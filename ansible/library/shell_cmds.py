--- conflicted
+++ resolved
@@ -1,8 +1,5 @@
-<<<<<<< HEAD
-#!/usr/bin/python3
-=======
 #!/usr/bin/python
->>>>>>> 292415e7
+
 # This ansible module is for running multiple commands by /bin/sh on remote device.
 #
 # The ansible builtin module "command" and "shell" can run a single command on the remote device and get its output.
