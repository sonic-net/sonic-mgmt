--- conflicted
+++ resolved
@@ -175,20 +175,14 @@
                             (ipv6_addr, ipv6_mask) = \
                                 topo_definition['configuration'][vm]['interfaces'][intf]['ipv6'].split(
                                     '/')
-<<<<<<< HEAD
                             vmconfig[vm]['peer_ipv6'][dut_index].append(ipv6_addr.upper())
                             vmconfig[vm]['ipv6mask'][dut_index].append(ipv6_mask)
                             vmconfig[vm]['ip_intf'][dut_index].append(intf)
-=======
-                            vmconfig[vm]['peer_ipv6'][dut_index] = ipv6_addr.upper()
-                            vmconfig[vm]['ipv6mask'][dut_index] = ipv6_mask
-                            vmconfig[vm]['ip_intf'][dut_index] = intf
 
                 # Configuration is provided via init_cfg_profile, no need to go through the topo file
                 if "init_cfg_profile" in topo_definition['configuration'][vm]:
                     continue
 
->>>>>>> 27815402
                 # bgp
                 vmconfig[vm]['bgp_asn'] = topo_definition['configuration'][vm]['bgp']['asn']
                 dut_asn = topo_definition['configuration_properties']['common']['dut_asn']
