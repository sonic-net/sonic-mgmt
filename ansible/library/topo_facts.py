--- conflicted
+++ resolved
@@ -1,8 +1,5 @@
-<<<<<<< HEAD
-#!/usr/bin/python3
-=======
 #!/usr/bin/python
->>>>>>> 292415e7
+
 import os
 import traceback
 import ipaddress
