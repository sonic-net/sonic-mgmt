--- conflicted
+++ resolved
@@ -1139,16 +1139,11 @@
             if dut_index not in t3_vms:
                 t3_vms[dut_index] = list()
             t3_vms[dut_index].append(key)
-<<<<<<< HEAD
+
     if selected_route_set in ('all', 't1'):
         route_set += generate_t2_routes(t1_vms, topo, ptf_ip, action)
     if selected_route_set in ('all', 't3'):
         route_set += generate_t2_routes(t3_vms, topo, ptf_ip, action)
-=======
-
-    route_set += generate_t2_routes(t1_vms, topo, ptf_ip, action)
-    route_set += generate_t2_routes(t3_vms, topo, ptf_ip, action)
->>>>>>> 3fdda0d8
     send_routes_in_parallel(route_set)
 
 
