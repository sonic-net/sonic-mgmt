#!/usr/bin/env python
import calendar
import os
import sys
import socket
import struct
import traceback
import json
import copy
import ipaddr as ipaddress
from collections import defaultdict
from natsort import natsorted
from ansible.module_utils.port_utils import get_port_alias_to_name_map, get_port_indices_for_asic
from lxml import etree as ET
from lxml.etree import QName


DOCUMENTATION = '''
---
module: minigraph_facts
version_added: "1.9"
author: Guohan Lu (gulv@microsoft.com)
short_description: Retrive minigraph facts for a device.
description:
    - Retrieve minigraph facts for a device, the facts will be
      inserted to the ansible_facts key.
options:
    host:
        description:
            - Set to target snmp server (normally {{inventory_hostname}})
        required: true
'''

EXAMPLES = '''
# Gather minigraph facts
- name: Gathering minigraph facts about the device
  minigraph_facts: host={{ hostname }}
'''

ns = "Microsoft.Search.Autopilot.Evolution"
ns1 = "http://schemas.datacontract.org/2004/07/Microsoft.Search.Autopilot.Evolution"
ns2 = "Microsoft.Search.Autopilot.NetMux"
ns3 = "http://www.w3.org/2001/XMLSchema-instance"

ANSIBLE_USER_MINIGRAPH_PATH = os.path.expanduser('~/.ansible/minigraph')
ANSIBLE_LOCAL_MINIGRAPH_PATH = '{}.xml'
ANSIBLE_USER_MINIGRAPH_MAX_AGE = 86400  # 24-hours (in seconds)

class minigraph_encoder(json.JSONEncoder):
    def default(self, obj):
        if isinstance(obj,
                      (ipaddress.IPv4Network, ipaddress.IPv6Network, ipaddress.IPv4Address, ipaddress.IPv6Address)):
            return str(obj)
        return json.JSONEncoder.default(self, obj)

def parse_asic_internal_link(link, asic_name, hostname):
    neighbors = {}
    port_speeds = {}
    enddevice = link.find(str(QName(ns, "EndDevice"))).text
    endport = link.find(str(QName(ns, "EndPort"))).text
    startdevice = link.find(str(QName(ns, "StartDevice"))).text
    startport = link.find(str(QName(ns, "StartPort"))).text
    bandwidth_node = link.find(str(QName(ns, "Bandwidth")))
    bandwidth = bandwidth_node.text if bandwidth_node is not None else None
    if ((enddevice.lower() == asic_name.lower()) and
            (startdevice.lower() != hostname.lower())):
        if endport in port_alias_asic_map:
            endport = port_alias_asic_map[endport]
            neighbors[endport] = {'name': startdevice, 'port': startport}
            if bandwidth:
                port_speeds[endport] = bandwidth
    elif ((startdevice.lower() == asic_name.lower()) and
            (enddevice.lower() != hostname.lower())):
        if startport in port_alias_asic_map:
            startport = port_alias_asic_map[startport]
            neighbors[startport] = {'name': enddevice, 'port': endport}
            if bandwidth:
                port_speeds[startport] = bandwidth

    return neighbors, port_speeds


def parse_asic_external_link(link, asic_name, hostname):
    neighbors = {}
    port_speeds = {}
    enddevice = link.find(str(QName(ns, "EndDevice"))).text
    endport = link.find(str(QName(ns, "EndPort"))).text
    startdevice = link.find(str(QName(ns, "StartDevice"))).text
    startport = link.find(str(QName(ns, "StartPort"))).text
    bandwidth_node = link.find(str(QName(ns, "Bandwidth")))
    bandwidth = bandwidth_node.text if bandwidth_node is not None else None
    # if chassis internal is false, the interface name will be
    # interface alias which should be converted to asic port name
    if (enddevice.lower() == hostname.lower()):
        if ((endport in port_alias_asic_map) and
                (asic_name.lower() in port_alias_asic_map[endport].lower())):
            endport = port_alias_asic_map[endport]
            neighbors[port_name_to_alias_map[endport]] = {'name': startdevice, 'port': startport}
            if bandwidth:
                port_speeds[port_alias_map[endport]] = bandwidth
    elif (startdevice.lower() == hostname.lower()):
        if ((startport in port_alias_asic_map) and
                (asic_name.lower() in port_alias_asic_map[startport].lower())):
            startport = port_alias_asic_map[startport]
            neighbors[port_name_to_alias_map[startport]] = {'name': enddevice, 'port': endport}
            if bandwidth:
                port_speeds[port_name_to_alias_map[startport]] = bandwidth

    return neighbors, port_speeds


def parse_asic_png(png, asic_name, hostname):
    neighbors = {}
    devices = {}
    port_speeds = {}
    for child in png:
        if child.tag == str(QName(ns, "DeviceInterfaceLinks")):
            for link in child.findall(str(QName(ns, "DeviceLinkBase"))):
                # Chassis internal node is used in multi-asic device or chassis minigraph
                # where the minigraph will contain the internal asic connectivity and
                # external neighbor information. The ChassisInternal node will be used to
                # determine if the link is internal to the device or chassis.
                chassis_internal_node = link.find(str(QName(ns, "ChassisInternal")))
                chassis_internal = chassis_internal_node.text if chassis_internal_node is not None else "false"

                # If the link is an external link include the external neighbor
                # information in ASIC ports table
                if chassis_internal.lower() == "false":
                    ext_neighbors, ext_port_speeds = parse_asic_external_link(link, asic_name, hostname)
                    neighbors.update(ext_neighbors)
                    port_speeds.update(ext_port_speeds)
                else:
                    int_neighbors, int_port_speeds = parse_asic_internal_link(link, asic_name, hostname)
                    neighbors.update(int_neighbors)
                    port_speeds.update(int_port_speeds)

        if child.tag == str(QName(ns, "Devices")):
            for device in child.findall(str(QName(ns, "Device"))):
                lo_addr = None
                # don't shadow type()
                d_type = None
                mgmt_addr = None
                hwsku = None
                if str(QName(ns3, "type")) in device.attrib:
                    d_type = device.attrib[str(QName(ns3, "type"))]

                for node in device:
                    if node.tag == str(QName(ns, "Address")):
                        lo_addr = node.find(str(QName(ns2, "IPPrefix"))).text.split('/')[0]
                    elif node.tag == str(QName(ns, "ManagementAddress")):
                        mgmt_addr = node.find(str(QName(ns2, "IPPrefix"))).text.split('/')[0]
                    elif node.tag == str(QName(ns, "Hostname")):
                        name = node.text
                    elif node.tag == str(QName(ns, "HwSku")):
                        hwsku = node.text

                devices[name] = {'lo_addr': lo_addr, 'type': d_type, 'mgmt_addr': mgmt_addr, 'hwsku': hwsku}
    return (neighbors, devices, port_speeds)


def parse_png(png, hname):
    neighbors = {}
    devices = {}
    neighbors_namespace = defaultdict(str)
    console_dev = ''
    console_port = ''
    mgmt_dev = ''
    mgmt_port = ''
    try:
        from sonic_py_common import multi_asic
        namespace_list = multi_asic.get_namespace_list()
    except ImportError:
        namespace_list = ['']

    for child in png:
        if child.tag == str(QName(ns, "DeviceInterfaceLinks")):
            for link in child.findall(str(QName(ns, "DeviceLinkBase"))):
                linktype = link.find(str(QName(ns, "ElementType"))).text
                if linktype != "DeviceInterfaceLink" and linktype != "UnderlayInterfaceLink":
                    continue

                enddevice = link.find(str(QName(ns, "EndDevice"))).text
                endport = link.find(str(QName(ns, "EndPort"))).text
                startdevice = link.find(str(QName(ns, "StartDevice"))).text
                startport = link.find(str(QName(ns, "StartPort"))).text

                if enddevice == hname:
                    if port_alias_to_name_map.has_key(endport):
                        endport = port_alias_to_name_map[endport]
                    if startdevice.lower() in namespace_list:
                        neighbors_namespace[endport] = startdevice.lower()
                    else:
                        neighbors[endport] = {'name': startdevice, 'port': startport, 'namespace':''}
                elif startdevice == hname:
                    if port_alias_to_name_map.has_key(startport):
                        startport = port_alias_to_name_map[startport]
                    if enddevice.lower() in namespace_list:
                        neighbors_namespace[startport] = enddevice.lower()
                    else:
                        neighbors[startport] = {'name': enddevice, 'port': endport, 'namespace':''}

        if child.tag == str(QName(ns, "Devices")):
            for device in child.findall(str(QName(ns, "Device"))):
                lo_addr = None
                # don't shadow type()
                d_type = None
                mgmt_addr = None
                hwsku = None
                if str(QName(ns3, "type")) in device.attrib:
                    d_type = device.attrib[str(QName(ns3, "type"))]

                for node in device:
                    if node.tag == str(QName(ns, "Address")):
                        lo_addr = node.find(str(QName(ns2, "IPPrefix"))).text.split('/')[0]
                    elif node.tag == str(QName(ns, "ManagementAddress")):
                        mgmt_addr = node.find(str(QName(ns2, "IPPrefix"))).text.split('/')[0]
                    elif node.tag == str(QName(ns, "Hostname")):
                        name = node.text
                    elif node.tag == str(QName(ns, "HwSku")):
                        hwsku = node.text

                if name.lower() in namespace_list:
                    continue

                devices[name] = {'lo_addr': lo_addr, 'type': d_type, 'mgmt_addr': mgmt_addr, 'hwsku': hwsku}

        if child.tag == str(QName(ns, "DeviceInterfaceLinks")):
            for if_link in child.findall(str(QName(ns, 'DeviceLinkBase'))):
                if str(QName(ns3, "type")) in if_link.attrib:
                    link_type = if_link.attrib[str(QName(ns3, "type"))]
                    if link_type == 'DeviceSerialLink':
                        for node in if_link:
                            if node.tag == str(QName(ns, "EndPort")):
                                console_port = node.text.split()[-1]
                            elif node.tag == str(QName(ns, "EndDevice")):
                                console_dev = node.text
                    elif link_type == 'DeviceMgmtLink':
                        for node in if_link:
                            if node.tag == str(QName(ns, "EndPort")):
                                mgmt_port = node.text.split()[-1]
                            elif node.tag == str(QName(ns, "EndDevice")):
                                mgmt_dev = node.text

    for k, v in neighbors.iteritems():
         v['namespace'] = neighbors_namespace[k]

    return (neighbors, devices, console_dev, console_port, mgmt_dev, mgmt_port)


def parse_loopback_intf(child):
    lointfs = child.find(str(QName(ns, "LoopbackIPInterfaces")))
    lo_intfs = {}
    for lointf in lointfs.findall(str(QName(ns1, "LoopbackIPInterface"))):
        intfname = lointf.find(str(QName(ns, "AttachTo"))).text
        ipprefix = lointf.find(str(QName(ns1, "PrefixStr"))).text
        lo_intfs[(intfname, ipprefix)] = {}
    return lo_intfs


def parse_host_loopback(dpg, hname):
    for child in dpg:
        hostname = child.find(str(QName(ns, "Hostname")))
        if hostname.text.lower() != hname.lower():
            continue
        lo_intfs = parse_loopback_intf(child)
        return lo_intfs


def parse_dpg(dpg, hname):
    for child in dpg:
        hostname = child.find(str(QName(ns, "Hostname")))
        if hostname.text.lower() != hname.lower():
            continue

        ipintfs = child.find(str(QName(ns, "IPInterfaces")))
        intfs = []
        for ipintf in ipintfs.findall(str(QName(ns, "IPInterface"))):
            intfalias = ipintf.find(str(QName(ns, "AttachTo"))).text
            if port_alias_to_name_map.has_key(intfalias):
                intfname = port_alias_to_name_map[intfalias]
            else:
                intfname = intfalias
            ipprefix = ipintf.find(str(QName(ns, "Prefix"))).text
            ipn = ipaddress.IPNetwork(ipprefix)
            ipaddr = ipn.ip
            prefix_len = ipn.prefixlen
            addr_bits = ipn.max_prefixlen
            subnet = ipaddress.IPNetwork(str(ipn.network) + '/' + str(prefix_len))
            ipmask = ipn.netmask

            intf = {'addr': ipaddr, 'subnet': subnet}
            if isinstance(ipn, ipaddress.IPv4Network):
                intf['mask'] = ipmask
            else:
                intf['mask'] = str(prefix_len)
            intf.update({'attachto': intfname, 'prefixlen': int(prefix_len)})

            # TODO: remove peer_addr after dependency removed
            ipaddr_val = int(ipn.ip)
            peer_addr_val = None
            if int(prefix_len) == addr_bits - 2:
                if ipaddr_val & 0x3 == 1:
                    peer_addr_val = ipaddr_val + 1
                else:
                    peer_addr_val = ipaddr_val - 1
            elif int(prefix_len) == addr_bits - 1:
                if ipaddr_val & 0x1 == 0:
                    peer_addr_val = ipaddr_val + 1
                else:
                    peer_addr_val = ipaddr_val - 1

            if peer_addr_val is not None:
                intf['peer_addr'] = ipaddress.IPAddress(peer_addr_val)
            intfs.append(intf)
            ports[intfname] = {'name': intfname, 'alias': intfalias}

        lointfs = child.find(str(QName(ns, "LoopbackIPInterfaces")))
        lo_intfs = []
        for lointf in lointfs.findall(str(QName(ns1, "LoopbackIPInterface"))):
            intfname = lointf.find(str(QName(ns, "AttachTo"))).text
            ipprefix = lointf.find(str(QName(ns1, "PrefixStr"))).text
            ipn = ipaddress.IPNetwork(ipprefix)
            ipaddr = ipn.ip
            prefix_len = ipn.prefixlen
            ipmask = ipn.netmask
            lo_intf = {'name': intfname, 'addr': ipaddr, 'prefixlen': prefix_len}
            if isinstance(ipn, ipaddress.IPv4Network):
                lo_intf['mask'] = ipmask
            else:
                lo_intf['mask'] = str(prefix_len)
            lo_intfs.append(lo_intf)

        mgmtintfs = child.find(str(QName(ns, "ManagementIPInterfaces")))
        mgmt_intf = None
        for mgmtintf in mgmtintfs.findall(str(QName(ns1, "ManagementIPInterface"))):
            intfname = mgmtintf.find(str(QName(ns, "AttachTo"))).text
            ipprefix = mgmtintf.find(str(QName(ns1, "PrefixStr"))).text
            mgmtipn = ipaddress.IPNetwork(ipprefix)
            # Ignore IPv6 management address
            if mgmtipn.version == 6:
                continue
            ipaddr = mgmtipn.ip
            prefix_len = str(mgmtipn.prefixlen)
            ipmask = mgmtipn.netmask
            gwaddr = ipaddress.IPAddress(int(mgmtipn.network) + 1)
            mgmt_intf = {'addr': ipaddr, 'alias': intfname, 'prefixlen': prefix_len, 'mask': ipmask, 'gwaddr': gwaddr}

        pcintfs = child.find(str(QName(ns, "PortChannelInterfaces")))
        pcs = {}
        for pcintf in pcintfs.findall(str(QName(ns, "PortChannel"))):
            pcintfname = pcintf.find(str(QName(ns, "Name"))).text
            pcintfmbr = pcintf.find(str(QName(ns, "AttachTo"))).text
            pcmbr_list = pcintfmbr.split(';')
            for i, member in enumerate(pcmbr_list):
<<<<<<< HEAD
                pcmbr_list[i] = port_alias_to_name_map[member]
                ports[port_alias_to_name_map[member]] = {'name': port_alias_to_name_map[member], 'alias': member}
            pcs[pcintfname] = {'name': pcintfname, 'members': pcmbr_list, 'namespace': ''}
=======
                if member in  port_alias_to_name_map:
                    pcmbr_list[i] = port_alias_to_name_map[member]
                    ports[port_alias_to_name_map[member]] = {'name': port_alias_to_name_map[member], 'alias': member}
                elif member in port_alias_asic_map:
                    pcmbr_list[i] = port_alias_asic_map[member]
                    ports[port_alias_asic_map[member]] = {'name': port_alias_asic_map[member], 'alias': port_name_to_alias_map[port_alias_asic_map[member]]}

            pcs[pcintfname] = {'name': pcintfname, 'members': pcmbr_list}
>>>>>>> 3615c82a
            fallback_node = pcintf.find(str(QName(ns, "Fallback")))
            if fallback_node is not None:
                pcs[pcintfname]['fallback'] = fallback_node.text
            ports.pop(pcintfname, None)

        vlanintfs = child.find(str(QName(ns, "VlanInterfaces")))
        dhcp_servers = []
        vlans = {}
        for vintf in vlanintfs.findall(str(QName(ns, "VlanInterface"))):
            vintfname = vintf.find(str(QName(ns, "Name"))).text
            vlanid = vintf.find(str(QName(ns, "VlanID"))).text
            vintfmbr = vintf.find(str(QName(ns, "AttachTo"))).text
            vmbr_list = vintfmbr.split(';')
            vintf_node = vintf.find(str(QName(ns, "DhcpRelays")))
            if vintf_node is not None and vintf_node.text is not None:
                vlandhcpservers = vintf_node.text
            else:
                vlandhcpservers = ""
            dhcp_servers = vlandhcpservers.split(";")
            for i, member in enumerate(vmbr_list):
                # Skip PortChannel inside Vlan
                if member in pcs:
                    continue
                vmbr_list[i] = port_alias_to_name_map[member]
                ports[port_alias_to_name_map[member]] = {'name': port_alias_to_name_map[member], 'alias': member}
            vlan_attributes = {'name': vintfname, 'members': vmbr_list, 'vlanid': vlanid}
            vlans[vintfname] = vlan_attributes
            ports.pop(vintfname)

        aclintfs = child.find(str(QName(ns, "AclInterfaces")))
        acls = {}
        for aclintf in aclintfs.findall(str(QName(ns, "AclInterface"))):
            aclname = aclintf.find(str(QName(ns, "InAcl"))).text
            aclattach = aclintf.find(str(QName(ns, "AttachTo"))).text.split(';')
            acl_intfs = []
            for member in aclattach:
                member = member.strip()
                if pcs.has_key(member):
                    acl_intfs.extend(pcs[member]['members'])  # For ACL attaching to port channels, we break them into port channel members
                elif vlans.has_key(member):
                    print >> sys.stderr, "Warning: ACL " + aclname + " is attached to a Vlan interface, which is currently not supported"
                elif port_alias_to_name_map.has_key(member):
                    acl_intfs.append(port_alias_to_name_map[member])
            if acl_intfs:
                acls[aclname] = acl_intfs

        return intfs, lo_intfs, mgmt_intf, vlans, pcs, acls, dhcp_servers
    return None, None, None, None, None, None, None

def parse_cpg(cpg, hname):
    bgp_sessions = []
    myasn = None
    bgp_peers_with_range = []
    for child in cpg:
        tag = child.tag
        if tag == str(QName(ns, "PeeringSessions")):
            for session in child.findall(str(QName(ns, "BGPSession"))):
                start_router = session.find(str(QName(ns, "StartRouter"))).text
                start_peer = session.find(str(QName(ns, "StartPeer"))).text
                end_router = session.find(str(QName(ns, "EndRouter"))).text
                end_peer = session.find(str(QName(ns, "EndPeer"))).text
                if end_router == hname:
                    bgp_sessions.append({
                        'name': start_router,
                        'addr': start_peer,
                        'peer_addr': end_peer
                    })
                else:
                    bgp_sessions.append({
                        'name': end_router,
                        'addr': end_peer,
                        'peer_addr': start_peer
                    })
        elif child.tag == str(QName(ns, "Routers")):
            for router in child.findall(str(QName(ns1, "BGPRouterDeclaration"))):
                asn = router.find(str(QName(ns1, "ASN"))).text
                hostname = router.find(str(QName(ns1, "Hostname"))).text
                if hostname == hname:
                    myasn = int(asn)
                    peers = router.find(str(QName(ns1, "Peers")))
                    for bgpPeer in peers.findall(str(QName(ns, "BGPPeer"))):
                        addr = bgpPeer.find(str(QName(ns, "Address"))).text
                        if bgpPeer.find(str(QName(ns1, "PeersRange"))) is not None:
                            name = bgpPeer.find(str(QName(ns1, "Name"))).text
                            ip_range = bgpPeer.find(str(QName(ns1, "PeersRange"))).text
                            ip_range_group = ip_range.split(';') if ip_range and ip_range != "" else []
                            bgp_peers_with_range.append({
                                'name': name,
                                'ip_range': ip_range_group
                            })

                else:
                    for bgp_session in bgp_sessions:
                        if hostname == bgp_session['name']:
                            bgp_session['asn'] = int(asn)

    return bgp_sessions, myasn, bgp_peers_with_range


def parse_meta(meta, hname):
    syslog_servers = []
    ntp_servers = []
    mgmt_routes = []
    deployment_id = None
    device_metas = meta.find(str(QName(ns, "Devices")))
    for device in device_metas.findall(str(QName(ns1, "DeviceMetadata"))):
        if device.find(str(QName(ns1, "Name"))).text == hname:
            properties = device.find(str(QName(ns1, "Properties")))
            for device_property in properties.findall(str(QName(ns1, "DeviceProperty"))):
                name = device_property.find(str(QName(ns1, "Name"))).text
                value = device_property.find(str(QName(ns1, "Value"))).text
                value_group = value.split(';') if value and value != "" else []
                if name == "NtpResources":
                    ntp_servers = value_group
                elif name == "SyslogResources":
                    syslog_servers = value_group
                elif name == "ForcedMgmtRoutes":
                    mgmt_routes = value_group
                elif name == "DeploymentId":
                    deployment_id = value
    return syslog_servers, ntp_servers, mgmt_routes, deployment_id


def get_console_info(devices, dev, port):
    for k, v in devices.items():
        if k == dev:
            break
    else:
        return {}

    ret_val = v
    ret_val.update({
        'ts_port': port,
        'ts_dev': dev
    })

    return ret_val


def get_mgmt_info(devices, dev, port):
    for k, v in devices.items():
        if k == dev:
            break
    else:
        return {}

    ret_val = v
    ret_val.update({
        'mgmt_port': port,
        'mgmt_dev': dev
    })

    return ret_val


def file_age(filename):
    """
    :param filename: The filename to carbon date.
    :return: The age of the file in seconds.
    """
    return calendar.timegm(time.gmtime()) - os.path.getctime(filename)


def reconcile_mini_graph_locations(filename, hostname):
    """
    Location precedence:
    1. "filename" module parameter
    2. minigraph/ folder
    3. .ansible/minigraph/ folder (<24 hrs old)
    4. Network Graph Service

    post-download, cache to the user folder:
    ~/.ansible/minigraph/HOSTNAME_minigraph.xml

    :param filename: the filename to load (may be None)
    :param hostname: the hostname to load (required)
    :return: tuple(the absolute filepath of the {cached,loaded} mini-graph, the root node of the loaded graph)
    """
    if filename is not None:
        # literal filename specified. read directly from the file.
        mini_graph_path = filename
    else:
        # only the hostname was specified, determine the output path
        mini_graph_path = '/etc/sonic/minigraph.xml'

    root = ET.parse(mini_graph_path).getroot()
    return mini_graph_path, root

def port_alias_to_name_map_50G(all_ports, s100G_ports):
    # 50G ports
    s50G_ports = list(set(all_ports) - set(s100G_ports))

    for i in s50G_ports:
        port_alias_to_name_map["Ethernet%d/1" % i] = "Ethernet%d" % ((i - 1) * 4)
        port_alias_to_name_map["Ethernet%d/3" % i] = "Ethernet%d" % ((i - 1) * 4 + 2)

    for i in s100G_ports:
        port_alias_to_name_map["Ethernet%d/1" % i] = "Ethernet%d" % ((i - 1) * 4)

    return port_alias_to_name_map

def parse_xml(filename, hostname, asic_name=None):
    mini_graph_path, root = reconcile_mini_graph_locations(filename, hostname)

    u_neighbors = None
    u_devices = None
    hwsku = None
    bgp_sessions = None
    bgp_asn = None
    intfs = None
    vlan_intfs = None
    pc_intfs = None
    vlans = None
    pcs = None
    mgmt_intf = None
    lo_intfs = None
    host_lo_intfs = None
    neighbors = None
    devices = None
    hostname = None
    syslog_servers = []
    dhcp_servers = []
    ntp_servers = []
    mgmt_routes = []
    bgp_peers_with_range = []
    deployment_id = None

    if asic_name is not None:
        asic_id = asic_name[len('asic'):]
    else:
        asic_id = None

    hwsku_qn = QName(ns, "HwSku")
    hostname_qn = QName(ns, "Hostname")
    for child in root:
        if child.tag == str(hwsku_qn):
            hwsku = child.text
        if child.tag == str(hostname_qn):
            hostname = child.text

    global port_alias_to_name_map
    global port_name_to_alias_map
    global port_alias_asic_map

    port_alias_to_name_map, port_alias_asic_map = get_port_alias_to_name_map(hwsku, asic_id)

    # Create inverse mapping between port name and alias
    port_name_to_alias_map = {v: k for k, v in port_alias_to_name_map.iteritems()}

    for child in root:
        if asic_name is None:
            if child.tag == str(QName(ns, "DpgDec")):
                (intfs, lo_intfs, mgmt_intf, vlans, pcs, acls, dhcp_servers) = parse_dpg(child, hostname)
            elif child.tag == str(QName(ns, "CpgDec")):
                (bgp_sessions, bgp_asn, bgp_peers_with_range) = parse_cpg(child, hostname)
            elif child.tag == str(QName(ns, "PngDec")):
                (neighbors, devices, console_dev, console_port, mgmt_dev, mgmt_port) = parse_png(child, hostname)
            elif child.tag == str(QName(ns, "UngDec")):
                (u_neighbors, u_devices, _, _, _, _) = parse_png(child, hostname)
            elif child.tag == str(QName(ns, "MetadataDeclaration")):
                (syslog_servers, ntp_servers, mgmt_routes, deployment_id) = parse_meta(child, hostname)
        else:
            if child.tag == str(QName(ns, "DpgDec")):
                (intfs, lo_intfs, mgmt_intf, vlans, pcs, acls, dhcp_servers) = parse_dpg(child, asic_name)
                host_lo_intfs = parse_host_loopback(child, hostname)
            elif child.tag == str(QName(ns, "CpgDec")):
                (bgp_sessions, bgp_asn, bgp_peers_with_range) = parse_cpg(child, asic_name)
            elif child.tag == str(QName(ns, "PngDec")):
                (neighbors, devices, _) = parse_asic_png(child, asic_name, hostname)

    # Associate Port Channel to namespace
    try:
        for pckey, pcval in pcs.iteritems():
            pcval['namespace'] = neighbors[pcval['members'][0]]['namespace']
    except Exception as e:
        print >> sys.stderr, "Warning: PortChannel " + pckey + " has no member ports."

    # TODO: Move all alias-related code out of minigraph_facts.py and into
    # its own module to be used as another layer after parsing the minigraph.

    # Create a map of SONiC port name to physical port index
    # Start by creating a list of all port names
    port_name_list = port_name_to_alias_map.keys()

    # Sort the list in natural order, because SONiC port names, when
    # sorted in natural sort order, match the phyical port index order
    port_name_list_sorted = natsorted(port_name_list)

    # Create mapping between port alias and physical index
    port_index_map = get_port_indices_for_asic(asic_id, port_name_list_sorted)

    # Generate results
    Tree = lambda: defaultdict(Tree)

    results = Tree()
    results['minigraph_hwsku'] = hwsku
    # sorting by lambdas are not easily done without custom filters.
    # TODO: add jinja2 filter to accept a lambda to sort a list of dictionaries by attribute.
    # TODO: alternatively (preferred), implement class containers for multiple-attribute entries, enabling sort by attr
    results['minigraph_bgp'] = sorted(bgp_sessions, key=lambda x: x['addr'])
    results['minigraph_bgp_asn'] = bgp_asn
    results['minigraph_bgp_peers_with_range'] = bgp_peers_with_range
    # TODO: sort does not work properly on all interfaces of varying lengths. Need to sort by integer group(s).

    phyport_intfs = []
    vlan_intfs = []
    pc_intfs = []
    for intf in intfs:
        intfname = intf['attachto']
        if intfname[0:4] == 'Vlan':
            vlan_intfs.append(intf)
        elif intfname[0:11] == 'PortChannel':
            pc_intfs.append(intf)
        else:
            phyport_intfs.append(intf)

    if host_lo_intfs:
        lo_intfs += host_lo_intfs

    results['minigraph_interfaces'] = sorted(phyport_intfs, key=lambda x: x['attachto'])
    results['minigraph_vlan_interfaces'] = sorted(vlan_intfs, key=lambda x: x['attachto'])
    results['minigraph_portchannel_interfaces'] = sorted(pc_intfs, key=lambda x: x['attachto'])
    results['minigraph_ports'] = ports
    results['minigraph_vlans'] = vlans
    results['minigraph_portchannels'] = pcs
    results['minigraph_mgmt_interface'] = mgmt_intf
    results['minigraph_lo_interfaces'] = lo_intfs
    results['minigraph_acls'] = acls
    results['minigraph_neighbors'] = neighbors
    results['minigraph_devices'] = devices
    results['minigraph_underlay_neighbors'] = u_neighbors
    results['minigraph_underlay_devices'] = u_devices
    results['minigraph_port_indices'] = port_index_map
    results['minigraph_port_name_to_alias_map'] = port_name_to_alias_map
    results['minigraph_port_alias_to_name_map'] = port_alias_to_name_map
    results['minigraph_as_xml'] = mini_graph_path
    results['minigraph_hostname'] = hostname
    results['inventory_hostname'] = hostname
    if asic_name is None:
        if devices != None:
            results['minigraph_console'] = get_console_info(devices, console_dev, console_port)
            results['minigraph_mgmt'] = get_mgmt_info(devices, mgmt_dev, mgmt_port)
    results['syslog_servers'] = syslog_servers
    results['dhcp_servers'] = dhcp_servers
    results['ntp_servers'] = ntp_servers
    results['forced_mgmt_routes'] = mgmt_routes
    results['deployment_id'] = deployment_id
    return results

ports = {}
port_alias_to_name_map = {}
port_name_to_alias_map = {}
port_alias_asic_map = {}

def main():
    module = AnsibleModule(
        argument_spec=dict(
            host=dict(required=True),
            filename=dict(),
            namespace=dict(required=False, default=None),
        ),
        supports_check_mode=True
    )

    try:
        # make the directory for caching the mini-graph.
        os.makedirs(ANSIBLE_USER_MINIGRAPH_PATH)
    except OSError:
        if not os.path.isdir(ANSIBLE_USER_MINIGRAPH_PATH):
            # file conflict, report the error and exit.
            module.fail_json(msg="Cannot create dir: {}".format(ANSIBLE_USER_MINIGRAPH_PATH))

    m_args = module.params
    local_file_path = ANSIBLE_LOCAL_MINIGRAPH_PATH.format(m_args['host'])
    if 'filename' in m_args and m_args['filename'] is not None:
        # literal filename specified
        filename = "%s" % m_args['filename']
    elif os.path.exists(local_file_path):
        # local project minigraph found for the hostname, use that file
        filename = local_file_path
    else:
        # no file could be found
        filename = None

    namespace = m_args['namespace']

    try:
        results = parse_xml(filename, m_args['host'], namespace)
        results_clean = json.loads(json.dumps(results, cls=minigraph_encoder))
        module.exit_json(ansible_facts=results_clean)
    except Exception as e:
        tb = traceback.format_exc()
        # all attempts to find a minigraph failed.
        module.fail_json(msg=e.message + "\n" + tb)


def print_parse_xml(hostname):
    filename = hostname + '.xml'
    results = parse_xml(filename, hostname)
    print(json.dumps(results, indent=3, cls=minigraph_encoder))

from ansible.module_utils.basic import *

if __name__ == "__main__":
    main()<|MERGE_RESOLUTION|>--- conflicted
+++ resolved
@@ -352,11 +352,6 @@
             pcintfmbr = pcintf.find(str(QName(ns, "AttachTo"))).text
             pcmbr_list = pcintfmbr.split(';')
             for i, member in enumerate(pcmbr_list):
-<<<<<<< HEAD
-                pcmbr_list[i] = port_alias_to_name_map[member]
-                ports[port_alias_to_name_map[member]] = {'name': port_alias_to_name_map[member], 'alias': member}
-            pcs[pcintfname] = {'name': pcintfname, 'members': pcmbr_list, 'namespace': ''}
-=======
                 if member in  port_alias_to_name_map:
                     pcmbr_list[i] = port_alias_to_name_map[member]
                     ports[port_alias_to_name_map[member]] = {'name': port_alias_to_name_map[member], 'alias': member}
@@ -365,7 +360,7 @@
                     ports[port_alias_asic_map[member]] = {'name': port_alias_asic_map[member], 'alias': port_name_to_alias_map[port_alias_asic_map[member]]}
 
             pcs[pcintfname] = {'name': pcintfname, 'members': pcmbr_list}
->>>>>>> 3615c82a
+            pcs[pcintfname] = {'name': pcintfname, 'members': pcmbr_list, 'namespace': ''}
             fallback_node = pcintf.find(str(QName(ns, "Fallback")))
             if fallback_node is not None:
                 pcs[pcintfname]['fallback'] = fallback_node.text
