--- conflicted
+++ resolved
@@ -1,8 +1,5 @@
-<<<<<<< HEAD
-#!/usr/bin/python3
-=======
 #!/usr/bin/python
->>>>>>> 292415e7
+
 # This ansible module is for gathering lldp facts from SONiC device.
 # It takes two argument
 # asic_instance_id :- Used to specify LLDP Instance in Multi-asic platforms
