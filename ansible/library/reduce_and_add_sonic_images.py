--- conflicted
+++ resolved
@@ -193,11 +193,8 @@
     save_as = module.params['save_as']
 
     try:
-<<<<<<< HEAD
         work_around_for_reboot(module)
-=======
         results["current_stage"] = "start"
->>>>>>> 77ddd3c7
         work_around_for_slow_disks(module)
         reduce_installed_sonic_images(module)
         results["current_stage"] = "prepare"
