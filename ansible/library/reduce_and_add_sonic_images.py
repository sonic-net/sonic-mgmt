#!/usr/bin/python

import logging
import sys
import time
from os import path
from ansible.module_utils.basic import AnsibleModule
from ansible.module_utils.debug_utils import config_module_logging

DOCUMENTATION = '''
module:  reduce_and_add_sonic_images
version_added:  "1.0"

short_description: remove excessive sonic images and install new image if specified
description: remove excessive sonic images from the target device.
Note that this version doesn't guarantee to remove older images. Images
in the 'Available' list that are not 'Current' or 'Next' wil subject to
removal.

Options:
    - option-name: disk_used_pcent
      description: maximum disk used percentage after removing old images
      required: False
      Default: 50
    - option-name: new_image_url
      description: url pointing to the new image
      required: False
      Default: None

'''

config_module_logging("reduce_and_add_sonic_images")

results = {"downloaded_image_version": "Unknown", "current_stage": "Unknown", "messages": []}


def log(msg):
    global results

    current_time = time.time()
    timestamp = time.strftime('%Y-%m-%d %H:%M:%S', time.gmtime(current_time))
    results["messages"].append("{} {}".format(str(timestamp), msg))
    logging.debug(msg)


def exec_command(module, cmd, ignore_error=False, msg="executing command"):
    logging.debug("*** cmd: %s ***" % cmd)
    rc, out, err = module.run_command(cmd, use_unsafe_shell=True)
    logging.debug("*** rc: %d, out: %s, err: %s ***" % (rc, out, err))

    if not ignore_error and rc != 0:
        module.fail_json(msg="Failed %s: rc=%d, out=%s, err=%s" % (msg, rc, out, err))
    return rc, out, err


def get_disk_free_size(module, partition):
    """Return available disk size in MB
    """
    _, out, _ = exec_command(module, cmd="df -BM --output=avail %s" % partition, msg="checking disk available size")
    avail = int(out.split('\n')[1][:-1])

    return avail


def get_memory_sizes(module):
    """Return total/available memory size in MB, -1, -1 means failed to get the sizes
    """
    _, out, _ = exec_command(module, cmd="free -m", msg="checking memory total/free sizes")
    lines = out.split('\n')

    for line in lines:
        if line.startswith("Mem:"):
            fields = line.split()
            if len(fields) < 3:
                return -1, -1
            else:
                total_mem, avail_mem = int(fields[1]), int(fields[-1])
        elif line.startswith("Swap:"):
            fields = line.split()
            if len(fields) < 3:
                return -1, -1
            else:
                total_swap, avail_swap = int(fields[1]), int(fields[-1])

    total = total_mem + total_swap
    avail = avail_mem + avail_swap
    return total, avail


def setup_swap_if_necessary(module):
    log("Setup swap if necessary")
    df = get_disk_free_size(module, '/host')
    total, avail = get_memory_sizes(module)
    if df < 4000 or total < 0 or avail < 0:
        log("Disk free space low or failed to obtain memory information")
        return

    if total < 2048 or avail < 1200:
        log("Low free memory. Creating temp swap to avoid possible OOM during image installation")
        exec_command(
            module,
            cmd="if [ -f {0} ]; then sudo swapoff {0}; sudo rm -f {0}; fi; "
                "sudo fallocate -l 1G {0}; sudo chmod 600 {0}; sudo mkswap {0}; sudo swapon {0}"
                .format('/host/swapfile'),
            msg="Create a temporary swap file")
        log("Done creating tmp swap")
    else:
        log("No need to setup swap")


def reduce_installed_sonic_images(module):
    log("reduce_installed_sonic_images")

    rc, out, _ = exec_command(module, cmd="sonic_installer list", ignore_error=True)
    if rc != 0:
        log("Failed to get sonic image list. Will try to install new image anyway.")
        return

    lines = out.split('\n')

    # if next boot image not same with current, set current as next boot, and delete the original next image
    curr_image = ""
    next_image = ""
    for line in lines:
        if 'Current:' in line:
            curr_image = line.split(':')[1].strip()
        elif 'Next:' in line:
            next_image = line.split(':')[1].strip()

    if curr_image == "":
        log("Failed to get current image. Will try to install new image anyway.")
        return

    if next_image == "":
        log("Failed to get next image. Will try to install new image anyway.")
        return

    if curr_image != next_image:
        log("set-next-boot")
        exec_command(module, cmd="sonic_installer set-next-boot {}".format(curr_image), ignore_error=True)

    log("cleanup old image")
    exec_command(module, cmd="sonic_installer cleanup -y", ignore_error=True)

    log("Done reduce_installed_sonic_images")


def download_new_sonic_image(module, new_image_url, save_as):
    log("download_new_sonic_image")

    global results

    if new_image_url:
        log("Before downloading new image, clean-up previous downloads first")
        exec_command(
            module,
            cmd="rm -f {}".format(save_as),
            msg="clean up previously downloaded image",
            ignore_error=True
        )
        log("Downloading new image using curl")
        exec_command(
            module,
            cmd="curl -Lo {} {}".format(save_as, new_image_url),
            msg="downloading new image"
        )
        log("Completed downloading image")

    free_disk_size = get_disk_free_size(module, "/")
    total, avail = get_memory_sizes(module)
    log("After downloaded sonic image, latest free disk size: {}, "
        "memory total {} available {}".format(free_disk_size, total, avail))

    if path.exists(save_as):
        log("Checking downloaded image version")
        _, out, _ = exec_command(module, cmd="sonic_installer binary_version {}".format(save_as))
        results["downloaded_image_version"] = out.rstrip('\n')
        log("Downloaded image version: {}".format(results["downloaded_image_version"]))
        # Save the binary version to file
        exec_command(module, cmd="sudo echo {} > /tmp/downloaded-sonic-image-version".format(
            results["downloaded_image_version"]))


def install_new_sonic_image(module, new_image_url, save_as=None, required_space=1600):
    log("install new sonic image")
    if not save_as:
        log("Clean-up previous downloads first")
        exec_command(
            module,
            cmd="rm -f {}".format("/host/downloaded-sonic-image"),
            msg="clean up previously downloaded image",
            ignore_error=True
        )
        avail = get_disk_free_size(module, "/host")
        save_as = "/host/downloaded-sonic-image" if avail >= 2000 else "/tmp/tmpfs/downloaded-sonic-image"

    free_disk_size = get_disk_free_size(module, "/")
    total, avail = get_memory_sizes(module)
    log("Before install sonic image, free disk {}, memory total {} available {}".format(free_disk_size, total, avail))
    if avail < 1024 or free_disk_size < required_space:
        log("free memory or disk space size is not enough to install a new image")
        module.fail_json(
            msg="Image installation failed: rc=%d, out=%s, err=%s" % (
                -1,
                "free memory or disk space size is not enough to install a new image",
                ""
            )
        )
        return

    if save_as.startswith("/tmp/tmpfs"):
        log("Create a tmpfs partition to download image to install")
        exec_command(module, cmd="mkdir -p /tmp/tmpfs", ignore_error=True)
        exec_command(module, cmd="umount /tmp/tmpfs", ignore_error=True)

        exec_command(
            module,
            cmd="mount -t tmpfs -o size=1300M tmpfs /tmp/tmpfs",
            msg="mounting tmpfs"
        )
        download_new_sonic_image(module, new_image_url, save_as)
        log("Running sonic_installer to install image at {}".format(save_as))
        rc, out, err = exec_command(
            module,
            cmd="sonic_installer install {} -y".format(save_as),
            msg="installing new image", ignore_error=True
        )
        log("Done running sonic_installer to install image")

        exec_command(module, cmd="sync", ignore_error=True)
        exec_command(module, cmd="umount /tmp/tmpfs", ignore_error=True)
        exec_command(module, cmd="rm -rf /tmp/tmpfs", ignore_error=True)
        log("Done umount and cleanup tmpfs")

        if rc != 0:
            module.fail_json(msg="Image installation failed: rc=%d, out=%s, err=%s" % (rc, out, err))
    else:
        log("There is enough space on /host to download and install directly")
        download_new_sonic_image(module, new_image_url, save_as)

        log("Running sonic_installer to install image at {}".format(save_as))
        rc, out, err = exec_command(
            module,
            cmd="sonic_installer install {} -y".format(
                save_as),
            msg="installing new image", ignore_error=True
        )
        log("Always remove the downloaded temp image inside /host/ before proceeding")
        exec_command(module, cmd="rm -f {}".format(save_as))
        if rc != 0:
            module.fail_json(msg="Image installation failed: rc=%d, out=%s, err=%s" % (rc, out, err))

    # If sonic device is configured with minigraph, remove config_db.json
    # to force next image to load minigraph.
    if path.exists("/host/old_config/minigraph.xml"):
        log("Remove /host/old_config/config_db.json when /etc/old_config/minigraph.xml exists")
        exec_command(
            module,
            cmd="rm -f /host/old_config/config_db.json",
            msg="Remove config_db.json in preference of minigraph.xml"
        )

def work_around_for_slow_disks(module):
    # Increase hung task timeout to 600 seconds to avoid kernel panic
    # while writing lots of data to a slow disk.
    log("work around for slow disks, increase hung task timeout to 600 seconds")
    exec_command(module, cmd="sysctl -w kernel.hung_task_timeout_secs=600", ignore_error=True)
    log("Done work around for slow disks")


def free_up_disk_space(module, disk_used_pcent):
    """Remove old log, core and dump files."""
    log("free up disk space at best effort")

    def get_disk_used_percent(module):
        output = exec_command(module, cmd="df -BM --output=pcent /host")[1]
        return int(output.splitlines()[-1][:-1])

    def get_disk_total_size(module):
        output = exec_command(module, cmd="df -BM --output=size /host")[1]
        return int(output.splitlines()[-1][:-1])

    current_used_percent = get_disk_used_percent(module)
    total_size = get_disk_total_size(module)
    log("current used percent: {}, total_size {}".format(current_used_percent, total_size))
    if current_used_percent > disk_used_pcent or total_size < 4096:
        log("Trying to free up spaces at best effort")
        exec_command(module, "rm -f /var/log/*.gz", ignore_error=True)
        exec_command(module, "rm -f /var/core/*", ignore_error=True)
        exec_command(module, "rm -rf /var/dump/*", ignore_error=True)
        exec_command(module, "rm -rf /home/admin/*", ignore_error=True)
        latest_used_percent = get_disk_used_percent(module)
        log("Done free up, latest used percent: {}".format(latest_used_percent))
    else:
        log("No need to free up disk space")

    free_disk_size = get_disk_free_size(module, "/host")
    log("After free up disk space, latest free disk size: {}".format(free_disk_size))


def free_up_memory_drop_caches(module):
    """
    To free pagecache:
        echo 1 > /proc/sys/vm/drop_caches
    To free reclaimable slab objects (includes dentries and inodes):
        echo 2 > /proc/sys/vm/drop_caches
    To free slab objects and pagecache:
        echo 3 > /proc/sys/vm/drop_caches
    """
    for index in range(1, 4):
        cmd = 'echo {} >  /proc/sys/vm/drop_caches'.format(index)
        exec_command(module, cmd, ignore_error=True)
        cmd = 'sync'
        exec_command(module, cmd, ignore_error=True)
        log("drop {} cache to free up memory space".format(index))
    return


def free_up_memory_stop_process(module):
    """
    stop the process which not need during upgrade
    not start it here since it will be started after reboot
    sudo systemctl list-units --type=service --state=running
    """

    processes = ['monit.service', 'telemetry.service', 'stop pmon.service']
    for process in processes:
        cmd = 'systemctl stop {}'.format(process)
        exec_command(module, cmd, ignore_error=True)
        log("stop process {}".format(process))

    return


def free_up_memory_space(module, free_space_needed=1024):
    """for low memory device, drop cache and disable process which not need during upgrade."""
    log("free up memory space at best effort")

    total, avail = get_memory_sizes(module)
    if avail > free_space_needed:
        log("Available memory {}, no need to free up memory space".format(avail))
        return

    free_up_memory_drop_caches(module)
    free_up_memory_stop_process(module)

    total, avail = get_memory_sizes(module)
    log("After free up, current available memory {}".format(avail))

    return


def work_around_for_reboot(module):
    # work around reboot for s6100
    # Replace /usr/share/sonic/device/x86_64-dell_s6100_c2538-r0/platform_reboot_pre_check
    # Ignore any pre check and just return 0
    log("Start workaround for S6100 reboot")
    _, out, _ = exec_command(module, cmd="show platform summary", ignore_error=True)
    if 'Force10-S6100' in out:
        log("S6100 device, hack its platform_reboot_pre_check file")
        exec_command(
            module,
            cmd="sudo mv /usr/share/sonic/device/x86_64-dell_s6100_c2538-r0/platform_reboot_pre_check "
                "/usr/share/sonic/device/x86_64-dell_s6100_c2538-r0/platform_reboot_pre_check_bak",
            ignore_error=True
        )
        file_content = '''#!/bin/bash
exit 0
'''
        with open("/usr/share/sonic/device/x86_64-dell_s6100_c2538-r0/platform_reboot_pre_check", 'w') as out_file:
            out_file.write(file_content)
    log("Done workaround for S6100 reboot")


def main():
    global results

    module = AnsibleModule(
        argument_spec=dict(
            disk_used_pcent=dict(required=False, type='int', default=8),
            new_image_url=dict(required=False, type='str', default=None),
            save_as=dict(required=False, type='str', default=None),
            required_space=dict(required=False, type='int', default=1600),
        ),
        supports_check_mode=False)

    disk_used_pcent = module.params['disk_used_pcent']
    new_image_url = module.params['new_image_url']
    save_as = module.params['save_as']
    required_space = module.params['required_space']

    try:
<<<<<<< HEAD
        if not new_image_url:
            reduce_installed_sonic_images(module)
            free_up_disk_space(module, disk_used_pcent)
            # make sure 6100 can do cold reboot
            work_around_for_reboot(module)
        else:
=======
        if new_image_url or save_as:
>>>>>>> 9455d370
            results["current_stage"] = "start"
            # make sure 6100 can do cold reboot to upgrade image
            work_around_for_reboot(module)
            work_around_for_slow_disks(module)
            reduce_installed_sonic_images(module)
            results["current_stage"] = "prepare"

            free_up_disk_space(module, disk_used_pcent)
            free_up_memory_space(module)
            setup_swap_if_necessary(module)
            results["current_stage"] = "install"

            install_new_sonic_image(module, new_image_url, save_as, required_space)
            results["current_stage"] = "complete"
<<<<<<< HEAD
            # after image installation, workaround is lost, we have to enable cold reboot again
            work_around_for_reboot(module)
=======
        else:
            reduce_installed_sonic_images(module)
            free_up_disk_space(module, disk_used_pcent)
>>>>>>> 9455d370
    except Exception:
        err = str(sys.exc_info())
        module.fail_json(msg="Exception raised during image upgrade", results=results, err=err)

    module.exit_json(ansible_facts=results)


if __name__ == '__main__':
    main()<|MERGE_RESOLUTION|>--- conflicted
+++ resolved
@@ -390,16 +390,7 @@
     required_space = module.params['required_space']
 
     try:
-<<<<<<< HEAD
-        if not new_image_url:
-            reduce_installed_sonic_images(module)
-            free_up_disk_space(module, disk_used_pcent)
-            # make sure 6100 can do cold reboot
-            work_around_for_reboot(module)
-        else:
-=======
         if new_image_url or save_as:
->>>>>>> 9455d370
             results["current_stage"] = "start"
             # make sure 6100 can do cold reboot to upgrade image
             work_around_for_reboot(module)
@@ -414,14 +405,11 @@
 
             install_new_sonic_image(module, new_image_url, save_as, required_space)
             results["current_stage"] = "complete"
-<<<<<<< HEAD
-            # after image installation, workaround is lost, we have to enable cold reboot again
-            work_around_for_reboot(module)
-=======
         else:
             reduce_installed_sonic_images(module)
             free_up_disk_space(module, disk_used_pcent)
->>>>>>> 9455d370
+            # make sure 6100 can do cold reboot
+            work_around_for_reboot(module)
     except Exception:
         err = str(sys.exc_info())
         module.fail_json(msg="Exception raised during image upgrade", results=results, err=err)
