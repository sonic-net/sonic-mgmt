--- conflicted
+++ resolved
@@ -1,8 +1,5 @@
-<<<<<<< HEAD
-#!/usr/bin/python3
-=======
 #!/usr/bin/python
->>>>>>> 292415e7
+
 # This ansible module is for gathering VLAN related facts from SONiC device.
 
 from ansible.module_utils.basic import AnsibleModule
