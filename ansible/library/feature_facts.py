<<<<<<< HEAD
#!/usr/bin/python3
=======
#!/usr/bin/python
>>>>>>> 292415e7

# This ansible module is for gathering feature facts from SONiC device.
#
# Feature information will be taken from CONFIG_DB.
# Example of FEATURE info in CONFIG_DB:
#
# "FEATURE": {
#     "sflow": {
#         "status": "disabled"
#     }
#     "telemetry": {
#         "status": "enabled"
#     }
#     "what-just-happened": {
#         "status": "enabled"
#     }
# }
#
# An example result of calling the module:
# {
#     "ansible_facts": {
#         "feature_facts": {
#             "sflow": "disabled",
#             "telemetry" : "enabled"
#         }
#     }
# }


from ansible.module_utils.basic import AnsibleModule
SUCCESS_CODE = 0


def get_feature_facts(module):
    rc, stdout, stderr = module.run_command(r'sonic-db-cli CONFIG_DB keys FEATURE\*')
    if rc != SUCCESS_CODE:
        module.fail_json(msg='Failed to get feature names, rc=%s, stdout=%s, stderr=%s' % (
            rc, stdout, stderr))

    features = {}
    output_lines = stdout.splitlines()
    for line in output_lines:
        feature_name = line.split('|')[1]
        rc, stdout, stderr = module.run_command(
            'sonic-db-cli CONFIG_DB HGET "FEATURE|{}" state'.format(feature_name))
        if rc != SUCCESS_CODE:
            module.fail_json(msg='Failed to get feature status, rc=%s, stdout=%s, stderr=%s' % (
                rc, stdout, stderr))
        features[feature_name] = stdout.rstrip('\n')

    return features


def main():
    module = AnsibleModule(argument_spec=dict())
    features = get_feature_facts(module)
    module.exit_json(ansible_facts={'feature_facts': features})


if __name__ == '__main__':
    main()<|MERGE_RESOLUTION|>--- conflicted
+++ resolved
@@ -1,8 +1,4 @@
-<<<<<<< HEAD
-#!/usr/bin/python3
-=======
 #!/usr/bin/python
->>>>>>> 292415e7
 
 # This ansible module is for gathering feature facts from SONiC device.
 #
