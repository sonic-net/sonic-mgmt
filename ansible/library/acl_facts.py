#!/usr/bin/env python
# This ansible module is for gathering ACL related facts from SONiC device.
#
# The "sonic-cfggen" tool is used to output all the running config data from db in JSON format. ACL table information
# is extracted from the all config by key name 'ACL_TABLE'. ACL rule information is extracted by key name 'ACL_RULE'.
#
# Logically, ACL rules belong to a specific ACL table. The extracted information are aggregated into one dictionary.
# A dictionary with key name 'rules' under each ACL dictionary entry holds all ACL rules belong to it.
#
# Command "aclshow -a" can output counters of each ACL rule. The output is parsed and counter values are aggregated
# into the collected ACL table facts too.
#
# Example output of "aclshow -a":
#
# root@mtbc-sonic-03-2700:/home/admin# aclshow -a
# RULE NAME     TABLE NAME      PRIO    PACKETS COUNT    BYTES COUNT
# ------------  ------------  ------  ---------------  -------------
# RULE_1        DATAACL         9999                0              0
# RULE_2        DATAACL         9998                0              0
# DEFAULT_RULE  DATAACL            1             9216        1019489
#
# Example of module output:
# {
#     "ansible_facts": {
#         "ansible_acl_facts": {
#             "DATAACL": {
#                 "policy_desc": "DATAACL",
#                 "ports": [
#                     "PortChannel0001",
#                     "PortChannel0002",
#                     "PortChannel0003",
#                     "PortChannel0004"
#                 ],
#                 "rules": {
#                     "DEFAULT_RULE": {
#                         "ETHER_TYPE": "2048",
#                         "PACKET_ACTION": "DROP",
#                         "PRIORITY": "1",
#                         "bytes_count": "5686888",
#                         "packets_count": "51193"
#                     },
#                     "RULE_1": {
#                         "PACKET_ACTION": "FORWARD",
#                         "PRIORITY": "9999",
#                         "SRC_IP": "10.0.0.2/32",
#                         "bytes_count": "0",
#                         "packets_count": "0"
#                     },
#                     "RULE_2": {
#                         "DST_IP": "192.168.0.16/32",
#                         "PACKET_ACTION": "FORWARD",
#                         "PRIORITY": "9998",
#                         "bytes_count": "0",
#                         "packets_count": "0"
#                     }
#                 },
#                 "type": "L3"
#             },
#             "EVERFLOW": {
#                 "policy_desc": "EVERFLOW",
#                 "ports": [
#                     "PortChannel0001",
#                     "PortChannel0002",
#                     "PortChannel0003",
#                     "PortChannel0004",
#                     "Ethernet100",
#                     "Ethernet104",
#                     "Ethernet92",
#                     "Ethernet96",
#                     "Ethernet84",
#                     "Ethernet88",
#                     "Ethernet76",
#                     "Ethernet80",
#                     "Ethernet108",
#                     "Ethernet64",
#                     "Ethernet60",
#                     "Ethernet52",
#                     "Ethernet48",
#                     "Ethernet44",
#                     "Ethernet40",
#                     "Ethernet36",
#                     "Ethernet56",
#                     "Ethernet72",
#                     "Ethernet68",
#                     "Ethernet24",
#                     "Ethernet20",
#                     "Ethernet16",
#                     "Ethernet12",
#                     "Ethernet8",
#                     "Ethernet4",
#                     "Ethernet0",
#                     "Ethernet32",
#                     "Ethernet28"
#                 ],
#                 "rules": {},
#                 "type": "MIRROR"
#             },
#             "SNMP_ACL": {
#                 "policy_desc": "SNMP_ACL",
#                 "rules": {},
#                 "services": [
#                     "SNMP"
#                 ],
#                 "type": "CTRLPLANE"
#             },
#             "SSH_ONLY": {
#                 "policy_desc": "SSH_ONLY",
#                 "rules": {},
#                 "services": [
#                     "SSH"
#                 ],
#                 "type": "CTRLPLANE"
#             }
#         }
#     }
# }

from ansible.module_utils.basic import AnsibleModule
from collections import defaultdict
from sonic_py_common import multi_asic


DOCUMENTATION = '''
---
module: acl_facts
version_added: "2.0"
author: Xin Wang (xinw@mellanox.com)
short_description: Retrive ACL facts for a device.
description:
    - Retrieve ACL facts for a device, the facts will be
      inserted to the ansible_facts key.
options:
    N/A
'''

EXAMPLES = '''
# Gather ACL facts
- name: Gathering ACL facts about the device
  acl_facts:
'''


def get_all_config(module, namespace=None):
    """
    @summary:  all running configuration using CLI tool sonic-cfggen.
    @param module: The AnsibleModule object
    @return: Return parsed config in dict
    """
<<<<<<< HEAD
    if namespace:
        rc, stdout, stderr = module.run_command('sonic-cfggen -n {} -d --print-data'.format(namespace))
        if rc != 0:
            module.fail_json(msg='Failed to get DUT running config, rc=%s, stdout=%s, stderr=%s' % (rc, stdout, stderr))
    else:
        rc, stdout, stderr = module.run_command('sonic-cfggen -d --print-data')
        if rc != 0:
            module.fail_json(msg='Failed to get DUT running config, rc=%s, stdout=%s, stderr=%s' % (rc, stdout, stderr))
=======
    rc, stdout, stderr = module.run_command('sonic-cfggen -d --print-data')
    if rc != 0:
        module.fail_json(msg='Failed to get DUT running config, rc=%s, stdout=%s, stderr=%s' % (
            rc, stdout, stderr))

>>>>>>> e7a77e20
    try:
        return module.from_json(stdout)
    except Exception as e:
        module.fail_json(
            msg='Failed to parse config from output of "sonic-cfggen -d --print-data", err=' + str(e))

    return None


def get_acl_rule_counters(module, namespace=None):
    """
    @summary: Parse the output of CLI 'aclshow -a' to get counters value of all ACL rules.
    @param module: The AnsibleModule object
    @return: Return ACL rule counters data in dict
    """
    counter_aggrgeate_map = defaultdict(list)
    counters = []

    namespace_list = multi_asic.get_namespace_list()
    for ns in namespace_list:
<<<<<<< HEAD
        if (namespace and namespace == ns) or namespace is None:
            cmd = 'sudo ip netns exec {} '.format(ns) if ns else ''
            rc, stdout, stderr = module.run_command(cmd + 'aclshow -a')
            if rc != 0:
                 module.fail_json(msg='Failed to get acl counter data, rc=%s, stdout=%s, stderr=%s' % (rc, stdout, stderr))
        
            output_lines = stdout.splitlines()[2:]  # Skip the header lines in output
            for line in output_lines:
                line_expanded = line.split()
                if len(line_expanded) == 5:
                    try:
                        packets_count = int(line_expanded[3])
                    except ValueError:
                        packets_count = 0
                    try:
                        bytes_count = int(line_expanded[4])
                    except ValueError:
                        bytes_count = 0

                    key = (line_expanded[0],line_expanded[1],line_expanded[2])
                    if key in counter_aggrgeate_map:
                        counter_aggrgeate_map[key][0] = packets_count + counter_aggrgeate_map[key][0]
                        counter_aggrgeate_map[key][1] = bytes_count + counter_aggrgeate_map[key][1]
                    else:
                        counter_aggrgeate_map[key].append(packets_count)
                        counter_aggrgeate_map[key].append(bytes_count)
=======
        cmd = 'sudo ip netns exec {} '.format(ns) if ns else ''
        rc, stdout, stderr = module.run_command(cmd + 'aclshow -a')
        if rc != 0:
            module.fail_json(msg='Failed to get acl counter data, rc=%s, stdout=%s, stderr=%s' % (
                rc, stdout, stderr))

        # Skip the header lines in output
        output_lines = stdout.splitlines()[2:]
        for line in output_lines:
            line_expanded = line.split()
            if len(line_expanded) == 5:
                try:
                    packets_count = int(line_expanded[3])
                except ValueError:
                    packets_count = 0
                try:
                    bytes_count = int(line_expanded[4])
                except ValueError:
                    bytes_count = 0

                key = (line_expanded[0], line_expanded[1], line_expanded[2])
                if key in counter_aggrgeate_map:
                    counter_aggrgeate_map[key][0] = packets_count + \
                        counter_aggrgeate_map[key][0]
                    counter_aggrgeate_map[key][1] = bytes_count + \
                        counter_aggrgeate_map[key][1]
                else:
                    counter_aggrgeate_map[key].append(packets_count)
                    counter_aggrgeate_map[key].append(bytes_count)
>>>>>>> e7a77e20

    for k, v in counter_aggrgeate_map.items():
        counter = dict(rule_name=k[0],
                       table_name=k[1],
                       priority=k[2],
                       packets_count=v[0],
                       bytes_count=v[1])
        counters.append(counter)

    return counters


def merge_acl_table_and_rule(all_config):
    """
    @summary: Merge ACL_TABLE and ACL_RULE data from all config into one dictionary.

    Data of ACL_TABLE and ACL_RULE are under different keys in the all_config dict. Merge the ACL_RULE data into
    ACL_TABLE and return dictionary of ACL tables containing their own ACL rules.

    @param all_config: The dict containing all running config of DUT
    @return: Return a dict of ACL tables containing their own ACL rules.
    """
    acl_tables = all_config['ACL_TABLE']

    for table in acl_tables:
        acl_tables[table]['rules'] = {}

    for rule in all_config.get('ACL_RULE', {}):
        rule_expanded = rule.split('|')
        if len(rule_expanded) == 2:
            table_name = rule_expanded[0]
            rule_name = rule_expanded[1]
            if table_name in acl_tables:
                acl_tables[table_name]['rules'][rule_name] = all_config['ACL_RULE'][rule]

    return acl_tables


def merge_acl_table_and_counter(acl_tables, counters):
    """
    @summary: Merge the ACL counters data into the ACL tables dictionary.

    Counters of ACL rules are parsed from output of 'aclshow -a'. This function merges the counters of ACL rules
    into the ACL tables dict.

    @param acl_tables: The dict of ACL tables
    @param counters: The dict containing counters data of ACL rules
    @return: Return a dict of ACL tables containing ACL rules and counters
    """
    for counter in counters:
        table_name = counter['table_name']
        rule_name = counter['rule_name']
        if table_name in acl_tables:
            if rule_name in acl_tables[table_name]['rules']:
                acl_tables[table_name]['rules'][rule_name]['packets_count'] = counter['packets_count']
                acl_tables[table_name]['rules'][rule_name]['bytes_count'] = counter['bytes_count']

    return acl_tables


def main():

    module = AnsibleModule(argument_spec=dict(namespace=dict(default=None),))
    m_args = module.params
    namespace = m_args['namespace']

    all_config = get_all_config(module, namespace)
    if not all_config:
        module.fail_json(msg='Empty DUT config')

    counters = get_acl_rule_counters(module, namespace)

    acl_tables = merge_acl_table_and_rule(all_config)
    acl_tables = merge_acl_table_and_counter(acl_tables, counters)

    module.exit_json(ansible_facts={'ansible_acl_facts': acl_tables})


if __name__ == '__main__':
    main()<|MERGE_RESOLUTION|>--- conflicted
+++ resolved
@@ -146,7 +146,6 @@
     @param module: The AnsibleModule object
     @return: Return parsed config in dict
     """
-<<<<<<< HEAD
     if namespace:
         rc, stdout, stderr = module.run_command('sonic-cfggen -n {} -d --print-data'.format(namespace))
         if rc != 0:
@@ -155,13 +154,6 @@
         rc, stdout, stderr = module.run_command('sonic-cfggen -d --print-data')
         if rc != 0:
             module.fail_json(msg='Failed to get DUT running config, rc=%s, stdout=%s, stderr=%s' % (rc, stdout, stderr))
-=======
-    rc, stdout, stderr = module.run_command('sonic-cfggen -d --print-data')
-    if rc != 0:
-        module.fail_json(msg='Failed to get DUT running config, rc=%s, stdout=%s, stderr=%s' % (
-            rc, stdout, stderr))
-
->>>>>>> e7a77e20
     try:
         return module.from_json(stdout)
     except Exception as e:
@@ -182,7 +174,6 @@
 
     namespace_list = multi_asic.get_namespace_list()
     for ns in namespace_list:
-<<<<<<< HEAD
         if (namespace and namespace == ns) or namespace is None:
             cmd = 'sudo ip netns exec {} '.format(ns) if ns else ''
             rc, stdout, stderr = module.run_command(cmd + 'aclshow -a')
@@ -209,37 +200,6 @@
                     else:
                         counter_aggrgeate_map[key].append(packets_count)
                         counter_aggrgeate_map[key].append(bytes_count)
-=======
-        cmd = 'sudo ip netns exec {} '.format(ns) if ns else ''
-        rc, stdout, stderr = module.run_command(cmd + 'aclshow -a')
-        if rc != 0:
-            module.fail_json(msg='Failed to get acl counter data, rc=%s, stdout=%s, stderr=%s' % (
-                rc, stdout, stderr))
-
-        # Skip the header lines in output
-        output_lines = stdout.splitlines()[2:]
-        for line in output_lines:
-            line_expanded = line.split()
-            if len(line_expanded) == 5:
-                try:
-                    packets_count = int(line_expanded[3])
-                except ValueError:
-                    packets_count = 0
-                try:
-                    bytes_count = int(line_expanded[4])
-                except ValueError:
-                    bytes_count = 0
-
-                key = (line_expanded[0], line_expanded[1], line_expanded[2])
-                if key in counter_aggrgeate_map:
-                    counter_aggrgeate_map[key][0] = packets_count + \
-                        counter_aggrgeate_map[key][0]
-                    counter_aggrgeate_map[key][1] = bytes_count + \
-                        counter_aggrgeate_map[key][1]
-                else:
-                    counter_aggrgeate_map[key].append(packets_count)
-                    counter_aggrgeate_map[key].append(bytes_count)
->>>>>>> e7a77e20
 
     for k, v in counter_aggrgeate_map.items():
         counter = dict(rule_name=k[0],
