<<<<<<< HEAD
#!/usr/bin/python3
=======
#!/usr/bin/python
>>>>>>> 292415e7
# This ansible module is for gathering ACL related facts from SONiC device.
#
# The "sonic-cfggen" tool is used to output all the running config data from db in JSON format. ACL table information
# is extracted from the all config by key name 'ACL_TABLE'. ACL rule information is extracted by key name 'ACL_RULE'.
#
# Logically, ACL rules belong to a specific ACL table. The extracted information are aggregated into one dictionary.
# A dictionary with key name 'rules' under each ACL dictionary entry holds all ACL rules belong to it.
#
# Command "aclshow -a" can output counters of each ACL rule. The output is parsed and counter values are aggregated
# into the collected ACL table facts too.
#
# Example output of "aclshow -a":
#
# root@mtbc-sonic-03-2700:/home/admin# aclshow -a
# RULE NAME     TABLE NAME      PRIO    PACKETS COUNT    BYTES COUNT
# ------------  ------------  ------  ---------------  -------------
# RULE_1        DATAACL         9999                0              0
# RULE_2        DATAACL         9998                0              0
# DEFAULT_RULE  DATAACL            1             9216        1019489
#
# Example of module output:
# {
#     "ansible_facts": {
#         "ansible_acl_facts": {
#             "DATAACL": {
#                 "policy_desc": "DATAACL",
#                 "ports": [
#                     "PortChannel0001",
#                     "PortChannel0002",
#                     "PortChannel0003",
#                     "PortChannel0004"
#                 ],
#                 "rules": {
#                     "DEFAULT_RULE": {
#                         "ETHER_TYPE": "2048",
#                         "PACKET_ACTION": "DROP",
#                         "PRIORITY": "1",
#                         "bytes_count": "5686888",
#                         "packets_count": "51193"
#                     },
#                     "RULE_1": {
#                         "PACKET_ACTION": "FORWARD",
#                         "PRIORITY": "9999",
#                         "SRC_IP": "10.0.0.2/32",
#                         "bytes_count": "0",
#                         "packets_count": "0"
#                     },
#                     "RULE_2": {
#                         "DST_IP": "192.168.0.16/32",
#                         "PACKET_ACTION": "FORWARD",
#                         "PRIORITY": "9998",
#                         "bytes_count": "0",
#                         "packets_count": "0"
#                     }
#                 },
#                 "type": "L3"
#             },
#             "EVERFLOW": {
#                 "policy_desc": "EVERFLOW",
#                 "ports": [
#                     "PortChannel0001",
#                     "PortChannel0002",
#                     "PortChannel0003",
#                     "PortChannel0004",
#                     "Ethernet100",
#                     "Ethernet104",
#                     "Ethernet92",
#                     "Ethernet96",
#                     "Ethernet84",
#                     "Ethernet88",
#                     "Ethernet76",
#                     "Ethernet80",
#                     "Ethernet108",
#                     "Ethernet64",
#                     "Ethernet60",
#                     "Ethernet52",
#                     "Ethernet48",
#                     "Ethernet44",
#                     "Ethernet40",
#                     "Ethernet36",
#                     "Ethernet56",
#                     "Ethernet72",
#                     "Ethernet68",
#                     "Ethernet24",
#                     "Ethernet20",
#                     "Ethernet16",
#                     "Ethernet12",
#                     "Ethernet8",
#                     "Ethernet4",
#                     "Ethernet0",
#                     "Ethernet32",
#                     "Ethernet28"
#                 ],
#                 "rules": {},
#                 "type": "MIRROR"
#             },
#             "SNMP_ACL": {
#                 "policy_desc": "SNMP_ACL",
#                 "rules": {},
#                 "services": [
#                     "SNMP"
#                 ],
#                 "type": "CTRLPLANE"
#             },
#             "SSH_ONLY": {
#                 "policy_desc": "SSH_ONLY",
#                 "rules": {},
#                 "services": [
#                     "SSH"
#                 ],
#                 "type": "CTRLPLANE"
#             }
#         }
#     }
# }

from ansible.module_utils.basic import AnsibleModule
from collections import defaultdict
from sonic_py_common import multi_asic


DOCUMENTATION = '''
---
module: acl_facts
version_added: "2.0"
author: Xin Wang (xinw@mellanox.com)
short_description: Retrive ACL facts for a device.
description:
    - Retrieve ACL facts for a device, the facts will be
      inserted to the ansible_facts key.
options:
    N/A
'''

EXAMPLES = '''
# Gather ACL facts
- name: Gathering ACL facts about the device
  acl_facts:
'''


def get_all_config(module, namespace=None):
    """
    @summary:  all running configuration using CLI tool sonic-cfggen.
    @param module: The AnsibleModule object
    @return: Return parsed config in dict
    """
    if namespace:
        rc, stdout, stderr = module.run_command('sonic-cfggen -n {} -d --print-data'.format(namespace))
        if rc != 0:
            module.fail_json(msg='Failed to get DUT running config, rc=%s, stdout=%s, stderr=%s' % (rc, stdout, stderr))
    else:
        rc, stdout, stderr = module.run_command('sonic-cfggen -d --print-data')
        if rc != 0:
            module.fail_json(msg='Failed to get DUT running config, rc=%s, stdout=%s, stderr=%s' % (rc, stdout, stderr))
    try:
        return module.from_json(stdout)
    except Exception as e:
        module.fail_json(
            msg='Failed to parse config from output of "sonic-cfggen -d --print-data", err=' + str(e))

    return None


def get_acl_rule_counters(module, namespace=None):
    """
    @summary: Parse the output of CLI 'aclshow -a' to get counters value of all ACL rules.
    @param module: The AnsibleModule object
    @return: Return ACL rule counters data in dict
    """
    counter_aggrgeate_map = defaultdict(list)
    counters = []

    namespace_list = multi_asic.get_namespace_list()
    for ns in namespace_list:
        if (namespace and namespace == ns) or namespace is None:
            cmd = 'sudo ip netns exec {} '.format(ns) if ns else ''
            rc, stdout, stderr = module.run_command(cmd + 'aclshow -a')
            if rc != 0:
                module.fail_json(msg='Failed to get acl counter data, rc=%s, stdout=%s, stderr=%s' % (rc,
                                 stdout, stderr))

            output_lines = stdout.splitlines()[2:]  # Skip the header lines in output
            for line in output_lines:
                line_expanded = line.split()
                if len(line_expanded) == 5:
                    try:
                        packets_count = int(line_expanded[3])
                    except ValueError:
                        packets_count = 0
                    try:
                        bytes_count = int(line_expanded[4])
                    except ValueError:
                        bytes_count = 0

                    key = (line_expanded[0], line_expanded[1], line_expanded[2])
                    if key in counter_aggrgeate_map:
                        counter_aggrgeate_map[key][0] = packets_count + counter_aggrgeate_map[key][0]
                        counter_aggrgeate_map[key][1] = bytes_count + counter_aggrgeate_map[key][1]
                    else:
                        counter_aggrgeate_map[key].append(packets_count)
                        counter_aggrgeate_map[key].append(bytes_count)

    for k, v in counter_aggrgeate_map.items():
        counter = dict(rule_name=k[0],
                       table_name=k[1],
                       priority=k[2],
                       packets_count=v[0],
                       bytes_count=v[1])
        counters.append(counter)

    return counters


def merge_acl_table_and_rule(all_config):
    """
    @summary: Merge ACL_TABLE and ACL_RULE data from all config into one dictionary.

    Data of ACL_TABLE and ACL_RULE are under different keys in the all_config dict. Merge the ACL_RULE data into
    ACL_TABLE and return dictionary of ACL tables containing their own ACL rules.

    @param all_config: The dict containing all running config of DUT
    @return: Return a dict of ACL tables containing their own ACL rules.
    """
    acl_tables = all_config['ACL_TABLE']

    for table in acl_tables:
        acl_tables[table]['rules'] = {}

    for rule in all_config.get('ACL_RULE', {}):
        rule_expanded = rule.split('|')
        if len(rule_expanded) == 2:
            table_name = rule_expanded[0]
            rule_name = rule_expanded[1]
            if table_name in acl_tables:
                acl_tables[table_name]['rules'][rule_name] = all_config['ACL_RULE'][rule]

    return acl_tables


def merge_acl_table_and_counter(acl_tables, counters):
    """
    @summary: Merge the ACL counters data into the ACL tables dictionary.

    Counters of ACL rules are parsed from output of 'aclshow -a'. This function merges the counters of ACL rules
    into the ACL tables dict.

    @param acl_tables: The dict of ACL tables
    @param counters: The dict containing counters data of ACL rules
    @return: Return a dict of ACL tables containing ACL rules and counters
    """
    for counter in counters:
        table_name = counter['table_name']
        rule_name = counter['rule_name']
        if table_name in acl_tables:
            if rule_name in acl_tables[table_name]['rules']:
                acl_tables[table_name]['rules'][rule_name]['packets_count'] = counter['packets_count']
                acl_tables[table_name]['rules'][rule_name]['bytes_count'] = counter['bytes_count']

    return acl_tables


def main():

    module = AnsibleModule(argument_spec=dict(namespace=dict(default=None),))
    m_args = module.params
    namespace = m_args['namespace']

    all_config = get_all_config(module, namespace)
    if not all_config:
        module.fail_json(msg='Empty DUT config')

    counters = get_acl_rule_counters(module, namespace)

    acl_tables = merge_acl_table_and_rule(all_config)
    acl_tables = merge_acl_table_and_counter(acl_tables, counters)

    module.exit_json(ansible_facts={'ansible_acl_facts': acl_tables})


if __name__ == '__main__':
    main()<|MERGE_RESOLUTION|>--- conflicted
+++ resolved
@@ -1,8 +1,5 @@
-<<<<<<< HEAD
-#!/usr/bin/python3
-=======
 #!/usr/bin/python
->>>>>>> 292415e7
+
 # This ansible module is for gathering ACL related facts from SONiC device.
 #
 # The "sonic-cfggen" tool is used to output all the running config data from db in JSON format. ACL table information
