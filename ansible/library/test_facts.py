#!/usr/bin/env python
from ansible.module_utils.basic import AnsibleModule
import sys
import traceback
import ipaddr as ipaddress
import csv
import string
import yaml

from collections import defaultdict

DOCUMENTATION = '''
module: test_facts.py
version_added:  2.0.0.2
short_description: get lab testbed and testcases information related to run tests
options:
    - testbed_file:
      Description: the CSV file name which describe all testbeds
      Default: TESTBED_FILE
      required: False
    - testbed_name:
      Description: the unique name of one testbed topology specified in the first column of each row of CSV file
      Default: None
      Required: False
    - testcases_file:
      Description: the yml file name which include all testcases properties
      Dedfault: TESTCASES_FILE
      required: False
'''

EXAMPLES = '''
    Testbed CSV file example - deprecated:
        # conf-name,group-name,topo,ptf_image_name,ptf,ptf_ip,ptf_ipv6,server,vm_base,dut,comment
        ptf1-m,ptf1,ptf32,docker-ptf,ptf-1,10.255.0.188/24,,server_1,,str-msn2700-01,Tests ptf
        vms-t1,vms1-1,t1,docker-ptf,ptf-2,10.255.0.178/24,,server_1,VM0100,str-msn2700-01,Tests vms
        vms-t1-lag,vms1-1,t1-lag,docker-ptf,ptf-3,10.255.0.178/24,,server_1,VM0100,str-msn2700-01,Tests vms
        ...

    Testbed CSV file example - recommended:
        # conf-name,group-name,topo,ptf_image_name,ptf,ptf_ip,ptf_ipv6,server,vm_base,dut,inv_file,auto_recover,comment
        ptf1-m,ptf1,ptf32,docker-ptf,ptf-1,10.255.0.188/24,,server_1,,str-msn2700-01,lab,False,Tests ptf
        vms-t1,vms1-1,t1,docker-ptf,ptf-2,10.255.0.178/24,,server_1,VM0100,str-msn2700-01,lab,True,Tests vms
        vms-t1-lag,vms1-1,t1-lag,docker-ptf,ptf-3,10.255.0.178/24,,server_1,VM0100,str-msn2700-01,lab,True,Tests vms
        ...

    Testcases YAML File example:
        testcases:
            acl:
                filename: acl.yml
                topologies: [t1, t1-lag, t1-64-lag, t1-64-lag-clet, t1-56-lag]
                execvar:
                  ptf_host:
                  testbed_type:
            arp:
                filename: arpall.yml
                topologies: [ptf32, ptf64]
                execvars:
                  ptf_host:
            bgp_fact:
                filename: bgp_fact.yml
                topologies: [t0, t0-64, t0-64-32, t1, t1-lag, t1-64-lag, t1-64-lag-clet, t1-56-lag]
            ...

    To use it:
    - name: gather all predefined testbed topology information
      test_facts:

    - name: get vms-t1 topology information
      test_facts: testbed_name="vms-t1"
'''

RETURN = '''
    Ansible_facts:
        "testbed_facts": {
            "vms1-1": {
                "dut": "str-s6000-1",
                "owner": "Tests vms",
                "ptf_image_name": "docker-ptf",
                "ptf_ip": "10.255.0.178",
                "ptf_netmask": "255.255.255.0",
                "server": "server_1",
                "testbed-name": "vmst-1",
                "topo": "t1",
                "vm_base": "VM0100"
            }
            ....
        }
        "topo_testcases": {
                ptf32:     [arpall, copp, everflow, neighbour, neighbour_mac_noptf, qos, snmp, syslog]
                ptf64:     [arpall, copp, everflow, neighbour, neighbour_mac_noptf, qos, snmp, syslop]
                t0:        [bgp_fact, bgp_speaker, decap, dhcp_relay, fast-reboot, fib, fdb, lldp, lag_2, pfc_wd]
                t0-64:     [bgp_fact, bgp_speaker, decap, dhcp_relay, fast-reboot, fib, fdb, lldp, lag_2, pfc_wd]
                t0-64-32:  [bgp_fact, bgp_speaker, decap, dhcp_relay, fast-reboot, fib, fdb, lldp, lag_2, pfc_wd]
                t1:        [acl, bgp_fact, bgp_multipath_relax, decap, everflow_testbed, fib, lldp, pfc_wd]
                t1-lag:    [acl, bgp_fact, bgp_multipath_relax, decap, everflow_testbed, fib, lldp, lag_2, pfc_wd]
                t1-64-lag: [acl, bgp_fact, bgp_multipath_relax, decap, everflow_testbed, fib, lldp, lag_2, pfc_wd]
                t1-64-lag-clet: [acl, bgp_fact, bgp_multipath_relax, decap, everflow_testbed, fib, lldp, lag_2, pfc_wd]
                t1-56-lag: [acl, bgp_fact, bgp_multipath_relax, decap, everflow_testbed, fib, lldp, lag_2, pfc_wd]
            }
'''

<<<<<<< HEAD
### Default testbed file name
=======
# Default testbed file name
>>>>>>> 44dc6ab5
TESTBED_FILE = 'testbed.yaml'
TESTCASE_FILE = 'roles/test/vars/testcases.yml'


class ParseTestbedTopoinfo():
    """Parse the testbed file used to describe whole testbed info"""

    TESTBED_FIELDS_DEPRECATED = ('conf-name', 'group-name', 'topo', 'ptf_image_name',
                                 'ptf', 'ptf_ip', 'ptf_ipv6', 'server', 'vm_base', 'dut', 'comment')
    TESTBED_FIELDS_RECOMMENDED = (
        'conf-name', 'group-name', 'topo', 'ptf_image_name', 'ptf',
        'ptf_ip', 'ptf_ipv6', 'server', 'vm_base', 'dut', 'inv_name', 'auto_recover', 'comment')

    def __init__(self, testbed_file):
        self.testbed_filename = testbed_file
        self.testbed_topo = defaultdict()

    def read_testbed_topo(self):

        def _cidr_to_ip_mask(network):
            addr = ipaddress.IPNetwork(network)
            return str(addr.ip), str(addr.netmask)

        def _read_testbed_topo_from_csv():
            """Read csv testbed info file."""
            with open(self.testbed_filename) as f:
                header = [field.strip(' #')
                          for field in f.readline().strip().split(',')]
                if len(header) == len(self.TESTBED_FIELDS_DEPRECATED):
                    testbed_fields = self.TESTBED_FIELDS_DEPRECATED
                elif len(header) == len(self.TESTBED_FIELDS_RECOMMENDED):
                    testbed_fields = self.TESTBED_FIELDS_RECOMMENDED
                else:
                    raise ValueError(
                        'Unsupported testbed fields %s' % str(header))
                for header_field, expect_field in zip(header, testbed_fields):
                    assert header_field == expect_field

                topo = csv.DictReader(
                    f, fieldnames=testbed_fields, delimiter=',')

                for line in topo:
                    if line['conf-name'].lstrip().startswith('#'):
                        # skip comment line
                        continue
                    if line['ptf_ip']:
                        line['ptf_ip'], line['ptf_netmask'] = \
                            _cidr_to_ip_mask(line["ptf_ip"])
                    if line['ptf_ipv6']:
                        line['ptf_ipv6'], line['ptf_netmask_v6'] = \
                            _cidr_to_ip_mask(line["ptf_ipv6"])

                    if sys.version_info < (3, 0):
                        line['duts'] = line['dut'].translate(
                            string.maketrans("", ""), "[] ").split(';')
                    else:
                        line['duts'] = line['dut'].translate(
                            str.maketrans("", "", "[] ")).split(';')
                    line['duts_map'] = {dut: line['duts'].index(
                        dut) for dut in line['duts']}
                    del line['dut']

                    self.testbed_topo[line['conf-name']] = line

        def _read_testbed_topo_from_yaml():
            """Read yaml testbed info file."""
            with open(self.testbed_filename) as f:
                tb_info = yaml.safe_load(f)
                for tb in tb_info:
                    if tb["ptf_ip"]:
                        tb["ptf_ip"], tb["ptf_netmask"] = \
                            _cidr_to_ip_mask(tb["ptf_ip"])
                    if tb["ptf_ipv6"]:
                        tb["ptf_ipv6"], tb["ptf_netmask_v6"] = \
                            _cidr_to_ip_mask(tb["ptf_ipv6"])
                    tb["duts"] = tb.pop("dut")
                    tb["duts_map"] =  \
                        {dut: i for i, dut in enumerate(tb["duts"])}
                    self.testbed_topo[tb["conf-name"]] = tb

        if self.testbed_filename.endswith(".csv"):
            _read_testbed_topo_from_csv()
        elif self.testbed_filename.endswith(".yaml"):
            _read_testbed_topo_from_yaml()

    def get_testbed_info(self, testbed_name):
        if testbed_name:
            return self.testbed_topo[testbed_name]
        else:
            return self.testbed_topo


class TestcasesTopology():
    '''
    Read testcases definition yaml file under ansible/roles/test/vars/testcases.yml
    and return a list of available testcases for each pre-defined testbed topology
    '''

    def __init__(self, testcase_file):
        self.testcase_filename = testcase_file
        self.topo_testcase = {}

    def read_testcases(self):
        with open(self.testcase_filename) as f:
            testcases = yaml.safe_load(f)
            if 'testcases' not in testcases:
                raise Exception("not correct testcases file format??")
            for tc, prop in testcases['testcases'].items():
                for topo in prop['topologies']:
                    if topo not in self.topo_testcase:
                        self.topo_testcase[topo] = []
                    self.topo_testcase[topo].append(tc)
            return testcases['testcases']

    def get_topo_testcase(self):
        return self.topo_testcase


def main():
    module = AnsibleModule(
        argument_spec=dict(
            testbed_name=dict(required=False, default=None),
            testbed_file=dict(required=False, default=TESTBED_FILE),
            testcase_file=dict(requried=False, default=TESTCASE_FILE),
        ),
        supports_check_mode=True
    )
    m_args = module.params
    testbed_file = m_args['testbed_file']
    testbed_name = m_args['testbed_name']
    testcase_file = m_args['testcase_file']
    try:
        topoinfo = ParseTestbedTopoinfo(testbed_file)
        topoinfo.read_testbed_topo()
        testbed_topo = topoinfo.get_testbed_info(testbed_name)
        testcaseinfo = TestcasesTopology(testcase_file)
        testcaseinfo.read_testcases()
        testcase_topo = testcaseinfo.get_topo_testcase()
        module.exit_json(
            ansible_facts={'testbed_facts': testbed_topo, 'topo_testcases': testcase_topo})
    except (IOError, OSError):
        module.fail_json(msg="Can not find lab testbed file  " +
                         testbed_file+" or testcase file "+testcase_file+"??")
    except Exception:
        module.fail_json(msg=traceback.format_exc())


if __name__ == "__main__":
    main()<|MERGE_RESOLUTION|>--- conflicted
+++ resolved
@@ -99,11 +99,7 @@
             }
 '''
 
-<<<<<<< HEAD
-### Default testbed file name
-=======
 # Default testbed file name
->>>>>>> 44dc6ab5
 TESTBED_FILE = 'testbed.yaml'
 TESTCASE_FILE = 'roles/test/vars/testcases.yml'
 
