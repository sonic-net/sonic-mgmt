#!/usr/bin/python

# Note:
# Do not use 'env python' in shebang because Ansbile parses it straightforwardly and try to
# replace it with var ansible_python_interpreter.
#
# ref: https://github.com/ansible/ansible/blob/devel/lib/ansible/executor/module_common.py

from ansible.module_utils.basic import AnsibleModule
from ansible.module_utils.parsing.convert_bool import BOOLEANS

DOCUMENTATION = '''
---
module: switch_tables
version_added: "1.9"
short_description: Retrieve layer 3 tables
description:
    - Retrieve route, neighbor, nexthop, nexthopgroup table from ACS device

    Table format:
    results[route][prefix] = nhid/nhgid
    results[neighbor][ip]  = mac
    results[nexthop][ip]   = nhid
    results[nexthopgroup][nhgid] = [nhids]
'''

EXAMPLES = '''
# Retrieve l3table and egress table
- name: Get ASIC l3table and egress table
  switch_tables: l3table=yes egress=yes asic=broadcom
'''

<<<<<<< HEAD
from collections import defaultdict
import json
import re
import socket


# BROADCOM SECTION #
####################

# Entry VRF IPaddress MacAddress INTF MOD PORT CLASS HIT
def parse_l3table(output):
    table = {}

    for line in output.split('\n')[3:]:
        li = line.split()
        if len(li) != 9:
            break
        table[li[2]] = li[3]

    return table


# Entry Mac Vlan INTF PORT MOD MPLS_LABEL ToCpu Drop RefCount L3MC
def parse_egress(output):
    table = {}

    for line in output.split('\n')[2:]:
        li = line.split()
        if len(li) != 11:
            break
        table[li[1]] = li[0]

    return table


# # VRF Netaddr NextHopMac INTF MODID PORT PRIO CLASS HIT VLAN
def parse_defip(output):
    table = {}

    for line in output.split('\n')[3:]:
        li = line.split()
        if len(li) != 10 and len(li) != 11:
            break
        table[li[2]] = li[4]

    return table


# Multipath Egress Object
# Interfaces:
# Reference count:
def parse_multipath(output):
    table = {}

    multipath_re = """Multipath Egress Object (\d{6})\s*Interfaces: (((\d{6})\s*)+)"""
    matches = re.findall(multipath_re, output)

    for match in matches:
        table[match[0]] = match[1].split()

    return table


=======
>>>>>>> dd0b5f84
# MELLANOX SECTION #
####################


def general_parse_log(output, keyword):
    list = []
    for line in output.split('\n'):
        line += " "
        if line.split(" ")[0].strip() == keyword:
            list.append(line)
        else:
            line = line.replace(" ", "")
            if keyword != "neighbor":
                line = line.replace(":", "=", 1)
            line += " "
            if len(list) > 0:
                list[-1] = list[-1] + line
    return list


def convert_hex_to_ip(ip):
    ip = int(ip, 16)
    a = ip & 0x000000ff
    b = (ip & 0x0000ff00) >> 8
    c = (ip & 0x00ff0000) >> 16
    d = (ip & 0xff000000) >> 24
    str_to_ret = str(d) + "." + str(c) + "." + str(b) + "." + str(a)
    return str_to_ret


def parse_neighbors(output):
    table = {}
    neighbours = general_parse_log(output, "neighbor")
    for neigh in neighbours:
        mac = 0
        neigh_attributes = []
        neigh = neigh[12:-1]
        for word in neigh.split(" "):
            neigh_attributes.append(word.strip())
        for item in neigh_attributes:
            if item.split("=")[0].strip() == "mac_addr":
                mac = item.split("=")[1].strip()
        for item in neigh_attributes:
            if item.split("=")[0].strip() == "s_addr":
                table[convert_hex_to_ip(item.split("=")[1].strip())] = mac
    return table


def parse_ecmp_id(output):
    ecmp_nh = general_parse_log(output, "next")
    nh_list = []
    for ecmp in ecmp_nh:
        ecmp_attributes = []
        ecmp = ecmp[11:-1]
        for word in ecmp.split(" "):
            ecmp_attributes.append(word.strip())
        nh_list.append(convert_hex_to_ip(
            ecmp_attributes[2].split("=")[1].strip()))
    return nh_list


def main():
    module = AnsibleModule(
        argument_spec=dict(
            asic=dict(required=True, choices=['mellanox', 'broadcom']),
            route=dict(required=False, default=False, choices=BOOLEANS),
            neighbor=dict(required=False, default=False, choices=BOOLEANS),
            nexthop=dict(required=False, default=False, choices=BOOLEANS),
            nexthopgroup=dict(required=False, default=False, choices=BOOLEANS)),
        supports_check_mode=True)

    results = dict()

    if module.params['asic'] == 'broadcom':
<<<<<<< HEAD
        rc, out, err = module.run_command('bcmcmd "l3 l3table show"')
        if rc != 0:
            self.module.fail_json(msg="Command failed rc=%d, out=%s, err=%s" %
                                      (rc, out, err))
        l3table = parse_l3table(out)

        rc, out, err = module.run_command('bcmcmd "l3 egress show"')
        if rc != 0:
            self.module.fail_json(msg="Command failed rc=%d, out=%s, err=%s" %
                                      (rc, out, err))
        egress = parse_egress(out)

        rc, out, err = module.run_command('bcmcmd "l3 defip show"')
        if rc != 0:
            self.module.fail_json(msg="Command failed rc=%d, out=%s, err=%s" %
                                      (rc, out, err))
        defip = parse_defip(out)

        rc, out, err = module.run_command('bcmcmd "l3 multipath show"')
        if rc != 0:
            self.module.fail_json(msg="Command failed rc=%d, out=%s, err=%s" %
                                      (rc, out, err))
        multipath = parse_multipath(out)

        if module.params['nexthop']:
            results['nexthop'] = dict()
            for ip in l3table:
                assert l3table[ip] in egress
                results['nexthop'][ip] = egress[l3table[ip]]

        if module.params['nexthopgroup']:
            results['nexthopgroup'] = multipath

        if module.params['neighbor']:
            results['neighbor'] = l3table

        if module.params['route']:
            results['route'] = defip

=======
        module.fail_json(msg="Broadcom support missing.")
>>>>>>> dd0b5f84

    if module.params['asic'] == 'mellanox':

        rc, out, err = module.run_command(
            "/usr/local/bin/sx_api_router_uc_routes_dump_all.py")
        if rc != 0:
            module.fail_json(msg="Command failed rc=%d, out=%s, err=%s" %
                             (rc, out, err))
        routes_table = {}
        nhg_table = {}
        ecmp_ids = []
        routes = general_parse_log(out, "route")
        for route_attr in routes:
            attributes = []
            is_prefix = None
            route_attr = route_attr[9:-1]
            for word in route_attr.split(" "):
                attributes.append(word)
            if attributes[6].split("=")[0].strip() == "nexthoplist" and attributes[7].split("=")[0].strip() == "hop0":
                attributes[6:10] = [''.join(attributes[6:10])]
            for word in route_attr.split(" "):
                if word.split("=")[0].strip() == "s_addr" and is_prefix is None:
                    route = convert_hex_to_ip(word.split("=")[1])
                    is_prefix = True
                elif word.split("=")[0].strip() == "type" and word.split("=")[1].strip() == "NEXT_HOP":
                    for attr in attributes:
                        if attr.split("=")[0].strip() == "nexthoplist" and attr.split("=")[1].strip() != "":
                            routes_table[route] = convert_hex_to_ip(
                                attr.split("=")[4].strip())

                        elif attr.split("=")[0].strip() == "ecmp_id" and attr.split("=")[1].strip() != "0":
                            routes_table[route] = attr.split("=")[1].strip()
                            if attr.split("=")[1].strip() not in ecmp_ids:
                                ecmp_ids.append(attr.split("=")[1].strip())

        for id in ecmp_ids:
            path = "/usr/local/bin/sx_api_router_ecmp_dump.py " + str(id)
            rc, out, err = module.run_command(path)
            if rc != 0:
                module.fail_json(msg="Command failed rc=%d, out=%s, err=%s" %
                                     (rc, out, err))
            nhg_table[id] = parse_ecmp_id(out)

        rc, out, err = module.run_command(
            "/usr/local/bin/sx_api_router_neigh_dump.py")
        if rc != 0:
            module.fail_json(msg="Command failed rc=%d, out=%s, err=%s" %
                             (rc, out, err))
        neighbors_table = parse_neighbors(out)

        if module.params['neighbor']:
            results['neighbor'] = neighbors_table

        if module.params['nexthopgroup']:
            results['nexthopgroup'] = nhg_table

        if module.params['nexthop']:
            results['nexthop'] = dict()
            for ip in routes_table:
                if routes_table[ip] not in nhg_table:
                    results['nexthop'][ip] = routes_table[ip]
            for nh in nhg_table:
                for ip in nhg_table[nh]:
                    results['nexthop'][ip] = ip

        if module.params['route']:
            results['route'] = routes_table

    module.exit_json(ansible_facts=results)


if __name__ == "__main__":
    main()<|MERGE_RESOLUTION|>--- conflicted
+++ resolved
@@ -30,7 +30,6 @@
   switch_tables: l3table=yes egress=yes asic=broadcom
 '''
 
-<<<<<<< HEAD
 from collections import defaultdict
 import json
 import re
@@ -94,8 +93,6 @@
     return table
 
 
-=======
->>>>>>> dd0b5f84
 # MELLANOX SECTION #
 ####################
 
@@ -170,28 +167,27 @@
     results = dict()
 
     if module.params['asic'] == 'broadcom':
-<<<<<<< HEAD
         rc, out, err = module.run_command('bcmcmd "l3 l3table show"')
         if rc != 0:
-            self.module.fail_json(msg="Command failed rc=%d, out=%s, err=%s" %
+            module.fail_json(msg="Command failed rc=%d, out=%s, err=%s" %
                                       (rc, out, err))
         l3table = parse_l3table(out)
 
         rc, out, err = module.run_command('bcmcmd "l3 egress show"')
         if rc != 0:
-            self.module.fail_json(msg="Command failed rc=%d, out=%s, err=%s" %
+            module.fail_json(msg="Command failed rc=%d, out=%s, err=%s" %
                                       (rc, out, err))
         egress = parse_egress(out)
 
         rc, out, err = module.run_command('bcmcmd "l3 defip show"')
         if rc != 0:
-            self.module.fail_json(msg="Command failed rc=%d, out=%s, err=%s" %
+            module.fail_json(msg="Command failed rc=%d, out=%s, err=%s" %
                                       (rc, out, err))
         defip = parse_defip(out)
 
         rc, out, err = module.run_command('bcmcmd "l3 multipath show"')
         if rc != 0:
-            self.module.fail_json(msg="Command failed rc=%d, out=%s, err=%s" %
+            module.fail_json(msg="Command failed rc=%d, out=%s, err=%s" %
                                       (rc, out, err))
         multipath = parse_multipath(out)
 
@@ -210,9 +206,6 @@
         if module.params['route']:
             results['route'] = defip
 
-=======
-        module.fail_json(msg="Broadcom support missing.")
->>>>>>> dd0b5f84
 
     if module.params['asic'] == 'mellanox':
 
