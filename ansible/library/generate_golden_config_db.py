--- conflicted
+++ resolved
@@ -307,16 +307,13 @@
             module_msg = module_msg + " for mgfx"
         elif self.topo_name == "t1-28-lag":
             config = self.generate_smartswitch_golden_config_db()
-<<<<<<< HEAD
             self.module.run_command("sudo rm -f {}".format(TEMP_SMARTSWITCH_CONFIG_PATH))
+            module_msg = module_msg + " for smartswitch"
         elif self.topo_name in ["ft2-64"]:
             config = self.generate_ft2_golden_config_db()
-=======
-            module_msg = module_msg + " for smartswitch"
         elif self.hwsku and is_full_lossy_hwsku(self.hwsku):
             module_msg = module_msg + " for full lossy hwsku"
             config = self.generate_full_lossy_golden_config_db()
->>>>>>> 81505c88
         else:
             config = "{}"
 
