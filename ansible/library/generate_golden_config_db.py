--- conflicted
+++ resolved
@@ -175,13 +175,8 @@
             mg_config["asic{}".format(asic_id)] = json.loads(out)
         return json.dumps(mg_config, indent=4)
 
-<<<<<<< HEAD
-        
-    def overwrite_feature_golden_config_db_multiasic(self, config, feature_key):
-=======
     def overwrite_feature_golden_config_db_multiasic(self, config, feature_key,
                                                      auto_restart="enabled", state="enabled"):
->>>>>>> a29a7cd4
         full_config = json.loads(config)
         if full_config == {} or "FEATURE" not in full_config.get("localhost", {}):
             # need dump running config FEATURE + selected feature
