# This Playbook run time generate matching configuration file for SONiC switch(Minigraph) based on a specific testbed topology specified in testbed.yaml
# When user call testbed-cli to deploy a testbed topology, use this playbook to generate matching SONiC minigraph file and deploy it into SONiC switch under test.
# Or when you know your topology name, you may use this playbook alone to generate a minigraph matching your topology name without deploy it.
#
# VM Topologies are defined inside of vars/ directory in files vars/topo_{{ topology_name}}.yml
#  Every topology should have a name to distinct one topology from another on the server
#  Every topology contains a ptf container which will be used as placeholder for the injected interfaces from VMs, or direct connections to PTF host
# VMs inventory file is also required to have all VMs ready for generating the minigraph file
# VMs inventory is in file 'veos'
#
# Template files for generating minigraph.xml are defined in template/topo directory
#
# To generate and deploy minigraph for SONiC switch matching the VM topology please use following command
# ansible-playbook -i lab config_sonic_basedon_testbed.yml -l sonic_dut_name -e vm_base=VM0300 -e topo=t0 [-e deploy=true -e save=true]
# ansible-playbook -i lab config_sonic_basedon_testbed.yml -l sonic_dut_name -e testbed_name=vms1-1 [-e deploy=true -e save=true]

# Parameters
# -l str-msn2700-01          - the sonic_dut_name you are going to generate minigraph for
# -e vm_base=VM0300          - the VM name which is used to as base to calculate VM name for this set
# -e topo=t0                 - the name of topology to generate minigraph file
# -e testbed_name=vms1-1     - the testbed name specified in testbed.yaml file
#                              (if you give 'testbed_name' option, will use info from testbed and ignore topo and vm_base options)
# -e vm_file=veos            - the virtual machine file name
# -e deploy=True             - if deploy the newly generated minigraph to the target DUT, default is false if not defined
# -e save=True               - if save the newly generated minigraph to the target DUT as startup-config, default is false if not defined
#
# After minigraph.xml is generated, the playbook will replace the original minigraph file under ansible/minigraph/ with the newly generated minigraph file for the SONiC device.
# The playbook will based on deploy=True or False to decide if load the SONiC device with new minigraph or not.
# If deploy=true, the playbook will apply the newly generated minigraph to the SONiC switch
# If save=true, the playbook will save the newly generated minigraph to SONiC switch as startup-config
#
####################################################################################################################################################################################

- hosts: sonic
  gather_facts: no
  tasks:

  - block:
    - name: set default testbed file
      set_fact:
        testbed_file: testbed.yaml
      when: testbed_file is not defined

    - name: Gathering testbed information
      test_facts: testbed_name="{{ testbed_name }}" testbed_file="{{ testbed_file }}"
      delegate_to: localhost

    - fail: msg="The DUT you are trying to run test does not belongs to this testbed"
      when: inventory_hostname not in testbed_facts['duts']

    - name: Set default num_asic
      set_fact:
        num_asics: 1
      when: num_asics is not defined

    - name: Set default dut index
      set_fact:
        dut_index: "{{ testbed_facts['duts_map'][inventory_hostname]|int }}"

    - name: set testbed_type
      set_fact:
        topo: "{{ testbed_facts['topo'] }}"

    - name: set ptf image name
      set_fact:
        ptf_image: "{{ testbed_facts['ptf_image_name'] }}"

    - name: set vm
      set_fact:
        vm_base: "{% if testbed_facts['vm_base'] != '' %}{{ testbed_facts['vm_base'] }}{% else %}''{% endif %}"
    when: testbed_name is defined

  - topo_facts: topo={{ topo }} hwsku={{ hwsku }} asic_name={{ asic_name | default(None) }}
    delegate_to: localhost

  - name: get connection graph if defined for dut (ignore any errors)
    conn_graph_facts: host="{{ inventory_hostname }}" ignore_errors=true
    delegate_to: localhost
    ignore_errors: true

  - name: find interface name mapping and individual interface speed if defined from dut
    port_alias:
      hwsku: "{{ hwsku }}"
      card_type: "{{ card_type | default('fixed') }}"
      hostname: "{{ inventory_hostname | default('') }}"
      switchids: "{{ switchids | default([]) }}"
    when: deploy is defined and deploy|bool == true

  - name: find interface name mapping and individual interface speed if defined with local data
    port_alias:
      hwsku: "{{ hwsku }}"
      num_asic: "{{ num_asics }}"
      card_type: "{{ card_type | default('fixed') }}"
      hostname: "{{ inventory_hostname | default('') }}"
      switchids: "{{ switchids | default([]) }}"
      slotid: "{{ slot_num | default(None) }}"
    delegate_to: localhost
    when: deploy is not defined or deploy|bool == false

  - name: find and generate fabric ASIC information
    fabric_info:
      num_fabric_asic: "{{ num_fabric_asics | default(0) }}"
      asics_host_basepfx: "{{ asics_host_ip | default(None) }}"
      asics_host_basepfx6: "{{ asics_host_ipv6 | default(None) }}"
    delegate_to: localhost

  - name: set all VoQ system ports information
    set_fact:
      all_sysports: "{{ all_sysports | default( [] ) + hostvars[item]['sysports'] }}"
    when: hostvars[item]['sysports'] is defined
    loop: "{{ ansible_play_batch }}"

  - name: set all v4 Inband Ip information for iBGP chassis voq
    set_fact:
      all_inbands: "{{ all_inbands | default( {} ) | combine( { item : hostvars[item]['voq_inband_ip']}) }}"
    when: hostvars[item]['voq_inband_ip'] is defined
    loop: "{{ ansible_play_batch }}"

  - name: set all v6 Inband Ip information for iBGP chassis voq
    set_fact:
      all_inbands_ipv6: "{{ all_inbands_ipv6 | default( {} ) | combine( { item : hostvars[item]['voq_inband_ipv6']}) }}"
    when: hostvars[item]['voq_inband_ipv6'] is defined
    loop: "{{ ansible_play_batch }}"

  - name: set all Loopback4096 information for iBGP chassis
    set_fact:
      all_loopback4096: "{{ all_loopback4096 | default( {} ) | combine( { item : hostvars[item]['loopback4096_ip']}) }}"
    when: hostvars[item]['loopback4096_ip'] is defined
    loop: "{{ ansible_play_batch }}"

  - name: set all Loopback4096 ipv6 information for iBGP chassis
    set_fact:
      all_loopback4096_ipv6: "{{ all_loopback4096_ipv6 | default( {} ) | combine( { item : hostvars[item]['loopback4096_ipv6']}) }}"
    when: hostvars[item]['loopback4096_ipv6'] is defined
    loop: "{{ ansible_play_batch }}"

  - name: set all slot information for chassis
    set_fact:
      all_slots: "{{ all_slots | default( {} ) | combine( { item : hostvars[item]['slot_num']}) }}"
    when: hostvars[item]['slot_num'] is defined
    loop: "{{ ansible_play_batch }}"

  - name: find all enabled host_interfaces
    set_fact:
      host_if_indexes: "{{ vm_topo_config['host_interfaces_by_dut'][dut_index|int] | difference(vm_topo_config['disabled_host_interfaces_by_dut'][dut_index|int]) }}"

  - name: find all vlan interface names for T0 topology
    set_fact:
      vlan_intfs: "{{ vlan_intfs|default([])}} + ['{{ port_alias[item] }}' ]"
    with_items: "{{ host_if_indexes }}"
    when: "('host_interfaces_by_dut' in vm_topo_config) and ('tor' in vm_topo_config['dut_type'] | lower)"

  - name: set default dualtor facts
    set_fact:
      dual_tor_facts: {}
      mux_cable_facts: {}
    when: "'dualtor' not in topo"

  - name: gather dual ToR information
    dual_tor_facts:
      hostname: "{{ inventory_hostname }}"
      testbed_facts: "{{ testbed_facts }}"
      hostvars: "{{ hostvars }}"
      vm_config: "{{ vm_topo_config }}"
      port_alias: "{{ port_alias }}"
      vlan_intfs: "{{ vlan_intfs }}"
    delegate_to: localhost
    when: "'dualtor' in topo or 'cable' in topo"

  - name: gather mux cable information
    mux_cable_facts:
      topo_name: "{{ topo }}"
    delegate_to: localhost
    when: "'dualtor' in topo"

  - name: generate y_cable simulator driver
    include_tasks: dualtor/config_simulated_y_cable.yml
    vars:
      restart_pmon: no
    when: "'dualtor' in topo"

  - name: set default vm file path
    set_fact:
      vm_file: veos
    when: vm_file is not defined

  - set_fact:
      VM_topo: "{% if 'ptf' in topo %}False{% else %}True{% endif %}"
      remote_dut: "{{ ansible_ssh_host }}"

  - name: gather testbed VM information
    testbed_vm_info: base_vm={{ testbed_facts['vm_base'] }} topo={{ testbed_facts['topo'] }} vm_file={{ vm_file }}
    delegate_to: localhost
    when: "(VM_topo | bool) and ('cable' not in topo)"

  - name: find all vlan configurations for T0 topology
    vlan_config:
      vm_topo_config: "{{ vm_topo_config }}"
      port_alias: "{{ port_alias }}"
      vlan_config: "{{ vlan_config | default(None) }}"
    delegate_to: localhost
    when: "('host_interfaces_by_dut' in vm_topo_config) and ('tor' in vm_topo_config['dut_type'] | lower)"

  - name: find downlink portchannel configuration for T0 topology
    set_fact:
      portchannel_config: "{{ vm_topo_config['DUT']['portchannel_config'] | default({})}}"
    delegate_to: localhost
    when: "('host_interfaces_by_dut' in vm_topo_config) and ('tor' in vm_topo_config['dut_type'] | lower)"

  - name: find any tunnel configurations
    tunnel_config:
      vm_topo_config: "{{ vm_topo_config }}"
      tunnel_config: "{{ tunnel_config | default(None) }}"
    delegate_to: localhost

  - name: find all interface indexes mapping connecting to VM
    set_fact:
      interface_to_vms: "{{ interface_to_vms|default([]) + [ {'name': item.key, 'ports': item.value['interface_indexes'][dut_index|int] }] }}"
    with_dict: "{{ vm_topo_config['vm'] }}"
    when: "'cable' not in topo"

  - name: find all interface indexes connecting to VM
    set_fact:
      ifindex_to_vms: "{{ ifindex_to_vms|default([]) }} + {{ item.value['interface_indexes'][dut_index|int] }}"
    with_dict: "{{ vm_topo_config['vm'] }}"
    when: "'cable' not in topo"

  - name: find all interface names
    set_fact:
      intf_names: "{{ intf_names | default({}) | combine({item.0.name:  intf_names[item.0.name]|default([]) + [ port_alias[item.1]] }) }}"
    with_subelements:
      - "{{ interface_to_vms }}"
      - "ports"
    when: "'cable' not in topo"

  # create map of VM to asic interface names
  - name: find all interface asic names
    set_fact:
      vm_asic_ifnames: "{{ vm_asic_ifnames | default({}) | combine({item.0.name: vm_asic_ifnames[item.0.name]|default([]) + [ front_panel_asic_ifnames[item.1]] }) }}"
    with_subelements:
      - "{{ interface_to_vms }}"
      - "ports"
    when: front_panel_asic_ifnames != []

  - block:
      - name: Create new dictionary for my slot
        set_fact:
          new_asic_topo_config : "{{ new_asic_topo_config | default( { slot_num  : asic_topo_config.slot0 }) }}"

      - name: set asic_topo_config to new dictionary
        set_fact:
          asic_topo_config: "{{ new_asic_topo_config }}"

    when: switch_type is defined and switch_type == 'voq' and slot_num is defined and asic_topo_config|length > 0

  - name: create minigraph file in ansible minigraph folder
    template: src=templates/minigraph_template.j2
              dest=minigraph/{{ inventory_hostname}}.{{ topo }}.xml
    delegate_to: localhost
    when: local_minigraph is defined and local_minigraph|bool == true

  - block:
    - name: Init telemetry keys
      set_fact:
        server_key_t: ""
        server_cer_t: ""
        dsmsroot_key_t: ""
        dsmsroot_cer_t: ""
        dir_path_t: ""
        subject_server: ""
        subject_client: ""

    - name: read server key
      set_fact:
        server_key_t: "{{ telemetry_certs['server_key'] }}"
      when: telemetry_certs['server_key'] is defined

    - name: read server cer
      set_fact:
        server_cer_t: "{{ telemetry_certs['server_cer'] }}"
      when: telemetry_certs['server_cer'] is defined

    - name: read dsmsroot key
      set_fact:
        dsmsroot_key_t: "{{ telemetry_certs['dsmsroot_key'] }}"
      when: telemetry_certs['dsmsroot_key'] is defined

    - name: read dsmsroot cer
      set_fact:
        dsmsroot_cer_t: "{{ telemetry_certs['dsmsroot_cer'] }}"
      when: telemetry_certs['dsmsroot_cer'] is defined

    - name: read directory path
      set_fact:
        dir_path_t: "{{ telemetry_certs['dir_path'] }}"
      when: telemetry_certs['dir_path'] is defined

    - name: read server subject
      set_fact:
        subject_server: "{{ telemetry_certs['subject_server'] }}"
      when: telemetry_certs['subject_server'] is defined

    - name: read client subject
      set_fact:
        subject_client: "{{ telemetry_certs['subject_client'] }}"
      when: telemetry_certs['subject_client'] is defined

    - include_tasks: deploy_certs.yml
      vars:
        dir_path: "{{ dir_path_t }}"
        server_crt: "{{ server_cer_t }}"
        server_key: "{{ server_key_t }}"
        dsmsroot_cer: "{{ dsmsroot_cer_t }}"
        dsmsroot_key: "{{ dsmsroot_key_t }}"
        cert_subject: "{{ subject_server }}"
        root_subject: "{{ subject_client }}"

    when: deploy is defined and deploy|bool == true

  - block:
    - name: Init restapi keys
      set_fact:
        server_key_t: ""
        server_crt_t: ""
        dir_path_t: ""
        subject_t: ""

    - name: read server key
      set_fact:
        server_key_t: "{{ restapi_certs['server_key'] }}"
      when: restapi_certs['server_key'] is defined

    - name: read server crt
      set_fact:
        server_crt_t: "{{ restapi_certs['server_crt'] }}"
      when: restapi_certs['server_crt'] is defined

    - name: read subject
      set_fact:
        subject_t: "{{ restapi_certs['subject'] }}"
      when: restapi_certs['subject'] is defined

    - name: read directory path
      set_fact:
        dir_path_t: "{{ restapi_certs['dir_path'] }}"
      when: restapi_certs['dir_path'] is defined

    - include_tasks: deploy_certs.yml
      vars:
        dir_path: "{{ dir_path_t }}"
        server_crt: "{{ server_crt_t }}"
        server_key: "{{ server_key_t }}"
        cert_subject: "{{ subject_t }}"
    when: deploy is defined and deploy|bool == true

  - name: Set docker proxy
    block:
      - name: Ensures /etc/systemd/system/docker.service.d dir exists
        file:
          path: /etc/systemd/system/docker.service.d
          state: directory
          recurse: yes

      - name: Render docker proxy config
        template:
          src: 'templates/docker_http_proxy.j2'
          dest: '/etc/systemd/system/docker.service.d/http-proxy.conf'
          force: yes

      - name: restart docker service, let docker proxy takes effect
        systemd:
          state: restarted
          daemon_reload: yes
          name: docker

      - name: Wait 60s for docker containers to restart
        pause:
          seconds: 60
    become: true
    when: proxy_env is defined

  - block:
      - name: saved original minigraph file in SONiC DUT(ignore errors when file does not exist)
        shell: mv /etc/sonic/minigraph.xml /etc/sonic/minigraph.xml.orig
        become: true
        ignore_errors: true

      - name: create new minigraph file for SONiC device
        template: src=templates/minigraph_template.j2
                  dest=/etc/sonic/minigraph.xml
        become: true

      - name: Test if configlet script exist
        stat:
            path: vars/configlet/{{ topo }}/apply_clet.sh
        register: stat_result
        delegate_to: localhost

      - name: debug print stat_result
        debug:
          msg: Stat result is {{ stat_result }}

      - name: Copy corresponding configlet files if exist
        copy: src=vars/configlet/{{ topo }}/
              dest=/etc/sonic/
        become: true
        when: stat_result.stat.exists is defined and stat_result.stat.exists

      - name: Init account key and proxy
        set_fact:
            core_key: ""
            core_proxy: ""

      - name: Test if core_analyzer.rc.json exists
        stat:
            path: /etc/sonic/core_analyzer.rc.json
        register: rc_stat

      - name: read account key
        set_fact:
            core_key: "{{ corefile_uploader['azure_sonic_core_storage']['account_key'] }}"
        when: rc_stat.stat.exists is defined and rc_stat.stat.exists and corefile_uploader['azure_sonic_core_storage']['account_key'] is defined

      - name: read https proxy
        set_fact:
            core_proxy: "{{ corefile_uploader['env']['https_proxy'] }}"
        when: rc_stat.stat.exists is defined and rc_stat.stat.exists and corefile_uploader['env']['https_proxy'] is defined

      - name: Put secret in core_analyzer.rc.json
        lineinfile:
            name: /etc/sonic/core_analyzer.rc.json
            regexp: '(^.*)account_key'
            line: '\1account_key": "{{ core_key }}",'
            backrefs: yes
        become: true
        when: core_key != ""

      - name: Put https-proxy in core_analyzer.rc.json
        lineinfile:
            name: /etc/sonic/core_analyzer.rc.json
            regexp: '(^.*)https_proxy'
            line: '\1https_proxy": "{{ core_proxy }}"'
            backrefs: yes
        become: true
        when: core_proxy != ""

      - name: enable core uploader service
        become: true
        command: systemctl enable core_uploader.service
        when: core_key != ""

      - name: start core uploader service
        become: true
        command: systemctl start core_uploader.service
        when: core_key != ""

      - name: Replace snmp community string
        lineinfile:
            name: /etc/sonic/snmp.yml
            regexp: '^snmp_rocommunity:'
            line: 'snmp_rocommunity: {{ snmp_rocommunity }}'
        become: true

      - name: disable automatic minigraph update if we are deploying new minigraph into SONiC
        lineinfile:
            name: /etc/sonic/updategraph.conf
            regexp: '^enabled='
            line: 'enabled=false'
        become: true
        register: updategraph_conf

      - name: restart automatic minigraph update service
        become: true
        service:
          name: updategraph
          state: restarted
        when: updategraph_conf.changed

      - name: docker status
        shell: docker ps
        register: docker_status

      - debug: msg={{ docker_status.stdout_lines }}

      - name: start topology service for multi-asic platform
        become: true
        shell: systemctl start topology.service
        when: start_topo_service is defined and start_topo_service|bool == true
<<<<<<< HEAD
=======

      # Remove me when the sai_remap_prio_on_tnl_egress=1 is integrated into image
      - name: Patch bcm.config to workaround BCM SAI issue
        bcm_sai_patch:
        ignore_errors: yes
        become: true
>>>>>>> 26f1e502

      - name: Patch rsyslog.conf to stop sending syslog to production
        lineinfile:
          path: "{{ rsyslog_conf_path }}"
          state: present
          backrefs: yes
          regexp: '(^[^#]*@\[10\.20\.6\.16\]:514)'
          line: '# \g<1>'
        loop:
          - /usr/share/sonic/templates/rsyslog.conf.j2
          - /etc/rsyslog.conf
        loop_control:
          loop_var: rsyslog_conf_path
        become: true

      - name: execute cli "config load_minigraph -y" to apply new minigraph
        become: true
        shell: config load_minigraph -y

      - name: Wait for switch to become reachable again
        become: false
        local_action: wait_for
        args:
          host: "{{ ansible_host }}"
          port: 22
          state: started
          search_regex: "OpenSSH_[\\w\\.]+ Debian"
          delay: 10
          timeout: 600
        changed_when: false

      - name: execute cli "config bgp startup all" to bring up all bgp sessions for test
        become: true
        shell: config bgp startup all

      - name: execute configlet application script, which applies configlets in strict order.
        become: true
        shell: bash "/etc/sonic/apply_clet.sh"
        when: stat_result.stat.exists is defined and stat_result.stat.exists

      - name: execute cli "config save -y" to save current minigraph as startup-config
        become: true
        shell: config save -y
        when: save is defined and save|bool == true

      - name: cleanup all cached facts
        shell: python ../tests/common/cache/facts_cache.py
        delegate_to: localhost
        ignore_errors: true

    when: deploy is defined and deploy|bool == true<|MERGE_RESOLUTION|>--- conflicted
+++ resolved
@@ -486,15 +486,6 @@
         become: true
         shell: systemctl start topology.service
         when: start_topo_service is defined and start_topo_service|bool == true
-<<<<<<< HEAD
-=======
-
-      # Remove me when the sai_remap_prio_on_tnl_egress=1 is integrated into image
-      - name: Patch bcm.config to workaround BCM SAI issue
-        bcm_sai_patch:
-        ignore_errors: yes
-        become: true
->>>>>>> 26f1e502
 
       - name: Patch rsyslog.conf to stop sending syslog to production
         lineinfile:
