--- conflicted
+++ resolved
@@ -515,10 +515,9 @@
         delay: 10
         until: result is not failed
 
-<<<<<<< HEAD
       - name: Patch rsyslog configuration
         include_tasks: patch_rsyslog.yml
-=======
+
       - name: Cleanup /etc/sonic folder before loading new minigraph
         block:
         - name: Ensure /etc/sonic/acl.json is deleted
@@ -531,7 +530,6 @@
           file:
             path: /etc/sonic/port_config.json
             state: absent
->>>>>>> 130bfd07
 
       - name: execute cli "config load_minigraph -y" to apply new minigraph
         become: true
