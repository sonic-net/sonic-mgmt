--- conflicted
+++ resolved
@@ -217,11 +217,7 @@
 
   - name: gather hwsku that supports ComputeAI deployment
     set_fact:
-<<<<<<< HEAD
-      hwsku_list_compute_ai: "['Cisco-8111-O64', 'Cisco-8111-O32']"
-=======
-      hwsku_list_compute_ai: "['Cisco-8111-O64', 'Cisco-8122-O64', 'Cisco-8122-O128']"
->>>>>>> 80f7a27a
+      hwsku_list_compute_ai: "['Cisco-8111-O64', 'Cisco-8111-O32', 'Cisco-8122-O64', 'Cisco-8122-O128']"
 
   - name: enable ComputeAI deployment
     set_fact:
