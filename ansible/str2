--- conflicted
+++ resolved
@@ -230,15 +230,12 @@
       ansible_host: 10.3.146.156
     str2-7260cx3-acs-fan-20:
       ansible_host: 10.3.146.165
-<<<<<<< HEAD
     str2-7260cx3-acs-fan-21:
       ansible_host: 10.3.147.200
     str2-7260cx3-acs-fan-22:
       ansible_host: 10.3.146.110
-=======
     str2-7260cx3-acs-fan-24:
       ansible_host: 10.3.146.174
->>>>>>> ba809f67
 
 sonic:
   vars:
