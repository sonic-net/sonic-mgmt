#!/usr/bin/env python
"""
Script used to recover testbed servers after reboot/upgrade/black-out.
    - Cleanup server
    - Start vms
    - Add topos
    - Deploy minigraphs
"""
from __future__ import print_function
import argparse
import collections
import datetime
import imp
import logging
import os
import subprocess
import sys
import tempfile
import threading
import time

from tabulate import tabulate
# Add tests path to syspath
sys.path.append('../')


ANSIBLE_DIR = os.path.abspath(os.path.dirname(__file__))
SONIC_MGMT_DIR = os.path.dirname(ANSIBLE_DIR)


root = logging.getLogger()
root.setLevel(logging.DEBUG)

handler = logging.StreamHandler(sys.stdout)
handler.setLevel(logging.DEBUG)
formatter = logging.Formatter('%(levelname)s - %(message)s')
handler.setFormatter(formatter)
root.addHandler(handler)


def parse_testbed(testbedfile, testbed_servers):
    """Return a dictionary containing mapping from server name to testbeds."""
    testbed = imp.load_source('testbed', os.path.join(
        SONIC_MGMT_DIR, 'tests/common/testbed.py'))
    testbeds = {server_name: list() for server_name in testbed_servers}
    for tbname, tb in testbed.TestbedInfo(testbedfile).testbed_topo.items():
        if tb['server'] in testbeds:
            testbeds[tb['server']].append(tb)
    return testbeds


class Task(object):
    """Wrapper class to call testbed-cli.sh."""

    def __init__(self, taskname, log_save_dir=None, tbfile=None, vmfile=None, vmtype=None, dry_run=False):
        self.taskname = taskname
        self.args = ['./testbed-cli.sh']
        if tbfile:
            self.args.extend(('-t', tbfile))
        if vmfile:
            self.args.extend(('-m', vmfile))
        if vmtype:
            self.args.extend(('-k', vmtype))
        self.log_save_dir = log_save_dir or tempfile.gettempdir()
        self.dry_run = dry_run
        self.returncode = None

    def __call__(self):
        logging.info('Start running task %s', self)
        logging.debug('task %s CMD: %s', self, ' '.join(self.args))

        if not self.dry_run:
            log_file = '%s.log' % self.taskname
            log_file = os.path.join(self.log_save_dir, log_file)
            with open(log_file, 'w') as lf:
                self._p = subprocess.Popen(
                    args=self.args, stdout=lf, stderr=lf)
                logging.debug('task %s PID: %s', self, self._p.pid)
                self._p.communicate()
                self.returncode = self._p.returncode

        if self.dry_run or self.returncode == 0:
            logging.info('Finish running task %s', self)
        else:
            logging.error('Fail to run task %s', self)

    def __str__(self):
        return self.taskname


class TaskStartTopoVMs(Task):
    """Task start-topo-vms."""

    def __init__(self, tbname, passfile, log_save_dir, tbfile=None, vmfile=None, vmtype=None, dry_run=False):
        Task.__init__(self, tbname + '_start_topo_vms', log_save_dir=log_save_dir,
                      tbfile=tbfile, vmfile=vmfile, vmtype=vmtype, dry_run=dry_run)
        self.args.extend(('start-topo-vms', tbname, passfile))
        self.tbname = tbname


class TaskStartVMs(Task):
    """Task start-vm"""

    def __init__(self, server, passfile, log_save_dir, tbfile=None, vmfile=None, vmtype=None, dry_run=False):
        Task.__init__(self, server + '_start_vms', log_save_dir=log_save_dir,
                      tbfile=tbfile, vmfile=vmfile, vmtype=vmtype, dry_run=dry_run)
        self.args.extend(('start-vms', server, passfile))


class TaskAddTopo(Task):
    """Task add-topo."""

    def __init__(self, tbname, passfile, log_save_dir, tbfile=None, vmfile=None, vmtype=None, dry_run=False):
        Task.__init__(self, tbname + '_add_topo', log_save_dir=log_save_dir, tbfile=tbfile,
                      vmfile=vmfile, vmtype=vmtype, dry_run=dry_run)
        self.args.extend(('add-topo', tbname, passfile))
        self.tbname = tbname


class TaskDeployMG(Task):
    """Task deploy-mg."""

    def __init__(self, tbname, inventory, passfile, log_save_dir, tbfile=None, vmfile=None, dry_run=False):
        Task.__init__(self, tbname + '_deloy_mg', log_save_dir=log_save_dir,
                      tbfile=tbfile, vmfile=vmfile, dry_run=dry_run)
        self.args.extend(('deploy-mg', tbname, inventory, passfile))
        self.tbname = tbname


class TaskCleanupVMHosts(Task):
    """Task cleanup-vmhost."""

    def __init__(self, server, passfile, log_save_dir, tbfile=None, vmfile=None, dry_run=False):
        Task.__init__(self, server + '_cleanup_vmhost', log_save_dir=log_save_dir,
                      tbfile=tbfile, vmfile=vmfile, dry_run=dry_run)
        self.args.extend(('cleanup-vmhost', server, passfile))


class JobRuntimeError(Exception):
    pass


class Job(object):
    """Runs multiple Tasks."""

    def __init__(self, jobname, **kwargs):
        self.jobname = jobname
        self.failed_task = None
        self.dry_run = kwargs.get('dry_run', False)
        passfile = kwargs['passfile']
        tbfile = kwargs.get('tbfile')
        vmfile = kwargs.get('vmfile')
        vmtype = kwargs.get('vmtype')
        log_save_dir = kwargs.get('log_save_dir')
        if jobname == 'cleanup':
            server = kwargs['server']
            self.tasks = [
                TaskCleanupVMHosts(server, passfile, log_save_dir,
                                   tbfile=tbfile, vmfile=vmfile, dry_run=self.dry_run)
            ]
            self.ignore_errors = False
        elif jobname == 'start-vms':
            server = kwargs['server']
            self.tasks = [
                TaskStartVMs(server, passfile, log_save_dir, tbfile=tbfile,
                             vmfile=vmfile, vmtype=vmtype, dry_run=self.dry_run)
            ]
            self.ignore_errors = False
        elif jobname == 'init_testbed':
            tbname = kwargs['tbname']
            inventory = kwargs['inventory']
            self.tasks = [
                TaskAddTopo(tbname, passfile, log_save_dir, tbfile=tbfile,
                            vmfile=vmfile, vmtype=vmtype, dry_run=self.dry_run),
                TaskDeployMG(tbname, inventory, passfile, log_save_dir,
                             tbfile=tbfile, vmfile=vmfile, dry_run=self.dry_run)
            ]
            self.ignore_errors = True
            self.tbname = tbname

    def __call__(self):
        """
        Run the tasks in the job sequentially.

        If one task failed to finish with non-zero return code, all the tasks
        after will be skipped.
        """
        for task in self.tasks:
            task()
            if not self.dry_run and task.returncode != 0:
                self.failed_task = task
                break
        if self.failed_task is not None and not self.ignore_errors:
            raise JobRuntimeError


def do_jobs(testbeds, passfile, tbfile=None, vmfile=None, vmtype=None, skip_cleanup=False, dry_run=False):

    def _print_summary(jobs):
        server = threading.current_thread().name
        HEAD_LINE = '\n============= %s recovery summary =============\n' % server
        END_LINE = '\n' + ('=' * (len(HEAD_LINE) - 2)) + '\n'
        output = [HEAD_LINE]
        if not skip_cleanup:
            if jobs[0].failed_task is not None:
                output.append(
                    'Server %s cleanup failed, skip recovery.' % server)
            jobs = jobs[1:]

        if vmtype != 'ceos':
            # start-vms output. If vmtype is ceos, start-vms is not required
            if jobs[0].failed_task is None:
                start_vms_result = 'Succeed.'
            else:
                start_vms_result = 'Failed.'
            output.append('Server %s start-vms result: %s ' %
                          (server, start_vms_result))
            jobs = jobs[1:]

        output.append('Server %s recovery result:' % server)
        headers = [server, 'add-topo', 'deploy-mg']
        table = []
        for job in jobs:
            line = [job.tbname, ]
            for task in job.tasks:
                if task.returncode is None:
                    line.append('skipped')
                elif task.returncode == 0:
                    line.append('passed')
                else:
                    line.append('failed')
            table.append(line)
        output.append(tabulate(table, headers, tablefmt='simple'))
        output.append(END_LINE)
        print('\n'.join(output))

    def _do_jobs(jobs):
        for job in jobs:
            try:
                job()
            except JobRuntimeError:
                # if one job raises JobRunTimeRrror signaling its failure,
                # we need to skip all jobs after. This enable us to skip all
                # those tasks after the server cleanup if cleanup fails.
                break

        _print_summary(jobs)

    def _join_all(threads):
        alive_threads = collections.deque(threads)
        while True:
            for _ in range(len(alive_threads)):
                alive_thread = alive_threads.popleft()
                alive_thread.join(timeout=0)
                if alive_thread.is_alive():
                    alive_threads.append(alive_thread)
            if not alive_threads:
                break
            time.sleep(5)

    utilities = imp.load_source('utilities', os.path.join(
        SONIC_MGMT_DIR, 'tests/common/utilities.py'))

    curr_date = datetime.datetime.today().strftime('%Y-%m-%d_%H-%M-%S')
    log_save_dir = os.path.join(
        tempfile.gettempdir(), 'recover_server_' + curr_date)
    logging.info('LOG PATH: %s', log_save_dir)
    threads = []
    for server, tbs in testbeds.items():
        log_save_dir_per_server = os.path.join(log_save_dir, server)
        os.makedirs(log_save_dir_per_server)
        jobs = [
            Job(
                'init_testbed',
                server=server,
                tbname=tb['conf-name'],
                inventory=tb['inv_name'],
                passfile=passfile,
                tbfile=tbfile,
                vmfile=vmfile,
                vmtype=vmtype,
                log_save_dir=log_save_dir_per_server,
                dry_run=dry_run
            ) for tb in tbs
        ]

        # only cEOS container doesn't need to start-vm
        need_start_vms = vmtype != 'ceos'

        if need_start_vms:
            jobs = [
                Job(
                    'start-vms',
                    server=server,
                    passfile=passfile,
                    tbfile=tbfile,
                    vmfile=vmfile,
                    vmtype=vmtype,
                    log_save_dir=log_save_dir_per_server,
                    dry_run=dry_run
                )
            ] + jobs
        if not skip_cleanup:
            jobs = [
                Job(
                    'cleanup',
                    server=server,
                    passfile=passfile,
                    tbfile=tbfile,
                    vmfile=vmfile,
                    log_save_dir=log_save_dir_per_server,
                    dry_run=dry_run
                )
            ] + jobs
        thread = utilities.InterruptableThread(
            name=server, target=_do_jobs, args=(jobs,))
        thread.start()
        threads.append(thread)

    _join_all(threads)


if __name__ == '__main__':
    parser = argparse.ArgumentParser(description='Recover testbed servers.')
<<<<<<< HEAD
    parser.add_argument('--testbed-servers', action='append', type=str, required=True, help='testbed server to recover')
    parser.add_argument('--testbed', default='testbed.yaml', help='testbed file(default: testbed.yaml)')
    parser.add_argument('--vm-file', default='veos', help='vm inventory file(default: veos)')
    parser.add_argument('--vm-type', default='ceos', choices=['veos', 'ceos', 'vsonic'], help='vm type (veos|ceos|vsonic, default: ceos)')
    parser.add_argument('--inventory', help='Deprecated. Inventory info is already in testbed.(csv|yaml), no need to specify in argument')
    parser.add_argument('--passfile', default='password.txt', help='Ansible vault password file(default: password.txt)')
    parser.add_argument('--skip-cleanup', action='store_true', help='Skip cleanup server')
=======
    parser.add_argument('--testbed-servers', action='append',
                        type=str, required=True, help='testbed server to recover')
    parser.add_argument('--testbed', default='testbed.csv',
                        help='testbed file(default: testbed.csv)')
    parser.add_argument('--vm-file', default='veos',
                        help='vm inventory file(default: veos)')
    parser.add_argument('--vm-type', default='veos', choices=[
                        'veos', 'ceos', 'vsonic'], help='vm type (veos|ceos|vsonic, default: veos)')
    parser.add_argument(
        '--inventory',
        help='Deprecated. Inventory info is already in testbed.(csv|yaml), no need to specify in argument')
    parser.add_argument('--passfile', default='password.txt',
                        help='Ansible vault password file(default: password.txt)')
    parser.add_argument('--skip-cleanup', action='store_true',
                        help='Skip cleanup server')
>>>>>>> dd0b5f84
    parser.add_argument('--dry-run', action='store_true', help='Dry run')
    parser.add_argument('--log-level', choices=['debug', 'info', 'warn',
                        'error', 'critical'], default='info', help='logging output level')
    args = parser.parse_args()

    servers = args.testbed_servers
    tbfile = args.testbed
    vmfile = args.vm_file
    vmtype = args.vm_type
    passfile = args.passfile
    skip_cleanup = args.skip_cleanup
    dry_run = args.dry_run
    log_level = args.log_level

    handler.setLevel(getattr(logging, log_level.upper()))

    testbeds = parse_testbed(tbfile, servers)
    do_jobs(testbeds, passfile, tbfile=tbfile, vmfile=vmfile,
            vmtype=vmtype, skip_cleanup=skip_cleanup, dry_run=dry_run)<|MERGE_RESOLUTION|>--- conflicted
+++ resolved
@@ -322,23 +322,14 @@
 
 if __name__ == '__main__':
     parser = argparse.ArgumentParser(description='Recover testbed servers.')
-<<<<<<< HEAD
-    parser.add_argument('--testbed-servers', action='append', type=str, required=True, help='testbed server to recover')
-    parser.add_argument('--testbed', default='testbed.yaml', help='testbed file(default: testbed.yaml)')
-    parser.add_argument('--vm-file', default='veos', help='vm inventory file(default: veos)')
-    parser.add_argument('--vm-type', default='ceos', choices=['veos', 'ceos', 'vsonic'], help='vm type (veos|ceos|vsonic, default: ceos)')
-    parser.add_argument('--inventory', help='Deprecated. Inventory info is already in testbed.(csv|yaml), no need to specify in argument')
-    parser.add_argument('--passfile', default='password.txt', help='Ansible vault password file(default: password.txt)')
-    parser.add_argument('--skip-cleanup', action='store_true', help='Skip cleanup server')
-=======
     parser.add_argument('--testbed-servers', action='append',
                         type=str, required=True, help='testbed server to recover')
-    parser.add_argument('--testbed', default='testbed.csv',
-                        help='testbed file(default: testbed.csv)')
+    parser.add_argument('--testbed', default='testbed.yaml',
+                        help='testbed file(default: testbed.yaml)')
     parser.add_argument('--vm-file', default='veos',
                         help='vm inventory file(default: veos)')
-    parser.add_argument('--vm-type', default='veos', choices=[
-                        'veos', 'ceos', 'vsonic'], help='vm type (veos|ceos|vsonic, default: veos)')
+    parser.add_argument('--vm-type', default='ceos', choices=[
+                        'veos', 'ceos', 'vsonic'], help='vm type (veos|ceos|vsonic, default: ceos)')
     parser.add_argument(
         '--inventory',
         help='Deprecated. Inventory info is already in testbed.(csv|yaml), no need to specify in argument')
@@ -346,7 +337,6 @@
                         help='Ansible vault password file(default: password.txt)')
     parser.add_argument('--skip-cleanup', action='store_true',
                         help='Skip cleanup server')
->>>>>>> dd0b5f84
     parser.add_argument('--dry-run', action='store_true', help='Dry run')
     parser.add_argument('--log-level', choices=['debug', 'info', 'warn',
                         'error', 'critical'], default='info', help='logging output level')
