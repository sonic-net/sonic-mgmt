--- conflicted
+++ resolved
@@ -43,14 +43,11 @@
       vlans:
         - 0.15@15
       vm_offset: 8
-<<<<<<< HEAD
-=======
     ARISTA18T3:
       vlans:
         - 0.16@16
         - 0.17@17
       vm_offset: 9
->>>>>>> 2ca9e832
     ARISTA19T3:
       vlans:
         - 0.18@18
