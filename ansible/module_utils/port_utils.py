def _port_alias_to_name_map_50G(all_ports, s100G_ports,):
    new_map = {}
    # 50G ports
    s50G_ports = list(set(all_ports) - set(s100G_ports))

    for i in s50G_ports:
        new_map["Ethernet%d/1" % i] = "Ethernet%d" % ((i - 1) * 4)
        new_map["Ethernet%d/3" % i] = "Ethernet%d" % ((i - 1) * 4 + 2)

    for i in s100G_ports:
        new_map["Ethernet%d/1" % i] = "Ethernet%d" % ((i - 1) * 4)

    return new_map

def get_port_alias_to_name_map(hwsku, asic_id):
    port_alias_to_name_map = {}
    port_alias_asic_map = {}
    if hwsku == "Force10-S6000":
        for i in range(0, 128, 4):
            port_alias_to_name_map["fortyGigE0/%d" % i] = "Ethernet%d" % i
    elif hwsku == "Force10-S6100":
        for i in range(0, 4):
            for j in range(0, 16):
                port_alias_to_name_map["fortyGigE1/%d/%d" % (i + 1, j + 1)] = "Ethernet%d" % (i * 16 + j)
    elif hwsku == "Force10-Z9100":
        for i in range(0, 128, 4):
            port_alias_to_name_map["hundredGigE1/%d" % (i / 4 + 1)] = "Ethernet%d" % i
    elif hwsku == "DellEMC-Z9332f-M-O16C64":
        # 100G ports
        s100G_ports = [x for x in range(0, 32, 2)] + [x for x in range(64, 96, 2)] + [x for x in range(160, 192, 2)] + [x for x in range(224, 256, 2)]

        # 400G ports
        s400G_ports = [x for x in range(32, 64, 8)] + [x for x in range(96, 160, 8)] + [x for x in range(192, 224, 8)]

        # 10G ports
        s10G_ports = [x for x in range(256, 258)]

        for i in s100G_ports:
            alias = "hundredGigE1/{}/{}".format(((i + 8) // 8), ((i // 2) % 4) + 1)
            port_alias_to_name_map[alias] = "Ethernet{}".format(i)
        for i in s400G_ports:
            alias = "fourhundredGigE1/{}".format((i // 8) + 1)
            port_alias_to_name_map[alias] = "Ethernet{}".format(i)
        for i in s10G_ports:
            alias = "tenGigE1/{}".format(33 if i == 256 else 34)
            port_alias_to_name_map[alias] = "Ethernet{}".format(i)
    elif hwsku == "DellEMC-Z9332f-O32":
        for i in range(0, 256, 8):
            alias = "fourhundredGigE1/{}".format((i // 8) + 1)
            port_alias_to_name_map[alias] = "Ethernet{}".format(i)
        for i in range(256, 258):
            alias = "tenGigE1/{}".format(33 if i == 256 else 34)
            port_alias_to_name_map[alias] = "Ethernet{}".format(i)
    elif hwsku == "Arista-7050-QX32":
        for i in range(1, 25):
            port_alias_to_name_map["Ethernet%d/1" % i] = "Ethernet%d" % ((i - 1) * 4)
        for i in range(25, 33):
            port_alias_to_name_map["Ethernet%d" % i] = "Ethernet%d" % ((i - 1) * 4)
    elif hwsku == "Arista-7050-QX-32S":
        for i in range(5, 29):
            port_alias_to_name_map["Ethernet%d/1" % i] = "Ethernet%d" % ((i - 5) * 4)
        for i in range(29, 37):
            port_alias_to_name_map["Ethernet%d" % i] = "Ethernet%d" % ((i - 5) * 4)
    elif hwsku == "Arista-7260CX3-C64" or hwsku == "Arista-7170-64C":
        for i in range(1, 65):
            port_alias_to_name_map["Ethernet%d/1" % i] = "Ethernet%d" % ((i - 1) * 4)
    elif hwsku == "Arista-7060CX-32S-C32" or hwsku == "Arista-7060CX-32S-Q32" or hwsku == "Arista-7060CX-32S-C32-T1" or hwsku == "Arista-7170-32CD-C32":
        for i in range(1, 33):
            port_alias_to_name_map["Ethernet%d/1" % i] = "Ethernet%d" % ((i - 1) * 4)
    elif hwsku == "Mellanox-SN2700-D48C8":
        # 50G ports
        s50G_ports = [x for x in range(0, 24, 2)] + [x for x in range(40, 88, 2)] + [x for x in range(104, 128, 2)]

        # 100G ports
        s100G_ports = [x for x in range(24, 40, 4)] + [x for x in range(88, 104, 4)]

        for i in s50G_ports:
            alias = "etp%d" % (i / 4 + 1) + ("a" if i % 4 == 0 else "b")
            port_alias_to_name_map[alias] = "Ethernet%d" % i
        for i in s100G_ports:
            alias = "etp%d" % (i / 4 + 1)
            port_alias_to_name_map[alias] = "Ethernet%d" % i
    elif hwsku == "Mellanox-SN2700" or hwsku == "ACS-MSN2700":
        for i in range(1, 33):
            port_alias_to_name_map["etp%d" % i] = "Ethernet%d" % ((i - 1) * 4)
    elif hwsku == "Arista-7060CX-32S-D48C8":
        # All possible breakout 50G port numbers:
        all_ports = [x for x in range(1, 33)]

        # 100G ports
        s100G_ports = [x for x in range(7, 11)]
        s100G_ports += [x for x in range(23, 27)]

        port_alias_to_name_map = _port_alias_to_name_map_50G(all_ports, s100G_ports)
    elif hwsku == "Arista-7260CX3-D108C8":
        # All possible breakout 50G port numbers:
        all_ports = [x for x in range(1, 65)]

        # 100G ports
        s100G_ports = [x for x in range(13, 21)]

        port_alias_to_name_map = _port_alias_to_name_map_50G(all_ports, s100G_ports)
    elif hwsku == "INGRASYS-S9100-C32":
        for i in range(1, 33):
            port_alias_to_name_map["Ethernet%d/1" % i] = "Ethernet%d" % ((i - 1) * 4)
    elif hwsku == "INGRASYS-S9100-C32" or hwsku == "INGRASYS-S9130-32X" or hwsku == "INGRASYS-S8810-32Q":
        for i in range(1, 33):
            port_alias_to_name_map["Ethernet%d/1" % i] = "Ethernet%d" % ((i - 1) * 4)
    elif hwsku == "INGRASYS-S8900-54XC":
        for i in range(1, 49):
            port_alias_to_name_map["Ethernet%d" % i] = "Ethernet%d" % (i - 1)
        for i in range(49, 55):
            port_alias_to_name_map["Ethernet%d/1" % i] = "Ethernet%d" % ((i - 49) * 4 + 48)
    elif hwsku == "INGRASYS-S8900-64XC":
        for i in range(1, 49):
            port_alias_to_name_map["Ethernet%d" % i] = "Ethernet%d" % (i - 1)
        for i in range(49, 65):
            port_alias_to_name_map["Ethernet%d/1" % i] = "Ethernet%d" % ((i - 49) * 4 + 48)
    elif hwsku == "Accton-AS7712-32X":
        for i in range(1, 33):
            port_alias_to_name_map["hundredGigE%d" % i] = "Ethernet%d" % ((i - 1) * 4)
    elif hwsku == "Celestica-DX010-C32":
        for i in range(1, 33):
            port_alias_to_name_map["etp%d" % i] = "Ethernet%d" % ((i - 1) * 4)
    elif hwsku == "Seastone-DX010":
        for i in range(1, 33):
            port_alias_to_name_map["Eth%d" % i] = "Ethernet%d" % ((i - 1) * 4)
    elif hwsku == "Celestica-E1031-T48S4":
        for i in range(1, 53):
            port_alias_to_name_map["etp%d" % i] = "Ethernet%d" % ((i - 1))
    elif hwsku == "et6448m" or hwsku == "Nokia-7215":
        for i in range(0, 52):
            port_alias_to_name_map["Ethernet%d" % i] = "Ethernet%d" % i
    elif hwsku == "newport":
        for i in range(0, 256, 8):
            port_alias_to_name_map["Ethernet%d" % i] = "Ethernet%d" % i
    elif hwsku == "multi_asic_hwsku":
        if asic_id is not None:
            asic_offset = int(asic_id) * 16
            for i in range(1, 17):
                port_alias_to_name_map["Ethernet1/%d"%(asic_offset+i)] = "Ethernet%d"%((asic_offset + i -1) *4)
                port_alias_asic_map["Eth%d-ASIC%d"%(i-1, int(asic_id))] = "Ethernet%d"%((asic_offset + i -1) *4)
            for i in range(1, 17):
                port_alias_to_name_map["Eth%d-ASIC%d"%((15+i), int(asic_id))] = "Ethernet-BP%d"%((asic_offset + i -1) *4)
                port_alias_asic_map["Eth%d-ASIC%d"%((15+i), int(asic_id))] = "Ethernet-BP%d"%((asic_offset + i -1) *4)
    else:
        for i in range(0, 128, 4):
            port_alias_to_name_map["Ethernet%d" % i] = "Ethernet%d" % i

<<<<<<< HEAD
    return port_alias_to_name_map, port_alias_asic_map


def get_port_indices_for_asic(asic_id, port_name_list_sorted):
    front_end_port_name_list = [p for p in port_name_list_sorted if 'BP' not in p]
    back_end_port_name_list = [p for p in port_name_list_sorted if 'BP' in p]
    index_offset = 0
   # Create mapping between port alias and physical index
    port_index_map = {}
    if asic_id:
        index_offset = int(asic_id) *len(front_end_port_name_list)
    for idx, val in enumerate(front_end_port_name_list, index_offset):
        port_index_map[val] = idx
    for idx, val in enumerate(back_end_port_name_list, index_offset):
        port_index_map[val] = idx

    return port_index_map
=======
    return port_alias_to_name_map
>>>>>>> eccce7d9
<|MERGE_RESOLUTION|>--- conflicted
+++ resolved
@@ -134,7 +134,7 @@
     elif hwsku == "newport":
         for i in range(0, 256, 8):
             port_alias_to_name_map["Ethernet%d" % i] = "Ethernet%d" % i
-    elif hwsku == "multi_asic_hwsku":
+    elif hwsku == "multi_asic_hwksu":
         if asic_id is not None:
             asic_offset = int(asic_id) * 16
             for i in range(1, 17):
@@ -147,7 +147,6 @@
         for i in range(0, 128, 4):
             port_alias_to_name_map["Ethernet%d" % i] = "Ethernet%d" % i
 
-<<<<<<< HEAD
     return port_alias_to_name_map, port_alias_asic_map
 
 
@@ -164,7 +163,4 @@
     for idx, val in enumerate(back_end_port_name_list, index_offset):
         port_index_map[val] = idx
 
-    return port_index_map
-=======
-    return port_alias_to_name_map
->>>>>>> eccce7d9
+    return port_index_map