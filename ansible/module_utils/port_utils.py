--- conflicted
+++ resolved
@@ -162,12 +162,6 @@
                 port_alias_asic_map["Eth%d-ASIC%d"%(i-1, int(asic_id))] = "Ethernet%d"%((asic_offset + i -1) *4)
                 port_alias_to_name_map["Eth%d-ASIC%d"%((backplane_offset+i), int(asic_id))] = "Ethernet-BP%d"%((asic_offset + i -1) *4)
                 port_alias_asic_map["Eth%d-ASIC%d"%((backplane_offset+i), int(asic_id))] = "Ethernet-BP%d"%((asic_offset + i -1) *4)
-<<<<<<< HEAD
-        else:
-            for i in range(1,65):
-                port_alias_to_name_map["Ethernet1/%d" % i] = "Ethernet%d" % ((i - 1) * 4)
-=======
->>>>>>> 28ca9efc
     else:
         for i in range(0, 128, 4):
             port_alias_to_name_map["Ethernet%d" % i] = "Ethernet%d" % i
