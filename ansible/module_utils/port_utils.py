--- conflicted
+++ resolved
@@ -264,15 +264,12 @@
                 port_alias_to_name_map["twentyfiveGigE0/%d" % i] = "Ethernet%d" % i
             for i in range(49,57):
                 port_alias_to_name_map["hundredGigE0/%d" % (i-48)] = "Ethernet%d" % i
-<<<<<<< HEAD
         elif hwsku == "64x100Gb":
             for i in range(0, 64):
                 port_alias_to_name_map["Ethernet%d" % i] = "Ethernet%d" % i
-=======
         elif hwsku == "RA-B6510-32C":
             for i in range(1,33):
                 port_alias_to_name_map["hundredGigE%d" % i] = "Ethernet%d" % i
->>>>>>> f4a67b13
         elif hwsku == "RA-B6910-64C":
             for i in range(1,65):
                 port_alias_to_name_map["hundredGigE%d" % i] = "Ethernet%d" % i
