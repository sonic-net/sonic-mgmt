--- conflicted
+++ resolved
@@ -128,14 +128,11 @@
             for i in range(33, 65):
                 for x, j in zip([1, 5], ["a", "b"]):
                     port_alias_to_name_map["etp%d%s" % (i, j)] = "Ethernet%d" % ((i - 1) * 8 + x - 1)
-<<<<<<< HEAD
-        elif hwsku == "Arista-7060X6-64PE-B-P64":
-            for i in range(1, 65):
-                port_alias_to_name_map["etp%d" % i] = "Ethernet%d" % ((i - 1) * 8)
-=======
             port_alias_to_name_map["etp65"] = "Ethernet512"
             port_alias_to_name_map["etp66"] = "Ethernet513"
->>>>>>> b9bf30a9
+        elif hwsku == "Arista-7060X6-64PE-B-P64":
+            for i in range(1, 65):
+                port_alias_to_name_map["etp%d" % i] = "Ethernet%d" % ((i - 1) * 8)
         elif hwsku == "Arista-7060X6-64PE-256x200G":
             for i in range(1, 65):
                 for j in [1, 3, 5, 7]:
