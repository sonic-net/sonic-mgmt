

def _port_alias_to_name_map_50G(all_ports, s100G_ports,):
    new_map = {}
    # 50G ports
    s50G_ports = list(set(all_ports) - set(s100G_ports))

    for i in s50G_ports:
        new_map["Ethernet%d/1" % i] = "Ethernet%d" % ((i - 1) * 4)
        new_map["Ethernet%d/3" % i] = "Ethernet%d" % ((i - 1) * 4 + 2)

    for i in s100G_ports:
        new_map["Ethernet%d/1" % i] = "Ethernet%d" % ((i - 1) * 4)

    return new_map


def get_port_alias_to_name_map(hwsku, asic_name=None):
    port_alias_to_name_map = {}
    port_alias_asic_map = {}
    port_name_to_index_map = {}
    HWSKU_WITH_PORT_INDEX_FROM_PORT_CONFIG = ["Cisco-88-LC0-36FH-M-O36",
                                              "Cisco-88-LC0-36FH-O36",
                                              "Cisco-8800-LC-48H-C48"]
    try:
        from sonic_py_common import multi_asic
        from ansible.module_utils.multi_asic_utils import load_db_config
        load_db_config()
        ports_info = multi_asic.get_port_table(namespace=asic_name)
        for port, port_data in ports_info.items():
            if "alias" in port_data:
                port_alias_to_name_map[port_data["alias"]] = port
            if "asic_port_name" in port_data:
                port_alias_asic_map[port_data["asic_port_name"]] = port
            if "index" in port_data and hwsku in HWSKU_WITH_PORT_INDEX_FROM_PORT_CONFIG:
                port_name_to_index_map[port] = int(port_data["index"])
    except ImportError:
        if hwsku == "Force10-S6000":
            for i in range(0, 128, 4):
                port_alias_to_name_map["fortyGigE0/%d" % i] = "Ethernet%d" % i
        elif hwsku == "Force10-S6100":
            for i in range(0, 4):
                for j in range(0, 16):
                    port_alias_to_name_map["fortyGigE1/%d/%d" % (i + 1, j + 1)] = "Ethernet%d" % (i * 16 + j)
        elif hwsku in ["Force10-Z9100", "Force10-Z9100-C32", "DellEMC-S5232f-C32"]:
            for i in range(0, 128, 4):
                port_alias_to_name_map["hundredGigE1/%d" % (i / 4 + 1)] = "Ethernet%d" % i
        # TODO: Come up with a generic formula for generating etp style aliases based on number of ports and lanes
        elif hwsku == "DellEMC-Z9332f-M-O16C64":
            # 100G ports
            s100G_ports = [x for x in range(0, 96, 2)] + [x for x in range(128, 160, 2)]

            # 400G ports
            s400G_ports = [x for x in range(96, 128, 8)] + [x for x in range(160, 256, 8)]

            # 10G ports
            s10G_ports = [x for x in range(256, 258)]

            for i in s100G_ports:
                alias = "etp{}{}".format(((i + 8) // 8), chr(ord('a') + (i // 2) % 4))
                port_alias_to_name_map[alias] = "Ethernet{}".format(i)
            for i in s400G_ports:
                alias = "etp{}".format((i // 8) + 1)
                port_alias_to_name_map[alias] = "Ethernet{}".format(i)
            for i in s10G_ports:
                alias = "etp{}".format(33 if i == 256 else 34)
                port_alias_to_name_map[alias] = "Ethernet{}".format(i)
        elif hwsku == "DellEMC-Z9332f-O32" or hwsku == "DellEMC-Z9332f-C32":
            for i in range(0, 256, 8):
                alias = "etp{}".format((i // 8) + 1)
                port_alias_to_name_map[alias] = "Ethernet{}".format(i)
            for i in range(256, 258):
                alias = "etp{}".format(33 if i == 256 else 34)
                port_alias_to_name_map[alias] = "Ethernet{}".format(i)
        elif hwsku == "Arista-7050-QX32":
            for i in range(1, 25):
                port_alias_to_name_map["Ethernet%d/1" % i] = "Ethernet%d" % ((i - 1) * 4)
            for i in range(25, 33):
                port_alias_to_name_map["Ethernet%d" % i] = "Ethernet%d" % ((i - 1) * 4)
        elif hwsku == "Arista-7050-QX-32S" or hwsku == "Arista-7050QX-32S-S4Q31":
            for i in range(0, 4):
                port_alias_to_name_map["Ethernet%d" % (i + 1)] = "Ethernet%d" % i
            for i in range(6, 29):
                port_alias_to_name_map["Ethernet%d/1" % i] = "Ethernet%d" % ((i - 5) * 4)
            for i in range(29, 37):
                port_alias_to_name_map["Ethernet%d" % i] = "Ethernet%d" % ((i - 5) * 4)
        elif hwsku == "Arista-7050QX32S-Q32":
            for i in range(5, 29):
                port_alias_to_name_map["Ethernet%d/1" % i] = "Ethernet%d" % ((i - 5) * 4)
            for i in range(29, 37):
                port_alias_to_name_map["Ethernet%d" % i] = "Ethernet%d" % ((i - 5) * 4)
        elif hwsku == "Arista-7280CR3-C40":
            for i in range(1, 33):
                port_alias_to_name_map["Ethernet%d/1" % i] = "Ethernet%d" % ((i - 1) * 4)
            for i in range(33, 41, 2):
                port_alias_to_name_map["Ethernet%d/1" % i] = "Ethernet%d" % ((i - 1) * 4)
                port_alias_to_name_map["Ethernet%d/5" % i] = "Ethernet%d" % (i * 4)
        elif hwsku == "Arista-7260CX3-C64" or hwsku == "Arista-7170-64C" or hwsku == "Arista-7260CX3-Q64":
            for i in range(1, 65):
                port_alias_to_name_map["Ethernet%d/1" % i] = "Ethernet%d" % ((i - 1) * 4)
        elif hwsku == "Arista-7060CX-32S-C32" or hwsku == "Arista-7060CX-32S-Q32" \
                or hwsku == "Arista-7060CX-32S-C32-T1" or hwsku == "Arista-7170-32CD-C32" \
                or hwsku == "Arista-7050CX3-32S-C32":
            for i in range(1, 33):
                port_alias_to_name_map["Ethernet%d/1" % i] = "Ethernet%d" % ((i - 1) * 4)
        elif hwsku in ["Arista-7060DX5-64S", "Arista-7060X6-64DE-64x400G"]:
            for i in range(1, 65):
                port_alias_to_name_map["Ethernet%d/1" % i] = "Ethernet%d" % ((i - 1) * 8)
        elif hwsku == "Arista-7050QX32S-Q32":
            for i in range(5, 29):
                port_alias_to_name_map["Ethernet%d/1" % i] = "Ethernet%d" % ((i - 5) * 4)
            for i in range(29, 37):
                port_alias_to_name_map["Ethernet%d" % i] = "Ethernet%d" % ((i - 5) * 4)
        elif hwsku == "Mellanox-SN2700-D40C8S8":
            # 10G ports
            s10G_ports = list(range(0, 4)) + list(range(8, 12))

            # 50G ports
            s50G_ports = [x for x in range(16, 24, 2)] + [x for x in range(40, 88, 2)] + [x for x in range(104, 128, 2)]

            # 100G ports
            s100G_ports = [x for x in range(24, 40, 4)] + [x for x in range(88, 104, 4)]

            for i in s10G_ports:
                alias = "etp%d" % (i / 4 + 1) + chr(ord('a') + i % 4)
                port_alias_to_name_map[alias] = "Ethernet%d" % i
            for i in s50G_ports:
                alias = "etp%d" % (i / 4 + 1) + ("a" if i % 4 == 0 else "b")
                port_alias_to_name_map[alias] = "Ethernet%d" % i
            for i in s100G_ports:
                alias = "etp%d" % (i / 4 + 1)
                port_alias_to_name_map[alias] = "Ethernet%d" % i
        elif hwsku == "Mellanox-SN2700-D44C10":
            # 50G ports
            s50G_ports = [x for x in range(8, 24, 2)] + [x for x in range(40, 88, 2)] + [x for x in range(104, 128, 2)]

            # 100G ports
            s100G_ports = [0, 4] + [x for x in range(24, 40, 4)] + [x for x in range(88, 104, 4)]

            for i in s50G_ports:
                alias = "etp%d" % (i / 4 + 1) + ("a" if i % 4 == 0 else "b")
                port_alias_to_name_map[alias] = "Ethernet%d" % i
            for i in s100G_ports:
                alias = "etp%d" % (i / 4 + 1)
                port_alias_to_name_map[alias] = "Ethernet%d" % i
        elif hwsku == "Mellanox-SN2700-D48C8":
            # 50G ports
            s50G_ports = [x for x in range(0, 24, 2)] + [x for x in range(40, 88, 2)] + [x for x in range(104, 128, 2)]

            # 100G ports
            s100G_ports = [x for x in range(24, 40, 4)] + [x for x in range(88, 104, 4)]

            for i in s50G_ports:
                alias = "etp%d" % (i / 4 + 1) + ("a" if i % 4 == 0 else "b")
                port_alias_to_name_map[alias] = "Ethernet%d" % i
            for i in s100G_ports:
                alias = "etp%d" % (i / 4 + 1)
                port_alias_to_name_map[alias] = "Ethernet%d" % i
        elif hwsku == "Mellanox-SN3800-D112C8":
            x_ports = [x for x in range(0, 95, 2)]
            for i in x_ports:
                alias = "etp%d" % (i / 4 + 1) + ("a" if i % 4 == 0 else "b")
                # print alias, "Ethernet%d" % i
                port_alias_to_name_map[alias] = "Ethernet%d" % i
            x_ports = [x for x in range(96, 101, 4)] + [x for x in range(104, 111, 2)] +\
                [x for x in range(112, 117, 4)] + [x for x in range(120, 127, 2)] + [x for x in range(128, 133, 4)] +\
                [x for x in range(136, 143, 2)] + [x for x in range(144, 149, 4)] + [x for x in range(152, 159, 2)]
            i = 0
            while i < len(x_ports):
                for j in range(0, 2):
                    alias = "etp%d" % (x_ports[i] / 4 + 1)
                    port_alias_to_name_map[alias] = "Ethernet%d" % x_ports[i]
                    # print alias, "Ethernet%d" % ports[i]
                    i += 1
                for j in range(0, 2):
                    alias = "etp%d" % (x_ports[i] / 4 + 1) + "a"
                    port_alias_to_name_map[alias] = "Ethernet%d" % x_ports[i]
                    # print alias, "Ethernet%d" % ports[i]
                    i += 1
                    alias = "etp%d" % (x_ports[i] / 4 + 1) + "b"
                    port_alias_to_name_map[alias] = "Ethernet%d" % x_ports[i]
                    # print alias, "Ethernet%d" % ports[i]
                    i += 1
            x_ports = [x for x in range(160, 255, 2)]
            for i in x_ports:
                alias = "etp%d" % (i / 4 + 1) + ("a" if i % 4 == 0 else "b")
                # print alias, "Ethernet%d" % i
                port_alias_to_name_map[alias] = "Ethernet%d" % i
<<<<<<< HEAD
        elif hwsku in ["ACS-MSN3800", "ACS-MSN4600C", "Mellanox-SN4600C-C64"]:
=======
        elif hwsku in ["ACS-MSN3800", "ACS-MSN4600C", 'Mellanox-SN4700-V64']:
>>>>>>> 730b7a0b
            for i in range(1, 65):
                port_alias_to_name_map["etp%d" % i] = "Ethernet%d" % ((i - 1) * 4)
        elif hwsku == "Mellanox-SN2700" or hwsku == "ACS-MSN2700":
            for i in range(1, 33):
                port_alias_to_name_map["etp%d" % i] = "Ethernet%d" % ((i - 1) * 4)
        elif hwsku in ["Arista-7060CX-32S-D48C8", "Arista-7050CX3-32S-D48C8"]:
            # All possible breakout 50G port numbers:
            all_ports = [x for x in range(1, 33)]

            # 100G ports
            s100G_ports = [x for x in range(7, 11)]
            s100G_ports += [x for x in range(23, 27)]

            port_alias_to_name_map = _port_alias_to_name_map_50G(all_ports, s100G_ports)
        elif hwsku in ["Arista-7260CX3-D108C8", "Arista-7260CX3-D108C8-AILAB", "Arista-7260CX3-D108C8-CSI"]:
            # All possible breakout 50G port numbers:
            all_ports = [x for x in range(1, 65)]

            # 100G ports
            s100G_ports = [x for x in range(13, 21)]

            if hwsku == "Arista-7260CX3-D108C8-AILAB":
                s100G_ports = [x for x in range(45, 53)]
            elif hwsku == "Arista-7260CX3-D108C8-CSI":
                # Treat 40G port as 100G ports
                s100G_ports = [x for x in range(45, 53)] + [64]

            port_alias_to_name_map = _port_alias_to_name_map_50G(all_ports, s100G_ports)
        elif hwsku in ["Arista-7800R3-48CQ-LC", "Arista-7800R3K-48CQM2-LC", "Arista-7800R3K-48CQ-LC"]:
            for i in range(1, 48):
                port_alias_to_name_map["Ethernet%d/1" % i] = "Ethernet%d" % ((i - 1) * 4)
        elif hwsku == "Arista-7800R3A-36DM2-C36" or hwsku == "Arista-7800R3A-36DM2-D36":
            for i in range(1, 36):
                sonic_name = "Ethernet%d" % ((i - 1) * 8)
                port_alias_to_name_map["Ethernet{}/{}".format(i, 1)] = sonic_name
        elif hwsku == "INGRASYS-S9100-C32":
            for i in range(1, 33):
                port_alias_to_name_map["Ethernet%d/1" % i] = "Ethernet%d" % ((i - 1) * 4)
        elif hwsku == "INGRASYS-S9100-C32" or hwsku == "INGRASYS-S9130-32X" or hwsku == "INGRASYS-S8810-32Q":
            for i in range(1, 33):
                port_alias_to_name_map["Ethernet%d/1" % i] = "Ethernet%d" % ((i - 1) * 4)
        elif hwsku == "INGRASYS-S8900-54XC":
            for i in range(1, 49):
                port_alias_to_name_map["Ethernet%d" % i] = "Ethernet%d" % (i - 1)
            for i in range(49, 55):
                port_alias_to_name_map["Ethernet%d/1" % i] = "Ethernet%d" % ((i - 49) * 4 + 48)
        elif hwsku == "INGRASYS-S8900-64XC":
            for i in range(1, 49):
                port_alias_to_name_map["Ethernet%d" % i] = "Ethernet%d" % (i - 1)
            for i in range(49, 65):
                port_alias_to_name_map["Ethernet%d/1" % i] = "Ethernet%d" % ((i - 49) * 4 + 48)
        elif hwsku == "Accton-AS7712-32X":
            for i in range(1, 33):
                port_alias_to_name_map["hundredGigE%d" % i] = "Ethernet%d" % ((i - 1) * 4)
        elif hwsku == "Accton-AS7726-32X":
            for i in range(1, 33):
                port_alias_to_name_map["hundredGigE%d" % i] = "Ethernet%d" % ((i - 1) * 4)
        elif hwsku == "montara":
            for i in range(1, 33):
                port_alias_to_name_map["hundredGigE%d" % i] = "Ethernet%d" % ((i - 1) * 4)
        elif hwsku == "Celestica-DX010-C32":
            for i in range(1, 33):
                port_alias_to_name_map["etp%d" % i] = "Ethernet%d" % ((i - 1) * 4)
        elif hwsku == "Celestica-DX010-D48C8":
            for i in range(1, 21):
                port_alias_to_name_map["etp{}{}".format((i + 1)//2, "a" if i % 2 == 1 else "b")] = \
                    "Ethernet%d" % ((i - 1) * 2)
            for i in range(21, 25):
                port_alias_to_name_map["etp{}".format(i - 10)] = "Ethernet%d" % ((i - 10 - 1) * 4)
            for i in range(25, 33):
                port_alias_to_name_map["etp{}{}".format((i + 4 + 1)//2, "a" if i % 2 == 1 else "b")] = \
                    "Ethernet%d" % ((i + 4 - 1) * 2)
            for i in range(33, 37):
                port_alias_to_name_map["etp{}".format(i - 14)] = "Ethernet%d" % ((i - 14 - 1) * 4)
            for i in range(37, 57):
                port_alias_to_name_map["etp{}{}".format((i + 8 + 1)//2, "a" if i % 2 == 1 else "b")] = \
                    "Ethernet%d" % ((i + 8 - 1) * 2)
        elif hwsku == "Seastone-DX010":
            for i in range(1, 33):
                port_alias_to_name_map["Eth%d" % i] = "Ethernet%d" % ((i - 1) * 4)
        elif hwsku in ["Celestica-E1031-T48S4", "Nokia-7215", "Nokia-M0-7215"]:
            for i in range(1, 53):
                port_alias_to_name_map["etp%d" % i] = "Ethernet%d" % ((i - 1))
        elif hwsku == "et6448m":
            for i in range(0, 52):
                port_alias_to_name_map["Ethernet%d" % i] = "Ethernet%d" % i
        elif hwsku in ["rd98DX35xx_cn9131", "rd98DX35xx", "Nokia-7215-A1"]:
            for i in range(0, 32):
                port_alias_to_name_map["oneGigE%d" % i] = "Ethernet%d" % i
            for i in range(32, 48):
                port_alias_to_name_map["twod5GigE%d" % i] = "Ethernet%d" % i
            for i in range(48, 54):
                port_alias_to_name_map["twenty5GigE%d" % i] = "Ethernet%d" % i
        elif hwsku == "Nokia-IXR7250E-36x400G" or hwsku == "Nokia-IXR7250E-36x100G":
            for i in range(1, 37):
                sonic_name = "Ethernet%d" % ((i - 1) * 8)
                port_alias_to_name_map["Ethernet{}/{}".format(i, 1)] = sonic_name
        elif hwsku == 'Nokia-IXR7250E-SUP-10':
            port_alias_to_name_map = {}
        elif hwsku == "newport":
            for i in range(0, 256, 8):
                port_alias_to_name_map["Ethernet%d" % i] = "Ethernet%d" % i
        elif hwsku == "32x100Gb":
            for i in range(0, 32):
                port_alias_to_name_map["Ethernet%d" % i] = "Ethernet%d" % i
        elif hwsku == "36x100Gb":
            for i in range(0, 36):
                port_alias_to_name_map["Ethernet%d" % i] = "Ethernet%d" % i
        elif hwsku == "Cisco-8102-C64":
            for i in range(0, 64):
                port_alias_to_name_map["etp%d" % i] = "Ethernet%d" % (i * 4)
        elif hwsku in ["Cisco-8101-O32", "Cisco-8111-C32", "Cisco-8111-O32"]:
            for i in range(0, 32):
                port_alias_to_name_map["etp%d" % i] = "Ethernet%d" % (i * 8)
        elif hwsku in ["Cisco-8111-O64"]:
            for i in range(0, 64):
                port_alias_to_name_map["etp%d" % i] = "Ethernet%d" % (i * 4)
        elif hwsku == "Cisco-8101-O8C48":
            for i in range(0, 12):
                port_alias_to_name_map["etp%da" % i] = "Ethernet%d" % (i * 4 * 2)
                port_alias_to_name_map["etp%db" % i] = "Ethernet%d" % ((i * 4 * 2) + 4)
            for i in range(12, 20):
                port_alias_to_name_map["etp%d" % i] = "Ethernet%d" % (i * 8)
            for i in range(20, 32):
                port_alias_to_name_map["etp%da" % i] = "Ethernet%d" % (i * 4 * 2)
                port_alias_to_name_map["etp%db" % i] = "Ethernet%d" % ((i * 4 * 2) + 4)
        elif hwsku == "Cisco-8101-C64":
            for i in range(0, 32):
                port_alias_to_name_map["etp%da" % i] = "Ethernet%d" % (i * 4 * 2)
                port_alias_to_name_map["etp%db" % i] = "Ethernet%d" % ((i * 4 * 2) + 4)
        elif hwsku in ["Cisco-8122-O64"]:
            for i in range(0, 64):
                port_alias_to_name_map["etp%d" % i] = "Ethernet%d" % (i * 8)
        elif hwsku in ["Cisco-8800-LC-48H-C48"]:
            for i in range(0, 48, 1):
                port_alias_to_name_map["Ethernet%d" % i] = "Ethernet%d" % (i * 4)
        elif hwsku in ["Cisco-88-LC0-36FH-M-O36", "Cisco-88-LC0-36FH-O36"]:
            for i in range(0, 36, 1):
                port_alias_to_name_map["Ethernet%d" % i] = "Ethernet%d" % (i * 8)
        elif hwsku in ["msft_multi_asic_vs", "Nexus-3164"]:
            for i in range(1, 65):
                port_alias_to_name_map["Ethernet1/%d" % i] = "Ethernet%d" % ((i - 1) * 4)
        elif hwsku in ["Nexus-3132-GE-Q32", "Nexus-3132-GX-Q32"]:
            for i in range(1, 33):
                port_alias_to_name_map["Ethernet1/%d" % i] = "Ethernet%d" % ((i - 1) * 4)
        elif hwsku == "Arista-7260QX-64":
            for i in range(1, 67):
                port_alias_to_name_map["Et%d" % i] = "Ethernet%d" % i
        elif hwsku == "msft_four_asic_vs":
            for i in range(1, 9):
                port_alias_to_name_map["Ethernet1/%d" % i] = "Ethernet%d" % ((i - 1) * 4)
        elif hwsku == "B6510-48VS8CQ" or hwsku == "RA-B6510-48V8C":
            for i in range(1, 49):
                port_alias_to_name_map["twentyfiveGigE0/%d" % i] = "Ethernet%d" % i
            for i in range(49, 57):
                port_alias_to_name_map["hundredGigE0/%d" % (i-48)] = "Ethernet%d" % i
        elif hwsku == "RA-B6510-32C":
            for i in range(1, 33):
                port_alias_to_name_map["hundredGigE%d" % i] = "Ethernet%d" % i
        elif hwsku == "RA-B6910-64C":
            for i in range(1, 65):
                port_alias_to_name_map["hundredGigE%d" % i] = "Ethernet%d" % i
        elif hwsku == "RA-B6920-4S":
            for i in range(1, 129):
                port_alias_to_name_map["hundredGigE%d" % i] = "Ethernet%d" % i
        elif hwsku in ["Wistron_sw_to3200k_32x100", "Wistron_sw_to3200k"]:
            for i in range(0, 256, 8):
                port_alias_to_name_map["Ethernet%d" % i] = "Ethernet%d" % i
        elif hwsku == "Arista-720DT-48S" or hwsku == "Arista-720DT-G48S4":
            for i in range(1, 53):
                port_alias_to_name_map["etp%d" % i] = "Ethernet%d" % (i - 1)
        elif hwsku == "Mellanox-SN4700-O28":
            idx = 0
            for i in range(1, 33):
                port_alias_to_name_map["etp%d" % i] = "Ethernet%d" % ((i - 1) * 8)
        elif hwsku in ["Mellanox-SN4700-O8C48", "Mellanox-SN4700-O8V48"]:
            idx = 0
            for i in range(1, 13):
                port_alias_to_name_map["etp%da" % i] = "Ethernet%d" % idx
                idx += 4
                port_alias_to_name_map["etp%db" % i] = "Ethernet%d" % idx
                idx += 4
            for i in range(13, 21):
                port_alias_to_name_map["etp%d" % i] = "Ethernet%d" % idx
                idx += 8
            for i in range(21, 33):
                port_alias_to_name_map["etp%da" % i] = "Ethernet%d" % idx
                idx += 4
                port_alias_to_name_map["etp%db" % i] = "Ethernet%d" % idx
                idx += 4
        elif hwsku in ["Mellanox-SN4700-O28"]:
            idx = 0
            for i in range(1, 33):
                port_alias_to_name_map["etp%d" % i] = "Ethernet%d" % idx
                idx += 8
        elif hwsku == "Mellanox-SN5600-V256":
            split_alias_list = ["a", "b", "c", "d"]
            for i in range(1, 65):
                for idx, split_alias in enumerate(split_alias_list):
                    alias = "etp{}{}".format(i, split_alias)
                    eth_name = "Ethernet{}".format((i - 1) * 8 + idx * 2)
                    port_alias_to_name_map[alias] = eth_name
        elif hwsku == "Arista-7060DX5-32":
            for i in range(1, 33):
                port_alias_to_name_map["Ethernet%d/1" % i] = "Ethernet%d" % ((i - 1) * 8)
        else:
            for i in range(0, 128, 4):
                port_alias_to_name_map["Ethernet%d" % i] = "Ethernet%d" % i

    return port_alias_to_name_map, port_alias_asic_map, port_name_to_index_map


def get_port_indices_for_asic(asic_id, port_name_list_sorted):
    front_end_port_name_list = [p for p in port_name_list_sorted if 'BP' not in p and 'IB' not in p and 'Rec' not in p]
    back_end_port_name_list = [p for p in port_name_list_sorted if 'BP' in p or 'IB' in p or 'Rec' in p]
    index_offset = 0
    # Create mapping between port alias and physical index
    port_index_map = {}
    if asic_id:
        index_offset = int(asic_id) * len(front_end_port_name_list)
    for idx, val in enumerate(front_end_port_name_list, index_offset):
        port_index_map[val] = idx
    for idx, val in enumerate(back_end_port_name_list, index_offset):
        port_index_map[val] = idx

    return port_index_map<|MERGE_RESOLUTION|>--- conflicted
+++ resolved
@@ -186,11 +186,7 @@
                 alias = "etp%d" % (i / 4 + 1) + ("a" if i % 4 == 0 else "b")
                 # print alias, "Ethernet%d" % i
                 port_alias_to_name_map[alias] = "Ethernet%d" % i
-<<<<<<< HEAD
-        elif hwsku in ["ACS-MSN3800", "ACS-MSN4600C", "Mellanox-SN4600C-C64"]:
-=======
-        elif hwsku in ["ACS-MSN3800", "ACS-MSN4600C", 'Mellanox-SN4700-V64']:
->>>>>>> 730b7a0b
+        elif hwsku in ["ACS-MSN3800", "ACS-MSN4600C", "Mellanox-SN4600C-C64", 'Mellanox-SN4700-V64']:
             for i in range(1, 65):
                 port_alias_to_name_map["etp%d" % i] = "Ethernet%d" % ((i - 1) * 4)
         elif hwsku == "Mellanox-SN2700" or hwsku == "ACS-MSN2700":
