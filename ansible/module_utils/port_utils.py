def _port_alias_to_name_map_50G(all_ports, s100G_ports,):
    new_map = {}
    # 50G ports
    s50G_ports = list(set(all_ports) - set(s100G_ports))

    for i in s50G_ports:
        new_map["Ethernet%d/1" % i] = "Ethernet%d" % ((i - 1) * 4)
        new_map["Ethernet%d/3" % i] = "Ethernet%d" % ((i - 1) * 4 + 2)

    for i in s100G_ports:
        new_map["Ethernet%d/1" % i] = "Ethernet%d" % ((i - 1) * 4)

    return new_map

def get_port_alias_to_name_map(hwsku, asic_name=None):
    port_alias_to_name_map = {}
    port_alias_asic_map = {}
    port_name_to_index_map = {} 
    HWSKU_WITH_PORT_INDEX_FROM_PORT_CONFIG = ["8800-LC-48H-O", "88-LC0-36FH-MO"]
    try:
        from sonic_py_common import multi_asic
        from ansible.module_utils.multi_asic_utils  import load_db_config
        load_db_config()
        ports_info = multi_asic.get_port_table(namespace=asic_name)
        for port, port_data in ports_info.items():
            if "alias" in port_data:
                port_alias_to_name_map[port_data["alias"]] = port
            if "asic_port_name" in port_data:
                port_alias_asic_map[port_data["asic_port_name"]] = port
            if "index" in port_data and hwsku in HWSKU_WITH_PORT_INDEX_FROM_PORT_CONFIG:
                port_name_to_index_map[port] = int(port_data["index"])
    except ImportError:
        if hwsku == "Force10-S6000":
            for i in range(0, 128, 4):
                port_alias_to_name_map["fortyGigE0/%d" % i] = "Ethernet%d" % i
        elif hwsku == "Force10-S6100":
            for i in range(0, 4):
                for j in range(0, 16):
                    port_alias_to_name_map["fortyGigE1/%d/%d" % (i + 1, j + 1)] = "Ethernet%d" % (i * 16 + j)
        elif hwsku == "Force10-Z9100":
            for i in range(0, 128, 4):
                port_alias_to_name_map["hundredGigE1/%d" % (i / 4 + 1)] = "Ethernet%d" % i
        # TODO: Come up with a generic formula for generating etp style aliases based on number of ports and lanes
        elif hwsku == "DellEMC-Z9332f-M-O16C64":
            # 100G ports
            s100G_ports = [x for x in range(0, 96, 2)] + [x for x in range(128, 160, 2)]

            # 400G ports
            s400G_ports = [x for x in range(96, 128, 8)] + [x for x in range(160, 256, 8)]

            # 10G ports
            s10G_ports = [x for x in range(256, 258)]

            for i in s100G_ports:
                alias = "etp{}{}".format(((i + 8) // 8), chr(ord('a') + (i // 2) % 4))
                port_alias_to_name_map[alias] = "Ethernet{}".format(i)
            for i in s400G_ports:
                alias = "etp{}".format((i // 8) + 1)
                port_alias_to_name_map[alias] = "Ethernet{}".format(i)
            for i in s10G_ports:
                alias = "etp{}".format(33 if i == 256 else 34)
                port_alias_to_name_map[alias] = "Ethernet{}".format(i)
        elif hwsku == "DellEMC-Z9332f-O32":
            for i in range(0, 256, 8):
                alias = "etp{}".format((i // 8) + 1)
                port_alias_to_name_map[alias] = "Ethernet{}".format(i)
            for i in range(256, 258):
                alias = "etp{}".format(33 if i == 256 else 34)
                port_alias_to_name_map[alias] = "Ethernet{}".format(i)
        elif hwsku == "Arista-7050-QX32":
            for i in range(1, 25):
                port_alias_to_name_map["Ethernet%d/1" % i] = "Ethernet%d" % ((i - 1) * 4)
            for i in range(25, 33):
                port_alias_to_name_map["Ethernet%d" % i] = "Ethernet%d" % ((i - 1) * 4)
        elif hwsku == "Arista-7050-QX-32S":
            for i in range(0, 4):
                port_alias_to_name_map["Ethernet1/%d" % (i + 1)] = "Ethernet%d" % i
            for i in range(6, 29):
                port_alias_to_name_map["Ethernet%d/1" % i] = "Ethernet%d" % ((i - 5) * 4)
            for i in range(29, 37):
                port_alias_to_name_map["Ethernet%d" % i] = "Ethernet%d" % ((i - 5) * 4)
        elif hwsku == "Arista-7280CR3-C40":
            for i in range(1, 33):
                port_alias_to_name_map["Ethernet%d/1" % i] = "Ethernet%d" % ((i - 1) * 4)
            for i in range(33, 41, 2):
                port_alias_to_name_map["Ethernet%d/1" % i] = "Ethernet%d" % ((i - 1) * 4)
                port_alias_to_name_map["Ethernet%d/5" % i] = "Ethernet%d" % (i * 4)
        elif hwsku == "Arista-7260CX3-C64" or hwsku == "Arista-7170-64C" or hwsku == "Arista-7260CX3-Q64":
            for i in range(1, 65):
                port_alias_to_name_map["Ethernet%d/1" % i] = "Ethernet%d" % ((i - 1) * 4)
        elif hwsku == "Arista-7060CX-32S-C32" or hwsku == "Arista-7060CX-32S-Q32" or hwsku == "Arista-7060CX-32S-C32-T1" or hwsku == "Arista-7170-32CD-C32" \
            or hwsku == "Arista-7050CX3-32S-C32":
            for i in range(1, 33):
                port_alias_to_name_map["Ethernet%d/1" % i] = "Ethernet%d" % ((i - 1) * 4)
        elif hwsku == "Mellanox-SN2700-D40C8S8":
            # 10G ports
            s10G_ports = range(0, 4) + range(8, 12)

            # 50G ports
            s50G_ports = [x for x in range(16, 24, 2)] + [x for x in range(40, 88, 2)] + [x for x in range(104, 128, 2)]

            # 100G ports
            s100G_ports = [x for x in range(24, 40, 4)] + [x for x in range(88, 104, 4)]

            for i in s10G_ports:
                alias = "etp%d" % (i / 4 + 1) + chr(ord('a') + i % 4)
                port_alias_to_name_map[alias] = "Ethernet%d" % i
            for i in s50G_ports:
                alias = "etp%d" % (i / 4 + 1) + ("a" if i % 4 == 0 else "b")
                port_alias_to_name_map[alias] = "Ethernet%d" % i
            for i in s100G_ports:
                alias = "etp%d" % (i / 4 + 1)
                port_alias_to_name_map[alias] = "Ethernet%d" % i
        elif hwsku == "Mellanox-SN2700-D44C10":
            # 50G ports
            s50G_ports = [x for x in range(8, 24, 2)] + [x for x in range(40, 88, 2)] + [x for x in range(104, 128, 2)]

            # 100G ports
            s100G_ports = [0, 4] + [x for x in range(24, 40, 4)] + [x for x in range(88, 104, 4)]

            for i in s50G_ports:
                alias = "etp%d" % (i / 4 + 1) + ("a" if i % 4 == 0 else "b")
                port_alias_to_name_map[alias] = "Ethernet%d" % i
            for i in s100G_ports:
                alias = "etp%d" % (i / 4 + 1)
                port_alias_to_name_map[alias] = "Ethernet%d" % i
        elif hwsku == "Mellanox-SN2700-D48C8":
            # 50G ports
            s50G_ports = [x for x in range(0, 24, 2)] + [x for x in range(40, 88, 2)] + [x for x in range(104, 128, 2)]

            # 100G ports
            s100G_ports = [x for x in range(24, 40, 4)] + [x for x in range(88, 104, 4)]

            for i in s50G_ports:
                alias = "etp%d" % (i / 4 + 1) + ("a" if i % 4 == 0 else "b")
                port_alias_to_name_map[alias] = "Ethernet%d" % i
            for i in s100G_ports:
                alias = "etp%d" % (i / 4 + 1)
                port_alias_to_name_map[alias] = "Ethernet%d" % i
        elif hwsku == "Mellanox-SN2700" or hwsku == "ACS-MSN2700":
            for i in range(1, 33):
                port_alias_to_name_map["etp%d" % i] = "Ethernet%d" % ((i - 1) * 4)
        elif hwsku == "Arista-7060CX-32S-D48C8":
            # All possible breakout 50G port numbers:
            all_ports = [x for x in range(1, 33)]

            # 100G ports
            s100G_ports = [x for x in range(7, 11)]
            s100G_ports += [x for x in range(23, 27)]

            port_alias_to_name_map = _port_alias_to_name_map_50G(all_ports, s100G_ports)
        elif hwsku == "Arista-7260CX3-D108C8":
            # All possible breakout 50G port numbers:
            all_ports = [x for x in range(1, 65)]

            # 100G ports
            s100G_ports = [x for x in range(13, 21)]

            port_alias_to_name_map = _port_alias_to_name_map_50G(all_ports, s100G_ports)
        elif hwsku == "Arista-7800R3-48CQ-LC" or\
             hwsku == "Arista-7800R3K-48CQ-LC":
             for i in range(1, 48):
                 port_alias_to_name_map["Ethernet%d/1" % i] = "Ethernet%d" % ((i - 1) * 4)
        elif hwsku == "INGRASYS-S9100-C32":
            for i in range(1, 33):
                port_alias_to_name_map["Ethernet%d/1" % i] = "Ethernet%d" % ((i - 1) * 4)
        elif hwsku == "INGRASYS-S9100-C32" or hwsku == "INGRASYS-S9130-32X" or hwsku == "INGRASYS-S8810-32Q":
            for i in range(1, 33):
                port_alias_to_name_map["Ethernet%d/1" % i] = "Ethernet%d" % ((i - 1) * 4)
        elif hwsku == "INGRASYS-S8900-54XC":
            for i in range(1, 49):
                port_alias_to_name_map["Ethernet%d" % i] = "Ethernet%d" % (i - 1)
            for i in range(49, 55):
                port_alias_to_name_map["Ethernet%d/1" % i] = "Ethernet%d" % ((i - 49) * 4 + 48)
        elif hwsku == "INGRASYS-S8900-64XC":
            for i in range(1, 49):
                port_alias_to_name_map["Ethernet%d" % i] = "Ethernet%d" % (i - 1)
            for i in range(49, 65):
                port_alias_to_name_map["Ethernet%d/1" % i] = "Ethernet%d" % ((i - 49) * 4 + 48)
        elif hwsku == "Accton-AS7712-32X":
            for i in range(1, 33):
                port_alias_to_name_map["hundredGigE%d" % i] = "Ethernet%d" % ((i - 1) * 4)
        elif hwsku == "Accton-AS7726-32X":
            for i in range(1, 33):
                port_alias_to_name_map["hundredGigE%d" % i] = "Ethernet%d" % ((i - 1) * 4)
        elif hwsku == "montara":
            for i in range(1, 33):
                port_alias_to_name_map["hundredGigE%d" % i] = "Ethernet%d" % ((i - 1) * 4)
        elif hwsku == "Celestica-DX010-C32":
            for i in range(1, 33):
                port_alias_to_name_map["etp%d" % i] = "Ethernet%d" % ((i - 1) * 4)
        elif hwsku == "Seastone-DX010":
            for i in range(1, 33):
                port_alias_to_name_map["Eth%d" % i] = "Ethernet%d" % ((i - 1) * 4)
        elif hwsku in ["Celestica-E1031-T48S4", "Nokia-7215", "Nokia-M0-7215"]:
            for i in range(1, 53):
                port_alias_to_name_map["etp%d" % i] = "Ethernet%d" % ((i - 1))
        elif hwsku == "et6448m":
            for i in range(0, 52):
                port_alias_to_name_map["Ethernet%d" % i] = "Ethernet%d" % i
        elif hwsku == "Nokia-IXR7250E-36x400G" or hwsku == "Nokia-IXR7250E-36x100G":
            for i in range(0, 36):
                port_alias_to_name_map["Ethernet%d" % i] = "Ethernet%d" % i
        elif hwsku == 'Nokia-IXR7250E-SUP-10':
            port_alias_to_name_map = {}
        elif hwsku == "newport":
            for i in range(0, 256, 8):
                port_alias_to_name_map["Ethernet%d" % i] = "Ethernet%d" % i
        elif hwsku == "32x100Gb":
            for i in range(0, 32):
                port_alias_to_name_map["Ethernet%d" % i] = "Ethernet%d" % i
        elif hwsku == "36x100Gb":
            for i in range(0, 36):
                port_alias_to_name_map["Ethernet%d" % i] = "Ethernet%d" % i
        elif hwsku == "Cisco-8102-C64":
            for i in range(0, 64):
                port_alias_to_name_map["etp%d" % i] = "Ethernet%d" % (i * 4)
        elif hwsku in ["8800-LC-48H-O"]:
            for i in range(0, 48, 1):
<<<<<<< HEAD
                port_alias_to_name_map["Ethernet%d" % i] = "Ethernet%d" % i
        elif hwsku in ["88-LC0-36FH-MO"]:
            for i in range(0, 36, 1):
                port_alias_to_name_map["Ethernet%d" % i] = "Ethernet%d" % (i * 8)
=======
                port_alias_to_name_map["Ethernet%d" % i] = "Ethernet%d" % (i * 4)
>>>>>>> 641358c1
        elif hwsku in ["msft_multi_asic_vs"]:
            for i in range(1,65):
                port_alias_to_name_map["Ethernet1/%d" % i] = "Ethernet%d" % ((i - 1) * 4)
        elif hwsku == "msft_four_asic_vs":
            for i in range(1,9):
                port_alias_to_name_map["Ethernet1/%d" % i] = "Ethernet%d" % ((i - 1) * 4)
        elif hwsku == "B6510-48VS8CQ" or hwsku == "RA-B6510-48V8C":
            for i in range(1,49):
                port_alias_to_name_map["twentyfiveGigE0/%d" % i] = "Ethernet%d" % i
            for i in range(49,57):
                port_alias_to_name_map["hundredGigE0/%d" % (i-48)] = "Ethernet%d" % i
        elif hwsku == "RA-B6510-32C":
            for i in range(1,33):
                port_alias_to_name_map["hundredGigE%d" % i] = "Ethernet%d" % i
        elif hwsku == "RA-B6910-64C":
            for i in range(1,65):
                port_alias_to_name_map["hundredGigE%d" % i] = "Ethernet%d" % i
        elif hwsku == "RA-B6920-4S":
            for i in range(1,129):
                port_alias_to_name_map["hundredGigE%d" % i] = "Ethernet%d" % i
        elif hwsku in ["Wistron_sw_to3200k_32x100","Wistron_sw_to3200k"]:
            for i in range(0, 256, 8):
                port_alias_to_name_map["Ethernet%d" % i] = "Ethernet%d" % i
        elif hwsku == "Arista-720DT-48S":
            for i in range(1, 53):
                port_alias_to_name_map["etp%d" % i] = "Ethernet%d" % (i - 1)
        else:
            for i in range(0, 128, 4):
                port_alias_to_name_map["Ethernet%d" % i] = "Ethernet%d" % i

    return port_alias_to_name_map, port_alias_asic_map, port_name_to_index_map


def get_port_indices_for_asic(asic_id, port_name_list_sorted):
    front_end_port_name_list = [p for p in port_name_list_sorted if 'BP' not in p and 'IB' not in p and 'Rec' not in p]
    back_end_port_name_list = [p for p in port_name_list_sorted if 'BP' in p or 'IB' in p or 'Rec' in p]
    index_offset = 0
    # Create mapping between port alias and physical index
    port_index_map = {}
    if asic_id:
        index_offset = int(asic_id) *len(front_end_port_name_list)
    for idx, val in enumerate(front_end_port_name_list, index_offset):
        port_index_map[val] = idx
    for idx, val in enumerate(back_end_port_name_list, index_offset):
        port_index_map[val] = idx

    return port_index_map<|MERGE_RESOLUTION|>--- conflicted
+++ resolved
@@ -217,14 +217,10 @@
                 port_alias_to_name_map["etp%d" % i] = "Ethernet%d" % (i * 4)
         elif hwsku in ["8800-LC-48H-O"]:
             for i in range(0, 48, 1):
-<<<<<<< HEAD
-                port_alias_to_name_map["Ethernet%d" % i] = "Ethernet%d" % i
+                port_alias_to_name_map["Ethernet%d" % i] = "Ethernet%d" % (i * 4)
         elif hwsku in ["88-LC0-36FH-MO"]:
             for i in range(0, 36, 1):
                 port_alias_to_name_map["Ethernet%d" % i] = "Ethernet%d" % (i * 8)
-=======
-                port_alias_to_name_map["Ethernet%d" % i] = "Ethernet%d" % (i * 4)
->>>>>>> 641358c1
         elif hwsku in ["msft_multi_asic_vs"]:
             for i in range(1,65):
                 port_alias_to_name_map["Ethernet1/%d" % i] = "Ethernet%d" % ((i - 1) * 4)
