def _port_alias_to_name_map_50G(all_ports, s100G_ports,):
    new_map = {}
    # 50G ports
    s50G_ports = list(set(all_ports) - set(s100G_ports))

    for i in s50G_ports:
        new_map["Ethernet%d/1" % i] = "Ethernet%d" % ((i - 1) * 4)
        new_map["Ethernet%d/3" % i] = "Ethernet%d" % ((i - 1) * 4 + 2)

    for i in s100G_ports:
        new_map["Ethernet%d/1" % i] = "Ethernet%d" % ((i - 1) * 4)

    return new_map

def get_port_alias_to_name_map(hwsku, asic_id=None):
    try:
        from sonic_py_common import multi_asic
        from ansible.module_utils.multi_asic_utils  import load_db_config
        load_db_config()
        namespace_list = multi_asic.get_all_namespaces()
        for key, list in namespace_list.items():
            asic_ids = []
            for ns in list:
                asic_ids.append(multi_asic.get_asic_id_from_name(ns))
            namespace_list[key] = asic_ids
    except ImportError:
        namespace_list = ['']
    port_alias_to_name_map = {}
    port_alias_asic_map = {}
    if hwsku == "Force10-S6000":
        for i in range(0, 128, 4):
            port_alias_to_name_map["fortyGigE0/%d" % i] = "Ethernet%d" % i
    elif hwsku == "Force10-S6100":
        for i in range(0, 4):
            for j in range(0, 16):
                port_alias_to_name_map["fortyGigE1/%d/%d" % (i+1, j+1)] = "Ethernet%d" % (i * 16 + j)
    elif hwsku in ["Force10-Z9100-C32", "DellEMC-S5232f-C32"]:
        for i in range(0, 128, 4):
            port_alias_to_name_map["hundredGigE1/%d" % (i / 4 + 1)] = "Ethernet%d" % i
    # TODO: Come up with a generic formula for generating etp style aliases based on number of ports and lanes
    elif hwsku == "DellEMC-Z9332f-M-O16C64":
        # 100G ports
        s100G_ports = [x for x in range(0, 96, 2)] + [x for x in range(128, 160, 2)]

        # 400G ports
        s400G_ports = [x for x in range(96, 128, 8)] + [x for x in range(160, 256, 8)]

        # 10G ports
        s10G_ports = [x for x in range(256, 258)]

        for i in s100G_ports:
            alias = "etp{}{}".format(((i + 8) // 8), chr(ord('a') + (i // 2) % 4))
            port_alias_to_name_map[alias] = "Ethernet{}".format(i)
        for i in s400G_ports:
            alias = "etp{}".format((i // 8) + 1)
            port_alias_to_name_map[alias] = "Ethernet{}".format(i)
        for i in s10G_ports:
            alias = "etp{}".format(33 if i == 256 else 34)
            port_alias_to_name_map[alias] = "Ethernet{}".format(i)
    elif hwsku == "DellEMC-Z9332f-O32":
        for i in range(0, 256, 8):
            alias = "etp{}".format((i // 8) + 1)
            port_alias_to_name_map[alias] = "Ethernet{}".format(i)
        for i in range(256, 258):
            alias = "etp{}".format(33 if i == 256 else 34)
            port_alias_to_name_map[alias] = "Ethernet{}".format(i)
    elif hwsku == "Arista-7050-QX32":
        for i in range(1, 25):
            port_alias_to_name_map["Ethernet%d/1" % i] = "Ethernet%d" % ((i - 1) * 4)
        for i in range(25, 33):
            port_alias_to_name_map["Ethernet%d" % i] = "Ethernet%d" % ((i - 1) * 4)
    elif hwsku == "Arista-7050-QX-32S":
        for i in range(0, 4):
            port_alias_to_name_map["Ethernet1/%d" % (i + 1)] = "Ethernet%d" % i
        for i in range(6, 29):
            port_alias_to_name_map["Ethernet%d/1" % i] = "Ethernet%d" % ((i - 5) * 4)
        for i in range(29, 37):
            port_alias_to_name_map["Ethernet%d" % i] = "Ethernet%d" % ((i - 5) * 4)
    elif hwsku in ["Arista-7260CX3-C64", "Arista-7170-64C", "Arista-7260CX3-Q64"]:
        for i in range(1, 65):
            port_alias_to_name_map["Ethernet%d/1" % i] = "Ethernet%d" % ((i - 1) * 4)
<<<<<<< HEAD
    elif hwsku in [ "Arista-7060CX-32S-C32", "Arista-7060CX-32S-Q32", "Arista-7060CX-32S-C32-T1", "Arista-7170-32CD-C32", "Arista-7050QX32S-Q32" ]:
=======
    elif hwsku == "Arista-7060CX-32S-C32" or hwsku == "Arista-7060CX-32S-Q32" or hwsku == "Arista-7060CX-32S-C32-T1" or hwsku == "Arista-7170-32CD-C32" \
        or hwsku == "Arista-7050CX3-32S-C32":
>>>>>>> e4e42ec8
        for i in range(1, 33):
            port_alias_to_name_map["Ethernet%d/1" % i] = "Ethernet%d" % ((i - 1) * 4)
    elif hwsku == "Arista-7050CX3-32S-C32":
        for i in range(1, 33):
            port_alias_to_name_map["Ethernet%d/1" % i] = "Ethernet%d" % ((i - 1) * 4)
        for i in range(33, 35):
            port_alias_to_name_map["Ethernet%d" % i] = "Ethernet%d" % ((i - 1) * 4)
    elif hwsku == "Mellanox-SN2700-D40C8S8":
        # 10G ports
        s10G_ports = range(0, 4) + range(8, 12)

        # 50G ports
        s50G_ports = [x for x in range(16, 24, 2)] + [x for x in range(40, 88, 2)] + [x for x in range(104, 128, 2)]

        # 100G ports
        s100G_ports = [x for x in range(24, 40, 4)] + [x for x in range(88, 104, 4)]

        for i in s10G_ports:
            alias = "etp%d" % (i / 4 + 1) + chr(ord('a') + i % 4)
            port_alias_to_name_map[alias] = "Ethernet%d" % i
        for i in s50G_ports:
            alias = "etp%d" % (i / 4 + 1) + ("a" if i % 4 == 0 else "b")
            port_alias_to_name_map[alias] = "Ethernet%d" % i
        for i in s100G_ports:
            alias = "etp%d" % (i / 4 + 1)
            port_alias_to_name_map[alias] = "Ethernet%d" % i
    elif hwsku == "Mellanox-SN2700-D48C8":
        # 50G ports
        s50G_ports = [x for x in range(0, 24, 2)] + [x for x in range(40, 88, 2)] + [x for x in range(104, 128, 2)]

        # 100G ports
        s100G_ports = [x for x in range(24, 40, 4)] + [x for x in range(88, 104, 4)]

        for i in s50G_ports:
            alias = "etp%d" % (i / 4 + 1) + ("a" if i % 4 == 0 else "b")
            port_alias_to_name_map[alias] = "Ethernet%d" % i
        for i in s100G_ports:
            alias = "etp%d" % (i / 4 + 1)
            port_alias_to_name_map[alias] = "Ethernet%d" % i
    elif hwsku == "Mellanox-SN3800-D112C8":
        x_ports = [x for x in range(0, 95, 2)]
        for i in x_ports:
            alias = "etp%d" % (i / 4 + 1) + ("a" if i % 4 == 0 else "b")
            # print alias, "Ethernet%d" % i
            port_alias_to_name_map[alias] = "Ethernet%d" % i
        x_ports = [x for x in range(96, 101, 4)] + [x for x in range(104, 111, 2)] + [x for x in range(112, 117, 4)] + [x for x in range(120, 127, 2)] + [x for x in range(128, 133, 4)] + [x for x in range(136, 143, 2)] + [x for x in range(144, 149, 4)] + [x for x in range(152, 159, 2)]
        i = 0
        while i < len(x_ports):
            for j in range (0, 2):
                alias = "etp%d" % (x_ports[i] / 4 + 1)
                port_alias_to_name_map[alias] = "Ethernet%d" % x_ports[i]
                # print alias, "Ethernet%d" % ports[i]
                i += 1
            for j in range (0, 2):
                alias = "etp%d" % (x_ports[i] / 4 + 1) + "a"
                port_alias_to_name_map[alias] = "Ethernet%d" % x_ports[i]
                # print alias, "Ethernet%d" % ports[i]
                i += 1
                alias = "etp%d" % (x_ports[i] / 4 + 1) + "b"
                port_alias_to_name_map[alias] = "Ethernet%d" % x_ports[i]
                # print alias, "Ethernet%d" % ports[i]
                i += 1
        x_ports = [x for x in range(160, 255, 2)]
        for i in x_ports:
            alias = "etp%d" % (i / 4 + 1) + ("a" if i % 4 == 0 else "b")
            # print alias, "Ethernet%d" % i
            port_alias_to_name_map[alias] = "Ethernet%d" % i
    elif hwsku == "Mellanox-SN2700" or hwsku == "ACS-MSN2700":
        for i in range(1, 33):
            port_alias_to_name_map["etp%d" % i] = "Ethernet%d" % ((i - 1) * 4)
    elif hwsku == "ACS-MSN3800":
        for i in range(1, 65):
            port_alias_to_name_map["etp%d" % i] = "Ethernet%d" % ((i - 1) * 4)
    elif hwsku in ["Arista-7060CX-32S-D48C8", "Arista-7050CX3-32S-D48C8"]:
        # All possible breakout 50G port numbers:
        all_ports = [ x for x in range(1, 33)]

        # 100G ports
        s100G_ports = [ x for x in range(7, 11) ]
        s100G_ports += [ x for x in range(23, 27) ]

        port_alias_to_name_map = _port_alias_to_name_map_50G(all_ports, s100G_ports)
    elif hwsku == "Arista-7260CX3-D108C8" or hwsku == "Arista-7260CX3-D108C8-AILAB" or hwsku == "Arista-7260CX3-D108C8-CSI":
        # All possible breakout 50G port numbers:
        all_ports = [ x for x in range(1, 65)]

        # 100G ports
        s100G_ports = [ x for x in range(13, 21) ]

        if hwsku == "Arista-7260CX3-D108C8-AILAB":
            s100G_ports = [ x for x in range(45, 53) ]
        elif hwsku == "Arista-7260CX3-D108C8-CSI":
            # Treat 40G port as 100G ports
            s100G_ports = [ x for x in range(45, 53) ] + [64]

        port_alias_to_name_map = _port_alias_to_name_map_50G(all_ports, s100G_ports)
    elif hwsku == "Arista-7800R3-48CQ2-C48" or\
         hwsku == "Arista-7800R3-48CQM2-C48":
         for i in range(1, 48):
             port_alias_to_name_map["Ethernet%d/1" % i] = "Ethernet%d" % ((i - 1) * 4)
    elif hwsku == "INGRASYS-S9100-C32":
        for i in range(1, 33):
            port_alias_to_name_map["Ethernet%d/1" % i] = "Ethernet%d" % ((i - 1) * 4)
    elif hwsku == "INGRASYS-S9100-C32" or hwsku == "INGRASYS-S9130-32X" or hwsku == "INGRASYS-S8810-32Q":
        for i in range(1, 33):
            port_alias_to_name_map["Ethernet%d/1" % i] = "Ethernet%d" % ((i - 1) * 4)
    elif hwsku == "INGRASYS-S8900-54XC":
        for i in range(1, 49):
            port_alias_to_name_map["Ethernet%d" % i] = "Ethernet%d" % (i - 1)
        for i in range(49, 55):
            port_alias_to_name_map["Ethernet%d/1" % i] = "Ethernet%d" % ((i - 49) * 4 + 48)
    elif hwsku == "INGRASYS-S8900-64XC":
        for i in range(1, 49):
            port_alias_to_name_map["Ethernet%d" % i] = "Ethernet%d" % (i - 1)
        for i in range(49, 65):
            port_alias_to_name_map["Ethernet%d/1" % i] = "Ethernet%d" % ((i - 49) * 4 + 48)
    elif hwsku == "Accton-AS7712-32X":
        for i in range(1, 33):
            port_alias_to_name_map["hundredGigE%d" % i] = "Ethernet%d" % ((i - 1) * 4)
    elif hwsku == "Celestica-DX010-C32":
        for i in range(1, 33):
            port_alias_to_name_map["etp%d" % i] = "Ethernet%d" % ((i - 1) * 4)
    elif hwsku == "Seastone-DX010":
        for i in range(1, 33):
            port_alias_to_name_map["Eth%d" % i] = "Ethernet%d" % ((i - 1) * 4)
    elif hwsku == "Celestica-E1031-T48S4":
        for i in range(1, 53):
            port_alias_to_name_map["etp%d" % i] = "Ethernet%d" % ((i - 1))
    elif hwsku == "et6448m" or hwsku == "Nokia-7215":
        for i in range(0, 52):
            port_alias_to_name_map["Ethernet%d" % i] = "Ethernet%d" % i
    elif hwsku == "Nokia-7215":
        for i in range(0, 52):
            port_alias_to_name_map["Ethernet%d" % i] = "Ethernet%d" % i
    elif hwsku == "newport":
        for i in range(0, 256, 8):
            port_alias_to_name_map["Ethernet%d" % i] = "Ethernet%d" % i
<<<<<<< HEAD
    elif hwsku in ["msft_multi_asic_vs", "Nexus-3164"]:
=======
    elif hwsku == "32x100Gb":
        for i in range(0, 32):
            port_alias_to_name_map["Ethernet%d" % i] = "Ethernet%d" % i
    elif hwsku == "36x100Gb":
        for i in range(0, 36):
            port_alias_to_name_map["Ethernet%d" % i] = "Ethernet%d" % i
    elif hwsku == "64x100Gb":
        for i in range(0, 64):
            port_alias_to_name_map["Ethernet%d" % i] = "Ethernet%d" % i
    elif hwsku == "msft_multi_asic_vs":
>>>>>>> e4e42ec8
        if asic_id is not None and asic_id in namespace_list['front_ns']:
            asic_offset = int(asic_id) * 16
            backplane_offset = 15
            for i in range(1, 17):
                port_alias_to_name_map["Ethernet1/%d"%(asic_offset+i)] = "Ethernet%d"%((asic_offset + i -1) *4)
                port_alias_asic_map["Eth%d-ASIC%d"%(i-1, int(asic_id))] = "Ethernet%d"%((asic_offset + i -1) *4)
                port_alias_to_name_map["Eth%d-ASIC%d"%((backplane_offset+i), int(asic_id))] = "Ethernet-BP%d"%((asic_offset + i -1) *4)
                port_alias_asic_map["Eth%d-ASIC%d"%((backplane_offset+i), int(asic_id))] = "Ethernet-BP%d"%((asic_offset + i -1) *4)
        elif asic_id is not None  and asic_id in namespace_list['back_ns']:
            asic_offset = 32 * (int(asic_id) - 2)
            for i in range(1, 33):
                port_alias_asic_map["Eth%d-ASIC%d"%(i-1, int(asic_id))] = "Ethernet-BP%d"%((asic_offset + i -1) *4)
                port_alias_to_name_map["Eth%d-ASIC%d"%(i-1, int(asic_id))] = "Ethernet-BP%d"%((asic_offset + i -1) *4)
        else:
            for i in range(1,65):
                port_alias_to_name_map["Ethernet1/%d" % i] = "Ethernet%d" % ((i - 1) * 4)
    elif hwsku in ["Nexus-3132-GE-Q32", "Nexus-3132-GX-Q32"]:
        for i in range(1, 33):
            port_alias_to_name_map["Ethernet1/%d" % i] = "Ethernet%d" % ((i - 1) * 4)
    elif hwsku == "Celestica-DX010-C32":
        for i in range(1, 33):
            port_alias_to_name_map["etp%d" % i] = "Ethernet%d" % ((i - 1) * 4)
    elif hwsku == "Celestica-E1031-T48S4":
        for i in range(1, 53):
            port_alias_to_name_map["etp%d" % i] = "Ethernet%d" % ((i - 1))
    elif hwsku == "Arista-7260QX-64":
        for i in range(1, 67):
            port_alias_to_name_map["Et%d" % i] = "Ethernet%d" % i
    elif hwsku == "ACS-MSN4600C":
        for i in range(1, 65):
            port_alias_to_name_map["etp%d" % i] = "Ethernet%d" % ((i - 1) * 4)
    elif hwsku == "msft_four_asic_vs":
        if asic_id is not None and asic_id in namespace_list['front_ns']:
            asic_offset = int(asic_id) * 4
            backplane_offset = 3
            for i in range(1, 5):
                port_alias_to_name_map["Ethernet1/%d"%(asic_offset+i)] = "Ethernet%d"%((asic_offset + i -1) *4)
                port_alias_asic_map["Eth%d-ASIC%d"%(i-1, int(asic_id))] = "Ethernet%d"%((asic_offset + i -1) *4)
                port_alias_to_name_map["Eth%d-ASIC%d"%((backplane_offset+i), int(asic_id))] = "Ethernet-BP%d"%((asic_offset + i -1) *4)
                port_alias_asic_map["Eth%d-ASIC%d"%((backplane_offset+i), int(asic_id))] = "Ethernet-BP%d"%((asic_offset + i -1) *4)
        elif asic_id is not None  and asic_id in namespace_list['back_ns']:
            asic_offset = 8 * (int(asic_id) -1)
            for i in range(1, 9):
                port_alias_asic_map["Eth%d-ASIC%d"%(i-1, int(asic_id))] = "Ethernet-BP%d"%((asic_offset + i -1) *4)
                port_alias_to_name_map["Eth%d-ASIC%d"%(i-1, int(asic_id))] = "Ethernet-BP%d"%((asic_offset + i -1) *4)
        else:
            for i in range(1,9):
                port_alias_to_name_map["Ethernet1/%d" % i] = "Ethernet%d" % ((i - 1) * 4)
    elif hwsku == "B6510-48VS8CQ" or hwsku == "RA-B6510-48V8C":
        for i in range(1,49):
            port_alias_to_name_map["twentyfiveGigE0/%d" % i] = "Ethernet%d" % i
        for i in range(49,57):
            port_alias_to_name_map["hundredGigE0/%d" % (i-48)] = "Ethernet%d" % i
    elif hwsku == "64x100Gb":
        for i in range(0, 64):
            port_alias_to_name_map["Ethernet%d" % i] = "Ethernet%d" % i
    else:
        for i in range(0, 128, 4):
            port_alias_to_name_map["Ethernet%d" % i] = "Ethernet%d" % i

    return port_alias_to_name_map, port_alias_asic_map


def get_port_indices_for_asic(asic_id, port_name_list_sorted):
    front_end_port_name_list = [p for p in port_name_list_sorted if 'BP' not in p]
    back_end_port_name_list = [p for p in port_name_list_sorted if 'BP' in p]
    index_offset = 0
   # Create mapping between port alias and physical index
    port_index_map = {}
    if asic_id:
        index_offset = int(asic_id) *len(front_end_port_name_list)
    for idx, val in enumerate(front_end_port_name_list, index_offset):
        port_index_map[val] = idx
    for idx, val in enumerate(back_end_port_name_list, index_offset):
        port_index_map[val] = idx

    return port_index_map<|MERGE_RESOLUTION|>--- conflicted
+++ resolved
@@ -79,12 +79,7 @@
     elif hwsku in ["Arista-7260CX3-C64", "Arista-7170-64C", "Arista-7260CX3-Q64"]:
         for i in range(1, 65):
             port_alias_to_name_map["Ethernet%d/1" % i] = "Ethernet%d" % ((i - 1) * 4)
-<<<<<<< HEAD
-    elif hwsku in [ "Arista-7060CX-32S-C32", "Arista-7060CX-32S-Q32", "Arista-7060CX-32S-C32-T1", "Arista-7170-32CD-C32", "Arista-7050QX32S-Q32" ]:
-=======
-    elif hwsku == "Arista-7060CX-32S-C32" or hwsku == "Arista-7060CX-32S-Q32" or hwsku == "Arista-7060CX-32S-C32-T1" or hwsku == "Arista-7170-32CD-C32" \
-        or hwsku == "Arista-7050CX3-32S-C32":
->>>>>>> e4e42ec8
+    elif hwsku in [ "Arista-7060CX-32S-C32", "Arista-7060CX-32S-Q32", "Arista-7060CX-32S-C32-T1", "Arista-7170-32CD-C32", "Arista-7050QX32S-Q32", "Arista-7050CX3-32S-C32" ]:
         for i in range(1, 33):
             port_alias_to_name_map["Ethernet%d/1" % i] = "Ethernet%d" % ((i - 1) * 4)
     elif hwsku == "Arista-7050CX3-32S-C32":
@@ -222,9 +217,6 @@
     elif hwsku == "newport":
         for i in range(0, 256, 8):
             port_alias_to_name_map["Ethernet%d" % i] = "Ethernet%d" % i
-<<<<<<< HEAD
-    elif hwsku in ["msft_multi_asic_vs", "Nexus-3164"]:
-=======
     elif hwsku == "32x100Gb":
         for i in range(0, 32):
             port_alias_to_name_map["Ethernet%d" % i] = "Ethernet%d" % i
@@ -234,8 +226,7 @@
     elif hwsku == "64x100Gb":
         for i in range(0, 64):
             port_alias_to_name_map["Ethernet%d" % i] = "Ethernet%d" % i
-    elif hwsku == "msft_multi_asic_vs":
->>>>>>> e4e42ec8
+    elif hwsku in ["msft_multi_asic_vs", "Nexus-3164"]:
         if asic_id is not None and asic_id in namespace_list['front_ns']:
             asic_offset = int(asic_id) * 16
             backplane_offset = 15
