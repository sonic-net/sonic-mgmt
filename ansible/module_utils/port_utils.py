--- conflicted
+++ resolved
@@ -203,20 +203,14 @@
                 s100G_ports = [x for x in range(45, 53) ] + [64]
 
             port_alias_to_name_map = _port_alias_to_name_map_50G(all_ports, s100G_ports)
-<<<<<<< HEAD
         elif hwsku == "Arista-7800R3-48CQ-LC" or\
-             hwsku == "Arista-7800R3K-48CQM2-LC":
+             hwsku == "Arista-7800R3K-48CQM2-LC" or hwsku == "Arista-7800R3K-48CQ-LC":
              for i in range(1, 48):
                  port_alias_to_name_map["Ethernet%d/1" % i] = "Ethernet%d" % ((i - 1) * 4)
         elif hwsku == "Arista-7800R3A-36DM2-C72":
-                for i in range(1, 36):
-                    sonic_name = "Ethernet%d" % ((i - 1) * 8)
-                    port_alias_to_name_map["Ethernet{}/{}".format(i, 1)] = sonic_name
-=======
-        elif hwsku == "Arista-7800R3-48CQ-LC" or hwsku == "Arista-7800R3K-48CQ-LC":
-            for i in range(1, 48):
-                port_alias_to_name_map["Ethernet%d/1" % i] = "Ethernet%d" % ((i - 1) * 4)
->>>>>>> c8810c3d
+            for i in range(1, 36):
+                sonic_name = "Ethernet%d" % ((i - 1) * 8)
+                port_alias_to_name_map["Ethernet{}/{}".format(i, 1)] = sonic_name
         elif hwsku == "INGRASYS-S9100-C32":
             for i in range(1, 33):
                 port_alias_to_name_map["Ethernet%d/1" % i] = "Ethernet%d" % ((i - 1) * 4)
@@ -288,8 +282,6 @@
         elif hwsku == "Cisco-8101-T32":
             for i in range(0, 32):
                 port_alias_to_name_map["etp%d" % i] = "Ethernet%d" % (i * 8)
-<<<<<<< HEAD
-=======
         elif hwsku == "Cisco-8101-C48T8":
             for i in range(0, 24, 2):
                 port_alias_to_name_map["etp%d" % i] = "Ethernet%d" % (i * 4)
@@ -302,20 +294,14 @@
         elif hwsku == "Cisco-8101-C64":
             for i in range(0, 64):
                 port_alias_to_name_map["etp%d" % i] = "Ethernet%d" % (i * 4)
->>>>>>> c8810c3d
         elif hwsku in ["8800-LC-48H-O"]:
             for i in range(0, 48, 1):
                 port_alias_to_name_map["Ethernet%d" % i] = "Ethernet%d" % (i * 4)
         elif hwsku in ["88-LC0-36FH-MO"]:
             for i in range(0, 36, 1):
                 port_alias_to_name_map["Ethernet%d" % i] = "Ethernet%d" % (i * 8)
-<<<<<<< HEAD
         elif hwsku in ["msft_multi_asic_vs", "Nexus-3164"]:
-            for i in range(1,65):
-=======
-        elif hwsku in ["msft_multi_asic_vs"]:
             for i in range(1, 65):
->>>>>>> c8810c3d
                 port_alias_to_name_map["Ethernet1/%d" % i] = "Ethernet%d" % ((i - 1) * 4)
         elif hwsku in ["Nexus-3132-GE-Q32", "Nexus-3132-GX-Q32"]:
             for i in range(1, 33):
