--- conflicted
+++ resolved
@@ -243,9 +243,6 @@
     elif hwsku == "64x100Gb":
         for i in range(0, 64):
             port_alias_to_name_map["Ethernet%d" % i] = "Ethernet%d" % i
-<<<<<<< HEAD
-    elif hwsku in ["msft_multi_asic_vs", "Nexus-3164"]:
-=======
     elif hwsku == "8800-LC-48H-O":
         for j in range(0,8):
             for i in range(0, 13):
@@ -268,8 +265,7 @@
         port_alias_to_name_map["Eth2320-ASIC1"] = "Ethernet-BP2320"
         for i in range(2410,2520,2):
             port_alias_to_name_map["Eth%d-ASIC1" % i] = "Ethernet-BP%d" % i
-    elif hwsku == "msft_multi_asic_vs":
->>>>>>> e95452bd
+    elif hwsku in ["msft_multi_asic_vs", "Nexus-3164"]:
         if asic_id is not None and asic_id in namespace_list['front_ns']:
             asic_offset = int(asic_id) * 16
             backplane_offset = 15
