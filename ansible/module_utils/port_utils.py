--- conflicted
+++ resolved
@@ -528,14 +528,10 @@
         elif hwsku in ["dbmvtx9180_64x100G"]:
             for i in range(0, 505, 8):
                 port_alias_to_name_map["Ethernet%d" % i] = "Ethernet%d" % i
-<<<<<<< HEAD
-        elif hwsku in [ "Arista-720DT-48S", "Arista-720DT-G48S4", "Arista-720DT-48S-MGX" ]:
-=======
         elif hwsku in ["dbmvtx9180_64osfp_128x400G_lab"]:
             for i in range(0, 509, 4):
                 port_alias_to_name_map["Ethernet%d" % i] = "Ethernet%d" % i
-        elif hwsku == "Arista-720DT-48S" or hwsku == "Arista-720DT-G48S4":
->>>>>>> ef23d991
+        elif hwsku in [ "Arista-720DT-48S", "Arista-720DT-G48S4", "Arista-720DT-48S-MGX" ]:
             for i in range(1, 53):
                 port_alias_to_name_map["etp%d" % i] = "Ethernet%d" % (i - 1)
         elif hwsku in ["Mellanox-SN4700-O8C48", "Mellanox-SN4700-O8V48"]:
