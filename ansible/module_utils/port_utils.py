--- conflicted
+++ resolved
@@ -285,11 +285,7 @@
         elif hwsku == "Cisco-8102-C64":
             for i in range(0, 64):
                 port_alias_to_name_map["etp%d" % i] = "Ethernet%d" % (i * 4)
-<<<<<<< HEAD
-        elif hwsku in ["Cisco-8101-T32", "Cisco-8101-O32", "Cisco-8111-C32"]:
-=======
         elif hwsku in ["Cisco-8101-T32", "Cisco-8101-O32", "Cisco-8111-C32", "Cisco-8111-O32"]:
->>>>>>> 0a6f3bd4
             for i in range(0, 32):
                 port_alias_to_name_map["etp%d" % i] = "Ethernet%d" % (i * 8)
         elif hwsku in ["Cisco-8101-C48T8", "Cisco-8101-O8C48"]:
