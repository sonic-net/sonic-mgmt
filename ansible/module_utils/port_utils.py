

def _port_alias_to_name_map_50G(all_ports, s100G_ports,):
    new_map = {}
    # 50G ports
    s50G_ports = list(set(all_ports) - set(s100G_ports))

    for i in s50G_ports:
        new_map["Ethernet%d/1" % i] = "Ethernet%d" % ((i - 1) * 4)
        new_map["Ethernet%d/3" % i] = "Ethernet%d" % ((i - 1) * 4 + 2)

    for i in s100G_ports:
        new_map["Ethernet%d/1" % i] = "Ethernet%d" % ((i - 1) * 4)

    return new_map


def get_port_alias_to_name_map(hwsku, asic_name=None):
    port_alias_to_name_map = {}
    port_alias_asic_map = {}
    port_name_to_index_map = {}
    HWSKU_WITH_PORT_INDEX_FROM_PORT_CONFIG = ["Cisco-88-LC0-36FH-M-O36",
                                              "Cisco-88-LC0-36FH-O36",
                                              "Cisco-8800-LC-48H-C48"]
    try:
        from sonic_py_common import multi_asic
        from ansible.module_utils.multi_asic_utils import load_db_config
        load_db_config()
        ports_info = multi_asic.get_port_table(namespace=asic_name)
        for port, port_data in ports_info.items():
            if "alias" in port_data:
                port_alias_to_name_map[port_data["alias"]] = port
            if "asic_port_name" in port_data:
                port_alias_asic_map[port_data["asic_port_name"]] = port
            if "index" in port_data and hwsku in HWSKU_WITH_PORT_INDEX_FROM_PORT_CONFIG:
                port_name_to_index_map[port] = int(port_data["index"])
    except ImportError:
        if hwsku == "Force10-S6000":
            for i in range(0, 128, 4):
                port_alias_to_name_map["fortyGigE0/%d" % i] = "Ethernet%d" % i
        elif hwsku == "Force10-S6100":
            for i in range(0, 4):
                for j in range(0, 16):
                    port_alias_to_name_map["fortyGigE1/%d/%d" % (i + 1, j + 1)] = "Ethernet%d" % (i * 16 + j)
        elif hwsku in ["Force10-Z9100", "Force10-Z9100-C32", "DellEMC-S5232f-C32"]:
            for i in range(0, 128, 4):
                port_alias_to_name_map["hundredGigE1/%d" % (i / 4 + 1)] = "Ethernet%d" % i
        # TODO: Come up with a generic formula for generating etp style aliases based on number of ports and lanes
        elif hwsku == "DellEMC-Z9332f-M-O16C64":
            # 100G ports
            s100G_ports = [x for x in range(0, 96, 2)] + [x for x in range(128, 160, 2)]

            # 400G ports
            s400G_ports = [x for x in range(96, 128, 8)] + [x for x in range(160, 256, 8)]

            # 10G ports
            s10G_ports = [x for x in range(256, 258)]

            for i in s100G_ports:
                alias = "etp{}{}".format(((i + 8) // 8), chr(ord('a') + (i // 2) % 4))
                port_alias_to_name_map[alias] = "Ethernet{}".format(i)
            for i in s400G_ports:
                alias = "etp{}".format((i // 8) + 1)
                port_alias_to_name_map[alias] = "Ethernet{}".format(i)
            for i in s10G_ports:
                alias = "etp{}".format(33 if i == 256 else 34)
                port_alias_to_name_map[alias] = "Ethernet{}".format(i)
        elif hwsku == "DellEMC-Z9332f-O32" or hwsku == "DellEMC-Z9332f-C32":
            for i in range(0, 256, 8):
                alias = "etp{}".format((i // 8) + 1)
                port_alias_to_name_map[alias] = "Ethernet{}".format(i)
            for i in range(256, 258):
                alias = "etp{}".format(33 if i == 256 else 34)
                port_alias_to_name_map[alias] = "Ethernet{}".format(i)
        elif hwsku == "Arista-7050-QX32":
            for i in range(1, 25):
                port_alias_to_name_map["Ethernet%d/1" % i] = "Ethernet%d" % ((i - 1) * 4)
            for i in range(25, 33):
                port_alias_to_name_map["Ethernet%d" % i] = "Ethernet%d" % ((i - 1) * 4)
        elif hwsku == "Arista-7050-QX-32S" or hwsku == "Arista-7050QX-32S-S4Q31":
            for i in range(0, 4):
                port_alias_to_name_map["Ethernet%d" % (i + 1)] = "Ethernet%d" % i
            for i in range(6, 29):
                port_alias_to_name_map["Ethernet%d/1" % i] = "Ethernet%d" % ((i - 5) * 4)
            for i in range(29, 37):
                port_alias_to_name_map["Ethernet%d" % i] = "Ethernet%d" % ((i - 5) * 4)
        elif hwsku == "Arista-7050QX32S-Q32":
            for i in range(5, 29):
                port_alias_to_name_map["Ethernet%d/1" % i] = "Ethernet%d" % ((i - 5) * 4)
            for i in range(29, 37):
                port_alias_to_name_map["Ethernet%d" % i] = "Ethernet%d" % ((i - 5) * 4)
        elif hwsku == "Arista-7280CR3-C40":
            for i in range(1, 33):
                port_alias_to_name_map["Ethernet%d/1" % i] = "Ethernet%d" % ((i - 1) * 4)
            for i in range(33, 41, 2):
                port_alias_to_name_map["Ethernet%d/1" % i] = "Ethernet%d" % ((i - 1) * 4)
                port_alias_to_name_map["Ethernet%d/5" % i] = "Ethernet%d" % (i * 4)
        elif hwsku == "Arista-7260CX3-C64" or hwsku == "Arista-7170-64C" or hwsku == "Arista-7260CX3-Q64":
            for i in range(1, 65):
                port_alias_to_name_map["Ethernet%d/1" % i] = "Ethernet%d" % ((i - 1) * 4)
        elif hwsku == "Arista-7060CX-32S-C32" or hwsku == "Arista-7060CX-32S-Q32" \
                or hwsku == "Arista-7060CX-32S-C32-T1" or hwsku == "Arista-7170-32CD-C32" \
                or hwsku == "Arista-7050CX3-32S-C32":
            for i in range(1, 33):
                port_alias_to_name_map["Ethernet%d/1" % i] = "Ethernet%d" % ((i - 1) * 4)
        elif hwsku in ["Arista-7060DX5-64S"]:
            for i in range(1, 65):
                port_alias_to_name_map["Ethernet%d/1" % i] = "Ethernet%d" % ((i - 1) * 8)
        elif hwsku in ["Arista-7060X6-64DE", "Arista-7060X6-64DE-64x400G",
                       "Arista-7060X6-64PE", "Arista-7060X6-64PE-64x400G"]:
            for i in range(1, 65):
                port_alias_to_name_map["Ethernet%d/1" % i] = "Ethernet%d" % ((i - 1) * 8)
            port_alias_to_name_map["Ethernet65"] = "Ethernet512"
            port_alias_to_name_map["Ethernet66"] = "Ethernet513"
        elif hwsku == "Arista-7060X6-64PE-128x400G":
            for i in range(1, 65):
                for j in [1, 5]:
                    port_alias_to_name_map["Ethernet%d/%d" % (i, j)] = "Ethernet%d" % ((i - 1) * 8 + j - 1)
            port_alias_to_name_map["Ethernet65"] = "Ethernet512"
            port_alias_to_name_map["Ethernet66"] = "Ethernet513"
        elif hwsku == "Arista-7060X6-64PE-256x200G":
            for i in range(1, 65):
                for j in [1, 3, 5, 7]:
                    port_alias_to_name_map["Ethernet%d/%d" % (i, j)] = "Ethernet%d" % ((i - 1) * 8 + j - 1)
            port_alias_to_name_map["Ethernet65"] = "Ethernet512"
            port_alias_to_name_map["Ethernet66"] = "Ethernet513"
        elif hwsku == "Arista-7060X6-64PE-C256S2":
            for i in range(1, 65, 2):  # This hwsku uses every second OSFP port.
                for j in range(1, 9):
                    port_alias_to_name_map["Ethernet%d/%d" % (i, j)] = "Ethernet%d" % ((i - 1) * 8 + j - 1)
            port_alias_to_name_map["Ethernet65"] = "Ethernet512"
            port_alias_to_name_map["Ethernet66"] = "Ethernet513"
        elif hwsku == "Arista-7050QX32S-Q32":
            for i in range(5, 29):
                port_alias_to_name_map["Ethernet%d/1" % i] = "Ethernet%d" % ((i - 5) * 4)
            for i in range(29, 37):
                port_alias_to_name_map["Ethernet%d" % i] = "Ethernet%d" % ((i - 5) * 4)
        elif hwsku == "Mellanox-SN2700-D40C8S8":
            # 10G ports
            s10G_ports = list(range(0, 4)) + list(range(8, 12))

            # 50G ports
            s50G_ports = [x for x in range(16, 24, 2)] + [x for x in range(40, 88, 2)] + [x for x in range(104, 128, 2)]

            # 100G ports
            s100G_ports = [x for x in range(24, 40, 4)] + [x for x in range(88, 104, 4)]

            for i in s10G_ports:
                alias = "etp%d" % (i / 4 + 1) + chr(ord('a') + i % 4)
                port_alias_to_name_map[alias] = "Ethernet%d" % i
            for i in s50G_ports:
                alias = "etp%d" % (i / 4 + 1) + ("a" if i % 4 == 0 else "b")
                port_alias_to_name_map[alias] = "Ethernet%d" % i
            for i in s100G_ports:
                alias = "etp%d" % (i / 4 + 1)
                port_alias_to_name_map[alias] = "Ethernet%d" % i
        elif hwsku == "Mellanox-SN2700-D44C10":
            # 50G ports
            s50G_ports = [x for x in range(8, 24, 2)] + [x for x in range(40, 88, 2)] + [x for x in range(104, 128, 2)]

            # 100G ports
            s100G_ports = [0, 4] + [x for x in range(24, 40, 4)] + [x for x in range(88, 104, 4)]

            for i in s50G_ports:
                alias = "etp%d" % (i / 4 + 1) + ("a" if i % 4 == 0 else "b")
                port_alias_to_name_map[alias] = "Ethernet%d" % i
            for i in s100G_ports:
                alias = "etp%d" % (i / 4 + 1)
                port_alias_to_name_map[alias] = "Ethernet%d" % i
        elif hwsku == "Mellanox-SN2700-D48C8":
            # 50G ports
            s50G_ports = [x for x in range(0, 24, 2)] + [x for x in range(40, 88, 2)] + [x for x in range(104, 128, 2)]

            # 100G ports
            s100G_ports = [x for x in range(24, 40, 4)] + [x for x in range(88, 104, 4)]

            for i in s50G_ports:
                alias = "etp%d" % (i / 4 + 1) + ("a" if i % 4 == 0 else "b")
                port_alias_to_name_map[alias] = "Ethernet%d" % i
            for i in s100G_ports:
                alias = "etp%d" % (i / 4 + 1)
                port_alias_to_name_map[alias] = "Ethernet%d" % i
        elif hwsku == "Mellanox-SN3800-D112C8":
            x_ports = [x for x in range(0, 95, 2)]
            for i in x_ports:
                alias = "etp%d" % (i / 4 + 1) + ("a" if i % 4 == 0 else "b")
                # print alias, "Ethernet%d" % i
                port_alias_to_name_map[alias] = "Ethernet%d" % i
            x_ports = [x for x in range(96, 101, 4)] + [x for x in range(104, 111, 2)] +\
                [x for x in range(112, 117, 4)] + [x for x in range(120, 127, 2)] + [x for x in range(128, 133, 4)] +\
                [x for x in range(136, 143, 2)] + [x for x in range(144, 149, 4)] + [x for x in range(152, 159, 2)]
            i = 0
            while i < len(x_ports):
                for j in range(0, 2):
                    alias = "etp%d" % (x_ports[i] / 4 + 1)
                    port_alias_to_name_map[alias] = "Ethernet%d" % x_ports[i]
                    # print alias, "Ethernet%d" % ports[i]
                    i += 1
                for j in range(0, 2):
                    alias = "etp%d" % (x_ports[i] / 4 + 1) + "a"
                    port_alias_to_name_map[alias] = "Ethernet%d" % x_ports[i]
                    # print alias, "Ethernet%d" % ports[i]
                    i += 1
                    alias = "etp%d" % (x_ports[i] / 4 + 1) + "b"
                    port_alias_to_name_map[alias] = "Ethernet%d" % x_ports[i]
                    # print alias, "Ethernet%d" % ports[i]
                    i += 1
            x_ports = [x for x in range(160, 255, 2)]
            for i in x_ports:
                alias = "etp%d" % (i / 4 + 1) + ("a" if i % 4 == 0 else "b")
                # print alias, "Ethernet%d" % i
                port_alias_to_name_map[alias] = "Ethernet%d" % i
        elif hwsku in ["ACS-MSN3800", "ACS-MSN4600C", 'Mellanox-SN4700-V64']:
            for i in range(1, 65):
                port_alias_to_name_map["etp%d" % i] = "Ethernet%d" % ((i - 1) * 4)
        elif hwsku == "Mellanox-SN2700" or hwsku == "ACS-MSN2700":
            for i in range(1, 33):
                port_alias_to_name_map["etp%d" % i] = "Ethernet%d" % ((i - 1) * 4)
        elif hwsku in ["Arista-7060CX-32S-D48C8", "Arista-7050CX3-32S-D48C8"]:
            # All possible breakout 50G port numbers:
            all_ports = [x for x in range(1, 33)]

            # 100G ports
            s100G_ports = [x for x in range(7, 11)]
            s100G_ports += [x for x in range(23, 27)]

            port_alias_to_name_map = _port_alias_to_name_map_50G(all_ports, s100G_ports)
        elif hwsku in ["Arista-7260CX3-D108C8", "Arista-7260CX3-D108C8-AILAB", "Arista-7260CX3-D108C8-CSI"]:
            # All possible breakout 50G port numbers:
            all_ports = [x for x in range(1, 65)]

            # 100G ports
            s100G_ports = [x for x in range(13, 21)]

            if hwsku == "Arista-7260CX3-D108C8-AILAB":
                s100G_ports = [x for x in range(45, 53)]
            elif hwsku == "Arista-7260CX3-D108C8-CSI":
                # Treat 40G port as 100G ports
                s100G_ports = [x for x in range(45, 53)] + [64]

            port_alias_to_name_map = _port_alias_to_name_map_50G(all_ports, s100G_ports)
        elif hwsku in ["Arista-7800R3-48CQ2-C48", "Arista-7800R3-48CQM2-C48"]:
            for i in range(1, 49):
                port_alias_to_name_map["Ethernet%d/1" % i] = "Ethernet%d" % ((i - 1) * 4)
        elif hwsku in ["Arista-7800R3A-36DM2-C36",
                       "Arista-7800R3AK-36DM2-C36",
                       "Arista-7800R3A-36DM2-D36"]:
            for i in range(1, 37):
                sonic_name = "Ethernet%d" % ((i - 1) * 8)
                port_alias_to_name_map["Ethernet{}/{}".format(i, 1)] = sonic_name
        elif hwsku == "Arista-7800R3A-36DM2-C72" or\
                hwsku == "Arista-7800R3A-36D-C72" or\
                hwsku == "Arista-7800R3A-36P-C72" or\
                hwsku == "Arista-7800R3AK-36DM2-C72" or\
                hwsku == "Arista-7800R3AK-36D2-C72" or\
                hwsku == "Arista-7800R3A-36D2-C72":

            intf_idx = 0
            for i in range(1, 37):
                for j in [1, 5]:
                    port_alias_to_name_map["Ethernet%d/%d" % (i, j)] = "Ethernet%d" % intf_idx
                    intf_idx += 4
        elif hwsku == "INGRASYS-S9100-C32":
            for i in range(1, 33):
                port_alias_to_name_map["Ethernet%d/1" % i] = "Ethernet%d" % ((i - 1) * 4)
        elif hwsku == "INGRASYS-S9100-C32" or hwsku == "INGRASYS-S9130-32X" or hwsku == "INGRASYS-S8810-32Q":
            for i in range(1, 33):
                port_alias_to_name_map["Ethernet%d/1" % i] = "Ethernet%d" % ((i - 1) * 4)
        elif hwsku == "INGRASYS-S8900-54XC":
            for i in range(1, 49):
                port_alias_to_name_map["Ethernet%d" % i] = "Ethernet%d" % (i - 1)
            for i in range(49, 55):
                port_alias_to_name_map["Ethernet%d/1" % i] = "Ethernet%d" % ((i - 49) * 4 + 48)
        elif hwsku == "INGRASYS-S8900-64XC":
            for i in range(1, 49):
                port_alias_to_name_map["Ethernet%d" % i] = "Ethernet%d" % (i - 1)
            for i in range(49, 65):
                port_alias_to_name_map["Ethernet%d/1" % i] = "Ethernet%d" % ((i - 49) * 4 + 48)
        elif hwsku == "Accton-AS7712-32X":
            for i in range(1, 33):
                port_alias_to_name_map["hundredGigE%d" % i] = "Ethernet%d" % ((i - 1) * 4)
        elif hwsku == "Accton-AS7726-32X":
            for i in range(1, 33):
                port_alias_to_name_map["hundredGigE%d" % i] = "Ethernet%d" % ((i - 1) * 4)
        elif hwsku == "montara":
            for i in range(1, 33):
                port_alias_to_name_map["hundredGigE%d" % i] = "Ethernet%d" % ((i - 1) * 4)
        elif hwsku == "Celestica-DX010-C32":
            for i in range(1, 33):
                port_alias_to_name_map["etp%d" % i] = "Ethernet%d" % ((i - 1) * 4)
        elif hwsku == "Celestica-DX010-D48C8":
            for i in range(1, 21):
                port_alias_to_name_map["etp{}{}".format((i + 1)//2, "a" if i % 2 == 1 else "b")] = \
                    "Ethernet%d" % ((i - 1) * 2)
            for i in range(21, 25):
                port_alias_to_name_map["etp{}".format(i - 10)] = "Ethernet%d" % ((i - 10 - 1) * 4)
            for i in range(25, 33):
                port_alias_to_name_map["etp{}{}".format((i + 4 + 1)//2, "a" if i % 2 == 1 else "b")] = \
                    "Ethernet%d" % ((i + 4 - 1) * 2)
            for i in range(33, 37):
                port_alias_to_name_map["etp{}".format(i - 14)] = "Ethernet%d" % ((i - 14 - 1) * 4)
            for i in range(37, 57):
                port_alias_to_name_map["etp{}{}".format((i + 8 + 1)//2, "a" if i % 2 == 1 else "b")] = \
                    "Ethernet%d" % ((i + 8 - 1) * 2)
        elif hwsku == "Seastone-DX010":
            for i in range(1, 33):
                port_alias_to_name_map["Eth%d" % i] = "Ethernet%d" % ((i - 1) * 4)
        elif hwsku in ["Celestica-E1031-T48S4", "Nokia-7215", "Nokia-M0-7215", "Nokia-7215-A1"]:
            for i in range(1, 53):
                port_alias_to_name_map["etp%d" % i] = "Ethernet%d" % ((i - 1))
        elif hwsku == "et6448m":
            for i in range(0, 52):
                port_alias_to_name_map["Ethernet%d" % i] = "Ethernet%d" % i
        elif hwsku in ["rd98DX35xx_cn9131", "rd98DX35xx"]:
            for i in range(0, 32):
                port_alias_to_name_map["oneGigE%d" % i] = "Ethernet%d" % i
            for i in range(32, 48):
                port_alias_to_name_map["twod5GigE%d" % i] = "Ethernet%d" % i
            for i in range(48, 54):
                port_alias_to_name_map["twenty5GigE%d" % i] = "Ethernet%d" % i
        elif hwsku == "Nokia-IXR7250E-36x400G" or hwsku == "Nokia-IXR7250E-36x100G":
            for i in range(1, 37):
                sonic_name = "Ethernet%d" % ((i - 1) * 8)
                port_alias_to_name_map["Ethernet{}/{}".format(i, 1)] = sonic_name
        elif hwsku == 'Nokia-IXR7250E-SUP-10':
            port_alias_to_name_map = {}
        elif hwsku == "newport":
            for i in range(0, 256, 8):
                port_alias_to_name_map["Ethernet%d" % i] = "Ethernet%d" % i
        elif hwsku == "32x100Gb":
            for i in range(0, 32):
                port_alias_to_name_map["Ethernet%d" % i] = "Ethernet%d" % i
        elif hwsku == "36x100Gb":
            for i in range(0, 36):
                port_alias_to_name_map["Ethernet%d" % i] = "Ethernet%d" % i
        elif hwsku == "Cisco-8102-C64":
            for i in range(0, 64):
                port_alias_to_name_map["etp%d" % i] = "Ethernet%d" % (i * 4)
        elif hwsku in ["Cisco-8101-O32", "Cisco-8111-C32", "Cisco-8111-O32"]:
            for i in range(0, 32):
                port_alias_to_name_map["etp%d" % i] = "Ethernet%d" % (i * 8)
        elif hwsku in ["Cisco-8111-O64"]:
            for i in range(0, 64):
                port_alias_to_name_map["etp%d" % i] = "Ethernet%d" % (i * 4)
        elif hwsku == "Cisco-8101-O8C48":
            for i in range(0, 12):
                port_alias_to_name_map["etp%da" % i] = "Ethernet%d" % (i * 4 * 2)
                port_alias_to_name_map["etp%db" % i] = "Ethernet%d" % ((i * 4 * 2) + 4)
            for i in range(12, 20):
                port_alias_to_name_map["etp%d" % i] = "Ethernet%d" % (i * 8)
            for i in range(20, 32):
                port_alias_to_name_map["etp%da" % i] = "Ethernet%d" % (i * 4 * 2)
                port_alias_to_name_map["etp%db" % i] = "Ethernet%d" % ((i * 4 * 2) + 4)
        elif hwsku == "Cisco-8101-C64":
            for i in range(0, 32):
                port_alias_to_name_map["etp%da" % i] = "Ethernet%d" % (i * 4 * 2)
                port_alias_to_name_map["etp%db" % i] = "Ethernet%d" % ((i * 4 * 2) + 4)
        elif hwsku in ["Cisco-8122-O64"]:
            for i in range(0, 64):
                port_alias_to_name_map["etp%d" % i] = "Ethernet%d" % (i * 8)
        elif hwsku in ["Cisco-8122-O128"]:
            for i in range(0, 64):
                port_alias_to_name_map["etp%da" % i] = "Ethernet%d" % (i * 4 * 2)
                port_alias_to_name_map["etp%db" % i] = "Ethernet%d" % ((i * 4 * 2) + 4)
        elif hwsku in ["Cisco-8800-LC-48H-C48"]:
            for i in range(0, 48, 1):
                port_alias_to_name_map["Ethernet%d" % i] = "Ethernet%d" % (i * 4)
        elif hwsku in ["Cisco-88-LC0-36FH-M-O36", "Cisco-88-LC0-36FH-O36"]:
            for i in range(0, 36, 1):
                port_alias_to_name_map["Ethernet%d" % i] = "Ethernet%d" % (i * 8)
        elif hwsku in ["msft_multi_asic_vs", "Nexus-3164"]:
            for i in range(1, 65):
                port_alias_to_name_map["Ethernet1/%d" % i] = "Ethernet%d" % ((i - 1) * 4)
        elif hwsku in ["Nexus-3132-GE-Q32", "Nexus-3132-GX-Q32"]:
            for i in range(1, 33):
                port_alias_to_name_map["Ethernet1/%d" % i] = "Ethernet%d" % ((i - 1) * 4)
        elif hwsku == "Arista-7260QX-64":
            for i in range(1, 67):
                port_alias_to_name_map["Et%d" % i] = "Ethernet%d" % i
        elif hwsku == "msft_four_asic_vs":
            for i in range(1, 9):
                port_alias_to_name_map["Ethernet1/%d" % i] = "Ethernet%d" % ((i - 1) * 4)
        elif hwsku == "B6510-48VS8CQ" or hwsku == "RA-B6510-48V8C":
            for i in range(1, 49):
                port_alias_to_name_map["twentyfiveGigE0/%d" % i] = "Ethernet%d" % i
            for i in range(49, 57):
                port_alias_to_name_map["hundredGigE0/%d" % (i-48)] = "Ethernet%d" % i
        elif hwsku == "RA-B6510-32C":
            for i in range(1, 33):
                port_alias_to_name_map["hundredGigE%d" % i] = "Ethernet%d" % i
        elif hwsku == "RA-B6910-64C":
            for i in range(1, 65):
                port_alias_to_name_map["hundredGigE%d" % i] = "Ethernet%d" % i
        elif hwsku == "RA-B6920-4S":
            for i in range(1, 129):
                port_alias_to_name_map["hundredGigE%d" % i] = "Ethernet%d" % i
        elif hwsku in ["Wistron_sw_to3200k_32x100", "Wistron_sw_to3200k"]:
            for i in range(0, 256, 8):
                port_alias_to_name_map["Ethernet%d" % i] = "Ethernet%d" % i
        elif hwsku in ["dbmvtx9180_64x100G"]:
            for i in range(0, 505, 8):
                port_alias_to_name_map["Ethernet%d" % i] = "Ethernet%d" % i
        elif hwsku == "Arista-720DT-48S" or hwsku == "Arista-720DT-G48S4":
            for i in range(1, 53):
                port_alias_to_name_map["etp%d" % i] = "Ethernet%d" % (i - 1)
        elif hwsku in ["Mellanox-SN4700-O8C48", "Mellanox-SN4700-O8V48"]:
            idx = 0
            for i in range(1, 13):
                port_alias_to_name_map["etp%da" % i] = "Ethernet%d" % idx
                idx += 4
                port_alias_to_name_map["etp%db" % i] = "Ethernet%d" % idx
                idx += 4
            for i in range(13, 21):
                port_alias_to_name_map["etp%d" % i] = "Ethernet%d" % idx
                idx += 8
            for i in range(21, 33):
                port_alias_to_name_map["etp%da" % i] = "Ethernet%d" % idx
                idx += 4
                port_alias_to_name_map["etp%db" % i] = "Ethernet%d" % idx
                idx += 4
        elif hwsku in ["Mellanox-SN4700-O28"]:
            idx = 0
            for i in range(1, 33):
                port_alias_to_name_map["etp%d" % i] = "Ethernet%d" % idx
                idx += 8
        elif hwsku == "Mellanox-SN5600-V256":
            split_alias_list = ["a", "b", "c", "d"]
            for i in range(1, 65):
                for idx, split_alias in enumerate(split_alias_list):
                    alias = "etp{}{}".format(i, split_alias)
                    eth_name = "Ethernet{}".format((i - 1) * 8 + idx * 2)
                    port_alias_to_name_map[alias] = eth_name
        elif hwsku == "Arista-7060DX5-32":
            for i in range(1, 33):
                port_alias_to_name_map["Ethernet%d/1" % i] = "Ethernet%d" % ((i - 1) * 8)
<<<<<<< HEAD
        elif "Arista" in hwsku and "FM" not in hwsku:
            assert False, "Please add hwsku %s to port_alias_to_name_map" % hwsku
=======
        elif hwsku == "cisco-8101-p4-32x100-vs":
            # this device simulates 32 ports, with 4 as the step for port naming.
            for i in range(0, 32, 4):
                port_alias_to_name_map["Ethernet%d" % i] = "Ethernet%d" % i
>>>>>>> 32e7e9d4
        else:
            for i in range(0, 128, 4):
                port_alias_to_name_map["Ethernet%d" % i] = "Ethernet%d" % i

    return port_alias_to_name_map, port_alias_asic_map, port_name_to_index_map


def get_port_indices_for_asic(asic_id, port_name_list_sorted):
    front_end_port_name_list = [p for p in port_name_list_sorted if 'BP' not in p and 'IB' not in p and 'Rec' not in p]
    back_end_port_name_list = [p for p in port_name_list_sorted if 'BP' in p or 'IB' in p or 'Rec' in p]
    index_offset = 0
    # Create mapping between port alias and physical index
    port_index_map = {}
    if asic_id:
        index_offset = int(asic_id) * len(front_end_port_name_list)
    for idx, val in enumerate(front_end_port_name_list, index_offset):
        port_index_map[val] = idx
    for idx, val in enumerate(back_end_port_name_list, index_offset):
        port_index_map[val] = idx

    return port_index_map<|MERGE_RESOLUTION|>--- conflicted
+++ resolved
@@ -433,15 +433,12 @@
         elif hwsku == "Arista-7060DX5-32":
             for i in range(1, 33):
                 port_alias_to_name_map["Ethernet%d/1" % i] = "Ethernet%d" % ((i - 1) * 8)
-<<<<<<< HEAD
-        elif "Arista" in hwsku and "FM" not in hwsku:
-            assert False, "Please add hwsku %s to port_alias_to_name_map" % hwsku
-=======
         elif hwsku == "cisco-8101-p4-32x100-vs":
             # this device simulates 32 ports, with 4 as the step for port naming.
             for i in range(0, 32, 4):
                 port_alias_to_name_map["Ethernet%d" % i] = "Ethernet%d" % i
->>>>>>> 32e7e9d4
+        elif "Arista" in hwsku and "FM" not in hwsku:
+            assert False, "Please add hwsku %s to port_alias_to_name_map" % hwsku
         else:
             for i in range(0, 128, 4):
                 port_alias_to_name_map["Ethernet%d" % i] = "Ethernet%d" % i
