 # **Ansible Playbooks for Testing SONiC**

## **Requirements**
- A testbed needed to be set up before hand. See [Testbed](README.testbed.md) for more information.
- Depending on the test, either a PTF testbed or a VM set testbed might be required. 
- All management IP addresses, VM, ptf docker, SONiC, fanout switches, servers should be routable/reachable in testbed.
- Syslog test: the run this test, sonic-mgmt docker needs to be started with host=net 

---

## **How to Run Tests**

### **Run test by test case name**

All test cases name and calling variables and applied topologies are specified in [ansible/roles/test/vars/testcases.yml](roles/test/vars/testcases.yml)

When calling test, testbed_name is the main entry to pickup/understand the testbed information associated with the test (ie. ptf_host and testbed_type, VMs info...). testbed_name is inherited from your own `ansible/testbed.csv` file.  The first column of each line(one testbed topology definition) is the unique name of the testbed and will be used in testbed_name option when calling test.

***Example of running a test case:*** 
    `ansible-playbook -i {INVENTORY} -l {DUT_NAME} test_sonic.yml -e testbed_name={TESTBED_NAME} -e testcase_name={TESTCASE_NAME}` 

Where:

		`testcase_name=bgp_fact`
		`testbed_name=vms-t1-lag`

- Replace {INVENTORY} in each command line with the inventory file name
- Replace {DUT_NAME} in each command line with the host name of switch under test
- Replace {TESTBED_NAME} in each command line with the first column in your 'ansible/testbed.csv' file associated with the DUT_NAME
- Replace {TESTCASE_NAME} in each command line with the testcase tag from 'roles/test/vars/testcases.yml'
---

##### ACL tests
```
ansible-playbook test_sonic.yml -i {INVENTORY} --limit {DUT_NAME} -e testcase_name=acl -e testbed_name={TESTBED_NAME}
```
- Requires switch connected to a VM set testbed

##### ARP tests
```
ansible-playbook test_sonic.yml -i {INVENTORY} --limit {DUT_NAME} -e testcase_name=arp -e testbed_name={TESTBED_NAME}
```
- Requires switch connected to a PTF testbed

##### BGP facts verification test
```
ansible-playbook test_sonic.yml -i {INVENTORY} --limit {DUT_NAME} -e testcase_name=bgp_fact -e testbed_name={TESTBED_NAME}
```
- Requires switch connected to a VM set testbed

##### BGP Multipath Relax test
```
ansible-playbook test_sonic.yml -i {INVENTORY} --limit {DUT_NAME} -e testcase_name=bgp_multipath_relax -e testbed_name={TESTBED_NAME}
```
- Requires switch connected to a VM set testbed
- This test only works for T1 related topologies(t1, t1-lag, ...) 
- You might need to redeploy your VMs before you run this test due to the change for ToR VM router configuration changes
   `./testbed-cli.sh config-vm your-topo-name(vms1-1) your-vm-name(VM0108)` will do this for you

##### Config test
```
ansible-playbook test_sonic.yml -i {INVENTORY} --limit {DUT_NAME} -e testcase_name=config -e testbed_name={TESTBED_NAME}
```
- Requires switch connected to a VM set testbed

##### Continuous Reboot test
```
ansible-playbook test_sonic.yml -i {INVENTORY} --limit {DUT_NAME} -e testcase_name=continuous_reboot -e testbed_name={TESTBED_NAME} -e repeat_count={REPEAT_COUNT}
```
- Requires switch connected to a VM set testbed
- Replace {REPEAT_COUNT} with the number of times the reboot has to be done. Default: 3

##### CoPP test
```
ansible-playbook test_sonic.yml -i {INVENTORY} --limit {DUT_NAME} -e testcase_name=copp -e testbed_name={TESTBED_NAME}
```
- Requires switch connected to a PTF testbed

##### CRM test
```
ansible-playbook test_sonic.yml -i {INVENTORY} --limit {DUT_NAME} -e testcase_name=crm -e testbed_name={TESTBED_NAME}
```
- Requires switch connected to a VM set testbed

##### DECAP test
```
ansible-playbook test_sonic.yml -i {INVENTORY} --limit {DUT_NAME} -e testcase_name=decap -e testbed_name={TESTBED_NAME}
```
- Requires switch connected to a PTF testbed

##### DHCP relay test
```
ansible-playbook test_sonic.yml -i {INVENTORY} --limit {DUT_NAME} -e testcase_name=dhcp_relay -e testbed_name={TESTBED_NAME}
```
- Requires switch connected to a PTF testbed

##### DIP SIP test
```
ansible-playbook test_sonic.yml -i {INVENTORY} --limit {DUT_NAME} -e testcase_name=dip_sip -e testbed_name={TESTBED_NAME}
```
- Requires switch connected to a PTF testbed

##### DIR BCAST test
```
ansible-playbook test_sonic.yml -i {INVENTORY} --limit {DUT_NAME} -e testcase_name=dir_bcast -e testbed_name={TESTBED_NAME}
```
- Requires switch connected to a PTF testbed

##### ECMP test
```
ansible-playbook test_sonic_by_tag.yml -i inventory --limit {DUT_NAME}, --become --tags ecmp --extra-vars "testbed_type={TESTBED_TYPE} vm_hosts=[DESTINATION_VMS] vm_source={SOURCE_VM} [ipv6=True]"
```
- Requires switch connected to a VM testbed (t1); default IPv4

##### ECN WRED test
```
ansible-playbook test_sonic.yml -i {INVENTORY} --limit {DUT_NAME} -e testcase_name=ecn_wred -e testbed_name={TESTBED_NAME}
```
- Requires switch connected to a VM testbed

##### Everflow_testbed test
```
ansible-playbook test_sonic.yml -i {INVENTORY} --limit {DUT_NAME} -e testcase_name=everflow_testbed -e testbed_name={TESTBED_NAME}
```
- Requires switch connected to a PTF testbed

##### Fast reboot link util test
```
ansible-playbook -i linkstate/testbed_inv.py -e target_host={TESTBED_NAME} linkstate/{STATE}.yml
```
- Requires switch connected to a PTF testbed
- Replace {STATE} with up or down
- This test is run before running the fast-reboot/warm-reboot tests and is used to enable link state propagation from fanout to the VMS

##### FAST REBOOT test
```
ansible-playbook test_sonic.yml -i {INVENTORY} --limit {DUT_NAME} -e testcase_name=fast-reboot -e testbed_name={TESTBED_NAME} -e new_sonic_image={IMAGE_URL} --stay_in_target_image={VALUE1} --cleanup_old_sonic_images={VALUE2}
```
- Requires switch connected to PTF testbed
- Replace {IMAGE_URL} with the link pointing to the next image to fast-reboot into
- Replace {VALUE1} and {VALUE2} with true/false. Default: false
- stay_in_target_image parameter decides if the DUT should be reverted back to the old image after fast-reboot
- cleanup_old_sonic_images parameter will decide if all the images on the DUT should be cleaned up except for the current and the next images

##### FDB test
```
ansible-playbook test_sonic.yml -i {INVENTORY} --limit {DUT_NAME} -e testcase_name=fdb -e testbed_name={TESTBED_NAME}
```
- Requires switch connected to a PTF testbed

##### FDB Mac expire test
```
ansible-playbook test_sonic.yml -i {INVENTORY} --limit {DUT_NAME} -e testcase_name=fdb_mac_expire -e testbed_name={TESTBED_NAME}
```
- Requires switch connected to a PTF testbed

##### FIB v4 test
```
ansible-playbook test_sonic.yml -i {INVENTORY} --limit {DUT_NAME} -e testcase_name=fib -e testbed_name={TESTBED_NAME} -e ipv6=False
```
- Requires switch connected to a PTF testbed

##### FIB v6 test
```
ansible-playbook test_sonic.yml -i {INVENTORY} --limit {DUT_NAME} -e testcase_name=fib -e testbed_name={TESTBED_NAME} -e ipv4=False
```
- Requires switch connected to a PTF testbed

##### LAG test
```
ansible-playbook test_sonic.yml -i {INVENTORY} --limit {DUT_NAME} -e testcase_name=lag_2 -e testbed_name={TESTBED_NAME}
```
- Requires switch connected to a VM set testbed with lags configured

##### Link Flap test
```
ansible-playbook test_sonic.yml -i {INVENTORY} --limit {DUT_NAME} -e testcase_name=link_flap -e testbed_name={TESTBED_NAME}
```
- Requires switch connected to fanout switch. VM or PTF testbed

##### LLDP test
```
ansible-playbook test_sonic.yml -i {INVENTORY} --limit {DUT_NAME},lldp_neighbors -e testcase_name=lldp -e testbed_name={TESTBED_NAME}
```
- Requires switch connected to a VM set testbed

##### MAC read test
```
ansible-playbook test_sonic.yml -i inventory --limit {DUT_NAME} -e testbed_name={TESTBED_NAME} -e testbed_type={TESTBED_TYPE} -e testcase_name=read_mac -e iterations={ITERATIONS} -e image1={IMAGE1} -e image2={IMAGE2}
```
- Replace {ITERATIONS} with the integer number of image flipping iterations.
- Replace {IMAGE1} and {IMAGE2} with URLs to the specific SONiC binary images.
- Requires switch connected to a VM set testbed

##### Mem check test
```
ansible-playbook test_sonic.yml -i {INVENTORY} --limit {DUT_NAME} -e testcase_name=mem_check -e testbed_name={TESTBED_NAME}
```
- Requires switch connected to a VM set or PTF testbed

##### MTU test
```
ansible-playbook test_sonic.yml -i {INVENTORY} --limit {DUT_NAME} -e testcase_name=mtu -e testbed_name={TESTBED_NAME}
```
- Requires switch connected to PTF testbed

##### Neighbor Mac test
```
ansible-playbook test_sonic.yml -i {INVENTORY} --limit {DUT_NAME} -e testcase_name=neighbor -e testbed_name={TESTBED_NAME}
```
- Requires switch connected to a PTF testbed

##### Neighbor Mac address change test
```
ansible-playbook test_sonic.yml -i {INVENTORY} --limit {DUT_NAME} -e testcase_name=neighbor_mac_noptf -e testbed_name={TESTBED_NAME}
```
- Requires switch connected to a VM set or PTF testbed

##### NTP test
```
ansible-playbook test_sonic.yml -i {INVENTORY} --limit {DUT_NAME} -e testcase_name=ntp -e testbed_name={TESTBED_NAME}
```
- Requires switch connected to a VM set or PTF testbed

##### PFC watchdog test
```
ansible-playbook test_sonic.yml -i {INVENTORY} --limit {DUT_NAME} -e testcase_name=pfc_wd -e testbed_name={TESTBED_NAME}
```
- Requires switch connected to a PTF testbed

##### Portstat test
```
ansible-playbook test_sonic.yml -i {INVENTORY} --limit {DUT_NAME} -e testcase_name=portstat -e testbed_name={TESTBED_NAME}
```

##### Port Toggle test
```
ansible-playbook test_sonic.yml -i {INVENTORY} --limit {DUT_NAME} -e testcase_name=port_toggle -e testbed_name={TESTBED_NAME}
```
- Requires switch connected to a VM set or PTF testbed

##### Reboot test
```
ansible-playbook test_sonic.yml -i {INVENTORY} --limit {DUT_NAME} -e testcase_name=reboot -e testbed_name={TESTBED_NAME}
```
- Requires switch connected to a VM set or PTF testbed

##### Sensors test
```
ansible-playbook test_sonic.yml -i {INVENTORY} --limit {DUT_NAME} -e testcase_name=sensors -e testbed_name={TESTBED_NAME}
```
- Requires switch connected to a VM set or PTF testbed

##### Service ACL test
```
ansible-playbook test_sonic.yml -i {INVENTORY} --limit {DUT_NAME} -e testcase_name=service_acl -e testbed_name={TESTBED_NAME}
```
- Requires switch connected to a VM set or PTF testbed

##### SNMP tests
```
ansible-playbook test_sonic.yml -i {INVENTORY} --limit {DUT_NAME} -e testcase_name=snmp -e testbed_name={TESTBED_NAME}
```
- Requires switch connected to a VM set or PTF testbed

##### Syslog test
```
ansible-playbook test_sonic.yml -i {INVENTORY} --limit {DUT_NAME} -e testcase_name=syslog -e testbed_name={TESTBED_NAME}
```
- Requires switch connected to a VM set or PTF testbed

##### VLAN test
```
ansible-playbook test_sonic.yml -i {INVENTORY} --limit {DUT_NAME} -e testcase_name=vlan -e testbed_name={TESTBED_NAME}
```
- Requires switch connected to a PTF testbed
- Requires switch connected to fanout switch and fanout switch need support [QinQ](https://en.wikipedia.org/wiki/IEEE_802.1ad).

##### VNET test
```
ansible-playbook test_sonic.yml -i {INVENTORY} --limit {DUT_NAME} -e testcase_name=vnet_vxlan -e testbed_name={TESTBED_NAME}
```
- Requires switch connected to a PTF testbed

##### Vxlan decap test
```
ansible-playbook test_sonic.yml -i {INVENTORY} --limit {DUT_NAME} -e testcase_name=vxlan-decap -e testbed_name={TESTBED_NAME}
```
- Requires switch connected to a PTF testbed

##### Warm reboot test
```
ansible-playbook test_sonic.yml -i {INVENTORY} --limit {DUT_NAME} -e testcase_name=warm-reboot -e testbed_name={TESTBED_NAME} -e new_sonic_image={IMAGE_URL} -e stay_in_target_image={VALUE1} -e cleanup_old_sonic_images={VALUE2}
```
- Requires switch connected to PTF testbed
- Replace {IMAGE_URL} with the link pointing to the next image to warm-reboot into
- Replace {VALUE1} and {VALUE2} with true/false. Default: false
- stay_in_target_image parameter decides if the DUT should be reverted back to the old image after warm-reboot
- cleanup_old_sonic_images parameter will decide if all the images on the DUT should be cleaned up except for the current and the next images
- parameters 'new_sonic_image', 'stay_in_target_image', 'cleanup_old_sonic_images' are optional

##### Warm reboot FIB test
```
ansible-playbook test_sonic.yml -i {INVENTORY} --limit {DUT_NAME} -e testcase_name=warm-reboot-fib -e testbed_name={TESTBED_NAME}
```
- Requires switch connected to a PTF testbed

##### Warm reboot Sad test
```
ansible-playbook test_sonic.yml -i {INVENTORY} --limit {DUT_NAME} -e testcase_name=warm-reboot-sad -e testbed_name={TESTBED_NAME}
```
<<<<<<< HEAD
This test only works for T1 related topologies(t1, t1-lag, ...) 
You might need to redeploy your VMs before you run this test due to the change for ToR VM router configuration changes
`./testbed-cli.sh config-vm your-topo-name(vms1-1) your-vm-name(VM0108)` will do this for you

### SNMP memory test
```
ansible-playbook test_sonic.yml -i inventory --limit {DUT_NAME}, --become --tags snmp_memory -e "tolerance=0.05" -e "min_memory_size=512000"
```
=======
- Requires switch connected to a PTF testbed
>>>>>>> 69334fda
<|MERGE_RESOLUTION|>--- conflicted
+++ resolved
@@ -214,7 +214,15 @@
 ```
 ansible-playbook test_sonic.yml -i {INVENTORY} --limit {DUT_NAME} -e testcase_name=neighbor_mac_noptf -e testbed_name={TESTBED_NAME}
 ```
-- Requires switch connected to a VM set or PTF testbed
+This test only works for T1 related topologies(t1, t1-lag, ...) 
+You might need to redeploy your VMs before you run this test due to the change for ToR VM router configuration changes
+`./testbed-cli.sh config-vm your-topo-name(vms1-1) your-vm-name(VM0108)` will do this for you
+- Requires switch connected to a VM set or PTF testbed
+
+### SNMP memory test
+```
+ansible-playbook test_sonic.yml -i inventory --limit {DUT_NAME}, --become --tags snmp_memory -e "tolerance=0.05" -e "min_memory_size=512000"
+```
 
 ##### NTP test
 ```
@@ -309,15 +317,4 @@
 ```
 ansible-playbook test_sonic.yml -i {INVENTORY} --limit {DUT_NAME} -e testcase_name=warm-reboot-sad -e testbed_name={TESTBED_NAME}
 ```
-<<<<<<< HEAD
-This test only works for T1 related topologies(t1, t1-lag, ...) 
-You might need to redeploy your VMs before you run this test due to the change for ToR VM router configuration changes
-`./testbed-cli.sh config-vm your-topo-name(vms1-1) your-vm-name(VM0108)` will do this for you
-
-### SNMP memory test
-```
-ansible-playbook test_sonic.yml -i inventory --limit {DUT_NAME}, --become --tags snmp_memory -e "tolerance=0.05" -e "min_memory_size=512000"
-```
-=======
-- Requires switch connected to a PTF testbed
->>>>>>> 69334fda
+- Requires switch connected to a PTF testbed