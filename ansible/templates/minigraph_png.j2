--- conflicted
+++ resolved
@@ -105,16 +105,6 @@
     <Devices>
 {% if enable_compute_ai_deployment|default('false')|bool %}
     {% if vm_topo_config['dut_type'] | lower == 'torrouter' %}
-<<<<<<< HEAD
-        <Device i:type="BackEndToRRouter">
-    {% elif vm_topo_config['dut_type'] | lower == 'leafrouter' %}
-        <Device i:type="BackEndLeafRouter">
-    {% else %}
-        <Device i:type="{{ vm_topo_config['dut_type'] }}">
-    {% endif %}
-{% else %}
-        <Device i:type="{{ vm_topo_config['dut_type'] }}">
-=======
       <Device i:type="BackEndToRRouter">
     {% elif vm_topo_config['dut_type'] | lower == 'leafrouter' %}
       <Device i:type="BackEndLeafRouter">
@@ -123,7 +113,6 @@
     {% endif %}
 {% else %}
       <Device i:type="{{ vm_topo_config['dut_type'] }}">
->>>>>>> 76a1fc5c
 {% endif %}
         <Hostname>{{ inventory_hostname }}</Hostname>
         <HwSku>{{ hwsku }}</HwSku>
