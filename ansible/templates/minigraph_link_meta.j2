--- conflicted
+++ resolved
@@ -1,4 +1,3 @@
-<<<<<<< HEAD
 {%- set ns = namespace(link_metadata_defined=False) -%}
 
 {%- if 'dualtor' in topo or (macsec_card is defined and macsec_card == True and 't2' in topo) -%}
@@ -14,7 +13,6 @@
   <LinkMetadataDeclaration>
     <Link xmlns:a="http://schemas.datacontract.org/2004/07/Microsoft.Search.Autopilot.Evolution">
 {% endif %}
-=======
 {% set link_metadata_defined = False %}
 
 {% if 'dualtor' in topo or
@@ -36,7 +34,6 @@
     <Link xmlns:a="http://schemas.datacontract.org/2004/07/Microsoft.Search.Autopilot.Evolution">
 {% endif %}
 
->>>>>>> dcebfa8b
 {% if 'dualtor' in topo %}
 {% for tunnel in tunnel_configs %}
       <a:LinkMetadata>
@@ -82,18 +79,15 @@
 {% endfor %}
 {% endfor %}
 {% endif %}
-<<<<<<< HEAD
 {% if device_conn is defined and inventory_hostname in device_conn %}
 {% for iface_name in device_conn[inventory_hostname].keys() %}
 {% if iface_name in device_conn[inventory_hostname] and 'autoneg' in device_conn[inventory_hostname][iface_name] %}
 {% if 'on' in device_conn[inventory_hostname][iface_name]['autoneg'] %}
-=======
 
 {% if device_conn is defined and inventory_hostname in device_conn %}
 {% for iface_name in device_conn[inventory_hostname].keys() %}
     {% if iface_name in device_conn[inventory_hostname] and 'autoneg' in device_conn[inventory_hostname][iface_name] %}
         {% if 'on' in device_conn[inventory_hostname][iface_name]['autoneg'] %}
->>>>>>> dcebfa8b
         <a:LinkMetadata>
             <a:Name i:nil="true"/>
             <a:Properties>
@@ -101,17 +95,13 @@
                     <a:Name>AutoNegotiation</a:Name>
                     <a:Value>True</a:Value>
                     </a:DeviceProperty>
-<<<<<<< HEAD
 {% if msft_an_enabled is defined %}
-=======
             {% if msft_an_enabled is defined %}
->>>>>>> dcebfa8b
                  <a:DeviceProperty>
                      <a:Name>FECDisabled</a:Name>
                      <a:Reference i:nil="true"/>
                      <a:Value>True</a:Value>
                  </a:DeviceProperty>
-<<<<<<< HEAD
 {% endif %}
             </a:Properties>
             <a:Key>{{ device_conn[inventory_hostname][iface_name]['peerdevice'] }}:{{ device_conn[inventory_hostname][iface_name]['peerport'] }};{{ inventory_hostname }}:{{ port_name_map[iface_name] }}</a:Key>
@@ -123,7 +113,6 @@
 {% if ns.link_metadata_defined %}
   </Link>
 </LinkMetadataDeclaration>
-=======
             {% endif %}
             </a:Properties>
             <a:Key>{{ device_conn[inventory_hostname][iface_name]['peerdevice'] }}:{{ device_conn[inventory_hostname][iface_name]['peerport'] }};{{ inventory_hostname }}:{{ port_name_map[iface_name] }}</a:Key>
@@ -136,5 +125,4 @@
 {% if link_metadata_defined %}
     </Link>
   </LinkMetadataDeclaration>
->>>>>>> dcebfa8b
 {% endif %}