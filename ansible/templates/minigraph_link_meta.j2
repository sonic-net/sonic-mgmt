{% set link_metadata_defined = False %}

{% if 'dualtor' in topo or
      (macsec_card is defined and macsec_card == True and 't2' in topo) %}
    {% set link_metadata_defined = True %}
{% endif %}

{% if device_conn is defined and inventory_hostname in device_conn %}
    {% for iface in device_conn[inventory_hostname] %}
        {% if 'autoneg' in device_conn[inventory_hostname][iface] and
           'on' in device_conn[inventory_hostname][iface]['autoneg'] %}
            {% set link_metadata_defined = True %}
        {% endif %}
    {% endfor %}
{% endif %}

{% if link_metadata_defined %}
  <LinkMetadataDeclaration>
    <Link xmlns:a="http://schemas.datacontract.org/2004/07/Microsoft.Search.Autopilot.Evolution">
{% endif %}

{% if 'dualtor' in topo %}
{% for tunnel in tunnel_configs %}
      <a:LinkMetadata>
          <a:Name i:nil="true" />
          <a:Properties>
            <a:DeviceProperty>
              <a:Name>GeminiPeeringLink</a:Name>
              <a:Reference i:nil="true" />
              <a:Value>True</a:Value>
            </a:DeviceProperty>
            <a:DeviceProperty>
              <a:Name>UpperTOR</a:Name>
              <a:Reference i:nil="true" />
              <a:Value>{{ dual_tor_facts['positions']['upper'] }}</a:Value>
            </a:DeviceProperty>
            <a:DeviceProperty>
              <a:Name>LowerTOR</a:Name>
              <a:Reference i:nil="true" />
              <a:Value>{{ dual_tor_facts['positions']['lower'] }}</a:Value>
            </a:DeviceProperty>
          </a:Properties>
        <a:Key>{{ dual_tor_facts['positions']['lower'] }}:{{ tunnel }};{{ dual_tor_facts['positions']['upper'] }}:{{ tunnel }}</a:Key>
      </a:LinkMetadata>
{% endfor %}
{% endif %}

{% if macsec_card is defined and macsec_card == True and 't2' in topo %}
{% for index in range(vms_number) %}
{% set vm_intfs=vm_topo_config['vm'][vms[index]]['intfs'][dut_index|int]|sort %}
{% set dut_intfs=vm_topo_config['vm'][vms[index]]['interface_indexes'][dut_index|int]|sort %}
{% for if_index in range(vm_intfs | length) %}
{% if 'IB' not in port_alias[dut_intfs[if_index]] %}
        <a:LinkMetadata>
            <a:Name i:nil="true"/>
            <a:Properties>
            <a:DeviceProperty>
                <a:Name>MacSecEnabled</a:Name>
                <a:Value>True</a:Value>
            </a:DeviceProperty>
            </a:Properties>
            <a:Key>{{ vms[index] }}:{{ vm_intfs[if_index] }};{{ inventory_hostname }}:{{ port_alias[dut_intfs[if_index]] }}</a:Key>
        </a:LinkMetadata>
{% endif %}
{% endfor %}
{% endfor %}
{% endif %}

<<<<<<< HEAD
{% if msft_an_enabled is defined and vm_topo_config.get('autoneg_interfaces') is not none %}
  <LinkMetadataDeclaration>
    <Link xmlns:a="http://schemas.datacontract.org/2004/07/Microsoft.Search.Autopilot.Evolution">
{% for if_index in vm_topo_config['autoneg_interfaces']['intfs'] %}

{% if "mellanox" in device_info[inventory_hostname]['HwSku']|lower %}
{% set autoneg_intf = "etp" ~ if_index %}
{% else %}
{% set autoneg_intf = "Ethernet" ~ if_index ~ "/1" %}
{% endif %}
{% if port_alias_map[autoneg_intf] in device_conn[inventory_hostname] and device_conn[inventory_hostname][port_alias_map[autoneg_intf]]['autoneg']|lower == "on" %}
=======
{% if device_conn is defined and inventory_hostname in device_conn %}
{% for iface_name in device_conn[inventory_hostname].keys() %}
    {% if iface_name in device_conn[inventory_hostname] and 'autoneg' in device_conn[inventory_hostname][iface_name] %}
        {% if 'on' in device_conn[inventory_hostname][iface_name]['autoneg'] %}
>>>>>>> 1c05a323
        <a:LinkMetadata>
            <a:Name i:nil="true"/>
            <a:Properties>
                <a:DeviceProperty>
                    <a:Name>AutoNegotiation</a:Name>
                    <a:Value>True</a:Value>
                    </a:DeviceProperty>
            {% if msft_an_enabled is defined %}
                 <a:DeviceProperty>
                     <a:Name>FECDisabled</a:Name>
                     <a:Reference i:nil="true"/>
                     <a:Value>True</a:Value>
                 </a:DeviceProperty>
            {% endif %}
            </a:Properties>
            <a:Key>{{ device_conn[inventory_hostname][iface_name]['peerdevice'] }}:{{ device_conn[inventory_hostname][iface_name]['peerport'] }};{{ inventory_hostname }}:{{ port_name_map[iface_name] }}</a:Key>
            </a:LinkMetadata>
        {% endif %}
    {% endif %}
{% endfor %}
{% endif %}

{% if link_metadata_defined %}
    </Link>
  </LinkMetadataDeclaration>
{% endif %}<|MERGE_RESOLUTION|>--- conflicted
+++ resolved
@@ -66,24 +66,10 @@
 {% endfor %}
 {% endif %}
 
-<<<<<<< HEAD
-{% if msft_an_enabled is defined and vm_topo_config.get('autoneg_interfaces') is not none %}
-  <LinkMetadataDeclaration>
-    <Link xmlns:a="http://schemas.datacontract.org/2004/07/Microsoft.Search.Autopilot.Evolution">
-{% for if_index in vm_topo_config['autoneg_interfaces']['intfs'] %}
-
-{% if "mellanox" in device_info[inventory_hostname]['HwSku']|lower %}
-{% set autoneg_intf = "etp" ~ if_index %}
-{% else %}
-{% set autoneg_intf = "Ethernet" ~ if_index ~ "/1" %}
-{% endif %}
-{% if port_alias_map[autoneg_intf] in device_conn[inventory_hostname] and device_conn[inventory_hostname][port_alias_map[autoneg_intf]]['autoneg']|lower == "on" %}
-=======
 {% if device_conn is defined and inventory_hostname in device_conn %}
 {% for iface_name in device_conn[inventory_hostname].keys() %}
     {% if iface_name in device_conn[inventory_hostname] and 'autoneg' in device_conn[inventory_hostname][iface_name] %}
         {% if 'on' in device_conn[inventory_hostname][iface_name]['autoneg'] %}
->>>>>>> 1c05a323
         <a:LinkMetadata>
             <a:Name i:nil="true"/>
             <a:Properties>
