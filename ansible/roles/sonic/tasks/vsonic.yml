- name: Set ansible login user name and password
  set_fact: ansible_user="admin" ansible_password={{ sonic_password }}

- name: Get VM front panel interface number
  shell: virsh domiflist {{ inventory_hostname }} | grep -E "^{{ inventory_hostname }}-t" | wc -l
  register: fp_num
  delegate_to: "{{ VM_host[0] }}"
  become: yes

- name: Set SONiC backplane port name
  set_fact: bp_ifname="Ethernet{{ fp_num.stdout|int + 1 }}"

- set_fact:
    mgmt_ip: "{{ ansible_host }}/{{ mgmt_prefixlen }}"
    mgmt_gw: "{{ vm_mgmt_gw | default(mgmt_gw) }}"

- name: create mgmt config
  template: src="configdb-mgmt.j2"
            dest=config-mgmt.json
  when: hostname in configuration

- name: create device metadata config
  shell: >
          sonic-cfggen -H -k Force10-S6000 --preset empty
          | jq '.DEVICE_METADATA.localhost.hostname="{{ hostname }}"'
          | jq '.DEVICE_METADATA.localhost += {docker_routing_config_mode:"split"}'
          | jq '.DEVICE_METADATA.localhost.bgp_asn="{{ configuration[hostname]['bgp']['asn'] }}"'
          > config-metadata.json
  when: hostname in configuration

- name: create interface config
  shell: >
          sonic-cfggen -p /usr/share/sonic/device/x86_64-kvm_x86_64-r0/Force10-S6000/port_config.ini -k Force10-S6000 --print-data
          | jq '.PORT[].admin_status |= "up"'
          > config-port.json
  when: hostname in configuration

- name: create topo config
  template: src="configdb-{{ topo }}-{{ props.swrole }}.j2"
            dest=config-topo.json
  when: hostname in configuration

- name: create config db json
  shell: |
          sonic-cfggen -j config-mgmt.json -j config-metadata.json -j config-port.json -j config-topo.json --print-data > /etc/sonic/config_db.json
          rm -f config-mgmt.json config-metadata.json config-port.json config-topo.json
  become: yes
  when: hostname in configuration
  notify:
    - Update config db
    - wait for SONiC update config db to finish

- name: create frr config
  template: src="frr-{{ topo }}-{{ props.swrole }}.j2"
            dest=/etc/sonic/frr/bgpd.conf
  become: yes
  when: hostname in configuration
  notify:
    - Restart BGP service

- name: create zebra config
  template: src="zebra-{{ topo }}-{{ props.swrole }}.j2"
            dest=/etc/sonic/frr/zebra.conf
  become: yes
  when: hostname in configuration
  notify:
    - Restart BGP service

- name: Load PTF image
  block:
    - copy: src="docker-ptf.tar" dest="docker-ptf.tar"
<<<<<<< HEAD
    - shell: docker load -i docker-ptf.tar || true
=======
    - shell: docker load -i docker-ptf.tar || true
    - shell: rm -f docker-ptf.tar
>>>>>>> 89630014
<|MERGE_RESOLUTION|>--- conflicted
+++ resolved
@@ -69,9 +69,5 @@
 - name: Load PTF image
   block:
     - copy: src="docker-ptf.tar" dest="docker-ptf.tar"
-<<<<<<< HEAD
     - shell: docker load -i docker-ptf.tar || true
-=======
-    - shell: docker load -i docker-ptf.tar || true
-    - shell: rm -f docker-ptf.tar
->>>>>>> 89630014
+    - shell: rm -f docker-ptf.tar