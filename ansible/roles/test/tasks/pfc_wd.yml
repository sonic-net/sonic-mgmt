#-----------------------------------------
# Run all the PFC WD tests.
# The test currently supports arista fanout switches,to support othern platforms:
#
# 1. Add platform specific logic to deploy pfc packet generator automatically
# in roles/test/tasks/pfc_wd/functional_test/deploy_pfc_pktgen.yml
# or manual deploy roles/test/files/helpers/pfc_gen.py and ensure the file is available on fanout switch.
#
# 2. Create pfc_storm_[sku].j2 and pfc_storm_stop_[sku].j2 under roles/test/templates/
# to run/stop pfc packet generator which triggers pfc storm start/stop action.
#
# 3. Set pfc_storm_template and pfc_storm_stop_template variables to platform-specific template names.
# in roles/test/tasks/pfc_wd/functional_test/set_pfc_storm_templates.yml
#---------------------------------------------

- set_fact:
    run_dir: /home/admin/pfc_wd_tests
    out_dir: /home/admin/pfc_wd_tests/results
    docker_testdir: /tmp
    tests_location: roles/test/tasks/pfc_wd

- name: Create run_dir
  file:
    path: "{{ run_dir }}"
    state: directory

- name: Gathering lab graph facts about the device
  conn_graph_facts: host={{ inventory_hostname }}
  connection: local
  tags: always

- name: Gather minigraph facts about the device
  minigraph_facts: host={{inventory_hostname}}

- set_fact:
    port_list: "{{minigraph_ports.keys()}}"
    ports: "{{minigraph_ports.keys() | join(' ')}}"

- set_fact:
    neighbors: "{{device_conn}}"

- set_fact:
    ansible_eth0_ipv4_addr: "{{ansible_eth0['ipv4']['address']}}"
    ansible_ethernet0_mac_addr: "{{ansible_Ethernet0['macaddress']}}"
    ansible_date_time: "{{ansible_date_time}}"

- set_fact:
    seed: "{{ansible_date_time['day']}}"

- set_fact:
    used: false
    first_pair: false
    pfc_wd_rx_port: "rx"
    pfc_wd_test_port: "test"

- set_fact:
    test_ports: {}

- name: Iterate all interfaces to get all interface ports info if exists
  include: roles/test/tasks/pfc_wd/iterate_interfaces.yml
  with_items: "{{minigraph_interfaces}}"
  when: item['addr'] | ipv4

- set_fact:
    restart: True
  when: minigraph_portchannels| length > 0

- name: Iterate all the portchannels to get all portchanel member ports info if exists.
  include: roles/test/tasks/pfc_wd/iterate_portchannels.yml
  with_dict: "{{minigraph_portchannels}}"

- name: Generate ips in VLAN range
  get_ip_in_range: num=1 prefix="{{minigraph_vlan_interfaces[0]['addr']}}/{{minigraph_vlan_interfaces[0]['prefixlen']}}" exclude_ips="{{minigraph_vlan_interfaces[0]['addr']}}"
  become: no
  connection: local
  failed_when: False
  when: minigraph_vlans | length >0

- name: Set unique MACs to PTF interfaces
  script: roles/test/files/helpers/change_mac.sh
  delegate_to: "{{ptf_host}}"
  when: minigraph_vlans | length >0

- set_fact:
    vlan_members: "{{minigraph_vlans[minigraph_vlans.keys()[0]]['members']}}"
  when: minigraph_vlans | length >0

- name: Iterate all vlan members to get all vlan member ports info if exists.
  include: roles/test/tasks/pfc_wd/iterate_vlans.yml
  with_items: "{{vlan_members | default([])}}"
  when: minigraph_vlans | length >0

- name: Flush vlan ips route
  command: ip route flush {{generated_ips[0].split('/')[0]}}/32
  become: yes
  when: minigraph_vlans | length >0

- name: Add vlan ips route
  command: ip route add {{generated_ips[0].split('/')[0]}}/32 dev {{minigraph_vlan_interfaces[0]['attachto']}}
  become: yes
  when: minigraph_vlans | length >0

- debug: msg="{{test_ports}}"

- set_fact:
    select_test_ports: "{{select_test_ports | default({}) | combine({item.key: item.value})}}"
  with_dict: "{{test_ports}}"
  when: (item.value.test_port_id | int % 15) == (seed | int % 15)

- debug: msg="{{select_test_ports}}"

<<<<<<< HEAD
- name: Set default reboot type if user has not specified
  set_fact:
    reboot_type: "reboot"
  when: reboot_type is not defined
=======
- name: Run default test if user has not specified warm reboot test
  set_fact:
    warm_reboot_test: false
  when: warm_reboot_test is not defined
>>>>>>> 752f5ade

 #****************************************#
 #           Start tests                  #
 #****************************************#

- block:
    - name: Vlan members initial value
      set_fact:
        vlan_members: []
      when: vlan_members is undefined

    - name: Vlan interfaces initial value
      set_fact:
        minigraph_vlan_interfaces: []
      when: minigraph_vlan_interfaces is undefined

    - block:
        - name: Test PFC WD configuration validation.
          vars:
            pfc_wd_template: roles/test/templates/pfc_wd_config.j2
          include: roles/test/tasks/pfc_wd/config_test/config_test.yml

        - name: Test PFC WD Functional tests.
          include: roles/test/tasks/pfc_wd/functional_test/functional_test.yml
          with_dict: "{{select_test_ports}}"

        - name: Test PFC WD Timer accuracy.
          include: roles/test/tasks/pfc_wd/functional_test/check_timer_accuracy_test.yml

        - name: Test PFC WD extreme case when all ports have storm
          include: roles/test/tasks/pfc_wd/functional_test/storm_all_test.yml

        - name: Set vlan members
          set_fact:
            vlan_members: "{{ minigraph_vlans[minigraph_vlan_interfaces[0]['attachto']]['members']}}"
          when:
            - pfc_asym is defined

        - name: Enable asymmetric PFC on all server interfaces
          command: config interface pfc asymmetric on {{ item }}
          become: yes
          with_items: "{{ vlan_members }}"
          when:
            - pfc_asym is defined
            - testbed_type in ['t0']

        - name: Test PFC WD Functional tests.
          include: roles/test/tasks/pfc_wd/functional_test/functional_test.yml
          with_dict: "{{select_test_ports}}"
          when:
            - pfc_asym is defined
            - testbed_type in ['t0']
<<<<<<< HEAD
      when: reboot_type == "reboot"
=======
      when: warm_reboot_test | bool == false
>>>>>>> 752f5ade

    - block:
        - name: Test PFC WD function against warm reboot
          include: roles/test/tasks/pfc_wd/functional_test/functional_test_warm_reboot.yml
<<<<<<< HEAD
      when: reboot_type == "warm-reboot"
=======
      when: warm_reboot_test | bool == true
>>>>>>> 752f5ade

  always:
    - name: General cleanup.
      file:
        path: "{{ run_dir }}"
        state: absent
        
    - name: Disable asymmetric PFC on all server interfaces
      command: config interface pfc asymmetric on {{ item.dut_name }}
      become: yes
      with_items: "{{ vlan_members }}"
      when:
        - pfc_asym is defined<|MERGE_RESOLUTION|>--- conflicted
+++ resolved
@@ -109,17 +109,10 @@
 
 - debug: msg="{{select_test_ports}}"
 
-<<<<<<< HEAD
-- name: Set default reboot type if user has not specified
-  set_fact:
-    reboot_type: "reboot"
-  when: reboot_type is not defined
-=======
 - name: Run default test if user has not specified warm reboot test
   set_fact:
     warm_reboot_test: false
   when: warm_reboot_test is not defined
->>>>>>> 752f5ade
 
  #****************************************#
  #           Start tests                  #
@@ -172,20 +165,12 @@
           when:
             - pfc_asym is defined
             - testbed_type in ['t0']
-<<<<<<< HEAD
-      when: reboot_type == "reboot"
-=======
       when: warm_reboot_test | bool == false
->>>>>>> 752f5ade
 
     - block:
         - name: Test PFC WD function against warm reboot
           include: roles/test/tasks/pfc_wd/functional_test/functional_test_warm_reboot.yml
-<<<<<<< HEAD
-      when: reboot_type == "warm-reboot"
-=======
       when: warm_reboot_test | bool == true
->>>>>>> 752f5ade
 
   always:
     - name: General cleanup.
