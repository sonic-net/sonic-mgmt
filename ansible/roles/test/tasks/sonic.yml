- name: Gathering minigraph facts about the device
  minigraph_facts: host={{ inventory_hostname }}
  connection: local
  become: no
  tags: always

### When calling the following tests, you need to provide a command line parameter
### specifying which PTF docker image host to test against. For example,
### -e "ptf_host=10.0.0.200"
- fail: msg="Please set ptf_host variable"
  when: ptf_host is not defined
  tags: arp,dhcp_relay

# Set sonic_hwsku
- name: Set sonic_hwsku fact
  set_fact:
    sonic_hwsku: "{{minigraph_hwsku}}"
  tags: always

- name: Set sonic_asic_type fact
  set_fact:
    sonic_asic_type: broadcom
  when: sonic_hwsku in broadcom_hwskus
  tags: always

- name: Set sonic_asic_type fact
  set_fact:
    sonic_asic_type: mellanox
  when: sonic_hwsku in mellanox_hwskus
  tags: always

- name: Verify interfaces are up
  include: interface.yml
  tags: always

- name: BGP facts test
  include: bgp_fact.yml
  tags: bgp_fact

- name: Neighbor mac change test
  include: neighbour-mac.yml
  tags: neighbour

- name: Test LLDP
  include: lldp.yml
  tags: lldp

- name: Test NTP
  include: ntp.yml
  tags: ntp

- name: Test SNMP Basic
  include: snmp.yml
  tags: snmp

- name: Test DHCP Relay
  include: dhcp_relay.yml
  tags: dhcp_relay
  when: minigraph_devices[inventory_hostname]['type'] == "ToRRouter"

- name: Test Control-Plain policing COPP
  include: copp.yml
  tags: copp

- name: Fast-reboot test
  include: fast-reboot.yml
  when: minigraph_portchannel_interfaces | length > 0 and minigraph_vlan_interfaces | length > 0
  tags: fast_reboot

### when callng BGP flaps test, please add command line of which VMs host to test against
### -e "vmhost_num='01'"
- fail: msg="Please set vmhost_num variable"
  when: vmhost_num is not defined
  tags: sync

- name: Test SyncD BGP Flaps
  include: bgp_flap.yml
  tags: sync

- name: Test Syslog Basic
  include: syslog.yml
  tags: syslog

- name: Test SNMP CPU
  include: snmp/cpu.yml
  tags: snmp_cpu
  when: minigraph_hwsku == "Force10-S6000" or minigraph_hwsku == "ACS-S6000"

- name: Test SNMP Interfaces
  include: snmp/interfaces.yml
  tags: snmp_interfaces

- name: Test Interface Flap from Neighbor
  include: link_flap.yml
  tags: link_flap

- name: Test kernel ARP behavior
  include: arpall.yml
  tags: arp

- name: Test sensors
  include: sensors_check.yml
  tags: sensors

- name: Test reboot
  include: reboot.yml
  tags: reboot

### When calling this FIB test, please add command line of what testbed_type and which PTF docker to test against
### -e "testbed_type=t1-lag ptf_host=10.0.0.200"
- name: Fib test
  include: fib.yml
  tags: fib

- name: MTU test
  include: mtu.yml
  tags: mtu

### When calling this FDB test, please add command line of what testbed_type and which PTF docker to test agains
### -e "testbed_type=t0 ptf_host=10.64.246.22"
- name: FDB test
  include: fdb.yml
  tags: fdb

### When calling this decap test, please add command line of what testbed_type, dscp_mode, and which PTF docker to test against
#### -e "testbed_type=t1-lag dscp_mode=pipe ptf_host=10.0.0.200"
- name: Decap test
  include: decap.yml
  tags: decap

- name: BGP Speaker test
  include: bgp_speaker.yml
  tags: bgp_speaker

- name: Test Everflow
  include: everflow.yml
  tags: everflow

- name: Test Everflow on testbed
  include: everflow_testbed.yml
  tags: everflow_testbed

- name: Test LAG
  include: lagall.yml
  tags: lag

- name: Test LAG using lag graph file
  include: lag_2.yml
  tags: lag_2

- name: Memory check
  include: mem_check.yml
  tags: mem_check

- name: ACL test 
  include: acltb.yml
  tags: acl

- name: PFC Watchdog test
  include: pfc_wd.yml
<<<<<<< HEAD
  tags: pfc_wd

### when calling this test, please add command line of testbed_type 
### -e testbed_type=t1
- name: BGP multipath relax
  include: bgp_multipath_relax.yml
  tags: bgp_multipath_relax
=======
  tags: pfc_wd
>>>>>>> 8a50d785
<|MERGE_RESOLUTION|>--- conflicted
+++ resolved
@@ -158,14 +158,10 @@
 
 - name: PFC Watchdog test
   include: pfc_wd.yml
-<<<<<<< HEAD
   tags: pfc_wd
 
 ### when calling this test, please add command line of testbed_type 
 ### -e testbed_type=t1
 - name: BGP multipath relax
   include: bgp_multipath_relax.yml
-  tags: bgp_multipath_relax
-=======
-  tags: pfc_wd
->>>>>>> 8a50d785
+  tags: bgp_multipath_relax