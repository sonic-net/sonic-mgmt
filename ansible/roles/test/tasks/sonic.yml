--- conflicted
+++ resolved
@@ -19,151 +19,6 @@
   set_fact:
     sonic_asic_type: mellanox
   when: sonic_hwsku in mellanox_hwskus
-<<<<<<< HEAD
-  tags: always
-
-- name: Verify interfaces are up
-  include: interface.yml
-  tags: always
-
-- name: VLAN test
-  include: vlantb.yml
-  tags: vlan
-
-- name: BGP facts test
-  include: bgp_fact.yml
-  tags: bgp_fact
-
-- name: Neighbor mac change test
-  include: neighbour-mac.yml
-  tags: neighbour
-
-- name: Test LLDP
-  include: lldp.yml
-  tags: lldp
-
-- name: Test NTP
-  include: ntp.yml
-  tags: ntp
-
-- name: Test SNMP Basic
-  include: snmp.yml
-  tags: snmp
-
-- name: Test DHCP Relay
-  include: dhcp_relay.yml
-  tags: dhcp_relay
-  when: minigraph_devices[inventory_hostname]['type'] == "ToRRouter"
-
-- name: Test Control-Plain policing COPP
-  include: copp.yml
-  tags: copp
-
-- name: Fast-reboot test
-  include: fast-reboot.yml
-  when: minigraph_portchannel_interfaces | length > 0 and minigraph_vlan_interfaces | length > 0
-  tags: fast_reboot
-
-### when callng BGP flaps test, please add command line of which VMs host to test against
-### -e "vmhost_num='01'"
-- fail: msg="Please set vmhost_num variable"
-  when: vmhost_num is not defined
-  tags: sync
-
-- name: Test SyncD BGP Flaps
-  include: bgp_flap.yml
-  tags: sync
-
-- name: Test Syslog Basic
-  include: syslog.yml
-  tags: syslog
-
-- name: Test SNMP CPU
-  include: snmp/cpu.yml
-  tags: snmp_cpu
-  when: minigraph_hwsku == "Force10-S6000" or minigraph_hwsku == "ACS-S6000"
-
-- name: Test SNMP Interfaces
-  include: snmp/interfaces.yml
-  tags: snmp_interfaces
-
-- name: Test Interface Flap from Neighbor
-  include: link_flap.yml
-  tags: link_flap
-
-- name: Test kernel ARP behavior
-  include: arpall.yml
-  tags: arp
-
-- name: Test sensors
-  include: sensors_check.yml
-  tags: sensors
-
-- name: Test reboot
-  include: reboot.yml
-  tags: reboot
-
-### When calling this FIB test, please add command line of what testbed_type and which PTF docker to test against
-### -e "testbed_type=t1-lag ptf_host=10.0.0.200"
-- name: Fib test
-  include: fib.yml
-  tags: fib
-
-- name: MTU test
-  include: mtu.yml
-  tags: mtu
-
-### When calling this FDB test, please add command line of what testbed_type and which PTF docker to test agains
-### -e "testbed_type=t0 ptf_host=10.64.246.22"
-- name: FDB test
-  include: fdb.yml
-  tags: fdb
-
-### When calling this decap test, please add command line of what testbed_type, dscp_mode, and which PTF docker to test against
-#### -e "testbed_type=t1-lag dscp_mode=pipe ptf_host=10.0.0.200"
-- name: Decap test
-  include: decap.yml
-  tags: decap
-
-- name: BGP Speaker test
-  include: bgp_speaker.yml
-  tags: bgp_speaker
-
-- name: Test Everflow
-  include: everflow.yml
-  tags: everflow
-
-- name: Test Everflow on testbed
-  include: everflow_testbed.yml
-  tags: everflow_testbed
-
-- name: Test LAG
-  include: lagall.yml
-  tags: lag
-
-- name: Test LAG using lag graph file
-  include: lag_2.yml
-  tags: lag_2
-
-- name: Memory check
-  include: mem_check.yml
-  tags: mem_check
-
-- name: ACL test 
-  include: acltb.yml
-  tags: acl
-
-- name: PFC Watchdog test
-  include: pfc_wd.yml
-  tags: pfc_wd
-
-### when calling this test, please add command line of testbed_type 
-### -e testbed_type=t1
-- name: BGP multipath relax
-  include: bgp_multipath_relax.yml
-  tags: bgp_multipath_relax
-=======
->>>>>>> 459b8928
 
 ###########################################################################
 ##### run test using ansible tag when no testbedname specified       ######
