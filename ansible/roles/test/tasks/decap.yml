--- conflicted
+++ resolved
@@ -43,11 +43,7 @@
 
 - name: Expand properties into props
   set_fact: props="{{configuration_properties['common']}}"
-<<<<<<< HEAD
-  when: testbed_type in ['t0', 't0-64', 't0-116', 't0-56']
-=======
-  when: testbed_type in ['t0', 't0-52', 't0-64', 't0-116']
->>>>>>> ab29f7ca
+  when: testbed_type in ['t0', 't0-52', 't0-56', 't0-64', 't0-116']
 
 - name: Expand properties into props
   set_fact: props_tor="{{configuration_properties['tor']}}"
