--- conflicted
+++ resolved
@@ -3,12 +3,8 @@
 
 # Set value...
 - name: Set WRED value {{ item }}
-<<<<<<< HEAD
   shell: ecnconfig -p AZURE_LOSSLESS -rmin {{ item }}
-=======
   become: yes
-  shell: ecnconfig -p AZURE_LOSSY -rmin {{ item }}
->>>>>>> 74fc186e
   register: rc
   failed_when: rc.rc != 0
 
