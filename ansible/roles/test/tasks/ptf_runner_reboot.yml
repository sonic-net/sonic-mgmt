- block:
    - name: Default values for preboot and inboot type
      set_fact:
        preboot_oper: None
        inboot_oper: None

    - name: Populate inboot var when it is of inboot type
      set_fact:
        inboot_oper: "{{ item }}"
      when:
        - item and item != 'None'
        - "{{ 'routing' in item }}"

    - name: Populate preboot var when it is of preboot type
      set_fact:
        preboot_oper: "{{ item }}"
      when:
        - item and item != 'None'
        - "{{ 'routing' not in item }}"

    - name: Copy arp responder to the PTF container
      copy: src=roles/test/files/helpers/arp_responder.py dest=/opt
      delegate_to: "{{ ptf_host }}"

    - name: Copy arp responder supervisor configuration to the PTF container. No args when there is no preboot type
      template: src=arp_responder.conf.j2 dest=/etc/supervisor/conf.d/arp_responder.conf
      vars:
        - arp_responder_args: '-e'
      delegate_to: "{{ ptf_host }}"
      when: not item or item == 'None'

    - name: Copy arp responder supervisor configuration to the PTF container. Specifying args when there is a preboot type
      template: src=arp_responder.conf.j2 dest=/etc/supervisor/conf.d/arp_responder.conf
      vars:
        - arp_responder_args: '-e -c /tmp/from_t1_{{ item }}.json'
      delegate_to: "{{ ptf_host }}"
      when: item and item != 'None'

    - name: Update supervisor configuration
      include_tasks: "roles/test/tasks/common_tasks/update_supervisor.yml"
      vars:
        supervisor_host: "{{ ptf_host }}"

    - include_vars: "vars/topo_{{testbed_type}}.yml"

    - name: Expand properties into props
      set_fact: props="{{configuration_properties['common']}}"
      when: testbed_type in ['t0', 't0-56', 't0-64', 't0-116', 't0-64-32']

    # Generate route file
    - name: Generate route-port map information
      template: src=roles/test/templates/fib.j2
            dest=/root/fib_info.txt
      delegate_to: "{{ptf_host}}"

    - include_tasks: ptf_runner.yml
      vars:
        ptf_test_name: Advanced-reboot test
        ptf_test_dir: ptftests
        ptf_test_path: advanced-reboot.ReloadTest
        ptf_platform: remote
        ptf_platform_dir: ptftests
        ptf_qlen: 1000
        ptf_test_params:
        - verbose=False
        - dut_username=\"{{ sonicadmin_user }}\"
        - dut_password=\"{{ sonicadmin_password }}\"
        - dut_hostname=\"{{ ansible_host }}\"
        - reboot_limit_in_seconds={{ reboot_limit }}
        - reboot_type=\"{{ reboot_type }}\"
        - portchannel_ports_file=\"/tmp/portchannel_interfaces.json\"
        - vlan_ports_file=\"/tmp/vlan_interfaces.json\"
        - ports_file=\"/tmp/ports.json\"
        - fib_info=\"/root/fib_info.txt\"
        - dut_mac='{{ dut_mac }}'
        - dut_vlan_ip='192.168.0.1'
<<<<<<< HEAD
=======
        - default_ip_range='192.168.100.0/18'
>>>>>>> 50a6bc19
        - vlan_ip_range='{{ vlan_ip_range }}'
        - lo_v6_prefix='{{ lo_v6_prefix }}'
        - arista_vms=\"['{{ vm_hosts | list | join("','") }}']\"
        - preboot_files='{{ preboot_files }}'
        - preboot_oper='{{ preboot_oper }}'
        - inboot_oper='{{ inboot_oper }}'
        - nexthop_ips={{ nexthop_ips }}
        - allow_vlan_flooding='{{ allow_vlan_flooding }}'
        - sniff_time_incr={{ sniff_time_incr }}
        - setup_fdb_before_test=True
        - vnet={{ vnet }}
        - vnet_pkts='{{ vnet_pkts }}'

  always:

    - name: Set all the filename vars when there is no preboot/inboot type
      set_fact:
        reboot_log: '/tmp/{{reboot_type}}.log'
        capture_pcap: '/tmp/capture.pcap'
        filter_pcap: '/tmp/capture_filtered.pcap'
        syslog_file: '/tmp/syslog'
        sairedis_rec: '/tmp/sairedis.rec'
        swss_rec: '/tmp/swss.rec'
      when: not item or item == 'None'

    - name: Set all the filename vars when there is a preboot/inboot type
      set_fact:
        reboot_log: '/tmp/{{reboot_type}}-{{item}}.log'
        capture_pcap: '/tmp/capture_{{item}}.pcap'
        filter_pcap: '/tmp/capture_filtered_{{item}}.pcap'
        syslog_file: '/tmp/syslog_{{item}}'
        sairedis_rec: '/tmp/sairedis.rec.{{item}}'
        swss_rec: '/tmp/swss.rec.{{item}}'
      when: item and item != 'None'

    - name: Copy test results from ptf to the local box /tmp/*-reboot*.log
      fetch: src="{{ reboot_log }}" dest='/tmp/' flat=true fail_on_missing=false
      delegate_to: "{{ ptf_host }}"

    - name: Copy pcap files from ptf to the local box /tmp/
      fetch: src={{ item }} dest='/tmp/' flat=true fail_on_missing=false
      delegate_to: "{{ ptf_host }}"
      with_items:
        - "{{ capture_pcap }}"
        - "{{ filter_pcap }}"

    - name: Extract all syslog entries since the last reboot
      extract_log:
        directory: '/var/log'
        file_prefix: 'syslog'
        start_string: 'Linux version'
        target_filename: "{{ syslog_file }}"
      become: yes

    - name: Copy the exctracted syslog entries to the local machine
      fetch:
        src: "{{ syslog_file }}"
        dest: '/tmp/'
        flat: yes

    - name: Extract all sairedis.rec entries since the last reboot
      extract_log:
        directory: '/var/log/swss'
        file_prefix: 'sairedis.rec'
        start_string: 'recording on:'
        target_filename: "{{ sairedis_rec }}"

    - name: Copy the exctracted sairedis.rec entries to the local machine
      fetch:
        src: "{{ sairedis_rec }}"
        dest: '/tmp/'
        flat: yes

    - name: Extract all swss.rec entries since the last reboot
      extract_log:
        directory: '/var/log/swss'
        file_prefix: 'swss.rec'
        start_string: 'recording started'
        target_filename: "{{ swss_rec }}"

    - name: Copy the exctracted swss.rec entries to the local machine
      fetch:
        src: "{{ swss_rec }}"
        dest: '/tmp/'
        flat: yes

    - name: Clear ARP table
      command: sonic-clear arp

    - name: Clear FDB table
      command: sonic-clear fdb all

- name: Wait for the DUT to be ready for the next test
  pause: seconds=420
  when: (preboot_list|length > 0 and None not in preboot_list) or
          (inboot_list|length > 0 and None not in inboot_list)<|MERGE_RESOLUTION|>--- conflicted
+++ resolved
@@ -74,10 +74,6 @@
         - fib_info=\"/root/fib_info.txt\"
         - dut_mac='{{ dut_mac }}'
         - dut_vlan_ip='192.168.0.1'
-<<<<<<< HEAD
-=======
-        - default_ip_range='192.168.100.0/18'
->>>>>>> 50a6bc19
         - vlan_ip_range='{{ vlan_ip_range }}'
         - lo_v6_prefix='{{ lo_v6_prefix }}'
         - arista_vms=\"['{{ vm_hosts | list | join("','") }}']\"
