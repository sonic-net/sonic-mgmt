--- conflicted
+++ resolved
@@ -180,11 +180,7 @@
         self.dataplane.flush()
 
         count = 0
-<<<<<<< HEAD
-        testutils.send_packet(self, self.src_port, pkt=self.base_pkt, count=self.NUM_OF_TOTAL_PACKETS)
-=======
         testutils.send_packet(self, self.src_port, self.base_pkt, count=self.NUM_OF_TOTAL_PACKETS)
->>>>>>> 06bd4b43
         for i in range(0, self.NUM_OF_TOTAL_PACKETS):
             (rcv_device, rcv_port, rcv_pkt, pkt_time) = testutils.dp_poll(self, timeout=0.1, exp_pkt=masked_exp_pkt)
             if rcv_pkt is not None:
@@ -287,21 +283,13 @@
             return dataplane.match_exp_pkt(payload_mask, pkt)
 
         # send some amount to absorb CBS capacity
-<<<<<<< HEAD
-        testutils.send_packet(self, self.src_port, pkt=self.base_pkt, count=self.NUM_OF_TOTAL_PACKETS)
-=======
         testutils.send_packet(self, self.src_port, self.base_pkt, count=self.NUM_OF_TOTAL_PACKETS)
->>>>>>> 06bd4b43
         self.dataplane.flush()
 
         end_time = datetime.datetime.now() + datetime.timedelta(seconds=self.send_time)
         tx_pkts = 0
         while datetime.datetime.now() < end_time:
-<<<<<<< HEAD
-            testutils.send_packet(self, self.src_port, pkt=self.base_pkt)
-=======
             testutils.send_packet(self, self.src_port, self.base_pkt)
->>>>>>> 06bd4b43
             tx_pkts += 1
 
         rx_pkts = 0
