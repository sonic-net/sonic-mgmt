#
#ptf --test-dir ptftests fast-reboot --qlen=1000 --platform remote -t 'verbose=True;dut_username="admin";dut_hostname="10.0.0.243";reboot_limit_in_seconds=30;portchannel_ports_file="/tmp/portchannel_interfaces.json";vlan_ports_file="/tmp/vlan_interfaces.json";ports_file="/tmp/ports.json";dut_mac="4c:76:25:f5:48:80";default_ip_range="192.168.0.0/16";vlan_ip_range="172.0.0.0/22";arista_vms="[\"10.0.0.200\",\"10.0.0.201\",\"10.0.0.202\",\"10.0.0.203\"]"' --platform-dir ptftests --disable-vxlan --disable-geneve --disable-erspan --disable-mpls --disable-nvgre
#
#
# This test checks that DUT is able to make FastReboot procedure
#
# This test supposes that fast-reboot/warm-reboot initiates by running /usr/bin/{fast,warm}-reboot command.
#
# The test uses "pings". The "pings" are packets which are sent through dataplane in two directions
# 1. From one of vlan interfaces to T1 device. The source ip, source interface, and destination IP are chosen randomly from valid choices. Number of packet is 100.
# 2. From all of portchannel ports to all of vlan ports. The source ip, source interface, and destination IP are chosed sequentially from valid choices.
#    Currently we have 500 distrinct destination vlan addresses. Our target to have 1000 of them.
#
# The test sequence is following:
# 1. Check that DUT is stable. That means that "pings" work in both directions: from T1 to servers and from servers to T1.
# 2. If DUT is stable the test starts continiously pinging DUT in both directions.
# 3. The test runs '/usr/bin/{fast,warm}-reboot' on DUT remotely. The ssh key supposed to be uploaded by ansible before the test
# 4. As soon as it sees that ping starts failuring in one of directions the test registers a start of dataplace disruption
# 5. As soon as the test sees that pings start working for DUT in both directions it registers a stop of dataplane disruption
# 6. If the length of the disruption is less than 30 seconds (if not redefined by parameter) - the test passes
# 7. If there're any drops, when control plane is down - the test fails
# 8. When test start reboot procedure it connects to all VM (which emulates T1) and starts fetching status of BGP and LACP
#    LACP is supposed to be down for one time only, if not - the test fails
#    if default value of BGP graceful restart timeout is less than 120 seconds the test fails
#    if BGP graceful restart is not enabled on DUT the test fails
#    If BGP graceful restart timeout value is almost exceeded (less than 15 seconds) the test fails
#    if BGP routes disappeares more then once, the test failed
#
# The test expects you're running the test with link state propagation helper.
# That helper propagate a link state from fanout switch port to corresponding VM port
#

import ptf
from ptf.base_tests import BaseTest
from ptf import config
import ptf.testutils as testutils
from ptf.testutils import *
from ptf.dataplane import match_exp_pkt
import datetime
import time
import subprocess
from ptf.mask import Mask
import socket
import ptf.packet as scapy
import thread
import threading
from multiprocessing.pool import ThreadPool, TimeoutError
import os
import signal
import random
import struct
import socket
from pprint import pprint
from fcntl import ioctl
import sys
import json
import re
from collections import defaultdict
import json
import paramiko
import Queue
import pickle
from operator import itemgetter
import scapy.all as scapyall


class Arista(object):
    DEBUG = False
    def __init__(self, ip, queue, test_params, login='admin', password='123456'):
        self.ip = ip
        self.queue = queue
        self.login = login
        self.password = password
        self.conn = None
        self.hostname = None
        self.v4_routes = [test_params['vlan_ip_range'], test_params['lo_prefix']]
        self.v6_routes = [test_params['lo_v6_prefix']]
        self.fails = set()
        self.info = set()
        self.min_bgp_gr_timeout = int(test_params['min_bgp_gr_timeout'])

    def __del__(self):
        self.disconnect()

    def connect(self):
        self.conn = paramiko.SSHClient()
        self.conn.set_missing_host_key_policy(paramiko.AutoAddPolicy())
        self.conn.connect(self.ip, username=self.login, password=self.password, allow_agent=False, look_for_keys=False)
        self.shell = self.conn.invoke_shell()

        first_prompt = self.do_cmd(None, prompt = '>')
        self.hostname = self.extract_hostname(first_prompt)

        self.do_cmd('enable')
        self.do_cmd('terminal length 0')

        return self.shell

    def extract_hostname(self, first_prompt):
        lines = first_prompt.split('\n')
        prompt = lines[-1]
        return prompt.strip().replace('>', '#')

    def do_cmd(self, cmd, prompt = None):
        if prompt == None:
            prompt = self.hostname

        if cmd is not None:
            self.shell.send(cmd + '\n')

        input_buffer = ''
        while prompt not in input_buffer:
            input_buffer += self.shell.recv(16384)

        return input_buffer

    def disconnect(self):
        if self.conn is not None:
            self.conn.close()
            self.conn = None

        return

    def run(self):
        data = {}
        debug_data = {}
        run_once = False
        log_first_line = None
        quit_enabled = False
        v4_routing_ok = False
        v6_routing_ok = False
        routing_works = True
        self.connect()

        cur_time = time.time()
        sample = {}
        samples = {}
        portchannel_output = self.do_cmd("show interfaces po1 | json")
        portchannel_output = "\n".join(portchannel_output.split("\r\n")[1:-1])
        sample["po_changetime"] = json.loads(portchannel_output, strict=False)['interfaces']['Port-Channel1']['lastStatusChangeTimestamp']
        samples[cur_time] = sample

        while not (quit_enabled and v4_routing_ok and v6_routing_ok):
            cmd = self.queue.get()
            if cmd == 'quit':
                quit_enabled = True
                continue
            cur_time = time.time()
            info = {}
            debug_info = {}
            lacp_output = self.do_cmd('show lacp neighbor')
            info['lacp'] = self.parse_lacp(lacp_output)
            bgp_neig_output = self.do_cmd('show ip bgp neighbors')
            info['bgp_neig'] = self.parse_bgp_neighbor(bgp_neig_output)

            bgp_route_v4_output = self.do_cmd('show ip route bgp | json')
            v4_routing_ok = self.parse_bgp_route(bgp_route_v4_output, self.v4_routes)
            info['bgp_route_v4'] = v4_routing_ok

            bgp_route_v6_output = self.do_cmd("show ipv6 route bgp | json")
            v6_routing_ok = self.parse_bgp_route(bgp_route_v6_output, self.v6_routes)
            info["bgp_route_v6"] = v6_routing_ok

            portchannel_output = self.do_cmd("show interfaces po1 | json")
            portchannel_output = "\n".join(portchannel_output.split("\r\n")[1:-1])
            sample["po_changetime"] = json.loads(portchannel_output, strict=False)['interfaces']['Port-Channel1']['lastStatusChangeTimestamp']

            if not run_once:
                self.ipv4_gr_enabled, self.ipv6_gr_enabled, self.gr_timeout = self.parse_bgp_neighbor_once(bgp_neig_output)
                if self.gr_timeout is not None:
                    log_first_line = "session_begins_%f" % cur_time
                    self.do_cmd("send log message %s" % log_first_line)
                    run_once = True

            data[cur_time] = info
            samples[cur_time] = sample
            if self.DEBUG:
                debug_data[cur_time] = {
                    'show lacp neighbor' : lacp_output,
                    'show ip bgp neighbors' : bgp_neig_output,
                    'show ip route bgp' : bgp_route_v4_output,
                    'show ipv6 route bgp' : bgp_route_v6_output,
                }

        attempts = 60
        for _ in range(attempts):
            log_output = self.do_cmd("show log | begin %s" % log_first_line)
            log_lines = log_output.split("\r\n")[1:-1]
            log_data = self.parse_logs(log_lines)
            if len(log_data) != 0:
                break
            time.sleep(1) # wait until logs are populated

        if len(log_data) == 0:
            log_data['error'] = 'Incomplete output'

        self.disconnect()

        # save data for troubleshooting
        with open("/tmp/%s.data.pickle" % self.ip, "w") as fp:
            pickle.dump(data, fp)

        # save debug data for troubleshooting
        if self.DEBUG:
            with open("/tmp/%s.raw.pickle" % self.ip, "w") as fp:
                pickle.dump(debug_data, fp)
            with open("/tmp/%s.logging" % self.ip, "w") as fp:
                fp.write("\n".join(log_lines))

        self.check_gr_peer_status(data)
        cli_data = {}
        cli_data['lacp']   = self.check_series_status(data, "lacp",         "LACP session")
        cli_data['bgp_v4'] = self.check_series_status(data, "bgp_route_v4", "BGP v4 routes")
        cli_data['bgp_v6'] = self.check_series_status(data, "bgp_route_v6", "BGP v6 routes")
        cli_data['po']     = self.check_change_time(samples, "po_changetime", "PortChannel interface")

        return self.fails, self.info, cli_data, log_data

    def extract_from_logs(self, regexp, data):
        raw_data = []
        result = defaultdict(list)
        initial_time = -1
        re_compiled = re.compile(regexp)
        for line in data:
            m = re_compiled.match(line)
            if not m:
                continue
            raw_data.append((datetime.datetime.strptime(m.group(1), "%b %d %X"), m.group(2), m.group(3)))

        if len(raw_data) > 0:
            initial_time = raw_data[0][0]
            for when, what, status in raw_data:
                offset = (when - initial_time if when > initial_time else initial_time - when).seconds
                result[what].append((offset, status))

        return result, initial_time

    def parse_logs(self, data):
        result = {}
        bgp_r = r'^(\S+\s+\d+\s+\S+) \S+ Rib: %BGP-5-ADJCHANGE: peer (\S+) .+ (\S+)$'
        result_bgp, initial_time_bgp = self.extract_from_logs(bgp_r, data)
        if_r = r'^(\S+\s+\d+\s+\S+) \S+ Ebra: %LINEPROTO-5-UPDOWN: Line protocol on Interface (\S+), changed state to (\S+)$'
        result_if, initial_time_if = self.extract_from_logs(if_r, data)

        if initial_time_bgp == -1 or initial_time_if == -1:
            return result

        for events in result_bgp.values():
            if events[-1][1] != 'Established':
                return result

        # first state is Idle, last state is Established
        for events in result_bgp.values():
            if len(events) > 1:
                assert(events[0][1] != 'Established')

            assert(events[-1][1] == 'Established')

        # first state is down, last state is up
        for events in result_if.values():
            assert(events[0][1] == 'down')
            assert(events[-1][1] == 'up')

        po_name = [ifname for ifname in result_if.keys() if 'Port-Channel' in ifname][0]
        neigh_ipv4 = [neig_ip for neig_ip in result_bgp.keys() if '.' in neig_ip][0]

        result['PortChannel was down (seconds)'] = result_if[po_name][-1][0] - result_if[po_name][0][0]
        for if_name in sorted(result_if.keys()):
            result['Interface %s was down (times)' % if_name] = map(itemgetter(1), result_if[if_name]).count("down")

        for neig_ip in result_bgp.keys():
            key = "BGP IPv6 was down (seconds)" if ':' in neig_ip else "BGP IPv4 was down (seconds)"
            result[key] = result_bgp[neig_ip][-1][0] - result_bgp[neig_ip][0][0]

        for neig_ip in result_bgp.keys():
            key = "BGP IPv6 was down (times)" if ':' in neig_ip else "BGP IPv4 was down (times)"
            result[key] = map(itemgetter(1), result_bgp[neig_ip]).count("Idle")

        bgp_po_offset = (initial_time_if - initial_time_bgp if initial_time_if > initial_time_bgp else initial_time_bgp - initial_time_if).seconds
        result['PortChannel went down after bgp session was down (seconds)'] = bgp_po_offset + result_if[po_name][0][0]

        for neig_ip in result_bgp.keys():
            key = "BGP IPv6 was gotten up after Po was up (seconds)" if ':' in neig_ip else "BGP IPv4 was gotten up after Po was up (seconds)"
            result[key] = result_bgp[neig_ip][-1][0] - bgp_po_offset - result_if[po_name][-1][0]

        return result

    def parse_lacp(self, output):
        return output.find('Bundled') != -1

    def parse_bgp_neighbor_once(self, output):
        is_gr_ipv4_enabled = False
        is_gr_ipv6_enabled = False
        restart_time = None
        for line in output.split('\n'):
            if '     Restart-time is' in line:
                restart_time = int(line.replace('       Restart-time is ', ''))
                continue

            if 'is enabled, Forwarding State is' in line:
                if 'IPv6' in line:
                    is_gr_ipv6_enabled = True
                elif 'IPv4' in line:
                    is_gr_ipv4_enabled = True

        return is_gr_ipv4_enabled, is_gr_ipv6_enabled, restart_time

    def parse_bgp_neighbor(self, output):
        gr_active = None
        gr_timer = None
        for line in output.split('\n'):
            if 'Restart timer is' in line:
                gr_active = 'is active' in line
                gr_timer = str(line[-9:-1])

        return gr_active, gr_timer

    def parse_bgp_route(self, output, expects):
        prefixes = set()
        data = "\n".join(output.split("\r\n")[1:-1])
        obj = json.loads(data)

        if "vrfs" in obj and "default" in obj["vrfs"]:
            obj = obj["vrfs"]["default"]
        for prefix, attrs in obj["routes"].items():
            if "routeAction" not in attrs or attrs["routeAction"] != "forward":
                continue
            if all("Port-Channel" in via["interface"] for via in attrs["vias"]):
                prefixes.add(prefix)

        return set(expects) == prefixes

    def check_gr_peer_status(self, output):
        # [0] True 'ipv4_gr_enabled', [1] doesn't matter 'ipv6_enabled', [2] should be >= 120
        if not self.ipv4_gr_enabled:
            self.fails.add("bgp ipv4 graceful restart is not enabled")
        if not self.ipv6_gr_enabled:
            pass # ToDo:
        if self.gr_timeout < 120: # bgp graceful restart timeout less then 120 seconds
            self.fails.add("bgp graceful restart timeout is less then 120 seconds")

        for when, other in sorted(output.items(), key = lambda x : x[0]):
            gr_active, timer = other['bgp_neig']
            # wnen it's False, it's ok, wnen it's True, check that inactivity timer not less then self.min_bgp_gr_timeout seconds
            if gr_active and datetime.datetime.strptime(timer, '%H:%M:%S') < datetime.datetime(1900, 1, 1, second = self.min_bgp_gr_timeout):
                self.fails.add("graceful restart timer is almost finished. Less then %d seconds left" % self.min_bgp_gr_timeout)

    def check_series_status(self, output, entity, what):
        # find how long anything was down
        # Input parameter is a dictionary when:status
        # constraints:
        # entity must be down just once
        # entity must be up when the test starts
        # entity must be up when the test stops

        sorted_keys = sorted(output.keys())
        if not output[sorted_keys[0]][entity]:
            self.fails.add("%s must be up when the test starts" % what)
            return 0, 0
        if not output[sorted_keys[-1]][entity]:
            self.fails.add("%s must be up when the test stops" % what)
            return 0, 0

        start = sorted_keys[0]
        cur_state = True
        res = defaultdict(list)
        for when in sorted_keys[1:]:
            if cur_state != output[when][entity]:
                res[cur_state].append(when - start)
                start = when
                cur_state = output[when][entity]
        res[cur_state].append(when - start)

        is_down_count = len(res[False])

        if is_down_count > 1:
            self.info.add("%s must be down just for once" % what)

        return is_down_count, sum(res[False]) # summary_downtime

    def check_change_time(self, output, entity, what):
        # find last changing time updated, if no update, the entity is never changed
        # Input parameter is a dictionary when:last_changing_time
        # constraints:
        # the dictionary `output` cannot be empty
        sorted_keys = sorted(output.keys())
        if not output:
            self.fails.add("%s cannot be empty" % what)
            return 0, 0

        start = sorted_keys[0]
        prev_time = output[start]
        change_count = 0
        for when in sorted_keys[1:]:
            if prev_time != output[when][entity]:
                prev_time = output[when][entity]
                change_count += 1

        if change_count > 0:
            self.info.add("%s state changed %d times" % (what, change_count))

        # Note: the first item is a placeholder
        return 0, change_count

class ReloadTest(BaseTest):
    TIMEOUT = 0.5
    def __init__(self):
        BaseTest.__init__(self)
        self.fails = {}
        self.info = {}
        self.cli_info = {}
        self.logs_info = {}
        self.log_lock = threading.RLock()
        self.test_params = testutils.test_params_get()
        self.check_param('verbose', False,   required = False)
        self.check_param('dut_username', '', required = True)
        self.check_param('dut_hostname', '', required = True)
        self.check_param('reboot_limit_in_seconds', 30, required = False)
        self.check_param('reboot_type', 'fast-reboot', required = False)
        self.check_param('graceful_limit', 120, required = False)
        self.check_param('portchannel_ports_file', '', required = True)
        self.check_param('vlan_ports_file', '', required = True)
        self.check_param('ports_file', '', required = True)
        self.check_param('dut_mac', '', required = True)
        self.check_param('dut_vlan_ip', '', required = True)
        self.check_param('default_ip_range', '', required = True)
        self.check_param('vlan_ip_range', '', required = True)
        self.check_param('lo_prefix', '10.1.0.32/32', required = False)
        self.check_param('lo_v6_prefix', 'fc00:1::/64', required = False)
        self.check_param('arista_vms', [], required = True)
        self.check_param('min_bgp_gr_timeout', 15, required = False)
        self.check_param('warm_up_timeout_secs', 180, required = False)
        self.check_param('dut_stabilize_secs', 20, required = False)

        self.log_file_name = '/tmp/%s.log' % self.test_params['reboot_type']
        self.log_fp = open(self.log_file_name, 'w')

        # Default settings
        self.ping_dut_pkts = 10
        self.nr_pc_pkts = 100
        self.nr_tests = 3
        self.reboot_delay = 10
        self.task_timeout = 300   # Wait up to 5 minutes for tasks to complete
        self.max_nr_vl_pkts = 500 # FIXME: should be 1000.
                                  # But ptf is not fast enough + swss is slow for FDB and ARP entries insertions
        self.timeout_thr = None

        self.time_to_listen = 180.0     # Listen for more then 180 seconds, to be used in sniff_in_background method.
        #   Inter-packet interval, to be used in send_in_background method.
        #   Improve this interval to gain more precision of disruptions.
        self.send_interval = 0.0035
        self.packets_to_send = min(int(self.time_to_listen / (self.send_interval + 0.0015)), 45000) # How many packets to be sent in send_in_background method 

        # State watcher attributes
        self.cpu_state_lock      = threading.RLock()
        self.asic_state_lock     = threading.RLock()
        self.watching            = False
        self.cpu_state           = None
        self.asic_state          = None
        self.cpu_state_time      = {} # Recording last cpu  state entering time
        self.asic_state_time     = {} # Recording last asic state entering time
        self.asic_vlan_reach     = [] # Recording asic vlan reachability
        self.recording           = False # Knob for recording asic_vlan_reach
        self.set_asic_state('init')
        self.set_cpu_state('init')
        self.asic_flooding       = False
        # light_probe:
        #    True : when one direction probe fails, don't probe another.
        #    False: when one direction probe fails, continue probe another.
        self.light_probe         = False

        return

    def read_json(self, name):
        with open(self.test_params[name]) as fp:
          content = json.load(fp)

        return content

    def read_port_indices(self):
        self.port_indices = self.read_json('ports_file')

        return

    def read_portchannel_ports(self):
        content = self.read_json('portchannel_ports_file')
        pc_ifaces = []
        for pc in content.values():
            pc_ifaces.extend([self.port_indices[member] for member in pc['members']])

        return pc_ifaces

    def read_vlan_ports(self):
        content = self.read_json('vlan_ports_file')
        if len(content) > 1:
            raise Exception("Too many vlans")
        return [self.port_indices[ifname] for ifname in content.values()[0]['members']]

    def check_param(self, param, default, required = False):
        if param not in self.test_params:
            if required:
                raise Exception("Test parameter '%s' is required" % param)
            self.test_params[param] = default

    def random_ip(self, ip):
        net_addr, mask = ip.split('/')
        n_hosts = 2**(32 - int(mask))
        random_host = random.randint(2, n_hosts - 2)
        return self.host_ip(ip, random_host)

    def host_ip(self, net_ip, host_number):
        src_addr, mask = net_ip.split('/')
        n_hosts = 2**(32 - int(mask))
        if host_number > (n_hosts - 2):
            raise Exception("host number %d is greater than number of hosts %d in the network %s" % (host_number, n_hosts - 2, net_ip))
        src_addr_n = struct.unpack(">I", socket.inet_aton(src_addr))[0]
        net_addr_n = src_addr_n & (2**32 - n_hosts)
        host_addr_n = net_addr_n + host_number
        host_ip = socket.inet_ntoa(struct.pack(">I", host_addr_n))

        return host_ip

    def random_port(self, ports):
        return random.choice(ports)

    def log(self, message, verbose=False):
        current_time = datetime.datetime.now().strftime("%Y-%m-%d %H:%M:%S")
        with self.log_lock:
            if verbose and self.test_params['verbose'] or not verbose:
                print "%s : %s" % (current_time, message)
            self.log_fp.write("%s : %s\n" % (current_time, message))

    def timeout(self, seconds, message):
        def timeout_exception(self, message):
            self.log('Timeout is reached: %s' % message)
            self.tearDown()
            os.kill(os.getpid(), signal.SIGINT)

        if self.timeout_thr is None:
            self.timeout_thr = threading.Timer(seconds, timeout_exception, args=(self, message))
            self.timeout_thr.start()
        else:
            raise Exception("Timeout already set")

    def cancel_timeout(self):
        if self.timeout_thr is not None:
            self.timeout_thr.cancel()
            self.timeout_thr = None

    def setUp(self):
        self.read_port_indices()
        self.portchannel_ports = self.read_portchannel_ports()
        vlan_ip_range = self.test_params['vlan_ip_range']
        self.vlan_ports = self.read_vlan_ports()

        self.limit = datetime.timedelta(seconds=self.test_params['reboot_limit_in_seconds'])
        self.reboot_type = self.test_params['reboot_type']
        if self.reboot_type not in ['fast-reboot', 'warm-reboot']:
            raise ValueError('Not supported reboot_type %s' % self.reboot_type)
        self.dut_ssh = self.test_params['dut_username'] + '@' + self.test_params['dut_hostname']
        self.dut_mac = self.test_params['dut_mac']
        #
        self.generate_from_t1()
        self.generate_from_vlan()
        self.generate_ping_dut_lo()

        self.log("Test params:")
        self.log("DUT ssh: %s" % self.dut_ssh)
        self.log("DUT reboot limit in seconds: %s" % self.limit)
        self.log("DUT mac address: %s" % self.dut_mac)

        self.log("From server src addr: %s" % self.from_server_src_addr)
        self.log("From server src port: %s" % self.from_server_src_port)
        self.log("From server dst addr: %s" % self.from_server_dst_addr)
        self.log("From server dst ports: %s" % self.from_server_dst_ports)
        self.log("From upper layer number of packets: %d" % self.nr_vl_pkts)
        self.log("VMs: %s" % str(self.test_params['arista_vms']))

        self.log("Reboot type is %s" % self.reboot_type)

        if self.reboot_type == 'warm-reboot':
            # Pre-generate list of packets to be sent in send_in_background method.
            generate_start = datetime.datetime.now()
            self.generate_bidirectional()
            self.log("%s packets are ready after: %s" % (len(self.packets_list), str(datetime.datetime.now() - generate_start)))

        self.dataplane = ptf.dataplane_instance
        for p in self.dataplane.ports.values():
            port = p.get_packet_source()
            port.socket.setsockopt(socket.SOL_SOCKET, socket.SO_RCVBUF, 1000000)

        self.dataplane.flush()
        if config["log_dir"] != None:
            filename = os.path.join(config["log_dir"], str(self)) + ".pcap"
            self.dataplane.start_pcap(filename)

        self.log("Enabling arp_responder")
        self.cmd(["supervisorctl", "restart", "arp_responder"])

        return

    def tearDown(self):
        self.log("Disabling arp_responder")
        self.cmd(["supervisorctl", "stop", "arp_responder"])

        # Stop watching DUT
        self.watching = False

        if config["log_dir"] != None:
            self.dataplane.stop_pcap()
        self.log_fp.close()

    def get_if(self, iff, cmd):
        s = socket.socket()
        ifreq = ioctl(s, cmd, struct.pack("16s16x",iff))
        s.close()

        return ifreq

    def get_mac(self, iff):
        SIOCGIFHWADDR = 0x8927          # Get hardware address
        return ':'.join(['%02x' % ord(char) for char in self.get_if(iff, SIOCGIFHWADDR)[18:24]])

    def generate_from_t1(self):
        self.from_t1 = []

        vlan_ip_range = self.test_params['vlan_ip_range']

        _, mask = vlan_ip_range.split('/')
        n_hosts = min(2**(32 - int(mask)) - 3, self.max_nr_vl_pkts)

        dump = defaultdict(dict)
        counter = 0
        for i in xrange(2, n_hosts + 2):
            from_t1_src_addr = self.random_ip(self.test_params['default_ip_range'])
            from_t1_src_port = self.random_port(self.portchannel_ports)
            from_t1_dst_addr = self.host_ip(vlan_ip_range, i)
            from_t1_dst_port = self.vlan_ports[i % len(self.vlan_ports)]
            from_t1_if_name = "eth%d" % from_t1_dst_port
            from_t1_if_addr = "%s/%s" % (from_t1_dst_addr, vlan_ip_range.split('/')[1])
            vlan_mac_hex = '72060001%04x' % counter
            lag_mac_hex = '5c010203%04x' % counter
            mac_addr = ':'.join(lag_mac_hex[i:i+2] for i in range(0, len(lag_mac_hex), 2))
            packet = simple_tcp_packet(
                      eth_src=mac_addr,
                      eth_dst=self.dut_mac,
                      ip_src=from_t1_src_addr,
                      ip_dst=from_t1_dst_addr,
                      ip_ttl=255,
                      tcp_dport=5000
            )
            self.from_t1.append((from_t1_src_port, str(packet)))
            dump[from_t1_if_name][from_t1_dst_addr] = vlan_mac_hex
            counter += 1

        exp_packet = simple_tcp_packet(
                      ip_src="0.0.0.0",
                      ip_dst="0.0.0.0",
                      tcp_dport=5000,
        )

        self.from_t1_exp_packet = Mask(exp_packet)
        self.from_t1_exp_packet.set_do_not_care_scapy(scapy.Ether, "src")
        self.from_t1_exp_packet.set_do_not_care_scapy(scapy.Ether, "dst")
        self.from_t1_exp_packet.set_do_not_care_scapy(scapy.IP, "src")
        self.from_t1_exp_packet.set_do_not_care_scapy(scapy.IP, "dst")
        self.from_t1_exp_packet.set_do_not_care_scapy(scapy.IP, "chksum")
        self.from_t1_exp_packet.set_do_not_care_scapy(scapy.TCP, "chksum")
        self.from_t1_exp_packet.set_do_not_care_scapy(scapy.IP, "ttl")

        # save data for arp_replay process
        with open("/tmp/from_t1.json", "w") as fp:
            json.dump(dump, fp)

        random_vlan_iface = random.choice(dump.keys())
        self.from_server_src_port = int(random_vlan_iface.replace('eth',''))
        self.from_server_src_addr = random.choice(dump[random_vlan_iface].keys())
        self.from_server_dst_addr = self.random_ip(self.test_params['default_ip_range'])
        self.from_server_dst_ports = self.portchannel_ports

        self.nr_vl_pkts = n_hosts

        return

    def generate_from_vlan(self):
        packet = simple_tcp_packet(
                      eth_dst=self.dut_mac,
                      ip_src=self.from_server_src_addr,
                      ip_dst=self.from_server_dst_addr,
                      tcp_dport=5000
                 )
        exp_packet = simple_tcp_packet(
                      ip_src=self.from_server_src_addr,
                      ip_dst=self.from_server_dst_addr,
                      ip_ttl=63,
                      tcp_dport=5000,
                     )

        self.from_vlan_exp_packet = Mask(exp_packet)
        self.from_vlan_exp_packet.set_do_not_care_scapy(scapy.Ether,"src")
        self.from_vlan_exp_packet.set_do_not_care_scapy(scapy.Ether,"dst")

        self.from_vlan_packet = str(packet)

        return

    def generate_ping_dut_lo(self):
        dut_lo_ipv4 = self.test_params['lo_prefix'].split('/')[0]
        packet = simple_icmp_packet(eth_dst=self.dut_mac,
                                    ip_src=self.from_server_src_addr,
                                    ip_dst=dut_lo_ipv4)

        exp_packet = simple_icmp_packet(eth_src=self.dut_mac,
                                        ip_src=dut_lo_ipv4,
                                        ip_dst=self.from_server_src_addr,
                                        icmp_type='echo-reply')


        self.ping_dut_exp_packet  = Mask(exp_packet)
        self.ping_dut_exp_packet.set_do_not_care_scapy(scapy.Ether, "dst")
        self.ping_dut_exp_packet.set_do_not_care_scapy(scapy.IP, "id")
        self.ping_dut_exp_packet.set_do_not_care_scapy(scapy.IP, "chksum")

        self.ping_dut_packet = str(packet)

    def generate_bidirectional(self, packets_to_send = None):
        """
        This method is used to pre-generate packets to be sent in background thread.
        Packets are composed into a list, and present a bidirectional flow as next:
        five packet from T1, one packet from vlan.
        Each packet has sequential UDP Payload - to be identified later.
        """
        if packets_to_send:
            self.packets_to_send = packets_to_send
            self.send_interval = self.time_to_listen / self.packets_to_send
        else:
            packets_to_send = self.packets_to_send
        vlan_ip_range = self.test_params['vlan_ip_range']
        _, mask = vlan_ip_range.split('/')
        n_hosts = min(2**(32 - int(mask)) - 3, self.max_nr_vl_pkts)
        counter = 0
        self.packets_list = list()
        for i in xrange(packets_to_send):
            payload = '0' * 60 + str(i)
            if (i % 5) == 0 :   # From vlan to T1.
                packet = simple_udp_packet(\
                    eth_dst = self.dut_mac,\
                    ip_src = self.from_server_src_addr,\
                    ip_dst = self.from_server_dst_addr,\
                    udp_sport = 1234,\
                    udp_dport = 5000,\
                    udp_payload = payload)
                from_port = self.from_server_src_port
            else:   # From T1 to vlan.
                from_t1_src_addr = self.random_ip(self.test_params['default_ip_range'])
                from_t1_src_port = self.random_port(self.portchannel_ports)
                from_t1_dst_addr = self.host_ip(vlan_ip_range, (counter%(n_hosts-2))+2)
                lag_mac_hex = '5c010203%04x' % counter
                mac_addr = ':'.join(lag_mac_hex[i:i+2] for i in range(0, len(lag_mac_hex), 2))
                counter += 1
                packet = simple_udp_packet(
                        eth_src = mac_addr,
                        eth_dst = self.dut_mac,
                        ip_src = from_t1_src_addr,
                        ip_dst = from_t1_dst_addr,
                        ip_ttl = 255,
                        udp_dport = 5000,
                        udp_payload = payload)
                from_port = from_t1_src_port
            self.packets_list.append((from_port, str(packet)))

    def runTest(self):
        self.reboot_start = None
        no_routing_start = None
        no_routing_stop = None
        no_cp_replies = None

        arista_vms = self.test_params['arista_vms'][1:-1].split(",")
        ssh_targets = []
        for vm in arista_vms:
            if (vm.startswith("'") or vm.startswith('"')) and (vm.endswith("'") or vm.endswith('"')):
                ssh_targets.append(vm[1:-1])
            else:
                ssh_targets.append(vm)

        self.log("Converted addresses VMs: %s" % str(ssh_targets))

        self.ssh_jobs = []
        for addr in ssh_targets:
            q = Queue.Queue()
            thr = threading.Thread(target=self.peer_state_check, kwargs={'ip': addr, 'queue': q})
            thr.setDaemon(True)
            self.ssh_jobs.append((thr, q))
            thr.start()

        thr = threading.Thread(target=self.reboot_dut)
        thr.setDaemon(True)

        try:
            self.fails['dut'] = set()

            pool = ThreadPool(processes=3)
            self.log("Starting reachability state watch thread...")
            self.watching    = True
            self.light_probe = False
            watcher = pool.apply_async(self.reachability_watcher)

            # Give watch thread some time to wind up
            time.sleep(5)

            self.log("Check that device is alive and pinging")
            self.fails['dut'].add('DUT is not ready for test')
            self.assertTrue(self.wait_dut_to_warm_up(), 'DUT is not stable')
            self.fails['dut'].clear()

            self.log("Schedule to reboot the remote switch in %s sec" % self.reboot_delay)
            thr.start()

            self.log("Wait until Control plane is down")
            self.timeout(self.task_timeout, "DUT hasn't shutdown in %d seconds" % self.task_timeout)
            self.wait_until_cpu_port_down()
            self.cancel_timeout()

            if self.reboot_type == 'fast-reboot':
                self.light_probe = True

            self.reboot_start = datetime.datetime.now()
            self.log("Dut reboots: reboot start %s" % str(self.reboot_start))

<<<<<<< HEAD
            if self.reboot_type == 'fast-reboot':
                self.log("Check that device is still forwarding data plane traffic")
                self.assertTrue(self.check_alive(), 'DUT is not stable')

                self.log("Wait until control plane up")
                async_cpu_up = pool.apply_async(self.wait_until_cpu_port_up)

                self.log("Wait until data plane stops")
                async_forward_stop = pool.apply_async(self.check_forwarding_stop)

                try:
                    async_cpu_up.get(timeout=self.task_timeout)
                except TimeoutError as e:
                    self.log("DUT hasn't bootup in %d seconds" % self.task_timeout)
                    raise

                try:
                    no_routing_start, upper_replies = async_forward_stop.get(timeout=self.task_timeout)
                    self.log("Data plane was stopped, Waiting until it's up. Stop time: %s" % str(no_routing_start))
                except TimeoutError:
                    self.log("Data plane never stop")
                    no_routing_start = datetime.min

                if no_routing_start is not None:
                    self.timeout(self.task_timeout, "DUT hasn't started to work for %d seconds" % self.task_timeout)
                    no_routing_stop, _ = self.check_forwarding_resume()
                    self.cancel_timeout()
                else:
                    no_routing_stop = datetime.min

                # Stop watching DUT
                self.watching = False

            if self.reboot_type == 'warm-reboot':
                # Stop watching DUT
                self.watching = False
                self.log("Stopping reachability state watch thread.")
                self.send_and_sniff()

                examine_start = datetime.datetime.now()
                self.log("Packet flow examine started %s after the reboot" % str(examine_start - self.reboot_start))
                self.examine_flow()
                self.log("Packet flow examine finished after %s" % str(datetime.datetime.now() - examine_start))

                if self.lost_packets:
                    no_routing_stop, no_routing_start = datetime.datetime.fromtimestamp(self.no_routing_stop), datetime.datetime.fromtimestamp(self.no_routing_start)
                    self.log("The longest disruption lasted %s seconds. %s packet(s) lost." % (self.max_disrupt_time, self.max_lost_id))
                    self.log("Total disruptions count is %s. All disruptions lasted %s seconds. Total %s packet(s) lost" % \
                        (self.disrupts_count, self.total_disrupt_time, self.total_disrupt_packets))
                else:
                    no_routing_stop, no_routing_start = 0, 0
=======
            self.log("Check that device is still forwarding data plane traffic")
            self.fails['dut'].add('Data plane has a forwarding problem')
            self.assertTrue(self.check_alive(), 'DUT is not stable')
            self.fails['dut'].clear()

            self.log("Wait until control plane is up")
            async_cpu_up = pool.apply_async(self.wait_until_cpu_port_up)

            self.log("Wait until data plane stops")
            async_forward_stop = pool.apply_async(self.check_forwarding_stop)

            try:
                async_cpu_up.get(timeout=self.task_timeout)
            except TimeoutError as e:
                self.log("DUT hasn't booted up in %d seconds" % self.task_timeout)
                self.fails['dut'].add("DUT hasn't booted up in %d seconds" % self.task_timeout)
                raise

            try:
                no_routing_start, upper_replies = async_forward_stop.get(timeout=self.task_timeout)
                self.log("Data plane was stopped, Waiting until it's up. Stop time: %s" % str(no_routing_start))
            except TimeoutError:
                self.log("Data plane never stop")
                no_routing_start = datetime.min

            if no_routing_start is not None:
                self.timeout(self.task_timeout, "DUT hasn't started to work for %d seconds" % self.task_timeout)
                no_routing_stop, _ = self.check_forwarding_resume()
                self.cancel_timeout()
            else:
                no_routing_stop = datetime.min

            # Stop watching DUT
            self.watching = False
>>>>>>> 3aa6a7c7

            # wait until all bgp session are established
            self.log("Wait until bgp routing is up on all devices")
            for _, q in self.ssh_jobs:
                q.put('quit')

            self.timeout(self.task_timeout, "SSH threads haven't finished for %d seconds" % self.task_timeout)
            while any(thr.is_alive() for thr, _ in self.ssh_jobs):
                for _, q in self.ssh_jobs:
                    q.put('go')
                time.sleep(self.TIMEOUT)

            for thr, _ in self.ssh_jobs:
                thr.join()
            self.cancel_timeout()

            self.log("Data plane works again. Start time: %s" % str(no_routing_stop))
            self.log("")

            if self.reboot_type == 'fast-reboot':
                no_cp_replies = self.extract_no_cpu_replies(upper_replies)

            if no_routing_stop - no_routing_start > self.limit:
                self.fails['dut'].add("Downtime must be less then %s seconds. It was %s" \
                        % (self.test_params['reboot_limit_in_seconds'], str(no_routing_stop - no_routing_start)))
            if no_routing_stop - self.reboot_start > datetime.timedelta(seconds=self.test_params['graceful_limit']):
                self.fails['dut'].add("%s cycle must be less than graceful limit %s seconds" % (self.reboot_type, self.test_params['graceful_limit']))
            if self.reboot_type == 'fast-reboot' and no_cp_replies < 0.95 * self.nr_vl_pkts:
                self.fails['dut'].add("Dataplane didn't route to all servers, when control-plane was down: %d vs %d" % (no_cp_replies, self.nr_vl_pkts))

        finally:
            # Stop watching DUT
            self.watching = False

            # Generating report
            self.log("="*50)
            self.log("Report:")
            self.log("="*50)

            self.log("LACP/BGP were down for (extracted from cli):")
            self.log("-"*50)
            for ip in sorted(self.cli_info.keys()):
                self.log("    %s - lacp: %7.3f (%d) po_events: (%d) bgp v4: %7.3f (%d) bgp v6: %7.3f (%d)" \
                         % (ip, self.cli_info[ip]['lacp'][1],   self.cli_info[ip]['lacp'][0], \
                                self.cli_info[ip]['po'][1], \
                                self.cli_info[ip]['bgp_v4'][1], self.cli_info[ip]['bgp_v4'][0],\
                                self.cli_info[ip]['bgp_v6'][1], self.cli_info[ip]['bgp_v6'][0]))

            self.log("-"*50)
            self.log("Extracted from VM logs:")
            self.log("-"*50)
            for ip in sorted(self.logs_info.keys()):
                self.log("Extracted log info from %s" % ip)
                for msg in sorted(self.logs_info[ip].keys()):
                    if msg != 'error':
                        self.log("    %s : %d" % (msg, self.logs_info[ip][msg]))
                    else:
                        self.log("    %s" % self.logs_info[ip][msg])
                self.log("-"*50)

            self.log("Summary:")
            self.log("-"*50)
<<<<<<< HEAD
            self.log("Downtime was %s" % str(no_routing_stop - no_routing_start))
            self.log("Expected downtime is less then %s" % self.limit)
            self.log("Reboot time was %s" % str(no_routing_stop - self.reboot_start))

            if self.reboot_type == 'fast-reboot':
=======
            if no_routing_stop:
                self.log("Downtime was %s" % str(no_routing_stop - no_routing_start))
                self.log("Reboot time was %s" % str(no_routing_stop - self.reboot_start))


            if no_cp_replies:
>>>>>>> 3aa6a7c7
                self.log("How many packets were received back when control plane was down: %d Expected: %d" % (no_cp_replies, self.nr_vl_pkts))

            has_info = any(len(info) > 0 for info in self.info.values())
            if has_info:
                self.log("-"*50)
                self.log("Additional info:")
                self.log("-"*50)
                for name, info in self.info.items():
                    for entry in info:
                        self.log("INFO:%s:%s" % (name, entry))
                self.log("-"*50)

            is_good = all(len(fails) == 0 for fails in self.fails.values())

            errors = ""
            if not is_good:
                self.log("-"*50)
                self.log("Fails:")
                self.log("-"*50)

                errors = "\n\nSomething went wrong. Please check output below:\n\n"
                for name, fails in self.fails.items():
                    for fail in fails:
                        self.log("FAILED:%s:%s" % (name, fail))
                        errors += "FAILED:%s:%s\n" % (name, fail)

            self.log("="*50)

            self.assertTrue(is_good, errors)

    def extract_no_cpu_replies(self, arr):
      """
      This function tries to extract number of replies from dataplane, when control plane is non working
      """
      # remove all tail zero values
      non_zero = filter(lambda x : x > 0, arr)

      # check that last value is different from previos
      if len(non_zero) > 1 and non_zero[-1] < non_zero[-2]:
          return non_zero[-2]
      else:
          return non_zero[-1]

    def reboot_dut(self):
        time.sleep(self.reboot_delay)

        self.log("Rebooting remote side")
        stdout, stderr, return_code = self.cmd(["ssh", "-oStrictHostKeyChecking=no", self.dut_ssh, "sudo " + self.reboot_type])
        if stdout != []:
            self.log("stdout from %s: %s" % (self.reboot_type, str(stdout)))
        if stderr != []:
            self.log("stderr from %s: %s" % (self.reboot_type, str(stderr)))
        self.log("return code from %s: %s" % (self.reboot_type, str(return_code)))

        # Note: a timeout reboot in ssh session will return a 255 code
        if return_code not in [0, 255]:
            thread.interrupt_main()

        return

    def cmd(self, cmds):
        process = subprocess.Popen(cmds,
                                   shell=False,
                                   stdout=subprocess.PIPE,
                                   stderr=subprocess.PIPE)
        stdout, stderr = process.communicate()
        return_code = process.returncode

        return stdout, stderr, return_code

    def peer_state_check(self, ip, queue):
        ssh = Arista(ip, queue, self.test_params)
        self.fails[ip], self.info[ip], self.cli_info[ip], self.logs_info[ip] = ssh.run()

    def wait_until_cpu_port_down(self):
        while True:
            for _, q in self.ssh_jobs:
                q.put('go')
            if self.get_cpu_state() == 'down':
                break
            time.sleep(self.TIMEOUT)

    def wait_until_cpu_port_up(self):
        while True:
            for _, q in self.ssh_jobs:
                q.put('go')
            if self.get_cpu_state() == 'up':
                break
            time.sleep(self.TIMEOUT)

    def send_in_background(self, packets_list = None, interval = None):
        """
        This method sends predefined list of packets with predefined interval.
        """
        if not interval:
            interval = self.send_interval
        if not packets_list:
            packets_list = self.packets_list
        sender_start = datetime.datetime.now()
        self.log("Sender started at %s" % str(sender_start))
        for entry in packets_list:
            time.sleep(interval)
            testutils.send_packet(self, *entry)
        self.log("Sender has been running for %s" % str(datetime.datetime.now() - sender_start))

    def sniff_in_background(self, wait = None):
        """
        This function listens on all ports, in both directions, for the UDP src=1234 dst=5000 packets, until timeout.
        Once found, all packets are dumped to local pcap file,
        and all packets are saved to self.packets as scapy type.
        """
        if not wait:
            wait = self.time_to_listen + 30
        sniffer_start = datetime.datetime.now()
        self.log("Sniffer started at %s" % str(sniffer_start))
        filename = '/tmp/capture.pcap'
        sniff_filter = "udp and udp dst port 5000 and udp src port 1234 and not icmp"
        self.packets = scapyall.sniff(timeout = wait, filter = sniff_filter)
        self.log("Sniffer has been running for %s" % str(datetime.datetime.now() - sniffer_start))
        if self.packets:
            scapyall.wrpcap(filename, self.packets)
            self.log("Pcap file dumped to %s" % filename)
        else:
            self.log("Pcap file is empty.")

    def send_and_sniff(self):
        """
        This method starts two background threads in parallel:
        one for sending, another for collecting the sent packets.
        """
        self.sender_thr = threading.Thread(target = self.send_in_background)
        self.sniff_thr = threading.Thread(target = self.sniff_in_background)
        self.sniff_thr.start()
        time.sleep(1)           # Let the listener initialize completely.
        self.sender_thr.start()
        self.sniff_thr.join()
        self.sender_thr.join()

    def check_udp_payload(self, packet):
        """
        This method is used by examine_flow() method.
        It returns True if a packet is not corrupted and has a valid UDP sequential UDP Payload, as created by generate_bidirectional() method'.
        """
        try:
            int(str(packet[scapyall.UDP].payload)) in range(self.packets_to_send)
            return True
        except Exception as err:
            return False

    def no_flood(self, packet):
        """
        This method filters packets which are unique (i.e. no floods).
        """
        if (not int(str(packet[scapyall.UDP].payload)) in self.unique_id) and (packet[scapyall.Ether].src == self.dut_mac):
            # This is a unique (no flooded) received packet.
            self.unique_id.append(int(str(packet[scapyall.UDP].payload)))
            return True
        elif packet[scapyall.Ether].dst == self.dut_mac:
            # This is a sent packet.
            return True
        else:
            return False

    def examine_flow(self, filename = None):
        """
        This method examines pcap file (if given), or self.packets scapy file.
        The method compares UDP payloads of the packets one by one (assuming all payloads are consecutive integers),
        and the losses if found - are treated as disruptions in Dataplane forwarding.
        All disruptions are saved to self.lost_packets dictionary, in format:
        disrupt_start_id = (missing_packets_count, disrupt_time, disrupt_start_timestamp, disrupt_stop_timestamp)
        """
        if filename:
            all_packets = scapyall.rdpcap(filename)
        elif self.packets:
            all_packets = self.packets
        else:
            self.log("Filename and self.packets are not defined.")
            return None
        # Filter out packets and remove floods:
        self.unique_id = list()     # This list will contain all unique Payload ID, to filter out received floods.
        filtered_packets = [ pkt for pkt in all_packets if \
            scapyall.UDP in pkt and \
            not scapyall.ICMP in pkt and \
            pkt[scapyall.UDP].sport == 1234 and \
            pkt[scapyall.UDP].dport == 5000 and \
            self.check_udp_payload(pkt) and \
            self.no_flood(pkt)
            ]
        # Re-arrange packets, if delayed, by Payload ID and Timestamp:
        packets = sorted(filtered_packets, key = lambda packet: (int(str(packet[scapyall.UDP].payload)), packet.time ))
        self.lost_packets = dict()
        self.max_disrupt, self.total_disruption = 0, 0
        sent_packets = dict()
        if packets:
            prev_payload, prev_time = 0, 0
            sent_payload = 0
            received_counter = 0
            self.disruption_start, self.disruption_stop = None, None
            for packet in packets:
                if packet[scapyall.Ether].dst == self.dut_mac:
                    # This is a sent packet - keep track of it as payload_id:timestamp.
                    sent_payload = int(str(packet[scapyall.UDP].payload))
                    sent_packets[sent_payload] = packet.time
                    continue
                if packet[scapyall.Ether].src == self.dut_mac:
                    # This is a received packet.
                    received_time = packet.time
                    received_payload = int(str(packet[scapyall.UDP].payload))
                    received_counter += 1
                if not (received_payload and received_time):
                    # This is the first valid received packet.
                    prev_payload = received_payload
                    prev_time = received_time
                    continue
                if received_payload - prev_payload > 1:
                    # Packets in a row are missing, a disruption.
                    lost_id = (received_payload -1) - prev_payload # How many packets lost in a row.
                    disrupt = (sent_packets[received_payload] - sent_packets[prev_payload + 1]) # How long disrupt lasted.
                    # Add disrupt to the dict:
                    self.lost_packets[prev_payload] = (lost_id, disrupt, received_time - disrupt, received_time)
                    self.log("Disruption between packet ID %s and %s. For %s " % (prev_payload, received_payload, disrupt))
                    if not self.disruption_start:
                        self.disruption_start = datetime.datetime.fromtimestamp(prev_time)
                    self.disruption_stop = datetime.datetime.fromtimestamp(received_time)
                prev_payload = received_payload
                prev_time = received_time
        else:
            self.log("Packets list is empty")
        if self.lost_packets:
            self.disrupts_count = len(self.lost_packets) # Total disrupt counter.
            # Find the longest loss with the longest time:
            max_disrupt_from_id, (self.max_lost_id, self.max_disrupt_time, self.no_routing_start, self.no_routing_stop) = \
                max(self.lost_packets.items(), key = lambda item:item[1][0:2])
            self.total_disrupt_packets = sum([item[0] for item in self.lost_packets.values()])
            self.total_disrupt_time = sum([item[1] for item in self.lost_packets.values()])
            self.log("Disruptions happen between %s and %s after the reboot." % \
                (str(self.disruption_start - self.reboot_start), str(self.disruption_stop - self.reboot_start)))
        else:
            self.log("Gaps in forwarding not found.")
        self.log("Total incoming packets captured %s" % str(received_counter))
        if packets:
            filename = '/tmp/capture_filtered.pcap'
            scapyall.wrpcap(filename, packets)
            self.log("Filtered pcap dumped to %s" % filename)
        else:
            self.log("Filtered Pcap file is empty.")

    def check_forwarding_stop(self):
        self.asic_start_recording_vlan_reachability()

        while True:
            state = self.get_asic_state()
            for _, q in self.ssh_jobs:
                q.put('go')
            if state == 'down':
                break
            time.sleep(self.TIMEOUT)


        self.asic_stop_recording_vlan_reachability()
        return self.get_asic_state_time(state), self.get_asic_vlan_reachability()

    def check_forwarding_resume(self):
        while True:
            state = self.get_asic_state()
            if state != 'down':
                break
            time.sleep(self.TIMEOUT)

        return self.get_asic_state_time(state), self.get_asic_vlan_reachability()

    def ping_data_plane(self, light_probe=True):
        replies_from_servers = self.pingFromServers()
        if replies_from_servers > 0 or not light_probe:
            replies_from_upper = self.pingFromUpperTier()
        else:
            replies_from_upper = 0

        return replies_from_servers, replies_from_upper

    def wait_dut_to_warm_up(self):
        # When the DUT is freshly rebooted, it appears that it needs to warm
        # up towards PTF docker. In practice, I've seen this warm up taking
        # up to ~70 seconds.

        dut_stabilize_secs   = int(self.test_params['dut_stabilize_secs'])
        warm_up_timeout_secs = int(self.test_params['warm_up_timeout_secs'])

        start_time = datetime.datetime.now()

        # First wait until DUT data/control planes are up
        while True:
            dataplane = self.get_asic_state()
            ctrlplane = self.get_cpu_state()
            elapsed   = (datetime.datetime.now() - start_time).total_seconds()
            if dataplane == 'up' and ctrlplane == 'up' and elapsed > dut_stabilize_secs:
                break;
            if elapsed > warm_up_timeout_secs:
                # Control plane didn't come up within warm up timeout
                return False
            time.sleep(1)

        # check until flooding is over. Flooding happens when FDB entry of
        # certain host is not yet learnt by the ASIC, therefore it sends
        # packet to all vlan ports.
        uptime = datetime.datetime.now()
        while True:
            elapsed = (datetime.datetime.now() - start_time).total_seconds()
            if not self.asic_flooding and elapsed > dut_stabilize_secs:
                break
            if elapsed > warm_up_timeout_secs:
                # Control plane didn't stop flooding within warm up timeout
                return False
            time.sleep(1)

        dataplane = self.get_asic_state()
        ctrlplane = self.get_cpu_state()
        if not dataplane == 'up' or not ctrlplane == 'up':
            # Either control or data plane went down while we were waiting
            # for the flooding to stop.
            return False

        if (self.get_asic_state_time('up') > uptime or
            self.get_cpu_state_time('up')  > uptime):
           # Either control plane or data plane flapped while we were
           # waiting for the warm up.
           return False

        # Everything is good
        return True


    def check_alive(self):
        # This function checks that DUT routes the packets in the both directions.
        #
        # Sometimes first attempt failes because ARP responses to DUT are not so fast.
        # But after this the function expects to see steady "replies".
        # If the function sees that there is an issue with the dataplane after we saw
        # successful replies it considers that the DUT is not healthy
        #
        # Sometimes I see that DUT returns more replies then requests.
        # I think this is because of not populated FDB table
        # The function waits while it's done

        uptime = None
        for counter in range(self.nr_tests * 2):
            state = self.get_asic_state()
            if state == 'up':
                if not uptime:
                    uptime = self.get_asic_state_time(state)
            else:
                if uptime:
                    return False # Stopped working after it working for sometime?
            time.sleep(2)

        # wait, until FDB entries are populated
        for _ in range(self.nr_tests * 10): # wait for some time
            if not self.asic_flooding:
                return True
            time.sleep(2)

        return False                        # we still see extra replies


    def get_asic_state(self):
        with self.asic_state_lock:
            state = self.asic_state
        return state


    def get_asic_state_time(self, state):
        with self.asic_state_lock:
            time = self.asic_state_time[state]
        return time


    def set_asic_state(self, state, reachability=0):
        with self.asic_state_lock:
            self.asic_state             = state
            self.asic_state_time[state] = datetime.datetime.now()


    def get_asic_vlan_reachability(self):
        return self.asic_vlan_reach


    def asic_start_recording_vlan_reachability(self):
        with self.asic_state_lock:
            self.asic_vlan_reach = []
            self.recording       = True


    def asic_stop_recording_vlan_reachability(self):
        with self.asic_state_lock:
            self.recording = False


    def try_record_asic_vlan_recachability(self, t1_to_vlan):
        with self.asic_state_lock:
            if self.recording:
                self.asic_vlan_reach.append(t1_to_vlan)

    def get_cpu_state(self):
        with self.cpu_state_lock:
            state = self.cpu_state
        return state


    def get_cpu_state_time(self, state):
        with self.cpu_state_lock:
            time = self.cpu_state_time[state]
        return time


    def set_cpu_state(self, state):
        with self.cpu_state_lock:
            self.cpu_state             = state
            self.cpu_state_time[state] = datetime.datetime.now()


    def log_asic_state_change(self, reachable, partial=False, t1_to_vlan=0):
        old = self.get_asic_state()

        if reachable:
            state = 'up' if not partial else 'partial'
        else:
            state = 'down'

        self.try_record_asic_vlan_recachability(t1_to_vlan)

        if old != state:
            self.log("Data plane state transition from %s to %s (%d)" % (old, state, t1_to_vlan))
            self.set_asic_state(state)


    def log_cpu_state_change(self, reachable, partial=False):
        old = self.get_cpu_state()

        if reachable:
            state = 'up' if not partial else 'partial'
        else:
            state = 'down'

        if old != state:
            self.log("Control plane state transition from %s to %s" % (old, state))
            self.set_cpu_state(state)


    def reachability_watcher(self):
        # This function watches the reachability of the CPU port, and ASIC. It logs the state
        # changes for future analysis

        while self.watching:
            vlan_to_t1, t1_to_vlan = self.ping_data_plane(self.light_probe)
            reachable              = (t1_to_vlan  > self.nr_vl_pkts * 0.7 and
                                      vlan_to_t1  > self.nr_pc_pkts * 0.7)
            partial                = (reachable and
                                      (t1_to_vlan < self.nr_vl_pkts or
                                       vlan_to_t1 < self.nr_pc_pkts))
            self.asic_flooding     = (reachable and
                                      (t1_to_vlan  > self.nr_vl_pkts or
                                       vlan_to_t1  > self.nr_pc_pkts))
            self.log_asic_state_change(reachable, partial, t1_to_vlan)
            total_rcv_pkt_cnt      = self.pingDut()
            reachable              = total_rcv_pkt_cnt > 0 and total_rcv_pkt_cnt > self.ping_dut_pkts * 0.7
            partial                = total_rcv_pkt_cnt > 0 and total_rcv_pkt_cnt < self.ping_dut_pkts
            self.cpu_flooding      = reachable and total_rcv_pkt_cnt > self.ping_dut_pkts
            self.log_cpu_state_change(reachable, partial)


    def pingFromServers(self):
        for i in xrange(self.nr_pc_pkts):
            testutils.send_packet(self, self.from_server_src_port, self.from_vlan_packet)

        total_rcv_pkt_cnt = testutils.count_matched_packets_all_ports(self, self.from_vlan_exp_packet, self.from_server_dst_ports, timeout=self.TIMEOUT)

        self.log("Send %5d Received %5d servers->t1" % (self.nr_pc_pkts, total_rcv_pkt_cnt), True)

        return total_rcv_pkt_cnt

    def pingFromUpperTier(self):
        for entry in self.from_t1:
            testutils.send_packet(self, *entry)

        total_rcv_pkt_cnt = testutils.count_matched_packets_all_ports(self, self.from_t1_exp_packet, self.vlan_ports, timeout=self.TIMEOUT)

        self.log("Send %5d Received %5d t1->servers" % (self.nr_vl_pkts, total_rcv_pkt_cnt), True)

        return total_rcv_pkt_cnt

    def pingDut(self):
        for i in xrange(self.ping_dut_pkts):
            testutils.send_packet(self, self.random_port(self.vlan_ports), self.ping_dut_packet)

        total_rcv_pkt_cnt = testutils.count_matched_packets_all_ports(self, self.ping_dut_exp_packet, self.vlan_ports, timeout=self.TIMEOUT)

        self.log("Send %5d Received %5d ping DUT" % (self.ping_dut_pkts, total_rcv_pkt_cnt), True)

        return total_rcv_pkt_cnt<|MERGE_RESOLUTION|>--- conflicted
+++ resolved
@@ -827,10 +827,11 @@
             self.reboot_start = datetime.datetime.now()
             self.log("Dut reboots: reboot start %s" % str(self.reboot_start))
 
-<<<<<<< HEAD
             if self.reboot_type == 'fast-reboot':
                 self.log("Check that device is still forwarding data plane traffic")
+                self.fails['dut'].add('Data plane has a forwarding problem')
                 self.assertTrue(self.check_alive(), 'DUT is not stable')
+                self.fails['dut'].clear()
 
                 self.log("Wait until control plane up")
                 async_cpu_up = pool.apply_async(self.wait_until_cpu_port_up)
@@ -842,6 +843,7 @@
                     async_cpu_up.get(timeout=self.task_timeout)
                 except TimeoutError as e:
                     self.log("DUT hasn't bootup in %d seconds" % self.task_timeout)
+                    self.fails['dut'].add("DUT hasn't booted up in %d seconds" % self.task_timeout)
                     raise
 
                 try:
@@ -879,42 +881,9 @@
                         (self.disrupts_count, self.total_disrupt_time, self.total_disrupt_packets))
                 else:
                     no_routing_stop, no_routing_start = 0, 0
-=======
-            self.log("Check that device is still forwarding data plane traffic")
-            self.fails['dut'].add('Data plane has a forwarding problem')
-            self.assertTrue(self.check_alive(), 'DUT is not stable')
-            self.fails['dut'].clear()
-
-            self.log("Wait until control plane is up")
-            async_cpu_up = pool.apply_async(self.wait_until_cpu_port_up)
-
-            self.log("Wait until data plane stops")
-            async_forward_stop = pool.apply_async(self.check_forwarding_stop)
-
-            try:
-                async_cpu_up.get(timeout=self.task_timeout)
-            except TimeoutError as e:
-                self.log("DUT hasn't booted up in %d seconds" % self.task_timeout)
-                self.fails['dut'].add("DUT hasn't booted up in %d seconds" % self.task_timeout)
-                raise
-
-            try:
-                no_routing_start, upper_replies = async_forward_stop.get(timeout=self.task_timeout)
-                self.log("Data plane was stopped, Waiting until it's up. Stop time: %s" % str(no_routing_start))
-            except TimeoutError:
-                self.log("Data plane never stop")
-                no_routing_start = datetime.min
-
-            if no_routing_start is not None:
-                self.timeout(self.task_timeout, "DUT hasn't started to work for %d seconds" % self.task_timeout)
-                no_routing_stop, _ = self.check_forwarding_resume()
-                self.cancel_timeout()
-            else:
-                no_routing_stop = datetime.min
 
             # Stop watching DUT
             self.watching = False
->>>>>>> 3aa6a7c7
 
             # wait until all bgp session are established
             self.log("Wait until bgp routing is up on all devices")
@@ -977,20 +946,13 @@
 
             self.log("Summary:")
             self.log("-"*50)
-<<<<<<< HEAD
-            self.log("Downtime was %s" % str(no_routing_stop - no_routing_start))
-            self.log("Expected downtime is less then %s" % self.limit)
-            self.log("Reboot time was %s" % str(no_routing_stop - self.reboot_start))
-
-            if self.reboot_type == 'fast-reboot':
-=======
+
             if no_routing_stop:
                 self.log("Downtime was %s" % str(no_routing_stop - no_routing_start))
                 self.log("Reboot time was %s" % str(no_routing_stop - self.reboot_start))
-
-
-            if no_cp_replies:
->>>>>>> 3aa6a7c7
+                self.log("Expected downtime is less then %s" % self.limit)
+
+            if self.reboot_type == 'fast-reboot' and no_cp_replies:
                 self.log("How many packets were received back when control plane was down: %d Expected: %d" % (no_cp_replies, self.nr_vl_pkts))
 
             has_info = any(len(info) > 0 for info in self.info.values())
