#
# ptf --test-dir ptftests fast-reboot --qlen=1000 --platform remote -t 'verbose=True;dut_username="admin";dut_hostname="10.0.0.243";reboot_limit_in_seconds=30;portchannel_ports_file="/tmp/portchannel_interfaces.json";vlan_ports_file="/tmp/vlan_interfaces.json";ports_file="/tmp/ports.json";peer_ports_file="/tmp/peer_ports.json";dut_mac="4c:76:25:f5:48:80";default_ip_range="192.168.0.0/16";vlan_ip_range="{\"Vlan100\": \"172.0.0.0/22\"}";arista_vms="[\"10.0.0.200\",\"10.0.0.201\",\"10.0.0.202\",\"10.0.0.203\"]"' --platform-dir ptftests --disable-vxlan --disable-geneve --disable-erspan --disable-mpls --disable-nvgre
#
#
#
# This test checks that DUT is able to make FastReboot procedure
#
# This test supposes that fast-reboot/warm-reboot initiates by running /usr/bin/{fast,warm}-reboot command.
#
# The test uses "pings". The "pings" are packets which are sent through dataplane in two directions
# 1. From one of vlan interfaces to T1 device. The source ip, source interface, and destination IP are chosen randomly from valid choices. Number of packet is 100.
# 2. From all of portchannel ports to all of vlan ports. The source ip, source interface, and destination IP are chosed sequentially from valid choices.
#    Currently we have 500 distrinct destination vlan addresses. Our target to have 1000 of them.
#
# The test sequence is following:
# 1. Check that DUT is stable. That means that "pings" work in both directions: from T1 to servers and from servers to T1.
# 2. If DUT is stable the test starts continiously pinging DUT in both directions.
# 3. The test runs '/usr/bin/{fast,warm}-reboot' on DUT remotely. The ssh key supposed to be uploaded by ansible before the test
# 4. As soon as it sees that ping starts failuring in one of directions the test registers a start of dataplace disruption
# 5. As soon as the test sees that pings start working for DUT in both directions it registers a stop of dataplane disruption
# 6. If the length of the disruption is less than 30 seconds (if not redefined by parameter) - the test passes
# 7. If there're any drops, when control plane is down - the test fails
# 8. When test start reboot procedure it connects to all VM (which emulates T1) and starts fetching status of BGP and LACP
#    LACP is supposed to be down for one time only, if not - the test fails
#    if default value of BGP graceful restart timeout is less than 120 seconds the test fails
#    if BGP graceful restart is not enabled on DUT the test fails
#    If BGP graceful restart timeout value is almost exceeded (less than 15 seconds) the test fails
#    if BGP routes disappeares more then once, the test failed
#
# The test expects you're running the test with link state propagation helper.
# That helper propagate a link state from fanout switch port to corresponding VM port
#

import ptf
from ptf.base_tests import BaseTest
from ptf import config
import ptf.testutils as testutils
from ptf.testutils import *
from ptf.dataplane import match_exp_pkt
import datetime
import time
import subprocess
from ptf.mask import Mask
import socket
import ptf.packet as scapy
import thread
import threading
from multiprocessing.pool import ThreadPool, TimeoutError
import os
import signal
import random
import struct
import socket
from pprint import pprint
from fcntl import ioctl
import sys
import json
import re
from collections import defaultdict
import json
import Queue
import pickle
from operator import itemgetter
import scapy.all as scapyall
import itertools
from device_connection import DeviceConnection
import multiprocessing
import ast

from arista import Arista
import sad_path as sp


class StateMachine():
    def __init__(self, init_state='init'):
        self.state_lock = threading.RLock()
        self.state_time = {} # Recording last time when entering a state
        self.state      = None
        self.flooding   = False
        self.set(init_state)


    def set(self, state):
        with self.state_lock:
            self.state             = state
            self.state_time[state] = datetime.datetime.now()


    def get(self):
        with self.state_lock:
            cur_state = self.state
        return cur_state


    def get_state_time(self, state):
        with self.state_lock:
            time = self.state_time[state]
        return time


    def set_flooding(self, flooding):
        with self.state_lock:
            self.flooding = flooding


    def is_flooding(self):
        with self.state_lock:
            flooding = self.flooding

        return flooding


class ReloadTest(BaseTest):
    TIMEOUT = 0.5
    PKT_TOUT = 1
    VLAN_BASE_MAC_PATTERN = '72060001{:04}'
    LAG_BASE_MAC_PATTERN = '5c010203{:04}'
    SOCKET_RECV_BUFFER_SIZE = 10 * 1024 * 1024

    def __init__(self):
        BaseTest.__init__(self)
        self.fails = {}
        self.info = {}
        self.cli_info = {}
        self.logs_info = {}
        self.lacp_pdu_times = {}
        self.log_lock = threading.RLock()
        self.vm_handle = None
        self.sad_handle = None
        self.process_id = str(os.getpid())
        self.test_params = testutils.test_params_get()
        self.check_param('verbose', False, required=False)
        self.check_param('dut_username', '', required=True)
        self.check_param('dut_password', '', required=True)
        self.check_param('dut_hostname', '', required=True)
        self.check_param('reboot_limit_in_seconds', 30, required=False)
        self.check_param('reboot_type', 'fast-reboot', required=False)
        self.check_param('graceful_limit', 240, required=False)
        self.check_param('portchannel_ports_file', '', required=True)
        self.check_param('vlan_ports_file', '', required=True)
        self.check_param('ports_file', '', required=True)
        self.check_param('peer_ports_file', '', required=False)
        self.check_param('dut_mux_status', '', required=False)
        self.check_param('dut_mac', '', required=True)
        self.check_param('vlan_mac', '', required=True)
        self.check_param('default_ip_range', '', required=True)
        self.check_param('vlan_ip_range', '', required=True)
        self.check_param('lo_prefix', '', required=False)
        self.check_param('lo_v6_prefix', 'fc00:1::/64', required=False)
        self.check_param('arista_vms', [], required=True)
        self.check_param('min_bgp_gr_timeout', 15, required=False)
        self.check_param('warm_up_timeout_secs', 300, required=False)
        self.check_param('dut_stabilize_secs', 30, required=False)
        self.check_param('preboot_files', None, required=False)
        self.check_param('preboot_oper', None, required=False) # preboot sad path to inject before warm-reboot
        self.check_param('inboot_oper', None, required=False) # sad path to inject during warm-reboot
        self.check_param('nexthop_ips', [], required=False) # nexthops for the routes that will be added during warm-reboot
        self.check_param('allow_vlan_flooding', False, required=False)
        self.check_param('allow_mac_jumping', False, required=False)
        self.check_param('sniff_time_incr', 300, required=False)
        self.check_param('vnet', False, required=False)
        self.check_param('vnet_pkts', None, required=False)
        self.check_param('target_version', '', required=False)
        self.check_param('bgp_v4_v6_time_diff', 40, required=False)
        self.check_param('asic_type', '', required=False)
        self.check_param('logfile_suffix', None, required=False)
        if not self.test_params['preboot_oper'] or self.test_params['preboot_oper'] == 'None':
            self.test_params['preboot_oper'] = None
        if not self.test_params['inboot_oper'] or self.test_params['inboot_oper'] == 'None':
            self.test_params['inboot_oper'] = None

        self.dataplane_loss_checked_successfully = False

        # initialize sad oper
        if self.test_params['preboot_oper']:
            self.sad_oper = self.test_params['preboot_oper']
        else:
            self.sad_oper = self.test_params['inboot_oper']

        if self.test_params['logfile_suffix']:
            self.logfile_suffix = self.test_params['logfile_suffix']
        else:
            self.logfile_suffix = self.sad_oper

        if "warm-reboot" in self.test_params['reboot_type']:
            reboot_log_prefix = "warm-reboot"
        else:
            reboot_log_prefix = self.test_params['reboot_type']
        if self.logfile_suffix:
           self.log_file_name = '/tmp/%s-%s.log' % (reboot_log_prefix, self.logfile_suffix)
           self.report_file_name = '/tmp/%s-%s-report.json' % (reboot_log_prefix, self.logfile_suffix)
        else:
           self.log_file_name = '/tmp/%s.log' % reboot_log_prefix
           self.report_file_name = '/tmp/%s-report.json' % reboot_log_prefix
        self.report = dict()
        self.log_fp = open(self.log_file_name, 'w')

        self.packets_list = []
        self.vnet = self.test_params['vnet']
        if (self.vnet):
            self.packets_list = json.load(open(self.test_params['vnet_pkts']))

        # a flag whether to populate FDB by sending traffic from simulated servers
        # usually ARP responder will make switch populate its FDB table, but Mellanox on 201803 has
        # no L3 ARP support, so this flag is used to W/A this issue
        self.setup_fdb_before_test = self.test_params.get('setup_fdb_before_test', False)

        # Default settings
        self.ping_dut_pkts  = 10
        self.arp_ping_pkts  = 1
        self.nr_pc_pkts     = 100
        self.nr_tests       = 3
        self.reboot_delay   = 10
        self.task_timeout   = 300   # Wait up to 5 minutes for tasks to complete
        self.max_nr_vl_pkts = 500 # FIXME: should be 1000.
                                  # But ptf is not fast enough + swss is slow for FDB and ARP entries insertions
        self.timeout_thr = None

        self.time_to_listen = 240.0 # Listen for more then 240 seconds, to be used in sniff_in_background method.
        #   Inter-packet interval, to be used in send_in_background method.
        #   Improve this interval to gain more precision of disruptions.
        self.send_interval = 0.0035
        self.packets_to_send = min(int(self.time_to_listen / (self.send_interval + 0.0015)), 45000) # How many packets to be sent in send_in_background method

        # Thread pool for background watching operations
        self.pool = ThreadPool(processes=3)

        # State watcher attributes
        self.watching            = False
        self.cpu_state           = StateMachine('init')
        self.asic_state          = StateMachine('init')
        self.vlan_state          = StateMachine('init')
        self.vlan_lock           = threading.RLock()
        self.asic_state_time     = {} # Recording last asic state entering time
        self.asic_vlan_reach     = [] # Recording asic vlan reachability
        self.recording           = False # Knob for recording asic_vlan_reach
        # light_probe:
        #    True : when one direction probe fails, don't probe another.
        #    False: when one direction probe fails, continue probe another.
        self.light_probe         = False
        # We have two data plane traffic generators which are mutualy exclusive
        # one is the reachability_watcher thread
        # second is the fast send_in_background
        self.dataplane_io_lock   = threading.Lock()

        self.allow_vlan_flooding = bool(self.test_params['allow_vlan_flooding'])

        self.dut_connection = DeviceConnection(
            self.test_params['dut_hostname'],
            self.test_params['dut_username'],
            password=self.test_params['dut_password'],
            alt_password=self.test_params.get('alt_password')
        )

        # Check if platform type is kvm
        stdout, stderr, return_code = self.dut_connection.execCommand("show platform summary | grep Platform | awk '{print $2}'")
        platform_type = str(stdout[0]).replace('\n', '')
        if platform_type == 'x86_64-kvm_x86_64-r0':
            self.kvm_test = True
        else:
            self.kvm_test = False
        if "service-warm-restart" in self.test_params['reboot_type']:
            self.check_param('service_list', None, required=True)
            self.check_param('service_data', None, required=True)
            self.service_data = self.test_params['service_data']
            for service_name in self.test_params['service_list']:
                cmd = 'systemctl show -p ExecMainStartTimestamp {}'.format(service_name)
                stdout, _, _ = self.dut_connection.execCommand(cmd)
                if service_name not in self.service_data:
                    self.service_data[service_name] = {}
                self.service_data[service_name]['service_start_time'] = str(stdout[0]).strip()
                self.log("Service start time for {} is {}".format(service_name, self.service_data[service_name]['service_start_time']))
        return

    def read_json(self, name):
        with open(self.test_params[name]) as fp:
          content = json.load(fp)

        return content

    def read_port_indices(self):
        port_indices = self.read_json('ports_file')
        peer_port_indices = {}
        if self.is_dualtor:
            peer_port_indices = self.read_json('peer_ports_file')

        return port_indices, peer_port_indices

    def read_mux_status(self):
        active_port_indices = []
        mux_status = self.read_json('dut_mux_status')
        for intf, port in self.port_indices.items():
            if intf in mux_status and mux_status[intf]['status'] == 'active':
                active_port_indices.append(port)
        
        return active_port_indices

    def read_vlan_portchannel_ports(self):
        portchannel_content = self.read_json('portchannel_ports_file')
        portchannel_names = [pc['name'] for pc in portchannel_content.values()]

        vlan_content = self.read_json('vlan_ports_file')

        ports_per_vlan = dict()
        pc_in_vlan = []
        for vlan in self.vlan_ip_range.keys():
            ports_in_vlan = []
            for ifname in vlan_content[vlan]['members']:
                if ifname in portchannel_names:
                    pc_in_vlan.append(ifname)
                else:
                    ports_in_vlan.append(self.port_indices[ifname])
            ports_per_vlan[vlan] = ports_in_vlan

        active_portchannels = list()
        for neighbor_info in list(self.vm_dut_map.values()):
            active_portchannels.append(neighbor_info["dut_portchannel"])

        pc_ifaces = []
        for pc in portchannel_content.values():
            if not pc['name'] in pc_in_vlan and pc['name'] in active_portchannels:
                pc_ifaces.extend([self.port_indices[member] for member in pc['members']])

        dualtor_pc_ifaces = []
        if self.is_dualtor:
            peer_active_portchannels = list()
            for neighbor_info in list(self.peer_vm_dut_map.values()):
                peer_active_portchannels.append(neighbor_info["dut_portchannel"])
            dualtor_pc_ifaces.extend(pc_ifaces)
            for pc in portchannel_content.values():
                if not pc['name'] in pc_in_vlan and pc['name'] in peer_active_portchannels:
                    dualtor_pc_ifaces.extend([self.peer_port_indices[member] for member in pc['members']])
        
        return ports_per_vlan, pc_ifaces, dualtor_pc_ifaces

    def check_param(self, param, default, required = False):
        if param not in self.test_params:
            if required:
                raise Exception("Test parameter '%s' is required" % param)
            self.test_params[param] = default

    def random_ip(self, ip):
        net_addr, mask = ip.split('/')
        n_hosts = 2**(32 - int(mask))
        random_host = random.randint(2, n_hosts - 2)
        return self.host_ip(ip, random_host)

    def host_ip(self, net_ip, host_number):
        src_addr, mask = net_ip.split('/')
        n_hosts = 2**(32 - int(mask))
        if host_number > (n_hosts - 2):
            raise Exception("host number %d is greater than number of hosts %d in the network %s" % (host_number, n_hosts - 2, net_ip))
        src_addr_n = struct.unpack(">I", socket.inet_aton(src_addr))[0]
        net_addr_n = src_addr_n & (2**32 - n_hosts)
        host_addr_n = net_addr_n + host_number
        host_ip = socket.inet_ntoa(struct.pack(">I", host_addr_n))

        return host_ip

    def random_port(self, ports):
        return random.choice(ports)

    def log(self, message, verbose=False):
        current_time = datetime.datetime.now().strftime("%Y-%m-%d %H:%M:%S")
        with self.log_lock:
            if verbose and self.test_params['verbose'] or not verbose:
                print "%s : %s" % (current_time, message)
            self.log_fp.write("%s : %s\n" % (current_time, message))
            self.log_fp.flush()

    def timeout(self, func, seconds, message):
        signal = multiprocessing.Event()
        async_res = self.pool.apply_async(func, args=(signal,))

        try:
            res = async_res.get(timeout=seconds)
        except Exception as err:
            # TimeoutError and Exception's from func
            # captured here
            signal.set()
            raise type(err)(message)
        return res

    def generate_vlan_servers(self):
        vlan_host_map = defaultdict(dict)
        self.vlan_host_ping_map = defaultdict(dict)
        self.nr_vl_pkts = 0     # Number of packets from upper layer
        for vlan, prefix in self.vlan_ip_range.items():
            if not self.ports_per_vlan[vlan]:
                continue
            _, mask = prefix.split('/')
            n_hosts = min(2**(32 - int(mask)) - 3, self.max_nr_vl_pkts)

            for counter, i in enumerate(xrange(2, n_hosts + 2)):
                mac = self.VLAN_BASE_MAC_PATTERN.format(counter)
                port = self.ports_per_vlan[vlan][i % len(self.ports_per_vlan[vlan])]
                addr = self.host_ip(prefix, i)

                vlan_host_map[port][addr] = mac

            for counter, i in enumerate(
                xrange(n_hosts+2, n_hosts+2+len(self.ports_per_vlan[vlan])), start=n_hosts):
                mac = self.VLAN_BASE_MAC_PATTERN.format(counter)
                port = self.ports_per_vlan[vlan][i % len(self.ports_per_vlan[vlan])]
                addr = self.host_ip(prefix, i)
                self.vlan_host_ping_map[port][addr] = mac

            self.nr_vl_pkts += n_hosts

        return vlan_host_map

    def generate_arp_responder_conf(self, vlan_host_map):
        arp_responder_conf = {}
        for port in vlan_host_map:
            arp_responder_conf['eth{}'.format(port)] = {}
            arp_responder_conf['eth{}'.format(port)].update(vlan_host_map[port])
            arp_responder_conf['eth{}'.format(port)].update(self.vlan_host_ping_map[port])

        return arp_responder_conf

    def dump_arp_responder_config(self, dump):
        # save data for arp_replay process
        filename = "/tmp/from_t1.json" if self.logfile_suffix is None else "/tmp/from_t1_%s.json" % self.logfile_suffix
        with open(filename, "w") as fp:
            json.dump(dump, fp)

    def get_peer_dev_info(self):
        content = self.read_json('peer_dev_info')
        for key in content.keys():
            if 'ARISTA' in key:
                self.vm_dut_map[key] = dict()
                self.vm_dut_map[key]['mgmt_addr'] = content[key]['mgmt_addr']
                # initialize all the port mapping
                self.vm_dut_map[key]['dut_ports'] = []
                self.vm_dut_map[key]['neigh_ports'] = []
                self.vm_dut_map[key]['ptf_ports'] = []
                if self.is_dualtor:
                    self.peer_vm_dut_map[key] = dict()
                    self.peer_vm_dut_map[key]['dut_ports'] = []

    def get_portchannel_info(self):
        content = self.read_json('portchannel_ports_file')
        for key in content.keys():
            for member in content[key]['members']:
                for vm_key in self.vm_dut_map.keys():
                    if member in self.vm_dut_map[vm_key]['dut_ports']:
                        self.vm_dut_map[vm_key]['dut_portchannel'] = str(key)
                        self.vm_dut_map[vm_key]['neigh_portchannel'] = 'Port-Channel1'
                        if self.is_dualtor:
                            self.peer_vm_dut_map[vm_key]['dut_portchannel'] = str(key)
                        break

    def get_neigh_port_info(self):
        content = self.read_json('neigh_port_info')
        for key in content.keys():
            if content[key]['name'] in self.vm_dut_map.keys():
                self.vm_dut_map[content[key]['name']]['dut_ports'].append(str(key))
                self.vm_dut_map[content[key]['name']]['neigh_ports'].append(str(content[key]['port']))
                self.vm_dut_map[content[key]['name']]['ptf_ports'].append(self.port_indices[key])
                if self.is_dualtor:
                    self.peer_vm_dut_map[content[key]['name']]['dut_ports'].append(str(key))

    def build_peer_mapping(self):
        '''
            Builds a map of the form
                    'ARISTA01T1': {'mgmt_addr':
                                   'neigh_portchannel'
                                   'dut_portchannel'
                                   'neigh_ports'
                                   'dut_ports'
                                   'ptf_ports'
                                    }
        '''
        self.vm_dut_map = {}
        self.peer_vm_dut_map = {}
        for file in self.test_params['preboot_files'].split(','):
            self.test_params[file] = '/tmp/' + file + '.json'
        self.get_peer_dev_info()
        self.get_neigh_port_info()
        self.get_portchannel_info()

    def build_vlan_if_port_mapping(self):
        portchannel_content = self.read_json('portchannel_ports_file')
        portchannel_names = [pc['name'] for pc in portchannel_content.values()]

        vlan_content = self.read_json('vlan_ports_file')

        vlan_if_port = []
        for vlan in self.vlan_ip_range:
            for ifname in vlan_content[vlan]['members']:
                if ifname not in portchannel_names:
                    vlan_if_port.append((ifname, self.port_indices[ifname]))
        return vlan_if_port

    def populate_fail_info(self, fails):
        for key in fails:
            if key not in self.fails:
                self.fails[key] = set()
            self.fails[key] |= fails[key]

    def get_sad_info(self):
        '''
        Prepares the msg string to log when a sad_oper is defined. Sad oper can be a preboot or inboot oper
        sad_oper can be represented in the following ways
           eg. 'preboot_oper' - a single VM will be selected and preboot_oper will be applied to it
               'neigh_bgp_down:2' - 2 VMs will be selected and preboot_oper will be applied to the selected 2 VMs
               'neigh_lag_member_down:3:1' - this case is used for lag member down operation only. This indicates that
                                             3 VMs will be selected and 1 of the lag members in the porchannel will be brought down
               'inboot_oper' - represents a routing change during warm boot (add or del of multiple routes)
               'routing_add:10' - adding 10 routes during warm boot
        '''
        msg = ''
        if self.sad_oper:
            msg = 'Sad oper: %s ' % self.sad_oper
            if ':' in self.sad_oper:
                oper_list = self.sad_oper.split(':')
                msg = 'Sad oper: %s ' % oper_list[0] # extract the sad oper_type
                if len(oper_list) > 2:
                    # extract the number of VMs and the number of LAG members. sad_oper will be of the form oper:no of VMS:no of lag members
                    msg += 'Number of sad path VMs: %s Lag member down in a portchannel: %s' % (oper_list[-2], oper_list[-1])
                else:
                    # inboot oper
                    if 'routing' in self.sad_oper:
                        msg += 'Number of ip addresses: %s' % oper_list[-1]
                    else:
                        # extract the number of VMs. preboot_oper will be of the form oper:no of VMS
                        msg += 'Number of sad path VMs: %s' % oper_list[-1]

        return msg

    def init_sad_oper(self):
        if self.sad_oper:
            self.log("Preboot/Inboot Operations:")
            self.sad_handle = sp.SadTest(self.sad_oper, self.ssh_targets, self.portchannel_ports, self.vm_dut_map, self.test_params, self.vlan_ports, self.ports_per_vlan)
            (self.ssh_targets, self.portchannel_ports, self.neigh_vm, self.vlan_ports, self.ports_per_vlan), (log_info, fails) = self.sad_handle.setup()
            self.populate_fail_info(fails)
            for log in log_info:
                self.log(log)

            if self.sad_oper:
                log_info, fails = self.sad_handle.verify()
                self.populate_fail_info(fails)
                for log in log_info:
                    self.log(log)
                self.log(" ")

    def do_inboot_oper(self):
        '''
        Add or del routes during boot
        '''
        if self.sad_oper and 'routing' in self.sad_oper:
            self.log("Performing inboot operation")
            log_info, fails = self.sad_handle.route_setup()
            self.populate_fail_info(fails)
            for log in log_info:
                self.log(log)
            self.log(" ")

    def check_inboot_sad_status(self):
        if 'routing_add' in self.sad_oper:
            self.log('Verify if new routes added during warm reboot are received')
        else:
            self.log('Verify that routes deleted during warm reboot are removed')

        log_info, fails = self.sad_handle.verify(pre_check=False, inboot=True)
        self.populate_fail_info(fails)
        for log in log_info:
            self.log(log)
        self.log(" ")

    def check_postboot_sad_status(self):
        self.log("Postboot checks:")
        log_info, fails = self.sad_handle.verify(pre_check=False, inboot=False)
        self.populate_fail_info(fails)
        for log in log_info:
            self.log(log)
        self.log(" ")

    def sad_revert(self):
        self.log("Revert to preboot state:")
        log_info, fails = self.sad_handle.revert()
        self.populate_fail_info(fails)
        for log in log_info:
            self.log(log)
        self.log(" ")

    def setUp(self):
        self.fails['dut'] = set()
        self.dut_mac = self.test_params['dut_mac']
        self.vlan_mac = self.test_params['vlan_mac']
        self.lo_prefix = self.test_params['lo_prefix']
        if self.vlan_mac != self.dut_mac:
            self.is_dualtor = True
        else:
            self.is_dualtor = False
        self.port_indices, self.peer_port_indices = self.read_port_indices()
        if self.is_dualtor:
            self.active_port_indices = self.read_mux_status()
        self.vlan_ip_range = ast.literal_eval(self.test_params['vlan_ip_range'])
        self.build_peer_mapping()
        self.ports_per_vlan, self.portchannel_ports, self.dualtor_portchannel_ports = self.read_vlan_portchannel_ports()
        self.vlan_ports = []
        for ports in self.ports_per_vlan.values():
            self.vlan_ports += ports
        if self.sad_oper:
            self.test_params['vlan_if_port'] = self.build_vlan_if_port_mapping()

        self.default_ip_range = self.test_params['default_ip_range']

        self.limit = datetime.timedelta(seconds=self.test_params['reboot_limit_in_seconds'])
        self.reboot_type = self.test_params['reboot_type']
        if self.reboot_type in ['soft-reboot', 'reboot']:
            raise ValueError('Not supported reboot_type %s' % self.reboot_type)

        if self.kvm_test:
            self.log("This test is for KVM platform")

        # get VM info
        if isinstance(self.test_params['arista_vms'], list):
            arista_vms = self.test_params['arista_vms']
        else:
            arista_vms = self.test_params['arista_vms'][1:-1].split(",")
        self.ssh_targets = []
        for vm in arista_vms:
            if (vm.startswith("'") or vm.startswith('"')) and (vm.endswith("'") or vm.endswith('"')):
                self.ssh_targets.append(vm[1:-1])
            else:
                self.ssh_targets.append(vm)

        self.log("Converted addresses VMs: %s" % str(self.ssh_targets))
        self.init_sad_oper()

        self.vlan_host_map = self.generate_vlan_servers()
        arp_responder_conf = self.generate_arp_responder_conf(self.vlan_host_map)
        self.dump_arp_responder_config(arp_responder_conf)

        self.random_vlan           = random.choice(self.vlan_ports)
        self.from_server_src_port  = self.random_vlan
        self.from_server_src_addr  = random.choice(self.vlan_host_map[self.random_vlan].keys())
        self.from_server_src_mac   = self.hex_to_mac(self.vlan_host_map[self.random_vlan][self.from_server_src_addr])
        self.from_server_dst_addr  = self.random_ip(self.test_params['default_ip_range'])
        self.from_server_dst_ports = self.dualtor_portchannel_ports if self.is_dualtor else self.portchannel_ports

        self.log("Test params:")
        self.log("DUT ssh: %s@%s" % (self.test_params['dut_username'], self.test_params['dut_hostname']))
        self.log("DUT reboot limit in seconds: %s" % self.limit)
        self.log("DUT mac address: %s" % self.dut_mac)
        self.log("DUT vlan mac address: %s" % self.vlan_mac)

        self.log("From server src addr: %s" % self.from_server_src_addr)
        self.log("From server src port: %s" % self.from_server_src_port)
        self.log("From server dst addr: %s" % self.from_server_dst_addr)
        self.log("From server dst ports: %s" % self.from_server_dst_ports)
        self.log("From upper layer number of packets: %d" % self.nr_vl_pkts)
        self.log("VMs: %s" % str(self.test_params['arista_vms']))

        self.log("Reboot type is %s" % self.reboot_type)

        self.generate_from_t1()
        self.generate_from_vlan()
        self.generate_ping_dut_lo()
        self.generate_arp_ping_packet()

        if 'warm-reboot' in self.reboot_type:
            self.log(self.get_sad_info())

        # Pre-generate list of packets to be sent in send_in_background method.
        generate_start = datetime.datetime.now()
        if not self.vnet:
            self.generate_bidirectional()
        self.log("%d packets are ready after: %s" % (len(self.packets_list), str(datetime.datetime.now() - generate_start)))

        self.dataplane = ptf.dataplane_instance
        for p in self.dataplane.ports.values():
            port = p.get_packet_source()
            port.socket.setsockopt(socket.SOL_SOCKET, socket.SO_RCVBUF, self.SOCKET_RECV_BUFFER_SIZE)

        self.dataplane.flush()
        if config["log_dir"] != None:
            filename = os.path.join(config["log_dir"], str(self)) + ".pcap"
            self.dataplane.start_pcap(filename)

        self.log("Enabling arp_responder")
        self.cmd(["supervisorctl", "restart", "arp_responder"])

        return

    def setup_fdb(self):
        """ simulate traffic generated from servers to help populate FDB """

        vlan_map = self.vlan_host_map

        from_servers_pkt = testutils.simple_tcp_packet(
            eth_dst=self.dut_mac,
            ip_dst=self.from_server_dst_addr,
        )

        for port in vlan_map:
            for addr in vlan_map[port]:
                mac = vlan_map[port][addr]

                from_servers_pkt[scapy.Ether].src = self.hex_to_mac(mac)
                from_servers_pkt[scapy.IP].src = addr

                testutils.send(self, port, from_servers_pkt)

        # make sure orchagent processed new FDBs
        time.sleep(1)

    def tearDown(self):

        self.log("Disabling arp_responder")
        self.cmd(["supervisorctl", "stop", "arp_responder"])

        # Stop watching DUT
        self.watching = False

        if config["log_dir"] != None:
            self.dataplane.stop_pcap()
        self.log_fp.close()

    def get_if(self, iff, cmd):
        s = socket.socket()
        ifreq = ioctl(s, cmd, struct.pack("16s16x",iff))
        s.close()

        return ifreq

    @staticmethod
    def hex_to_mac(hex_mac):
        return ':'.join(hex_mac[i:i+2] for i in range(0, len(hex_mac), 2))

    def generate_from_t1(self):
        self.from_t1 = []

        # for each server host create a packet destinating server IP
        for counter, host_port in enumerate(self.vlan_host_map):
            src_addr = self.random_ip(self.default_ip_range)
            src_port = self.random_port(self.portchannel_ports)

            for server_ip in self.vlan_host_map[host_port]:
                dst_addr = server_ip

                # generate source MAC address for traffic based on LAG_BASE_MAC_PATTERN
                mac_addr = self.hex_to_mac(self.LAG_BASE_MAC_PATTERN.format(counter))

                packet = simple_tcp_packet(eth_src=mac_addr,
                                           eth_dst=self.dut_mac,
                                           ip_src=src_addr,
                                           ip_dst=dst_addr,
                                           ip_ttl=255,
                                           tcp_dport=5000)

                self.from_t1.append((src_port, str(packet)))

        # expect any packet with dport 5000
        exp_packet = simple_tcp_packet(
                      ip_src="0.0.0.0",
                      ip_dst="0.0.0.0",
                      tcp_dport=5000,
        )

        self.from_t1_exp_packet = Mask(exp_packet)
        self.from_t1_exp_packet.set_do_not_care_scapy(scapy.Ether, "src")
        self.from_t1_exp_packet.set_do_not_care_scapy(scapy.Ether, "dst")
        self.from_t1_exp_packet.set_do_not_care_scapy(scapy.IP, "src")
        self.from_t1_exp_packet.set_do_not_care_scapy(scapy.IP, "dst")
        self.from_t1_exp_packet.set_do_not_care_scapy(scapy.IP, "chksum")
        self.from_t1_exp_packet.set_do_not_care_scapy(scapy.TCP, "chksum")
        self.from_t1_exp_packet.set_do_not_care_scapy(scapy.IP, "ttl")

    def generate_from_vlan(self):
        packet = simple_tcp_packet(
                      eth_src=self.from_server_src_mac,
                      eth_dst=self.vlan_mac,
                      ip_src=self.from_server_src_addr,
                      ip_dst=self.from_server_dst_addr,
                      tcp_dport=5000
                 )
        exp_packet = simple_tcp_packet(
                      ip_src=self.from_server_src_addr,
                      ip_dst=self.from_server_dst_addr,
                      ip_ttl=63,
                      tcp_dport=5000,
                     )

        self.from_vlan_exp_packet = Mask(exp_packet)
        self.from_vlan_exp_packet.set_do_not_care_scapy(scapy.Ether, "src")
        self.from_vlan_exp_packet.set_do_not_care_scapy(scapy.Ether, "dst")

        self.from_vlan_packet = str(packet)

    def generate_ping_dut_lo(self):
        self.ping_dut_packets = []
        dut_lo_ipv4 = self.lo_prefix.split('/')[0]
        
        for src_port in self.active_port_indices if self.is_dualtor else self.vlan_host_ping_map:
            src_addr = random.choice(self.vlan_host_ping_map[src_port].keys())
            src_mac = self.hex_to_mac(self.vlan_host_ping_map[src_port][src_addr])
            packet = simple_icmp_packet(eth_src=src_mac,
                                        eth_dst=self.vlan_mac,
                                        ip_src=src_addr,
                                        ip_dst=dut_lo_ipv4)
            self.ping_dut_packets.append((src_port, str(packet)))

        exp_packet = simple_icmp_packet(eth_src=self.vlan_mac,
                                        ip_src=dut_lo_ipv4,
                                        icmp_type='echo-reply')

        self.ping_dut_macjump_packet = simple_icmp_packet(eth_dst=self.dut_mac,
                                    ip_src=self.from_server_src_addr,
                                    ip_dst=dut_lo_ipv4)

        self.ping_dut_exp_packet = Mask(exp_packet)
        self.ping_dut_exp_packet.set_do_not_care_scapy(scapy.Ether, "dst")
        self.ping_dut_exp_packet.set_do_not_care_scapy(scapy.IP, "dst")
        self.ping_dut_exp_packet.set_do_not_care_scapy(scapy.IP, "id")
        self.ping_dut_exp_packet.set_do_not_care_scapy(scapy.IP, "chksum")

    def generate_arp_ping_packet(self):
        vlan = next(k for k, v in self.ports_per_vlan.items() if v)
        vlan_ip_range = self.vlan_ip_range[vlan]

        vlan_port_canadiates = range(len(self.ports_per_vlan[vlan]))
        vlan_port_canadiates.remove(0) # subnet prefix
        vlan_port_canadiates.remove(1) # subnet IP on dut
        src_idx  = random.choice(vlan_port_canadiates)
        vlan_port_canadiates.remove(src_idx)
        dst_idx  = random.choice(vlan_port_canadiates)
        src_port = self.ports_per_vlan[vlan][src_idx]
        dst_port = self.ports_per_vlan[vlan][dst_idx]
        src_addr = self.host_ip(vlan_ip_range, src_idx)
        dst_addr = self.host_ip(vlan_ip_range, dst_idx)
        src_mac  = self.hex_to_mac(self.vlan_host_map[src_port][src_addr])
        packet   = simple_arp_packet(eth_src=src_mac, arp_op=1, ip_snd=src_addr, ip_tgt=dst_addr, hw_snd=src_mac)
        expect   = simple_arp_packet(eth_dst=src_mac, arp_op=2, ip_snd=dst_addr, ip_tgt=src_addr, hw_tgt=src_mac)
        self.log("ARP ping: src idx %d port %d mac %s addr %s" % (src_idx, src_port, src_mac, src_addr))
        self.log("ARP ping: dst idx %d port %d addr %s" % (dst_idx, dst_port, dst_addr))
        self.arp_ping = str(packet)
        self.arp_resp = Mask(expect)
        self.arp_resp.set_do_not_care_scapy(scapy.Ether, 'src')
        self.arp_resp.set_do_not_care_scapy(scapy.ARP,   'hwtype')
        self.arp_resp.set_do_not_care_scapy(scapy.ARP,   'hwsrc')
        self.arp_src_port = src_port

    def generate_bidirectional(self):
        """
        This method is used to pre-generate packets to be sent in background thread.
        Packets are composed into a list, and present a bidirectional flow as next:
        five packet from T1, one packet from vlan.
        Each packet has sequential TCP Payload - to be identified later.
        """

        self.send_interval = self.time_to_listen / self.packets_to_send
        self.packets_list = []
        from_t1_iter = itertools.cycle(self.from_t1)
        sent_count_vlan_to_t1 = 0
        sent_count_t1_to_vlan = 0
        for i in xrange(self.packets_to_send):
            payload = '0' * 60 + str(i)
            if (i % 5) == 0 :   # From vlan to T1.
                packet = scapyall.Ether(self.from_vlan_packet)
                packet.load = payload
                from_port = self.from_server_src_port
                sent_count_vlan_to_t1 += 1
            else:   # From T1 to vlan.
                src_port, packet = next(from_t1_iter)
                packet = scapyall.Ether(packet)
                packet.load = payload
                from_port = src_port
                sent_count_t1_to_vlan += 1
            self.packets_list.append((from_port, str(packet)))
        self.log("Sent prep count vlan to t1: {}".format(sent_count_vlan_to_t1))
        self.log("Sent prep count t1 to vlan: {}".format(sent_count_t1_to_vlan))

    def put_nowait(self, queue, data):
        try:
            queue.put_nowait(data)
        except Queue.Full:
            pass

    def pre_reboot_test_setup(self):
        self.reboot_start = None
        self.no_routing_start = None
        self.no_routing_stop = None
        self.no_control_start = None
        self.no_control_stop = None
        self.no_cp_replies = None
        self.upper_replies = []
        self.routing_always = False
        self.total_disrupt_packets = None
        self.total_disrupt_time = None
        self.ssh_jobs = []
        self.lacp_session_pause = dict()
        for addr in self.ssh_targets:
            q = Queue.Queue(1)
            self.lacp_session_pause[addr] = None
            thr = threading.Thread(target=self.peer_state_check, kwargs={'ip': addr, 'queue': q})
            thr.setDaemon(True)
            self.ssh_jobs.append((thr, q))
            thr.start()

        if self.setup_fdb_before_test:
            self.log("Run some server traffic to populate FDB table...")
            self.setup_fdb()

        self.log("Starting reachability state watch thread...")
        self.watching    = True
        self.light_probe = False
        self.watcher_is_stopped = threading.Event() # Waiter Event for the Watcher state is stopped.
        self.watcher_is_running = threading.Event() # Waiter Event for the Watcher state is running.
        self.watcher_is_stopped.set()               # By default the Watcher is not running.
        self.watcher_is_running.clear()             # By default its required to wait for the Watcher started.
        # Give watch thread some time to wind up
        watcher = self.pool.apply_async(self.reachability_watcher)
        time.sleep(5)

    def get_warmboot_finalizer_state(self):
        stdout, stderr, _ = self.dut_connection.execCommand('sudo systemctl is-active warmboot-finalizer.service')
        if stderr:
            self.fails['dut'].add("Error collecting Finalizer state. stderr: {}, stdout:{}".format(str(stderr), str(stdout)))
            raise Exception("Error collecting Finalizer state. stderr: {}, stdout:{}".format(str(stderr), str(stdout)))
        if not stdout:
            self.log('Finalizer state not returned from DUT')
            return ''

        finalizer_state = stdout[0].strip()
        return finalizer_state

    def get_now_time(self):
        stdout, stderr, _ = self.dut_connection.execCommand('date +"%Y-%m-%d %H:%M:%S"')
        if stderr:
            self.fails['dut'].add("Error collecting current date from DUT. stderr: {}, stdout:{}".format(str(stderr), str(stdout)))
            raise Exception("Error collecting current date from DUT. stderr: {}, stdout:{}".format(str(stderr), str(stdout)))
        if not stdout:
            self.fails['dut'].add('Error collecting current date from DUT: empty value returned')
            raise Exception('Error collecting current date from DUT: empty value returned')
        return datetime.datetime.strptime(stdout[0].strip(), "%Y-%m-%d %H:%M:%S")

    def check_warmboot_finalizer(self, finalizer_timeout):
        self.wait_until_control_plane_up()
        dut_datetime = self.get_now_time()
        self.log('waiting for warmboot-finalizer service to become activating')
        finalizer_state = self.get_warmboot_finalizer_state()

        while finalizer_state != 'activating':
            time.sleep(1)
            dut_datetime_after_ssh = self.get_now_time()
            time_passed = float(dut_datetime_after_ssh.strftime("%s")) - float(dut_datetime.strftime("%s"))
            if time_passed > finalizer_timeout:
                self.fails['dut'].add('warmboot-finalizer never reached state "activating"')
                raise TimeoutError
            finalizer_state = self.get_warmboot_finalizer_state()

        self.log('waiting for warmboot-finalizer service to finish')
        finalizer_state = self.get_warmboot_finalizer_state()
        self.log('warmboot finalizer service state {}'.format(finalizer_state))
        count = 0
        while finalizer_state == 'activating':
            finalizer_state = self.get_warmboot_finalizer_state()
            self.log('warmboot finalizer service state {}'.format(finalizer_state))
            time.sleep(10)
            if count * 10 > int(self.test_params['warm_up_timeout_secs']):
                self.fails['dut'].add('warmboot-finalizer.service did not finish')
                raise TimeoutError
            count += 1
        self.log('warmboot-finalizer service finished')

    def wait_until_control_plane_down(self):
        self.log("Wait until Control plane is down")
        self.timeout(self.wait_until_cpu_port_down, self.task_timeout, "DUT hasn't shutdown in {} seconds".format(self.task_timeout))
        if self.reboot_type == 'fast-reboot':
            self.light_probe = True
        else:
            # add or del routes during boot
            self.do_inboot_oper()
        self.reboot_start = datetime.datetime.now()
        self.log("Dut reboots: reboot start %s" % str(self.reboot_start))

    def wait_until_control_plane_up(self):
        self.log("Wait until Control plane is up")
        self.timeout(self.wait_until_cpu_port_up, self.task_timeout, "DUT hasn't come back up in {} seconds".format(self.task_timeout))
        self.no_control_stop = datetime.datetime.now()
        self.log("Dut reboots: control plane up at %s" % str(self.no_control_stop))

    def wait_until_service_restart(self):
        self.log("Wait until sevice restart")
        self.reboot_start = datetime.datetime.now()
        service_set = set(self.test_params['service_list'])
        wait_time = 120
        while wait_time > 0:
            for service_name in self.test_params['service_list']:
                if service_name not in service_set:
                    continue
                cmd = 'systemctl show -p ExecMainStartTimestamp {}'.format(service_name)
                stdout, _, _ = self.dut_connection.execCommand(cmd)
                if self.service_data[service_name]['service_start_time'] != str(stdout[0]).strip():
                    service_set.remove(service_name)
            if not service_set:
                break
            wait_time -= 10
            time.sleep(10)

        if service_set:
            self.fails['dut'].add("Container {} hasn't come back up in {} seconds".format(','.join(service_set), wait_time))
            raise TimeoutError

        # TODO: add timestamp
        self.log("Service has restarted")

    def handle_fast_reboot_health_check(self, finalizer_timeout):
        self.log("Check that device is still forwarding data plane traffic")
        self.fails['dut'].add("Data plane has a forwarding problem after CPU went down")
        self.check_alive()
        self.fails['dut'].clear()

        self.sniff_thr.join()
        self.sender_thr.join()
	total_timeout = finalizer_timeout + \
                        self.test_params['warm_up_timeout_secs']
        start_time = datetime.datetime.now()
        # Wait until timeout happens OR the IO test completes
        while ((datetime.datetime.now() - start_time).seconds < total_timeout) and \
                self.warmboot_finalizer_thread.is_alive():
            time.sleep(0.5)
        if self.warmboot_finalizer_thread.is_alive():
            self.fails['dut'].add("Warmboot Finalizer hasn't finished for {} seconds. Finalizer state: {}"
                                  .format(total_timeout, self.get_warmboot_finalizer_state()))
        # Stop watching DUT
        self.watching = False
        self.log("Stopping reachability state watch thread.")
        self.watcher_is_stopped.wait(timeout = 10)  # Wait for the Watcher stopped.

        examine_start = datetime.datetime.now()
        self.log("Packet flow examine started %s after the reboot" % str(examine_start - self.reboot_start))
        self.examine_flow()
        self.log("Packet flow examine finished after %s" % str(datetime.datetime.now() - examine_start))

        if self.lost_packets:
            self.no_routing_stop, self.no_routing_start = datetime.datetime.fromtimestamp(self.no_routing_stop), datetime.datetime.fromtimestamp(self.no_routing_start)
            self.log("Dataplane disruption lasted %.3f seconds. %d packet(s) lost." % (self.max_disrupt_time, self.max_lost_id))
            self.log("Total disruptions count is %d. All disruptions lasted %.3f seconds. Total %d packet(s) lost" % \
                (self.disrupts_count, self.total_disrupt_time, self.total_disrupt_packets))
        else:
            self.no_routing_start = self.reboot_start
            self.no_routing_stop  = self.reboot_start

<<<<<<< HEAD
    def handle_warm_reboot_health_check(self, finalizer_timeout):
        # wait until sniffer and sender threads have started
        while not (self.sniff_thr.isAlive() and self.sender_thr.isAlive()):
            time.sleep(1)

        self.log("IO sender and sniffer threads have started, wait until completion")
=======
    def handle_warm_reboot_health_check(self):
>>>>>>> 479fc5f3
        self.sniff_thr.join()
        self.sender_thr.join()
        #  Waiting for warmboot finilizer to finish before stopping reachability watcher
        total_timeout = finalizer_timeout + \
                        self.test_params['warm_up_timeout_secs']
        start_time = datetime.datetime.now()
        # Wait until timeout happens OR the IO test completes
        while ((datetime.datetime.now() - start_time).seconds < total_timeout) and \
                self.warmboot_finalizer_thread.is_alive():
            time.sleep(0.5)
        if self.warmboot_finalizer_thread.is_alive():
            self.fails['dut'].add("Warmboot Finalizer hasn't finished for {} seconds. Finalizer state: {}"
                                  .format(total_timeout, self.get_warmboot_finalizer_state()))
        # Stop watching DUT
        self.watching = False
        self.log("Stopping reachability state watch thread.")
        self.watcher_is_stopped.wait(timeout = 10)  # Wait for the Watcher stopped.

        examine_start = datetime.datetime.now()
        self.log("Packet flow examine started %s after the reboot" % str(examine_start - self.reboot_start))
        self.examine_flow()
        self.log("Packet flow examine finished after %s" % str(datetime.datetime.now() - examine_start))

        if self.lost_packets:
            self.no_routing_stop, self.no_routing_start = datetime.datetime.fromtimestamp(self.no_routing_stop), datetime.datetime.fromtimestamp(self.no_routing_start)
            self.log("The longest disruption lasted %.3f seconds. %d packet(s) lost." % (self.max_disrupt_time, self.max_lost_id))
            self.log("Total disruptions count is %d. All disruptions lasted %.3f seconds. Total %d packet(s) lost" % \
                (self.disrupts_count, self.total_disrupt_time, self.total_disrupt_packets))
        else:
            self.no_routing_start = self.reboot_start
            self.no_routing_stop  = self.reboot_start

    def handle_post_reboot_health_check(self):
        # wait until all bgp session are established
        self.log("Wait until bgp routing is up on all devices")
        for _, q in self.ssh_jobs:
            q.put('quit')

        def wait_for_ssh_threads(signal):
            while any(thr.is_alive() for thr, _ in self.ssh_jobs) and not signal.is_set():
                self.log('Waiting till SSH threads stop')
                time.sleep(self.TIMEOUT)

            for thr, _ in self.ssh_jobs:
                thr.join()

        self.timeout(wait_for_ssh_threads, self.task_timeout, "SSH threads haven't finished for %d seconds" % self.task_timeout)

        self.log("Data plane works again. Start time: %s" % str(self.no_routing_stop))
        self.log("")

        if self.no_routing_stop - self.no_routing_start > self.limit:
            self.fails['dut'].add("Longest downtime period must be less then %s seconds. It was %s" \
                    % (self.test_params['reboot_limit_in_seconds'], str(self.no_routing_stop - self.no_routing_start)))
        if self.no_routing_stop - self.reboot_start > datetime.timedelta(seconds=self.test_params['graceful_limit']):
            self.fails['dut'].add("%s cycle must be less than graceful limit %s seconds" % (self.reboot_type, self.test_params['graceful_limit']))

        if self.total_disrupt_time > self.limit.total_seconds():
            self.fails['dut'].add("Total downtime period must be less then %s seconds. It was %s" \
                % (str(self.limit), str(self.total_disrupt_time)))

        if 'warm-reboot' or 'fast-reboot' in self.reboot_type:
            # after the data plane is up, check for routing changes
            if self.test_params['inboot_oper'] and self.sad_handle:
                self.check_inboot_sad_status()
            # postboot check for all preboot operations
            if self.test_params['preboot_oper'] and self.sad_handle:
                self.check_postboot_sad_status()
            else:
                # verify there are no interface flaps after warm boot
                self.neigh_lag_status_check()

        if 'service-warm-restart' == self.reboot_type:
            # verify there are no interface flaps after warm boot
            self.neigh_lag_status_check()

    def handle_advanced_reboot_health_check_kvm(self):
        self.log("Wait until data plane stops")
        forward_stop_signal = multiprocessing.Event()
        async_forward_stop = self.pool.apply_async(self.check_forwarding_stop, args=(forward_stop_signal,))

        self.log("Wait until control plane up")
        port_up_signal = multiprocessing.Event()
        async_cpu_up = self.pool.apply_async(self.wait_until_cpu_port_up, args=(port_up_signal,))

        try:
            self.no_routing_start, _ = async_forward_stop.get(timeout=self.task_timeout)
            self.log("Data plane was stopped, Waiting until it's up. Stop time: %s" % str(self.no_routing_start))
        except TimeoutError:
            forward_stop_signal.set()
            self.log("Data plane never stop")

        try:
            async_cpu_up.get(timeout=self.task_timeout)
            no_control_stop = self.cpu_state.get_state_time('up')
            self.log("Control plane down stops %s" % str(no_control_stop))
        except TimeoutError as e:
            port_up_signal.set()
            self.log("DUT hasn't bootup in %d seconds" % self.task_timeout)
            self.fails['dut'].add("DUT hasn't booted up in %d seconds" % self.task_timeout)
            raise

        # Wait until data plane up if it stopped
        if self.no_routing_start is not None:
            self.no_routing_stop, _ = self.timeout(self.check_forwarding_resume,
                    self.task_timeout,
                    "DUT hasn't started to work for %d seconds" % self.task_timeout)
        else:
            self.no_routing_stop = datetime.datetime.min
            self.no_routing_start = datetime.datetime.min

        # Stop watching DUT
        self.watching = False

    def handle_post_reboot_health_check_kvm(self):
        # wait until all bgp session are established
        self.log("Wait until bgp routing is up on all devices")
        for _, q in self.ssh_jobs:
            q.put('quit')

        def wait_for_ssh_threads(signal):
            while any(thr.is_alive() for thr, _ in self.ssh_jobs) and not signal.is_set():
                time.sleep(self.TIMEOUT)

            for thr, _ in self.ssh_jobs:
                thr.join()

        self.timeout(wait_for_ssh_threads, self.task_timeout, "SSH threads haven't finished for %d seconds" % self.task_timeout)

        self.log("Data plane works again. Start time: %s" % str(self.no_routing_stop))
        self.log("")

        if self.no_routing_stop - self.no_routing_start > self.limit:
            self.fails['dut'].add("Longest downtime period must be less then %s seconds. It was %s" \
                    % (self.test_params['reboot_limit_in_seconds'], str(self.no_routing_stop - self.no_routing_start)))
        if self.no_routing_stop - self.reboot_start > datetime.timedelta(seconds=self.test_params['graceful_limit']):
            self.fails['dut'].add("%s cycle must be less than graceful limit %s seconds" % (self.reboot_type, self.test_params['graceful_limit']))

    def handle_post_reboot_test_reports(self):
        # Stop watching DUT
        self.watching = False
        # revert to pretest state
        if self.sad_oper and self.sad_handle:
            self.sad_revert()
            if self.test_params['inboot_oper']:
                self.check_postboot_sad_status()
            self.log(" ")

        # Generating report
        self.log("="*50)
        self.log("Report:")
        self.log("="*50)

        self.log("LACP/BGP were down for (extracted from cli):")
        self.log("-"*50)
        for ip in sorted(self.cli_info.keys()):
            self.log("    %s - lacp: %7.3f (%d) po_events: (%d) bgp v4: %7.3f (%d) bgp v6: %7.3f (%d)" \
                        % (ip, self.cli_info[ip]['lacp'][1],   self.cli_info[ip]['lacp'][0], \
                            self.cli_info[ip]['po'][1], \
                            self.cli_info[ip]['bgp_v4'][1], self.cli_info[ip]['bgp_v4'][0],\
                            self.cli_info[ip]['bgp_v6'][1], self.cli_info[ip]['bgp_v6'][0]))

        self.log("-"*50)
        self.log("Extracted from VM logs:")
        self.log("-"*50)
        for ip in sorted(self.logs_info.keys()):
            self.log("Extracted log info from %s" % ip)
            for msg in sorted(self.logs_info[ip].keys()):
                if not msg in [ 'error', 'route_timeout' ]:
                    self.log("    %s : %d" % (msg, self.logs_info[ip][msg]))
                else:
                    self.log("    %s" % self.logs_info[ip][msg])
            self.log("-"*50)

        self.log("Summary:")
        self.log("-"*50)

        if self.no_routing_stop:
            self.log("Longest downtime period was %s" % str(self.no_routing_stop - self.no_routing_start))
            reboot_time = "0:00:00" if self.routing_always else str(self.no_routing_stop - self.reboot_start)
            self.log("Reboot time was %s" % reboot_time)
            self.log("Expected downtime is less then %s" % self.limit)

        if self.reboot_type == 'fast-reboot' and self.no_cp_replies:
            self.log("How many packets were received back when control plane was down: %d Expected: %d" % (self.no_cp_replies, self.nr_vl_pkts))

        has_info = any(len(info) > 0 for info in self.info.values())
        if has_info:
            self.log("-"*50)
            self.log("Additional info:")
            self.log("-"*50)
            for name, info in self.info.items():
                for entry in info:
                    self.log("INFO:%s:%s" % (name, entry))
            self.log("-"*50)

        is_good = all(len(fails) == 0 for fails in self.fails.values())

        errors = ""
        if not is_good:
            self.log("-"*50)
            self.log("Fails:")
            self.log("-"*50)

            errors = "\n\nSomething went wrong. Please check output below:\n\n"
            for name, fails in self.fails.items():
                for fail in fails:
                    self.log("FAILED:%s:%s" % (name, fail))
                    errors += "FAILED:%s:%s\n" % (name, fail)

        self.log("="*50)

        if self.no_routing_stop and self.no_routing_start:
            dataplane_downtime = (self.no_routing_stop - self.no_routing_start).total_seconds()
        else:
            dataplane_downtime = ""
        if self.total_disrupt_time:
            # Add total downtime (calculated in physical warmboot test using packet disruptions)
            dataplane_downtime = self.total_disrupt_time
        dataplane_report = dict()
        dataplane_report["downtime"] = str(dataplane_downtime)
        dataplane_report["lost_packets"] = str(self.total_disrupt_packets) \
            if self.total_disrupt_packets is not None else ""
        controlplane_report = dict()

        if self.no_control_stop and self.no_control_start:
            controlplane_downtime = (self.no_control_stop - self.no_control_start).total_seconds()
        else:
            controlplane_downtime = ""
        controlplane_report["downtime"] = str(controlplane_downtime)
        controlplane_report["arp_ping"] = "" # TODO
        controlplane_report["lacp_sessions"] = self.lacp_session_pause
        self.report["dataplane"] = dataplane_report
        self.report["controlplane"] = controlplane_report
        with open(self.report_file_name, 'w') as reportfile:
            json.dump(self.report, reportfile)

        self.assertTrue(is_good, errors)

    def runTest(self):
        self.pre_reboot_test_setup()
        try:
            self.log("Check that device is alive and pinging")
            self.fails['dut'].add("DUT is not ready for test")
            self.wait_dut_to_warm_up()
            self.fails['dut'].clear()

            self.clear_dut_counters()
            self.log("Schedule to reboot the remote switch in %s sec" % self.reboot_delay)
            thr = threading.Thread(target=self.reboot_dut)
            thr.setDaemon(True)
            thr.start()
            if self.reboot_type != 'service-warm-restart':
                self.wait_until_control_plane_down()
                self.no_control_start = self.cpu_state.get_state_time('down')
            else:
                self.wait_until_service_restart()

            if 'warm-reboot' in self.reboot_type:
                finalizer_timeout = 60 + self.test_params['reboot_limit_in_seconds']
                thr = threading.Thread(target=self.check_warmboot_finalizer,\
                    kwargs={'finalizer_timeout': finalizer_timeout})
                thr.setDaemon(True)
                thr.start()
                self.warmboot_finalizer_thread = thr

            if self.kvm_test:
                self.handle_advanced_reboot_health_check_kvm()
                self.handle_post_reboot_health_check_kvm()
            else:
                if self.reboot_type == 'fast-reboot':
                    self.handle_fast_reboot_health_check(finalizer_timeout)
                if 'warm-reboot' in self.reboot_type or 'service-warm-restart' == self.reboot_type:
                    self.handle_warm_reboot_health_check(finalizer_timeout)
                self.handle_post_reboot_health_check()

            if 'warm-reboot' in self.reboot_type:
                total_timeout = finalizer_timeout + self.test_params['warm_up_timeout_secs']
                start_time = datetime.datetime.now()
                # Wait until timeout happens OR the IO test completes
                while ((datetime.datetime.now() - start_time).seconds < total_timeout) and\
                    self.warmboot_finalizer_thread.is_alive():
                        time.sleep(0.5)
                if self.warmboot_finalizer_thread.is_alive():
                    self.fails['dut'].add("Warmboot Finalizer hasn't finished for {} seconds. Finalizer state: {}".format(total_timeout, self.get_warmboot_finalizer_state()))

            # Check sonic version after reboot
            self.check_sonic_version_after_reboot()
        except Exception as e:
            self.fails['dut'].add(e)
        finally:
            self.handle_post_reboot_test_reports()

    def neigh_lag_status_check(self):
        """
        Ensure there are no interface flaps after warm-boot
        """
        for neigh in self.ssh_targets:
            self.neigh_handle = Arista(neigh, None, self.test_params)
            self.neigh_handle.connect()
            fails, flap_cnt = self.neigh_handle.verify_neigh_lag_no_flap()
            self.neigh_handle.disconnect()
            self.fails[neigh] |= fails
            if not flap_cnt:
                self.log("No LAG flaps seen on %s after warm boot" % neigh)
            else:
                self.fails[neigh].add("LAG flapped %s times on %s after warm boot" % (flap_cnt, neigh))

    def check_sonic_version_after_reboot(self):
        # Check sonic version after reboot
        target_version = self.test_params['target_version']
        if target_version:
            stdout, stderr, return_code = self.dut_connection.execCommand("sudo sonic_installer list | grep Current | awk '{print $2}'")
            current_version = ""
            if stdout != []:
                current_version = str(stdout[0]).replace('\n', '')
            self.log("Current={} Target={}".format(current_version, target_version))
            if current_version != target_version:
                raise Exception("Sonic upgrade failed. Target={} Current={}".format(\
                    target_version, current_version))

    def extract_no_cpu_replies(self, arr):
      """
      This function tries to extract number of replies from dataplane, when control plane is non working
      """
      # remove all tail zero values
      non_zero = filter(lambda x : x > 0, arr)

      # check that last value is different from previos
      if len(non_zero) > 1 and non_zero[-1] < non_zero[-2]:
          return non_zero[-2]
      else:
          return non_zero[-1]

    def reboot_dut(self):
        time.sleep(self.reboot_delay)

        if not self.kvm_test and\
            (self.reboot_type == 'fast-reboot' or 'warm-reboot' in self.reboot_type or 'service-warm-restart' in self.reboot_type):
            self.sender_thr = threading.Thread(target = self.send_in_background)
            self.sniff_thr = threading.Thread(target = self.sniff_in_background)
            self.sniffer_started = threading.Event()    # Event for the sniff_in_background status.
            self.sniff_thr.start()
            self.sender_thr.start()

        self.log("Rebooting remote side")
        if self.reboot_type != 'service-warm-restart':
            reboot_command = self.reboot_type
            # create an empty log file to capture output of reboot command
            reboot_log_file = "/host/{}.log".format(reboot_command.replace(' ', ''))
            self.dut_connection.execCommand("sudo touch {}; sudo chmod 666 {}".format(
                reboot_log_file, reboot_log_file))

            # execute reboot command w/ nohup so that when the execCommand times-out:
            # 1. there is a reader/writer for any bash commands using PIPE
            # 2. the output and error of CLI still gets written to log file
            stdout, stderr, return_code = self.dut_connection.execCommand(
                "nohup sudo {} -v &> {}".format(
                    reboot_command, reboot_log_file), timeout=10)
        else:
            self.restart_service()
            return

        if stdout != []:
            self.log("stdout from %s: %s" % (self.reboot_type, str(stdout)))
        if stderr != []:
            self.log("stderr from %s: %s" % (self.reboot_type, str(stderr)))
            self.fails['dut'].add("{} failed with error {}".format(self.reboot_type, stderr))
            thread.interrupt_main()
            raise Exception("{} failed with error {}".format(self.reboot_type, stderr))
        self.log("return code from %s: %s" % (self.reboot_type, str(return_code)))

        # Note: a timeout reboot in ssh session will return a 255 code
        if return_code not in [0, 255]:
            thread.interrupt_main()

        return

    def restart_service(self):
        for service_name in self.test_params['service_list']:
            if 'image_path_on_dut' in self.service_data[service_name]:
                stdout, stderr, return_code = self.dut_connection.execCommand("sudo sonic-installer upgrade-docker {} {} -y --warm".format(service_name, self.service_data[service_name]['image_path_on_dut']), timeout=30)
            else:
                self.dut_connection.execCommand('sudo config warm_restart enable {}'.format(service_name))
                self.pre_service_warm_restart(service_name)
                stdout, stderr, return_code = self.dut_connection.execCommand('sudo service {} restart'.format(service_name))

            if stdout != []:
                self.log("stdout from %s %s: %s" % (self.reboot_type, service_name, str(stdout)))
            if stderr != []:
                self.log("stderr from %s %s: %s" % (self.reboot_type, service_name, str(stderr)))
                self.fails['dut'].add("service warm restart {} failed with error {}".format(service_name, stderr))
                thread.interrupt_main()
                raise Exception("{} failed with error {}".format(self.reboot_type, stderr))
            self.log("return code from %s %s: %s" % (self.reboot_type, service_name, str(return_code)))
            if return_code not in [0, 255]:
                thread.interrupt_main()

    def pre_service_warm_restart(self, service_name):
        """Copy from src/sonic-utilities/sonic_installer/main.py to do some special operation for particular containers
        """
        if service_name == 'swss':
            cmd = 'docker exec -i swss orchagent_restart_check -w 2000 -r 5'
            stdout, stderr, return_code = self.dut_connection.execCommand(cmd)
            if return_code != 0:
                self.log('stdout from {}: {}'.format(cmd, str(stdout)))
                self.log('stderr from {}: {}'.format(cmd, str(stderr)))
                self.log('orchagent is not in clean state, RESTARTCHECK failed: {}'.format(return_code))
        elif service_name == 'bgp':
            self.dut_connection.execCommand('docker exec -i bgp pkill -9 zebra')
            self.dut_connection.execCommand('docker exec -i bgp pkill -9 bgpd')
        elif service_name == 'teamd':
            self.dut_connection.execCommand('docker exec -i teamd pkill -USR1 teamd > /dev/null')

    def cmd(self, cmds):
        process = subprocess.Popen(cmds,
                                   shell=False,
                                   stdout=subprocess.PIPE,
                                   stderr=subprocess.PIPE)
        stdout, stderr = process.communicate()
        return_code = process.returncode

        return stdout, stderr, return_code

    def peer_state_check(self, ip, queue):
        self.log('SSH thread for VM {} started'.format(ip))
        ssh = Arista(ip, queue, self.test_params, log_cb=self.log)
        self.fails[ip], self.info[ip], self.cli_info[ip], self.logs_info[ip], self.lacp_pdu_times[ip] = ssh.run()
        self.log('SSH thread for VM {} finished'.format(ip))

        lacp_pdu_times = self.lacp_pdu_times[ip]
        lacp_pdu_all_times = lacp_pdu_times.get("lacp_all")

        self.log('lacp_pdu_all_times: IP:{}: {}'.format(ip, lacp_pdu_all_times))

        # in the list of all LACPDUs received by T1, find the largest time gap between two consecutive LACPDUs
        max_lacp_session_wait = None
        if lacp_pdu_all_times and len(lacp_pdu_all_times) > 1:
            lacp_pdu_all_times.sort()
            max_lacp_session_wait = 0
            prev_time = lacp_pdu_all_times[0]
            for new_time in lacp_pdu_all_times[1:]:
                lacp_session_wait = new_time - prev_time
                if lacp_session_wait > max_lacp_session_wait:
                    max_lacp_session_wait = lacp_session_wait
                prev_time = new_time

        if 'warm-reboot' in self.reboot_type:
            if max_lacp_session_wait and max_lacp_session_wait >= 90 and not self.kvm_test:
                self.fails['dut'].add("LACP session likely terminated by neighbor ({})".format(ip) +\
                    " post-reboot lacpdu came after {}s of lacpdu pre-boot".format(max_lacp_session_wait))
            elif not max_lacp_session_wait and not self.kvm_test:
                self.fails['dut'].add("LACP session timing not captured")

        self.lacp_session_pause[ip] = max_lacp_session_wait


    def wait_until_cpu_port_down(self, signal):
        while not signal.is_set():
            for _, q in self.ssh_jobs:
                self.put_nowait(q, 'cpu_going_down')
            if self.cpu_state.get() == 'down':
                for _, q in self.ssh_jobs:
                    q.put('cpu_down')
                break
            time.sleep(self.TIMEOUT)

    def wait_until_cpu_port_up(self, signal):
        while not signal.is_set():
            for _, q in self.ssh_jobs:
                self.put_nowait(q, 'cpu_going_up')
            if self.cpu_state.get() == 'up':
                for _, q in self.ssh_jobs:
                    q.put('cpu_up')
                break
            time.sleep(self.TIMEOUT)

    def apply_filter_all_ports(self, filter_expression):
        for p in self.dataplane.ports.values():
            port = p.get_packet_source()
            scapyall.attach_filter(port.socket, filter_expression)

    def send_in_background(self, packets_list = None, interval = None):
        """
        This method sends predefined list of packets with predefined interval.
        """
        if not interval:
            interval = self.send_interval
        if not packets_list:
            packets_list = self.packets_list
        self.sniffer_started.wait(timeout=10)
        with self.dataplane_io_lock:
            sent_packet_count = 0
            # While running fast data plane sender thread there are two reasons for filter to be applied
            #  1. filter out data plane traffic which is tcp to free up the load on PTF socket (sniffer thread is using a different one)
            #  2. during warm neighbor restoration DUT will send a lot of ARP requests which we are not interested in
            # This is essential to get stable results
            self.apply_filter_all_ports('not (arp and ether src {}) and not tcp'.format(self.test_params['dut_mac']))
            sender_start = datetime.datetime.now()
            self.log("Sender started at %s" % str(sender_start))
            for entry in packets_list:
                time.sleep(interval)
                if self.vnet:
                    testutils.send_packet(self, entry[0], entry[1].decode("base64"))
                else:
                    testutils.send_packet(self, *entry)
                sent_packet_count += 1
            self.log("Sender has been running for %s" % str(datetime.datetime.now() - sender_start))
            self.log("Total sent packets by sender: {}".format(sent_packet_count))

            # Signal sniffer thread to allow early finish.
            # Without this signalling mechanism, the sniffer thread can continue for a hardcoded max time.
            # Sometimes this max time is too long and sniffer keeps running too long after sender finishes.
            # Other times, sniffer finishes too early (when max time is less) while the sender is still sending packets.
            # So now:
            # 1. sniffer max timeout is increased (to prevent sniffer finish before sender)
            # 2. and sender can signal sniffer to end after all packets are sent.
            time.sleep(1)
            self.kill_sniffer = True
            time.sleep(1)  # required for prevent error in line below: raise Scapy_Exception(\"Filter parse error\")
            self.apply_filter_all_ports('')

    def sniff_in_background(self, wait = None):
        """
        This function listens on all ports, in both directions, for the TCP src=1234 dst=5000 packets, until timeout.
        Once found, all packets are dumped to local pcap file,
        and all packets are saved to self.packets as scapy type(pcap format).
        """
        if not wait:
            wait = self.time_to_listen + self.test_params['sniff_time_incr']
        sniffer_start = datetime.datetime.now()
        self.log("Sniffer started at %s" % str(sniffer_start))
        sniff_filter = "tcp and tcp dst port 5000 and tcp src port 1234 and not icmp"
        sniffer = threading.Thread(target=self.tcpdump_sniff, kwargs={'wait': wait, 'sniff_filter': sniff_filter})
        sniffer.start()
        time.sleep(2)               # Let the scapy sniff initialize completely.
        self.sniffer_started.set()  # Unblock waiter for the send_in_background.
        sniffer.join()
        self.log("Sniffer has been running for %s" % str(datetime.datetime.now() - sniffer_start))
        self.sniffer_started.clear()

    def tcpdump_sniff(self, wait=300, sniff_filter=''):
        """
        @summary: PTF runner -  runs a sniffer in PTF container.
        Args:
            wait (int): Duration in seconds to sniff the traffic
            sniff_filter (str): Filter that tcpdump will use to collect only relevant packets
        """
        capture_pcap = "/tmp/capture_%s.pcap" % self.logfile_suffix if self.logfile_suffix is not None else "/tmp/capture.pcap"
        subprocess.call(["rm", "-rf", capture_pcap]) # remove old capture
        self.kill_sniffer = False
        self.start_sniffer(capture_pcap, sniff_filter, wait)
        self.create_single_pcap(capture_pcap)
        self.packets = scapyall.rdpcap(capture_pcap)
        self.log("Number of all packets captured: {}".format(len(self.packets)))

    def start_sniffer(self, pcap_path, tcpdump_filter, timeout):
        """
        Star tcpdump sniffer on all data interfaces
        """
        self.tcpdump_data_ifaces = [iface for iface in scapyall.get_if_list() if iface.startswith('eth')]
        processes_list = []
        for iface in self.tcpdump_data_ifaces:
            process = multiprocessing.Process(target=self.start_dump_process, kwargs={'iface': iface,
                                                                                      'pcap_path': pcap_path,
                                                                                      'tcpdump_filter': tcpdump_filter})
            process.start()
            processes_list.append(process)

        time_start = time.time()
        while not self.kill_sniffer:
            time.sleep(1)
            curr_time = time.time()
            if curr_time - time_start > timeout:
                break
            time_start = curr_time

        self.log("Going to kill all tcpdump processes by SIGINT")
        subprocess.call(['killall', '-s', 'SIGINT', 'tcpdump'])

        for process in processes_list:
            process.join()

    def start_dump_process(self, iface, pcap_path, tcpdump_filter):
        """
        Start tcpdump on specific interface and save data to pcap file
        """
        iface_pcap_path = '{}_{}'.format(pcap_path, iface)
        cmd = ['tcpdump', '-i', iface, tcpdump_filter, '-w', iface_pcap_path]
        self.log('Tcpdump sniffer starting on iface: {}'.format(iface))
        subprocess.call(cmd)

    def create_single_pcap(self, pcap_path):
        """
        Merge all pcaps from each interface into single pcap file
        """
        tmp_file_name = self.merge_pcaps(pcap_path, self.tcpdump_data_ifaces)
        self.convert_pcapng_to_pcap(pcap_path, tmp_file_name)
        self.log('Pcap files merged into single pcap file: {}'.format(pcap_path))

    def merge_pcaps(self, pcap_path, data_ifaces):
        """
        Merge all pcaps into one, format: pcapng
        """
        tmp_file_name = '{}_tmp'.format(pcap_path)
        cmd = ['mergecap', '-w', tmp_file_name]
        ifaces_pcap_files_list = []
        for iface in data_ifaces:
            pcap_file_path = '{}_{}'.format(pcap_path, iface)
            if os.path.exists(pcap_file_path):
                cmd.append(pcap_file_path)
                ifaces_pcap_files_list.append(pcap_file_path)

        self.log('Starting merge pcap files')
        subprocess.call(cmd)
        self.log('Pcap files merged into tmp pcapng file')

        # Remove pcap files created per interface
        for pcap_file in ifaces_pcap_files_list:
            subprocess.call(['rm', '-f', pcap_file])

        return tmp_file_name

    def convert_pcapng_to_pcap(self, pcap_path, tmp_file_name):
        """
        Convert pcapng file into pcap. We can't just merge all in pcap,
        mergecap can merge multiple files only into pcapng format
        """
        cmd = ['mergecap', '-F', 'pcap', '-w', pcap_path, tmp_file_name]
        self.log('Converting pcapng file into pcap file')
        subprocess.call(cmd)
        self.log('Pcapng file converted into pcap file')
        subprocess.call(['rm', '-f', tmp_file_name])  # Remove tmp pcapng file

    def send_and_sniff(self):
        """
        This method starts two background threads in parallel:
        one for sending, another for collecting the sent packets.
        """
        self.sender_thr = threading.Thread(target = self.send_in_background)
        self.sniff_thr = threading.Thread(target = self.sniff_in_background)
        self.sniffer_started = threading.Event()    # Event for the sniff_in_background status.
        self.sniff_thr.start()
        self.sender_thr.start()
        self.sniff_thr.join()
        self.sender_thr.join()

    def check_tcp_payload(self, packet):
        """
        This method is used by examine_flow() method.
        It returns True if a packet is not corrupted and has a valid TCP sequential TCP Payload, as created by generate_bidirectional() method'.
        """
        try:
            int(str(packet[scapyall.TCP].payload)) in range(self.packets_to_send)
            return True
        except Exception as err:
            return False

    def no_flood(self, packet):
        """
        This method filters packets which are unique (i.e. no floods).
        """
        if (not int(str(packet[scapyall.TCP].payload)) in self.unique_id) and \
        (packet[scapyall.Ether].src == self.dut_mac or packet[scapyall.Ether].src == self.vlan_mac):
            # This is a unique (no flooded) received packet.
            # for dualtor, t1->server rcvd pkt will have src MAC as vlan_mac, and server->t1 rcvd pkt will have src MAC as dut_mac
            self.unique_id.append(int(str(packet[scapyall.TCP].payload)))
            return True
        elif packet[scapyall.Ether].dst == self.dut_mac or packet[scapyall.Ether].dst == self.vlan_mac:
            # This is a sent packet.
            # for dualtor, t1->server sent pkt will have dst MAC as dut_mac, and server->t1 sent pkt will have dst MAC as vlan_mac
            return True
        else:
            return False

    def examine_flow(self, filename = None):
        """
        This method examines pcap file (if given), or self.packets scapy file.
        The method compares TCP payloads of the packets one by one (assuming all payloads are consecutive integers),
        and the losses if found - are treated as disruptions in Dataplane forwarding.
        All disruptions are saved to self.lost_packets dictionary, in format:
        disrupt_start_id = (missing_packets_count, disrupt_time, disrupt_start_timestamp, disrupt_stop_timestamp)
        """
        if filename:
            all_packets = scapyall.rdpcap(filename)
        elif self.packets:
            all_packets = self.packets
        else:
            self.log("Filename and self.packets are not defined.")
            self.fails['dut'].add("Filename and self.packets are not defined")
            return None
        # Filter out packets and remove floods:
        self.unique_id = list()     # This list will contain all unique Payload ID, to filter out received floods.
        filtered_packets = [ pkt for pkt in all_packets if
            scapyall.TCP in pkt and
            not scapyall.ICMP in pkt and
            pkt[scapyall.TCP].sport == 1234 and
            pkt[scapyall.TCP].dport == 5000 and
            self.check_tcp_payload(pkt) and
            self.no_flood(pkt)
            ]

        if self.vnet:
            decap_packets = [ scapyall.Ether(str(pkt.payload.payload.payload)[8:]) for pkt in all_packets if
                scapyall.UDP in pkt and
                pkt[scapyall.UDP].sport == 1234
                ]
            filtered_decap_packets = [ pkt for pkt in decap_packets if
                scapyall.TCP in pkt and
                not scapyall.ICMP in pkt and
                pkt[scapyall.TCP].sport == 1234 and
                pkt[scapyall.TCP].dport == 5000 and
                self.check_tcp_payload(pkt) and
                self.no_flood(pkt)
                ]
            filtered_packets = filtered_packets + filtered_decap_packets

        # Re-arrange packets, if delayed, by Payload ID and Timestamp:
        packets = sorted(filtered_packets, key = lambda packet: (int(str(packet[scapyall.TCP].payload)), packet.time ))
        self.lost_packets = dict()
        self.max_disrupt, self.total_disruption = 0, 0
        sent_packets = dict()
        self.fails['dut'].add("Sniffer failed to capture any traffic")
        self.assertTrue(packets, "Sniffer failed to capture any traffic")
        self.fails['dut'].clear()
        prev_payload = None
        if packets:
            prev_payload, prev_time = 0, 0
            sent_payload = 0
            received_counter = 0    # Counts packets from dut.
            sent_counter = 0
            received_t1_to_vlan = 0
            received_vlan_to_t1 = 0
            missed_vlan_to_t1 = 0
            missed_t1_to_vlan = 0
            self.disruption_start, self.disruption_stop = None, None
            for packet in packets:
                if packet[scapyall.Ether].dst == self.dut_mac or packet[scapyall.Ether].dst == self.vlan_mac:
                    # This is a sent packet - keep track of it as payload_id:timestamp.
                    # for dualtor both MACs are needed:
                    #   t1->server sent pkt will have dst MAC as dut_mac, and server->t1 sent pkt will have dst MAC as vlan_mac
                    sent_payload = int(str(packet[scapyall.TCP].payload))
                    sent_packets[sent_payload] = packet.time
                    sent_counter += 1
                    continue
                if packet[scapyall.Ether].src == self.dut_mac or packet[scapyall.Ether].src == self.vlan_mac:
                    # This is a received packet.
                    # for dualtor both MACs are needed:
                    #   t1->server rcvd pkt will have src MAC as vlan_mac, and server->t1 rcvd pkt will have src MAC as dut_mac
                    received_time = packet.time
                    received_payload = int(str(packet[scapyall.TCP].payload))
                    if (received_payload % 5) == 0 :   # From vlan to T1.
                        received_vlan_to_t1 += 1
                    else:
                        received_t1_to_vlan += 1
                    received_counter += 1
                if not (received_payload and received_time):
                    # This is the first valid received packet.
                    prev_payload = received_payload
                    prev_time = received_time
                    continue
                if received_payload - prev_payload > 1:
                    # Packets in a row are missing, a disruption.
                    self.log("received_payload: {}, prev_payload: {}, sent_counter: {}, received_counter: {}".format(
                        received_payload, prev_payload, sent_counter, received_counter))
                    lost_id = (received_payload -1) - prev_payload # How many packets lost in a row.
                    disrupt = (sent_packets[received_payload] - sent_packets[prev_payload + 1]) # How long disrupt lasted.
                    # Add disrupt to the dict:
                    self.lost_packets[prev_payload] = (lost_id, disrupt, received_time - disrupt, received_time)
                    self.log("Disruption between packet ID %d and %d. For %.4f " % (prev_payload, received_payload, disrupt))
                    for lost_index in range(prev_payload + 1, received_payload):
                        if (lost_index % 5) == 0 :   # lost received for packet sent from vlan to T1.
                            missed_vlan_to_t1 += 1
                        else:
                            missed_t1_to_vlan += 1
                    self.log("")
                    if not self.disruption_start:
                        self.disruption_start = datetime.datetime.fromtimestamp(prev_time)
                    self.disruption_stop = datetime.datetime.fromtimestamp(received_time)
                prev_payload = received_payload
                prev_time = received_time
            self.log("**************** Packet received summary: ********************")
            self.log("*********** Sent packets captured - {}".format(sent_counter))
            self.log("*********** received packets captured - t1-to-vlan - {}".format(received_t1_to_vlan))
            self.log("*********** received packets captured - vlan-to-t1 - {}".format(received_vlan_to_t1))
            self.log("*********** Missed received packets - t1-to-vlan - {}".format(missed_t1_to_vlan))
            self.log("*********** Missed received packets - vlan-to-t1 - {}".format(missed_vlan_to_t1))
            self.log("**************************************************************")
        self.fails['dut'].add("Sniffer failed to filter any traffic from DUT")
        self.assertTrue(received_counter, "Sniffer failed to filter any traffic from DUT")
        self.fails['dut'].clear()
        self.disrupts_count = len(self.lost_packets) # Total disrupt counter.
        if self.lost_packets:
            # Find the longest loss with the longest time:
            max_disrupt_from_id, (self.max_lost_id, self.max_disrupt_time, self.no_routing_start, self.no_routing_stop) = \
                max(self.lost_packets.items(), key = lambda item:item[1][0:2])
            self.total_disrupt_packets = sum([item[0] for item in self.lost_packets.values()])
            self.total_disrupt_time = sum([item[1] for item in self.lost_packets.values()])
            self.log("Disruptions happen between %s and %s after the reboot." % \
                (str(self.disruption_start - self.reboot_start), str(self.disruption_stop - self.reboot_start)))
        else:
            self.max_lost_id = 0
            self.max_disrupt_time = 0
            self.total_disrupt_packets = 0
            self.total_disrupt_time = 0
            self.log("Gaps in forwarding not found.")

        self.dataplane_loss_checked_successfully = True

        if self.reboot_type == "fast-reboot" and not self.lost_packets:
            self.dataplane_loss_checked_successfully = False
            self.fails["dut"].add("Data traffic loss not found but reboot test type is '%s' which "
                                  "must have data traffic loss" % self.reboot_type)

        if len(self.packets_list) > sent_counter:
            self.dataplane_loss_checked_successfully = False
            self.fails["dut"].add("Not all sent packets counted by receiver process. "
                                  "Could be issue with sniffer performance")

        total_validation_packets = received_t1_to_vlan + received_vlan_to_t1 + missed_t1_to_vlan + missed_vlan_to_t1
        # In some cases DUT may flood original packet to all members of VLAN, we do check that we do not flood too much
        allowed_number_of_flooded_original_packets = 150
        if (sent_counter - total_validation_packets) > allowed_number_of_flooded_original_packets:
            self.dataplane_loss_checked_successfully = False
            self.fails["dut"].add("Unexpected count of sent packets available in pcap file. "
                                  "Could be issue with DUT flooding for original packets which was sent to DUT")

        if prev_payload != (self.packets_to_send - 1):
            # Specific case when packet loss started but final lost packet not detected
            self.dataplane_loss_checked_successfully = False
            message = "Unable to calculate the dataplane traffic loss time. The traffic did not restore after " \
                      "performing reboot for the pre-defined test checker period. Note: the traffic could possibly " \
                      "restore after too long time, this could be checked manually."
            self.log(message)
            self.fails["dut"].add(message)

        self.log("Total incoming packets captured %d" % received_counter)
        if packets:
            filename = '/tmp/capture_filtered.pcap' if self.logfile_suffix is None else "/tmp/capture_filtered_%s.pcap" % self.logfile_suffix
            scapyall.wrpcap(filename, packets)
            self.log("Filtered pcap dumped to %s" % filename)

    def check_forwarding_stop(self, signal):
        self.asic_start_recording_vlan_reachability()

        while not signal.is_set():
            state = self.asic_state.get()
            for _, q in self.ssh_jobs:
                self.put_nowait(q, 'check_stop')
            if state == 'down':
                break
            time.sleep(self.TIMEOUT)


        self.asic_stop_recording_vlan_reachability()
        return self.asic_state.get_state_time(state), self.get_asic_vlan_reachability()

    def check_forwarding_resume(self, signal):
        while not signal.is_set():
            state = self.asic_state.get()
            if state != 'down':
                break
            time.sleep(self.TIMEOUT)

        return self.asic_state.get_state_time(state), self.get_asic_vlan_reachability()

    def ping_data_plane(self, light_probe=True):
        self.dataplane.flush()
        replies_from_servers = self.pingFromServers()
        if replies_from_servers > 0 or not light_probe:
            replies_from_upper = self.pingFromUpperTier()
        else:
            replies_from_upper = 0

        return replies_from_servers, replies_from_upper

    def wait_dut_to_warm_up(self):
        # When the DUT is freshly rebooted, it appears that it needs to warm
        # up towards PTF docker. In practice, I've seen this warm up taking
        # up to ~70 seconds.

        fail = None

        dut_stabilize_secs   = int(self.test_params['dut_stabilize_secs'])
        warm_up_timeout_secs = int(self.test_params['warm_up_timeout_secs'])

        start_time = datetime.datetime.now()
        up_time    = None

        # First wait until DUT data/control planes are up
        while True:
            dataplane = self.asic_state.get()
            ctrlplane = self.cpu_state.get()
            elapsed   = (datetime.datetime.now() - start_time).total_seconds()
            if dataplane == 'up' and ctrlplane == 'up':
                if not up_time:
                    up_time = datetime.datetime.now()
                up_secs = (datetime.datetime.now() - up_time).total_seconds()
                if up_secs > dut_stabilize_secs:
                    break
            else:
                # reset up_time
                up_time = None

            if elapsed > warm_up_timeout_secs:
                raise Exception("IO didn't come up within warm up timeout. Control plane: {}, Data plane: {}".format(ctrlplane, dataplane))
            time.sleep(1)

        # check until flooding is over. Flooding happens when FDB entry of
        # certain host is not yet learnt by the ASIC, therefore it sends
        # packet to all vlan ports.
        uptime = datetime.datetime.now()
        while True:
            elapsed = (datetime.datetime.now() - start_time).total_seconds()
            if not self.asic_state.is_flooding() and elapsed > dut_stabilize_secs:
                break
            if elapsed > warm_up_timeout_secs:
                if self.allow_vlan_flooding:
                    break
                raise Exception("Data plane didn't stop flooding within warm up timeout")
            time.sleep(1)

        dataplane = self.asic_state.get()
        ctrlplane = self.cpu_state.get()
        if not dataplane == 'up':
            fail = "Data plane"
        elif not ctrlplane == 'up':
            fail = "Control plane"

        if fail is not None:
            raise Exception("{} went down while waiting for flooding to stop".format(fail))

        if self.asic_state.get_state_time('up') > uptime:
            fail = "Data plane"
        elif self.cpu_state.get_state_time('up')  > uptime:
            fail = "Control plane"

        if fail is not None:
           raise Exception("{} flapped while waiting for the warm up".format(fail))

        # Everything is good

    def clear_dut_counters(self):
        # Clear the counters after the WARM UP is complete
        # this is done so that drops can be accurately calculated
        # after reboot test is finished
        clear_counter_cmds = [ "sonic-clear counters",
        "sonic-clear queuecounters",
        "sonic-clear dropcounters",
        "sonic-clear rifcounters",
        "sonic-clear pfccounters"
        ]
        if 'broadcom' in self.test_params['asic_type']:
            clear_counter_cmds.append("bcmcmd 'clear counters'")
        for cmd in clear_counter_cmds:
            self.dut_connection.execCommand(cmd)

    def check_alive(self):
        # This function checks that DUT routes the packets in the both directions.
        #
        # Sometimes first attempt failes because ARP responses to DUT are not so fast.
        # But after this the function expects to see steady "replies".
        # If the function sees that there is an issue with the dataplane after we saw
        # successful replies it considers that the DUT is not healthy
        #
        # Sometimes I see that DUT returns more replies then requests.
        # I think this is because of not populated FDB table
        # The function waits while it's done

        uptime = None
        for counter in range(self.nr_tests * 2):
            state = self.asic_state.get()
            if state == 'up':
                if not uptime:
                    uptime = self.asic_state.get_state_time(state)
            else:
                if uptime:
                    raise Exception("Data plane stopped working")
            time.sleep(2)

        # wait, until FDB entries are populated
        for _ in range(self.nr_tests * 10): # wait for some time
            if self.asic_state.is_flooding():
                time.sleep(2)
            else:
                break
        else:
            raise Exception("DUT is flooding")


    def get_asic_vlan_reachability(self):
        return self.asic_vlan_reach


    def asic_start_recording_vlan_reachability(self):
        with self.vlan_lock:
            self.asic_vlan_reach = []
            self.recording       = True


    def asic_stop_recording_vlan_reachability(self):
        with self.vlan_lock:
            self.recording = False


    def try_record_asic_vlan_recachability(self, t1_to_vlan):
        with self.vlan_lock:
            if self.recording:
                self.asic_vlan_reach.append(t1_to_vlan)


    def log_asic_state_change(self, reachable, partial=False, t1_to_vlan=0, flooding=False):
        old = self.asic_state.get()

        if reachable:
            state = 'up' if not partial else 'partial'
        else:
            state = 'down'

        self.try_record_asic_vlan_recachability(t1_to_vlan)

        self.asic_state.set_flooding(flooding)

        if old != state:
            self.log("Data plane state transition from %s to %s (%d)" % (old, state, t1_to_vlan))
            self.asic_state.set(state)


    def log_cpu_state_change(self, reachable, partial=False, flooding=False):
        old = self.cpu_state.get()

        if reachable:
            state = 'up' if not partial else 'partial'
        else:
            state = 'down'

        self.cpu_state.set_flooding(flooding)

        if old != state:
            self.log("Control plane state transition from %s to %s" % (old, state))
            self.cpu_state.set(state)


    def log_vlan_state_change(self, reachable):
        old = self.vlan_state.get()

        if reachable:
            state = 'up'
        else:
            state = 'down'

        if old != state:
            self.log("VLAN ARP state transition from %s to %s" % (old, state))
            self.vlan_state.set(state)


    def reachability_watcher(self):
        # This function watches the reachability of the CPU port, and ASIC. It logs the state
        # changes for future analysis
        self.watcher_is_stopped.clear() # Watcher is running.
        while self.watching:
            if self.dataplane_io_lock.acquire(False):
                vlan_to_t1, t1_to_vlan = self.ping_data_plane(self.light_probe)
                reachable              = (t1_to_vlan  > self.nr_vl_pkts * 0.7 and
                                        vlan_to_t1  > self.nr_pc_pkts * 0.7)
                partial                = (reachable and
                                        (t1_to_vlan < self.nr_vl_pkts or
                                        vlan_to_t1 < self.nr_pc_pkts))
                flooding               = (reachable and
                                        (t1_to_vlan  > self.nr_vl_pkts or
                                        vlan_to_t1  > self.nr_pc_pkts))
                self.log_asic_state_change(reachable, partial, t1_to_vlan, flooding)
                self.dataplane_io_lock.release()
            total_rcv_pkt_cnt      = self.pingDut()
            reachable              = total_rcv_pkt_cnt > 0 and total_rcv_pkt_cnt > self.ping_dut_pkts * 0.7
            partial                = total_rcv_pkt_cnt > 0 and total_rcv_pkt_cnt < self.ping_dut_pkts
            flooding                = reachable and total_rcv_pkt_cnt > self.ping_dut_pkts
            self.log_cpu_state_change(reachable, partial, flooding)
            total_rcv_pkt_cnt      = self.arpPing()
            reachable              = total_rcv_pkt_cnt >= self.arp_ping_pkts
            self.log_vlan_state_change(reachable)
            self.watcher_is_running.set()   # Watcher is running.
        self.watcher_is_stopped.set()       # Watcher has stopped.
        self.watcher_is_running.clear()     # Watcher has stopped.


    def pingFromServers(self):
        for i in xrange(self.nr_pc_pkts):
            testutils.send_packet(self, self.from_server_src_port, self.from_vlan_packet)

        total_rcv_pkt_cnt = testutils.count_matched_packets_all_ports(self, self.from_vlan_exp_packet, self.from_server_dst_ports, timeout=self.PKT_TOUT)

        self.log("Send %5d Received %5d servers->t1" % (self.nr_pc_pkts, total_rcv_pkt_cnt), True)

        return total_rcv_pkt_cnt

    def pingFromUpperTier(self):
        for entry in self.from_t1:
            testutils.send_packet(self, *entry)

        total_rcv_pkt_cnt = testutils.count_matched_packets_all_ports(self, self.from_t1_exp_packet, self.vlan_ports, timeout=self.PKT_TOUT)

        self.log("Send %5d Received %5d t1->servers" % (self.nr_vl_pkts, total_rcv_pkt_cnt), True)

        return total_rcv_pkt_cnt

    def pingDut(self):
        if "allow_mac_jumping" in self.test_params and self.test_params['allow_mac_jumping']:
            for i in xrange(self.ping_dut_pkts):
                testutils.send_packet(self, self.random_port(self.vlan_ports), self.ping_dut_macjump_packet)
        else:
            for i in xrange(self.ping_dut_pkts):
                src_port, packet = random.choice(self.ping_dut_packets)
                testutils.send_packet(self, src_port, packet)

        total_rcv_pkt_cnt = testutils.count_matched_packets_all_ports(self, self.ping_dut_exp_packet, self.vlan_ports, timeout=self.PKT_TOUT)

        self.log("Send %5d Received %5d ping DUT" % (self.ping_dut_pkts, total_rcv_pkt_cnt), True)

        return total_rcv_pkt_cnt

    def arpPing(self):
        for i in xrange(self.arp_ping_pkts):
            testutils.send_packet(self, self.arp_src_port, self.arp_ping)
        total_rcv_pkt_cnt = testutils.count_matched_packets_all_ports(self, self.arp_resp, [self.arp_src_port], timeout=self.PKT_TOUT)
        self.log("Send %5d Received %5d arp ping" % (self.arp_ping_pkts, total_rcv_pkt_cnt), True)
        return total_rcv_pkt_cnt<|MERGE_RESOLUTION|>--- conflicted
+++ resolved
@@ -1045,16 +1045,11 @@
             self.no_routing_start = self.reboot_start
             self.no_routing_stop  = self.reboot_start
 
-<<<<<<< HEAD
     def handle_warm_reboot_health_check(self, finalizer_timeout):
         # wait until sniffer and sender threads have started
         while not (self.sniff_thr.isAlive() and self.sender_thr.isAlive()):
             time.sleep(1)
-
         self.log("IO sender and sniffer threads have started, wait until completion")
-=======
-    def handle_warm_reboot_health_check(self):
->>>>>>> 479fc5f3
         self.sniff_thr.join()
         self.sender_thr.join()
         #  Waiting for warmboot finilizer to finish before stopping reachability watcher
