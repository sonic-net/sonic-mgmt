--- conflicted
+++ resolved
@@ -405,24 +405,12 @@
 
         try:
             res = async_res.get(timeout=seconds)
-<<<<<<< HEAD
-        except TimeoutError as err:
-            # TimeoutError captured here
-            signal.set()
-            raise type(err)(message)
-        except Exception as err:
-            # Propagate exceptions up
-            signal.set()
-            raise err
-        self.log("Timeout is returning {}.".format(res))
-=======
         except Exception as err:
             traceback_msg = traceback.format_exc()
             # TimeoutError and Exception's from func
             # captured here
             signal.set()
             raise type(err)("{}: {}".format(message, traceback_msg))
->>>>>>> 8d991ec9
         return res
 
     def generate_vlan_servers(self):
