--- conflicted
+++ resolved
@@ -1310,7 +1310,6 @@
             packets_list = self.packets_list
         self.sniffer_started.wait(timeout=10)
         with self.dataplane_io_lock:
-<<<<<<< HEAD
             # Clear the counters before starting the IO traffic
             # this is done so that drops can be accurately calculated
             # after reboot test is finished
@@ -1324,9 +1323,7 @@
                 clear_counter_cmds.append("bcmcmd 'clear counters'")
             for cmd in clear_counter_cmds:
                 self.dut_connection.execCommand(cmd)
-=======
             sent_packet_count = 0
->>>>>>> f98a2e38
             # While running fast data plane sender thread there are two reasons for filter to be applied
             #  1. filter out data plane traffic which is tcp to free up the load on PTF socket (sniffer thread is using a different one)
             #  2. during warm neighbor restoration DUT will send a lot of ARP requests which we are not interested in
