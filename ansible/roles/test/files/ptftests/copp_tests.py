--- conflicted
+++ resolved
@@ -7,12 +7,9 @@
 # ARPTest
 # DHCPTest
 # DHCPTopoT1Test
-<<<<<<< HEAD
 # DHCPIP2METest
 # DHCPOTHERIPTest
-=======
 # DHCP6Test
->>>>>>> 4134fa5d
 # LLDPTest
 # BGPTest
 # LACPTest
