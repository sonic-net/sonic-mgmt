--- conflicted
+++ resolved
@@ -1063,7 +1063,6 @@
         self.finalizer_state = self.get_warmboot_finalizer_state()
         self.log('warmboot finalizer service state {}'.format(self.finalizer_state))
         count = 0
-<<<<<<< HEAD
         while self.finalizer_state != 'inactive':
             try:
                 self.finalizer_state = self.get_warmboot_finalizer_state()
@@ -1071,10 +1070,7 @@
                 traceback_msg = traceback.format_exc()
                 self.log("Exception happened during get warmboot finalizer service state: {}".format(traceback_msg))
                 raise
-=======
-        while self.finalizer_state == 'activating' or self.finalizer_state == '':
-            self.finalizer_state = self.get_warmboot_finalizer_state()
->>>>>>> 5b619d42
+
             self.log('warmboot finalizer service state {}'.format(self.finalizer_state))
             time.sleep(10)
             if count * 10 > int(self.test_params['warm_up_timeout_secs']):
