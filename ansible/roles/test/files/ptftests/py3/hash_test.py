--- conflicted
+++ resolved
@@ -245,12 +245,8 @@
         # ip_proto 60 is redirected to ip_proto 4 as encapsulation protocol, ip payload will be malformat
         # ip_proto 254 is experimental
         # MLNX ASIC can't forward ip_proto 254, BRCM is OK, skip for all for simplicity
-<<<<<<< HEAD
         skip_protos = [2, 253, 4, 41, 47, 60, 254]
 
-=======
-        skip_protos = [2, 253, 4, 41, 60, 254]
->>>>>>> c192e745
         if self.is_active_active_dualtor:
             # Skip ICMP for active-active dualtor as it is duplicated to both ToRs
             skip_protos.append(1)
