--- conflicted
+++ resolved
@@ -49,11 +49,8 @@
 import ipaddress
 import itertools
 import fib
-<<<<<<< HEAD
 import time
-=======
 import macsec
->>>>>>> 1ea6db91
 
 import ptf
 import ptf.packet as scapy
