'''
Owner:          Hrachya Mughnetsyan <Hrachya@mellanox.com>

Created on:     11/11/2016

Description:    This file contains the log analyzer functionality in order
                to verify no failures are detected in the system logs while
                it can be that traffic/functionality works.

                Design is available in https://github.com/Azure/SONiC/wiki/LogAnalyzer

Usage:          Examples of how to use log analyzer
                sudo python loganalyzer.py  --out_dir /home/hrachya/projects/loganalyzer/log.analyzer.results --action analyze --run_id myTest114 --logs file3.log -m /home/hrachya/projects/loganalyzer/match.file.1.log,/home/hrachya/projects/loganalyzer/match.file.2.log  -i ignore.file.1.log,ignore.file.2.log -v
'''

#---------------------------------------------------------------------
# Global imports
#---------------------------------------------------------------------
import sys
import getopt
import re
import csv
import pprint
import logging
import logging.handlers
from __builtin__ import True

#---------------------------------------------------------------------
# Global variables
#---------------------------------------------------------------------
tokenizer = ','
comment_key = '#'
system_log_file = '/var/log/syslog'

#-- List of ERROR codes to be returned by AnsibleLogAnalyzer
err_duplicate_start_marker = -1
err_duplicate_end_marker = -2
err_no_end_marker = -3
err_no_start_marker = -4
err_invalid_string_format = -5
err_invalid_input = -6

class AnsibleLogAnalyzer:
    '''
    @summary: Overview of functionality

    This class performs analysis of the log files, searching for concerning messages.
    The definition of concerning messages is passed to analyze_file_list() method,
    as a list of regular expressions.
    Additionally there will be a list of regular expressions which we wish to ignore.
    Any line in log file which will match to the set of matching regex expressions
    AND will not match set of 'ignore' regex expressions, will be considered a
    'match' and will be reported.

    AnsibleLogAnalyzer will be called initially before any test has ran, and will be
    instructed to place 'start' marker into all log files to be analyzed.
    When tests have ran, AnsibleLogAnalyzer will be instructed to place end-marker
    into the log files. After this, AnsibleLogAnalyzer will be invoked to perform the
    analysis of logs. The analysis will be performed on specified log files.
    For each log file only the content between start/end markers will be analyzed.

    For details see comments on analyze_file_list method.
    '''

    '''
    Prefixes used to build start and end markers.
    The prefixes will be combined with a unique string, called run_id, passed by
    the caller, to produce start/end markers for given analysis run.
    '''

    start_marker_prefix = "start-LogAnalyzer"
    end_marker_prefix = "end-LogAnalyzer"

    def init_sys_logger(self):
        logger = logging.getLogger('LogAnalyzer')
        logger.setLevel(logging.DEBUG)
        handler = logging.handlers.SysLogHandler(address = '/dev/log')
        logger.addHandler(handler)
        return logger
    #---------------------------------------------------------------------

    def __init__(self, run_id, verbose, start_marker = None):
        self.run_id = run_id
        self.verbose = verbose
        self.start_marker = start_marker
    #---------------------------------------------------------------------

    def print_diagnostic_message(self, message):
        if (not self.verbose):
            return

        print '[LogAnalyzer][diagnostic]:%s' % message
    #---------------------------------------------------------------------

    def create_start_marker(self):
        if (self.start_marker is None) or (len(self.start_marker) == 0):
            return self.start_marker_prefix + "-" + self.run_id
        else:
            return self.start_marker

    #---------------------------------------------------------------------

    def is_filename_stdin(self, file_name):
        return file_name == "-"

    #---------------------------------------------------------------------

    def create_end_marker(self):
        return self.end_marker_prefix + "-" + self.run_id
    #---------------------------------------------------------------------

    def place_marker_to_file(self, log_file, marker):
        '''
        @summary: Place marker into each log file specified.
        @param log_file : File path, to be applied with marker.
        @param marker:    Marker to be placed into log files.
        '''
        if not len(log_file) or self.is_filename_stdin(log_file):
            self.print_diagnostic_message('Log file {} not found. Skip adding marker.'.format(log_file))
        self.print_diagnostic_message('log file:{}, place marker {}'.format(log_file, marker))
        with open(log_file, 'a') as file:
            file.write(marker)
            file.write('\n')
            file.flush()

    def place_marker_to_syslog(self, marker):
        '''
        @summary: Place marker into '/dev/log'.
        @param marker: Marker to be placed into syslog.
        '''

        syslogger = self.init_sys_logger()
        syslogger.info(marker)
        syslogger.info('\n')

    def place_marker(self, log_file_list, marker):
        '''
        @summary: Place marker into '/dev/log' and each log file specified.
        @param log_file_list : List of file paths, to be applied with marker.
        @param marker:         Marker to be placed into log files.
        '''

        for log_file in log_file_list:
            self.place_marker_to_file(log_file, marker)

        self.place_marker_to_syslog(marker)

        return
    #---------------------------------------------------------------------

    def error_to_regx(self, error_string):
        '''
        This method converts a (list of) strings to one regular expression.

        @summary: Meta characters are escaped by inserting a '\' beforehand
                  Digits are replaced with the arbitrary '\d+' code
                  A list is converted into an alteration statement (|)

        @param error_string:  the string(s) to be converted into a regular expression

        @return: A SINGLE regular expression string
        '''

        #-- Check if error_string is a string or a list --#
        if (isinstance(error_string, basestring)):
            original_string = error_string
            #-- Escapes out of all the meta characters --#
            error_string = re.escape(error_string)
            #-- Replaces a white space with the white space regular expression
            error_string = re.sub(r"(\\\s+)+", "\\\\s+", error_string)
            #-- Replaces a digit number with the digit regular expression
            error_string = re.sub(r"\b\d+\b", "\\\\d+", error_string)
            #-- Replaces a hex number with the hex regular expression
            error_string = re.sub(r"0x[0-9a-fA-F]+", "0x[0-9a-fA-F]+", error_string)
            self.print_diagnostic_message('Built error string: %s' % error_string)

        #-- If given a list, concatenate into one regx --#
        else:
            error_string = '|'.join(map(self.error_to_regx, error_string))

        return error_string
    #---------------------------------------------------------------------

    def create_msg_regex(self, file_lsit):
        '''
        @summary: This method reads input file containing list of regular expressions
                  to be matched against.

        @param file_list : List of file paths, contains search expressions.

        @return: A regex class instance, corresponding to loaded regex expressions.
            Will be used for matching operations by callers.
        '''
        messages_regex = []

        if file_lsit is None or (0 == len(file_lsit)):
            return None

        for filename in file_lsit:
            self.print_diagnostic_message('processing match file:%s' % filename)
            with open(filename, 'rb') as csvfile:
                csvreader = csv.reader(csvfile, quotechar='"', delimiter=',',
                                       skipinitialspace=True)

                for index, row in enumerate(csvreader):
                    row = [item for item in row if item != ""]
                    self.print_diagnostic_message('[diagnostic]:processing row:%d' % index)
                    self.print_diagnostic_message('row:%s'% row)
                    try:
                        #-- Ignore Empty Lines
                        if not row:
                            continue
                        #-- Ignore commented Lines
                        if row[0].startswith(comment_key):
                            self.print_diagnostic_message('[diagnostic]:skipping row[0]:%s' % row[0])
                            continue

                        #-- ('s' | 'r') = (Raw String | Regular Expression)
                        is_regex = row[0]
                        if ('s' == row[0]):
                            is_regex = False
                        elif ('r' == row[0]):
                            is_regex = True
                        else:
                            raise Exception('file:%s, malformed line:%d. '
                                            'must be \'s\'(string) or \'r\'(regex)'
                                            %(filename,index))

                        if (is_regex):
                            messages_regex.extend(row[1:])
                        else:
                            messages_regex.append(self.error_to_regx(row[1:]))

                    except Exception as e:
                        print 'ERROR: line %d is formatted incorrectly in file %s. Skipping line' % (index, filename)
                        print repr(e)
                        sys.exit(err_invalid_string_format)

        if (len(messages_regex)):
            regex = re.compile('|'.join(messages_regex))
        else:
            regex = None
        return regex, messages_regex
    #---------------------------------------------------------------------

    def line_matches(self, str, match_messages_regex, ignore_messages_regex):
        '''
        @summary: This method checks whether given string matches against the
                  set of regular expressions.

        @param str: string to match against 'match' and 'ignore' regex expressions.
            A string which matched to the 'match' set will be reported.
            A string which matches to 'match' set, but also matches to
            'ignore' set - will not be reported (will be ignored)

        @param match_messages_regex:
            regex class instance containing messages to match against.

        @param ignore_messages_regex:
            regex class instance containing messages to ignore match against.

        @return: True is str matches regex criteria, otherwise False.
        '''

        ret_code = False

        if ((match_messages_regex is not None) and (match_messages_regex.findall(str))):
            if (ignore_messages_regex is None):
                ret_code = True

            elif (not ignore_messages_regex.findall(str)):
                self.print_diagnostic_message('matching line: %s' % str)
                ret_code = True

        return ret_code
    #---------------------------------------------------------------------

    def line_is_expected(self, str, expect_messages_regex):
        '''
        @summary: This method checks whether given string matches against the
                  set of "expected" regular expressions.
        '''

        ret_code = False
        if (expect_messages_regex is not None) and (expect_messages_regex.findall(str)):
            ret_code = True

        return ret_code

    def analyze_file(self, log_file_path, match_messages_regex, ignore_messages_regex, expect_messages_regex):
        '''
        @summary: Analyze input file content for messages matching input regex
                  expressions. See line_matches() for details on matching criteria.

        @param log_file_path: Patch to the log file.

        @param match_messages_regex:
            regex class instance containing messages to match against.

        @param ignore_messages_regex:
            regex class instance containing messages to ignore match against.

        @param expect_messages_regex:
            regex class instance containing messages that are expected to appear in logfile.

        @param end_marker_regex - end marker

        @return: List of strings match search criteria.
        '''


        self.print_diagnostic_message('analyzing file: %s'% log_file_path)

        #-- indicates whether log analyzer currently is in the log range between start
        #-- and end marker. see analyze_file method.
        in_analysis_range = False
        stdin_as_input = self.is_filename_stdin(log_file_path)
        matching_lines = []
        expected_lines = []
        found_start_marker = False
        found_end_marker = False
        if stdin_as_input:
            log_file = sys.stdin
        else:
            log_file = open(log_file_path, 'r')

        start_marker = self.create_start_marker()
        end_marker = self.create_end_marker()

        for rev_line in reversed(log_file.readlines()):
            if stdin_as_input:
                in_analysis_range = True
            else:
                if rev_line.find(end_marker) != -1:
                    self.print_diagnostic_message('found end marker: %s' % end_marker)
                    if (found_end_marker):
                        print 'ERROR: duplicate end marker found'
                        sys.exit(err_duplicate_end_marker)
                    found_end_marker = True
                    in_analysis_range = True
                    continue

            if not stdin_as_input:
                if rev_line.find(start_marker) != -1 and 'nsible' not in rev_line:
                    self.print_diagnostic_message('found start marker: %s' % start_marker)
                    if (found_start_marker):
                        print 'ERROR: duplicate start marker found'
                        sys.exit(err_duplicate_start_marker)
                    found_start_marker = True

                    if(not in_analysis_range):
                        print 'ERROR: found start marker:%s without corresponding end marker' % rev_line
                        sys.exit(err_no_end_marker)
                    in_analysis_range = False
                    break

            if in_analysis_range :
                if self.line_is_expected(rev_line, expect_messages_regex):
                    expected_lines.append(rev_line)

                elif self.line_matches(rev_line, match_messages_regex, ignore_messages_regex):
                    matching_lines.append(rev_line)

        # care about the markers only if input is not stdin
        if not stdin_as_input:
            if (not found_start_marker):
                print 'ERROR: start marker was not found'
                sys.exit(err_no_start_marker)

            if (not found_end_marker):
                print 'ERROR: end marker was not found'
                sys.exit(err_no_end_marker)

        return matching_lines, expected_lines
    #---------------------------------------------------------------------

    def analyze_file_list(self, log_file_list, match_messages_regex, ignore_messages_regex, expect_messages_regex):
        '''
        @summary: Analyze input files messages matching input regex expressions.
            See line_matches() for details on matching criteria.

        @param log_file_list: List of paths to the log files.

        @param match_messages_regex:
            regex class instance containing messages to match against.

        @param ignore_messages_regex:
            regex class instance containing messages to ignore match against.

        @param expect_messages_regex:
            regex class instance containing messages that are expected to appear in logfile.

        @return: Returns map <file_name, list_of_matching_strings>
        '''
        res = {}

        for log_file in log_file_list:
            if not len(log_file):
                continue
            match_strings, expect_strings = self.analyze_file(log_file, match_messages_regex, ignore_messages_regex, expect_messages_regex)

            match_strings.reverse()
            expect_strings.reverse()
            res[log_file] = [ match_strings, expect_strings ]

        return res
    #---------------------------------------------------------------------

def usage():
    print 'loganalyzer input parameters:'
    print '--help                           Print usage'
    print '--verbose                        Print verbose output during the run'
    print '--action                         init|analyze - action to perform.'
    print '                                 init - initialize analysis by placing start-marker'
    print '                                 to all log files specified in --logs parameter.'
    print '                                 analyze - perform log analysis of files specified in --logs parameter.'
    print '                                 add_end_marker - add end marker to all log files specified in --logs parameter.'
    print '--out_dir path                   Directory path where to place output files, '
    print '                                 must be present when --action == analyze'
    print '--logs path{,path}               List of full paths to log files to be analyzed.'
    print '                                 Implicitly system log file will be also processed'
    print '--run_id string                  String passed to loganalyzer, uniquely identifying '
    print '                                 analysis session. Used to construct start/end markers. '
    print '--match_files_in path{,path}     List of paths to files containing strings. A string from log file'
    print '                                 By default syslog will be always analyzed and should be passed by match_files_in.'
    print '                                 matching any string from match_files_in will be collected and '
    print '                                 reported. Must be present when action == analyze'
    print '--ignore_files_in path{,path}    List of paths to files containing string. '
    print '                                 A string from log file matching any string from these'
    print '                                 files will be ignored during analysis. Must be present'
    print '                                 when action == analyze.'
    print '--expect_files_in path{,path}    List of path to files containing string. '
    print '                                 All the strings from these files will be expected to present'
    print '                                 in one of specified log files during the analysis. Must be present'
    print '                                 when action == analyze.'

#---------------------------------------------------------------------

def check_action(action, log_files_in, out_dir, match_files_in, ignore_files_in, expect_files_in):
    '''
    @summary: This function validates command line parameter 'action' and
        other related parameters.

    @return: True if input is correct
    '''

    ret_code = True

    if (action == 'init'):
        ret_code = True
    elif (action == 'add_end_marker'):
        ret_code = True
    elif (action == 'analyze'):
        if out_dir is None or len(out_dir) == 0:
            print 'ERROR: missing required out_dir for analyze action'
            ret_code = False

        elif match_files_in is None or len(match_files_in) == 0:
            print 'ERROR: missing required match_files_in for analyze action'
            ret_code = False


    else:
        ret_code = False
        print 'ERROR: invalid action:%s specified' % action

    return ret_code
#---------------------------------------------------------------------

def check_run_id(run_id):
    '''
    @summary: Validate command line parameter 'run_id'

    @param run_id: Unique string identifying current run

    @return: True if input is correct
    '''

    ret_code = True

    if ((run_id is None) or (len(run_id) == 0)):
        print 'ERROR: no run_id specified'
        ret_code = False

    return ret_code
#---------------------------------------------------------------------

def write_result_file(run_id, out_dir, analysis_result_per_file, messages_regex_e, unused_regex_messages):
    '''
    @summary: Write results of analysis into a file.

    @param run_id: Uinique string identifying current run

    @param out_dir: Full path to output directory where to place the result file.

    @param analysis_result_per_file: map file_name: [list of found matching strings]

    @return: void
    '''

    match_cnt = 0
    expected_cnt = 0
    expected_lines_total = []

    with open(out_dir + "/result.loganalysis." + run_id + ".log", 'w') as out_file:
        for key, val in analysis_result_per_file.iteritems():
            matching_lines, expected_lines = val

            out_file.write("\n-----------Matches found in file:'%s'-----------\n" % key)
            for s in matching_lines:
                out_file.write(s)
            out_file.write('\nMatches:%d\n' % len(matching_lines))
            match_cnt += len(matching_lines)

            out_file.write("\n-------------------------------------------------\n\n")

            for i in expected_lines:
                out_file.write(i)
                expected_lines_total.append(i)
            out_file.write('\nExpected and found matches:%d\n' % len(expected_lines))
            expected_cnt += len(expected_lines)

        out_file.write("\n-------------------------------------------------\n\n")
        out_file.write('Total matches:%d\n' % match_cnt)
        # Find unused regex matches
        for regex in messages_regex_e:
            for line in expected_lines_total:
                if re.search(regex, line):
                    break
            else:
                unused_regex_messages.append(regex)

        out_file.write('Total expected and found matches:%d\n' % expected_cnt)
        out_file.write('Total expected but not found matches: %d\n\n' % len(unused_regex_messages))
        for regex in unused_regex_messages:
            out_file.write(regex + "\n")

        out_file.write("\n-------------------------------------------------\n\n")
        out_file.flush()
#---------------------------------------------------------------------

def write_summary_file(run_id, out_dir, analysis_result_per_file, unused_regex_messages):
    '''
    @summary: This function writes results summary into a file

    @param run_id: Unique string identifying current run

    @param out_dir: Output directory full path.

    @param analysis_result_per_file: map file_name:[list of matching strings]

    @return: void
    '''

    out_file = open(out_dir + "/summary.loganalysis." + run_id + ".log", 'w')
    out_file.write("\nLOG ANALYSIS SUMMARY\n")
    total_match_cnt = 0
    total_expect_cnt = 0
    for key, val in analysis_result_per_file.iteritems():
        matching_lines, expecting_lines = val

        file_match_cnt = len(matching_lines)
        file_expect_cnt = len(expecting_lines)
        out_file.write("FILE:    %s    MATCHES    %d\n" % (key, file_match_cnt))
        out_file.write("FILE:    %s    EXPECTED MATCHES    %d\n" % (key, file_expect_cnt))
        out_file.flush()
        total_match_cnt += file_match_cnt
        total_expect_cnt += file_expect_cnt

    out_file.write("-----------------------------------\n")
    out_file.write("TOTAL MATCHES:                  %d\n" % total_match_cnt)
    out_file.write("TOTAL EXPECTED MATCHES:         %d\n" % total_expect_cnt)
    out_file.write("TOTAL EXPECTED MISSING MATCHES: %d\n" % len(unused_regex_messages))
    out_file.write("-----------------------------------\n")
    out_file.flush()
    out_file.close()
#---------------------------------------------------------------------

def main(argv):

    action = None
    run_id = None
    start_marker = None
    log_files_in = ""
    out_dir = None
    match_files_in = None
    ignore_files_in = None
    expect_files_in = None
    verbose = False

    try:
        opts, args = getopt.getopt(argv, "a:r:s:l:o:m:i:e:vh", ["action=", "run_id=", "start_marker=", "logs=", "out_dir=", "match_files_in=", "ignore_files_in=", "expect_files_in=", "verbose", "help"])

    except getopt.GetoptError:
        print "Invalid option specified"
        usage()
        sys.exit(err_invalid_input)

    for opt, arg in opts:
        if (opt in ("-h", "--help")):
            usage()
            sys.exit(err_invalid_input)

        if (opt in ("-a", "--action")):
            action = arg

        elif (opt in ("-r", "--run_id")):
            run_id = arg

        elif (opt in ("-s", "--start_marker")):
            start_marker = arg

        elif (opt in ("-l", "--logs")):
            log_files_in = arg

        elif (opt in ("-o", "--out_dir")):
            out_dir = arg

        elif (opt in ("-m", "--match_files_in")):
            match_files_in = arg

        elif (opt in ("-i", "--ignore_files_in")):
            ignore_files_in = arg

        elif (opt in ("-e", "--expect_files_in")):
            expect_files_in = arg

        elif (opt in ("-v", "--verbose")):
            verbose = True

    if not (check_action(action, log_files_in, out_dir, match_files_in, ignore_files_in, expect_files_in) and check_run_id(run_id)):
        usage()
        sys.exit(err_invalid_input)

<<<<<<< HEAD
    analyzer = LogAnalyzer(run_id, verbose, start_marker)
=======
    analyzer = AnsibleLogAnalyzer(run_id, verbose)
>>>>>>> 1b11e7a4

    log_file_list = filter(None, log_files_in.split(tokenizer))

    result = {}
    if (action == "init"):
        analyzer.place_marker(log_file_list, analyzer.create_start_marker())
        return 0
    elif (action == "analyze"):
        match_file_list = match_files_in.split(tokenizer)
        ignore_file_list = ignore_files_in.split(tokenizer)
        expect_file_list = expect_files_in.split(tokenizer)

        analyzer.place_marker(log_file_list, analyzer.create_end_marker())

        match_messages_regex, messages_regex_m = analyzer.create_msg_regex(match_file_list)
        ignore_messages_regex, messages_regex_i = analyzer.create_msg_regex(ignore_file_list)
        expect_messages_regex, messages_regex_e = analyzer.create_msg_regex(expect_file_list)

        # if no log file specified - add system log
        if not log_file_list:
            log_file_list.append(system_log_file)

        result = analyzer.analyze_file_list(log_file_list, match_messages_regex,
                                            ignore_messages_regex, expect_messages_regex)
        unused_regex_messages = []
        write_result_file(run_id, out_dir, result, messages_regex_e, unused_regex_messages)
        write_summary_file(run_id, out_dir, result, unused_regex_messages)
    elif (action == "add_end_marker"):
        analyzer.place_marker(log_file_list, analyzer.create_end_marker())
        return 0

    else:
        print 'Unknown action:%s specified' % action
    return len(result)
#---------------------------------------------------------------------

if __name__ == "__main__":
    main(sys.argv[1:])<|MERGE_RESOLUTION|>--- conflicted
+++ resolved
@@ -632,11 +632,7 @@
         usage()
         sys.exit(err_invalid_input)
 
-<<<<<<< HEAD
-    analyzer = LogAnalyzer(run_id, verbose, start_marker)
-=======
-    analyzer = AnsibleLogAnalyzer(run_id, verbose)
->>>>>>> 1b11e7a4
+    analyzer = AnsibleLogAnalyzer(run_id, verbose, start_marker)
 
     log_file_list = filter(None, log_files_in.split(tokenizer))
 
