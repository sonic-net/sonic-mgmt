'''
Owner:          Hrachya Mughnetsyan <Hrachya@mellanox.com>

Created on:     11/11/2016

Description:    This file contains the log analyzer functionality in order
                to verify no failures are detected in the system logs while
                it can be that traffic/functionality works.

                Design is available in https://github.com/Azure/SONiC/wiki/LogAnalyzer

Usage:          Examples of how to use log analyzer
                sudo python loganalyzer.py  --out_dir /home/hrachya/projects/loganalyzer/log.analyzer.results --action analyze --run_id myTest114 --logs file3.log -m /home/hrachya/projects/loganalyzer/match.file.1.log,/home/hrachya/projects/loganalyzer/match.file.2.log  -i ignore.file.1.log,ignore.file.2.log -v
'''

#---------------------------------------------------------------------
# Global imports
#---------------------------------------------------------------------
import sys
import getopt
import re
import csv
import pprint
import logging
import logging.handlers
from __builtin__ import True

#---------------------------------------------------------------------
# Global variables
#---------------------------------------------------------------------
tokenizer = ','
comment_key = '#'
system_log_file = '/var/log/syslog'

#-- List of ERROR codes to be returned by AnsibleLogAnalyzer
err_duplicate_start_marker = -1
err_duplicate_end_marker = -2
err_no_end_marker = -3
err_no_start_marker = -4
err_invalid_string_format = -5
err_invalid_input = -6

class AnsibleLogAnalyzer:
    '''
    @summary: Overview of functionality

    This class performs analysis of the log files, searching for concerning messages.
    The definition of concerning messages is passed to analyze_file_list() method,
    as a list of regular expressions.
    Additionally there will be a list of regular expressions which we wish to ignore.
    Any line in log file which will match to the set of matching regex expressions
    AND will not match set of 'ignore' regex expressions, will be considered a
    'match' and will be reported.

    AnsibleLogAnalyzer will be called initially before any test has ran, and will be
    instructed to place 'start' marker into all log files to be analyzed.
    When tests have ran, AnsibleLogAnalyzer will be instructed to place end-marker
    into the log files. After this, AnsibleLogAnalyzer will be invoked to perform the
    analysis of logs. The analysis will be performed on specified log files.
    For each log file only the content between start/end markers will be analyzed.

    For details see comments on analyze_file_list method.
    '''

    '''
    Prefixes used to build start and end markers.
    The prefixes will be combined with a unique string, called run_id, passed by
    the caller, to produce start/end markers for given analysis run.
    '''

    start_marker_prefix = "start-LogAnalyzer"
    end_marker_prefix = "end-LogAnalyzer"

    def init_sys_logger(self):
        logger = logging.getLogger('LogAnalyzer')
        logger.setLevel(logging.DEBUG)
        handler = logging.handlers.SysLogHandler(address = '/dev/log')
        logger.addHandler(handler)
        return logger
    #---------------------------------------------------------------------

    def __init__(self, run_id, verbose, start_marker = None):
        self.run_id = run_id
        self.verbose = verbose
        self.start_marker = start_marker
    #---------------------------------------------------------------------

    def print_diagnostic_message(self, message):
        if (not self.verbose):
            return

        print '[LogAnalyzer][diagnostic]:%s' % message
    #---------------------------------------------------------------------

    def create_start_marker(self):
        if (self.start_marker is None) or (len(self.start_marker) == 0):
            return self.start_marker_prefix + "-" + self.run_id
        else:
            return self.start_marker

    #---------------------------------------------------------------------

    def is_filename_stdin(self, file_name):
        return file_name == "-"

    #---------------------------------------------------------------------

    def create_end_marker(self):
        return self.end_marker_prefix + "-" + self.run_id
    #---------------------------------------------------------------------

    def place_marker_to_file(self, log_file, marker):
        '''
        @summary: Place marker into each log file specified.
        @param log_file : File path, to be applied with marker.
        @param marker:    Marker to be placed into log files.
        '''
        if not len(log_file) or self.is_filename_stdin(log_file):
            self.print_diagnostic_message('Log file {} not found. Skip adding marker.'.format(log_file))
        self.print_diagnostic_message('log file:{}, place marker {}'.format(log_file, marker))
        with open(log_file, 'a') as file:
            file.write(marker)
            file.write('\n')
            file.flush()

    def place_marker_to_syslog(self, marker):
        '''
        @summary: Place marker into '/dev/log'.
        @param marker: Marker to be placed into syslog.
        '''

        syslogger = self.init_sys_logger()
        syslogger.info(marker)
        syslogger.info('\n')

    def place_marker(self, log_file_list, marker):
        '''
        @summary: Place marker into '/dev/log' and each log file specified.
        @param log_file_list : List of file paths, to be applied with marker.
        @param marker:         Marker to be placed into log files.
        '''

        for log_file in log_file_list:
            self.place_marker_to_file(log_file, marker)

        self.place_marker_to_syslog(marker)

        return
    #---------------------------------------------------------------------

    def error_to_regx(self, error_string):
        '''
        This method converts a (list of) strings to one regular expression.

        @summary: Meta characters are escaped by inserting a '\' beforehand
                  Digits are replaced with the arbitrary '\d+' code
                  A list is converted into an alteration statement (|)

        @param error_string:  the string(s) to be converted into a regular expression

        @return: A SINGLE regular expression string
        '''

        #-- Check if error_string is a string or a list --#
        if (isinstance(error_string, basestring)):
            original_string = error_string
            #-- Escapes out of all the meta characters --#
            error_string = re.escape(error_string)
            #-- Replaces a white space with the white space regular expression
            error_string = re.sub(r"(\\\s+)+", "\\\\s+", error_string)
            #-- Replaces a digit number with the digit regular expression
            error_string = re.sub(r"\b\d+\b", "\\\\d+", error_string)
            #-- Replaces a hex number with the hex regular expression
            error_string = re.sub(r"0x[0-9a-fA-F]+", "0x[0-9a-fA-F]+", error_string)
            self.print_diagnostic_message('Built error string: %s' % error_string)

        #-- If given a list, concatenate into one regx --#
        else:
            error_string = '|'.join(map(self.error_to_regx, error_string))

        return error_string
    #---------------------------------------------------------------------

    def create_msg_regex(self, file_lsit):
        '''
        @summary: This method reads input file containing list of regular expressions
                  to be matched against.

        @param file_list : List of file paths, contains search expressions.

        @return: A regex class instance, corresponding to loaded regex expressions.
            Will be used for matching operations by callers.
        '''
        messages_regex = []

        if file_lsit is None or (0 == len(file_lsit)):
            return None

        for filename in file_lsit:
            self.print_diagnostic_message('processing match file:%s' % filename)
            with open(filename, 'rb') as csvfile:
                csvreader = csv.reader(csvfile, quotechar='"', delimiter=',',
                                       skipinitialspace=True)

                for index, row in enumerate(csvreader):
                    row = [item for item in row if item != ""]
                    self.print_diagnostic_message('[diagnostic]:processing row:%d' % index)
                    self.print_diagnostic_message('row:%s'% row)
                    try:
                        #-- Ignore Empty Lines
                        if not row:
                            continue
                        #-- Ignore commented Lines
                        if row[0].startswith(comment_key):
                            self.print_diagnostic_message('[diagnostic]:skipping row[0]:%s' % row[0])
                            continue

                        #-- ('s' | 'r') = (Raw String | Regular Expression)
                        is_regex = row[0]
                        if ('s' == row[0]):
                            is_regex = False
                        elif ('r' == row[0]):
                            is_regex = True
                        else:
                            raise Exception('file:%s, malformed line:%d. '
                                            'must be \'s\'(string) or \'r\'(regex)'
                                            %(filename,index))

                        if (is_regex):
                            messages_regex.extend(row[1:])
                        else:
                            messages_regex.append(self.error_to_regx(row[1:]))

                    except Exception as e:
                        print 'ERROR: line %d is formatted incorrectly in file %s. Skipping line' % (index, filename)
                        print repr(e)
                        sys.exit(err_invalid_string_format)

        if (len(messages_regex)):
            regex = re.compile('|'.join(messages_regex))
        else:
            regex = None
        return regex, messages_regex
    #---------------------------------------------------------------------

    def line_matches(self, str, match_messages_regex, ignore_messages_regex):
        '''
        @summary: This method checks whether given string matches against the
                  set of regular expressions.

        @param str: string to match against 'match' and 'ignore' regex expressions.
            A string which matched to the 'match' set will be reported.
            A string which matches to 'match' set, but also matches to
            'ignore' set - will not be reported (will be ignored)

        @param match_messages_regex:
            regex class instance containing messages to match against.

        @param ignore_messages_regex:
            regex class instance containing messages to ignore match against.

        @return: True is str matches regex criteria, otherwise False.
        '''

        ret_code = False

        if ((match_messages_regex is not None) and (match_messages_regex.findall(str))):
            if (ignore_messages_regex is None):
                ret_code = True

            elif (not ignore_messages_regex.findall(str)):
                self.print_diagnostic_message('matching line: %s' % str)
                ret_code = True

        return ret_code
    #---------------------------------------------------------------------

    def line_is_expected(self, str, expect_messages_regex):
        '''
        @summary: This method checks whether given string matches against the
                  set of "expected" regular expressions.
        '''

        ret_code = False
        if (expect_messages_regex is not None) and (expect_messages_regex.findall(str)):
            ret_code = True

        return ret_code

    def analyze_file(self, log_file_path, match_messages_regex, ignore_messages_regex, expect_messages_regex):
        '''
        @summary: Analyze input file content for messages matching input regex
                  expressions. See line_matches() for details on matching criteria.

        @param log_file_path: Patch to the log file.

        @param match_messages_regex:
            regex class instance containing messages to match against.

        @param ignore_messages_regex:
            regex class instance containing messages to ignore match against.

        @param expect_messages_regex:
            regex class instance containing messages that are expected to appear in logfile.

        @param end_marker_regex - end marker

        @return: List of strings match search criteria.
        '''


        self.print_diagnostic_message('analyzing file: %s'% log_file_path)

        #-- indicates whether log analyzer currently is in the log range between start
        #-- and end marker. see analyze_file method.
        in_analysis_range = False
        stdin_as_input = self.is_filename_stdin(log_file_path)
        matching_lines = []
        expected_lines = []
        found_start_marker = False
        found_end_marker = False
        if stdin_as_input:
            log_file = sys.stdin
        else:
            log_file = open(log_file_path, 'r')

        start_marker = self.create_start_marker()
        end_marker = self.create_end_marker()

        for rev_line in reversed(log_file.readlines()):
            if stdin_as_input:
                in_analysis_range = True
            else:
                if rev_line.find(end_marker) != -1:
                    self.print_diagnostic_message('found end marker: %s' % end_marker)
                    if (found_end_marker):
                        print 'ERROR: duplicate end marker found'
                        sys.exit(err_duplicate_end_marker)
                    found_end_marker = True
                    in_analysis_range = True
                    continue

            if not stdin_as_input:
                if rev_line.find(start_marker) != -1 and 'nsible' not in rev_line:
                    self.print_diagnostic_message('found start marker: %s' % start_marker)
                    if (found_start_marker):
                        print 'ERROR: duplicate start marker found'
                        sys.exit(err_duplicate_start_marker)
                    found_start_marker = True

                    if(not in_analysis_range):
                        print 'ERROR: found start marker:%s without corresponding end marker' % rev_line
                        sys.exit(err_no_end_marker)
                    in_analysis_range = False
                    break

            if in_analysis_range :
                if self.line_is_expected(rev_line, expect_messages_regex):
                    expected_lines.append(rev_line)

                elif self.line_matches(rev_line, match_messages_regex, ignore_messages_regex):
                    matching_lines.append(rev_line)

        # care about the markers only if input is not stdin
        if not stdin_as_input:
            if (not found_start_marker):
                print 'ERROR: start marker was not found'
                sys.exit(err_no_start_marker)

            if (not found_end_marker):
                print 'ERROR: end marker was not found'
                sys.exit(err_no_end_marker)

        return matching_lines, expected_lines
    #---------------------------------------------------------------------

    def analyze_file_list(self, log_file_list, match_messages_regex, ignore_messages_regex, expect_messages_regex):
        '''
        @summary: Analyze input files messages matching input regex expressions.
            See line_matches() for details on matching criteria.

        @param log_file_list: List of paths to the log files.

        @param match_messages_regex:
            regex class instance containing messages to match against.

        @param ignore_messages_regex:
            regex class instance containing messages to ignore match against.

        @param expect_messages_regex:
            regex class instance containing messages that are expected to appear in logfile.

        @return: Returns map <file_name, list_of_matching_strings>
        '''
        res = {}

        for log_file in log_file_list:
            if not len(log_file):
                continue
            match_strings, expect_strings = self.analyze_file(log_file, match_messages_regex, ignore_messages_regex, expect_messages_regex)

            match_strings.reverse()
            expect_strings.reverse()
            res[log_file] = [ match_strings, expect_strings ]

        return res
    #---------------------------------------------------------------------

def usage():
    print 'loganalyzer input parameters:'
    print '--help                           Print usage'
    print '--verbose                        Print verbose output during the run'
    print '--action                         init|analyze - action to perform.'
    print '                                 init - initialize analysis by placing start-marker'
    print '                                 to all log files specified in --logs parameter.'
    print '                                 analyze - perform log analysis of files specified in --logs parameter.'
    print '                                 add_end_marker - add end marker to all log files specified in --logs parameter.'
    print '--out_dir path                   Directory path where to place output files, '
    print '                                 must be present when --action == analyze'
    print '--logs path{,path}               List of full paths to log files to be analyzed.'
    print '                                 Implicitly system log file will be also processed'
    print '--run_id string                  String passed to loganalyzer, uniquely identifying '
    print '                                 analysis session. Used to construct start/end markers. '
    print '--match_files_in path{,path}     List of paths to files containing strings. A string from log file'
    print '                                 By default syslog will be always analyzed and should be passed by match_files_in.'
    print '                                 matching any string from match_files_in will be collected and '
    print '                                 reported. Must be present when action == analyze'
    print '--ignore_files_in path{,path}    List of paths to files containing string. '
    print '                                 A string from log file matching any string from these'
    print '                                 files will be ignored during analysis. Must be present'
    print '                                 when action == analyze.'
    print '--expect_files_in path{,path}    List of path to files containing string. '
    print '                                 All the strings from these files will be expected to present'
    print '                                 in one of specified log files during the analysis. Must be present'
    print '                                 when action == analyze.'

#---------------------------------------------------------------------

def check_action(action, log_files_in, out_dir, match_files_in, ignore_files_in, expect_files_in):
    '''
    @summary: This function validates command line parameter 'action' and
        other related parameters.

    @return: True if input is correct
    '''

    ret_code = True

    if (action == 'init'):
        ret_code = True
    elif (action == 'add_end_marker'):
        ret_code = True
    elif (action == 'analyze'):
        if out_dir is None or len(out_dir) == 0:
            print 'ERROR: missing required out_dir for analyze action'
            ret_code = False

        elif match_files_in is None or len(match_files_in) == 0:
            print 'ERROR: missing required match_files_in for analyze action'
            ret_code = False


    else:
        ret_code = False
        print 'ERROR: invalid action:%s specified' % action

    return ret_code
#---------------------------------------------------------------------

def check_run_id(run_id):
    '''
    @summary: Validate command line parameter 'run_id'

    @param run_id: Unique string identifying current run

    @return: True if input is correct
    '''

    ret_code = True

    if ((run_id is None) or (len(run_id) == 0)):
        print 'ERROR: no run_id specified'
        ret_code = False

    return ret_code
#---------------------------------------------------------------------

def write_result_file(run_id, out_dir, analysis_result_per_file, messages_regex_e, unused_regex_messages):
    '''
    @summary: Write results of analysis into a file.

    @param run_id: Uinique string identifying current run

    @param out_dir: Full path to output directory where to place the result file.

    @param analysis_result_per_file: map file_name: [list of found matching strings]

    @return: void
    '''

    match_cnt = 0
    expected_cnt = 0
    expected_lines_total = []

    with open(out_dir + "/result.loganalysis." + run_id + ".log", 'w') as out_file:
        for key, val in analysis_result_per_file.iteritems():
            matching_lines, expected_lines = val

            out_file.write("\n-----------Matches found in file:'%s'-----------\n" % key)
            for s in matching_lines:
                out_file.write(s)
            out_file.write('\nMatches:%d\n' % len(matching_lines))
            match_cnt += len(matching_lines)

            out_file.write("\n-------------------------------------------------\n\n")

            for i in expected_lines:
                out_file.write(i)
                expected_lines_total.append(i)
            out_file.write('\nExpected and found matches:%d\n' % len(expected_lines))
            expected_cnt += len(expected_lines)

        out_file.write("\n-------------------------------------------------\n\n")
        out_file.write('Total matches:%d\n' % match_cnt)
        # Find unused regex matches
        for regex in messages_regex_e:
            for line in expected_lines_total:
                if re.search(regex, line):
                    break
            else:
                unused_regex_messages.append(regex)

        out_file.write('Total expected and found matches:%d\n' % expected_cnt)
        out_file.write('Total expected but not found matches: %d\n\n' % len(unused_regex_messages))
        for regex in unused_regex_messages:
            out_file.write(regex + "\n")

        out_file.write("\n-------------------------------------------------\n\n")
        out_file.flush()
#---------------------------------------------------------------------

def write_summary_file(run_id, out_dir, analysis_result_per_file, unused_regex_messages):
    '''
    @summary: This function writes results summary into a file

    @param run_id: Unique string identifying current run

    @param out_dir: Output directory full path.

    @param analysis_result_per_file: map file_name:[list of matching strings]

    @return: void
    '''

    out_file = open(out_dir + "/summary.loganalysis." + run_id + ".log", 'w')
    out_file.write("\nLOG ANALYSIS SUMMARY\n")
    total_match_cnt = 0
    total_expect_cnt = 0
    for key, val in analysis_result_per_file.iteritems():
        matching_lines, expecting_lines = val

        file_match_cnt = len(matching_lines)
        file_expect_cnt = len(expecting_lines)
        out_file.write("FILE:    %s    MATCHES    %d\n" % (key, file_match_cnt))
        out_file.write("FILE:    %s    EXPECTED MATCHES    %d\n" % (key, file_expect_cnt))
        out_file.flush()
        total_match_cnt += file_match_cnt
        total_expect_cnt += file_expect_cnt

    out_file.write("-----------------------------------\n")
    out_file.write("TOTAL MATCHES:                  %d\n" % total_match_cnt)
    out_file.write("TOTAL EXPECTED MATCHES:         %d\n" % total_expect_cnt)
    out_file.write("TOTAL EXPECTED MISSING MATCHES: %d\n" % len(unused_regex_messages))
    out_file.write("-----------------------------------\n")
    out_file.flush()
    out_file.close()
#---------------------------------------------------------------------

def main(argv):

    action = None
    run_id = None
    start_marker = None
    log_files_in = ""
    out_dir = None
    match_files_in = None
    ignore_files_in = None
    expect_files_in = None
    verbose = False

    try:
        opts, args = getopt.getopt(argv, "a:r:s:l:o:m:i:e:vh", ["action=", "run_id=", "start_marker=", "logs=", "out_dir=", "match_files_in=", "ignore_files_in=", "expect_files_in=", "verbose", "help"])

    except getopt.GetoptError:
        print "Invalid option specified"
        usage()
        sys.exit(err_invalid_input)

    for opt, arg in opts:
        if (opt in ("-h", "--help")):
            usage()
            sys.exit(err_invalid_input)

        if (opt in ("-a", "--action")):
            action = arg

        elif (opt in ("-r", "--run_id")):
            run_id = arg

        elif (opt in ("-s", "--start_marker")):
            start_marker = arg

        elif (opt in ("-l", "--logs")):
            log_files_in = arg

        elif (opt in ("-o", "--out_dir")):
            out_dir = arg

        elif (opt in ("-m", "--match_files_in")):
            match_files_in = arg

        elif (opt in ("-i", "--ignore_files_in")):
            ignore_files_in = arg

        elif (opt in ("-e", "--expect_files_in")):
            expect_files_in = arg

        elif (opt in ("-v", "--verbose")):
            verbose = True

    if not (check_action(action, log_files_in, out_dir, match_files_in, ignore_files_in, expect_files_in) and check_run_id(run_id)):
        usage()
        sys.exit(err_invalid_input)

<<<<<<< HEAD
    analyzer = LogAnalyzer(run_id, verbose, start_marker)
=======
    analyzer = AnsibleLogAnalyzer(run_id, verbose, start_marker)
>>>>>>> 752f5ade

    log_file_list = filter(None, log_files_in.split(tokenizer))

    result = {}
    if (action == "init"):
        analyzer.place_marker(log_file_list, analyzer.create_start_marker())
        return 0
    elif (action == "analyze"):
        match_file_list = match_files_in.split(tokenizer)
        ignore_file_list = ignore_files_in.split(tokenizer)
        expect_file_list = expect_files_in.split(tokenizer)

        analyzer.place_marker(log_file_list, analyzer.create_end_marker())

        match_messages_regex, messages_regex_m = analyzer.create_msg_regex(match_file_list)
        ignore_messages_regex, messages_regex_i = analyzer.create_msg_regex(ignore_file_list)
        expect_messages_regex, messages_regex_e = analyzer.create_msg_regex(expect_file_list)

        # if no log file specified - add system log
        if not log_file_list:
            log_file_list.append(system_log_file)

        result = analyzer.analyze_file_list(log_file_list, match_messages_regex,
                                            ignore_messages_regex, expect_messages_regex)
        unused_regex_messages = []
        write_result_file(run_id, out_dir, result, messages_regex_e, unused_regex_messages)
        write_summary_file(run_id, out_dir, result, unused_regex_messages)
    elif (action == "add_end_marker"):
        analyzer.place_marker(log_file_list, analyzer.create_end_marker())
        return 0

    else:
        print 'Unknown action:%s specified' % action
    return len(result)
#---------------------------------------------------------------------

if __name__ == "__main__":
    main(sys.argv[1:])<|MERGE_RESOLUTION|>--- conflicted
+++ resolved
@@ -632,11 +632,7 @@
         usage()
         sys.exit(err_invalid_input)
 
-<<<<<<< HEAD
-    analyzer = LogAnalyzer(run_id, verbose, start_marker)
-=======
     analyzer = AnsibleLogAnalyzer(run_id, verbose, start_marker)
->>>>>>> 752f5ade
 
     log_file_list = filter(None, log_files_in.split(tokenizer))
 
