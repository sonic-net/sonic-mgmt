--- conflicted
+++ resolved
@@ -34,11 +34,6 @@
     fail_in_logs: "{{ errors_found.stdout  != \"0\" or expected_missing_matches.stdout != \"0\" }}"
   when: expected_matches_target is not defined or expected_matches_target == ""
 
-<<<<<<< HEAD
-- set_fact:
-    fail_in_logs: "{{ errors_found.stdout  != \"0\" or expected_missing_matches.stdout != \"0\" or expected_matches.stdout != expected_matches_target|string }}"
-  when: expected_matches_target is defined and expected_matches_target != ""
-=======
 - set_fact:
     fail_in_logs: "{{ errors_found.stdout  != \"0\" or expected_missing_matches.stdout != \"0\" or expected_matches.stdout != expected_matches_target|string }}"
   when: expected_matches_target is defined and expected_matches_target != ""
@@ -46,7 +41,6 @@
 - set_fact:
     dump_since: '1 hour ago'
   when: dump_since is not defined
->>>>>>> 752f5ade
 
 - name: Generate system dump
   command: "generate_dump -s '{{ dump_since }}'"
