--- conflicted
+++ resolved
@@ -8,11 +8,7 @@
   copy: src="{{ loganalyzer_location }}/loganalyzer.py" dest="{{ run_dir }}"
 
 - set_fact:
-<<<<<<< HEAD
-    testname_unique: "{{ testname }}.{{ ansible_date_time.date }}.{{ lookup('pipe', 'date +%H:%M:%S') }}"
-=======
     testname_unique: "{{ testname }}.{{ lookup('pipe', 'date +%Y-%m-%d.%H:%M:%S') }}"
->>>>>>> bc68188c
   when: testname_unique is not defined or (testname_unique_gen is defined and testname_unique_gen == true)
 
 - debug: msg="starting loganalyzer_init.py"
