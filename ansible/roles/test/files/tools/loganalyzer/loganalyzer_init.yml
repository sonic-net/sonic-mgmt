--- conflicted
+++ resolved
@@ -4,48 +4,6 @@
 - set_fact:
     loganalyzer_location: "{{ 'roles/test/files/tools/loganalyzer' }}"
 
-<<<<<<< HEAD
-- set_fact:
-    match_file: loganalyzer_common_match.txt
-  when: match_file is not defined
-
-- set_fact:
-    ignore_file: loganalyzer_common_ignore.txt
-  when: ignore_file is not defined
-
-- set_fact:
-    expect_file: "loganalyzer_common_expect.txt"
-  when: expect_file is not defined
-
-- set_fact:
-    testname_unique: "{{ testname }}.{{ ansible_date_time.date }}.{{ lookup('pipe', 'date +%H:%M:%S') }}"
-  when: testname_unique is not defined or (testname_unique_gen is defined and testname_unique_gen == true)
-
-- set_fact:
-    test_out_dir: "{{ out_dir }}/{{ testname_unique }}"
-  when: test_out_dir is not defined
-
-- name: Copy loganalyzer common match and ignore files to switch
-  copy: src="{{ loganalyzer_location }}/{{ item }}"  dest="{{ run_dir }}/{{ item }}"
-  with_items:
-        - "{{ match_file }}"
-        - "{{ ignore_file }}"
-        - "{{ expect_file }}"
-
-- name: Copy test specific file match-files to switch
-  copy: src="{{ tests_location }}/{{ testname }}/{{ test_match_file }}"  dest="{{ run_dir }}/{{ test_match_file }}"
-  when: test_match_file is defined
-
-- name: Copy test specific ignore-files to switch
-  copy: src="{{ tests_location }}/{{ testname }}/{{ test_ignore_file }}"  dest="{{ run_dir }}/{{ test_ignore_file }}"
-  when: test_ignore_file is defined
-
-- name: Copy test specific expect-files to switch
-  copy: src="{{ tests_location }}/{{ testname }}/{{ test_expect_file }}"  dest="{{ run_dir }}/{{ test_expect_file }}"
-  when: test_expect_file is defined
-
-=======
->>>>>>> 752f5ade
 - name: Copy loganalyzer.py to run directory
   copy: src="{{ loganalyzer_location }}/loganalyzer.py" dest="{{ run_dir }}"
 
