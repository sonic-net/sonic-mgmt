r, ".* ERR ntpd.*routing socket reports: No buffer space available.*"
r, ".* INFO ntpd.*kernel reports TIME_ERROR: 0x41: Clock Unsynchronized.*"
r, ".* ERR liblogging-stdlog: omfwd: error 11 sending via udp: Resource temporarily unavailable.*"
r, ".* ERR syncd\d*#syncd: brcm_sai_get_port_stats:.* port stats get failed with error.*"
r, ".* ERR pmon#xcvrd.*for checking mux_cable .* side, eeprom read returned a size.*"
r, ".* ERR pmon#ledd.*initializeGlobalConfig: Sonic database config global file.*"
r, ".* NOTICE kernel:.*profile=""/usr/sbin/ntpd"" name=""sbin"" pid=.* comm=""ntpd"" requested_mask=.*"
r, ".* ERR snmp#snmp-subagent.*"
r, ".* ERR route_check.py.*"
r, ".* INFO mgmt-framework#supervisord: rest-server.*"
r, ".* ERR monit.*'restapi\|restapi' status failed.*'\/usr\/sbin\/go-server-server' is not running.*"
r, ".* ERR monit.*'acms\|acms' status failed.*'\/usr\/bin\/acms' is not running in host.*"
r, ".* ERR acms#ACMS.*"
r, ".* ERR acms#CA_cert_downloader.*"
r, ".* ERR acms#/supervisor-proc-exit-listener: Process.*is not running in namespace.*"
r, ".* ERR radv#radvd.* Exiting, privsep_read_loop.*"
r, ".* ERR ntpd.*bind.*AF_INET6.*"
r, ".* ERR ntpd.*unable to create socket on.*"
r, ".* WARNING syncd\d*#SDK:.* check_attribs_metadata: Not implemented attribute SAI_SWITCH_ATTR_SWITCH_HARDWARE_INFO.*"
r, ".* WARNING syncd\d*#SDK:.* check_attribs_metadata: Not implemented attribute SAI_SWITCH_ATTR_AVAILABLE_DNAT_ENTRY.*"
r, ".* WARNING syncd\d*#SDK:.* check_attribs_metadata: Not implemented attribute SAI_SWITCH_ATTR_AVAILABLE_SNAT_ENTRY.*"
r, ".* WARNING syncd\d*#SDK:.* check_attribs_metadata: Not implemented attribute SAI_SWITCH_ATTR_MAX_NUMBER_OF_TEMP_SENSORS.*"
r, ".* WARNING syncd\d*#SDK:.* check_attribs_metadata: Not supported attribute SAI_SWITCH_ATTR_AVAILABLE_IPMC_ENTRY.*"
r, ".* WARNING syncd\d*#SDK:.* sai_get_attributes: Failed attribs check.*"
r, ".* ERR swss#buffermgrd:.* doSpeedUpdateTask: Unable to create/update PG profile for port Ethernet(128|132|256|260).*"
r, ".* WARNING kernel.*probe of intel-spi failed with error.*"
r, ".* WARNING syncd\d*#syncd.*discover.*skipping since it causes crash.*"
r, ".* ERR swss\d*#buffermgrd:.* doTask: Failed to process invalid entry, drop it.*"
r, ".* ERR syncd\d*#SDK: :- .*: Queue.* RID oid:.* can't provide the statistic.*"
r, ".* INFO kernel:.*"
r, ".* INFO systemd.*"
r, ".* ERR kernel:.* Module gpio_ich is blacklisted.*"
r, ".* skipping since it causes crash: SAI_STP_ATTR_BRIDGE_ID.*"

# White list below messages found on KVM for now. Need to address them later.
r, ".* ERR macsec#wpa_supplicant.*l2_packet_send.*Network is down.*"
r, ".* ERR macsec#wpa_supplicant.*could not process SIGINT or SIGTERM in two seconds.*"
r, ".* ERR macsec#wpa_supplicant.*KaY: Life time has not elapsed since prior SAK distributed.*"
r, ".* ERR systemd.*Failed to start dhcp_relay container.*"
r, ".* ERR monit.* 'rsyslog' failed to get service data.*"
r, ".* ERR monit.* 'rsyslog' process is not running.*"
r, ".* ERR ntpd.*syntax error.*"
r, ".* ERR teamd\d*#tlm_teamd.*Can't get dump for LAG.*"
r, ".* ERR bgp\d*#root: Error: zebra is not ready to accept connections.*"
r, ".* ERR bgp\d*#/supervisor-proc-exit-listener: Process .* is not running in namespace.*"
r, ".* ERR syncd\d*#syncd.*meta_sai_validate_oid.*"
r, ".* ERR syncd\d*#syncd.*meta_validate_stats: object.*don't exists.*"
r, ".* ERR syncd\d*#syncd.*translateVidToRid: unable to get RID for VID.*"
r, ".* ERR dhcp_relay.*setsockopt.*No such device.*"
r, ".* ERR syncd\d*#syncd.*Failed to get attr of SAI_OBJECT_TYPE_ACL_COUNTER.*"
r, ".* ERR syncd\d*#syncd.*Failed to get (stats|attr) of .*(MACSEC|MACsec).*"

##### White list below messages found on physical devices for now. Need to address them later.

# https://dev.azure.com/msazure/One/_workitems/edit/14233578
r, ".* ERR bgp#bgpcfgd: .*BGPSLBPassive.*attribute is supported.*"

# https://dev.azure.com/msazure/One/_workitems/edit/14233579
r, ".* ERR bgp#bgpcfgd: .*BGPVac.*attribute is supported.*"

# https://msazure.visualstudio.com/One/_workitems/edit/14233938
r, ".* ERR swss\d*#fdbsyncd: :- readData: netlink reports an error=-25 on reading a netlink socket.*"
r, ".* ERR swss\d*#fdbsyncd: :- readData: netlink reports an error=-33 on reading a netlink socket.*"

# https://dev.azure.com/msazure/One/_workitems/edit/14213168
r, ".* ERR /hostcfgd: sonic-kdump-config --disable - failed.*"

# https://dev.azure.com/msazure/One/_workitems/edit/14233968
r, ".* ERR lldp#lldp-syncd.*Could not infer system information from.*"

# https://dev.azure.com/msazure/One/_workitems/edit/14233547
r, ".* ERR mux#linkmgrd: link_manager/LinkManagerStateMachine.*LinkProberWaitMuxUnknownLinkUpTransitionFunction.*"

# https://dev.azure.com/msazure/One/_workitems/edit/14233548
r, ".* ERR mux#linkmgrd: link_manager/LinkManagerStateMachine.*Received unsolicited MUX state.*"

# https://dev.azure.com/msazure/One/_workitems/edit/14233594
r, ".* ERR monit.*Unix socket /var/run/monit.sock connection error.*"

# https://dev.azure.com/msazure/One/_workitems/edit/14233936
r, ".* ERR pmon#thermalctld.*Caught exception while running thermal policy - AttributeError.*"

# https://dev.azure.com/msazure/One/_workitems/edit/14233549
r, ".* ERR pmon#ycable.*executing the cli for prbs thread.*"

# https://dev.azure.com/msazure/One/_workitems/edit/14233550
r, ".* ERR pmon#ycable.*URLError.*No route to host.*"

# https://dev.azure.com/msazure/One/_workitems/edit/14233937
r, ".* ERR rsyslogd: omfwd.*Network is unreachable.*"

# https://dev.azure.com/msazure/One/_workitems/edit/14233551
r, ".* ERR swss\d*#buffermgrd.*doSpeedUpdateTask: Unable to create/update PG profile for port.*No PG profile configured for speed.*"

# https://dev.azure.com/msazure/One/_workitems/edit/14233939
r, ".* ERR swss\d*#orchagent.*applyDscpToTcMapToSwitch: Switch level DSCP to TC QoS map configuration is not supported.*"

# https://dev.azure.com/msazure/One/_workitems/edit/14233552
r, ".* ERR swss\d*#orchagent.*getPort.*Failed to get bridge port ID for FDB entry.*"

# https://dev.azure.com/msazure/One/_workitems/edit/14233940
r, ".* ERR swss\d*#orchagent.*getResAvailability: Failed to get availability counter for.*"

# https://dev.azure.com/msazure/One/_workitems/edit/14233553
r, ".* ERR swss\d*#orchagent.*handleSaiGetStatus: Encountered failure in get operation.*"

# https://dev.azure.com/msazure/One/_workitems/edit/14233554
r, ".* ERR swss\d*#orchagent.*handleSaiSetStatus: Encountered failure in set operation.*"

# https://dev.azure.com/msazure/One/_workitems/edit/14233555
r, ".* ERR swss\d*#orchagent.*meta_generic_validation_get.*object key.*doesn't exist.*"

# https://dev.azure.com/msazure/One/_workitems/edit/14233556
r, ".* ERR swss\d*#orchagent.*removeLag.*Failed to remove ref count.*"

# https://dev.azure.com/msazure/One/_workitems/edit/14233557
r, ".* ERR swss\d*#orchagent.*set status.*SAI_STATUS_.*"

# https://dev.azure.com/msazure/One/_workitems/edit/14233558
r, ".* ERR swss\d*#orchagent.*setState: State transition from active to active is not-handled.*"

# https://dev.azure.com/msazure/One/_workitems/edit/14233559
r, ".* ERR swss\d*#orchagent.*setState: State transition from standby to standby is not-handled.*"

# https://dev.azure.com/msazure/One/_workitems/edit/14233560
r, ".* ERR syncd\d*#syncd.*check_fdb_event_notification_data.*is not present on local ASIC DB.*"

# https://dev.azure.com/msazure/One/_workitems/edit/14233562
r, ".* ERR syncd\d*#syncd.*getSaiAttrFromDefaultValue.*serialization type.*is not supported yet.*"

# https://dev.azure.com/msazure/One/_workitems/edit/14233941
r, ".* ERR syncd\d*#syncd.*getSupportedBufferPoolCounters.*is not supported on buffer pool oid.*"

# https://dev.azure.com/msazure/One/_workitems/edit/14233570
r, ".* ERR syncd\d*#syncd.*SAI_API_PORT:brcm_sai_get_port_stats_ext.*Ext Stat Get failed.*"
r, ".* ERR syncd\d*#syncd.*SAI_API_PORT:brcm_sai_get_port_stats.*Multi stats get failed with error.*"

# https://dev.azure.com/msazure/One/_workitems/edit/14233568
r, ".* ERR syncd\d*#syncd.*SAI_API_BUFFER.*Unknown or unsupported stat type.*"

# https://dev.azure.com/msazure/One/_workitems/edit/14233942
r, ".* ERR syncd\d*#syncd.*SAI_API_SWITCH.*Error in capability query for obj type.*"

# https://dev.azure.com/msazure/One/_workitems/edit/14233574
r, ".* INFO systemd.*Finished Kernel crash dump capture service.*"

# https://dev.azure.com/msazure/One/_workitems/edit/14233575
r, ".* INFO systemd.*Starting Kernel crash dump capture service.*"

# https://dev.azure.com/msazure/One/_workitems/edit/14233609
r, ".*ERR syncd[0-9]*#syncd.*updateSupportedBufferPoolCounters.*BUFFER_POOL_WATERMARK_STAT_COUNTER.*counter SAI_BUFFER_POOL_STAT_XOFF_ROOM_WATERMARK_BYTES is not supported on buffer pool.*SAI_STATUS_INVALID_PARAMETER.*"

# https://dev.azure.com/msazure/One/_workitems/edit/14460282
r, ".* ERR core_uploader.py.*core uploader failed.*Failed during upload.*"

# https://dev.azure.com/msazure/One/_workitems/edit/14482841
r, ".* ERR dhcp_relay#dhcpmon.*Invalid number of interfaces, downlink/south 1, uplink/north 0.*"

# Temporary ignore until the fix is in image
r, ".* ERR syncd#syncd: .* SAI_API_PORT:brcm_sai_get_port_stats.*"
r, ".* ERR syncd#syncd: :- collectPortCounters: Failed to get stats of port.*"
r, ".* ERR syncd#syncd: :- guard: RedisReply catches system_error: command.*"
r, ".* ERR syncd#syncd: :- runRedisScript: Caught exception while running Redis lua script.*"
r, ".* ERR swss#orchagent: :- validateAclRuleMatch: Match SAI_ACL_ENTRY_ATTR_FIELD_IN_PORTS in rule .*"

r, ".* ERR pmon#ycable.*Error: Could not get port instance for muxcable info for Y cable port Ethernet.*"

# https://msazure.visualstudio.com/One/_workitems/edit/15012104
# TO BE REMOVED
r, ".* ERR syncd\d*#syncd.*SAI_API_ACL:_brcm_sai_acl_table_group_bind_point_detach.*"
r, ".* ERR syncd\d*#syncd.*SAI_API_ACL:_brcm_sai_acl_obj_unbind.*"
r, ".* ERR syncd\d*#syncd.*SAI_API_LAG:_brcm_sai_lag_acl_bind_update.*"

# https://github.com/sonic-net/sonic-buildimage/issues/12303
r, ".* ERR .*echo_receive: failing to read echo rc.*"
r, ".* ERR .*echo_receive: last:errno=.*"

# https://msazure.visualstudio.com/One/_workitems/edit/16110065
r, ".* ERR kernel:.* Set it down before adding it as a team port.*"

<<<<<<< HEAD
# Error log generated during the mx generation of dnsmasq.host file has no effect on the test results
r, ".* Got port .* that doesn't map to a port index, skipping.*"
=======
# https://msazure.visualstudio.com/One/_workitems/edit/16703529
r, ".* ERR CCmisApi:.*system_service.*Broken pipe.*"
>>>>>>> 3eb3624f
<|MERGE_RESOLUTION|>--- conflicted
+++ resolved
@@ -178,10 +178,8 @@
 # https://msazure.visualstudio.com/One/_workitems/edit/16110065
 r, ".* ERR kernel:.* Set it down before adding it as a team port.*"
 
-<<<<<<< HEAD
 # Error log generated during the mx generation of dnsmasq.host file has no effect on the test results
 r, ".* Got port .* that doesn't map to a port index, skipping.*"
-=======
+
 # https://msazure.visualstudio.com/One/_workitems/edit/16703529
-r, ".* ERR CCmisApi:.*system_service.*Broken pipe.*"
->>>>>>> 3eb3624f
+r, ".* ERR CCmisApi:.*system_service.*Broken pipe.*"