--- conflicted
+++ resolved
@@ -156,7 +156,6 @@
 # https://dev.azure.com/msazure/One/_workitems/edit/14482841
 r, ".* ERR dhcp_relay#dhcpmon.*Invalid number of interfaces, downlink/south 1, uplink/north 0.*"
 
-<<<<<<< HEAD
 # https://github.com/sonic-net/sonic-sairedis/issues/1131
 r, ".* ERR swss#orchagent: :- meta_sai_on_fdb_event_single: failed to insert SAI_OBJECT_TYPE_FDB_ENTRY.*"
 r, ".* ERR swss#orchagent: :- meta_generic_validation_create: switch id.*doesn't exist yet.*"
@@ -169,8 +168,6 @@
 r, ".* ERR swss#orchagent: :- validateAclRuleMatch: Match SAI_ACL_ENTRY_ATTR_FIELD_IN_PORTS in rule .*"
 
 r, ".* ERR pmon#ycable.*Error: Could not get port instance for muxcable info for Y cable port Ethernet.*"
-=======
-r, ".* ERR pmon#ycable.*Error: Could not get port instance for muxcable info for Y cable port Ethernet.*"
 
 # https://msazure.visualstudio.com/One/_workitems/edit/15012104
 # TO BE REMOVED
@@ -180,5 +177,4 @@
 
 # https://github.com/sonic-net/sonic-buildimage/issues/12303
 r, ".* ERR .*echo_receive: failing to read echo rc.*"
-r, ".* ERR .*echo_receive: last:errno=.*"
->>>>>>> f5dd4d35
+r, ".* ERR .*echo_receive: last:errno=.*"