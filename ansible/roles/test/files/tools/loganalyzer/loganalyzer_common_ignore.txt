--- conflicted
+++ resolved
@@ -417,12 +417,10 @@
 r, ".*ERR pmon.*Failed to confirm VDM unfreeze status for port.*"
 r, ".*ERR pmon.*Failed to unfreeze VDM stats in contextmanager for port.*"
 
-<<<<<<< HEAD
+# https://github.com/sonic-net/sonic-buildimage/issues/21186
+r, ".*ERR bgp\#bgpmon:\s+\*ERROR\*\s+Failed\s+with\s+rc:\d+\s+when\s+execute:\s+.*vtysh.*-c.*show\s+bgp\s+summary\s+json.*"
+
 # https://github.com/sonic-net/sonic-mgmt/issues/19347
 r, ".* ERR auditd.*: queue to plugins is full - dropping event"
 r, ".* ERR auditd.*: message repeated .*: \[ queue to plugins is full - dropping event\]"
-r, ".* ERR auditd.*: auditd queue full reporting limit reached - ending dropped event notifications"
-=======
-# https://github.com/sonic-net/sonic-buildimage/issues/21186
-r, ".*ERR bgp\#bgpmon:\s+\*ERROR\*\s+Failed\s+with\s+rc:\d+\s+when\s+execute:\s+.*vtysh.*-c.*show\s+bgp\s+summary\s+json.*"
->>>>>>> c32a49d1
+r, ".* ERR auditd.*: auditd queue full reporting limit reached - ending dropped event notifications"