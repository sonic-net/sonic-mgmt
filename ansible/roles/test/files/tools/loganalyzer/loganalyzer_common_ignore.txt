r, ".* ERR ntpd.*routing socket reports: No buffer space available.*"
r, ".* INFO ntpd.*kernel reports TIME_ERROR: 0x41: Clock Unsynchronized.*"
r, ".* ERR liblogging-stdlog: omfwd: error 11 sending via udp: Resource temporarily unavailable.*"
r, ".* ERR syncd\d*#syncd: brcm_sai_get_port_stats:.* port stats get failed with error.*"
r, ".* ERR pmon#xcvrd.*for checking mux_cable .* side, eeprom read returned a size.*"
r, ".* ERR .*initializeGlobalConfig: SonicDBConfig Global config is already initialized.*"
r, ".* NOTICE kernel:.*profile=""/usr/sbin/ntpd"" name=""sbin"" pid=.* comm=""ntpd"" requested_mask=.*"
r, ".* ERR snmp#snmp-subagent.*"
r, ".* ERR route_check.py.*"
r, ".* INFO mgmt-framework#supervisord: rest-server.*"
r, ".* ERR radv#radvd.* Exiting, privsep_read_loop.*"
r, ".* ERR ntpd.*bind.*AF_INET6.*"
r, ".* ERR ntpd.*bind.*AF_INET.*"
r, ".* ERR ntpd.*unable to create socket on.*"
r, ".* WARNING syncd\d*#SDK:.* check_attribs_metadata: Not implemented attribute SAI_SWITCH_ATTR_SWITCH_HARDWARE_INFO.*"
r, ".* WARNING syncd\d*#SDK:.* check_attribs_metadata: Not implemented attribute SAI_SWITCH_ATTR_AVAILABLE_DNAT_ENTRY.*"
r, ".* WARNING syncd\d*#SDK:.* check_attribs_metadata: Not implemented attribute SAI_SWITCH_ATTR_AVAILABLE_SNAT_ENTRY.*"
r, ".* WARNING syncd\d*#SDK:.* check_attribs_metadata: Not implemented attribute SAI_SWITCH_ATTR_MAX_NUMBER_OF_TEMP_SENSORS.*"
r, ".* WARNING syncd\d*#SDK:.* check_attribs_metadata: Not supported attribute SAI_SWITCH_ATTR_AVAILABLE_IPMC_ENTRY.*"
r, ".* WARNING syncd\d*#SDK:.* sai_get_attributes: Failed attribs check.*"
r, ".* ERR swss#buffermgrd:.* doSpeedUpdateTask: Unable to create/update PG profile for port Ethernet(128|132|256|260).*"
r, ".* WARNING kernel.*probe of intel-spi failed with error.*"
r, ".* WARNING syncd\d*#syncd.*discover.*skipping since it causes crash.*"
r, ".* ERR swss\d*#buffermgrd:.* doTask: Failed to process invalid entry, drop it.*"
r, ".* ERR syncd\d*#SDK: :- .*: Queue.* RID oid:.* can't provide the statistic.*"
r, ".* INFO kernel:.*"
r, ".* ERR kernel: .*leaba_module_device .*: .*: leaba_hostif_get_by_port: Port gid out of range port_gid=.*"
r, ".* INFO systemd.*"
r, ".* ERR kernel:.* Module gpio_ich is blacklisted.*"
r, ".* skipping since it causes crash: SAI_STP_ATTR_BRIDGE_ID.*"
r, ".* ERR monit.*Expected containers not running: telemetry.*"
r, ".* sonic systemd.* kdump-tools.service - Kernel crash dump capture service.*"
r, ".* ERR swss#orchagent: :- getPort: Failed to get cached bridge port ID.*"
r, ".* ERR syncd#syncd: .* SAI_API_PORT:brcm_sai_get_port_attribute:\d+ Error -2 processing  port attribute ID: 17.*"
r, ".* ERR mux#linkmgrd: MuxManager\.cpp:.*Unsupported link failure detection type for : software.*"
r, ".* ERR syncd#syncd: \[none\] SAI_API_SWITCH:sai_query_attribute_capability:\d* Acl (entry|table) attribute capabilities failed with error -2."
r, ".* ERR syncd#syncd: \[none\] SAI_API_SWITCH:sai_query_attribute_enum_values_capability:\d* Error in enum \d* capability query for obj type .* rv=-8"

# Errors for config reload on broadcom platform on 202405
r, ".* ERR syncd\d*#syncd.*_attribute_enum_values_capability.*count.*greater than capability-count 0.*"

# Errors for config reload on broadcom platform on 202311
r, ".* ERR swss#orchagent: :- queryHashNativeHashFieldListEnumCapabilities: Failed to get attribute.*"
r, ".* ERR swss#orchagent: :- queryHashNativeHashFieldListAttrCapabilities: Failed to get attribute.*"
r, ".* ERR swss#orchagent: :- querySwitchEcmpHashAlgorithmEnumCapabilities: Failed to get attribute.*"
r, ".* ERR swss#orchagent: :- querySwitchLagHashAlgorithmEnumCapabilities: Failed to get attribute.*"
r, ".* ERR syncd\d*#syncd.*SAI_API_PORT:_brcm_sai_read_fec_stat_err_counters.* failed with error Feature unavailable.*"

# White list below messages found on KVM for now. Need to address them later.
r, ".* ERR macsec\d*#wpa_supplicant.*l2_packet_send.*Network is down.*"
r, ".* ERR macsec\d*#wpa_supplicant.*could not process SIGINT or SIGTERM in two seconds.*"
r, ".* ERR macsec\d*#wpa_supplicant.*KaY: Life time has not elapsed since prior SAK distributed.*"
r, ".* ERR systemd.*Failed to start dhcp_relay container.*"
r, ".* ERR monit.* 'rsyslog' failed to get service data.*"
r, ".* ERR monit.* 'rsyslog' process is not running.*"
r, ".* ERR ntpd.*syntax error.*"
r, ".* ERR teamd\d*#tlm_teamd.*Can't get dump for LAG.*"
r, ".* ERR bgp\d*#root: Error: zebra is not ready to accept connections.*"
r, ".* ERR bgp\d*#/supervisor-proc-exit-listener: Process .* is not running in namespace.*"
r, ".* ERR syncd\d*#syncd.*meta_sai_validate_oid.*"
r, ".* ERR syncd\d*#syncd.*meta_validate_stats: object.*don't exists.*"
r, ".* ERR syncd\d*#syncd.*translateVidToRid: unable to get RID for VID.*"
r, ".* ERR dhcp_relay.*setsockopt.*No such device.*"
r, ".* ERR syncd\d*#syncd.*Failed to get attr of SAI_OBJECT_TYPE_ACL_COUNTER.*"
r, ".* ERR syncd\d*#syncd.*Failed to get (stats|attr) of .*(MACSEC|MACsec).*"
r, ".*Metadata file \/etc\/sonic\/vs_chassis_metadata.json not found.*"

##### White list below messages found on physical devices for now. Need to address them later.

# https://dev.azure.com/msazure/One/_workitems/edit/14233578
r, ".* ERR bgp#bgpcfgd: .*BGPSLBPassive.*attribute is supported.*"

# https://dev.azure.com/msazure/One/_workitems/edit/14233579
r, ".* ERR bgp#bgpcfgd: .*BGPVac.*attribute is supported.*"

# https://msazure.visualstudio.com/One/_workitems/edit/14233938
r, ".* ERR swss\d*#fdbsyncd: :- readData: netlink reports an error=-25 on reading a netlink socket.*"
r, ".* ERR .*\d*#.*syncd: :- readData: netlink reports an error=-33 on reading a netlink socket.*"

# https://dev.azure.com/msazure/One/_workitems/edit/14213168
r, ".* ERR /hostcfgd: sonic-kdump-config --disable - failed.*"

# https://dev.azure.com/msazure/One/_workitems/edit/14233968
r, ".* ERR lldp#lldp-syncd.*Could not infer system information from.*"

# https://dev.azure.com/msazure/One/_workitems/edit/14233547
r, ".* ERR mux#linkmgrd: link_manager/LinkManagerStateMachine.*LinkProberWaitMuxUnknownLinkUpTransitionFunction.*"

# https://dev.azure.com/msazure/One/_workitems/edit/14233548
r, ".* ERR mux#linkmgrd: link_manager/LinkManagerStateMachine.*Received unsolicited MUX state.*"

# https://dev.azure.com/msazure/One/_workitems/edit/14233594
r, ".* ERR monit.*Unix socket /var/run/monit.sock connection error.*"

# https://dev.azure.com/msazure/One/_workitems/edit/14233936
r, ".* ERR pmon#thermalctld.*Caught exception while running thermal policy - AttributeError.*"

# https://dev.azure.com/msazure/One/_workitems/edit/14233549
r, ".* ERR pmon#ycable.*executing the cli for prbs thread.*"

# https://dev.azure.com/msazure/One/_workitems/edit/14233550
r, ".* ERR pmon#ycable.*URLError.*No route to host.*"

# https://dev.azure.com/msazure/One/_workitems/edit/14233937
r, ".* ERR rsyslogd: omfwd.*Network is unreachable.*"

# https://dev.azure.com/msazure/One/_workitems/edit/14233551
r, ".* ERR swss\d*#buffermgrd.*doSpeedUpdateTask: Unable to create/update PG profile for port.*No PG profile configured for speed.*"

# https://dev.azure.com/msazure/One/_workitems/edit/14233939
r, ".* ERR swss\d*#orchagent.*applyDscpToTcMapToSwitch: Switch level DSCP to TC QoS map configuration is not supported.*"

# https://dev.azure.com/msazure/One/_workitems/edit/14233552
r, ".* ERR swss\d*#orchagent.*getPort.*Failed to get bridge port ID for FDB entry.*"

# https://dev.azure.com/msazure/One/_workitems/edit/14233940
r, ".* ERR swss\d*#orchagent.*getResAvailability: Failed to get availability counter for.*"

# https://dev.azure.com/msazure/One/_workitems/edit/14233553
r, ".* ERR swss\d*#orchagent.*handleSaiGetStatus: Encountered failure in get operation.*"

# https://dev.azure.com/msazure/One/_workitems/edit/14233554
r, ".* ERR swss\d*#orchagent.*handleSaiSetStatus: Encountered failure in set operation.*"

# https://dev.azure.com/msazure/One/_workitems/edit/14233555
r, ".* ERR swss\d*#orchagent.*meta_generic_validation_get.*object key.*doesn't exist.*"

# https://dev.azure.com/msazure/One/_workitems/edit/14233556
r, ".* ERR swss\d*#orchagent.*removeLag.*Failed to remove ref count.*"

# https://dev.azure.com/msazure/One/_workitems/edit/14233557
r, ".* ERR swss\d*#orchagent.*set status.*SAI_STATUS_.*"

# https://dev.azure.com/msazure/One/_workitems/edit/14233558
r, ".* ERR swss\d*#orchagent.*setState: State transition from active to active is not-handled.*"

# https://dev.azure.com/msazure/One/_workitems/edit/14233559
r, ".* ERR swss\d*#orchagent.*setState: State transition from standby to standby is not-handled.*"

# https://dev.azure.com/msazure/One/_workitems/edit/14233560
r, ".* ERR syncd\d*#syncd.*check_fdb_event_notification_data.*is not present on local ASIC DB.*"

# https://dev.azure.com/msazure/One/_workitems/edit/14233562
r, ".* ERR syncd\d*#syncd.*getSaiAttrFromDefaultValue.*serialization type.*is not supported yet.*"

# https://dev.azure.com/msazure/One/_workitems/edit/14233941
r, ".* ERR syncd\d*#syncd.*getSupportedBufferPoolCounters.*is not supported on buffer pool oid.*"

# https://dev.azure.com/msazure/One/_workitems/edit/14233570
r, ".* ERR syncd\d*#syncd.*SAI_API_PORT:brcm_sai_get_port_stats_ext.*Ext Stat Get failed.*"
r, ".* ERR syncd\d*#syncd.*SAI_API_PORT:brcm_sai_get_port_stats.*Multi stats get failed with error.*"

# https://dev.azure.com/msazure/One/_workitems/edit/14233568
r, ".* ERR syncd\d*#syncd.*SAI_API_BUFFER.*Unknown or unsupported stat type.*"

# https://dev.azure.com/msazure/One/_workitems/edit/14233942
r, ".* ERR syncd\d*#syncd.*SAI_API_SWITCH.*Error in capability query for obj type.*"

# https://dev.azure.com/msazure/One/_workitems/edit/14233574
r, ".* INFO systemd.*Finished Kernel crash dump capture service.*"

# https://dev.azure.com/msazure/One/_workitems/edit/14233575
r, ".* INFO systemd.*Starting Kernel crash dump capture service.*"

# https://dev.azure.com/msazure/One/_workitems/edit/14233609
r, ".*ERR syncd[0-9]*#syncd.*updateSupportedBufferPoolCounters.*BUFFER_POOL_WATERMARK_STAT_COUNTER.*counter SAI_BUFFER_POOL_STAT_XOFF_ROOM_WATERMARK_BYTES is not supported on buffer pool.*SAI_STATUS_INVALID_PARAMETER.*"

# https://dev.azure.com/msazure/One/_workitems/edit/14482841
r, ".* ERR dhcp_relay#dhcpmon.*Invalid number of interfaces, downlink/south 1, uplink/north 0.*"

r, ".* ERR pmon#ycable.*Error: Could not get port instance for muxcable info for Y cable port Ethernet.*"
r, ".* ERR pmon#CCmisApi: :- checkReplyType: Expected to get redis type 0 got type 3, err: NON-STRING-REPLY*"
r, ".* ERR pmon#.*: \[Errno 8\] Exec format error: 'iSmart'"

# https://msazure.visualstudio.com/One/_workitems/edit/15012104
# TO BE REMOVED
r, ".* ERR syncd\d*#syncd.*SAI_API_ACL:_brcm_sai_acl_table_group_bind_point_detach.*"
r, ".* ERR syncd\d*#syncd.*SAI_API_ACL:_brcm_sai_acl_obj_unbind.*"
r, ".* ERR syncd\d*#syncd.*SAI_API_LAG:_brcm_sai_lag_acl_bind_update.*"

# https://github.com/sonic-net/sonic-buildimage/issues/12303
r, ".* ERR .*echo_receive: failing to read echo rc.*"
r, ".* ERR .*echo_receive: last:errno=.*"

# https://msazure.visualstudio.com/One/_workitems/edit/16110065
r, ".* ERR kernel:.* Set it down before adding it as a team port.*"

# https://msazure.visualstudio.com/One/_workitems/edit/16703529
r, ".* ERR CCmisApi:.*system_service.*Broken pipe.*"

r, ".* ERR CCmisApi:.*system_service_Map_base::at.*"

r, ".*ERR kernel: \[.*\] AMD-Vi: Event logged \[IO_PAGE_FAULT device=00:13.1 domain=0x0009 address=0x0 flags=0x0000\].*"

r, ".*WARNING kernel: .*linux_knet_cb.*linux_bcm_knet.*linux_user_bde.*linux_kernel_bde.*xt_TCPMSS.*8021q.*garp.*mrp.*dummy.*"
r, ".* ERR .*CounterCheck: Invalid port oid.*"

# https://msazure.visualstudio.com/One/_workitems/edit/17617756
# https://msazure.visualstudio.com/One/_workitems/edit/17863895
r, ".* ERR syncd\d*#syncd.*SAI_API_ACL:_brcm_sai_acl_entry_bind.*"

# https://msazure.visualstudio.com/One/_workitems/edit/24564189
r, ".* ERR pmon#sensord: Error getting sensor data: dps.*"

# https://msazure.visualstudio.com/One/_workitems/edit/24444744/
r, ".* ERR syncd\d*#syncd.*SAI_API_UNSPECIFIED:sai_bulk_object_get_stats.*"

# https://msazure.visualstudio.com/One/_workitems/edit/25018599
r, ".* ERROR: Failed to parse lldp age.*"

# NTPsec always expects the statistics directory to be available, but for now, we don't need NTP stats to be logged
r, ".* ERR ntpd.*: statistics directory .* does not exist or is unwriteable.*"

# NTPsec logs a message with ERR in it at NOTICE level when exiting gracefully, ignore it
r, ".* NOTICE ntpd.*: ERR: ntpd exiting on signal 15.*"

# Race condition while removing a vlan member, no functionality impact
r, ". *ERR swss#orchagent.*Failed to get port by bridge port ID.*"

# https://github.com/sonic-net/sonic-buildimage/issues/7895
# https://github.com/Azure/sonic-sairedis/issues/582
r, ".* ERR syncd#SDK: \[SAI_UTILS.ERR\] mlnx_sai_utils.c\[\d+\]- get_dispatch_attribs_handler: Failed getting attrib SAI_BRIDGE_PORT_ATTR_ISOLATION_GROUP"
r, ".* ERR syncd#SDK: \[SAI_UTILS.ERR\] mlnx_sai_utils.c\[\d+\]- get_dispatch_attribs_handler: Failed getting attrib SAI_BRIDGE_ATTR_UNKNOWN_UNICAST_FLOOD_GROUP"
r, ".* ERR syncd#SDK: \[SAI_UTILS.ERR\] mlnx_sai_utils.c\[\d+\]- get_dispatch_attribs_handler: Failed getting attrib SAI_BRIDGE_ATTR_UNKNOWN_MULTICAST_FLOOD_GROUP
r, ".* ERR syncd#SDK: \[SAI_UTILS.ERR\] mlnx_sai_utils.c\[\d+\]- get_dispatch_attribs_handler: Failed getting attrib SAI_BRIDGE_ATTR_BROADCAST_FLOOD_GROUP"
r, ".* ERR syncd#SDK: \[SAI_UTILS.ERR\] mlnx_sai_utils.c\[\d+\]- get_dispatch_attribs_handler: Failed getting attrib SAI_BRIDGE_PORT_ATTR_PORT_ID"
r, ".* ERR syncd#SDK: \[SAI_UTILS.ERR\] mlnx_sai_utils.c\[\d+\]- sai_get_attributes: Failed attribs dispatch"
r, ".* ERR syncd#SDK: \[SAI_UTILS.ERR\] mlnx_sai_utils.c\[\d+\]- sai_get_attributes: Failed to get attribute"
r, ".* ERR syncd#SDK: \[SAI_BRIDGE.ERR\].*mlnx_sai_bridge.c\[\d+\]- mlnx_bridge_port_isolation_group_get: Isolation group is only supported for bridge port type port"
r, ".* ERR syncd#SDK: \[SAI_BRIDGE.ERR\].*mlnx_sai_bridge.c\[\d+\]- mlnx_bridge_1d_oid_to_data: Unexpected bridge type 0 is not 1D"
r, ".* ERR syncd#SDK: \[SAI_BRIDGE.ERR\].*mlnx_sai_bridge.c\[\d+\]- mlnx_bridge_port_lag_or_port_get: Invalid port type - 2"
r, ".* ERR syncd#SDK: \[SAI_UTILS.ERR\] .\/src\/mlnx_sai_utils.c.*- sai_get_attributes: Failed to get attribute*."
r, ".* ERR syncd#SDK: \[SAI_UTILS.ERR\] .\/src\/mlnx_sai_utils.c.*- get_dispatch_attribs_handler: Failed Get #\d+, PORT_ID, key:BRIDGE_PORT \[OID:.*\] \[bridge_ports_db.*"
r, ".* ERR syncd#SDK: \[SAI_UTILS.ERR\] .\/src\/mlnx_sai_utils.c.*- get_dispatch_attribs_handler: Failed Get #\d+, ISOLATION_GROUP, key:BRIDGE_PORT \[OID:.*\] \[bridge_ports_db.*"
r, ".* ERR syncd#SDK: \[SAI_UTILS.ERR\] .\/src\/mlnx_sai_utils.c.*- get_dispatch_attribs_handler: Failed Get #\d+, UNKNOWN_UNICAST_FLOOD_GROUP, key:BRIDGE \[OID:.*\] \[Type:.* sx_bridge_id.*"
r, ".* ERR syncd#SDK: \[SAI_UTILS.ERR\] .\/src\/mlnx_sai_utils.c.*- get_dispatch_attribs_handler: Failed Get #\d+, UNKNOWN_MULTICAST_FLOOD_GROUP, key:BRIDGE \[OID:.*Type:.*sx_bridge_id.*"
r, ".* ERR syncd#SDK: \[SAI_UTILS.ERR\] .\/src\/mlnx_sai_utils.c.*- get_dispatch_attribs_handler: Failed Get #\d+, BROADCAST_FLOOD_GROUP, key:BRIDGE \[OID:.*Type:.*sx_bridge_id.*"
r, ".* ERR syncd#SDK: \[SAI_UTILS.ERR\].*get_dispatch_attribs_handler:.*(INGRESS_SAMPLE_MIRROR_SESSION|EGRESS_SAMPLE_MIRROR_SESSION).*"

# https://github.com/sonic-net/sonic-mgmt/issues/10384
r, ".*kdump-tools\[[0-9]+\]: no crashkernel= parameter in the kernel cmdline.*"

# https://msazure.visualstudio.com/One/_workitems/edit/25833053
r, ".* ERR dualtor_neighbor_check.py: .*"

# https://github.com/sonic-net/sonic-buildimage/issues/17683
r, ".*ERR kernel: \[.*\] ccp.*firmware: failed to load amd\/amd_sev_.*.sbin .*"
r, ".*ERR kernel: \[.*\] firmware_class: See https:\/\/wiki.debian.org\/Firmware for information about missing firmware.*"
r, ".*ERR kernel: \[.*\] snd_hda_intel.*no codecs found!.*"
r, ".*ERR kernel: \[.*\] ccp.*firmware: failed to load amd\/sev\.fw.*"

# https://msazure.visualstudio.com/One/_workitems/edit/26734952
# https://msazure.visualstudio.com/One/_workitems/edit/27214953
r, ".* ERR syncd#syncd.* SAI_API_QUEUE:_brcm_sai_cosq_stat_get.* Bulk read not supported.*"
r, ".* ERR syncd#syncd.* SAI_API_SWITCH:sai_bulk_object_get_stats.* get bulk queue stats failed.*"

#Cisco platform ignore messages
r, ".* ERR .*-E-PVT-0- get_temperature: sensor=GIBRALTAR_HBM_SENSOR_0 is not ready.*"
r, ".* ERR .*-E-PVT-0- get_temperature: sensor=GIBRALTAR_HBM_SENSOR_1 is not ready.*"
r, ".* ERR CCmisApi: system_service_Map_base::at.*"
r, ".* ERR gbsyncd\d*.*pointer for SAI_SWITCH_ATTR_REGISTER_READ is not handled, FIXME.*"
r, ".* ERR gbsyncd\d*.*pointer for SAI_SWITCH_ATTR_REGISTER_WRITE is not handled, FIXME.*"
r, ".* ERR kernel:.*No associated hostinterface to 6 port.*"
r, ".* ERR lldp#lldpmgrd\[\d*\]: Port init timeout reached.*"
r, ".* ERR swss\d*#orchagent.*pointer for SAI_SWITCH_ATTR_REGISTER_READ is not handled, FIXME.*"
r, ".* ERR swss\d*#orchagent.*pointer for SAI_SWITCH_ATTR_REGISTER_WRITE is not handled, FIXME.*"
r, ".* ERR swss\d*#orchagent: :- removeLag: Failed to remove non-empty LAG PortChannel.*"
r, ".* ERR swss\d*#orchagent:.*initBufferConstants: Failed to get Maximum memory size.*"
r, ".* ERR syncd#syncd:.*-E-HLD-0- get_dependent_objects: NULL dependee.*"
r, ".* ERR syncd\d*#syncd:.*la_acl_key_profile_base::initialize failed to place udk for key type IPV6.*"
r, ".* ERR syncd#syncd:.*SAI_LOG|SAI_API_TUNNEL: VLAN to VNI not implemented yet.*"
r, ".* ERR syncd\d*#syncd: :- setEndTime: event 'create:SAI_OBJECT_TYPE_SWITCH:oid:0x[0-9a-fA-F]*' took \d* ms to execute.*"
r, ".* ERR syncd.*#syncd: :- threadFunction: time span WD exceeded \d* ms for create:SAI_OBJECT_TYPE_SWITCH:oid:0x21000000000000.*"
r, ".* ERR syncd\d*#syncd:.* SDK_LOG|-E-API-0- shared/src/hld/system/la_device_impl_pacgbakpg.cpp::\d* get_trap_configuration API returned: status = Leaba_Err: Entry requested not found: la_status silicon_one::gibraltar::la_device_impl_pacgbakpg::do_get_trap_configuration.*"
r, ".* ERR syncd\d*#syncd:.*Failed to retrieve system port SAI ID for port ID .*, switch not in VOQ mode.*"
r, ".* ERR syncd\d*#syncd:.*SAI_API_ACL: Invalid or unsupported ACL match field 4143.*"
r, ".* ERR syncd\d*#syncd:.*SAI_API_BUFFER: get_buffer_pool_stats unknown counter 20.*"
r, ".* ERR syncd\d*#syncd:.*SAI_API_BUFFER: get_ingress_priority_group_stats unknown counter 5.*"
r, ".* ERR syncd\d*#syncd:.*SAI_API_BUFFER: get_ingress_priority_group_stats unknown counter 7.*"
r, ".* ERR syncd.*#syncd:.*SAI_API_HOSTIF: src/sai_trap.cpp:.*: Invalid trap event code .*"
r, ".* ERR syncd.*#syncd:.*SDK_LOG|-E-HLD-0.*"
r, ".* ERR syncd\d*#syncd:.*SAI_API_LAG: resolve_feat_over_member_ports: found port index .*"
r, ".* ERR syncd\d*#syncd:.*SAI_API_LAG: resolve_feat_over_member_ports: port index .* now selected.*"
r, ".* ERR syncd\d*#syncd:.*SAI_API_PORT: Invalid port counter .*index.*"
r, ".* ERR syncd\d*#syncd:.*SAI_API_SWITCH: genl_ctrl_resolve failed family=lb_genl_family0.*"
r, ".* ERR syncd\d*#syncd:.*la_vrf_port_common_base::get_acl_group egress acl group not found.*"
r, ".* ERR syncd\d*#syncd:.*la_vrf_port_common_base::get_acl_group ingress acl group not found.*"
r, ".* ERR systemd-udevd\[\d*\]:.* leaba* Failed to get link config: No such device.*"
r, ".* INFO .*Failed to instantiate thermal sensor SSD_Temp: xr_sysctl_get.*status -116.*"
r, ".* INFO .*[duty_cycle_map]: illegal pwm value .*"
r, ".* INFO .*command '/usr/sbin/smartctl' failed: [116] Stale file handle.*"
r, ".* INFO healthd.*Key 'TEMPERATURE_INFO|ASIC' field 'high_threshold' unavailable in database 'STATE_DB'.*"
r, ".* INFO healthd.*Key 'TEMPERATURE_INFO|ASIC' field 'temperature' unavailable in database 'STATE_DB'.*"
r, ".* ERR kernel:.*cisco-fpga-p2pm-m-slot p2pm-m-slot\.\d+: cisco_fpga_select_new_acpi_companion: searching for child status\d+ 0x[0-9a-f]+; fpga_id 0x[0-9a-f]+.*"
r, ".* ERR kernel:.*cisco-fpga-pci \d+:\d+:\d+\.\d+: cisco_fpga_select_new_acpi_companion: searching for child status\d+ 0x[0-9a-f]+; fpga_id 0x[0-9a-f]+.*"
r, ".* WARNING kernel:.*pcieport.*device.*error.*status/mask=.*"
r, ".* ERR syncd\d*#syncd:.* -E-HLD-0- Trap.* is not supported.*"
r, ".* ERR pmon#xcvrd:.*CMIS:.*no suitable app for the port appl.*"
r, ".* ERR kernel:.*ltc2497.*i2c transfer failed: -EFAULT"

# Ignore ACL EGRESS feature unavailable error on fabric cards
r, ".* ERR syncd\d*#syncd:.* SAI_API_SWITCH:brcm_sai_get_switch_attribute.* Get switch attrib 37 failed with error Feature unavailable.*"

# Ignore rsyslog librelp error if rsyslogd on host or container is down or going down
r, ".* ERR .*#rsyslogd: librelp error 10008 forwarding to server .* - suspending.*"
r, ".* ERR rsyslogd: imrelp.*error 'error when receiving data, session broken', object .* - input may not work as intended.*"

# Errors for config reload/reboot on mellanox platform
r, ".* ERR syncd#SDK:.*\[SX_API_INTERNAL.ERR\].*Failed command read at communication channel: Connection reset by peer.*"
# SAI implement missing for the https://github.com/sonic-net/sonic-buildimage/pull/18912 caused the err msg pop up, need to ignore the err msgs before it SAI implement is done.
r, ".* ERR swss#orchagent:.*doAppSwitchTableTask.*Unsupported Attribute ecmp_hash_offset.*"
r, ".* ERR swss#orchagent:.*doAppSwitchTableTask.*Unsupported Attribute lag_hash_offset.*"

# Ignore for reboot on arista platform
r, ".* NOTICE kernel:.*Kernel command line:.*Aboot=.*"

# ignore SAI_API_BUFFER for DNX platforms
r, ".* ERR syncd\d*#syncd.*SAI_API_BUFFER.*Unsupported buffer pool.*"

# ignore TACACS login failure, which will happen when other user trying login device when running test
r, ".* ERR sshd\[\d*\]: auth fail.*"

# ignore NTP nss_tacplus error, which will happen when reload config, because ntpd and chrony will invoke getpwnap API but nss_tacplus will re-render during reload config
r, ".* ERR ntpd\[\d*\]: nss_tacplus: .*"
r, ".* ERR chronyd\[\d*\]: nss_tacplus: .*"

# ignore iptable nss_tacplus error, some change iptable operations may temporarily disrupt the DUT-to-PTF network connection, which triggers the error. It is safe to ignore this message during such transitions.
r, ".* ERR iptables: nss_tacplus: failed to connect TACACS+ server .*"

# ignore leap second file NTP daemon (ntpd) is using has passed its expiration date
r, ".* ERR ntpd\[\d*\]:.*leapsecond file \('/usr/share/zoneinfo/leap-seconds\.list'\): expired.*"

# Ignore auditd error
r, ".* ERR auditd\[\d*\]: Error receiving audit netlink packet \(No buffer space available\)"
r, ".* ERR audisp-tacplus: tac_connect_single: connection failed with.*Interrupted system call"
r, ".* ERR audisp-tacplus: tac_connect_single: connection failed with.*Transport endpoint is not connected"

# Errors for syncd shutdown on mellanox platform
r, ".* ERR kernel:.*sxd_kernel: \[error\] SDK main monitor thread does not respond"
r, ".* ERR kernel:.*sxd_kernel: \[error\] Health-Check: device=1, cause=10 \['SDK thread issue'\] - stopping further device monitoring"

# Ignore gbsynd error for 720DT
r, ".*ERR gbsyncd#syncd: :- collectData: Failed to get stats of Port Counter.*"
r, ".*ERR gbsyncd#syncd: :- diagShellThreadProc: Failed to enable switch shell: SAI_STATUS_NOT_SUPPORTED.*"
r, ".* ERR gbsyncd#syncd: /arsonic/packages/broncos-sai/build/PAI_\d+\.\d+/src/brcm_pai_port\.c:\d+ brcm_pai_get_port_stats.*\s*.*"
r, ".* ERR gbsyncd#syncd: /arsonic/packages/broncos-sai/build/PAI_\d+\.\d+/src/brcm_pai_adapter\.c:\d+ sai_api_query: :- Invalid sai_api_t \d+ passed#\d+"
r, ".* ERR gbsyncd#syncd: /arsonic/packages/broncos-sai/build/PAI_\d+\.\d+/src/brcm_pai_switch\.c:\d+ pai_get_switch_attribute: :- Error processing switch attribute \d+\[\d+\]\.#\d+"

# Ignore notifications about fabric port status changes on LCs
r, ".*ERR swss\d*#orchagent:.*handlePortStatusChangeNotification: Failed to get port object for port id.*"

# Ignore SAI_NEXT_HOP_GROUP_ATTR_TYPE unsupported
r, ".* ERR swss#orchagent:.*queryAttributeEnumValuesCapability:.*returned value \d+ is not allowed on SAI_NEXT_HOP_GROUP_ATTR_TYPE"
# Ignore unsupported enumerated attribute
r, ".*ERR swss#orchagent: :- queryAttributeEnumValuesCapability: returned value \d+ is not allowed on SAI_SWITCH_ATTR_.*_DEFAULT_HASH_ALGORITHM.*"

# Ignore SRV6 error
r, ".* ERR syncd#syncd: .* SAI_API_SRV6:_brcm_sai_srv6_config_get:\d+ SRV6 unsupported or not enabled on this device"
r, ".* ERR syncd#syncd: .* SAI_API_SWITCH:sai_object_type_get_availability:\d+ availablity my_sid failed with error -2."

# https://github.com/sonic-net/sonic-buildimage/issues/22346
r, ".* ERR hostcfgd: \['sonic-kdump-config'[^]]*\] - failed.*"

# https://github.com/sonic-net/sonic-buildimage/issues/22348
r, ".* ERR pmon#chassis_db_init: Failed to load chassis due to ModuleNotFoundError.*"

# https://msazure.visualstudio.com/One/_workitems/edit/33411748
r, ".* NOTICE kernel:.*exe=\"/usr/bin/kill\".*"

# https://msazure.visualstudio.com/One/_workitems/edit/33376635
r, ".* ERR kernel.*audit: rate limit exceeded.*"

# https://msazure.visualstudio.com/One/_workitems/edit/33479668
r, ".* ERR syncd#syncd: :- process_on_fdb_event: invalid OIDs in fdb notifications, NOT translating and NOT storing in ASIC DB.*"
r, ".* ERR syncd#syncd: :- process_on_fdb_event: FDB notification was not sent since it contain invalid OIDs.*"

# https://github.com/sonic-net/sonic-mgmt/issues/19790
r, ".* ERR syncd#syncd: .* SAI_API_SWITCH:sai_query_stats_capability:\d+ stats capablity not supported for object.*"

# Ignore all audisp-tacplus Accounting logs
r, ".* INFO audisp-tacplus: Audisp-tacplus: Accounting: user: .*, tty: .*, host: .*, command: .*, type: \d+, task ID: \d+"

# Ignore lldp error log, don't have real impact
r, ".* ERR container: docker cmd: stop for lldp failed with 500 Server Error.*"

#Ignore Packet Trimming attribute feature error temporarily (no impact)
r, ".* ERR swss#orchagent: :- queryTrimSizeAttrCapabilities: Failed to get attribute\(SAI_SWITCH_ATTR_PACKET_TRIM_SIZE\) capabilities.*"
r, ".* ERR swss#orchagent: :- queryTrimDscpAttrCapabilities: Failed to get attribute\(SAI_SWITCH_ATTR_PACKET_TRIM_DSCP_VALUE\) capabilities.*"
r, ".* ERR swss#orchagent: :- queryTrimModeEnumCapabilities: Failed to get attribute\(SAI_SWITCH_ATTR_PACKET_TRIM_QUEUE_RESOLUTION_MODE\) enum value capabilities.*"
r, ".* ERR swss#orchagent: :- queryTrimModeAttrCapabilities: Failed to get attribute\(SAI_SWITCH_ATTR_PACKET_TRIM_QUEUE_RESOLUTION_MODE\) capabilities.*"
r, ".* ERR swss#orchagent: :- queryTrimQueueAttrCapabilities: Failed to get attribute\(SAI_SWITCH_ATTR_PACKET_TRIM_QUEUE_INDEX\) capabilities.*"
r, ".* ERR swss#orchagent: :- queryTrimDscpModeEnumCapabilities: Failed to get attribute\(SAI_SWITCH_ATTR_PACKET_TRIM_DSCP_RESOLUTION_MODE\) enum value capabilities.*"
r, ".* ERR swss#orchagent: :- queryTrimDscpModeAttrCapabilities: Failed to get attribute\(SAI_SWITCH_ATTR_PACKET_TRIM_DSCP_RESOLUTION_MODE\) capabilities.*"
r, ".* ERR swss#orchagent: :- queryTrimTcAttrCapabilities: Failed to get attribute\(SAI_SWITCH_ATTR_PACKET_TRIM_TC_VALUE\) capabilities.*"
r, ".* ERR swss#orchagent: :- queryTrimQueueModeEnumCapabilities: Failed to get attribute\(SAI_SWITCH_ATTR_PACKET_TRIM_QUEUE_RESOLUTION_MODE\) enum value capabilities.*"
r, ".* ERR swss#orchagent: :- queryTrimQueueModeAttrCapabilities: Failed to get attribute\(SAI_SWITCH_ATTR_PACKET_TRIM_QUEUE_RESOLUTION_MODE\) capabilities.*"
r, ".* ERR swss#orchagent: :- queryTrimQueueIndexAttrCapabilities: Failed to get attribute\(SAI_SWITCH_ATTR_PACKET_TRIM_QUEUE_INDEX\) capabilities.*"

# https://github.com/sonic-net/sonic-buildimage/issues/22795
r, ".* ERR\s+dockerd:\s+tac_connect_single:\s+connection\s+failed\s+with\s+\d+\.[\d+a-fA-F]+\.\d+\.[\d+a-fA-F]+:\d+:\s+Transport\s+endpoint\s+is\s+not\s+connected.*"
r, ".* ERR dockerd: nss_tacplus: failed to connect TACACS\+ server .* Operation now in progress.*"
r, ".* ERR dockerd: tac_connect_single: connection to .* failed: Network is unreachable.*"
r, ".* ERR dockerd: nss_tacplus: failed to connect TACACS\+ server .* Network is unreachable.*"
r, ".* ERR libnetwork-setkey: tac_connect_single: connection to .* failed: Network is unreachable.*"
r, ".* ERR libnetwork-setkey: nss_tacplus: failed to connect TACACS\+ server .* Network is unreachable.*"
r, ".* ERR dockerd: nss_tacplus: failed to connect TACACS\+ server.* Transport endpoint is not connected.*"


# https://github.com/sonic-net/sonic-buildimage/issues/23199
r, ".* ERR dhcp_relay#supervisor-proc-exit-listener: Exception.*len.*trace: Traceback \(most recent call last\).*File .*\/usr\/bin\/supervisor-proc-exit-listener.*line.*in \<module\>.*main\(sys.argv.*File .*\/usr\/bin\/supe.*"
r, ".* ERR dhcp_relay\#supervisor-proc-exit-listener: Exception:.*len.*trace: Traceback \(most recent call last.*File .*\/usr\/bin\/supervisor-proc-exit-listener.* line.*in .*main\(sys.* File.*\/usr\/bin\/supervisor-proc-exit-listener.* line.* in main.*payload.* sys.stdin.read.*KeyError:.*len.*"

# https://github.com/sonic-net/sonic-buildimage/issues/22855
r, ".* ERR chronyd\[\d+\]: Could not add source.*"

# https://github.com/sonic-net/sonic-buildimage/issues/23426
r, ".*ERR pmon.*Failed to confirm VDM freeze status for port.*"
r, ".*ERR pmon.*Failed to freeze VDM stats in contextmanager for port.*"
r, ".*ERR pmon.*Failed to freeze VDM stats for port.*"
r, ".*ERR pmon.*Failed to confirm VDM unfreeze status for port.*"
r, ".*ERR pmon.*Failed to unfreeze VDM stats in contextmanager for port.*"

# https://github.com/sonic-net/sonic-buildimage/issues/21186
r, ".*ERR bgp\#bgpmon:\s+\*ERROR\*\s+Failed\s+with\s+rc:\d+\s+when\s+execute:\s+.*vtysh.*-c.*show\s+bgp\s+summary\s+json.*"

# This is an info log which matches the regex "kernel:.*\serr", not an err
r, ".*ACPI.*System may be unstable or behave erratically.*"

# Ignore systemd-networkd.socket not being able to be started. This is expected on non-DPU platforms.
<<<<<<< HEAD
r, ".*ERR systemd[1]: Failed to listen on systemd-networkd.socket - Network Service Netlink Socket.*"

# Ignore the error when the sysfs was accessed too soon, before sys creation has been completed.
r, ".*ERR sfputil: Failed to read from file /sys/module/sx_core/asic\d+/module\d+/present - FileNotFoundError.*"
=======
r, ".*ERR systemd\[1\]: Failed to listen on systemd-networkd.socket - Network Service Netlink Socket.*"

# Ignore syncd error when switching global packet trimming mode
r, ".*ERR .* SAI_API_SWITCH:brcm_sai_switch_pkt_trim_qos_tc_egr_entries_create:.* Egress qos map with idx .* entries are already present.*"
>>>>>>> 758f54c8
<|MERGE_RESOLUTION|>--- conflicted
+++ resolved
@@ -427,14 +427,10 @@
 r, ".*ACPI.*System may be unstable or behave erratically.*"
 
 # Ignore systemd-networkd.socket not being able to be started. This is expected on non-DPU platforms.
-<<<<<<< HEAD
-r, ".*ERR systemd[1]: Failed to listen on systemd-networkd.socket - Network Service Netlink Socket.*"
-
-# Ignore the error when the sysfs was accessed too soon, before sys creation has been completed.
-r, ".*ERR sfputil: Failed to read from file /sys/module/sx_core/asic\d+/module\d+/present - FileNotFoundError.*"
-=======
 r, ".*ERR systemd\[1\]: Failed to listen on systemd-networkd.socket - Network Service Netlink Socket.*"
 
 # Ignore syncd error when switching global packet trimming mode
 r, ".*ERR .* SAI_API_SWITCH:brcm_sai_switch_pkt_trim_qos_tc_egr_entries_create:.* Egress qos map with idx .* entries are already present.*"
->>>>>>> 758f54c8
+
+# Ignore the error when the sysfs was accessed too soon, before sys creation has been completed.
+r, ".*ERR sfputil: Failed to read from file /sys/module/sx_core/asic\d+/module\d+/present - FileNotFoundError.*"