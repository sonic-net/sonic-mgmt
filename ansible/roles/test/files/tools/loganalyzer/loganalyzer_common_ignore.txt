r, ".* ERR ntpd.*routing socket reports: No buffer space available.*"
r, ".* INFO ntpd.*kernel reports TIME_ERROR: 0x41: Clock Unsynchronized.*"
r, ".* ERR liblogging-stdlog: omfwd: error 11 sending via udp: Resource temporarily unavailable.*"
r, ".* ERR syncd\d*#syncd: brcm_sai_get_port_stats:.* port stats get failed with error.*"
r, ".* ERR pmon#xcvrd.*for checking mux_cable .* side, eeprom read returned a size.*"
r, ".* ERR .*initializeGlobalConfig: SonicDBConfig Global config is already initialized.*"
r, ".* NOTICE kernel:.*profile=""/usr/sbin/ntpd"" name=""sbin"" pid=.* comm=""ntpd"" requested_mask=.*"
r, ".* ERR snmp#snmp-subagent.*"
r, ".* ERR route_check.py.*"
r, ".* INFO mgmt-framework#supervisord: rest-server.*"
r, ".* ERR radv#radvd.* Exiting, privsep_read_loop.*"
r, ".* ERR ntpd.*bind.*AF_INET6.*"
r, ".* ERR ntpd.*bind.*AF_INET.*"
r, ".* ERR ntpd.*unable to create socket on.*"
r, ".* WARNING syncd\d*#SDK:.* check_attribs_metadata: Not implemented attribute SAI_SWITCH_ATTR_SWITCH_HARDWARE_INFO.*"
r, ".* WARNING syncd\d*#SDK:.* check_attribs_metadata: Not implemented attribute SAI_SWITCH_ATTR_AVAILABLE_DNAT_ENTRY.*"
r, ".* WARNING syncd\d*#SDK:.* check_attribs_metadata: Not implemented attribute SAI_SWITCH_ATTR_AVAILABLE_SNAT_ENTRY.*"
r, ".* WARNING syncd\d*#SDK:.* check_attribs_metadata: Not implemented attribute SAI_SWITCH_ATTR_MAX_NUMBER_OF_TEMP_SENSORS.*"
r, ".* WARNING syncd\d*#SDK:.* check_attribs_metadata: Not supported attribute SAI_SWITCH_ATTR_AVAILABLE_IPMC_ENTRY.*"
r, ".* WARNING syncd\d*#SDK:.* sai_get_attributes: Failed attribs check.*"
r, ".* ERR swss#buffermgrd:.* doSpeedUpdateTask: Unable to create/update PG profile for port Ethernet(128|132|256|260).*"
r, ".* WARNING kernel.*probe of intel-spi failed with error.*"
r, ".* WARNING syncd\d*#syncd.*discover.*skipping since it causes crash.*"
r, ".* ERR swss\d*#buffermgrd:.* doTask: Failed to process invalid entry, drop it.*"
r, ".* ERR syncd\d*#SDK: :- .*: Queue.* RID oid:.* can't provide the statistic.*"
r, ".* INFO kernel:.*"
r, ".* INFO systemd.*"
r, ".* ERR kernel:.* Module gpio_ich is blacklisted.*"
r, ".* skipping since it causes crash: SAI_STP_ATTR_BRIDGE_ID.*"
r, ".* ERR monit.*Expected containers not running: telemetry.*"
r, ".* sonic systemd.* kdump-tools.service - Kernel crash dump capture service.*"
r, ".* ERR swss#orchagent: :- getPort: Failed to get cached bridge port ID.*"
r, ".* ERR syncd#syncd: .* SAI_API_PORT:brcm_sai_get_port_attribute:\d+ Error -2 processing  port attribute ID: 17.*"
r, ".* ERR mux#linkmgrd: MuxManager\.cpp:.*Unsupported link failure detection type for : software.*"

# Errors for config reload on broadcom platform on 202405
r, ".* ERR syncd\d*#syncd.*_attribute_enum_values_capability.*count.*greater than capability-count 0.*"

# Errors for config reload on broadcom platform on 202311
r, ".* ERR swss#orchagent: :- queryHashNativeHashFieldListEnumCapabilities: Failed to get attribute.*"
r, ".* ERR swss#orchagent: :- queryHashNativeHashFieldListAttrCapabilities: Failed to get attribute.*"
r, ".* ERR swss#orchagent: :- querySwitchEcmpHashAlgorithmEnumCapabilities: Failed to get attribute.*"
r, ".* ERR swss#orchagent: :- querySwitchLagHashAlgorithmEnumCapabilities: Failed to get attribute.*"
r, ".* ERR syncd\d*#syncd.*SAI_API_PORT:_brcm_sai_read_fec_stat_err_counters.* failed with error Feature unavailable.*"

# White list below messages found on KVM for now. Need to address them later.
r, ".* ERR macsec\d*#wpa_supplicant.*l2_packet_send.*Network is down.*"
r, ".* ERR macsec\d*#wpa_supplicant.*could not process SIGINT or SIGTERM in two seconds.*"
r, ".* ERR macsec\d*#wpa_supplicant.*KaY: Life time has not elapsed since prior SAK distributed.*"
r, ".* ERR systemd.*Failed to start dhcp_relay container.*"
r, ".* ERR monit.* 'rsyslog' failed to get service data.*"
r, ".* ERR monit.* 'rsyslog' process is not running.*"
r, ".* ERR ntpd.*syntax error.*"
r, ".* ERR teamd\d*#tlm_teamd.*Can't get dump for LAG.*"
r, ".* ERR bgp\d*#root: Error: zebra is not ready to accept connections.*"
r, ".* ERR bgp\d*#/supervisor-proc-exit-listener: Process .* is not running in namespace.*"
r, ".* ERR syncd\d*#syncd.*meta_sai_validate_oid.*"
r, ".* ERR syncd\d*#syncd.*meta_validate_stats: object.*don't exists.*"
r, ".* ERR syncd\d*#syncd.*translateVidToRid: unable to get RID for VID.*"
r, ".* ERR dhcp_relay.*setsockopt.*No such device.*"
r, ".* ERR syncd\d*#syncd.*Failed to get attr of SAI_OBJECT_TYPE_ACL_COUNTER.*"
r, ".* ERR syncd\d*#syncd.*Failed to get (stats|attr) of .*(MACSEC|MACsec).*"
r, ".*Metadata file \/etc\/sonic\/vs_chassis_metadata.json not found.*"

##### White list below messages found on physical devices for now. Need to address them later.

# https://dev.azure.com/msazure/One/_workitems/edit/14233578
r, ".* ERR bgp#bgpcfgd: .*BGPSLBPassive.*attribute is supported.*"

# https://dev.azure.com/msazure/One/_workitems/edit/14233579
r, ".* ERR bgp#bgpcfgd: .*BGPVac.*attribute is supported.*"

# https://msazure.visualstudio.com/One/_workitems/edit/14233938
r, ".* ERR swss\d*#fdbsyncd: :- readData: netlink reports an error=-25 on reading a netlink socket.*"
r, ".* ERR .*\d*#.*syncd: :- readData: netlink reports an error=-33 on reading a netlink socket.*"

# https://dev.azure.com/msazure/One/_workitems/edit/14213168
r, ".* ERR /hostcfgd: sonic-kdump-config --disable - failed.*"

# https://dev.azure.com/msazure/One/_workitems/edit/14233968
r, ".* ERR lldp#lldp-syncd.*Could not infer system information from.*"

# https://dev.azure.com/msazure/One/_workitems/edit/14233547
r, ".* ERR mux#linkmgrd: link_manager/LinkManagerStateMachine.*LinkProberWaitMuxUnknownLinkUpTransitionFunction.*"

# https://dev.azure.com/msazure/One/_workitems/edit/14233548
r, ".* ERR mux#linkmgrd: link_manager/LinkManagerStateMachine.*Received unsolicited MUX state.*"

# https://dev.azure.com/msazure/One/_workitems/edit/14233594
r, ".* ERR monit.*Unix socket /var/run/monit.sock connection error.*"

# https://dev.azure.com/msazure/One/_workitems/edit/14233936
r, ".* ERR pmon#thermalctld.*Caught exception while running thermal policy - AttributeError.*"

# https://dev.azure.com/msazure/One/_workitems/edit/14233549
r, ".* ERR pmon#ycable.*executing the cli for prbs thread.*"

# https://dev.azure.com/msazure/One/_workitems/edit/14233550
r, ".* ERR pmon#ycable.*URLError.*No route to host.*"

# https://dev.azure.com/msazure/One/_workitems/edit/14233937
r, ".* ERR rsyslogd: omfwd.*Network is unreachable.*"

# https://dev.azure.com/msazure/One/_workitems/edit/14233551
r, ".* ERR swss\d*#buffermgrd.*doSpeedUpdateTask: Unable to create/update PG profile for port.*No PG profile configured for speed.*"

# https://dev.azure.com/msazure/One/_workitems/edit/14233939
r, ".* ERR swss\d*#orchagent.*applyDscpToTcMapToSwitch: Switch level DSCP to TC QoS map configuration is not supported.*"

# https://dev.azure.com/msazure/One/_workitems/edit/14233552
r, ".* ERR swss\d*#orchagent.*getPort.*Failed to get bridge port ID for FDB entry.*"

# https://dev.azure.com/msazure/One/_workitems/edit/14233940
r, ".* ERR swss\d*#orchagent.*getResAvailability: Failed to get availability counter for.*"

# https://dev.azure.com/msazure/One/_workitems/edit/14233553
r, ".* ERR swss\d*#orchagent.*handleSaiGetStatus: Encountered failure in get operation.*"

# https://dev.azure.com/msazure/One/_workitems/edit/14233554
r, ".* ERR swss\d*#orchagent.*handleSaiSetStatus: Encountered failure in set operation.*"

# https://dev.azure.com/msazure/One/_workitems/edit/14233555
r, ".* ERR swss\d*#orchagent.*meta_generic_validation_get.*object key.*doesn't exist.*"

# https://dev.azure.com/msazure/One/_workitems/edit/14233556
r, ".* ERR swss\d*#orchagent.*removeLag.*Failed to remove ref count.*"

# https://dev.azure.com/msazure/One/_workitems/edit/14233557
r, ".* ERR swss\d*#orchagent.*set status.*SAI_STATUS_.*"

# https://dev.azure.com/msazure/One/_workitems/edit/14233558
r, ".* ERR swss\d*#orchagent.*setState: State transition from active to active is not-handled.*"

# https://dev.azure.com/msazure/One/_workitems/edit/14233559
r, ".* ERR swss\d*#orchagent.*setState: State transition from standby to standby is not-handled.*"

# https://dev.azure.com/msazure/One/_workitems/edit/14233560
r, ".* ERR syncd\d*#syncd.*check_fdb_event_notification_data.*is not present on local ASIC DB.*"

# https://dev.azure.com/msazure/One/_workitems/edit/14233562
r, ".* ERR syncd\d*#syncd.*getSaiAttrFromDefaultValue.*serialization type.*is not supported yet.*"

# https://dev.azure.com/msazure/One/_workitems/edit/14233941
r, ".* ERR syncd\d*#syncd.*getSupportedBufferPoolCounters.*is not supported on buffer pool oid.*"

# https://dev.azure.com/msazure/One/_workitems/edit/14233570
r, ".* ERR syncd\d*#syncd.*SAI_API_PORT:brcm_sai_get_port_stats_ext.*Ext Stat Get failed.*"
r, ".* ERR syncd\d*#syncd.*SAI_API_PORT:brcm_sai_get_port_stats.*Multi stats get failed with error.*"

# https://dev.azure.com/msazure/One/_workitems/edit/14233568
r, ".* ERR syncd\d*#syncd.*SAI_API_BUFFER.*Unknown or unsupported stat type.*"

# https://dev.azure.com/msazure/One/_workitems/edit/14233942
r, ".* ERR syncd\d*#syncd.*SAI_API_SWITCH.*Error in capability query for obj type.*"

# https://dev.azure.com/msazure/One/_workitems/edit/14233574
r, ".* INFO systemd.*Finished Kernel crash dump capture service.*"

# https://dev.azure.com/msazure/One/_workitems/edit/14233575
r, ".* INFO systemd.*Starting Kernel crash dump capture service.*"

# https://dev.azure.com/msazure/One/_workitems/edit/14233609
r, ".*ERR syncd[0-9]*#syncd.*updateSupportedBufferPoolCounters.*BUFFER_POOL_WATERMARK_STAT_COUNTER.*counter SAI_BUFFER_POOL_STAT_XOFF_ROOM_WATERMARK_BYTES is not supported on buffer pool.*SAI_STATUS_INVALID_PARAMETER.*"

# https://dev.azure.com/msazure/One/_workitems/edit/14482841
r, ".* ERR dhcp_relay#dhcpmon.*Invalid number of interfaces, downlink/south 1, uplink/north 0.*"

r, ".* ERR pmon#ycable.*Error: Could not get port instance for muxcable info for Y cable port Ethernet.*"
r, ".* ERR pmon#CCmisApi: :- checkReplyType: Expected to get redis type 0 got type 3, err: NON-STRING-REPLY*"
r, ".* ERR pmon#.*: \[Errno 8\] Exec format error: 'iSmart'"

# https://msazure.visualstudio.com/One/_workitems/edit/15012104
# TO BE REMOVED
r, ".* ERR syncd\d*#syncd.*SAI_API_ACL:_brcm_sai_acl_table_group_bind_point_detach.*"
r, ".* ERR syncd\d*#syncd.*SAI_API_ACL:_brcm_sai_acl_obj_unbind.*"
r, ".* ERR syncd\d*#syncd.*SAI_API_LAG:_brcm_sai_lag_acl_bind_update.*"

# https://github.com/sonic-net/sonic-buildimage/issues/12303
r, ".* ERR .*echo_receive: failing to read echo rc.*"
r, ".* ERR .*echo_receive: last:errno=.*"

# https://msazure.visualstudio.com/One/_workitems/edit/16110065
r, ".* ERR kernel:.* Set it down before adding it as a team port.*"

# https://msazure.visualstudio.com/One/_workitems/edit/16703529
r, ".* ERR CCmisApi:.*system_service.*Broken pipe.*"

r, ".* ERR CCmisApi:.*system_service_Map_base::at.*"

r, ".*ERR kernel: \[.*\] AMD-Vi: Event logged \[IO_PAGE_FAULT device=00:13.1 domain=0x0009 address=0x0 flags=0x0000\].*"

r, ".*WARNING kernel: .*linux_knet_cb.*linux_bcm_knet.*linux_user_bde.*linux_kernel_bde.*xt_TCPMSS.*8021q.*garp.*mrp.*dummy.*"
r, ".* ERR .*CounterCheck: Invalid port oid.*"

# https://msazure.visualstudio.com/One/_workitems/edit/17617756
# https://msazure.visualstudio.com/One/_workitems/edit/17863895
r, ".* ERR syncd\d*#syncd.*SAI_API_ACL:_brcm_sai_acl_entry_bind.*"

# https://msazure.visualstudio.com/One/_workitems/edit/24564189
r, ".* ERR pmon#sensord: Error getting sensor data: dps.*"

# https://msazure.visualstudio.com/One/_workitems/edit/24444744/
r, ".* ERR syncd\d*#syncd.*SAI_API_UNSPECIFIED:sai_bulk_object_get_stats.*"

# https://msazure.visualstudio.com/One/_workitems/edit/25018599
r, ".* ERROR: Failed to parse lldp age.*"

# NTPsec always expects the statistics directory to be available, but for now, we don't need NTP stats to be logged
r, ".* ERR ntpd.*: statistics directory .* does not exist or is unwriteable, error No such file or directory"

# NTPsec logs a message with ERR in it at NOTICE level when exiting gracefully, ignore it
r, ".* NOTICE ntpd.*: ERR: ntpd exiting on signal 15.*"

# Race condition while removing a vlan member, no functionality impact
r, ". *ERR swss#orchagent.*Failed to get port by bridge port ID.*"

# https://github.com/sonic-net/sonic-buildimage/issues/7895
# https://github.com/Azure/sonic-sairedis/issues/582
r, ".* ERR syncd#SDK: \[SAI_UTILS.ERR\] mlnx_sai_utils.c\[\d+\]- get_dispatch_attribs_handler: Failed getting attrib SAI_BRIDGE_PORT_ATTR_ISOLATION_GROUP"
r, ".* ERR syncd#SDK: \[SAI_UTILS.ERR\] mlnx_sai_utils.c\[\d+\]- get_dispatch_attribs_handler: Failed getting attrib SAI_BRIDGE_ATTR_UNKNOWN_UNICAST_FLOOD_GROUP"
r, ".* ERR syncd#SDK: \[SAI_UTILS.ERR\] mlnx_sai_utils.c\[\d+\]- get_dispatch_attribs_handler: Failed getting attrib SAI_BRIDGE_ATTR_UNKNOWN_MULTICAST_FLOOD_GROUP
r, ".* ERR syncd#SDK: \[SAI_UTILS.ERR\] mlnx_sai_utils.c\[\d+\]- get_dispatch_attribs_handler: Failed getting attrib SAI_BRIDGE_ATTR_BROADCAST_FLOOD_GROUP"
r, ".* ERR syncd#SDK: \[SAI_UTILS.ERR\] mlnx_sai_utils.c\[\d+\]- get_dispatch_attribs_handler: Failed getting attrib SAI_BRIDGE_PORT_ATTR_PORT_ID"
r, ".* ERR syncd#SDK: \[SAI_UTILS.ERR\] mlnx_sai_utils.c\[\d+\]- sai_get_attributes: Failed attribs dispatch"
r, ".* ERR syncd#SDK: \[SAI_UTILS.ERR\] mlnx_sai_utils.c\[\d+\]- sai_get_attributes: Failed to get attribute"
r, ".* ERR syncd#SDK: \[SAI_BRIDGE.ERR\].*mlnx_sai_bridge.c\[\d+\]- mlnx_bridge_port_isolation_group_get: Isolation group is only supported for bridge port type port"
r, ".* ERR syncd#SDK: \[SAI_BRIDGE.ERR\].*mlnx_sai_bridge.c\[\d+\]- mlnx_bridge_1d_oid_to_data: Unexpected bridge type 0 is not 1D"
r, ".* ERR syncd#SDK: \[SAI_BRIDGE.ERR\].*mlnx_sai_bridge.c\[\d+\]- mlnx_bridge_port_lag_or_port_get: Invalid port type - 2"
r, ".* ERR syncd#SDK: \[SAI_UTILS.ERR\] .\/src\/mlnx_sai_utils.c.*- sai_get_attributes: Failed to get attribute*."
r, ".* ERR syncd#SDK: \[SAI_UTILS.ERR\] .\/src\/mlnx_sai_utils.c.*- get_dispatch_attribs_handler: Failed Get #\d+, PORT_ID, key:BRIDGE_PORT \[OID:.*\] \[bridge_ports_db.*"
r, ".* ERR syncd#SDK: \[SAI_UTILS.ERR\] .\/src\/mlnx_sai_utils.c.*- get_dispatch_attribs_handler: Failed Get #\d+, ISOLATION_GROUP, key:BRIDGE_PORT \[OID:.*\] \[bridge_ports_db.*"
r, ".* ERR syncd#SDK: \[SAI_UTILS.ERR\] .\/src\/mlnx_sai_utils.c.*- get_dispatch_attribs_handler: Failed Get #\d+, UNKNOWN_UNICAST_FLOOD_GROUP, key:BRIDGE \[OID:.*\] \[Type:.* sx_bridge_id.*"
r, ".* ERR syncd#SDK: \[SAI_UTILS.ERR\] .\/src\/mlnx_sai_utils.c.*- get_dispatch_attribs_handler: Failed Get #\d+, UNKNOWN_MULTICAST_FLOOD_GROUP, key:BRIDGE \[OID:.*Type:.*sx_bridge_id.*"
r, ".* ERR syncd#SDK: \[SAI_UTILS.ERR\] .\/src\/mlnx_sai_utils.c.*- get_dispatch_attribs_handler: Failed Get #\d+, BROADCAST_FLOOD_GROUP, key:BRIDGE \[OID:.*Type:.*sx_bridge_id.*"
r, ".* ERR syncd#SDK: \[SAI_UTILS.ERR\].*get_dispatch_attribs_handler:.*(INGRESS_SAMPLE_MIRROR_SESSION|EGRESS_SAMPLE_MIRROR_SESSION).*"

# https://github.com/sonic-net/sonic-mgmt/issues/10384
r, ".*kdump-tools\[[0-9]+\]: no crashkernel= parameter in the kernel cmdline.*"

# https://msazure.visualstudio.com/One/_workitems/edit/25833053
r, ".* ERR dualtor_neighbor_check.py: .*"

# https://github.com/sonic-net/sonic-buildimage/issues/17683
r, ".*ERR kernel: \[.*\] ccp.*firmware: failed to load amd\/amd_sev_.*.sbin .*"
r, ".*ERR kernel: \[.*\] firmware_class: See https:\/\/wiki.debian.org\/Firmware for information about missing firmware.*"
r, ".*ERR kernel: \[.*\] snd_hda_intel.*no codecs found!.*"
r, ".*ERR kernel: \[.*\] ccp.*firmware: failed to load amd\/sev\.fw.*"

# https://msazure.visualstudio.com/One/_workitems/edit/26734952
# https://msazure.visualstudio.com/One/_workitems/edit/27214953
r, ".* ERR syncd#syncd.* SAI_API_QUEUE:_brcm_sai_cosq_stat_get.* Bulk read not supported.*"
r, ".* ERR syncd#syncd.* SAI_API_SWITCH:sai_bulk_object_get_stats.* get bulk queue stats failed.*"

#Cisco platform ignore messages
r, ".* ERR .*-E-PVT-0- get_temperature: sensor=GIBRALTAR_HBM_SENSOR_0 is not ready.*"
r, ".* ERR .*-E-PVT-0- get_temperature: sensor=GIBRALTAR_HBM_SENSOR_1 is not ready.*"
r, ".* ERR CCmisApi: system_service_Map_base::at.*"
r, ".* ERR gbsyncd\d*.*pointer for SAI_SWITCH_ATTR_REGISTER_READ is not handled, FIXME.*"
r, ".* ERR gbsyncd\d*.*pointer for SAI_SWITCH_ATTR_REGISTER_WRITE is not handled, FIXME.*"
r, ".* ERR kernel:.*No associated hostinterface to 6 port.*"
r, ".* ERR lldp#lldpmgrd\[\d*\]: Port init timeout reached.*"
r, ".* ERR swss\d*#orchagent.*pointer for SAI_SWITCH_ATTR_REGISTER_READ is not handled, FIXME.*"
r, ".* ERR swss\d*#orchagent.*pointer for SAI_SWITCH_ATTR_REGISTER_WRITE is not handled, FIXME.*"
r, ".* ERR swss\d*#orchagent: :- removeLag: Failed to remove non-empty LAG PortChannel.*"
r, ".* ERR swss\d*#orchagent:.*initBufferConstants: Failed to get Maximum memory size.*"
r, ".* ERR syncd#syncd:.*-E-HLD-0- get_dependent_objects: NULL dependee.*"
r, ".* ERR syncd\d*#syncd:.*la_acl_key_profile_base::initialize failed to place udk for key type IPV6.*"
r, ".* ERR syncd#syncd:.*SAI_LOG|SAI_API_TUNNEL: VLAN to VNI not implemented yet.*"
r, ".* ERR syncd\d*#syncd: :- setEndTime: event 'create:SAI_OBJECT_TYPE_SWITCH:oid:0x[0-9a-fA-F]*' took \d* ms to execute.*"
r, ".* ERR syncd.*#syncd: :- threadFunction: time span WD exceeded \d* ms for create:SAI_OBJECT_TYPE_SWITCH:oid:0x21000000000000.*"
r, ".* ERR syncd\d*#syncd:.* SDK_LOG|-E-API-0- shared/src/hld/system/la_device_impl_pacgbakpg.cpp::\d* get_trap_configuration API returned: status = Leaba_Err: Entry requested not found: la_status silicon_one::gibraltar::la_device_impl_pacgbakpg::do_get_trap_configuration.*"
r, ".* ERR syncd\d*#syncd:.*Failed to retrieve system port SAI ID for port ID .*, switch not in VOQ mode.*"
r, ".* ERR syncd\d*#syncd:.*SAI_API_ACL: Invalid or unsupported ACL match field 4143.*"
r, ".* ERR syncd\d*#syncd:.*SAI_API_BUFFER: get_buffer_pool_stats unknown counter 20.*"
r, ".* ERR syncd\d*#syncd:.*SAI_API_BUFFER: get_ingress_priority_group_stats unknown counter 5.*"
r, ".* ERR syncd\d*#syncd:.*SAI_API_BUFFER: get_ingress_priority_group_stats unknown counter 7.*"
r, ".* ERR syncd.*#syncd:.*SAI_API_HOSTIF: src/sai_trap.cpp:.*: Invalid trap event code .*"
r, ".* ERR syncd.*#syncd:.*SDK_LOG|-E-HLD-0.*"
r, ".* ERR syncd\d*#syncd:.*SAI_API_LAG: resolve_feat_over_member_ports: found port index .*"
r, ".* ERR syncd\d*#syncd:.*SAI_API_LAG: resolve_feat_over_member_ports: port index .* now selected.*"
r, ".* ERR syncd\d*#syncd:.*SAI_API_PORT: Invalid port counter .*index.*"
r, ".* ERR syncd\d*#syncd:.*SAI_API_SWITCH: genl_ctrl_resolve failed family=lb_genl_family0.*"
r, ".* ERR syncd\d*#syncd:.*la_vrf_port_common_base::get_acl_group egress acl group not found.*"
r, ".* ERR syncd\d*#syncd:.*la_vrf_port_common_base::get_acl_group ingress acl group not found.*"
r, ".* ERR systemd-udevd\[\d*\]:.* leaba* Failed to get link config: No such device.*"
r, ".* INFO .*Failed to instantiate thermal sensor SSD_Temp: xr_sysctl_get.*status -116.*"
r, ".* INFO .*[duty_cycle_map]: illegal pwm value .*"
r, ".* INFO .*command '/usr/sbin/smartctl' failed: [116] Stale file handle.*"
r, ".* INFO healthd.*Key 'TEMPERATURE_INFO|ASIC' field 'high_threshold' unavailable in database 'STATE_DB'.*"
r, ".* INFO healthd.*Key 'TEMPERATURE_INFO|ASIC' field 'temperature' unavailable in database 'STATE_DB'.*"
r, ".* ERR kernel:.*cisco-fpga-p2pm-m-slot p2pm-m-slot\.\d+: cisco_fpga_select_new_acpi_companion: searching for child status\d+ 0x[0-9a-f]+; fpga_id 0x[0-9a-f]+.*"
r, ".* ERR kernel:.*cisco-fpga-pci \d+:\d+:\d+\.\d+: cisco_fpga_select_new_acpi_companion: searching for child status\d+ 0x[0-9a-f]+; fpga_id 0x[0-9a-f]+.*"
r, ".* WARNING kernel:.*pcieport.*device.*error.*status/mask=.*"
r, ".* ERR syncd\d*#syncd:.* -E-HLD-0- Trap.* is not supported.*"

# Ignore ACL EGRESS feature unavailable error on fabric cards
r, ".* ERR syncd\d*#syncd:.* SAI_API_SWITCH:brcm_sai_get_switch_attribute.* Get switch attrib 37 failed with error Feature unavailable.*"

# Ignore rsyslog librelp error if rsyslogd on host or container is down or going down
r, ".* ERR .*#rsyslogd: librelp error 10008 forwarding to server .* - suspending.*"
r, ".* ERR rsyslogd: imrelp.*error 'error when receiving data, session broken', object .* - input may not work as intended.*"

# Errors for config reload/reboot on mellanox platform
r, ".* ERR syncd#SDK:.*\[SX_API_INTERNAL.ERR\].*Failed command read at communication channel: Connection reset by peer.*"
# SAI implement missing for the https://github.com/sonic-net/sonic-buildimage/pull/18912 caused the err msg pop up, need to ignore the err msgs before it SAI implement is done.
r, ".* ERR swss#orchagent:.*doAppSwitchTableTask.*Unsupported Attribute ecmp_hash_offset.*"
r, ".* ERR swss#orchagent:.*doAppSwitchTableTask.*Unsupported Attribute lag_hash_offset.*"

# ignore SAI_API_BUFFER for DNX platforms
r, ".* ERR syncd\d*#syncd.*SAI_API_BUFFER.*Unsupported buffer pool.*"

# ignore TACACS login failure, which will happen when other user trying login device when running test
r, ".* ERR sshd\[\d*\]: auth fail.*"

# ignore NTP nss_tacplus error, which will happen when reload config, because ntpd and chrony will invoke getpwnap API but nss_tacplus will re-render during reload config
r, ".* ERR ntpd\[\d*\]: nss_tacplus: .*"
r, ".* ERR chronyd\[\d*\]: nss_tacplus: .*"

# ignore leap second file NTP daemon (ntpd) is using has passed its expiration date
r, ".* ERR ntpd\[\d*\]:.*leapsecond file \('/usr/share/zoneinfo/leap-seconds\.list'\): expired.*"

# Ignore auditd error
r, ".* ERR auditd\[\d*\]: Error receiving audit netlink packet \(No buffer space available\)"
r, ".* ERR audisp-tacplus: tac_connect_single: connection failed with.*Interrupted system call"
r, ".* ERR audisp-tacplus: tac_connect_single: connection failed with.*Transport endpoint is not connected"

# Errors for syncd shutdown on mellanox platform
r, ".* ERR kernel:.*sxd_kernel: \[error\] SDK main monitor thread does not respond"
r, ".* ERR kernel:.*sxd_kernel: \[error\] Health-Check: device=1, cause=10 \['SDK thread issue'\] - stopping further device monitoring"

# Ignore gbsynd error for 720DT
r, ".*ERR gbsyncd#syncd: :- collectData: Failed to get stats of Port Counter.*"
r, ".*ERR gbsyncd#syncd: :- diagShellThreadProc: Failed to enable switch shell: SAI_STATUS_NOT_SUPPORTED.*"
r, ".* ERR gbsyncd#syncd: /arsonic/packages/broncos-sai/build/PAI_\d+\.\d+/src/brcm_pai_port\.c:\d+ brcm_pai_get_port_stats.*\s*.*"
r, ".* ERR gbsyncd#syncd: /arsonic/packages/broncos-sai/build/PAI_\d+\.\d+/src/brcm_pai_adapter\.c:\d+ sai_api_query: :- Invalid sai_api_t \d+ passed#\d+"
r, ".* ERR gbsyncd#syncd: /arsonic/packages/broncos-sai/build/PAI_\d+\.\d+/src/brcm_pai_switch\.c:\d+ pai_get_switch_attribute: :- Error processing switch attribute \d+\[\d+\]\.#\d+"

# Ignore notifications about fabric port status changes on LCs
r, ".*ERR swss\d*#orchagent:.*handlePortStatusChangeNotification: Failed to get port object for port id.*"

# Ignore SAI_NEXT_HOP_GROUP_ATTR_TYPE unsupported
r, ".* ERR swss#orchagent:.*queryAttributeEnumValuesCapability:.*returned value \d+ is not allowed on SAI_NEXT_HOP_GROUP_ATTR_TYPE"

# https://github.com/sonic-net/sonic-buildimage/issues/22346
r, ".* ERR hostcfgd: \['sonic-kdump-config'[^]]*\] - failed.*"

# https://github.com/sonic-net/sonic-buildimage/issues/22348
r, ".* ERR pmon#chassis_db_init: Failed to load chassis due to ModuleNotFoundError.*"

# https://msazure.visualstudio.com/One/_workitems/edit/33411748
r, ".* NOTICE kernel:.*exe=\"/usr/bin/kill\".*"

# https://msazure.visualstudio.com/One/_workitems/edit/33376635
r, ".* ERR kernel.*audit: rate limit exceeded.*"

# https://msazure.visualstudio.com/One/_workitems/edit/33479668
r, ".* ERR syncd#syncd: :- process_on_fdb_event: invalid OIDs in fdb notifications, NOT translating and NOT storing in ASIC DB.*"
r, ".* ERR syncd#syncd: :- process_on_fdb_event: FDB notification was not sent since it contain invalid OIDs.*"

# https://github.com/sonic-net/sonic-mgmt/issues/19790
<<<<<<< HEAD
r, ".* ERR syncd#syncd: [none] SAI_API_SWITCH:sai_query_stats_capability:874 stats capability not supported for object.*"

# Ignore all audisp-tacplus Accounting logs
r, ".* INFO audisp-tacplus: Audisp-tacplus: Accounting: user: .*, tty: .*, host: .*, command: .*, type: \d+, task ID: \d+"
=======
r, ".* ERR syncd#syncd: .* SAI_API_SWITCH:sai_query_stats_capability:\d+ stats capablity not supported for object.*"
>>>>>>> 7212376c
<|MERGE_RESOLUTION|>--- conflicted
+++ resolved
@@ -358,11 +358,7 @@
 r, ".* ERR syncd#syncd: :- process_on_fdb_event: FDB notification was not sent since it contain invalid OIDs.*"
 
 # https://github.com/sonic-net/sonic-mgmt/issues/19790
-<<<<<<< HEAD
-r, ".* ERR syncd#syncd: [none] SAI_API_SWITCH:sai_query_stats_capability:874 stats capability not supported for object.*"
+r, ".* ERR syncd#syncd: .* SAI_API_SWITCH:sai_query_stats_capability:\d+ stats capablity not supported for object.*"
 
 # Ignore all audisp-tacplus Accounting logs
-r, ".* INFO audisp-tacplus: Audisp-tacplus: Accounting: user: .*, tty: .*, host: .*, command: .*, type: \d+, task ID: \d+"
-=======
-r, ".* ERR syncd#syncd: .* SAI_API_SWITCH:sai_query_stats_capability:\d+ stats capablity not supported for object.*"
->>>>>>> 7212376c
+r, ".* INFO audisp-tacplus: Audisp-tacplus: Accounting: user: .*, tty: .*, host: .*, command: .*, type: \d+, task ID: \d+"