--- conflicted
+++ resolved
@@ -191,7 +191,9 @@
 # NTPsec always expects the statistics directory to be available, but for now, we don't need NTP stats to be logged
 r, ".* ERR ntpd.*: statistics directory .* does not exist or is unwriteable, error No such file or directory"
 
-<<<<<<< HEAD
+# NTPsec logs a message with ERR in it at NOTICE level when exiting gracefully, ignore it
+r, ".* NOTICE ntpd.*: ERR: ntpd exiting on signal 15.*"
+
 # https://github.com/sonic-net/sonic-buildimage/issues/7895
 # https://github.com/Azure/sonic-sairedis/issues/582
 r, ".* ERR syncd#SDK: \[SAI_UTILS.ERR\] mlnx_sai_utils.c\[\d+\]- get_dispatch_attribs_handler: Failed getting attrib SAI_BRIDGE_PORT_ATTR_ISOLATION_GROUP"
@@ -210,7 +212,3 @@
 r, ".* ERR syncd#SDK: \[SAI_UTILS.ERR\] .\/src\/mlnx_sai_utils.c.*- get_dispatch_attribs_handler: Failed Get #\d+, UNKNOWN_UNICAST_FLOOD_GROUP, key:BRIDGE \[OID:.*\] \[Type:.* sx_bridge_id.*"
 r, ".* ERR syncd#SDK: \[SAI_UTILS.ERR\] .\/src\/mlnx_sai_utils.c.*- get_dispatch_attribs_handler: Failed Get #\d+, UNKNOWN_MULTICAST_FLOOD_GROUP, key:BRIDGE \[OID:.*Type:.*sx_bridge_id.*"
 r, ".* ERR syncd#SDK: \[SAI_UTILS.ERR\] .\/src\/mlnx_sai_utils.c.*- get_dispatch_attribs_handler: Failed Get #\d+, BROADCAST_FLOOD_GROUP, key:BRIDGE \[OID:.*Type:.*sx_bridge_id.*"
-=======
-# NTPsec logs a message with ERR in it at NOTICE level when exiting gracefully, ignore it
-r, ".* NOTICE ntpd.*: ERR: ntpd exiting on signal 15.*"
->>>>>>> 9f24c9c6
