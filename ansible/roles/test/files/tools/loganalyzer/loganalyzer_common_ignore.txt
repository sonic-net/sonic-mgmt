--- conflicted
+++ resolved
@@ -152,12 +152,9 @@
 # https://dev.azure.com/msazure/One/_workitems/edit/14482841
 r, ".* ERR dhcp_relay#dhcpmon.*Invalid number of interfaces, downlink/south 1, uplink/north 0.*"
 
-<<<<<<< HEAD
 # Temporary ignore until the fix is in image
 r, ".* ERR syncd#syncd: .* SAI_API_PORT:brcm_sai_get_port_stats.*"
 r, ".* ERR syncd#syncd: :- collectPortCounters: Failed to get stats of port.*"
 r, ".* ERR syncd#syncd: :- guard: RedisReply catches system_error: command.*"
 r, ".* ERR syncd#syncd: :- runRedisScript: Caught exception while running Redis lua script.*"
-=======
-r, ".* ERR monit.* Expected containers not running: acms.*"
->>>>>>> 233189a7
+r, ".* ERR monit.* Expected containers not running: acms.*"