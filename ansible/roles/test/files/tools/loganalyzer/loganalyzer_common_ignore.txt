r, ".* ERR ntpd.*routing socket reports: No buffer space available.*"
r, ".* INFO ntpd.*kernel reports TIME_ERROR: 0x41: Clock Unsynchronized.*"
r, ".* ERR liblogging-stdlog: omfwd: error 11 sending via udp: Resource temporarily unavailable.*"
r, ".* ERR syncd\d*#syncd: brcm_sai_get_port_stats:.* port stats get failed with error.*"
r, ".* ERR pmon#xcvrd.*for checking mux_cable .* side, eeprom read returned a size.*"
r, ".* ERR .*initializeGlobalConfig: SonicDBConfig Global config is already initialized.*"
r, ".* NOTICE kernel:.*profile=""/usr/sbin/ntpd"" name=""sbin"" pid=.* comm=""ntpd"" requested_mask=.*"
r, ".* ERR snmp#snmp-subagent.*"
r, ".* ERR route_check.py.*"
r, ".* INFO mgmt-framework#supervisord: rest-server.*"
r, ".* ERR radv#radvd.* Exiting, privsep_read_loop.*"
r, ".* ERR ntpd.*bind.*AF_INET6.*"
r, ".* ERR ntpd.*bind.*AF_INET.*"
r, ".* ERR ntpd.*unable to create socket on.*"
r, ".* WARNING syncd\d*#SDK:.* check_attribs_metadata: Not implemented attribute SAI_SWITCH_ATTR_SWITCH_HARDWARE_INFO.*"
r, ".* WARNING syncd\d*#SDK:.* check_attribs_metadata: Not implemented attribute SAI_SWITCH_ATTR_AVAILABLE_DNAT_ENTRY.*"
r, ".* WARNING syncd\d*#SDK:.* check_attribs_metadata: Not implemented attribute SAI_SWITCH_ATTR_AVAILABLE_SNAT_ENTRY.*"
r, ".* WARNING syncd\d*#SDK:.* check_attribs_metadata: Not implemented attribute SAI_SWITCH_ATTR_MAX_NUMBER_OF_TEMP_SENSORS.*"
r, ".* WARNING syncd\d*#SDK:.* check_attribs_metadata: Not supported attribute SAI_SWITCH_ATTR_AVAILABLE_IPMC_ENTRY.*"
r, ".* WARNING syncd\d*#SDK:.* sai_get_attributes: Failed attribs check.*"
r, ".* ERR swss#buffermgrd:.* doSpeedUpdateTask: Unable to create/update PG profile for port Ethernet(128|132|256|260).*"
r, ".* WARNING kernel.*probe of intel-spi failed with error.*"
r, ".* WARNING syncd\d*#syncd.*discover.*skipping since it causes crash.*"
r, ".* ERR swss\d*#buffermgrd:.* doTask: Failed to process invalid entry, drop it.*"
r, ".* ERR syncd\d*#SDK: :- .*: Queue.* RID oid:.* can't provide the statistic.*"
r, ".* INFO kernel:.*"
r, ".* INFO systemd.*"
r, ".* ERR kernel:.* Module gpio_ich is blacklisted.*"
r, ".* skipping since it causes crash: SAI_STP_ATTR_BRIDGE_ID.*"
r, ".* ERR monit.*Expected containers not running: telemetry.*"
r, ".* sonic systemd.* kdump-tools.service - Kernel crash dump capture service.*"
<<<<<<< HEAD
r, ".* ERR swss#orchagent: :- getPort: Failed to get cached bridge port ID.*"
=======
r, ".* ERR syncd#syncd: .* SAI_API_PORT:brcm_sai_get_port_attribute:\d+ Error -2 processing  port attribute ID: 17.*"
>>>>>>> 1e1d0f8c

# White list below messages found on KVM for now. Need to address them later.
r, ".* ERR macsec#wpa_supplicant.*l2_packet_send.*Network is down.*"
r, ".* ERR macsec#wpa_supplicant.*could not process SIGINT or SIGTERM in two seconds.*"
r, ".* ERR macsec#wpa_supplicant.*KaY: Life time has not elapsed since prior SAK distributed.*"
r, ".* ERR systemd.*Failed to start dhcp_relay container.*"
r, ".* ERR monit.* 'rsyslog' failed to get service data.*"
r, ".* ERR monit.* 'rsyslog' process is not running.*"
r, ".* ERR ntpd.*syntax error.*"
r, ".* ERR teamd\d*#tlm_teamd.*Can't get dump for LAG.*"
r, ".* ERR bgp\d*#root: Error: zebra is not ready to accept connections.*"
r, ".* ERR bgp\d*#/supervisor-proc-exit-listener: Process .* is not running in namespace.*"
r, ".* ERR syncd\d*#syncd.*meta_sai_validate_oid.*"
r, ".* ERR syncd\d*#syncd.*meta_validate_stats: object.*don't exists.*"
r, ".* ERR syncd\d*#syncd.*translateVidToRid: unable to get RID for VID.*"
r, ".* ERR dhcp_relay.*setsockopt.*No such device.*"
r, ".* ERR syncd\d*#syncd.*Failed to get attr of SAI_OBJECT_TYPE_ACL_COUNTER.*"
r, ".* ERR syncd\d*#syncd.*Failed to get (stats|attr) of .*(MACSEC|MACsec).*"

##### White list below messages found on physical devices for now. Need to address them later.

# https://dev.azure.com/msazure/One/_workitems/edit/14233578
r, ".* ERR bgp#bgpcfgd: .*BGPSLBPassive.*attribute is supported.*"

# https://dev.azure.com/msazure/One/_workitems/edit/14233579
r, ".* ERR bgp#bgpcfgd: .*BGPVac.*attribute is supported.*"

# https://msazure.visualstudio.com/One/_workitems/edit/14233938
r, ".* ERR swss\d*#fdbsyncd: :- readData: netlink reports an error=-25 on reading a netlink socket.*"
r, ".* ERR swss\d*#fdbsyncd: :- readData: netlink reports an error=-33 on reading a netlink socket.*"

# https://dev.azure.com/msazure/One/_workitems/edit/14213168
r, ".* ERR /hostcfgd: sonic-kdump-config --disable - failed.*"

# https://dev.azure.com/msazure/One/_workitems/edit/14233968
r, ".* ERR lldp#lldp-syncd.*Could not infer system information from.*"

# https://dev.azure.com/msazure/One/_workitems/edit/14233547
r, ".* ERR mux#linkmgrd: link_manager/LinkManagerStateMachine.*LinkProberWaitMuxUnknownLinkUpTransitionFunction.*"

# https://dev.azure.com/msazure/One/_workitems/edit/14233548
r, ".* ERR mux#linkmgrd: link_manager/LinkManagerStateMachine.*Received unsolicited MUX state.*"

# https://dev.azure.com/msazure/One/_workitems/edit/14233594
r, ".* ERR monit.*Unix socket /var/run/monit.sock connection error.*"

# https://dev.azure.com/msazure/One/_workitems/edit/14233936
r, ".* ERR pmon#thermalctld.*Caught exception while running thermal policy - AttributeError.*"

# https://dev.azure.com/msazure/One/_workitems/edit/14233549
r, ".* ERR pmon#ycable.*executing the cli for prbs thread.*"

# https://dev.azure.com/msazure/One/_workitems/edit/14233550
r, ".* ERR pmon#ycable.*URLError.*No route to host.*"

# https://dev.azure.com/msazure/One/_workitems/edit/14233937
r, ".* ERR rsyslogd: omfwd.*Network is unreachable.*"

# https://dev.azure.com/msazure/One/_workitems/edit/14233551
r, ".* ERR swss\d*#buffermgrd.*doSpeedUpdateTask: Unable to create/update PG profile for port.*No PG profile configured for speed.*"

# https://dev.azure.com/msazure/One/_workitems/edit/14233939
r, ".* ERR swss\d*#orchagent.*applyDscpToTcMapToSwitch: Switch level DSCP to TC QoS map configuration is not supported.*"

# https://dev.azure.com/msazure/One/_workitems/edit/14233552
r, ".* ERR swss\d*#orchagent.*getPort.*Failed to get bridge port ID for FDB entry.*"

# https://dev.azure.com/msazure/One/_workitems/edit/14233940
r, ".* ERR swss\d*#orchagent.*getResAvailability: Failed to get availability counter for.*"

# https://dev.azure.com/msazure/One/_workitems/edit/14233553
r, ".* ERR swss\d*#orchagent.*handleSaiGetStatus: Encountered failure in get operation.*"

# https://dev.azure.com/msazure/One/_workitems/edit/14233554
r, ".* ERR swss\d*#orchagent.*handleSaiSetStatus: Encountered failure in set operation.*"

# https://dev.azure.com/msazure/One/_workitems/edit/14233555
r, ".* ERR swss\d*#orchagent.*meta_generic_validation_get.*object key.*doesn't exist.*"

# https://dev.azure.com/msazure/One/_workitems/edit/14233556
r, ".* ERR swss\d*#orchagent.*removeLag.*Failed to remove ref count.*"

# https://dev.azure.com/msazure/One/_workitems/edit/14233557
r, ".* ERR swss\d*#orchagent.*set status.*SAI_STATUS_.*"

# https://dev.azure.com/msazure/One/_workitems/edit/14233558
r, ".* ERR swss\d*#orchagent.*setState: State transition from active to active is not-handled.*"

# https://dev.azure.com/msazure/One/_workitems/edit/14233559
r, ".* ERR swss\d*#orchagent.*setState: State transition from standby to standby is not-handled.*"

# https://dev.azure.com/msazure/One/_workitems/edit/14233560
r, ".* ERR syncd\d*#syncd.*check_fdb_event_notification_data.*is not present on local ASIC DB.*"

# https://dev.azure.com/msazure/One/_workitems/edit/14233562
r, ".* ERR syncd\d*#syncd.*getSaiAttrFromDefaultValue.*serialization type.*is not supported yet.*"

# https://dev.azure.com/msazure/One/_workitems/edit/14233941
r, ".* ERR syncd\d*#syncd.*getSupportedBufferPoolCounters.*is not supported on buffer pool oid.*"

# https://dev.azure.com/msazure/One/_workitems/edit/14233570
r, ".* ERR syncd\d*#syncd.*SAI_API_PORT:brcm_sai_get_port_stats_ext.*Ext Stat Get failed.*"
r, ".* ERR syncd\d*#syncd.*SAI_API_PORT:brcm_sai_get_port_stats.*Multi stats get failed with error.*"

# https://dev.azure.com/msazure/One/_workitems/edit/14233568
r, ".* ERR syncd\d*#syncd.*SAI_API_BUFFER.*Unknown or unsupported stat type.*"

# https://dev.azure.com/msazure/One/_workitems/edit/14233942
r, ".* ERR syncd\d*#syncd.*SAI_API_SWITCH.*Error in capability query for obj type.*"

# https://dev.azure.com/msazure/One/_workitems/edit/14233574
r, ".* INFO systemd.*Finished Kernel crash dump capture service.*"

# https://dev.azure.com/msazure/One/_workitems/edit/14233575
r, ".* INFO systemd.*Starting Kernel crash dump capture service.*"

# https://dev.azure.com/msazure/One/_workitems/edit/14233609
r, ".*ERR syncd[0-9]*#syncd.*updateSupportedBufferPoolCounters.*BUFFER_POOL_WATERMARK_STAT_COUNTER.*counter SAI_BUFFER_POOL_STAT_XOFF_ROOM_WATERMARK_BYTES is not supported on buffer pool.*SAI_STATUS_INVALID_PARAMETER.*"

# https://dev.azure.com/msazure/One/_workitems/edit/14482841
r, ".* ERR dhcp_relay#dhcpmon.*Invalid number of interfaces, downlink/south 1, uplink/north 0.*"

r, ".* ERR pmon#ycable.*Error: Could not get port instance for muxcable info for Y cable port Ethernet.*"

# https://msazure.visualstudio.com/One/_workitems/edit/15012104
# TO BE REMOVED
r, ".* ERR syncd\d*#syncd.*SAI_API_ACL:_brcm_sai_acl_table_group_bind_point_detach.*"
r, ".* ERR syncd\d*#syncd.*SAI_API_ACL:_brcm_sai_acl_obj_unbind.*"
r, ".* ERR syncd\d*#syncd.*SAI_API_LAG:_brcm_sai_lag_acl_bind_update.*"

# https://github.com/sonic-net/sonic-buildimage/issues/12303
r, ".* ERR .*echo_receive: failing to read echo rc.*"
r, ".* ERR .*echo_receive: last:errno=.*"

# https://msazure.visualstudio.com/One/_workitems/edit/16110065
r, ".* ERR kernel:.* Set it down before adding it as a team port.*"

# https://msazure.visualstudio.com/One/_workitems/edit/16703529
r, ".* ERR CCmisApi:.*system_service.*Broken pipe.*"

r, ".* ERR CCmisApi:.*system_service_Map_base::at.*"

r, ".*ERR kernel: \[.*\] AMD-Vi: Event logged \[IO_PAGE_FAULT device=00:13.1 domain=0x0009 address=0x0 flags=0x0000\].*"

r, ".*WARNING kernel: .*linux_knet_cb.*linux_bcm_knet.*linux_user_bde.*linux_kernel_bde.*xt_TCPMSS.*8021q.*garp.*mrp.*dummy.*"
r, ".* ERR .*CounterCheck: Invalid port oid.*"

# https://msazure.visualstudio.com/One/_workitems/edit/17617756
# https://msazure.visualstudio.com/One/_workitems/edit/17863895
r, ".* ERR syncd\d*#syncd.*SAI_API_ACL:_brcm_sai_acl_entry_bind.*"

# https://msazure.visualstudio.com/One/_workitems/edit/24564189
r, ".* ERR pmon#sensord: Error getting sensor data: dps.*"

# https://msazure.visualstudio.com/One/_workitems/edit/24444744/
r, ".* ERR syncd\d*#syncd.*SAI_API_UNSPECIFIED:sai_bulk_object_get_stats.*"

# https://msazure.visualstudio.com/One/_workitems/edit/25018599
r, ".* ERROR: Failed to parse lldp age.*"

# NTPsec always expects the statistics directory to be available, but for now, we don't need NTP stats to be logged
r, ".* ERR ntpd.*: statistics directory .* does not exist or is unwriteable, error No such file or directory"

# NTPsec logs a message with ERR in it at NOTICE level when exiting gracefully, ignore it
r, ".* NOTICE ntpd.*: ERR: ntpd exiting on signal 15.*"

# https://github.com/sonic-net/sonic-buildimage/issues/7895
# https://github.com/Azure/sonic-sairedis/issues/582
r, ".* ERR syncd#SDK: \[SAI_UTILS.ERR\] mlnx_sai_utils.c\[\d+\]- get_dispatch_attribs_handler: Failed getting attrib SAI_BRIDGE_PORT_ATTR_ISOLATION_GROUP"
r, ".* ERR syncd#SDK: \[SAI_UTILS.ERR\] mlnx_sai_utils.c\[\d+\]- get_dispatch_attribs_handler: Failed getting attrib SAI_BRIDGE_ATTR_UNKNOWN_UNICAST_FLOOD_GROUP"
r, ".* ERR syncd#SDK: \[SAI_UTILS.ERR\] mlnx_sai_utils.c\[\d+\]- get_dispatch_attribs_handler: Failed getting attrib SAI_BRIDGE_ATTR_UNKNOWN_MULTICAST_FLOOD_GROUP
r, ".* ERR syncd#SDK: \[SAI_UTILS.ERR\] mlnx_sai_utils.c\[\d+\]- get_dispatch_attribs_handler: Failed getting attrib SAI_BRIDGE_ATTR_BROADCAST_FLOOD_GROUP"
r, ".* ERR syncd#SDK: \[SAI_UTILS.ERR\] mlnx_sai_utils.c\[\d+\]- get_dispatch_attribs_handler: Failed getting attrib SAI_BRIDGE_PORT_ATTR_PORT_ID"
r, ".* ERR syncd#SDK: \[SAI_UTILS.ERR\] mlnx_sai_utils.c\[\d+\]- sai_get_attributes: Failed attribs dispatch"
r, ".* ERR syncd#SDK: \[SAI_UTILS.ERR\] mlnx_sai_utils.c\[\d+\]- sai_get_attributes: Failed to get attribute"
r, ".* ERR syncd#SDK: \[SAI_BRIDGE.ERR\].*mlnx_sai_bridge.c\[\d+\]- mlnx_bridge_port_isolation_group_get: Isolation group is only supported for bridge port type port"
r, ".* ERR syncd#SDK: \[SAI_BRIDGE.ERR\].*mlnx_sai_bridge.c\[\d+\]- mlnx_bridge_1d_oid_to_data: Unexpected bridge type 0 is not 1D"
r, ".* ERR syncd#SDK: \[SAI_BRIDGE.ERR\].*mlnx_sai_bridge.c\[\d+\]- mlnx_bridge_port_lag_or_port_get: Invalid port type - 2"
r, ".* ERR syncd#SDK: \[SAI_UTILS.ERR\] .\/src\/mlnx_sai_utils.c.*- sai_get_attributes: Failed to get attribute*."
r, ".* ERR syncd#SDK: \[SAI_UTILS.ERR\] .\/src\/mlnx_sai_utils.c.*- get_dispatch_attribs_handler: Failed Get #\d+, PORT_ID, key:BRIDGE_PORT \[OID:.*\] \[bridge_ports_db.*"
r, ".* ERR syncd#SDK: \[SAI_UTILS.ERR\] .\/src\/mlnx_sai_utils.c.*- get_dispatch_attribs_handler: Failed Get #\d+, ISOLATION_GROUP, key:BRIDGE_PORT \[OID:.*\] \[bridge_ports_db.*"
r, ".* ERR syncd#SDK: \[SAI_UTILS.ERR\] .\/src\/mlnx_sai_utils.c.*- get_dispatch_attribs_handler: Failed Get #\d+, UNKNOWN_UNICAST_FLOOD_GROUP, key:BRIDGE \[OID:.*\] \[Type:.* sx_bridge_id.*"
r, ".* ERR syncd#SDK: \[SAI_UTILS.ERR\] .\/src\/mlnx_sai_utils.c.*- get_dispatch_attribs_handler: Failed Get #\d+, UNKNOWN_MULTICAST_FLOOD_GROUP, key:BRIDGE \[OID:.*Type:.*sx_bridge_id.*"
r, ".* ERR syncd#SDK: \[SAI_UTILS.ERR\] .\/src\/mlnx_sai_utils.c.*- get_dispatch_attribs_handler: Failed Get #\d+, BROADCAST_FLOOD_GROUP, key:BRIDGE \[OID:.*Type:.*sx_bridge_id.*"<|MERGE_RESOLUTION|>--- conflicted
+++ resolved
@@ -29,11 +29,8 @@
 r, ".* skipping since it causes crash: SAI_STP_ATTR_BRIDGE_ID.*"
 r, ".* ERR monit.*Expected containers not running: telemetry.*"
 r, ".* sonic systemd.* kdump-tools.service - Kernel crash dump capture service.*"
-<<<<<<< HEAD
 r, ".* ERR swss#orchagent: :- getPort: Failed to get cached bridge port ID.*"
-=======
 r, ".* ERR syncd#syncd: .* SAI_API_PORT:brcm_sai_get_port_attribute:\d+ Error -2 processing  port attribute ID: 17.*"
->>>>>>> 1e1d0f8c
 
 # White list below messages found on KVM for now. Need to address them later.
 r, ".* ERR macsec#wpa_supplicant.*l2_packet_send.*Network is down.*"
