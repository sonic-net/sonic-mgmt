r, ".* ERR ntpd.*routing socket reports: No buffer space available.*"
r, ".* INFO ntpd.*kernel reports TIME_ERROR: 0x41: Clock Unsynchronized.*"
r, ".* ERR liblogging-stdlog: omfwd: error 11 sending via udp: Resource temporarily unavailable.*"
r, ".* ERR syncd\d*#syncd: brcm_sai_get_port_stats:.* port stats get failed with error.*"
r, ".* ERR pmon#xcvrd.*for checking mux_cable .* side, eeprom read returned a size.*"
r, ".* ERR .*initializeGlobalConfig: SonicDBConfig Global config is already initialized.*"
r, ".* NOTICE kernel:.*profile=""/usr/sbin/ntpd"" name=""sbin"" pid=.* comm=""ntpd"" requested_mask=.*"
r, ".* ERR snmp#snmp-subagent.*"
r, ".* ERR route_check.py.*"
r, ".* INFO mgmt-framework#supervisord: rest-server.*"
r, ".* ERR radv#radvd.* Exiting, privsep_read_loop.*"
r, ".* ERR ntpd.*bind.*AF_INET6.*"
r, ".* ERR ntpd.*bind.*AF_INET.*"
r, ".* ERR ntpd.*unable to create socket on.*"
r, ".* WARNING syncd\d*#SDK:.* check_attribs_metadata: Not implemented attribute SAI_SWITCH_ATTR_SWITCH_HARDWARE_INFO.*"
r, ".* WARNING syncd\d*#SDK:.* check_attribs_metadata: Not implemented attribute SAI_SWITCH_ATTR_AVAILABLE_DNAT_ENTRY.*"
r, ".* WARNING syncd\d*#SDK:.* check_attribs_metadata: Not implemented attribute SAI_SWITCH_ATTR_AVAILABLE_SNAT_ENTRY.*"
r, ".* WARNING syncd\d*#SDK:.* check_attribs_metadata: Not implemented attribute SAI_SWITCH_ATTR_MAX_NUMBER_OF_TEMP_SENSORS.*"
r, ".* WARNING syncd\d*#SDK:.* check_attribs_metadata: Not supported attribute SAI_SWITCH_ATTR_AVAILABLE_IPMC_ENTRY.*"
r, ".* WARNING syncd\d*#SDK:.* sai_get_attributes: Failed attribs check.*"
r, ".* ERR swss#buffermgrd:.* doSpeedUpdateTask: Unable to create/update PG profile for port Ethernet(128|132|256|260).*"
r, ".* WARNING kernel.*probe of intel-spi failed with error.*"
r, ".* WARNING syncd\d*#syncd.*discover.*skipping since it causes crash.*"
r, ".* ERR swss\d*#buffermgrd:.* doTask: Failed to process invalid entry, drop it.*"
r, ".* ERR syncd\d*#SDK: :- .*: Queue.* RID oid:.* can't provide the statistic.*"
r, ".* INFO kernel:.*"
r, ".* INFO systemd.*"
r, ".* ERR kernel:.* Module gpio_ich is blacklisted.*"
r, ".* skipping since it causes crash: SAI_STP_ATTR_BRIDGE_ID.*"
r, ".* ERR monit.*Expected containers not running: telemetry.*"

# White list below messages found on KVM for now. Need to address them later.
r, ".* ERR macsec#wpa_supplicant.*l2_packet_send.*Network is down.*"
r, ".* ERR macsec#wpa_supplicant.*could not process SIGINT or SIGTERM in two seconds.*"
r, ".* ERR macsec#wpa_supplicant.*KaY: Life time has not elapsed since prior SAK distributed.*"
r, ".* ERR systemd.*Failed to start dhcp_relay container.*"
r, ".* ERR monit.* 'rsyslog' failed to get service data.*"
r, ".* ERR monit.* 'rsyslog' process is not running.*"
r, ".* ERR ntpd.*syntax error.*"
r, ".* ERR teamd\d*#tlm_teamd.*Can't get dump for LAG.*"
r, ".* ERR bgp\d*#root: Error: zebra is not ready to accept connections.*"
r, ".* ERR bgp\d*#/supervisor-proc-exit-listener: Process .* is not running in namespace.*"
r, ".* ERR syncd\d*#syncd.*meta_sai_validate_oid.*"
r, ".* ERR syncd\d*#syncd.*meta_validate_stats: object.*don't exists.*"
r, ".* ERR syncd\d*#syncd.*translateVidToRid: unable to get RID for VID.*"
r, ".* ERR dhcp_relay.*setsockopt.*No such device.*"
r, ".* ERR syncd\d*#syncd.*Failed to get attr of SAI_OBJECT_TYPE_ACL_COUNTER.*"
r, ".* ERR syncd\d*#syncd.*Failed to get (stats|attr) of .*(MACSEC|MACsec).*"

##### White list below messages found on physical devices for now. Need to address them later.

# https://dev.azure.com/msazure/One/_workitems/edit/14233578
r, ".* ERR bgp#bgpcfgd: .*BGPSLBPassive.*attribute is supported.*"

# https://dev.azure.com/msazure/One/_workitems/edit/14233579
r, ".* ERR bgp#bgpcfgd: .*BGPVac.*attribute is supported.*"

# https://msazure.visualstudio.com/One/_workitems/edit/14233938
r, ".* ERR swss\d*#fdbsyncd: :- readData: netlink reports an error=-25 on reading a netlink socket.*"
r, ".* ERR swss\d*#fdbsyncd: :- readData: netlink reports an error=-33 on reading a netlink socket.*"

# https://dev.azure.com/msazure/One/_workitems/edit/14213168
r, ".* ERR /hostcfgd: sonic-kdump-config --disable - failed.*"

# https://dev.azure.com/msazure/One/_workitems/edit/14233968
r, ".* ERR lldp#lldp-syncd.*Could not infer system information from.*"

# https://dev.azure.com/msazure/One/_workitems/edit/14233547
r, ".* ERR mux#linkmgrd: link_manager/LinkManagerStateMachine.*LinkProberWaitMuxUnknownLinkUpTransitionFunction.*"

# https://dev.azure.com/msazure/One/_workitems/edit/14233548
r, ".* ERR mux#linkmgrd: link_manager/LinkManagerStateMachine.*Received unsolicited MUX state.*"

# https://dev.azure.com/msazure/One/_workitems/edit/14233594
r, ".* ERR monit.*Unix socket /var/run/monit.sock connection error.*"

# https://dev.azure.com/msazure/One/_workitems/edit/14233936
r, ".* ERR pmon#thermalctld.*Caught exception while running thermal policy - AttributeError.*"

# https://dev.azure.com/msazure/One/_workitems/edit/14233549
r, ".* ERR pmon#ycable.*executing the cli for prbs thread.*"

# https://dev.azure.com/msazure/One/_workitems/edit/14233550
r, ".* ERR pmon#ycable.*URLError.*No route to host.*"

# https://dev.azure.com/msazure/One/_workitems/edit/14233937
r, ".* ERR rsyslogd: omfwd.*Network is unreachable.*"

# https://dev.azure.com/msazure/One/_workitems/edit/14233551
r, ".* ERR swss\d*#buffermgrd.*doSpeedUpdateTask: Unable to create/update PG profile for port.*No PG profile configured for speed.*"

# https://dev.azure.com/msazure/One/_workitems/edit/14233939
r, ".* ERR swss\d*#orchagent.*applyDscpToTcMapToSwitch: Switch level DSCP to TC QoS map configuration is not supported.*"

# https://dev.azure.com/msazure/One/_workitems/edit/14233552
r, ".* ERR swss\d*#orchagent.*getPort.*Failed to get bridge port ID for FDB entry.*"

# https://dev.azure.com/msazure/One/_workitems/edit/14233940
r, ".* ERR swss\d*#orchagent.*getResAvailability: Failed to get availability counter for.*"

# https://dev.azure.com/msazure/One/_workitems/edit/14233553
r, ".* ERR swss\d*#orchagent.*handleSaiGetStatus: Encountered failure in get operation.*"

# https://dev.azure.com/msazure/One/_workitems/edit/14233554
r, ".* ERR swss\d*#orchagent.*handleSaiSetStatus: Encountered failure in set operation.*"

# https://dev.azure.com/msazure/One/_workitems/edit/14233555
r, ".* ERR swss\d*#orchagent.*meta_generic_validation_get.*object key.*doesn't exist.*"

# https://dev.azure.com/msazure/One/_workitems/edit/14233556
r, ".* ERR swss\d*#orchagent.*removeLag.*Failed to remove ref count.*"

# https://dev.azure.com/msazure/One/_workitems/edit/14233557
r, ".* ERR swss\d*#orchagent.*set status.*SAI_STATUS_.*"

# https://dev.azure.com/msazure/One/_workitems/edit/14233558
r, ".* ERR swss\d*#orchagent.*setState: State transition from active to active is not-handled.*"

# https://dev.azure.com/msazure/One/_workitems/edit/14233559
r, ".* ERR swss\d*#orchagent.*setState: State transition from standby to standby is not-handled.*"

# https://dev.azure.com/msazure/One/_workitems/edit/14233560
r, ".* ERR syncd\d*#syncd.*check_fdb_event_notification_data.*is not present on local ASIC DB.*"

# https://dev.azure.com/msazure/One/_workitems/edit/14233562
r, ".* ERR syncd\d*#syncd.*getSaiAttrFromDefaultValue.*serialization type.*is not supported yet.*"

# https://dev.azure.com/msazure/One/_workitems/edit/14233941
r, ".* ERR syncd\d*#syncd.*getSupportedBufferPoolCounters.*is not supported on buffer pool oid.*"

# https://dev.azure.com/msazure/One/_workitems/edit/14233570
r, ".* ERR syncd\d*#syncd.*SAI_API_PORT:brcm_sai_get_port_stats_ext.*Ext Stat Get failed.*"
r, ".* ERR syncd\d*#syncd.*SAI_API_PORT:brcm_sai_get_port_stats.*Multi stats get failed with error.*"

# https://dev.azure.com/msazure/One/_workitems/edit/14233568
r, ".* ERR syncd\d*#syncd.*SAI_API_BUFFER.*Unknown or unsupported stat type.*"

# https://dev.azure.com/msazure/One/_workitems/edit/14233942
r, ".* ERR syncd\d*#syncd.*SAI_API_SWITCH.*Error in capability query for obj type.*"

# https://dev.azure.com/msazure/One/_workitems/edit/14233574
r, ".* INFO systemd.*Finished Kernel crash dump capture service.*"

# https://dev.azure.com/msazure/One/_workitems/edit/14233575
r, ".* INFO systemd.*Starting Kernel crash dump capture service.*"

# https://dev.azure.com/msazure/One/_workitems/edit/14233609
r, ".*ERR syncd[0-9]*#syncd.*updateSupportedBufferPoolCounters.*BUFFER_POOL_WATERMARK_STAT_COUNTER.*counter SAI_BUFFER_POOL_STAT_XOFF_ROOM_WATERMARK_BYTES is not supported on buffer pool.*SAI_STATUS_INVALID_PARAMETER.*"

# https://dev.azure.com/msazure/One/_workitems/edit/14482841
r, ".* ERR dhcp_relay#dhcpmon.*Invalid number of interfaces, downlink/south 1, uplink/north 0.*"

r, ".* ERR pmon#ycable.*Error: Could not get port instance for muxcable info for Y cable port Ethernet.*"

# https://msazure.visualstudio.com/One/_workitems/edit/15012104
# TO BE REMOVED
r, ".* ERR syncd\d*#syncd.*SAI_API_ACL:_brcm_sai_acl_table_group_bind_point_detach.*"
r, ".* ERR syncd\d*#syncd.*SAI_API_ACL:_brcm_sai_acl_obj_unbind.*"
r, ".* ERR syncd\d*#syncd.*SAI_API_LAG:_brcm_sai_lag_acl_bind_update.*"

# https://github.com/sonic-net/sonic-buildimage/issues/12303
r, ".* ERR .*echo_receive: failing to read echo rc.*"
r, ".* ERR .*echo_receive: last:errno=.*"

# https://msazure.visualstudio.com/One/_workitems/edit/16110065
r, ".* ERR kernel:.* Set it down before adding it as a team port.*"

# https://msazure.visualstudio.com/One/_workitems/edit/16703529
r, ".* ERR CCmisApi:.*system_service.*Broken pipe.*"

r, ".* ERR CCmisApi:.*system_service_Map_base::at.*"

r, ".*ERR kernel: \[.*\] AMD-Vi: Event logged \[IO_PAGE_FAULT device=00:13.1 domain=0x0009 address=0x0 flags=0x0000\].*"

r, ".*WARNING kernel: .*linux_knet_cb.*linux_bcm_knet.*linux_user_bde.*linux_kernel_bde.*xt_TCPMSS.*8021q.*garp.*mrp.*dummy.*"
r, ".* ERR .*CounterCheck: Invalid port oid.*"

# https://msazure.visualstudio.com/One/_workitems/edit/17617756
# https://msazure.visualstudio.com/One/_workitems/edit/17863895
r, ".* ERR syncd\d*#syncd.*SAI_API_ACL:_brcm_sai_acl_entry_bind.*"

# https://msazure.visualstudio.com/One/_workitems/edit/24564189
r, ".* ERR pmon#sensord: Error getting sensor data: dps.*"

# https://msazure.visualstudio.com/One/_workitems/edit/24444744/
r, ".* ERR syncd\d*#syncd.*SAI_API_UNSPECIFIED:sai_bulk_object_get_stats.*"

# https://msazure.visualstudio.com/One/_workitems/edit/25018599
r, ".* ERROR: Failed to parse lldp age.*"

<<<<<<< HEAD
# https://github.com/sonic-net/sonic-buildimage/issues/7895
# https://github.com/Azure/sonic-sairedis/issues/582
r, ".* ERR syncd#SDK: \[SAI_UTILS.ERR\] mlnx_sai_utils.c\[\d+\]- get_dispatch_attribs_handler: Failed getting attrib SAI_BRIDGE_PORT_ATTR_ISOLATION_GROUP"
r, ".* ERR syncd#SDK: \[SAI_UTILS.ERR\] mlnx_sai_utils.c\[\d+\]- get_dispatch_attribs_handler: Failed getting attrib SAI_BRIDGE_ATTR_UNKNOWN_UNICAST_FLOOD_GROUP"
r, ".* ERR syncd#SDK: \[SAI_UTILS.ERR\] mlnx_sai_utils.c\[\d+\]- get_dispatch_attribs_handler: Failed getting attrib SAI_BRIDGE_ATTR_UNKNOWN_MULTICAST_FLOOD_GROUP
r, ".* ERR syncd#SDK: \[SAI_UTILS.ERR\] mlnx_sai_utils.c\[\d+\]- get_dispatch_attribs_handler: Failed getting attrib SAI_BRIDGE_ATTR_BROADCAST_FLOOD_GROUP"
r, ".* ERR syncd#SDK: \[SAI_UTILS.ERR\] mlnx_sai_utils.c\[\d+\]- get_dispatch_attribs_handler: Failed getting attrib SAI_BRIDGE_PORT_ATTR_PORT_ID"
r, ".* ERR syncd#SDK: \[SAI_UTILS.ERR\] mlnx_sai_utils.c\[\d+\]- sai_get_attributes: Failed attribs dispatch"
r, ".* ERR syncd#SDK: \[SAI_UTILS.ERR\] mlnx_sai_utils.c\[\d+\]- sai_get_attributes: Failed to get attribute"
r, ".* ERR syncd#SDK: \[SAI_BRIDGE.ERR\].*mlnx_sai_bridge.c\[\d+\]- mlnx_bridge_port_isolation_group_get: Isolation group is only supported for bridge port type port"
r, ".* ERR syncd#SDK: \[SAI_BRIDGE.ERR\].*mlnx_sai_bridge.c\[\d+\]- mlnx_bridge_1d_oid_to_data: Unexpected bridge type 0 is not 1D"
r, ".* ERR syncd#SDK: \[SAI_BRIDGE.ERR\].*mlnx_sai_bridge.c\[\d+\]- mlnx_bridge_port_lag_or_port_get: Invalid port type - 2"
r, ".* ERR syncd#SDK: \[SAI_UTILS.ERR\] .\/src\/mlnx_sai_utils.c.*- sai_get_attributes: Failed to get attribute*."
r, ".* ERR syncd#SDK: \[SAI_UTILS.ERR\] .\/src\/mlnx_sai_utils.c.*- get_dispatch_attribs_handler: Failed Get #\d+, PORT_ID, key:BRIDGE_PORT \[OID:.*\] \[bridge_ports_db.*"
r, ".* ERR syncd#SDK: \[SAI_UTILS.ERR\] .\/src\/mlnx_sai_utils.c.*- get_dispatch_attribs_handler: Failed Get #\d+, ISOLATION_GROUP, key:BRIDGE_PORT \[OID:.*\] \[bridge_ports_db.*"
r, ".* ERR syncd#SDK: \[SAI_UTILS.ERR\] .\/src\/mlnx_sai_utils.c.*- get_dispatch_attribs_handler: Failed Get #\d+, UNKNOWN_UNICAST_FLOOD_GROUP, key:BRIDGE \[OID:.*\] \[Type:.* sx_bridge_id.*"
r, ".* ERR syncd#SDK: \[SAI_UTILS.ERR\] .\/src\/mlnx_sai_utils.c.*- get_dispatch_attribs_handler: Failed Get #\d+, UNKNOWN_MULTICAST_FLOOD_GROUP, key:BRIDGE \[OID:.*Type:.*sx_bridge_id.*"
r, ".* ERR syncd#SDK: \[SAI_UTILS.ERR\] .\/src\/mlnx_sai_utils.c.*- get_dispatch_attribs_handler: Failed Get #\d+, BROADCAST_FLOOD_GROUP, key:BRIDGE \[OID:.*Type:.*sx_bridge_id.*"
=======
# NTPsec always expects the statistics directory to be available, but for now, we don't need NTP stats to be logged
r, ".* ERR ntpd.*: statistics directory .* does not exist or is unwriteable, error No such file or directory"
>>>>>>> d3525beb
<|MERGE_RESOLUTION|>--- conflicted
+++ resolved
@@ -188,7 +188,9 @@
 # https://msazure.visualstudio.com/One/_workitems/edit/25018599
 r, ".* ERROR: Failed to parse lldp age.*"
 
-<<<<<<< HEAD
+# NTPsec always expects the statistics directory to be available, but for now, we don't need NTP stats to be logged
+r, ".* ERR ntpd.*: statistics directory .* does not exist or is unwriteable, error No such file or directory"
+
 # https://github.com/sonic-net/sonic-buildimage/issues/7895
 # https://github.com/Azure/sonic-sairedis/issues/582
 r, ".* ERR syncd#SDK: \[SAI_UTILS.ERR\] mlnx_sai_utils.c\[\d+\]- get_dispatch_attribs_handler: Failed getting attrib SAI_BRIDGE_PORT_ATTR_ISOLATION_GROUP"
@@ -206,8 +208,4 @@
 r, ".* ERR syncd#SDK: \[SAI_UTILS.ERR\] .\/src\/mlnx_sai_utils.c.*- get_dispatch_attribs_handler: Failed Get #\d+, ISOLATION_GROUP, key:BRIDGE_PORT \[OID:.*\] \[bridge_ports_db.*"
 r, ".* ERR syncd#SDK: \[SAI_UTILS.ERR\] .\/src\/mlnx_sai_utils.c.*- get_dispatch_attribs_handler: Failed Get #\d+, UNKNOWN_UNICAST_FLOOD_GROUP, key:BRIDGE \[OID:.*\] \[Type:.* sx_bridge_id.*"
 r, ".* ERR syncd#SDK: \[SAI_UTILS.ERR\] .\/src\/mlnx_sai_utils.c.*- get_dispatch_attribs_handler: Failed Get #\d+, UNKNOWN_MULTICAST_FLOOD_GROUP, key:BRIDGE \[OID:.*Type:.*sx_bridge_id.*"
-r, ".* ERR syncd#SDK: \[SAI_UTILS.ERR\] .\/src\/mlnx_sai_utils.c.*- get_dispatch_attribs_handler: Failed Get #\d+, BROADCAST_FLOOD_GROUP, key:BRIDGE \[OID:.*Type:.*sx_bridge_id.*"
-=======
-# NTPsec always expects the statistics directory to be available, but for now, we don't need NTP stats to be logged
-r, ".* ERR ntpd.*: statistics directory .* does not exist or is unwriteable, error No such file or directory"
->>>>>>> d3525beb
+r, ".* ERR syncd#SDK: \[SAI_UTILS.ERR\] .\/src\/mlnx_sai_utils.c.*- get_dispatch_attribs_handler: Failed Get #\d+, BROADCAST_FLOOD_GROUP, key:BRIDGE \[OID:.*Type:.*sx_bridge_id.*"