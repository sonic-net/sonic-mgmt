--- conflicted
+++ resolved
@@ -423,18 +423,16 @@
 # https://github.com/sonic-net/sonic-buildimage/issues/21186
 r, ".*ERR bgp\#bgpmon:\s+\*ERROR\*\s+Failed\s+with\s+rc:\d+\s+when\s+execute:\s+.*vtysh.*-c.*show\s+bgp\s+summary\s+json.*"
 
-<<<<<<< HEAD
+# This is an info log which matches the regex "kernel:.*\serr", not an err
+r, ".*ACPI.*System may be unstable or behave erratically.*"
+
+# Ignore systemd-networkd.socket not being able to be started. This is expected on non-DPU platforms.
+r, ".*ERR systemd\[1\]: Failed to listen on systemd-networkd.socket - Network Service Netlink Socket.*"
+
+# Ignore syncd error when switching global packet trimming mode
+r, ".*ERR .* SAI_API_SWITCH:brcm_sai_switch_pkt_trim_qos_tc_egr_entries_create:.* Egress qos map with idx .* entries are already present.*"
+
 # https://github.com/sonic-net/sonic-mgmt/issues/19347
 r, ".* ERR auditd.*: queue to plugins is full - dropping event"
 r, ".* ERR auditd.*: message repeated .*: \[ queue to plugins is full - dropping event\]"
-r, ".* ERR auditd.*: auditd queue full reporting limit reached - ending dropped event notifications"
-=======
-# This is an info log which matches the regex "kernel:.*\serr", not an err
-r, ".*ACPI.*System may be unstable or behave erratically.*"
-
-# Ignore systemd-networkd.socket not being able to be started. This is expected on non-DPU platforms.
-r, ".*ERR systemd\[1\]: Failed to listen on systemd-networkd.socket - Network Service Netlink Socket.*"
-
-# Ignore syncd error when switching global packet trimming mode
-r, ".*ERR .* SAI_API_SWITCH:brcm_sai_switch_pkt_trim_qos_tc_egr_entries_create:.* Egress qos map with idx .* entries are already present.*"
->>>>>>> 021b1cf8
+r, ".* ERR auditd.*: auditd queue full reporting limit reached - ending dropped event notifications"