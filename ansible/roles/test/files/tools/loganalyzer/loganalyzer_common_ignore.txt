--- conflicted
+++ resolved
@@ -189,10 +189,9 @@
 # https://msazure.visualstudio.com/One/_workitems/edit/25018599
 r, ".* ERROR: Failed to parse lldp age.*"
 
-<<<<<<< HEAD
 # Race condition while removing a vlan member, no functionality impact
 r, ". *ERR swss#orchagent: :- update: FdbOrch MOVE notification: Failed to get port by bridge port ID.*"
-=======
+
 # https://msazure.visualstudio.com/One/_workitems/edit/25833053
 r, ".* ERR dualtor_neighbor_check.py: .*"
 
@@ -216,5 +215,4 @@
 r, ".* ERR syncd#SDK: \[SAI_UTILS.ERR\] .\/src\/mlnx_sai_utils.c.*- get_dispatch_attribs_handler: Failed Get #\d+, BROADCAST_FLOOD_GROUP, key:BRIDGE \[OID:.*Type:.*sx_bridge_id.*"
 
 # https://github.com/sonic-net/sonic-mgmt/issues/10384
-r, ".*kdump-tools\[[0-9]+\]: no crashkernel= parameter in the kernel cmdline.*"
->>>>>>> bfeb04a9
+r, ".*kdump-tools\[[0-9]+\]: no crashkernel= parameter in the kernel cmdline.*"