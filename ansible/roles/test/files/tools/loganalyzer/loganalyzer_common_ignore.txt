r, ".* ERR ntpd.*routing socket reports: No buffer space available.*"
r, ".* INFO ntpd.*kernel reports TIME_ERROR: 0x41: Clock Unsynchronized.*"
r, ".* ERR liblogging-stdlog: omfwd: error 11 sending via udp: Resource temporarily unavailable.*"
r, ".* ERR syncd\d*#syncd: brcm_sai_get_port_stats:.* port stats get failed with error.*"
r, ".* ERR pmon#xcvrd.*for checking mux_cable .* side, eeprom read returned a size.*"
r, ".* ERR .*initializeGlobalConfig: SonicDBConfig Global config is already initialized.*"
r, ".* NOTICE kernel:.*profile=""/usr/sbin/ntpd"" name=""sbin"" pid=.* comm=""ntpd"" requested_mask=.*"
r, ".* ERR snmp#snmp-subagent.*"
r, ".* ERR route_check.py.*"
r, ".* INFO mgmt-framework#supervisord: rest-server.*"
r, ".* ERR radv#radvd.* Exiting, privsep_read_loop.*"
r, ".* ERR ntpd.*bind.*AF_INET6.*"
r, ".* ERR ntpd.*bind.*AF_INET.*"
r, ".* ERR ntpd.*unable to create socket on.*"
r, ".* WARNING syncd\d*#SDK:.* check_attribs_metadata: Not implemented attribute SAI_SWITCH_ATTR_SWITCH_HARDWARE_INFO.*"
r, ".* WARNING syncd\d*#SDK:.* check_attribs_metadata: Not implemented attribute SAI_SWITCH_ATTR_AVAILABLE_DNAT_ENTRY.*"
r, ".* WARNING syncd\d*#SDK:.* check_attribs_metadata: Not implemented attribute SAI_SWITCH_ATTR_AVAILABLE_SNAT_ENTRY.*"
r, ".* WARNING syncd\d*#SDK:.* check_attribs_metadata: Not implemented attribute SAI_SWITCH_ATTR_MAX_NUMBER_OF_TEMP_SENSORS.*"
r, ".* WARNING syncd\d*#SDK:.* check_attribs_metadata: Not supported attribute SAI_SWITCH_ATTR_AVAILABLE_IPMC_ENTRY.*"
r, ".* WARNING syncd\d*#SDK:.* sai_get_attributes: Failed attribs check.*"
r, ".* ERR swss#buffermgrd:.* doSpeedUpdateTask: Unable to create/update PG profile for port Ethernet(128|132|256|260).*"
r, ".* WARNING kernel.*probe of intel-spi failed with error.*"
r, ".* WARNING syncd\d*#syncd.*discover.*skipping since it causes crash.*"
r, ".* ERR swss\d*#buffermgrd:.* doTask: Failed to process invalid entry, drop it.*"
r, ".* ERR syncd\d*#SDK: :- .*: Queue.* RID oid:.* can't provide the statistic.*"
r, ".* INFO kernel:.*"
r, ".* INFO systemd.*"
r, ".* ERR kernel:.* Module gpio_ich is blacklisted.*"
r, ".* skipping since it causes crash: SAI_STP_ATTR_BRIDGE_ID.*"
r, ".* ERR monit.*Expected containers not running: telemetry.*"
r, ".* sonic systemd.* kdump-tools.service - Kernel crash dump capture service.*"
r, ".* ERR swss#orchagent: :- getPort: Failed to get cached bridge port ID.*"
r, ".* ERR syncd#syncd: .* SAI_API_PORT:brcm_sai_get_port_attribute:\d+ Error -2 processing  port attribute ID: 17.*"

# Errors for config reload on broadcom platform on 202405
r, ".* ERR syncd\d*#syncd.*_attribute_enum_values_capability.*count.*greater than capability-count 0.*"

# Errors for config reload on broadcom platform on 202311
r, ".* ERR swss#orchagent: :- queryHashNativeHashFieldListEnumCapabilities: Failed to get attribute.*"
r, ".* ERR swss#orchagent: :- queryHashNativeHashFieldListAttrCapabilities: Failed to get attribute.*"
r, ".* ERR swss#orchagent: :- querySwitchEcmpHashAlgorithmEnumCapabilities: Failed to get attribute.*"
r, ".* ERR swss#orchagent: :- querySwitchLagHashAlgorithmEnumCapabilities: Failed to get attribute.*"
r, ".* ERR syncd\d*#syncd.*SAI_API_PORT:_brcm_sai_read_fec_stat_err_counters.* failed with error Feature unavailable.*"

# White list below messages found on KVM for now. Need to address them later.
r, ".* ERR macsec#wpa_supplicant.*l2_packet_send.*Network is down.*"
r, ".* ERR macsec#wpa_supplicant.*could not process SIGINT or SIGTERM in two seconds.*"
r, ".* ERR macsec#wpa_supplicant.*KaY: Life time has not elapsed since prior SAK distributed.*"
r, ".* ERR systemd.*Failed to start dhcp_relay container.*"
r, ".* ERR monit.* 'rsyslog' failed to get service data.*"
r, ".* ERR monit.* 'rsyslog' process is not running.*"
r, ".* ERR ntpd.*syntax error.*"
r, ".* ERR teamd\d*#tlm_teamd.*Can't get dump for LAG.*"
r, ".* ERR bgp\d*#root: Error: zebra is not ready to accept connections.*"
r, ".* ERR bgp\d*#/supervisor-proc-exit-listener: Process .* is not running in namespace.*"
r, ".* ERR syncd\d*#syncd.*meta_sai_validate_oid.*"
r, ".* ERR syncd\d*#syncd.*meta_validate_stats: object.*don't exists.*"
r, ".* ERR syncd\d*#syncd.*translateVidToRid: unable to get RID for VID.*"
r, ".* ERR dhcp_relay.*setsockopt.*No such device.*"
r, ".* ERR syncd\d*#syncd.*Failed to get attr of SAI_OBJECT_TYPE_ACL_COUNTER.*"
r, ".* ERR syncd\d*#syncd.*Failed to get (stats|attr) of .*(MACSEC|MACsec).*"
r, ".*Metadata file \/etc\/sonic\/vs_chassis_metadata.json not found.*"

##### White list below messages found on physical devices for now. Need to address them later.

# https://dev.azure.com/msazure/One/_workitems/edit/14233578
r, ".* ERR bgp#bgpcfgd: .*BGPSLBPassive.*attribute is supported.*"

# https://dev.azure.com/msazure/One/_workitems/edit/14233579
r, ".* ERR bgp#bgpcfgd: .*BGPVac.*attribute is supported.*"

# https://msazure.visualstudio.com/One/_workitems/edit/14233938
r, ".* ERR swss\d*#fdbsyncd: :- readData: netlink reports an error=-25 on reading a netlink socket.*"
r, ".* ERR swss\d*#.*syncd: :- readData: netlink reports an error=-33 on reading a netlink socket.*"

# https://dev.azure.com/msazure/One/_workitems/edit/14213168
r, ".* ERR /hostcfgd: sonic-kdump-config --disable - failed.*"

# https://dev.azure.com/msazure/One/_workitems/edit/14233968
r, ".* ERR lldp#lldp-syncd.*Could not infer system information from.*"

# https://dev.azure.com/msazure/One/_workitems/edit/14233547
r, ".* ERR mux#linkmgrd: link_manager/LinkManagerStateMachine.*LinkProberWaitMuxUnknownLinkUpTransitionFunction.*"

# https://dev.azure.com/msazure/One/_workitems/edit/14233548
r, ".* ERR mux#linkmgrd: link_manager/LinkManagerStateMachine.*Received unsolicited MUX state.*"

# https://dev.azure.com/msazure/One/_workitems/edit/14233594
r, ".* ERR monit.*Unix socket /var/run/monit.sock connection error.*"

# https://dev.azure.com/msazure/One/_workitems/edit/14233936
r, ".* ERR pmon#thermalctld.*Caught exception while running thermal policy - AttributeError.*"

# https://dev.azure.com/msazure/One/_workitems/edit/14233549
r, ".* ERR pmon#ycable.*executing the cli for prbs thread.*"

# https://dev.azure.com/msazure/One/_workitems/edit/14233550
r, ".* ERR pmon#ycable.*URLError.*No route to host.*"

# https://dev.azure.com/msazure/One/_workitems/edit/14233937
r, ".* ERR rsyslogd: omfwd.*Network is unreachable.*"

# https://dev.azure.com/msazure/One/_workitems/edit/14233551
r, ".* ERR swss\d*#buffermgrd.*doSpeedUpdateTask: Unable to create/update PG profile for port.*No PG profile configured for speed.*"

# https://dev.azure.com/msazure/One/_workitems/edit/14233939
r, ".* ERR swss\d*#orchagent.*applyDscpToTcMapToSwitch: Switch level DSCP to TC QoS map configuration is not supported.*"

# https://dev.azure.com/msazure/One/_workitems/edit/14233552
r, ".* ERR swss\d*#orchagent.*getPort.*Failed to get bridge port ID for FDB entry.*"

# https://dev.azure.com/msazure/One/_workitems/edit/14233940
r, ".* ERR swss\d*#orchagent.*getResAvailability: Failed to get availability counter for.*"

# https://dev.azure.com/msazure/One/_workitems/edit/14233553
r, ".* ERR swss\d*#orchagent.*handleSaiGetStatus: Encountered failure in get operation.*"

# https://dev.azure.com/msazure/One/_workitems/edit/14233554
r, ".* ERR swss\d*#orchagent.*handleSaiSetStatus: Encountered failure in set operation.*"

# https://dev.azure.com/msazure/One/_workitems/edit/14233555
r, ".* ERR swss\d*#orchagent.*meta_generic_validation_get.*object key.*doesn't exist.*"

# https://dev.azure.com/msazure/One/_workitems/edit/14233556
r, ".* ERR swss\d*#orchagent.*removeLag.*Failed to remove ref count.*"

# https://dev.azure.com/msazure/One/_workitems/edit/14233557
r, ".* ERR swss\d*#orchagent.*set status.*SAI_STATUS_.*"

# https://dev.azure.com/msazure/One/_workitems/edit/14233558
r, ".* ERR swss\d*#orchagent.*setState: State transition from active to active is not-handled.*"

# https://dev.azure.com/msazure/One/_workitems/edit/14233559
r, ".* ERR swss\d*#orchagent.*setState: State transition from standby to standby is not-handled.*"

# https://dev.azure.com/msazure/One/_workitems/edit/14233560
r, ".* ERR syncd\d*#syncd.*check_fdb_event_notification_data.*is not present on local ASIC DB.*"

# https://dev.azure.com/msazure/One/_workitems/edit/14233562
r, ".* ERR syncd\d*#syncd.*getSaiAttrFromDefaultValue.*serialization type.*is not supported yet.*"

# https://dev.azure.com/msazure/One/_workitems/edit/14233941
r, ".* ERR syncd\d*#syncd.*getSupportedBufferPoolCounters.*is not supported on buffer pool oid.*"

# https://dev.azure.com/msazure/One/_workitems/edit/14233570
r, ".* ERR syncd\d*#syncd.*SAI_API_PORT:brcm_sai_get_port_stats_ext.*Ext Stat Get failed.*"
r, ".* ERR syncd\d*#syncd.*SAI_API_PORT:brcm_sai_get_port_stats.*Multi stats get failed with error.*"

# https://dev.azure.com/msazure/One/_workitems/edit/14233568
r, ".* ERR syncd\d*#syncd.*SAI_API_BUFFER.*Unknown or unsupported stat type.*"

# https://dev.azure.com/msazure/One/_workitems/edit/14233942
r, ".* ERR syncd\d*#syncd.*SAI_API_SWITCH.*Error in capability query for obj type.*"

# https://dev.azure.com/msazure/One/_workitems/edit/14233574
r, ".* INFO systemd.*Finished Kernel crash dump capture service.*"

# https://dev.azure.com/msazure/One/_workitems/edit/14233575
r, ".* INFO systemd.*Starting Kernel crash dump capture service.*"

# https://dev.azure.com/msazure/One/_workitems/edit/14233609
r, ".*ERR syncd[0-9]*#syncd.*updateSupportedBufferPoolCounters.*BUFFER_POOL_WATERMARK_STAT_COUNTER.*counter SAI_BUFFER_POOL_STAT_XOFF_ROOM_WATERMARK_BYTES is not supported on buffer pool.*SAI_STATUS_INVALID_PARAMETER.*"

# https://dev.azure.com/msazure/One/_workitems/edit/14482841
r, ".* ERR dhcp_relay#dhcpmon.*Invalid number of interfaces, downlink/south 1, uplink/north 0.*"

r, ".* ERR pmon#ycable.*Error: Could not get port instance for muxcable info for Y cable port Ethernet.*"
r, ".* ERR pmon#CCmisApi: :- checkReplyType: Expected to get redis type 0 got type 3, err: NON-STRING-REPLY*"

# https://msazure.visualstudio.com/One/_workitems/edit/15012104
# TO BE REMOVED
r, ".* ERR syncd\d*#syncd.*SAI_API_ACL:_brcm_sai_acl_table_group_bind_point_detach.*"
r, ".* ERR syncd\d*#syncd.*SAI_API_ACL:_brcm_sai_acl_obj_unbind.*"
r, ".* ERR syncd\d*#syncd.*SAI_API_LAG:_brcm_sai_lag_acl_bind_update.*"

# https://github.com/sonic-net/sonic-buildimage/issues/12303
r, ".* ERR .*echo_receive: failing to read echo rc.*"
r, ".* ERR .*echo_receive: last:errno=.*"

# https://msazure.visualstudio.com/One/_workitems/edit/16110065
r, ".* ERR kernel:.* Set it down before adding it as a team port.*"

# https://msazure.visualstudio.com/One/_workitems/edit/16703529
r, ".* ERR CCmisApi:.*system_service.*Broken pipe.*"

r, ".* ERR CCmisApi:.*system_service_Map_base::at.*"

r, ".*ERR kernel: \[.*\] AMD-Vi: Event logged \[IO_PAGE_FAULT device=00:13.1 domain=0x0009 address=0x0 flags=0x0000\].*"

r, ".*WARNING kernel: .*linux_knet_cb.*linux_bcm_knet.*linux_user_bde.*linux_kernel_bde.*xt_TCPMSS.*8021q.*garp.*mrp.*dummy.*"
r, ".* ERR .*CounterCheck: Invalid port oid.*"

# https://msazure.visualstudio.com/One/_workitems/edit/17617756
# https://msazure.visualstudio.com/One/_workitems/edit/17863895
r, ".* ERR syncd\d*#syncd.*SAI_API_ACL:_brcm_sai_acl_entry_bind.*"

# https://msazure.visualstudio.com/One/_workitems/edit/24564189
r, ".* ERR pmon#sensord: Error getting sensor data: dps.*"

# https://msazure.visualstudio.com/One/_workitems/edit/24444744/
r, ".* ERR syncd\d*#syncd.*SAI_API_UNSPECIFIED:sai_bulk_object_get_stats.*"

# https://msazure.visualstudio.com/One/_workitems/edit/25018599
r, ".* ERROR: Failed to parse lldp age.*"

# NTPsec always expects the statistics directory to be available, but for now, we don't need NTP stats to be logged
r, ".* ERR ntpd.*: statistics directory .* does not exist or is unwriteable, error No such file or directory"

# NTPsec logs a message with ERR in it at NOTICE level when exiting gracefully, ignore it
r, ".* NOTICE ntpd.*: ERR: ntpd exiting on signal 15.*"

# Race condition while removing a vlan member, no functionality impact
r, ". *ERR swss#orchagent: :- update: FdbOrch MOVE notification: Failed to get port by bridge port ID.*"

# https://github.com/sonic-net/sonic-buildimage/issues/7895
# https://github.com/Azure/sonic-sairedis/issues/582
r, ".* ERR syncd#SDK: \[SAI_UTILS.ERR\] mlnx_sai_utils.c\[\d+\]- get_dispatch_attribs_handler: Failed getting attrib SAI_BRIDGE_PORT_ATTR_ISOLATION_GROUP"
r, ".* ERR syncd#SDK: \[SAI_UTILS.ERR\] mlnx_sai_utils.c\[\d+\]- get_dispatch_attribs_handler: Failed getting attrib SAI_BRIDGE_ATTR_UNKNOWN_UNICAST_FLOOD_GROUP"
r, ".* ERR syncd#SDK: \[SAI_UTILS.ERR\] mlnx_sai_utils.c\[\d+\]- get_dispatch_attribs_handler: Failed getting attrib SAI_BRIDGE_ATTR_UNKNOWN_MULTICAST_FLOOD_GROUP
r, ".* ERR syncd#SDK: \[SAI_UTILS.ERR\] mlnx_sai_utils.c\[\d+\]- get_dispatch_attribs_handler: Failed getting attrib SAI_BRIDGE_ATTR_BROADCAST_FLOOD_GROUP"
r, ".* ERR syncd#SDK: \[SAI_UTILS.ERR\] mlnx_sai_utils.c\[\d+\]- get_dispatch_attribs_handler: Failed getting attrib SAI_BRIDGE_PORT_ATTR_PORT_ID"
r, ".* ERR syncd#SDK: \[SAI_UTILS.ERR\] mlnx_sai_utils.c\[\d+\]- sai_get_attributes: Failed attribs dispatch"
r, ".* ERR syncd#SDK: \[SAI_UTILS.ERR\] mlnx_sai_utils.c\[\d+\]- sai_get_attributes: Failed to get attribute"
r, ".* ERR syncd#SDK: \[SAI_BRIDGE.ERR\].*mlnx_sai_bridge.c\[\d+\]- mlnx_bridge_port_isolation_group_get: Isolation group is only supported for bridge port type port"
r, ".* ERR syncd#SDK: \[SAI_BRIDGE.ERR\].*mlnx_sai_bridge.c\[\d+\]- mlnx_bridge_1d_oid_to_data: Unexpected bridge type 0 is not 1D"
r, ".* ERR syncd#SDK: \[SAI_BRIDGE.ERR\].*mlnx_sai_bridge.c\[\d+\]- mlnx_bridge_port_lag_or_port_get: Invalid port type - 2"
r, ".* ERR syncd#SDK: \[SAI_UTILS.ERR\] .\/src\/mlnx_sai_utils.c.*- sai_get_attributes: Failed to get attribute*."
r, ".* ERR syncd#SDK: \[SAI_UTILS.ERR\] .\/src\/mlnx_sai_utils.c.*- get_dispatch_attribs_handler: Failed Get #\d+, PORT_ID, key:BRIDGE_PORT \[OID:.*\] \[bridge_ports_db.*"
r, ".* ERR syncd#SDK: \[SAI_UTILS.ERR\] .\/src\/mlnx_sai_utils.c.*- get_dispatch_attribs_handler: Failed Get #\d+, ISOLATION_GROUP, key:BRIDGE_PORT \[OID:.*\] \[bridge_ports_db.*"
r, ".* ERR syncd#SDK: \[SAI_UTILS.ERR\] .\/src\/mlnx_sai_utils.c.*- get_dispatch_attribs_handler: Failed Get #\d+, UNKNOWN_UNICAST_FLOOD_GROUP, key:BRIDGE \[OID:.*\] \[Type:.* sx_bridge_id.*"
r, ".* ERR syncd#SDK: \[SAI_UTILS.ERR\] .\/src\/mlnx_sai_utils.c.*- get_dispatch_attribs_handler: Failed Get #\d+, UNKNOWN_MULTICAST_FLOOD_GROUP, key:BRIDGE \[OID:.*Type:.*sx_bridge_id.*"
r, ".* ERR syncd#SDK: \[SAI_UTILS.ERR\] .\/src\/mlnx_sai_utils.c.*- get_dispatch_attribs_handler: Failed Get #\d+, BROADCAST_FLOOD_GROUP, key:BRIDGE \[OID:.*Type:.*sx_bridge_id.*"

# https://github.com/sonic-net/sonic-mgmt/issues/10384
r, ".*kdump-tools\[[0-9]+\]: no crashkernel= parameter in the kernel cmdline.*"

# https://msazure.visualstudio.com/One/_workitems/edit/25833053
r, ".* ERR dualtor_neighbor_check.py: .*"

# https://github.com/sonic-net/sonic-buildimage/issues/17683
r, ".*ERR kernel: \[.*\] ccp.*firmware: failed to load amd\/amd_sev_.*.sbin .*"
r, ".*ERR kernel: \[.*\] firmware_class: See https:\/\/wiki.debian.org\/Firmware for information about missing firmware.*"
r, ".*ERR kernel: \[.*\] snd_hda_intel.*no codecs found!.*"

# https://msazure.visualstudio.com/One/_workitems/edit/26734952
# https://msazure.visualstudio.com/One/_workitems/edit/27214953
r, ".* ERR syncd#syncd.* SAI_API_QUEUE:_brcm_sai_cosq_stat_get.* Bulk read not supported.*"
r, ".* ERR syncd#syncd.* SAI_API_SWITCH:sai_bulk_object_get_stats.* get bulk queue stats failed.*"

#Cisco platform ignore messages
r, ".* ERR .*-E-PVT-0- get_temperature: sensor=GIBRALTAR_HBM_SENSOR_0 is not ready.*"
r, ".* ERR .*-E-PVT-0- get_temperature: sensor=GIBRALTAR_HBM_SENSOR_1 is not ready.*"
r, ".* ERR CCmisApi: system_service_Map_base::at.*"
r, ".* ERR gbsyncd\d*.*pointer for SAI_SWITCH_ATTR_REGISTER_READ is not handled, FIXME.*"
r, ".* ERR gbsyncd\d*.*pointer for SAI_SWITCH_ATTR_REGISTER_WRITE is not handled, FIXME.*"
r, ".* ERR kernel:.*No associated hostinterface to 6 port.*"
r, ".* ERR lldp#lldpmgrd\[\d*\]: Port init timeout reached.*"
r, ".* ERR swss\d*#orchagent.*pointer for SAI_SWITCH_ATTR_REGISTER_READ is not handled, FIXME.*"
r, ".* ERR swss\d*#orchagent.*pointer for SAI_SWITCH_ATTR_REGISTER_WRITE is not handled, FIXME.*"
r, ".* ERR swss\d*#orchagent: :- removeLag: Failed to remove non-empty LAG PortChannel.*"
r, ".* ERR swss\d*#orchagent:.*initBufferConstants: Failed to get Maximum memory size.*"
r, ".* ERR syncd#syncd:.*-E-HLD-0- get_dependent_objects: NULL dependee.*"
r, ".* ERR syncd\d*#syncd:.*la_acl_key_profile_base::initialize failed to place udk for key type IPV6.*"
r, ".* ERR syncd#syncd:.*SAI_LOG|SAI_API_TUNNEL: VLAN to VNI not implemented yet.*"
r, ".* ERR syncd\d*#syncd: :- setEndTime: event 'create:SAI_OBJECT_TYPE_SWITCH:oid:0x[0-9a-fA-F]*' took \d* ms to execute.*"
r, ".* ERR syncd.*#syncd: :- threadFunction: time span WD exceeded \d* ms for create:SAI_OBJECT_TYPE_SWITCH:oid:0x21000000000000.*"
r, ".* ERR syncd\d*#syncd:.* SDK_LOG|-E-API-0- shared/src/hld/system/la_device_impl_pacgbakpg.cpp::\d* get_trap_configuration API returned: status = Leaba_Err: Entry requested not found: la_status silicon_one::gibraltar::la_device_impl_pacgbakpg::do_get_trap_configuration.*"
r, ".* ERR syncd\d*#syncd:.*Failed to retrieve system port SAI ID for port ID .*, switch not in VOQ mode.*"
r, ".* ERR syncd\d*#syncd:.*SAI_API_ACL: Invalid or unsupported ACL match field 4143.*"
r, ".* ERR syncd\d*#syncd:.*SAI_API_BUFFER: get_buffer_pool_stats unknown counter 20.*"
r, ".* ERR syncd\d*#syncd:.*SAI_API_BUFFER: get_ingress_priority_group_stats unknown counter 5.*"
r, ".* ERR syncd\d*#syncd:.*SAI_API_BUFFER: get_ingress_priority_group_stats unknown counter 7.*"
r, ".* ERR syncd.*#syncd:.*SAI_API_HOSTIF: src/sai_trap.cpp:.*: Invalid trap event code .*"
r, ".* ERR syncd.*#syncd:.*SDK_LOG|-E-HLD-0.*"
r, ".* ERR syncd\d*#syncd:.*SAI_API_LAG: resolve_feat_over_member_ports: found port index .*"
r, ".* ERR syncd\d*#syncd:.*SAI_API_LAG: resolve_feat_over_member_ports: port index .* now selected.*"
r, ".* ERR syncd\d*#syncd:.*SAI_API_PORT: Invalid port counter .*index.*"
r, ".* ERR syncd\d*#syncd:.*SAI_API_SWITCH: genl_ctrl_resolve failed family=lb_genl_family0.*"
r, ".* ERR syncd\d*#syncd:.*la_vrf_port_common_base::get_acl_group egress acl group not found.*"
r, ".* ERR syncd\d*#syncd:.*la_vrf_port_common_base::get_acl_group ingress acl group not found.*"
r, ".* ERR systemd-udevd\[\d*\]:.* leaba* Failed to get link config: No such device.*"
r, ".* INFO .*Failed to instantiate thermal sensor SSD_Temp: xr_sysctl_get.*status -116.*"
r, ".* INFO .*[duty_cycle_map]: illegal pwm value .*"
r, ".* INFO .*command '/usr/sbin/smartctl' failed: [116] Stale file handle.*"
r, ".* INFO healthd.*Key 'TEMPERATURE_INFO|ASIC' field 'high_threshold' unavailable in database 'STATE_DB'.*"
r, ".* INFO healthd.*Key 'TEMPERATURE_INFO|ASIC' field 'temperature' unavailable in database 'STATE_DB'.*"
r, ".* ERR kernel:.*cisco-fpga-p2pm-m-slot p2pm-m-slot\.\d+: cisco_fpga_select_new_acpi_companion: searching for child status\d+ 0x[0-9a-f]+; fpga_id 0x[0-9a-f]+.*"
r, ".* ERR kernel:.*cisco-fpga-pci \d+:\d+:\d+\.\d+: cisco_fpga_select_new_acpi_companion: searching for child status\d+ 0x[0-9a-f]+; fpga_id 0x[0-9a-f]+.*"
r, ".* WARNING kernel:.*pcieport.*device.*error.*status/mask=.*"


# Ignore rsyslog librelp error if rsyslogd on host or container is down or going down
r, ".* ERR .*#rsyslogd: librelp error 10008 forwarding to server .* - suspending.*"
r, ".* ERR rsyslogd: imrelp.*error 'error when receiving data, session broken', object .* - input may not work as intended.*"

# Errors for config reload/reboot on mellanox platform
# SAI implement missing for the https://github.com/sonic-net/sonic-buildimage/pull/18912 caused the err msg pop up, need to ignore the err msgs before it SAI implement is done.
r, ".* ERR swss#orchagent:.*doAppSwitchTableTask.*Unsupported Attribute ecmp_hash_offset.*"
r, ".* ERR swss#orchagent:.*doAppSwitchTableTask.*Unsupported Attribute lag_hash_offset.*"

<<<<<<< HEAD
# Ignore auditd error
r, ".* ERR auditd\[\d*\]: Error receiving audit netlink packet \(No buffer space available\)"
=======
# ignore SAI_API_BUFFER for DNX platforms
r, ".* ERR syncd\d*#syncd.*SAI_API_BUFFER.*Unsupported buffer pool.*"
>>>>>>> b87c2294
<|MERGE_RESOLUTION|>--- conflicted
+++ resolved
@@ -298,10 +298,8 @@
 r, ".* ERR swss#orchagent:.*doAppSwitchTableTask.*Unsupported Attribute ecmp_hash_offset.*"
 r, ".* ERR swss#orchagent:.*doAppSwitchTableTask.*Unsupported Attribute lag_hash_offset.*"
 
-<<<<<<< HEAD
-# Ignore auditd error
-r, ".* ERR auditd\[\d*\]: Error receiving audit netlink packet \(No buffer space available\)"
-=======
 # ignore SAI_API_BUFFER for DNX platforms
 r, ".* ERR syncd\d*#syncd.*SAI_API_BUFFER.*Unsupported buffer pool.*"
->>>>>>> b87c2294
+
+# Ignore auditd error
+r, ".* ERR auditd\[\d*\]: Error receiving audit netlink packet \(No buffer space available\)"