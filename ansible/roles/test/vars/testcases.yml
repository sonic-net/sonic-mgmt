testcases:
    acl:
      filename: acltb.yml
      topologies: [t1, t1-lag, t1-64-lag]
      required_vars:
          ptf_host:
          testbed_type:

    arp:
      filename: arpall.yml
      topologies: [ptf32, ptf64, t1, t1-lag, t1-64-lag]
      required_vars:
          ptf_host:

    bgp_fact:
      filename: bgp_fact.yml
      topologies: [t0, t0-16, t0-56, t0-64, t0-64-32, t0-116, t1, t1-lag, t1-64-lag]


    bgp_multipath_relax:
      filename: bgp_multipath_relax.yml
      topologies: [t1, t1-lag, t1-64-lag]
      required_vars:
          ptf_host:
          testbed_type:

    bgp_speaker:
      filename: bgp_speaker.yml
      topologies: [t0, t0-16, t0-64, t0-64-32, t0-116]
      required_vars:
          ptf_host:
          testbed_type:

    config:
        filename: config.yml
        topologies: [t1-lag, t1-64-lag, t0, t0-64, t0-116]

    continuous_reboot:
      filename: continuous_reboot.yml
      topologies: [t0, t0-64, t0-64-32, t0-116, t1, t1-lag, t1-64-lag]

    copp:
      filename: copp.yml
      topologies: [ptf32, ptf64, t1, t1-lag]
      required_vars:
          ptf_host:

    decap:
      filename: decap.yml
      topologies: [t1, t1-lag, t1-64-lag, t0, t0-64, t0-116]
      required_vars:
          ptf_host:
          testbed_type:
          dscp_mode:

    dhcp_relay:
      filename: dhcp_relay.yml
      topologies: [t0, t0-16, t0-64, t0-64-32, t0-116]
      required_vars:
          ptf_host:

    ecn_wred:
      filename: ecn_wred.yml
      topologies: [t0, t1, t1-lag]

    everflow_testbed:
      filename: everflow_testbed.yml
      topologies: [t1, t1-lag, t1-64-lag]
      required_vars:
          ptf_host:
          testbed_type:

    fast-reboot:
      filename: fast-reboot.yml
      topologies: [t0, t0-64, t0-64-32, t0-116]
      required_vars:
          ptf_host:
          vm_hosts:

    warm-reboot:
      filename: warm-reboot.yml
      topologies: [t0, t0-64, t0-64-32, t0-116]
      required_vars:
          ptf_host:
          vm_hosts:

    fib:
      filename: simple-fib.yml
      topologies: [t0, t0-16, t0-64, t0-64-32, t0-116, t1, t1-lag, t1-64-lag]
      required_vars:
          ptf_host:
          testbed_type:

    warm-reboot-fib:
      filename: warm-reboot-fib.yml
      topologies: [t0, t0-16, t0-64, t0-64-32, t0-116, t1, t1-lag, t1-64-lag]
      required_vars:
          ptf_host:
          testbed_type:

    fdb:
      filename: fdb.yml
      topologies: [t0, t0-16, t0-64, t0-64-32, t0-116]
      required_vars:
          ptf_host:
          testbed_type:

    dir_bcast:
      filename: dir_bcast.yml
      topologies: [t0, t0-16, t0-64, t0-64-32, t0-116]
      required_vars:
          ptf_host:
          testbed_type:

    lag_2:
      filename: lag_2.yml
      topologies: [t0, t0-64, t0-64-32, t0-116, t1-lag, t1-64-lag]
      required_vars:
          ptf_host:
          testbed_type:

    lldp:
      filename: lldp.yml
      topologies: [t0, t0-16, t0-64, t0-116, t0-64-32, t1, t1-lag, t1-64-lag]

    link_flap:
      filename: link_flap.yml
      topologies: [t0, t0-16, t0-64, t0-64-32, t0-116, t1, t1-lag, t1-64-lag, ptf32, ptf64]

    mem_check:
      filename: mem_check.yml
      topologies: [t0, t0-16, t0-64, t0-64-32, t0-116, t1, t1-lag, t1-64-lag, ptf32, ptf64]

    mtu:
      filename: mtu.yml
      topologies: [t1, t1-lag, t1-64-lag]
      required_vars:
          ptf_host:
          testbed_type:

    neighbour:
      filename: neighbour-mac.yml
      topologies: [ptf32, ptf64]
      required_vars:
          ptf_host:

    neighbour_mac_noptf:
      filename: neighbour-mac-noptf.yml
      topologies: [t0, t0-64, t0-64-32, t0-116, t1, t1-lag, t1-64-lag, ptf32, ptf64]

    ntp:
      filename: ntp.yml
      topologies: [t0, t0-64, t0-64-32, t0-116, t1, t1-lag, t1-64-lag, ptf32, ptf64]

    pfc_wd:
      filename: pfc_wd.yml
      topologies: [t0, t0-64, t0-64-32, t0-116, t1, t1-lag, t1-64-lag, ptf32, ptf64]

    port_toggle:
      filename: port_toggle.yml
      topologies: [t0, t0-64, t0-64-32, t0-116, t1, t1-lag, t1-64-lag, ptf32, ptf64]

    qos:
      filename: qos.yml
      topologies: [ptf32, ptf64]

    reboot:
      filename: reboot.yml
      topologies: [t0, t0-64, t0-64-32, t0-116, t1, t1-lag, t1-64-lag, ptf32, ptf64]

    repeat_harness:
      filename: repeat_harness.yml
      topologies: [t0, t0-64, t0-64-32, t0-116, t1, t1-lag, t1-64-lag, ptf32, ptf64]

    restart_swss:
      filename: run_config_cleanup.yml
      topologies: [t0, t0-64, t0-64-32, t0-116, t1, t1-lag, t1-64-lag, ptf32, ptf64]

    restart_swss_service:
      filename: restart_swss.yml
      topologies: [t0, t0-16, t0-64, t0-64-32, t0-116, t1, t1-lag, t1-64-lag, ptf32, ptf64]

    restart_syncd:
      filename: restart_syncd.yml
      topologies: [t0, t0-64, t0-64-32, t0-116, t1, t1-lag, t1-64-lag, ptf32, ptf64]

    sensors:
      filename: sensors_check.yml
      topologies: [t0, t0-64, t0-64-32, t0-116, t1, t1-lag, t1-64-lag, ptf32, ptf64]

    service_acl:
      filename: service_acl.yml
      topologies: [t0, t0-64, t0-64-32, t0-116, t1, t1-lag, t1-64-lag, ptf32, ptf64]

    snmp:
      filename: snmp.yml
      topologies: [t0, t0-64, t0-64-32, t0-116, t1, t1-lag, t1-64-lag, ptf32, ptf64]

    syslog:
      filename: syslog.yml
      topologies: [t0, t0-64, t0-64-32, t0-116, t1, t1-lag, t1-64-lag, ptf32, ptf64]

    vlan:
      filename: vlantb.yml
      topologies: [t0, t0-16, t0-116]
      required_vars:
          ptf_host:
          testbed_type:

    crm:
      filename: crm.yml
      topologies: [t1, t1-lag, t0, t0-56, t0-64, t0-116]

    dip_sip:
      filename: dip_sip.yml
      topologies: [t0, t0-16, t0-56, t0-64, t0-64-32, t0-116, t1, t1-lag, t1-64-lag]
      required_vars:
          ptf_host:
          testbed_type:
<<<<<<< HEAD

    iface_mode:
      filename: iface_naming_mode.yml
      topologies: [t0, t0-16, t0-64, t0-64-32, t0-116, t1, ptf32, ptf64]
      required_vars:
          testbed_type:
=======
          
    vxlan_decap:
      filename: vxlan-decap.yml
      topologies: [t0, t0-16, t0-52, t0-56, t0-64, t0-64-32, t0-116]
      required_vars:
          ptf_host:

    vnet_vxlan:
      filename: vnet_vxlan.yml
      topologies: [t0, t0-16, t0-52, t0-56, t0-64, t0-64-32, t0-116]
      required_vars:
          ptf_host:

    pfc_asym:
      filename: pfc_asym.yml
      topologies: [t0]
>>>>>>> 84b27a39
<|MERGE_RESOLUTION|>--- conflicted
+++ resolved
@@ -217,28 +217,25 @@
       required_vars:
           ptf_host:
           testbed_type:
-<<<<<<< HEAD
+
+    vxlan_decap:
+      filename: vxlan-decap.yml
+      topologies: [t0, t0-16, t0-52, t0-56, t0-64, t0-64-32, t0-116]
+      required_vars:
+          ptf_host:
+
+    vnet_vxlan:
+      filename: vnet_vxlan.yml
+      topologies: [t0, t0-16, t0-52, t0-56, t0-64, t0-64-32, t0-116]
+      required_vars:
+          ptf_host:
+
+    pfc_asym:
+      filename: pfc_asym.yml
+      topologies: [t0]
 
     iface_mode:
       filename: iface_naming_mode.yml
       topologies: [t0, t0-16, t0-64, t0-64-32, t0-116, t1, ptf32, ptf64]
       required_vars:
           testbed_type:
-=======
-          
-    vxlan_decap:
-      filename: vxlan-decap.yml
-      topologies: [t0, t0-16, t0-52, t0-56, t0-64, t0-64-32, t0-116]
-      required_vars:
-          ptf_host:
-
-    vnet_vxlan:
-      filename: vnet_vxlan.yml
-      topologies: [t0, t0-16, t0-52, t0-56, t0-64, t0-64-32, t0-116]
-      required_vars:
-          ptf_host:
-
-    pfc_asym:
-      filename: pfc_asym.yml
-      topologies: [t0]
->>>>>>> 84b27a39
