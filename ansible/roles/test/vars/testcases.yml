testcases:
    acl:
      filename: acltb.yml
      topologies: [t1, t1-lag, t1-64-lag, t1-64-lag-clet]
      required_vars:
          ptf_host:
          testbed_type:

    arp:
      filename: arpall.yml
      topologies: [ptf32, ptf64, t1, t1-lag, t1-64-lag, t1-64-lag-clet]
      required_vars:
          ptf_host:

<<<<<<< HEAD
    bgp_bounce:
      filename: bgp_bounce.yml
      topologies: [t1]

    bgp_gr_helper:
      filename: bgp_gr_helper.yml
      topologies: [t1, t1-lag]

=======
>>>>>>> 2dec0b61
    bgp_fact:
      filename: bgp_fact.yml
      topologies: [t0, t0-16, t0-52, t0-56, t0-64, t0-64-32, t0-116, t1, t1-lag, t1-64-lag, t1-64-lag-clet]

    bgp_gr_helper:
      filename: bgp_gr_helper.yml
      topologies: [t1, t1-lag, t1-64-lag, t1-64-lag-clet]

    bgp_multipath_relax:
      filename: bgp_multipath_relax.yml
      topologies: [t1, t1-lag, t1-64-lag, t1-64-lag-clet]
      required_vars:
          ptf_host:
          testbed_type:

    bgp_speaker:
      filename: bgp_speaker.yml
      topologies: [t0, t0-16, t0-52, t0-56, t0-64, t0-64-32, t0-116]
      required_vars:
          ptf_host:
          testbed_type:

    config:
        filename: config.yml
        topologies: [t1-lag, t1-64-lag, t1-64-lag-clet, t0, t0-64, t0-116]

    continuous_reboot:
      filename: continuous_reboot.yml
      vtestbed_compatible: no
      topologies: [t0, t0-52, t0-56, t0-64, t0-64-32, t0-116, t1, t1-lag, t1-64-lag, t1-64-lag-clet]

    copp:
      filename: copp.yml
      topologies: [ptf32, ptf64, t1, t1-lag]
      required_vars:
          ptf_host:

    decap:
      filename: decap.yml
      topologies: [t1, t1-lag, t1-64-lag, t1-64-lag-clet, t0, t0-52, t0-56, t0-64, t0-116]
      required_vars:
          ptf_host:
          testbed_type:
          dscp_mode:

    dhcp_relay:
      filename: dhcp_relay.yml
      topologies: [t0, t0-16, t0-52, t0-56, t0-64, t0-64-32, t0-116]
      required_vars:
          ptf_host:

    ecn_wred:
      filename: ecn_wred.yml
      topologies: [t0, t1, t1-lag]

    everflow_testbed:
      filename: everflow_testbed.yml
      topologies: [t1, t1-lag, t1-64-lag, t1-64-lag-clet]
      required_vars:
          ptf_host:
          testbed_type:

    fast-reboot:
      filename: fast-reboot.yml
      vtestbed_compatible: no
      topologies: [t0, t0-56, t0-64, t0-64-32, t0-116]
      required_vars:
          ptf_host:
          vm_hosts:

    warm-reboot:
      filename: warm-reboot.yml
      vtestbed_compatible: no
      topologies: [t0, t0-64, t0-64-32, t0-116]
      required_vars:
          ptf_host:
          vm_hosts:

    warm-reboot-sad:
      filename: warm-reboot-sad.yml
      vtestbed_compatible: no
      topologies: [t0, t0-64, t0-64-32, t0-116]
      required_vars:
          ptf_host:
          vm_hosts:

    warm-reboot-multi-sad:
      filename: warm-reboot-multi-sad.yml
      vtestbed_compatible: no
      topologies: [t0, t0-64, t0-64-32, t0-116]
      required_vars:
          ptf_host:
          vm_hosts:

    warm-reboot-multi-sad-inboot:
      filename: warm-reboot-multi-sad-inboot.yml
      topologies: [t0, t0-64, t0-64-32, t0-116, t0-56]
      required_vars:
          ptf_host:
          vm_hosts:

    warm-reboot-sad-bgp:
      filename: warm-reboot-sad-bgp.yml
      vtestbed_compatible: no
      topologies: [t0, t0-64, t0-64-32, t0-116, t0-56]
      required_vars:
          ptf_host:
          vm_hosts:

    warm-reboot-sad-lag:
      filename: warm-reboot-sad-lag.yml
      vtestbed_compatible: no
      topologies: [t0, t0-64, t0-64-32, t0-116, t0-56]
      required_vars:
          ptf_host:
          vm_hosts:

    warm-reboot-sad-lag-member:
      filename: warm-reboot-sad-lag-member.yml
      vtestbed_compatible: no
      topologies: [t0, t0-64, t0-64-32, t0-116, t0-56]
      required_vars:
          ptf_host:
          vm_hosts:

    warm-reboot-sad-vlan-port:
      filename: warm-reboot-sad-vlan-port.yml
      vtestbed_compatible: no
      topologies: [t0, t0-64, t0-64-32, t0-116, t0-56]
      required_vars:
          ptf_host:
          vm_hosts:

    fib:
      filename: simple-fib.yml
      topologies: [t0, t0-16, t0-52, t0-56, t0-64, t0-64-32, t0-116, t1, t1-lag, t1-64-lag, t1-64-lag-clet]
      required_vars:
          ptf_host:
          testbed_type:

    hash:
      filename: hash.yml
      topologies: [t0, t0-16, t0-56, t0-64, t0-64-32, t0-116, t1, t1-lag, t1-64-lag, t1-64-lag-clet]
      required_vars:
          ptf_host:
          testbed_type:

    warm-reboot-fib:
      filename: warm-reboot-fib.yml
      vtestbed_compatible: no
      topologies: [t0, t0-16, t0-64, t0-64-32, t0-116, t1, t1-lag, t1-64-lag, t1-64-lag-clet]
      required_vars:
          ptf_host:
          testbed_type:

    fdb:
      filename: fdb.yml
      topologies: [t0, t0-16, t0-52, t0-56, t0-64, t0-64-32, t0-116]
      required_vars:
          ptf_host:
          testbed_type:

    fdb_mac_expire:
      filename: fdb_mac_expire.yml
      topologies: [t0, t0-64, t0-64-32, t0-116, t0-52]
      required_vars:
          fdb_aging_time:
          ptf_host:
          testbed_type:

    dir_bcast:
      filename: dir_bcast.yml
      topologies: [t0, t0-16, t0-56, t0-64, t0-64-32, t0-116]
      required_vars:
          ptf_host:
          testbed_type:

    lag_2:
      filename: lag_2.yml
      topologies: [t0, t0-52, t0-56, t0-64, t0-64-32, t0-116, t1-lag, t1-64-lag, t1-64-lag-clet]
      required_vars:
          ptf_host:
          testbed_type:

    lldp:
      filename: lldp.yml
      topologies: [t0, t0-16, t0-52, t0-56, t0-64, t0-116, t0-64-32, t1, t1-lag, t1-64-lag, t1-64-lag-clet]

    link_flap:
      filename: link_flap.yml
      vtestbed_compatible: no
      topologies: [t0, t0-16, t0-52, t0-56, t0-64, t0-64-32, t0-116, t1, t1-lag, t1-64-lag, t1-64-lag-clet, ptf32, ptf64]

    continuous_link_flap:
      filename: continuous_link_flap.yml
      vtestbed_compatible: no
      topologies: [t0, t0-16, t0-64, t0-64-32, t0-116, t1, t1-lag, t1-64-lag, t1-64-lag-clet]

    mem_check:
      filename: mem_check.yml
      topologies: [t0, t0-16, t0-52, t0-56, t0-64, t0-64-32, t0-116, t1, t1-lag, t1-64-lag, t1-64-lag-clet, ptf32, ptf64]

    mtu:
      filename: mtu.yml
      topologies: [t1, t1-lag, t1-64-lag, t1-64-lag-clet]
      required_vars:
          ptf_host:
          testbed_type:

    neighbour:
      filename: neighbour-mac.yml
      topologies: [ptf32, ptf64]
      required_vars:
          ptf_host:

    neighbour_mac_noptf:
      filename: neighbour-mac-noptf.yml
      topologies: [t0, t0-64, t0-64-32, t0-116, t1, t1-lag, t1-64-lag, t1-64-lag-clet, ptf32, ptf64]

    ntp:
      filename: ntp.yml
      topologies: [t0, t0-52, t0-56, t0-64, t0-64-32, t0-116, t1, t1-lag, t1-64-lag, t1-64-lag-clet, ptf32, ptf64]

    pfc_wd:
      filename: pfc_wd.yml
      vtestbed_compatible: no
      topologies: [t0, t0-56, t0-64, t0-64-32, t0-116, t1, t1-lag, t1-64-lag, t1-64-lag-clet, ptf32, ptf64]

    portstat:
      filename: portstat.yml
      topologies: [t0, t0-16, t0-56, t0-64, t0-116, t1]

    port_toggle:
      filename: port_toggle.yml
      vtestbed_compatible: no
      topologies: [t0, t0-64, t0-64-32, t0-116, t1, t1-lag, t1-64-lag, t1-64-lag-clet, ptf32, ptf64]

    qos_sai:
      filename: qos_sai.yml
      topologies: [ptf32, ptf64, t1, t1-lag, t0, t0-64, t0-116]

    reboot:
      filename: reboot.yml
      topologies: [t0, t0-52, t0-56, t0-64, t0-64-32, t0-116, t1, t1-lag, t1-64-lag, t1-64-lag-clet, ptf32, ptf64]

    repeat_harness:
      filename: repeat_harness.yml
      topologies: [t0, t0-64, t0-64-32, t0-116, t1, t1-lag, t1-64-lag, t1-64-lag-clet, ptf32, ptf64]

    restart_swss:
      filename: run_config_cleanup.yml
      topologies: [t0, t0-64, t0-64-32, t0-116, t1, t1-lag, t1-64-lag, t1-64-lag-clet, ptf32, ptf64]

    restart_swss_service:
      filename: restart_swss.yml
      topologies: [t0, t0-16, t0-64, t0-64-32, t0-116, t1, t1-lag, t1-64-lag, t1-64-lag-clet, ptf32, ptf64]

    restart_syncd:
      filename: restart_syncd.yml
      topologies: [t0, t0-64, t0-64-32, t0-116, t1, t1-lag, t1-64-lag, t1-64-lag-clet, ptf32, ptf64]

    sensors:
      filename: sensors_check.yml
      vtestbed_compatible: no
      topologies: [t0, t0-52, t0-56, t0-64, t0-64-32, t0-116, t1, t1-lag, t1-64-lag, t1-64-lag-clet, ptf32, ptf64]

    service_acl:
      filename: service_acl.yml
      topologies: [t0, t0-52, t0-56, t0-64, t0-64-32, t0-116, t1, t1-lag, t1-64-lag, t1-64-lag-clet, ptf32, ptf64]

    snmp:
      filename: snmp.yml
      topologies: [t0, t0-52, t0-56, t0-64, t0-64-32, t0-116, t1, t1-lag, t1-64-lag, t1-64-lag-clet, ptf32, ptf64]

    syslog:
      filename: syslog.yml
      topologies: [t0, t0-56, t0-64, t0-64-32, t0-116, t1, t1-lag, t1-64-lag, t1-64-lag-clet, ptf32, ptf64]

    vlan:
      filename: vlantb.yml
      topologies: [t0, t0-16, t0-116]
      required_vars:
          ptf_host:
          testbed_type:

    crm:
      filename: crm.yml
      topologies: [t1, t1-lag, t0, t0-52, t0-56, t0-64, t0-116]

    dip_sip:
      filename: dip_sip.yml
      topologies: [t0, t0-16, t0-56, t0-64, t0-64-32, t0-116, t1, t1-lag, t1-64-lag, t1-64-lag-clet]
      required_vars:
          ptf_host:
          testbed_type:

    vxlan_decap:
      filename: vxlan-decap.yml
      vtestbed_compatible: no
      topologies: [t0, t0-16, t0-52, t0-56, t0-64, t0-64-32, t0-116]
      required_vars:
          ptf_host:

    wr_arp:
      filename: wr_arp.yml
      vtestbed_compatible: no
      topologies: [t0, t0-16, t0-52, t0-56, t0-64, t0-64-32, t0-116]
      required_vars:
          ptf_host:

    vnet_vxlan:
      filename: vnet_vxlan.yml
      vtestbed_compatible: no
      topologies: [t0, t0-16, t0-52, t0-56, t0-64, t0-64-32, t0-116]
      required_vars:
          ptf_host:

    warm_reboot_vnet:
      filename: warm-reboot-vnet.yml
      topologies: [t0, t0-64, t0-64-32, t0-116]
      required_vars:
          ptf_host:

    pfc_asym:
      filename: pfc_asym.yml
      topologies: [t0]

    iface_mode:
      filename: iface_naming_mode.yml
      topologies: [t0, t0-16, t0-64, t0-64-32, t0-116, t1, ptf32, ptf64]
      required_vars:
          testbed_type:

    read_mac:
      filename: read_mac_metadata.yml
      topologies: [t0, t1, t1-lag]<|MERGE_RESOLUTION|>--- conflicted
+++ resolved
@@ -12,7 +12,6 @@
       required_vars:
           ptf_host:
 
-<<<<<<< HEAD
     bgp_bounce:
       filename: bgp_bounce.yml
       topologies: [t1]
@@ -21,8 +20,6 @@
       filename: bgp_gr_helper.yml
       topologies: [t1, t1-lag]
 
-=======
->>>>>>> 2dec0b61
     bgp_fact:
       filename: bgp_fact.yml
       topologies: [t0, t0-16, t0-52, t0-56, t0-64, t0-64-32, t0-116, t1, t1-lag, t1-64-lag, t1-64-lag-clet]
