--- conflicted
+++ resolved
@@ -206,15 +206,13 @@
       required_vars:
           ptf_host:
           testbed_type:
-<<<<<<< HEAD
-
+          
     vxlan_decap:
       filename: vxlan-decap.yml
       topologies: [t0, t0-16, t0-52, t0-56, t0-64, t0-64-32, t0-116]
       required_vars:
           ptf_host:
-=======
+
     pfc_asym:
       filename: pfc_asym.yml
       topologies: [t0]
->>>>>>> 85eb3bf6
