{# defualt route#}
{% if testbed_type == 't1' %}
<<<<<<< HEAD
0.0.0.0/0 {% for ifname, v in minigraph_neighbors.iteritems() %}{% if "T2" in v.name %}{{ '[%d]' % minigraph_port_indices[ifname]}}{% if not loop.last %} {% endif %}{% endif %}{% endfor %}
{% elif testbed_type == 't0' or testbed_type == 't0-64' or testbed_type == 't0-120' or testbed_type == 't0-52' or testbed_type == 't1-lag' %}
0.0.0.0/0 {% for portchannel, v in minigraph_portchannels.iteritems() %}
=======
0.0.0.0/0 {% for ifname, v in minigraph_neighbors.items() %}
{% if "T2" in v.name %}{{ '[%d]' % minigraph_port_indices[ifname]}}{% if not loop.last %} {% endif %}{% endif %}{% endfor %}

::/0 {% for ifname, v in minigraph_neighbors.items() %}
{% if "T2" in v.name %}{{ '[%d]' % minigraph_port_indices[ifname]}}{% if not loop.last %} {% endif %}{% endif %}{% endfor %}

{% elif testbed_type == 't0' or testbed_type == 't0-52'or testbed_type == 't0-64' or testbed_type == 't1-lag' or testbed_type == 't0-64-32' %}
0.0.0.0/0 {% for portchannel, v in minigraph_portchannels.items() %}
>>>>>>> a98e9c9e
[{% for member in v.members %}{{ '%d' % minigraph_port_indices[member]}}{% if not loop.last %} {% endif %}{% endfor %}]{% if not loop.last %} {% endif %}{% endfor %}

::/0 {% for portchannel, v in minigraph_portchannels.items() %}
[{% for member in v.members %}{{ '%d' % minigraph_port_indices[member]}}{% if not loop.last %} {% endif %}{% endfor %}]{% if not loop.last %} {% endif %}{% endfor %}

{% elif (testbed_type == 't1-64-lag') or (testbed_type == 't1-64-lag-clet') or (testbed_type == 't1-56-lag') %}
0.0.0.0/0 [0 1] [4 5] [16 17] [20 21]
::/0 [0 1] [4 5] [16 17] [20 21]
{% elif testbed_type == 't0-116' %}
0.0.0.0/0 [24 25] [26 27] [28 29] [30 31]
::/0 [24 25] [26 27] [28 29] [30 31]
{% endif %}
{#routes to uplink#}
{#Limit the number of podsets and subnets to be covered to limit script execution time#}
{% for podset in range(0, [props.podset_number, 10]|min) %}
{% for tor in range(0, [props.tor_number, 10]|min) %}
{% for subnet in range(0, props.tor_subnet_number) %}
{% if testbed_type == 't1' %}
192.168.{{ podset }}.{{ tor * 16 + subnet }}/32 {% for ifname, v in minigraph_neighbors.items() %}
{% if "T2" in v.name %}{{ '[%d]' % minigraph_port_indices[ifname]}}{% if not loop.last %} {% endif %}{% endif %}{% endfor %}

20C0:A8{{ '%02X' % podset }}:0:{{ '%02X' % (tor * 16 + subnet)}}::/64 {% for ifname, v in minigraph_neighbors.items() %}
{% if "T2" in v.name %}{{ '[%d]' %  minigraph_port_indices[ifname]}}{% if not loop.last %} {% endif %}{% endif %}{% endfor %}

{% elif testbed_type == 't1-lag' %}
192.168.{{ podset }}.{{ tor * 16 + subnet }}/32 {% for portchannel, v in minigraph_portchannels.items() %}
[{% for member in v.members %}{{ '%d' % minigraph_port_indices[member]}}{% if not loop.last %} {% endif %}{% endfor %}]{% if not loop.last %} {% endif %}{% endfor %}

20C0:A8{{ '%02X' % podset }}:0:{{ '%02X' % (tor * 16 + subnet)}}::/64 {% for portchannel, v in minigraph_portchannels.items() %}
[{% for member in v.members %}{{ '%d' % minigraph_port_indices[member]}}{% if not loop.last %} {% endif %}{% endfor %}]{% if not loop.last %} {% endif %}{% endfor %}

{% elif (testbed_type == 't1-64-lag') or (testbed_type == 't1-64-lag-clet') or (testbed_type == 't1-56-lag') %}
192.168.{{ podset }}.{{ tor * 16 + subnet }}/32 [0 1] [4 5] [16 17] [20 21]
20C0:A8{{ '%02X' % podset }}:0:{{ '%02X' % (tor * 16 + subnet)}}::/64 [0 1] [4 5] [16 17] [20 21]

{% elif testbed_type == 't0' or testbed_type == 't0-64' or testbed_type == 't0-120' or testbed_type == 't0-52' %}
{% set suffix = ( (podset * props.tor_number * props.max_tor_subnet_number * props.tor_subnet_size) +
                  (tor * props.max_tor_subnet_number * props.tor_subnet_size) +
                  (subnet * props.tor_subnet_size) ) %}
{% set octet2 = (168 + ((suffix // (256 ** 2)))) %}
{% set octet1 = (192 + (octet2 // 256)) %}
{% set octet2 = (octet2 % 256) %}
{% set octet3 = ((suffix // 256) % 256) %}
{% set octet4 = (suffix % 256) %}
{% set prefixlen_v4 = (32 - ((props.tor_subnet_size | log(2))) | int) %}
{# Skip 192.168.0.0 as it is in Vlan1000 subnet  #}
{% if octet2 != 168 and octet3 != 0 and octet4 != 0 %}
{{ octet1 }}.{{ octet2 }}.{{ octet3 }}.{{ octet4 }}/{{ prefixlen_v4 }} {% for portchannel, v in minigraph_portchannels.items() %}
[{% for member in v.members %}{{ '%d' % minigraph_port_indices[member]}}{% if not loop.last %} {% endif %}{% endfor %}]{% if not loop.last %} {% endif %}{% endfor %}

{{ '20%02x' % octet1 }}:{{ '%02X%02X' % (octet2, octet3) }}:0:{{ '%02X' % octet4 }}::/64 {% for portchannel, v in minigraph_portchannels.items() %}
[{% for member in v.members %}{{ '%d' % minigraph_port_indices[member]}}{% if not loop.last %} {% endif %}{% endfor %}]{% if not loop.last %} {% endif %}{% endfor %}

{% endif %}
{% elif testbed_type == 't0-116' %}
{% set suffix = ( (podset * props.tor_number * props.max_tor_subnet_number * props.tor_subnet_size) +
                  (tor * props.max_tor_subnet_number * props.tor_subnet_size) +
                  (subnet * props.tor_subnet_size) ) %}
{% set octet2 = (168 + ((suffix // (256 ** 2)))) %}
{% set octet1 = (192 + (octet2 // 256)) %}
{% set octet2 = (octet2 % 256) %}
{% set octet3 = ((suffix // 256) % 256) %}
{% set octet4 = (suffix % 256) %}
{% set prefixlen_v4 = (32 - ((props.tor_subnet_size | log(2))) | int) %}
{# Skip 192.168.0.0 as it is in Vlan1000 subnet  #}
{% if octet2 != 168 and octet3 != 0 and octet4 != 0 %}
{{ octet1 }}.{{ octet2 }}.{{ octet3 }}.{{ octet4 }}/{{ prefixlen_v4 }} [24 25] [26 27] [28 29] [30 31]
{{ '20%02x' % octet1 }}:{{ '%02X%02X' % (octet2, octet3) }}:0:{{ '%02X' % octet4 }}::/64 [24 25] [26 27] [28 29] [30 31]
{% endif %}
{% endif %}
{% endfor %}
{% endfor %}
{% endfor %}
{# routes to downlink #}
{% if testbed_type == 't1' or testbed_type == 't1-lag' %}
{% for ifname, v in minigraph_neighbors.items() %}
{% if "T0" in v.name %}
{% for subnet in range(0, props_tor.tor_subnet_number) %}
172.16.{{ v.name|replace("ARISTA", "")|replace("T0", "")|int }}.{{ subnet }}/32 {{ '[%d]' % minigraph_port_indices[ifname]}}{% if not loop.last %} {% endif %}

20AC:10{{ '%02X' % v.name|replace("ARISTA", "")|replace("T0", "")|int }}:0:{{ '%02X' % subnet }}::/64 {{ '[%d] ' % minigraph_port_indices[ifname]}}{% if not loop.last %} {% endif %}

{% endfor %}
{% endif %}
{% endfor %}
{% endif %}<|MERGE_RESOLUTION|>--- conflicted
+++ resolved
@@ -1,10 +1,5 @@
 {# defualt route#}
 {% if testbed_type == 't1' %}
-<<<<<<< HEAD
-0.0.0.0/0 {% for ifname, v in minigraph_neighbors.iteritems() %}{% if "T2" in v.name %}{{ '[%d]' % minigraph_port_indices[ifname]}}{% if not loop.last %} {% endif %}{% endif %}{% endfor %}
-{% elif testbed_type == 't0' or testbed_type == 't0-64' or testbed_type == 't0-120' or testbed_type == 't0-52' or testbed_type == 't1-lag' %}
-0.0.0.0/0 {% for portchannel, v in minigraph_portchannels.iteritems() %}
-=======
 0.0.0.0/0 {% for ifname, v in minigraph_neighbors.items() %}
 {% if "T2" in v.name %}{{ '[%d]' % minigraph_port_indices[ifname]}}{% if not loop.last %} {% endif %}{% endif %}{% endfor %}
 
@@ -13,7 +8,6 @@
 
 {% elif testbed_type == 't0' or testbed_type == 't0-52'or testbed_type == 't0-64' or testbed_type == 't1-lag' or testbed_type == 't0-64-32' %}
 0.0.0.0/0 {% for portchannel, v in minigraph_portchannels.items() %}
->>>>>>> a98e9c9e
 [{% for member in v.members %}{{ '%d' % minigraph_port_indices[member]}}{% if not loop.last %} {% endif %}{% endfor %}]{% if not loop.last %} {% endif %}{% endfor %}
 
 ::/0 {% for portchannel, v in minigraph_portchannels.items() %}
