#!/usr/bin/python

import subprocess
import re
import os
import os.path
import re
import docker
from ansible.module_utils.basic import *
import traceback
import hashlib

DOCUMENTATION = '''
---
module: vm_topology
version_added: "0.1"
author: Pavel Shirshov (pavelsh@microsoft.com)
short_description: Create a custom virtual topology for vm_sets
description:
    - With cmd: 'create' the module:
      - creates a bridges for every VM name in vm_names which will be used for back plane connections
      - creates len(vm_names)*max_fp_num ovs bridges with name template "br-{{ vm_name }}-{{ 0..max_fp_num-1 }}" which will be used by FP port of VMs
    - With cmd: 'destroy' the module:
      - destroys ovs bridges which were created with 'create' cmd
    - With cmd: 'bind' the module:
      - inserts mgmt interface inside of the docker container with name "ptf_{{vm_set_name}}"
      - assigns ip address and default route to the mgmt interface
      - inserts physical vlans into the docker container to represent endhosts
      - binds internal interfaces of the docker container to correspoinding VM ports
      - connects interfaces "Ethernet9" of every VM in current vm set to each other
      - connect dut fp ports to bridges representing vm set fp ports
      - connect dut mgmt ports to mgmt bridge (option)
    - with cmd: 'renumber' the module:
      - disconnect vlan interface to bridges representing vm set fp ports
      - inserts mgmt interface inside of the docker container with name "ptf_{{vm_set_name}}"
      - assigns ip address and default route to the mgmt interface
      - inserts physical vlans into the docker container to represent endhosts
      - binds internal interfaces of the docker container to correspoinding VM ports
    - With cmd: 'unbind' the module:
      - destroys everything what was created with command 'bind'
    - With cmd: 'connect-vms' the module:
      - disconnect all VM ports from the DUT
    - With cmd: 'disconnect-vms' the module:
      - reconnect all VM ports to the DUT


Parameters:
    - cmd: One of the commands: 'create', 'bind', 'renumber', 'unbind', 'destroy', 'connect-vms', 'disconnect-vms'
    - vm_set_name: name of the current vm set. It will be used for generation of interface names
    - topo: dictionary with VMs topology. Check vars/topo_*.yml for details
    - vm_names: list of VMs represented on a current host
    - vm_base: which VM consider the first VM in the current vm set
    - ptf_mgmt_ip_addr: ip address with prefixlen for the injected docker container
    - ptf_mgmt_ipv6_addr: ipv6 address with prefixlen for the injected docker container
    - ptf_mgmt_ip_gw: default gateway for the injected docker container
    - ptf_mgmt_ipv6_gw: default ipv6 gateway for the injected docker container
    - ptf_bp_ip_addr: ipv6 address with prefixlen for the injected docker container
    - ptf_bp_ipv6_addr: ipv6 address with prefixlen for the injected docker container
    - mgmt_bridge: a bridge which is used as mgmt bridge on the host
    - duts_fp_ports: duts front panel ports
    - duts_mgmt_port: duts mgmt port
    - duts_name: duts names
    - fp_mtu: MTU for FP ports
'''

EXAMPLES = '''
- name: Create VMs network
  vm_network:
    cmd:          'create'
    vm_names:     "{{ VM_hosts }}"
    fp_mtu:       "{{ fp_mtu_size }}"

- name: Bind topology {{ topo }} to VMs. base vm = {{ VM_base }}
  vm_topology:
    cmd: "bind"
    vm_set_name: "{{ vm_set_name }}"
    topo: "{{ topology }}"
    vm_names: "{{ VM_hosts }}"
    vm_base: "{{ VM_base }}"
    ptf_mgmt_ip_addr: "{{ ptf_ip }}"
    ptf_mgmt_ipv6_addr: "{{ ptf_ipv6 }}"
    ptf_mgmt_ip_gw: "{{ mgmt_gw }}"
    ptf_mgmt_ipv6_gw: "{{ mgmt_gw_v6 }}"
    ptf_bp_ip_addr: "{{ ptf_ip }}"
    ptf_bp_ipv6_addr: "{{ ptf_ip }}"
    mgmt_bridge: "{{ mgmt_bridge }}"
    duts_mgmt_port: "{{ duts_mgmt_port }}"
    duts_fp_ports: "{{ duts_fp_ports }}"
    duts_name: "{{ duts_name }}"
    fp_mtu: "{{ fp_mtu_size }}"
    max_fp_num: "{{ max_fp_num }}

- name: Bind ptf_ip to keysight_api_server
  vm_topology:
    cmd: "bind_keysight_api_server_ip"
    ptf_mgmt_ip_addr: "{{ ptf_ip }}"
    ptf_mgmt_ipv6_addr: "{{ ptf_ipv6 }}"
    ptf_mgmt_ip_gw: "{{ mgmt_gw }}"
    ptf_mgmt_ipv6_gw: "{{ mgmt_gw_v6 | default(None) }}"
    mgmt_bridge: "{{ mgmt_bridge }}"
    vm_names: ""
'''


DEFAULT_MTU = 0
NUM_FP_VLANS_PER_FP = 4
VM_SET_NAME_MAX_LEN = 8  # used in interface names. So restricted
MGMT_PORT_NAME = 'mgmt'
BP_PORT_NAME = 'backplane'
CMD_DEBUG_FNAME = "/tmp/vmtopology.cmds.%s.txt"
EXCEPTION_DEBUG_FNAME = "/tmp/vmtopology.exception.%s.txt"

OVS_FP_BRIDGE_REGEX = 'br-%s-\d+'
OVS_FP_BRIDGE_TEMPLATE = 'br-%s-%d'
OVS_FP_TAP_TEMPLATE = '%s-t%d'
OVS_BP_TAP_TEMPLATE = '%s-back'
INJECTED_INTERFACES_TEMPLATE = 'inje-%s-%d'
MUXY_INTERFACES_TEMPLATE = 'muxy-%s-%d'
MUXY_BRIDGE_TEMPLATE = 'mbr-%s-%d'
PTF_NAME_TEMPLATE = 'ptf_%s'
PTF_MGMT_IF_TEMPLATE = 'ptf-%s-m'
PTF_BP_IF_TEMPLATE = 'ptf-%s-b'
ROOT_BACK_BR_TEMPLATE = 'br-b-%s'
PTF_FP_IFACE_TEMPLATE = 'eth%d'
RETRIES = 10

VS_CHASSIS_INBAND_BRIDGE_NAME = "br-T2Inband"
VS_CHASSIS_MIDPLANE_BRIDGE_NAME = "br-T2Midplane"

cmd_debug_fname = None

<<<<<<< HEAD
def adaptive_name(template, host, index):
    """
    A helper function for interface/bridge name calculation.
    Since the name of interface must be less than 15 bytes. This util is to adjust the template automatically
    according to the length of vmhost name and port index. The leading characters (inje, muxy, mbr) will be shorten if necessary
    e.g.
    port 21 on vms7-6 -> inje-vms7-6-21
    port 121 on vms21-1 -> inj-vms21-1-121
    port 121 on vms121-1 -> in-vms121-1-121
    """
    MAX_LEN = 15
    host_index_str = '-%s-%d' % (host, index)
    leading_len = MAX_LEN - len(host_index_str)
    leading_characters = template.split('-')[0][:leading_len]
    rendered_name = leading_characters + host_index_str
    return rendered_name        


=======
>>>>>>> 26fb0f6d
class HostInterfaces(object):
    """Data descriptor that supports multi-DUTs interface definition."""

    def __get__(self, obj, objtype):
        return obj._host_interfaces

    def __set__(self, obj, host_interfaces):
        """
        Parse and set host interfaces.

        for single DUT, host interface like [0, 1, 2, ...],
        where the number is the port index starting from 0.

        For multi DUT, host interface like [(0, 1), (0, 2), (1, 1), (1, 2), ...],
        or [[(0, 1, 1), (1, 1, 1)], [(0, 2, 2), (1, 2, 2)]]
        where the tuple is (dut_index, dut_port_index) or (dut_index, dut_port_index, ptf_port_index), both starting
        from 0.

        For dual-tor, host interface look like [[(0, 1), (1, 1)], [(0, 2), (1,2)], ...],
        or [[(0, 1, 1), (1, 1, 1)], [(0, 2, 2), (1, 2, 2)]]
        where one interface consists of multiple ports to DUT.

        Example: [[(0, 2, 2), (1, 2, 2)], ] means that the PTF host interface 2 connects to port2@dut0 and port2@dut1

        Example: [[(0, 1), (1, 1)], ] means the PTF host interface connects to port1@dut0 and port1@dut1.
        """
        if obj._is_multi_duts:
            obj._host_interfaces = []
            for intf in host_interfaces:
                intfs = intf.split(',')
                # re.split('\.|@', s) is to split string 's' by characters '.' or '@' and return a list.
                # The tuple may has 2 or 3 items:
                # (dut_index, dut_port_index) or (dut_index, dut_port_index, ptf_port_index)
                if len(intfs) > 1:
                    obj._host_interfaces.append(
                        [tuple(map(int, re.split(r'\.|@', x.strip()))) for x in intfs])
                else:
                    obj._host_interfaces.append(
                        tuple(map(int, re.split(r'\.|@', intfs[0].strip()))))
        else:
            obj._host_interfaces = host_interfaces


class VMTopology(object):

    host_interfaces = HostInterfaces()

    def __init__(self, vm_names, fp_mtu, max_fp_num, topo):
        self.vm_names = vm_names
        self.fp_mtu = fp_mtu
        self.max_fp_num = max_fp_num
        self.topo = topo
        return

    def init(self, vm_set_name, vm_base, duts_fp_ports, duts_name, ptf_exists=True):
        self.vm_set_name = vm_set_name
        self.duts_name = duts_name

        if ptf_exists:
            self.pid = VMTopology.get_pid(PTF_NAME_TEMPLATE % vm_set_name)
        else:
            self.pid = None

        self.update()

        self.VMs = {}
        if 'VMs' in self.topo:
            self.vm_base = vm_base
            if vm_base in self.vm_names:
                self.vm_base_index = self.vm_names.index(vm_base)
            else:
                raise Exception('VM_base "%s" should be presented in current vm_names: %s' % (vm_base, str(self.vm_names)))
            for k, v in self.topo['VMs'].items():
                if self.vm_base_index + v['vm_offset'] < len(self.vm_names):
                    self.VMs[k] = v

            for hostname, attrs in self.VMs.items():
                vmname = self.vm_names[self.vm_base_index + attrs['vm_offset']]
                if len(attrs['vlans']) > len(self.get_bridges(vmname)):
                    raise Exception("Wrong vlans parameter for hostname %s, vm %s. Too many vlans. Maximum is %d" % (hostname, vmname, len(self.get_bridges(vmname))))

        self._is_multi_duts = True if len(self.duts_name) > 1 else False
        if 'host_interfaces' in self.topo:
            self.host_interfaces = self.topo['host_interfaces']
        else:
            self.host_interfaces = []

        self.duts_fp_ports = duts_fp_ports

        self.injected_fp_ports = self.extract_vm_vlans()

        self.bp_bridge = ROOT_BACK_BR_TEMPLATE % self.vm_set_name

        return

    def update(self):
        errmsg = []
        i = 0
        while i < RETRIES:
            try:
                self.host_br_to_ifs, self.host_if_to_br = VMTopology.brctl_show()
                self.host_ifaces = VMTopology.ifconfig('ifconfig -a')
                if self.pid is not None:
                    self.cntr_ifaces = VMTopology.ifconfig('nsenter -t %s -n ifconfig -a' % self.pid)
                else:
                    self.cntr_ifaces = []
                break
            except Exception as error:
                errmsg.append(str(error))
                i += 1

        if i == RETRIES:
            raise Exception("update failed for %d times. %s" % (i, "|".join(errmsg)))

        return

    def extract_vm_vlans(self):
        vlans = []
        for attr in self.VMs.values():
            vlans.extend(attr['vlans'])

        return vlans

    def create_bridges(self):
        for vm in self.vm_names:
            for fp_num in range(self.max_fp_num):
                fp_br_name = adaptive_name(OVS_FP_BRIDGE_TEMPLATE, vm, fp_num)
                self.create_ovs_bridge(fp_br_name, self.fp_mtu)

        if self.topo and 'DUT' in self.topo and 'vs_chassis' in self.topo['DUT']:
            # We have a KVM based virtual chassis, need to create bridge for midplane and inband.
            self.create_ovs_bridge(VS_CHASSIS_INBAND_BRIDGE_NAME, self.fp_mtu)
            self.create_ovs_bridge(VS_CHASSIS_MIDPLANE_BRIDGE_NAME, self.fp_mtu)

        return

    def create_ovs_bridge(self, bridge_name, mtu):
        VMTopology.cmd('ovs-vsctl --may-exist add-br %s' % bridge_name)

        if mtu != DEFAULT_MTU:
            VMTopology.cmd('ifconfig %s mtu %d' % (bridge_name, mtu))

        VMTopology.cmd('ifconfig %s up' % bridge_name)

        return

    def destroy_bridges(self):
        host_ifaces = VMTopology.ifconfig('ifconfig -a')
        for vm in self.vm_names:
            for ifname in host_ifaces:
                if re.compile(OVS_FP_BRIDGE_REGEX % vm).match(ifname):
                    self.destroy_ovs_bridge(ifname)

        return

    def destroy_ovs_bridge(self, bridge_name):
        VMTopology.cmd('ovs-vsctl --if-exists del-br %s' % bridge_name)

        return

    def get_bridges(self, vmname):
        brs = []
        for ifname in self.host_ifaces:
            if re.compile(OVS_FP_BRIDGE_REGEX % vmname).match(ifname):
                brs.append(ifname)

        return brs

    def add_injected_fp_ports_to_docker(self):
        """
        add injected front panel ports to docker


            PTF (int_if) ----------- injected port (ext_if)

        """
        for vlan in self.injected_fp_ports:
            (_, _, ptf_index) = VMTopology.parse_vm_vlan_port(vlan)
            ext_if = adaptive_name(INJECTED_INTERFACES_TEMPLATE, self.vm_set_name, ptf_index)
            int_if = PTF_FP_IFACE_TEMPLATE % ptf_index
            self.add_veth_if_to_docker(ext_if, int_if)

        return

    def add_mgmt_port_to_docker(self, mgmt_bridge, mgmt_ip, mgmt_gw, mgmt_ipv6_addr=None, mgmt_gw_v6=None, api_server_pid=None):
        if api_server_pid:
            self.pid = api_server_pid
            self.update()
        if MGMT_PORT_NAME not in self.cntr_ifaces:
            if api_server_pid is None:
                tmp_mgmt_if = hashlib.md5((PTF_NAME_TEMPLATE % self.vm_set_name).encode("utf-8")).hexdigest()[0:6] + MGMT_PORT_NAME
                self.add_br_if_to_docker(mgmt_bridge, PTF_MGMT_IF_TEMPLATE % self.vm_set_name, tmp_mgmt_if)
            else:
                tmp_mgmt_if = hashlib.md5(('apiserver').encode("utf-8")).hexdigest()[0:6] + MGMT_PORT_NAME
                self.add_br_if_to_docker(mgmt_bridge, 'apiserver', tmp_mgmt_if)

            VMTopology.iface_down(tmp_mgmt_if, self.pid)
            VMTopology.cmd("nsenter -t %s -n ip link set dev %s name %s" % (self.pid, tmp_mgmt_if, MGMT_PORT_NAME))

        VMTopology.iface_up(MGMT_PORT_NAME, self.pid)
        self.add_ip_to_docker_if(MGMT_PORT_NAME, mgmt_ip, mgmt_ipv6_addr=mgmt_ipv6_addr, mgmt_gw=mgmt_gw, mgmt_gw_v6=mgmt_gw_v6, api_server_pid=api_server_pid)
        return

    def add_bp_port_to_docker(self, mgmt_ip, mgmt_ipv6):
        self.add_br_if_to_docker(self.bp_bridge, PTF_BP_IF_TEMPLATE % self.vm_set_name, BP_PORT_NAME)
        self.add_ip_to_docker_if(BP_PORT_NAME, mgmt_ip, mgmt_ipv6)
        VMTopology.iface_disable_txoff(BP_PORT_NAME, self.pid)

        return

    def add_br_if_to_docker(self, bridge, ext_if, int_if):
        self.update()

        if ext_if not in self.host_ifaces:
            VMTopology.cmd("ip link add %s type veth peer name %s" % (ext_if, int_if))

        if ext_if not in self.host_if_to_br:
            VMTopology.cmd("brctl addif %s %s" % (bridge, ext_if))

        VMTopology.iface_up(ext_if)

        self.update()
        if int_if in self.host_ifaces and int_if not in self.cntr_ifaces:
            VMTopology.cmd("ip link set netns %s dev %s" % (self.pid, int_if))

        VMTopology.iface_up(int_if, self.pid)

        return

    def add_ip_to_docker_if(self, int_if, mgmt_ip_addr, mgmt_ipv6_addr=None, mgmt_gw=None, mgmt_gw_v6=None, api_server_pid=None):
        if api_server_pid:
            self.pid = api_server_pid
        self.update()
        if int_if in self.cntr_ifaces:
            VMTopology.cmd("nsenter -t %s -n ip addr flush dev %s" % (self.pid, int_if))
            VMTopology.cmd("nsenter -t %s -n ip addr add %s dev %s" % (self.pid, mgmt_ip_addr, int_if))
            if mgmt_gw:
                if api_server_pid:
                    VMTopology.cmd("nsenter -t %s -n ip route del default" % (self.pid))
                VMTopology.cmd("nsenter -t %s -n ip route add default via %s dev %s" % (self.pid, mgmt_gw, int_if))
            if mgmt_ipv6_addr:
                VMTopology.cmd("nsenter -t %s -n ip -6 addr flush dev %s" % (self.pid, int_if))
                VMTopology.cmd("nsenter -t %s -n ip -6 addr add %s dev %s" % (self.pid, mgmt_ipv6_addr, int_if))
            if mgmt_ipv6_addr and mgmt_gw_v6:
                VMTopology.cmd("nsenter -t %s -n ip -6 route flush default" % (self.pid))
                VMTopology.cmd("nsenter -t %s -n ip -6 route add default via %s dev %s" % (self.pid, mgmt_gw_v6, int_if))
        return

    def add_dut_if_to_docker(self, iface_name, dut_iface):

        self.update()
        if dut_iface in self.host_ifaces and dut_iface not in self.cntr_ifaces and iface_name not in self.cntr_ifaces:
            VMTopology.cmd("ip link set netns %s dev %s" % (self.pid, dut_iface))

        self.update()
        if dut_iface in self.cntr_ifaces and iface_name not in self.cntr_ifaces:
            VMTopology.cmd("nsenter -t %s -n ip link set dev %s name %s" % (self.pid, dut_iface, iface_name))

        VMTopology.iface_up(iface_name, self.pid)

        return

    def remove_dut_if_from_docker(self, iface_name, dut_iface):

        if self.pid is None:
            return

        self.update()
        if iface_name in self.cntr_ifaces:
            VMTopology.iface_down(iface_name, self.pid)

        if iface_name in self.cntr_ifaces and dut_iface not in self.cntr_ifaces:
            VMTopology.cmd("nsenter -t %s -n ip link set dev %s name %s" % (self.pid, iface_name, dut_iface))

        self.update()
        if dut_iface not in self.host_ifaces and dut_iface in self.cntr_ifaces:
            VMTopology.cmd("nsenter -t %s -n ip link set netns 1 dev %s" % (self.pid, dut_iface))

        return

    def add_veth_if_to_docker(self, ext_if, int_if):
        self.update()

        t_int_if = hashlib.md5((PTF_NAME_TEMPLATE % self.vm_set_name).encode("utf-8")).hexdigest()[0:6] + int_if + '_t'

        if t_int_if in self.host_ifaces:
            VMTopology.cmd("ip link del dev %s" % t_int_if)

        self.update()

        if ext_if not in self.host_ifaces:
            VMTopology.cmd("ip link add %s type veth peer name %s" % (ext_if, t_int_if))

        self.update()

        if self.fp_mtu != DEFAULT_MTU:
            VMTopology.cmd("ip link set dev %s mtu %d" % (ext_if, self.fp_mtu))
            if t_int_if in self.host_ifaces:
                VMTopology.cmd("ip link set dev %s mtu %d" % (t_int_if, self.fp_mtu))
            elif t_int_if in self.cntr_ifaces:
                VMTopology.cmd("nsenter -t %s -n ip link set dev %s mtu %d" % (self.pid, t_int_if, self.fp_mtu))
            elif int_if in self.cntr_ifaces:
                VMTopology.cmd("nsenter -t %s -n ip link set dev %s mtu %d" % (self.pid, int_if, self.fp_mtu))

        VMTopology.iface_up(ext_if)

        self.update()

        if t_int_if in self.host_ifaces and t_int_if not in self.cntr_ifaces and int_if not in self.cntr_ifaces:
            VMTopology.cmd("ip link set netns %s dev %s" % (self.pid, t_int_if))

        self.update()

        if t_int_if in self.cntr_ifaces and int_if not in self.cntr_ifaces:
            VMTopology.cmd("nsenter -t %s -n ip link set dev %s name %s" % (self.pid, t_int_if, int_if))

        VMTopology.iface_up(int_if, self.pid)

        return

    def bind_mgmt_port(self, br_name, mgmt_port):
        if mgmt_port not in self.host_if_to_br:
            VMTopology.cmd("brctl addif %s %s" % (br_name, mgmt_port))

        return

    def unbind_mgmt_port(self, mgmt_port):
        if mgmt_port in self.host_if_to_br:
            VMTopology.cmd("brctl delif %s %s" % (self.host_if_to_br[mgmt_port], mgmt_port))

        return

    def bind_fp_ports(self, disconnect_vm=False):
        """
        bind dut front panel ports to VMs

                            +----------------------+
                            |     OVS_FP_BRIDGE    |
                 +----+     |                      |
                 | VM +-----+ vm_iface             |      +-----+
                 +----+     |        duts_fp_port  +------+ DUT |
                            |                      |      +-----+
                 +-----+    |                      |
                 | PTF +----+ injected_iface       |
                 +-----+    |                      |
                            +----------------------+

        """
        for attr in self.VMs.values():
            for idx, vlan in enumerate(attr['vlans']):
                br_name = adaptive_name(OVS_FP_BRIDGE_TEMPLATE, self.vm_names[self.vm_base_index + attr['vm_offset']], idx)
                vm_iface = OVS_FP_TAP_TEMPLATE % (self.vm_names[self.vm_base_index + attr['vm_offset']], idx)
                (dut_index, vlan_index, ptf_index) = VMTopology.parse_vm_vlan_port(vlan)
                injected_iface = adaptive_name(INJECTED_INTERFACES_TEMPLATE, self.vm_set_name, ptf_index)
                self.bind_ovs_ports(br_name, self.duts_fp_ports[self.duts_name[dut_index]][str(vlan_index)], injected_iface, vm_iface, disconnect_vm)

        if self.topo and 'DUT' in self.topo and 'vs_chassis' in self.topo['DUT']:
            # We have a KVM based virtaul chassis, bind the midplane and inband ports
            self.bind_vs_dut_ports(VS_CHASSIS_INBAND_BRIDGE_NAME, self.topo['DUT']['vs_chassis']['inband_port'])
            self.bind_vs_dut_ports(VS_CHASSIS_MIDPLANE_BRIDGE_NAME, self.topo['DUT']['vs_chassis']['midplane_port'])

        return

    def unbind_fp_ports(self):
        for attr in self.VMs.values():
            for vlan_num, vlan in enumerate(attr['vlans']):
                br_name = adaptive_name(OVS_FP_BRIDGE_TEMPLATE, self.vm_names[self.vm_base_index + attr['vm_offset']], vlan_num)
                vm_iface = OVS_FP_TAP_TEMPLATE % (self.vm_names[self.vm_base_index + attr['vm_offset']], vlan_num)
                self.unbind_ovs_ports(br_name, vm_iface)

        if self.topo and 'DUT' in self.topo and 'vs_chassis' in self.topo['DUT']:
            # We have a KVM based virtaul chassis, unbind the midplane and inband ports
            self.unbind_vs_dut_ports(VS_CHASSIS_INBAND_BRIDGE_NAME, self.topo['DUT']['vs_chassis']['inband_port'])
            self.unbind_vs_dut_ports(VS_CHASSIS_MIDPLANE_BRIDGE_NAME, self.topo['DUT']['vs_chassis']['midplane_port'])
            # Remove the bridges as well - this is here instead of destroy_bridges as that is called with cmd: 'destroy'
            # is called from 'testbed-cli.sh stop-vms' which takes a server name, an no testbed name, and thus has
            # no topology associated with it.
            self.destroy_ovs_bridge(VS_CHASSIS_INBAND_BRIDGE_NAME)
            self.destroy_ovs_bridge(VS_CHASSIS_MIDPLANE_BRIDGE_NAME)

        return

    def bind_vm_backplane(self):

        if self.bp_bridge not in self.host_ifaces:
            VMTopology.cmd('brctl addbr %s' % self.bp_bridge)

        VMTopology.iface_up(self.bp_bridge)

        self.update()

        for attr in self.VMs.values():
            vm_name = self.vm_names[self.vm_base_index + attr['vm_offset']]
            bp_port_name = OVS_BP_TAP_TEMPLATE % vm_name

            if bp_port_name not in self.host_br_to_ifs[self.bp_bridge]:
                VMTopology.cmd("brctl addif %s %s" % (self.bp_bridge, bp_port_name))

            VMTopology.iface_up(bp_port_name)

        return

    def unbind_vm_backplane(self):

        if self.bp_bridge in self.host_ifaces:
            VMTopology.iface_down(self.bp_bridge)
            VMTopology.cmd('brctl delbr %s' % self.bp_bridge)

        return

    def bind_vs_dut_ports(self, br_name, dut_ports):
        # dut_ports is a list of port on each DUT that has to be bound together. eg. 30,30,30 - will bind ports
        # 30 of each DUT together into bridge br_name
        # Also for vm, a dut's ports would be of the format <dut_hostname>-<port_num + 1>. So, port '30' on vm with
        # name 'vlab-02' would be 'vlab-02-31'
        br_ports = VMTopology.get_ovs_br_ports(br_name)
        for dut_index, a_port in enumerate(dut_ports):
            dut_name = self.duts_name[dut_index]
            port_name = "{}-{}".format(dut_name, (a_port + 1))
            br = VMTopology.get_ovs_bridge_by_port(port_name)
            if br is not None and br != br_name:
                VMTopology.cmd('ovs-vsctl del-port %s %s' % (br, port_name))

            if port_name not in br_ports:
                VMTopology.cmd('ovs-vsctl add-port %s %s' % (br_name, port_name))


    def unbind_vs_dut_ports(self, br_name, dut_ports):
        """unbind all ports except the vm port from an ovs bridge"""
        ports = VMTopology.get_ovs_br_ports(br_name)
        for dut_index, a_port in enumerate(dut_ports):
            dut_name = self.duts_name[dut_index]
            port_name = "{}-{}".format(dut_name, (a_port + 1))
            if port_name in ports:
                VMTopology.cmd('ovs-vsctl del-port %s %s' % (br_name, port_name))

        return



    def bind_ovs_ports(self, br_name, dut_iface, injected_iface, vm_iface, disconnect_vm=False):
        """
        bind dut/injected/vm ports under an ovs bridge as follows

                                   +----------------------+
                                   |                      +---- dut_iface
            PTF (injected_iface) --+ OVS bridge (br_name) |
                                   |                      +---- vm_iface
                                   +----------------------+
        """
        br = VMTopology.get_ovs_bridge_by_port(injected_iface)
        if br is not None and br != br_name:
            VMTopology.cmd('ovs-vsctl del-port %s %s' % (br, injected_iface))

        br = VMTopology.get_ovs_bridge_by_port(dut_iface)
        if br is not None and br != br_name:
            VMTopology.cmd('ovs-vsctl del-port %s %s' % (br, dut_iface))

        ports = VMTopology.get_ovs_br_ports(br_name)
        if injected_iface not in ports:
            VMTopology.cmd('ovs-vsctl add-port %s %s' % (br_name, injected_iface))

        if dut_iface not in ports:
            VMTopology.cmd('ovs-vsctl add-port %s %s' % (br_name, dut_iface))

        bindings = VMTopology.get_ovs_port_bindings(br_name, [dut_iface])
        dut_iface_id = bindings[dut_iface]
        injected_iface_id = bindings[injected_iface]
        vm_iface_id = bindings[vm_iface]

        # clear old bindings
        VMTopology.cmd('ovs-ofctl del-flows %s' % br_name)

        if disconnect_vm:
            # Drop packets from VM
            VMTopology.cmd("ovs-ofctl add-flow %s table=0,in_port=%s,action=drop" % (br_name, vm_iface_id))
        else:
            # Add flow from a VM to an external iface
            VMTopology.cmd("ovs-ofctl add-flow %s table=0,in_port=%s,action=output:%s" % (br_name, vm_iface_id, dut_iface_id))

        if disconnect_vm:
            # Add flow from external iface to ptf container
            VMTopology.cmd("ovs-ofctl add-flow %s table=0,in_port=%s,action=output:%s" % (br_name, dut_iface_id, injected_iface_id))
        else:
            # Add flow from external iface to a VM and a ptf container
            VMTopology.cmd("ovs-ofctl add-flow %s table=0,in_port=%s,action=output:%s,%s" % (br_name, dut_iface_id, vm_iface_id, injected_iface_id))

        # Add flow from a ptf container to an external iface
        VMTopology.cmd("ovs-ofctl add-flow %s table=0,in_port=%s,action=output:%s" % (br_name, injected_iface_id, dut_iface_id))

        return

    def unbind_ovs_ports(self, br_name, vm_port):
        """unbind all ports except the vm port from an ovs bridge"""
        ports = VMTopology.get_ovs_br_ports(br_name)

        for port in ports:
            if port != vm_port:
                VMTopology.cmd('ovs-vsctl del-port %s %s' % (br_name, port))

        return

    def unbind_ovs_port(self, br_name, port):
        """unbind a port from an ovs bridge"""
        ports = VMTopology.get_ovs_br_ports(br_name)

        if port in ports:
            VMTopology.cmd('ovs-vsctl del-port %s %s' % (br_name, port))

        return

    def create_muxy_cable(self, host_ifindex, host_if, upper_if, lower_if, active_if_index=0):
        """
        create muxy cable

                          +--------------+
                          |              +----- upper_if
          PTF (host_if) --+  OVS bridge  |
                          |              +----- lower_if
                          +--------------+
        """

        br_name = adaptive_name(MUXY_BRIDGE_TEMPLATE, self.vm_set_name, host_ifindex)

        self.create_ovs_bridge(br_name, self.fp_mtu)

        for intf in [host_if, upper_if, lower_if]:
            br = VMTopology.get_ovs_bridge_by_port(intf)
            if br is not None and br != br_name:
                VMTopology.cmd('ovs-vsctl del-port %s %s' % (br, intf))

        ports = VMTopology.get_ovs_br_ports(br_name)
        for intf in [host_if, upper_if, lower_if]:
            if intf not in ports:
                VMTopology.cmd('ovs-vsctl add-port %s %s' % (br_name, intf))

        bindings = VMTopology.get_ovs_port_bindings(br_name, [upper_if, lower_if])
        host_if_id = bindings[host_if]
        upper_if_id = bindings[upper_if]
        lower_if_id = bindings[lower_if]

        # clear old bindings
        VMTopology.cmd('ovs-ofctl del-flows %s' % br_name)

        VMTopology.cmd("ovs-ofctl add-flow %s table=0,in_port=%s,action=output:%s,%s" % (br_name, host_if_id, upper_if_id, lower_if_id))
        if active_if_index == 0:
            VMTopology.cmd("ovs-ofctl add-flow %s table=0,in_port=%s,action=output:%s" % (br_name, upper_if_id, host_if_id))
        else:
            VMTopology.cmd("ovs-ofctl add-flow %s table=0,in_port=%s,action=output:%s" % (br_name, lower_if_id, host_if_id))

        return

    def remove_muxy_cable(self, host_ifindex):
        """
        remove muxy cable
        """

        br_name = adaptive_name(MUXY_BRIDGE_TEMPLATE, self.vm_set_name, host_ifindex)

        self.destroy_ovs_bridge(br_name)

        return


    def add_host_ports(self):
        """
        add dut port in the ptf docker

        for non-dual topo, inject the dut port into ptf docker.
        for dual-tor topo, create ovs port and add to ptf docker.
        """

        self.update()
        for i, intf in enumerate(self.host_interfaces):
            if self._is_multi_duts:
                if isinstance(intf, list):
                    # create veth link and inject one end into the ptf docker
                    # If host interface index is explicitly specified by "@x" (len(intf[0]==3), use host interface
                    # index specified in topo definition.
                    # Otherwise, it means that host interface does not have "@x" in topo definition, then assume that
                    # there is no gap in sequence of host interfaces.
                    host_ifindex = intf[0][2] if len(intf[0]) == 3 else i
                    muxy_if = adaptive_name(MUXY_INTERFACES_TEMPLATE, self.vm_set_name, host_ifindex)
                    ptf_if = PTF_FP_IFACE_TEMPLATE % host_ifindex
                    self.add_veth_if_to_docker(muxy_if, ptf_if)

                    # create muxy cable
                    upper_tor_if = self.duts_fp_ports[self.duts_name[intf[0][0]]][str(intf[0][1])]
                    lower_tor_if = self.duts_fp_ports[self.duts_name[intf[1][0]]][str(intf[1][1])]
                    self.create_muxy_cable(host_ifindex, muxy_if, upper_tor_if, lower_tor_if)
                else:
                    host_ifindex = intf[2] if len(intf) == 3 else i
                    fp_port = self.duts_fp_ports[self.duts_name[intf[0]]][str(intf[1])]
                    ptf_if = PTF_FP_IFACE_TEMPLATE % host_ifindex
                    self.add_dut_if_to_docker(ptf_if, fp_port)
            else:
                fp_port = self.duts_fp_ports[self.duts_name[0]][str(intf)]
                ptf_if = PTF_FP_IFACE_TEMPLATE % intf
                self.add_dut_if_to_docker(ptf_if, fp_port)

        return

    def remove_host_ports(self):
        """
        remove dut port from the ptf docker
        """

        self.update()
        for i, intf in enumerate(self.host_interfaces):
            if self._is_multi_duts:
                if isinstance(intf, list):
                    host_ifindex = intf[0][2] if len(intf[0]) == 3 else i
                    self.remove_muxy_cable(host_ifindex)
                else:
                    host_ifindex = intf[2] if len(intf) == 3 else i
                    self.remove_muxy_cable(host_ifindex)
                    fp_port = self.duts_fp_ports[self.duts_name[intf[0]]][str(intf[1])]
                    ptf_if = PTF_FP_IFACE_TEMPLATE % host_ifindex
                    self.remove_dut_if_from_docker(ptf_if, fp_port)
            else:
                fp_port = self.duts_fp_ports[self.duts_name[0]][str(intf)]
                ptf_if = PTF_FP_IFACE_TEMPLATE % intf
                self.remove_dut_if_from_docker(ptf_if, fp_port)

    @staticmethod
    def iface_up(iface_name, pid=None):
        return VMTopology.iface_updown(iface_name, 'up', pid)

    @staticmethod
    def iface_down(iface_name, pid=None):
        return VMTopology.iface_updown(iface_name, 'down', pid)

    @staticmethod
    def iface_updown(iface_name, state, pid):
        if pid is None:
            return VMTopology.cmd('ip link set %s %s' % (iface_name, state))
        else:
            return VMTopology.cmd('nsenter -t %s -n ip link set %s %s' % (pid, iface_name, state))

    @staticmethod
    def iface_disable_txoff(iface_name, pid=None):
        if pid is None:
            return VMTopology.cmd('ethtool -K %s tx off' % (iface_name))
        else:
            return VMTopology.cmd('nsenter -t %s -n ethtool -K %s tx off' % (pid, iface_name))

    @staticmethod
    def cmd(cmdline):
        with open(cmd_debug_fname, 'a') as fp:
            fp.write("CMD: %s\n" % cmdline)
        cmd = cmdline.split(' ')
        process = subprocess.Popen(cmd, stdout=subprocess.PIPE, stdin=subprocess.PIPE, stderr=subprocess.PIPE)
        stdout, stderr = process.communicate()
        ret_code = process.returncode

        if ret_code != 0:
            raise Exception("ret_code=%d, error message=%s. cmd=%s" % (ret_code, stderr, cmdline))

        with open(cmd_debug_fname, 'a') as fp:
            fp.write("OUTPUT: \n%s" % stdout.decode('utf-8'))
        return stdout.decode('utf-8')

    @staticmethod
    def get_ovs_br_ports(bridge):
        out = VMTopology.cmd('ovs-vsctl list-ports %s' % bridge)
        ports = set()
        for port in out.split('\n'):
            if port != "":
                ports.add(port)
        return ports

    @staticmethod
    def get_ovs_bridge_by_port(port):
        try:
            out = VMTopology.cmd('ovs-vsctl port-to-br %s' % port)
        except:
            return None

        bridge = out.rstrip()
        return bridge

    @staticmethod
    def get_ovs_port_bindings(bridge, vlan_iface = []):
        # Vlan interface addition may take few secs to reflect in OVS Command,
        # Let`s retry few times in that case.
        for retries in range(RETRIES):
            out = VMTopology.cmd('ovs-ofctl show %s' % bridge)
            lines = out.split('\n')
            result = {}
            for line in lines:
                matched = re.match(r'^\s+(\S+)\((\S+)\):\s+addr:.+$', line)
                if matched:
                    port_id = matched.group(1)
                    iface_name = matched.group(2)
                    result[iface_name] = port_id
            # Check if we have vlan_iface populated
            if len(vlan_iface) == 0 or all([intf in result for intf in vlan_iface]):
                return result
            time.sleep(2*retries+1)
        # Flow reaches here when vlan_iface not present in result
        raise Exception("Can't find vlan_iface_id")

    @staticmethod
    def ifconfig(cmdline):
        out = VMTopology.cmd(cmdline)

        ifaces = set()

        rows = out.split('\n')
        for row in rows:
            if len(row) == 0:
                continue
            terms = row.split()
            if not row[0].isspace():
                ifaces.add(terms[0].rstrip(':'))

        return ifaces

    @staticmethod
    def get_pid(ptf_name):
        cli = docker.from_env()
        try:
            ctn = cli.containers.get(ptf_name)
        except:
            return None

        return ctn.attrs['State']['Pid']

    @staticmethod
    def brctl_show():
        out = VMTopology.cmd("brctl show")

        br_to_ifs = {}
        if_to_br = {}

        rows = out.split('\n')[1:]
        cur_br = None
        for row in rows:
            if len(row) == 0:
                continue
            terms = row.split()
            if not row[0].isspace():
                cur_br = terms[0]
                br_to_ifs[cur_br] = []
                if len(terms) > 3:
                    br_to_ifs[cur_br].append(terms[3])
                    if_to_br[terms[3]] = cur_br
            else:
                br_to_ifs[cur_br].append(terms[0])
                if_to_br[terms[0]] = cur_br

        return br_to_ifs, if_to_br

    @staticmethod
    def parse_vm_vlan_port(vlan):
        """
        parse vm vlan port

        old format (non multi-dut): vlan_index
        new format (multi-dut):     dut_index.vlan_index@ptf_index

        """
        if isinstance(vlan, int):
            dut_index = 0
            vlan_index = vlan
            ptf_index = vlan
        else:
            m = re.match("(\d+)\.(\d+)@(\d+)", vlan)
            (dut_index, vlan_index, ptf_index) = (int(m.group(1)), int(m.group(2)), int(m.group(3)))

        return (dut_index, vlan_index, ptf_index)


def check_topo(topo, is_multi_duts=False):

    def _assert(condition, exctype, msg):
        if not condition:
            raise exctype(msg)

    hostif_exists = False
    vms_exists = False
    all_intfs = set()

    if 'host_interfaces' in topo:
        host_interfaces = topo['host_interfaces']

        _assert(isinstance(host_interfaces, list), TypeError,
                "topo['host_interfaces'] should be a list")

        for host_intf in host_interfaces:
            if is_multi_duts:
                for p in host_intf.split(','):
                    condition = (isinstance(p, str) and
                                 re.match(r"^\d+\.\d+(@\d+)?$", p))
                    _assert(condition, ValueError,
                            "topo['host_interfaces'] should be a "
                            "list of strings of format '<dut>.<dut_intf>' or '<dut>.<dut_intf>,<dut>.<dut_intf>'")
                    _assert(p not in all_intfs, ValueError,
                        "topo['host_interfaces'] double use of host interface: %s" % p)
                    all_intfs.add(p)
            else:
                condition = isinstance(host_intf, int) and host_intf >= 0
                _assert(condition, ValueError,
                        "topo['host_interfaces'] should be a "
                        "list of positive integers")
                _assert(host_intf not in all_intfs, ValueError,
                        "topo['host_interfaces'] double use of host interface: %s" % host_intf)
                all_intfs.add(host_intf)

        hostif_exists = True

    if 'VMs' in topo:
        VMs = topo['VMs']

        _assert(isinstance(VMs, dict), TypeError,
                "topo['VMs'] should be a dictionary")

        for hostname, attrs in VMs.items():
            _assert('vlans' in attrs and isinstance(attrs['vlans'], list),
                    ValueError,
                    "topo['VMs']['%s'] should contain "
                    "'vlans' with a list of vlans" % hostname)

            _assert(('vm_offset' in attrs and
                     isinstance(attrs['vm_offset'], int)),
                    ValueError,
                    "topo['VMs']['%s'] should contain "
                    "'vm_offset' with a number" % hostname)

            for vlan in attrs['vlans']:
                if is_multi_duts:
                    condition = (isinstance(vlan, str) and
                                 re.match(r"^\d+\.\d+(@\d+)?$", vlan))
                    _assert(condition, ValueError,
                            "topo['VMs'][%s]['vlans'] should be "
                            "list of strings of format '<dut>.<vlan>'. vlan=%s" % (hostname, vlan))
                else:
                    _assert(isinstance(vlan, int) and vlan >= 0,
                            ValueError,
                            "topo['VMs'][%s]['vlans'] should contain"
                            " a list with integers. vlan=%s" % (hostname, vlan))
                _assert(vlan not in all_intfs,
                        ValueError,
                        "topo['VMs'][%s]['vlans'] double use "
                        "of vlan: %s" % (hostname, vlan))
                all_intfs.add(vlan)

        vms_exists = True

    return hostif_exists, vms_exists


def check_params(module, params, mode):
    for param in params:
        if param not in module.params:
            raise Exception("Parameter %s is required in %s mode" % (param, mode))

    return


def main():
    module = AnsibleModule(
        argument_spec=dict(
            cmd=dict(required=True, choices=['create', 'bind', 'bind_keysight_api_server_ip', 'renumber', 'unbind', 'destroy', "connect-vms", "disconnect-vms"]),
            vm_set_name=dict(required=False, type='str'),
            topo=dict(required=False, type='dict'),
            vm_names=dict(required=True, type='list'),
            vm_base=dict(required=False, type='str'),
            vm_type=dict(required=False, type='str'),
            ptf_mgmt_ip_addr=dict(required=False, type='str'),
            ptf_mgmt_ipv6_addr=dict(required=False, type='str'),
            ptf_mgmt_ip_gw=dict(required=False, type='str'),
            ptf_mgmt_ipv6_gw=dict(required=False, type='str'),
            ptf_bp_ip_addr=dict(required=False, type='str'),
            ptf_bp_ipv6_addr=dict(required=False, type='str'),
            mgmt_bridge=dict(required=False, type='str'),
            duts_fp_ports=dict(required=False, type='dict'),
            duts_mgmt_port=dict(required=False, type='list'),
            duts_name=dict(required=False, type='list'),
            fp_mtu=dict(required=False, type='int', default=DEFAULT_MTU),
            max_fp_num=dict(required=False, type='int', default=NUM_FP_VLANS_PER_FP),
        ),
        supports_check_mode=False)

    cmd = module.params['cmd']
    vm_names = module.params['vm_names']
    fp_mtu = module.params['fp_mtu']
    max_fp_num = module.params['max_fp_num']
    duts_mgmt_port = []

    if cmd == 'bind_keysight_api_server_ip':
        vm_names = []

    curtime = datetime.datetime.now().isoformat()

    global cmd_debug_fname
    cmd_debug_fname = CMD_DEBUG_FNAME % curtime
    exception_debug_fname = EXCEPTION_DEBUG_FNAME % curtime

    try:
        if os.path.exists(cmd_debug_fname) and os.path.isfile(cmd_debug_fname):
            os.remove(cmd_debug_fname)
        topo = module.params['topo']
        net = VMTopology(vm_names, fp_mtu, max_fp_num, topo)

        if cmd == 'create':
            net.create_bridges()
        elif cmd == 'destroy':
            net.destroy_bridges()
        elif cmd == 'bind':
            check_params(module, ['vm_set_name',
                                  'topo',
                                  'ptf_mgmt_ip_addr',
                                  'ptf_mgmt_ipv6_addr',
                                  'ptf_mgmt_ip_gw',
                                  'ptf_mgmt_ipv6_gw',
                                  'ptf_bp_ip_addr',
                                  'ptf_bp_ipv6_addr',
                                  'mgmt_bridge',
                                  'duts_fp_ports'], cmd)

            vm_set_name = module.params['vm_set_name']
            duts_fp_ports = module.params['duts_fp_ports']
            duts_name = module.params['duts_name']
            is_multi_duts = True if len(duts_name) > 1 else False

            if len(vm_set_name) > VM_SET_NAME_MAX_LEN:
                raise Exception("vm_set_name can't be longer than %d characters: %s (%d)" % (VM_SET_NAME_MAX_LEN, vm_set_name, len(vm_set_name)))

            hostif_exists, vms_exists = check_topo(topo, is_multi_duts)

            if vms_exists:
                check_params(module, ['vm_base'], cmd)
                vm_base = module.params['vm_base']
            else:
                vm_base = None
            vm_type = module.params['vm_type']

            net.init(vm_set_name, vm_base, duts_fp_ports, duts_name)

            ptf_mgmt_ip_addr = module.params['ptf_mgmt_ip_addr']
            ptf_mgmt_ipv6_addr = module.params['ptf_mgmt_ipv6_addr']
            ptf_mgmt_ip_gw = module.params['ptf_mgmt_ip_gw']
            ptf_mgmt_ipv6_gw = module.params['ptf_mgmt_ipv6_gw']
            mgmt_bridge = module.params['mgmt_bridge']

            net.add_mgmt_port_to_docker(mgmt_bridge, ptf_mgmt_ip_addr, ptf_mgmt_ip_gw, ptf_mgmt_ipv6_addr, ptf_mgmt_ipv6_gw)

            ptf_bp_ip_addr = module.params['ptf_bp_ip_addr']
            ptf_bp_ipv6_addr = module.params['ptf_bp_ipv6_addr']

            if module.params['duts_mgmt_port']:
                for dut_mgmt_port in module.params['duts_mgmt_port']:
                    if dut_mgmt_port != "":
                        net.bind_mgmt_port(mgmt_bridge, dut_mgmt_port)

            if vms_exists:
                net.add_injected_fp_ports_to_docker()
                net.bind_fp_ports()
                if vm_type != "vsonic":
                    net.bind_vm_backplane()
                net.add_bp_port_to_docker(ptf_bp_ip_addr, ptf_bp_ipv6_addr)

            if hostif_exists:
                net.add_host_ports()
        elif cmd == 'bind_keysight_api_server_ip':
            check_params(module, ['ptf_mgmt_ip_addr',
                                  'ptf_mgmt_ipv6_addr',
                                  'ptf_mgmt_ip_gw',
                                  'ptf_mgmt_ipv6_gw',
                                  'mgmt_bridge'], cmd)

            ptf_mgmt_ip_addr = module.params['ptf_mgmt_ip_addr']
            ptf_mgmt_ipv6_addr = module.params['ptf_mgmt_ipv6_addr']
            ptf_mgmt_ip_gw = module.params['ptf_mgmt_ip_gw']
            ptf_mgmt_ipv6_gw = module.params['ptf_mgmt_ipv6_gw']
            mgmt_bridge = module.params['mgmt_bridge']

            api_server_pid = net.get_pid('apiserver')

            net.add_mgmt_port_to_docker(mgmt_bridge, ptf_mgmt_ip_addr, ptf_mgmt_ip_gw, ptf_mgmt_ipv6_addr, ptf_mgmt_ipv6_gw, api_server_pid)
        elif cmd == 'unbind':
            check_params(module, ['vm_set_name',
                                  'topo',
                                  'duts_fp_ports'], cmd)

            vm_set_name = module.params['vm_set_name']
            topo = module.params['topo']
            duts_fp_ports = module.params['duts_fp_ports']
            duts_name = module.params['duts_name']
            is_multi_duts = True if len(duts_name) > 1 else False

            if len(vm_set_name) > VM_SET_NAME_MAX_LEN:
                raise Exception("vm_set_name can't be longer than %d characters: %s (%d)" % (VM_SET_NAME_MAX_LEN, vm_set_name, len(vm_set_name)))

            hostif_exists, vms_exists = check_topo(topo, is_multi_duts)

            if vms_exists:
                check_params(module, ['vm_base'], cmd)
                vm_base = module.params['vm_base']
            else:
                vm_base = None
            vm_type = module.params['vm_type']

            net.init(vm_set_name, vm_base, duts_fp_ports, duts_name)

            if module.params['duts_mgmt_port']:
                for dut_mgmt_port in module.params['duts_mgmt_port']:
                    if dut_mgmt_port != "":
                        net.unbind_mgmt_port(dut_mgmt_port)

            if vms_exists:
                if vm_type != "vsonic":
                    net.unbind_vm_backplane()
                net.unbind_fp_ports()

            if hostif_exists:
                net.remove_host_ports()
        elif cmd == 'renumber':
            check_params(module, ['vm_set_name',
                                  'topo',
                                  'ptf_mgmt_ip_addr',
                                  'ptf_mgmt_ipv6_addr',
                                  'ptf_mgmt_ip_gw',
                                  'ptf_mgmt_ipv6_gw',
                                  'ptf_bp_ip_addr',
                                  'ptf_bp_ipv6_addr',
                                  'mgmt_bridge',
                                  'duts_fp_ports'], cmd)

            vm_set_name = module.params['vm_set_name']
            topo = module.params['topo']
            duts_fp_ports = module.params['duts_fp_ports']
            duts_name = module.params['duts_name']
            is_multi_duts = True if len(duts_name) > 1 else False

            if len(vm_set_name) > VM_SET_NAME_MAX_LEN:
                raise Exception("vm_set_name can't be longer than %d characters: %s (%d)" % (VM_SET_NAME_MAX_LEN, vm_set_name, len(vm_set_name)))

            hostif_exists, vms_exists = check_topo(topo, is_multi_duts)

            if vms_exists:
                check_params(module, ['vm_base'], cmd)
                vm_base = module.params['vm_base']
            else:
                vm_base = None

            net.init(vm_set_name, vm_base, duts_fp_ports, duts_name, True)

            ptf_mgmt_ip_addr = module.params['ptf_mgmt_ip_addr']
            ptf_mgmt_ipv6_addr = module.params['ptf_mgmt_ipv6_addr']
            ptf_mgmt_ip_gw = module.params['ptf_mgmt_ip_gw']
            ptf_mgmt_ipv6_gw = module.params['ptf_mgmt_ipv6_gw']
            mgmt_bridge = module.params['mgmt_bridge']

            net.add_mgmt_port_to_docker(mgmt_bridge, ptf_mgmt_ip_addr, ptf_mgmt_ip_gw, ptf_mgmt_ipv6_addr, ptf_mgmt_ipv6_gw)

            ptf_bp_ip_addr = module.params['ptf_bp_ip_addr']
            ptf_bp_ipv6_addr = module.params['ptf_bp_ipv6_addr']

            if vms_exists:
                net.unbind_fp_ports()
                net.add_injected_fp_ports_to_docker()
                net.bind_fp_ports()
            if hostif_exists:
                net.add_host_ports()
        elif cmd == 'connect-vms' or cmd == 'disconnect-vms':
            check_params(module, ['vm_set_name',
                                  'topo',
                                  'duts_fp_ports'], cmd)

            vm_set_name = module.params['vm_set_name']
            topo = module.params['topo']
            duts_fp_ports = module.params['duts_fp_ports']
            duts_name = module.params['duts_name']
            is_multi_duts = True if len(duts_name) > 1 else False

            if len(vm_set_name) > VM_SET_NAME_MAX_LEN:
                raise Exception("vm_set_name can't be longer than %d characters: %s (%d)" % (VM_SET_NAME_MAX_LEN, vm_set_name, len(vm_set_name)))

            hostif_exists, vms_exists = check_topo(topo, is_multi_duts)

            if vms_exists:
                check_params(module, ['vm_base'], cmd)
                vm_base = module.params['vm_base']
            else:
                vm_base = None

            net.init(vm_set_name, vm_base, duts_fp_ports, duts_name)

            if vms_exists:
                if cmd == 'connect-vms':
                    net.bind_fp_ports()
                else:
                    net.bind_fp_ports(True)
        else:
            raise Exception("Got wrong cmd: %s. Ansible bug?" % cmd)

    except Exception as error:
        with open(exception_debug_fname, 'w') as fp:
            traceback.print_exc(file=fp)
        module.fail_json(msg=str(error))

    module.exit_json(changed=True)

if __name__ == "__main__":
    main()
<|MERGE_RESOLUTION|>--- conflicted
+++ resolved
@@ -129,7 +129,6 @@
 
 cmd_debug_fname = None
 
-<<<<<<< HEAD
 def adaptive_name(template, host, index):
     """
     A helper function for interface/bridge name calculation.
@@ -147,9 +146,6 @@
     rendered_name = leading_characters + host_index_str
     return rendered_name        
 
-
-=======
->>>>>>> 26fb0f6d
 class HostInterfaces(object):
     """Data descriptor that supports multi-DUTs interface definition."""
 
