--- conflicted
+++ resolved
@@ -214,11 +214,7 @@
 
 class VMTopology(object):
 
-<<<<<<< HEAD
-    def __init__(self, vm_names, vm_properties, fp_mtu, max_fp_num, topo, dut_interfaces=None):
-=======
-    def __init__(self, vm_names, vm_properties, fp_mtu, max_fp_num, topo, is_dpu=False):
->>>>>>> e72d7dbe
+    def __init__(self, vm_names, vm_properties, fp_mtu, max_fp_num, topo, is_dpu=False, dut_interfaces=None):
         self.vm_names = vm_names
         self.vm_properties = vm_properties
         self.fp_mtu = fp_mtu
@@ -241,30 +237,6 @@
             self.pid = None
 
         self.VMs = {}
-<<<<<<< HEAD
-        if 'VMs' in self.topo and len(self.topo['VMs']) > 0:
-            self.vm_base = vm_base
-            if vm_base in self.vm_names:
-                self.vm_base_index = self.vm_names.index(vm_base)
-            else:
-                raise Exception('VM_base "%s" should be presented in current vm_names: %s' % (
-                    vm_base, str(self.vm_names)))
-            topo_vms = self.topo['VMs']
-            if self.dut_interfaces:
-                topo_vms = MultiServersUtils.parse_topology_vms(topo_vms, self.dut_interfaces)
-
-            for k, v in topo_vms.items():
-                if self.vm_base_index + v['vm_offset'] < len(self.vm_names):
-                    self.VMs[k] = v
-            if check_bridge:
-                for hostname, attrs in self.VMs.items():
-                    vmname = self.vm_names[self.vm_base_index +
-                                           attrs['vm_offset']]
-                    vm_bridges = self.get_vm_bridges(vmname)
-                    if len(attrs['vlans']) > len(vm_bridges):
-                        raise Exception("Wrong vlans parameter for hostname %s, vm %s. Too many vlans. Maximum is %d"
-                                        % (hostname, vmname, len(vm_bridges)))
-=======
         if not self._is_dpu:
             if 'VMs' in self.topo and len(self.topo['VMs']) > 0:
                 self.vm_base = vm_base
@@ -273,7 +245,11 @@
                 else:
                     raise Exception('VM_base "%s" should be presented in current vm_names: %s' % (
                         vm_base, str(self.vm_names)))
-                for k, v in self.topo['VMs'].items():
+                topo_vms = self.topo['VMs']
+                if self.dut_interfaces:
+                    topo_vms = MultiServersUtils.parse_topology_vms(topo_vms, self.dut_interfaces)
+
+                for k, v in topo_vms.items():
                     if self.vm_base_index + v['vm_offset'] < len(self.vm_names):
                         self.VMs[k] = v
         else:
@@ -296,7 +272,6 @@
                 if len(attrs['vlans']) > len(vm_bridges):
                     raise Exception("Wrong vlans parameter for hostname %s, vm %s. Too many vlans. Maximum is %d"
                                     % (hostname, vmname, len(vm_bridges)))
->>>>>>> e72d7dbe
 
         self.VM_LINKs = {}
         if 'VM_LINKs' in self.topo:
@@ -1974,11 +1949,8 @@
     fp_mtu = module.params['fp_mtu']
     max_fp_num = module.params['max_fp_num']
     vm_properties = module.params['vm_properties']
-<<<<<<< HEAD
+    is_dpu = module.params['is_dpu'] if 'is_dpu' in module.params else False
     dut_interfaces = module.params['dut_interfaces']
-=======
-    is_dpu = module.params['is_dpu'] if 'is_dpu' in module.params else False
->>>>>>> e72d7dbe
 
     config_module_logging(construct_log_filename(cmd, vm_set_name))
 
@@ -1988,11 +1960,7 @@
     try:
 
         topo = module.params['topo']
-<<<<<<< HEAD
-        net = VMTopology(vm_names, vm_properties, fp_mtu, max_fp_num, topo, dut_interfaces)
-=======
-        net = VMTopology(vm_names, vm_properties, fp_mtu, max_fp_num, topo, is_dpu)
->>>>>>> e72d7dbe
+        net = VMTopology(vm_names, vm_properties, fp_mtu, max_fp_num, topo, is_dpu, dut_interfaces)
 
         if cmd == 'create':
             net.create_bridges()
