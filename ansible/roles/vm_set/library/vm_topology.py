--- conflicted
+++ resolved
@@ -18,11 +18,9 @@
 import six
 
 from ansible.module_utils.basic import AnsibleModule
-<<<<<<< HEAD
 from ansible.module_utils.multi_servers_utils import MultiServersUtils
-=======
 from logging.handlers import MemoryHandler
->>>>>>> 35f5d8b0
+
 
 try:
     from ansible.module_utils.dualtor_utils import generate_mux_cable_facts
@@ -230,11 +228,7 @@
 
 class VMTopology(object):
 
-<<<<<<< HEAD
-    def __init__(self, vm_names, vm_properties, fp_mtu, max_fp_num, topo, is_dpu=False, dut_interfaces=None):
-=======
-    def __init__(self, vm_names, vm_properties, fp_mtu, max_fp_num, topo, worker, is_dpu=False):
->>>>>>> 35f5d8b0
+    def __init__(self, vm_names, vm_properties, fp_mtu, max_fp_num, topo, worker, is_dpu=False, dut_interfaces=None):
         self.vm_names = vm_names
         self.vm_properties = vm_properties
         self.fp_mtu = fp_mtu
@@ -2130,12 +2124,9 @@
     max_fp_num = module.params['max_fp_num']
     vm_properties = module.params['vm_properties']
     is_dpu = module.params['is_dpu'] if 'is_dpu' in module.params else False
-<<<<<<< HEAD
     dut_interfaces = module.params['dut_interfaces']
-=======
     use_thread_worker = module.params['use_thread_worker']
     thread_worker_count = module.params['thread_worker_count']
->>>>>>> 35f5d8b0
 
     config_module_logging(construct_log_filename(cmd, vm_set_name))
 
@@ -2145,12 +2136,8 @@
     try:
 
         topo = module.params['topo']
-<<<<<<< HEAD
-        net = VMTopology(vm_names, vm_properties, fp_mtu, max_fp_num, topo, is_dpu, dut_interfaces)
-=======
         worker = VMTopologyWorker(use_thread_worker, thread_worker_count)
-        net = VMTopology(vm_names, vm_properties, fp_mtu, max_fp_num, topo, worker, is_dpu)
->>>>>>> 35f5d8b0
+        net = VMTopology(vm_names, vm_properties, fp_mtu, max_fp_num, topo, worker, is_dpu, dut_interfaces)
 
         if cmd == 'create':
             net.create_bridges()
