#!/usr/bin/python

import subprocess
import re
import os
import os.path
import re
import docker
from ansible.module_utils.basic import *
import traceback
import hashlib

DOCUMENTATION = '''
---
module: vm_topology
version_added: "0.1"
author: Pavel Shirshov (pavelsh@microsoft.com)
short_description: Create a custom virtual topology for vm_sets
description:
    - With cmd: 'create' the module:
      - creates a bridges for every VM name in vm_names which will be used for back plane connections
      - creates len(vm_names)*max_fp_num ovs bridges with name template "br-{{ vm_name }}-{{ 0..max_fp_num-1 }}" which will be used by FP port of VMs
    - With cmd: 'destroy' the module:
      - destroys ovs bridges which were created with 'create' cmd
    - With cmd: 'bind' the module:
      - inserts mgmt interface inside of the docker container with name "ptf_{{vm_set_name}}"
      - assigns ip address and default route to the mgmt interface
      - inserts physical vlans into the docker container to represent endhosts
      - binds internal interfaces of the docker container to correspoinding VM ports
      - connects interfaces "Ethernet9" of every VM in current vm set to each other
      - connect dut fp ports to bridges representing vm set fp ports
      - connect dut mgmt ports to mgmt bridge (option)
    - with cmd: 'renumber' the module:
      - disconnect vlan interface to bridges representing vm set fp ports
      - inserts mgmt interface inside of the docker container with name "ptf_{{vm_set_name}}"
      - assigns ip address and default route to the mgmt interface
      - inserts physical vlans into the docker container to represent endhosts
      - binds internal interfaces of the docker container to correspoinding VM ports
    - With cmd: 'unbind' the module:
      - destroys everything what was created with command 'bind'
    - With cmd: 'connect-vms' the module:
      - disconnect all VM ports from the DUT
    - With cmd: 'disconnect-vms' the module:
      - reconnect all VM ports to the DUT


Parameters:
    - cmd: One of the commands: 'create', 'bind', 'renumber', 'unbind', 'destroy', 'connect-vms', 'disconnect-vms'
    - vm_set_name: name of the current vm set. It will be used for generation of interface names
    - topo: dictionary with VMs topology. Check vars/topo_*.yml for details
    - vm_names: list of VMs represented on a current host
    - vm_base: which VM consider the first VM in the current vm set
    - ptf_mgmt_ip_addr: ip address with prefixlen for the injected docker container
    - ptf_mgmt_ipv6_addr: ipv6 address with prefixlen for the injected docker container
    - ptf_mgmt_ip_gw: default gateway for the injected docker container
    - ptf_mgmt_ipv6_gw: default ipv6 gateway for the injected docker container
    - ptf_bp_ip_addr: ipv6 address with prefixlen for the injected docker container
    - ptf_bp_ipv6_addr: ipv6 address with prefixlen for the injected docker container
    - mgmt_bridge: a bridge which is used as mgmt bridge on the host
    - duts_fp_ports: duts front panel ports
    - duts_mgmt_port: duts mgmt port
    - duts_name: duts names
    - fp_mtu: MTU for FP ports
'''

EXAMPLES = '''
- name: Create VMs network
  vm_network:
    cmd:          'create'
    vm_names:     "{{ VM_hosts }}"
    fp_mtu:       "{{ fp_mtu_size }}"

- name: Bind topology {{ topo }} to VMs. base vm = {{ VM_base }}
  vm_topology:
    cmd: "bind"
    vm_set_name: "{{ vm_set_name }}"
    topo: "{{ topology }}"
    vm_names: "{{ VM_hosts }}"
    vm_base: "{{ VM_base }}"
    ptf_mgmt_ip_addr: "{{ ptf_ip }}"
    ptf_mgmt_ipv6_addr: "{{ ptf_ipv6 }}"
    ptf_mgmt_ip_gw: "{{ mgmt_gw }}"
    ptf_mgmt_ipv6_gw: "{{ mgmt_gw_v6 }}"
    ptf_bp_ip_addr: "{{ ptf_ip }}"
    ptf_bp_ipv6_addr: "{{ ptf_ip }}"
    mgmt_bridge: "{{ mgmt_bridge }}"
    duts_mgmt_port: "{{ duts_mgmt_port }}"
    duts_fp_ports: "{{ duts_fp_ports }}"
    duts_name: "{{ duts_name }}"
    fp_mtu: "{{ fp_mtu_size }}"
    max_fp_num: "{{ max_fp_num }}
'''


DEFAULT_MTU = 0
NUM_FP_VLANS_PER_FP = 4
VM_SET_NAME_MAX_LEN = 8  # used in interface names. So restricted
MGMT_PORT_NAME = 'mgmt'
BP_PORT_NAME = 'backplane'
CMD_DEBUG_FNAME = "/tmp/vmtopology.cmds.%s.txt"
EXCEPTION_DEBUG_FNAME = "/tmp/vmtopology.exception.%s.txt"

OVS_FP_BRIDGE_REGEX = 'br-%s-\d+'
OVS_FP_BRIDGE_TEMPLATE = 'br-%s-%d'
OVS_FP_TAP_TEMPLATE = '%s-t%d'
OVS_BP_TAP_TEMPLATE = '%s-back'
INJECTED_INTERFACES_TEMPLATE = 'inje-%s-%d'
MUXY_INTERFACES_TEMPLATE = 'muxy-%s-%d'
MUXY_BRIDGE_TEMPLATE = 'mbr-%s-%d'
PTF_NAME_TEMPLATE = 'ptf_%s'
PTF_MGMT_IF_TEMPLATE = 'ptf-%s-m'
PTF_BP_IF_TEMPLATE = 'ptf-%s-b'
ROOT_BACK_BR_TEMPLATE = 'br-b-%s'
PTF_FP_IFACE_TEMPLATE = 'eth%d'
RETRIES = 10

cmd_debug_fname = None


class HostInterfaces(object):
    """Data descriptor that supports multi-DUTs interface definition."""

    def __get__(self, obj, objtype):
        return obj._host_interfaces

    def __set__(self, obj, host_interfaces):
        """
        Parse and set host interfaces.

        for single DUT, host interface like [0, 1, 2, ...],
        where the number is the port index starting from 0.

        For multi DUT, host interface like [(0, 1), (0, 2), (1, 1), (1, 2), ...],
        where the tuple is (dut_index, port_index), both starting
        from 0.

        For dual-tor, host interface look like [[(0, 1), (1, 1)], [(0, 2), (1,2)], ...],
        where one interface consists of multiple ports to DUT.
        For example, ((0, 1), (1, 1)) means the host interface connects
        to port1@dut0 and port1@dut1.
        """
        if obj._is_multi_duts:
            obj._host_interfaces = []
            for intf in host_interfaces:
                intfs = intf.split(',')
                if len(intfs) > 1:
                    obj._host_interfaces.append(
                            [tuple(map(int, x.split('.'))) for x in intfs])
                else:
                    obj._host_interfaces.append(
                        tuple(map(int, intfs[0].strip().split("."))))
        else:
            obj._host_interfaces = host_interfaces


class VMTopology(object):

    host_interfaces = HostInterfaces()

    def __init__(self, vm_names, fp_mtu, max_fp_num):
        self.vm_names = vm_names
        self.fp_mtu = fp_mtu
        self.max_fp_num = max_fp_num
        return

    def init(self, vm_set_name, topo, vm_base, duts_fp_ports, duts_name, ptf_exists=True):
        self.vm_set_name = vm_set_name
        self.duts_name = duts_name

        if ptf_exists:
            self.pid = VMTopology.get_pid(PTF_NAME_TEMPLATE % vm_set_name)
        else:
            self.pid = None

        self.update()

        self.VMs = {}
        if 'VMs' in topo:
            self.vm_base = vm_base
            if vm_base in self.vm_names:
                self.vm_base_index = self.vm_names.index(vm_base)
            else:
                raise Exception('VM_base "%s" should be presented in current vm_names: %s' % (vm_base, str(self.vm_names)))
            for k, v in topo['VMs'].items():
                if self.vm_base_index + v['vm_offset'] < len(self.vm_names):
                    self.VMs[k] = v

            for hostname, attrs in self.VMs.items():
                vmname = self.vm_names[self.vm_base_index + attrs['vm_offset']]
                if len(attrs['vlans']) > len(self.get_bridges(vmname)):
                    raise Exception("Wrong vlans parameter for hostname %s, vm %s. Too many vlans. Maximum is %d" % (hostname, vmname, len(self.get_bridges(vmname))))

        self._is_multi_duts = True if len(self.duts_name) > 1 else False
        if 'host_interfaces' in topo:
            self.host_interfaces = topo['host_interfaces']
        else:
            self.host_interfaces = []

        self.duts_fp_ports = duts_fp_ports

        self.injected_fp_ports = self.extract_vm_vlans()

        self.bp_bridge = ROOT_BACK_BR_TEMPLATE % self.vm_set_name

        return

    def update(self):
        errmsg = []
        i = 0
        while i < RETRIES:
            try:
                self.host_br_to_ifs, self.host_if_to_br = VMTopology.brctl_show()
                self.host_ifaces = VMTopology.ifconfig('ifconfig -a')
                if self.pid is not None:
                    self.cntr_ifaces = VMTopology.ifconfig('nsenter -t %s -n ifconfig -a' % self.pid)
                else:
                    self.cntr_ifaces = []
                break
            except Exception as error:
                errmsg.append(str(error))
                i += 1

        if i == RETRIES:
            raise Exception("update failed for %d times. %s" % (i, "|".join(errmsg)))

        return

    def extract_vm_vlans(self):
        vlans = []
        for attr in self.VMs.values():
            vlans.extend(attr['vlans'])

        return vlans

    def create_bridges(self):
        for vm in self.vm_names:
            for fp_num in range(self.max_fp_num):
                fp_br_name = OVS_FP_BRIDGE_TEMPLATE % (vm, fp_num)
                self.create_ovs_bridge(fp_br_name, self.fp_mtu)

        return

    def create_ovs_bridge(self, bridge_name, mtu):
        VMTopology.cmd('ovs-vsctl --may-exist add-br %s' % bridge_name)

        if mtu != DEFAULT_MTU:
            VMTopology.cmd('ifconfig %s mtu %d' % (bridge_name, mtu))

        VMTopology.cmd('ifconfig %s up' % bridge_name)

        return

    def destroy_bridges(self):
        host_ifaces = VMTopology.ifconfig('ifconfig -a')
        for vm in self.vm_names:
            for ifname in host_ifaces:
                if re.compile(OVS_FP_BRIDGE_REGEX % vm).match(ifname):
                    self.destroy_ovs_bridge(ifname)

        return

    def destroy_ovs_bridge(self, bridge_name):
        VMTopology.cmd('ovs-vsctl --if-exists del-br %s' % bridge_name)

        return

    def get_bridges(self, vmname):
        brs = []
        for ifname in self.host_ifaces:
            if re.compile(OVS_FP_BRIDGE_REGEX % vmname).match(ifname):
                brs.append(ifname)

        return brs

    def add_injected_fp_ports_to_docker(self):
        """
        add injected front panel ports to docker


            PTF (int_if) ----------- injected port (ext_if)

        """
        for vlan in self.injected_fp_ports:
            (_, _, ptf_index) = VMTopology.parse_vm_vlan_port(vlan)
            ext_if = INJECTED_INTERFACES_TEMPLATE % (self.vm_set_name, ptf_index)
            int_if = PTF_FP_IFACE_TEMPLATE % ptf_index
            self.add_veth_if_to_docker(ext_if, int_if)

        return

<<<<<<< HEAD
    def add_mgmt_port_to_docker(self, mgmt_bridge, mgmt_ip, mgmt_gw, mgmt_ipv6_addr=None, mgmt_gw_v6=None):
        self.add_br_if_to_docker(mgmt_bridge, PTF_MGMT_IF_TEMPLATE % self.vm_set_name, MGMT_PORT_NAME)
        self.add_ip_to_docker_if(MGMT_PORT_NAME, mgmt_ip, mgmt_ipv6_addr=mgmt_ipv6_addr, mgmt_gw=mgmt_gw, mgmt_gw_v6=mgmt_gw_v6)
=======
    def add_mgmt_port_to_docker(self, mgmt_bridge, mgmt_ip, mgmt_gw, mgmt_ipv6_addr=None):
        if MGMT_PORT_NAME not in self.cntr_ifaces:
            tmp_mgmt_if = hashlib.md5((PTF_NAME_TEMPLATE % self.vm_set_name).encode("utf-8")).hexdigest()[0:6] + MGMT_PORT_NAME
            self.add_br_if_to_docker(mgmt_bridge, PTF_MGMT_IF_TEMPLATE % self.vm_set_name, tmp_mgmt_if)

            VMTopology.iface_down(tmp_mgmt_if, self.pid)
            VMTopology.cmd("nsenter -t %s -n ip link set dev %s name %s" % (self.pid, tmp_mgmt_if, MGMT_PORT_NAME))

        VMTopology.iface_up(MGMT_PORT_NAME, self.pid)
>>>>>>> 7aeb49f2

        self.add_ip_to_docker_if(MGMT_PORT_NAME, mgmt_ip, mgmt_ipv6_addr=mgmt_ipv6_addr, mgmt_gw=mgmt_gw)
        return

    def add_bp_port_to_docker(self, mgmt_ip, mgmt_ipv6):
        self.add_br_if_to_docker(self.bp_bridge, PTF_BP_IF_TEMPLATE % self.vm_set_name, BP_PORT_NAME)
        self.add_ip_to_docker_if(BP_PORT_NAME, mgmt_ip, mgmt_ipv6)
        VMTopology.iface_disable_txoff(BP_PORT_NAME, self.pid)

        return

    def add_br_if_to_docker(self, bridge, ext_if, int_if):
        self.update()

        if ext_if not in self.host_ifaces:
            VMTopology.cmd("ip link add %s type veth peer name %s" % (ext_if, int_if))

        if ext_if not in self.host_if_to_br:
            VMTopology.cmd("brctl addif %s %s" % (bridge, ext_if))

        VMTopology.iface_up(ext_if)

        self.update()
        if int_if in self.host_ifaces and int_if not in self.cntr_ifaces:
            VMTopology.cmd("ip link set netns %s dev %s" % (self.pid, int_if))

        VMTopology.iface_up(int_if, self.pid)

        return

    def add_ip_to_docker_if(self, int_if, mgmt_ip_addr, mgmt_ipv6_addr=None, mgmt_gw=None, mgmt_gw_v6=None):
        self.update()
        if int_if in self.cntr_ifaces:
            VMTopology.cmd("nsenter -t %s -n ip addr flush dev %s" % (self.pid, int_if))
            VMTopology.cmd("nsenter -t %s -n ip addr add %s dev %s" % (self.pid, mgmt_ip_addr, int_if))
            if mgmt_gw:
                VMTopology.cmd("nsenter -t %s -n ip route add default via %s dev %s" % (self.pid, mgmt_gw, int_if))
            if mgmt_ipv6_addr:
                VMTopology.cmd("nsenter -t %s -n ip -6 addr flush dev %s" % (self.pid, int_if))
                VMTopology.cmd("nsenter -t %s -n ip -6 addr add %s dev %s" % (self.pid, mgmt_ipv6_addr, int_if))
            if mgmt_gw_v6:
                VMTopology.cmd("nsenter -t %s -n ip -6 route flush default" % (self.pid))
                VMTopology.cmd("nsenter -t %s -n ip -6 route add default via %s dev %s" % (self.pid, mgmt_gw_v6, int_if))

        return

    def add_dut_if_to_docker(self, iface_name, dut_iface):

        self.update()
        if dut_iface in self.host_ifaces and dut_iface not in self.cntr_ifaces and iface_name not in self.cntr_ifaces:
            VMTopology.cmd("ip link set netns %s dev %s" % (self.pid, dut_iface))

        self.update()
        if dut_iface in self.cntr_ifaces and iface_name not in self.cntr_ifaces:
            VMTopology.cmd("nsenter -t %s -n ip link set dev %s name %s" % (self.pid, dut_iface, iface_name))

        VMTopology.iface_up(iface_name, self.pid)

        return

    def remove_dut_if_from_docker(self, iface_name, dut_iface):

        if self.pid is None:
            return

        self.update()
        if iface_name in self.cntr_ifaces:
            VMTopology.iface_down(iface_name, self.pid)

        if iface_name in self.cntr_ifaces and dut_iface not in self.cntr_ifaces:
            VMTopology.cmd("nsenter -t %s -n ip link set dev %s name %s" % (self.pid, iface_name, dut_iface))

        self.update()
        if dut_iface not in self.host_ifaces and dut_iface in self.cntr_ifaces:
            VMTopology.cmd("nsenter -t %s -n ip link set netns 1 dev %s" % (self.pid, dut_iface))

        return

    def add_veth_if_to_docker(self, ext_if, int_if):
        self.update()

        t_int_if = hashlib.md5((PTF_NAME_TEMPLATE % self.vm_set_name).encode("utf-8")).hexdigest()[0:6] + int_if + '_t'

        if t_int_if in self.host_ifaces:
            VMTopology.cmd("ip link del dev %s" % t_int_if)

        self.update()

        if ext_if not in self.host_ifaces:
            VMTopology.cmd("ip link add %s type veth peer name %s" % (ext_if, t_int_if))

        self.update()

        if self.fp_mtu != DEFAULT_MTU:
            VMTopology.cmd("ip link set dev %s mtu %d" % (ext_if, self.fp_mtu))
            if t_int_if in self.host_ifaces:
                VMTopology.cmd("ip link set dev %s mtu %d" % (t_int_if, self.fp_mtu))
            elif t_int_if in self.cntr_ifaces:
                VMTopology.cmd("nsenter -t %s -n ip link set dev %s mtu %d" % (self.pid, t_int_if, self.fp_mtu))
            elif int_if in self.cntr_ifaces:
                VMTopology.cmd("nsenter -t %s -n ip link set dev %s mtu %d" % (self.pid, int_if, self.fp_mtu))

        VMTopology.iface_up(ext_if)

        self.update()

        if t_int_if in self.host_ifaces and t_int_if not in self.cntr_ifaces and int_if not in self.cntr_ifaces:
            VMTopology.cmd("ip link set netns %s dev %s" % (self.pid, t_int_if))

        self.update()

        if t_int_if in self.cntr_ifaces and int_if not in self.cntr_ifaces:
            VMTopology.cmd("nsenter -t %s -n ip link set dev %s name %s" % (self.pid, t_int_if, int_if))

        VMTopology.iface_up(int_if, self.pid)

        return

    def bind_mgmt_port(self, br_name, mgmt_port):
        if mgmt_port not in self.host_if_to_br:
            VMTopology.cmd("brctl addif %s %s" % (br_name, mgmt_port))

        return

    def unbind_mgmt_port(self, mgmt_port):
        if mgmt_port in self.host_if_to_br:
            VMTopology.cmd("brctl delif %s %s" % (self.host_if_to_br[mgmt_port], mgmt_port))

        return

    def bind_fp_ports(self, disconnect_vm=False):
        """
        bind dut front panel ports to VMs

                            +----------------------+
                            |     OVS_FP_BRIDGE    |
                 +----+     |                      |
                 | VM +-----+ vm_iface             |      +-----+
                 +----+     |        duts_fp_port  +------+ DUT |
                            |                      |      +-----+
                 +-----+    |                      |
                 | PTF +----+ injected_iface       |
                 +-----+    |                      |
                            +----------------------+

        """
        for attr in self.VMs.values():
            for idx, vlan in enumerate(attr['vlans']):
                br_name = OVS_FP_BRIDGE_TEMPLATE % (self.vm_names[self.vm_base_index + attr['vm_offset']], idx)
                vm_iface = OVS_FP_TAP_TEMPLATE % (self.vm_names[self.vm_base_index + attr['vm_offset']], idx)
                (dut_index, vlan_index, ptf_index) = VMTopology.parse_vm_vlan_port(vlan)
                injected_iface = INJECTED_INTERFACES_TEMPLATE % (self.vm_set_name, ptf_index)
                self.bind_ovs_ports(br_name, self.duts_fp_ports[self.duts_name[dut_index]][vlan_index], injected_iface, vm_iface, disconnect_vm)

        return

    def unbind_fp_ports(self):
        for attr in self.VMs.values():
            for vlan_num, vlan in enumerate(attr['vlans']):
                br_name = OVS_FP_BRIDGE_TEMPLATE % (self.vm_names[self.vm_base_index + attr['vm_offset']], vlan_num)
                vm_iface = OVS_FP_TAP_TEMPLATE % (self.vm_names[self.vm_base_index + attr['vm_offset']], vlan_num)
                self.unbind_ovs_ports(br_name, vm_iface)

        return

    def bind_vm_backplane(self):

        if self.bp_bridge not in self.host_ifaces:
            VMTopology.cmd('brctl addbr %s' % self.bp_bridge)

        VMTopology.iface_up(self.bp_bridge)

        self.update()

        for attr in self.VMs.values():
            vm_name = self.vm_names[self.vm_base_index + attr['vm_offset']]
            bp_port_name = OVS_BP_TAP_TEMPLATE % vm_name

            if bp_port_name not in self.host_br_to_ifs[self.bp_bridge]:
                VMTopology.cmd("brctl addif %s %s" % (self.bp_bridge, bp_port_name))

            VMTopology.iface_up(bp_port_name)

        return

    def unbind_vm_backplane(self):

        if self.bp_bridge in self.host_ifaces:
            VMTopology.iface_down(self.bp_bridge)
            VMTopology.cmd('brctl delbr %s' % self.bp_bridge)

        return

    def bind_ovs_ports(self, br_name, dut_iface, injected_iface, vm_iface, disconnect_vm=False):
        """
        bind dut/injected/vm ports under an ovs bridge as follows

                                   +----------------------+
                                   |                      +---- dut_iface
            PTF (injected_iface) --+ OVS bridge (br_name) |
                                   |                      +---- vm_iface
                                   +----------------------+
        """
        br = VMTopology.get_ovs_bridge_by_port(injected_iface)
        if br is not None and br != br_name:
            VMTopology.cmd('ovs-vsctl del-port %s %s' % (br, injected_iface))

        br = VMTopology.get_ovs_bridge_by_port(dut_iface)
        if br is not None and br != br_name:
            VMTopology.cmd('ovs-vsctl del-port %s %s' % (br, dut_iface))

        ports = VMTopology.get_ovs_br_ports(br_name)
        if injected_iface not in ports:
            VMTopology.cmd('ovs-vsctl add-port %s %s' % (br_name, injected_iface))

        if dut_iface not in ports:
            VMTopology.cmd('ovs-vsctl add-port %s %s' % (br_name, dut_iface))

        bindings = VMTopology.get_ovs_port_bindings(br_name, [dut_iface])
        dut_iface_id = bindings[dut_iface]
        injected_iface_id = bindings[injected_iface]
        vm_iface_id = bindings[vm_iface]

        # clear old bindings
        VMTopology.cmd('ovs-ofctl del-flows %s' % br_name)

        if disconnect_vm:
            # Drop packets from VM
            VMTopology.cmd("ovs-ofctl add-flow %s table=0,in_port=%s,action=drop" % (br_name, vm_iface_id))
        else:
            # Add flow from a VM to an external iface
            VMTopology.cmd("ovs-ofctl add-flow %s table=0,in_port=%s,action=output:%s" % (br_name, vm_iface_id, dut_iface_id))

        if disconnect_vm:
            # Add flow from external iface to ptf container
            VMTopology.cmd("ovs-ofctl add-flow %s table=0,in_port=%s,action=output:%s" % (br_name, dut_iface_id, injected_iface_id))
        else:
            # Add flow from external iface to a VM and a ptf container
            VMTopology.cmd("ovs-ofctl add-flow %s table=0,in_port=%s,action=output:%s,%s" % (br_name, dut_iface_id, vm_iface_id, injected_iface_id))

        # Add flow from a ptf container to an external iface
        VMTopology.cmd("ovs-ofctl add-flow %s table=0,in_port=%s,action=output:%s" % (br_name, injected_iface_id, dut_iface_id))

        return

    def unbind_ovs_ports(self, br_name, vm_port):
        """unbind all ports except the vm port from an ovs bridge"""
        ports = VMTopology.get_ovs_br_ports(br_name)

        for port in ports:
            if port != vm_port:
                VMTopology.cmd('ovs-vsctl del-port %s %s' % (br_name, port))

        return

    def unbind_ovs_port(self, br_name, port):
        """unbind a port from an ovs bridge"""
        ports = VMTopology.get_ovs_br_ports(br_name)

        if port in ports:
            VMTopology.cmd('ovs-vsctl del-port %s %s' % (br_name, port))

        return

    def create_muxy_cable(self, host_ifindex, host_if, upper_if, lower_if, active_if_index=0):
        """
        create muxy cable

                          +--------------+
                          |              +----- upper_if
          PTF (host_if) --+  OVS bridge  |
                          |              +----- lower_if
                          +--------------+
        """

        br_name = MUXY_BRIDGE_TEMPLATE % (self.vm_set_name, host_ifindex)

        self.create_ovs_bridge(br_name, self.fp_mtu)

        for intf in [host_if, upper_if, lower_if]:
            br = VMTopology.get_ovs_bridge_by_port(intf)
            if br is not None and br != br_name:
                VMTopology.cmd('ovs-vsctl del-port %s %s' % (br, intf))

        ports = VMTopology.get_ovs_br_ports(br_name)
        for intf in [host_if, upper_if, lower_if]:
            if intf not in ports:
                VMTopology.cmd('ovs-vsctl add-port %s %s' % (br_name, intf))

        bindings = VMTopology.get_ovs_port_bindings(br_name, [upper_if, lower_if])
        host_if_id = bindings[host_if]
        upper_if_id = bindings[upper_if]
        lower_if_id = bindings[lower_if]

        # clear old bindings
        VMTopology.cmd('ovs-ofctl del-flows %s' % br_name)

        VMTopology.cmd("ovs-ofctl add-flow %s table=0,in_port=%s,action=output:%s,%s" % (br_name, host_if_id, upper_if_id, lower_if_id))
        if active_if_index == 0:
            VMTopology.cmd("ovs-ofctl add-flow %s table=0,in_port=%s,action=output:%s" % (br_name, upper_if_id, host_if_id))
        else:
            VMTopology.cmd("ovs-ofctl add-flow %s table=0,in_port=%s,action=output:%s" % (br_name, lower_if_id, host_if_id))

        return

    def remove_muxy_cable(self, host_ifindex):
        """
        remove muxy cable
        """

        br_name = MUXY_BRIDGE_TEMPLATE % (self.vm_set_name, host_ifindex)

        self.destroy_ovs_bridge(br_name)

        return


    def add_host_ports(self):
        """
        add dut port in the ptf docker

        for non-dual topo, inject the dut port into ptf docker.
        for dual-tor topo, create ovs port and add to ptf docker.
        """

        self.update()
        for i, intf in enumerate(self.host_interfaces):
            if self._is_multi_duts:
                if isinstance(intf, list):
                    # create veth link and inject one end into the ptf docker
                    muxy_if = MUXY_INTERFACES_TEMPLATE % (self.vm_set_name, i)
                    ptf_if = PTF_FP_IFACE_TEMPLATE % i
                    self.add_veth_if_to_docker(muxy_if, ptf_if)

                    # create muxy cable
                    upper_tor_if = self.duts_fp_ports[self.duts_name[intf[0][0]]][intf[0][1]]
                    lower_tor_if = self.duts_fp_ports[self.duts_name[intf[1][0]]][intf[1][1]]
                    self.create_muxy_cable(i, muxy_if, upper_tor_if, lower_tor_if)
                else:
                    fp_port = self.duts_fp_ports[self.duts_name[intf[0]]][intf[1]]
                    ptf_if = PTF_FP_IFACE_TEMPLATE % i
                    self.add_dut_if_to_docker(ptf_if, fp_port)
            else:
                fp_port = self.duts_fp_ports[self.duts_name[0]][intf]
                ptf_if = PTF_FP_IFACE_TEMPLATE % intf
                self.add_dut_if_to_docker(ptf_if, fp_port)

        return

    def remove_host_ports(self):
        """
        remove dut port from the ptf docker
        """

        self.update()
        for i, intf in enumerate(self.host_interfaces):
            if self._is_multi_duts:
                if isinstance(intf, list):
                    self.remove_muxy_cable(i)
                else:
                    fp_port = self.duts_fp_ports[self.duts_name[intf[0]]][intf[1]]
                    ptf_if = PTF_FP_IFACE_TEMPLATE % i
                    self.remove_dut_if_from_docker(ptf_if, fp_port)
            else:
                fp_port = self.duts_fp_ports[self.duts_name[0]][intf]
                ptf_if = PTF_FP_IFACE_TEMPLATE % intf
                self.remove_dut_if_from_docker(ptf_if, fp_port)

    @staticmethod
    def iface_up(iface_name, pid=None):
        return VMTopology.iface_updown(iface_name, 'up', pid)

    @staticmethod
    def iface_down(iface_name, pid=None):
        return VMTopology.iface_updown(iface_name, 'down', pid)

    @staticmethod
    def iface_updown(iface_name, state, pid):
        if pid is None:
            return VMTopology.cmd('ip link set %s %s' % (iface_name, state))
        else:
            return VMTopology.cmd('nsenter -t %s -n ip link set %s %s' % (pid, iface_name, state))

    @staticmethod
    def iface_disable_txoff(iface_name, pid=None):
        if pid is None:
            return VMTopology.cmd('ethtool -K %s tx off' % (iface_name))
        else:
            return VMTopology.cmd('nsenter -t %s -n ethtool -K %s tx off' % (pid, iface_name))

    @staticmethod
    def cmd(cmdline):
        with open(cmd_debug_fname, 'a') as fp:
            fp.write("CMD: %s\n" % cmdline)
        cmd = cmdline.split(' ')
        process = subprocess.Popen(cmd, stdout=subprocess.PIPE, stdin=subprocess.PIPE, stderr=subprocess.PIPE)
        stdout, stderr = process.communicate()
        ret_code = process.returncode

        if ret_code != 0:
            raise Exception("ret_code=%d, error message=%s. cmd=%s" % (ret_code, stderr, cmdline))

        with open(cmd_debug_fname, 'a') as fp:
            fp.write("OUTPUT: \n%s" % stdout.decode('utf-8'))
        return stdout.decode('utf-8')

    @staticmethod
    def get_ovs_br_ports(bridge):
        out = VMTopology.cmd('ovs-vsctl list-ports %s' % bridge)
        ports = set()
        for port in out.split('\n'):
            if port != "":
                ports.add(port)
        return ports

    @staticmethod
    def get_ovs_bridge_by_port(port):
        try:
            out = VMTopology.cmd('ovs-vsctl port-to-br %s' % port)
        except:
            return None

        bridge = out.rstrip()
        return bridge

    @staticmethod
    def get_ovs_port_bindings(bridge, vlan_iface = []):
        # Vlan interface addition may take few secs to reflect in OVS Command,
        # Let`s retry few times in that case.
        for retries in range(RETRIES):
            out = VMTopology.cmd('ovs-ofctl show %s' % bridge)
            lines = out.split('\n')
            result = {}
            for line in lines:
                matched = re.match(r'^\s+(\S+)\((\S+)\):\s+addr:.+$', line)
                if matched:
                    port_id = matched.group(1)
                    iface_name = matched.group(2)
                    result[iface_name] = port_id
            # Check if we have vlan_iface populated
            if len(vlan_iface) == 0 or all([intf in result for intf in vlan_iface]):
                return result
            time.sleep(2*retries+1)
        # Flow reaches here when vlan_iface not present in result
        raise Exception("Can't find vlan_iface_id")

    @staticmethod
    def ifconfig(cmdline):
        out = VMTopology.cmd(cmdline)

        ifaces = set()

        rows = out.split('\n')
        for row in rows:
            if len(row) == 0:
                continue
            terms = row.split()
            if not row[0].isspace():
                ifaces.add(terms[0].rstrip(':'))

        return ifaces

    @staticmethod
    def get_pid(ptf_name):
        cli = docker.from_env()
        try:
            ctn = cli.containers.get(ptf_name)
        except:
            return None

        return ctn.attrs['State']['Pid']

    @staticmethod
    def brctl_show():
        out = VMTopology.cmd("brctl show")

        br_to_ifs = {}
        if_to_br = {}

        rows = out.split('\n')[1:]
        cur_br = None
        for row in rows:
            if len(row) == 0:
                continue
            terms = row.split()
            if not row[0].isspace():
                cur_br = terms[0]
                br_to_ifs[cur_br] = []
                if len(terms) > 3:
                    br_to_ifs[cur_br].append(terms[3])
                    if_to_br[terms[3]] = cur_br
            else:
                br_to_ifs[cur_br].append(terms[0])
                if_to_br[terms[0]] = cur_br

        return br_to_ifs, if_to_br

    @staticmethod
    def parse_vm_vlan_port(vlan):
        """
        parse vm vlan port

        old format (non multi-dut): vlan_index
        new format (multi-dut):     dut_index.vlan_index@ptf_index

        """
        if isinstance(vlan, int):
            dut_index = 0
            vlan_index = vlan
            ptf_index = vlan
        else:
            m = re.match("(\d+)\.(\d+)@(\d+)", vlan)
            (dut_index, vlan_index, ptf_index) = (int(m.group(1)), int(m.group(2)), int(m.group(3)))

        return (dut_index, vlan_index, ptf_index)


def check_topo(topo, is_multi_duts=False):

    def _assert(condition, exctype, msg):
        if not condition:
            raise exctype(msg)

    hostif_exists = False
    vms_exists = False
    all_vlans = set()

    if 'host_interfaces' in topo:
        vlans = topo['host_interfaces']

        _assert(isinstance(vlans, list), TypeError,
                "topo['host_interfaces'] should be a list")

        for vlan in vlans:
            if is_multi_duts:
                for p in vlan.split(','):
                    condition = (isinstance(p, str) and
                                 re.match(r"^\d+.\d+$", p))
                    _assert(condition, ValueError,
                            "topo['host_interfaces'] should be a "
                            "list of strings of format '<dut>.<vlan>' or '<dut>.<vlan>,<dut>.<vlan>'")
                    _assert(p not in all_vlans, ValueError,
                        "topo['host_interfaces'] double use of vlan: %s" % p)
                    all_vlans.add(p)
            else:
                condition = isinstance(vlan, int) and vlan >= 0
                _assert(condition, ValueError,
                        "topo['host_interfaces'] should be a "
                        "list of positive integers")
                _assert(vlan not in all_vlans, ValueError,
                        "topo['host_interfaces'] double use of vlan: %s" % vlan)
                all_vlans.add(vlan)

        hostif_exists = True

    if 'VMs' in topo:
        VMs = topo['VMs']

        _assert(isinstance(VMs, dict), TypeError,
                "topo['VMs'] should be a dictionary")

        for hostname, attrs in VMs.items():
            _assert('vlans' in attrs and isinstance(attrs['vlans'], list),
                    ValueError,
                    "topo['VMs']['%s'] should contain "
                    "'vlans' with a list of vlans" % hostname)

            _assert(('vm_offset' in attrs and
                     isinstance(attrs['vm_offset'], int)),
                    ValueError,
                    "topo['VMs']['%s'] should contain "
                    "'vm_offset' with a number" % hostname)

            for vlan in attrs['vlans']:
                if is_multi_duts:
                    condition = (isinstance(p, str) and
                                 re.match(r"^\d+.\d+$", p))
                    _assert(condition, ValueError,
                            "topo['VMs'][%s]['vlans'] should be "
                            "list of strings of format '<dut>.<vlan>'. vlan=%s" % (hostname, vlan))
                else:
                    _assert(isinstance(vlan, int) and vlan >= 0,
                            ValueError,
                            "topo['VMs'][%s]['vlans'] should contain"
                            " a list with integers. vlan=%s" % (hostname, vlan))
                _assert(vlan not in all_vlans,
                        ValueError,
                        "topo['VMs'][%s]['vlans'] double use "
                        "of vlan: %s" % (hostname, vlan))
                all_vlans.add(vlan)

        vms_exists = True

    return hostif_exists, vms_exists


def check_params(module, params, mode):
    for param in params:
        if param not in module.params:
            raise Exception("Parameter %s is required in %s mode" % (param, mode))

    return


def main():
    module = AnsibleModule(
        argument_spec=dict(
            cmd=dict(required=True, choices=['create', 'bind', 'renumber', 'unbind', 'destroy', "connect-vms", "disconnect-vms"]),
            vm_set_name=dict(required=False, type='str'),
            topo=dict(required=False, type='dict'),
            vm_names=dict(required=True, type='list'),
            vm_base=dict(required=False, type='str'),
            ptf_mgmt_ip_addr=dict(required=False, type='str'),
            ptf_mgmt_ipv6_addr=dict(required=False, type='str'),
            ptf_mgmt_ip_gw=dict(required=False, type='str'),
            ptf_mgmt_ipv6_gw=dict(required=False, type='str'),
            ptf_bp_ip_addr=dict(required=False, type='str'),
            ptf_bp_ipv6_addr=dict(required=False, type='str'),
            mgmt_bridge=dict(required=False, type='str'),
            duts_fp_ports=dict(required=False, type='dict'),
            duts_mgmt_port=dict(required=False, type='list'),
            duts_name=dict(required=False, type='list'),
            fp_mtu=dict(required=False, type='int', default=DEFAULT_MTU),
            max_fp_num=dict(required=False, type='int', default=NUM_FP_VLANS_PER_FP),
        ),
        supports_check_mode=False)

    cmd = module.params['cmd']
    vm_names = module.params['vm_names']
    fp_mtu = module.params['fp_mtu']
    max_fp_num = module.params['max_fp_num']
    duts_mgmt_port = []

    curtime = datetime.datetime.now().isoformat()

    global cmd_debug_fname
    cmd_debug_fname = CMD_DEBUG_FNAME % curtime
    exception_debug_fname = EXCEPTION_DEBUG_FNAME % curtime

    try:
        if os.path.exists(cmd_debug_fname) and os.path.isfile(cmd_debug_fname):
            os.remove(cmd_debug_fname)

        net = VMTopology(vm_names, fp_mtu, max_fp_num)

        if cmd == 'create':
            net.create_bridges()
        elif cmd == 'destroy':
            net.destroy_bridges()
        elif cmd == 'bind':
            check_params(module, ['vm_set_name',
                                  'topo',
                                  'ptf_mgmt_ip_addr',
                                  'ptf_mgmt_ipv6_addr',
                                  'ptf_mgmt_ip_gw',
                                  'ptf_mgmt_ipv6_gw',
                                  'ptf_bp_ip_addr',
                                  'ptf_bp_ipv6_addr',
                                  'mgmt_bridge',
                                  'duts_fp_ports'], cmd)

            vm_set_name = module.params['vm_set_name']
            topo = module.params['topo']
            duts_fp_ports = module.params['duts_fp_ports']
            duts_name = module.params['duts_name']
            is_multi_duts = True if len(duts_name) > 1 else False

            if len(vm_set_name) > VM_SET_NAME_MAX_LEN:
                raise Exception("vm_set_name can't be longer than %d characters: %s (%d)" % (VM_SET_NAME_MAX_LEN, vm_set_name, len(vm_set_name)))

            hostif_exists, vms_exists = check_topo(topo, is_multi_duts)

            if vms_exists:
                check_params(module, ['vm_base'], cmd)
                vm_base = module.params['vm_base']
            else:
                vm_base = None

            net.init(vm_set_name, topo, vm_base, duts_fp_ports, duts_name)

            ptf_mgmt_ip_addr = module.params['ptf_mgmt_ip_addr']
            ptf_mgmt_ipv6_addr = module.params['ptf_mgmt_ipv6_addr']
            ptf_mgmt_ip_gw = module.params['ptf_mgmt_ip_gw']
            ptf_mgmt_ipv6_gw = module.params['ptf_mgmt_ipv6_gw']
            mgmt_bridge = module.params['mgmt_bridge']

            net.add_mgmt_port_to_docker(mgmt_bridge, ptf_mgmt_ip_addr, ptf_mgmt_ip_gw, ptf_mgmt_ipv6_addr, ptf_mgmt_ipv6_gw)

            ptf_bp_ip_addr = module.params['ptf_bp_ip_addr']
            ptf_bp_ipv6_addr = module.params['ptf_bp_ipv6_addr']

            if module.params['duts_mgmt_port']:
                for dut_mgmt_port in module.params['duts_mgmt_port']:
                    if dut_mgmt_port != "":
                        net.bind_mgmt_port(mgmt_bridge, dut_mgmt_port)

            if vms_exists:
                net.add_injected_fp_ports_to_docker()
                net.bind_fp_ports()
                net.bind_vm_backplane()
                net.add_bp_port_to_docker(ptf_bp_ip_addr, ptf_bp_ipv6_addr)

            if hostif_exists:
                net.add_host_ports()
        elif cmd == 'unbind':
            check_params(module, ['vm_set_name',
                                  'topo',
                                  'duts_fp_ports'], cmd)

            vm_set_name = module.params['vm_set_name']
            topo = module.params['topo']
            duts_fp_ports = module.params['duts_fp_ports']
            duts_name = module.params['duts_name']
            is_multi_duts = True if len(duts_name) > 1 else False

            if len(vm_set_name) > VM_SET_NAME_MAX_LEN:
                raise Exception("vm_set_name can't be longer than %d characters: %s (%d)" % (VM_SET_NAME_MAX_LEN, vm_set_name, len(vm_set_name)))

            hostif_exists, vms_exists = check_topo(topo, is_multi_duts)

            if vms_exists:
                check_params(module, ['vm_base'], cmd)
                vm_base = module.params['vm_base']
            else:
                vm_base = None

            net.init(vm_set_name, topo, vm_base, duts_fp_ports, duts_name)

            if module.params['duts_mgmt_port']:
                for dut_mgmt_port in module.params['duts_mgmt_port']:
                    if dut_mgmt_port != "":
                        net.unbind_mgmt_port(dut_mgmt_port)

            if vms_exists:
                net.unbind_vm_backplane()
                net.unbind_fp_ports()

            if hostif_exists:
                net.remove_host_ports()
        elif cmd == 'renumber':
            check_params(module, ['vm_set_name',
                                  'topo',
                                  'ptf_mgmt_ip_addr',
                                  'ptf_mgmt_ipv6_addr',
                                  'ptf_mgmt_ip_gw',
                                  'ptf_mgmt_ipv6_gw',
                                  'ptf_bp_ip_addr',
                                  'ptf_bp_ipv6_addr',
                                  'mgmt_bridge',
                                  'duts_fp_ports'], cmd)

            vm_set_name = module.params['vm_set_name']
            topo = module.params['topo']
            duts_fp_ports = module.params['duts_fp_ports']
            duts_name = module.params['duts_name']
            is_multi_duts = True if len(duts_name) > 1 else False

            if len(vm_set_name) > VM_SET_NAME_MAX_LEN:
                raise Exception("vm_set_name can't be longer than %d characters: %s (%d)" % (VM_SET_NAME_MAX_LEN, vm_set_name, len(vm_set_name)))

            hostif_exists, vms_exists = check_topo(topo, is_multi_duts)

            if vms_exists:
                check_params(module, ['vm_base'], cmd)
                vm_base = module.params['vm_base']
            else:
                vm_base = None

            net.init(vm_set_name, topo, vm_base, duts_fp_ports, duts_name, True)

            ptf_mgmt_ip_addr = module.params['ptf_mgmt_ip_addr']
            ptf_mgmt_ipv6_addr = module.params['ptf_mgmt_ipv6_addr']
            ptf_mgmt_ip_gw = module.params['ptf_mgmt_ip_gw']
            ptf_mgmt_ipv6_gw = module.params['ptf_mgmt_ipv6_gw']
            mgmt_bridge = module.params['mgmt_bridge']

            net.add_mgmt_port_to_docker(mgmt_bridge, ptf_mgmt_ip_addr, ptf_mgmt_ip_gw, ptf_mgmt_ipv6_addr, ptf_mgmt_ipv6_gw)

            ptf_bp_ip_addr = module.params['ptf_bp_ip_addr']
            ptf_bp_ipv6_addr = module.params['ptf_bp_ipv6_addr']

            if vms_exists:
                net.unbind_fp_ports()
                net.add_injected_fp_ports_to_docker()
                net.bind_fp_ports()
            if hostif_exists:
                net.add_host_ports()
        elif cmd == 'connect-vms' or cmd == 'disconnect-vms':
            check_params(module, ['vm_set_name',
                                  'topo',
                                  'duts_fp_ports'], cmd)

            vm_set_name = module.params['vm_set_name']
            topo = module.params['topo']
            duts_fp_ports = module.params['duts_fp_ports']
            duts_name = module.params['duts_name']
            is_multi_duts = True if len(duts_name) > 1 else False

            if len(vm_set_name) > VM_SET_NAME_MAX_LEN:
                raise Exception("vm_set_name can't be longer than %d characters: %s (%d)" % (VM_SET_NAME_MAX_LEN, vm_set_name, len(vm_set_name)))

            hostif_exists, vms_exists = check_topo(topo, is_multi_duts)

            if vms_exists:
                check_params(module, ['vm_base'], cmd)
                vm_base = module.params['vm_base']
            else:
                vm_base = None

            net.init(vm_set_name, topo, vm_base, duts_fp_ports, duts_name)

            if vms_exists:
                if cmd == 'connect-vms':
                    net.bind_fp_ports()
                else:
                    net.bind_fp_ports(True)
        else:
            raise Exception("Got wrong cmd: %s. Ansible bug?" % cmd)

    except Exception as error:
        with open(exception_debug_fname, 'w') as fp:
            traceback.print_exc(file=fp)
        module.fail_json(msg=str(error))

    module.exit_json(changed=True)

if __name__ == "__main__":
    main()
<|MERGE_RESOLUTION|>--- conflicted
+++ resolved
@@ -288,12 +288,7 @@
 
         return
 
-<<<<<<< HEAD
     def add_mgmt_port_to_docker(self, mgmt_bridge, mgmt_ip, mgmt_gw, mgmt_ipv6_addr=None, mgmt_gw_v6=None):
-        self.add_br_if_to_docker(mgmt_bridge, PTF_MGMT_IF_TEMPLATE % self.vm_set_name, MGMT_PORT_NAME)
-        self.add_ip_to_docker_if(MGMT_PORT_NAME, mgmt_ip, mgmt_ipv6_addr=mgmt_ipv6_addr, mgmt_gw=mgmt_gw, mgmt_gw_v6=mgmt_gw_v6)
-=======
-    def add_mgmt_port_to_docker(self, mgmt_bridge, mgmt_ip, mgmt_gw, mgmt_ipv6_addr=None):
         if MGMT_PORT_NAME not in self.cntr_ifaces:
             tmp_mgmt_if = hashlib.md5((PTF_NAME_TEMPLATE % self.vm_set_name).encode("utf-8")).hexdigest()[0:6] + MGMT_PORT_NAME
             self.add_br_if_to_docker(mgmt_bridge, PTF_MGMT_IF_TEMPLATE % self.vm_set_name, tmp_mgmt_if)
@@ -302,9 +297,8 @@
             VMTopology.cmd("nsenter -t %s -n ip link set dev %s name %s" % (self.pid, tmp_mgmt_if, MGMT_PORT_NAME))
 
         VMTopology.iface_up(MGMT_PORT_NAME, self.pid)
->>>>>>> 7aeb49f2
-
-        self.add_ip_to_docker_if(MGMT_PORT_NAME, mgmt_ip, mgmt_ipv6_addr=mgmt_ipv6_addr, mgmt_gw=mgmt_gw)
+
+        self.add_ip_to_docker_if(MGMT_PORT_NAME, mgmt_ip, mgmt_ipv6_addr=mgmt_ipv6_addr, mgmt_gw=mgmt_gw, mgmt_gw_v6=mgmt_gw_v6)
         return
 
     def add_bp_port_to_docker(self, mgmt_ip, mgmt_ipv6):
