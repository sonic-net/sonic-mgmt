<domain type='kvm' xmlns:qemu='http://libvirt.org/schemas/domain/qemu/1.0'>
  <name>{{ dut_name }}</name>
{% if hwsku  == 'msft_four_asic_vs' %}
  <memory unit='GB'>8</memory>
  <vcpu placement='static'>10</vcpu>
  <cpu mode='host-model'>
    <model fallback='forbid'/>
    <topology sockets='1' dies='1' cores='5' threads='2'/>
  </cpu>
{% elif hwsku == 'msft_multi_asic_vs' %}
  <memory unit='GB'>8</memory>
  <vcpu placement='static'>16</vcpu>
  <cpu mode='host-model'>
    <model fallback='forbid'/>
    <topology sockets='1' dies='1' cores='8' threads='2'/>
  </cpu>
{% elif hwsku == 'cisco-8101-p4-32x100-vs' %}
  <memory unit='GB'>8</memory>
  <currentMemory unit='GiB'>8</currentMemory>
  <vcpu placement='static'>6</vcpu>
  <cpu mode='host-model'>
    <model fallback='forbid'/>
    <topology sockets='1' dies='1' cores='3' threads='2'/>
  </cpu>
<<<<<<< HEAD
{% elif hwsku == 'Nokia-IXR7250E-36x400G' or hwsku == 'Nokia-IXR7250E-SUP-10' %}
  <memory unit='GB'>8</memory>
  <vcpu placement='static'>10</vcpu>
  <cpu mode='host-model'>
    <model fallback='forbid'/>
    <topology sockets='1' dies='1' cores='5' threads='2'/>
=======
{% elif "dualtor" in topo %}
  <memory unit='GiB'>8</memory>
  <currentMemory unit='GiB'>8</currentMemory>
  <vcpu placement='static'>4</vcpu>
  <cpu mode='host-model'>
    <model fallback='forbid'/>
    <topology sockets='1' dies='1' cores='2' threads='2'/>
>>>>>>> 6de8decc
  </cpu>
{% else %}
  <memory unit='GiB'>4</memory>
  <currentMemory unit='GiB'>4</currentMemory>
  <vcpu placement='static'>4</vcpu>
  <cpu mode='host-model'>
    <model fallback='forbid'/>
    <topology sockets='1' dies='1' cores='2' threads='2'/>
  </cpu>
{% endif %}
  <cpu mode='host-model' check='partial'/>
  <resource>
    <partition>/machine</partition>
  </resource>
  <os>
    <type arch='x86_64' machine='q35'>hvm</type>
    <boot dev='hd'/>
  </os>
  <features>
    <acpi/>
    <apic/>
  </features>
  <clock offset='utc'/>
  <on_poweroff>destroy</on_poweroff>
  <on_reboot>restart</on_reboot>
  <on_crash>restart</on_crash>
  <devices>
    <emulator>/usr/bin/qemu-system-x86_64</emulator>
    <disk type='file' device='disk'>
      <driver name='qemu' type='qcow2' cache='writeback'/>
      <source file='{{ disk_image }}'/>
      <target bus='virtio' dev='vda'/>
    </disk>
    <serial type='tcp'>
      <source host='127.0.0.1' mode='bind' service='{{ serial_port }}'/>
      <target port='0'/>
      <protocol type='telnet'/>
    </serial>
    <interface type='ethernet'>
        <target dev='{{ dut_name }}-0' />
        <model type='e1000' />
    </interface>
{% for i in range(port_alias|length) %}
    <interface type='ethernet' >
        <target dev='{{ dut_name }}-{{ i + 1 }}' />
        <model type='e1000' />
        <mtu size='{{ fp_mtu_size }}' />
    </interface>
{% endfor %}
    <controller type='usb' index='0'/>
    <memballoon model='virtio'>
      <alias name='balloon0'/>
      <address type='pci' domain='0x0000' bus='0x00' slot='0x04' function='0x0'/>
    </memballoon>
    <watchdog model='i6300esb'/>
  </devices>
  <seclabel type='dynamic' model='apparmor' relabel='yes'/>
</domain><|MERGE_RESOLUTION|>--- conflicted
+++ resolved
@@ -22,14 +22,13 @@
     <model fallback='forbid'/>
     <topology sockets='1' dies='1' cores='3' threads='2'/>
   </cpu>
-<<<<<<< HEAD
 {% elif hwsku == 'Nokia-IXR7250E-36x400G' or hwsku == 'Nokia-IXR7250E-SUP-10' %}
   <memory unit='GB'>8</memory>
   <vcpu placement='static'>10</vcpu>
   <cpu mode='host-model'>
     <model fallback='forbid'/>
     <topology sockets='1' dies='1' cores='5' threads='2'/>
-=======
+  </cpu>
 {% elif "dualtor" in topo %}
   <memory unit='GiB'>8</memory>
   <currentMemory unit='GiB'>8</currentMemory>
@@ -37,7 +36,6 @@
   <cpu mode='host-model'>
     <model fallback='forbid'/>
     <topology sockets='1' dies='1' cores='2' threads='2'/>
->>>>>>> 6de8decc
   </cpu>
 {% else %}
   <memory unit='GiB'>4</memory>
