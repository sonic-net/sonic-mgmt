
# The PTF image built from different branches may be incompatible. The ptf_imagetag variable added here is to
# support using different PTF images for different branches. When the ptf_imagetag variable is not specified,
# the PTF image with default "latest" tag will be used. When a specific PTF image version is required, we can
# specify a value for the ptf_imagetag variable somewhere, for example, specify from command line:
#    ./testbed-cli.sh add-topo <testbed_name>-<topo> vault -e ptf_imagetag=201811
# By using this practice, we suggest to add different tags for different PTF image versions in docker registry.
- name: Set default value for ptf_imagetag
  set_fact:
    ptf_imagetag: "latest"
  when: ptf_imagetag is not defined

- name: set "PTF" container type, by default
  set_fact:
    container_type: "PTF"

- name: set "API-SERVER" container type if Keysight Api Server is used
  set_fact:
    container_type: "API-SERVER"
  when: ptf_imagename is defined and ptf_imagename == "docker-keysight-api-server"

- name: set "IxANVL-CONF-TESTER" container type if Keysight IxANVL is used
  set_fact:
    container_type: "IxANVL-CONF-TESTER"
  when: ptf_imagename is defined and ptf_imagename == "docker-ptf-anvl"

- name: Try to login into docker registry
  docker_login:
    registry_url: "{{ docker_registry_host }}"
    username: "{{ docker_registry_username }}"
    password: "{{ docker_registry_password }}"
  become: yes
  when: docker_registry_username is defined and docker_registry_password is defined

- name: Deploy Keysight API Server container
  block:
    - name: Get Keysight API Server container status
      docker_container_info:
        name: apiserver
      register: keysight_api_server_container_status

    - debug:
        msg: "[ WARNING ] Keysight API server container is already running hence not deploying again."
      when: >
        keysight_api_server_container_status.exists
        and keysight_api_server_container_status.container['State']['Status'] == 'running'

    - name: Start Keysight API Server container
      block:
        - name: default secret_group_vars if not defined
          set_fact:
            secret_group_vars:
              ixia_api_server:
                rest_port: 443
          when: >
            secret_group_vars is not defined
            or secret_group_vars.ixia_api_server is not defined
            or secret_group_vars.ixia_api_server.rest_port is not defined

        - name: Pull and start Keysight API Server container
          docker_container:
            name: apiserver
            image: "{{ docker_registry_host }}/{{ ptf_imagename }}:{{ ptf_imagetag }}"
            pull: yes
            state: started
            restart: no
            published_ports: "{{ secret_group_vars.ixia_api_server.rest_port }}:443"
            detach: True
            capabilities:
              - net_admin
            privileged: yes
          become: yes

        - name: Bind ptf_ip to keysight_api_server
          vm_topology:
            cmd: "bind_keysight_api_server_ip"
            ptf_mgmt_ip_addr: "{{ ptf_ip }}"
            ptf_mgmt_ipv6_addr: "{{ ptf_ipv6 }}"
            ptf_mgmt_ip_gw: "{{ mgmt_gw }}"
            ptf_mgmt_ipv6_gw: "{{ mgmt_gw_v6 | default(None) }}"
            mgmt_bridge: "{{ mgmt_bridge }}"
            vm_names: ""
          become: yes

      when: >
        not keysight_api_server_container_status.exists
        or (keysight_api_server_container_status.exists
        and keysight_api_server_container_status.container['State']['Status'] != 'running')

  when: container_type == "API-SERVER"

- name: Start Keysight IxANVL container
  block:
    - name: Pull and start Keysight IxANVL container
      docker_container:
        name: ptf_anvl
        image: "{{ docker_registry_host }}/{{ ptf_imagename }}:{{ ptf_imagetag }}"
        pull: yes
        state: started
        restart: no
        detach: True
        network_mode: none
        capabilities:
          - net_admin
        privileged: yes
      become: yes

<<<<<<< HEAD
- name: Start Keysight IxANVL container
  block:
    - name: Pull and start Keysight IxANVL container
      docker_container:
        name: ptf_anvl
        image: "{{ docker_registry_host }}/{{ ptf_imagename }}:{{ ptf_imagetag }}"
        pull: yes
        state: started
        restart: no
        detach: True
        network_mode: none
        capabilities:
          - net_admin
        privileged: yes
      become: yes

=======
>>>>>>> 4900b2e3
    - name: Get dut ports
      include_tasks: get_dut_port.yml
      loop: "{{ duts_name.split(',') }}"
      loop_control:
        loop_var: dut_name

    - name: Create vlan ports for dut
      include_tasks: create_dut_port.yml
      when: external_port is defined
      loop: "{{ duts_name.split(',') }}"
      loop_control:
        loop_var: dut_name

    - name: Bind topology {{ topo }} to VMs. base vm = {{ VM_base }}
      vm_topology:
        cmd: "bind"
        vm_names: ""
        vm_set_name: "{{ vm_set_name }}"
        topo: "{{ topology }}"
        ptf_mgmt_ip_addr: "{{ ptf_ip }}"
        ptf_mgmt_ipv6_addr: "{{ ptf_ipv6 }}"
        ptf_mgmt_ip_gw: "{{ mgmt_gw }}"
        ptf_mgmt_ipv6_gw: "{{ mgmt_gw_v6 | default(None) }}"
        ptf_bp_ip_addr: "{{ ptf_bp_ip }}"
        ptf_bp_ipv6_addr: "{{ ptf_bp_ipv6 }}"
        mgmt_bridge: "{{ mgmt_bridge }}"
        duts_fp_ports: "{{ duts_fp_ports }}"
        duts_mgmt_port: "{{ duts_mgmt_port }}"
        duts_name: "{{ duts_name.split(',') }}"
        fp_mtu: "{{ fp_mtu_size }}"
        max_fp_num: "{{ max_fp_num }}"
      become: yes

  when: container_type == "IxANVL-CONF-TESTER"

- name: Start PTF container
  block:
  - name: Create ptf container ptf_{{ vm_set_name }}
    docker_container:
      name: ptf_{{ vm_set_name }}
      image: "{{ docker_registry_host }}/{{ ptf_imagename }}:{{ ptf_imagetag }}"
      pull: yes
      state: started
      restart: no
      network_mode: none
      detach: True
      capabilities:
        - net_admin
      privileged: yes
    become: yes

  - name: Enable ipv6 for docker container ptf_{{ vm_set_name }}
    command: docker exec -i ptf_{{ vm_set_name }} sysctl -w net.ipv6.conf.all.disable_ipv6=0
    become: yes

  - name: Get dut ports
    include_tasks: get_dut_port.yml
    loop: "{{ duts_name.split(',') }}"
    loop_control:
      loop_var: dut_name

  - name: Create vlan ports for dut
    include_tasks: create_dut_port.yml
    when: external_port is defined
    loop: "{{ duts_name.split(',') }}"
    loop_control:
      loop_var: dut_name

  - debug: msg="{{ duts_fp_ports }}"
  - debug: msg="{{ duts_mgmt_port }}"

  - include_tasks: add_ceos_list.yml
    when: vm_type is defined and vm_type == "ceos"

  - name: Bind topology {{ topo }} to VMs. base vm = {{ VM_base }}
    vm_topology:
      cmd: "bind"
      vm_set_name: "{{ vm_set_name }}"
      topo: "{{ topology }}"
      vm_names: "{{ VM_hosts }}"
      vm_base: "{{ VM_base }}"
      vm_type: "{{ vm_type }}"
      ptf_mgmt_ip_addr: "{{ ptf_ip }}"
      ptf_mgmt_ipv6_addr: "{{ ptf_ipv6 }}"
      ptf_mgmt_ip_gw: "{{ mgmt_gw }}"
      ptf_mgmt_ipv6_gw: "{{ mgmt_gw_v6 | default(None) }}"
      ptf_bp_ip_addr: "{{ ptf_bp_ip }}"
      ptf_bp_ipv6_addr: "{{ ptf_bp_ipv6 }}"
      mgmt_bridge: "{{ mgmt_bridge }}"
      duts_fp_ports: "{{ duts_fp_ports }}"
      duts_mgmt_port: "{{ duts_mgmt_port }}"
      duts_name: "{{ duts_name.split(',') }}"
      fp_mtu: "{{ fp_mtu_size }}"
      max_fp_num: "{{ max_fp_num }}"
    become: yes

  - name: Send arp ping packet to gw for flusing the ARP table
    command: docker exec -i ptf_{{ vm_set_name }} python -c "from scapy.all import *; arping('{{ mgmt_gw }}')"
    become: yes

  - name: Start ptf_tgen service
    include_tasks: start_ptf_tgen.yml
    when: topo == 'fullmesh'

  - name: Start PTF portchannel service
    include_tasks: ptf_portchannel.yml

  - name: Announce routes
    include_tasks: announce_routes.yml
    when:
      - topo != 'fullmesh'
      - not 'ptf' in topo

  - name: Start mux simulator
    include_tasks: control_mux_simulator.yml
    vars:
      mux_simulator_action: start
    when: "'dualtor' in topo"

  when: container_type == "PTF"<|MERGE_RESOLUTION|>--- conflicted
+++ resolved
@@ -105,25 +105,6 @@
         privileged: yes
       become: yes
 
-<<<<<<< HEAD
-- name: Start Keysight IxANVL container
-  block:
-    - name: Pull and start Keysight IxANVL container
-      docker_container:
-        name: ptf_anvl
-        image: "{{ docker_registry_host }}/{{ ptf_imagename }}:{{ ptf_imagetag }}"
-        pull: yes
-        state: started
-        restart: no
-        detach: True
-        network_mode: none
-        capabilities:
-          - net_admin
-        privileged: yes
-      become: yes
-
-=======
->>>>>>> 4900b2e3
     - name: Get dut ports
       include_tasks: get_dut_port.yml
       loop: "{{ duts_name.split(',') }}"
