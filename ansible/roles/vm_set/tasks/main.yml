# This role creates a set of VM with veos or SONiC or cisco or Ubuntu for Kubernetes master
# Input parameters for the role:
# - action: 'start', 'stop' or 'renumber' for creating, removing, or renumbering vm set respectively
# - id: sequence number for vm set on the host.
# - external_port: interface which will be used as parent for vlan interface creation
# - vlan_base: first vlan id for the VMs
# - VMs: a dictionary which contains hostnames of VMs as a key and a dictionary with parameters (num, memory, mgmt_ip) for every VM.
# - topology: a dictionary which contains hostnames of VMs as a key and vlans value which define a topology (numbers of connected ports for every VM)
# - mgmt_bridge: linux bridge which is used for management interface connections

# Variables used by the role are mostly defined in files under ansible/group_vars/vm_host directory.
# Supported neighbor types are: veos, sonic, cisco, ubuntu, k8s
# For each of the supported neighbor types, there is a file in ansible/group_vars/vm_host directory which defines the
# the variables for the neighbor type. The neighbor VM image files usually can be manually prepared or automatically
# downloaded from the URLs defined in the variables. Please update the URLs to the actual URLs of the image files in
# your environment.

# Need latest ubuntu 4.10 kernel to fix a openvswitch bug
# https://bugs.launchpad.net/ubuntu/+source/kernel-package/+bug/1685742
- name: Pick package_installation from env
  set_fact:
    package_installation: "{{ lookup('env', 'PACKAGE_INSTALLATION') | default(omit) }}"

- name: Set the default variable package_installation
  set_fact:
    package_installation: true
  when: package_installation is not defined or package_installation == ''

- name: get host distribution
  shell: grep ^NAME /etc/os-release | awk -F '=' '{print $2}' | tr -d '"'
  register: host_distribution
  changed_when: False

- name: get host distribution version
  shell: grep ^VERSION_ID /etc/os-release | awk -F '=' '{print $2}' | tr -d '"'
  register: host_distribution_version
  changed_when: False

- name: get host kernel version
  shell: uname -r
  register: host_kernel
  changed_when: False

- name: Check if kernel upgrade needed
  set_fact:
    kernel_upgrade_needed: true
  when:
    - host_distribution.stdout == "Ubuntu"
    - host_distribution_version.stdout == "17.04"
    - host_kernel.stdout.find('4.10.0') != -1
    - "{{ host_kernel.stdout | regex_replace('4.10.0-([0-9]+)-.*', '\\1') | int < 25 }}"

- block:
    - debug: msg="{{ host_kernel.stdout }}"

    - name: Upgrade kernel package
      apt: pkg={{ item }} state=latest
      become: yes
      with_items:
        - linux-image-generic
        - linux-image-extra-virtual

    - name: Prompt for rebooting
      fail:
        msg: "Kernel upgraded, need to reboot!"
  when:
    - kernel_upgrade_needed is defined
    - package_installation|bool

- block:
    - name: Install necessary packages
      apt:
        update_cache: yes
        cache_valid_time: 86400
        pkg:
          - ifupdown
          - openvswitch-switch
          - net-tools
          - bridge-utils
          - util-linux
          - iproute2
          - vlan
          - apt-transport-https
          - ca-certificates
          - curl
          - software-properties-common
          - libvirt-clients
      register: apt_res
      retries: 2
      delay: 30
      until: apt_res is success
      become: yes

    - name: Install necessary packages
      register: apt_res
      retries: 2
      delay: 30
      until: apt_res is success
      apt:
        pkg:
        - python
        - libvirt-bin
        - python-libvirt
        - python-pip
      become: yes
      when: host_distribution_version.stdout == "18.04"

    - name: Install necessary packages
      register: apt_res
      retries: 2
      delay: 30
      until: apt_res is success
      apt:
        pkg:
        - python3-libvirt
        - python3-pip
        - libvirt-daemon-system
        - qemu-system-x86
      become: yes
      when: host_distribution_version.stdout >= "20.04"
  when: package_installation|bool

- name: Get default pip_executable
  set_fact:
    pip_executable: pip
  when: pip_executable is not defined and host_distribution_version.stdout < "20.04"

- name: Get default pip_executable
  set_fact:
    pip_executable: pip3
  when: pip_executable is not defined and (host_distribution_version.stdout >= "20.04")

- include_tasks: docker.yml
  when: package_installation|bool

<<<<<<< HEAD
=======
- name: Install requests package
  pip: name=requests version=2.32.3 state=present executable={{ pip_executable }}
  become: yes
  environment: "{{ proxy_env | default({}) }}"
  when: pip_executable=="pip3"

>>>>>>> 8f5c6983
- name: Ensure {{ ansible_user }} in docker,sudo group
  user:
    name: "{{ ansible_user }}"
    append: yes
    groups: docker,sudo
  become: yes

- name: Ensure {{ ansible_user }} in libvirt group
  user:
    name: "{{ ansible_user }}"
    append: yes
    groups: libvirt
  become: yes
  when: host_distribution_version.stdout >= "20.04"

- name: Install br_netfilter kernel module
  become: yes
  modprobe: name=br_netfilter state=present

- name: Set sysctl bridge parameters for testbed
  sysctl:
    name: "{{ item }}"
    value: "0"
    sysctl_set: yes
  become: yes
  with_items:
   - net.bridge.bridge-nf-call-arptables
   - net.bridge.bridge-nf-call-ip6tables
   - net.bridge.bridge-nf-call-iptables

- name: Set sysctl RCVBUF max parameter for testbed
  sysctl:
    name: "net.core.rmem_max"
    value: "509430500"
    sysctl_set: yes
  become: yes

- name: Set sysctl RCVBUF default parameter for testbed
  sysctl:
    name: "net.core.rmem_default"
    value: "31457280"
    sysctl_set: yes
  become: yes

- name: Increase IPv6 route cache size
  sysctl:
    name: "net.ipv6.route.max_size"
    value: "16384"
    sysctl_set: yes
  become: yes

- name: Setup external front port
  include_tasks: external_port.yml
  when: external_port is defined

- name: Setup internal management network
  include_tasks: internal_mgmt_network.yml
  when: internal_mgmt_network is defined and internal_mgmt_network == True

- block:
    - getent:
        database: passwd
        key: "{{ ansible_user }}"
        split: ":"
    - set_fact:
        home_path: "{{ getent_passwd[ansible_user][4] }}"
      when: home_path is not defined

    # root_path is supposed to be absolute path.
    - set_fact:
        root_path: "{{ home_path + '/' + root_path }}"
      when: "not root_path.startswith('/')"

    - debug: msg="home_path = {{ home_path }} root_path = {{ root_path }}"

- name: Require veos or SONiC or cisco VMs by default
  set_fact:
    vm_required: true

- name: veos or SONiC or cisco VMs not needed when setting up Kubernetes master
  set_fact:
    vm_required: false
  when:
    - k8s is defined

- name: VMs not needed in case of Keysight API Server
  set_fact:
    vm_required: false
  when:
    - ptf_imagename is defined
    - ptf_imagename == "docker-keysight-api-server"

- name: VMs not needed in case of Keysight IxANVL
  set_fact:
    veos_vm_required: false
  when:
    - ptf_imagename is defined
    - ptf_imagename == "docker-ptf-anvl"

- name: Retrieve a list of the defined VMs
  virt: command=list_vms
        uri=qemu:///system
  register: vm_list_defined
  become: true

- name: Retrieve a list of the running VMs
  virt: command=list_vms
        uri=qemu:///system
        state=running
  register: vm_list_running
  become: true

- name: Set vm_state_string according to ansible version
  set_fact:
    vm_state_string: "{{ 'paused' if ansible_version.full is version_compare('2.13', '>=') else 'pause' }}"

- name: Print ansible version and vm_state_string
  debug:
    msg: "ansible version is {{ ansible_version.full }} and vm_state_string is {{ vm_state_string }}"

- name: Retrieve a list of the paused VMs with status={{ vm_state_string }}
  virt: command=list_vms
        uri=qemu:///system
        state={{ vm_state_string }}
  register: vm_list_paused
  become: true

- name: Require VMs as CEOS by default
  set_fact:
    vm_type: "ceos"
  when: vm_type is not defined

- name: Check VM type
  fail:
    msg: "Cannot support this VM type {{ vm_type }}"
  when: vm_type not in supported_vm_types

- block:
    - name: Ensure {{ root_path }} exists
      file: path={{ root_path }} state=directory

    - name: Install cleanup script
      template: src=cleanup.sh.j2
                dest={{ root_path }}/cleanup.sh

    - name: Copy vm_resumer.py to the {{ root_path }}
      become: true
      copy:
        src: roles/vm_set/files/vm_resumer.py
        dest: "{{ root_path }}"
        mode: 0755

    - name: Find current server group
      set_fact: current_server={{ group_names | extract_by_prefix('server_') }}

    - name: Extract VM names from the inventory
      set_fact: VM_hosts={{ groups[current_server] | filter_by_prefix('VM') | sort}}

    - name: Limit VM
      set_fact: VM_hosts="{{ VM_hosts | first_n_elements(VM_num) }}"
      when: VM_num is defined and VM_num|int > 0

    - name: Generate vm list of target VMs
      set_fact: VM_targets={{ VM_hosts | filter_vm_targets(topology['VMs'], VM_base, dut_interfaces | default("")) | sort }}
      when: topology['VMs'] is defined

    - name: Set fallback default value for VM_targets
      set_fact: VM_targets={{ [] }}
      when: VM_targets is not defined

    - name: Set vm configuration properties when configuration is defined
      set_fact: vm_properties="{{ configuration | expand_properties(configuration_properties) }}"
      when: configuration is defined

    - name: Set vm configuration properties when configuration is not defined
      set_fact: vm_properties={}
      when: configuration is not defined

    - name: Stop VMs
      include_tasks: stop.yml
      when: action == 'stop'

    - name: Start VMs
      include_tasks: start.yml
      when: action == 'start'

    - name: Connect VMs
      include_tasks: connect_vms.yml
      when: action == 'connect_vms'

    - name: Disconnect VMs
      include_tasks: disconnect_vms.yml
      when: action == 'disconnect_vms'

    - name: Renumber topology
      include_tasks: renumber_topo.yml
      when: action == 'renumber_topo'

  when: vm_required is defined and vm_required == True

- name: Generate DPU list of target DPUs
  set_fact: dpu_targets={{ VM_hosts | filter_vm_targets(topology['DPUs'], VM_base) | sort }}
  when: topology['DPUs'] is defined and hostvars[duts_name]['type'] == 'kvm'

- name: Set fallback default value for dpu_targets
  set_fact: dpu_targets={{ [] }}
  when: dpu_targets is not defined

- name: Add topology
  include_tasks: add_topo.yml
  when: action == 'add_topo'

- name: Remove topology
  include_tasks: remove_topo.yml
  when: action == 'remove_topo'

- name: Stop Kubernetes VMs
  include_tasks: stop_k8s.yml
  when: action == 'stop_k8s'

- name: Start Kubernetes VMs
  include_tasks: start_k8s.yml
  when: action == 'start_k8s'

- name: Manage the dut state
  include_tasks: manage_duts.yml
  loop: "{{ duts_name.split(',') }}"
  loop_control:
    loop_var: dut_name
  when: duts_name is defined<|MERGE_RESOLUTION|>--- conflicted
+++ resolved
@@ -133,15 +133,18 @@
 - include_tasks: docker.yml
   when: package_installation|bool
 
-<<<<<<< HEAD
-=======
 - name: Install requests package
   pip: name=requests version=2.32.3 state=present executable={{ pip_executable }}
   become: yes
   environment: "{{ proxy_env | default({}) }}"
-  when: pip_executable=="pip3"
-
->>>>>>> 8f5c6983
+  when: pip_executable=="pip3" and host_distribution_version.stdout < "24.04"
+
+- name: Install requests package
+  pip: name=requests version=2.32.3 state=present virtualenv=/tmp/sonic-mgmt-virtualenv virtualenv_site_packages=true
+  become: yes
+  environment: "{{ proxy_env | default({}) }}"
+  when: host_distribution_version.stdout >= "24.04"
+
 - name: Ensure {{ ansible_user }} in docker,sudo group
   user:
     name: "{{ ansible_user }}"
