- name: set "PTF" container type, by default
  set_fact:
    container_type: "PTF"

- name: set "API-SERVER" container type if Keysight Api Server is used
  set_fact:
    container_type: "API-SERVER"
  when: ptf_imagename is defined and ptf_imagename == "docker-keysight-api-server"

- name: set "IxANVL-CONF-TESTER" container type if Keysight IxANVL is used
  set_fact:
    container_type: "IxANVL-CONF-TESTER"
  when: ptf_imagename is defined and ptf_imagename == "docker-ptf-anvl"

- name: set batch_mode for lt2 topo
  set_fact:
    batch_mode: True
  when: "'lt2' in topo"

- block:

  - name: Stop mux simulator
    include_tasks: control_mux_simulator.yml
    vars:
      mux_simulator_action: stop
    when: "'dualtor' in topo"

  - name: Stop nic simulator
    include_tasks: control_nic_simulator.yml
    vars:
      nic_simulator_action: stop
    when: topology.host_interfaces_active_active is defined and topology.host_interfaces_active_active|length > 0

  - name: Stop PTF portchannel service
    include_tasks: ptf_portchannel.yml
    vars:
      ptf_portchannel_action: stop

  - name: Kill exabgp and ptf_nn_agent processes in PTF container
    ptf_control:
      ctn_name: "ptf_{{ vm_set_name }}"
      command: kill
    when:
      - topo != 'fullmesh'
      - not 'ptf' in topo

  - name: Get duts ports
    include_tasks: get_dut_port.yml
    loop: "{{ duts_name.split(',') }}"
    loop_control:
      loop_var: dut_name

  - name: Unbind topology {{ topo }} to VMs. base vm = {{ VM_base }}
    include_tasks: unbind_vm.yml
    loop: "{{ VM_hosts | flatten(levels=1) }}"
    loop_control:
      loop_var: vm_name

  - name: Wait for unbind tasks to complete
    become: yes
    async_status:
      jid: "{{ async_unbind_job_results[vm_name] }}"
    loop: "{{ VM_hosts | flatten(levels=1) }}"
    loop_control:
      loop_var: vm_name
    register: async_unbind_topology_poll_results
    until: async_unbind_topology_poll_results.finished
    retries: 30
    delay: 60

  - name: Unbind topology {{ topo }} to DPU VMs. base vm = {{ VM_base }}
    vm_topology:
      cmd: "unbind"
      vm_set_name: "{{ vm_set_name }}"
      topo: "{{ topology }}"
      vm_names: "{{ VM_hosts }}"
      vm_base: "{{ VM_base }}"
      vm_type: "vsonic"
      duts_fp_ports: "{{ duts_fp_ports }}"
      duts_mgmt_port: "{{ duts_mgmt_port }}"
      duts_name: "{{ duts_name.split(',') }}"
      max_fp_num: "{{ max_fp_num }}"
      batch_mode: "{{ batch_mode if batch_mode is defined else omit }}"
      is_dpu: true
    become: yes
    when: dpu_targets is defined and dpu_targets | length > 0

  - include_tasks: remove_ceos_list.yml
    when: vm_type is defined and vm_type == "ceos"

  - name: Remove duts ports
    include_tasks: remove_dut_port.yml
    when: external_port is defined
    loop: "{{ duts_name.split(',') }}"
    loop_control:
      loop_var: dut_name

  - name: Stop ptf container ptf_{{ vm_set_name }}
    docker_container:
      name: ptf_{{ vm_set_name }}
      state: stopped
    become: yes
    ignore_errors: yes

  - name: Remove ptf docker container ptf_{{ vm_set_name }}
    docker_container:
      name: "ptf_{{ vm_set_name }}"
      state: absent
    become: yes

  when: container_type == "PTF"


- block:
  - name: Remove Keysight API Server container
    docker_container:
      name: apiserver
      state: absent
    become: yes
    when:
      - remove_keysight_api_server == "1"

  - debug:
      msg: "[ INFO ] keysight_api_server container has been removed since remove_keysight_api_server is provided in the remove_topo arguments."
    when:
      - remove_keysight_api_server == "1"

  - debug:
      msg: "[ WARNING ] keysight_api_server container has not been removed since remove_keysight_api_server is not provided in the remove_topo arguments."
    when:
      - remove_keysight_api_server == "0"

  when:
    - container_type == "API-SERVER"

- block:
  - name: Get dut ports
    include_tasks: get_dut_port.yml
    loop: "{{ duts_name.split(',') }}"
    loop_control:
      loop_var: dut_name

  - name: Unbind topology {{ topo }} for Keysight IxANVL.
    vm_topology:
      cmd: "unbind"
      vm_names: ""
      vm_set_name: "{{ vm_set_name }}"
      topo: "{{ topology }}"
      duts_fp_ports: "{{ duts_fp_ports }}"
      duts_midplane_ports: "{{ duts_midplane_ports }}"
      duts_inband_ports: "{{ duts_inband_ports }}"
      duts_mgmt_port: "{{ duts_mgmt_port }}"
      duts_name: "{{ duts_name.split(',') }}"
      max_fp_num: "{{ max_fp_num }}"
      batch_mode: "{{ batch_mode if batch_mode is defined else omit }}"
    become: yes

  - name: Remove duts ports
    include_tasks: remove_dut_port.yml
    when: external_port is defined
    loop: "{{ duts_name.split(',') }}"
    loop_control:
      loop_var: dut_name

  - name: Remove Keysight IxANVL container
    docker_container:
      name: ptf_anvl
      state: absent
    become: yes

  when: container_type == "IxANVL-CONF-TESTER"

- name: Destroy VMs network in parallel
  include_tasks: destory_vm_network.yml
  loop: "{{ VM_targets|flatten(levels=1) }}"
  loop_control:
    loop_var: vm_name

- name: Wait for destroy tasks to complete
  become: yes
  async_status:
    jid: "{{ async_destroy_vm_network_results[vm_name] }}"
  loop: "{{ VM_targets|flatten(levels=1) }}"
  loop_control:
    loop_var: vm_name
<<<<<<< HEAD
  register: async_destroy_vm_poll_results
  until: async_destroy_vm_poll_results.finished
=======
  register: async_destroy_vm_network_poll_results
  until: async_destroy_vm_network_poll_results.finished
>>>>>>> 8449d565
  retries: 30
  delay: 60

- name: Destroy DPUs network
  vm_topology:
    cmd: 'destroy'
    vm_names: "{{ dpu_targets }}"
  become: yes
  when: dpu_targets is defined and dpu_targets | length > 0<|MERGE_RESOLUTION|>--- conflicted
+++ resolved
@@ -183,13 +183,8 @@
   loop: "{{ VM_targets|flatten(levels=1) }}"
   loop_control:
     loop_var: vm_name
-<<<<<<< HEAD
-  register: async_destroy_vm_poll_results
-  until: async_destroy_vm_poll_results.finished
-=======
   register: async_destroy_vm_network_poll_results
   until: async_destroy_vm_network_poll_results.finished
->>>>>>> 8449d565
   retries: 30
   delay: 60
 
