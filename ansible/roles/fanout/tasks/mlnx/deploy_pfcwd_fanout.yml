##############################################################################################
### sub-playbook to deploy the docker images needed for the pfcwd test to fanout switch
### to run separately:
### ansible-playbook -i lab fanout.yml -l ${FANOUT} --become --tags pfcwd_config -vvvv
### Optionally "-e pfcwd_dockers_url=<www_path>" can be specified to fetch dockers without
### building them. This is useful to save time or run task in sonic-mgmt docker.
### E.g.
### ansible-playbook -i lab fanout.yml -l ${FANOUT} -e pfcwd_dockers_url=http://some-http-server/pfcwd-dockers/ --become --tags pfcwd_config -vvvv
################################################################################################

- name: Define variables for deployment of pfcwd dockers on fanout
  set_fact:
    pfcwd_dockers: "['roles/test/files/mlnx/docker-tests-pfcgen/pfc_storm.tgz']"
    fanout_img_path: "/var/opt/tms/images/"

- name: Build containers to save storm arguments and to run storm
  command: make
  args:
    chdir: "{{item | dirname}}"
  with_items: "{{ pfcwd_dockers }}"
  delegate_to: localhost
  when: pfcwd_dockers_url is not defined

<<<<<<< HEAD
- name: Copy test match and ignore files to switch
  copy:
      src: "{{ item }}"
      dest: "{{fanout_img_path}}"
  with_items: "{{ pfcwd_dockers }}"
  when: pfcwd_dockers_url is not defined

- name: Download pre-built pfcwd dockers if path specified
  get_url: url={{pfcwd_dockers_url}}{{item | basename}} dest={{fanout_img_path}}/{{item | basename}}
  with_items: "{{ pfcwd_dockers }}"
=======
- name: Copy pfcwd docker images to switch
  include: scp_copy.yml
  vars:
    src: "{{ item }}"
    dest: "{{ fanout_img_path }}"
  with_items: pfcwd_dockers
  when: pfcwd_dockers_url is not defined

- name: Download pre-built pfcwd dockers if path specified
  include: download_copy_pfcwd_fanout.yml
  with_items: pfcwd_dockers
  delegate_to: localhost
>>>>>>> 1665ae3e
  when: pfcwd_dockers_url is defined

- name: Load and start dockers
  action: apswitch template=mlnx_deploy_pfcwd_fanout.j2
  connection: switch
  args:
    timeout: 600
    login: "{{ switch_login['MLNX-OS'] }}"<|MERGE_RESOLUTION|>--- conflicted
+++ resolved
@@ -21,31 +21,18 @@
   delegate_to: localhost
   when: pfcwd_dockers_url is not defined
 
-<<<<<<< HEAD
-- name: Copy test match and ignore files to switch
-  copy:
-      src: "{{ item }}"
-      dest: "{{fanout_img_path}}"
-  with_items: "{{ pfcwd_dockers }}"
-  when: pfcwd_dockers_url is not defined
-
-- name: Download pre-built pfcwd dockers if path specified
-  get_url: url={{pfcwd_dockers_url}}{{item | basename}} dest={{fanout_img_path}}/{{item | basename}}
-  with_items: "{{ pfcwd_dockers }}"
-=======
 - name: Copy pfcwd docker images to switch
   include: scp_copy.yml
   vars:
     src: "{{ item }}"
     dest: "{{ fanout_img_path }}"
-  with_items: pfcwd_dockers
+  with_items: "{{ pfcwd_dockers }}"
   when: pfcwd_dockers_url is not defined
 
 - name: Download pre-built pfcwd dockers if path specified
   include: download_copy_pfcwd_fanout.yml
-  with_items: pfcwd_dockers
+  with_items: "{{ pfcwd_dockers }}"
   delegate_to: localhost
->>>>>>> 1665ae3e
   when: pfcwd_dockers_url is defined
 
 - name: Load and start dockers
