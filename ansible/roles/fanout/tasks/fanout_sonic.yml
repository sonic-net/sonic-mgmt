- debug: msg="{{ device_info[inventory_hostname] }}"

- name: get connection graph if defined for dut (ignore any errors)
  conn_graph_facts: host="{{ inventory_hostname }}" ignore_errors=true
  delegate_to: localhost
  ignore_errors: true

- name: set login to tacacs if tacacs is defined
  set_fact: ansible_ssh_user={{ fanout_tacacs_sonic_user }} ansible_ssh_pass={{ fanout_tacacs_sonic_password }}
  when: >
    fanout_tacacs_user is not defined and fanout_tacacs_user is not defined and
    fanout_tacacs_sonic_user is defined and fanout_tacacs_sonic_password is defined

- name: prepare fanout switch admin login info
  set_fact: ansible_ssh_user={{ fanout_sonic_user }} ansible_ssh_pass={{ fanout_sonic_password }}
  when: >
    fanout_tacacs_user is not defined and fanout_tacacs_user is not defined and
    fanout_tacacs_sonic_user is not defined and fanout_tacacs_sonic_password is not defined

- name: retrieve SONiC version
  shell: cat /etc/sonic/sonic_version.yml | grep ":"
  register: sonic_version_content

- name: format SONiC version content
  set_fact:
    fanout_sonic_version: "{{ fanout_sonic_version | default({}) | combine([dict(['key', 'value'] | zip(item.split(':') | map('trim')))] | items2dict) }}"
  with_items: "{{ sonic_version_content['stdout_lines'] }}"

- fail: msg="sonic version other than 202205 does not support incremental update and dry run"
  when: "'20220531' not in fanout_sonic_version['build_version'] and (incremental is defined or dry_run is defined)"

- name: deploy SONiC fanout with image version 201811
  include_tasks:
    sonic/fanout_sonic_201811.yml
  when: "'20181130' in fanout_sonic_version['build_version']"

- name: deploy SONiC fanout with image version 202012
  include_tasks:
    sonic/fanout_sonic_202012.yml
  when: "'20201231' in fanout_sonic_version['build_version']"

- name: deploy SONiC fanout with image version 202205
  block:
    - name: deploy SONiC fanout not incremental and not dry_run
      include_tasks:
        sonic/fanout_sonic_202205.yml
      when: "dry_run is not defined and incremental is not defined and 'Cisco-8101' not in device_info[inventory_hostname]['HwSku']"

    - name: deploy SONiC Cisco 8101 fanout not incremental and not dry_run
      include_tasks:
        sonic/fanout_sonic_cisco_8101_202205.yml
      when: "dry_run is not defined and incremental is not defined and 'Cisco-8101' in device_info[inventory_hostname]['HwSku']"

    - name: deploy SONiC fanout incremental and not dry_run
      include_tasks:
        sonic/fanout_sonic_incremental_202205.yml
      when: incremental is defined and dry_run is not defined

    - name: deploy SONiC fanout dry_run
      include_tasks:
        sonic/fanout_sonic_dry_run_202205.yml
      when: dry_run is defined
  when: "'20220531' in fanout_sonic_version['build_version'] or 'internal' in fanout_sonic_version['build_version']"

- name: deploy SONiC fanout with image version 202311
  block:
    - name: deploy SONiC fanout not incremental and not dry_run
      include_tasks:
        sonic/fanout_sonic_202311.yml
      when: dry_run is not defined and incremental is not defined
  when: "'2023' in fanout_sonic_version['build_version']"

- name: deploy SONiC fanout with image version 202405 or 202411
  block:
    - name: deploy SONiC fanout not incremental and not dry_run with 2024 images
      include_tasks:
        sonic/fanout_sonic_202405.yml
<<<<<<< HEAD
      when: dry_run is not defined and incremental is not defined
  when: "'2024' in fanout_sonic_version['build_version']"

- name: deploy SONiC fanout with image version 202505
  block:
    - name: deploy SONiC fanout not incremental and not dry_run with 202505 images
      include_tasks:
        sonic/fanout_sonic_202505.yml
      when: dry_run is not defined and incremental is not defined
  when: "'2025' in fanout_sonic_version['build_version']"
=======
      when: "dry_run is not defined and incremental is not defined and 'Cisco-8101' not in device_info[inventory_hostname]['HwSku']"

    - name: deploy SONiC Cisco 8101 fanout not incremental and not dry_run
      include_tasks:
        sonic/fanout_sonic_cisco_8101_202405.yml
      when: "dry_run is not defined and incremental is not defined and 'Cisco-8101' in device_info[inventory_hostname]['HwSku']"
  when: "'2024' in fanout_sonic_version['build_version']"
>>>>>>> 5f82168f
<|MERGE_RESOLUTION|>--- conflicted
+++ resolved
@@ -75,8 +75,12 @@
     - name: deploy SONiC fanout not incremental and not dry_run with 2024 images
       include_tasks:
         sonic/fanout_sonic_202405.yml
-<<<<<<< HEAD
-      when: dry_run is not defined and incremental is not defined
+      when: "dry_run is not defined and incremental is not defined and 'Cisco-8101' not in device_info[inventory_hostname]['HwSku']"
+
+    - name: deploy SONiC Cisco 8101 fanout not incremental and not dry_run
+      include_tasks:
+        sonic/fanout_sonic_cisco_8101_202405.yml
+      when: "dry_run is not defined and incremental is not defined and 'Cisco-8101' in device_info[inventory_hostname]['HwSku']"
   when: "'2024' in fanout_sonic_version['build_version']"
 
 - name: deploy SONiC fanout with image version 202505
@@ -85,13 +89,4 @@
       include_tasks:
         sonic/fanout_sonic_202505.yml
       when: dry_run is not defined and incremental is not defined
-  when: "'2025' in fanout_sonic_version['build_version']"
-=======
-      when: "dry_run is not defined and incremental is not defined and 'Cisco-8101' not in device_info[inventory_hostname]['HwSku']"
-
-    - name: deploy SONiC Cisco 8101 fanout not incremental and not dry_run
-      include_tasks:
-        sonic/fanout_sonic_cisco_8101_202405.yml
-      when: "dry_run is not defined and incremental is not defined and 'Cisco-8101' in device_info[inventory_hostname]['HwSku']"
-  when: "'2024' in fanout_sonic_version['build_version']"
->>>>>>> 5f82168f
+  when: "'2025' in fanout_sonic_version['build_version']"