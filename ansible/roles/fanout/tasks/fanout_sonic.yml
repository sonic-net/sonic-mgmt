--- conflicted
+++ resolved
@@ -50,9 +50,6 @@
       include_tasks:
         sonic/fanout_sonic_dry_run_202205.yml
       when: dry_run is defined
-<<<<<<< HEAD
-  when: "'20220531' in fanout_sonic_version['build_version'] or 'internal' in fanout_sonic_version['build_version']"
-=======
   when: "'20220531' in fanout_sonic_version['build_version'] or 'internal' in fanout_sonic_version['build_version']"
 
 - name: deploy SONiC fanout with image version 202305
@@ -61,5 +58,4 @@
       include_tasks:
         sonic/fanout_sonic_202305.yml
       when: dry_run is not defined and incremental is not defined
-  when: "'20230531' in fanout_sonic_version['build_version']"
->>>>>>> b34feb6c
+  when: "'20230531' in fanout_sonic_version['build_version']"