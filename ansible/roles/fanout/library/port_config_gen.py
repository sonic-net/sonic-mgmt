--- conflicted
+++ resolved
@@ -151,11 +151,7 @@
         with open(filepath) as fd:
             lines = fd.readlines()
             data_index = 0
-<<<<<<< HEAD
-            while lines[data_index].startswith("#") or lines[data_index] == "\n":
-=======
             while not lines[data_index].strip() or lines[data_index].startswith("#"):
->>>>>>> 94b2e977
                 data_index = data_index + 1
             header = lines[data_index-1].strip("#\n ")
             keys = header.split()
