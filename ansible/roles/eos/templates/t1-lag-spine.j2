{% set host = configuration[hostname] %}
{% set mgmt_ip = ansible_host %}
{% if vm_type is defined and vm_type == "ceos" %}
    {% set mgmt_if_index = 0 %}
{% else %}
    {% set mgmt_if_index = 1 %}
{% endif %}
no schedule tech-support
!
{% if vm_type is defined and vm_type == "ceos" %}
agent LicenseManager shutdown
agent PowerFuse shutdown
agent PowerManager shutdown
agent Thermostat shutdown
agent LedPolicy shutdown
agent StandbyCpld shutdown
agent Bfd shutdown
{% endif %}
!
hostname {{ hostname }}
!
vrf definition MGMT
 rd 1:1
!
spanning-tree mode mstp
!
aaa root secret 0 123456
!
username admin privilege 15 role network-admin secret 0 123456
!
clock timezone UTC
!
lldp run
lldp management-address Management{{ mgmt_if_index }}
lldp management-address vrf MGMT
!
snmp-server community {{ snmp_rocommunity }} ro
snmp-server vrf MGMT
!
ip routing
ip routing vrf MGMT
ipv6 unicast-routing
!
{% if disable_ceos_mgmt_gateway is defined and disable_ceos_mgmt_gateway == 'yes'%}
{% elif vm_mgmt_gw is defined %}
ip route vrf MGMT 0.0.0.0/0 {{ vm_mgmt_gw }}
{% else %}
ip route vrf MGMT 0.0.0.0/0 {{ mgmt_gw }}
{% endif %}
!
interface Management {{ mgmt_if_index }}
 description TO LAB MGMT SWITCH
{% if vm_type is defined and vm_type == "ceos" %}
 vrf MGMT
{% else %}
 vrf forwarding MGMT
{% endif %}
 ip address {{ mgmt_ip }}/{{ mgmt_prefixlen }}
 no shutdown
!
{% for name, iface in host['interfaces'].items() %}
interface {{ name }}
    {% if name.startswith('Loopback') %}
 description LOOPBACK
    {% else %}
 mtu 9214
 no switchport
 no shutdown
    {% endif %}
    {% if name.startswith('Port-Channel') %}
 port-channel min-links 2
    {% endif %}
    {% if iface['lacp'] is defined %}
 channel-group {{ iface['lacp'] }} mode active
 lacp rate normal
    {% endif %}
    {% if iface['ipv4'] is defined %}
 ip address {{ iface['ipv4'] }}
    {% endif %}
    {% if iface['ipv6'] is defined %}
 ipv6 enable
 ipv6 address {{ iface['ipv6'] }}
 ipv6 nd ra suppress
    {% endif %}
 no shutdown
!
{% endfor %}
!
interface {{ bp_ifname }}
 description backplane
 no switchport
 no shutdown
{% if host['bp_interface']['ipv4'] is defined %}
 ip address {{ host['bp_interface']['ipv4'] }}
{% endif %}
{% if host['bp_interface']['ipv6'] is defined %}
 ipv6 enable
 ipv6 address {{ host['bp_interface']['ipv6'] }}
 ipv6 nd ra suppress
{% endif %}
 no shutdown
!
router bgp {{ host['bgp']['asn'] }}
 router-id {{ host['bgp']['router-id'] if host['bgp']['router-id'] is defined else host['interfaces']['Loopback0']['ipv4'] | ansible.utils.ipaddr('address') }}
 !
{% for asn, remote_ips in host['bgp']['peers'].items() %}
    {% for remote_ip in remote_ips %}
 neighbor {{ remote_ip }} remote-as {{ asn }}
 neighbor {{ remote_ip }} description {{ asn }}
 neighbor {{ remote_ip }} next-hop-self
<<<<<<< HEAD
        {% if remote_ip | ipv6 %}
=======
{% if remote_ip | ansible.utils.ipv6 %}
>>>>>>> 8612dc1d
 address-family ipv6
  neighbor {{ remote_ip }} activate
 exit
        {% endif %}
    {% endfor %}
{% endfor %}
{% if props.enable_ipv4_routes_generation is not defined or props.enable_ipv4_routes_generation %}
 neighbor {{ props.nhipv4 }} remote-as {{ host['bgp']['asn'] }}
 neighbor {{ props.nhipv4 }} description exabgp_v4
{% endif %}
{% if props.enable_ipv6_routes_generation is not defined or props.enable_ipv6_routes_generation %}
 neighbor {{ props.nhipv6 }} remote-as {{ host['bgp']['asn'] }}
 neighbor {{ props.nhipv6 }} description exabgp_v6
 address-family ipv6
  neighbor {{ props.nhipv6 }} activate
 exit
{% endif %}
 !
{% for name, iface in host['interfaces'].items() if name.startswith('Loopback') %}
    {% if iface['ipv4'] is defined %}
 network {{ iface['ipv4'] }}
    {% endif %}
    {% if iface['ipv6'] is defined %}
 network {{ iface['ipv6'] }}
    {% endif %}
{% endfor %}
!
management api http-commands
 no protocol https
 protocol http
 no shutdown
!
end<|MERGE_RESOLUTION|>--- conflicted
+++ resolved
@@ -108,11 +108,7 @@
  neighbor {{ remote_ip }} remote-as {{ asn }}
  neighbor {{ remote_ip }} description {{ asn }}
  neighbor {{ remote_ip }} next-hop-self
-<<<<<<< HEAD
-        {% if remote_ip | ipv6 %}
-=======
-{% if remote_ip | ansible.utils.ipv6 %}
->>>>>>> 8612dc1d
+        {% if remote_ip | ansible.utils.ipv6 %}
  address-family ipv6
   neighbor {{ remote_ip }} activate
  exit
