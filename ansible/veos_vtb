all:
  children:
    vm_host:
      children:
        vm_host_1:
    eos:
      children:
        vms_1:
    servers:
      vars:
        topologies:
          - t1
<<<<<<< HEAD
          - t1-16
=======
          - t1-vpp
>>>>>>> 7bd31067
          - t1-lag
          - t1-lag-vpp
          - t1-28-lag
          - t1-48-lag
          - t1-56-lag
          - t1-64-lag
          - t1-8-lag
          - t1-64-lag-clet
          - t1-backend
          - t1-smartswitch
          - t1-smartswitch-ha
          - t0
          - t0-16
          - t0-28
          - t0-56
          - t0-56-d48c8
          - t0-52
          - ptf32
          - ptf64
          - t0-64
          - t0-64-32
          - t0-116
          - t0-118
          - t0-backend
          - t0-88-o8c80
          - dualtor
          - dualtor-56
          - dualtor-120
          - t2
          - t2_2lc_min_ports-masic
          - t2_2lc_min_ports
          - m1-48
          - m1-44
          - m1-108
          - m1-128
          - dualtor-mixed
          - dualtor-mixed-56
          - dualtor-mixed-120
          - dualtor-aa
          - dualtor-aa-56
          - dualtor-aa-64
          - dualtor-aa-120
          - wan-pub
          - wan-4link
          - wan-pub-cisco
          - wan-2dut
          - wan-3link-tg
          - wan-ecmp
          - wan-pub-isis
          - dpu
          - dpu-1
          - ciscovs-7nodes
          - ciscovs-5nodes
          - force10-7nodes
      children:
        server_1:
    lab:
      hosts:
        vlab-01:
        vlab-02:
        vlab-03:
        vlab-04:
        vlab-05:
        vlab-06:
        vlab-07:
        vlab-08:
        vlab-09:
        vlab-10:
        vlab-11:
        vlab-12:
        vlab-8k-01:
        vlab-c-01:
        vlab-t2-1-1:
        vlab-t2-1-2:
        vlab-t2-1-sup:
        vlab-c-02:
        vlab-vpp-01:
    ptf:
      hosts:
        ptf-01:
          ansible_host: 10.250.0.102
          ansible_hostv6: fec0::ffff:afa:2
        ptf-02:
          ansible_host: 10.250.0.106
          ansible_hostv6: fec0::ffff:afa:6
        ptf-03:
          ansible_host: 10.250.0.108
          ansible_hostv6: fec0::ffff:afa:8
        ptf-04:
          ansible_host: 10.250.0.109
          ansible_hostv6: fec0::ffff:afa:9
        ptf-05:
          ansible_host: 10.250.0.110
          ansible_hostv6: fec0::ffff:afa:a
        ptf-06:
          ansible_host: 10.250.0.116
          ansible_hostv6: fec0::ffff:afb:2
        ptf-07:
          ansible_host: 10.250.0.118
          ansible_hostv6: fec0::ffff:afb:4
        ptf-08:
          ansible_host: 10.250.0.119
          ansible_hostv6: fec0::ffff:afb:5
    sonic:
      vars:
        mgmt_subnet_mask_length: 24
        mgmt_subnet_v6_mask_length: 64
        ansible_connection: multi_passwd_ssh
        ansible_altpassword: YourPaSsWoRd
      hosts:
        vlab-01:
          ansible_host: 10.250.0.101
          ansible_hostv6: fec0::ffff:afa:1
          type: kvm
          hwsku: Force10-S6000
          serial_port: 9000
          ansible_password: password
          ansible_user: admin
        vlab-02:
          ansible_host: 10.250.0.114
          ansible_hostv6: fec0::ffff:afa:e
          type: kvm
          hwsku: Force10-S6100
          serial_port: 9095
          ansible_password: password
          ansible_user: admin
        vlab-03:
          ansible_host: 10.250.0.105
          ansible_hostv6: fec0::ffff:afa:5
          type: kvm
          hwsku: Force10-S6000
          serial_port: 9001
          ansible_password: password
          ansible_user: admin
        vlab-04:
          ansible_host: 10.250.0.107
          ansible_hostv6: fec0::ffff:afa:7
          type: kvm
          hwsku: Force10-S6000
          serial_port: 9002
          ansible_password: password
          ansible_user: admin
        vlab-05:
          ansible_host: 10.250.0.110
          ansible_hostv6: fec0::ffff:afa:a
          type: kvm
          hwsku: Force10-S6000
          serial_port: 9003
          ansible_password: password
          ansible_user: admin
        vlab-06:
          ansible_host: 10.250.0.111
          ansible_hostv6: fec0::ffff:afa:b
          type: kvm
          hwsku: Force10-S6000
          serial_port: 9004
          ansible_password: password
          ansible_user: admin
        vlab-07:
          ansible_host: 10.250.0.109
          ansible_hostv6: fec0::ffff:afa:9
          type: kvm
          hwsku: msft_multi_asic_vs
          serial_port: 9005
          num_asics: 6
          ansible_password: password
          ansible_user: admin
          iface_speed: 40000
          start_topo_service: True
          frontend_asics: [0,1,2,3]
          loopback4096_ip: [8.0.0.0/32, 8.0.0.1/32, 8.0.0.2/32, 8.0.0.3/32, 8.0.0.4/32, 8.0.0.5/32]
          loopback4096_ipv6: [2603:10e2:400::/128, 2603:10e2:400::1/128, 2603:10e2:400::2/128, 2603:10e2:400::3/128, 2603:10e2:400::4/128, 2603:10e2:400::5/128]
        vlab-08:
          ansible_host: 10.250.0.112
          ansible_hostv6: fec0::ffff:afa:c
          type: kvm
          hwsku: msft_four_asic_vs
          serial_port: 9005
          num_asics: 4
          ansible_password: password
          ansible_user: admin
          iface_speed: 40000
          start_topo_service: True
          frontend_asics: [0,1]
          loopback4096_ip: [8.0.0.0/32, 8.0.0.1/32, 8.0.0.2/32, 8.0.0.3/32]
          loopback4096_ipv6: [2603:10e2:400::/128, 2603:10e2:400::1/128, 2603:10e2:400::2/128, 2603:10e2:400::3/128]
        vlab-simx-01:
          ansible_host: 10.250.0.103
          ansible_hostv6: fec0::ffff:afa:3
          type: simx
          hwsku: MSN2700
        vlab-simx-02:
          ansible_host: 10.250.0.104
          ansible_hostv6: fec0::ffff:afa:4
          type: simx
          hwsku: MSN3700
        vlab-t2-1-1:
          ansible_host: 10.250.0.123
          mgmt_prefixlen: 24
          mgmt_gw: 10.250.0.1
          ansible_hostv6: fec0::ffff:afa:13
          mgmt_gw_v6: fec0::1
          type: kvm
          hwsku: Nokia-IXR7250E-36x400G
          serial_port: 9023
          ansible_password: password
          ansible_user: admin
          card_type: linecard
          switch_type: voq
          slot_num: slot1
          num_asics: 2
          macsec_enabled: True
          voq_inband_intf: [Ethernet-IB0,Ethernet-IB1]
          voq_inband_type: port
          voq_inband_ip: [3.3.3.1/32,3.3.3.2/32]
          voq_inband_ipv6: [3333::3:1/128,3333::3:2/128]
          loopback4096_ip: [8.0.0.1/32,8.0.0.2/32]
          loopback4096_ipv6: [2603:10e2:400::1/128,2603:10e2:400::2/128]
          switchids: [0,2]
          max_cores: 48
          frontend_asics: [0,1]
        vlab-t2-1-2:
          ansible_host: 10.250.0.124
          mgmt_prefixlen: 24
          mgmt_gw: 10.250.0.1
          ansible_hostv6: fec0::ffff:afa:14
          mgmt_gw_v6: fec0::1
          type: kvm
          hwsku: Nokia-IXR7250E-36x400G
          serial_port: 9024
          ansible_password: password
          ansible_user: admin
          card_type: linecard
          switch_type: voq
          slot_num: slot2
          num_asics: 2
          macsec_enabled: True
          voq_inband_intf: [Ethernet-IB0,Ethernet-IB1]
          voq_inband_type: port
          voq_inband_ip: [3.3.3.3/32,3.3.3.4/32]
          voq_inband_ipv6: [3333::3:3/128,3333::3:4/128]
          loopback4096_ip: [8.0.0.3/32,8.0.0.4/32]
          loopback4096_ipv6: [2603:10e2:400::3/128,2603:10e2:400::4/128]
          switchids: [4,6]
          max_cores: 48
          frontend_asics: [0,1]
        vlab-t2-1-sup:
          ansible_host: 10.250.0.125
          mgmt_prefixlen: 24
          mgmt_gw: 10.250.0.1
          ansible_hostv6: fec0::ffff:afa:15
          mgmt_gw_v6: fec0::1
          type: kvm
          hwsku: Nokia-IXR7250E-SUP-10
          serial_port: 9025
          ansible_password: password
          ansible_user: admin
          card_type: supervisor
          slot_num: slot0
          switch_type: dummy-sup
        vlab-09:
          ansible_host: 10.250.0.115
          ansible_hostv6: fec0::ffff:afb:1
          type: kvm
          hwsku: Force10-S6000
          serial_port: 9006
          ansible_password: password
          ansible_user: admin
        vlab-10:
          ansible_host: 10.250.0.117
          ansible_hostv6: fec0::ffff:afb:3
          type: kvm
          hwsku: Force10-S6000
          serial_port: 9007
          ansible_password: password
          ansible_user: admin
        vlab-11:
          ansible_host: 10.250.0.123
          ansible_hostv6: fec0::ffff:afb:6
          type: kvm
          hwsku: Force10-S6000
          serial_port: 9023
          ansible_password: password
          ansible_user: admin
        vlab-12:
          ansible_host: 10.250.0.124
          ansible_hostv6: fec0::ffff:afb:7
          type: kvm
          hwsku: Force10-S6000
          serial_port: 9024
          ansible_password: password
          ansible_user: admin
        vlab-8k-01:
          ansible_host: 10.250.0.201
          ansible_hostv6: fec0::ffff:afa:1
          type: 8000e
          hwsku: Cisco-8102-C64
          serial_port: 60000
          ansible_password: password
          ansible_user: admin
          ansible_ssh_user: cisco
          ansible_altpassword: cisco123
          # sdk/npsuite override:
          #cisco_sdk_ver: "1.50.10.4.22"
          #cisco_npsuite_ver: "1.90.0"
        vlab-c-01:
          ansible_host: 10.250.0.125
          ansible_hostv6: fec0::ffff:afb:8
          type: kvm
          hwsku: cisco-8101-p4-32x100-vs
          serial_port: 9025
          ansible_password: admin
          ansible_user: admin
          ansible_ssh_user: admin
          ansible_altpassword: admin
        vlab-c-02:
          ansible_host: 10.250.0.125
          ansible_hostv6: fec0::ffff:afb:8
          type: kvm
          hwsku: Force10-S6000
          serial_port: 9025
          ansible_password: password
          ansible_user: admin
          ansible_ssh_user: admin
          ansible_altpassword: admin
        vlab-vpp-01:
          ansible_host: 10.250.0.92
          ansible_hostv6: fec0::ffff:afa:70
          type: kvm
          hwsku: Force10-S6000
          asic_type: vpp
          serial_port: 9001
          ansible_password: password
          ansible_user: admin

# The groups below are helpers to limit running playbooks to a specific server only
server_1:
  vars:
    host_var_file: host_vars/STR-ACS-VSERV-01.yml
  children:
    vm_host_1:
    vms_1:

vm_host_1:
  hosts:
    STR-ACS-VSERV-01:
      ansible_host: 172.17.0.1
      ansible_user: use_own_value
      vm_host_user: use_own_value

vms_1:
  hosts:
    VM0100:
      ansible_host: 10.250.0.51
    VM0101:
      ansible_host: 10.250.0.52
    VM0102:
      ansible_host: 10.250.0.53
    VM0103:
      ansible_host: 10.250.0.54
    VM0104:
      ansible_host: 10.250.0.55
    VM0105:
      ansible_host: 10.250.0.56
    VM0106:
      ansible_host: 10.250.0.57
    VM0107:
      ansible_host: 10.250.0.58
    VM0108:
      ansible_host: 10.250.0.59
    VM0109:
      ansible_host: 10.250.0.60
    VM0110:
      ansible_host: 10.250.0.61
    VM0111:
      ansible_host: 10.250.0.62
    VM0112:
      ansible_host: 10.250.0.63
    VM0113:
      ansible_host: 10.250.0.64
    VM0114:
      ansible_host: 10.250.0.65
    VM0115:
      ansible_host: 10.250.0.66
    VM0116:
      ansible_host: 10.250.0.67
    VM0117:
      ansible_host: 10.250.0.68
    VM0118:
      ansible_host: 10.250.0.69
    VM0119:
      ansible_host: 10.250.0.70
    VM0120:
      ansible_host: 10.250.0.71
    VM0121:
      ansible_host: 10.250.0.72
    VM0122:
      ansible_host: 10.250.0.73
    VM0123:
      ansible_host: 10.250.0.74
    VM0124:
      ansible_host: 10.250.0.75
    VM0125:
      ansible_host: 10.250.0.76
    VM0126:
      ansible_host: 10.250.0.77
    VM0127:
      ansible_host: 10.250.0.78
    VM0128:
      ansible_host: 10.250.0.79
    VM0129:
      ansible_host: 10.250.0.80
    VM0130:
      ansible_host: 10.250.0.81
    VM0131:
      ansible_host: 10.250.0.82
    VM0132:
      ansible_host: 10.250.0.83
    VM0133:
      ansible_host: 10.250.0.84
    VM0134:
      ansible_host: 10.250.0.85
    VM0135:
      ansible_host: 10.250.0.86
    VM0136:
      ansible_host: 10.250.0.87
    VM0137:
      ansible_host: 10.250.0.88
    VM0138:
      ansible_host: 10.250.0.89
    VM0139:
      ansible_host: 10.250.0.90
    VM0140:
      ansible_host: 10.250.0.91
    VM0141:
      ansible_host: 10.250.0.92
    VM0142:
      ansible_host: 10.250.0.93
    VM0143:
      ansible_host: 10.250.0.94<|MERGE_RESOLUTION|>--- conflicted
+++ resolved
@@ -10,11 +10,8 @@
       vars:
         topologies:
           - t1
-<<<<<<< HEAD
           - t1-16
-=======
           - t1-vpp
->>>>>>> 7bd31067
           - t1-lag
           - t1-lag-vpp
           - t1-28-lag
