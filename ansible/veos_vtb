--- conflicted
+++ resolved
@@ -65,17 +65,6 @@
           type: kvm
           hwsku: Force10-S6000
           serial_port: 9002
-<<<<<<< HEAD
-        vlab-05:
-          ansible_host: 10.250.0.109
-          ansible_hostv6: fec0::ffff:afa:9
-          type: kvm
-          hwsku: msft_multi_asic_vs
-          serial_port: 9003
-          num_asic: 6
-=======
-          ansible_password: password
-          ansible_user: admin
         vlab-05:
           ansible_host: 10.250.0.110
           ansible_hostv6: fec0::ffff:afa:a
@@ -92,7 +81,15 @@
           serial_port: 9004
           ansible_password: password
           ansible_user: admin
->>>>>>> 4239c157
+        vlab-07:
+          ansible_host: 10.250.0.109
+          ansible_hostv6: fec0::ffff:afa:9
+          type: kvm
+          hwsku: msft_multi_asic_vs
+          serial_port: 9005
+          num_asics: 6
+          ansible_password: password
+          ansible_user: admin
         vlab-simx-01:
           ansible_host: 10.250.0.103
           ansible_hostv6: fec0::ffff:afa:3
