all:
  children:
    vm_host:
      children:
        vm_host_1:
    eos:
      children:
        vms_1:
    servers:
      vars:
        topologies:
          - t1
          - t1-lag
          - t1-28-lag
          - t1-56-lag
          - t1-64-lag
          - t1-8-lag
          - t1-64-lag-clet
          - t1-backend
          - t1-smartswitch
          - t1-smartswitch-ha
          - t0
          - t0-16
          - t0-28
          - t0-56
          - t0-56-d48c8
          - t0-52
          - ptf32
          - ptf64
          - t0-64
          - t0-64-32
          - t0-116
          - t0-118
          - t0-backend
          - dualtor
          - dualtor-56
          - dualtor-120
          - t2
          - t2_2lc_min_ports-masic
          - t2_2lc_min_ports
          - dualtor-mixed
          - dualtor-mixed-56
          - dualtor-mixed-120
          - dualtor-aa
          - dualtor-aa-56
          - dualtor-aa-64
          - dualtor-aa-120
          - wan-pub
          - wan-4link
          - wan-pub-cisco
          - wan-2dut
          - wan-3link-tg
          - wan-ecmp
          - wan-pub-isis
          - dpu
          - dpu-1
          - ciscovs-7nodes
          - ciscovs-5nodes
          - force10-7nodes
      children:
        server_1:
    lab:
      hosts:
        vlab-01:
        vlab-02:
        vlab-03:
        vlab-04:
        vlab-05:
        vlab-06:
        vlab-07:
        vlab-08:
        vlab-09:
        vlab-10:
        vlab-11:
        vlab-12:
        vlab-8k-01:
        vlab-c-01:
<<<<<<< HEAD
        vlab-t2-1-1:
        vlab-t2-1-2:
        vlab-t2-1-sup:
=======
        vlab-c-02:
>>>>>>> 3e07b9e3
    ptf:
      hosts:
        ptf-01:
          ansible_host: 10.250.0.102
          ansible_hostv6: fec0::ffff:afa:2
        ptf-02:
          ansible_host: 10.250.0.106
          ansible_hostv6: fec0::ffff:afa:6
        ptf-03:
          ansible_host: 10.250.0.108
          ansible_hostv6: fec0::ffff:afa:8
        ptf-04:
          ansible_host: 10.250.0.109
          ansible_hostv6: fec0::ffff:afa:9
        ptf-05:
          ansible_host: 10.250.0.110
          ansible_hostv6: fec0::ffff:afa:a
        ptf-06:
          ansible_host: 10.250.0.116
          ansible_hostv6: fec0::ffff:afb:2
        ptf-07:
          ansible_host: 10.250.0.118
          ansible_hostv6: fec0::ffff:afb:4
        ptf-08:
          ansible_host: 10.250.0.119
          ansible_hostv6: fec0::ffff:afb:5
    sonic:
      vars:
        mgmt_subnet_mask_length: 24
        mgmt_subnet_v6_mask_length: 64
        ansible_connection: multi_passwd_ssh
        ansible_altpassword: YourPaSsWoRd
      hosts:
        vlab-01:
          ansible_host: 10.250.0.101
          ansible_hostv6: fec0::ffff:afa:1
          type: kvm
          hwsku: Force10-S6000
          serial_port: 9000
          ansible_password: password
          ansible_user: admin
        vlab-02:
          ansible_host: 10.250.0.114
          ansible_hostv6: fec0::ffff:afa:e
          type: kvm
          hwsku: Force10-S6100
          serial_port: 9095
          ansible_password: password
          ansible_user: admin
        vlab-03:
          ansible_host: 10.250.0.105
          ansible_hostv6: fec0::ffff:afa:5
          type: kvm
          hwsku: Force10-S6000
          serial_port: 9001
          ansible_password: password
          ansible_user: admin
        vlab-04:
          ansible_host: 10.250.0.107
          ansible_hostv6: fec0::ffff:afa:7
          type: kvm
          hwsku: Force10-S6000
          serial_port: 9002
          ansible_password: password
          ansible_user: admin
        vlab-05:
          ansible_host: 10.250.0.110
          ansible_hostv6: fec0::ffff:afa:a
          type: kvm
          hwsku: Force10-S6000
          serial_port: 9003
          ansible_password: password
          ansible_user: admin
        vlab-06:
          ansible_host: 10.250.0.111
          ansible_hostv6: fec0::ffff:afa:b
          type: kvm
          hwsku: Force10-S6000
          serial_port: 9004
          ansible_password: password
          ansible_user: admin
        vlab-07:
          ansible_host: 10.250.0.109
          ansible_hostv6: fec0::ffff:afa:9
          type: kvm
          hwsku: msft_multi_asic_vs
          serial_port: 9005
          num_asics: 6
          ansible_password: password
          ansible_user: admin
          iface_speed: 40000
          start_topo_service: True
          frontend_asics: [0,1,2,3]
          loopback4096_ip: [8.0.0.0/32, 8.0.0.1/32, 8.0.0.2/32, 8.0.0.3/32, 8.0.0.4/32, 8.0.0.5/32]
          loopback4096_ipv6: [2603:10e2:400::/128, 2603:10e2:400::1/128, 2603:10e2:400::2/128, 2603:10e2:400::3/128, 2603:10e2:400::4/128, 2603:10e2:400::5/128]
        vlab-08:
          ansible_host: 10.250.0.112
          ansible_hostv6: fec0::ffff:afa:c
          type: kvm
          hwsku: msft_four_asic_vs
          serial_port: 9005
          num_asics: 4
          ansible_password: password
          ansible_user: admin
          iface_speed: 40000
          start_topo_service: True
          frontend_asics: [0,1]
          loopback4096_ip: [8.0.0.0/32, 8.0.0.1/32, 8.0.0.2/32, 8.0.0.3/32]
          loopback4096_ipv6: [2603:10e2:400::/128, 2603:10e2:400::1/128, 2603:10e2:400::2/128, 2603:10e2:400::3/128]
        vlab-simx-01:
          ansible_host: 10.250.0.103
          ansible_hostv6: fec0::ffff:afa:3
          type: simx
          hwsku: MSN2700
        vlab-simx-02:
          ansible_host: 10.250.0.104
          ansible_hostv6: fec0::ffff:afa:4
          type: simx
          hwsku: MSN3700
        vlab-t2-1-1:
          ansible_host: 10.250.0.123
          mgmt_prefixlen: 24
          mgmt_gw: 10.250.0.1
          ansible_hostv6: fec0::ffff:afa:13
          mgmt_gw_v6: fec0::1
          type: kvm
          hwsku: Nokia-IXR7250E-36x400G
          serial_port: 9023
          ansible_password: password
          ansible_user: admin
          card_type: linecard
          switch_type: voq
          slot_num: slot1
          num_asics: 2
          macsec_enabled: True
          voq_inband_intf: [Ethernet-IB0,Ethernet-IB1]
          voq_inband_type: port
          voq_inband_ip: [3.3.3.1/32,3.3.3.2/32]
          voq_inband_ipv6: [3333::3:1/128,3333::3:2/128]
          loopback4096_ip: [8.0.0.1/32,8.0.0.2/32]
          loopback4096_ipv6: [2603:10e2:400::1/128,2603:10e2:400::2/128]
          switchids: [0,2]
          max_cores: 48
          frontend_asics: [0,1]
        vlab-t2-1-2:
          ansible_host: 10.250.0.124
          mgmt_prefixlen: 24
          mgmt_gw: 10.250.0.1
          ansible_hostv6: fec0::ffff:afa:14
          mgmt_gw_v6: fec0::1
          type: kvm
          hwsku: Nokia-IXR7250E-36x400G
          serial_port: 9024
          ansible_password: password
          ansible_user: admin
          card_type: linecard
          switch_type: voq
          slot_num: slot2
          num_asics: 2
          macsec_enabled: True
          voq_inband_intf: [Ethernet-IB0,Ethernet-IB1]
          voq_inband_type: port
          voq_inband_ip: [3.3.3.3/32,3.3.3.4/32]
          voq_inband_ipv6: [3333::3:3/128,3333::3:4/128]
          loopback4096_ip: [8.0.0.3/32,8.0.0.4/32]
          loopback4096_ipv6: [2603:10e2:400::3/128,2603:10e2:400::4/128]
          switchids: [4,6]
          max_cores: 48
          frontend_asics: [0,1]
        vlab-t2-1-sup:
          ansible_host: 10.250.0.125
          mgmt_prefixlen: 24
          mgmt_gw: 10.250.0.1
          ansible_hostv6: fec0::ffff:afa:15
          mgmt_gw_v6: fec0::1
          type: kvm
          hwsku: Nokia-IXR7250E-SUP-10
          serial_port: 9025
          ansible_password: password
          ansible_user: admin
          card_type: supervisor
          slot_num: slot0
          switch_type: fabric
        vlab-09:
          ansible_host: 10.250.0.115
          ansible_hostv6: fec0::ffff:afb:1
          type: kvm
          hwsku: Force10-S6000
          serial_port: 9006
          ansible_password: password
          ansible_user: admin
        vlab-10:
          ansible_host: 10.250.0.117
          ansible_hostv6: fec0::ffff:afb:3
          type: kvm
          hwsku: Force10-S6000
          serial_port: 9007
          ansible_password: password
          ansible_user: admin
        vlab-11:
          ansible_host: 10.250.0.123
          ansible_hostv6: fec0::ffff:afb:6
          type: kvm
          hwsku: Force10-S6000
          serial_port: 9023
          ansible_password: password
          ansible_user: admin
        vlab-12:
          ansible_host: 10.250.0.124
          ansible_hostv6: fec0::ffff:afb:7
          type: kvm
          hwsku: Force10-S6000
          serial_port: 9024
          ansible_password: password
          ansible_user: admin
        vlab-8k-01:
          ansible_host: 10.250.0.201
          ansible_hostv6: fec0::ffff:afa:1
          type: 8000e
          hwsku: Cisco-8102-C64
          serial_port: 60000
          ansible_password: password
          ansible_user: admin
          ansible_ssh_user: cisco
          ansible_altpassword: cisco123
          # sdk/npsuite override:
          #cisco_sdk_ver: "1.50.10.4.22"
          #cisco_npsuite_ver: "1.90.0"
        vlab-c-01:
          ansible_host: 10.250.0.125
          ansible_hostv6: fec0::ffff:afb:8
          type: kvm
          hwsku: cisco-8101-p4-32x100-vs
          serial_port: 9025
          ansible_password: admin
          ansible_user: admin
          ansible_ssh_user: admin
          ansible_altpassword: admin
        vlab-c-02:
          ansible_host: 10.250.0.125
          ansible_hostv6: fec0::ffff:afb:8
          type: kvm
          hwsku: Force10-S6000
          serial_port: 9025
          ansible_password: password
          ansible_user: admin
          ansible_ssh_user: admin
          ansible_altpassword: admin

# The groups below are helpers to limit running playbooks to a specific server only
server_1:
  vars:
    host_var_file: host_vars/STR-ACS-VSERV-01.yml
  children:
    vm_host_1:
    vms_1:

vm_host_1:
  hosts:
    STR-ACS-VSERV-01:
      ansible_host: 172.17.0.1
      ansible_user: use_own_value
      vm_host_user: use_own_value

vms_1:
  hosts:
    VM0100:
      ansible_host: 10.250.0.51
    VM0101:
      ansible_host: 10.250.0.52
    VM0102:
      ansible_host: 10.250.0.53
    VM0103:
      ansible_host: 10.250.0.54
    VM0104:
      ansible_host: 10.250.0.55
    VM0105:
      ansible_host: 10.250.0.56
    VM0106:
      ansible_host: 10.250.0.57
    VM0107:
      ansible_host: 10.250.0.58
    VM0108:
      ansible_host: 10.250.0.59
    VM0109:
      ansible_host: 10.250.0.60
    VM0110:
      ansible_host: 10.250.0.61
    VM0111:
      ansible_host: 10.250.0.62
    VM0112:
      ansible_host: 10.250.0.63
    VM0113:
      ansible_host: 10.250.0.64
    VM0114:
      ansible_host: 10.250.0.65
    VM0115:
      ansible_host: 10.250.0.66
    VM0116:
      ansible_host: 10.250.0.67
    VM0117:
      ansible_host: 10.250.0.68
    VM0118:
      ansible_host: 10.250.0.69
    VM0119:
      ansible_host: 10.250.0.70
    VM0120:
      ansible_host: 10.250.0.71
    VM0121:
      ansible_host: 10.250.0.72
    VM0122:
      ansible_host: 10.250.0.73
    VM0123:
      ansible_host: 10.250.0.74
    VM0124:
      ansible_host: 10.250.0.75
    VM0125:
      ansible_host: 10.250.0.76
    VM0126:
      ansible_host: 10.250.0.77
    VM0127:
      ansible_host: 10.250.0.78
    VM0128:
      ansible_host: 10.250.0.79
    VM0129:
      ansible_host: 10.250.0.80
    VM0130:
      ansible_host: 10.250.0.81
    VM0131:
      ansible_host: 10.250.0.82
    VM0132:
      ansible_host: 10.250.0.83
    VM0133:
      ansible_host: 10.250.0.84
    VM0134:
      ansible_host: 10.250.0.85
    VM0135:
      ansible_host: 10.250.0.86
    VM0136:
      ansible_host: 10.250.0.87
    VM0137:
      ansible_host: 10.250.0.88
    VM0138:
      ansible_host: 10.250.0.89
    VM0139:
      ansible_host: 10.250.0.90
    VM0140:
      ansible_host: 10.250.0.91
    VM0141:
      ansible_host: 10.250.0.92
    VM0142:
      ansible_host: 10.250.0.93
    VM0143:
      ansible_host: 10.250.0.94<|MERGE_RESOLUTION|>--- conflicted
+++ resolved
@@ -75,13 +75,10 @@
         vlab-12:
         vlab-8k-01:
         vlab-c-01:
-<<<<<<< HEAD
         vlab-t2-1-1:
         vlab-t2-1-2:
         vlab-t2-1-sup:
-=======
         vlab-c-02:
->>>>>>> 3e07b9e3
     ptf:
       hosts:
         ptf-01:
