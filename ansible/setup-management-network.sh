#!/bin/bash
if [[ $(id -u) -ne 0 ]]; then
    echo "Root privilege required"
    exit
fi

echo "Refreshing apt package lists..."
apt-get update
echo

echo "STEP 1: Checking for j2cli package..."
if ! command -v j2; then
    echo "j2cli not found, installing j2cli"
    apt-get install -y j2cli
fi
echo

echo "STEP 2: Checking for bridge-utils package..."
if ! command -v brctl; then
    echo "brctl not found, installing bridge-utils"
    apt-get install -y bridge-utils
fi
echo

echo "STEP 3: Checking for net-tools package..."
if ! command -v ifconfig; then
    echo "ifconfig not found, install net-tools"
    apt-get install -y net-tools
fi
echo

echo "STEP 4: Checking for ethtool package..."
if ! command -v ethtool; then
    echo "ethtool not found, install ethtool"
    apt-get install -y ethtool
fi
echo

echo "STEP 5: Checking if bridge br1 already exists..."
if ! brctl show br1; then
    echo "br1 not found, creating bridge network"
    brctl addbr br1
    brctl show br1
fi
echo

echo "STEP 6: Configuring br1 interface..."
echo "Assigning 10.250.0.1/24 to br1"
ifconfig br1 10.250.0.1/24
<<<<<<< HEAD
ifconfig br1 inet6 add fec0::1/64
=======
echo "Bringing up br1"
>>>>>>> 7aeb49f2
ifconfig br1 up
echo

echo "COMPLETE. Bridge info:"
echo
brctl show br1
echo
ifconfig br1<|MERGE_RESOLUTION|>--- conflicted
+++ resolved
@@ -47,11 +47,8 @@
 echo "STEP 6: Configuring br1 interface..."
 echo "Assigning 10.250.0.1/24 to br1"
 ifconfig br1 10.250.0.1/24
-<<<<<<< HEAD
 ifconfig br1 inet6 add fec0::1/64
-=======
 echo "Bringing up br1"
->>>>>>> 7aeb49f2
 ifconfig br1 up
 echo
 
