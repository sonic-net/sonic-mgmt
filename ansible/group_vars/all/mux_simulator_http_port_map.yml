---

# This file contains the mapping from dualtor testbed name to mux-simulator server TCP port
# A same test server could serve multiple dualtor testbeds. Each dualtor testbed need to have its own
# instance of mux-simulator server. Different mux-simulator server instances need to listen on different
# TCP ports. This file maintains the mapping between dualtor testbeds and TCP port of its mux-simulator server.

# This information will be used during deployment of a topology. Mux-simulator server will be started for
# testbeds on TCP port specified here.

# This information will be used by tests too. Test scripts need to know the TCP port to construct URL for accessing
# the HTTP API of mux-simulator server.

mux_simulator_http_port:
    # Format requirement:
    #   <testbed_name>: <port>

    ### Examples:

    # On server1
    dualtor-testbed-1: 8080
    dualtor-testbed-2: 8082

    # On server2
    dualtor-testbed-3: 8080
    dualtor-testbed-4: 8082

<<<<<<< HEAD
    #### Add your own port assignment after here ###

    vms21-dual-t0-7050-3: 8080
    vms21-dual-t0-7260: 8082

    vms24-dual-t0-7050-1: 8080
    vms24-dual-t0-7050-2: 8082

    vms28-dual-t0-8102: 8080
    vms28-dual-t0-7260: 8082
=======
    # For vs setup
    vms-kvm-dual-t0: 8080

    #### Add your own port assignment after here ###
>>>>>>> dcc705f0
<|MERGE_RESOLUTION|>--- conflicted
+++ resolved
@@ -25,7 +25,9 @@
     dualtor-testbed-3: 8080
     dualtor-testbed-4: 8082
 
-<<<<<<< HEAD
+    # For vs setup
+    vms-kvm-dual-t0: 8080
+
     #### Add your own port assignment after here ###
 
     vms21-dual-t0-7050-3: 8080
@@ -35,10 +37,4 @@
     vms24-dual-t0-7050-2: 8082
 
     vms28-dual-t0-8102: 8080
-    vms28-dual-t0-7260: 8082
-=======
-    # For vs setup
-    vms-kvm-dual-t0: 8080
-
-    #### Add your own port assignment after here ###
->>>>>>> dcc705f0
+    vms28-dual-t0-7260: 8082