--- conflicted
+++ resolved
@@ -2,10 +2,5 @@
 # mapping from testbed name to nic simulator gRPC binding port
 
 nic_simulator_grpc_port:
-<<<<<<< HEAD
   vms-kvm-dual-mixed: 50075
-
-  vmsvc1-dual-t0-7050-1: 50075
-=======
-  vms-kvm-dual-mixed: 50075
->>>>>>> bde8257f
+  vmsvc1-dual-t0-7050-1: 50075