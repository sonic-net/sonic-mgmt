sensors_checks:
  x86_64-dell_s6100_c2538-r0:
    alarms:
      fan:
      - SMF_S6100_ON-isa-0000/Tray1 Fan1/fan1_alarm
      - SMF_S6100_ON-isa-0000/Tray2 Fan1/fan3_alarm
      - SMF_S6100_ON-isa-0000/Tray3 Fan1/fan5_alarm
      - SMF_S6100_ON-isa-0000/Tray4 Fan1/fan7_alarm
      - SMF_S6100_ON-isa-0000/Tray1 Fan1/fan1_fault
      - SMF_S6100_ON-isa-0000/Tray2 Fan1/fan3_fault
      - SMF_S6100_ON-isa-0000/Tray3 Fan1/fan5_fault
      - SMF_S6100_ON-isa-0000/Tray4 Fan1/fan7_fault
      - SMF_S6100_ON-isa-0000/Psu1 Fan/fan11_alarm
      - SMF_S6100_ON-isa-0000/Psu2 Fan/fan12_alarm
      - SMF_S6100_ON-isa-0000/Psu1 Fan/fan11_fault
      - SMF_S6100_ON-isa-0000/Psu2 Fan/fan12_fault
      power:
      - SMF_S6100_ON-isa-0000/CPU XP3R3V_EARLY/in1_alarm
      - SMF_S6100_ON-isa-0000/CPU XP5R0V_CP/in2_alarm
      - SMF_S6100_ON-isa-0000/CPU XP3R3V_STD/in3_alarm
      - SMF_S6100_ON-isa-0000/CPU XP3R3V_CP /in4_alarm
      - SMF_S6100_ON-isa-0000/CPU XP0R75V_VTT_A/in5_alarm
      - SMF_S6100_ON-isa-0000/CPU XP0R75V_VTT_B/in6_alarm
      - SMF_S6100_ON-isa-0000/CPU XP1R07V_CPU/in7_alarm
      - SMF_S6100_ON-isa-0000/CPU XP1R0V_CPU/in8_alarm
      - SMF_S6100_ON-isa-0000/CPU XP12R0V/in9_alarm
      - SMF_S6100_ON-isa-0000/CPU VDDR_CPU_2/in10_alarm
      - SMF_S6100_ON-isa-0000/CPU VDDR_CPU_1/in11_alarm
      - SMF_S6100_ON-isa-0000/CPU XP1R5V_CLK/in12_alarm
      - SMF_S6100_ON-isa-0000/CPU XP1R35V_CPU/in13_alarm
      - SMF_S6100_ON-isa-0000/CPU XP1R8V_CPU/in14_alarm
      - SMF_S6100_ON-isa-0000/CPU XP1R0V_CPU_VNN/in15_alarm
      - SMF_S6100_ON-isa-0000/CPU XP1R0V_CPU_VCC/in16_alarm
      - SMF_S6100_ON-isa-0000/CPU XP1R5V_EARLY/in17_alarm
      - SMF_S6100_ON-isa-0000/SW XP3R3V_MON/in19_alarm
      - SMF_S6100_ON-isa-0000/SW XP1R8V_MON/in20_alarm
      - SMF_S6100_ON-isa-0000/SW XP1R25V_MON/in21_alarm
      - SMF_S6100_ON-isa-0000/SW XP1R2V_MON/in22_alarm
      - SMF_S6100_ON-isa-0000/SW XP1R0V_SW_MON/in23_alarm
      - SMF_S6100_ON-isa-0000/SW XP1R0V_ROV_SW_MON/in24_alarm
      - SMF_S6100_ON-isa-0000/SW XP5V_MB_MON/in26_alarm
      - SMF_S6100_ON-isa-0000/SW XP1R8V_FPGA_MON/in27_alarm
      - SMF_S6100_ON-isa-0000/SW XP3R3V_FPGA_MON/in28_alarm
      temp:
      - coretemp-isa-0000/Core 0/temp2_crit_alarm
      - coretemp-isa-0000/Core 1/temp3_crit_alarm
      - coretemp-isa-0000/Core 2/temp4_crit_alarm
      - coretemp-isa-0000/Core 3/temp5_crit_alarm
    compares:
      fan: []
      power:
      - - SMF_S6100_ON-isa-0000/PSU1 Input  Power/power1_input
        - SMF_S6100_ON-isa-0000/PSU1 Input  Power/power1_max
      - - SMF_S6100_ON-isa-0000/PSU1 Output Power/power2_input
        - SMF_S6100_ON-isa-0000/PSU1 Output Power/power2_max
      - - SMF_S6100_ON-isa-0000/PSU2 Input  Power/power3_input
        - SMF_S6100_ON-isa-0000/PSU2 Input  Power/power3_max
      - - SMF_S6100_ON-isa-0000/PSU2 Output Power/power4_input
        - SMF_S6100_ON-isa-0000/PSU2 Output Power/power4_max
      temp:
      - - coretemp-isa-0000/Core 0/temp2_input
        - coretemp-isa-0000/Core 0/temp2_crit
      - - coretemp-isa-0000/Core 1/temp3_input
        - coretemp-isa-0000/Core 1/temp3_crit
      - - coretemp-isa-0000/Core 2/temp4_input
        - coretemp-isa-0000/Core 2/temp4_crit
      - - coretemp-isa-0000/Core 3/temp5_input
        - coretemp-isa-0000/Core 3/temp5_crit
      - - SMF_S6100_ON-isa-0000/CPU On-board (U2900)/temp1_input
        - SMF_S6100_ON-isa-0000/CPU On-board (U2900)/temp1_crit
      - - "SMF_S6100_ON-isa-0000/BCM On-Board #1 (U44)/temp2_input"
        - "SMF_S6100_ON-isa-0000/BCM On-Board #1 (U44)/temp2_crit"
      - - SMF_S6100_ON-isa-0000/Front BCM On-board (U4)/temp3_input
        - SMF_S6100_ON-isa-0000/Front BCM On-board (U4)/temp3_crit
      - - SMF_S6100_ON-isa-0000/Front BCM On-board (U2)/temp4_input
        - SMF_S6100_ON-isa-0000/Front BCM On-board (U2)/temp4_crit
      - - SMF_S6100_ON-isa-0000/Front GE/temp10_input
        - SMF_S6100_ON-isa-0000/Front GE/temp10_crit
      - - SMF_S6100_ON-isa-0000/Front SFP+/temp11_input
        - SMF_S6100_ON-isa-0000/Front SFP+/temp11_crit
      - - SMF_S6100_ON-isa-0000/PSU1 Temp/temp14_input
        - SMF_S6100_ON-isa-0000/PSU1 Temp/temp14_max
      - - SMF_S6100_ON-isa-0000/PSU2 Temp/temp15_input
        - SMF_S6100_ON-isa-0000/PSU2 Temp/temp15_max
    non_zero:
      fan:
      - SMF_S6100_ON-isa-0000/Tray1 Fan1/fan1_input
      - SMF_S6100_ON-isa-0000/Tray2 Fan1/fan3_input
      - SMF_S6100_ON-isa-0000/Tray3 Fan1/fan5_input
      - SMF_S6100_ON-isa-0000/Tray4 Fan1/fan7_input
      - SMF_S6100_ON-isa-0000/Psu1 Fan/fan11_input
      - SMF_S6100_ON-isa-0000/Psu2 Fan/fan12_input
      power:
       - SMF_S6100_ON-isa-0000/CPU XP3R3V_EARLY/in1_input
       - SMF_S6100_ON-isa-0000/CPU XP5R0V_CP/in2_input
       - SMF_S6100_ON-isa-0000/CPU XP3R3V_STD/in3_input
       - SMF_S6100_ON-isa-0000/CPU XP3R3V_CP /in4_input
       - SMF_S6100_ON-isa-0000/CPU XP0R75V_VTT_A/in5_input
       - SMF_S6100_ON-isa-0000/CPU XP0R75V_VTT_B/in6_input
       - SMF_S6100_ON-isa-0000/CPU XP1R07V_CPU/in7_input
       - SMF_S6100_ON-isa-0000/CPU XP1R0V_CPU/in8_input
       - SMF_S6100_ON-isa-0000/CPU XP12R0V/in9_input
       - SMF_S6100_ON-isa-0000/CPU VDDR_CPU_2/in10_input
       - SMF_S6100_ON-isa-0000/CPU VDDR_CPU_1/in11_input
       - SMF_S6100_ON-isa-0000/CPU XP1R5V_CLK/in12_input
       - SMF_S6100_ON-isa-0000/CPU XP1R35V_CPU/in13_input
       - SMF_S6100_ON-isa-0000/CPU XP1R8V_CPU/in14_input
       - SMF_S6100_ON-isa-0000/CPU XP1R0V_CPU_VNN/in15_input
       - SMF_S6100_ON-isa-0000/CPU XP1R0V_CPU_VCC/in16_input
       - SMF_S6100_ON-isa-0000/CPU XP1R5V_EARLY/in17_input
       - SMF_S6100_ON-isa-0000/SW XP3R3V_MON/in19_input
       - SMF_S6100_ON-isa-0000/SW XP1R8V_MON/in20_input
       - SMF_S6100_ON-isa-0000/SW XP1R25V_MON/in21_input
       - SMF_S6100_ON-isa-0000/SW XP1R2V_MON/in22_input
       - SMF_S6100_ON-isa-0000/SW XP1R0V_SW_MON/in23_input
       - SMF_S6100_ON-isa-0000/SW XP1R0V_ROV_SW_MON/in24_input
       - SMF_S6100_ON-isa-0000/SW XP5V_MB_MON/in26_input
       - SMF_S6100_ON-isa-0000/SW XP1R8V_FPGA_MON/in27_input
       - SMF_S6100_ON-isa-0000/SW XP3R3V_FPGA_MON/in28_input
       - SMF_S6100_ON-isa-0000/PSU1 VIN/in29_input
       - SMF_S6100_ON-isa-0000/PSU1 VOUT/in30_input
       - SMF_S6100_ON-isa-0000/PSU2 VIN/in31_input
       - SMF_S6100_ON-isa-0000/PSU2 VOUT/in32_input
       - SMF_S6100_ON-isa-0000/PSU1 Input  Power/power1_input
       - SMF_S6100_ON-isa-0000/PSU1 Output Power/power2_input
       - SMF_S6100_ON-isa-0000/PSU2 Input  Power/power3_input
       - SMF_S6100_ON-isa-0000/PSU2 Output Power/power4_input
       - SMF_S6100_ON-isa-0000/XP1R0V/curr21_input
       - SMF_S6100_ON-isa-0000/XP1R0V_ROV/curr22_input
       - SMF_S6100_ON-isa-0000/PSU1 Input  Current/curr601_input
       - SMF_S6100_ON-isa-0000/PSU1 Output Current/curr602_input
       - SMF_S6100_ON-isa-0000/PSU2 Input  Current/curr701_input
       - SMF_S6100_ON-isa-0000/PSU2 Output Current/curr702_input

      temp:
       - SMF_S6100_ON-isa-0000/CPU On-board (U2900)/temp1_input
       - "SMF_S6100_ON-isa-0000/BCM On-Board #1 (U44)/temp2_input"
       - SMF_S6100_ON-isa-0000/Front BCM On-board (U4)/temp3_input
       - SMF_S6100_ON-isa-0000/Front BCM On-board (U2)/temp4_input
       - "SMF_S6100_ON-isa-0000/IOM #1/temp5_input"
       - "SMF_S6100_ON-isa-0000/IOM #2/temp6_input"
       - "SMF_S6100_ON-isa-0000/IOM #3/temp7_input"
       - "SMF_S6100_ON-isa-0000/IOM #4/temp8_input"
       - SMF_S6100_ON-isa-0000/U2 Switch board?/temp9_input
       - SMF_S6100_ON-isa-0000/Front GE/temp10_input
       - SMF_S6100_ON-isa-0000/Front SFP+/temp11_input
       - SMF_S6100_ON-isa-0000/PSU1 Temp/temp14_input
       - SMF_S6100_ON-isa-0000/PSU2 Temp/temp15_input

    psu_skips: {}

    sensor_skip_per_version: {}

  x86_64-dell_z9100_c2538-r0:
    alarms:
      fan:
      - SMF_Z9100_ON-isa-0000/Tray1 Fan1/fan1_alarm
      - SMF_Z9100_ON-isa-0000/Tray1 Fan1/fan1_fault
      - SMF_Z9100_ON-isa-0000/Tray1 Fan2/fan2_alarm
      - SMF_Z9100_ON-isa-0000/Tray1 Fan2/fan2_fault
      - SMF_Z9100_ON-isa-0000/Tray2 Fan1/fan3_alarm
      - SMF_Z9100_ON-isa-0000/Tray2 Fan1/fan3_fault
      - SMF_Z9100_ON-isa-0000/Tray2 Fan2/fan4_alarm
      - SMF_Z9100_ON-isa-0000/Tray2 Fan2/fan4_fault
      - SMF_Z9100_ON-isa-0000/Tray3 Fan1/fan5_alarm
      - SMF_Z9100_ON-isa-0000/Tray3 Fan1/fan5_fault
      - SMF_Z9100_ON-isa-0000/Tray3 Fan2/fan6_alarm
      - SMF_Z9100_ON-isa-0000/Tray3 Fan2/fan6_fault
      - SMF_Z9100_ON-isa-0000/Tray4 Fan1/fan7_alarm
      - SMF_Z9100_ON-isa-0000/Tray4 Fan1/fan7_fault
      - SMF_Z9100_ON-isa-0000/Tray4 Fan2/fan8_alarm
      - SMF_Z9100_ON-isa-0000/Tray4 Fan2/fan8_fault
      - SMF_Z9100_ON-isa-0000/Tray5 Fan1/fan9_alarm
      - SMF_Z9100_ON-isa-0000/Tray5 Fan1/fan9_fault
      - SMF_Z9100_ON-isa-0000/Tray5 Fan2/fan10_alarm
      - SMF_Z9100_ON-isa-0000/Tray5 Fan2/fan10_fault
      - SMF_Z9100_ON-isa-0000/Psu1 Fan/fan11_alarm
      - SMF_Z9100_ON-isa-0000/Psu1 Fan/fan11_fault
      - SMF_Z9100_ON-isa-0000/Psu2 Fan/fan12_alarm
      - SMF_Z9100_ON-isa-0000/Psu2 Fan/fan12_fault
      temp:
      - coretemp-isa-0000/Core 0/temp2_crit_alarm
      - coretemp-isa-0000/Core 1/temp3_crit_alarm
      - coretemp-isa-0000/Core 2/temp4_crit_alarm
      - coretemp-isa-0000/Core 3/temp5_crit_alarm
      power:
      - SMF_Z9100_ON-isa-0000/CPU XP3R3V_EARLY/in1_alarm
      - SMF_Z9100_ON-isa-0000/CPU XP5R0V_CP/in2_alarm
      - SMF_Z9100_ON-isa-0000/CPU XP3R3V_STD/in3_alarm
      - SMF_Z9100_ON-isa-0000/CPU XP3R3V_CP /in4_alarm
      - SMF_Z9100_ON-isa-0000/CPU XP0R75V_VTT_A/in5_alarm
      - SMF_Z9100_ON-isa-0000/CPU XP0R75V_VTT_B/in6_alarm
      - SMF_Z9100_ON-isa-0000/CPU XP1R07V_CPU/in7_alarm
      - SMF_Z9100_ON-isa-0000/CPU XP1R0V_CPU/in8_alarm
      - SMF_Z9100_ON-isa-0000/CPU XP12R0V/in9_alarm
      - SMF_Z9100_ON-isa-0000/CPU VDDR_CPU_2/in10_alarm
      - SMF_Z9100_ON-isa-0000/CPU VDDR_CPU_1/in11_alarm
      - SMF_Z9100_ON-isa-0000/CPU XP1R5V_CLK/in12_alarm
      - SMF_Z9100_ON-isa-0000/CPU XP1R35V_CPU/in13_alarm
      - SMF_Z9100_ON-isa-0000/CPU XP1R8V_CPU/in14_alarm
      - SMF_Z9100_ON-isa-0000/CPU XP1R0V_CPU_VNN/in15_alarm
      - SMF_Z9100_ON-isa-0000/CPU XP1R0V_CPU_VCC/in16_alarm
      - SMF_Z9100_ON-isa-0000/CPU XP1R5V_EARLY/in17_alarm
      - SMF_Z9100_ON-isa-0000/SW XP3R3V_MON/in19_alarm
      - SMF_Z9100_ON-isa-0000/SW XP1R8V_MON/in20_alarm
      - SMF_Z9100_ON-isa-0000/SW XP1R25V_MON/in21_alarm
      - SMF_Z9100_ON-isa-0000/SW XP1R2V_MON/in22_alarm
      - SMF_Z9100_ON-isa-0000/SW XP1R0V_SW_MON/in23_alarm
      - SMF_Z9100_ON-isa-0000/SW XP1R0V_ROV_SW_MON/in24_alarm
      - SMF_Z9100_ON-isa-0000/SW XP5V_MB_MON/in25_alarm
      - SMF_Z9100_ON-isa-0000/SW XP1R8V_FPGA_MON/in26_alarm
      - SMF_Z9100_ON-isa-0000/SW XP3R3V_FPGA_MON/in27_alarm
      - SMF_Z9100_ON-isa-0000/SW XP3R3V_EARLY_MON/in28_alarm

    compares:
      temp:
      - - coretemp-isa-0000/Core 0/temp2_input
        - coretemp-isa-0000/Core 0/temp2_crit
      - - coretemp-isa-0000/Core 1/temp3_input
        - coretemp-isa-0000/Core 1/temp3_crit
      - - coretemp-isa-0000/Core 2/temp4_input
        - coretemp-isa-0000/Core 2/temp4_crit
      - - coretemp-isa-0000/Core 3/temp5_input
        - coretemp-isa-0000/Core 3/temp5_crit
      power:
      - - SMF_Z9100_ON-isa-0000/PSU1 Input  Power/power1_input
        - SMF_Z9100_ON-isa-0000/PSU1 Input  Power/power1_max
      - - SMF_Z9100_ON-isa-0000/PSU1 Output Power/power2_input
        - SMF_Z9100_ON-isa-0000/PSU1 Output Power/power2_max
      - - SMF_Z9100_ON-isa-0000/PSU2 Input  Power/power3_input
        - SMF_Z9100_ON-isa-0000/PSU2 Input  Power/power3_max
      - - SMF_Z9100_ON-isa-0000/PSU2 Output Power/power4_input
        - SMF_Z9100_ON-isa-0000/PSU2 Output Power/power4_max
      fan: []
    non_zero:
      fan:
      - SMF_Z9100_ON-isa-0000/Tray1 Fan1/fan1_input
      - SMF_Z9100_ON-isa-0000/Tray1 Fan2/fan2_input
      - SMF_Z9100_ON-isa-0000/Tray2 Fan1/fan3_input
      - SMF_Z9100_ON-isa-0000/Tray2 Fan2/fan4_input
      - SMF_Z9100_ON-isa-0000/Tray3 Fan1/fan5_input
      - SMF_Z9100_ON-isa-0000/Tray3 Fan2/fan6_input
      - SMF_Z9100_ON-isa-0000/Tray4 Fan1/fan7_input
      - SMF_Z9100_ON-isa-0000/Tray4 Fan2/fan8_input
      - SMF_Z9100_ON-isa-0000/Tray5 Fan1/fan9_input
      - SMF_Z9100_ON-isa-0000/Tray5 Fan2/fan10_input
      - SMF_Z9100_ON-isa-0000/Psu1 Fan/fan11_input
      - SMF_Z9100_ON-isa-0000/Psu2 Fan/fan12_input
      power:
      - SMF_Z9100_ON-isa-0000/PSU1 Input  Power/power1_input
      - SMF_Z9100_ON-isa-0000/PSU1 Output Power/power2_input
      - SMF_Z9100_ON-isa-0000/PSU2 Input  Power/power3_input
      - SMF_Z9100_ON-isa-0000/PSU2 Output Power/power4_input
      - SMF_Z9100_ON-isa-0000/PSU1 VIN/in29_input
      - SMF_Z9100_ON-isa-0000/PSU1 VOUT/in30_input
      - SMF_Z9100_ON-isa-0000/PSU2 VIN/in31_input
      - SMF_Z9100_ON-isa-0000/PSU2 VOUT/in32_input
      - SMF_Z9100_ON-isa-0000/XP1R0V/curr21_input
      - SMF_Z9100_ON-isa-0000/XP1R0V_ROV/curr22_input
      - SMF_Z9100_ON-isa-0000/PSU1 Input  Current/curr601_input
      - SMF_Z9100_ON-isa-0000/PSU1 Output Current/curr602_input
      - SMF_Z9100_ON-isa-0000/PSU2 Input  Current/curr701_input
      - SMF_Z9100_ON-isa-0000/PSU2 Output Current/curr702_input

      temp:
      - coretemp-isa-0000/Core 0/temp2_input
      - coretemp-isa-0000/Core 1/temp3_input
      - coretemp-isa-0000/Core 2/temp4_input
      - coretemp-isa-0000/Core 3/temp5_input
      - SMF_Z9100_ON-isa-0000/CPU On-board (U2900)/temp1_input
      - "SMF_Z9100_ON-isa-0000/BCM Switch On-Board #1 (U44)/temp2_input"
      - SMF_Z9100_ON-isa-0000/Front BCM On-Board (U4)/temp3_input
      - SMF_Z9100_ON-isa-0000/Front BCM On-Board (U2)/temp4_input
      - "SMF_Z9100_ON-isa-0000/BCM Switch On-Board #1 (U38)/temp6_input"
      - SMF_Z9100_ON-isa-0000/Rear (U2900)/temp9_input
      - SMF_Z9100_ON-isa-0000/PSU1 Temp/temp14_input
      - SMF_Z9100_ON-isa-0000/PSU2 Temp/temp15_input

    psu_skips: {}

    sensor_skip_per_version: {}

  x86_64-dell_s6000_s1220-r0:
    alarms:
      fan:
      - dni_dps460-i2c-1-58/fan1/fan1_alarm
      - dni_dps460-i2c-1-58/fan1/fan1_fault
      - dni_dps460-i2c-1-59/fan1/fan1_alarm
      - dni_dps460-i2c-1-59/fan1/fan1_fault
      power:
      - ltc4215-i2c-11-40/in1/in1_min_alarm
      - ltc4215-i2c-11-40/in1/in1_max_alarm
      - ltc4215-i2c-11-40/in2/in2_min_alarm
      - ltc4215-i2c-11-40/curr1/curr1_max_alarm
      - ltc4215-i2c-11-42/in1/in1_min_alarm
      - ltc4215-i2c-11-42/in1/in1_max_alarm
      - ltc4215-i2c-11-42/in2/in2_min_alarm
      - ltc4215-i2c-11-42/curr1/curr1_max_alarm
      temp:
      - coretemp-isa-0000/Core 0/temp2_crit_alarm
      - coretemp-isa-0000/Core 1/temp3_crit_alarm
      - jc42-i2c-10-18/temp1/temp1_max_alarm
      - jc42-i2c-10-18/temp1/temp1_min_alarm
      - jc42-i2c-10-18/temp1/temp1_crit_alarm
      - emc1403-i2c-10-4d/temp1/temp1_max_alarm
      - emc1403-i2c-10-4d/temp1/temp1_min_alarm
      - emc1403-i2c-10-4d/temp1/temp1_crit_alarm
      - emc1403-i2c-10-4d/temp2/temp2_max_alarm
      - emc1403-i2c-10-4d/temp2/temp2_min_alarm
      - emc1403-i2c-10-4d/temp2/temp2_crit_alarm
      - emc1403-i2c-10-4d/temp2/temp2_fault
      - emc1403-i2c-10-4d/temp3/temp3_max_alarm
      - emc1403-i2c-10-4d/temp3/temp3_min_alarm
      - emc1403-i2c-10-4d/temp3/temp3_crit_alarm
      - emc1403-i2c-10-4d/temp3/temp3_fault
      - dni_dps460-i2c-1-58/temp1/temp1_max_alarm
      - dni_dps460-i2c-1-58/temp2/temp2_max_alarm
      - dni_dps460-i2c-1-59/temp1/temp1_max_alarm
      - dni_dps460-i2c-1-59/temp2/temp2_max_alarm
    compares:
      fan: []
      power: []
      temp:
      - - acpitz-virtual-0/temp1/temp1_input
        - acpitz-virtual-0/temp1/temp1_crit
      - - acpitz-virtual-0/temp2/temp2_input
        - acpitz-virtual-0/temp2/temp2_crit
      - - tmp75-i2c-11-4c/temp1/temp1_input
        - tmp75-i2c-11-4c/temp1/temp1_max
      - - tmp75-i2c-11-4d/temp1/temp1_input
        - tmp75-i2c-11-4d/temp1/temp1_max
      - - tmp75-i2c-11-4e/temp1/temp1_input
        - tmp75-i2c-11-4e/temp1/temp1_max
    non_zero:
      fan:
      - max6620-i2c-11-29/fan1/fan1_input
      - max6620-i2c-11-29/fan2/fan2_input
      - max6620-i2c-11-29/fan3/fan3_input
      - max6620-i2c-11-29/fan4/fan4_input
      - max6620-i2c-11-2a/fan1/fan1_input
      - max6620-i2c-11-2a/fan2/fan2_input
      power: []
      temp: []
    psu_skips:
      dni_dps460-i2c-1-58:
        number: 2
        side: right
        skip_list:
        - dni_dps460-i2c-1-58
        - ltc4215-i2c-11-40
      dni_dps460-i2c-1-59:
        number: 1
        side: left
        skip_list:
        - dni_dps460-i2c-1-59
        - ltc4215-i2c-11-42
    sensor_skip_per_version: {}

  x86_64-mlnx_msn2700-r0:
    alarms:
      fan:
      - mlxsw-i2c-2-48/Chassis Drawer-1 Fan-1/fan1_fault
      - mlxsw-i2c-2-48/Chassis Drawer-1 Fan-2/fan2_fault
      - mlxsw-i2c-2-48/Chassis Drawer-2 Fan-1/fan3_fault
      - mlxsw-i2c-2-48/Chassis Drawer-2 Fan-2/fan4_fault
      - mlxsw-i2c-2-48/Chassis Drawer-3 Fan-1/fan5_fault
      - mlxsw-i2c-2-48/Chassis Drawer-3 Fan-2/fan6_fault
      - mlxsw-i2c-2-48/Chassis Drawer-4 Fan-1/fan7_fault
      - mlxsw-i2c-2-48/Chassis Drawer-4 Fan-2/fan8_fault

      - dps460-i2c-10-58/PSU-2(R) Fan 1/fan1_fault

      - dps460-i2c-10-59/PSU-1(L) Fan 1/fan1_fault
      power:
      - pmbus-i2c-5-41/PMB-1 0.9V VCORE Rail Curr (out)/curr2_crit_alarm
      - pmbus-i2c-5-41/PMB-1 0.9V VCORE Rail Curr (out)/curr2_lcrit_alarm
      - pmbus-i2c-5-41/PMB-1 0.9V VCORE Rail Curr (out)/curr2_max_alarm

      - pmbus-i2c-5-41/PMB-1 PSU 12V Rail (in)/in1_crit_alarm
      - pmbus-i2c-5-41/PMB-1 PSU 12V Rail (in)/in1_lcrit_alarm
      - pmbus-i2c-5-41/PMB-1 PSU 12V Rail (in)/in1_max_alarm
      - pmbus-i2c-5-41/PMB-1 PSU 12V Rail (in)/in1_min_alarm

      - pmbus-i2c-5-41/PMB-1 0.9V VCORE Rail (out)/in2_crit_alarm
      - pmbus-i2c-5-41/PMB-1 0.9V VCORE Rail (out)/in2_lcrit_alarm
      - pmbus-i2c-5-41/PMB-1 0.9V VCORE Rail (out)/in2_max_alarm
      - pmbus-i2c-5-41/PMB-1 0.9V VCORE Rail (out)/in2_min_alarm

      - pmbus-i2c-5-27/PMB-2 3.3V Rail Curr (out)/curr2_crit_alarm
      - pmbus-i2c-5-27/PMB-2 3.3V Rail Curr (out)/curr2_lcrit_alarm
      - pmbus-i2c-5-27/PMB-2 3.3V Rail Curr (out)/curr2_max_alarm

      - pmbus-i2c-5-27/PMB-2 1.2V Rail Curr (out)/curr3_crit_alarm
      - pmbus-i2c-5-27/PMB-2 1.2V Rail Curr (out)/curr3_lcrit_alarm
      - pmbus-i2c-5-27/PMB-2 1.2V Rail Curr (out)/curr3_max_alarm

      - pmbus-i2c-5-27/PMB-2 PSU 12V Rail (in)/in1_crit_alarm
      - pmbus-i2c-5-27/PMB-2 PSU 12V Rail (in)/in1_lcrit_alarm
      - pmbus-i2c-5-27/PMB-2 PSU 12V Rail (in)/in1_max_alarm
      - pmbus-i2c-5-27/PMB-2 PSU 12V Rail (in)/in1_min_alarm

      - pmbus-i2c-5-27/PMB-2 3.3V Rail (out)/in2_crit_alarm
      - pmbus-i2c-5-27/PMB-2 3.3V Rail (out)/in2_lcrit_alarm
      - pmbus-i2c-5-27/PMB-2 3.3V Rail (out)/in2_max_alarm
      - pmbus-i2c-5-27/PMB-2 3.3V Rail (out)/in2_min_alarm

      - pmbus-i2c-5-27/PMB-2 1.2V Rail (out)/in3_crit_alarm
      - pmbus-i2c-5-27/PMB-2 1.2V Rail (out)/in3_lcrit_alarm
      - pmbus-i2c-5-27/PMB-2 1.2V Rail (out)/in3_max_alarm
      - pmbus-i2c-5-27/PMB-2 1.2V Rail (out)/in3_min_alarm

      - dps460-i2c-10-58/PSU-2(R) 220V Rail Curr (in)/curr1_crit_alarm
      - dps460-i2c-10-58/PSU-2(R) 220V Rail Curr (in)/curr1_max_alarm

      - dps460-i2c-10-58/PSU-2(R) 12V Rail Curr (out)/curr2_crit_alarm
      - dps460-i2c-10-58/PSU-2(R) 12V Rail Curr (out)/curr2_max_alarm

      - dps460-i2c-10-58/PSU-2(R) 220V Rail Pwr (in)/power1_alarm

      - dps460-i2c-10-58/PSU-2(R) 12V Rail Pwr (out)/power2_max_alarm

      - dps460-i2c-10-58/PSU-2(R) 220V Rail (in)/in1_alarm

      - dps460-i2c-10-58/PSU-2(R) 12V Rail (out)/in2_lcrit_alarm

      - dps460-i2c-10-59/PSU-1(L) 220V Rail Curr (in)/curr1_crit_alarm
      - dps460-i2c-10-59/PSU-1(L) 220V Rail Curr (in)/curr1_max_alarm

      - dps460-i2c-10-59/PSU-1(L) 12V Rail Curr (out)/curr2_crit_alarm
      - dps460-i2c-10-59/PSU-1(L) 12V Rail Curr (out)/curr2_max_alarm

      - dps460-i2c-10-59/PSU-1(L) 220V Rail Pwr (in)/power1_alarm

      - dps460-i2c-10-59/PSU-1(L) 12V Rail Pwr (out)/power2_max_alarm

      - dps460-i2c-10-59/PSU-1(L) 220V Rail (in)/in1_alarm

      - dps460-i2c-10-59/PSU-1(L) 12V Rail (out)/in2_lcrit_alarm
      temp:
      - coretemp-isa-0000/Core 0/temp2_crit_alarm
      - coretemp-isa-0000/Core 1/temp3_crit_alarm

      - mlxsw-i2c-2-48/front panel 001/temp2_fault
      - mlxsw-i2c-2-48/front panel 002/temp3_fault
      - mlxsw-i2c-2-48/front panel 003/temp4_fault
      - mlxsw-i2c-2-48/front panel 004/temp5_fault
      - mlxsw-i2c-2-48/front panel 005/temp6_fault
      - mlxsw-i2c-2-48/front panel 006/temp7_fault
      - mlxsw-i2c-2-48/front panel 007/temp8_fault
      - mlxsw-i2c-2-48/front panel 008/temp9_fault
      - mlxsw-i2c-2-48/front panel 009/temp10_fault
      - mlxsw-i2c-2-48/front panel 010/temp11_fault
      - mlxsw-i2c-2-48/front panel 011/temp12_fault
      - mlxsw-i2c-2-48/front panel 012/temp13_fault
      - mlxsw-i2c-2-48/front panel 013/temp14_fault
      - mlxsw-i2c-2-48/front panel 014/temp15_fault
      - mlxsw-i2c-2-48/front panel 015/temp16_fault
      - mlxsw-i2c-2-48/front panel 016/temp17_fault
      - mlxsw-i2c-2-48/front panel 017/temp18_fault
      - mlxsw-i2c-2-48/front panel 018/temp19_fault
      - mlxsw-i2c-2-48/front panel 019/temp20_fault
      - mlxsw-i2c-2-48/front panel 020/temp21_fault
      - mlxsw-i2c-2-48/front panel 021/temp22_fault
      - mlxsw-i2c-2-48/front panel 022/temp23_fault
      - mlxsw-i2c-2-48/front panel 023/temp24_fault
      - mlxsw-i2c-2-48/front panel 024/temp25_fault
      - mlxsw-i2c-2-48/front panel 025/temp26_fault
      - mlxsw-i2c-2-48/front panel 026/temp27_fault
      - mlxsw-i2c-2-48/front panel 027/temp28_fault
      - mlxsw-i2c-2-48/front panel 028/temp29_fault
      - mlxsw-i2c-2-48/front panel 029/temp30_fault
      - mlxsw-i2c-2-48/front panel 030/temp31_fault
      - mlxsw-i2c-2-48/front panel 031/temp32_fault
      - mlxsw-i2c-2-48/front panel 032/temp33_fault

      - pmbus-i2c-5-41/PMB-1 Temp 1/temp1_crit_alarm
      - pmbus-i2c-5-41/PMB-1 Temp 1/temp1_max_alarm

      - pmbus-i2c-5-41/PMB-1 Temp 2/temp2_crit_alarm
      - pmbus-i2c-5-41/PMB-1 Temp 2/temp2_max_alarm

      - pmbus-i2c-5-27/PMB-2 Temp 1/temp1_crit_alarm
      - pmbus-i2c-5-27/PMB-2 Temp 1/temp1_max_alarm

      - pmbus-i2c-5-27/PMB-2 Temp 2/temp2_crit_alarm
      - pmbus-i2c-5-27/PMB-2 Temp 2/temp2_max_alarm

      - dps460-i2c-10-58/PSU-2(R) Temp 1/temp1_max_alarm

      - dps460-i2c-10-58/PSU-2(R) Temp 2/temp2_max_alarm

      - dps460-i2c-10-59/PSU-1(L) Temp 1/temp1_max_alarm

      - dps460-i2c-10-59/PSU-1(L) Temp 2/temp2_max_alarm
    compares:
      power: []
      temp:
      - - coretemp-isa-0000/\P[a-z]*\ id 0/temp1_input
        - coretemp-isa-0000/\P[a-z]*\ id 0/temp1_crit
      - - coretemp-isa-0000/Core 0/temp2_input
        - coretemp-isa-0000/Core 0/temp2_crit
      - - coretemp-isa-0000/Core 1/temp3_input
        - coretemp-isa-0000/Core 1/temp3_crit

      - - lm75-i2c-7-4a/Ambient Port Temp/temp1_input
        - lm75-i2c-7-4a/Ambient Port Temp/temp1_max

      - - lm75-i2c-17-49/Ambient Fan Temp/temp1_input
        - lm75-i2c-17-49/Ambient Fan Temp/temp1_max
    non_zero:
      fan: []
      power: []
      temp: []
    psu_skips: {}
    sensor_skip_per_version: {}

<<<<<<< HEAD
  x86_64-m3000-r0:
    alarms:
      fan:
      - adt7462-i2c-1-58/Fan1-1/fan1_alarm
      - adt7462-i2c-1-58/Fan1-2/fan2_alarm
      - adt7462-i2c-1-58/Fan2-1/fan3_alarm
      - adt7462-i2c-1-58/Fan2-2/fan4_alarm
      - adt7462-i2c-1-58/Fan3-1/fan5_alarm
      - adt7462-i2c-1-58/Fan3-2/fan6_alarm
      - adt7462-i2c-1-58/Fan4-1/fan7_alarm
      - adt7462-i2c-1-58/Fan4-2/fan8_alarm
      - tps40422-i2c-5-09/temp1/temp1_crit_alarm
      power:
      - lm25066-i2c-1-15/iin/curr1_max_alarm
      - lm25066-i2c-1-15/vin/in1_max_alarm
      - tps40422-i2c-5-09/vout1/in1_alarm
      - tps40422-i2c-5-09/vout2/in2_alarm
      - tps40422-i2c-5-09/iout1/curr1_crit_alarm
      - tps40422-i2c-5-09/iout2/curr2_alarm
      temp:
      - coretemp-isa-0000/Core 0/temp2_crit_alarm
      - coretemp-isa-0000/Core 0/temp3_crit_alarm
      - adt7462-i2c-1-58/Front-Middle (D1)/temp2_alarm
      - adt7462-i2c-1-58/Front-Left (D2)/temp3_alarm
      - adt7462-i2c-1-58/Back (D3)/temp4_alarm
    compares:
      fan: []
      power: []
      temp:
      - - acpitz-virtual-0/temp1/temp1_input
        - acpitz-virtual-0/temp1/temp1_crit
      - - acpitz-virtual-0/temp2/temp2_input
        - acpitz-virtual-0/temp2/temp2_crit
    non_zero:
      fan:
      - adt7462-i2c-1-58/Fan1-1/fan1_input
      - adt7462-i2c-1-58/Fan1-2/fan2_input
      - adt7462-i2c-1-58/Fan2-1/fan3_input
      - adt7462-i2c-1-58/Fan2-2/fan4_input
      - adt7462-i2c-1-58/Fan3-1/fan5_input
      - adt7462-i2c-1-58/Fan3-2/fan6_input
      - adt7462-i2c-1-58/Fan4-1/fan7_input
      - adt7462-i2c-1-58/Fan4-2/fan8_input
      power: []
      temp: []
    psu_skips: {}

  x86_64-m3000-r1:
    alarms:
      fan:
      - adt7462-i2c-1-58/Fan1-1/fan1_alarm
      - adt7462-i2c-1-58/Fan1-2/fan2_alarm
      - adt7462-i2c-1-58/Fan2-1/fan3_alarm
      - adt7462-i2c-1-58/Fan2-2/fan4_alarm
      - adt7462-i2c-1-58/Fan3-1/fan5_alarm
      - adt7462-i2c-1-58/Fan3-2/fan6_alarm
      - adt7462-i2c-1-58/Fan4-1/fan7_alarm
      - adt7462-i2c-1-58/Fan4-2/fan8_alarm
      power:
      - lm25066-i2c-1-15/iin/curr1_max_alarm
      - lm25066-i2c-1-15/vin/in1_max_alarm
      - tps40422-i2c-5-09/vout1/in1_alarm
      - tps40422-i2c-5-09/vout2/in2_alarm
      - tps40422-i2c-5-09/iout1/curr1_crit_alarm
      - tps40422-i2c-5-09/iout2/curr2_alarm
      temp:
      - coretemp-isa-0000/Core 0/temp2_crit_alarm
      - coretemp-isa-0000/Core 1/temp3_crit_alarm
      - adt7462-i2c-1-58/Front-Middle (D1)/temp2_alarm
      - adt7462-i2c-1-58/Front-Left (D2)/temp3_alarm
      - adt7462-i2c-1-58/Back (D3)/temp4_alarm
      - lm25066-i2c-1-15/temp1/temp1_max_alarm
      - tps40422-i2c-5-09/temp1/temp1_crit_alarm
      - cisco_n2200-i2c-7-5b/Inlet Temperature/temp1_crit_alarm
      - cisco_n2200-i2c-7-5b/Output heatsink Temperature/temp2_crit_alarm
      - cisco_n2200-i2c-7-5b/Outlet Temperature/temp3_crit_alarm
      - cisco_n2200-i2c-8-5b/Inlet Temperature/temp1_crit_alarm
      - cisco_n2200-i2c-8-5b/Output heatsink Temperature/temp2_crit_alarm
      - cisco_n2200-i2c-8-5b/Outlet Temperature/temp3_crit_alarm
    compares:
      fan: []
      power:
      - - lm25066-i2c-1-15/vin/in1_input
        - lm25066-i2c-1-15/vin/in1_max
      - - lm25066-i2c-1-15/iin/curr1_input
        - lm25066-i2c-1-15/iin/curr1_max
      temp:
      - - coretemp-isa-0000/Core 0/temp2_input
        - coretemp-isa-0000/Core 0/temp2_crit
      - - coretemp-isa-0000/Core 1/temp3_input
        - coretemp-isa-0000/Core 1/temp3_crit
      - - lm25066-i2c-1-15/temp1/temp1_input
        - lm25066-i2c-1-15/temp1/temp1_crit
      - - cisco_n2200-i2c-7-5b/Inlet Temperature/temp1_input
        - cisco_n2200-i2c-7-5b/Inlet Temperature/temp1_crit
      - - cisco_n2200-i2c-7-5b/Output heatsink Temperature/temp2_input
        - cisco_n2200-i2c-7-5b/Output heatsink Temperature/temp2_crit
      - - cisco_n2200-i2c-7-5b/Outlet Temperature/temp3_input
        - cisco_n2200-i2c-7-5b/Outlet Temperature/temp3_crit
      - - cisco_n2200-i2c-8-5b/Inlet Temperature/temp1_input
        - cisco_n2200-i2c-8-5b/Inlet Temperature/temp1_crit
      - - cisco_n2200-i2c-8-5b/Output heatsink Temperature/temp2_input
        - cisco_n2200-i2c-8-5b/Output heatsink Temperature/temp2_crit
      - - cisco_n2200-i2c-8-5b/Outlet Temperature/temp3_input
        - cisco_n2200-i2c-8-5b/Outlet Temperature/temp3_crit
    non_zero:
      fan:
      - adt7462-i2c-1-58/Fan1-1/fan1_input
      - adt7462-i2c-1-58/Fan1-2/fan2_input
      - adt7462-i2c-1-58/Fan2-1/fan3_input
      - adt7462-i2c-1-58/Fan2-2/fan4_input
      - adt7462-i2c-1-58/Fan3-1/fan5_input
      - adt7462-i2c-1-58/Fan3-2/fan6_input
      - adt7462-i2c-1-58/Fan4-1/fan7_input
      - adt7462-i2c-1-58/Fan4-2/fan8_input
      power: []
      temp: []
    psu_skips: {}
=======
  x86_64-mlnx_msn2700a1-r0:
    alarms:
      fan:

      - dps460-i2c-10-59/PSU-1(L) Fan 1/fan1_alarm
      - dps460-i2c-10-59/PSU-1(L) Fan 1/fan1_fault

      - dps460-i2c-10-58/PSU-2(R) Fan 1/fan1_alarm
      - dps460-i2c-10-58/PSU-2(R) Fan 1/fan1_fault

      - mlxreg_fan-isa-0000/Chassis Drawer-1 Fan-1/fan1_fault
      - mlxreg_fan-isa-0000/Chassis Drawer-1 Fan-2/fan2_fault
      - mlxreg_fan-isa-0000/Chassis Drawer-2 Fan-1/fan3_fault
      - mlxreg_fan-isa-0000/Chassis Drawer-2 Fan-2/fan4_fault
      - mlxreg_fan-isa-0000/Chassis Drawer-3 Fan-1/fan5_fault
      - mlxreg_fan-isa-0000/Chassis Drawer-3 Fan-2/fan6_fault
      - mlxreg_fan-isa-0000/Chassis Drawer-4 Fan-1/fan7_fault
      - mlxreg_fan-isa-0000/Chassis Drawer-4 Fan-2/fan8_fault

      power:

      - pmbus-i2c-5-27/PMB-2 PSU 12V Rail (in)/in1_min_alarm
      - pmbus-i2c-5-27/PMB-2 PSU 12V Rail (in)/in1_max_alarm
      - pmbus-i2c-5-27/PMB-2 PSU 12V Rail (in)/in1_lcrit_alarm
      - pmbus-i2c-5-27/PMB-2 PSU 12V Rail (in)/in1_crit_alarm
      - pmbus-i2c-5-27/PMB-2 3.3V Rail (out)/in2_min_alarm
      - pmbus-i2c-5-27/PMB-2 3.3V Rail (out)/in2_max_alarm
      - pmbus-i2c-5-27/PMB-2 3.3V Rail (out)/in2_lcrit_alarm
      - pmbus-i2c-5-27/PMB-2 3.3V Rail (out)/in2_crit_alarm
      - pmbus-i2c-5-27/PMB-2 1.2V Rail (out)/in3_min_alarm
      - pmbus-i2c-5-27/PMB-2 1.2V Rail (out)/in3_max_alarm
      - pmbus-i2c-5-27/PMB-2 1.2V Rail (out)/in3_lcrit_alarm
      - pmbus-i2c-5-27/PMB-2 1.2V Rail (out)/in3_crit_alarm
      - pmbus-i2c-5-27/PMB-2 3.3V Rail Curr (out)/curr2_max_alarm
      - pmbus-i2c-5-27/PMB-2 3.3V Rail Curr (out)/curr2_crit_alarm
      - pmbus-i2c-5-27/PMB-2 1.2V Rail Curr (out)/curr3_max_alarm
      - pmbus-i2c-5-27/PMB-2 1.2V Rail Curr (out)/curr3_crit_alarm

      - mp2975-i2c-23-61/PMIC-4 PSU 12V Rail (in1)/in1_crit_alarm
      - mp2975-i2c-23-61/PMIC-4 COMEX 1.2V Rail (out)/in2_lcrit_alarm
      - mp2975-i2c-23-61/PMIC-4 COMEX 1.2V Rail (out)/in2_crit_alarm
      - mp2975-i2c-23-61/PMIC-4 COMEX 12V Rail Pwr (in)/power1_alarm
      - mp2975-i2c-23-61/PMIC-4 COMEX 12V Rail Curr (in)/curr1_alarm
      - mp2975-i2c-23-61/PMIC-4 COMEX 1.2V Rail Curr (out)/curr2_alarm

      - dps460-i2c-10-59/PSU-1(L) 12V Rail (out)/in2_lcrit_alarm
      - dps460-i2c-10-59/PSU-1(L) 220V Rail Pwr (in)/power1_alarm
      - dps460-i2c-10-59/PSU-1(L) 12V Rail Pwr (out)/power2_max_alarm
      - dps460-i2c-10-59/PSU-1(L) 220V Rail Curr (in)/curr1_max_alarm
      - dps460-i2c-10-59/PSU-1(L) 220V Rail Curr (in)/curr1_crit_alarm
      - dps460-i2c-10-59/PSU-1(L) 12V Rail Curr (out)/curr2_max_alarm
      - dps460-i2c-10-59/PSU-1(L) 12V Rail Curr (out)/curr2_crit_alarm

      - pmbus-i2c-5-41/PMB-1 PSU 12V Rail (in)/in1_min_alarm
      - pmbus-i2c-5-41/PMB-1 PSU 12V Rail (in)/in1_max_alarm
      - pmbus-i2c-5-41/PMB-1 PSU 12V Rail (in)/in1_lcrit_alarm
      - pmbus-i2c-5-41/PMB-1 PSU 12V Rail (in)/in1_crit_alarm
      - pmbus-i2c-5-41/PMB-1 0.9V VCORE Rail (out)/in2_min_alarm
      - pmbus-i2c-5-41/PMB-1 0.9V VCORE Rail (out)/in2_max_alarm
      - pmbus-i2c-5-41/PMB-1 0.9V VCORE Rail (out)/in2_lcrit_alarm
      - pmbus-i2c-5-41/PMB-1 0.9V VCORE Rail (out)/in2_crit_alarm
      - pmbus-i2c-5-41/PMB-1 0.9V VCORE Rail Curr (out)/curr2_max_alarm
      - pmbus-i2c-5-41/PMB-1 0.9V VCORE Rail Curr (out)/curr2_crit_alarm

      - mp2975-i2c-23-6a/PMIC-3 PSU 12V Rail (in1)/in1_crit_alarm
      - mp2975-i2c-23-6a/PMIC-3 COMEX 1.8V Rail (out)/in2_lcrit_alarm
      - mp2975-i2c-23-6a/PMIC-3 COMEX 1.8V Rail (out)/in2_crit_alarm
      - mp2975-i2c-23-6a/PMIC-3 COMEX 1.05V Rail (out)/in3_lcrit_alarm
      - mp2975-i2c-23-6a/PMIC-3 COMEX 1.05V Rail (out)/in3_crit_alarm
      - mp2975-i2c-23-6a/PMIC-3 COMEX 12V Rail Pwr (in)/power1_alarm
      - mp2975-i2c-23-6a/PMIC-3 COMEX 12V Rail Curr (in)/curr1_alarm
      - mp2975-i2c-23-6a/PMIC-3 COMEX 1.8V Rail Curr (out)/curr2_alarm
      - mp2975-i2c-23-6a/PMIC-3 COMEX 1.05V Rail Curr (out)/curr5_alarm

      - dps460-i2c-10-58/PSU-2(R) 12V Rail (out)/in2_lcrit_alarm
      - dps460-i2c-10-58/PSU-2(R) 220V Rail Pwr (in)/power1_alarm
      - dps460-i2c-10-58/PSU-2(R) 12V Rail Pwr (out)/power2_max_alarm
      - dps460-i2c-10-58/PSU-2(R) 220V Rail Curr (in)/curr1_max_alarm
      - dps460-i2c-10-58/PSU-2(R) 220V Rail Curr (in)/curr1_crit_alarm
      - dps460-i2c-10-58/PSU-2(R) 12V Rail Curr (out)/curr2_max_alarm
      - dps460-i2c-10-58/PSU-2(R) 12V Rail Curr (out)/curr2_crit_alarm


      temp:

      - mlxsw-i2c-2-48/front panel 001/temp2_crit_alarm
      - mlxsw-i2c-2-48/front panel 001/temp2_fault
      - mlxsw-i2c-2-48/front panel 002/temp3_crit_alarm
      - mlxsw-i2c-2-48/front panel 002/temp3_fault
      - mlxsw-i2c-2-48/front panel 003/temp4_crit_alarm
      - mlxsw-i2c-2-48/front panel 003/temp4_fault
      - mlxsw-i2c-2-48/front panel 004/temp5_crit_alarm
      - mlxsw-i2c-2-48/front panel 004/temp5_fault
      - mlxsw-i2c-2-48/front panel 005/temp6_crit_alarm
      - mlxsw-i2c-2-48/front panel 005/temp6_fault
      - mlxsw-i2c-2-48/front panel 006/temp7_crit_alarm
      - mlxsw-i2c-2-48/front panel 006/temp7_fault
      - mlxsw-i2c-2-48/front panel 007/temp8_crit_alarm
      - mlxsw-i2c-2-48/front panel 007/temp8_fault
      - mlxsw-i2c-2-48/front panel 008/temp9_crit_alarm
      - mlxsw-i2c-2-48/front panel 008/temp9_fault

      - pmbus-i2c-5-27/PMB-2 Temp 1/temp1_max_alarm
      - pmbus-i2c-5-27/PMB-2 Temp 1/temp1_crit_alarm
      - pmbus-i2c-5-27/PMB-2 Temp 2/temp2_max_alarm
      - pmbus-i2c-5-27/PMB-2 Temp 2/temp2_crit_alarm

      - mp2975-i2c-23-61/PMIC-4 Temp 1/temp1_max_alarm
      - mp2975-i2c-23-61/PMIC-4 Temp 1/temp1_crit_alarm

      - dps460-i2c-10-59/PSU-1(L) Temp 1/temp1_max_alarm
      - dps460-i2c-10-59/PSU-1(L) Temp 2/temp2_max_alarm

      - coretemp-isa-0000/\P[a-z]*\ id 0/temp1_crit_alarm
      - coretemp-isa-0000/Core 0/temp2_crit_alarm
      - coretemp-isa-0000/Core 1/temp3_crit_alarm

      - pmbus-i2c-5-41/PMB-1 Temp 1/temp1_max_alarm
      - pmbus-i2c-5-41/PMB-1 Temp 1/temp1_crit_alarm
      - pmbus-i2c-5-41/PMB-1 Temp 2/temp2_max_alarm
      - pmbus-i2c-5-41/PMB-1 Temp 2/temp2_crit_alarm

      - mp2975-i2c-23-6a/PMIC-3 Temp 1/temp1_max_alarm
      - mp2975-i2c-23-6a/PMIC-3 Temp 1/temp1_crit_alarm

      - dps460-i2c-10-58/PSU-2(R) Temp 1/temp1_max_alarm
      - dps460-i2c-10-58/PSU-2(R) Temp 2/temp2_max_alarm


    compares:
      power: [ ]
      temp:
      - - pmbus-i2c-5-27/PMB-2 Temp 1/temp1_input
        - pmbus-i2c-5-27/PMB-2 Temp 1/temp1_crit

      - - pmbus-i2c-5-27/PMB-2 Temp 2/temp2_input
        - pmbus-i2c-5-27/PMB-2 Temp 2/temp2_crit

      - - mp2975-i2c-23-61/PMIC-4 Temp 1/temp1_input
        - mp2975-i2c-23-61/PMIC-4 Temp 1/temp1_crit

      - - lm75-i2c-7-4a/Ambient Port Temp/temp1_input
        - lm75-i2c-7-4a/Ambient Port Temp/temp1_max

      - - dps460-i2c-10-59/PSU-1(L) Temp 1/temp1_input
        - dps460-i2c-10-59/PSU-1(L) Temp 1/temp1_max

      - - dps460-i2c-10-59/PSU-1(L) Temp 2/temp2_input
        - dps460-i2c-10-59/PSU-1(L) Temp 2/temp2_max

      - - coretemp-isa-0000/\P[a-z]*\ id 0/temp1_input
        - coretemp-isa-0000/\P[a-z]*\ id 0/temp1_crit

      - - coretemp-isa-0000/Core 0/temp2_input
        - coretemp-isa-0000/Core 0/temp2_crit

      - - coretemp-isa-0000/Core 1/temp3_input
        - coretemp-isa-0000/Core 1/temp3_crit

      - - pmbus-i2c-5-41/PMB-1 Temp 1/temp1_input
        - pmbus-i2c-5-41/PMB-1 Temp 1/temp1_crit

      - - pmbus-i2c-5-41/PMB-1 Temp 2/temp2_input
        - pmbus-i2c-5-41/PMB-1 Temp 2/temp2_crit

      - - mp2975-i2c-23-6a/PMIC-3 Temp 1/temp1_input
        - mp2975-i2c-23-6a/PMIC-3 Temp 1/temp1_crit

      - - lm75-i2c-17-49/Ambient Board Temp/temp1_input
        - lm75-i2c-17-49/Ambient Board Temp/temp1_max

      - - tmp102-i2c-23-49/Ambient COMEX Temp/temp1_input
        - tmp102-i2c-23-49/Ambient COMEX Temp/temp1_max

      - - dps460-i2c-10-58/PSU-2(R) Temp 1/temp1_input
        - dps460-i2c-10-58/PSU-2(R) Temp 1/temp1_max

      - - dps460-i2c-10-58/PSU-2(R) Temp 2/temp2_input
        - dps460-i2c-10-58/PSU-2(R) Temp 2/temp2_max


    non_zero:
      fan: [ ]
      power: [ ]
      temp: [ ]
    psu_skips: { }
    sensor_skip_per_version: { }
>>>>>>> ef2836ff

  x86_64-mlnx_msn2740-r0:
    alarms:
      fan:
      - mlxsw-i2c-2-48/Chassis Fan Drawer-1/fan1_fault
      - mlxsw-i2c-2-48/Chassis Fan Drawer-2/fan2_fault
      - mlxsw-i2c-2-48/Chassis Fan Drawer-3/fan3_fault
      - mlxsw-i2c-2-48/Chassis Fan Drawer-4/fan4_fault

      - dps460-i2c-4-58/PSU-2(R) Fan 1/fan1_fault

      - dps460-i2c-4-59/PSU-1(L) Fan 1/fan1_fault
      power:
      - pmbus-i2c-5-41/PMB-1 0.9V VCORE Rail Curr (out)/curr2_crit_alarm
      - pmbus-i2c-5-41/PMB-1 0.9V VCORE Rail Curr (out)/curr2_lcrit_alarm
      - pmbus-i2c-5-41/PMB-1 0.9V VCORE Rail Curr (out)/curr2_max_alarm

      - pmbus-i2c-5-41/PMB-1 1.8V Rail Curr (out)/curr3_crit_alarm
      - pmbus-i2c-5-41/PMB-1 1.8V Rail Curr (out)/curr3_lcrit_alarm
      - pmbus-i2c-5-41/PMB-1 1.8V Rail Curr (out)/curr3_max_alarm

      - pmbus-i2c-5-41/PMB-1 PSU 12V Rail (in)/in1_crit_alarm
      - pmbus-i2c-5-41/PMB-1 PSU 12V Rail (in)/in1_lcrit_alarm
      - pmbus-i2c-5-41/PMB-1 PSU 12V Rail (in)/in1_max_alarm
      - pmbus-i2c-5-41/PMB-1 PSU 12V Rail (in)/in1_min_alarm

      - pmbus-i2c-5-41/PMB-1 0.9V VCORE Rail (out)/in2_crit_alarm
      - pmbus-i2c-5-41/PMB-1 0.9V VCORE Rail (out)/in2_lcrit_alarm
      - pmbus-i2c-5-41/PMB-1 0.9V VCORE Rail (out)/in2_max_alarm
      - pmbus-i2c-5-41/PMB-1 0.9V VCORE Rail (out)/in2_min_alarm

      - pmbus-i2c-5-41/PMB-1 1.8V VCORE Rail (out)/in3_crit_alarm
      - pmbus-i2c-5-41/PMB-1 1.8V VCORE Rail (out)/in3_lcrit_alarm
      - pmbus-i2c-5-41/PMB-1 1.8V VCORE Rail (out)/in3_max_alarm
      - pmbus-i2c-5-41/PMB-1 1.8V VCORE Rail (out)/in3_min_alarm

      - pmbus-i2c-5-27/PMB-2 3.3V Rail Curr (out)/curr2_crit_alarm
      - pmbus-i2c-5-27/PMB-2 3.3V Rail Curr (out)/curr2_lcrit_alarm
      - pmbus-i2c-5-27/PMB-2 3.3V Rail Curr (out)/curr2_max_alarm

      - pmbus-i2c-5-27/PMB-2 1.2V Rail Curr (out)/curr3_crit_alarm
      - pmbus-i2c-5-27/PMB-2 1.2V Rail Curr (out)/curr3_lcrit_alarm
      - pmbus-i2c-5-27/PMB-2 1.2V Rail Curr (out)/curr3_max_alarm

      - pmbus-i2c-5-27/PMB-2 PSU 12V Rail (in)/in1_crit_alarm
      - pmbus-i2c-5-27/PMB-2 PSU 12V Rail (in)/in1_lcrit_alarm
      - pmbus-i2c-5-27/PMB-2 PSU 12V Rail (in)/in1_max_alarm
      - pmbus-i2c-5-27/PMB-2 PSU 12V Rail (in)/in1_min_alarm

      - pmbus-i2c-5-27/PMB-2 3.3V Rail (out)/in2_crit_alarm
      - pmbus-i2c-5-27/PMB-2 3.3V Rail (out)/in2_lcrit_alarm
      - pmbus-i2c-5-27/PMB-2 3.3V Rail (out)/in2_max_alarm
      - pmbus-i2c-5-27/PMB-2 3.3V Rail (out)/in2_min_alarm

      - pmbus-i2c-5-27/PMB-2 1.2V Rail (out)/in3_crit_alarm
      - pmbus-i2c-5-27/PMB-2 1.2V Rail (out)/in3_lcrit_alarm
      - pmbus-i2c-5-27/PMB-2 1.2V Rail (out)/in3_max_alarm
      - pmbus-i2c-5-27/PMB-2 1.2V Rail (out)/in3_min_alarm

      - dps460-i2c-4-58/PSU-2(R) 220V Rail Curr (in)/curr1_crit_alarm
      - dps460-i2c-4-58/PSU-2(R) 220V Rail Curr (in)/curr1_max_alarm

      - dps460-i2c-4-58/PSU-2(R) 12V Rail Curr (out)/curr2_crit_alarm
      - dps460-i2c-4-58/PSU-2(R) 12V Rail Curr (out)/curr2_max_alarm

      - dps460-i2c-4-58/PSU-2(R) 220V Rail Pwr (in)/power1_alarm

      - dps460-i2c-4-58/PSU-2(R) 12V Rail Pwr (out)/power2_max_alarm

      - dps460-i2c-4-58/PSU-2(R) 220V Rail (in)/in1_alarm

      - dps460-i2c-4-58/PSU-2(R) 12V Rail (out)/in2_lcrit_alarm

      - dps460-i2c-4-59/PSU-1(L) 220V Rail Curr (in)/curr1_crit_alarm
      - dps460-i2c-4-59/PSU-1(L) 220V Rail Curr (in)/curr1_max_alarm

      - dps460-i2c-4-59/PSU-1(L) 12V Rail Curr (out)/curr2_crit_alarm
      - dps460-i2c-4-59/PSU-1(L) 12V Rail Curr (out)/curr2_max_alarm

      - dps460-i2c-4-59/PSU-1(L) 220V Rail Pwr (in)/power1_alarm

      - dps460-i2c-4-59/PSU-1(L) 12V Rail Pwr (out)/power2_max_alarm

      - dps460-i2c-4-59/PSU-1(L) 220V Rail (in)/in1_alarm

      - dps460-i2c-4-59/PSU-1(L) 12V Rail (out)/in2_lcrit_alarm
      temp:
      - coretemp-isa-0000/Core 0/temp2_crit_alarm
      - coretemp-isa-0000/Core 1/temp3_crit_alarm
      - coretemp-isa-0000/Core 2/temp4_crit_alarm
      - coretemp-isa-0000/Core 3/temp5_crit_alarm

      - mlxsw-i2c-2-48/front panel 001/temp2_fault
      - mlxsw-i2c-2-48/front panel 002/temp3_fault
      - mlxsw-i2c-2-48/front panel 003/temp4_fault
      - mlxsw-i2c-2-48/front panel 004/temp5_fault
      - mlxsw-i2c-2-48/front panel 005/temp6_fault
      - mlxsw-i2c-2-48/front panel 006/temp7_fault
      - mlxsw-i2c-2-48/front panel 007/temp8_fault
      - mlxsw-i2c-2-48/front panel 008/temp9_fault
      - mlxsw-i2c-2-48/front panel 009/temp10_fault
      - mlxsw-i2c-2-48/front panel 010/temp11_fault
      - mlxsw-i2c-2-48/front panel 011/temp12_fault
      - mlxsw-i2c-2-48/front panel 012/temp13_fault
      - mlxsw-i2c-2-48/front panel 013/temp14_fault
      - mlxsw-i2c-2-48/front panel 014/temp15_fault
      - mlxsw-i2c-2-48/front panel 015/temp16_fault
      - mlxsw-i2c-2-48/front panel 016/temp17_fault
      - mlxsw-i2c-2-48/front panel 017/temp18_fault
      - mlxsw-i2c-2-48/front panel 018/temp19_fault
      - mlxsw-i2c-2-48/front panel 019/temp20_fault
      - mlxsw-i2c-2-48/front panel 020/temp21_fault
      - mlxsw-i2c-2-48/front panel 021/temp22_fault
      - mlxsw-i2c-2-48/front panel 022/temp23_fault
      - mlxsw-i2c-2-48/front panel 023/temp24_fault
      - mlxsw-i2c-2-48/front panel 024/temp25_fault
      - mlxsw-i2c-2-48/front panel 025/temp26_fault
      - mlxsw-i2c-2-48/front panel 026/temp27_fault
      - mlxsw-i2c-2-48/front panel 027/temp28_fault
      - mlxsw-i2c-2-48/front panel 028/temp29_fault
      - mlxsw-i2c-2-48/front panel 029/temp30_fault
      - mlxsw-i2c-2-48/front panel 030/temp31_fault
      - mlxsw-i2c-2-48/front panel 031/temp32_fault
      - mlxsw-i2c-2-48/front panel 032/temp33_fault

      - pmbus-i2c-5-41/PMB-1 Temp 1/temp1_crit_alarm
      - pmbus-i2c-5-41/PMB-1 Temp 1/temp1_max_alarm

      - pmbus-i2c-5-41/PMB-1 Temp 2/temp2_crit_alarm
      - pmbus-i2c-5-41/PMB-1 Temp 2/temp2_max_alarm

      - pmbus-i2c-5-27/PMB-2 Temp 1/temp1_crit_alarm
      - pmbus-i2c-5-27/PMB-2 Temp 1/temp1_max_alarm

      - pmbus-i2c-5-27/PMB-2 Temp 2/temp2_crit_alarm
      - pmbus-i2c-5-27/PMB-2 Temp 2/temp2_max_alarm

      - dps460-i2c-4-58/PSU-2(R) Temp 1/temp1_max_alarm

      - dps460-i2c-4-58/PSU-2(R) Temp 2/temp2_max_alarm

      - dps460-i2c-4-59/PSU-1(L) Temp 1/temp1_max_alarm

      - dps460-i2c-4-59/PSU-1(L) Temp 2/temp2_max_alarm
    compares:
      power: []
      temp:
      - - coretemp-isa-0000/\P[a-z]*\ id 0/temp1_input
        - coretemp-isa-0000/\P[a-z]*\ id 0/temp1_crit
      - - coretemp-isa-0000/Core 0/temp2_input
        - coretemp-isa-0000/Core 0/temp2_crit
      - - coretemp-isa-0000/Core 1/temp3_input
        - coretemp-isa-0000/Core 1/temp3_crit
      - - coretemp-isa-0000/Core 2/temp4_input
        - coretemp-isa-0000/Core 2/temp4_crit
      - - coretemp-isa-0000/Core 3/temp5_input
        - coretemp-isa-0000/Core 3/temp5_crit

      - - tmp102-i2c-7-48/Ambient Port Temp/temp1_input
        - tmp102-i2c-7-48/Ambient Port Temp/temp1_max

      - - tmp102-i2c-6-49/Ambient Fan Temp/temp1_input
        - tmp102-i2c-6-49/Ambient Fan Temp/temp1_max
    non_zero:
      fan: []
      power: []
      temp: []
    psu_skips: {}
    sensor_skip_per_version: {}

  x86_64-mlnx_msn2410-r0:
    alarms:
      fan:
      - mlxsw-i2c-2-48/Chassis Drawer-1 Fan-1/fan1_fault
      - mlxsw-i2c-2-48/Chassis Drawer-1 Fan-2/fan2_fault
      - mlxsw-i2c-2-48/Chassis Drawer-2 Fan-1/fan3_fault
      - mlxsw-i2c-2-48/Chassis Drawer-2 Fan-2/fan4_fault
      - mlxsw-i2c-2-48/Chassis Drawer-3 Fan-1/fan5_fault
      - mlxsw-i2c-2-48/Chassis Drawer-3 Fan-2/fan6_fault
      - mlxsw-i2c-2-48/Chassis Drawer-4 Fan-1/fan7_fault
      - mlxsw-i2c-2-48/Chassis Drawer-4 Fan-2/fan8_fault

      - dps460-i2c-10-58/PSU-2(R) Fan 1/fan1_fault

      - dps460-i2c-10-59/PSU-1(L) Fan 1/fan1_fault
      power:
      - pmbus-i2c-5-41/PMB-1 0.9V VCORE Rail Curr (out)/curr2_crit_alarm
      - pmbus-i2c-5-41/PMB-1 0.9V VCORE Rail Curr (out)/curr2_lcrit_alarm
      - pmbus-i2c-5-41/PMB-1 0.9V VCORE Rail Curr (out)/curr2_max_alarm

      - pmbus-i2c-5-41/PMB-1 PSU 12V Rail (in)/in1_crit_alarm
      - pmbus-i2c-5-41/PMB-1 PSU 12V Rail (in)/in1_lcrit_alarm
      - pmbus-i2c-5-41/PMB-1 PSU 12V Rail (in)/in1_max_alarm
      - pmbus-i2c-5-41/PMB-1 PSU 12V Rail (in)/in1_min_alarm

      - pmbus-i2c-5-41/PMB-1 0.9V VCORE Rail (out)/in2_crit_alarm
      - pmbus-i2c-5-41/PMB-1 0.9V VCORE Rail (out)/in2_lcrit_alarm
      - pmbus-i2c-5-41/PMB-1 0.9V VCORE Rail (out)/in2_max_alarm
      - pmbus-i2c-5-41/PMB-1 0.9V VCORE Rail (out)/in2_min_alarm

      - pmbus-i2c-5-27/PMB-2 3.3V Rail Curr (out)/curr2_crit_alarm
      - pmbus-i2c-5-27/PMB-2 3.3V Rail Curr (out)/curr2_lcrit_alarm
      - pmbus-i2c-5-27/PMB-2 3.3V Rail Curr (out)/curr2_max_alarm

      - pmbus-i2c-5-27/PMB-2 1.2V Rail Curr (out)/curr3_crit_alarm
      - pmbus-i2c-5-27/PMB-2 1.2V Rail Curr (out)/curr3_lcrit_alarm
      - pmbus-i2c-5-27/PMB-2 1.2V Rail Curr (out)/curr3_max_alarm

      - pmbus-i2c-5-27/PMB-2 PSU 12V Rail (in)/in1_crit_alarm
      - pmbus-i2c-5-27/PMB-2 PSU 12V Rail (in)/in1_lcrit_alarm
      - pmbus-i2c-5-27/PMB-2 PSU 12V Rail (in)/in1_max_alarm
      - pmbus-i2c-5-27/PMB-2 PSU 12V Rail (in)/in1_min_alarm

      - pmbus-i2c-5-27/PMB-2 3.3V Rail (out)/in2_crit_alarm
      - pmbus-i2c-5-27/PMB-2 3.3V Rail (out)/in2_lcrit_alarm
      - pmbus-i2c-5-27/PMB-2 3.3V Rail (out)/in2_max_alarm
      - pmbus-i2c-5-27/PMB-2 3.3V Rail (out)/in2_min_alarm

      - pmbus-i2c-5-27/PMB-2 1.2V Rail (out)/in3_crit_alarm
      - pmbus-i2c-5-27/PMB-2 1.2V Rail (out)/in3_lcrit_alarm
      - pmbus-i2c-5-27/PMB-2 1.2V Rail (out)/in3_max_alarm
      - pmbus-i2c-5-27/PMB-2 1.2V Rail (out)/in3_min_alarm

      - dps460-i2c-10-58/PSU-2(R) 220V Rail Curr (in)/curr1_crit_alarm
      - dps460-i2c-10-58/PSU-2(R) 220V Rail Curr (in)/curr1_max_alarm

      - dps460-i2c-10-58/PSU-2(R) 12V Rail Curr (out)/curr2_crit_alarm
      - dps460-i2c-10-58/PSU-2(R) 12V Rail Curr (out)/curr2_max_alarm

      - dps460-i2c-10-58/PSU-2(R) 220V Rail Pwr (in)/power1_alarm

      - dps460-i2c-10-58/PSU-2(R) 12V Rail Pwr (out)/power2_max_alarm

      - dps460-i2c-10-58/PSU-2(R) 220V Rail (in)/in1_alarm

      - dps460-i2c-10-58/PSU-2(R) 12V Rail (out)/in2_lcrit_alarm

      - dps460-i2c-10-59/PSU-1(L) 220V Rail Curr (in)/curr1_crit_alarm
      - dps460-i2c-10-59/PSU-1(L) 220V Rail Curr (in)/curr1_max_alarm

      - dps460-i2c-10-59/PSU-1(L) 12V Rail Curr (out)/curr2_crit_alarm
      - dps460-i2c-10-59/PSU-1(L) 12V Rail Curr (out)/curr2_max_alarm

      - dps460-i2c-10-59/PSU-1(L) 220V Rail Pwr (in)/power1_alarm

      - dps460-i2c-10-59/PSU-1(L) 12V Rail Pwr (out)/power2_max_alarm

      - dps460-i2c-10-59/PSU-1(L) 220V Rail (in)/in1_alarm

      - dps460-i2c-10-59/PSU-1(L) 12V Rail (out)/in2_lcrit_alarm
      temp:
      - coretemp-isa-0000/Core 0/temp2_crit_alarm
      - coretemp-isa-0000/Core 1/temp3_crit_alarm

      - mlxsw-i2c-2-48/front panel 001/temp2_fault
      - mlxsw-i2c-2-48/front panel 002/temp3_fault
      - mlxsw-i2c-2-48/front panel 003/temp4_fault
      - mlxsw-i2c-2-48/front panel 004/temp5_fault
      - mlxsw-i2c-2-48/front panel 005/temp6_fault
      - mlxsw-i2c-2-48/front panel 006/temp7_fault
      - mlxsw-i2c-2-48/front panel 007/temp8_fault
      - mlxsw-i2c-2-48/front panel 008/temp9_fault
      - mlxsw-i2c-2-48/front panel 009/temp10_fault
      - mlxsw-i2c-2-48/front panel 010/temp11_fault
      - mlxsw-i2c-2-48/front panel 011/temp12_fault
      - mlxsw-i2c-2-48/front panel 012/temp13_fault
      - mlxsw-i2c-2-48/front panel 013/temp14_fault
      - mlxsw-i2c-2-48/front panel 014/temp15_fault
      - mlxsw-i2c-2-48/front panel 015/temp16_fault
      - mlxsw-i2c-2-48/front panel 016/temp17_fault
      - mlxsw-i2c-2-48/front panel 017/temp18_fault
      - mlxsw-i2c-2-48/front panel 018/temp19_fault
      - mlxsw-i2c-2-48/front panel 019/temp20_fault
      - mlxsw-i2c-2-48/front panel 020/temp21_fault
      - mlxsw-i2c-2-48/front panel 021/temp22_fault
      - mlxsw-i2c-2-48/front panel 022/temp23_fault
      - mlxsw-i2c-2-48/front panel 023/temp24_fault
      - mlxsw-i2c-2-48/front panel 024/temp25_fault
      - mlxsw-i2c-2-48/front panel 025/temp26_fault
      - mlxsw-i2c-2-48/front panel 026/temp27_fault
      - mlxsw-i2c-2-48/front panel 027/temp28_fault
      - mlxsw-i2c-2-48/front panel 028/temp29_fault
      - mlxsw-i2c-2-48/front panel 029/temp30_fault
      - mlxsw-i2c-2-48/front panel 030/temp31_fault
      - mlxsw-i2c-2-48/front panel 031/temp32_fault
      - mlxsw-i2c-2-48/front panel 032/temp33_fault
      - mlxsw-i2c-2-48/front panel 033/temp34_fault
      - mlxsw-i2c-2-48/front panel 034/temp35_fault
      - mlxsw-i2c-2-48/front panel 035/temp36_fault
      - mlxsw-i2c-2-48/front panel 036/temp37_fault
      - mlxsw-i2c-2-48/front panel 037/temp38_fault
      - mlxsw-i2c-2-48/front panel 038/temp39_fault
      - mlxsw-i2c-2-48/front panel 039/temp40_fault
      - mlxsw-i2c-2-48/front panel 040/temp41_fault
      - mlxsw-i2c-2-48/front panel 041/temp42_fault
      - mlxsw-i2c-2-48/front panel 042/temp43_fault
      - mlxsw-i2c-2-48/front panel 043/temp44_fault
      - mlxsw-i2c-2-48/front panel 044/temp45_fault
      - mlxsw-i2c-2-48/front panel 045/temp46_fault
      - mlxsw-i2c-2-48/front panel 046/temp47_fault
      - mlxsw-i2c-2-48/front panel 047/temp48_fault
      - mlxsw-i2c-2-48/front panel 048/temp49_fault
      - mlxsw-i2c-2-48/front panel 049/temp50_fault
      - mlxsw-i2c-2-48/front panel 050/temp51_fault
      - mlxsw-i2c-2-48/front panel 051/temp52_fault
      - mlxsw-i2c-2-48/front panel 052/temp53_fault
      - mlxsw-i2c-2-48/front panel 053/temp54_fault
      - mlxsw-i2c-2-48/front panel 054/temp55_fault
      - mlxsw-i2c-2-48/front panel 055/temp56_fault
      - mlxsw-i2c-2-48/front panel 056/temp57_fault

      - pmbus-i2c-5-41/PMB-1 Temp 1/temp1_crit_alarm
      - pmbus-i2c-5-41/PMB-1 Temp 1/temp1_max_alarm

      - pmbus-i2c-5-41/PMB-1 Temp 2/temp2_crit_alarm
      - pmbus-i2c-5-41/PMB-1 Temp 2/temp2_max_alarm

      - pmbus-i2c-5-27/PMB-2 Temp 1/temp1_crit_alarm
      - pmbus-i2c-5-27/PMB-2 Temp 1/temp1_max_alarm

      - pmbus-i2c-5-27/PMB-2 Temp 2/temp2_crit_alarm
      - pmbus-i2c-5-27/PMB-2 Temp 2/temp2_max_alarm

      - dps460-i2c-10-58/PSU-2(R) Temp 1/temp1_max_alarm

      - dps460-i2c-10-58/PSU-2(R) Temp 2/temp2_max_alarm

      - dps460-i2c-10-59/PSU-1(L) Temp 1/temp1_max_alarm

      - dps460-i2c-10-59/PSU-1(L) Temp 2/temp2_max_alarm
    compares:
      power: []
      temp:
      - - coretemp-isa-0000/\P[a-z]*\ id 0/temp1_input
        - coretemp-isa-0000/\P[a-z]*\ id 0/temp1_crit
      - - coretemp-isa-0000/Core 0/temp2_input
        - coretemp-isa-0000/Core 0/temp2_crit
      - - coretemp-isa-0000/Core 1/temp3_input
        - coretemp-isa-0000/Core 1/temp3_crit

      - - lm75-i2c-7-4a/Ambient Port Temp/temp1_input
        - lm75-i2c-7-4a/Ambient Port Temp/temp1_max

      - - lm75-i2c-17-49/Ambient Fan Temp/temp1_input
        - lm75-i2c-17-49/Ambient Fan Temp/temp1_max
    non_zero:
      fan: []
      power: []
      temp: []
    psu_skips: {}
    sensor_skip_per_version: {}

  x86_64-mlnx_msn2100-r0:
    alarms:
      fan:
      - mlxsw-i2c-2-48/Chassis Fan 1/fan1_fault
      - mlxsw-i2c-2-48/Chassis Fan 2/fan2_fault
      - mlxsw-i2c-2-48/Chassis Fan 3/fan3_fault
      - mlxsw-i2c-2-48/Chassis Fan 4/fan4_fault
      power:
      - pmbus-i2c-5-41/PMB-1 0.9V Rail Curr (out)/curr2_crit_alarm
      - pmbus-i2c-5-41/PMB-1 0.9V Rail Curr (out)/curr2_lcrit_alarm
      - pmbus-i2c-5-41/PMB-1 0.9V Rail Curr (out)/curr2_max_alarm

      - pmbus-i2c-5-41/PMB-1 1.8V Rail Curr (out)/curr3_crit_alarm
      - pmbus-i2c-5-41/PMB-1 1.8V Rail Curr (out)/curr3_lcrit_alarm
      - pmbus-i2c-5-41/PMB-1 1.8V Rail Curr (out)/curr3_max_alarm

      - pmbus-i2c-5-41/PMB-1 12V Rail (in)/in1_crit_alarm
      - pmbus-i2c-5-41/PMB-1 12V Rail (in)/in1_lcrit_alarm
      - pmbus-i2c-5-41/PMB-1 12V Rail (in)/in1_max_alarm
      - pmbus-i2c-5-41/PMB-1 12V Rail (in)/in1_min_alarm

      - pmbus-i2c-5-41/PMB-1 0.9V Rail (out)/in2_crit_alarm
      - pmbus-i2c-5-41/PMB-1 0.9V Rail (out)/in2_lcrit_alarm
      - pmbus-i2c-5-41/PMB-1 0.9V Rail (out)/in2_max_alarm
      - pmbus-i2c-5-41/PMB-1 0.9V Rail (out)/in2_min_alarm

      - pmbus-i2c-5-41/PMB-1 1.8V Rail (out)/in3_crit_alarm
      - pmbus-i2c-5-41/PMB-1 1.8V Rail (out)/in3_lcrit_alarm
      - pmbus-i2c-5-41/PMB-1 1.8V Rail (out)/in3_max_alarm
      - pmbus-i2c-5-41/PMB-1 1.8V Rail (out)/in3_min_alarm

      - pmbus-i2c-5-27/PMB-2 3.3V Rail Curr (out)/curr2_crit_alarm
      - pmbus-i2c-5-27/PMB-2 3.3V Rail Curr (out)/curr2_lcrit_alarm
      - pmbus-i2c-5-27/PMB-2 3.3V Rail Curr (out)/curr2_max_alarm

      - pmbus-i2c-5-27/PMB-2 1.2V Rail Curr (out)/curr3_crit_alarm
      - pmbus-i2c-5-27/PMB-2 1.2V Rail Curr (out)/curr3_lcrit_alarm
      - pmbus-i2c-5-27/PMB-2 1.2V Rail Curr (out)/curr3_max_alarm

      - pmbus-i2c-5-27/PMB-2 12V Rail (in)/in1_crit_alarm
      - pmbus-i2c-5-27/PMB-2 12V Rail (in)/in1_lcrit_alarm
      - pmbus-i2c-5-27/PMB-2 12V Rail (in)/in1_max_alarm
      - pmbus-i2c-5-27/PMB-2 12V Rail (in)/in1_min_alarm

      - pmbus-i2c-5-27/PMB-2 3.3V Rail (out)/in2_crit_alarm
      - pmbus-i2c-5-27/PMB-2 3.3V Rail (out)/in2_lcrit_alarm
      - pmbus-i2c-5-27/PMB-2 3.3V Rail (out)/in2_max_alarm
      - pmbus-i2c-5-27/PMB-2 3.3V Rail (out)/in2_min_alarm

      - pmbus-i2c-5-27/PMB-2 1.2V Rail (out)/in3_crit_alarm
      - pmbus-i2c-5-27/PMB-2 1.2V Rail (out)/in3_lcrit_alarm
      - pmbus-i2c-5-27/PMB-2 1.2V Rail (out)/in3_max_alarm
      - pmbus-i2c-5-27/PMB-2 1.2V Rail (out)/in3_min_alarm
      temp:
      - coretemp-isa-0000/Core 0/temp2_crit_alarm
      - coretemp-isa-0000/Core 1/temp3_crit_alarm
      - coretemp-isa-0000/Core 2/temp4_crit_alarm
      - coretemp-isa-0000/Core 3/temp5_crit_alarm

      - mlxsw-i2c-2-48/front panel 001/temp2_fault
      - mlxsw-i2c-2-48/front panel 002/temp3_fault
      - mlxsw-i2c-2-48/front panel 003/temp4_fault
      - mlxsw-i2c-2-48/front panel 004/temp5_fault
      - mlxsw-i2c-2-48/front panel 005/temp6_fault
      - mlxsw-i2c-2-48/front panel 006/temp7_fault
      - mlxsw-i2c-2-48/front panel 007/temp8_fault
      - mlxsw-i2c-2-48/front panel 008/temp9_fault
      - mlxsw-i2c-2-48/front panel 009/temp10_fault
      - mlxsw-i2c-2-48/front panel 010/temp11_fault
      - mlxsw-i2c-2-48/front panel 011/temp12_fault
      - mlxsw-i2c-2-48/front panel 012/temp13_fault
      - mlxsw-i2c-2-48/front panel 013/temp14_fault
      - mlxsw-i2c-2-48/front panel 014/temp15_fault
      - mlxsw-i2c-2-48/front panel 015/temp16_fault
      - mlxsw-i2c-2-48/front panel 016/temp17_fault

      - pmbus-i2c-5-41/PMB-1 Temp 1/temp1_crit_alarm
      - pmbus-i2c-5-41/PMB-1 Temp 1/temp1_max_alarm
      - pmbus-i2c-5-41/PMB-1 Temp 2/temp2_crit_alarm
      - pmbus-i2c-5-41/PMB-1 Temp 2/temp2_max_alarm

      - pmbus-i2c-5-27/PMB-2 Temp 1/temp1_crit_alarm
      - pmbus-i2c-5-27/PMB-2 Temp 1/temp1_max_alarm
      - pmbus-i2c-5-27/PMB-2 Temp 2/temp2_crit_alarm
      - pmbus-i2c-5-27/PMB-2 Temp 2/temp2_max_alarm
    compares:
      power: []
      temp:
      - - coretemp-isa-0000/Core 0/temp2_input
        - coretemp-isa-0000/Core 0/temp2_crit
      - - coretemp-isa-0000/Core 1/temp3_input
        - coretemp-isa-0000/Core 1/temp3_crit
      - - coretemp-isa-0000/Core 2/temp4_input
        - coretemp-isa-0000/Core 2/temp4_crit
      - - coretemp-isa-0000/Core 3/temp5_input
        - coretemp-isa-0000/Core 3/temp5_crit

      - - lm75-i2c-7-4b/Ambient Fan Side Temp (air intake)/temp1_input
        - lm75-i2c-7-4b/Ambient Fan Side Temp (air intake)/temp1_max

      - - lm75-i2c-7-4a/Ambient Port Side Temp (air exhaust)/temp1_input
        - lm75-i2c-7-4a/Ambient Port Side Temp (air exhaust)/temp1_max
    non_zero:
      fan: []
      power: []
      temp: []
    psu_skips: {}
    sensor_skip_per_version: {}

  x86_64-mlnx_msn2010-r0:
    alarms:
      fan:
      - mlxsw-i2c-2-48/Chassis Fan 1/fan1_fault
      - mlxsw-i2c-2-48/Chassis Fan 2/fan2_fault
      - mlxsw-i2c-2-48/Chassis Fan 3/fan3_fault
      - mlxsw-i2c-2-48/Chassis Fan 4/fan4_fault
      power:
      - tps53679-i2c-5-70/PMIC-1 0.9V VCORE Curr (out)/curr1_crit_alarm
      - tps53679-i2c-5-70/PMIC-1 0.9V VCORE Curr (out)/curr1_max_alarm

      - tps53679-i2c-5-70/PMIC-1 0.9V VCORE Pwr (out)/power1_alarm

      - tps53679-i2c-5-70/PMIC-1 1.2V Rail Curr (out)/curr2_crit_alarm
      - tps53679-i2c-5-70/PMIC-1 1.2V Rail Curr (out)/curr2_max_alarm

      - tps53679-i2c-5-70/PMIC-1 PSU 12V Rail (in1)/in1_lcrit_alarm
      - tps53679-i2c-5-70/PMIC-1 PSU 12V Rail (in1)/in1_crit_alarm

      - tps53679-i2c-5-70/PMIC-1 PSU 12V Rail (in2)/in2_lcrit_alarm
      - tps53679-i2c-5-70/PMIC-1 PSU 12V Rail (in2)/in2_crit_alarm

      - tps53679-i2c-5-70/PMIC-1 0.9V VCORE (out)/in3_crit_alarm
      - tps53679-i2c-5-70/PMIC-1 0.9V VCORE (out)/in3_lcrit_alarm

      - tps53679-i2c-5-71/PMIC-2 PSU 12V Rail (in1)/in1_crit_alarm
      - tps53679-i2c-5-71/PMIC-2 PSU 12V Rail (in1)/in1_lcrit_alarm

      - tps53679-i2c-5-71/PMIC-2 PSU 12V Rail (in2)/in2_crit_alarm
      - tps53679-i2c-5-71/PMIC-2 PSU 12V Rail (in2)/in2_lcrit_alarm

      - tps53679-i2c-5-71/PMIC-2 2.2V Rail (out)/in3_crit_alarm
      - tps53679-i2c-5-71/PMIC-2 2.2V Rail (out)/in3_lcrit_alarm

      - tps53679-i2c-5-71/PMIC-2 2.2V Rail Curr (out)/curr1_crit_alarm
      - tps53679-i2c-5-71/PMIC-2 2.2V Rail Curr (out)/curr1_max_alarm

      - tps53679-i2c-5-71/PMIC-2 2.2V Rail Pwr (out)/power1_alarm
      temp:
      - coretemp-isa-0000/Core 0/temp2_crit_alarm
      - coretemp-isa-0000/Core 1/temp3_crit_alarm
      - coretemp-isa-0000/Core 2/temp4_crit_alarm
      - coretemp-isa-0000/Core 3/temp5_crit_alarm

      - mlxsw-i2c-2-48/front panel 001/temp2_fault
      - mlxsw-i2c-2-48/front panel 002/temp3_fault
      - mlxsw-i2c-2-48/front panel 003/temp4_fault
      - mlxsw-i2c-2-48/front panel 004/temp5_fault
      - mlxsw-i2c-2-48/front panel 005/temp6_fault
      - mlxsw-i2c-2-48/front panel 006/temp7_fault
      - mlxsw-i2c-2-48/front panel 007/temp8_fault
      - mlxsw-i2c-2-48/front panel 008/temp9_fault
      - mlxsw-i2c-2-48/front panel 009/temp10_fault
      - mlxsw-i2c-2-48/front panel 010/temp11_fault
      - mlxsw-i2c-2-48/front panel 011/temp12_fault
      - mlxsw-i2c-2-48/front panel 012/temp13_fault
      - mlxsw-i2c-2-48/front panel 013/temp14_fault
      - mlxsw-i2c-2-48/front panel 014/temp15_fault
      - mlxsw-i2c-2-48/front panel 015/temp16_fault
      - mlxsw-i2c-2-48/front panel 016/temp17_fault
      - mlxsw-i2c-2-48/front panel 017/temp18_fault
      - mlxsw-i2c-2-48/front panel 018/temp19_fault
      - mlxsw-i2c-2-48/front panel 019/temp20_fault
      - mlxsw-i2c-2-48/front panel 020/temp21_fault
      - mlxsw-i2c-2-48/front panel 021/temp22_fault
      - mlxsw-i2c-2-48/front panel 022/temp23_fault

      - tps53679-i2c-5-70/PMIC-1 Temp 1/temp1_crit_alarm
      - tps53679-i2c-5-70/PMIC-1 Temp 1/temp1_max_alarm
      - tps53679-i2c-5-70/PMIC-1 Temp 2/temp2_crit_alarm
      - tps53679-i2c-5-70/PMIC-1 Temp 2/temp2_max_alarm

      - tps53679-i2c-5-71/PMIC-2 Temp 1/temp1_crit_alarm
      - tps53679-i2c-5-71/PMIC-2 Temp 1/temp1_max_alarm
      - tps53679-i2c-5-71/PMIC-2 Temp 2/temp2_crit_alarm
      - tps53679-i2c-5-71/PMIC-2 Temp 2/temp2_max_alarm
    compares:
      power: []
      temp:
      - - coretemp-isa-0000/Core 0/temp2_input
        - coretemp-isa-0000/Core 0/temp2_crit
      - - coretemp-isa-0000/Core 1/temp3_input
        - coretemp-isa-0000/Core 1/temp3_crit
      - - coretemp-isa-0000/Core 2/temp4_input
        - coretemp-isa-0000/Core 2/temp4_crit
      - - coretemp-isa-0000/Core 3/temp5_input
        - coretemp-isa-0000/Core 3/temp5_crit

      - - lm75-i2c-7-4a/Ambient Port Side Temp (air exhaust)/temp1_input
        - lm75-i2c-7-4a/Ambient Port Side Temp (air exhaust)/temp1_max

      - - lm75-i2c-7-4b/Ambient Fan Side Temp (air intake)/temp1_input
        - lm75-i2c-7-4b/Ambient Fan Side Temp (air intake)/temp1_max
    non_zero:
      fan: []
      power: []
      temp: []
    psu_skips: {}
    sensor_skip_per_version: {}

  x86_64-mlnx_msn3700-r0:
    alarms:
      fan:
      - dps460-i2c-4-58/PSU-2 Fan 1/fan1_alarm
      - dps460-i2c-4-58/PSU-2 Fan 1/fan1_fault

      - dps460-i2c-4-59/PSU-1 Fan 1/fan1_alarm
      - dps460-i2c-4-59/PSU-1 Fan 1/fan1_fault

      - mlxreg_fan-isa-0000/Chassis Fan Drawer-1 Tach 1/fan1_fault
      - mlxreg_fan-isa-0000/Chassis Fan Drawer-1 Tach 2/fan2_fault
      - mlxreg_fan-isa-0000/Chassis Fan Drawer-2 Tach 1/fan3_fault
      - mlxreg_fan-isa-0000/Chassis Fan Drawer-2 Tach 2/fan4_fault
      - mlxreg_fan-isa-0000/Chassis Fan Drawer-3 Tach 1/fan5_fault
      - mlxreg_fan-isa-0000/Chassis Fan Drawer-3 Tach 2/fan6_fault
      - mlxreg_fan-isa-0000/Chassis Fan Drawer-4 Tach 1/fan7_fault
      - mlxreg_fan-isa-0000/Chassis Fan Drawer-4 Tach 2/fan8_fault
      - mlxreg_fan-isa-0000/Chassis Fan Drawer-5 Tach 1/fan9_fault
      - mlxreg_fan-isa-0000/Chassis Fan Drawer-5 Tach 2/fan10_fault
      - mlxreg_fan-isa-0000/Chassis Fan Drawer-6 Tach 1/fan11_fault
      - mlxreg_fan-isa-0000/Chassis Fan Drawer-6 Tach 2/fan12_fault
      power:
      - tps53679-i2c-5-70/PMIC-1 ASIC 0.8V VCORE Rail Curr (out)/curr1_crit_alarm
      - tps53679-i2c-5-70/PMIC-1 ASIC 0.8V VCORE Rail Curr (out)/curr1_max_alarm
      - tps53679-i2c-5-70/PMIC-1 ASIC 1.2V Rail Curr (out)/curr2_crit_alarm
      - tps53679-i2c-5-70/PMIC-1 ASIC 1.2V Rail Curr (out)/curr2_max_alarm
      - tps53679-i2c-5-70/PMIC-1 PSU 12V Rail (in1)/in1_crit_alarm
      - tps53679-i2c-5-70/PMIC-1 PSU 12V Rail (in1)/in1_lcrit_alarm
      - tps53679-i2c-5-70/PMIC-1 PSU 12V Rail (in2)/in2_crit_alarm
      - tps53679-i2c-5-70/PMIC-1 PSU 12V Rail (in2)/in2_lcrit_alarm
      - tps53679-i2c-5-70/PMIC-1 ASIC 0.8V VCORE Rail (out)/in3_crit_alarm
      - tps53679-i2c-5-70/PMIC-1 ASIC 0.8V VCORE Rail (out)/in3_lcrit_alarm

      - tps53679-i2c-5-71/PMIC-2 ASIC 3.3V Rail Curr (out)/curr1_crit_alarm
      - tps53679-i2c-5-71/PMIC-2 ASIC 3.3V Rail Curr (out)/curr1_max_alarm
      - tps53679-i2c-5-71/PMIC-2 ASIC 1.8V Rail Curr (out)/curr2_crit_alarm
      - tps53679-i2c-5-71/PMIC-2 ASIC 1.8V Rail Curr (out)/curr2_max_alarm
      - tps53679-i2c-5-71/PMIC-2 PSU 12V Rail (in1)/in1_crit_alarm
      - tps53679-i2c-5-71/PMIC-2 PSU 12V Rail (in1)/in1_lcrit_alarm
      - tps53679-i2c-5-71/PMIC-2 PSU 12V Rail (in2)/in2_crit_alarm
      - tps53679-i2c-5-71/PMIC-2 PSU 12V Rail (in2)/in2_lcrit_alarm
      - tps53679-i2c-5-71/PMIC-2 ASIC 3.3V Rail (out)/in3_crit_alarm
      - tps53679-i2c-5-71/PMIC-2 ASIC 3.3V Rail (out)/in3_lcrit_alarm

      - tps53679-i2c-15-58/PMIC-3 COMEX 1.8V Rail Curr (out)/curr1_crit_alarm
      - tps53679-i2c-15-58/PMIC-3 COMEX 1.8V Rail Curr (out)/curr1_max_alarm
      - tps53679-i2c-15-58/PMIC-3 COMEX 1.05V Rail Curr (out)/curr2_crit_alarm
      - tps53679-i2c-15-58/PMIC-3 COMEX 1.05V Rail Curr (out)/curr2_max_alarm
      - tps53679-i2c-15-58/PMIC-3 PSU 12V Rail (in1)/in1_crit_alarm
      - tps53679-i2c-15-58/PMIC-3 PSU 12V Rail (in1)/in1_lcrit_alarm
      - tps53679-i2c-15-58/PMIC-3 PSU 12V Rail (in2)/in2_crit_alarm
      - tps53679-i2c-15-58/PMIC-3 PSU 12V Rail (in2)/in2_lcrit_alarm
      - tps53679-i2c-15-58/PMIC-3 COMEX 1.8V Rail (out)/in3_crit_alarm
      - tps53679-i2c-15-58/PMIC-3 COMEX 1.8V Rail (out)/in3_lcrit_alarm

      - tps53679-i2c-15-61/PMIC-4 COMEX 1.2V Rail Curr (out)/curr1_crit_alarm
      - tps53679-i2c-15-61/PMIC-4 COMEX 1.2V Rail Curr (out)/curr1_max_alarm
      - tps53679-i2c-15-61/PMIC-4 PSU 12V Rail (in1)/in1_crit_alarm
      - tps53679-i2c-15-61/PMIC-4 PSU 12V Rail (in1)/in1_lcrit_alarm
      - tps53679-i2c-15-61/PMIC-4 PSU 12V Rail (in2)/in2_crit_alarm
      - tps53679-i2c-15-61/PMIC-4 PSU 12V Rail (in2)/in2_lcrit_alarm
      - tps53679-i2c-15-61/PMIC-4 COMEX 1.2V Rail (out)/in3_crit_alarm
      - tps53679-i2c-15-61/PMIC-4 COMEX 1.2V Rail (out)/in3_lcrit_alarm

      - dps460-i2c-4-58/PSU-2 220V Rail Curr (in)/curr1_crit_alarm
      - dps460-i2c-4-58/PSU-2 220V Rail Curr (in)/curr1_max_alarm
      - dps460-i2c-4-58/PSU-2 12V Rail Curr (out)/curr2_crit_alarm
      - dps460-i2c-4-58/PSU-2 12V Rail Curr (out)/curr2_lcrit_alarm
      - dps460-i2c-4-58/PSU-2 12V Rail Curr (out)/curr2_max_alarm
      - dps460-i2c-4-58/PSU-2 220V Rail Pwr (in)/power1_alarm
      - dps460-i2c-4-58/PSU-2 12V Rail Pwr (out)/power2_cap_alarm
      - dps460-i2c-4-58/PSU-2 12V Rail Pwr (out)/power2_crit_alarm
      - dps460-i2c-4-58/PSU-2 12V Rail Pwr (out)/power2_max_alarm
      - dps460-i2c-4-58/PSU-2 220V Rail (in)/in1_crit_alarm
      - dps460-i2c-4-58/PSU-2 220V Rail (in)/in1_lcrit_alarm
      - dps460-i2c-4-58/PSU-2 220V Rail (in)/in1_max_alarm
      - dps460-i2c-4-58/PSU-2 220V Rail (in)/in1_min_alarm
      - dps460-i2c-4-58/PSU-2 12V Rail (out)/in3_crit_alarm
      - dps460-i2c-4-58/PSU-2 12V Rail (out)/in3_lcrit_alarm
      - dps460-i2c-4-58/PSU-2 12V Rail (out)/in3_max_alarm
      - dps460-i2c-4-58/PSU-2 12V Rail (out)/in3_min_alarm

      - dps460-i2c-4-59/PSU-1 220V Rail Curr (in)/curr1_crit_alarm
      - dps460-i2c-4-59/PSU-1 220V Rail Curr (in)/curr1_max_alarm
      - dps460-i2c-4-59/PSU-1 12V Rail Curr (out)/curr2_crit_alarm
      - dps460-i2c-4-59/PSU-1 12V Rail Curr (out)/curr2_lcrit_alarm
      - dps460-i2c-4-59/PSU-1 12V Rail Curr (out)/curr2_max_alarm
      - dps460-i2c-4-59/PSU-1 220V Rail Pwr (in)/power1_alarm
      - dps460-i2c-4-59/PSU-1 12V Rail Pwr (out)/power2_cap_alarm
      - dps460-i2c-4-59/PSU-1 12V Rail Pwr (out)/power2_crit_alarm
      - dps460-i2c-4-59/PSU-1 12V Rail Pwr (out)/power2_max_alarm
      - dps460-i2c-4-59/PSU-1 220V Rail (in)/in1_crit_alarm
      - dps460-i2c-4-59/PSU-1 220V Rail (in)/in1_lcrit_alarm
      - dps460-i2c-4-59/PSU-1 220V Rail (in)/in1_max_alarm
      - dps460-i2c-4-59/PSU-1 220V Rail (in)/in1_min_alarm
      - dps460-i2c-4-59/PSU-1 12V Rail (out)/in3_crit_alarm
      - dps460-i2c-4-59/PSU-1 12V Rail (out)/in3_lcrit_alarm
      - dps460-i2c-4-59/PSU-1 12V Rail (out)/in3_max_alarm
      - dps460-i2c-4-59/PSU-1 12V Rail (out)/in3_min_alarm
      temp:
      - coretemp-isa-0000/\P[a-z]*\ id 0/temp1_crit_alarm
      - coretemp-isa-0000/Core 0/temp2_crit_alarm
      - coretemp-isa-0000/Core 1/temp3_crit_alarm
      - coretemp-isa-0000/Core 2/temp4_crit_alarm
      - coretemp-isa-0000/Core 3/temp5_crit_alarm

      - mlxsw-i2c-2-48/front panel 001/temp2_fault
      - mlxsw-i2c-2-48/front panel 002/temp3_fault
      - mlxsw-i2c-2-48/front panel 003/temp4_fault
      - mlxsw-i2c-2-48/front panel 004/temp5_fault
      - mlxsw-i2c-2-48/front panel 005/temp6_fault
      - mlxsw-i2c-2-48/front panel 006/temp7_fault
      - mlxsw-i2c-2-48/front panel 007/temp8_fault
      - mlxsw-i2c-2-48/front panel 008/temp9_fault
      - mlxsw-i2c-2-48/front panel 009/temp10_fault
      - mlxsw-i2c-2-48/front panel 010/temp11_fault
      - mlxsw-i2c-2-48/front panel 011/temp12_fault
      - mlxsw-i2c-2-48/front panel 012/temp13_fault
      - mlxsw-i2c-2-48/front panel 013/temp14_fault
      - mlxsw-i2c-2-48/front panel 014/temp15_fault
      - mlxsw-i2c-2-48/front panel 015/temp16_fault
      - mlxsw-i2c-2-48/front panel 016/temp17_fault
      - mlxsw-i2c-2-48/front panel 017/temp18_fault
      - mlxsw-i2c-2-48/front panel 018/temp19_fault
      - mlxsw-i2c-2-48/front panel 019/temp20_fault
      - mlxsw-i2c-2-48/front panel 020/temp21_fault
      - mlxsw-i2c-2-48/front panel 021/temp22_fault
      - mlxsw-i2c-2-48/front panel 022/temp23_fault
      - mlxsw-i2c-2-48/front panel 023/temp24_fault
      - mlxsw-i2c-2-48/front panel 024/temp25_fault
      - mlxsw-i2c-2-48/front panel 025/temp26_fault
      - mlxsw-i2c-2-48/front panel 026/temp27_fault
      - mlxsw-i2c-2-48/front panel 027/temp28_fault
      - mlxsw-i2c-2-48/front panel 028/temp29_fault
      - mlxsw-i2c-2-48/front panel 029/temp30_fault
      - mlxsw-i2c-2-48/front panel 030/temp31_fault
      - mlxsw-i2c-2-48/front panel 031/temp32_fault
      - mlxsw-i2c-2-48/front panel 032/temp33_fault

      - tps53679-i2c-5-70/PMIC-1 Temp 1/temp1_crit_alarm
      - tps53679-i2c-5-70/PMIC-1 Temp 1/temp1_max_alarm
      - tps53679-i2c-5-70/PMIC-1 Temp 2/temp2_crit_alarm
      - tps53679-i2c-5-70/PMIC-1 Temp 2/temp2_max_alarm

      - tps53679-i2c-5-71/PMIC-2 Temp 1/temp1_crit_alarm
      - tps53679-i2c-5-71/PMIC-2 Temp 1/temp1_max_alarm
      - tps53679-i2c-5-71/PMIC-2 Temp 2/temp2_crit_alarm
      - tps53679-i2c-5-71/PMIC-2 Temp 2/temp2_max_alarm

      - tps53679-i2c-15-58/PMIC-3 Temp 1/temp1_crit_alarm
      - tps53679-i2c-15-58/PMIC-3 Temp 1/temp1_max_alarm
      - tps53679-i2c-15-58/PMIC-3 Temp 2/temp2_crit_alarm
      - tps53679-i2c-15-58/PMIC-3 Temp 2/temp2_max_alarm

      - tps53679-i2c-15-61/PMIC-4 Temp 1/temp1_crit_alarm
      - tps53679-i2c-15-61/PMIC-4 Temp 1/temp1_max_alarm
      - tps53679-i2c-15-61/PMIC-4 Temp 2/temp2_crit_alarm
      - tps53679-i2c-15-61/PMIC-4 Temp 2/temp2_max_alarm

      - dps460-i2c-4-58/PSU-2 Temp 1/temp1_crit_alarm
      - dps460-i2c-4-58/PSU-2 Temp 1/temp1_lcrit_alarm
      - dps460-i2c-4-58/PSU-2 Temp 1/temp1_max_alarm
      - dps460-i2c-4-58/PSU-2 Temp 1/temp1_min_alarm
      - dps460-i2c-4-58/PSU-2 Temp 2/temp2_crit_alarm
      - dps460-i2c-4-58/PSU-2 Temp 2/temp2_lcrit_alarm
      - dps460-i2c-4-58/PSU-2 Temp 2/temp2_max_alarm
      - dps460-i2c-4-58/PSU-2 Temp 2/temp2_min_alarm
      - dps460-i2c-4-58/PSU-2 Temp 3/temp3_crit_alarm
      - dps460-i2c-4-58/PSU-2 Temp 3/temp3_lcrit_alarm
      - dps460-i2c-4-58/PSU-2 Temp 3/temp3_max_alarm
      - dps460-i2c-4-58/PSU-2 Temp 3/temp3_min_alarm

      - dps460-i2c-4-59/PSU-1 Temp 1/temp1_crit_alarm
      - dps460-i2c-4-59/PSU-1 Temp 1/temp1_lcrit_alarm
      - dps460-i2c-4-59/PSU-1 Temp 1/temp1_max_alarm
      - dps460-i2c-4-59/PSU-1 Temp 1/temp1_min_alarm
      - dps460-i2c-4-59/PSU-1 Temp 2/temp2_crit_alarm
      - dps460-i2c-4-59/PSU-1 Temp 2/temp2_lcrit_alarm
      - dps460-i2c-4-59/PSU-1 Temp 2/temp2_max_alarm
      - dps460-i2c-4-59/PSU-1 Temp 2/temp2_min_alarm
      - dps460-i2c-4-59/PSU-1 Temp 3/temp3_crit_alarm
      - dps460-i2c-4-59/PSU-1 Temp 3/temp3_lcrit_alarm
      - dps460-i2c-4-59/PSU-1 Temp 3/temp3_max_alarm
      - dps460-i2c-4-59/PSU-1 Temp 3/temp3_min_alarm
    compares:
      power: []
      temp:
      - - coretemp-isa-0000/\P[a-z]*\ id 0/temp1_input
        - coretemp-isa-0000/\P[a-z]*\ id 0/temp1_crit
      - - coretemp-isa-0000/Core 0/temp2_input
        - coretemp-isa-0000/Core 0/temp2_crit
      - - coretemp-isa-0000/Core 1/temp3_input
        - coretemp-isa-0000/Core 1/temp3_crit
      - - coretemp-isa-0000/Core 2/temp4_input
        - coretemp-isa-0000/Core 2/temp4_crit
      - - coretemp-isa-0000/Core 3/temp5_input
        - coretemp-isa-0000/Core 3/temp5_crit

      - - tmp102-i2c-7-49/Ambient Fan Side Temp (air intake)/temp1_input
        - tmp102-i2c-7-49/Ambient Fan Side Temp (air intake)/temp1_max

      - - tmp102-i2c-7-4a/Ambient Port Side Temp (air exhaust)/temp1_input
        - tmp102-i2c-7-4a/Ambient Port Side Temp (air exhaust)/temp1_max

      - - tmp102-i2c-15-49/Ambient COMEX Temp/temp1_input
        - tmp102-i2c-15-49/Ambient COMEX Temp/temp1_max
    non_zero:
      fan: []
      power: []
      temp: []
    psu_skips: {}
    sensor_skip_per_version: {}

  x86_64-mlnx_msn3700-r0-respined:
    alarms:
      fan:
      - dps460-i2c-4-58/PSU-1 Fan 1/fan1_alarm
      - dps460-i2c-4-58/PSU-1 Fan 1/fan1_fault

      - dps460-i2c-4-59/PSU-2 Fan 1/fan1_alarm
      - dps460-i2c-4-59/PSU-2 Fan 1/fan1_fault

      - mlxreg_fan-isa-0000/Chassis Fan Drawer-1 Tach 1/fan1_fault
      - mlxreg_fan-isa-0000/Chassis Fan Drawer-1 Tach 2/fan2_fault
      - mlxreg_fan-isa-0000/Chassis Fan Drawer-2 Tach 1/fan3_fault
      - mlxreg_fan-isa-0000/Chassis Fan Drawer-2 Tach 2/fan4_fault
      - mlxreg_fan-isa-0000/Chassis Fan Drawer-3 Tach 1/fan5_fault
      - mlxreg_fan-isa-0000/Chassis Fan Drawer-3 Tach 2/fan6_fault
      - mlxreg_fan-isa-0000/Chassis Fan Drawer-4 Tach 1/fan7_fault
      - mlxreg_fan-isa-0000/Chassis Fan Drawer-4 Tach 2/fan8_fault
      - mlxreg_fan-isa-0000/Chassis Fan Drawer-5 Tach 1/fan9_fault
      - mlxreg_fan-isa-0000/Chassis Fan Drawer-5 Tach 2/fan10_fault
      - mlxreg_fan-isa-0000/Chassis Fan Drawer-6 Tach 1/fan11_fault
      - mlxreg_fan-isa-0000/Chassis Fan Drawer-6 Tach 2/fan12_fault
      power:
      - tps53679-i2c-5-70/PMIC-1 ASIC 0.8V VCORE Rail Curr (out)/curr1_crit_alarm
      - tps53679-i2c-5-70/PMIC-1 ASIC 0.8V VCORE Rail Curr (out)/curr1_max_alarm
      - tps53679-i2c-5-70/PMIC-1 ASIC 1.2V Rail Curr (out)/curr2_crit_alarm
      - tps53679-i2c-5-70/PMIC-1 ASIC 1.2V Rail Curr (out)/curr2_max_alarm
      - tps53679-i2c-5-70/PMIC-1 PSU 12V Rail (in1)/in1_crit_alarm
      - tps53679-i2c-5-70/PMIC-1 PSU 12V Rail (in1)/in1_lcrit_alarm
      - tps53679-i2c-5-70/PMIC-1 PSU 12V Rail (in2)/in2_crit_alarm
      - tps53679-i2c-5-70/PMIC-1 PSU 12V Rail (in2)/in2_lcrit_alarm
      - tps53679-i2c-5-70/PMIC-1 ASIC 0.8V VCORE Rail (out)/in3_crit_alarm
      - tps53679-i2c-5-70/PMIC-1 ASIC 0.8V VCORE Rail (out)/in3_lcrit_alarm

      - tps53679-i2c-5-71/PMIC-2 ASIC 3.3V Rail Curr (out)/curr1_crit_alarm
      - tps53679-i2c-5-71/PMIC-2 ASIC 3.3V Rail Curr (out)/curr1_max_alarm
      - tps53679-i2c-5-71/PMIC-2 ASIC 1.8V Rail Curr (out)/curr2_crit_alarm
      - tps53679-i2c-5-71/PMIC-2 ASIC 1.8V Rail Curr (out)/curr2_max_alarm
      - tps53679-i2c-5-71/PMIC-2 PSU 12V Rail (in1)/in1_crit_alarm
      - tps53679-i2c-5-71/PMIC-2 PSU 12V Rail (in1)/in1_lcrit_alarm
      - tps53679-i2c-5-71/PMIC-2 PSU 12V Rail (in2)/in2_crit_alarm
      - tps53679-i2c-5-71/PMIC-2 PSU 12V Rail (in2)/in2_lcrit_alarm
      - tps53679-i2c-5-71/PMIC-2 ASIC 3.3V Rail (out)/in3_crit_alarm
      - tps53679-i2c-5-71/PMIC-2 ASIC 3.3V Rail (out)/in3_lcrit_alarm

      - mp2975-i2c-5-62/PMIC-1 PSU 12V Rail (in)/in1_crit_alarm
      - mp2975-i2c-5-62/PMIC-1 PSU 12V Rail (in)/in1_lcrit_alarm
      - mp2975-i2c-5-62/PMIC-1 ASIC 0.8V VCORE Rail (out)/in2_crit_alarm
      - mp2975-i2c-5-62/PMIC-1 ASIC 0.8V VCORE Rail (out)/in2_lcrit_alarm
      - mp2975-i2c-5-62/PMIC-1 ASIC 0.8V VCORE Rail Curr (out)/curr1_crit_alarm
      - mp2975-i2c-5-62/PMIC-1 ASIC 0.8V VCORE Rail Curr (out)/curr1_max_alarm
      - mp2975-i2c-5-62/PMIC-1 ASIC 1.2V Rail Curr (out)/curr2_crit_alarm
      - mp2975-i2c-5-62/PMIC-1 ASIC 1.2V Rail Curr (out)/curr2_max_alarm

      - mp2975-i2c-5-66/PMIC-2 PSU 12V Rail (in)/in1_crit_alarm
      - mp2975-i2c-5-66/PMIC-2 PSU 12V Rail (in)/in1_lcrit_alarm
      - mp2975-i2c-5-66/PMIC-2 ASIC 3.3V Rail (out)/in2_crit_alarm
      - mp2975-i2c-5-66/PMIC-2 ASIC 3.3V Rail (out)/in2_lcrit_alarm
      - mp2975-i2c-5-66/PMIC-2 ASIC 3.3V Rail Curr (out)/curr1_crit_alarm
      - mp2975-i2c-5-66/PMIC-2 ASIC 3.3V Rail Curr (out)/curr1_max_alarm
      - mp2975-i2c-5-66/PMIC-2 ASIC 1.8V Rail Curr (out)/curr2_crit_alarm
      - mp2975-i2c-5-66/PMIC-2 ASIC 1.8V Rail Curr (out)/curr2_max_alarm

      - tps53679-i2c-15-58/PMIC-3 COMEX 1.8V Rail Curr (out)/curr1_crit_alarm
      - tps53679-i2c-15-58/PMIC-3 COMEX 1.8V Rail Curr (out)/curr1_max_alarm
      - tps53679-i2c-15-58/PMIC-3 COMEX 1.05V Rail Curr (out)/curr2_crit_alarm
      - tps53679-i2c-15-58/PMIC-3 COMEX 1.05V Rail Curr (out)/curr2_max_alarm
      - tps53679-i2c-15-58/PMIC-3 PSU 12V Rail (in1)/in1_crit_alarm
      - tps53679-i2c-15-58/PMIC-3 PSU 12V Rail (in1)/in1_lcrit_alarm
      - tps53679-i2c-15-58/PMIC-3 PSU 12V Rail (in2)/in2_crit_alarm
      - tps53679-i2c-15-58/PMIC-3 PSU 12V Rail (in2)/in2_lcrit_alarm
      - tps53679-i2c-15-58/PMIC-3 COMEX 1.8V Rail (out)/in3_crit_alarm
      - tps53679-i2c-15-58/PMIC-3 COMEX 1.8V Rail (out)/in3_lcrit_alarm

      - tps53679-i2c-15-61/PMIC-4 COMEX 1.2V Rail Curr (out)/curr1_crit_alarm
      - tps53679-i2c-15-61/PMIC-4 COMEX 1.2V Rail Curr (out)/curr1_max_alarm
      - tps53679-i2c-15-61/PMIC-4 PSU 12V Rail (in1)/in1_crit_alarm
      - tps53679-i2c-15-61/PMIC-4 PSU 12V Rail (in1)/in1_lcrit_alarm
      - tps53679-i2c-15-61/PMIC-4 PSU 12V Rail (in2)/in2_crit_alarm
      - tps53679-i2c-15-61/PMIC-4 PSU 12V Rail (in2)/in2_lcrit_alarm
      - tps53679-i2c-15-61/PMIC-4 COMEX 1.2V Rail (out)/in3_crit_alarm
      - tps53679-i2c-15-61/PMIC-4 COMEX 1.2V Rail (out)/in3_lcrit_alarm

      - mp2975-i2c-15-6a/PMIC-3 PSU 12V Rail (in1)/in1_crit_alarm
      - mp2975-i2c-15-6a/PMIC-3 PSU 12V Rail (in1)/in1_lcrit_alarm
      - mp2975-i2c-15-6a/PMIC-3 COMEX 1.8V Rail (out)/in2_crit_alarm
      - mp2975-i2c-15-6a/PMIC-3 COMEX 1.8V Rail (out)/in2_lcrit_alarm
      - mp2975-i2c-15-6a/PMIC-3 COMEX 1.8V Rail Curr (out)/curr2_crit_alarm
      - mp2975-i2c-15-6a/PMIC-3 COMEX 1.8V Rail Curr (out)/curr2_max_alarm
      - mp2975-i2c-15-6a/PMIC-3 COMEX 1.05V Rail Curr (out)/curr5_crit_alarm
      - mp2975-i2c-15-6a/PMIC-3 COMEX 1.05V Rail Curr (out)/curr5_max_alarm

      - mp2975-i2c-15-61/PMIC-4 PSU 12V Rail (in1)/in1_crit_alarm
      - mp2975-i2c-15-61/PMIC-4 PSU 12V Rail (in1)/in1_lcrit_alarm
      - mp2975-i2c-15-61/PMIC-4 COMEX 1.2V Rail (out)/in2_crit_alarm
      - mp2975-i2c-15-61/PMIC-4 COMEX 1.2V Rail (out)/in2_lcrit_alarm
      - mp2975-i2c-15-61/PMIC-4 COMEX 1.2V Rail Curr (out)/curr2_crit_alarm
      - mp2975-i2c-15-61/PMIC-4 COMEX 1.2V Rail Curr (out)/curr2_max_alarm

      - dps460-i2c-4-58/PSU-1 220V Rail Curr (in)/curr1_crit_alarm
      - dps460-i2c-4-58/PSU-1 220V Rail Curr (in)/curr1_max_alarm
      - dps460-i2c-4-58/PSU-1 12V Rail Curr (out)/curr2_crit_alarm
      - dps460-i2c-4-58/PSU-1 12V Rail Curr (out)/curr2_lcrit_alarm
      - dps460-i2c-4-58/PSU-1 12V Rail Curr (out)/curr2_max_alarm
      - dps460-i2c-4-58/PSU-1 220V Rail Pwr (in)/power1_alarm
      - dps460-i2c-4-58/PSU-1 12V Rail Pwr (out)/power2_cap_alarm
      - dps460-i2c-4-58/PSU-1 12V Rail Pwr (out)/power2_crit_alarm
      - dps460-i2c-4-58/PSU-1 12V Rail Pwr (out)/power2_max_alarm
      - dps460-i2c-4-58/PSU-1 220V Rail (in)/in1_crit_alarm
      - dps460-i2c-4-58/PSU-1 220V Rail (in)/in1_lcrit_alarm
      - dps460-i2c-4-58/PSU-1 220V Rail (in)/in1_max_alarm
      - dps460-i2c-4-58/PSU-1 220V Rail (in)/in1_min_alarm
      - dps460-i2c-4-58/PSU-1 12V Rail (out)/in3_crit_alarm
      - dps460-i2c-4-58/PSU-1 12V Rail (out)/in3_lcrit_alarm
      - dps460-i2c-4-58/PSU-1 12V Rail (out)/in3_max_alarm
      - dps460-i2c-4-58/PSU-1 12V Rail (out)/in3_min_alarm

      - dps460-i2c-4-59/PSU-2 220V Rail Curr (in)/curr1_crit_alarm
      - dps460-i2c-4-59/PSU-2 220V Rail Curr (in)/curr1_max_alarm
      - dps460-i2c-4-59/PSU-2 12V Rail Curr (out)/curr2_crit_alarm
      - dps460-i2c-4-59/PSU-2 12V Rail Curr (out)/curr2_lcrit_alarm
      - dps460-i2c-4-59/PSU-2 12V Rail Curr (out)/curr2_max_alarm
      - dps460-i2c-4-59/PSU-2 220V Rail Pwr (in)/power1_alarm
      - dps460-i2c-4-59/PSU-2 12V Rail Pwr (out)/power2_cap_alarm
      - dps460-i2c-4-59/PSU-2 12V Rail Pwr (out)/power2_crit_alarm
      - dps460-i2c-4-59/PSU-2 12V Rail Pwr (out)/power2_max_alarm
      - dps460-i2c-4-59/PSU-2 220V Rail (in)/in1_crit_alarm
      - dps460-i2c-4-59/PSU-2 220V Rail (in)/in1_lcrit_alarm
      - dps460-i2c-4-59/PSU-2 220V Rail (in)/in1_max_alarm
      - dps460-i2c-4-59/PSU-2 220V Rail (in)/in1_min_alarm
      - dps460-i2c-4-59/PSU-2 12V Rail (out)/in3_crit_alarm
      - dps460-i2c-4-59/PSU-2 12V Rail (out)/in3_lcrit_alarm
      - dps460-i2c-4-59/PSU-2 12V Rail (out)/in3_max_alarm
      - dps460-i2c-4-59/PSU-2 12V Rail (out)/in3_min_alarm

      temp:
      - coretemp-isa-0000/\P[a-z]*\ id 0/temp1_crit_alarm
      - coretemp-isa-0000/Core 0/temp2_crit_alarm
      - coretemp-isa-0000/Core 1/temp3_crit_alarm
      - coretemp-isa-0000/Core 2/temp4_crit_alarm
      - coretemp-isa-0000/Core 3/temp5_crit_alarm

      - mlxsw-i2c-2-48/front panel 001/temp2_fault
      - mlxsw-i2c-2-48/front panel 002/temp3_fault
      - mlxsw-i2c-2-48/front panel 003/temp4_fault
      - mlxsw-i2c-2-48/front panel 004/temp5_fault
      - mlxsw-i2c-2-48/front panel 005/temp6_fault
      - mlxsw-i2c-2-48/front panel 006/temp7_fault
      - mlxsw-i2c-2-48/front panel 007/temp8_fault
      - mlxsw-i2c-2-48/front panel 008/temp9_fault
      - mlxsw-i2c-2-48/front panel 009/temp10_fault
      - mlxsw-i2c-2-48/front panel 010/temp11_fault
      - mlxsw-i2c-2-48/front panel 011/temp12_fault
      - mlxsw-i2c-2-48/front panel 012/temp13_fault
      - mlxsw-i2c-2-48/front panel 013/temp14_fault
      - mlxsw-i2c-2-48/front panel 014/temp15_fault
      - mlxsw-i2c-2-48/front panel 015/temp16_fault
      - mlxsw-i2c-2-48/front panel 016/temp17_fault
      - mlxsw-i2c-2-48/front panel 017/temp18_fault
      - mlxsw-i2c-2-48/front panel 018/temp19_fault
      - mlxsw-i2c-2-48/front panel 019/temp20_fault
      - mlxsw-i2c-2-48/front panel 020/temp21_fault
      - mlxsw-i2c-2-48/front panel 021/temp22_fault
      - mlxsw-i2c-2-48/front panel 022/temp23_fault
      - mlxsw-i2c-2-48/front panel 023/temp24_fault
      - mlxsw-i2c-2-48/front panel 024/temp25_fault
      - mlxsw-i2c-2-48/front panel 025/temp26_fault
      - mlxsw-i2c-2-48/front panel 026/temp27_fault
      - mlxsw-i2c-2-48/front panel 027/temp28_fault
      - mlxsw-i2c-2-48/front panel 028/temp29_fault
      - mlxsw-i2c-2-48/front panel 029/temp30_fault
      - mlxsw-i2c-2-48/front panel 030/temp31_fault
      - mlxsw-i2c-2-48/front panel 031/temp32_fault
      - mlxsw-i2c-2-48/front panel 032/temp33_fault

      - tps53679-i2c-5-70/PMIC-1 Temp 1/temp1_crit_alarm
      - tps53679-i2c-5-70/PMIC-1 Temp 1/temp1_max_alarm
      - tps53679-i2c-5-70/PMIC-1 Temp 2/temp2_crit_alarm
      - tps53679-i2c-5-70/PMIC-1 Temp 2/temp2_max_alarm

      - tps53679-i2c-5-71/PMIC-2 Temp 1/temp1_crit_alarm
      - tps53679-i2c-5-71/PMIC-2 Temp 1/temp1_max_alarm
      - tps53679-i2c-5-71/PMIC-2 Temp 2/temp2_crit_alarm
      - tps53679-i2c-5-71/PMIC-2 Temp 2/temp2_max_alarm

      - mp2975-i2c-5-62/PMIC-1 Temp 1/temp1_crit_alarm
      - mp2975-i2c-5-62/PMIC-1 Temp 1/temp1_max_alarm
      - mp2975-i2c-5-62/PMIC-1 Temp 2/temp2_crit_alarm
      - mp2975-i2c-5-62/PMIC-1 Temp 2/temp2_max_alarm

      - mp2975-i2c-5-66/PMIC-2 Temp 1/temp1_crit_alarm
      - mp2975-i2c-5-66/PMIC-2 Temp 1/temp1_max_alarm
      - mp2975-i2c-5-66/PMIC-2 Temp 2/temp2_crit_alarm
      - mp2975-i2c-5-66/PMIC-2 Temp 2/temp2_max_alarm

      - tps53679-i2c-15-58/PMIC-3 Temp 1/temp1_crit_alarm
      - tps53679-i2c-15-58/PMIC-3 Temp 1/temp1_max_alarm
      - tps53679-i2c-15-58/PMIC-3 Temp 2/temp2_crit_alarm
      - tps53679-i2c-15-58/PMIC-3 Temp 2/temp2_max_alarm

      - tps53679-i2c-15-61/PMIC-4 Temp 1/temp1_crit_alarm
      - tps53679-i2c-15-61/PMIC-4 Temp 1/temp1_max_alarm
      - tps53679-i2c-15-61/PMIC-4 Temp 2/temp2_crit_alarm
      - tps53679-i2c-15-61/PMIC-4 Temp 2/temp2_max_alarm

      - mp2975-i2c-15-6a/PMIC-3 Temp 1/temp1_crit_alarm
      - mp2975-i2c-15-6a/PMIC-3 Temp 1/temp1_max_alarm

      - mp2975-i2c-15-61/PMIC-4 Temp 1/temp1_crit_alarm
      - mp2975-i2c-15-61/PMIC-4 Temp 1/temp1_max_alarm
      - mp2975-i2c-15-61/PMIC-4 Temp 2/temp2_crit_alarm
      - mp2975-i2c-15-61/PMIC-4 Temp 2/temp2_max_alarm

      - dps460-i2c-4-58/PSU-1 Temp 1/temp1_crit_alarm
      - dps460-i2c-4-58/PSU-1 Temp 1/temp1_lcrit_alarm
      - dps460-i2c-4-58/PSU-1 Temp 1/temp1_max_alarm
      - dps460-i2c-4-58/PSU-1 Temp 1/temp1_min_alarm
      - dps460-i2c-4-58/PSU-1 Temp 2/temp2_crit_alarm
      - dps460-i2c-4-58/PSU-1 Temp 2/temp2_lcrit_alarm
      - dps460-i2c-4-58/PSU-1 Temp 2/temp2_max_alarm
      - dps460-i2c-4-58/PSU-1 Temp 2/temp2_min_alarm
      - dps460-i2c-4-58/PSU-1 Temp 3/temp3_crit_alarm
      - dps460-i2c-4-58/PSU-1 Temp 3/temp3_lcrit_alarm
      - dps460-i2c-4-58/PSU-1 Temp 3/temp3_max_alarm
      - dps460-i2c-4-58/PSU-1 Temp 3/temp3_min_alarm

      - dps460-i2c-4-59/PSU-2 Temp 1/temp1_crit_alarm
      - dps460-i2c-4-59/PSU-2 Temp 1/temp1_lcrit_alarm
      - dps460-i2c-4-59/PSU-2 Temp 1/temp1_max_alarm
      - dps460-i2c-4-59/PSU-2 Temp 1/temp1_min_alarm
      - dps460-i2c-4-59/PSU-2 Temp 2/temp2_crit_alarm
      - dps460-i2c-4-59/PSU-2 Temp 2/temp2_lcrit_alarm
      - dps460-i2c-4-59/PSU-2 Temp 2/temp2_max_alarm
      - dps460-i2c-4-59/PSU-2 Temp 2/temp2_min_alarm
      - dps460-i2c-4-59/PSU-2 Temp 3/temp3_crit_alarm
      - dps460-i2c-4-59/PSU-2 Temp 3/temp3_lcrit_alarm
      - dps460-i2c-4-59/PSU-2 Temp 3/temp3_max_alarm
      - dps460-i2c-4-59/PSU-2 Temp 3/temp3_min_alarm

    compares:
      power: []
      temp:
      - - coretemp-isa-0000/\P[a-z]*\ id 0/temp1_input
        - coretemp-isa-0000/\P[a-z]*\ id 0/temp1_crit
      - - coretemp-isa-0000/Core 0/temp2_input
        - coretemp-isa-0000/Core 0/temp2_crit
      - - coretemp-isa-0000/Core 1/temp3_input
        - coretemp-isa-0000/Core 1/temp3_crit
      - - coretemp-isa-0000/Core 2/temp4_input
        - coretemp-isa-0000/Core 2/temp4_crit
      - - coretemp-isa-0000/Core 3/temp5_input
        - coretemp-isa-0000/Core 3/temp5_crit

      - - tmp102-i2c-7-49/Ambient Fan Side Temp (air intake)/temp1_input
        - tmp102-i2c-7-49/Ambient Fan Side Temp (air intake)/temp1_max

      - - tmp102-i2c-7-4a/Ambient Port Side Temp (air exhaust)/temp1_input
        - tmp102-i2c-7-4a/Ambient Port Side Temp (air exhaust)/temp1_max

      - - tmp102-i2c-15-49/Ambient COMEX Temp/temp1_input
        - tmp102-i2c-15-49/Ambient COMEX Temp/temp1_max
    non_zero:
      fan: []
      power: []
      temp: []
    psu_skips: {}
    sensor_skip_per_version: {}

  x86_64-mlnx_msn3700-r0-swb-respined:
    alarms:
      fan:
        - dps460-i2c-4-58/PSU-1 Fan 1/fan1_alarm
        - dps460-i2c-4-58/PSU-1 Fan 1/fan1_fault

        - dps460-i2c-4-59/PSU-2 Fan 1/fan1_alarm
        - dps460-i2c-4-59/PSU-2 Fan 1/fan1_fault

        - mlxreg_fan-isa-0000/Chassis Fan Drawer-1 Tach 1/fan1_fault
        - mlxreg_fan-isa-0000/Chassis Fan Drawer-1 Tach 2/fan2_fault
        - mlxreg_fan-isa-0000/Chassis Fan Drawer-2 Tach 1/fan3_fault
        - mlxreg_fan-isa-0000/Chassis Fan Drawer-2 Tach 2/fan4_fault
        - mlxreg_fan-isa-0000/Chassis Fan Drawer-3 Tach 1/fan5_fault
        - mlxreg_fan-isa-0000/Chassis Fan Drawer-3 Tach 2/fan6_fault
        - mlxreg_fan-isa-0000/Chassis Fan Drawer-4 Tach 1/fan7_fault
        - mlxreg_fan-isa-0000/Chassis Fan Drawer-4 Tach 2/fan8_fault
        - mlxreg_fan-isa-0000/Chassis Fan Drawer-5 Tach 1/fan9_fault
        - mlxreg_fan-isa-0000/Chassis Fan Drawer-5 Tach 2/fan10_fault
        - mlxreg_fan-isa-0000/Chassis Fan Drawer-6 Tach 1/fan11_fault
        - mlxreg_fan-isa-0000/Chassis Fan Drawer-6 Tach 2/fan12_fault
      power:
        - mp2975-i2c-5-62/PMIC-1 PSU 12V Rail (in)/in1_crit_alarm
        - mp2975-i2c-5-62/PMIC-1 PSU 12V Rail Curr (in)/curr1_alarm
        - mp2975-i2c-5-62/PMIC-1 PSU 12V Rail Pwr (in)/power1_alarm
        - mp2975-i2c-5-62/PMIC-1 ASIC 0.8V VCORE Rail (out)/in2_crit_alarm
        - mp2975-i2c-5-62/PMIC-1 ASIC 0.8V VCORE Rail (out)/in2_lcrit_alarm
        - mp2975-i2c-5-62/PMIC-1 ASIC 0.8V VCORE Rail Curr (out)/curr2_alarm
        - mp2975-i2c-5-62/PMIC-1 ASIC 1.2V Rail (out)/in3_lcrit_alarm
        - mp2975-i2c-5-62/PMIC-1 ASIC 1.2V Rail (out)/in3_crit_alarm
        - mp2975-i2c-5-62/PMIC-1 ASIC 1.2V Rail Curr (out)/curr9_alarm

        - mp2975-i2c-5-66/PMIC-2 PSU 12V Rail Pwr (in)/power1_alarm
        - mp2975-i2c-5-66/PMIC-2 PSU 12V Rail (in)/in1_crit_alarm
        - mp2975-i2c-5-66/PMIC-2 ASIC 3.3V Rail (out)/in2_crit_alarm
        - mp2975-i2c-5-66/PMIC-2 ASIC 3.3V Rail (out)/in2_lcrit_alarm
        - mp2975-i2c-5-66/PMIC-2 ASIC 3.3V Rail Curr (out)/curr2_alarm
        - mp2975-i2c-5-66/PMIC-2 ASIC 1.8V Rail Curr (out)/curr5_alarm
        - mp2975-i2c-5-66/PMIC-2 ASIC 1.8V Rail (out)/in3_lcrit_alarm
        - mp2975-i2c-5-66/PMIC-2 ASIC 1.8V Rail (out)/in3_crit_alarm

        - mp2975-i2c-15-6a/PMIC-3 COMEX 12V Rail Pwr (in)/power1_alarm
        - mp2975-i2c-15-6a/PMIC-3 COMEX 12V Rail Curr (in)/curr1_alarm
        - mp2975-i2c-15-6a/PMIC-3 PSU 12V Rail (in1)/in1_crit_alarm
        - mp2975-i2c-15-6a/PMIC-3 COMEX 1.8V Rail (out)/in2_crit_alarm
        - mp2975-i2c-15-6a/PMIC-3 COMEX 1.8V Rail (out)/in2_lcrit_alarm
        - mp2975-i2c-15-6a/PMIC-3 COMEX 1.8V Rail Curr (out)/curr2_alarm
        - mp2975-i2c-15-6a/PMIC-3 COMEX 1.05V Rail Curr (out)/curr5_alarm
        - mp2975-i2c-15-6a/PMIC-3 COMEX 1.05V Rail (out)/in3_lcrit_alarm
        - mp2975-i2c-15-6a/PMIC-3 COMEX 1.05V Rail (out)/in3_crit_alarm

        - mp2975-i2c-15-61/PMIC-4 PSU 12V Rail (in1)/in1_crit_alarm
        - mp2975-i2c-15-61/PMIC-4 COMEX 12V Rail Pwr (in)/power1_alarm
        - mp2975-i2c-15-61/PMIC-4 COMEX 12V Rail Curr (in)/curr1_alarm
        - mp2975-i2c-15-61/PMIC-4 COMEX 1.2V Rail (out)/in2_crit_alarm
        - mp2975-i2c-15-61/PMIC-4 COMEX 1.2V Rail (out)/in2_lcrit_alarm
        - mp2975-i2c-15-61/PMIC-4 COMEX 1.2V Rail Curr (out)/curr2_alarm

        - dps460-i2c-4-58/PSU-1 220V Rail Curr (in)/curr1_crit_alarm
        - dps460-i2c-4-58/PSU-1 220V Rail Curr (in)/curr1_max_alarm
        - dps460-i2c-4-58/PSU-1 12V Rail Curr (out)/curr2_crit_alarm
        - dps460-i2c-4-58/PSU-1 12V Rail Curr (out)/curr2_lcrit_alarm
        - dps460-i2c-4-58/PSU-1 12V Rail Curr (out)/curr2_max_alarm
        - dps460-i2c-4-58/PSU-1 220V Rail Pwr (in)/power1_alarm
        - dps460-i2c-4-58/PSU-1 12V Rail Pwr (out)/power2_cap_alarm
        - dps460-i2c-4-58/PSU-1 12V Rail Pwr (out)/power2_crit_alarm
        - dps460-i2c-4-58/PSU-1 12V Rail Pwr (out)/power2_max_alarm
        - dps460-i2c-4-58/PSU-1 220V Rail (in)/in1_crit_alarm
        - dps460-i2c-4-58/PSU-1 220V Rail (in)/in1_lcrit_alarm
        - dps460-i2c-4-58/PSU-1 220V Rail (in)/in1_max_alarm
        - dps460-i2c-4-58/PSU-1 220V Rail (in)/in1_min_alarm
        - dps460-i2c-4-58/PSU-1 12V Rail (out)/in3_crit_alarm
        - dps460-i2c-4-58/PSU-1 12V Rail (out)/in3_lcrit_alarm
        - dps460-i2c-4-58/PSU-1 12V Rail (out)/in3_max_alarm
        - dps460-i2c-4-58/PSU-1 12V Rail (out)/in3_min_alarm

        - dps460-i2c-4-59/PSU-2 220V Rail Curr (in)/curr1_crit_alarm
        - dps460-i2c-4-59/PSU-2 220V Rail Curr (in)/curr1_max_alarm
        - dps460-i2c-4-59/PSU-2 12V Rail Curr (out)/curr2_crit_alarm
        - dps460-i2c-4-59/PSU-2 12V Rail Curr (out)/curr2_lcrit_alarm
        - dps460-i2c-4-59/PSU-2 12V Rail Curr (out)/curr2_max_alarm
        - dps460-i2c-4-59/PSU-2 220V Rail Pwr (in)/power1_alarm
        - dps460-i2c-4-59/PSU-2 12V Rail Pwr (out)/power2_cap_alarm
        - dps460-i2c-4-59/PSU-2 12V Rail Pwr (out)/power2_crit_alarm
        - dps460-i2c-4-59/PSU-2 12V Rail Pwr (out)/power2_max_alarm
        - dps460-i2c-4-59/PSU-2 220V Rail (in)/in1_crit_alarm
        - dps460-i2c-4-59/PSU-2 220V Rail (in)/in1_lcrit_alarm
        - dps460-i2c-4-59/PSU-2 220V Rail (in)/in1_max_alarm
        - dps460-i2c-4-59/PSU-2 220V Rail (in)/in1_min_alarm
        - dps460-i2c-4-59/PSU-2 12V Rail (out)/in3_crit_alarm
        - dps460-i2c-4-59/PSU-2 12V Rail (out)/in3_lcrit_alarm
        - dps460-i2c-4-59/PSU-2 12V Rail (out)/in3_max_alarm
        - dps460-i2c-4-59/PSU-2 12V Rail (out)/in3_min_alarm
      temp:
        - coretemp-isa-0000/\P[a-z]*\ id 0/temp1_crit_alarm
        - coretemp-isa-0000/Core 0/temp2_crit_alarm
        - coretemp-isa-0000/Core 1/temp3_crit_alarm

        - mlxsw-i2c-2-48/front panel 001/temp2_fault
        - mlxsw-i2c-2-48/front panel 001/temp2_crit_alarm
        - mlxsw-i2c-2-48/front panel 002/temp3_fault
        - mlxsw-i2c-2-48/front panel 002/temp3_crit_alarm
        - mlxsw-i2c-2-48/front panel 003/temp4_fault
        - mlxsw-i2c-2-48/front panel 003/temp4_crit_alarm
        - mlxsw-i2c-2-48/front panel 004/temp5_fault
        - mlxsw-i2c-2-48/front panel 004/temp5_crit_alarm
        - mlxsw-i2c-2-48/front panel 005/temp6_fault
        - mlxsw-i2c-2-48/front panel 005/temp6_crit_alarm
        - mlxsw-i2c-2-48/front panel 006/temp7_fault
        - mlxsw-i2c-2-48/front panel 006/temp7_crit_alarm
        - mlxsw-i2c-2-48/front panel 007/temp8_fault
        - mlxsw-i2c-2-48/front panel 007/temp8_crit_alarm
        - mlxsw-i2c-2-48/front panel 008/temp9_fault
        - mlxsw-i2c-2-48/front panel 008/temp9_crit_alarm
        - mlxsw-i2c-2-48/front panel 009/temp10_fault
        - mlxsw-i2c-2-48/front panel 009/temp10_crit_alarm
        - mlxsw-i2c-2-48/front panel 010/temp11_fault
        - mlxsw-i2c-2-48/front panel 010/temp11_crit_alarm
        - mlxsw-i2c-2-48/front panel 011/temp12_fault
        - mlxsw-i2c-2-48/front panel 011/temp12_crit_alarm
        - mlxsw-i2c-2-48/front panel 012/temp13_fault
        - mlxsw-i2c-2-48/front panel 012/temp13_crit_alarm
        - mlxsw-i2c-2-48/front panel 013/temp14_fault
        - mlxsw-i2c-2-48/front panel 013/temp14_crit_alarm
        - mlxsw-i2c-2-48/front panel 014/temp15_fault
        - mlxsw-i2c-2-48/front panel 014/temp15_crit_alarm
        - mlxsw-i2c-2-48/front panel 015/temp16_fault
        - mlxsw-i2c-2-48/front panel 015/temp16_crit_alarm
        - mlxsw-i2c-2-48/front panel 016/temp17_fault
        - mlxsw-i2c-2-48/front panel 016/temp17_crit_alarm
        - mlxsw-i2c-2-48/front panel 017/temp18_fault
        - mlxsw-i2c-2-48/front panel 017/temp18_crit_alarm
        - mlxsw-i2c-2-48/front panel 018/temp19_fault
        - mlxsw-i2c-2-48/front panel 018/temp19_crit_alarm
        - mlxsw-i2c-2-48/front panel 019/temp20_fault
        - mlxsw-i2c-2-48/front panel 019/temp20_crit_alarm
        - mlxsw-i2c-2-48/front panel 020/temp21_fault
        - mlxsw-i2c-2-48/front panel 020/temp21_crit_alarm
        - mlxsw-i2c-2-48/front panel 021/temp22_fault
        - mlxsw-i2c-2-48/front panel 021/temp22_crit_alarm
        - mlxsw-i2c-2-48/front panel 022/temp23_fault
        - mlxsw-i2c-2-48/front panel 022/temp23_crit_alarm
        - mlxsw-i2c-2-48/front panel 023/temp24_fault
        - mlxsw-i2c-2-48/front panel 023/temp24_crit_alarm
        - mlxsw-i2c-2-48/front panel 024/temp25_fault
        - mlxsw-i2c-2-48/front panel 024/temp25_crit_alarm
        - mlxsw-i2c-2-48/front panel 025/temp26_fault
        - mlxsw-i2c-2-48/front panel 025/temp26_crit_alarm
        - mlxsw-i2c-2-48/front panel 026/temp27_fault
        - mlxsw-i2c-2-48/front panel 026/temp27_crit_alarm
        - mlxsw-i2c-2-48/front panel 027/temp28_fault
        - mlxsw-i2c-2-48/front panel 027/temp28_crit_alarm
        - mlxsw-i2c-2-48/front panel 028/temp29_fault
        - mlxsw-i2c-2-48/front panel 028/temp29_crit_alarm
        - mlxsw-i2c-2-48/front panel 029/temp30_fault
        - mlxsw-i2c-2-48/front panel 029/temp30_crit_alarm
        - mlxsw-i2c-2-48/front panel 030/temp31_fault
        - mlxsw-i2c-2-48/front panel 030/temp31_crit_alarm
        - mlxsw-i2c-2-48/front panel 031/temp32_fault
        - mlxsw-i2c-2-48/front panel 031/temp32_crit_alarm
        - mlxsw-i2c-2-48/front panel 032/temp33_fault
        - mlxsw-i2c-2-48/front panel 032/temp33_crit_alarm

        - mp2975-i2c-5-62/PMIC-1 Temp 1/temp1_crit_alarm
        - mp2975-i2c-5-62/PMIC-1 Temp 1/temp1_max_alarm

        - mp2975-i2c-5-66/PMIC-2 Temp 1/temp1_crit_alarm
        - mp2975-i2c-5-66/PMIC-2 Temp 1/temp1_max_alarm

        - mp2975-i2c-15-6a/PMIC-3 Temp 1/temp1_crit_alarm
        - mp2975-i2c-15-6a/PMIC-3 Temp 1/temp1_max_alarm

        - mp2975-i2c-15-61/PMIC-4 Temp 1/temp1_crit_alarm
        - mp2975-i2c-15-61/PMIC-4 Temp 1/temp1_max_alarm

        - dps460-i2c-4-58/PSU-1 Temp 1/temp1_crit_alarm
        - dps460-i2c-4-58/PSU-1 Temp 1/temp1_lcrit_alarm
        - dps460-i2c-4-58/PSU-1 Temp 1/temp1_max_alarm
        - dps460-i2c-4-58/PSU-1 Temp 1/temp1_min_alarm
        - dps460-i2c-4-58/PSU-1 Temp 2/temp2_crit_alarm
        - dps460-i2c-4-58/PSU-1 Temp 2/temp2_lcrit_alarm
        - dps460-i2c-4-58/PSU-1 Temp 2/temp2_max_alarm
        - dps460-i2c-4-58/PSU-1 Temp 2/temp2_min_alarm
        - dps460-i2c-4-58/PSU-1 Temp 3/temp3_crit_alarm
        - dps460-i2c-4-58/PSU-1 Temp 3/temp3_lcrit_alarm
        - dps460-i2c-4-58/PSU-1 Temp 3/temp3_max_alarm
        - dps460-i2c-4-58/PSU-1 Temp 3/temp3_min_alarm

        - dps460-i2c-4-59/PSU-2 Temp 1/temp1_crit_alarm
        - dps460-i2c-4-59/PSU-2 Temp 1/temp1_lcrit_alarm
        - dps460-i2c-4-59/PSU-2 Temp 1/temp1_max_alarm
        - dps460-i2c-4-59/PSU-2 Temp 1/temp1_min_alarm
        - dps460-i2c-4-59/PSU-2 Temp 2/temp2_crit_alarm
        - dps460-i2c-4-59/PSU-2 Temp 2/temp2_lcrit_alarm
        - dps460-i2c-4-59/PSU-2 Temp 2/temp2_max_alarm
        - dps460-i2c-4-59/PSU-2 Temp 2/temp2_min_alarm
        - dps460-i2c-4-59/PSU-2 Temp 3/temp3_crit_alarm
        - dps460-i2c-4-59/PSU-2 Temp 3/temp3_lcrit_alarm
        - dps460-i2c-4-59/PSU-2 Temp 3/temp3_max_alarm
        - dps460-i2c-4-59/PSU-2 Temp 3/temp3_min_alarm
    compares:
      power: [ ]
      temp:
        - - coretemp-isa-0000/\P[a-z]*\ id 0/temp1_input
          - coretemp-isa-0000/\P[a-z]*\ id 0/temp1_crit
        - - coretemp-isa-0000/Core 0/temp2_input
          - coretemp-isa-0000/Core 0/temp2_crit
        - - coretemp-isa-0000/Core 1/temp3_input
          - coretemp-isa-0000/Core 1/temp3_crit

        - - tmp102-i2c-7-49/Ambient Fan Side Temp (air intake)/temp1_input
          - tmp102-i2c-7-49/Ambient Fan Side Temp (air intake)/temp1_max

        - - adt75-i2c-7-4a/Ambient Port Side Temp (air exhaust)/temp1_input
          - adt75-i2c-7-4a/Ambient Port Side Temp (air exhaust)/temp1_max

        - - tmp102-i2c-15-49/Ambient COMEX Temp/temp1_input
          - tmp102-i2c-15-49/Ambient COMEX Temp/temp1_max
    non_zero:
      fan: [ ]
      power: [ ]
      temp: [ ]
    psu_skips: { }
    sensor_skip_per_version: { }

  x86_64-mlnx_msn3700c-r0:
    alarms:
      fan:
      - dps460-i2c-4-58/PSU-2 Fan 1/fan1_alarm
      - dps460-i2c-4-58/PSU-2 Fan 1/fan1_fault

      - dps460-i2c-4-59/PSU-1 Fan 1/fan1_alarm
      - dps460-i2c-4-59/PSU-1 Fan 1/fan1_fault

      - mlxreg_fan-isa-0000/Chassis Fan Drawer-1 Tach 1/fan1_fault
      - mlxreg_fan-isa-0000/Chassis Fan Drawer-1 Tach 2/fan2_fault
      - mlxreg_fan-isa-0000/Chassis Fan Drawer-2 Tach 1/fan3_fault
      - mlxreg_fan-isa-0000/Chassis Fan Drawer-2 Tach 2/fan4_fault
      - mlxreg_fan-isa-0000/Chassis Fan Drawer-3 Tach 1/fan5_fault
      - mlxreg_fan-isa-0000/Chassis Fan Drawer-3 Tach 2/fan6_fault
      - mlxreg_fan-isa-0000/Chassis Fan Drawer-4 Tach 1/fan7_fault
      - mlxreg_fan-isa-0000/Chassis Fan Drawer-4 Tach 2/fan8_fault
      power:
      - tps53679-i2c-5-70/PMIC-1 ASIC 0.8V VCORE Rail Curr (out)/curr1_crit_alarm
      - tps53679-i2c-5-70/PMIC-1 ASIC 0.8V VCORE Rail Curr (out)/curr1_max_alarm
      - tps53679-i2c-5-70/PMIC-1 ASIC 1.2V Rail Curr (out)/curr2_crit_alarm
      - tps53679-i2c-5-70/PMIC-1 ASIC 1.2V Rail Curr (out)/curr2_max_alarm
      - tps53679-i2c-5-70/PMIC-1 PSU 12V Rail (in1)/in1_crit_alarm
      - tps53679-i2c-5-70/PMIC-1 PSU 12V Rail (in1)/in1_lcrit_alarm
      - tps53679-i2c-5-70/PMIC-1 PSU 12V Rail (in2)/in2_crit_alarm
      - tps53679-i2c-5-70/PMIC-1 PSU 12V Rail (in2)/in2_lcrit_alarm
      - tps53679-i2c-5-70/PMIC-1 ASIC 0.8V VCORE Rail (out)/in3_crit_alarm
      - tps53679-i2c-5-70/PMIC-1 ASIC 0.8V VCORE Rail (out)/in3_lcrit_alarm

      - tps53679-i2c-5-71/PMIC-2 ASIC 3.3V Rail Curr (out)/curr1_crit_alarm
      - tps53679-i2c-5-71/PMIC-2 ASIC 3.3V Rail Curr (out)/curr1_max_alarm
      - tps53679-i2c-5-71/PMIC-2 ASIC 1.8V Rail Curr (out)/curr2_crit_alarm
      - tps53679-i2c-5-71/PMIC-2 ASIC 1.8V Rail Curr (out)/curr2_max_alarm
      - tps53679-i2c-5-71/PMIC-2 PSU 12V Rail (in1)/in1_crit_alarm
      - tps53679-i2c-5-71/PMIC-2 PSU 12V Rail (in1)/in1_lcrit_alarm
      - tps53679-i2c-5-71/PMIC-2 PSU 12V Rail (in2)/in2_crit_alarm
      - tps53679-i2c-5-71/PMIC-2 PSU 12V Rail (in2)/in2_lcrit_alarm
      - tps53679-i2c-5-71/PMIC-2 ASIC 3.3V Rail (out)/in3_crit_alarm
      - tps53679-i2c-5-71/PMIC-2 ASIC 3.3V Rail (out)/in3_lcrit_alarm

      - tps53679-i2c-15-58/PMIC-3 COMEX 1.8V Rail Curr (out)/curr1_crit_alarm
      - tps53679-i2c-15-58/PMIC-3 COMEX 1.8V Rail Curr (out)/curr1_max_alarm
      - tps53679-i2c-15-58/PMIC-3 COMEX 1.05V Rail Curr (out)/curr2_crit_alarm
      - tps53679-i2c-15-58/PMIC-3 COMEX 1.05V Rail Curr (out)/curr2_max_alarm
      - tps53679-i2c-15-58/PMIC-3 PSU 12V Rail (in1)/in1_crit_alarm
      - tps53679-i2c-15-58/PMIC-3 PSU 12V Rail (in1)/in1_lcrit_alarm
      - tps53679-i2c-15-58/PMIC-3 PSU 12V Rail (in2)/in2_crit_alarm
      - tps53679-i2c-15-58/PMIC-3 PSU 12V Rail (in2)/in2_lcrit_alarm
      - tps53679-i2c-15-58/PMIC-3 COMEX 1.8V Rail (out)/in3_crit_alarm
      - tps53679-i2c-15-58/PMIC-3 COMEX 1.8V Rail (out)/in3_lcrit_alarm

      - tps53679-i2c-15-61/PMIC-4 COMEX 1.2V Rail Curr (out)/curr1_crit_alarm
      - tps53679-i2c-15-61/PMIC-4 COMEX 1.2V Rail Curr (out)/curr1_max_alarm
      - tps53679-i2c-15-61/PMIC-4 PSU 12V Rail (in1)/in1_crit_alarm
      - tps53679-i2c-15-61/PMIC-4 PSU 12V Rail (in1)/in1_lcrit_alarm
      - tps53679-i2c-15-61/PMIC-4 PSU 12V Rail (in2)/in2_crit_alarm
      - tps53679-i2c-15-61/PMIC-4 PSU 12V Rail (in2)/in2_lcrit_alarm
      - tps53679-i2c-15-61/PMIC-4 COMEX 1.2V Rail (out)/in3_crit_alarm
      - tps53679-i2c-15-61/PMIC-4 COMEX 1.2V Rail (out)/in3_lcrit_alarm

      - dps460-i2c-4-58/PSU-2 220V Rail Curr (in)/curr1_crit_alarm
      - dps460-i2c-4-58/PSU-2 220V Rail Curr (in)/curr1_max_alarm
      - dps460-i2c-4-58/PSU-2 12V Rail Curr (out)/curr2_crit_alarm
      - dps460-i2c-4-58/PSU-2 12V Rail Curr (out)/curr2_lcrit_alarm
      - dps460-i2c-4-58/PSU-2 12V Rail Curr (out)/curr2_max_alarm
      - dps460-i2c-4-58/PSU-2 220V Rail Pwr (in)/power1_alarm
      - dps460-i2c-4-58/PSU-2 12V Rail Pwr (out)/power2_cap_alarm
      - dps460-i2c-4-58/PSU-2 12V Rail Pwr (out)/power2_crit_alarm
      - dps460-i2c-4-58/PSU-2 12V Rail Pwr (out)/power2_max_alarm
      - dps460-i2c-4-58/PSU-2 220V Rail (in)/in1_crit_alarm
      - dps460-i2c-4-58/PSU-2 220V Rail (in)/in1_lcrit_alarm
      - dps460-i2c-4-58/PSU-2 220V Rail (in)/in1_max_alarm
      - dps460-i2c-4-58/PSU-2 220V Rail (in)/in1_min_alarm
      - dps460-i2c-4-58/PSU-2 12V Rail (out)/in3_crit_alarm
      - dps460-i2c-4-58/PSU-2 12V Rail (out)/in3_lcrit_alarm
      - dps460-i2c-4-58/PSU-2 12V Rail (out)/in3_max_alarm
      - dps460-i2c-4-58/PSU-2 12V Rail (out)/in3_min_alarm

      - dps460-i2c-4-59/PSU-1 220V Rail Curr (in)/curr1_crit_alarm
      - dps460-i2c-4-59/PSU-1 220V Rail Curr (in)/curr1_max_alarm
      - dps460-i2c-4-59/PSU-1 12V Rail Curr (out)/curr2_crit_alarm
      - dps460-i2c-4-59/PSU-1 12V Rail Curr (out)/curr2_lcrit_alarm
      - dps460-i2c-4-59/PSU-1 12V Rail Curr (out)/curr2_max_alarm
      - dps460-i2c-4-59/PSU-1 220V Rail Pwr (in)/power1_alarm
      - dps460-i2c-4-59/PSU-1 12V Rail Pwr (out)/power2_cap_alarm
      - dps460-i2c-4-59/PSU-1 12V Rail Pwr (out)/power2_crit_alarm
      - dps460-i2c-4-59/PSU-1 12V Rail Pwr (out)/power2_max_alarm
      - dps460-i2c-4-59/PSU-1 220V Rail (in)/in1_crit_alarm
      - dps460-i2c-4-59/PSU-1 220V Rail (in)/in1_lcrit_alarm
      - dps460-i2c-4-59/PSU-1 220V Rail (in)/in1_max_alarm
      - dps460-i2c-4-59/PSU-1 220V Rail (in)/in1_min_alarm
      - dps460-i2c-4-59/PSU-1 12V Rail (out)/in3_crit_alarm
      - dps460-i2c-4-59/PSU-1 12V Rail (out)/in3_lcrit_alarm
      - dps460-i2c-4-59/PSU-1 12V Rail (out)/in3_max_alarm
      - dps460-i2c-4-59/PSU-1 12V Rail (out)/in3_min_alarm
      temp:
      - coretemp-isa-0000/\P[a-z]*\ id 0/temp1_crit_alarm
      - coretemp-isa-0000/Core 0/temp2_crit_alarm
      - coretemp-isa-0000/Core 1/temp3_crit_alarm

      - mlxsw-i2c-2-48/front panel 001/temp2_fault
      - mlxsw-i2c-2-48/front panel 002/temp3_fault
      - mlxsw-i2c-2-48/front panel 003/temp4_fault
      - mlxsw-i2c-2-48/front panel 004/temp5_fault
      - mlxsw-i2c-2-48/front panel 005/temp6_fault
      - mlxsw-i2c-2-48/front panel 006/temp7_fault
      - mlxsw-i2c-2-48/front panel 007/temp8_fault
      - mlxsw-i2c-2-48/front panel 008/temp9_fault
      - mlxsw-i2c-2-48/front panel 009/temp10_fault
      - mlxsw-i2c-2-48/front panel 010/temp11_fault
      - mlxsw-i2c-2-48/front panel 011/temp12_fault
      - mlxsw-i2c-2-48/front panel 012/temp13_fault
      - mlxsw-i2c-2-48/front panel 013/temp14_fault
      - mlxsw-i2c-2-48/front panel 014/temp15_fault
      - mlxsw-i2c-2-48/front panel 015/temp16_fault
      - mlxsw-i2c-2-48/front panel 016/temp17_fault
      - mlxsw-i2c-2-48/front panel 017/temp18_fault
      - mlxsw-i2c-2-48/front panel 018/temp19_fault
      - mlxsw-i2c-2-48/front panel 019/temp20_fault
      - mlxsw-i2c-2-48/front panel 020/temp21_fault
      - mlxsw-i2c-2-48/front panel 021/temp22_fault
      - mlxsw-i2c-2-48/front panel 022/temp23_fault
      - mlxsw-i2c-2-48/front panel 023/temp24_fault
      - mlxsw-i2c-2-48/front panel 024/temp25_fault
      - mlxsw-i2c-2-48/front panel 025/temp26_fault
      - mlxsw-i2c-2-48/front panel 026/temp27_fault
      - mlxsw-i2c-2-48/front panel 027/temp28_fault
      - mlxsw-i2c-2-48/front panel 028/temp29_fault
      - mlxsw-i2c-2-48/front panel 029/temp30_fault
      - mlxsw-i2c-2-48/front panel 030/temp31_fault
      - mlxsw-i2c-2-48/front panel 031/temp32_fault
      - mlxsw-i2c-2-48/front panel 032/temp33_fault

      - tps53679-i2c-5-70/PMIC-1 Temp 1/temp1_crit_alarm
      - tps53679-i2c-5-70/PMIC-1 Temp 1/temp1_max_alarm
      - tps53679-i2c-5-70/PMIC-1 Temp 2/temp2_crit_alarm
      - tps53679-i2c-5-70/PMIC-1 Temp 2/temp2_max_alarm

      - tps53679-i2c-5-71/PMIC-2 Temp 1/temp1_crit_alarm
      - tps53679-i2c-5-71/PMIC-2 Temp 1/temp1_max_alarm
      - tps53679-i2c-5-71/PMIC-2 Temp 2/temp2_crit_alarm
      - tps53679-i2c-5-71/PMIC-2 Temp 2/temp2_max_alarm

      - tps53679-i2c-15-58/PMIC-3 Temp 1/temp1_crit_alarm
      - tps53679-i2c-15-58/PMIC-3 Temp 1/temp1_max_alarm
      - tps53679-i2c-15-58/PMIC-3 Temp 2/temp2_crit_alarm
      - tps53679-i2c-15-58/PMIC-3 Temp 2/temp2_max_alarm

      - tps53679-i2c-15-61/PMIC-4 Temp 1/temp1_crit_alarm
      - tps53679-i2c-15-61/PMIC-4 Temp 1/temp1_max_alarm
      - tps53679-i2c-15-61/PMIC-4 Temp 2/temp2_crit_alarm
      - tps53679-i2c-15-61/PMIC-4 Temp 2/temp2_max_alarm

      - dps460-i2c-4-58/PSU-2 Temp 1/temp1_crit_alarm
      - dps460-i2c-4-58/PSU-2 Temp 1/temp1_lcrit_alarm
      - dps460-i2c-4-58/PSU-2 Temp 1/temp1_max_alarm
      - dps460-i2c-4-58/PSU-2 Temp 1/temp1_min_alarm
      - dps460-i2c-4-58/PSU-2 Temp 2/temp2_crit_alarm
      - dps460-i2c-4-58/PSU-2 Temp 2/temp2_lcrit_alarm
      - dps460-i2c-4-58/PSU-2 Temp 2/temp2_max_alarm
      - dps460-i2c-4-58/PSU-2 Temp 2/temp2_min_alarm
      - dps460-i2c-4-58/PSU-2 Temp 3/temp3_crit_alarm
      - dps460-i2c-4-58/PSU-2 Temp 3/temp3_lcrit_alarm
      - dps460-i2c-4-58/PSU-2 Temp 3/temp3_max_alarm
      - dps460-i2c-4-58/PSU-2 Temp 3/temp3_min_alarm

      - dps460-i2c-4-59/PSU-1 Temp 1/temp1_crit_alarm
      - dps460-i2c-4-59/PSU-1 Temp 1/temp1_lcrit_alarm
      - dps460-i2c-4-59/PSU-1 Temp 1/temp1_max_alarm
      - dps460-i2c-4-59/PSU-1 Temp 1/temp1_min_alarm
      - dps460-i2c-4-59/PSU-1 Temp 2/temp2_crit_alarm
      - dps460-i2c-4-59/PSU-1 Temp 2/temp2_lcrit_alarm
      - dps460-i2c-4-59/PSU-1 Temp 2/temp2_max_alarm
      - dps460-i2c-4-59/PSU-1 Temp 2/temp2_min_alarm
      - dps460-i2c-4-59/PSU-1 Temp 3/temp3_crit_alarm
      - dps460-i2c-4-59/PSU-1 Temp 3/temp3_lcrit_alarm
      - dps460-i2c-4-59/PSU-1 Temp 3/temp3_max_alarm
      - dps460-i2c-4-59/PSU-1 Temp 3/temp3_min_alarm
    compares:
      power: []
      temp:
      - - coretemp-isa-0000/\P[a-z]*\ id 0/temp1_input
        - coretemp-isa-0000/\P[a-z]*\ id 0/temp1_crit
      - - coretemp-isa-0000/Core 0/temp2_input
        - coretemp-isa-0000/Core 0/temp2_crit
      - - coretemp-isa-0000/Core 1/temp3_input
        - coretemp-isa-0000/Core 1/temp3_crit

      - - tmp102-i2c-7-49/Ambient Fan Side Temp (air intake)/temp1_input
        - tmp102-i2c-7-49/Ambient Fan Side Temp (air intake)/temp1_max

      - - tmp102-i2c-7-4a/Ambient Port Side Temp (air exhaust)/temp1_input
        - tmp102-i2c-7-4a/Ambient Port Side Temp (air exhaust)/temp1_max

      - - tmp102-i2c-15-49/Ambient COMEX Temp/temp1_input
        - tmp102-i2c-15-49/Ambient COMEX Temp/temp1_max
    non_zero:
      fan: []
      power: []
      temp: []
    psu_skips: {}
    sensor_skip_per_version: {}

  x86_64-mlnx_msn3700c-r0-respined:
    alarms:
      fan:
      - dps460-i2c-4-58/PSU-1 Fan 1/fan1_alarm
      - dps460-i2c-4-58/PSU-1 Fan 1/fan1_fault

      - dps460-i2c-4-59/PSU-2 Fan 1/fan1_alarm
      - dps460-i2c-4-59/PSU-2 Fan 1/fan1_fault

      - mlxreg_fan-isa-0000/Chassis Fan Drawer-1 Tach 1/fan1_fault
      - mlxreg_fan-isa-0000/Chassis Fan Drawer-1 Tach 2/fan2_fault
      - mlxreg_fan-isa-0000/Chassis Fan Drawer-2 Tach 1/fan3_fault
      - mlxreg_fan-isa-0000/Chassis Fan Drawer-2 Tach 2/fan4_fault
      - mlxreg_fan-isa-0000/Chassis Fan Drawer-3 Tach 1/fan5_fault
      - mlxreg_fan-isa-0000/Chassis Fan Drawer-3 Tach 2/fan6_fault
      - mlxreg_fan-isa-0000/Chassis Fan Drawer-4 Tach 1/fan7_fault
      - mlxreg_fan-isa-0000/Chassis Fan Drawer-4 Tach 2/fan8_fault
      power:
      - tps53679-i2c-5-70/PMIC-1 ASIC 0.8V VCORE Rail Curr (out)/curr1_crit_alarm
      - tps53679-i2c-5-70/PMIC-1 ASIC 0.8V VCORE Rail Curr (out)/curr1_max_alarm
      - tps53679-i2c-5-70/PMIC-1 ASIC 1.2V Rail Curr (out)/curr2_crit_alarm
      - tps53679-i2c-5-70/PMIC-1 ASIC 1.2V Rail Curr (out)/curr2_max_alarm
      - tps53679-i2c-5-70/PMIC-1 PSU 12V Rail (in1)/in1_crit_alarm
      - tps53679-i2c-5-70/PMIC-1 PSU 12V Rail (in1)/in1_lcrit_alarm
      - tps53679-i2c-5-70/PMIC-1 PSU 12V Rail (in2)/in2_crit_alarm
      - tps53679-i2c-5-70/PMIC-1 PSU 12V Rail (in2)/in2_lcrit_alarm
      - tps53679-i2c-5-70/PMIC-1 ASIC 0.8V VCORE Rail (out)/in3_crit_alarm
      - tps53679-i2c-5-70/PMIC-1 ASIC 0.8V VCORE Rail (out)/in3_lcrit_alarm

      - tps53679-i2c-5-71/PMIC-2 ASIC 3.3V Rail Curr (out)/curr1_crit_alarm
      - tps53679-i2c-5-71/PMIC-2 ASIC 3.3V Rail Curr (out)/curr1_max_alarm
      - tps53679-i2c-5-71/PMIC-2 ASIC 1.8V Rail Curr (out)/curr2_crit_alarm
      - tps53679-i2c-5-71/PMIC-2 ASIC 1.8V Rail Curr (out)/curr2_max_alarm
      - tps53679-i2c-5-71/PMIC-2 PSU 12V Rail (in1)/in1_crit_alarm
      - tps53679-i2c-5-71/PMIC-2 PSU 12V Rail (in1)/in1_lcrit_alarm
      - tps53679-i2c-5-71/PMIC-2 PSU 12V Rail (in2)/in2_crit_alarm
      - tps53679-i2c-5-71/PMIC-2 PSU 12V Rail (in2)/in2_lcrit_alarm
      - tps53679-i2c-5-71/PMIC-2 ASIC 3.3V Rail (out)/in3_crit_alarm
      - tps53679-i2c-5-71/PMIC-2 ASIC 3.3V Rail (out)/in3_lcrit_alarm

      - mp2975-i2c-5-62/PMIC-1 PSU 12V Rail (in)/in1_crit_alarm
      - mp2975-i2c-5-62/PMIC-1 PSU 12V Rail (in)/in1_lcrit_alarm
      - mp2975-i2c-5-62/PMIC-1 ASIC 0.8V VCORE Rail (out)/in2_crit_alarm
      - mp2975-i2c-5-62/PMIC-1 ASIC 0.8V VCORE Rail (out)/in2_lcrit_alarm
      - mp2975-i2c-5-62/PMIC-1 ASIC 0.8V VCORE Rail Curr (out)/curr1_crit_alarm
      - mp2975-i2c-5-62/PMIC-1 ASIC 0.8V VCORE Rail Curr (out)/curr1_max_alarm
      - mp2975-i2c-5-62/PMIC-1 ASIC 1.2V Rail Curr (out)/curr2_crit_alarm
      - mp2975-i2c-5-62/PMIC-1 ASIC 1.2V Rail Curr (out)/curr2_max_alarm

      - mp2975-i2c-5-66/PMIC-2 PSU 12V Rail (in)/in1_crit_alarm
      - mp2975-i2c-5-66/PMIC-2 PSU 12V Rail (in)/in1_lcrit_alarm
      - mp2975-i2c-5-66/PMIC-2 ASIC 3.3V Rail (out)/in2_crit_alarm
      - mp2975-i2c-5-66/PMIC-2 ASIC 3.3V Rail (out)/in2_lcrit_alarm
      - mp2975-i2c-5-66/PMIC-2 ASIC 3.3V Rail Curr (out)/curr1_crit_alarm
      - mp2975-i2c-5-66/PMIC-2 ASIC 3.3V Rail Curr (out)/curr1_max_alarm
      - mp2975-i2c-5-66/PMIC-2 ASIC 1.8V Rail Curr (out)/curr2_crit_alarm
      - mp2975-i2c-5-66/PMIC-2 ASIC 1.8V Rail Curr (out)/curr2_max_alarm

      - tps53679-i2c-15-58/PMIC-3 COMEX 1.8V Rail Curr (out)/curr1_crit_alarm
      - tps53679-i2c-15-58/PMIC-3 COMEX 1.8V Rail Curr (out)/curr1_max_alarm
      - tps53679-i2c-15-58/PMIC-3 COMEX 1.05V Rail Curr (out)/curr2_crit_alarm
      - tps53679-i2c-15-58/PMIC-3 COMEX 1.05V Rail Curr (out)/curr2_max_alarm
      - tps53679-i2c-15-58/PMIC-3 PSU 12V Rail (in1)/in1_crit_alarm
      - tps53679-i2c-15-58/PMIC-3 PSU 12V Rail (in1)/in1_lcrit_alarm
      - tps53679-i2c-15-58/PMIC-3 PSU 12V Rail (in2)/in2_crit_alarm
      - tps53679-i2c-15-58/PMIC-3 PSU 12V Rail (in2)/in2_lcrit_alarm
      - tps53679-i2c-15-58/PMIC-3 COMEX 1.8V Rail (out)/in3_crit_alarm
      - tps53679-i2c-15-58/PMIC-3 COMEX 1.8V Rail (out)/in3_lcrit_alarm

      - tps53679-i2c-15-61/PMIC-4 COMEX 1.2V Rail Curr (out)/curr1_crit_alarm
      - tps53679-i2c-15-61/PMIC-4 COMEX 1.2V Rail Curr (out)/curr1_max_alarm
      - tps53679-i2c-15-61/PMIC-4 PSU 12V Rail (in1)/in1_crit_alarm
      - tps53679-i2c-15-61/PMIC-4 PSU 12V Rail (in1)/in1_lcrit_alarm
      - tps53679-i2c-15-61/PMIC-4 PSU 12V Rail (in2)/in2_crit_alarm
      - tps53679-i2c-15-61/PMIC-4 PSU 12V Rail (in2)/in2_lcrit_alarm
      - tps53679-i2c-15-61/PMIC-4 COMEX 1.2V Rail (out)/in3_crit_alarm
      - tps53679-i2c-15-61/PMIC-4 COMEX 1.2V Rail (out)/in3_lcrit_alarm

      - mp2975-i2c-15-6a/PMIC-3 PSU 12V Rail (in1)/in1_crit_alarm
      - mp2975-i2c-15-6a/PMIC-3 PSU 12V Rail (in1)/in1_lcrit_alarm
      - mp2975-i2c-15-6a/PMIC-3 COMEX 1.8V Rail (out)/in2_crit_alarm
      - mp2975-i2c-15-6a/PMIC-3 COMEX 1.8V Rail (out)/in2_lcrit_alarm
      - mp2975-i2c-15-6a/PMIC-3 COMEX 1.8V Rail Curr (out)/curr2_crit_alarm
      - mp2975-i2c-15-6a/PMIC-3 COMEX 1.8V Rail Curr (out)/curr2_max_alarm
      - mp2975-i2c-15-6a/PMIC-3 COMEX 1.05V Rail Curr (out)/curr5_crit_alarm
      - mp2975-i2c-15-6a/PMIC-3 COMEX 1.05V Rail Curr (out)/curr5_max_alarm

      - mp2975-i2c-15-61/PMIC-4 PSU 12V Rail (in1)/in1_crit_alarm
      - mp2975-i2c-15-61/PMIC-4 PSU 12V Rail (in1)/in1_lcrit_alarm
      - mp2975-i2c-15-61/PMIC-4 COMEX 1.2V Rail (out)/in2_crit_alarm
      - mp2975-i2c-15-61/PMIC-4 COMEX 1.2V Rail (out)/in2_lcrit_alarm
      - mp2975-i2c-15-61/PMIC-4 COMEX 1.2V Rail Curr (out)/curr2_crit_alarm
      - mp2975-i2c-15-61/PMIC-4 COMEX 1.2V Rail Curr (out)/curr2_max_alarm

      - dps460-i2c-4-58/PSU-1 220V Rail Curr (in)/curr1_crit_alarm
      - dps460-i2c-4-58/PSU-1 220V Rail Curr (in)/curr1_max_alarm
      - dps460-i2c-4-58/PSU-1 12V Rail Curr (out)/curr2_crit_alarm
      - dps460-i2c-4-58/PSU-1 12V Rail Curr (out)/curr2_lcrit_alarm
      - dps460-i2c-4-58/PSU-1 12V Rail Curr (out)/curr2_max_alarm
      - dps460-i2c-4-58/PSU-1 220V Rail Pwr (in)/power1_alarm
      - dps460-i2c-4-58/PSU-1 12V Rail Pwr (out)/power2_cap_alarm
      - dps460-i2c-4-58/PSU-1 12V Rail Pwr (out)/power2_crit_alarm
      - dps460-i2c-4-58/PSU-1 12V Rail Pwr (out)/power2_max_alarm
      - dps460-i2c-4-58/PSU-1 220V Rail (in)/in1_crit_alarm
      - dps460-i2c-4-58/PSU-1 220V Rail (in)/in1_lcrit_alarm
      - dps460-i2c-4-58/PSU-1 220V Rail (in)/in1_max_alarm
      - dps460-i2c-4-58/PSU-1 220V Rail (in)/in1_min_alarm
      - dps460-i2c-4-58/PSU-1 12V Rail (out)/in3_crit_alarm
      - dps460-i2c-4-58/PSU-1 12V Rail (out)/in3_lcrit_alarm
      - dps460-i2c-4-58/PSU-1 12V Rail (out)/in3_max_alarm
      - dps460-i2c-4-58/PSU-1 12V Rail (out)/in3_min_alarm

      - dps460-i2c-4-59/PSU-2 220V Rail Curr (in)/curr1_crit_alarm
      - dps460-i2c-4-59/PSU-2 220V Rail Curr (in)/curr1_max_alarm
      - dps460-i2c-4-59/PSU-2 12V Rail Curr (out)/curr2_crit_alarm
      - dps460-i2c-4-59/PSU-2 12V Rail Curr (out)/curr2_lcrit_alarm
      - dps460-i2c-4-59/PSU-2 12V Rail Curr (out)/curr2_max_alarm
      - dps460-i2c-4-59/PSU-2 220V Rail Pwr (in)/power1_alarm
      - dps460-i2c-4-59/PSU-2 12V Rail Pwr (out)/power2_cap_alarm
      - dps460-i2c-4-59/PSU-2 12V Rail Pwr (out)/power2_crit_alarm
      - dps460-i2c-4-59/PSU-2 12V Rail Pwr (out)/power2_max_alarm
      - dps460-i2c-4-59/PSU-2 220V Rail (in)/in1_crit_alarm
      - dps460-i2c-4-59/PSU-2 220V Rail (in)/in1_lcrit_alarm
      - dps460-i2c-4-59/PSU-2 220V Rail (in)/in1_max_alarm
      - dps460-i2c-4-59/PSU-2 220V Rail (in)/in1_min_alarm
      - dps460-i2c-4-59/PSU-2 12V Rail (out)/in3_crit_alarm
      - dps460-i2c-4-59/PSU-2 12V Rail (out)/in3_lcrit_alarm
      - dps460-i2c-4-59/PSU-2 12V Rail (out)/in3_max_alarm
      - dps460-i2c-4-59/PSU-2 12V Rail (out)/in3_min_alarm
      temp:
      - coretemp-isa-0000/\P[a-z]*\ id 0/temp1_crit_alarm
      - coretemp-isa-0000/Core 0/temp2_crit_alarm
      - coretemp-isa-0000/Core 1/temp3_crit_alarm

      - mlxsw-i2c-2-48/front panel 001/temp2_fault
      - mlxsw-i2c-2-48/front panel 002/temp3_fault
      - mlxsw-i2c-2-48/front panel 003/temp4_fault
      - mlxsw-i2c-2-48/front panel 004/temp5_fault
      - mlxsw-i2c-2-48/front panel 005/temp6_fault
      - mlxsw-i2c-2-48/front panel 006/temp7_fault
      - mlxsw-i2c-2-48/front panel 007/temp8_fault
      - mlxsw-i2c-2-48/front panel 008/temp9_fault
      - mlxsw-i2c-2-48/front panel 009/temp10_fault
      - mlxsw-i2c-2-48/front panel 010/temp11_fault
      - mlxsw-i2c-2-48/front panel 011/temp12_fault
      - mlxsw-i2c-2-48/front panel 012/temp13_fault
      - mlxsw-i2c-2-48/front panel 013/temp14_fault
      - mlxsw-i2c-2-48/front panel 014/temp15_fault
      - mlxsw-i2c-2-48/front panel 015/temp16_fault
      - mlxsw-i2c-2-48/front panel 016/temp17_fault
      - mlxsw-i2c-2-48/front panel 017/temp18_fault
      - mlxsw-i2c-2-48/front panel 018/temp19_fault
      - mlxsw-i2c-2-48/front panel 019/temp20_fault
      - mlxsw-i2c-2-48/front panel 020/temp21_fault
      - mlxsw-i2c-2-48/front panel 021/temp22_fault
      - mlxsw-i2c-2-48/front panel 022/temp23_fault
      - mlxsw-i2c-2-48/front panel 023/temp24_fault
      - mlxsw-i2c-2-48/front panel 024/temp25_fault
      - mlxsw-i2c-2-48/front panel 025/temp26_fault
      - mlxsw-i2c-2-48/front panel 026/temp27_fault
      - mlxsw-i2c-2-48/front panel 027/temp28_fault
      - mlxsw-i2c-2-48/front panel 028/temp29_fault
      - mlxsw-i2c-2-48/front panel 029/temp30_fault
      - mlxsw-i2c-2-48/front panel 030/temp31_fault
      - mlxsw-i2c-2-48/front panel 031/temp32_fault
      - mlxsw-i2c-2-48/front panel 032/temp33_fault

      - tps53679-i2c-5-70/PMIC-1 Temp 1/temp1_crit_alarm
      - tps53679-i2c-5-70/PMIC-1 Temp 1/temp1_max_alarm
      - tps53679-i2c-5-70/PMIC-1 Temp 2/temp2_crit_alarm
      - tps53679-i2c-5-70/PMIC-1 Temp 2/temp2_max_alarm

      - tps53679-i2c-5-71/PMIC-2 Temp 1/temp1_crit_alarm
      - tps53679-i2c-5-71/PMIC-2 Temp 1/temp1_max_alarm
      - tps53679-i2c-5-71/PMIC-2 Temp 2/temp2_crit_alarm
      - tps53679-i2c-5-71/PMIC-2 Temp 2/temp2_max_alarm

      - mp2975-i2c-5-62/PMIC-1 Temp 1/temp1_crit_alarm
      - mp2975-i2c-5-62/PMIC-1 Temp 1/temp1_max_alarm
      - mp2975-i2c-5-62/PMIC-1 Temp 2/temp2_crit_alarm
      - mp2975-i2c-5-62/PMIC-1 Temp 2/temp2_max_alarm

      - mp2975-i2c-5-66/PMIC-2 Temp 1/temp1_crit_alarm
      - mp2975-i2c-5-66/PMIC-2 Temp 1/temp1_max_alarm
      - mp2975-i2c-5-66/PMIC-2 Temp 2/temp2_crit_alarm
      - mp2975-i2c-5-66/PMIC-2 Temp 2/temp2_max_alarm

      - tps53679-i2c-15-58/PMIC-3 Temp 1/temp1_crit_alarm
      - tps53679-i2c-15-58/PMIC-3 Temp 1/temp1_max_alarm
      - tps53679-i2c-15-58/PMIC-3 Temp 2/temp2_crit_alarm
      - tps53679-i2c-15-58/PMIC-3 Temp 2/temp2_max_alarm

      - tps53679-i2c-15-61/PMIC-4 Temp 1/temp1_crit_alarm
      - tps53679-i2c-15-61/PMIC-4 Temp 1/temp1_max_alarm
      - tps53679-i2c-15-61/PMIC-4 Temp 2/temp2_crit_alarm
      - tps53679-i2c-15-61/PMIC-4 Temp 2/temp2_max_alarm

      - mp2975-i2c-15-6a/PMIC-3 Temp 1/temp1_crit_alarm
      - mp2975-i2c-15-6a/PMIC-3 Temp 1/temp1_max_alarm

      - mp2975-i2c-15-61/PMIC-4 Temp 1/temp1_crit_alarm
      - mp2975-i2c-15-61/PMIC-4 Temp 1/temp1_max_alarm
      - mp2975-i2c-15-61/PMIC-4 Temp 2/temp2_crit_alarm
      - mp2975-i2c-15-61/PMIC-4 Temp 2/temp2_max_alarm

      - dps460-i2c-4-58/PSU-1 Temp 1/temp1_crit_alarm
      - dps460-i2c-4-58/PSU-1 Temp 1/temp1_lcrit_alarm
      - dps460-i2c-4-58/PSU-1 Temp 1/temp1_max_alarm
      - dps460-i2c-4-58/PSU-1 Temp 1/temp1_min_alarm
      - dps460-i2c-4-58/PSU-1 Temp 2/temp2_crit_alarm
      - dps460-i2c-4-58/PSU-1 Temp 2/temp2_lcrit_alarm
      - dps460-i2c-4-58/PSU-1 Temp 2/temp2_max_alarm
      - dps460-i2c-4-58/PSU-1 Temp 2/temp2_min_alarm
      - dps460-i2c-4-58/PSU-1 Temp 3/temp3_crit_alarm
      - dps460-i2c-4-58/PSU-1 Temp 3/temp3_lcrit_alarm
      - dps460-i2c-4-58/PSU-1 Temp 3/temp3_max_alarm
      - dps460-i2c-4-58/PSU-1 Temp 3/temp3_min_alarm

      - dps460-i2c-4-59/PSU-2 Temp 1/temp1_crit_alarm
      - dps460-i2c-4-59/PSU-2 Temp 1/temp1_lcrit_alarm
      - dps460-i2c-4-59/PSU-2 Temp 1/temp1_max_alarm
      - dps460-i2c-4-59/PSU-2 Temp 1/temp1_min_alarm
      - dps460-i2c-4-59/PSU-2 Temp 2/temp2_crit_alarm
      - dps460-i2c-4-59/PSU-2 Temp 2/temp2_lcrit_alarm
      - dps460-i2c-4-59/PSU-2 Temp 2/temp2_max_alarm
      - dps460-i2c-4-59/PSU-2 Temp 2/temp2_min_alarm
      - dps460-i2c-4-59/PSU-2 Temp 3/temp3_crit_alarm
      - dps460-i2c-4-59/PSU-2 Temp 3/temp3_lcrit_alarm
      - dps460-i2c-4-59/PSU-2 Temp 3/temp3_max_alarm
      - dps460-i2c-4-59/PSU-2 Temp 3/temp3_min_alarm
    compares:
      power: []
      temp:
      - - coretemp-isa-0000/\P[a-z]*\ id 0/temp1_input
        - coretemp-isa-0000/\P[a-z]*\ id 0/temp1_crit
      - - coretemp-isa-0000/Core 0/temp2_input
        - coretemp-isa-0000/Core 0/temp2_crit
      - - coretemp-isa-0000/Core 1/temp3_input
        - coretemp-isa-0000/Core 1/temp3_crit

      - - tmp102-i2c-7-49/Ambient Fan Side Temp (air intake)/temp1_input
        - tmp102-i2c-7-49/Ambient Fan Side Temp (air intake)/temp1_max

      - - tmp102-i2c-7-4a/Ambient Port Side Temp (air exhaust)/temp1_input
        - tmp102-i2c-7-4a/Ambient Port Side Temp (air exhaust)/temp1_max

      - - tmp102-i2c-15-49/Ambient COMEX Temp/temp1_input
        - tmp102-i2c-15-49/Ambient COMEX Temp/temp1_max
    non_zero:
      fan: []
      power: []
      temp: []
    psu_skips: {}
    sensor_skip_per_version: {}

  x86_64-mlnx_msn3700c-r0-swb-respined:
    alarms:
      fan:
        - dps460-i2c-4-58/PSU-1 Fan 1/fan1_alarm
        - dps460-i2c-4-58/PSU-1 Fan 1/fan1_fault

        - dps460-i2c-4-59/PSU-2 Fan 1/fan1_alarm
        - dps460-i2c-4-59/PSU-2 Fan 1/fan1_fault

        - mlxreg_fan-isa-0000/Chassis Fan Drawer-1 Tach 1/fan1_fault
        - mlxreg_fan-isa-0000/Chassis Fan Drawer-1 Tach 2/fan2_fault
        - mlxreg_fan-isa-0000/Chassis Fan Drawer-2 Tach 1/fan3_fault
        - mlxreg_fan-isa-0000/Chassis Fan Drawer-2 Tach 2/fan4_fault
        - mlxreg_fan-isa-0000/Chassis Fan Drawer-3 Tach 1/fan5_fault
        - mlxreg_fan-isa-0000/Chassis Fan Drawer-3 Tach 2/fan6_fault
        - mlxreg_fan-isa-0000/Chassis Fan Drawer-4 Tach 1/fan7_fault
        - mlxreg_fan-isa-0000/Chassis Fan Drawer-4 Tach 2/fan8_fault
      power:
        - mp2975-i2c-5-62/PMIC-1 PSU 12V Rail (in)/in1_crit_alarm
        - mp2975-i2c-5-62/PMIC-1 PSU 12V Rail Curr (in)/curr1_alarm
        - mp2975-i2c-5-62/PMIC-1 PSU 12V Rail Pwr (in)/power1_alarm
        - mp2975-i2c-5-62/PMIC-1 ASIC 0.8V VCORE Rail (out)/in2_crit_alarm
        - mp2975-i2c-5-62/PMIC-1 ASIC 0.8V VCORE Rail (out)/in2_lcrit_alarm
        - mp2975-i2c-5-62/PMIC-1 ASIC 0.8V VCORE Rail Curr (out)/curr2_alarm
        - mp2975-i2c-5-62/PMIC-1 ASIC 1.2V Rail (out)/in3_lcrit_alarm
        - mp2975-i2c-5-62/PMIC-1 ASIC 1.2V Rail (out)/in3_crit_alarm
        - mp2975-i2c-5-62/PMIC-1 ASIC 1.2V Rail Curr (out)/curr9_alarm

        - mp2975-i2c-5-66/PMIC-2 PSU 12V Rail Pwr (in)/power1_alarm
        - mp2975-i2c-5-66/PMIC-2 PSU 12V Rail (in)/in1_crit_alarm
        - mp2975-i2c-5-66/PMIC-2 ASIC 3.3V Rail (out)/in2_crit_alarm
        - mp2975-i2c-5-66/PMIC-2 ASIC 3.3V Rail (out)/in2_lcrit_alarm
        - mp2975-i2c-5-66/PMIC-2 ASIC 3.3V Rail Curr (out)/curr2_alarm
        - mp2975-i2c-5-66/PMIC-2 ASIC 1.8V Rail Curr (out)/curr5_alarm
        - mp2975-i2c-5-66/PMIC-2 ASIC 1.8V Rail (out)/in3_lcrit_alarm
        - mp2975-i2c-5-66/PMIC-2 ASIC 1.8V Rail (out)/in3_crit_alarm

        - mp2975-i2c-15-6a/PMIC-3 COMEX 12V Rail Pwr (in)/power1_alarm
        - mp2975-i2c-15-6a/PMIC-3 COMEX 12V Rail Curr (in)/curr1_alarm
        - mp2975-i2c-15-6a/PMIC-3 PSU 12V Rail (in1)/in1_crit_alarm
        - mp2975-i2c-15-6a/PMIC-3 COMEX 1.8V Rail (out)/in2_crit_alarm
        - mp2975-i2c-15-6a/PMIC-3 COMEX 1.8V Rail (out)/in2_lcrit_alarm
        - mp2975-i2c-15-6a/PMIC-3 COMEX 1.8V Rail Curr (out)/curr2_alarm
        - mp2975-i2c-15-6a/PMIC-3 COMEX 1.05V Rail Curr (out)/curr5_alarm
        - mp2975-i2c-15-6a/PMIC-3 COMEX 1.05V Rail (out)/in3_lcrit_alarm
        - mp2975-i2c-15-6a/PMIC-3 COMEX 1.05V Rail (out)/in3_crit_alarm

        - mp2975-i2c-15-61/PMIC-4 PSU 12V Rail (in1)/in1_crit_alarm
        - mp2975-i2c-15-61/PMIC-4 COMEX 12V Rail Pwr (in)/power1_alarm
        - mp2975-i2c-15-61/PMIC-4 COMEX 12V Rail Curr (in)/curr1_alarm
        - mp2975-i2c-15-61/PMIC-4 COMEX 1.2V Rail (out)/in2_crit_alarm
        - mp2975-i2c-15-61/PMIC-4 COMEX 1.2V Rail (out)/in2_lcrit_alarm
        - mp2975-i2c-15-61/PMIC-4 COMEX 1.2V Rail Curr (out)/curr2_alarm

        - dps460-i2c-4-58/PSU-1 220V Rail Curr (in)/curr1_crit_alarm
        - dps460-i2c-4-58/PSU-1 220V Rail Curr (in)/curr1_max_alarm
        - dps460-i2c-4-58/PSU-1 12V Rail Curr (out)/curr2_crit_alarm
        - dps460-i2c-4-58/PSU-1 12V Rail Curr (out)/curr2_lcrit_alarm
        - dps460-i2c-4-58/PSU-1 12V Rail Curr (out)/curr2_max_alarm
        - dps460-i2c-4-58/PSU-1 220V Rail Pwr (in)/power1_alarm
        - dps460-i2c-4-58/PSU-1 12V Rail Pwr (out)/power2_cap_alarm
        - dps460-i2c-4-58/PSU-1 12V Rail Pwr (out)/power2_crit_alarm
        - dps460-i2c-4-58/PSU-1 12V Rail Pwr (out)/power2_max_alarm
        - dps460-i2c-4-58/PSU-1 220V Rail (in)/in1_crit_alarm
        - dps460-i2c-4-58/PSU-1 220V Rail (in)/in1_lcrit_alarm
        - dps460-i2c-4-58/PSU-1 220V Rail (in)/in1_max_alarm
        - dps460-i2c-4-58/PSU-1 220V Rail (in)/in1_min_alarm
        - dps460-i2c-4-58/PSU-1 12V Rail (out)/in3_crit_alarm
        - dps460-i2c-4-58/PSU-1 12V Rail (out)/in3_lcrit_alarm
        - dps460-i2c-4-58/PSU-1 12V Rail (out)/in3_max_alarm
        - dps460-i2c-4-58/PSU-1 12V Rail (out)/in3_min_alarm

        - dps460-i2c-4-59/PSU-2 220V Rail Curr (in)/curr1_crit_alarm
        - dps460-i2c-4-59/PSU-2 220V Rail Curr (in)/curr1_max_alarm
        - dps460-i2c-4-59/PSU-2 12V Rail Curr (out)/curr2_crit_alarm
        - dps460-i2c-4-59/PSU-2 12V Rail Curr (out)/curr2_lcrit_alarm
        - dps460-i2c-4-59/PSU-2 12V Rail Curr (out)/curr2_max_alarm
        - dps460-i2c-4-59/PSU-2 220V Rail Pwr (in)/power1_alarm
        - dps460-i2c-4-59/PSU-2 12V Rail Pwr (out)/power2_cap_alarm
        - dps460-i2c-4-59/PSU-2 12V Rail Pwr (out)/power2_crit_alarm
        - dps460-i2c-4-59/PSU-2 12V Rail Pwr (out)/power2_max_alarm
        - dps460-i2c-4-59/PSU-2 220V Rail (in)/in1_crit_alarm
        - dps460-i2c-4-59/PSU-2 220V Rail (in)/in1_lcrit_alarm
        - dps460-i2c-4-59/PSU-2 220V Rail (in)/in1_max_alarm
        - dps460-i2c-4-59/PSU-2 220V Rail (in)/in1_min_alarm
        - dps460-i2c-4-59/PSU-2 12V Rail (out)/in3_crit_alarm
        - dps460-i2c-4-59/PSU-2 12V Rail (out)/in3_lcrit_alarm
        - dps460-i2c-4-59/PSU-2 12V Rail (out)/in3_max_alarm
        - dps460-i2c-4-59/PSU-2 12V Rail (out)/in3_min_alarm
      temp:
        - coretemp-isa-0000/\P[a-z]*\ id 0/temp1_crit_alarm
        - coretemp-isa-0000/Core 0/temp2_crit_alarm
        - coretemp-isa-0000/Core 1/temp3_crit_alarm

        - mlxsw-i2c-2-48/front panel 001/temp2_fault
        - mlxsw-i2c-2-48/front panel 001/temp2_crit_alarm
        - mlxsw-i2c-2-48/front panel 002/temp3_fault
        - mlxsw-i2c-2-48/front panel 002/temp3_crit_alarm
        - mlxsw-i2c-2-48/front panel 003/temp4_fault
        - mlxsw-i2c-2-48/front panel 003/temp4_crit_alarm
        - mlxsw-i2c-2-48/front panel 004/temp5_fault
        - mlxsw-i2c-2-48/front panel 004/temp5_crit_alarm
        - mlxsw-i2c-2-48/front panel 005/temp6_fault
        - mlxsw-i2c-2-48/front panel 005/temp6_crit_alarm
        - mlxsw-i2c-2-48/front panel 006/temp7_fault
        - mlxsw-i2c-2-48/front panel 006/temp7_crit_alarm
        - mlxsw-i2c-2-48/front panel 007/temp8_fault
        - mlxsw-i2c-2-48/front panel 007/temp8_crit_alarm
        - mlxsw-i2c-2-48/front panel 008/temp9_fault
        - mlxsw-i2c-2-48/front panel 008/temp9_crit_alarm
        - mlxsw-i2c-2-48/front panel 009/temp10_fault
        - mlxsw-i2c-2-48/front panel 009/temp10_crit_alarm
        - mlxsw-i2c-2-48/front panel 010/temp11_fault
        - mlxsw-i2c-2-48/front panel 010/temp11_crit_alarm
        - mlxsw-i2c-2-48/front panel 011/temp12_fault
        - mlxsw-i2c-2-48/front panel 011/temp12_crit_alarm
        - mlxsw-i2c-2-48/front panel 012/temp13_fault
        - mlxsw-i2c-2-48/front panel 012/temp13_crit_alarm
        - mlxsw-i2c-2-48/front panel 013/temp14_fault
        - mlxsw-i2c-2-48/front panel 013/temp14_crit_alarm
        - mlxsw-i2c-2-48/front panel 014/temp15_fault
        - mlxsw-i2c-2-48/front panel 014/temp15_crit_alarm
        - mlxsw-i2c-2-48/front panel 015/temp16_fault
        - mlxsw-i2c-2-48/front panel 015/temp16_crit_alarm
        - mlxsw-i2c-2-48/front panel 016/temp17_fault
        - mlxsw-i2c-2-48/front panel 016/temp17_crit_alarm
        - mlxsw-i2c-2-48/front panel 017/temp18_fault
        - mlxsw-i2c-2-48/front panel 017/temp18_crit_alarm
        - mlxsw-i2c-2-48/front panel 018/temp19_fault
        - mlxsw-i2c-2-48/front panel 018/temp19_crit_alarm
        - mlxsw-i2c-2-48/front panel 019/temp20_fault
        - mlxsw-i2c-2-48/front panel 019/temp20_crit_alarm
        - mlxsw-i2c-2-48/front panel 020/temp21_fault
        - mlxsw-i2c-2-48/front panel 020/temp21_crit_alarm
        - mlxsw-i2c-2-48/front panel 021/temp22_fault
        - mlxsw-i2c-2-48/front panel 021/temp22_crit_alarm
        - mlxsw-i2c-2-48/front panel 022/temp23_fault
        - mlxsw-i2c-2-48/front panel 022/temp23_crit_alarm
        - mlxsw-i2c-2-48/front panel 023/temp24_fault
        - mlxsw-i2c-2-48/front panel 023/temp24_crit_alarm
        - mlxsw-i2c-2-48/front panel 024/temp25_fault
        - mlxsw-i2c-2-48/front panel 024/temp25_crit_alarm
        - mlxsw-i2c-2-48/front panel 025/temp26_fault
        - mlxsw-i2c-2-48/front panel 025/temp26_crit_alarm
        - mlxsw-i2c-2-48/front panel 026/temp27_fault
        - mlxsw-i2c-2-48/front panel 026/temp27_crit_alarm
        - mlxsw-i2c-2-48/front panel 027/temp28_fault
        - mlxsw-i2c-2-48/front panel 027/temp28_crit_alarm
        - mlxsw-i2c-2-48/front panel 028/temp29_fault
        - mlxsw-i2c-2-48/front panel 028/temp29_crit_alarm
        - mlxsw-i2c-2-48/front panel 029/temp30_fault
        - mlxsw-i2c-2-48/front panel 029/temp30_crit_alarm
        - mlxsw-i2c-2-48/front panel 030/temp31_fault
        - mlxsw-i2c-2-48/front panel 030/temp31_crit_alarm
        - mlxsw-i2c-2-48/front panel 031/temp32_fault
        - mlxsw-i2c-2-48/front panel 031/temp32_crit_alarm
        - mlxsw-i2c-2-48/front panel 032/temp33_fault
        - mlxsw-i2c-2-48/front panel 032/temp33_crit_alarm

        - mp2975-i2c-5-62/PMIC-1 Temp 1/temp1_crit_alarm
        - mp2975-i2c-5-62/PMIC-1 Temp 1/temp1_max_alarm

        - mp2975-i2c-5-66/PMIC-2 Temp 1/temp1_crit_alarm
        - mp2975-i2c-5-66/PMIC-2 Temp 1/temp1_max_alarm

        - mp2975-i2c-15-6a/PMIC-3 Temp 1/temp1_crit_alarm
        - mp2975-i2c-15-6a/PMIC-3 Temp 1/temp1_max_alarm

        - mp2975-i2c-15-61/PMIC-4 Temp 1/temp1_crit_alarm
        - mp2975-i2c-15-61/PMIC-4 Temp 1/temp1_max_alarm

        - dps460-i2c-4-58/PSU-1 Temp 1/temp1_crit_alarm
        - dps460-i2c-4-58/PSU-1 Temp 1/temp1_lcrit_alarm
        - dps460-i2c-4-58/PSU-1 Temp 1/temp1_max_alarm
        - dps460-i2c-4-58/PSU-1 Temp 1/temp1_min_alarm
        - dps460-i2c-4-58/PSU-1 Temp 2/temp2_crit_alarm
        - dps460-i2c-4-58/PSU-1 Temp 2/temp2_lcrit_alarm
        - dps460-i2c-4-58/PSU-1 Temp 2/temp2_max_alarm
        - dps460-i2c-4-58/PSU-1 Temp 2/temp2_min_alarm
        - dps460-i2c-4-58/PSU-1 Temp 3/temp3_crit_alarm
        - dps460-i2c-4-58/PSU-1 Temp 3/temp3_lcrit_alarm
        - dps460-i2c-4-58/PSU-1 Temp 3/temp3_max_alarm
        - dps460-i2c-4-58/PSU-1 Temp 3/temp3_min_alarm

        - dps460-i2c-4-59/PSU-2 Temp 1/temp1_crit_alarm
        - dps460-i2c-4-59/PSU-2 Temp 1/temp1_lcrit_alarm
        - dps460-i2c-4-59/PSU-2 Temp 1/temp1_max_alarm
        - dps460-i2c-4-59/PSU-2 Temp 1/temp1_min_alarm
        - dps460-i2c-4-59/PSU-2 Temp 2/temp2_crit_alarm
        - dps460-i2c-4-59/PSU-2 Temp 2/temp2_lcrit_alarm
        - dps460-i2c-4-59/PSU-2 Temp 2/temp2_max_alarm
        - dps460-i2c-4-59/PSU-2 Temp 2/temp2_min_alarm
        - dps460-i2c-4-59/PSU-2 Temp 3/temp3_crit_alarm
        - dps460-i2c-4-59/PSU-2 Temp 3/temp3_lcrit_alarm
        - dps460-i2c-4-59/PSU-2 Temp 3/temp3_max_alarm
        - dps460-i2c-4-59/PSU-2 Temp 3/temp3_min_alarm
    compares:
      power: [ ]
      temp:
        - - coretemp-isa-0000/\P[a-z]*\ id 0/temp1_input
          - coretemp-isa-0000/\P[a-z]*\ id 0/temp1_crit
        - - coretemp-isa-0000/Core 0/temp2_input
          - coretemp-isa-0000/Core 0/temp2_crit
        - - coretemp-isa-0000/Core 1/temp3_input
          - coretemp-isa-0000/Core 1/temp3_crit

        - - tmp102-i2c-7-49/Ambient Fan Side Temp (air intake)/temp1_input
          - tmp102-i2c-7-49/Ambient Fan Side Temp (air intake)/temp1_max

        - - adt75-i2c-7-4a/Ambient Port Side Temp (air exhaust)/temp1_input
          - adt75-i2c-7-4a/Ambient Port Side Temp (air exhaust)/temp1_max

        - - tmp102-i2c-15-49/Ambient COMEX Temp/temp1_input
          - tmp102-i2c-15-49/Ambient COMEX Temp/temp1_max
    non_zero:
      fan: [ ]
      power: [ ]
      temp: [ ]
    psu_skips: { }
    sensor_skip_per_version: { }

  x86_64-mlnx_msn3800-r0:
    alarms:
      fan:
      - dps460-i2c-4-58/PSU-2 Fan 1/fan1_alarm
      - dps460-i2c-4-58/PSU-2 Fan 1/fan1_fault

      - dps460-i2c-4-59/PSU-1 Fan 1/fan1_alarm
      - dps460-i2c-4-59/PSU-1 Fan 1/fan1_fault

      - mlxreg_fan-isa-0000/Chassis Fan Drawer-1 Tach 1/fan1_fault
      - mlxreg_fan-isa-0000/Chassis Fan Drawer-2 Tach 1/fan2_fault
      - mlxreg_fan-isa-0000/Chassis Fan Drawer-3 Tach 1/fan3_fault
      power:
      - tps53679-i2c-5-70/PMIC-1 ASIC 0.8V VCORE Rail Curr (out)/curr1_crit_alarm
      - tps53679-i2c-5-70/PMIC-1 ASIC 0.8V VCORE Rail Curr (out)/curr1_max_alarm
      - tps53679-i2c-5-70/PMIC-1 ASIC 1.2V Rail Curr (out)/curr2_crit_alarm
      - tps53679-i2c-5-70/PMIC-1 ASIC 1.2V Rail Curr (out)/curr2_max_alarm
      - tps53679-i2c-5-70/PMIC-1 PSU 12V Rail (in1)/in1_crit_alarm
      - tps53679-i2c-5-70/PMIC-1 PSU 12V Rail (in1)/in1_lcrit_alarm
      - tps53679-i2c-5-70/PMIC-1 PSU 12V Rail (in2)/in2_crit_alarm
      - tps53679-i2c-5-70/PMIC-1 PSU 12V Rail (in2)/in2_lcrit_alarm
      - tps53679-i2c-5-70/PMIC-1 ASIC 0.8V VCORE Rail (out)/in3_crit_alarm
      - tps53679-i2c-5-70/PMIC-1 ASIC 0.8V VCORE Rail (out)/in3_lcrit_alarm

      - tps53679-i2c-5-71/PMIC-2 GB 0.8V Rail Curr (out)/curr1_crit_alarm
      - tps53679-i2c-5-71/PMIC-2 GB 0.8V Rail Curr (out)/curr1_max_alarm
      - tps53679-i2c-5-71/PMIC-2 GB 1.125V Rail Curr (out)/curr2_crit_alarm
      - tps53679-i2c-5-71/PMIC-2 GB 1.125V Rail Curr (out)/curr2_max_alarm
      - tps53679-i2c-5-71/PMIC-2 PSU 12V Rail (in1)/in1_crit_alarm
      - tps53679-i2c-5-71/PMIC-2 PSU 12V Rail (in1)/in1_lcrit_alarm
      - tps53679-i2c-5-71/PMIC-2 PSU 12V Rail (in2)/in2_crit_alarm
      - tps53679-i2c-5-71/PMIC-2 PSU 12V Rail (in2)/in2_lcrit_alarm
      - tps53679-i2c-5-71/PMIC-2 GB 0.8V Rail (out)/in3_crit_alarm
      - tps53679-i2c-5-71/PMIC-2 GB 0.8V Rail (out)/in3_lcrit_alarm

      - tps53679-i2c-5-72/PMIC-3 ASIC 1.8V Rail Curr (out)/curr1_crit_alarm
      - tps53679-i2c-5-72/PMIC-3 ASIC 1.8V Rail Curr (out)/curr1_max_alarm
      - tps53679-i2c-5-72/PMIC-3 PSU 12V Rail (in1)/in1_crit_alarm
      - tps53679-i2c-5-72/PMIC-3 PSU 12V Rail (in1)/in1_lcrit_alarm
      - tps53679-i2c-5-72/PMIC-3 PSU 12V Rail (in2)/in2_crit_alarm
      - tps53679-i2c-5-72/PMIC-3 PSU 12V Rail (in2)/in2_lcrit_alarm
      - tps53679-i2c-5-72/PMIC-3 ASIC 1.8V Rail (out)/in3_crit_alarm
      - tps53679-i2c-5-72/PMIC-3 ASIC 1.8V Rail (out)/in3_lcrit_alarm

      - tps53679-i2c-5-73/PMIC-4 GB 0.8V Rail Curr (out)/curr1_crit_alarm
      - tps53679-i2c-5-73/PMIC-4 GB 0.8V Rail Curr (out)/curr1_max_alarm
      - tps53679-i2c-5-73/PMIC-4 GB 1.125V Rail Curr (out)/curr2_crit_alarm
      - tps53679-i2c-5-73/PMIC-4 GB 1.125V Rail Curr (out)/curr2_max_alarm
      - tps53679-i2c-5-73/PMIC-4 PSU 12V Rail (in1)/in1_crit_alarm
      - tps53679-i2c-5-73/PMIC-4 PSU 12V Rail (in1)/in1_lcrit_alarm
      - tps53679-i2c-5-73/PMIC-4 PSU 12V Rail (in2)/in2_crit_alarm
      - tps53679-i2c-5-73/PMIC-4 PSU 12V Rail (in2)/in2_lcrit_alarm
      - tps53679-i2c-5-73/PMIC-4 GB 0.8V Rail (out)/in3_crit_alarm
      - tps53679-i2c-5-73/PMIC-4 GB 0.8V Rail (out)/in3_lcrit_alarm

      - tps53679-i2c-15-58/PMIC-5 COMEX 1.8V Rail Curr (out)/curr1_crit_alarm
      - tps53679-i2c-15-58/PMIC-5 COMEX 1.8V Rail Curr (out)/curr1_max_alarm
      - tps53679-i2c-15-58/PMIC-5 COMEX 1.05V Rail Curr (out)/curr2_crit_alarm
      - tps53679-i2c-15-58/PMIC-5 COMEX 1.05V Rail Curr (out)/curr2_max_alarm
      - tps53679-i2c-15-58/PMIC-5 PSU 12V Rail (in1)/in1_crit_alarm
      - tps53679-i2c-15-58/PMIC-5 PSU 12V Rail (in1)/in1_lcrit_alarm
      - tps53679-i2c-15-58/PMIC-5 PSU 12V Rail (in2)/in2_crit_alarm
      - tps53679-i2c-15-58/PMIC-5 PSU 12V Rail (in2)/in2_lcrit_alarm
      - tps53679-i2c-15-58/PMIC-5 COMEX 1.8V Rail (out)/in3_crit_alarm
      - tps53679-i2c-15-58/PMIC-5 COMEX 1.8V Rail (out)/in3_lcrit_alarm

      - tps53679-i2c-15-61/PMIC-6 COMEX 1.2V Rail Curr (out)/curr1_crit_alarm
      - tps53679-i2c-15-61/PMIC-6 COMEX 1.2V Rail Curr (out)/curr1_max_alarm
      - tps53679-i2c-15-61/PMIC-6 PSU 12V Rail (in1)/in1_crit_alarm
      - tps53679-i2c-15-61/PMIC-6 PSU 12V Rail (in1)/in1_lcrit_alarm
      - tps53679-i2c-15-61/PMIC-6 PSU 12V Rail (in2)/in2_crit_alarm
      - tps53679-i2c-15-61/PMIC-6 PSU 12V Rail (in2)/in2_lcrit_alarm
      - tps53679-i2c-15-61/PMIC-6 COMEX 1.2V Rail (out)/in3_crit_alarm
      - tps53679-i2c-15-61/PMIC-6 COMEX 1.2V Rail (out)/in3_lcrit_alarm

      - dps460-i2c-4-58/PSU-2 220V Rail Curr (in)/curr1_crit_alarm
      - dps460-i2c-4-58/PSU-2 220V Rail Curr (in)/curr1_max_alarm
      - dps460-i2c-4-58/PSU-2 12V Rail Curr (out)/curr2_crit_alarm
      - dps460-i2c-4-58/PSU-2 12V Rail Curr (out)/curr2_lcrit_alarm
      - dps460-i2c-4-58/PSU-2 12V Rail Curr (out)/curr2_max_alarm
      - dps460-i2c-4-58/PSU-2 220V Rail Pwr (in)/power1_alarm
      - dps460-i2c-4-58/PSU-2 12V Rail Pwr (out)/power2_cap_alarm
      - dps460-i2c-4-58/PSU-2 12V Rail Pwr (out)/power2_crit_alarm
      - dps460-i2c-4-58/PSU-2 12V Rail Pwr (out)/power2_max_alarm
      - dps460-i2c-4-58/PSU-2 220V Rail (in)/in1_crit_alarm
      - dps460-i2c-4-58/PSU-2 220V Rail (in)/in1_lcrit_alarm
      - dps460-i2c-4-58/PSU-2 220V Rail (in)/in1_max_alarm
      - dps460-i2c-4-58/PSU-2 220V Rail (in)/in1_min_alarm
      - dps460-i2c-4-58/PSU-2 12V Rail (out)/in3_crit_alarm
      - dps460-i2c-4-58/PSU-2 12V Rail (out)/in3_lcrit_alarm
      - dps460-i2c-4-58/PSU-2 12V Rail (out)/in3_max_alarm
      - dps460-i2c-4-58/PSU-2 12V Rail (out)/in3_min_alarm

      - dps460-i2c-4-59/PSU-1 220V Rail Curr (in)/curr1_crit_alarm
      - dps460-i2c-4-59/PSU-1 220V Rail Curr (in)/curr1_max_alarm
      - dps460-i2c-4-59/PSU-1 12V Rail Curr (out)/curr2_crit_alarm
      - dps460-i2c-4-59/PSU-1 12V Rail Curr (out)/curr2_lcrit_alarm
      - dps460-i2c-4-59/PSU-1 12V Rail Curr (out)/curr2_max_alarm
      - dps460-i2c-4-59/PSU-1 220V Rail Pwr (in)/power1_alarm
      - dps460-i2c-4-59/PSU-1 12V Rail Pwr (out)/power2_cap_alarm
      - dps460-i2c-4-59/PSU-1 12V Rail Pwr (out)/power2_crit_alarm
      - dps460-i2c-4-59/PSU-1 12V Rail Pwr (out)/power2_max_alarm
      - dps460-i2c-4-59/PSU-1 220V Rail (in)/in1_crit_alarm
      - dps460-i2c-4-59/PSU-1 220V Rail (in)/in1_lcrit_alarm
      - dps460-i2c-4-59/PSU-1 220V Rail (in)/in1_max_alarm
      - dps460-i2c-4-59/PSU-1 220V Rail (in)/in1_min_alarm
      - dps460-i2c-4-59/PSU-1 12V Rail (out)/in3_crit_alarm
      - dps460-i2c-4-59/PSU-1 12V Rail (out)/in3_lcrit_alarm
      - dps460-i2c-4-59/PSU-1 12V Rail (out)/in3_max_alarm
      - dps460-i2c-4-59/PSU-1 12V Rail (out)/in3_min_alarm
      temp:
      - coretemp-isa-0000/\P[a-z]*\ id 0/temp1_crit_alarm
      - coretemp-isa-0000/Core 0/temp2_crit_alarm
      - coretemp-isa-0000/Core 1/temp3_crit_alarm
      - coretemp-isa-0000/Core 2/temp4_crit_alarm
      - coretemp-isa-0000/Core 3/temp5_crit_alarm

      - mlxsw-i2c-2-48/front panel 001/temp2_fault
      - mlxsw-i2c-2-48/front panel 002/temp3_fault
      - mlxsw-i2c-2-48/front panel 003/temp4_fault
      - mlxsw-i2c-2-48/front panel 004/temp5_fault
      - mlxsw-i2c-2-48/front panel 005/temp6_fault
      - mlxsw-i2c-2-48/front panel 006/temp7_fault
      - mlxsw-i2c-2-48/front panel 007/temp8_fault
      - mlxsw-i2c-2-48/front panel 008/temp9_fault
      - mlxsw-i2c-2-48/front panel 009/temp10_fault
      - mlxsw-i2c-2-48/front panel 010/temp11_fault
      - mlxsw-i2c-2-48/front panel 011/temp12_fault
      - mlxsw-i2c-2-48/front panel 012/temp13_fault
      - mlxsw-i2c-2-48/front panel 013/temp14_fault
      - mlxsw-i2c-2-48/front panel 014/temp15_fault
      - mlxsw-i2c-2-48/front panel 015/temp16_fault
      - mlxsw-i2c-2-48/front panel 016/temp17_fault
      - mlxsw-i2c-2-48/front panel 017/temp18_fault
      - mlxsw-i2c-2-48/front panel 018/temp19_fault
      - mlxsw-i2c-2-48/front panel 019/temp20_fault
      - mlxsw-i2c-2-48/front panel 020/temp21_fault
      - mlxsw-i2c-2-48/front panel 021/temp22_fault
      - mlxsw-i2c-2-48/front panel 022/temp23_fault
      - mlxsw-i2c-2-48/front panel 023/temp24_fault
      - mlxsw-i2c-2-48/front panel 024/temp25_fault
      - mlxsw-i2c-2-48/front panel 025/temp26_fault
      - mlxsw-i2c-2-48/front panel 026/temp27_fault
      - mlxsw-i2c-2-48/front panel 027/temp28_fault
      - mlxsw-i2c-2-48/front panel 028/temp29_fault
      - mlxsw-i2c-2-48/front panel 029/temp30_fault
      - mlxsw-i2c-2-48/front panel 030/temp31_fault
      - mlxsw-i2c-2-48/front panel 031/temp32_fault
      - mlxsw-i2c-2-48/front panel 032/temp33_fault
      - mlxsw-i2c-2-48/front panel 033/temp34_fault
      - mlxsw-i2c-2-48/front panel 034/temp35_fault
      - mlxsw-i2c-2-48/front panel 035/temp36_fault
      - mlxsw-i2c-2-48/front panel 036/temp37_fault
      - mlxsw-i2c-2-48/front panel 037/temp38_fault
      - mlxsw-i2c-2-48/front panel 038/temp39_fault
      - mlxsw-i2c-2-48/front panel 039/temp40_fault
      - mlxsw-i2c-2-48/front panel 040/temp41_fault
      - mlxsw-i2c-2-48/front panel 041/temp42_fault
      - mlxsw-i2c-2-48/front panel 042/temp43_fault
      - mlxsw-i2c-2-48/front panel 043/temp44_fault
      - mlxsw-i2c-2-48/front panel 044/temp45_fault
      - mlxsw-i2c-2-48/front panel 045/temp46_fault
      - mlxsw-i2c-2-48/front panel 046/temp47_fault
      - mlxsw-i2c-2-48/front panel 047/temp48_fault
      - mlxsw-i2c-2-48/front panel 048/temp49_fault
      - mlxsw-i2c-2-48/front panel 049/temp50_fault
      - mlxsw-i2c-2-48/front panel 050/temp51_fault
      - mlxsw-i2c-2-48/front panel 051/temp52_fault
      - mlxsw-i2c-2-48/front panel 052/temp53_fault
      - mlxsw-i2c-2-48/front panel 053/temp54_fault
      - mlxsw-i2c-2-48/front panel 054/temp55_fault
      - mlxsw-i2c-2-48/front panel 055/temp56_fault
      - mlxsw-i2c-2-48/front panel 056/temp57_fault
      - mlxsw-i2c-2-48/front panel 057/temp58_fault
      - mlxsw-i2c-2-48/front panel 058/temp59_fault
      - mlxsw-i2c-2-48/front panel 059/temp60_fault
      - mlxsw-i2c-2-48/front panel 060/temp61_fault
      - mlxsw-i2c-2-48/front panel 061/temp62_fault
      - mlxsw-i2c-2-48/front panel 062/temp63_fault
      - mlxsw-i2c-2-48/front panel 063/temp64_fault
      - mlxsw-i2c-2-48/front panel 064/temp65_fault

      - tps53679-i2c-5-70/PMIC-1 Temp 1/temp1_crit_alarm
      - tps53679-i2c-5-70/PMIC-1 Temp 1/temp1_max_alarm
      - tps53679-i2c-5-70/PMIC-1 Temp 2/temp2_crit_alarm
      - tps53679-i2c-5-70/PMIC-1 Temp 2/temp2_max_alarm

      - tps53679-i2c-5-71/PMIC-2 Temp 1/temp1_crit_alarm
      - tps53679-i2c-5-71/PMIC-2 Temp 1/temp1_max_alarm
      - tps53679-i2c-5-71/PMIC-2 Temp 2/temp2_crit_alarm
      - tps53679-i2c-5-71/PMIC-2 Temp 2/temp2_max_alarm

      - tps53679-i2c-5-72/PMIC-3 Temp 1/temp1_crit_alarm
      - tps53679-i2c-5-72/PMIC-3 Temp 1/temp1_max_alarm
      - tps53679-i2c-5-72/PMIC-3 Temp 2/temp2_crit_alarm
      - tps53679-i2c-5-72/PMIC-3 Temp 2/temp2_max_alarm

      - tps53679-i2c-5-73/PMIC-4 Temp 1/temp1_crit_alarm
      - tps53679-i2c-5-73/PMIC-4 Temp 1/temp1_max_alarm
      - tps53679-i2c-5-73/PMIC-4 Temp 2/temp2_crit_alarm
      - tps53679-i2c-5-73/PMIC-4 Temp 2/temp2_max_alarm

      - tps53679-i2c-15-58/PMIC-5 Temp 1/temp1_crit_alarm
      - tps53679-i2c-15-58/PMIC-5 Temp 1/temp1_max_alarm
      - tps53679-i2c-15-58/PMIC-5 Temp 2/temp2_crit_alarm
      - tps53679-i2c-15-58/PMIC-5 Temp 2/temp2_max_alarm

      - tps53679-i2c-15-61/PMIC-6 Temp 1/temp1_crit_alarm
      - tps53679-i2c-15-61/PMIC-6 Temp 1/temp1_max_alarm
      - tps53679-i2c-15-61/PMIC-6 Temp 2/temp2_crit_alarm
      - tps53679-i2c-15-61/PMIC-6 Temp 2/temp2_max_alarm

      - dps460-i2c-4-58/PSU-2 Temp 1/temp1_crit_alarm
      - dps460-i2c-4-58/PSU-2 Temp 1/temp1_lcrit_alarm
      - dps460-i2c-4-58/PSU-2 Temp 1/temp1_max_alarm
      - dps460-i2c-4-58/PSU-2 Temp 1/temp1_min_alarm
      - dps460-i2c-4-58/PSU-2 Temp 2/temp2_crit_alarm
      - dps460-i2c-4-58/PSU-2 Temp 2/temp2_lcrit_alarm
      - dps460-i2c-4-58/PSU-2 Temp 2/temp2_max_alarm
      - dps460-i2c-4-58/PSU-2 Temp 2/temp2_min_alarm
      - dps460-i2c-4-58/PSU-2 Temp 3/temp3_crit_alarm
      - dps460-i2c-4-58/PSU-2 Temp 3/temp3_lcrit_alarm
      - dps460-i2c-4-58/PSU-2 Temp 3/temp3_max_alarm
      - dps460-i2c-4-58/PSU-2 Temp 3/temp3_min_alarm

      - dps460-i2c-4-59/PSU-1 Temp 1/temp1_crit_alarm
      - dps460-i2c-4-59/PSU-1 Temp 1/temp1_lcrit_alarm
      - dps460-i2c-4-59/PSU-1 Temp 1/temp1_max_alarm
      - dps460-i2c-4-59/PSU-1 Temp 1/temp1_min_alarm
      - dps460-i2c-4-59/PSU-1 Temp 2/temp2_crit_alarm
      - dps460-i2c-4-59/PSU-1 Temp 2/temp2_lcrit_alarm
      - dps460-i2c-4-59/PSU-1 Temp 2/temp2_max_alarm
      - dps460-i2c-4-59/PSU-1 Temp 2/temp2_min_alarm
      - dps460-i2c-4-59/PSU-1 Temp 3/temp3_crit_alarm
      - dps460-i2c-4-59/PSU-1 Temp 3/temp3_lcrit_alarm
      - dps460-i2c-4-59/PSU-1 Temp 3/temp3_max_alarm
      - dps460-i2c-4-59/PSU-1 Temp 3/temp3_min_alarm
    compares:
      power: []
      temp:
      - - coretemp-isa-0000/\P[a-z]*\ id 0/temp1_input
        - coretemp-isa-0000/\P[a-z]*\ id 0/temp1_crit
      - - coretemp-isa-0000/Core 0/temp2_input
        - coretemp-isa-0000/Core 0/temp2_crit
      - - coretemp-isa-0000/Core 1/temp3_input
        - coretemp-isa-0000/Core 1/temp3_crit
      - - coretemp-isa-0000/Core 2/temp4_input
        - coretemp-isa-0000/Core 2/temp4_crit
      - - coretemp-isa-0000/Core 3/temp5_input
        - coretemp-isa-0000/Core 3/temp5_crit

      - - tmp102-i2c-7-49/Ambient Fan Side Temp (air intake)/temp1_input
        - tmp102-i2c-7-49/Ambient Fan Side Temp (air intake)/temp1_max

      - - tmp102-i2c-7-4a/Ambient Port Side Temp (air exhaust)/temp1_input
        - tmp102-i2c-7-4a/Ambient Port Side Temp (air exhaust)/temp1_max

      - - tmp102-i2c-15-49/Ambient COMEX Temp/temp1_input
        - tmp102-i2c-15-49/Ambient COMEX Temp/temp1_max
    non_zero:
      fan: []
      power: []
      temp: []
    psu_skips:
      dps460-i2c-4-58:
        number: 2
        side: right
        skip_list:
        - dps460-i2c-4-58
      dps460-i2c-4-59:
        number: 1
        side: left
        skip_list:
        - dps460-i2c-4-59
    sensor_skip_per_version: {}

  x86_64-mlnx_msn4700-r0:
    alarms:
      fan:
      - dps460-i2c-4-58/PSU-1(L) Fan 1/fan1_alarm
      - dps460-i2c-4-58/PSU-1(L) Fan 1/fan1_fault

      - dps460-i2c-4-59/PSU-2(R) Fan 1/fan1_alarm
      - dps460-i2c-4-59/PSU-2(R) Fan 1/fan1_fault

      - mlxreg_fan-isa-0000/Chassis Fan Drawer-1 Tach 1/fan1_fault
      - mlxreg_fan-isa-0000/Chassis Fan Drawer-1 Tach 2/fan2_fault
      - mlxreg_fan-isa-0000/Chassis Fan Drawer-2 Tach 1/fan3_fault
      - mlxreg_fan-isa-0000/Chassis Fan Drawer-2 Tach 2/fan4_fault
      - mlxreg_fan-isa-0000/Chassis Fan Drawer-3 Tach 1/fan5_fault
      - mlxreg_fan-isa-0000/Chassis Fan Drawer-3 Tach 2/fan6_fault
      - mlxreg_fan-isa-0000/Chassis Fan Drawer-4 Tach 1/fan7_fault
      - mlxreg_fan-isa-0000/Chassis Fan Drawer-4 Tach 2/fan8_fault
      - mlxreg_fan-isa-0000/Chassis Fan Drawer-5 Tach 1/fan9_fault
      - mlxreg_fan-isa-0000/Chassis Fan Drawer-5 Tach 2/fan10_fault
      - mlxreg_fan-isa-0000/Chassis Fan Drawer-6 Tach 1/fan11_fault
      - mlxreg_fan-isa-0000/Chassis Fan Drawer-6 Tach 2/fan12_fault
      power:
      - xdpe12284-i2c-5-62/PMIC-1 PSU 12V Rail Curr (in1)/curr1_max_alarm
      - xdpe12284-i2c-5-62/PMIC-1 PSU 12V Rail Curr (in2)/curr2_max_alarm
      - xdpe12284-i2c-5-62/PMIC-1 ASIC 0.8V VCORE MAIN Rail Curr (out)/curr3_max_alarm
      - xdpe12284-i2c-5-62/PMIC-1 ASIC 0.8V VCORE MAIN Rail Curr (out)/curr3_crit_alarm
      - xdpe12284-i2c-5-62/PMIC-1 PSU 12V Rail (in1)/in1_lcrit_alarm
      - xdpe12284-i2c-5-62/PMIC-1 PSU 12V Rail (in1)/in1_crit_alarm
      - xdpe12284-i2c-5-62/PMIC-1 PSU 12V Rail (in2)/in2_lcrit_alarm
      - xdpe12284-i2c-5-62/PMIC-1 PSU 12V Rail (in2)/in2_crit_alarm
      - xdpe12284-i2c-5-62/PMIC-1 ASIC 0.8V VCORE MAIN Rail (out)/in3_crit_alarm
      - xdpe12284-i2c-5-62/PMIC-1 ASIC 0.8V VCORE MAIN Rail (out)/in3_lcrit_alarm

      - xdpe12284-i2c-5-64/PMIC-2 PSU 12V Rail Curr (in1)/curr1_max_alarm
      - xdpe12284-i2c-5-64/PMIC-2 PSU 12V Rail Curr (in2)/curr2_max_alarm
      - xdpe12284-i2c-5-64/PMIC-2 ASIC 1.8V VCORE MAIN Rail Curr (out)/curr3_max_alarm
      - xdpe12284-i2c-5-64/PMIC-2 ASIC 1.8V VCORE MAIN Rail Curr (out)/curr3_crit_alarm
      - xdpe12284-i2c-5-64/PMIC-2 ASIC 1.2V VCORE MAIN Rail Curr (out)/curr4_max_alarm
      - xdpe12284-i2c-5-64/PMIC-2 ASIC 1.2V VCORE MAIN Rail Curr (out)/curr4_crit_alarm
      - xdpe12284-i2c-5-64/PMIC-2 PSU 12V Rail (in1)/in1_lcrit_alarm
      - xdpe12284-i2c-5-64/PMIC-2 PSU 12V Rail (in1)/in1_crit_alarm
      - xdpe12284-i2c-5-64/PMIC-2 PSU 12V Rail (in2)/in2_lcrit_alarm
      - xdpe12284-i2c-5-64/PMIC-2 PSU 12V Rail (in2)/in2_crit_alarm
      - xdpe12284-i2c-5-64/PMIC-2 ASIC 1.8V VCORE MAIN Rail (out)/in3_crit_alarm
      - xdpe12284-i2c-5-64/PMIC-2 ASIC 1.8V VCORE MAIN Rail (out)/in3_lcrit_alarm
      - xdpe12284-i2c-5-64/PMIC-2 ASIC 1.2V VCORE MAIN Rail (out)/in4_crit_alarm
      - xdpe12284-i2c-5-64/PMIC-2 ASIC 1.2V VCORE MAIN Rail (out)/in4_lcrit_alarm

      - xdpe12284-i2c-5-66/PMIC-3 PSU 12V Rail Curr (in1)/curr1_max_alarm
      - xdpe12284-i2c-5-66/PMIC-3 PSU 12V Rail Curr (in2)/curr2_max_alarm
      - xdpe12284-i2c-5-66/PMIC-3 ASIC 0.85V T0_1 Rail Curr (out)/curr3_max_alarm
      - xdpe12284-i2c-5-66/PMIC-3 ASIC 0.85V T0_1 Rail Curr (out)/curr3_crit_alarm
      - xdpe12284-i2c-5-66/PMIC-3 ASIC 1.8V T0_1 Rail Curr (out)/curr4_max_alarm
      - xdpe12284-i2c-5-66/PMIC-3 ASIC 1.8V T0_1 Rail Curr (out)/curr4_crit_alarm
      - xdpe12284-i2c-5-66/PMIC-3 PSU 12V Rail (in1)/in1_lcrit_alarm
      - xdpe12284-i2c-5-66/PMIC-3 PSU 12V Rail (in1)/in1_crit_alarm
      - xdpe12284-i2c-5-66/PMIC-3 PSU 12V Rail (in2)/in2_lcrit_alarm
      - xdpe12284-i2c-5-66/PMIC-3 PSU 12V Rail (in2)/in2_crit_alarm
      - xdpe12284-i2c-5-66/PMIC-3 ASIC 0.85V T0_1 Rail (out)/in3_crit_alarm
      - xdpe12284-i2c-5-66/PMIC-3 ASIC 0.85V T0_1 Rail (out)/in3_lcrit_alarm
      - xdpe12284-i2c-5-66/PMIC-3 ASIC 1.8V T0_1 Rail (out)/in4_crit_alarm
      - xdpe12284-i2c-5-66/PMIC-3 ASIC 1.8V T0_1 Rail (out)/in4_lcrit_alarm

      - xdpe12284-i2c-5-68/PMIC-4 PSU 12V Rail Curr (in1)/curr1_max_alarm
      - xdpe12284-i2c-5-68/PMIC-4 PSU 12V Rail Curr (in2)/curr2_max_alarm
      - xdpe12284-i2c-5-68/PMIC-4 ASIC 0.85V T2_3 Rail Curr (out)/curr3_max_alarm
      - xdpe12284-i2c-5-68/PMIC-4 ASIC 0.85V T2_3 Rail Curr (out)/curr3_crit_alarm
      - xdpe12284-i2c-5-68/PMIC-4 ASIC 1.8V T2_3 Rail Curr (out)/curr4_max_alarm
      - xdpe12284-i2c-5-68/PMIC-4 ASIC 1.8V T2_3 Rail Curr (out)/curr4_crit_alarm
      - xdpe12284-i2c-5-68/PMIC-4 PSU 12V Rail (in1)/in1_lcrit_alarm
      - xdpe12284-i2c-5-68/PMIC-4 PSU 12V Rail (in1)/in1_crit_alarm
      - xdpe12284-i2c-5-68/PMIC-4 PSU 12V Rail (in2)/in2_lcrit_alarm
      - xdpe12284-i2c-5-68/PMIC-4 PSU 12V Rail (in2)/in2_crit_alarm
      - xdpe12284-i2c-5-68/PMIC-4 ASIC 0.85V T2_3 Rail (out)/in3_crit_alarm
      - xdpe12284-i2c-5-68/PMIC-4 ASIC 0.85V T2_3 Rail (out)/in3_lcrit_alarm
      - xdpe12284-i2c-5-68/PMIC-4 ASIC 1.8V T2_3 Rail (out)/in4_crit_alarm
      - xdpe12284-i2c-5-68/PMIC-4 ASIC 1.8V T2_3 Rail (out)/in4_lcrit_alarm

      - xdpe12284-i2c-5-6a/PMIC-5 PSU 12V Rail Curr (in1)/curr1_max_alarm
      - xdpe12284-i2c-5-6a/PMIC-5 PSU 12V Rail Curr (in2)/curr2_max_alarm
      - xdpe12284-i2c-5-6a/PMIC-5 ASIC 0.85V T4_5 Rail Curr (out)/curr3_max_alarm
      - xdpe12284-i2c-5-6a/PMIC-5 ASIC 0.85V T4_5 Rail Curr (out)/curr3_crit_alarm
      - xdpe12284-i2c-5-6a/PMIC-5 ASIC 1.8V T4_5 Rail Curr (out)/curr4_max_alarm
      - xdpe12284-i2c-5-6a/PMIC-5 ASIC 1.8V T4_5 Rail Curr (out)/curr4_crit_alarm
      - xdpe12284-i2c-5-6a/PMIC-5 PSU 12V Rail (in1)/in1_lcrit_alarm
      - xdpe12284-i2c-5-6a/PMIC-5 PSU 12V Rail (in1)/in1_crit_alarm
      - xdpe12284-i2c-5-6a/PMIC-5 PSU 12V Rail (in2)/in2_lcrit_alarm
      - xdpe12284-i2c-5-6a/PMIC-5 PSU 12V Rail (in2)/in2_crit_alarm
      - xdpe12284-i2c-5-6a/PMIC-5 ASIC 0.85V T4_5 Rail (out)/in3_crit_alarm
      - xdpe12284-i2c-5-6a/PMIC-5 ASIC 0.85V T4_5 Rail (out)/in3_lcrit_alarm
      - xdpe12284-i2c-5-6a/PMIC-5 ASIC 1.8V T4_5 Rail (out)/in4_crit_alarm
      - xdpe12284-i2c-5-6a/PMIC-5 ASIC 1.8V T4_5 Rail (out)/in4_lcrit_alarm

      - xdpe12284-i2c-5-6c/PMIC-6 PSU 12V Rail Curr (in1)/curr1_max_alarm
      - xdpe12284-i2c-5-6c/PMIC-6 PSU 12V Rail Curr (in2)/curr2_max_alarm
      - xdpe12284-i2c-5-6c/PMIC-6 ASIC 0.85V T6_7 Rail Curr (out)/curr3_max_alarm
      - xdpe12284-i2c-5-6c/PMIC-6 ASIC 0.85V T6_7 Rail Curr (out)/curr3_crit_alarm
      - xdpe12284-i2c-5-6c/PMIC-6 ASIC 1.8V T6_7 Rail Curr (out)/curr4_max_alarm
      - xdpe12284-i2c-5-6c/PMIC-6 ASIC 1.8V T6_7 Rail Curr (out)/curr4_crit_alarm
      - xdpe12284-i2c-5-6c/PMIC-6 PSU 12V Rail (in1)/in1_lcrit_alarm
      - xdpe12284-i2c-5-6c/PMIC-6 PSU 12V Rail (in1)/in1_crit_alarm
      - xdpe12284-i2c-5-6c/PMIC-6 PSU 12V Rail (in2)/in2_lcrit_alarm
      - xdpe12284-i2c-5-6c/PMIC-6 PSU 12V Rail (in2)/in2_crit_alarm
      - xdpe12284-i2c-5-6c/PMIC-6 ASIC 0.85V T6_7 Rail (out)/in3_crit_alarm
      - xdpe12284-i2c-5-6c/PMIC-6 ASIC 0.85V T6_7 Rail (out)/in3_lcrit_alarm
      - xdpe12284-i2c-5-6c/PMIC-6 ASIC 1.8V T6_7 Rail (out)/in4_crit_alarm
      - xdpe12284-i2c-5-6c/PMIC-6 ASIC 1.8V T6_7 Rail (out)/in4_lcrit_alarm

      - xdpe12284-i2c-5-6e/PMIC-7 PSU 12V Rail Curr (in1)/curr1_max_alarm
      - xdpe12284-i2c-5-6e/PMIC-7 PSU 12V Rail Curr (in2)/curr2_max_alarm
      - xdpe12284-i2c-5-6e/PMIC-7 ASIC 1.2V T0_3 Rail_1 Curr (out)/curr3_max_alarm
      - xdpe12284-i2c-5-6e/PMIC-7 ASIC 1.2V T0_3 Rail_1 Curr (out)/curr3_crit_alarm
      - xdpe12284-i2c-5-6e/PMIC-7 ASIC 1.2V T4_7 Rail_2 Curr (out)/curr4_max_alarm
      - xdpe12284-i2c-5-6e/PMIC-7 ASIC 1.2V T4_7 Rail_2 Curr (out)/curr4_crit_alarm
      - xdpe12284-i2c-5-6e/PMIC-7 PSU 12V Rail (in1)/in1_lcrit_alarm
      - xdpe12284-i2c-5-6e/PMIC-7 PSU 12V Rail (in1)/in1_crit_alarm
      - xdpe12284-i2c-5-6e/PMIC-7 PSU 12V Rail (in2)/in2_lcrit_alarm
      - xdpe12284-i2c-5-6e/PMIC-7 PSU 12V Rail (in2)/in2_crit_alarm
      - xdpe12284-i2c-5-6e/PMIC-7 ASIC 1.2V T0_3 Rail_1 (out)/in3_crit_alarm
      - xdpe12284-i2c-5-6e/PMIC-7 ASIC 1.2V T0_3 Rail_1 (out)/in3_lcrit_alarm
      - xdpe12284-i2c-5-6e/PMIC-7 ASIC 1.2V T4_7 Rail_2 (out)/in4_crit_alarm
      - xdpe12284-i2c-5-6e/PMIC-7 ASIC 1.2V T4_7 Rail_2 (out)/in4_lcrit_alarm

      - tps53679-i2c-15-58/PMIC-8 COMEX 1.8V Rail Curr (out)/curr1_crit_alarm
      - tps53679-i2c-15-58/PMIC-8 COMEX 1.8V Rail Curr (out)/curr1_max_alarm
      - tps53679-i2c-15-58/PMIC-8 COMEX 1.05V Rail Curr (out)/curr2_crit_alarm
      - tps53679-i2c-15-58/PMIC-8 COMEX 1.05V Rail Curr (out)/curr2_max_alarm
      - tps53679-i2c-15-58/PMIC-8 PSU 12V Rail (in1)/in1_lcrit_alarm
      - tps53679-i2c-15-58/PMIC-8 PSU 12V Rail (in1)/in1_crit_alarm
      - tps53679-i2c-15-58/PMIC-8 PSU 12V Rail (in2)/in2_lcrit_alarm
      - tps53679-i2c-15-58/PMIC-8 PSU 12V Rail (in2)/in2_crit_alarm
      - tps53679-i2c-15-58/PMIC-8 COMEX 1.8V Rail (out)/in3_crit_alarm
      - tps53679-i2c-15-58/PMIC-8 COMEX 1.8V Rail (out)/in3_lcrit_alarm

      - tps53679-i2c-15-61/PMIC-9 COMEX 1.2V Rail Curr (out)/curr1_crit_alarm
      - tps53679-i2c-15-61/PMIC-9 COMEX 1.2V Rail Curr (out)/curr1_max_alarm
      - tps53679-i2c-15-61/PMIC-9 PSU 12V Rail (in1)/in1_lcrit_alarm
      - tps53679-i2c-15-61/PMIC-9 PSU 12V Rail (in1)/in1_crit_alarm
      - tps53679-i2c-15-61/PMIC-9 PSU 12V Rail (in2)/in2_lcrit_alarm
      - tps53679-i2c-15-61/PMIC-9 PSU 12V Rail (in2)/in2_crit_alarm
      - tps53679-i2c-15-61/PMIC-9 COMEX 1.2V Rail (out)/in3_crit_alarm
      - tps53679-i2c-15-61/PMIC-9 COMEX 1.2V Rail (out)/in3_lcrit_alarm

      - dps460-i2c-4-58/PSU-1(L) 220V Rail Curr (in)/curr1_crit_alarm
      - dps460-i2c-4-58/PSU-1(L) 220V Rail Curr (in)/curr1_max_alarm
      - dps460-i2c-4-58/PSU-1(L) 12V Rail Curr (out)/curr2_crit_alarm
      - dps460-i2c-4-58/PSU-1(L) 12V Rail Curr (out)/curr2_max_alarm
      - dps460-i2c-4-58/PSU-1(L) 220V Rail Pwr (in)/power1_alarm
      - dps460-i2c-4-58/PSU-1(L) 12V Rail Pwr (out)/power2_crit_alarm
      - dps460-i2c-4-58/PSU-1(L) 12V Rail Pwr (out)/power2_max_alarm
      - dps460-i2c-4-58/PSU-1(L) 220V Rail (in)/in1_crit_alarm
      - dps460-i2c-4-58/PSU-1(L) 220V Rail (in)/in1_lcrit_alarm
      - dps460-i2c-4-58/PSU-1(L) 220V Rail (in)/in1_max_alarm
      - dps460-i2c-4-58/PSU-1(L) 220V Rail (in)/in1_min_alarm
      - dps460-i2c-4-58/PSU-1(L) 12V Rail (out)/in3_crit_alarm
      - dps460-i2c-4-58/PSU-1(L) 12V Rail (out)/in3_lcrit_alarm
      - dps460-i2c-4-58/PSU-1(L) 12V Rail (out)/in3_max_alarm
      - dps460-i2c-4-58/PSU-1(L) 12V Rail (out)/in3_min_alarm

      - dps460-i2c-4-59/PSU-2(R) 220V Rail Curr (in)/curr1_crit_alarm
      - dps460-i2c-4-59/PSU-2(R) 220V Rail Curr (in)/curr1_max_alarm
      - dps460-i2c-4-59/PSU-2(R) 12V Rail Curr (out)/curr2_crit_alarm
      - dps460-i2c-4-59/PSU-2(R) 12V Rail Curr (out)/curr2_max_alarm
      - dps460-i2c-4-59/PSU-2(R) 220V Rail Pwr (in)/power1_alarm
      - dps460-i2c-4-59/PSU-2(R) 12V Rail Pwr (out)/power2_crit_alarm
      - dps460-i2c-4-59/PSU-2(R) 12V Rail Pwr (out)/power2_max_alarm
      - dps460-i2c-4-59/PSU-2(R) 220V Rail (in)/in1_crit_alarm
      - dps460-i2c-4-59/PSU-2(R) 220V Rail (in)/in1_lcrit_alarm
      - dps460-i2c-4-59/PSU-2(R) 220V Rail (in)/in1_max_alarm
      - dps460-i2c-4-59/PSU-2(R) 220V Rail (in)/in1_min_alarm
      - dps460-i2c-4-59/PSU-2(R) 12V Rail (out)/in3_crit_alarm
      - dps460-i2c-4-59/PSU-2(R) 12V Rail (out)/in3_lcrit_alarm
      - dps460-i2c-4-59/PSU-2(R) 12V Rail (out)/in3_max_alarm
      - dps460-i2c-4-59/PSU-2(R) 12V Rail (out)/in3_min_alarm
      temp:
      - coretemp-isa-0000/\P[a-z]*\ id 0/temp1_crit_alarm
      - coretemp-isa-0000/Core 0/temp2_crit_alarm
      - coretemp-isa-0000/Core 1/temp3_crit_alarm
      - coretemp-isa-0000/Core 2/temp4_crit_alarm
      - coretemp-isa-0000/Core 3/temp5_crit_alarm

      - mlxsw-i2c-2-48/front panel 001/temp2_fault
      - mlxsw-i2c-2-48/front panel 002/temp3_fault
      - mlxsw-i2c-2-48/front panel 003/temp4_fault
      - mlxsw-i2c-2-48/front panel 004/temp5_fault
      - mlxsw-i2c-2-48/front panel 005/temp6_fault
      - mlxsw-i2c-2-48/front panel 006/temp7_fault
      - mlxsw-i2c-2-48/front panel 007/temp8_fault
      - mlxsw-i2c-2-48/front panel 008/temp9_fault
      - mlxsw-i2c-2-48/front panel 009/temp10_fault
      - mlxsw-i2c-2-48/front panel 010/temp11_fault
      - mlxsw-i2c-2-48/front panel 011/temp12_fault
      - mlxsw-i2c-2-48/front panel 012/temp13_fault
      - mlxsw-i2c-2-48/front panel 013/temp14_fault
      - mlxsw-i2c-2-48/front panel 014/temp15_fault
      - mlxsw-i2c-2-48/front panel 015/temp16_fault
      - mlxsw-i2c-2-48/front panel 016/temp17_fault
      - mlxsw-i2c-2-48/front panel 017/temp18_fault
      - mlxsw-i2c-2-48/front panel 018/temp19_fault
      - mlxsw-i2c-2-48/front panel 019/temp20_fault
      - mlxsw-i2c-2-48/front panel 020/temp21_fault
      - mlxsw-i2c-2-48/front panel 021/temp22_fault
      - mlxsw-i2c-2-48/front panel 022/temp23_fault
      - mlxsw-i2c-2-48/front panel 023/temp24_fault
      - mlxsw-i2c-2-48/front panel 024/temp25_fault
      - mlxsw-i2c-2-48/front panel 025/temp26_fault
      - mlxsw-i2c-2-48/front panel 026/temp27_fault
      - mlxsw-i2c-2-48/front panel 027/temp28_fault
      - mlxsw-i2c-2-48/front panel 028/temp29_fault
      - mlxsw-i2c-2-48/front panel 029/temp30_fault
      - mlxsw-i2c-2-48/front panel 030/temp31_fault
      - mlxsw-i2c-2-48/front panel 031/temp32_fault
      - mlxsw-i2c-2-48/front panel 032/temp33_fault

      - xdpe12284-i2c-5-62/PMIC-1 Temp 1/temp1_crit_alarm
      - xdpe12284-i2c-5-62/PMIC-1 Temp 1/temp1_max_alarm
      - xdpe12284-i2c-5-62/PMIC-1 Temp 2/temp2_crit_alarm
      - xdpe12284-i2c-5-62/PMIC-1 Temp 2/temp2_max_alarm

      - xdpe12284-i2c-5-64/PMIC-2 Temp 1/temp1_crit_alarm
      - xdpe12284-i2c-5-64/PMIC-2 Temp 1/temp1_max_alarm
      - xdpe12284-i2c-5-64/PMIC-2 Temp 2/temp2_crit_alarm
      - xdpe12284-i2c-5-64/PMIC-2 Temp 2/temp2_max_alarm

      - xdpe12284-i2c-5-66/PMIC-3 Temp 1/temp1_crit_alarm
      - xdpe12284-i2c-5-66/PMIC-3 Temp 1/temp1_max_alarm
      - xdpe12284-i2c-5-66/PMIC-3 Temp 2/temp2_crit_alarm
      - xdpe12284-i2c-5-66/PMIC-3 Temp 2/temp2_max_alarm

      - xdpe12284-i2c-5-68/PMIC-4 Temp 1/temp1_crit_alarm
      - xdpe12284-i2c-5-68/PMIC-4 Temp 1/temp1_max_alarm
      - xdpe12284-i2c-5-68/PMIC-4 Temp 2/temp2_crit_alarm
      - xdpe12284-i2c-5-68/PMIC-4 Temp 2/temp2_max_alarm

      - xdpe12284-i2c-5-6a/PMIC-5 Temp 1/temp1_crit_alarm
      - xdpe12284-i2c-5-6a/PMIC-5 Temp 1/temp1_max_alarm
      - xdpe12284-i2c-5-6a/PMIC-5 Temp 2/temp2_crit_alarm
      - xdpe12284-i2c-5-6a/PMIC-5 Temp 2/temp2_max_alarm

      - xdpe12284-i2c-5-6c/PMIC-6 Temp 1/temp1_crit_alarm
      - xdpe12284-i2c-5-6c/PMIC-6 Temp 1/temp1_max_alarm
      - xdpe12284-i2c-5-6c/PMIC-6 Temp 2/temp2_crit_alarm
      - xdpe12284-i2c-5-6c/PMIC-6 Temp 2/temp2_max_alarm

      - xdpe12284-i2c-5-6e/PMIC-7 Temp 1/temp1_crit_alarm
      - xdpe12284-i2c-5-6e/PMIC-7 Temp 1/temp1_max_alarm
      - xdpe12284-i2c-5-6e/PMIC-7 Temp 2/temp2_crit_alarm
      - xdpe12284-i2c-5-6e/PMIC-7 Temp 2/temp2_max_alarm

      - tps53679-i2c-15-58/PMIC-8 Temp 1/temp1_crit_alarm
      - tps53679-i2c-15-58/PMIC-8 Temp 1/temp1_max_alarm
      - tps53679-i2c-15-58/PMIC-8 Temp 2/temp2_crit_alarm
      - tps53679-i2c-15-58/PMIC-8 Temp 2/temp2_max_alarm

      - tps53679-i2c-15-61/PMIC-9 Temp 1/temp1_crit_alarm
      - tps53679-i2c-15-61/PMIC-9 Temp 1/temp1_max_alarm
      - tps53679-i2c-15-61/PMIC-9 Temp 2/temp2_crit_alarm
      - tps53679-i2c-15-61/PMIC-9 Temp 2/temp2_max_alarm

      - dps460-i2c-4-58/PSU-1(L) Temp 1/temp1_crit_alarm
      - dps460-i2c-4-58/PSU-1(L) Temp 1/temp1_max_alarm
      - dps460-i2c-4-58/PSU-1(L) Temp 2/temp2_crit_alarm
      - dps460-i2c-4-58/PSU-1(L) Temp 2/temp2_max_alarm
      - dps460-i2c-4-58/PSU-1(L) Temp 3/temp3_crit_alarm
      - dps460-i2c-4-58/PSU-1(L) Temp 3/temp3_max_alarm

      - dps460-i2c-4-59/PSU-2(R) Temp 1/temp1_crit_alarm
      - dps460-i2c-4-59/PSU-2(R) Temp 1/temp1_max_alarm
      - dps460-i2c-4-59/PSU-2(R) Temp 2/temp2_crit_alarm
      - dps460-i2c-4-59/PSU-2(R) Temp 2/temp2_max_alarm
      - dps460-i2c-4-59/PSU-2(R) Temp 3/temp3_crit_alarm
      - dps460-i2c-4-59/PSU-2(R) Temp 3/temp3_max_alarm
    compares:
      power: []
      temp:
      - - coretemp-isa-0000/\P[a-z]*\ id 0/temp1_input
        - coretemp-isa-0000/\P[a-z]*\ id 0/temp1_crit
      - - coretemp-isa-0000/Core 0/temp2_input
        - coretemp-isa-0000/Core 0/temp2_crit
      - - coretemp-isa-0000/Core 1/temp3_input
        - coretemp-isa-0000/Core 1/temp3_crit
      - - coretemp-isa-0000/Core 2/temp4_input
        - coretemp-isa-0000/Core 2/temp4_crit
      - - coretemp-isa-0000/Core 3/temp5_input
        - coretemp-isa-0000/Core 3/temp5_crit

      - - tmp102-i2c-7-49/Ambient Fan Side Temp (air intake)/temp1_input
        - tmp102-i2c-7-49/Ambient Fan Side Temp (air intake)/temp1_max

      - - tmp102-i2c-7-4a/Ambient Port Side Temp (air exhaust)/temp1_input
        - tmp102-i2c-7-4a/Ambient Port Side Temp (air exhaust)/temp1_max

      - - tmp102-i2c-15-49/Ambient COMEX Temp/temp1_input
        - tmp102-i2c-15-49/Ambient COMEX Temp/temp1_max
    non_zero:
      fan: []
      power: []
      temp: []
    psu_skips: {}
    sensor_skip_per_version: {}

  x86_64-mlnx_msn4700-r0-a1:
    alarms:
      fan:
      - dps460-i2c-4-58/PSU-1(L) Fan 1/fan1_alarm
      - dps460-i2c-4-58/PSU-1(L) Fan 1/fan1_fault

      - dps460-i2c-4-59/PSU-2(R) Fan 1/fan1_alarm
      - dps460-i2c-4-59/PSU-2(R) Fan 1/fan1_fault

      - mlxreg_fan-isa-0000/Chassis Fan Drawer-1 Tach 1/fan1_fault
      - mlxreg_fan-isa-0000/Chassis Fan Drawer-1 Tach 2/fan2_fault
      - mlxreg_fan-isa-0000/Chassis Fan Drawer-2 Tach 1/fan3_fault
      - mlxreg_fan-isa-0000/Chassis Fan Drawer-2 Tach 2/fan4_fault
      - mlxreg_fan-isa-0000/Chassis Fan Drawer-3 Tach 1/fan5_fault
      - mlxreg_fan-isa-0000/Chassis Fan Drawer-3 Tach 2/fan6_fault
      - mlxreg_fan-isa-0000/Chassis Fan Drawer-4 Tach 1/fan7_fault
      - mlxreg_fan-isa-0000/Chassis Fan Drawer-4 Tach 2/fan8_fault
      - mlxreg_fan-isa-0000/Chassis Fan Drawer-5 Tach 1/fan9_fault
      - mlxreg_fan-isa-0000/Chassis Fan Drawer-5 Tach 2/fan10_fault
      - mlxreg_fan-isa-0000/Chassis Fan Drawer-6 Tach 1/fan11_fault
      - mlxreg_fan-isa-0000/Chassis Fan Drawer-6 Tach 2/fan12_fault
      power:
      - mp2975-i2c-5-62/PMIC-1 PSU 12V Rail Curr (in1)/curr1_alarm
      - mp2975-i2c-5-62/PMIC-1 ASIC 0.8V VCORE MAIN Rail Curr (out)/curr2_alarm
      - mp2975-i2c-5-62/PMIC-1 PSU 12V Rail (in1)/in1_crit_alarm
      - mp2975-i2c-5-62/PMIC-1 ASIC 0.8V VCORE MAIN Rail (out)/in2_lcrit_alarm
      - mp2975-i2c-5-62/PMIC-1 ASIC 0.8V VCORE MAIN Rail (out)/in2_crit_alarm
      - mp2975-i2c-5-62/PMIC-1 PSU 12V Rail Pwr (in1)/power1_alarm

      - mp2975-i2c-5-64/PMIC-2 PSU 12V Rail Curr (in1)/curr1_alarm
      - mp2975-i2c-5-64/PMIC-2 ASIC 1.8V VCORE MAIN Rail Curr (out)/curr2_alarm
      - mp2975-i2c-5-64/PMIC-2 PSU 12V Rail (in1)/in1_crit_alarm
      - mp2975-i2c-5-64/PMIC-2 ASIC 1.8V VCORE MAIN Rail (out)/in2_lcrit_alarm
      - mp2975-i2c-5-64/PMIC-2 ASIC 1.8V VCORE MAIN Rail (out)/in2_crit_alarm
      - mp2975-i2c-5-64/PMIC-2 ASIC 1.2V VCORE MAIN Rail (out)/in3_crit_alarm
      - mp2975-i2c-5-64/PMIC-2 ASIC 1.2V VCORE MAIN Rail (out)/in3_lcrit_alarm
      - mp2975-i2c-5-64/PMIC-2 PSU 12V Rail Pwr (in1)/power1_alarm

      - mp2975-i2c-5-66/PMIC-3 PSU 12V Rail Curr (in1)/curr1_alarm
      - mp2975-i2c-5-66/PMIC-3 ASIC 0.85V T0_1 Rail Curr (out)/curr2_alarm
      - mp2975-i2c-5-66/PMIC-3 PSU 12V Rail (in1)/in1_crit_alarm
      - mp2975-i2c-5-66/PMIC-3 ASIC 0.85V T0_1 Rail (out)/in2_lcrit_alarm
      - mp2975-i2c-5-66/PMIC-3 ASIC 0.85V T0_1 Rail (out)/in2_crit_alarm
      - mp2975-i2c-5-66/PMIC-3 ASIC 1.8V T0_1 Rail (out)/in3_crit_alarm
      - mp2975-i2c-5-66/PMIC-3 ASIC 1.8V T0_1 Rail (out)/in3_lcrit_alarm
      - mp2975-i2c-5-66/PMIC-3 PSU 12V Rail Pwr (in1)/power1_alarm

      - mp2975-i2c-5-6a/PMIC-4 PSU 12V Rail Curr (in1)/curr1_alarm
      - mp2975-i2c-5-6a/PMIC-4 ASIC 0.85V T2_3 Rail Curr (out)/curr2_alarm
      - mp2975-i2c-5-6a/PMIC-4 PSU 12V Rail (in1)/in1_crit_alarm
      - mp2975-i2c-5-6a/PMIC-4 ASIC 0.85V T2_3 Rail (out)/in2_lcrit_alarm
      - mp2975-i2c-5-6a/PMIC-4 ASIC 0.85V T2_3 Rail (out)/in2_crit_alarm
      - mp2975-i2c-5-6a/PMIC-4 ASIC 1.8V T2_3 Rail (out)/in3_crit_alarm
      - mp2975-i2c-5-6a/PMIC-4 ASIC 1.8V T2_3 Rail (out)/in3_lcrit_alarm
      - mp2975-i2c-5-6a/PMIC-4 PSU 12V Rail Pwr (in1)/power1_alarm

      - mp2975-i2c-5-6e/PMIC-5 PSU 12V Rail Curr (in1)/curr1_alarm
      - mp2975-i2c-5-6e/PMIC-5 ASIC 1.2V T0_3 Rail_1 Curr (out)/curr2_alarm
      - mp2975-i2c-5-6e/PMIC-5 PSU 12V Rail (in1)/in1_crit_alarm
      - mp2975-i2c-5-6e/PMIC-5 ASIC 1.2V T0_3 Rail_1 (out)/in2_lcrit_alarm
      - mp2975-i2c-5-6e/PMIC-5 ASIC 1.2V T0_3 Rail_1 (out)/in2_crit_alarm
      - mp2975-i2c-5-6e/PMIC-5 ASIC 1.2V T4_7 Rail_2 (out)/in3_crit_alarm
      - mp2975-i2c-5-6e/PMIC-5 ASIC 1.2V T4_7 Rail_2 (out)/in3_lcrit_alarm
      - mp2975-i2c-5-6e/PMIC-5 PSU 12V Rail Pwr (in1)/power1_alarm

      - tps53679-i2c-15-58/PMIC-8 COMEX 1.8V Rail Curr (out)/curr1_crit_alarm
      - tps53679-i2c-15-58/PMIC-8 COMEX 1.8V Rail Curr (out)/curr1_max_alarm
      - tps53679-i2c-15-58/PMIC-8 COMEX 1.05V Rail Curr (out)/curr2_crit_alarm
      - tps53679-i2c-15-58/PMIC-8 COMEX 1.05V Rail Curr (out)/curr2_max_alarm
      - tps53679-i2c-15-58/PMIC-8 PSU 12V Rail (in1)/in1_crit_alarm
      - tps53679-i2c-15-58/PMIC-8 PSU 12V Rail (in1)/in1_lcrit_alarm
      - tps53679-i2c-15-58/PMIC-8 PSU 12V Rail (in2)/in2_crit_alarm
      - tps53679-i2c-15-58/PMIC-8 PSU 12V Rail (in2)/in2_lcrit_alarm
      - tps53679-i2c-15-58/PMIC-8 COMEX 1.8V Rail (out)/in3_crit_alarm
      - tps53679-i2c-15-58/PMIC-8 COMEX 1.8V Rail (out)/in3_lcrit_alarm

      - tps53679-i2c-15-61/PMIC-9 COMEX 1.2V Rail Curr (out)/curr1_crit_alarm
      - tps53679-i2c-15-61/PMIC-9 COMEX 1.2V Rail Curr (out)/curr1_max_alarm
      - tps53679-i2c-15-61/PMIC-9 PSU 12V Rail (in1)/in1_crit_alarm
      - tps53679-i2c-15-61/PMIC-9 PSU 12V Rail (in1)/in1_lcrit_alarm
      - tps53679-i2c-15-61/PMIC-9 PSU 12V Rail (in2)/in2_crit_alarm
      - tps53679-i2c-15-61/PMIC-9 PSU 12V Rail (in2)/in2_lcrit_alarm
      - tps53679-i2c-15-61/PMIC-9 COMEX 1.2V Rail (out)/in3_crit_alarm
      - tps53679-i2c-15-61/PMIC-9 COMEX 1.2V Rail (out)/in3_lcrit_alarm

      - dps460-i2c-4-58/PSU-1(L) 220V Rail Curr (in)/curr1_crit_alarm
      - dps460-i2c-4-58/PSU-1(L) 220V Rail Curr (in)/curr1_max_alarm
      - dps460-i2c-4-58/PSU-1(L) 12V Rail Curr (out)/curr2_crit_alarm
      - dps460-i2c-4-58/PSU-1(L) 12V Rail Curr (out)/curr2_max_alarm
      - dps460-i2c-4-58/PSU-1(L) 220V Rail Pwr (in)/power1_alarm
      - dps460-i2c-4-58/PSU-1(L) 12V Rail Pwr (out)/power2_crit_alarm
      - dps460-i2c-4-58/PSU-1(L) 12V Rail Pwr (out)/power2_max_alarm
      - dps460-i2c-4-58/PSU-1(L) 220V Rail (in)/in1_crit_alarm
      - dps460-i2c-4-58/PSU-1(L) 220V Rail (in)/in1_lcrit_alarm
      - dps460-i2c-4-58/PSU-1(L) 220V Rail (in)/in1_max_alarm
      - dps460-i2c-4-58/PSU-1(L) 220V Rail (in)/in1_min_alarm
      - dps460-i2c-4-58/PSU-1(L) 12V Rail (out)/in3_crit_alarm
      - dps460-i2c-4-58/PSU-1(L) 12V Rail (out)/in3_lcrit_alarm
      - dps460-i2c-4-58/PSU-1(L) 12V Rail (out)/in3_max_alarm
      - dps460-i2c-4-58/PSU-1(L) 12V Rail (out)/in3_min_alarm

      - dps460-i2c-4-59/PSU-2(R) 220V Rail Curr (in)/curr1_crit_alarm
      - dps460-i2c-4-59/PSU-2(R) 220V Rail Curr (in)/curr1_max_alarm
      - dps460-i2c-4-59/PSU-2(R) 12V Rail Curr (out)/curr2_crit_alarm
      - dps460-i2c-4-59/PSU-2(R) 12V Rail Curr (out)/curr2_max_alarm
      - dps460-i2c-4-59/PSU-2(R) 220V Rail Pwr (in)/power1_alarm
      - dps460-i2c-4-59/PSU-2(R) 12V Rail Pwr (out)/power2_crit_alarm
      - dps460-i2c-4-59/PSU-2(R) 12V Rail Pwr (out)/power2_max_alarm
      - dps460-i2c-4-59/PSU-2(R) 220V Rail (in)/in1_crit_alarm
      - dps460-i2c-4-59/PSU-2(R) 220V Rail (in)/in1_lcrit_alarm
      - dps460-i2c-4-59/PSU-2(R) 220V Rail (in)/in1_max_alarm
      - dps460-i2c-4-59/PSU-2(R) 220V Rail (in)/in1_min_alarm
      - dps460-i2c-4-59/PSU-2(R) 12V Rail (out)/in3_crit_alarm
      - dps460-i2c-4-59/PSU-2(R) 12V Rail (out)/in3_lcrit_alarm
      - dps460-i2c-4-59/PSU-2(R) 12V Rail (out)/in3_max_alarm
      - dps460-i2c-4-59/PSU-2(R) 12V Rail (out)/in3_min_alarm
      temp:
      - coretemp-isa-0000/\P[a-z]*\ id 0/temp1_crit_alarm
      - coretemp-isa-0000/Core 0/temp2_crit_alarm
      - coretemp-isa-0000/Core 1/temp3_crit_alarm
      - coretemp-isa-0000/Core 2/temp4_crit_alarm
      - coretemp-isa-0000/Core 3/temp5_crit_alarm

      - mlxsw-i2c-2-48/front panel 001/temp2_fault
      - mlxsw-i2c-2-48/front panel 002/temp3_fault
      - mlxsw-i2c-2-48/front panel 003/temp4_fault
      - mlxsw-i2c-2-48/front panel 004/temp5_fault
      - mlxsw-i2c-2-48/front panel 005/temp6_fault
      - mlxsw-i2c-2-48/front panel 006/temp7_fault
      - mlxsw-i2c-2-48/front panel 007/temp8_fault
      - mlxsw-i2c-2-48/front panel 008/temp9_fault
      - mlxsw-i2c-2-48/front panel 009/temp10_fault
      - mlxsw-i2c-2-48/front panel 010/temp11_fault
      - mlxsw-i2c-2-48/front panel 011/temp12_fault
      - mlxsw-i2c-2-48/front panel 012/temp13_fault
      - mlxsw-i2c-2-48/front panel 013/temp14_fault
      - mlxsw-i2c-2-48/front panel 014/temp15_fault
      - mlxsw-i2c-2-48/front panel 015/temp16_fault
      - mlxsw-i2c-2-48/front panel 016/temp17_fault
      - mlxsw-i2c-2-48/front panel 017/temp18_fault
      - mlxsw-i2c-2-48/front panel 018/temp19_fault
      - mlxsw-i2c-2-48/front panel 019/temp20_fault
      - mlxsw-i2c-2-48/front panel 020/temp21_fault
      - mlxsw-i2c-2-48/front panel 021/temp22_fault
      - mlxsw-i2c-2-48/front panel 022/temp23_fault
      - mlxsw-i2c-2-48/front panel 023/temp24_fault
      - mlxsw-i2c-2-48/front panel 024/temp25_fault
      - mlxsw-i2c-2-48/front panel 025/temp26_fault
      - mlxsw-i2c-2-48/front panel 026/temp27_fault
      - mlxsw-i2c-2-48/front panel 027/temp28_fault
      - mlxsw-i2c-2-48/front panel 028/temp29_fault
      - mlxsw-i2c-2-48/front panel 029/temp30_fault
      - mlxsw-i2c-2-48/front panel 030/temp31_fault
      - mlxsw-i2c-2-48/front panel 031/temp32_fault
      - mlxsw-i2c-2-48/front panel 032/temp33_fault

      - mp2975-i2c-5-62/PMIC-1 Temp 1/temp1_crit_alarm
      - mp2975-i2c-5-62/PMIC-1 Temp 1/temp1_max_alarm

      - mp2975-i2c-5-64/PMIC-2 Temp 1/temp1_crit_alarm
      - mp2975-i2c-5-64/PMIC-2 Temp 1/temp1_max_alarm

      - mp2975-i2c-5-66/PMIC-3 Temp 1/temp1_crit_alarm
      - mp2975-i2c-5-66/PMIC-3 Temp 1/temp1_max_alarm

      - mp2975-i2c-5-6a/PMIC-4 Temp 1/temp1_crit_alarm
      - mp2975-i2c-5-6a/PMIC-4 Temp 1/temp1_max_alarm

      - mp2975-i2c-5-6e/PMIC-5 Temp 1/temp1_crit_alarm
      - mp2975-i2c-5-6e/PMIC-5 Temp 1/temp1_max_alarm

      - tps53679-i2c-15-58/PMIC-8 Temp 1/temp1_crit_alarm
      - tps53679-i2c-15-58/PMIC-8 Temp 1/temp1_max_alarm
      - tps53679-i2c-15-58/PMIC-8 Temp 2/temp2_crit_alarm
      - tps53679-i2c-15-58/PMIC-8 Temp 2/temp2_max_alarm

      - tps53679-i2c-15-61/PMIC-9 Temp 1/temp1_crit_alarm
      - tps53679-i2c-15-61/PMIC-9 Temp 1/temp1_max_alarm
      - tps53679-i2c-15-61/PMIC-9 Temp 2/temp2_crit_alarm
      - tps53679-i2c-15-61/PMIC-9 Temp 2/temp2_max_alarm

      - dps460-i2c-4-58/PSU-1(L) Temp 1/temp1_crit_alarm
      - dps460-i2c-4-58/PSU-1(L) Temp 1/temp1_max_alarm
      - dps460-i2c-4-58/PSU-1(L) Temp 2/temp2_crit_alarm
      - dps460-i2c-4-58/PSU-1(L) Temp 2/temp2_max_alarm
      - dps460-i2c-4-58/PSU-1(L) Temp 3/temp3_crit_alarm
      - dps460-i2c-4-58/PSU-1(L) Temp 3/temp3_max_alarm

      - dps460-i2c-4-59/PSU-2(R) Temp 1/temp1_crit_alarm
      - dps460-i2c-4-59/PSU-2(R) Temp 1/temp1_max_alarm
      - dps460-i2c-4-59/PSU-2(R) Temp 2/temp2_crit_alarm
      - dps460-i2c-4-59/PSU-2(R) Temp 2/temp2_max_alarm
      - dps460-i2c-4-59/PSU-2(R) Temp 3/temp3_crit_alarm
      - dps460-i2c-4-59/PSU-2(R) Temp 3/temp3_max_alarm
    compares:
      power: []
      temp:
      - - coretemp-isa-0000/\P[a-z]*\ id 0/temp1_input
        - coretemp-isa-0000/\P[a-z]*\ id 0/temp1_crit
      - - coretemp-isa-0000/Core 0/temp2_input
        - coretemp-isa-0000/Core 0/temp2_crit
      - - coretemp-isa-0000/Core 1/temp3_input
        - coretemp-isa-0000/Core 1/temp3_crit
      - - coretemp-isa-0000/Core 2/temp4_input
        - coretemp-isa-0000/Core 2/temp4_crit
      - - coretemp-isa-0000/Core 3/temp5_input
        - coretemp-isa-0000/Core 3/temp5_crit

      - - tmp102-i2c-7-49/Ambient Fan Side Temp (air intake)/temp1_input
        - tmp102-i2c-7-49/Ambient Fan Side Temp (air intake)/temp1_max

      - - tmp102-i2c-7-4a/Ambient Port Side Temp (air exhaust)/temp1_input
        - tmp102-i2c-7-4a/Ambient Port Side Temp (air exhaust)/temp1_max

      - - tmp102-i2c-15-49/Ambient COMEX Temp/temp1_input
        - tmp102-i2c-15-49/Ambient COMEX Temp/temp1_max
    non_zero:
      fan: []
      power: []
      temp: []
    psu_skips: {}
    sensor_skip_per_version:
      201911:
        skip_list:
        - mp2975-i2c-5-62/PMIC-1 PSU 12V Rail Curr (in1)/curr1_alarm
        - mp2975-i2c-5-62/PMIC-1 PSU 12V Rail Pwr (in1)/power1_alarm
        - mp2975-i2c-5-64/PMIC-2 PSU 12V Rail Curr (in1)/curr1_alarm
        - mp2975-i2c-5-64/PMIC-2 PSU 12V Rail Pwr (in1)/power1_alarm
        - mp2975-i2c-5-66/PMIC-3 PSU 12V Rail Curr (in1)/curr1_alarm
        - mp2975-i2c-5-66/PMIC-3 PSU 12V Rail Pwr (in1)/power1_alarm
        - mp2975-i2c-5-6a/PMIC-4 PSU 12V Rail Curr (in1)/curr1_alarm
        - mp2975-i2c-5-6a/PMIC-4 PSU 12V Rail Pwr (in1)/power1_alarm
        - mp2975-i2c-5-6e/PMIC-5 PSU 12V Rail Curr (in1)/curr1_alarm
        - mp2975-i2c-5-6e/PMIC-5 PSU 12V Rail Pwr (in1)/power1_alarm

  x86_64-ingrasys_s9100-r0:
    alarms:
      fan:
      - w83795adg-i2c-0-2f/FANTRAY 1-A/fan1_alarm
      - w83795adg-i2c-0-2f/FANTRAY 1-B/fan2_alarm
      - w83795adg-i2c-0-2f/FANTRAY 2-A/fan3_alarm
      - w83795adg-i2c-0-2f/FANTRAY 2-B/fan4_alarm
      - w83795adg-i2c-0-2f/FANTRAY 3-A/fan5_alarm
      - w83795adg-i2c-0-2f/FANTRAY 3-B/fan6_alarm
      - w83795adg-i2c-0-2f/FANTRAY 4-A/fan7_alarm
      - w83795adg-i2c-0-2f/FANTRAY 4-B/fan8_alarm
      power:
      - w83795adg-i2c-0-2f/1.0V/in0_alarm
      - w83795adg-i2c-0-2f/1.0V_ROV/in1_alarm
      - w83795adg-i2c-0-2f/1.25V/in2_alarm
      - w83795adg-i2c-0-2f/1.8V/in3_alarm
      - w83795adg-i2c-0-2f/+3.3V/in12_alarm
      temp:
      - coretemp-isa-0000/Core 0/temp2_crit_alarm
      - coretemp-isa-0000/Core 1/temp3_crit_alarm
      - coretemp-isa-0000/Core 2/temp4_crit_alarm
      - coretemp-isa-0000/Core 3/temp5_crit_alarm
      - jc42-i2c-0-18/DIMM Temp/temp1_max_alarm
      - jc42-i2c-0-18/DIMM Temp/temp1_min_alarm
      - jc42-i2c-0-18/DIMM Temp/temp1_crit_alarm
      - w83795adg-i2c-0-2f/Front MAC Temp/temp1_alarm
      - w83795adg-i2c-0-2f/Rear MAC Temp/temp2_alarm

    compares:
      fan: []
      power: []
      temp:
      - - w83795adg-i2c-0-2f/Front MAC Temp/temp1_input
        - w83795adg-i2c-0-2f/Front MAC Temp/temp1_crit
      - - w83795adg-i2c-0-2f/Rear MAC Temp/temp2_input
        - w83795adg-i2c-0-2f/Rear MAC Temp/temp2_crit
    non_zero:
      fan:
      - w83795adg-i2c-0-2f/FANTRAY 1-A/fan1_input
      - w83795adg-i2c-0-2f/FANTRAY 1-B/fan2_input
      - w83795adg-i2c-0-2f/FANTRAY 2-A/fan3_input
      - w83795adg-i2c-0-2f/FANTRAY 2-B/fan4_input
      - w83795adg-i2c-0-2f/FANTRAY 3-A/fan5_input
      - w83795adg-i2c-0-2f/FANTRAY 3-B/fan6_input
      - w83795adg-i2c-0-2f/FANTRAY 4-A/fan7_input
      - w83795adg-i2c-0-2f/FANTRAY 4-B/fan8_input
      power: []
      temp: []
    psu_skips: {}
    sensor_skip_per_version: {}

  x86_64-ingrasys_s8900_54xc-r0:
    alarms:
      fan:
      - w83795adg-i2c-0-2f/FANTRAY 1-A/fan1_alarm
      - w83795adg-i2c-0-2f/FANTRAY 1-B/fan2_alarm
      - w83795adg-i2c-0-2f/FANTRAY 2-A/fan3_alarm
      - w83795adg-i2c-0-2f/FANTRAY 2-B/fan4_alarm
      - w83795adg-i2c-0-2f/FANTRAY 3-A/fan5_alarm
      - w83795adg-i2c-0-2f/FANTRAY 3-B/fan6_alarm
      - w83795adg-i2c-0-2f/FANTRAY 4-A/fan7_alarm
      - w83795adg-i2c-0-2f/FANTRAY 4-B/fan8_alarm
      power:
      - w83795adg-i2c-0-2f/1.0V/in0_alarm
      - w83795adg-i2c-0-2f/1.0V_ROV/in1_alarm
      - w83795adg-i2c-0-2f/1.25V/in2_alarm
      - w83795adg-i2c-0-2f/1.8V/in3_alarm
      - w83795adg-i2c-0-2f/+3.3V/in12_alarm
      temp:
      - coretemp-isa-0000/Core 0/temp2_crit_alarm
      - coretemp-isa-0000/Core 1/temp3_crit_alarm
      - coretemp-isa-0000/Core 2/temp4_crit_alarm
      - coretemp-isa-0000/Core 3/temp5_crit_alarm
      - jc42-i2c-0-18/DIMM Temp/temp1_max_alarm
      - jc42-i2c-0-18/DIMM Temp/temp1_min_alarm
      - jc42-i2c-0-18/DIMM Temp/temp1_crit_alarm
      - w83795adg-i2c-0-2f/Front MAC Temp/temp1_alarm
      - w83795adg-i2c-0-2f/Rear MAC Temp/temp2_alarm

    compares:
      fan: []
      power: []
      temp:
      - - w83795adg-i2c-0-2f/Front MAC Temp/temp1_input
        - w83795adg-i2c-0-2f/Front MAC Temp/temp1_crit
      - - w83795adg-i2c-0-2f/Rear MAC Temp/temp2_input
        - w83795adg-i2c-0-2f/Rear MAC Temp/temp2_crit
    non_zero:
      fan:
      - w83795adg-i2c-0-2f/FANTRAY 1-A/fan1_input
      - w83795adg-i2c-0-2f/FANTRAY 1-B/fan2_input
      - w83795adg-i2c-0-2f/FANTRAY 2-A/fan3_input
      - w83795adg-i2c-0-2f/FANTRAY 2-B/fan4_input
      - w83795adg-i2c-0-2f/FANTRAY 3-A/fan5_input
      - w83795adg-i2c-0-2f/FANTRAY 3-B/fan6_input
      - w83795adg-i2c-0-2f/FANTRAY 4-A/fan7_input
      - w83795adg-i2c-0-2f/FANTRAY 4-B/fan8_input
      power: []
      temp: []
    psu_skips: {}
    sensor_skip_per_version: {}

  x86_64-ingrasys_s8900_64xc-r0:
    alarms:
      fan:
      - w83795adg-i2c-0-2f/FANTRAY 1-A/fan1_alarm
      - w83795adg-i2c-0-2f/FANTRAY 1-B/fan2_alarm
      - w83795adg-i2c-0-2f/FANTRAY 2-A/fan3_alarm
      - w83795adg-i2c-0-2f/FANTRAY 2-B/fan4_alarm
      - w83795adg-i2c-0-2f/FANTRAY 3-A/fan5_alarm
      - w83795adg-i2c-0-2f/FANTRAY 3-B/fan6_alarm
      - w83795adg-i2c-0-2f/FANTRAY 4-A/fan7_alarm
      - w83795adg-i2c-0-2f/FANTRAY 4-B/fan8_alarm
      - w83795adg-i2c-0-2f/FANTRAY 5-A/fan9_alarm
      - w83795adg-i2c-0-2f/FANTRAY 5-B/fan10_alarm
      power:
      - w83795adg-i2c-0-2f/1.0V/in0_alarm
      - w83795adg-i2c-0-2f/1.0V_ROV/in1_alarm
      - w83795adg-i2c-0-2f/1.25V/in2_alarm
      - w83795adg-i2c-0-2f/1.8V/in3_alarm
      - w83795adg-i2c-0-2f/+3.3V/in12_alarm
      temp:
      - coretemp-isa-0000/Core 0/temp2_crit_alarm
      - coretemp-isa-0000/Core 1/temp3_crit_alarm
      - coretemp-isa-0000/Core 2/temp4_crit_alarm
      - coretemp-isa-0000/Core 3/temp5_crit_alarm
      - jc42-i2c-0-18/DIMM Temp/temp1_max_alarm
      - jc42-i2c-0-18/DIMM Temp/temp1_min_alarm
      - jc42-i2c-0-18/DIMM Temp/temp1_crit_alarm
      - w83795adg-i2c-0-2f/Front MAC Temp/temp1_alarm
      - w83795adg-i2c-0-2f/Rear MAC Temp/temp2_alarm

    compares:
      fan: []
      power: []
      temp:
      - - w83795adg-i2c-0-2f/Front MAC Temp/temp1_input
        - w83795adg-i2c-0-2f/Front MAC Temp/temp1_crit
      - - w83795adg-i2c-0-2f/Rear MAC Temp/temp2_input
        - w83795adg-i2c-0-2f/Rear MAC Temp/temp2_crit
      - - tmp75-i2c-5-48/FAN Temp1/temp1_input
        - tmp75-i2c-5-48/FAN Temp1/temp1_max
      - - tmp75-i2c-5-49/FAN Temp2/temp1_input
        - tmp75-i2c-5-49/FAN Temp2/temp1_max
    non_zero:
      fan:
      - w83795adg-i2c-0-2f/FANTRAY 1-A/fan1_input
      - w83795adg-i2c-0-2f/FANTRAY 1-B/fan2_input
      - w83795adg-i2c-0-2f/FANTRAY 2-A/fan3_input
      - w83795adg-i2c-0-2f/FANTRAY 2-B/fan4_input
      - w83795adg-i2c-0-2f/FANTRAY 3-A/fan5_input
      - w83795adg-i2c-0-2f/FANTRAY 3-B/fan6_input
      - w83795adg-i2c-0-2f/FANTRAY 4-A/fan7_input
      - w83795adg-i2c-0-2f/FANTRAY 4-B/fan8_input
      - w83795adg-i2c-0-2f/FANTRAY 5-A/fan9_input
      - w83795adg-i2c-0-2f/FANTRAY 5-B/fan10_input
      power: []
      temp: []
    psu_skips: {}
    sensor_skip_per_version: {}

  x86_64-ingrasys_s8810_32q-r0:
    alarms:
      fan:
      - w83795adg-i2c-0-2f/FANTRAY 1-A/fan1_alarm
      - w83795adg-i2c-0-2f/FANTRAY 1-B/fan2_alarm
      - w83795adg-i2c-0-2f/FANTRAY 2-A/fan3_alarm
      - w83795adg-i2c-0-2f/FANTRAY 2-B/fan4_alarm
      - w83795adg-i2c-0-2f/FANTRAY 3-A/fan5_alarm
      - w83795adg-i2c-0-2f/FANTRAY 3-B/fan6_alarm
      - w83795adg-i2c-0-2f/FANTRAY 4-A/fan7_alarm
      - w83795adg-i2c-0-2f/FANTRAY 4-B/fan8_alarm
      power:
      - w83795adg-i2c-0-2f/ROV/in0_alarm
      - w83795adg-i2c-0-2f/1.0V/in3_alarm
      - w83795adg-i2c-0-2f/1.8V/in4_alarm
      - w83795adg-i2c-0-2f/5.0V/in6_alarm
      - w83795adg-i2c-0-2f/3.3V/in12_alarm
      temp:
      - coretemp-isa-0000/Core 0/temp2_crit_alarm
      - coretemp-isa-0000/Core 1/temp3_crit_alarm
      - coretemp-isa-0000/Core 2/temp4_crit_alarm
      - coretemp-isa-0000/Core 3/temp5_crit_alarm
      - jc42-i2c-0-18/DIMM Temp/temp1_max_alarm
      - jc42-i2c-0-18/DIMM Temp/temp1_min_alarm
      - jc42-i2c-0-18/DIMM Temp/temp1_crit_alarm
      - w83795adg-i2c-0-2f/MAC Temp/temp1_alarm
      - w83795adg-i2c-0-2f/SFP+ Port 1 Temp/temp2_alarm
      - w83795adg-i2c-0-2f/SFP+ Port 8 Temp/temp3_alarm

    compares:
      fan: []
      power: []
      temp:
      - - w83795adg-i2c-0-2f/MAC Temp/temp1_input
        - w83795adg-i2c-0-2f/MAC Temp/temp1_crit
      - - w83795adg-i2c-0-2f/SFP+ Port 1 Temp/temp2_input
        - w83795adg-i2c-0-2f/SFP+ Port 1 Temp/temp2_crit
      - - w83795adg-i2c-0-2f/SFP+ Port 8 Temp/temp3_input
        - w83795adg-i2c-0-2f/SFP+ Port 8 Temp/temp3_crit
    non_zero:
      fan:
      - w83795adg-i2c-0-2f/FANTRAY 1-A/fan1_input
      - w83795adg-i2c-0-2f/FANTRAY 1-B/fan2_input
      - w83795adg-i2c-0-2f/FANTRAY 2-A/fan3_input
      - w83795adg-i2c-0-2f/FANTRAY 2-B/fan4_input
      - w83795adg-i2c-0-2f/FANTRAY 3-A/fan5_input
      - w83795adg-i2c-0-2f/FANTRAY 3-B/fan6_input
      - w83795adg-i2c-0-2f/FANTRAY 4-A/fan7_input
      - w83795adg-i2c-0-2f/FANTRAY 4-B/fan8_input
      power: []
      temp: []
    psu_skips: {}
    sensor_skip_per_version: {}

  x86_64-ingrasys_s9130_32x-r0:
    alarms:
      fan:
      - w83795adg-i2c-8-2f/FANTRAY 1-A/fan1_alarm
      - w83795adg-i2c-8-2f/FANTRAY 1-B/fan2_alarm
      - w83795adg-i2c-8-2f/FANTRAY 2-A/fan3_alarm
      - w83795adg-i2c-8-2f/FANTRAY 2-B/fan4_alarm
      - w83795adg-i2c-8-2f/FANTRAY 3-A/fan5_alarm
      - w83795adg-i2c-8-2f/FANTRAY 3-B/fan6_alarm
      - w83795adg-i2c-8-2f/FANTRAY 4-A/fan7_alarm
      - w83795adg-i2c-8-2f/FANTRAY 4-B/fan8_alarm
      power:
      - w83795adg-i2c-8-2f/0.9V/in0_alarm
      - w83795adg-i2c-8-2f/VDD_CORE/in1_alarm
      - w83795adg-i2c-8-2f/1.2V/in2_alarm
      - w83795adg-i2c-8-2f/1.8V/in3_alarm
      - w83795adg-i2c-8-2f/1.01V/in4_alarm
      - w83795adg-i2c-8-2f/3.3VDD/in12_alarm
      temp:
      - coretemp-isa-0000/Physical id 0/temp1_crit_alarm
      - coretemp-isa-0000/Core 0/temp2_crit_alarm
      - coretemp-isa-0000/Core 1/temp3_crit_alarm
      - coretemp-isa-0000/Core 2/temp4_crit_alarm
      - coretemp-isa-0000/Core 3/temp5_crit_alarm

    compares:
      fan: []
      power: []
      temp:
      - - tmp75-i2c-12-4c/rear MAC Temp/temp1_input
        - tmp75-i2c-12-4c/rear MAC Temp/temp1_max
      - - tmp75-i2c-12-49/front MAC Temp/temp1_input
        - tmp75-i2c-12-49/front MAC Temp/temp1_max
      - - tmp75-i2c-0-4f/x86 CPU board Temp/temp1_input
        - tmp75-i2c-0-4f/x86 CPU board Temp/temp1_max
      - - tmp75-i2c-8-4a/BMC board Temp/temp1_input
        - tmp75-i2c-8-4a/BMC board Temp/temp1_max
    non_zero:
      fan:
      - w83795adg-i2c-8-2f/FANTRAY 1-A/fan1_input
      - w83795adg-i2c-8-2f/FANTRAY 1-B/fan2_input
      - w83795adg-i2c-8-2f/FANTRAY 2-A/fan3_input
      - w83795adg-i2c-8-2f/FANTRAY 2-B/fan4_input
      - w83795adg-i2c-8-2f/FANTRAY 3-A/fan5_input
      - w83795adg-i2c-8-2f/FANTRAY 3-B/fan6_input
      - w83795adg-i2c-8-2f/FANTRAY 4-A/fan7_input
      - w83795adg-i2c-8-2f/FANTRAY 4-B/fan8_input
      power: []
      temp: []
    psu_skips: {}
    sensor_skip_per_version: {}

  x86_64-accton_wedge100bf_65x-r0:
    alarms:
      fan: []
      power: []
      temp: []

    compares:
      fan: []
      power: []
      temp:
      - - tmp75-i2c-3-48/Chip Temp/temp1_input
        - tmp75-i2c-3-48/Chip Temp/temp1_max
      - - tmp75-i2c-3-49/Exhaust2 Temp/temp1_input
        - tmp75-i2c-3-49/Exhaust2 Temp/temp1_max
      - - tmp75-i2c-3-4a/Exhaust Temp/temp1_input
        - tmp75-i2c-3-4a/Exhaust Temp/temp1_max
      - - tmp75-i2c-3-4b/Intake Temp/temp1_input
        - tmp75-i2c-3-4b/Intake Temp/temp1_max
      - - tmp75-i2c-3-4c/Intake2 Temp/temp1_input
        - tmp75-i2c-3-4c/Intake2 Temp/temp1_max
      - - tmp75-i2c-8-48/Fan Board Outlet Right Temp/temp1_input
        - tmp75-i2c-8-48/Fan Board Outlet Right Temp/temp1_max
      - - tmp75-i2c-8-49/Fan Board Outlet Left Temp/temp1_input
        - tmp75-i2c-8-49/Fan Board Outlet Left Temp/temp1_max

    non_zero:
      fan:
      - fancpld-i2c-8-33/Fan 1 front/fan1_input
      - fancpld-i2c-8-33/Fan 1 rear/fan2_input
      - fancpld-i2c-8-33/Fan 2 front/fan3_input
      - fancpld-i2c-8-33/Fan 2 rear/fan4_input
      - fancpld-i2c-8-33/Fan 3 front/fan5_input
      - fancpld-i2c-8-33/Fan 3 rear/fan6_input
      - fancpld-i2c-8-33/Fan 4 front/fan7_input
      - fancpld-i2c-8-33/Fan 4 rear/fan8_input
      - fancpld-i2c-8-33/Fan 5 front/fan9_input
      - fancpld-i2c-8-33/Fan 5 rear/fan10_input

      power: []
      temp: []

    psu_skips: {}
    sensor_skip_per_version: {}

  x86_64-accton_wedge100bf_32x-r0:
    alarms:
      fan: []
      power: []
      temp: []

    compares:
      fan: []
      power: []
      temp:
      - - tmp75-i2c-3-48/Chip Temp/temp1_input
        - tmp75-i2c-3-48/Chip Temp/temp1_max
      - - tmp75-i2c-3-49/Exhaust2 Temp/temp1_input
        - tmp75-i2c-3-49/Exhaust2 Temp/temp1_max
      - - tmp75-i2c-3-4a/Exhaust Temp/temp1_input
        - tmp75-i2c-3-4a/Exhaust Temp/temp1_max
      - - tmp75-i2c-3-4b/Intake Temp/temp1_input
        - tmp75-i2c-3-4b/Intake Temp/temp1_max
      - - tmp75-i2c-3-4c/Tofino Temp/temp1_input
        - tmp75-i2c-3-4c/Tofino Temp/temp1_max
      - - tmp75-i2c-8-48/Outlet Right Temp/temp1_input
        - tmp75-i2c-8-48/Outlet Right Temp/temp1_max
      - - tmp75-i2c-8-49/Outlet Left Temp/temp1_input
        - tmp75-i2c-8-49/Outlet Left Temp/temp1_max

    non_zero:
      fan:
      - fancpld-i2c-8-33/Fan 1 front/fan1_input
      - fancpld-i2c-8-33/Fan 1 rear/fan2_input
      - fancpld-i2c-8-33/Fan 2 front/fan3_input
      - fancpld-i2c-8-33/Fan 2 rear/fan4_input
      - fancpld-i2c-8-33/Fan 3 front/fan5_input
      - fancpld-i2c-8-33/Fan 3 rear/fan6_input
      - fancpld-i2c-8-33/Fan 4 front/fan7_input
      - fancpld-i2c-8-33/Fan 4 rear/fan8_input
      - fancpld-i2c-8-33/Fan 5 front/fan9_input
      - fancpld-i2c-8-33/Fan 5 rear/fan10_input

      power: []
      temp: []

    psu_skips: {}
    sensor_skip_per_version: {}

  x86_64-accton_as9516_32d-r0:
    alarms:
      fan: []
      power: []
      temp: []

    compares:
      fan: []
      power: []
      temp:
      - - tmp75-i2c-3-48/Chip Temp/temp1_input
        - tmp75-i2c-3-48/Chip Temp/temp1_max
      - - tmp75-i2c-3-49/Exhaust2 Temp/temp1_input
        - tmp75-i2c-3-49/Exhaust2 Temp/temp1_max
      - - tmp75-i2c-3-4a/Exhaust Temp/temp1_input
        - tmp75-i2c-3-4a/Exhaust Temp/temp1_max
      - - tmp75-i2c-3-4b/Intake Temp/temp1_input
        - tmp75-i2c-3-4b/Intake Temp/temp1_max
      - - tmp75-i2c-3-4c/Tofino Temp/temp1_input
        - tmp75-i2c-3-4c/Tofino Temp/temp1_max
      - - tmp75-i2c-3-4d/Intake2 Temp/temp1_input
        - tmp75-i2c-3-4d/Intake2 Temp/temp1_max

    non_zero:
      fan:
      - fancpld-i2c-8-66/Fan 1 front/fan1_input
      - fancpld-i2c-8-66/Fan 1 rear/fan2_input
      - fancpld-i2c-8-66/Fan 2 front/fan3_input
      - fancpld-i2c-8-66/Fan 2 rear/fan4_input
      - fancpld-i2c-8-66/Fan 3 front/fan5_input
      - fancpld-i2c-8-66/Fan 3 rear/fan6_input
      - fancpld-i2c-8-66/Fan 4 front/fan7_input
      - fancpld-i2c-8-66/Fan 4 rear/fan8_input
      - fancpld-i2c-8-66/Fan 5 front/fan9_input
      - fancpld-i2c-8-66/Fan 5 rear/fan10_input

      power: []
      temp: []

    psu_skips: {}
    sensor_skip_per_version: {}

  x86_64-accton_as7712_32x-r0:
    alarms:
      fan:
      - as7712_32x_fan-i2c-2-66/fan1/fan1_fault
      - as7712_32x_fan-i2c-2-66/fan2/fan2_fault
      - as7712_32x_fan-i2c-2-66/fan3/fan3_fault
      - as7712_32x_fan-i2c-2-66/fan4/fan4_fault
      - as7712_32x_fan-i2c-2-66/fan5/fan5_fault
      - as7712_32x_fan-i2c-2-66/fan6/fan6_fault
      - as7712_32x_fan-i2c-2-66/fan11/fan11_fault
      - as7712_32x_fan-i2c-2-66/fan12/fan12_fault
      - as7712_32x_fan-i2c-2-66/fan13/fan13_fault
      - as7712_32x_fan-i2c-2-66/fan14/fan14_fault
      - as7712_32x_fan-i2c-2-66/fan15/fan15_fault
      - as7712_32x_fan-i2c-2-66/fan16/fan16_fault
      power: []
      temp:
      - coretemp-isa-0000/Core 0/temp2_crit_alarm
      - coretemp-isa-0000/Core 1/temp3_crit_alarm
      - coretemp-isa-0000/Core 2/temp4_crit_alarm
      - coretemp-isa-0000/Core 3/temp5_crit_alarm
      - ym2651-i2c-10-58/temp1/temp1_fault
      - ym2651-i2c-11-5b/temp1/temp1_fault
    compares:
      fan: []
      power: []
      temp:
      - - coretemp-isa-0000/Core 0/temp2_input
        - coretemp-isa-0000/Core 0/temp2_crit
      - - coretemp-isa-0000/Core 1/temp3_input
        - coretemp-isa-0000/Core 1/temp3_crit
      - - coretemp-isa-0000/Core 2/temp4_input
        - coretemp-isa-0000/Core 2/temp4_crit
      - - coretemp-isa-0000/Core 3/temp5_input
        - coretemp-isa-0000/Core 3/temp5_crit
      - - lm75-i2c-3-48/temp1/temp1_input
        - lm75-i2c-3-48/temp1/temp1_max
      - - lm75-i2c-3-49/temp1/temp1_input
        - lm75-i2c-3-49/temp1/temp1_max
      - - lm75-i2c-3-4a/temp1/temp1_input
        - lm75-i2c-3-4a/temp1/temp1_max
    non_zero:
      fan:
      - as7712_32x_fan-i2c-2-66/fan1/fan1_input
      - as7712_32x_fan-i2c-2-66/fan2/fan2_input
      - as7712_32x_fan-i2c-2-66/fan3/fan3_input
      - as7712_32x_fan-i2c-2-66/fan4/fan4_input
      - as7712_32x_fan-i2c-2-66/fan5/fan5_input
      - as7712_32x_fan-i2c-2-66/fan6/fan6_input
      - as7712_32x_fan-i2c-2-66/fan11/fan11_input
      - as7712_32x_fan-i2c-2-66/fan12/fan12_input
      - as7712_32x_fan-i2c-2-66/fan13/fan13_input
      - as7712_32x_fan-i2c-2-66/fan14/fan14_input
      - as7712_32x_fan-i2c-2-66/fan15/fan15_input
      - as7712_32x_fan-i2c-2-66/fan16/fan16_input
      - ym2651-i2c-10-58/fan1/fan1_input
      - ym2651-i2c-11-5b/fan1/fan1_input
      power:
      - ym2651-i2c-11-5b/power1/power1_input
      - ym2651-i2c-10-58/power1/power1_input
      temp: []
    psu_skips:
      ym2651-i2c-10-58:
        number: 2
        side: right
        skip_list:
        - ym2651-i2c-10-58
      ym2651-i2c-11-5b:
        number: 1
        side: left
        skip_list:
        - ym2651-i2c-11-5b
    sensor_skip_per_version: {}

  x86_64-cel_seastone-r0:
    alarms:
      fan:
      - dps460-i2c-10-5a/fan1/fan1_alarm
      - dps460-i2c-10-5a/fan1/fan1_fault
      - dps460-i2c-11-5b/fan1/fan1_alarm
      - dps460-i2c-11-5b/fan1/fan1_fault
      - emc2305-i2c-13-2e/fan1/fan2_alarm
      - emc2305-i2c-13-2e/fan1/fan2_fault
      - emc2305-i2c-13-2e/fan2/fan1_alarm
      - emc2305-i2c-13-2e/fan2/fan1_fault
      - emc2305-i2c-13-2e/fan3/fan4_alarm
      - emc2305-i2c-13-2e/fan3/fan4_fault
      - emc2305-i2c-13-2e/fan4/fan5_alarm
      - emc2305-i2c-13-2e/fan4/fan5_fault
      - emc2305-i2c-13-2e/fan5/fan3_alarm
      - emc2305-i2c-13-2e/fan5/fan3_fault
      - emc2305-i2c-13-4d/fan1/fan2_alarm
      - emc2305-i2c-13-4d/fan1/fan2_fault
      - emc2305-i2c-13-4d/fan2/fan4_alarm
      - emc2305-i2c-13-4d/fan2/fan4_fault
      - emc2305-i2c-13-4d/fan3/fan5_alarm
      - emc2305-i2c-13-4d/fan3/fan5_fault
      - emc2305-i2c-13-4d/fan4/fan3_alarm
      - emc2305-i2c-13-4d/fan4/fan3_fault
      - emc2305-i2c-13-4d/fan5/fan1_alarm
      - emc2305-i2c-13-4d/fan5/fan1_fault
      power:
      - dps460-i2c-10-5a/iin/curr1_crit_alarm
      - dps460-i2c-10-5a/iin/curr1_max_alarm
      - dps460-i2c-10-5a/iout1/curr2_crit_alarm
      - dps460-i2c-10-5a/iout1/curr2_max_alarm
      - dps460-i2c-10-5a/pin/power1_alarm
      - dps460-i2c-10-5a/pout1/power2_cap_alarm
      - dps460-i2c-10-5a/pout1/power2_crit_alarm
      - dps460-i2c-10-5a/pout1/power2_max_alarm
      - dps460-i2c-11-5b/iin/curr1_crit_alarm
      - dps460-i2c-11-5b/iin/curr1_max_alarm
      - dps460-i2c-11-5b/iout1/curr2_crit_alarm
      - dps460-i2c-11-5b/iout1/curr2_max_alarm
      - dps460-i2c-11-5b/pin/power1_alarm
      - dps460-i2c-11-5b/pout1/power2_max_alarm
      - dps460-i2c-11-5b/vout1/in3_crit_alarm
      - dps460-i2c-11-5b/vout1/in3_lcrit_alarm
      temp:
      - coretemp-isa-0000/Core 0/temp2_crit_alarm
      - coretemp-isa-0000/Core 1/temp3_crit_alarm
      - coretemp-isa-0000/Core 2/temp4_crit_alarm
      - coretemp-isa-0000/Core 3/temp5_crit_alarm
      - dps460-i2c-10-5a/Power Supply 1 temp sensor 1/temp1_max_alarm
      - dps460-i2c-10-5a/Power Supply 1 temp sensor 2/temp2_max_alarm
      - dps460-i2c-10-5a/Power Supply 1 temp sensor 3/temp3_max_alarm
      - dps460-i2c-11-5b/Power Supply 2 temp sensor 1/temp1_max_alarm
      - dps460-i2c-11-5b/Power Supply 2 temp sensor 2/temp2_max_alarm
      - dps460-i2c-11-5b/Power Supply 2 temp sensor 3/temp3_max_alarm
    compares:
      fan: []
      power:
      - - dps460-i2c-10-5a/iin/curr1_input
        - dps460-i2c-10-5a/iin/curr1_crit
      - - dps460-i2c-10-5a/iin/curr1_input
        - dps460-i2c-10-5a/iin/curr1_max
      - - dps460-i2c-10-5a/iout1/curr2_input
        - dps460-i2c-10-5a/iout1/curr2_crit
      - - dps460-i2c-10-5a/iout1/curr2_input
        - dps460-i2c-10-5a/iout1/curr2_max
      - - dps460-i2c-10-5a/pin/power1_input
        - dps460-i2c-10-5a/pin/power1_max
      - - dps460-i2c-10-5a/pout1/power2_input
        - dps460-i2c-10-5a/pout1/power2_crit
      - - dps460-i2c-10-5a/pout1/power2_input
        - dps460-i2c-10-5a/pout1/power2_max
      - - dps460-i2c-11-5b/iin/curr1_input
        - dps460-i2c-11-5b/iin/curr1_crit
      - - dps460-i2c-11-5b/iin/curr1_input
        - dps460-i2c-11-5b/iin/curr1_max
      - - dps460-i2c-11-5b/iout1/curr2_input
        - dps460-i2c-11-5b/iout1/curr2_crit
      - - dps460-i2c-11-5b/iout1/curr2_input
        - dps460-i2c-11-5b/iout1/curr2_max
      - - dps460-i2c-11-5b/pin/power1_input
        - dps460-i2c-11-5b/pin/power1_max
      - - dps460-i2c-11-5b/pout1/power2_input
        - dps460-i2c-11-5b/pout1/power2_crit
      - - dps460-i2c-11-5b/pout1/power2_input
        - dps460-i2c-11-5b/pout1/power2_max
      temp:
      - - coretemp-isa-0000/Core 0/temp2_input
        - coretemp-isa-0000/Core 0/temp2_crit
      - - coretemp-isa-0000/Core 0/temp2_input
        - coretemp-isa-0000/Core 0/temp2_max
      - - coretemp-isa-0000/Core 1/temp3_input
        - coretemp-isa-0000/Core 1/temp3_crit
      - - coretemp-isa-0000/Core 1/temp3_input
        - coretemp-isa-0000/Core 1/temp3_max
      - - coretemp-isa-0000/Core 2/temp4_input
        - coretemp-isa-0000/Core 2/temp4_crit
      - - coretemp-isa-0000/Core 2/temp4_input
        - coretemp-isa-0000/Core 2/temp4_max
      - - coretemp-isa-0000/Core 3/temp5_input
        - coretemp-isa-0000/Core 3/temp5_crit
      - - coretemp-isa-0000/Core 3/temp5_input
        - coretemp-isa-0000/Core 3/temp5_max
      - - dps460-i2c-10-5a/Power Supply 1 temp sensor 1/temp1_input
        - dps460-i2c-10-5a/Power Supply 1 temp sensor 1/temp1_max
      - - dps460-i2c-10-5a/Power Supply 1 temp sensor 2/temp2_input
        - dps460-i2c-10-5a/Power Supply 1 temp sensor 2/temp2_max
      - - dps460-i2c-10-5a/Power Supply 1 temp sensor 3/temp3_input
        - dps460-i2c-10-5a/Power Supply 1 temp sensor 3/temp3_max
      - - dps460-i2c-11-5b/Power Supply 2 temp sensor 1/temp1_input
        - dps460-i2c-11-5b/Power Supply 2 temp sensor 1/temp1_max
      - - dps460-i2c-11-5b/Power Supply 2 temp sensor 2/temp2_input
        - dps460-i2c-11-5b/Power Supply 2 temp sensor 2/temp2_max
      - - dps460-i2c-11-5b/Power Supply 2 temp sensor 3/temp3_input
        - dps460-i2c-11-5b/Power Supply 2 temp sensor 3/temp3_max
      - - lm75b-i2c-14-48/Rear-panel temp sensor 1/temp1_input
        - lm75b-i2c-14-48/Rear-panel temp sensor 1/temp1_max
      - - lm75b-i2c-14-48/Rear-panel temp sensor 1/temp1_input
        - lm75b-i2c-14-48/Rear-panel temp sensor 1/temp1_max_hyst
      - - lm75b-i2c-15-4e/Rear-panel temp sensor 2/temp1_input
        - lm75b-i2c-15-4e/Rear-panel temp sensor 2/temp1_max
      - - lm75b-i2c-15-4e/Rear-panel temp sensor 2/temp1_input
        - lm75b-i2c-15-4e/Rear-panel temp sensor 2/temp1_max_hyst
      - - lm75b-i2c-5-48/Rear-panel temp sensor 1/temp1_input
        - lm75b-i2c-5-48/Rear-panel temp sensor 1/temp1_max
      - - lm75b-i2c-5-48/Rear-panel temp sensor 1/temp1_input
        - lm75b-i2c-5-48/Rear-panel temp sensor 1/temp1_max_hyst
      - - lm75b-i2c-6-49/Front-panel temp sensor 2/temp1_input
        - lm75b-i2c-6-49/Front-panel temp sensor 2/temp1_max
      - - lm75b-i2c-6-49/Front-panel temp sensor 2/temp1_input
        - lm75b-i2c-6-49/Front-panel temp sensor 2/temp1_max_hyst
      - - lm75b-i2c-7-4a/ASIC temp sensor/temp1_input
        - lm75b-i2c-7-4a/ASIC temp sensor/temp1_max
      - - lm75b-i2c-7-4a/ASIC temp sensor/temp1_input
        - lm75b-i2c-7-4a/ASIC temp sensor/temp1_max_hyst
    non_zero:
      fan:
      - dps460-i2c-10-5a/fan1/fan1_input
      - dps460-i2c-11-5b/fan1/fan1_input
      - emc2305-i2c-13-2e/fan1/fan2_input
      - emc2305-i2c-13-2e/fan2/fan1_input
      - emc2305-i2c-13-2e/fan3/fan4_input
      - emc2305-i2c-13-2e/fan4/fan5_input
      - emc2305-i2c-13-2e/fan5/fan3_input
      - emc2305-i2c-13-4d/fan1/fan2_input
      - emc2305-i2c-13-4d/fan2/fan4_input
      - emc2305-i2c-13-4d/fan3/fan5_input
      - emc2305-i2c-13-4d/fan4/fan3_input
      - emc2305-i2c-13-4d/fan5/fan1_input
      power:
      - dps460-i2c-10-5a/iin/curr1_input
      - dps460-i2c-10-5a/iout1/curr2_input
      - dps460-i2c-10-5a/pin/power1_input
      - dps460-i2c-10-5a/pout1/power2_input
      - dps460-i2c-10-5a/vin/in1_input
      - dps460-i2c-11-5b/iin/curr1_input
      - dps460-i2c-11-5b/iout1/curr2_input
      - dps460-i2c-11-5b/pin/power1_input
      - dps460-i2c-11-5b/pout1/power2_input
      - dps460-i2c-11-5b/vin/in1_input
      - dps460-i2c-11-5b/vout1/in3_input
      temp:
      - coretemp-isa-0000/Core 0/temp2_input
      - coretemp-isa-0000/Core 1/temp3_input
      - coretemp-isa-0000/Core 2/temp4_input
      - coretemp-isa-0000/Core 3/temp5_input
      - dps460-i2c-10-5a/Power Supply 1 temp sensor 1/temp1_input
      - dps460-i2c-10-5a/Power Supply 1 temp sensor 2/temp2_input
      - dps460-i2c-10-5a/Power Supply 1 temp sensor 3/temp3_input
      - dps460-i2c-11-5b/Power Supply 2 temp sensor 1/temp1_input
      - dps460-i2c-11-5b/Power Supply 2 temp sensor 2/temp2_input
      - dps460-i2c-11-5b/Power Supply 2 temp sensor 3/temp3_input
      - lm75b-i2c-14-48/Rear-panel temp sensor 1/temp1_input
      - lm75b-i2c-15-4e/Rear-panel temp sensor 2/temp1_input
      - lm75b-i2c-5-48/Rear-panel temp sensor 1/temp1_input
      - lm75b-i2c-6-49/Front-panel temp sensor 2/temp1_input
      - lm75b-i2c-7-4a/ASIC temp sensor/temp1_input
    psu_skips: {}
    sensor_skip_per_version: {}

  x86_64-cel_e1031-r0:
    alarms:
      fan: []
      power: []
      temp:
      - coretemp-isa-0000/Core 0/temp2_crit_alarm
      - coretemp-isa-0000/Core 1/temp3_crit_alarm
    compares:
      fan: []
      power: []
      temp:
      - - coretemp-isa-0000/Core 0/temp2_input
        - coretemp-isa-0000/Core 0/temp2_crit
      - - coretemp-isa-0000/Core 0/temp2_input
        - coretemp-isa-0000/Core 0/temp2_max
      - - coretemp-isa-0000/Core 1/temp3_input
        - coretemp-isa-0000/Core 1/temp3_crit
      - - coretemp-isa-0000/Core 1/temp3_input
        - coretemp-isa-0000/Core 1/temp3_max
    non_zero:
      fan: []
      power: []
      temp: []
    psu_skips: {}
    sensor_skip_per_version: {}

  et6448m:
    alarms:
      fan:
      - adt7473-i2c-0-2e/rear fan 1/fan1_alarm
      - adt7473-i2c-0-2e/rear fan 2/fan2_alarm
      power:
      - adt7473-i2c-0-2e/+3.3V/in2_alarm
      temp:
      - adt7473-i2c-0-2e/temp1/temp1_alarm
      - adt7473-i2c-0-2e/temp1/temp1_fault
      - adt7473-i2c-0-2e/Board Temp/temp2_alarm
      - adt7473-i2c-0-2e/temp3/temp3_alarm
      - adt7473-i2c-0-2e/temp3/temp3_fault
    compares:
      fan: []
      power:
      - - adt7473-i2c-0-2e/+3.3V/in2_input
        - adt7473-i2c-0-2e/+3.3V/in2_max
      temp:
      - - adt7473-i2c-0-2e/temp1/temp1_input
        - adt7473-i2c-0-2e/temp1/temp1_crit
      - - adt7473-i2c-0-2e/Board Temp/temp2_input
        - adt7473-i2c-0-2e/Board Temp/temp2_crit
      - - adt7473-i2c-0-2e/temp3/temp3_input
        - adt7473-i2c-0-2e/temp3/temp3_crit
    non_zero:
      fan:
      - adt7473-i2c-0-2e/rear fan 1/fan1_input
      - adt7473-i2c-0-2e/rear fan 2/fan2_input
      power:
      - adt7473-i2c-0-2e/+3.3V/in2_input
      temp: []
    psu_skips: {}
    sensor_skip_per_version: {}

  armhf-nokia_ixs7215_52x-r0:
    alarms:
      fan:
      - adt7473-i2c-0-2e/rear fan 1/fan1_alarm
      - adt7473-i2c-0-2e/rear fan 2/fan2_alarm
      power:
      - adt7473-i2c-0-2e/+3.3V/in2_alarm
      temp:
      - adt7473-i2c-0-2e/temp1/temp1_alarm
      - adt7473-i2c-0-2e/temp1/temp1_fault
      - adt7473-i2c-0-2e/Board Temp/temp2_alarm
      - adt7473-i2c-0-2e/temp3/temp3_alarm
      - adt7473-i2c-0-2e/temp3/temp3_fault
    compares:
      fan: []
      power:
      - - adt7473-i2c-0-2e/+3.3V/in2_input
        - adt7473-i2c-0-2e/+3.3V/in2_max
      temp:
      - - adt7473-i2c-0-2e/temp1/temp1_input
        - adt7473-i2c-0-2e/temp1/temp1_crit
      - - adt7473-i2c-0-2e/Board Temp/temp2_input
        - adt7473-i2c-0-2e/Board Temp/temp2_crit
      - - adt7473-i2c-0-2e/temp3/temp3_input
        - adt7473-i2c-0-2e/temp3/temp3_crit
    non_zero:
      fan:
      - adt7473-i2c-0-2e/rear fan 1/fan1_input
      - adt7473-i2c-0-2e/rear fan 2/fan2_input
      power:
      - adt7473-i2c-0-2e/+3.3V/in2_input
      temp: []
    psu_skips: {}
    sensor_skip_per_version: {}

  x86_64-juniper_qfx5210-r0:
    alarms:
      fan:
      - qfx5210_64x_fan-i2c-17-68/fan1/fan1_fault
      - qfx5210_64x_fan-i2c-17-68/fan2/fan2_fault
      - qfx5210_64x_fan-i2c-17-68/fan3/fan3_fault
      - qfx5210_64x_fan-i2c-17-68/fan4/fan4_fault
      - qfx5210_64x_fan-i2c-17-68/fan11/fan11_fault
      - qfx5210_64x_fan-i2c-17-68/fan12/fan12_fault
      - qfx5210_64x_fan-i2c-17-68/fan13/fan13_fault
      - qfx5210_64x_fan-i2c-17-68/fan14/fan14_fault
      power: []
      temp:
      - coretemp-isa-0000/Core 0/temp2_crit_alarm
      - coretemp-isa-0000/Core 1/temp3_crit_alarm
      - coretemp-isa-0000/Core 2/temp4_crit_alarm
      - coretemp-isa-0000/Core 3/temp5_crit_alarm
      - ym2851-i2c-10-5b/temp1/temp1_fault
      - ym2851-i2c-9-58/temp1/temp1_fault
    compares:
      fan: []
      power: []
      temp:
      - - coretemp-isa-0000/Core 0/temp2_input
        - coretemp-isa-0000/Core 0/temp2_crit
      - - coretemp-isa-0000/Core 1/temp3_input
        - coretemp-isa-0000/Core 1/temp3_crit
      - - coretemp-isa-0000/Core 2/temp4_input
        - coretemp-isa-0000/Core 2/temp4_crit
      - - coretemp-isa-0000/Core 3/temp5_input
        - coretemp-isa-0000/Core 3/temp5_crit
      - - lm75-i2c-18-48/temp1/temp1_input
        - lm75-i2c-18-48/temp1/temp1_max
      - - lm75-i2c-18-49/temp1/temp1_input
        - lm75-i2c-18-49/temp1/temp1_max
      - - lm75-i2c-18-4a/temp1/temp1_input
        - lm75-i2c-18-4a/temp1/temp1_max
      - - lm75-i2c-18-4b/temp1/temp1_input
        - lm75-i2c-18-4b/temp1/temp1_max
      - - lm75-i2c-17-4d/temp1/temp1_input
        - lm75-i2c-17-4d/temp1/temp1_max
      - - lm75-i2c-17-4e/temp1/temp1_input
        - lm75-i2c-17-4e/temp1/temp1_max
    non_zero:
      fan:
      - qfx5210_64x_fan-i2c-17-68/fan1/fan1_input
      - qfx5210_64x_fan-i2c-17-68/fan2/fan2_input
      - qfx5210_64x_fan-i2c-17-68/fan3/fan3_input
      - qfx5210_64x_fan-i2c-17-68/fan4/fan4_input
      - qfx5210_64x_fan-i2c-17-68/fan11/fan11_input
      - qfx5210_64x_fan-i2c-17-68/fan12/fan12_input
      - qfx5210_64x_fan-i2c-17-68/fan13/fan13_input
      - qfx5210_64x_fan-i2c-17-68/fan14/fan14_input
      - ym2851-i2c-10-5b/fan1/fan1_input
      - ym2851-i2c-9-58/fan1/fan1_input
      power:
      - ym2851-i2c-10-5b/power2/power2_input
      - ym2851-i2c-9-58/power2/power2_input
      temp: []
    psu_skips:
      ym2851-i2c-10-5b:
        number: 2
        side: right
        skip_list:
        - ym2851-i2c-10-5b
      ym2851-i2c-9-58:
        number: 1
        side: left
        skip_list:
        - ym2851-i2c-9-58
    sensor_skip_per_version: {}

  x86_64-mlnx_msn3420-r0:
    alarms:
      fan:
      - dps460-i2c-4-58/PSU-2 Fan 1/fan1_alarm
      - dps460-i2c-4-58/PSU-2 Fan 1/fan1_fault

      - dps460-i2c-4-59/PSU-1 Fan 1/fan1_alarm
      - dps460-i2c-4-59/PSU-1 Fan 1/fan1_fault

      - mlxreg_fan-isa-0000/Chassis Fan Drawer-1 Tach 1/fan1_fault
      - mlxreg_fan-isa-0000/Chassis Fan Drawer-1 Tach 2/fan2_fault
      - mlxreg_fan-isa-0000/Chassis Fan Drawer-2 Tach 1/fan3_fault
      - mlxreg_fan-isa-0000/Chassis Fan Drawer-2 Tach 2/fan4_fault
      - mlxreg_fan-isa-0000/Chassis Fan Drawer-3 Tach 1/fan5_fault
      - mlxreg_fan-isa-0000/Chassis Fan Drawer-3 Tach 2/fan6_fault
      - mlxreg_fan-isa-0000/Chassis Fan Drawer-4 Tach 1/fan7_fault
      - mlxreg_fan-isa-0000/Chassis Fan Drawer-4 Tach 2/fan8_fault
      - mlxreg_fan-isa-0000/Chassis Fan Drawer-5 Tach 1/fan9_fault
      - mlxreg_fan-isa-0000/Chassis Fan Drawer-5 Tach 2/fan10_fault
      power:
      - xdpe12284-i2c-5-62/PMIC-1 PSU 12V Rail (in1)/in1_crit_alarm
      - xdpe12284-i2c-5-62/PMIC-1 PSU 12V Rail (in1)/in1_lcrit_alarm
      - xdpe12284-i2c-5-62/PMIC-1 PSU 12V Rail (in2)/in2_crit_alarm
      - xdpe12284-i2c-5-62/PMIC-1 PSU 12V Rail (in2)/in2_lcrit_alarm
      - xdpe12284-i2c-5-62/PMIC-1 VCORE 0.8V Rail (out)/in3_lcrit_alarm
      - xdpe12284-i2c-5-62/PMIC-1 VCORE 0.8V Rail (out)/in3_crit_alarm
      - xdpe12284-i2c-5-62/PMIC-1 COMEX 1.2V Rail (out)/in4_lcrit_alarm
      - xdpe12284-i2c-5-62/PMIC-1 COMEX 1.2V Rail (out)/in4_crit_alarm
      - xdpe12284-i2c-5-62/PMIC-1 PSU 12V Rail Curr (in1)/curr1_max_alarm
      - xdpe12284-i2c-5-62/PMIC-1 PSU 12V Rail Curr (in2)/curr2_max_alarm
      - xdpe12284-i2c-5-62/PMIC-1 VCORE 0.8V Rail Curr (out)/curr3_max_alarm
      - xdpe12284-i2c-5-62/PMIC-1 VCORE 0.8V Rail Curr (out)/curr3_crit_alarm
      - xdpe12284-i2c-5-62/PMIC-1 COMEX 1.2V Rail Curr (out)/curr4_max_alarm
      - xdpe12284-i2c-5-62/PMIC-1 COMEX 1.2V Rail Curr (out)/curr4_crit_alarm

      - xdpe12284-i2c-5-64/PMIC-2 PSU 12V Rail (in1)/in1_lcrit_alarm
      - xdpe12284-i2c-5-64/PMIC-2 PSU 12V Rail (in1)/in1_crit_alarm
      - xdpe12284-i2c-5-64/PMIC-2 PSU 12V Rail (in2)/in2_lcrit_alarm
      - xdpe12284-i2c-5-64/PMIC-2 PSU 12V Rail (in2)/in2_crit_alarm
      - xdpe12284-i2c-5-64/PMIC-2 1.8V Rail (out)/in3_lcrit_alarm
      - xdpe12284-i2c-5-64/PMIC-2 1.8V Rail (out)/in3_crit_alarm
      - xdpe12284-i2c-5-64/PMIC-2 PSU 12V Rail Curr (in1)/curr1_max_alarm
      - xdpe12284-i2c-5-64/PMIC-2 PSU 12V Rail Curr (in2)/curr2_max_alarm
      - xdpe12284-i2c-5-64/PMIC-2 1.8V Rail Curr (out)/curr3_crit_alarm
      - xdpe12284-i2c-5-64/PMIC-2 1.8V Rail Curr (out)/curr3_max_alarm

      - tps53679-i2c-15-58/PMIC-3 PSU 12V Rail (in1)/in1_lcrit_alarm
      - tps53679-i2c-15-58/PMIC-3 PSU 12V Rail (in1)/in1_crit_alarm
      - tps53679-i2c-15-58/PMIC-3 PSU 12V Rail (in2)/in2_lcrit_alarm
      - tps53679-i2c-15-58/PMIC-3 PSU 12V Rail (in2)/in2_crit_alarm
      - tps53679-i2c-15-58/PMIC-3 COMEX 1.8V Rail (out)/in3_lcrit_alarm
      - tps53679-i2c-15-58/PMIC-3 COMEX 1.8V Rail (out)/in3_crit_alarm
      - tps53679-i2c-15-58/PMIC-3 COMEX 1.8V Rail Curr (out)/curr1_crit_alarm
      - tps53679-i2c-15-58/PMIC-3 COMEX 1.8V Rail Curr (out)/curr1_max_alarm
      - tps53679-i2c-15-58/PMIC-3 COMEX 1.05V Rail Curr (out)/curr2_crit_alarm
      - tps53679-i2c-15-58/PMIC-3 COMEX 1.05V Rail Curr (out)/curr2_max_alarm

      - tps53679-i2c-15-61/PMIC-4 PSU 12V Rail (in1)/in1_lcrit_alarm
      - tps53679-i2c-15-61/PMIC-4 PSU 12V Rail (in1)/in1_crit_alarm
      - tps53679-i2c-15-61/PMIC-4 PSU 12V Rail (in2)/in2_lcrit_alarm
      - tps53679-i2c-15-61/PMIC-4 PSU 12V Rail (in2)/in2_crit_alarm
      - tps53679-i2c-15-61/PMIC-4 COMEX 1.2V Rail (out)/in3_lcrit_alarm
      - tps53679-i2c-15-61/PMIC-4 COMEX 1.2V Rail (out)/in3_crit_alarm
      - tps53679-i2c-15-61/PMIC-4 COMEX 1.2V Rail Curr (out)/curr1_crit_alarm
      - tps53679-i2c-15-61/PMIC-4 COMEX 1.2V Rail Curr (out)/curr1_max_alarm

      - dps460-i2c-4-58/PSU-2 220V Rail (in)/in1_alarm
      - dps460-i2c-4-58/PSU-2 12V Rail (out)/in2_crit_alarm
      - dps460-i2c-4-58/PSU-2 220V Rail Pwr (in)/power1_alarm
      - dps460-i2c-4-58/PSU-2 12V Rail Pwr (out)/power2_max_alarm
      - dps460-i2c-4-58/PSU-2 220V Rail Curr (in)/curr1_max_alarm
      - dps460-i2c-4-58/PSU-2 12V Rail Curr (out)/curr2_max_alarm

      - dps460-i2c-4-59/PSU-1 220V Rail (in)/in1_alarm
      - dps460-i2c-4-59/PSU-1 12V Rail (out)/in2_alarm
      - dps460-i2c-4-59/PSU-1 220V Rail Pwr (in)/power1_alarm
      - dps460-i2c-4-59/PSU-1 12V Rail Pwr (out)/power2_max_alarm
      - dps460-i2c-4-59/PSU-1 220V Rail Curr (in)/curr1_max_alarm
      - dps460-i2c-4-59/PSU-1 12V Rail Curr (out)/curr2_max_alarm
      temp:
      - coretemp-isa-0000/\P[a-z]*\ id 0/temp1_crit_alarm
      - coretemp-isa-0000/Core 0/temp2_crit_alarm
      - coretemp-isa-0000/Core 1/temp3_crit_alarm
      - mlxsw-i2c-2-48/front panel 001/temp2_fault
      - mlxsw-i2c-2-48/front panel 002/temp3_fault
      - mlxsw-i2c-2-48/front panel 003/temp4_fault
      - mlxsw-i2c-2-48/front panel 004/temp5_fault
      - mlxsw-i2c-2-48/front panel 005/temp6_fault
      - mlxsw-i2c-2-48/front panel 006/temp7_fault
      - mlxsw-i2c-2-48/front panel 007/temp8_fault
      - mlxsw-i2c-2-48/front panel 008/temp9_fault
      - mlxsw-i2c-2-48/front panel 009/temp10_fault
      - mlxsw-i2c-2-48/front panel 010/temp11_fault
      - mlxsw-i2c-2-48/front panel 011/temp12_fault
      - mlxsw-i2c-2-48/front panel 012/temp13_fault
      - mlxsw-i2c-2-48/front panel 013/temp14_fault
      - mlxsw-i2c-2-48/front panel 014/temp15_fault
      - mlxsw-i2c-2-48/front panel 015/temp16_fault
      - mlxsw-i2c-2-48/front panel 016/temp17_fault
      - mlxsw-i2c-2-48/front panel 017/temp18_fault
      - mlxsw-i2c-2-48/front panel 018/temp19_fault
      - mlxsw-i2c-2-48/front panel 019/temp20_fault
      - mlxsw-i2c-2-48/front panel 020/temp21_fault
      - mlxsw-i2c-2-48/front panel 021/temp22_fault
      - mlxsw-i2c-2-48/front panel 022/temp23_fault
      - mlxsw-i2c-2-48/front panel 023/temp24_fault
      - mlxsw-i2c-2-48/front panel 024/temp25_fault
      - mlxsw-i2c-2-48/front panel 025/temp26_fault
      - mlxsw-i2c-2-48/front panel 026/temp27_fault
      - mlxsw-i2c-2-48/front panel 027/temp28_fault
      - mlxsw-i2c-2-48/front panel 028/temp29_fault
      - mlxsw-i2c-2-48/front panel 029/temp30_fault
      - mlxsw-i2c-2-48/front panel 030/temp31_fault
      - mlxsw-i2c-2-48/front panel 031/temp32_fault
      - mlxsw-i2c-2-48/front panel 032/temp33_fault
      - mlxsw-i2c-2-48/front panel 033/temp34_fault
      - mlxsw-i2c-2-48/front panel 034/temp35_fault
      - mlxsw-i2c-2-48/front panel 035/temp36_fault
      - mlxsw-i2c-2-48/front panel 036/temp37_fault
      - mlxsw-i2c-2-48/front panel 037/temp38_fault
      - mlxsw-i2c-2-48/front panel 038/temp39_fault
      - mlxsw-i2c-2-48/front panel 039/temp40_fault
      - mlxsw-i2c-2-48/front panel 040/temp41_fault
      - mlxsw-i2c-2-48/front panel 041/temp42_fault
      - mlxsw-i2c-2-48/front panel 042/temp43_fault
      - mlxsw-i2c-2-48/front panel 043/temp44_fault
      - mlxsw-i2c-2-48/front panel 044/temp45_fault
      - mlxsw-i2c-2-48/front panel 045/temp46_fault
      - mlxsw-i2c-2-48/front panel 046/temp47_fault
      - mlxsw-i2c-2-48/front panel 047/temp48_fault
      - mlxsw-i2c-2-48/front panel 048/temp49_fault
      - mlxsw-i2c-2-48/front panel 049/temp50_fault
      - mlxsw-i2c-2-48/front panel 050/temp51_fault
      - mlxsw-i2c-2-48/front panel 051/temp52_fault
      - mlxsw-i2c-2-48/front panel 052/temp53_fault
      - mlxsw-i2c-2-48/front panel 053/temp54_fault
      - mlxsw-i2c-2-48/front panel 054/temp55_fault
      - mlxsw-i2c-2-48/front panel 055/temp56_fault
      - mlxsw-i2c-2-48/front panel 056/temp57_fault
      - mlxsw-i2c-2-48/front panel 057/temp58_fault
      - mlxsw-i2c-2-48/front panel 058/temp59_fault
      - mlxsw-i2c-2-48/front panel 059/temp60_fault
      - mlxsw-i2c-2-48/front panel 060/temp61_fault

      - xdpe12284-i2c-5-62/PMIC-1 Temp 1/temp1_crit_alarm
      - xdpe12284-i2c-5-62/PMIC-1 Temp 1/temp1_max_alarm
      - xdpe12284-i2c-5-62/PMIC-1 Temp 2/temp2_crit_alarm
      - xdpe12284-i2c-5-62/PMIC-1 Temp 2/temp2_max_alarm

      - xdpe12284-i2c-5-64/PMIC-2 Temp 1/temp1_crit_alarm
      - xdpe12284-i2c-5-64/PMIC-2 Temp 1/temp1_max_alarm

      - tps53679-i2c-15-58/PMIC-3 Temp 1/temp1_crit_alarm
      - tps53679-i2c-15-58/PMIC-3 Temp 1/temp1_max_alarm
      - tps53679-i2c-15-58/PMIC-3 Temp 2/temp2_crit_alarm
      - tps53679-i2c-15-58/PMIC-3 Temp 2/temp2_max_alarm

      - tps53679-i2c-15-61/PMIC-4 Temp 1/temp1_crit_alarm
      - tps53679-i2c-15-61/PMIC-4 Temp 1/temp1_max_alarm
      - tps53679-i2c-15-61/PMIC-4 Temp 2/temp2_crit_alarm
      - tps53679-i2c-15-61/PMIC-4 Temp 2/temp2_max_alarm

      - dps460-i2c-4-58/PSU-2 Temp 1/temp1_max_alarm
      - dps460-i2c-4-58/PSU-2 Temp 2/temp2_max_alarm
      - dps460-i2c-4-58/PSU-2 Temp 3/temp3_max_alarm

      - dps460-i2c-4-59/PSU-1 Temp 1/temp1_max_alarm
      - dps460-i2c-4-59/PSU-1 Temp 2/temp2_max_alarm
      - dps460-i2c-4-59/PSU-1 Temp 3/temp3_max_alarm
    compares:
      power: []
      temp:
      - - coretemp-isa-0000/\P[a-z]*\ id 0/temp1_input
        - coretemp-isa-0000/\P[a-z]*\ id 0/temp1_crit
      - - coretemp-isa-0000/Core 0/temp2_input
        - coretemp-isa-0000/Core 0/temp2_crit
      - - coretemp-isa-0000/Core 1/temp3_input
        - coretemp-isa-0000/Core 1/temp3_crit

      - - tmp102-i2c-7-49/Ambient Fan Side Temp (air intake)/temp1_input
        - tmp102-i2c-7-49/Ambient Fan Side Temp (air intake)/temp1_max

      - - tmp102-i2c-7-4a/Ambient Port Side Temp (air exhaust)/temp1_input
        - tmp102-i2c-7-4a/Ambient Port Side Temp (air exhaust)/temp1_max

      - - tmp102-i2c-15-49/Ambient COMEX Temp/temp1_input
        - tmp102-i2c-15-49/Ambient COMEX Temp/temp1_max
    non_zero:
      fan: []
      power: []
      temp: []
    psu_skips: {}
    sensor_skip_per_version: {}

  x86_64-mlnx_msn4410-r0:
    alarms:
      fan:
      - dps460-i2c-4-58/PSU-1(L) Fan 1/fan1_alarm
      - dps460-i2c-4-58/PSU-1(L) Fan 1/fan1_fault

      - dps460-i2c-4-59/PSU-2(R) Fan 1/fan1_alarm
      - dps460-i2c-4-59/PSU-2(R) Fan 1/fan1_fault

      - mlxreg_fan-isa-0000/Chassis Fan Drawer-1 Tach 1/fan1_fault
      - mlxreg_fan-isa-0000/Chassis Fan Drawer-1 Tach 2/fan2_fault
      - mlxreg_fan-isa-0000/Chassis Fan Drawer-2 Tach 1/fan3_fault
      - mlxreg_fan-isa-0000/Chassis Fan Drawer-2 Tach 2/fan4_fault
      - mlxreg_fan-isa-0000/Chassis Fan Drawer-3 Tach 1/fan5_fault
      - mlxreg_fan-isa-0000/Chassis Fan Drawer-3 Tach 2/fan6_fault
      - mlxreg_fan-isa-0000/Chassis Fan Drawer-4 Tach 1/fan7_fault
      - mlxreg_fan-isa-0000/Chassis Fan Drawer-4 Tach 2/fan8_fault
      - mlxreg_fan-isa-0000/Chassis Fan Drawer-5 Tach 1/fan9_fault
      - mlxreg_fan-isa-0000/Chassis Fan Drawer-5 Tach 2/fan10_fault
      - mlxreg_fan-isa-0000/Chassis Fan Drawer-6 Tach 1/fan11_fault
      - mlxreg_fan-isa-0000/Chassis Fan Drawer-6 Tach 2/fan12_fault
      power:
      - xdpe12284-i2c-5-62/PMIC-1 PSU 12V Rail Curr (in1)/curr1_max_alarm
      - xdpe12284-i2c-5-62/PMIC-1 PSU 12V Rail Curr (in2)/curr2_max_alarm
      - xdpe12284-i2c-5-62/PMIC-1 ASIC 0.8V VCORE MAIN Rail Curr (out)/curr3_max_alarm
      - xdpe12284-i2c-5-62/PMIC-1 ASIC 0.8V VCORE MAIN Rail Curr (out)/curr3_crit_alarm
      - xdpe12284-i2c-5-62/PMIC-1 PSU 12V Rail (in1)/in1_lcrit_alarm
      - xdpe12284-i2c-5-62/PMIC-1 PSU 12V Rail (in1)/in1_crit_alarm
      - xdpe12284-i2c-5-62/PMIC-1 PSU 12V Rail (in2)/in2_lcrit_alarm
      - xdpe12284-i2c-5-62/PMIC-1 PSU 12V Rail (in2)/in2_crit_alarm
      - xdpe12284-i2c-5-62/PMIC-1 ASIC 0.8V VCORE MAIN Rail (out)/in3_crit_alarm
      - xdpe12284-i2c-5-62/PMIC-1 ASIC 0.8V VCORE MAIN Rail (out)/in3_lcrit_alarm

      - xdpe12284-i2c-5-64/PMIC-2 PSU 12V Rail Curr (in1)/curr1_max_alarm
      - xdpe12284-i2c-5-64/PMIC-2 PSU 12V Rail Curr (in2)/curr2_max_alarm
      - xdpe12284-i2c-5-64/PMIC-2 ASIC 1.8V VCORE MAIN Rail Curr (out)/curr3_max_alarm
      - xdpe12284-i2c-5-64/PMIC-2 ASIC 1.8V VCORE MAIN Rail Curr (out)/curr3_crit_alarm
      - xdpe12284-i2c-5-64/PMIC-2 ASIC 1.2V VCORE MAIN Rail Curr (out)/curr4_max_alarm
      - xdpe12284-i2c-5-64/PMIC-2 ASIC 1.2V VCORE MAIN Rail Curr (out)/curr4_crit_alarm
      - xdpe12284-i2c-5-64/PMIC-2 PSU 12V Rail (in1)/in1_lcrit_alarm
      - xdpe12284-i2c-5-64/PMIC-2 PSU 12V Rail (in1)/in1_crit_alarm
      - xdpe12284-i2c-5-64/PMIC-2 PSU 12V Rail (in2)/in2_lcrit_alarm
      - xdpe12284-i2c-5-64/PMIC-2 PSU 12V Rail (in2)/in2_crit_alarm
      - xdpe12284-i2c-5-64/PMIC-2 ASIC 1.8V VCORE MAIN Rail (out)/in3_crit_alarm
      - xdpe12284-i2c-5-64/PMIC-2 ASIC 1.8V VCORE MAIN Rail (out)/in3_lcrit_alarm
      - xdpe12284-i2c-5-64/PMIC-2 ASIC 1.2V VCORE MAIN Rail (out)/in4_crit_alarm
      - xdpe12284-i2c-5-64/PMIC-2 ASIC 1.2V VCORE MAIN Rail (out)/in4_lcrit_alarm

      - xdpe12284-i2c-5-66/PMIC-3 PSU 12V Rail Curr (in1)/curr1_max_alarm
      - xdpe12284-i2c-5-66/PMIC-3 PSU 12V Rail Curr (in2)/curr2_max_alarm
      - xdpe12284-i2c-5-66/PMIC-3 ASIC 0.85V T0_1 Rail Curr (out)/curr3_max_alarm
      - xdpe12284-i2c-5-66/PMIC-3 ASIC 0.85V T0_1 Rail Curr (out)/curr3_crit_alarm
      - xdpe12284-i2c-5-66/PMIC-3 ASIC 1.8V T0_1 Rail Curr (out)/curr4_max_alarm
      - xdpe12284-i2c-5-66/PMIC-3 ASIC 1.8V T0_1 Rail Curr (out)/curr4_crit_alarm
      - xdpe12284-i2c-5-66/PMIC-3 PSU 12V Rail (in1)/in1_lcrit_alarm
      - xdpe12284-i2c-5-66/PMIC-3 PSU 12V Rail (in1)/in1_crit_alarm
      - xdpe12284-i2c-5-66/PMIC-3 PSU 12V Rail (in2)/in2_lcrit_alarm
      - xdpe12284-i2c-5-66/PMIC-3 PSU 12V Rail (in2)/in2_crit_alarm
      - xdpe12284-i2c-5-66/PMIC-3 ASIC 0.85V T0_1 Rail (out)/in3_crit_alarm
      - xdpe12284-i2c-5-66/PMIC-3 ASIC 0.85V T0_1 Rail (out)/in3_lcrit_alarm
      - xdpe12284-i2c-5-66/PMIC-3 ASIC 1.8V T0_1 Rail (out)/in4_crit_alarm
      - xdpe12284-i2c-5-66/PMIC-3 ASIC 1.8V T0_1 Rail (out)/in4_lcrit_alarm

      - xdpe12284-i2c-5-68/PMIC-4 PSU 12V Rail Curr (in1)/curr1_max_alarm
      - xdpe12284-i2c-5-68/PMIC-4 PSU 12V Rail Curr (in2)/curr2_max_alarm
      - xdpe12284-i2c-5-68/PMIC-4 ASIC 0.85V T2_3 Rail Curr (out)/curr3_max_alarm
      - xdpe12284-i2c-5-68/PMIC-4 ASIC 0.85V T2_3 Rail Curr (out)/curr3_crit_alarm
      - xdpe12284-i2c-5-68/PMIC-4 ASIC 1.8V T2_3 Rail Curr (out)/curr4_max_alarm
      - xdpe12284-i2c-5-68/PMIC-4 ASIC 1.8V T2_3 Rail Curr (out)/curr4_crit_alarm
      - xdpe12284-i2c-5-68/PMIC-4 PSU 12V Rail (in1)/in1_lcrit_alarm
      - xdpe12284-i2c-5-68/PMIC-4 PSU 12V Rail (in1)/in1_crit_alarm
      - xdpe12284-i2c-5-68/PMIC-4 PSU 12V Rail (in2)/in2_lcrit_alarm
      - xdpe12284-i2c-5-68/PMIC-4 PSU 12V Rail (in2)/in2_crit_alarm
      - xdpe12284-i2c-5-68/PMIC-4 ASIC 0.85V T2_3 Rail (out)/in3_crit_alarm
      - xdpe12284-i2c-5-68/PMIC-4 ASIC 0.85V T2_3 Rail (out)/in3_lcrit_alarm
      - xdpe12284-i2c-5-68/PMIC-4 ASIC 1.8V T2_3 Rail (out)/in4_crit_alarm
      - xdpe12284-i2c-5-68/PMIC-4 ASIC 1.8V T2_3 Rail (out)/in4_lcrit_alarm

      - xdpe12284-i2c-5-6a/PMIC-5 PSU 12V Rail Curr (in1)/curr1_max_alarm
      - xdpe12284-i2c-5-6a/PMIC-5 PSU 12V Rail Curr (in2)/curr2_max_alarm
      - xdpe12284-i2c-5-6a/PMIC-5 ASIC 0.85V T4_5 Rail Curr (out)/curr3_max_alarm
      - xdpe12284-i2c-5-6a/PMIC-5 ASIC 0.85V T4_5 Rail Curr (out)/curr3_crit_alarm
      - xdpe12284-i2c-5-6a/PMIC-5 ASIC 1.8V T4_5 Rail Curr (out)/curr4_max_alarm
      - xdpe12284-i2c-5-6a/PMIC-5 ASIC 1.8V T4_5 Rail Curr (out)/curr4_crit_alarm
      - xdpe12284-i2c-5-6a/PMIC-5 PSU 12V Rail (in1)/in1_lcrit_alarm
      - xdpe12284-i2c-5-6a/PMIC-5 PSU 12V Rail (in1)/in1_crit_alarm
      - xdpe12284-i2c-5-6a/PMIC-5 PSU 12V Rail (in2)/in2_lcrit_alarm
      - xdpe12284-i2c-5-6a/PMIC-5 PSU 12V Rail (in2)/in2_crit_alarm
      - xdpe12284-i2c-5-6a/PMIC-5 ASIC 0.85V T4_5 Rail (out)/in3_crit_alarm
      - xdpe12284-i2c-5-6a/PMIC-5 ASIC 0.85V T4_5 Rail (out)/in3_lcrit_alarm
      - xdpe12284-i2c-5-6a/PMIC-5 ASIC 1.8V T4_5 Rail (out)/in4_crit_alarm
      - xdpe12284-i2c-5-6a/PMIC-5 ASIC 1.8V T4_5 Rail (out)/in4_lcrit_alarm

      - xdpe12284-i2c-5-6c/PMIC-6 PSU 12V Rail Curr (in1)/curr1_max_alarm
      - xdpe12284-i2c-5-6c/PMIC-6 PSU 12V Rail Curr (in2)/curr2_max_alarm
      - xdpe12284-i2c-5-6c/PMIC-6 ASIC 0.85V T6_7 Rail Curr (out)/curr3_max_alarm
      - xdpe12284-i2c-5-6c/PMIC-6 ASIC 0.85V T6_7 Rail Curr (out)/curr3_crit_alarm
      - xdpe12284-i2c-5-6c/PMIC-6 ASIC 1.8V T6_7 Rail Curr (out)/curr4_max_alarm
      - xdpe12284-i2c-5-6c/PMIC-6 ASIC 1.8V T6_7 Rail Curr (out)/curr4_crit_alarm
      - xdpe12284-i2c-5-6c/PMIC-6 PSU 12V Rail (in1)/in1_lcrit_alarm
      - xdpe12284-i2c-5-6c/PMIC-6 PSU 12V Rail (in1)/in1_crit_alarm
      - xdpe12284-i2c-5-6c/PMIC-6 PSU 12V Rail (in2)/in2_lcrit_alarm
      - xdpe12284-i2c-5-6c/PMIC-6 PSU 12V Rail (in2)/in2_crit_alarm
      - xdpe12284-i2c-5-6c/PMIC-6 ASIC 0.85V T6_7 Rail (out)/in3_crit_alarm
      - xdpe12284-i2c-5-6c/PMIC-6 ASIC 0.85V T6_7 Rail (out)/in3_lcrit_alarm
      - xdpe12284-i2c-5-6c/PMIC-6 ASIC 1.8V T6_7 Rail (out)/in4_crit_alarm
      - xdpe12284-i2c-5-6c/PMIC-6 ASIC 1.8V T6_7 Rail (out)/in4_lcrit_alarm

      - xdpe12284-i2c-5-6e/PMIC-7 PSU 12V Rail Curr (in1)/curr1_max_alarm
      - xdpe12284-i2c-5-6e/PMIC-7 PSU 12V Rail Curr (in2)/curr2_max_alarm
      - xdpe12284-i2c-5-6e/PMIC-7 ASIC 1.2V T0_3 Rail_1 Curr (out)/curr3_max_alarm
      - xdpe12284-i2c-5-6e/PMIC-7 ASIC 1.2V T0_3 Rail_1 Curr (out)/curr3_crit_alarm
      - xdpe12284-i2c-5-6e/PMIC-7 ASIC 1.2V T4_7 Rail_2 Curr (out)/curr4_max_alarm
      - xdpe12284-i2c-5-6e/PMIC-7 ASIC 1.2V T4_7 Rail_2 Curr (out)/curr4_crit_alarm
      - xdpe12284-i2c-5-6e/PMIC-7 PSU 12V Rail (in1)/in1_lcrit_alarm
      - xdpe12284-i2c-5-6e/PMIC-7 PSU 12V Rail (in1)/in1_crit_alarm
      - xdpe12284-i2c-5-6e/PMIC-7 PSU 12V Rail (in2)/in2_lcrit_alarm
      - xdpe12284-i2c-5-6e/PMIC-7 PSU 12V Rail (in2)/in2_crit_alarm
      - xdpe12284-i2c-5-6e/PMIC-7 ASIC 1.2V T0_3 Rail_1 (out)/in3_crit_alarm
      - xdpe12284-i2c-5-6e/PMIC-7 ASIC 1.2V T0_3 Rail_1 (out)/in3_lcrit_alarm
      - xdpe12284-i2c-5-6e/PMIC-7 ASIC 1.2V T4_7 Rail_2 (out)/in4_crit_alarm
      - xdpe12284-i2c-5-6e/PMIC-7 ASIC 1.2V T4_7 Rail_2 (out)/in4_lcrit_alarm

      - tps53679-i2c-15-58/PMIC-8 COMEX 1.8V Rail Curr (out)/curr1_crit_alarm
      - tps53679-i2c-15-58/PMIC-8 COMEX 1.8V Rail Curr (out)/curr1_max_alarm
      - tps53679-i2c-15-58/PMIC-8 COMEX 1.05V Rail Curr (out)/curr2_crit_alarm
      - tps53679-i2c-15-58/PMIC-8 COMEX 1.05V Rail Curr (out)/curr2_max_alarm
      - tps53679-i2c-15-58/PMIC-8 PSU 12V Rail (in1)/in1_crit_alarm
      - tps53679-i2c-15-58/PMIC-8 PSU 12V Rail (in1)/in1_lcrit_alarm
      - tps53679-i2c-15-58/PMIC-8 PSU 12V Rail (in2)/in2_crit_alarm
      - tps53679-i2c-15-58/PMIC-8 PSU 12V Rail (in2)/in2_lcrit_alarm
      - tps53679-i2c-15-58/PMIC-8 COMEX 1.8V Rail (out)/in3_crit_alarm
      - tps53679-i2c-15-58/PMIC-8 COMEX 1.8V Rail (out)/in3_lcrit_alarm

      - tps53679-i2c-15-61/PMIC-9 COMEX 1.2V Rail Curr (out)/curr1_crit_alarm
      - tps53679-i2c-15-61/PMIC-9 COMEX 1.2V Rail Curr (out)/curr1_max_alarm
      - tps53679-i2c-15-61/PMIC-9 PSU 12V Rail (in1)/in1_crit_alarm
      - tps53679-i2c-15-61/PMIC-9 PSU 12V Rail (in1)/in1_lcrit_alarm
      - tps53679-i2c-15-61/PMIC-9 PSU 12V Rail (in2)/in2_crit_alarm
      - tps53679-i2c-15-61/PMIC-9 PSU 12V Rail (in2)/in2_lcrit_alarm
      - tps53679-i2c-15-61/PMIC-9 COMEX 1.2V Rail (out)/in3_crit_alarm
      - tps53679-i2c-15-61/PMIC-9 COMEX 1.2V Rail (out)/in3_lcrit_alarm

      - dps460-i2c-4-58/PSU-1(L) 220V Rail Curr (in)/curr1_crit_alarm
      - dps460-i2c-4-58/PSU-1(L) 220V Rail Curr (in)/curr1_max_alarm
      - dps460-i2c-4-58/PSU-1(L) 12V Rail Curr (out)/curr2_crit_alarm
      - dps460-i2c-4-58/PSU-1(L) 12V Rail Curr (out)/curr2_max_alarm
      - dps460-i2c-4-58/PSU-1(L) 220V Rail Pwr (in)/power1_alarm
      - dps460-i2c-4-58/PSU-1(L) 12V Rail Pwr (out)/power2_crit_alarm
      - dps460-i2c-4-58/PSU-1(L) 12V Rail Pwr (out)/power2_max_alarm
      - dps460-i2c-4-58/PSU-1(L) 220V Rail (in)/in1_crit_alarm
      - dps460-i2c-4-58/PSU-1(L) 220V Rail (in)/in1_lcrit_alarm
      - dps460-i2c-4-58/PSU-1(L) 220V Rail (in)/in1_max_alarm
      - dps460-i2c-4-58/PSU-1(L) 220V Rail (in)/in1_min_alarm
      - dps460-i2c-4-58/PSU-1(L) 12V Rail (out)/in3_crit_alarm
      - dps460-i2c-4-58/PSU-1(L) 12V Rail (out)/in3_lcrit_alarm
      - dps460-i2c-4-58/PSU-1(L) 12V Rail (out)/in3_max_alarm
      - dps460-i2c-4-58/PSU-1(L) 12V Rail (out)/in3_min_alarm

      - dps460-i2c-4-59/PSU-2(R) 220V Rail Curr (in)/curr1_crit_alarm
      - dps460-i2c-4-59/PSU-2(R) 220V Rail Curr (in)/curr1_max_alarm
      - dps460-i2c-4-59/PSU-2(R) 12V Rail Curr (out)/curr2_crit_alarm
      - dps460-i2c-4-59/PSU-2(R) 12V Rail Curr (out)/curr2_max_alarm
      - dps460-i2c-4-59/PSU-2(R) 220V Rail Pwr (in)/power1_alarm
      - dps460-i2c-4-59/PSU-2(R) 12V Rail Pwr (out)/power2_crit_alarm
      - dps460-i2c-4-59/PSU-2(R) 12V Rail Pwr (out)/power2_max_alarm
      - dps460-i2c-4-59/PSU-2(R) 220V Rail (in)/in1_crit_alarm
      - dps460-i2c-4-59/PSU-2(R) 220V Rail (in)/in1_lcrit_alarm
      - dps460-i2c-4-59/PSU-2(R) 220V Rail (in)/in1_max_alarm
      - dps460-i2c-4-59/PSU-2(R) 220V Rail (in)/in1_min_alarm
      - dps460-i2c-4-59/PSU-2(R) 12V Rail (out)/in3_crit_alarm
      - dps460-i2c-4-59/PSU-2(R) 12V Rail (out)/in3_lcrit_alarm
      - dps460-i2c-4-59/PSU-2(R) 12V Rail (out)/in3_max_alarm
      - dps460-i2c-4-59/PSU-2(R) 12V Rail (out)/in3_min_alarm
      temp:
      - coretemp-isa-0000/\P[a-z]*\ id 0/temp1_crit_alarm
      - coretemp-isa-0000/Core 0/temp2_crit_alarm
      - coretemp-isa-0000/Core 1/temp3_crit_alarm
      - coretemp-isa-0000/Core 2/temp4_crit_alarm
      - coretemp-isa-0000/Core 3/temp5_crit_alarm

      - mlxsw-i2c-2-48/front panel 001/temp2_fault
      - mlxsw-i2c-2-48/front panel 002/temp3_fault
      - mlxsw-i2c-2-48/front panel 003/temp4_fault
      - mlxsw-i2c-2-48/front panel 004/temp5_fault
      - mlxsw-i2c-2-48/front panel 005/temp6_fault
      - mlxsw-i2c-2-48/front panel 006/temp7_fault
      - mlxsw-i2c-2-48/front panel 007/temp8_fault
      - mlxsw-i2c-2-48/front panel 008/temp9_fault
      - mlxsw-i2c-2-48/front panel 009/temp10_fault
      - mlxsw-i2c-2-48/front panel 010/temp11_fault
      - mlxsw-i2c-2-48/front panel 011/temp12_fault
      - mlxsw-i2c-2-48/front panel 012/temp13_fault
      - mlxsw-i2c-2-48/front panel 013/temp14_fault
      - mlxsw-i2c-2-48/front panel 014/temp15_fault
      - mlxsw-i2c-2-48/front panel 015/temp16_fault
      - mlxsw-i2c-2-48/front panel 016/temp17_fault
      - mlxsw-i2c-2-48/front panel 017/temp18_fault
      - mlxsw-i2c-2-48/front panel 018/temp19_fault
      - mlxsw-i2c-2-48/front panel 019/temp20_fault
      - mlxsw-i2c-2-48/front panel 020/temp21_fault
      - mlxsw-i2c-2-48/front panel 021/temp22_fault
      - mlxsw-i2c-2-48/front panel 022/temp23_fault
      - mlxsw-i2c-2-48/front panel 023/temp24_fault
      - mlxsw-i2c-2-48/front panel 024/temp25_fault
      - mlxsw-i2c-2-48/front panel 025/temp26_fault
      - mlxsw-i2c-2-48/front panel 026/temp27_fault
      - mlxsw-i2c-2-48/front panel 027/temp28_fault
      - mlxsw-i2c-2-48/front panel 028/temp29_fault
      - mlxsw-i2c-2-48/front panel 029/temp30_fault
      - mlxsw-i2c-2-48/front panel 030/temp31_fault
      - mlxsw-i2c-2-48/front panel 031/temp32_fault
      - mlxsw-i2c-2-48/front panel 032/temp33_fault

      - xdpe12284-i2c-5-62/PMIC-1 Temp 1/temp1_crit_alarm
      - xdpe12284-i2c-5-62/PMIC-1 Temp 1/temp1_max_alarm
      - xdpe12284-i2c-5-62/PMIC-1 Temp 2/temp2_crit_alarm
      - xdpe12284-i2c-5-62/PMIC-1 Temp 2/temp2_max_alarm

      - xdpe12284-i2c-5-64/PMIC-2 Temp 1/temp1_crit_alarm
      - xdpe12284-i2c-5-64/PMIC-2 Temp 1/temp1_max_alarm
      - xdpe12284-i2c-5-64/PMIC-2 Temp 2/temp2_crit_alarm
      - xdpe12284-i2c-5-64/PMIC-2 Temp 2/temp2_max_alarm

      - xdpe12284-i2c-5-66/PMIC-3 Temp 1/temp1_crit_alarm
      - xdpe12284-i2c-5-66/PMIC-3 Temp 1/temp1_max_alarm
      - xdpe12284-i2c-5-66/PMIC-3 Temp 2/temp2_crit_alarm
      - xdpe12284-i2c-5-66/PMIC-3 Temp 2/temp2_max_alarm

      - xdpe12284-i2c-5-68/PMIC-4 Temp 1/temp1_crit_alarm
      - xdpe12284-i2c-5-68/PMIC-4 Temp 1/temp1_max_alarm
      - xdpe12284-i2c-5-68/PMIC-4 Temp 2/temp2_crit_alarm
      - xdpe12284-i2c-5-68/PMIC-4 Temp 2/temp2_max_alarm

      - xdpe12284-i2c-5-6a/PMIC-5 Temp 1/temp1_crit_alarm
      - xdpe12284-i2c-5-6a/PMIC-5 Temp 1/temp1_max_alarm
      - xdpe12284-i2c-5-6a/PMIC-5 Temp 2/temp2_crit_alarm
      - xdpe12284-i2c-5-6a/PMIC-5 Temp 2/temp2_max_alarm

      - xdpe12284-i2c-5-6c/PMIC-6 Temp 1/temp1_crit_alarm
      - xdpe12284-i2c-5-6c/PMIC-6 Temp 1/temp1_max_alarm
      - xdpe12284-i2c-5-6c/PMIC-6 Temp 2/temp2_crit_alarm
      - xdpe12284-i2c-5-6c/PMIC-6 Temp 2/temp2_max_alarm

      - xdpe12284-i2c-5-6e/PMIC-7 Temp 1/temp1_crit_alarm
      - xdpe12284-i2c-5-6e/PMIC-7 Temp 1/temp1_max_alarm
      - xdpe12284-i2c-5-6e/PMIC-7 Temp 2/temp2_crit_alarm
      - xdpe12284-i2c-5-6e/PMIC-7 Temp 2/temp2_max_alarm

      - tps53679-i2c-15-58/PMIC-8 Temp 1/temp1_crit_alarm
      - tps53679-i2c-15-58/PMIC-8 Temp 1/temp1_max_alarm
      - tps53679-i2c-15-58/PMIC-8 Temp 2/temp2_crit_alarm
      - tps53679-i2c-15-58/PMIC-8 Temp 2/temp2_max_alarm

      - tps53679-i2c-15-61/PMIC-9 Temp 1/temp1_crit_alarm
      - tps53679-i2c-15-61/PMIC-9 Temp 1/temp1_max_alarm
      - tps53679-i2c-15-61/PMIC-9 Temp 2/temp2_crit_alarm
      - tps53679-i2c-15-61/PMIC-9 Temp 2/temp2_max_alarm

      - dps460-i2c-4-58/PSU-1(L) Temp 1/temp1_crit_alarm
      - dps460-i2c-4-58/PSU-1(L) Temp 1/temp1_max_alarm
      - dps460-i2c-4-58/PSU-1(L) Temp 2/temp2_crit_alarm
      - dps460-i2c-4-58/PSU-1(L) Temp 2/temp2_max_alarm
      - dps460-i2c-4-58/PSU-1(L) Temp 3/temp3_crit_alarm
      - dps460-i2c-4-58/PSU-1(L) Temp 3/temp3_max_alarm

      - dps460-i2c-4-59/PSU-2(R) Temp 1/temp1_crit_alarm
      - dps460-i2c-4-59/PSU-2(R) Temp 1/temp1_max_alarm
      - dps460-i2c-4-59/PSU-2(R) Temp 2/temp2_crit_alarm
      - dps460-i2c-4-59/PSU-2(R) Temp 2/temp2_max_alarm
      - dps460-i2c-4-59/PSU-2(R) Temp 3/temp3_crit_alarm
      - dps460-i2c-4-59/PSU-2(R) Temp 3/temp3_max_alarm
    compares:
      power: []
      temp:
      - - coretemp-isa-0000/\P[a-z]*\ id 0/temp1_input
        - coretemp-isa-0000/\P[a-z]*\ id 0/temp1_crit
      - - coretemp-isa-0000/Core 0/temp2_input
        - coretemp-isa-0000/Core 0/temp2_crit
      - - coretemp-isa-0000/Core 1/temp3_input
        - coretemp-isa-0000/Core 1/temp3_crit
      - - coretemp-isa-0000/Core 2/temp4_input
        - coretemp-isa-0000/Core 2/temp4_crit
      - - coretemp-isa-0000/Core 3/temp5_input
        - coretemp-isa-0000/Core 3/temp5_crit

      - - tmp102-i2c-7-49/Ambient Fan Side Temp (air intake)/temp1_input
        - tmp102-i2c-7-49/Ambient Fan Side Temp (air intake)/temp1_max

      - - tmp102-i2c-7-4a/Ambient Port Side Temp (air exhaust)/temp1_input
        - tmp102-i2c-7-4a/Ambient Port Side Temp (air exhaust)/temp1_max

      - - tmp102-i2c-15-49/Ambient COMEX Temp/temp1_input
        - tmp102-i2c-15-49/Ambient COMEX Temp/temp1_max
    non_zero:
      fan: []
      power: []
      temp: []
    psu_skips: {}
    sensor_skip_per_version: {}

  x86_64-mlnx_msn4410-r0-a1:
    alarms:
      fan:
      - dps460-i2c-4-58/PSU-1(L) Fan 1/fan1_alarm
      - dps460-i2c-4-58/PSU-1(L) Fan 1/fan1_fault

      - dps460-i2c-4-59/PSU-2(R) Fan 1/fan1_alarm
      - dps460-i2c-4-59/PSU-2(R) Fan 1/fan1_fault

      - mlxreg_fan-isa-0000/Chassis Fan Drawer-1 Tach 1/fan1_fault
      - mlxreg_fan-isa-0000/Chassis Fan Drawer-1 Tach 2/fan2_fault
      - mlxreg_fan-isa-0000/Chassis Fan Drawer-2 Tach 1/fan3_fault
      - mlxreg_fan-isa-0000/Chassis Fan Drawer-2 Tach 2/fan4_fault
      - mlxreg_fan-isa-0000/Chassis Fan Drawer-3 Tach 1/fan5_fault
      - mlxreg_fan-isa-0000/Chassis Fan Drawer-3 Tach 2/fan6_fault
      - mlxreg_fan-isa-0000/Chassis Fan Drawer-4 Tach 1/fan7_fault
      - mlxreg_fan-isa-0000/Chassis Fan Drawer-4 Tach 2/fan8_fault
      - mlxreg_fan-isa-0000/Chassis Fan Drawer-5 Tach 1/fan9_fault
      - mlxreg_fan-isa-0000/Chassis Fan Drawer-5 Tach 2/fan10_fault
      - mlxreg_fan-isa-0000/Chassis Fan Drawer-6 Tach 1/fan11_fault
      - mlxreg_fan-isa-0000/Chassis Fan Drawer-6 Tach 2/fan12_fault
      power:
      - mp2975-i2c-5-62/PMIC-1 PSU 12V Rail Curr (in1)/curr1_alarm
      - mp2975-i2c-5-62/PMIC-1 ASIC 0.8V VCORE MAIN Rail Curr (out)/curr2_alarm
      - mp2975-i2c-5-62/PMIC-1 PSU 12V Rail (in1)/in1_crit_alarm
      - mp2975-i2c-5-62/PMIC-1 ASIC 0.8V VCORE MAIN Rail (out)/in2_lcrit_alarm
      - mp2975-i2c-5-62/PMIC-1 ASIC 0.8V VCORE MAIN Rail (out)/in2_crit_alarm
      - mp2975-i2c-5-62/PMIC-1 PSU 12V Rail Pwr (in1)/power1_alarm

      - mp2975-i2c-5-64/PMIC-2 PSU 12V Rail Curr (in1)/curr1_alarm
      - mp2975-i2c-5-64/PMIC-2 ASIC 1.8V VCORE MAIN Rail Curr (out)/curr2_alarm
      - mp2975-i2c-5-64/PMIC-2 PSU 12V Rail (in1)/in1_crit_alarm
      - mp2975-i2c-5-64/PMIC-2 ASIC 1.8V VCORE MAIN Rail (out)/in2_lcrit_alarm
      - mp2975-i2c-5-64/PMIC-2 ASIC 1.8V VCORE MAIN Rail (out)/in2_crit_alarm
      - mp2975-i2c-5-64/PMIC-2 ASIC 1.2V VCORE MAIN Rail (out)/in3_crit_alarm
      - mp2975-i2c-5-64/PMIC-2 ASIC 1.2V VCORE MAIN Rail (out)/in3_lcrit_alarm
      - mp2975-i2c-5-64/PMIC-2 PSU 12V Rail Pwr (in1)/power1_alarm

      - mp2975-i2c-5-66/PMIC-3 PSU 12V Rail Curr (in1)/curr1_alarm
      - mp2975-i2c-5-66/PMIC-3 ASIC 0.85V T0_1 Rail Curr (out)/curr2_alarm
      - mp2975-i2c-5-66/PMIC-3 PSU 12V Rail (in1)/in1_crit_alarm
      - mp2975-i2c-5-66/PMIC-3 ASIC 0.85V T0_1 Rail (out)/in2_lcrit_alarm
      - mp2975-i2c-5-66/PMIC-3 ASIC 0.85V T0_1 Rail (out)/in2_crit_alarm
      - mp2975-i2c-5-66/PMIC-3 ASIC 1.8V T0_1 Rail (out)/in3_crit_alarm
      - mp2975-i2c-5-66/PMIC-3 ASIC 1.8V T0_1 Rail (out)/in3_lcrit_alarm
      - mp2975-i2c-5-66/PMIC-3 PSU 12V Rail Pwr (in1)/power1_alarm

      - mp2975-i2c-5-6a/PMIC-4 PSU 12V Rail Curr (in1)/curr1_alarm
      - mp2975-i2c-5-6a/PMIC-4 ASIC 0.85V T2_3 Rail Curr (out)/curr2_alarm
      - mp2975-i2c-5-6a/PMIC-4 PSU 12V Rail (in1)/in1_crit_alarm
      - mp2975-i2c-5-6a/PMIC-4 ASIC 0.85V T2_3 Rail (out)/in2_lcrit_alarm
      - mp2975-i2c-5-6a/PMIC-4 ASIC 0.85V T2_3 Rail (out)/in2_crit_alarm
      - mp2975-i2c-5-6a/PMIC-4 ASIC 1.8V T2_3 Rail (out)/in3_crit_alarm
      - mp2975-i2c-5-6a/PMIC-4 ASIC 1.8V T2_3 Rail (out)/in3_lcrit_alarm
      - mp2975-i2c-5-6a/PMIC-4 PSU 12V Rail Pwr (in1)/power1_alarm

      - mp2975-i2c-5-6e/PMIC-5 PSU 12V Rail Curr (in1)/curr1_alarm
      - mp2975-i2c-5-6e/PMIC-5 ASIC 1.2V T0_3 Rail_1 Curr (out)/curr2_alarm
      - mp2975-i2c-5-6e/PMIC-5 PSU 12V Rail (in1)/in1_crit_alarm
      - mp2975-i2c-5-6e/PMIC-5 ASIC 1.2V T0_3 Rail_1 (out)/in2_lcrit_alarm
      - mp2975-i2c-5-6e/PMIC-5 ASIC 1.2V T0_3 Rail_1 (out)/in2_crit_alarm
      - mp2975-i2c-5-6e/PMIC-5 ASIC 1.2V T4_7 Rail_2 (out)/in3_crit_alarm
      - mp2975-i2c-5-6e/PMIC-5 ASIC 1.2V T4_7 Rail_2 (out)/in3_lcrit_alarm
      - mp2975-i2c-5-6e/PMIC-5 PSU 12V Rail Pwr (in1)/power1_alarm

      - tps53679-i2c-15-58/PMIC-8 COMEX 1.8V Rail Curr (out)/curr1_crit_alarm
      - tps53679-i2c-15-58/PMIC-8 COMEX 1.8V Rail Curr (out)/curr1_max_alarm
      - tps53679-i2c-15-58/PMIC-8 COMEX 1.05V Rail Curr (out)/curr2_crit_alarm
      - tps53679-i2c-15-58/PMIC-8 COMEX 1.05V Rail Curr (out)/curr2_max_alarm
      - tps53679-i2c-15-58/PMIC-8 PSU 12V Rail (in1)/in1_crit_alarm
      - tps53679-i2c-15-58/PMIC-8 PSU 12V Rail (in1)/in1_lcrit_alarm
      - tps53679-i2c-15-58/PMIC-8 PSU 12V Rail (in2)/in2_crit_alarm
      - tps53679-i2c-15-58/PMIC-8 PSU 12V Rail (in2)/in2_lcrit_alarm
      - tps53679-i2c-15-58/PMIC-8 COMEX 1.8V Rail (out)/in3_crit_alarm
      - tps53679-i2c-15-58/PMIC-8 COMEX 1.8V Rail (out)/in3_lcrit_alarm

      - tps53679-i2c-15-61/PMIC-9 COMEX 1.2V Rail Curr (out)/curr1_crit_alarm
      - tps53679-i2c-15-61/PMIC-9 COMEX 1.2V Rail Curr (out)/curr1_max_alarm
      - tps53679-i2c-15-61/PMIC-9 PSU 12V Rail (in1)/in1_crit_alarm
      - tps53679-i2c-15-61/PMIC-9 PSU 12V Rail (in1)/in1_lcrit_alarm
      - tps53679-i2c-15-61/PMIC-9 PSU 12V Rail (in2)/in2_crit_alarm
      - tps53679-i2c-15-61/PMIC-9 PSU 12V Rail (in2)/in2_lcrit_alarm
      - tps53679-i2c-15-61/PMIC-9 COMEX 1.2V Rail (out)/in3_crit_alarm
      - tps53679-i2c-15-61/PMIC-9 COMEX 1.2V Rail (out)/in3_lcrit_alarm

      - dps460-i2c-4-58/PSU-1(L) 220V Rail Curr (in)/curr1_crit_alarm
      - dps460-i2c-4-58/PSU-1(L) 220V Rail Curr (in)/curr1_max_alarm
      - dps460-i2c-4-58/PSU-1(L) 12V Rail Curr (out)/curr2_crit_alarm
      - dps460-i2c-4-58/PSU-1(L) 12V Rail Curr (out)/curr2_max_alarm
      - dps460-i2c-4-58/PSU-1(L) 220V Rail Pwr (in)/power1_alarm
      - dps460-i2c-4-58/PSU-1(L) 12V Rail Pwr (out)/power2_crit_alarm
      - dps460-i2c-4-58/PSU-1(L) 12V Rail Pwr (out)/power2_max_alarm
      - dps460-i2c-4-58/PSU-1(L) 220V Rail (in)/in1_crit_alarm
      - dps460-i2c-4-58/PSU-1(L) 220V Rail (in)/in1_lcrit_alarm
      - dps460-i2c-4-58/PSU-1(L) 220V Rail (in)/in1_max_alarm
      - dps460-i2c-4-58/PSU-1(L) 220V Rail (in)/in1_min_alarm
      - dps460-i2c-4-58/PSU-1(L) 12V Rail (out)/in3_crit_alarm
      - dps460-i2c-4-58/PSU-1(L) 12V Rail (out)/in3_lcrit_alarm
      - dps460-i2c-4-58/PSU-1(L) 12V Rail (out)/in3_max_alarm
      - dps460-i2c-4-58/PSU-1(L) 12V Rail (out)/in3_min_alarm

      - dps460-i2c-4-59/PSU-2(R) 220V Rail Curr (in)/curr1_crit_alarm
      - dps460-i2c-4-59/PSU-2(R) 220V Rail Curr (in)/curr1_max_alarm
      - dps460-i2c-4-59/PSU-2(R) 12V Rail Curr (out)/curr2_crit_alarm
      - dps460-i2c-4-59/PSU-2(R) 12V Rail Curr (out)/curr2_max_alarm
      - dps460-i2c-4-59/PSU-2(R) 220V Rail Pwr (in)/power1_alarm
      - dps460-i2c-4-59/PSU-2(R) 12V Rail Pwr (out)/power2_crit_alarm
      - dps460-i2c-4-59/PSU-2(R) 12V Rail Pwr (out)/power2_max_alarm
      - dps460-i2c-4-59/PSU-2(R) 220V Rail (in)/in1_crit_alarm
      - dps460-i2c-4-59/PSU-2(R) 220V Rail (in)/in1_lcrit_alarm
      - dps460-i2c-4-59/PSU-2(R) 220V Rail (in)/in1_max_alarm
      - dps460-i2c-4-59/PSU-2(R) 220V Rail (in)/in1_min_alarm
      - dps460-i2c-4-59/PSU-2(R) 12V Rail (out)/in3_crit_alarm
      - dps460-i2c-4-59/PSU-2(R) 12V Rail (out)/in3_lcrit_alarm
      - dps460-i2c-4-59/PSU-2(R) 12V Rail (out)/in3_max_alarm
      - dps460-i2c-4-59/PSU-2(R) 12V Rail (out)/in3_min_alarm
      temp:
      - coretemp-isa-0000/\P[a-z]*\ id 0/temp1_crit_alarm
      - coretemp-isa-0000/Core 0/temp2_crit_alarm
      - coretemp-isa-0000/Core 1/temp3_crit_alarm
      - coretemp-isa-0000/Core 2/temp4_crit_alarm
      - coretemp-isa-0000/Core 3/temp5_crit_alarm

      - mlxsw-i2c-2-48/front panel 001/temp2_fault
      - mlxsw-i2c-2-48/front panel 002/temp3_fault
      - mlxsw-i2c-2-48/front panel 003/temp4_fault
      - mlxsw-i2c-2-48/front panel 004/temp5_fault
      - mlxsw-i2c-2-48/front panel 005/temp6_fault
      - mlxsw-i2c-2-48/front panel 006/temp7_fault
      - mlxsw-i2c-2-48/front panel 007/temp8_fault
      - mlxsw-i2c-2-48/front panel 008/temp9_fault
      - mlxsw-i2c-2-48/front panel 009/temp10_fault
      - mlxsw-i2c-2-48/front panel 010/temp11_fault
      - mlxsw-i2c-2-48/front panel 011/temp12_fault
      - mlxsw-i2c-2-48/front panel 012/temp13_fault
      - mlxsw-i2c-2-48/front panel 013/temp14_fault
      - mlxsw-i2c-2-48/front panel 014/temp15_fault
      - mlxsw-i2c-2-48/front panel 015/temp16_fault
      - mlxsw-i2c-2-48/front panel 016/temp17_fault
      - mlxsw-i2c-2-48/front panel 017/temp18_fault
      - mlxsw-i2c-2-48/front panel 018/temp19_fault
      - mlxsw-i2c-2-48/front panel 019/temp20_fault
      - mlxsw-i2c-2-48/front panel 020/temp21_fault
      - mlxsw-i2c-2-48/front panel 021/temp22_fault
      - mlxsw-i2c-2-48/front panel 022/temp23_fault
      - mlxsw-i2c-2-48/front panel 023/temp24_fault
      - mlxsw-i2c-2-48/front panel 024/temp25_fault
      - mlxsw-i2c-2-48/front panel 025/temp26_fault
      - mlxsw-i2c-2-48/front panel 026/temp27_fault
      - mlxsw-i2c-2-48/front panel 027/temp28_fault
      - mlxsw-i2c-2-48/front panel 028/temp29_fault
      - mlxsw-i2c-2-48/front panel 029/temp30_fault
      - mlxsw-i2c-2-48/front panel 030/temp31_fault
      - mlxsw-i2c-2-48/front panel 031/temp32_fault
      - mlxsw-i2c-2-48/front panel 032/temp33_fault

      - mp2975-i2c-5-62/PMIC-1 Temp 1/temp1_crit_alarm
      - mp2975-i2c-5-62/PMIC-1 Temp 1/temp1_max_alarm

      - mp2975-i2c-5-64/PMIC-2 Temp 1/temp1_crit_alarm
      - mp2975-i2c-5-64/PMIC-2 Temp 1/temp1_max_alarm

      - mp2975-i2c-5-66/PMIC-3 Temp 1/temp1_crit_alarm
      - mp2975-i2c-5-66/PMIC-3 Temp 1/temp1_max_alarm

      - mp2975-i2c-5-6a/PMIC-4 Temp 1/temp1_crit_alarm
      - mp2975-i2c-5-6a/PMIC-4 Temp 1/temp1_max_alarm

      - mp2975-i2c-5-6e/PMIC-5 Temp 1/temp1_crit_alarm
      - mp2975-i2c-5-6e/PMIC-5 Temp 1/temp1_max_alarm

      - tps53679-i2c-15-58/PMIC-8 Temp 1/temp1_crit_alarm
      - tps53679-i2c-15-58/PMIC-8 Temp 1/temp1_max_alarm
      - tps53679-i2c-15-58/PMIC-8 Temp 2/temp2_crit_alarm
      - tps53679-i2c-15-58/PMIC-8 Temp 2/temp2_max_alarm

      - tps53679-i2c-15-61/PMIC-9 Temp 1/temp1_crit_alarm
      - tps53679-i2c-15-61/PMIC-9 Temp 1/temp1_max_alarm
      - tps53679-i2c-15-61/PMIC-9 Temp 2/temp2_crit_alarm
      - tps53679-i2c-15-61/PMIC-9 Temp 2/temp2_max_alarm

      - dps460-i2c-4-58/PSU-1(L) Temp 1/temp1_crit_alarm
      - dps460-i2c-4-58/PSU-1(L) Temp 1/temp1_max_alarm
      - dps460-i2c-4-58/PSU-1(L) Temp 2/temp2_crit_alarm
      - dps460-i2c-4-58/PSU-1(L) Temp 2/temp2_max_alarm
      - dps460-i2c-4-58/PSU-1(L) Temp 3/temp3_crit_alarm
      - dps460-i2c-4-58/PSU-1(L) Temp 3/temp3_max_alarm

      - dps460-i2c-4-59/PSU-2(R) Temp 1/temp1_crit_alarm
      - dps460-i2c-4-59/PSU-2(R) Temp 1/temp1_max_alarm
      - dps460-i2c-4-59/PSU-2(R) Temp 2/temp2_crit_alarm
      - dps460-i2c-4-59/PSU-2(R) Temp 2/temp2_max_alarm
      - dps460-i2c-4-59/PSU-2(R) Temp 3/temp3_crit_alarm
      - dps460-i2c-4-59/PSU-2(R) Temp 3/temp3_max_alarm
    compares:
      power: []
      temp:
      - - coretemp-isa-0000/\P[a-z]*\ id 0/temp1_input
        - coretemp-isa-0000/\P[a-z]*\ id 0/temp1_crit
      - - coretemp-isa-0000/Core 0/temp2_input
        - coretemp-isa-0000/Core 0/temp2_crit
      - - coretemp-isa-0000/Core 1/temp3_input
        - coretemp-isa-0000/Core 1/temp3_crit
      - - coretemp-isa-0000/Core 2/temp4_input
        - coretemp-isa-0000/Core 2/temp4_crit
      - - coretemp-isa-0000/Core 3/temp5_input
        - coretemp-isa-0000/Core 3/temp5_crit

      - - tmp102-i2c-7-49/Ambient Fan Side Temp (air intake)/temp1_input
        - tmp102-i2c-7-49/Ambient Fan Side Temp (air intake)/temp1_max

      - - tmp102-i2c-7-4a/Ambient Port Side Temp (air exhaust)/temp1_input
        - tmp102-i2c-7-4a/Ambient Port Side Temp (air exhaust)/temp1_max

      - - tmp102-i2c-15-49/Ambient COMEX Temp/temp1_input
        - tmp102-i2c-15-49/Ambient COMEX Temp/temp1_max
    non_zero:
      fan: []
      power: []
      temp: []
    psu_skips: {}
    sensor_skip_per_version: {}

  x86_64-mlnx_msn4600c-r0:
    alarms:
      fan:

      - dps460-i2c-4-59/PSU-2(R) Fan 1/fan1_alarm
      - dps460-i2c-4-59/PSU-2(R) Fan 1/fan1_fault

      - mlxreg_fan-isa-0000/Chassis Fan Drawer-1/fan1_fault
      - mlxreg_fan-isa-0000/Chassis Fan Drawer-2/fan2_fault
      - mlxreg_fan-isa-0000/Chassis Fan Drawer-3/fan3_fault

      - dps460-i2c-4-58/PSU-1(L) Fan 1/fan1_alarm
      - dps460-i2c-4-58/PSU-1(L) Fan 1/fan1_fault

      power:

      - xdpe12284-i2c-5-64/PMIC-2 PSU 12V Rail_1 (in)/in1_lcrit_alarm
      - xdpe12284-i2c-5-64/PMIC-2 PSU 12V Rail_1 (in)/in1_crit_alarm
      - xdpe12284-i2c-5-64/PMIC-2 PSU 12V Rail_2 (in)/in2_lcrit_alarm
      - xdpe12284-i2c-5-64/PMIC-2 PSU 12V Rail_2 (in)/in2_crit_alarm
      - xdpe12284-i2c-5-64/PMIC-2 ASIC 1.8V Rail_1 (out)/in3_lcrit_alarm
      - xdpe12284-i2c-5-64/PMIC-2 ASIC 1.8V Rail_1 (out)/in3_crit_alarm
      - xdpe12284-i2c-5-64/PMIC-2 ASIC 1.2V Rail_2 (out)/in4_lcrit_alarm
      - xdpe12284-i2c-5-64/PMIC-2 ASIC 1.2V Rail_2 (out)/in4_crit_alarm
      - xdpe12284-i2c-5-64/PMIC-2 ASIC 12V Rail_1 Pwr (in)/power1_alarm
      - xdpe12284-i2c-5-64/PMIC-2 ASIC 12V Rail_2 Pwr (in)/power2_alarm
      - xdpe12284-i2c-5-64/PMIC-2 ASIC 12V Rail_1 Curr (in)/curr1_max_alarm
      - xdpe12284-i2c-5-64/PMIC-2 ASIC 12V Rail_2 Curr (in)/curr2_max_alarm
      - xdpe12284-i2c-5-64/PMIC-2 ASIC 1.8V Rail_1 Curr (out)/curr3_max_alarm
      - xdpe12284-i2c-5-64/PMIC-2 ASIC 1.8V Rail_1 Curr (out)/curr3_crit_alarm
      - xdpe12284-i2c-5-64/PMIC-2 ASIC 1.2V Rail_2 Curr (out)/curr4_max_alarm
      - xdpe12284-i2c-5-64/PMIC-2 ASIC 1.2V Rail_2 Curr (out)/curr4_crit_alarm

      - xdpe12284-i2c-5-6c/PMIC-6 PSU 12V Rail_1 (in)/in1_lcrit_alarm
      - xdpe12284-i2c-5-6c/PMIC-6 PSU 12V Rail_1 (in)/in1_crit_alarm
      - xdpe12284-i2c-5-6c/PMIC-6 PSU 12V Rail_2 (in)/in2_lcrit_alarm
      - xdpe12284-i2c-5-6c/PMIC-6 PSU 12V Rail_2 (in)/in2_crit_alarm
      - xdpe12284-i2c-5-6c/PMIC-6 ASIC 0.85V Rail_1 T6_7 (out)/in3_lcrit_alarm
      - xdpe12284-i2c-5-6c/PMIC-6 ASIC 0.85V Rail_1 T6_7 (out)/in3_crit_alarm
      - xdpe12284-i2c-5-6c/PMIC-6 ASIC 1.8V Rail_2 T6_7 (out)/in4_lcrit_alarm
      - xdpe12284-i2c-5-6c/PMIC-6 ASIC 1.8V Rail_2 T6_7 (out)/in4_crit_alarm
      - xdpe12284-i2c-5-6c/PMIC-6 ASIC 12V Rail_1 Pwr (in)/power1_alarm
      - xdpe12284-i2c-5-6c/PMIC-6 ASIC 12V Rail_2 Pwr (in)/power2_alarm
      - xdpe12284-i2c-5-6c/PMIC-6 ASIC 12V Rail_1 Curr (in)/curr1_max_alarm
      - xdpe12284-i2c-5-6c/PMIC-6 ASIC 12V Rail_2 Curr (in)/curr2_max_alarm
      - xdpe12284-i2c-5-6c/PMIC-6 ASIC 0.85V Rail_1 T6_7 Curr (out)/curr3_max_alarm
      - xdpe12284-i2c-5-6c/PMIC-6 ASIC 0.85V Rail_1 T6_7 Curr (out)/curr3_crit_alarm
      - xdpe12284-i2c-5-6c/PMIC-6 ASIC 1.8V Rail_2 T6_7 Curr (out)/curr4_max_alarm
      - xdpe12284-i2c-5-6c/PMIC-6 ASIC 1.8V Rail_2 T6_7 Curr (out)/curr4_crit_alarm

      - xdpe12284-i2c-5-68/PMIC-4 PSU 12V Rail_1 (in)/in1_lcrit_alarm
      - xdpe12284-i2c-5-68/PMIC-4 PSU 12V Rail_1 (in)/in1_crit_alarm
      - xdpe12284-i2c-5-68/PMIC-4 PSU 12V Rail_2 (in)/in2_lcrit_alarm
      - xdpe12284-i2c-5-68/PMIC-4 PSU 12V Rail_2 (in)/in2_crit_alarm
      - xdpe12284-i2c-5-68/PMIC-4 ASIC 0.85V Rail_1 T2_3 (out)/in3_lcrit_alarm
      - xdpe12284-i2c-5-68/PMIC-4 ASIC 0.85V Rail_1 T2_3 (out)/in3_crit_alarm
      - xdpe12284-i2c-5-68/PMIC-4 ASIC 1.8V Rail_2 T2_3 (out)/in4_lcrit_alarm
      - xdpe12284-i2c-5-68/PMIC-4 ASIC 1.8V Rail_2 T2_3 (out)/in4_crit_alarm
      - xdpe12284-i2c-5-68/PMIC-4 ASIC 12V Rail_1 Pwr (in)/power1_alarm
      - xdpe12284-i2c-5-68/PMIC-4 ASIC 12V Rail_2 Pwr (in)/power2_alarm
      - xdpe12284-i2c-5-68/PMIC-4 ASIC 12V Rail_1 Curr (in)/curr1_max_alarm
      - xdpe12284-i2c-5-68/PMIC-4 ASIC 12V Rail_2 Curr (in)/curr2_max_alarm
      - xdpe12284-i2c-5-68/PMIC-4 ASIC 0.85V Rail_1 T2_3 Curr (out)/curr3_max_alarm
      - xdpe12284-i2c-5-68/PMIC-4 ASIC 0.85V Rail_1 T2_3 Curr (out)/curr3_crit_alarm
      - xdpe12284-i2c-5-68/PMIC-4 ASIC 1.8V Rail_2 T2_3 Curr (out)/curr4_max_alarm
      - xdpe12284-i2c-5-68/PMIC-4 ASIC 1.8V Rail_2 T2_3 Curr (out)/curr4_crit_alarm

      - dps460-i2c-4-59/PSU-2(R) 220V Rail (in)/in1_min_alarm
      - dps460-i2c-4-59/PSU-2(R) 220V Rail (in)/in1_max_alarm
      - dps460-i2c-4-59/PSU-2(R) 220V Rail (in)/in1_lcrit_alarm
      - dps460-i2c-4-59/PSU-2(R) 220V Rail (in)/in1_crit_alarm
      - dps460-i2c-4-59/PSU-2(R) 12V Rail (out)/in3_min_alarm
      - dps460-i2c-4-59/PSU-2(R) 12V Rail (out)/in3_max_alarm
      - dps460-i2c-4-59/PSU-2(R) 12V Rail (out)/in3_lcrit_alarm
      - dps460-i2c-4-59/PSU-2(R) 12V Rail (out)/in3_crit_alarm
      - dps460-i2c-4-59/PSU-2(R) 220V Rail Pwr (in)/power1_alarm
      - dps460-i2c-4-59/PSU-2(R) 12V Rail Pwr (out)/power2_max_alarm
      - dps460-i2c-4-59/PSU-2(R) 12V Rail Pwr (out)/power2_crit_alarm
      - dps460-i2c-4-59/PSU-2(R) 220V Rail Curr (in)/curr1_max_alarm
      - dps460-i2c-4-59/PSU-2(R) 220V Rail Curr (in)/curr1_crit_alarm
      - dps460-i2c-4-59/PSU-2(R) 12V Rail Curr (out)/curr2_max_alarm
      - dps460-i2c-4-59/PSU-2(R) 12V Rail Curr (out)/curr2_crit_alarm

      - tps53679-i2c-15-58/PMIC-8 PSU 12V Rail (in)/in1_lcrit_alarm
      - tps53679-i2c-15-58/PMIC-8 PSU 12V Rail (in)/in1_crit_alarm
      - tps53679-i2c-15-58/PMIC-8 COMEX 1.8V Rail (out)/in2_lcrit_alarm
      - tps53679-i2c-15-58/PMIC-8 COMEX 1.8V Rail (out)/in2_crit_alarm
      - tps53679-i2c-15-58/PMIC-8 COMEX 1.05V Rail (out)/in3_lcrit_alarm
      - tps53679-i2c-15-58/PMIC-8 COMEX 1.05V Rail (out)/in3_crit_alarm
      - tps53679-i2c-15-58/PMIC-8 COMEX 1.8V Rail Curr (out)/curr2_max_alarm
      - tps53679-i2c-15-58/PMIC-8 COMEX 1.8V Rail Curr (out)/curr2_crit_alarm
      - tps53679-i2c-15-58/PMIC-8 COMEX 1.05V Rail Curr (out)/curr3_max_alarm
      - tps53679-i2c-15-58/PMIC-8 COMEX 1.05V Rail Curr (out)/curr3_crit_alarm

      - xdpe12284-i2c-5-66/PMIC-3 PSU 12V Rail_1 (in)/in1_lcrit_alarm
      - xdpe12284-i2c-5-66/PMIC-3 PSU 12V Rail_1 (in)/in1_crit_alarm
      - xdpe12284-i2c-5-66/PMIC-3 PSU 12V Rail_2 (in)/in2_lcrit_alarm
      - xdpe12284-i2c-5-66/PMIC-3 PSU 12V Rail_2 (in)/in2_crit_alarm
      - xdpe12284-i2c-5-66/PMIC-3 ASIC 0.85V Rail_1 T0_1 (out)/in3_lcrit_alarm
      - xdpe12284-i2c-5-66/PMIC-3 ASIC 0.85V Rail_1 T0_1 (out)/in3_crit_alarm
      - xdpe12284-i2c-5-66/PMIC-3 ASIC 1.8V Rail_2 T0_1 (out)/in4_lcrit_alarm
      - xdpe12284-i2c-5-66/PMIC-3 ASIC 1.8V Rail_2 T0_1 (out)/in4_crit_alarm
      - xdpe12284-i2c-5-66/PMIC-3 ASIC 12V Rail_1 Pwr (in)/power1_alarm
      - xdpe12284-i2c-5-66/PMIC-3 ASIC 12V Rail_2 Pwr (in)/power2_alarm
      - xdpe12284-i2c-5-66/PMIC-3 ASIC 12V Rail_1 Curr (in)/curr1_max_alarm
      - xdpe12284-i2c-5-66/PMIC-3 ASIC 12V Rail_2 Curr (in)/curr2_max_alarm
      - xdpe12284-i2c-5-66/PMIC-3 ASIC 0.85V Rail_1 T0_1 Curr (out)/curr3_max_alarm
      - xdpe12284-i2c-5-66/PMIC-3 ASIC 0.85V Rail_1 T0_1 Curr (out)/curr3_crit_alarm
      - xdpe12284-i2c-5-66/PMIC-3 ASIC 1.8V Rail_2 T0_1 Curr (out)/curr4_max_alarm
      - xdpe12284-i2c-5-66/PMIC-3 ASIC 1.8V Rail_2 T0_1 Curr (out)/curr4_crit_alarm

      - xdpe12284-i2c-5-6e/PMIC-7 PSU 12V Rail_1 (in)/in1_lcrit_alarm
      - xdpe12284-i2c-5-6e/PMIC-7 PSU 12V Rail_1 (in)/in1_crit_alarm
      - xdpe12284-i2c-5-6e/PMIC-7 PSU 12V Rail_2 (in)/in2_lcrit_alarm
      - xdpe12284-i2c-5-6e/PMIC-7 PSU 12V Rail_2 (in)/in2_crit_alarm
      - xdpe12284-i2c-5-6e/PMIC-7 ASIC 1.2V Rail_1 T0_3 (out)/in3_lcrit_alarm
      - xdpe12284-i2c-5-6e/PMIC-7 ASIC 1.2V Rail_1 T0_3 (out)/in3_crit_alarm
      - xdpe12284-i2c-5-6e/PMIC-7 ASIC 1.2V Rail_2 T4_7 (out)/in4_lcrit_alarm
      - xdpe12284-i2c-5-6e/PMIC-7 ASIC 1.2V Rail_2 T4_7 (out)/in4_crit_alarm
      - xdpe12284-i2c-5-6e/PMIC-7 ASIC 12V Rail_1 Pwr (in)/power1_alarm
      - xdpe12284-i2c-5-6e/PMIC-7 ASIC 12V Rail_2 Pwr (in)/power2_alarm
      - xdpe12284-i2c-5-6e/PMIC-7 ASIC 12V Rail_1 Curr (in)/curr1_max_alarm
      - xdpe12284-i2c-5-6e/PMIC-7 ASIC 12V Rail_2 Curr (in)/curr2_max_alarm
      - xdpe12284-i2c-5-6e/PMIC-7 ASIC 1.2V Rail_1 T0_3 Curr (out)/curr3_max_alarm
      - xdpe12284-i2c-5-6e/PMIC-7 ASIC 1.2V Rail_1 T0_3 Curr (out)/curr3_crit_alarm
      - xdpe12284-i2c-5-6e/PMIC-7 ASIC 1.2V Rail_2 T4_7 Curr (out)/curr4_max_alarm
      - xdpe12284-i2c-5-6e/PMIC-7 ASIC 1.2V Rail_2 T4_7 Curr (out)/curr4_crit_alarm

      - xdpe12284-i2c-5-62/PMIC-1 PSU 12V Rail (in)/in1_lcrit_alarm
      - xdpe12284-i2c-5-62/PMIC-1 PSU 12V Rail (in)/in1_crit_alarm
      - xdpe12284-i2c-5-62/PMIC-1 ASIC 0.8V VCORE_MAIN Rail (out)/in3_lcrit_alarm
      - xdpe12284-i2c-5-62/PMIC-1 ASIC 0.8V VCORE_MAIN Rail (out)/in3_crit_alarm
      - xdpe12284-i2c-5-62/PMIC-1 ASIC 12V VCORE_MAIN Rail Pwr (in)/power1_alarm
      - xdpe12284-i2c-5-62/PMIC-1 ASIC 12V VCORE_MAIN Rail Curr (in)/curr1_max_alarm
      - xdpe12284-i2c-5-62/PMIC-1 ASIC 0.8V VCORE_MAIN Rail Curr (out)/curr3_max_alarm
      - xdpe12284-i2c-5-62/PMIC-1 ASIC 0.8V VCORE_MAIN Rail Curr (out)/curr3_crit_alarm

      - xdpe12284-i2c-5-6a/PMIC-5 PSU 12V Rail_1 (in)/in1_lcrit_alarm
      - xdpe12284-i2c-5-6a/PMIC-5 PSU 12V Rail_1 (in)/in1_crit_alarm
      - xdpe12284-i2c-5-6a/PMIC-5 PSU 12V Rail_2 (in)/in2_lcrit_alarm
      - xdpe12284-i2c-5-6a/PMIC-5 PSU 12V Rail_2 (in)/in2_crit_alarm
      - xdpe12284-i2c-5-6a/PMIC-5 ASIC 0.85V Rail_1 T4_5 (out)/in3_lcrit_alarm
      - xdpe12284-i2c-5-6a/PMIC-5 ASIC 0.85V Rail_1 T4_5 (out)/in3_crit_alarm
      - xdpe12284-i2c-5-6a/PMIC-5 ASIC 1.8V Rail_2 T4_5 (out)/in4_lcrit_alarm
      - xdpe12284-i2c-5-6a/PMIC-5 ASIC 1.8V Rail_2 T4_5 (out)/in4_crit_alarm
      - xdpe12284-i2c-5-6a/PMIC-5 ASIC 12V Rail_1 Pwr (in)/power1_alarm
      - xdpe12284-i2c-5-6a/PMIC-5 ASIC 12V Rail_2 Pwr (in)/power2_alarm
      - xdpe12284-i2c-5-6a/PMIC-5 ASIC 12V Rail_1 Curr (in)/curr1_max_alarm
      - xdpe12284-i2c-5-6a/PMIC-5 ASIC 12V Rail_2 Curr (in)/curr2_max_alarm
      - xdpe12284-i2c-5-6a/PMIC-5 ASIC 0.85V Rail_1 T4_5 Curr (out)/curr3_max_alarm
      - xdpe12284-i2c-5-6a/PMIC-5 ASIC 0.85V Rail_1 T4_5 Curr (out)/curr3_crit_alarm
      - xdpe12284-i2c-5-6a/PMIC-5 ASIC 1.8V Rail_2 T4_5 Curr (out)/curr4_max_alarm
      - xdpe12284-i2c-5-6a/PMIC-5 ASIC 1.8V Rail_2 T4_5 Curr (out)/curr4_crit_alarm

      - dps460-i2c-4-58/PSU-1(L) 220V Rail (in)/in1_min_alarm
      - dps460-i2c-4-58/PSU-1(L) 220V Rail (in)/in1_max_alarm
      - dps460-i2c-4-58/PSU-1(L) 220V Rail (in)/in1_lcrit_alarm
      - dps460-i2c-4-58/PSU-1(L) 220V Rail (in)/in1_crit_alarm
      - dps460-i2c-4-58/PSU-1(L) 12V Rail (out)/in3_min_alarm
      - dps460-i2c-4-58/PSU-1(L) 12V Rail (out)/in3_max_alarm
      - dps460-i2c-4-58/PSU-1(L) 12V Rail (out)/in3_lcrit_alarm
      - dps460-i2c-4-58/PSU-1(L) 12V Rail (out)/in3_crit_alarm
      - dps460-i2c-4-58/PSU-1(L) 220V Rail Pwr (in)/power1_alarm
      - dps460-i2c-4-58/PSU-1(L) 12V Rail Pwr (out)/power2_max_alarm
      - dps460-i2c-4-58/PSU-1(L) 12V Rail Pwr (out)/power2_crit_alarm
      - dps460-i2c-4-58/PSU-1(L) 220V Rail Curr (in)/curr1_max_alarm
      - dps460-i2c-4-58/PSU-1(L) 220V Rail Curr (in)/curr1_crit_alarm
      - dps460-i2c-4-58/PSU-1(L) 12V Rail Curr (out)/curr2_max_alarm
      - dps460-i2c-4-58/PSU-1(L) 12V Rail Curr (out)/curr2_crit_alarm

      - tps53679-i2c-15-61/PMIC-9 PSU 12V Rail (in)/in1_lcrit_alarm
      - tps53679-i2c-15-61/PMIC-9 PSU 12V Rail (in)/in1_crit_alarm
      - tps53679-i2c-15-61/PMIC-9 COMEX 1.2V Rail (out)/in2_lcrit_alarm
      - tps53679-i2c-15-61/PMIC-9 COMEX 1.2V Rail (out)/in2_crit_alarm
      - tps53679-i2c-15-61/PMIC-9 COMEX 1.2V Rail Curr (out)/curr2_max_alarm
      - tps53679-i2c-15-61/PMIC-9 COMEX 1.2V Rail Curr (out)/curr2_crit_alarm


      temp:

      - xdpe12284-i2c-5-64/PMIC-2 Temp 1/temp1_max_alarm
      - xdpe12284-i2c-5-64/PMIC-2 Temp 1/temp1_crit_alarm
      - xdpe12284-i2c-5-64/PMIC-2 Temp 2/temp2_max_alarm
      - xdpe12284-i2c-5-64/PMIC-2 Temp 2/temp2_crit_alarm

      - xdpe12284-i2c-5-6c/PMIC-6 Temp 1/temp1_max_alarm
      - xdpe12284-i2c-5-6c/PMIC-6 Temp 1/temp1_crit_alarm
      - xdpe12284-i2c-5-6c/PMIC-6 Temp 2/temp2_max_alarm
      - xdpe12284-i2c-5-6c/PMIC-6 Temp 2/temp2_crit_alarm

      - xdpe12284-i2c-5-68/PMIC-4 Temp 1/temp1_max_alarm
      - xdpe12284-i2c-5-68/PMIC-4 Temp 1/temp1_crit_alarm
      - xdpe12284-i2c-5-68/PMIC-4 Temp 2/temp2_max_alarm
      - xdpe12284-i2c-5-68/PMIC-4 Temp 2/temp2_crit_alarm

      - dps460-i2c-4-59/PSU-2(R) Temp 1/temp1_max_alarm
      - dps460-i2c-4-59/PSU-2(R) Temp 1/temp1_min_alarm
      - dps460-i2c-4-59/PSU-2(R) Temp 1/temp1_crit_alarm
      - dps460-i2c-4-59/PSU-2(R) Temp 2/temp2_max_alarm
      - dps460-i2c-4-59/PSU-2(R) Temp 2/temp2_min_alarm
      - dps460-i2c-4-59/PSU-2(R) Temp 2/temp2_crit_alarm
      - dps460-i2c-4-59/PSU-2(R) Temp 3/temp3_max_alarm
      - dps460-i2c-4-59/PSU-2(R) Temp 3/temp3_min_alarm
      - dps460-i2c-4-59/PSU-2(R) Temp 3/temp3_crit_alarm

      - mlxsw-i2c-2-48/front panel 001/temp2_crit_alarm
      - mlxsw-i2c-2-48/front panel 001/temp2_fault
      - mlxsw-i2c-2-48/front panel 002/temp3_crit_alarm
      - mlxsw-i2c-2-48/front panel 002/temp3_fault
      - mlxsw-i2c-2-48/front panel 003/temp4_crit_alarm
      - mlxsw-i2c-2-48/front panel 003/temp4_fault
      - mlxsw-i2c-2-48/front panel 004/temp5_crit_alarm
      - mlxsw-i2c-2-48/front panel 004/temp5_fault
      - mlxsw-i2c-2-48/front panel 005/temp6_crit_alarm
      - mlxsw-i2c-2-48/front panel 005/temp6_fault
      - mlxsw-i2c-2-48/front panel 006/temp7_crit_alarm
      - mlxsw-i2c-2-48/front panel 006/temp7_fault
      - mlxsw-i2c-2-48/front panel 007/temp8_crit_alarm
      - mlxsw-i2c-2-48/front panel 007/temp8_fault
      - mlxsw-i2c-2-48/front panel 008/temp9_crit_alarm
      - mlxsw-i2c-2-48/front panel 008/temp9_fault

      - tps53679-i2c-15-58/PMIC-8 Temp 1/temp1_max_alarm
      - tps53679-i2c-15-58/PMIC-8 Temp 1/temp1_crit_alarm
      - tps53679-i2c-15-58/PMIC-8 Temp 2/temp2_max_alarm
      - tps53679-i2c-15-58/PMIC-8 Temp 2/temp2_crit_alarm

      - coretemp-isa-0000/\P[a-z]*\ id 0/temp1_crit_alarm
      - coretemp-isa-0000/Core 0/temp2_crit_alarm
      - coretemp-isa-0000/Core 1/temp3_crit_alarm
      - coretemp-isa-0000/Core 2/temp4_crit_alarm
      - coretemp-isa-0000/Core 3/temp5_crit_alarm

      - xdpe12284-i2c-5-66/PMIC-3 Temp 1/temp1_max_alarm
      - xdpe12284-i2c-5-66/PMIC-3 Temp 1/temp1_crit_alarm
      - xdpe12284-i2c-5-66/PMIC-3 Temp 2/temp2_max_alarm
      - xdpe12284-i2c-5-66/PMIC-3 Temp 2/temp2_crit_alarm

      - xdpe12284-i2c-5-6e/PMIC-7 Temp 1/temp1_max_alarm
      - xdpe12284-i2c-5-6e/PMIC-7 Temp 1/temp1_crit_alarm
      - xdpe12284-i2c-5-6e/PMIC-7 Temp 2/temp2_max_alarm
      - xdpe12284-i2c-5-6e/PMIC-7 Temp 2/temp2_crit_alarm

      - xdpe12284-i2c-5-62/PMIC-1 Temp 1/temp1_max_alarm
      - xdpe12284-i2c-5-62/PMIC-1 Temp 1/temp1_crit_alarm
      - xdpe12284-i2c-5-62/PMIC-1 Temp 2/temp2_max_alarm
      - xdpe12284-i2c-5-62/PMIC-1 Temp 2/temp2_crit_alarm

      - xdpe12284-i2c-5-6a/PMIC-5 Temp 1/temp1_max_alarm
      - xdpe12284-i2c-5-6a/PMIC-5 Temp 1/temp1_crit_alarm
      - xdpe12284-i2c-5-6a/PMIC-5 Temp 2/temp2_max_alarm
      - xdpe12284-i2c-5-6a/PMIC-5 Temp 2/temp2_crit_alarm

      - dps460-i2c-4-58/PSU-1(L) Temp 1/temp1_max_alarm
      - dps460-i2c-4-58/PSU-1(L) Temp 1/temp1_min_alarm
      - dps460-i2c-4-58/PSU-1(L) Temp 1/temp1_crit_alarm
      - dps460-i2c-4-58/PSU-1(L) Temp 2/temp2_max_alarm
      - dps460-i2c-4-58/PSU-1(L) Temp 2/temp2_min_alarm
      - dps460-i2c-4-58/PSU-1(L) Temp 2/temp2_crit_alarm
      - dps460-i2c-4-58/PSU-1(L) Temp 3/temp3_max_alarm
      - dps460-i2c-4-58/PSU-1(L) Temp 3/temp3_min_alarm
      - dps460-i2c-4-58/PSU-1(L) Temp 3/temp3_crit_alarm

      - tps53679-i2c-15-61/PMIC-9 Temp 1/temp1_max_alarm
      - tps53679-i2c-15-61/PMIC-9 Temp 1/temp1_crit_alarm
      - tps53679-i2c-15-61/PMIC-9 Temp 2/temp2_max_alarm
      - tps53679-i2c-15-61/PMIC-9 Temp 2/temp2_crit_alarm


    compares:
      power: [ ]
      temp:

      - - tmp102-i2c-15-49/Ambient COMEX Temp/temp1_input
        - tmp102-i2c-15-49/Ambient COMEX Temp/temp1_max

      - - tmp102-i2c-7-49/Ambient Fan Side Temp (air intake)/temp1_input
        - tmp102-i2c-7-49/Ambient Fan Side Temp (air intake)/temp1_max

      - - xdpe12284-i2c-5-64/PMIC-2 Temp 1/temp1_input
        - xdpe12284-i2c-5-64/PMIC-2 Temp 1/temp1_crit

      - - xdpe12284-i2c-5-64/PMIC-2 Temp 2/temp2_input
        - xdpe12284-i2c-5-64/PMIC-2 Temp 2/temp2_crit

      - - xdpe12284-i2c-5-6c/PMIC-6 Temp 1/temp1_input
        - xdpe12284-i2c-5-6c/PMIC-6 Temp 1/temp1_crit

      - - xdpe12284-i2c-5-6c/PMIC-6 Temp 2/temp2_input
        - xdpe12284-i2c-5-6c/PMIC-6 Temp 2/temp2_crit

      - - xdpe12284-i2c-5-68/PMIC-4 Temp 1/temp1_input
        - xdpe12284-i2c-5-68/PMIC-4 Temp 1/temp1_crit

      - - xdpe12284-i2c-5-68/PMIC-4 Temp 2/temp2_input
        - xdpe12284-i2c-5-68/PMIC-4 Temp 2/temp2_crit

      - - dps460-i2c-4-59/PSU-2(R) Temp 1/temp1_input
        - dps460-i2c-4-59/PSU-2(R) Temp 1/temp1_crit

      - - dps460-i2c-4-59/PSU-2(R) Temp 2/temp2_input
        - dps460-i2c-4-59/PSU-2(R) Temp 2/temp2_crit

      - - dps460-i2c-4-59/PSU-2(R) Temp 3/temp3_input
        - dps460-i2c-4-59/PSU-2(R) Temp 3/temp3_crit

      - - tps53679-i2c-15-58/PMIC-8 Temp 1/temp1_input
        - tps53679-i2c-15-58/PMIC-8 Temp 1/temp1_crit

      - - tps53679-i2c-15-58/PMIC-8 Temp 2/temp2_input
        - tps53679-i2c-15-58/PMIC-8 Temp 2/temp2_crit

      - - coretemp-isa-0000/\P[a-z]*\ id 0/temp1_input
        - coretemp-isa-0000/\P[a-z]*\ id 0/temp1_crit

      - - coretemp-isa-0000/Core 0/temp2_input
        - coretemp-isa-0000/Core 0/temp2_crit

      - - coretemp-isa-0000/Core 1/temp3_input
        - coretemp-isa-0000/Core 1/temp3_crit

      - - coretemp-isa-0000/Core 2/temp4_input
        - coretemp-isa-0000/Core 2/temp4_crit

      - - coretemp-isa-0000/Core 3/temp5_input
        - coretemp-isa-0000/Core 3/temp5_crit

      - - tmp102-i2c-7-4a/Ambient Port Side Temp (air exhaust)/temp1_input
        - tmp102-i2c-7-4a/Ambient Port Side Temp (air exhaust)/temp1_max

      - - xdpe12284-i2c-5-66/PMIC-3 Temp 1/temp1_input
        - xdpe12284-i2c-5-66/PMIC-3 Temp 1/temp1_crit

      - - xdpe12284-i2c-5-66/PMIC-3 Temp 2/temp2_input
        - xdpe12284-i2c-5-66/PMIC-3 Temp 2/temp2_crit

      - - xdpe12284-i2c-5-6e/PMIC-7 Temp 1/temp1_input
        - xdpe12284-i2c-5-6e/PMIC-7 Temp 1/temp1_crit

      - - xdpe12284-i2c-5-6e/PMIC-7 Temp 2/temp2_input
        - xdpe12284-i2c-5-6e/PMIC-7 Temp 2/temp2_crit

      - - xdpe12284-i2c-5-62/PMIC-1 Temp 1/temp1_input
        - xdpe12284-i2c-5-62/PMIC-1 Temp 1/temp1_crit

      - - xdpe12284-i2c-5-62/PMIC-1 Temp 2/temp2_input
        - xdpe12284-i2c-5-62/PMIC-1 Temp 2/temp2_crit

      - - xdpe12284-i2c-5-6a/PMIC-5 Temp 1/temp1_input
        - xdpe12284-i2c-5-6a/PMIC-5 Temp 1/temp1_crit

      - - xdpe12284-i2c-5-6a/PMIC-5 Temp 2/temp2_input
        - xdpe12284-i2c-5-6a/PMIC-5 Temp 2/temp2_crit

      - - dps460-i2c-4-58/PSU-1(L) Temp 1/temp1_input
        - dps460-i2c-4-58/PSU-1(L) Temp 1/temp1_crit

      - - dps460-i2c-4-58/PSU-1(L) Temp 2/temp2_input
        - dps460-i2c-4-58/PSU-1(L) Temp 2/temp2_crit

      - - dps460-i2c-4-58/PSU-1(L) Temp 3/temp3_input
        - dps460-i2c-4-58/PSU-1(L) Temp 3/temp3_crit

      - - tps53679-i2c-15-61/PMIC-9 Temp 1/temp1_input
        - tps53679-i2c-15-61/PMIC-9 Temp 1/temp1_crit

      - - tps53679-i2c-15-61/PMIC-9 Temp 2/temp2_input
        - tps53679-i2c-15-61/PMIC-9 Temp 2/temp2_crit


    non_zero:
      fan: [ ]
      power: [ ]
      temp: [ ]
    psu_skips: { }
    sensor_skip_per_version: { }


  x86_64-mlnx_msn4600c-r0-respined:
    alarms:
      fan:

      - dps460-i2c-4-59/PSU-2(R) Fan 1/fan1_alarm
      - dps460-i2c-4-59/PSU-2(R) Fan 1/fan1_fault

      - mlxreg_fan-isa-0000/Chassis Fan Drawer-1/fan1_fault
      - mlxreg_fan-isa-0000/Chassis Fan Drawer-2/fan2_fault
      - mlxreg_fan-isa-0000/Chassis Fan Drawer-3/fan3_fault

      power:

      - mp2975-i2c-15-6a/PMIC-8 PSU 12V Rail (in1)/in1_crit_alarm
      - mp2975-i2c-15-6a/PMIC-8 COMEX 1.8V Rail (out)/in2_lcrit_alarm
      - mp2975-i2c-15-6a/PMIC-8 COMEX 1.8V Rail (out)/in2_crit_alarm
      - mp2975-i2c-15-6a/PMIC-8 COMEX 1.05V Rail (out)/in3_lcrit_alarm
      - mp2975-i2c-15-6a/PMIC-8 COMEX 1.05V Rail (out)/in3_crit_alarm
      - mp2975-i2c-15-6a/PMIC-8 COMEX 12V Rail Pwr (in)/power1_alarm
      - mp2975-i2c-15-6a/PMIC-8 COMEX 12V Rail Curr (in)/curr1_alarm
      - mp2975-i2c-15-6a/PMIC-8 COMEX 1.8V Rail Curr (out)/curr2_alarm
      - mp2975-i2c-15-6a/PMIC-8 COMEX 1.05V Rail Curr (out)/curr5_alarm

      - xdpe12284-i2c-5-66/PMIC-3 PSU 12V Rail (in1)/in1_lcrit_alarm
      - xdpe12284-i2c-5-66/PMIC-3 PSU 12V Rail (in1)/in1_crit_alarm
      - xdpe12284-i2c-5-66/PMIC-3 PSU 12V Rail (in2)/in2_lcrit_alarm
      - xdpe12284-i2c-5-66/PMIC-3 PSU 12V Rail (in2)/in2_crit_alarm
      - xdpe12284-i2c-5-66/PMIC-3 ASIC VCORE_T0_1 Rail (out1)/in3_lcrit_alarm
      - xdpe12284-i2c-5-66/PMIC-3 ASIC VCORE_T0_1 Rail (out1)/in3_crit_alarm
      - xdpe12284-i2c-5-66/PMIC-3 ASIC 1.8V_T0_1 Rail (out2)/in4_lcrit_alarm
      - xdpe12284-i2c-5-66/PMIC-3 ASIC 1.8V_T0_1 Rail (out2)/in4_crit_alarm
      - xdpe12284-i2c-5-66/PMIC-3 12V ASIC VCORE_1.8V_T0_1 Rail Pwr (in) /power1_alarm
      - xdpe12284-i2c-5-66/PMIC-3 12V ASIC VCORE_T0_1 Rail Curr (in1)/curr1_max_alarm
      - xdpe12284-i2c-5-66/PMIC-3 12V ASIC 1.8V_T0_1 Rail Curr (in2)/curr2_max_alarm
      - xdpe12284-i2c-5-66/PMIC-3 ASIC VCORE_T0_1 Rail Curr (out1)/curr3_max_alarm
      - xdpe12284-i2c-5-66/PMIC-3 ASIC VCORE_T0_1 Rail Curr (out1)/curr3_crit_alarm
      - xdpe12284-i2c-5-66/PMIC-3 ASIC 1.8V_T0_1 Rail Curr (out2)/curr4_max_alarm
      - xdpe12284-i2c-5-66/PMIC-3 ASIC 1.8V_T0_1 Rail Curr (out2)/curr4_crit_alarm

      - xdpe12284-i2c-5-6e/PMIC-7 PSU 12V Rail (in1)/in1_lcrit_alarm
      - xdpe12284-i2c-5-6e/PMIC-7 PSU 12V Rail (in1)/in1_crit_alarm
      - xdpe12284-i2c-5-6e/PMIC-7 PSU 12V Rail (in2)/in2_lcrit_alarm
      - xdpe12284-i2c-5-6e/PMIC-7 PSU 12V Rail (in2)/in2_crit_alarm
      - xdpe12284-i2c-5-6e/PMIC-7 ASIC 1.2V_T0_3 Rail (out1)/in3_lcrit_alarm
      - xdpe12284-i2c-5-6e/PMIC-7 ASIC 1.2V_T0_3 Rail (out1)/in3_crit_alarm
      - xdpe12284-i2c-5-6e/PMIC-7 ASIC 1.2V_T4_7 Rail (out2)/in4_lcrit_alarm
      - xdpe12284-i2c-5-6e/PMIC-7 ASIC 1.2V_T4_7 Rail (out2)/in4_crit_alarm
      - xdpe12284-i2c-5-6e/PMIC-7 12V ASIC 1.2V_T0_3_T4_7 Rail Pwr (in) /power1_alarm
      - xdpe12284-i2c-5-6e/PMIC-7 12V ASIC 1.2V_T0_3 Rail Curr (in1)/curr1_max_alarm
      - xdpe12284-i2c-5-6e/PMIC-7 12V ASIC 1.2V_T4_7 Rail Curr (in2)/curr2_max_alarm
      - xdpe12284-i2c-5-6e/PMIC-7 ASIC 1.2V_T0_3 Rail Curr (out1)/curr3_max_alarm
      - xdpe12284-i2c-5-6e/PMIC-7 ASIC 1.2V_T0_3 Rail Curr (out1)/curr3_crit_alarm
      - xdpe12284-i2c-5-6e/PMIC-7 ASIC 1.2V_T4_7 Rail Curr (out2)/curr4_max_alarm
      - xdpe12284-i2c-5-6e/PMIC-7 ASIC 1.2V_T4_7 Rail Curr (out2)/curr4_crit_alarm

      - xdpe12284-i2c-5-62/PMIC-1 PSU 12V Rail (in1)/in1_lcrit_alarm
      - xdpe12284-i2c-5-62/PMIC-1 PSU 12V Rail (in1)/in1_crit_alarm
      - xdpe12284-i2c-5-62/PMIC-1 ASIC VCORE_MAIN Rail (out1)/in3_lcrit_alarm
      - xdpe12284-i2c-5-62/PMIC-1 ASIC VCORE_MAIN Rail (out1)/in3_crit_alarm
      - xdpe12284-i2c-5-62/PMIC-1 12V ASIC VCORE_MAIN Rail Pwr (in)/power1_alarm
      - xdpe12284-i2c-5-62/PMIC-1 12V ASIC VCORE_MAIN Rail Curr (in1)/curr1_max_alarm
      - xdpe12284-i2c-5-62/PMIC-1 ASIC VCORE_MAIN Rail Curr (out1)/curr3_max_alarm
      - xdpe12284-i2c-5-62/PMIC-1 ASIC VCORE_MAIN Rail Curr (out1)/curr3_crit_alarm

      - xdpe12284-i2c-5-6a/PMIC-5 PSU 12V Rail (in1)/in1_lcrit_alarm
      - xdpe12284-i2c-5-6a/PMIC-5 PSU 12V Rail (in1)/in1_crit_alarm
      - xdpe12284-i2c-5-6a/PMIC-5 PSU 12V Rail (in2)/in2_lcrit_alarm
      - xdpe12284-i2c-5-6a/PMIC-5 PSU 12V Rail (in2)/in2_crit_alarm
      - xdpe12284-i2c-5-6a/PMIC-5 ASIC VCORE_T4_5 Rail (out1)/in3_lcrit_alarm
      - xdpe12284-i2c-5-6a/PMIC-5 ASIC VCORE_T4_5 Rail (out1)/in3_crit_alarm
      - xdpe12284-i2c-5-6a/PMIC-5 ASIC 1.8V_T4_5 Rail (out2)/in4_lcrit_alarm
      - xdpe12284-i2c-5-6a/PMIC-5 ASIC 1.8V_T4_5 Rail (out2)/in4_crit_alarm
      - xdpe12284-i2c-5-6a/PMIC-5 12V ASIC VCORE_1.8V_T4_5 Rail Pwr (in) /power1_alarm
      - xdpe12284-i2c-5-6a/PMIC-5 12V ASIC VCORE_T4_5 Rail Curr (in1)/curr1_max_alarm
      - xdpe12284-i2c-5-6a/PMIC-5 12V ASIC 1.8V_T4_5 Rail Curr (in2)/curr2_max_alarm
      - xdpe12284-i2c-5-6a/PMIC-5 ASIC VCORE_T4_5 Rail Curr (out1)/curr3_max_alarm
      - xdpe12284-i2c-5-6a/PMIC-5 ASIC VCORE_T4_5 Rail Curr (out1)/curr3_crit_alarm
      - xdpe12284-i2c-5-6a/PMIC-5 ASIC 1.8V_T4_5 Rail Curr (out2)/curr4_max_alarm
      - xdpe12284-i2c-5-6a/PMIC-5 ASIC 1.8V_T4_5 Rail Curr (out2)/curr4_crit_alarm

      - dps460-i2c-4-59/PSU-2(R) 220V Rail (in)/in1_min_alarm
      - dps460-i2c-4-59/PSU-2(R) 220V Rail (in)/in1_max_alarm
      - dps460-i2c-4-59/PSU-2(R) 220V Rail (in)/in1_lcrit_alarm
      - dps460-i2c-4-59/PSU-2(R) 220V Rail (in)/in1_crit_alarm
      - dps460-i2c-4-59/PSU-2(R) 12V Rail (out)/in3_min_alarm
      - dps460-i2c-4-59/PSU-2(R) 12V Rail (out)/in3_max_alarm
      - dps460-i2c-4-59/PSU-2(R) 12V Rail (out)/in3_lcrit_alarm
      - dps460-i2c-4-59/PSU-2(R) 12V Rail (out)/in3_crit_alarm
      - dps460-i2c-4-59/PSU-2(R) 220V Rail Pwr (in)/power1_alarm
      - dps460-i2c-4-59/PSU-2(R) 12V Rail Pwr (out)/power2_max_alarm
      - dps460-i2c-4-59/PSU-2(R) 12V Rail Pwr (out)/power2_crit_alarm
      - dps460-i2c-4-59/PSU-2(R) 220V Rail Curr (in)/curr1_max_alarm
      - dps460-i2c-4-59/PSU-2(R) 220V Rail Curr (in)/curr1_crit_alarm
      - dps460-i2c-4-59/PSU-2(R) 12V Rail Curr (out)/curr2_max_alarm
      - dps460-i2c-4-59/PSU-2(R) 12V Rail Curr (out)/curr2_crit_alarm

      - mp2975-i2c-15-61/PMIC-9 PSU 12V Rail (in1)/in1_crit_alarm
      - mp2975-i2c-15-61/PMIC-9 COMEX 1.2V Rail (out)/in2_lcrit_alarm
      - mp2975-i2c-15-61/PMIC-9 COMEX 1.2V Rail (out)/in2_crit_alarm
      - mp2975-i2c-15-61/PMIC-9 COMEX 12V Rail Pwr (in)/power1_alarm
      - mp2975-i2c-15-61/PMIC-9 COMEX 12V Rail Curr (in)/curr1_alarm
      - mp2975-i2c-15-61/PMIC-9 COMEX 1.2V Rail Curr (out)/curr2_alarm

      - xdpe12284-i2c-5-68/PMIC-4 PSU 12V Rail (in1)/in1_lcrit_alarm
      - xdpe12284-i2c-5-68/PMIC-4 PSU 12V Rail (in1)/in1_crit_alarm
      - xdpe12284-i2c-5-68/PMIC-4 PSU 12V Rail (in2)/in2_lcrit_alarm
      - xdpe12284-i2c-5-68/PMIC-4 PSU 12V Rail (in2)/in2_crit_alarm
      - xdpe12284-i2c-5-68/PMIC-4 ASIC VCORE_T2_3 Rail (out1)/in3_lcrit_alarm
      - xdpe12284-i2c-5-68/PMIC-4 ASIC VCORE_T2_3 Rail (out1)/in3_crit_alarm
      - xdpe12284-i2c-5-68/PMIC-4 ASIC 1.8V_T2_3 Rail (out2)/in4_lcrit_alarm
      - xdpe12284-i2c-5-68/PMIC-4 ASIC 1.8V_T2_3 Rail (out2)/in4_crit_alarm
      - xdpe12284-i2c-5-68/PMIC-4 12V ASIC VCORE_1.8V_T2_3 Rail Pwr (in) /power1_alarm
      - xdpe12284-i2c-5-68/PMIC-4 12V ASIC VCORE_T2_3 Rail Curr (in1)/curr1_max_alarm
      - xdpe12284-i2c-5-68/PMIC-4 12V ASIC 1.8V_T2_3 Rail Curr (in2)/curr2_max_alarm
      - xdpe12284-i2c-5-68/PMIC-4 ASIC VCORE_T2_3 Rail Curr (out1)/curr3_max_alarm
      - xdpe12284-i2c-5-68/PMIC-4 ASIC VCORE_T2_3 Rail Curr (out1)/curr3_crit_alarm
      - xdpe12284-i2c-5-68/PMIC-4 ASIC 1.8V_T2_3 Rail Curr (out2)/curr4_max_alarm
      - xdpe12284-i2c-5-68/PMIC-4 ASIC 1.8V_T2_3 Rail Curr (out2)/curr4_crit_alarm

      - xdpe12284-i2c-5-64/PMIC-2 PSU 12V Rail (in1)/in1_lcrit_alarm
      - xdpe12284-i2c-5-64/PMIC-2 PSU 12V Rail (in1)/in1_crit_alarm
      - xdpe12284-i2c-5-64/PMIC-2 PSU 12V Rail (in2)/in2_lcrit_alarm
      - xdpe12284-i2c-5-64/PMIC-2 PSU 12V Rail (in2)/in2_crit_alarm
      - xdpe12284-i2c-5-64/PMIC-2 ASIC 1.8V_MAIN Rail (out1)/in3_lcrit_alarm
      - xdpe12284-i2c-5-64/PMIC-2 ASIC 1.8V_MAIN Rail (out1)/in3_crit_alarm
      - xdpe12284-i2c-5-64/PMIC-2 ASIC 1.2V_MAIN Rail (out2)/in4_lcrit_alarm
      - xdpe12284-i2c-5-64/PMIC-2 ASIC 1.2V_MAIN Rail (out2)/in4_crit_alarm
      - xdpe12284-i2c-5-64/PMIC-2 12V ASIC 1.8V_1.2V_MAIN Rail Pwr (in)/power1_alarm
      - xdpe12284-i2c-5-64/PMIC-2 12V ASIC 1.8V_MAIN Rail Curr (in1)/curr1_max_alarm
      - xdpe12284-i2c-5-64/PMIC-2 12V ASIC 1.2V_MAIN Rail Curr (in2)/curr2_max_alarm
      - xdpe12284-i2c-5-64/PMIC-2 ASIC 1.8V_MAIN Rail Curr (out1)/curr3_max_alarm
      - xdpe12284-i2c-5-64/PMIC-2 ASIC 1.8V_MAIN Rail Curr (out1)/curr3_crit_alarm
      - xdpe12284-i2c-5-64/PMIC-2 ASIC 1.2V_MAIN Rail Curr (out2)/curr4_max_alarm
      - xdpe12284-i2c-5-64/PMIC-2 ASIC 1.2V_MAIN Rail Curr (out2)/curr4_crit_alarm

      - xdpe12284-i2c-5-6c/PMIC-6 PSU 12V Rail (in1)/in1_lcrit_alarm
      - xdpe12284-i2c-5-6c/PMIC-6 PSU 12V Rail (in1)/in1_crit_alarm
      - xdpe12284-i2c-5-6c/PMIC-6 PSU 12V Rail (in2)/in2_lcrit_alarm
      - xdpe12284-i2c-5-6c/PMIC-6 PSU 12V Rail (in2)/in2_crit_alarm
      - xdpe12284-i2c-5-6c/PMIC-6 ASIC VCORE_T6_7 Rail (out1)/in3_lcrit_alarm
      - xdpe12284-i2c-5-6c/PMIC-6 ASIC VCORE_T6_7 Rail (out1)/in3_crit_alarm
      - xdpe12284-i2c-5-6c/PMIC-6 ASIC 1.8V_T6_7 Rail (out2)/in4_lcrit_alarm
      - xdpe12284-i2c-5-6c/PMIC-6 ASIC 1.8V_T6_7 Rail (out2)/in4_crit_alarm
      - xdpe12284-i2c-5-6c/PMIC-6 12V ASIC VCORE_1.8V_T6_7 Rail Pwr (in) /power1_alarm
      - xdpe12284-i2c-5-6c/PMIC-6 12V ASIC VCORE_T6_7 Rail Curr (in1)/curr1_max_alarm
      - xdpe12284-i2c-5-6c/PMIC-6 12V ASIC 1.8V_T6_7 Rail Curr (in2)/curr2_max_alarm
      - xdpe12284-i2c-5-6c/PMIC-6 ASIC VCORE_T6_7 Rail Curr (out1)/curr3_max_alarm
      - xdpe12284-i2c-5-6c/PMIC-6 ASIC VCORE_T6_7 Rail Curr (out1)/curr3_crit_alarm
      - xdpe12284-i2c-5-6c/PMIC-6 ASIC 1.8V_T6_7 Rail Curr (out2)/curr4_max_alarm
      - xdpe12284-i2c-5-6c/PMIC-6 ASIC 1.8V_T6_7 Rail Curr (out2)/curr4_crit_alarm


      temp:

      - mp2975-i2c-15-6a/PMIC-8 Temp 1/temp1_max_alarm
      - mp2975-i2c-15-6a/PMIC-8 Temp 1/temp1_crit_alarm

      - xdpe12284-i2c-5-66/PMIC-3 ASIC VCORE_T0_1 Temp 1/temp1_max_alarm
      - xdpe12284-i2c-5-66/PMIC-3 ASIC VCORE_T0_1 Temp 1/temp1_crit_alarm
      - xdpe12284-i2c-5-66/PMIC-3 ASIC 1.8V_T0_1 Temp 2/temp2_max_alarm
      - xdpe12284-i2c-5-66/PMIC-3 ASIC 1.8V_T0_1 Temp 2/temp2_crit_alarm

      - xdpe12284-i2c-5-6e/PMIC-7 ASIC 1.2V_T0_3 Temp 1/temp1_max_alarm
      - xdpe12284-i2c-5-6e/PMIC-7 ASIC 1.2V_T0_3 Temp 1/temp1_crit_alarm
      - xdpe12284-i2c-5-6e/PMIC-7 ASIC 1.2V_T4_7 Temp 2/temp2_max_alarm
      - xdpe12284-i2c-5-6e/PMIC-7 ASIC 1.2V_T4_7 Temp 2/temp2_crit_alarm

      - xdpe12284-i2c-5-62/PMIC-1 ASIC VCORE_MAIN Temp 1/temp1_max_alarm
      - xdpe12284-i2c-5-62/PMIC-1 ASIC VCORE_MAIN Temp 1/temp1_crit_alarm

      - xdpe12284-i2c-5-6a/PMIC-5 ASIC VCORE_T4_5 Temp 1/temp1_max_alarm
      - xdpe12284-i2c-5-6a/PMIC-5 ASIC VCORE_T4_5 Temp 1/temp1_crit_alarm
      - xdpe12284-i2c-5-6a/PMIC-5 ASIC 1.8V_T4_5 Temp 2/temp2_max_alarm
      - xdpe12284-i2c-5-6a/PMIC-5 ASIC 1.8V_T4_5 Temp 2/temp2_crit_alarm

      - dps460-i2c-4-59/PSU-2(R) Temp 1/temp1_max_alarm
      - dps460-i2c-4-59/PSU-2(R) Temp 1/temp1_min_alarm
      - dps460-i2c-4-59/PSU-2(R) Temp 1/temp1_crit_alarm
      - dps460-i2c-4-59/PSU-2(R) Temp 2/temp2_max_alarm
      - dps460-i2c-4-59/PSU-2(R) Temp 2/temp2_min_alarm
      - dps460-i2c-4-59/PSU-2(R) Temp 2/temp2_crit_alarm
      - dps460-i2c-4-59/PSU-2(R) Temp 3/temp3_max_alarm
      - dps460-i2c-4-59/PSU-2(R) Temp 3/temp3_min_alarm
      - dps460-i2c-4-59/PSU-2(R) Temp 3/temp3_crit_alarm

      - mp2975-i2c-15-61/PMIC-9 Temp 1/temp1_max_alarm
      - mp2975-i2c-15-61/PMIC-9 Temp 1/temp1_crit_alarm

      - coretemp-isa-0000/\P[a-z]*\ id 0/temp1_crit_alarm
      - coretemp-isa-0000/Core 0/temp2_crit_alarm
      - coretemp-isa-0000/Core 1/temp3_crit_alarm
      - coretemp-isa-0000/Core 2/temp4_crit_alarm
      - coretemp-isa-0000/Core 3/temp5_crit_alarm

      - xdpe12284-i2c-5-68/PMIC-4 ASIC VCORE_T2_3 Temp 1/temp1_max_alarm
      - xdpe12284-i2c-5-68/PMIC-4 ASIC VCORE_T2_3 Temp 1/temp1_crit_alarm
      - xdpe12284-i2c-5-68/PMIC-4 ASIC 1.8V_T2_3 Temp 2/temp2_max_alarm
      - xdpe12284-i2c-5-68/PMIC-4 ASIC 1.8V_T2_3 Temp 2/temp2_crit_alarm

      - xdpe12284-i2c-5-64/PMIC-2 ASIC 1.8V_MAIN Temp 1/temp1_max_alarm
      - xdpe12284-i2c-5-64/PMIC-2 ASIC 1.8V_MAIN Temp 1/temp1_crit_alarm
      - xdpe12284-i2c-5-64/PMIC-2 ASIC 1.2V_MAIN Temp 2/temp2_max_alarm
      - xdpe12284-i2c-5-64/PMIC-2 ASIC 1.2V_MAIN Temp 2/temp2_crit_alarm

      - xdpe12284-i2c-5-6c/PMIC-6 ASIC VCORE_T6_7 Temp 1/temp1_max_alarm
      - xdpe12284-i2c-5-6c/PMIC-6 ASIC VCORE_T6_7 Temp 1/temp1_crit_alarm
      - xdpe12284-i2c-5-6c/PMIC-6 ASIC 1.8V_T6_7 Temp 2/temp2_max_alarm
      - xdpe12284-i2c-5-6c/PMIC-6 ASIC 1.8V_T6_7 Temp 2/temp2_crit_alarm

      - mlxsw-i2c-2-48/front panel 001/temp2_crit_alarm
      - mlxsw-i2c-2-48/front panel 001/temp2_fault
      - mlxsw-i2c-2-48/front panel 002/temp3_crit_alarm
      - mlxsw-i2c-2-48/front panel 002/temp3_fault
      - mlxsw-i2c-2-48/front panel 003/temp4_crit_alarm
      - mlxsw-i2c-2-48/front panel 003/temp4_fault
      - mlxsw-i2c-2-48/front panel 004/temp5_crit_alarm
      - mlxsw-i2c-2-48/front panel 004/temp5_fault
      - mlxsw-i2c-2-48/front panel 005/temp6_crit_alarm
      - mlxsw-i2c-2-48/front panel 005/temp6_fault
      - mlxsw-i2c-2-48/front panel 006/temp7_crit_alarm
      - mlxsw-i2c-2-48/front panel 006/temp7_fault
      - mlxsw-i2c-2-48/front panel 007/temp8_crit_alarm
      - mlxsw-i2c-2-48/front panel 007/temp8_fault
      - mlxsw-i2c-2-48/front panel 008/temp9_crit_alarm
      - mlxsw-i2c-2-48/front panel 008/temp9_fault


    compares:
      power: [ ]
      temp:

      - - mp2975-i2c-15-6a/PMIC-8 Temp 1/temp1_input
        - mp2975-i2c-15-6a/PMIC-8 Temp 1/temp1_crit

      - - tmp102-i2c-7-4a/Ambient Port Side Temp (air exhaust)/temp1_input
        - tmp102-i2c-7-4a/Ambient Port Side Temp (air exhaust)/temp1_max

      - - xdpe12284-i2c-5-66/PMIC-3 ASIC VCORE_T0_1 Temp 1/temp1_input
        - xdpe12284-i2c-5-66/PMIC-3 ASIC VCORE_T0_1 Temp 1/temp1_crit

      - - xdpe12284-i2c-5-66/PMIC-3 ASIC 1.8V_T0_1 Temp 2/temp2_input
        - xdpe12284-i2c-5-66/PMIC-3 ASIC 1.8V_T0_1 Temp 2/temp2_crit

      - - xdpe12284-i2c-5-6e/PMIC-7 ASIC 1.2V_T0_3 Temp 1/temp1_input
        - xdpe12284-i2c-5-6e/PMIC-7 ASIC 1.2V_T0_3 Temp 1/temp1_crit

      - - xdpe12284-i2c-5-6e/PMIC-7 ASIC 1.2V_T4_7 Temp 2/temp2_input
        - xdpe12284-i2c-5-6e/PMIC-7 ASIC 1.2V_T4_7 Temp 2/temp2_crit

      - - xdpe12284-i2c-5-62/PMIC-1 ASIC VCORE_MAIN Temp 1/temp1_input
        - xdpe12284-i2c-5-62/PMIC-1 ASIC VCORE_MAIN Temp 1/temp1_crit

      - - xdpe12284-i2c-5-6a/PMIC-5 ASIC VCORE_T4_5 Temp 1/temp1_input
        - xdpe12284-i2c-5-6a/PMIC-5 ASIC VCORE_T4_5 Temp 1/temp1_crit

      - - xdpe12284-i2c-5-6a/PMIC-5 ASIC 1.8V_T4_5 Temp 2/temp2_input
        - xdpe12284-i2c-5-6a/PMIC-5 ASIC 1.8V_T4_5 Temp 2/temp2_crit

      - - dps460-i2c-4-59/PSU-2(R) Temp 1/temp1_input
        - dps460-i2c-4-59/PSU-2(R) Temp 1/temp1_crit

      - - dps460-i2c-4-59/PSU-2(R) Temp 2/temp2_input
        - dps460-i2c-4-59/PSU-2(R) Temp 2/temp2_crit

      - - dps460-i2c-4-59/PSU-2(R) Temp 3/temp3_input
        - dps460-i2c-4-59/PSU-2(R) Temp 3/temp3_crit

      - - mp2975-i2c-15-61/PMIC-9 Temp 1/temp1_input
        - mp2975-i2c-15-61/PMIC-9 Temp 1/temp1_crit

      - - coretemp-isa-0000/\P[a-z]*\ id 0/temp1_input
        - coretemp-isa-0000/\P[a-z]*\ id 0/temp1_crit

      - - coretemp-isa-0000/Core 0/temp2_input
        - coretemp-isa-0000/Core 0/temp2_crit

      - - coretemp-isa-0000/Core 1/temp3_input
        - coretemp-isa-0000/Core 1/temp3_crit

      - - coretemp-isa-0000/Core 2/temp4_input
        - coretemp-isa-0000/Core 2/temp4_crit

      - - coretemp-isa-0000/Core 3/temp5_input
        - coretemp-isa-0000/Core 3/temp5_crit

      - - tmp102-i2c-15-49/Ambient COMEX Temp/temp1_input
        - tmp102-i2c-15-49/Ambient COMEX Temp/temp1_max

      - - xdpe12284-i2c-5-68/PMIC-4 ASIC VCORE_T2_3 Temp 1/temp1_input
        - xdpe12284-i2c-5-68/PMIC-4 ASIC VCORE_T2_3 Temp 1/temp1_crit

      - - xdpe12284-i2c-5-68/PMIC-4 ASIC 1.8V_T2_3 Temp 2/temp2_input
        - xdpe12284-i2c-5-68/PMIC-4 ASIC 1.8V_T2_3 Temp 2/temp2_crit

      - - tmp102-i2c-7-49/Ambient Fan Side Temp (air intake)/temp1_input
        - tmp102-i2c-7-49/Ambient Fan Side Temp (air intake)/temp1_max

      - - xdpe12284-i2c-5-64/PMIC-2 ASIC 1.8V_MAIN Temp 1/temp1_input
        - xdpe12284-i2c-5-64/PMIC-2 ASIC 1.8V_MAIN Temp 1/temp1_crit

      - - xdpe12284-i2c-5-64/PMIC-2 ASIC 1.2V_MAIN Temp 2/temp2_input
        - xdpe12284-i2c-5-64/PMIC-2 ASIC 1.2V_MAIN Temp 2/temp2_crit

      - - xdpe12284-i2c-5-6c/PMIC-6 ASIC VCORE_T6_7 Temp 1/temp1_input
        - xdpe12284-i2c-5-6c/PMIC-6 ASIC VCORE_T6_7 Temp 1/temp1_crit

      - - xdpe12284-i2c-5-6c/PMIC-6 ASIC 1.8V_T6_7 Temp 2/temp2_input
        - xdpe12284-i2c-5-6c/PMIC-6 ASIC 1.8V_T6_7 Temp 2/temp2_crit

    non_zero:
      fan: [ ]
      power: [ ]
      temp: [ ]
    psu_skips: { }
    sensor_skip_per_version: { }

  x86_64-mlnx_msn4600c-r0-a1:
    alarms:
      fan:
      - dps460-i2c-4-58/PSU-1(L) Fan 1/fan1_alarm
      - dps460-i2c-4-58/PSU-1(L) Fan 1/fan1_fault

      - dps460-i2c-4-59/PSU-2(R) Fan 1/fan1_alarm
      - dps460-i2c-4-59/PSU-2(R) Fan 1/fan1_fault

      - mlxreg_fan-isa-0000/Chassis Fan Drawer-1/fan1_fault
      - mlxreg_fan-isa-0000/Chassis Fan Drawer-2/fan2_fault
      - mlxreg_fan-isa-0000/Chassis Fan Drawer-3/fan3_fault
      power:
      - mp2975-i2c-5-62/PMIC-1 PSU 12V Rail Curr (in1)/curr1_alarm
      - mp2975-i2c-5-62/PMIC-1 ASIC 0.8V VCORE MAIN Rail Curr (out)/curr2_alarm
      - mp2975-i2c-5-62/PMIC-1 PSU 12V Rail (in1)/in1_crit_alarm
      - mp2975-i2c-5-62/PMIC-1 ASIC 0.8V VCORE MAIN Rail (out)/in2_lcrit_alarm
      - mp2975-i2c-5-62/PMIC-1 ASIC 0.8V VCORE MAIN Rail (out)/in2_crit_alarm
      - mp2975-i2c-5-62/PMIC-1 PSU 12V Rail Pwr (in1)/power1_alarm

      - mp2975-i2c-5-64/PMIC-2 PSU 12V Rail Curr (in1)/curr1_alarm
      - mp2975-i2c-5-64/PMIC-2 ASIC 1.8V VCORE MAIN Rail Curr (out)/curr2_alarm
      - mp2975-i2c-5-64/PMIC-2 ASIC 1.2V VCORE MAIN Rail Curr (out)/curr3_alarm
      - mp2975-i2c-5-64/PMIC-2 PSU 12V Rail (in1)/in1_crit_alarm
      - mp2975-i2c-5-64/PMIC-2 ASIC 1.8V VCORE MAIN Rail (out)/in2_lcrit_alarm
      - mp2975-i2c-5-64/PMIC-2 ASIC 1.8V VCORE MAIN Rail (out)/in2_crit_alarm
      - mp2975-i2c-5-64/PMIC-2 ASIC 1.2V VCORE MAIN Rail (out)/in3_crit_alarm
      - mp2975-i2c-5-64/PMIC-2 ASIC 1.2V VCORE MAIN Rail (out)/in3_lcrit_alarm
      - mp2975-i2c-5-64/PMIC-2 PSU 12V Rail Pwr (in1)/power1_alarm

      - mp2975-i2c-5-66/PMIC-3 PSU 12V Rail Curr (in1)/curr1_alarm
      - mp2975-i2c-5-66/PMIC-3 ASIC 0.85V T0_1 Rail Curr (out)/curr2_alarm
      - mp2975-i2c-5-66/PMIC-3 ASIC 1.8V T0_1 Rail Curr (out)/curr3_alarm
      - mp2975-i2c-5-66/PMIC-3 PSU 12V Rail (in1)/in1_crit_alarm
      - mp2975-i2c-5-66/PMIC-3 ASIC 0.85V T0_1 Rail (out)/in2_lcrit_alarm
      - mp2975-i2c-5-66/PMIC-3 ASIC 0.85V T0_1 Rail (out)/in2_crit_alarm
      - mp2975-i2c-5-66/PMIC-3 ASIC 1.8V T0_1 Rail (out)/in3_crit_alarm
      - mp2975-i2c-5-66/PMIC-3 ASIC 1.8V T0_1 Rail (out)/in3_lcrit_alarm
      - mp2975-i2c-5-66/PMIC-3 PSU 12V Rail Pwr (in1)/power1_alarm

      - mp2975-i2c-5-6a/PMIC-4 PSU 12V Rail Curr (in1)/curr1_alarm
      - mp2975-i2c-5-6a/PMIC-4 ASIC 0.85V T2_3 Rail Curr (out)/curr2_alarm
      - mp2975-i2c-5-6a/PMIC-4 ASIC 1.8V T2_3 Rail Curr (out)/curr3_alarm
      - mp2975-i2c-5-6a/PMIC-4 PSU 12V Rail (in1)/in1_crit_alarm
      - mp2975-i2c-5-6a/PMIC-4 ASIC 0.85V T2_3 Rail (out)/in2_lcrit_alarm
      - mp2975-i2c-5-6a/PMIC-4 ASIC 0.85V T2_3 Rail (out)/in2_crit_alarm
      - mp2975-i2c-5-6a/PMIC-4 ASIC 1.8V T2_3 Rail (out)/in3_crit_alarm
      - mp2975-i2c-5-6a/PMIC-4 ASIC 1.8V T2_3 Rail (out)/in3_lcrit_alarm
      - mp2975-i2c-5-6a/PMIC-4 PSU 12V Rail Pwr (in1)/power1_alarm

      - mp2975-i2c-5-6e/PMIC-5 PSU 12V Rail Curr (in1)/curr1_alarm
      - mp2975-i2c-5-6e/PMIC-5 ASIC 1.2V T0_3 Rail_1 Curr (out)/curr2_alarm
      - mp2975-i2c-5-6e/PMIC-5 ASIC 1.2V T4_7 Rail_2 Curr (out)/curr3_alarm
      - mp2975-i2c-5-6e/PMIC-5 PSU 12V Rail (in1)/in1_crit_alarm
      - mp2975-i2c-5-6e/PMIC-5 ASIC 1.2V T0_3 Rail_1 (out)/in2_lcrit_alarm
      - mp2975-i2c-5-6e/PMIC-5 ASIC 1.2V T0_3 Rail_1 (out)/in2_crit_alarm
      - mp2975-i2c-5-6e/PMIC-5 ASIC 1.2V T4_7 Rail_2 (out)/in3_crit_alarm
      - mp2975-i2c-5-6e/PMIC-5 ASIC 1.2V T4_7 Rail_2 (out)/in3_lcrit_alarm
      - mp2975-i2c-5-6e/PMIC-5 PSU 12V Rail Pwr (in1)/power1_alarm

      - tps53679-i2c-15-58/PMIC-6 COMEX 1.8V Rail Curr (out)/curr1_crit_alarm
      - tps53679-i2c-15-58/PMIC-6 COMEX 1.8V Rail Curr (out)/curr1_max_alarm
      - tps53679-i2c-15-58/PMIC-6 COMEX 1.05V Rail Curr (out)/curr2_crit_alarm
      - tps53679-i2c-15-58/PMIC-6 COMEX 1.05V Rail Curr (out)/curr2_max_alarm
      - tps53679-i2c-15-58/PMIC-6 PSU 12V Rail (in1)/in1_lcrit_alarm
      - tps53679-i2c-15-58/PMIC-6 PSU 12V Rail (in1)/in1_crit_alarm
      - tps53679-i2c-15-58/PMIC-6 PSU 12V Rail (in2)/in2_lcrit_alarm
      - tps53679-i2c-15-58/PMIC-6 PSU 12V Rail (in2)/in2_crit_alarm
      - tps53679-i2c-15-58/PMIC-6 COMEX 1.8V Rail (out)/in3_crit_alarm
      - tps53679-i2c-15-58/PMIC-6 COMEX 1.8V Rail (out)/in3_lcrit_alarm

      - tps53679-i2c-15-61/PMIC-7 COMEX 1.2V Rail Curr (out)/curr1_crit_alarm
      - tps53679-i2c-15-61/PMIC-7 COMEX 1.2V Rail Curr (out)/curr1_max_alarm
      - tps53679-i2c-15-61/PMIC-7 PSU 12V Rail (in1)/in1_lcrit_alarm
      - tps53679-i2c-15-61/PMIC-7 PSU 12V Rail (in1)/in1_crit_alarm
      - tps53679-i2c-15-61/PMIC-7 PSU 12V Rail (in2)/in2_lcrit_alarm
      - tps53679-i2c-15-61/PMIC-7 PSU 12V Rail (in2)/in2_crit_alarm
      - tps53679-i2c-15-61/PMIC-7 COMEX 1.2V Rail (out)/in3_crit_alarm
      - tps53679-i2c-15-61/PMIC-7 COMEX 1.2V Rail (out)/in3_lcrit_alarm

      - dps460-i2c-4-58/PSU-1(L) 220V Rail Curr (in)/curr1_crit_alarm
      - dps460-i2c-4-58/PSU-1(L) 220V Rail Curr (in)/curr1_max_alarm
      - dps460-i2c-4-58/PSU-1(L) 12V Rail Curr (out)/curr2_crit_alarm
      - dps460-i2c-4-58/PSU-1(L) 12V Rail Curr (out)/curr2_max_alarm
      - dps460-i2c-4-58/PSU-1(L) 220V Rail Pwr (in)/power1_alarm
      - dps460-i2c-4-58/PSU-1(L) 12V Rail Pwr (out)/power2_crit_alarm
      - dps460-i2c-4-58/PSU-1(L) 12V Rail Pwr (out)/power2_max_alarm
      - dps460-i2c-4-58/PSU-1(L) 220V Rail (in)/in1_crit_alarm
      - dps460-i2c-4-58/PSU-1(L) 220V Rail (in)/in1_lcrit_alarm
      - dps460-i2c-4-58/PSU-1(L) 220V Rail (in)/in1_max_alarm
      - dps460-i2c-4-58/PSU-1(L) 220V Rail (in)/in1_min_alarm
      - dps460-i2c-4-58/PSU-1(L) 12V Rail (out)/in3_crit_alarm
      - dps460-i2c-4-58/PSU-1(L) 12V Rail (out)/in3_lcrit_alarm
      - dps460-i2c-4-58/PSU-1(L) 12V Rail (out)/in3_max_alarm
      - dps460-i2c-4-58/PSU-1(L) 12V Rail (out)/in3_min_alarm

      - dps460-i2c-4-59/PSU-2(R) 220V Rail Curr (in)/curr1_crit_alarm
      - dps460-i2c-4-59/PSU-2(R) 220V Rail Curr (in)/curr1_max_alarm
      - dps460-i2c-4-59/PSU-2(R) 12V Rail Curr (out)/curr2_crit_alarm
      - dps460-i2c-4-59/PSU-2(R) 12V Rail Curr (out)/curr2_max_alarm
      - dps460-i2c-4-59/PSU-2(R) 220V Rail Pwr (in)/power1_alarm
      - dps460-i2c-4-59/PSU-2(R) 12V Rail Pwr (out)/power2_crit_alarm
      - dps460-i2c-4-59/PSU-2(R) 12V Rail Pwr (out)/power2_max_alarm
      - dps460-i2c-4-59/PSU-2(R) 220V Rail (in)/in1_crit_alarm
      - dps460-i2c-4-59/PSU-2(R) 220V Rail (in)/in1_lcrit_alarm
      - dps460-i2c-4-59/PSU-2(R) 220V Rail (in)/in1_max_alarm
      - dps460-i2c-4-59/PSU-2(R) 220V Rail (in)/in1_min_alarm
      - dps460-i2c-4-59/PSU-2(R) 12V Rail (out)/in3_crit_alarm
      - dps460-i2c-4-59/PSU-2(R) 12V Rail (out)/in3_lcrit_alarm
      - dps460-i2c-4-59/PSU-2(R) 12V Rail (out)/in3_max_alarm
      - dps460-i2c-4-59/PSU-2(R) 12V Rail (out)/in3_min_alarm
      temp:
      - coretemp-isa-0000/\P[a-z]*\ id 0/temp1_crit_alarm
      - coretemp-isa-0000/Core 0/temp2_crit_alarm
      - coretemp-isa-0000/Core 1/temp3_crit_alarm
      - coretemp-isa-0000/Core 2/temp4_crit_alarm
      - coretemp-isa-0000/Core 3/temp5_crit_alarm

      - mlxsw-i2c-2-48/front panel 001/temp2_fault
      - mlxsw-i2c-2-48/front panel 002/temp3_fault
      - mlxsw-i2c-2-48/front panel 003/temp4_fault
      - mlxsw-i2c-2-48/front panel 004/temp5_fault
      - mlxsw-i2c-2-48/front panel 005/temp6_fault
      - mlxsw-i2c-2-48/front panel 006/temp7_fault
      - mlxsw-i2c-2-48/front panel 007/temp8_fault
      - mlxsw-i2c-2-48/front panel 008/temp9_fault
      - mlxsw-i2c-2-48/front panel 009/temp10_fault
      - mlxsw-i2c-2-48/front panel 010/temp11_fault
      - mlxsw-i2c-2-48/front panel 011/temp12_fault
      - mlxsw-i2c-2-48/front panel 012/temp13_fault
      - mlxsw-i2c-2-48/front panel 013/temp14_fault
      - mlxsw-i2c-2-48/front panel 014/temp15_fault
      - mlxsw-i2c-2-48/front panel 015/temp16_fault
      - mlxsw-i2c-2-48/front panel 016/temp17_fault
      - mlxsw-i2c-2-48/front panel 017/temp18_fault
      - mlxsw-i2c-2-48/front panel 018/temp19_fault
      - mlxsw-i2c-2-48/front panel 019/temp20_fault
      - mlxsw-i2c-2-48/front panel 020/temp21_fault
      - mlxsw-i2c-2-48/front panel 021/temp22_fault
      - mlxsw-i2c-2-48/front panel 022/temp23_fault
      - mlxsw-i2c-2-48/front panel 023/temp24_fault
      - mlxsw-i2c-2-48/front panel 024/temp25_fault
      - mlxsw-i2c-2-48/front panel 025/temp26_fault
      - mlxsw-i2c-2-48/front panel 026/temp27_fault
      - mlxsw-i2c-2-48/front panel 027/temp28_fault
      - mlxsw-i2c-2-48/front panel 028/temp29_fault
      - mlxsw-i2c-2-48/front panel 029/temp30_fault
      - mlxsw-i2c-2-48/front panel 030/temp31_fault
      - mlxsw-i2c-2-48/front panel 031/temp32_fault
      - mlxsw-i2c-2-48/front panel 032/temp33_fault
      - mlxsw-i2c-2-48/front panel 033/temp34_fault
      - mlxsw-i2c-2-48/front panel 034/temp35_fault
      - mlxsw-i2c-2-48/front panel 035/temp36_fault
      - mlxsw-i2c-2-48/front panel 036/temp37_fault
      - mlxsw-i2c-2-48/front panel 037/temp38_fault
      - mlxsw-i2c-2-48/front panel 038/temp39_fault
      - mlxsw-i2c-2-48/front panel 039/temp40_fault
      - mlxsw-i2c-2-48/front panel 040/temp41_fault
      - mlxsw-i2c-2-48/front panel 041/temp42_fault
      - mlxsw-i2c-2-48/front panel 042/temp43_fault
      - mlxsw-i2c-2-48/front panel 043/temp44_fault
      - mlxsw-i2c-2-48/front panel 044/temp45_fault
      - mlxsw-i2c-2-48/front panel 045/temp46_fault
      - mlxsw-i2c-2-48/front panel 046/temp47_fault
      - mlxsw-i2c-2-48/front panel 047/temp48_fault
      - mlxsw-i2c-2-48/front panel 048/temp49_fault
      - mlxsw-i2c-2-48/front panel 049/temp50_fault
      - mlxsw-i2c-2-48/front panel 050/temp51_fault
      - mlxsw-i2c-2-48/front panel 051/temp52_fault
      - mlxsw-i2c-2-48/front panel 052/temp53_fault
      - mlxsw-i2c-2-48/front panel 053/temp54_fault
      - mlxsw-i2c-2-48/front panel 054/temp55_fault
      - mlxsw-i2c-2-48/front panel 055/temp56_fault
      - mlxsw-i2c-2-48/front panel 056/temp57_fault
      - mlxsw-i2c-2-48/front panel 057/temp58_fault
      - mlxsw-i2c-2-48/front panel 058/temp59_fault
      - mlxsw-i2c-2-48/front panel 059/temp60_fault
      - mlxsw-i2c-2-48/front panel 060/temp61_fault
      - mlxsw-i2c-2-48/front panel 061/temp62_fault
      - mlxsw-i2c-2-48/front panel 062/temp63_fault
      - mlxsw-i2c-2-48/front panel 063/temp64_fault
      - mlxsw-i2c-2-48/front panel 064/temp65_fault

      - mp2975-i2c-5-62/PMIC-1 Temp 1/temp1_crit_alarm
      - mp2975-i2c-5-62/PMIC-1 Temp 1/temp1_max_alarm

      - mp2975-i2c-5-64/PMIC-2 Temp 1/temp1_crit_alarm
      - mp2975-i2c-5-64/PMIC-2 Temp 1/temp1_max_alarm

      - mp2975-i2c-5-66/PMIC-3 Temp 1/temp1_crit_alarm
      - mp2975-i2c-5-66/PMIC-3 Temp 1/temp1_max_alarm

      - mp2975-i2c-5-6a/PMIC-4 Temp 1/temp1_crit_alarm
      - mp2975-i2c-5-6a/PMIC-4 Temp 1/temp1_max_alarm

      - mp2975-i2c-5-6e/PMIC-5 Temp 1/temp1_crit_alarm
      - mp2975-i2c-5-6e/PMIC-5 Temp 1/temp1_max_alarm

      - tps53679-i2c-15-58/PMIC-6 Temp 1/temp1_crit_alarm
      - tps53679-i2c-15-58/PMIC-6 Temp 1/temp1_max_alarm
      - tps53679-i2c-15-58/PMIC-6 Temp 2/temp2_crit_alarm
      - tps53679-i2c-15-58/PMIC-6 Temp 2/temp2_max_alarm

      - tps53679-i2c-15-61/PMIC-7 Temp 1/temp1_crit_alarm
      - tps53679-i2c-15-61/PMIC-7 Temp 1/temp1_max_alarm
      - tps53679-i2c-15-61/PMIC-7 Temp 2/temp2_crit_alarm
      - tps53679-i2c-15-61/PMIC-7 Temp 2/temp2_max_alarm

      - dps460-i2c-4-58/PSU-1(L) Temp 1/temp1_crit_alarm
      - dps460-i2c-4-58/PSU-1(L) Temp 1/temp1_max_alarm
      - dps460-i2c-4-58/PSU-1(L) Temp 2/temp2_crit_alarm
      - dps460-i2c-4-58/PSU-1(L) Temp 2/temp2_max_alarm
      - dps460-i2c-4-58/PSU-1(L) Temp 3/temp3_crit_alarm
      - dps460-i2c-4-58/PSU-1(L) Temp 3/temp3_max_alarm

      - dps460-i2c-4-59/PSU-2(R) Temp 1/temp1_crit_alarm
      - dps460-i2c-4-59/PSU-2(R) Temp 1/temp1_max_alarm
      - dps460-i2c-4-59/PSU-2(R) Temp 2/temp2_crit_alarm
      - dps460-i2c-4-59/PSU-2(R) Temp 2/temp2_max_alarm
      - dps460-i2c-4-59/PSU-2(R) Temp 3/temp3_crit_alarm
      - dps460-i2c-4-59/PSU-2(R) Temp 3/temp3_max_alarm
    compares:
      power: []
      temp:
      - - coretemp-isa-0000/\P[a-z]*\ id 0/temp1_input
        - coretemp-isa-0000/\P[a-z]*\ id 0/temp1_crit
      - - coretemp-isa-0000/Core 0/temp2_input
        - coretemp-isa-0000/Core 0/temp2_crit
      - - coretemp-isa-0000/Core 1/temp3_input
        - coretemp-isa-0000/Core 1/temp3_crit
      - - coretemp-isa-0000/Core 2/temp4_input
        - coretemp-isa-0000/Core 2/temp4_crit
      - - coretemp-isa-0000/Core 3/temp5_input
        - coretemp-isa-0000/Core 3/temp5_crit

      - - tmp102-i2c-7-49/Ambient Fan Side Temp (air intake)/temp1_input
        - tmp102-i2c-7-49/Ambient Fan Side Temp (air intake)/temp1_max

      - - tmp102-i2c-7-4a/Ambient Port Side Temp (air exhaust)/temp1_input
        - tmp102-i2c-7-4a/Ambient Port Side Temp (air exhaust)/temp1_max

      - - tmp102-i2c-15-49/Ambient COMEX Temp/temp1_input
        - tmp102-i2c-15-49/Ambient COMEX Temp/temp1_max
    non_zero:
      fan: []
      power: []
      temp: []
    psu_skips: {}
    sensor_skip_per_version: {}

  x86_64-mlnx_msn4600c-r0-a1-respined:
    alarms:
      fan:
      - dps460-i2c-4-58/PSU-1(L) Fan 1/fan1_alarm
      - dps460-i2c-4-58/PSU-1(L) Fan 1/fan1_fault

      - dps460-i2c-4-59/PSU-2(R) Fan 1/fan1_alarm
      - dps460-i2c-4-59/PSU-2(R) Fan 1/fan1_fault

      - mlxreg_fan-isa-0000/Chassis Fan Drawer-1/fan1_fault
      - mlxreg_fan-isa-0000/Chassis Fan Drawer-2/fan2_fault
      - mlxreg_fan-isa-0000/Chassis Fan Drawer-3/fan3_fault
      power:
      - mp2975-i2c-5-62/PMIC-1 12V ASIC VCORE_MAIN Rail Curr (in)/curr1_alarm
      - mp2975-i2c-5-62/PMIC-1 ASIC VCORE_MAIN Rail Curr (out)/curr2_alarm
      - mp2975-i2c-5-62/PMIC-1 PSU 12V Rail (in)/in1_crit_alarm
      - mp2975-i2c-5-62/PMIC-1 ASIC VCORE_MAIN Rail (out)/in2_lcrit_alarm
      - mp2975-i2c-5-62/PMIC-1 ASIC VCORE_MAIN Rail (out)/in2_crit_alarm
      - mp2975-i2c-5-62/PMIC-1 12V ASIC VCORE_MAIN Rail Pwr (in)/power1_alarm

      - mp2975-i2c-5-64/PMIC-2 12V ASIC 1.8V_1.2V_MAIN Rail Curr (in)/curr1_alarm
      - mp2975-i2c-5-64/PMIC-2 ASIC 1.8V_MAIN Rail Curr (out1)/curr2_alarm
      - mp2975-i2c-5-64/PMIC-2 ASIC 1.2V_MAIN Rail Curr (out2)/curr3_alarm
      - mp2975-i2c-5-64/PMIC-2 PSU 12V Rail (in)/in1_crit_alarm
      - mp2975-i2c-5-64/PMIC-2 ASIC 1.8V_MAIN Rail (out1)/in2_lcrit_alarm
      - mp2975-i2c-5-64/PMIC-2 ASIC 1.8V_MAIN Rail (out1)/in2_crit_alarm
      - mp2975-i2c-5-64/PMIC-2 ASIC 1.2V_MAIN Rail (out2)/in3_crit_alarm
      - mp2975-i2c-5-64/PMIC-2 ASIC 1.2V_MAIN Rail (out2)/in3_lcrit_alarm
      - mp2975-i2c-5-64/PMIC-2 12V ASIC 1.8V_1.2V_MAIN Rail Pwr (in)/power1_alarm

      - mp2975-i2c-5-66/PMIC-3 12V ASIC VCORE_1.8V_T0_3 Rail Curr (in)/curr1_alarm
      - mp2975-i2c-5-66/PMIC-3 ASIC VCORE_T0_3 Rail Curr (out1)/curr2_alarm
      - mp2975-i2c-5-66/PMIC-3 ASIC 1.8V_T0_3 Rail Curr (out2)/curr3_alarm
      - mp2975-i2c-5-66/PMIC-3 PSU 12V Rail (in)/in1_crit_alarm
      - mp2975-i2c-5-66/PMIC-3 ASIC VCORE_T0_3 Rail (out1)/in2_lcrit_alarm
      - mp2975-i2c-5-66/PMIC-3 ASIC VCORE_T0_3 Rail (out1)/in2_crit_alarm
      - mp2975-i2c-5-66/PMIC-3 ASIC 1.8V_T0_3 Rail (out2)/in3_crit_alarm
      - mp2975-i2c-5-66/PMIC-3 ASIC 1.8V_T0_3 Rail (out2)/in3_lcrit_alarm
      - mp2975-i2c-5-66/PMIC-3 12V ASIC VCORE_1.8V_T0_3 Rail Pwr (in)/power1_alarm

      - mp2975-i2c-5-6a/PMIC-4 12V ASIC VCORE_1.8V_T4_7 Rail Curr (in)/curr1_alarm
      - mp2975-i2c-5-6a/PMIC-4 ASIC VCORE_T4_7 Rail Curr (out1)/curr2_alarm
      - mp2975-i2c-5-6a/PMIC-4 ASIC 1.8V_T4_7 Rail Curr (out2)/curr3_alarm
      - mp2975-i2c-5-6a/PMIC-4 PSU 12V Rail (in)/in1_crit_alarm
      - mp2975-i2c-5-6a/PMIC-4 ASIC VCORE_T4_7 Rail (out1)/in2_lcrit_alarm
      - mp2975-i2c-5-6a/PMIC-4 ASIC VCORE_T4_7 Rail (out1)/in2_crit_alarm
      - mp2975-i2c-5-6a/PMIC-3 ASIC 1.8V_T4_7 Rail (out2)/in3_crit_alarm
      - mp2975-i2c-5-6a/PMIC-3 ASIC 1.8V_T4_7 Rail (out2)/in3_lcrit_alarm
      - mp2975-i2c-5-6a/PMIC-4 12V ASIC VCORE_1.8V_T4_7 Rail Pwr (in)/power1_alarm

      - mp2975-i2c-5-6e/PMIC-5 12V ASIC 1.2V_T0_3_T4_7 Rail Curr (in)/curr1_alarm
      - mp2975-i2c-5-6e/PMIC-5 ASIC 1.2V_T0_3 Rail Curr (out1)/curr2_alarm
      - mp2975-i2c-5-6e/PMIC-5 ASIC 1.2V_T4_7 Rail Curr (out2)/curr3_alarm
      - mp2975-i2c-5-6e/PMIC-5 PSU 12V Rail (in)/in1_crit_alarm
      - mp2975-i2c-5-6e/PMIC-5 ASIC 1.2V_T0_3 Rail (out1)/in2_lcrit_alarm
      - mp2975-i2c-5-6e/PMIC-5 ASIC 1.2V_T0_3 Rail (out1)/in2_crit_alarm
      - mp2975-i2c-5-6e/PMIC-5 ASIC 1.2V_T4_7 Rail (out2)/in3_crit_alarm
      - mp2975-i2c-5-6e/PMIC-5 ASIC 1.2V_T4_7 Rail (out2)/in3_lcrit_alarm
      - mp2975-i2c-5-6e/PMIC-5 12V ASIC 1.2V_T0_3_T4_7 Rail Pwr (in)/power1_alarm

      - mp2975-i2c-15-6a/PMIC-3 PSU 12V Rail (in1)/in1_lcrit_alarm
      - mp2975-i2c-15-6a/PMIC-3 PSU 12V Rail (in1)/in1_crit_alarm
      - mp2975-i2c-15-6a/PMIC-3 COMEX 1.8V Rail (out)/in2_crit_alarm
      - mp2975-i2c-15-6a/PMIC-3 COMEX 1.8V Rail (out)/in2_lcrit_alarm
      - mp2975-i2c-15-6a/PMIC-3 COMEX 1.8V Rail Curr (out)/curr2_crit_alarm
      - mp2975-i2c-15-6a/PMIC-3 COMEX 1.8V Rail Curr (out)/curr2_max_alarm
      - mp2975-i2c-15-6a/PMIC-3 COMEX 1.05V Rail Curr (out)/curr5_crit_alarm
      - mp2975-i2c-15-6a/PMIC-3 COMEX 1.05V Rail Curr (out)/curr5_crit_alarm

      - mp2975-i2c-15-61/PMIC-4 PSU 12V Rail (in1)/in1_lcrit_alarm
      - mp2975-i2c-15-61/PMIC-4 PSU 12V Rail (in1)/in1_crit_alarm
      - mp2975-i2c-15-61/PMIC-4 COMEX 1.2V Rail (out)/in2_crit_alarm
      - mp2975-i2c-15-61/PMIC-4 COMEX 1.2V Rail (out)/in2_lcrit_alarm
      - mp2975-i2c-15-61/PMIC-4 COMEX 1.2V Rail Curr (out)/curr2_crit_alarm
      - mp2975-i2c-15-61/PMIC-4 COMEX 1.2V Rail Curr (out)/curr2_max_alarm

      - tps53679-i2c-15-58/PMIC-6 COMEX 1.8V Rail Curr (out1)/curr1_crit_alarm
      - tps53679-i2c-15-58/PMIC-6 COMEX 1.8V Rail Curr (out1)/curr1_max_alarm
      - tps53679-i2c-15-58/PMIC-6 COMEX 1.05V Rail Curr (out2)/curr2_crit_alarm
      - tps53679-i2c-15-58/PMIC-6 COMEX 1.05V Rail Curr (out2)/curr2_max_alarm
      - tps53679-i2c-15-58/PMIC-6 PSU 12V Rail (in1)/in1_lcrit_alarm
      - tps53679-i2c-15-58/PMIC-6 PSU 12V Rail (in1)/in1_crit_alarm
      - tps53679-i2c-15-58/PMIC-6 PSU 12V Rail (in2)/in2_lcrit_alarm
      - tps53679-i2c-15-58/PMIC-6 PSU 12V Rail (in2)/in2_crit_alarm
      - tps53679-i2c-15-58/PMIC-6 COMEX 1.8V Rail (out1)/in3_crit_alarm
      - tps53679-i2c-15-58/PMIC-6 COMEX 1.8V Rail (out1)/in3_lcrit_alarm

      - tps53679-i2c-15-61/PMIC-7 COMEX 1.2V Rail Curr (out)/curr1_crit_alarm
      - tps53679-i2c-15-61/PMIC-7 COMEX 1.2V Rail Curr (out)/curr1_max_alarm
      - tps53679-i2c-15-61/PMIC-7 PSU 12V Rail (in1)/in1_lcrit_alarm
      - tps53679-i2c-15-61/PMIC-7 PSU 12V Rail (in1)/in1_crit_alarm
      - tps53679-i2c-15-61/PMIC-7 PSU 12V Rail (in2)/in2_lcrit_alarm
      - tps53679-i2c-15-61/PMIC-7 PSU 12V Rail (in2)/in2_crit_alarm
      - tps53679-i2c-15-61/PMIC-7 COMEX 1.2V Rail (out)/in3_crit_alarm
      - tps53679-i2c-15-61/PMIC-7 COMEX 1.2V Rail (out)/in3_lcrit_alarm

      - dps460-i2c-4-58/PSU-1(L) 220V Rail Curr (in)/curr1_crit_alarm
      - dps460-i2c-4-58/PSU-1(L) 220V Rail Curr (in)/curr1_max_alarm
      - dps460-i2c-4-58/PSU-1(L) 12V Rail Curr (out)/curr2_crit_alarm
      - dps460-i2c-4-58/PSU-1(L) 12V Rail Curr (out)/curr2_max_alarm
      - dps460-i2c-4-58/PSU-1(L) 220V Rail Pwr (in)/power1_alarm
      - dps460-i2c-4-58/PSU-1(L) 12V Rail Pwr (out)/power2_crit_alarm
      - dps460-i2c-4-58/PSU-1(L) 12V Rail Pwr (out)/power2_max_alarm
      - dps460-i2c-4-58/PSU-1(L) 220V Rail (in)/in1_crit_alarm
      - dps460-i2c-4-58/PSU-1(L) 220V Rail (in)/in1_lcrit_alarm
      - dps460-i2c-4-58/PSU-1(L) 220V Rail (in)/in1_max_alarm
      - dps460-i2c-4-58/PSU-1(L) 220V Rail (in)/in1_min_alarm
      - dps460-i2c-4-58/PSU-1(L) 12V Rail (out)/in3_crit_alarm
      - dps460-i2c-4-58/PSU-1(L) 12V Rail (out)/in3_lcrit_alarm
      - dps460-i2c-4-58/PSU-1(L) 12V Rail (out)/in3_max_alarm
      - dps460-i2c-4-58/PSU-1(L) 12V Rail (out)/in3_min_alarm

      - dps460-i2c-4-59/PSU-2(R) 220V Rail Curr (in)/curr1_crit_alarm
      - dps460-i2c-4-59/PSU-2(R) 220V Rail Curr (in)/curr1_max_alarm
      - dps460-i2c-4-59/PSU-2(R) 12V Rail Curr (out)/curr2_crit_alarm
      - dps460-i2c-4-59/PSU-2(R) 12V Rail Curr (out)/curr2_max_alarm
      - dps460-i2c-4-59/PSU-2(R) 220V Rail Pwr (in)/power1_alarm
      - dps460-i2c-4-59/PSU-2(R) 12V Rail Pwr (out)/power2_crit_alarm
      - dps460-i2c-4-59/PSU-2(R) 12V Rail Pwr (out)/power2_max_alarm
      - dps460-i2c-4-59/PSU-2(R) 220V Rail (in)/in1_crit_alarm
      - dps460-i2c-4-59/PSU-2(R) 220V Rail (in)/in1_lcrit_alarm
      - dps460-i2c-4-59/PSU-2(R) 220V Rail (in)/in1_max_alarm
      - dps460-i2c-4-59/PSU-2(R) 220V Rail (in)/in1_min_alarm
      - dps460-i2c-4-59/PSU-2(R) 12V Rail (out)/in3_crit_alarm
      - dps460-i2c-4-59/PSU-2(R) 12V Rail (out)/in3_lcrit_alarm
      - dps460-i2c-4-59/PSU-2(R) 12V Rail (out)/in3_max_alarm
      - dps460-i2c-4-59/PSU-2(R) 12V Rail (out)/in3_min_alarm
      temp:
      - coretemp-isa-0000/\P[a-z]*\ id 0/temp1_crit_alarm
      - coretemp-isa-0000/Core 0/temp2_crit_alarm
      - coretemp-isa-0000/Core 1/temp3_crit_alarm
      - coretemp-isa-0000/Core 2/temp4_crit_alarm
      - coretemp-isa-0000/Core 3/temp5_crit_alarm

      - mlxsw-i2c-2-48/front panel 001/temp2_fault
      - mlxsw-i2c-2-48/front panel 002/temp3_fault
      - mlxsw-i2c-2-48/front panel 003/temp4_fault
      - mlxsw-i2c-2-48/front panel 004/temp5_fault
      - mlxsw-i2c-2-48/front panel 005/temp6_fault
      - mlxsw-i2c-2-48/front panel 006/temp7_fault
      - mlxsw-i2c-2-48/front panel 007/temp8_fault
      - mlxsw-i2c-2-48/front panel 008/temp9_fault
      - mlxsw-i2c-2-48/front panel 009/temp10_fault
      - mlxsw-i2c-2-48/front panel 010/temp11_fault
      - mlxsw-i2c-2-48/front panel 011/temp12_fault
      - mlxsw-i2c-2-48/front panel 012/temp13_fault
      - mlxsw-i2c-2-48/front panel 013/temp14_fault
      - mlxsw-i2c-2-48/front panel 014/temp15_fault
      - mlxsw-i2c-2-48/front panel 015/temp16_fault
      - mlxsw-i2c-2-48/front panel 016/temp17_fault
      - mlxsw-i2c-2-48/front panel 017/temp18_fault
      - mlxsw-i2c-2-48/front panel 018/temp19_fault
      - mlxsw-i2c-2-48/front panel 019/temp20_fault
      - mlxsw-i2c-2-48/front panel 020/temp21_fault
      - mlxsw-i2c-2-48/front panel 021/temp22_fault
      - mlxsw-i2c-2-48/front panel 022/temp23_fault
      - mlxsw-i2c-2-48/front panel 023/temp24_fault
      - mlxsw-i2c-2-48/front panel 024/temp25_fault
      - mlxsw-i2c-2-48/front panel 025/temp26_fault
      - mlxsw-i2c-2-48/front panel 026/temp27_fault
      - mlxsw-i2c-2-48/front panel 027/temp28_fault
      - mlxsw-i2c-2-48/front panel 028/temp29_fault
      - mlxsw-i2c-2-48/front panel 029/temp30_fault
      - mlxsw-i2c-2-48/front panel 030/temp31_fault
      - mlxsw-i2c-2-48/front panel 031/temp32_fault
      - mlxsw-i2c-2-48/front panel 032/temp33_fault
      - mlxsw-i2c-2-48/front panel 033/temp34_fault
      - mlxsw-i2c-2-48/front panel 034/temp35_fault
      - mlxsw-i2c-2-48/front panel 035/temp36_fault
      - mlxsw-i2c-2-48/front panel 036/temp37_fault
      - mlxsw-i2c-2-48/front panel 037/temp38_fault
      - mlxsw-i2c-2-48/front panel 038/temp39_fault
      - mlxsw-i2c-2-48/front panel 039/temp40_fault
      - mlxsw-i2c-2-48/front panel 040/temp41_fault
      - mlxsw-i2c-2-48/front panel 041/temp42_fault
      - mlxsw-i2c-2-48/front panel 042/temp43_fault
      - mlxsw-i2c-2-48/front panel 043/temp44_fault
      - mlxsw-i2c-2-48/front panel 044/temp45_fault
      - mlxsw-i2c-2-48/front panel 045/temp46_fault
      - mlxsw-i2c-2-48/front panel 046/temp47_fault
      - mlxsw-i2c-2-48/front panel 047/temp48_fault
      - mlxsw-i2c-2-48/front panel 048/temp49_fault
      - mlxsw-i2c-2-48/front panel 049/temp50_fault
      - mlxsw-i2c-2-48/front panel 050/temp51_fault
      - mlxsw-i2c-2-48/front panel 051/temp52_fault
      - mlxsw-i2c-2-48/front panel 052/temp53_fault
      - mlxsw-i2c-2-48/front panel 053/temp54_fault
      - mlxsw-i2c-2-48/front panel 054/temp55_fault
      - mlxsw-i2c-2-48/front panel 055/temp56_fault
      - mlxsw-i2c-2-48/front panel 056/temp57_fault
      - mlxsw-i2c-2-48/front panel 057/temp58_fault
      - mlxsw-i2c-2-48/front panel 058/temp59_fault
      - mlxsw-i2c-2-48/front panel 059/temp60_fault
      - mlxsw-i2c-2-48/front panel 060/temp61_fault
      - mlxsw-i2c-2-48/front panel 061/temp62_fault
      - mlxsw-i2c-2-48/front panel 062/temp63_fault
      - mlxsw-i2c-2-48/front panel 063/temp64_fault
      - mlxsw-i2c-2-48/front panel 064/temp65_fault

      - mp2975-i2c-5-62/PMIC-1 ASIC VCORE_MAIN Temp 1/temp1_crit_alarm
      - mp2975-i2c-5-62/PMIC-1 ASIC VCORE_MAIN Temp 1/temp1_max_alarm

      - mp2975-i2c-5-64/PMIC-2 ASIC 1.8V_1.2V_MAIN Temp 1/temp1_crit_alarm
      - mp2975-i2c-5-64/PMIC-2 ASIC 1.8V_1.2V_MAIN Temp 1/temp1_max_alarm

      - mp2975-i2c-5-66/PMIC-3 ASIC VCORE_1.8V_T0_3 Temp 1/temp1_crit_alarm
      - mp2975-i2c-5-66/PMIC-3 ASIC VCORE_1.8V_T0_3 Temp 1/temp1_max_alarm

      - mp2975-i2c-5-6a/PMIC-4 ASIC VCORE_1.8V_T4_7 Temp 1/temp1_crit_alarm
      - mp2975-i2c-5-6a/PMIC-4 ASIC VCORE_1.8V_T4_7 Temp 1/temp1_max_alarm

      - mp2975-i2c-5-6e/PMIC-5 ASIC 1.2V_T0_3_T4_7 Temp 1/temp1_crit_alarm
      - mp2975-i2c-5-6e/PMIC-5 ASIC 1.2V_T0_3_T4_7 Temp 1/temp1_max_alarm

      - mp2975-i2c-15-6a/PMIC-3 Temp 1/temp1_crit_alarm
      - mp2975-i2c-15-6a/PMIC-3 Temp 1/temp1_max_alarm

      - mp2975-i2c-15-61/PMIC-4 Temp 1/temp1_crit_alarm
      - mp2975-i2c-15-61/PMIC-4 Temp 1/temp1_max_alarm
      - mp2975-i2c-15-61/PMIC-4 Temp 2/temp2_crit_alarm
      - mp2975-i2c-15-61/PMIC-4 Temp 2/temp2_max_alarm

      - tps53679-i2c-15-58/PMIC-6 Temp 1/temp1_crit_alarm
      - tps53679-i2c-15-58/PMIC-6 Temp 1/temp1_max_alarm
      - tps53679-i2c-15-58/PMIC-6 Temp 2/temp2_crit_alarm
      - tps53679-i2c-15-58/PMIC-6 Temp 2/temp2_max_alarm

      - tps53679-i2c-15-61/PMIC-7 Temp 1/temp1_crit_alarm
      - tps53679-i2c-15-61/PMIC-7 Temp 1/temp1_max_alarm
      - tps53679-i2c-15-61/PMIC-7 Temp 2/temp2_crit_alarm
      - tps53679-i2c-15-61/PMIC-7 Temp 2/temp2_max_alarm

      - dps460-i2c-4-58/PSU-1(L) Temp 1/temp1_crit_alarm
      - dps460-i2c-4-58/PSU-1(L) Temp 1/temp1_max_alarm
      - dps460-i2c-4-58/PSU-1(L) Temp 2/temp2_crit_alarm
      - dps460-i2c-4-58/PSU-1(L) Temp 2/temp2_max_alarm
      - dps460-i2c-4-58/PSU-1(L) Temp 3/temp3_crit_alarm
      - dps460-i2c-4-58/PSU-1(L) Temp 3/temp3_max_alarm

      - dps460-i2c-4-59/PSU-2(R) Temp 1/temp1_crit_alarm
      - dps460-i2c-4-59/PSU-2(R) Temp 1/temp1_max_alarm
      - dps460-i2c-4-59/PSU-2(R) Temp 2/temp2_crit_alarm
      - dps460-i2c-4-59/PSU-2(R) Temp 2/temp2_max_alarm
      - dps460-i2c-4-59/PSU-2(R) Temp 3/temp3_crit_alarm
      - dps460-i2c-4-59/PSU-2(R) Temp 3/temp3_max_alarm
    compares:
      power: []
      temp:
      - - coretemp-isa-0000/\P[a-z]*\ id 0/temp1_input
        - coretemp-isa-0000/\P[a-z]*\ id 0/temp1_crit
      - - coretemp-isa-0000/Core 0/temp2_input
        - coretemp-isa-0000/Core 0/temp2_crit
      - - coretemp-isa-0000/Core 1/temp3_input
        - coretemp-isa-0000/Core 1/temp3_crit
      - - coretemp-isa-0000/Core 2/temp4_input
        - coretemp-isa-0000/Core 2/temp4_crit
      - - coretemp-isa-0000/Core 3/temp5_input
        - coretemp-isa-0000/Core 3/temp5_crit

      - - tmp102-i2c-7-49/Ambient Fan Side Temp (air intake)/temp1_input
        - tmp102-i2c-7-49/Ambient Fan Side Temp (air intake)/temp1_max

      - - tmp102-i2c-7-4a/Ambient Port Side Temp (air exhaust)/temp1_input
        - tmp102-i2c-7-4a/Ambient Port Side Temp (air exhaust)/temp1_max

      - - tmp102-i2c-15-49/Ambient COMEX Temp/temp1_input
        - tmp102-i2c-15-49/Ambient COMEX Temp/temp1_max
    non_zero:
      fan: []
      power: []
      temp: []
    psu_skips: {}
    sensor_skip_per_version: {}

  x86_64-mlnx_msn4600-r0:
    alarms:
      fan:
      - dps460-i2c-4-58/PSU-1(L) Fan 1/fan1_alarm
      - dps460-i2c-4-58/PSU-1(L) Fan 1/fan1_fault

      - dps460-i2c-4-59/PSU-2(R) Fan 1/fan1_alarm
      - dps460-i2c-4-59/PSU-2(R) Fan 1/fan1_fault

      - mlxreg_fan-isa-0000/Chassis Fan Drawer-1/fan1_fault
      - mlxreg_fan-isa-0000/Chassis Fan Drawer-2/fan2_fault
      - mlxreg_fan-isa-0000/Chassis Fan Drawer-3/fan3_fault
      power:
      - mp2975-i2c-5-62/PMIC-1 PSU 12V Rail Curr (in1)/curr1_alarm
      - mp2975-i2c-5-62/PMIC-1 ASIC 0.8V VCORE MAIN Rail Curr (out)/curr2_alarm
      - mp2975-i2c-5-62/PMIC-1 PSU 12V Rail (in1)/in1_crit_alarm
      - mp2975-i2c-5-62/PMIC-1 ASIC 0.8V VCORE MAIN Rail (out)/in2_lcrit_alarm
      - mp2975-i2c-5-62/PMIC-1 ASIC 0.8V VCORE MAIN Rail (out)/in2_crit_alarm
      - mp2975-i2c-5-62/PMIC-1 PSU 12V Rail Pwr (in1)/power1_alarm

      - mp2975-i2c-5-64/PMIC-2 PSU 12V Rail Curr (in1)/curr1_alarm
      - mp2975-i2c-5-64/PMIC-2 ASIC 1.8V VCORE MAIN Rail Curr (out)/curr2_alarm
      - mp2975-i2c-5-64/PMIC-2 PSU 12V Rail (in1)/in1_crit_alarm
      - mp2975-i2c-5-64/PMIC-2 ASIC 1.8V VCORE MAIN Rail (out)/in2_lcrit_alarm
      - mp2975-i2c-5-64/PMIC-2 ASIC 1.8V VCORE MAIN Rail (out)/in2_crit_alarm
      - mp2975-i2c-5-64/PMIC-2 ASIC 1.2V VCORE MAIN Rail (out)/in3_crit_alarm
      - mp2975-i2c-5-64/PMIC-2 ASIC 1.2V VCORE MAIN Rail (out)/in3_lcrit_alarm
      - mp2975-i2c-5-64/PMIC-2 PSU 12V Rail Pwr (in1)/power1_alarm

      - mp2975-i2c-5-66/PMIC-3 PSU 12V Rail Curr (in1)/curr1_alarm
      - mp2975-i2c-5-66/PMIC-3 ASIC 0.85V T0_1 Rail Curr (out)/curr2_alarm
      - mp2975-i2c-5-66/PMIC-3 PSU 12V Rail (in1)/in1_crit_alarm
      - mp2975-i2c-5-66/PMIC-3 ASIC 0.85V T0_1 Rail (out)/in2_lcrit_alarm
      - mp2975-i2c-5-66/PMIC-3 ASIC 0.85V T0_1 Rail (out)/in2_crit_alarm
      - mp2975-i2c-5-66/PMIC-3 ASIC 1.8V T0_1 Rail (out)/in3_crit_alarm
      - mp2975-i2c-5-66/PMIC-3 ASIC 1.8V T0_1 Rail (out)/in3_lcrit_alarm
      - mp2975-i2c-5-66/PMIC-3 PSU 12V Rail Pwr (in1)/power1_alarm

      - mp2975-i2c-5-6a/PMIC-4 PSU 12V Rail Curr (in1)/curr1_alarm
      - mp2975-i2c-5-6a/PMIC-4 ASIC 0.85V T2_3 Rail Curr (out)/curr2_alarm
      - mp2975-i2c-5-6a/PMIC-4 PSU 12V Rail (in1)/in1_crit_alarm
      - mp2975-i2c-5-6a/PMIC-4 ASIC 0.85V T2_3 Rail (out)/in2_lcrit_alarm
      - mp2975-i2c-5-6a/PMIC-4 ASIC 0.85V T2_3 Rail (out)/in2_crit_alarm
      - mp2975-i2c-5-6a/PMIC-4 ASIC 1.8V T2_3 Rail (out)/in3_crit_alarm
      - mp2975-i2c-5-6a/PMIC-4 ASIC 1.8V T2_3 Rail (out)/in3_lcrit_alarm
      - mp2975-i2c-5-6a/PMIC-4 PSU 12V Rail Pwr (in1)/power1_alarm

      - mp2975-i2c-5-6e/PMIC-5 PSU 12V Rail Curr (in1)/curr1_alarm
      - mp2975-i2c-5-6e/PMIC-5 ASIC 1.2V T0_3 Rail_1 Curr (out)/curr2_alarm
      - mp2975-i2c-5-6e/PMIC-5 PSU 12V Rail (in1)/in1_crit_alarm
      - mp2975-i2c-5-6e/PMIC-5 ASIC 1.2V T0_3 Rail_1 (out)/in2_lcrit_alarm
      - mp2975-i2c-5-6e/PMIC-5 ASIC 1.2V T0_3 Rail_1 (out)/in2_crit_alarm
      - mp2975-i2c-5-6e/PMIC-5 ASIC 1.2V T4_7 Rail_2 (out)/in3_crit_alarm
      - mp2975-i2c-5-6e/PMIC-5 ASIC 1.2V T4_7 Rail_2 (out)/in3_lcrit_alarm
      - mp2975-i2c-5-6e/PMIC-5 PSU 12V Rail Pwr (in1)/power1_alarm

      - tps53679-i2c-15-58/PMIC-6 COMEX 1.8V Rail Curr (out)/curr1_crit_alarm
      - tps53679-i2c-15-58/PMIC-6 COMEX 1.8V Rail Curr (out)/curr1_max_alarm
      - tps53679-i2c-15-58/PMIC-6 COMEX 1.05V Rail Curr (out)/curr2_crit_alarm
      - tps53679-i2c-15-58/PMIC-6 COMEX 1.05V Rail Curr (out)/curr2_max_alarm
      - tps53679-i2c-15-58/PMIC-6 PSU 12V Rail (in1)/in1_crit_alarm
      - tps53679-i2c-15-58/PMIC-6 PSU 12V Rail (in1)/in1_lcrit_alarm
      - tps53679-i2c-15-58/PMIC-6 PSU 12V Rail (in2)/in2_crit_alarm
      - tps53679-i2c-15-58/PMIC-6 PSU 12V Rail (in2)/in2_lcrit_alarm
      - tps53679-i2c-15-58/PMIC-6 COMEX 1.8V Rail (out)/in3_crit_alarm
      - tps53679-i2c-15-58/PMIC-6 COMEX 1.8V Rail (out)/in3_lcrit_alarm

      - tps53679-i2c-15-61/PMIC-7 COMEX 1.2V Rail Curr (out)/curr1_crit_alarm
      - tps53679-i2c-15-61/PMIC-7 COMEX 1.2V Rail Curr (out)/curr1_max_alarm
      - tps53679-i2c-15-61/PMIC-7 PSU 12V Rail (in1)/in1_crit_alarm
      - tps53679-i2c-15-61/PMIC-7 PSU 12V Rail (in1)/in1_lcrit_alarm
      - tps53679-i2c-15-61/PMIC-7 PSU 12V Rail (in2)/in2_crit_alarm
      - tps53679-i2c-15-61/PMIC-7 PSU 12V Rail (in2)/in2_lcrit_alarm
      - tps53679-i2c-15-61/PMIC-7 COMEX 1.2V Rail (out)/in3_crit_alarm
      - tps53679-i2c-15-61/PMIC-7 COMEX 1.2V Rail (out)/in3_lcrit_alarm

      - dps460-i2c-4-58/PSU-1(L) 220V Rail Curr (in)/curr1_crit_alarm
      - dps460-i2c-4-58/PSU-1(L) 220V Rail Curr (in)/curr1_max_alarm
      - dps460-i2c-4-58/PSU-1(L) 12V Rail Curr (out)/curr2_crit_alarm
      - dps460-i2c-4-58/PSU-1(L) 12V Rail Curr (out)/curr2_max_alarm
      - dps460-i2c-4-58/PSU-1(L) 220V Rail Pwr (in)/power1_alarm
      - dps460-i2c-4-58/PSU-1(L) 12V Rail Pwr (out)/power2_crit_alarm
      - dps460-i2c-4-58/PSU-1(L) 12V Rail Pwr (out)/power2_max_alarm
      - dps460-i2c-4-58/PSU-1(L) 220V Rail (in)/in1_crit_alarm
      - dps460-i2c-4-58/PSU-1(L) 220V Rail (in)/in1_lcrit_alarm
      - dps460-i2c-4-58/PSU-1(L) 220V Rail (in)/in1_max_alarm
      - dps460-i2c-4-58/PSU-1(L) 220V Rail (in)/in1_min_alarm
      - dps460-i2c-4-58/PSU-1(L) 12V Rail (out)/in3_crit_alarm
      - dps460-i2c-4-58/PSU-1(L) 12V Rail (out)/in3_lcrit_alarm
      - dps460-i2c-4-58/PSU-1(L) 12V Rail (out)/in3_max_alarm
      - dps460-i2c-4-58/PSU-1(L) 12V Rail (out)/in3_min_alarm

      - dps460-i2c-4-59/PSU-2(R) 220V Rail Curr (in)/curr1_crit_alarm
      - dps460-i2c-4-59/PSU-2(R) 220V Rail Curr (in)/curr1_max_alarm
      - dps460-i2c-4-59/PSU-2(R) 12V Rail Curr (out)/curr2_crit_alarm
      - dps460-i2c-4-59/PSU-2(R) 12V Rail Curr (out)/curr2_max_alarm
      - dps460-i2c-4-59/PSU-2(R) 220V Rail Pwr (in)/power1_alarm
      - dps460-i2c-4-59/PSU-2(R) 12V Rail Pwr (out)/power2_crit_alarm
      - dps460-i2c-4-59/PSU-2(R) 12V Rail Pwr (out)/power2_max_alarm
      - dps460-i2c-4-59/PSU-2(R) 220V Rail (in)/in1_crit_alarm
      - dps460-i2c-4-59/PSU-2(R) 220V Rail (in)/in1_lcrit_alarm
      - dps460-i2c-4-59/PSU-2(R) 220V Rail (in)/in1_max_alarm
      - dps460-i2c-4-59/PSU-2(R) 220V Rail (in)/in1_min_alarm
      - dps460-i2c-4-59/PSU-2(R) 12V Rail (out)/in3_crit_alarm
      - dps460-i2c-4-59/PSU-2(R) 12V Rail (out)/in3_lcrit_alarm
      - dps460-i2c-4-59/PSU-2(R) 12V Rail (out)/in3_max_alarm
      - dps460-i2c-4-59/PSU-2(R) 12V Rail (out)/in3_min_alarm
      temp:
      - coretemp-isa-0000/\P[a-z]*\ id 0/temp1_crit_alarm
      - coretemp-isa-0000/Core 0/temp2_crit_alarm
      - coretemp-isa-0000/Core 1/temp3_crit_alarm
      - coretemp-isa-0000/Core 2/temp4_crit_alarm
      - coretemp-isa-0000/Core 3/temp5_crit_alarm

      - mlxsw-i2c-2-48/front panel 001/temp2_fault
      - mlxsw-i2c-2-48/front panel 002/temp3_fault
      - mlxsw-i2c-2-48/front panel 003/temp4_fault
      - mlxsw-i2c-2-48/front panel 004/temp5_fault
      - mlxsw-i2c-2-48/front panel 005/temp6_fault
      - mlxsw-i2c-2-48/front panel 006/temp7_fault
      - mlxsw-i2c-2-48/front panel 007/temp8_fault
      - mlxsw-i2c-2-48/front panel 008/temp9_fault
      - mlxsw-i2c-2-48/front panel 009/temp10_fault
      - mlxsw-i2c-2-48/front panel 010/temp11_fault
      - mlxsw-i2c-2-48/front panel 011/temp12_fault
      - mlxsw-i2c-2-48/front panel 012/temp13_fault
      - mlxsw-i2c-2-48/front panel 013/temp14_fault
      - mlxsw-i2c-2-48/front panel 014/temp15_fault
      - mlxsw-i2c-2-48/front panel 015/temp16_fault
      - mlxsw-i2c-2-48/front panel 016/temp17_fault
      - mlxsw-i2c-2-48/front panel 017/temp18_fault
      - mlxsw-i2c-2-48/front panel 018/temp19_fault
      - mlxsw-i2c-2-48/front panel 019/temp20_fault
      - mlxsw-i2c-2-48/front panel 020/temp21_fault
      - mlxsw-i2c-2-48/front panel 021/temp22_fault
      - mlxsw-i2c-2-48/front panel 022/temp23_fault
      - mlxsw-i2c-2-48/front panel 023/temp24_fault
      - mlxsw-i2c-2-48/front panel 024/temp25_fault
      - mlxsw-i2c-2-48/front panel 025/temp26_fault
      - mlxsw-i2c-2-48/front panel 026/temp27_fault
      - mlxsw-i2c-2-48/front panel 027/temp28_fault
      - mlxsw-i2c-2-48/front panel 028/temp29_fault
      - mlxsw-i2c-2-48/front panel 029/temp30_fault
      - mlxsw-i2c-2-48/front panel 030/temp31_fault
      - mlxsw-i2c-2-48/front panel 031/temp32_fault
      - mlxsw-i2c-2-48/front panel 032/temp33_fault
      - mlxsw-i2c-2-48/front panel 033/temp34_fault
      - mlxsw-i2c-2-48/front panel 034/temp35_fault
      - mlxsw-i2c-2-48/front panel 035/temp36_fault
      - mlxsw-i2c-2-48/front panel 036/temp37_fault
      - mlxsw-i2c-2-48/front panel 037/temp38_fault
      - mlxsw-i2c-2-48/front panel 038/temp39_fault
      - mlxsw-i2c-2-48/front panel 039/temp40_fault
      - mlxsw-i2c-2-48/front panel 040/temp41_fault
      - mlxsw-i2c-2-48/front panel 041/temp42_fault
      - mlxsw-i2c-2-48/front panel 042/temp43_fault
      - mlxsw-i2c-2-48/front panel 043/temp44_fault
      - mlxsw-i2c-2-48/front panel 044/temp45_fault
      - mlxsw-i2c-2-48/front panel 045/temp46_fault
      - mlxsw-i2c-2-48/front panel 046/temp47_fault
      - mlxsw-i2c-2-48/front panel 047/temp48_fault
      - mlxsw-i2c-2-48/front panel 048/temp49_fault
      - mlxsw-i2c-2-48/front panel 049/temp50_fault
      - mlxsw-i2c-2-48/front panel 050/temp51_fault
      - mlxsw-i2c-2-48/front panel 051/temp52_fault
      - mlxsw-i2c-2-48/front panel 052/temp53_fault
      - mlxsw-i2c-2-48/front panel 053/temp54_fault
      - mlxsw-i2c-2-48/front panel 054/temp55_fault
      - mlxsw-i2c-2-48/front panel 055/temp56_fault
      - mlxsw-i2c-2-48/front panel 056/temp57_fault
      - mlxsw-i2c-2-48/front panel 057/temp58_fault
      - mlxsw-i2c-2-48/front panel 058/temp59_fault
      - mlxsw-i2c-2-48/front panel 059/temp60_fault
      - mlxsw-i2c-2-48/front panel 060/temp61_fault
      - mlxsw-i2c-2-48/front panel 061/temp62_fault
      - mlxsw-i2c-2-48/front panel 062/temp63_fault
      - mlxsw-i2c-2-48/front panel 063/temp64_fault
      - mlxsw-i2c-2-48/front panel 064/temp65_fault

      - mp2975-i2c-5-62/PMIC-1 Temp 1/temp1_crit_alarm
      - mp2975-i2c-5-62/PMIC-1 Temp 1/temp1_max_alarm

      - mp2975-i2c-5-64/PMIC-2 Temp 1/temp1_crit_alarm
      - mp2975-i2c-5-64/PMIC-2 Temp 1/temp1_max_alarm

      - mp2975-i2c-5-66/PMIC-3 Temp 1/temp1_crit_alarm
      - mp2975-i2c-5-66/PMIC-3 Temp 1/temp1_max_alarm

      - mp2975-i2c-5-6a/PMIC-4 Temp 1/temp1_crit_alarm
      - mp2975-i2c-5-6a/PMIC-4 Temp 1/temp1_max_alarm

      - mp2975-i2c-5-6e/PMIC-5 Temp 1/temp1_crit_alarm
      - mp2975-i2c-5-6e/PMIC-5 Temp 1/temp1_max_alarm

      - tps53679-i2c-15-58/PMIC-6 Temp 1/temp1_crit_alarm
      - tps53679-i2c-15-58/PMIC-6 Temp 1/temp1_max_alarm
      - tps53679-i2c-15-58/PMIC-6 Temp 2/temp2_crit_alarm
      - tps53679-i2c-15-58/PMIC-6 Temp 2/temp2_max_alarm

      - tps53679-i2c-15-61/PMIC-7 Temp 1/temp1_crit_alarm
      - tps53679-i2c-15-61/PMIC-7 Temp 1/temp1_max_alarm
      - tps53679-i2c-15-61/PMIC-7 Temp 2/temp2_crit_alarm
      - tps53679-i2c-15-61/PMIC-7 Temp 2/temp2_max_alarm

      - dps460-i2c-4-58/PSU-1(L) Temp 1/temp1_crit_alarm
      - dps460-i2c-4-58/PSU-1(L) Temp 1/temp1_max_alarm
      - dps460-i2c-4-58/PSU-1(L) Temp 2/temp2_crit_alarm
      - dps460-i2c-4-58/PSU-1(L) Temp 2/temp2_max_alarm
      - dps460-i2c-4-58/PSU-1(L) Temp 3/temp3_crit_alarm
      - dps460-i2c-4-58/PSU-1(L) Temp 3/temp3_max_alarm

      - dps460-i2c-4-59/PSU-2(R) Temp 1/temp1_crit_alarm
      - dps460-i2c-4-59/PSU-2(R) Temp 1/temp1_max_alarm
      - dps460-i2c-4-59/PSU-2(R) Temp 2/temp2_crit_alarm
      - dps460-i2c-4-59/PSU-2(R) Temp 2/temp2_max_alarm
      - dps460-i2c-4-59/PSU-2(R) Temp 3/temp3_crit_alarm
      - dps460-i2c-4-59/PSU-2(R) Temp 3/temp3_max_alarm
    compares:
      power: []
      temp:
      - - coretemp-isa-0000/\P[a-z]*\ id 0/temp1_input
        - coretemp-isa-0000/\P[a-z]*\ id 0/temp1_crit
      - - coretemp-isa-0000/Core 0/temp2_input
        - coretemp-isa-0000/Core 0/temp2_crit
      - - coretemp-isa-0000/Core 1/temp3_input
        - coretemp-isa-0000/Core 1/temp3_crit
      - - coretemp-isa-0000/Core 2/temp4_input
        - coretemp-isa-0000/Core 2/temp4_crit
      - - coretemp-isa-0000/Core 3/temp5_input
        - coretemp-isa-0000/Core 3/temp5_crit

      - - tmp102-i2c-7-49/Ambient Fan Side Temp (air intake)/temp1_input
        - tmp102-i2c-7-49/Ambient Fan Side Temp (air intake)/temp1_max

      - - tmp102-i2c-7-4a/Ambient Port Side Temp (air exhaust)/temp1_input
        - tmp102-i2c-7-4a/Ambient Port Side Temp (air exhaust)/temp1_max

      - - tmp102-i2c-15-49/Ambient COMEX Temp/temp1_input
        - tmp102-i2c-15-49/Ambient COMEX Temp/temp1_max
    non_zero:
      fan: []
      power: []
      temp: []
    psu_skips: {}
    sensor_skip_per_version: {}

  x86_64-nvidia_sn4800-r0:
    alarms:
      fan:
      - dps460-i2c-4-59/PSU-1(R) Fan 1/fan1_alarm
      - dps460-i2c-4-59/PSU-1(R) Fan 1/fan1_fault

      - dps460-i2c-4-58/PSU-2(R) Fan 1/fan1_alarm
      - dps460-i2c-4-58/PSU-2(R) Fan 1/fan1_fault

      - dps460-i2c-4-5b/PSU-3(L) Fan 1/fan1_alarm
      - dps460-i2c-4-5b/PSU-3(L) Fan 1/fan1_fault

      - dps460-i2c-4-5a/PSU-4(L) Fan 1/fan1_alarm
      - dps460-i2c-4-5a/PSU-4(L) Fan 1/fan1_fault

      - mlxreg_fan-isa-0000/Chassis Fan Drawer-1 Tach 1/fan1_fault
      - mlxreg_fan-isa-0000/Chassis Fan Drawer-2 Tach 1/fan2_fault
      - mlxreg_fan-isa-0000/Chassis Fan Drawer-3 Tach 1/fan3_fault
      - mlxreg_fan-isa-0000/Chassis Fan Drawer-4 Tach 1/fan4_fault
      - mlxreg_fan-isa-0000/Chassis Fan Drawer-5 Tach 1/fan5_fault
      - mlxreg_fan-isa-0000/Chassis Fan Drawer-6 Tach 1/fan6_fault
      power:
      - mp2975-i2c-5-62/iin/curr1_alarm
      - mp2975-i2c-5-62/iout1/curr2_alarm
      - mp2975-i2c-5-62/vin/in1_crit_alarm
      - mp2975-i2c-5-62/vout1/in2_lcrit_alarm
      - mp2975-i2c-5-62/vout1/in2_crit_alarm
      - mp2975-i2c-5-62/pin/power1_alarm

      - mp2975-i2c-5-64/iin/curr1_alarm
      - mp2975-i2c-5-64/iout1/curr2_alarm
      - mp2975-i2c-5-64/iout2/curr3_alarm
      - mp2975-i2c-5-64/vin/in1_crit_alarm
      - mp2975-i2c-5-64/vout1/in2_lcrit_alarm
      - mp2975-i2c-5-64/vout1/in2_crit_alarm
      - mp2975-i2c-5-64/vout2/in3_crit_alarm
      - mp2975-i2c-5-64/vout2/in3_lcrit_alarm
      - mp2975-i2c-5-64/pin/power1_alarm

      - mp2975-i2c-5-66/PMIC-3 12V ASIC VCORE_1.8V_T0_3 Rail Curr (in)/curr1_alarm
      - mp2975-i2c-5-66/PMIC-3 ASIC VCORE_T0_3 Rail Curr (out1)/curr2_alarm
      - mp2975-i2c-5-66/PMIC-3 ASIC 1.8V_T0_3 Rail Curr (out2)/curr3_alarm
      - mp2975-i2c-5-66/PMIC-3 PSU 12V Rail (in)/in1_crit_alarm
      - mp2975-i2c-5-66/PMIC-3 ASIC VCORE_T0_3 Rail (out1)/in2_lcrit_alarm
      - mp2975-i2c-5-66/PMIC-3 ASIC VCORE_T0_3 Rail (out1)/in2_crit_alarm
      - mp2975-i2c-5-66/PMIC-3 ASIC 1.8V_T0_3 Rail (out2)/in3_crit_alarm
      - mp2975-i2c-5-66/PMIC-3 ASIC 1.8V_T0_3 Rail (out2)/in3_lcrit_alarm
      - mp2975-i2c-5-66/PMIC-3 12V ASIC VCORE_1.8V_T0_3 Rail Pwr (in)/power1_alarm

      - mp2975-i2c-5-68/PMIC-4 12V ASIC VCORE_1.8V_T4_7 Rail Curr (in)/curr1_alarm
      - mp2975-i2c-5-68/PMIC-4 ASIC VCORE_T4_7 Rail Curr (out1)/curr2_alarm
      - mp2975-i2c-5-68/PMIC-4 ASIC 1.8V_T4_7 Rail Curr (out2)/curr3_alarm
      - mp2975-i2c-5-68/PMIC-4 PSU 12V Rail (in)/in1_crit_alarm
      - mp2975-i2c-5-68/PMIC-4 ASIC VCORE_T4_7 Rail (out1)/in2_lcrit_alarm
      - mp2975-i2c-5-68/PMIC-4 ASIC VCORE_T4_7 Rail (out1)/in2_crit_alarm
      - mp2975-i2c-5-68/PMIC-4 ASIC 1.8V_T4_7 Rail (out2)/in3_crit_alarm
      - mp2975-i2c-5-68/PMIC-4 ASIC 1.8V_T4_7 Rail (out2)/in3_lcrit_alarm
      - mp2975-i2c-5-68/PMIC-4 12V ASIC VCORE_1.8V_T4_7 Rail Pwr (in)/power1_alarm

      - mp2975-i2c-5-6a/PMIC-5 12V ASIC 1.2V_MAIN_1.2V_T4_7 Rail Curr (in)/curr1_alarm
      - mp2975-i2c-5-6a/PMIC-5 ASIC 1.2V_MAIN Rail Curr (out1)/curr2_alarm
      - mp2975-i2c-5-6a/PMIC-5 ASIC 1.2V_T4_7 Rail Curr (out2)/curr3_alarm
      - mp2975-i2c-5-6a/PMIC-5 PSU 12V Rail (in)/in1_crit_alarm
      - mp2975-i2c-5-6a/PMIC-5 ASIC 1.2V_MAIN Rail (out1)/in2_lcrit_alarm
      - mp2975-i2c-5-6a/PMIC-5 ASIC 1.2V_MAIN Rail (out1)/in2_crit_alarm
      - mp2975-i2c-5-6a/PMIC-5 ASIC 1.2V_T4_7 Rail (out2)/in3_crit_alarm
      - mp2975-i2c-5-6a/PMIC-5 ASIC 1.2V_T4_7 Rail (out2)/in3_lcrit_alarm
      - mp2975-i2c-5-6a/PMIC-5 12V ASIC 1.2V_MAIN_1.2V_T4_7 Rail Pwr (in)/power1_alarm

      - mp2975-i2c-56-6b/PMIC-6 COMEX Curr (iin)/curr1_alarm
      - mp2975-i2c-56-6b/PMIC-6 COMEX VCORE Rail Curr (out1)/curr2_alarm
      - mp2975-i2c-56-6b/PMIC-6 PSU 12V Rail (vin)/in1_crit_alarm
      - mp2975-i2c-56-6b/PMIC-6 COMEX VCORE (out1)/in3_crit_alarm
      - mp2975-i2c-56-6b/PMIC-6 COMEX VCORE (out1)/in3_lcrit_alarm
      - mp2975-i2c-56-6b/PMIC-6 COMEX Pwr (pin)/power1_alarm
      - mp2975-i2c-56-6b/PMIC-6 COMEX VCCSA Rail Curr (out2)/curr3_alarm

      - dps460-i2c-4-59/PSU-1(R) 220V Rail Curr (in)/curr1_crit_alarm
      - dps460-i2c-4-59/PSU-1(R) 220V Rail Curr (in)/curr1_max_alarm
      - dps460-i2c-4-59/PSU-1(R) 12V Rail Curr (out)/curr2_crit_alarm
      - dps460-i2c-4-59/PSU-1(R) 12V Rail Curr (out)/curr2_max_alarm
      - dps460-i2c-4-59/PSU-1(R) 220V Rail Pwr (in)/power1_alarm
      - dps460-i2c-4-59/PSU-1(R) 12V Rail Pwr (out)/power2_crit_alarm
      - dps460-i2c-4-59/PSU-1(R) 12V Rail Pwr (out)/power2_max_alarm
      - dps460-i2c-4-59/PSU-1(R) 220V Rail (in)/in1_crit_alarm
      - dps460-i2c-4-59/PSU-1(R) 220V Rail (in)/in1_lcrit_alarm
      - dps460-i2c-4-59/PSU-1(R) 220V Rail (in)/in1_max_alarm
      - dps460-i2c-4-59/PSU-1(R) 220V Rail (in)/in1_min_alarm
      - dps460-i2c-4-59/PSU-1(R) 12V Rail (out)/in3_crit_alarm
      - dps460-i2c-4-59/PSU-1(R) 12V Rail (out)/in3_lcrit_alarm
      - dps460-i2c-4-59/PSU-1(R) 12V Rail (out)/in3_max_alarm
      - dps460-i2c-4-59/PSU-1(R) 12V Rail (out)/in3_min_alarm

      - dps460-i2c-4-58/PSU-2(R) 220V Rail Curr (in)/curr1_crit_alarm
      - dps460-i2c-4-58/PSU-2(R) 220V Rail Curr (in)/curr1_max_alarm
      - dps460-i2c-4-58/PSU-2(R) 12V Rail Curr (out)/curr2_crit_alarm
      - dps460-i2c-4-58/PSU-2(R) 12V Rail Curr (out)/curr2_max_alarm
      - dps460-i2c-4-58/PSU-2(R) 220V Rail Pwr (in)/power1_alarm
      - dps460-i2c-4-58/PSU-2(R) 12V Rail Pwr (out)/power2_crit_alarm
      - dps460-i2c-4-58/PSU-2(R) 12V Rail Pwr (out)/power2_max_alarm
      - dps460-i2c-4-58/PSU-2(R) 220V Rail (in)/in1_crit_alarm
      - dps460-i2c-4-58/PSU-2(R) 220V Rail (in)/in1_lcrit_alarm
      - dps460-i2c-4-58/PSU-2(R) 220V Rail (in)/in1_max_alarm
      - dps460-i2c-4-58/PSU-2(R) 220V Rail (in)/in1_min_alarm
      - dps460-i2c-4-58/PSU-2(R) 12V Rail (out)/in3_crit_alarm
      - dps460-i2c-4-58/PSU-2(R) 12V Rail (out)/in3_lcrit_alarm
      - dps460-i2c-4-58/PSU-2(R) 12V Rail (out)/in3_max_alarm
      - dps460-i2c-4-58/PSU-2(R) 12V Rail (out)/in3_min_alarm

      - dps460-i2c-4-5b/PSU-3(L) 220V Rail Curr (in)/curr1_crit_alarm
      - dps460-i2c-4-5b/PSU-3(L) 220V Rail Curr (in)/curr1_max_alarm
      - dps460-i2c-4-5b/PSU-3(L) 12V Rail Curr (out)/curr2_crit_alarm
      - dps460-i2c-4-5b/PSU-3(L) 12V Rail Curr (out)/curr2_max_alarm
      - dps460-i2c-4-5b/PSU-3(L) 220V Rail Pwr (in)/power1_alarm
      - dps460-i2c-4-5b/PSU-3(L) 12V Rail Pwr (out)/power2_crit_alarm
      - dps460-i2c-4-5b/PSU-3(L) 12V Rail Pwr (out)/power2_max_alarm
      - dps460-i2c-4-5b/PSU-3(L) 220V Rail (in)/in1_crit_alarm
      - dps460-i2c-4-5b/PSU-3(L) 220V Rail (in)/in1_lcrit_alarm
      - dps460-i2c-4-5b/PSU-3(L) 220V Rail (in)/in1_max_alarm
      - dps460-i2c-4-5b/PSU-3(L) 220V Rail (in)/in1_min_alarm
      - dps460-i2c-4-5b/PSU-3(L) 12V Rail (out)/in3_crit_alarm
      - dps460-i2c-4-5b/PSU-3(L) 12V Rail (out)/in3_lcrit_alarm
      - dps460-i2c-4-5b/PSU-3(L) 12V Rail (out)/in3_max_alarm
      - dps460-i2c-4-5b/PSU-3(L) 12V Rail (out)/in3_min_alarm

      - dps460-i2c-4-5a/PSU-4(L) 220V Rail Curr (in)/curr1_crit_alarm
      - dps460-i2c-4-5a/PSU-4(L) 220V Rail Curr (in)/curr1_max_alarm
      - dps460-i2c-4-5a/PSU-4(L) 12V Rail Curr (out)/curr2_crit_alarm
      - dps460-i2c-4-5a/PSU-4(L) 12V Rail Curr (out)/curr2_max_alarm
      - dps460-i2c-4-5a/PSU-4(L) 220V Rail Pwr (in)/power1_alarm
      - dps460-i2c-4-5a/PSU-4(L) 12V Rail Pwr (out)/power2_crit_alarm
      - dps460-i2c-4-5a/PSU-4(L) 12V Rail Pwr (out)/power2_max_alarm
      - dps460-i2c-4-5a/PSU-4(L) 220V Rail (in)/in1_crit_alarm
      - dps460-i2c-4-5a/PSU-4(L) 220V Rail (in)/in1_lcrit_alarm
      - dps460-i2c-4-5a/PSU-4(L) 220V Rail (in)/in1_max_alarm
      - dps460-i2c-4-5a/PSU-4(L) 220V Rail (in)/in1_min_alarm
      - dps460-i2c-4-5a/PSU-4(L) 12V Rail (out)/in3_crit_alarm
      - dps460-i2c-4-5a/PSU-4(L) 12V Rail (out)/in3_lcrit_alarm
      - dps460-i2c-4-5a/PSU-4(L) 12V Rail (out)/in3_max_alarm
      - dps460-i2c-4-5a/PSU-4(L) 12V Rail (out)/in3_min_alarm

      - mp2975-i2c-59-62/Linecard PMIC-1 PSU 12V Rail (in)/in1_crit_alarm
      - mp2975-i2c-59-62/Linecard PMIC-1 AGB VCORE Rail(out1)/in2_lcrit_alarm
      - mp2975-i2c-59-62/Linecard PMIC-1 AGB VCORE Rail(out1)/in2_crit_alarm
      - mp2975-i2c-59-62/Linecard PMIC-1 AGB 1.2V Rail(out2)/in3_lcrit_alarm
      - mp2975-i2c-59-62/Linecard PMIC-1 AGB 1.2V Rail(out2)/in3_crit_alarm
      - mp2975-i2c-59-62/Linecard PMIC-1 12V AGB VCORE_1.2V Rail Pwr (in)/power1_alarm
      - mp2975-i2c-59-62/Linecard PMIC-1 12V AGB VCORE_1.2V Rail Curr (in)/curr1_alarm
      - mp2975-i2c-59-62/Linecard PMIC-1 AGB VCORE Rail Curr (out)/curr2_alarm
      - mp2975-i2c-59-62/Linecard PMIC-1 AGB 1.2V Rail Curr (out)/curr3_alarm

      - mp2975-i2c-59-64/Linecard PMIC-2 PSU 12V Rail (in)/in1_crit_alarm
      - mp2975-i2c-59-64/Linecard PMIC-2 PORTS 3.3V Rail(out1)/in2_lcrit_alarm
      - mp2975-i2c-59-64/Linecard PMIC-2 PORTS 3.3V Rail(out1)/in2_crit_alarm
      - mp2975-i2c-59-64/Linecard PMIC-2 AGB 1.8V Rail(out2)/in3_lcrit_alarm
      - mp2975-i2c-59-64/Linecard PMIC-2 AGB 1.8V Rail(out2)/in3_crit_alarm
      - mp2975-i2c-59-64/Linecard PMIC-2 12V PORTS_3.3V_AGB_1.8V Rail Pwr (in)/power1_alarm
      - mp2975-i2c-59-64/Linecard PMIC-2 12V PORTS_3.3V_AGB_1.8V Rail Curr (in)/curr1_alarm
      - mp2975-i2c-59-64/Linecard PMIC-2 PORTS 3.3V Rail Curr (out)/curr2_alarm
      - mp2975-i2c-59-64/Linecard PMIC-2 AGB 1.8V Rail Curr (out)/curr3_alarm

      temp:
      - coretemp-isa-0000/\P[a-z]*\ id 0/temp1_crit_alarm
      - coretemp-isa-0000/Core 0/temp2_crit_alarm
      - coretemp-isa-0000/Core 1/temp3_crit_alarm
      - coretemp-isa-0000/Core 2/temp4_crit_alarm
      - coretemp-isa-0000/Core 3/temp5_crit_alarm
      - coretemp-isa-0000/Core 4/temp6_crit_alarm
      - coretemp-isa-0000/Core 5/temp7_crit_alarm

      - mp2975-i2c-5-62/temp1/temp1_crit_alarm
      - mp2975-i2c-5-62/temp1/temp1_max_alarm

      - mp2975-i2c-5-64/temp1/temp1_crit_alarm
      - mp2975-i2c-5-64/temp1/temp1_max_alarm

      - mp2975-i2c-5-66/PMIC-3 ASIC VCORE_1.8V_T0_3 Temp 1/temp1_crit_alarm
      - mp2975-i2c-5-66/PMIC-3 ASIC VCORE_1.8V_T0_3 Temp 1/temp1_max_alarm

      - mp2975-i2c-5-68/PMIC-4 ASIC VCORE_1.8V_T4_7 Temp 1/temp1_crit_alarm
      - mp2975-i2c-5-68/PMIC-4 ASIC VCORE_1.8V_T4_7 Temp 1/temp1_max_alarm

      - mp2975-i2c-5-6a/PMIC-5 ASIC 1.2V_MAIN_1.2V_T4_7 Temp 1/temp1_crit_alarm
      - mp2975-i2c-5-6a/PMIC-5 ASIC 1.2V_MAIN_1.2V_T4_7 Temp 1/temp1_max_alarm

      - mp2975-i2c-56-6b/PMIC-6 Temp/temp1_crit_alarm
      - mp2975-i2c-56-6b/PMIC-6 Temp/temp1_max_alarm

      - mp2975-i2c-59-62/Linecard PMIC-1 AGB VCORE_1.2V Ambient Temp 1/temp1_max_alarm
      - mp2975-i2c-59-62/Linecard PMIC-1 AGB VCORE_1.2V Ambient Temp 1/temp1_crit_alarm

      - mp2975-i2c-59-64/Linecard PMIC-2 PORTS_3.3V_AGB_1.8V Ambient Temp 1/temp1_max_alarm
      - mp2975-i2c-59-64/Linecard PMIC-2 PORTS_3.3V_AGB_1.8V Ambient Temp 1/temp1_crit_alarm

      - dps460-i2c-4-59/PSU-1(R) Temp 1/temp1_crit_alarm
      - dps460-i2c-4-59/PSU-1(R) Temp 1/temp1_max_alarm
      - dps460-i2c-4-59/PSU-1(R) Temp 2/temp2_crit_alarm
      - dps460-i2c-4-59/PSU-1(R) Temp 2/temp2_max_alarm
      - dps460-i2c-4-59/PSU-1(R) Temp 3/temp3_crit_alarm
      - dps460-i2c-4-59/PSU-1(R) Temp 3/temp3_max_alarm

      - dps460-i2c-4-58/PSU-2(R) Temp 1/temp1_crit_alarm
      - dps460-i2c-4-58/PSU-2(R) Temp 1/temp1_max_alarm
      - dps460-i2c-4-58/PSU-2(R) Temp 2/temp2_crit_alarm
      - dps460-i2c-4-58/PSU-2(R) Temp 2/temp2_max_alarm
      - dps460-i2c-4-58/PSU-2(R) Temp 3/temp3_crit_alarm
      - dps460-i2c-4-58/PSU-2(R) Temp 3/temp3_max_alarm

      - dps460-i2c-4-5b/PSU-3(L) Temp 1/temp1_crit_alarm
      - dps460-i2c-4-5b/PSU-3(L) Temp 1/temp1_max_alarm
      - dps460-i2c-4-5b/PSU-3(L) Temp 2/temp2_crit_alarm
      - dps460-i2c-4-5b/PSU-3(L) Temp 2/temp2_max_alarm
      - dps460-i2c-4-5b/PSU-3(L) Temp 3/temp3_crit_alarm
      - dps460-i2c-4-5b/PSU-3(L) Temp 3/temp3_max_alarm

      - dps460-i2c-4-5a/PSU-4(L) Temp 1/temp1_crit_alarm
      - dps460-i2c-4-5a/PSU-4(L) Temp 1/temp1_max_alarm
      - dps460-i2c-4-5a/PSU-4(L) Temp 2/temp2_crit_alarm
      - dps460-i2c-4-5a/PSU-4(L) Temp 2/temp2_max_alarm
      - dps460-i2c-4-5a/PSU-4(L) Temp 3/temp3_crit_alarm
      - dps460-i2c-4-5a/PSU-4(L) Temp 3/temp3_max_alarm

      - tmp421-i2c-14-1f/Ambient PCIe switch Temp/temp2_fault

      - jc42-i2c-0-1a/Ambient SODIMM Temp/temp1_crit_alarm
      - jc42-i2c-0-1a/Ambient SODIMM Temp/temp1_max_alarm
      - jc42-i2c-0-1a/Ambient SODIMM Temp/temp1_min_alarm

      - jc42-i2c-0-1c/Ambient SODIMM Temp/temp1_crit_alarm
      - jc42-i2c-0-1c/Ambient SODIMM Temp/temp1_max_alarm
      - jc42-i2c-0-1c/Ambient SODIMM Temp/temp1_min_alarm

    compares:
      power: []
      temp:
      - - coretemp-isa-0000/\P[a-z]*\ id 0/temp1_input
        - coretemp-isa-0000/\P[a-z]*\ id 0/temp1_crit
      - - coretemp-isa-0000/Core 0/temp2_input
        - coretemp-isa-0000/Core 0/temp2_crit
      - - coretemp-isa-0000/Core 1/temp3_input
        - coretemp-isa-0000/Core 1/temp3_crit
      - - coretemp-isa-0000/Core 2/temp4_input
        - coretemp-isa-0000/Core 2/temp4_crit
      - - coretemp-isa-0000/Core 3/temp5_input
        - coretemp-isa-0000/Core 3/temp5_crit
      - - coretemp-isa-0000/Core 4/temp6_input
        - coretemp-isa-0000/Core 4/temp6_crit
      - - coretemp-isa-0000/Core 5/temp7_input
        - coretemp-isa-0000/Core 5/temp7_crit

      - - tmp102-i2c-12-49/Ambient Fan Side Temp (air intake)/temp1_input
        - tmp102-i2c-12-49/Ambient Fan Side Temp (air intake)/temp1_max

      - - tmp102-i2c-44-4a/Ambient Port Side Temp (air exhaust)/temp1_input
        - tmp102-i2c-44-4a/Ambient Port Side Temp (air exhaust)/temp1_max

    non_zero:
      fan: []
      power: []
      temp: []
    psu_skips: {}
    sensor_skip_per_version: {}

  x86_64-8101_32h_o-r0:
    alarms:
      voltage:
      - tps53679-i2c-21-58/CPU_U17_PVCCIN_VOUT/in3_lcrit_alarm
      - tps53679-i2c-21-58/CPU_U17_PVCCIN_VOUT/in3_crit_alarm

      - tps53679-i2c-21-59/CPU_U117_P1P2V_VOUT/in3_lcrit_alarm
      - tps53679-i2c-21-59/CPU_U117_P1P2V_VOUT/in3_crit_alarm

      - tps53679-i2c-25-60/MB_GB_VDDS_L1_VOUT/in3_lcrit_alarm
      - tps53679-i2c-25-60/MB_GB_VDDS_L1_VOUT/in3_crit_alarm

      - pmbus-i2c-25-62/MB_GB_CORE_VIN_L1/in1_min_alarm
      - pmbus-i2c-25-62/MB_GB_CORE_VIN_L1/in1_max_alarm
      - pmbus-i2c-25-62/MB_GB_CORE_VIN_L1/in1_lcrit_alarm
      - pmbus-i2c-25-62/MB_GB_CORE_VIN_L1/in1_crit_alarm

      - pmbus-i2c-25-62/MB_GB_CORE_VOUT_L1/in2_min_alarm
      - pmbus-i2c-25-62/MB_GB_CORE_VOUT_L1/in2_max_alarm
      - pmbus-i2c-25-62/MB_GB_CORE_VOUT_L1/in2_lcrit_alarm
      - pmbus-i2c-25-62/MB_GB_CORE_VOUT_L1/in2_crit_alarm

      - tps53679-i2c-25-65/MB_3_3V_R_L1_VOUT/in3_lcrit_alarm
      - tps53679-i2c-25-65/MB_3_3V_R_L1_VOUT/in3_crit_alarm

      - ltc2979-i2c-26-5d/GB_PCIE_VDDH/in2_min_alarm
      - ltc2979-i2c-26-5d/GB_PCIE_VDDH/in2_max_alarm
      - ltc2979-i2c-26-5d/GB_PCIE_VDDH/in2_lcrit_alarm
      - ltc2979-i2c-26-5d/GB_PCIE_VDDH/in2_crit_alarm

      - ltc2979-i2c-26-5d/GB_PCIE_VDDACK/in3_min_alarm
      - ltc2979-i2c-26-5d/GB_PCIE_VDDACK/in3_max_alarm
      - ltc2979-i2c-26-5d/GB_PCIE_VDDACK/in3_lcrit_alarm
      - ltc2979-i2c-26-5d/GB_PCIE_VDDACK/in3_crit_alarm

      - ltc2979-i2c-26-5d/GB_P1V8_VDDIO/in5_min_alarm
      - ltc2979-i2c-26-5d/GB_P1V8_VDDIO/in5_max_alarm
      - ltc2979-i2c-26-5d/GB_P1V8_VDDIO/in5_lcrit_alarm
      - ltc2979-i2c-26-5d/GB_P1V8_VDDIO/in5_crit_alarm

      - ltc2979-i2c-26-5d/GB_P1V8_PLLVDD/in6_min_alarm
      - ltc2979-i2c-26-5d/GB_P1V8_PLLVDD/in6_max_alarm
      - ltc2979-i2c-26-5d/GB_P1V8_PLLVDD/in6_lcrit_alarm
      - ltc2979-i2c-26-5d/GB_P1V8_PLLVDD/in6_crit_alarm

      - ltc2979-i2c-26-5e/MB_A1V8/in3_min_alarm
      - ltc2979-i2c-26-5e/MB_A1V8/in3_max_alarm
      - ltc2979-i2c-26-5e/MB_A1V8/in3_lcrit_alarm
      - ltc2979-i2c-26-5e/MB_A1V8/in3_crit_alarm

      - ltc2979-i2c-26-5e/MB_A1V/in4_min_alarm
      - ltc2979-i2c-26-5e/MB_A1V/in4_max_alarm
      - ltc2979-i2c-26-5e/MB_A1V/in4_lcrit_alarm
      - ltc2979-i2c-26-5e/MB_A1V/in4_crit_alarm

      - ltc2979-i2c-26-5e/MB_A3V3/in5_min_alarm
      - ltc2979-i2c-26-5e/MB_A3V3/in5_max_alarm
      - ltc2979-i2c-26-5e/MB_A3V3/in5_lcrit_alarm
      - ltc2979-i2c-26-5e/MB_A3V3/in5_crit_alarm

      - ltc2979-i2c-26-5e/MB_A1V2/in6_min_alarm
      - ltc2979-i2c-26-5e/MB_A1V2/in6_max_alarm
      - ltc2979-i2c-26-5e/MB_A1V2/in6_lcrit_alarm
      - ltc2979-i2c-26-5e/MB_A1V2/in6_crit_alarm

      - ltc2979-i2c-26-5e/MB_P3V3/in7_min_alarm
      - ltc2979-i2c-26-5e/MB_P3V3/in7_max_alarm
      - ltc2979-i2c-26-5e/MB_P3V3/in7_lcrit_alarm
      - ltc2979-i2c-26-5e/MB_P3V3/in7_crit_alarm

      current:
      - tps53679-i2c-21-58/CPU_U17_PVCCIN_IOUT/curr1_max_alarm
      - tps53679-i2c-21-58/CPU_U17_PVCCIN_IOUT/curr1_crit_alarm

      - tps53679-i2c-21-58/CPU_U17_P1P05V_IOUT/curr2_max_alarm
      - tps53679-i2c-21-58/CPU_U17_P1P05V_IOUT/curr2_crit_alarm

      - tps53679-i2c-21-59/CPU_U117_P1P2V_IOUT/curr1_max_alarm
      - tps53679-i2c-21-59/CPU_U117_P1P2V_IOUT/curr1_crit_alarm

      - tps53679-i2c-21-59/CPU_U117_P1P05V_IOUT/curr2_max_alarm
      - tps53679-i2c-21-59/CPU_U117_P1P05V_IOUT/curr2_crit_alarm

      - tps53679-i2c-25-60/MB_GB_VDDS_L1_IOUT/curr1_max_alarm
      - tps53679-i2c-25-60/MB_GB_VDDS_L1_IOUT/curr1_max_alarm

      - tps53679-i2c-25-60/MB_GB_VDDA_L2_IOUT/curr2_max_alarm
      - tps53679-i2c-25-60/MB_GB_VDDA_L2_IOUT/curr2_crit_alarm

      - pmbus-i2c-25-62/MB_GB_CORE_IIN_L1/curr1_max_alarm
      - pmbus-i2c-25-62/MB_GB_CORE_IIN_L1/curr1_crit_alarm

      - pmbus-i2c-25-62/MB_GB_CORE_IOUT_L1/curr2_max_alarm
      - pmbus-i2c-25-62/MB_GB_CORE_IOUT_L1/curr2_lcrit_alarm
      - pmbus-i2c-25-62/MB_GB_CORE_IOUT_L1/curr2_crit_alarm

      - tps53679-i2c-25-65/MB_3_3V_R_L1_IOUT/curr1_max_alarm
      - tps53679-i2c-25-65/MB_3_3V_R_L1_IOUT/curr1_crit_alarm

      - tps53679-i2c-25-65/MB_GB_VDDCK_L2_IOUT/curr2_max_alarm
      - tps53679-i2c-25-65/MB_GB_VDDCK_L2_IOUT/curr2_crit_alarm

      power:
      - pmbus-i2c-25-62/pin/power1_alarm

    compares:
      voltage:
      - - tps53679-i2c-21-58/CPU_U17_PVCCIN_VIN/in1_input
        - tps53679-i2c-21-58/CPU_U17_PVCCIN_VIN/in1_crit

      - - tps53679-i2c-21-58/CPU_U17_P1P05V_VIN/in2_input
        - tps53679-i2c-21-58/CPU_U17_P1P05V_VIN/in2_crit

      - - tps53679-i2c-21-59/CPU_U117_P1P2V_VIN/in1_input
        - tps53679-i2c-21-59/CPU_U117_P1P2V_VIN/in1_crit

      - - tps53679-i2c-21-59/CPU_U117_P1P05V_VIN/in2_input
        - tps53679-i2c-21-59/CPU_U117_P1P05V_VIN/in2_crit

      - - tps53679-i2c-25-60/MB_GB_VDDS_L1_VIN/in1_input
        - tps53679-i2c-25-60/MB_GB_VDDS_L1_VIN/in1_crit

      - - tps53679-i2c-25-60/MB_GB_VDDA_L2_VIN/in2_input
        - tps53679-i2c-25-60/MB_GB_VDDA_L2_VIN/in2_crit

      - - pmbus-i2c-25-62/MB_GB_CORE_VIN_L1/in1_input
        - pmbus-i2c-25-62/MB_GB_CORE_VIN_L1/in1_max

      - - tps53679-i2c-25-65/MB_3_3V_R_L1_VIN/in1_input
        - tps53679-i2c-25-65/MB_3_3V_R_L1_VIN/in1_crit

      - - tps53679-i2c-25-65/MB_GB_VDDCK_L2_VIN/in2_input
        - tps53679-i2c-25-65/MB_GB_VDDCK_L2_VIN/in2_crit

      - - ltc2979-i2c-26-5d/GB_PCIE_VDDH/in2_input
        - ltc2979-i2c-26-5d/GB_PCIE_VDDH/in2_max
      - - ltc2979-i2c-26-5d/GB_PCIE_VDDH/in2_input
        - ltc2979-i2c-26-5d/GB_PCIE_VDDH/in2_crit

      - - ltc2979-i2c-26-5d/GB_PCIE_VDDACK/in3_input
        - ltc2979-i2c-26-5d/GB_PCIE_VDDACK/in3_max
      - - ltc2979-i2c-26-5d/GB_PCIE_VDDACK/in3_input
        - ltc2979-i2c-26-5d/GB_PCIE_VDDACK/in3_crit

      - - ltc2979-i2c-26-5d/GB_P1V8_VDDIO/in5_input
        - ltc2979-i2c-26-5d/GB_P1V8_VDDIO/in5_max
      - - ltc2979-i2c-26-5d/GB_P1V8_VDDIO/in5_input
        - ltc2979-i2c-26-5d/GB_P1V8_VDDIO/in5_crit

      - - ltc2979-i2c-26-5d/GB_P1V8_PLLVDD/in6_input
        - ltc2979-i2c-26-5d/GB_P1V8_PLLVDD/in6_max
      - - ltc2979-i2c-26-5d/GB_P1V8_PLLVDD/in6_input
        - ltc2979-i2c-26-5d/GB_P1V8_PLLVDD/in6_crit

      - - ltc2979-i2c-26-5e/MB_A1V8/in3_input
        - ltc2979-i2c-26-5e/MB_A1V8/in3_max
      - - ltc2979-i2c-26-5e/MB_A1V8/in3_input
        - ltc2979-i2c-26-5e/MB_A1V8/in3_crit

      - - ltc2979-i2c-26-5e/MB_A1V/in4_input
        - ltc2979-i2c-26-5e/MB_A1V/in4_max
      - - ltc2979-i2c-26-5e/MB_A1V/in4_input
        - ltc2979-i2c-26-5e/MB_A1V/in4_crit

      - - ltc2979-i2c-26-5e/MB_A3V3/in5_input
        - ltc2979-i2c-26-5e/MB_A3V3/in5_max
      - - ltc2979-i2c-26-5e/MB_A3V3/in5_input
        - ltc2979-i2c-26-5e/MB_A3V3/in5_crit

      - - ltc2979-i2c-26-5e/MB_A1V2/in6_input
        - ltc2979-i2c-26-5e/MB_A1V2/in6_max
      - - ltc2979-i2c-26-5e/MB_A1V2/in6_input
        - ltc2979-i2c-26-5e/MB_A1V2/in6_crit

      - - ltc2979-i2c-26-5e/MB_P3V3/in7_input
        - ltc2979-i2c-26-5e/MB_P3V3/in7_max
      - - ltc2979-i2c-26-5e/MB_P3V3/in7_input
        - ltc2979-i2c-26-5e/MB_P3V3/in7_crit

      current:
      - - tps53679-i2c-21-58/CPU_U17_PVCCIN_IOUT/curr1_input
        - tps53679-i2c-21-58/CPU_U17_PVCCIN_IOUT/curr1_max
      - - tps53679-i2c-21-58/CPU_U17_PVCCIN_IOUT/curr1_input
        - tps53679-i2c-21-58/CPU_U17_PVCCIN_IOUT/curr1_crit

      - - tps53679-i2c-21-58/CPU_U17_P1P05V_IOUT/curr2_input
        - tps53679-i2c-21-58/CPU_U17_P1P05V_IOUT/curr2_max
      - - tps53679-i2c-21-58/CPU_U17_P1P05V_IOUT/curr2_input
        - tps53679-i2c-21-58/CPU_U17_P1P05V_IOUT/curr2_crit

      - - tps53679-i2c-21-59/CPU_U117_P1P2V_IOUT/curr1_input
        - tps53679-i2c-21-59/CPU_U117_P1P2V_IOUT/curr1_max
      - - tps53679-i2c-21-59/CPU_U117_P1P2V_IOUT/curr1_input
        - tps53679-i2c-21-59/CPU_U117_P1P2V_IOUT/curr1_crit

      - - tps53679-i2c-21-59/CPU_U117_P1P05V_IOUT/curr2_input
        - tps53679-i2c-21-59/CPU_U117_P1P05V_IOUT/curr2_max
      - - tps53679-i2c-21-59/CPU_U117_P1P05V_IOUT/curr2_input
        - tps53679-i2c-21-59/CPU_U117_P1P05V_IOUT/curr2_crit

      - - tps53679-i2c-25-60/MB_GB_VDDS_L1_IOUT/curr1_input
        - tps53679-i2c-25-60/MB_GB_VDDS_L1_IOUT/curr1_max
      - - tps53679-i2c-25-60/MB_GB_VDDS_L1_IOUT/curr1_input
        - tps53679-i2c-25-60/MB_GB_VDDS_L1_IOUT/curr1_crit

      - - tps53679-i2c-25-60/MB_GB_VDDA_L2_IOUT/curr2_input
        - tps53679-i2c-25-60/MB_GB_VDDA_L2_IOUT/curr2_max
      - - tps53679-i2c-25-60/MB_GB_VDDA_L2_IOUT/curr2_input
        - tps53679-i2c-25-60/MB_GB_VDDA_L2_IOUT/curr2_crit

      - - pmbus-i2c-25-62/MB_GB_CORE_IIN_L1/curr1_input
        - pmbus-i2c-25-62/MB_GB_CORE_IIN_L1/curr1_max
      - - pmbus-i2c-25-62/MB_GB_CORE_IIN_L1/curr1_input
        - pmbus-i2c-25-62/MB_GB_CORE_IIN_L1/curr1_crit

      - - pmbus-i2c-25-62/MB_GB_CORE_IOUT_L1/curr2_input
        - pmbus-i2c-25-62/MB_GB_CORE_IOUT_L1/curr2_max
      - - pmbus-i2c-25-62/MB_GB_CORE_IOUT_L1/curr2_input
        - pmbus-i2c-25-62/MB_GB_CORE_IOUT_L1/curr2_crit

      - - tps53679-i2c-25-65/MB_3_3V_R_L1_IOUT/curr1_input
        - tps53679-i2c-25-65/MB_3_3V_R_L1_IOUT/curr1_max
      - - tps53679-i2c-25-65/MB_3_3V_R_L1_IOUT/curr1_input
        - tps53679-i2c-25-65/MB_3_3V_R_L1_IOUT/curr1_crit

      - - tps53679-i2c-25-65/MB_GB_VDDCK_L2_IOUT/curr2_input
        - tps53679-i2c-25-65/MB_GB_VDDCK_L2_IOUT/curr2_max
      - - tps53679-i2c-25-65/MB_GB_VDDCK_L2_IOUT/curr2_input
        - tps53679-i2c-25-65/MB_GB_VDDCK_L2_IOUT/curr2_crit

      power:
      - - pmbus-i2c-25-62/pin/power1_input
        - pmbus-i2c-25-62/pin/power1_max

    non_zero:
      fan: []
      power: []
      temp: []
    psu_skips: {}
    sensor_skip_per_version: {}

  x86_64-8102_64h_o-r0:
    alarms:
      voltage:
      - tps53679-i2c-21-58/CPU_U17_PVCCIN_VOUT/in3_lcrit_alarm
      - tps53679-i2c-21-58/CPU_U17_PVCCIN_VOUT/in3_crit_alarm

      - tps53679-i2c-21-59/CPU_U117_P1P2V_VOUT/in3_lcrit_alarm
      - tps53679-i2c-21-59/CPU_U117_P1P2V_VOUT/in3_crit_alarm

      - tps53679-i2c-25-60/MB_GB_VDDS_L1_VOUT/in3_lcrit_alarm
      - tps53679-i2c-25-60/MB_GB_VDDS_L1_VOUT/in3_crit_alarm

      - pmbus-i2c-25-62/MB_GB_CORE_VIN_L1/in1_min_alarm
      - pmbus-i2c-25-62/MB_GB_CORE_VIN_L1/in1_max_alarm
      - pmbus-i2c-25-62/MB_GB_CORE_VIN_L1/in1_lcrit_alarm
      - pmbus-i2c-25-62/MB_GB_CORE_VIN_L1/in1_crit_alarm

      - pmbus-i2c-25-62/MB_GB_CORE_VOUT_L1/in2_min_alarm
      - pmbus-i2c-25-62/MB_GB_CORE_VOUT_L1/in2_max_alarm
      - pmbus-i2c-25-62/MB_GB_CORE_VOUT_L1/in2_lcrit_alarm
      - pmbus-i2c-25-62/MB_GB_CORE_VOUT_L1/in2_crit_alarm

      - tps53679-i2c-25-65/MB_3_3V_R_L1_VOUT/in3_lcrit_alarm
      - tps53679-i2c-25-65/MB_3_3V_R_L1_VOUT/in3_crit_alarm

      - tps53679-i2c-25-64/MB_3_3V_L_L1_VOUT/in3_lcrit_alarm
      - tps53679-i2c-25-64/MB_3_3V_L_L1_VOUT/in3_crit_alarm

      - ltc2979-i2c-26-5d/GB_PCIE_VDDH/in2_min_alarm
      - ltc2979-i2c-26-5d/GB_PCIE_VDDH/in2_max_alarm
      - ltc2979-i2c-26-5d/GB_PCIE_VDDH/in2_lcrit_alarm
      - ltc2979-i2c-26-5d/GB_PCIE_VDDH/in2_crit_alarm

      - ltc2979-i2c-26-5d/GB_PCIE_VDDACK/in3_min_alarm
      - ltc2979-i2c-26-5d/GB_PCIE_VDDACK/in3_max_alarm
      - ltc2979-i2c-26-5d/GB_PCIE_VDDACK/in3_lcrit_alarm
      - ltc2979-i2c-26-5d/GB_PCIE_VDDACK/in3_crit_alarm

      - ltc2979-i2c-26-5d/GB_P1V8_VDDIO/in5_min_alarm
      - ltc2979-i2c-26-5d/GB_P1V8_VDDIO/in5_max_alarm
      - ltc2979-i2c-26-5d/GB_P1V8_VDDIO/in5_lcrit_alarm
      - ltc2979-i2c-26-5d/GB_P1V8_VDDIO/in5_crit_alarm

      - ltc2979-i2c-26-5d/GB_P1V8_PLLVDD/in6_min_alarm
      - ltc2979-i2c-26-5d/GB_P1V8_PLLVDD/in6_max_alarm
      - ltc2979-i2c-26-5d/GB_P1V8_PLLVDD/in6_lcrit_alarm
      - ltc2979-i2c-26-5d/GB_P1V8_PLLVDD/in6_crit_alarm

      - ltc2979-i2c-26-5e/MB_A1V8/in3_min_alarm
      - ltc2979-i2c-26-5e/MB_A1V8/in3_max_alarm
      - ltc2979-i2c-26-5e/MB_A1V8/in3_lcrit_alarm
      - ltc2979-i2c-26-5e/MB_A1V8/in3_crit_alarm

      - ltc2979-i2c-26-5e/MB_A1V/in4_min_alarm
      - ltc2979-i2c-26-5e/MB_A1V/in4_max_alarm
      - ltc2979-i2c-26-5e/MB_A1V/in4_lcrit_alarm
      - ltc2979-i2c-26-5e/MB_A1V/in4_crit_alarm

      - ltc2979-i2c-26-5e/MB_A3V3/in5_min_alarm
      - ltc2979-i2c-26-5e/MB_A3V3/in5_max_alarm
      - ltc2979-i2c-26-5e/MB_A3V3/in5_lcrit_alarm
      - ltc2979-i2c-26-5e/MB_A3V3/in5_crit_alarm

      - ltc2979-i2c-26-5e/MB_A1V2/in6_min_alarm
      - ltc2979-i2c-26-5e/MB_A1V2/in6_max_alarm
      - ltc2979-i2c-26-5e/MB_A1V2/in6_lcrit_alarm
      - ltc2979-i2c-26-5e/MB_A1V2/in6_crit_alarm

      - ltc2979-i2c-26-5e/MB_P3V3/in7_min_alarm
      - ltc2979-i2c-26-5e/MB_P3V3/in7_max_alarm
      - ltc2979-i2c-26-5e/MB_P3V3/in7_lcrit_alarm
      - ltc2979-i2c-26-5e/MB_P3V3/in7_crit_alarm

      current:
      - tps53679-i2c-21-58/CPU_U17_PVCCIN_IOUT/curr1_max_alarm
      - tps53679-i2c-21-58/CPU_U17_PVCCIN_IOUT/curr1_crit_alarm

      - tps53679-i2c-21-58/CPU_U17_P1P05V_IOUT/curr2_max_alarm
      - tps53679-i2c-21-58/CPU_U17_P1P05V_IOUT/curr2_crit_alarm

      - tps53679-i2c-21-59/CPU_U117_P1P2V_IOUT/curr1_max_alarm
      - tps53679-i2c-21-59/CPU_U117_P1P2V_IOUT/curr1_crit_alarm

      - tps53679-i2c-21-59/CPU_U117_P1P05V_IOUT/curr2_max_alarm
      - tps53679-i2c-21-59/CPU_U117_P1P05V_IOUT/curr2_crit_alarm

      - tps53679-i2c-25-60/MB_GB_VDDS_L1_IOUT/curr1_max_alarm
      - tps53679-i2c-25-60/MB_GB_VDDS_L1_IOUT/curr1_max_alarm

      - tps53679-i2c-25-60/MB_GB_VDDA_L2_IOUT/curr2_max_alarm
      - tps53679-i2c-25-60/MB_GB_VDDA_L2_IOUT/curr2_crit_alarm

      - pmbus-i2c-25-62/MB_GB_CORE_IIN_L1/curr1_max_alarm
      - pmbus-i2c-25-62/MB_GB_CORE_IIN_L1/curr1_crit_alarm

      - pmbus-i2c-25-62/MB_GB_CORE_IOUT_L1/curr2_max_alarm
      - pmbus-i2c-25-62/MB_GB_CORE_IOUT_L1/curr2_lcrit_alarm
      - pmbus-i2c-25-62/MB_GB_CORE_IOUT_L1/curr2_crit_alarm

      - tps53679-i2c-25-65/MB_3_3V_R_L1_IOUT/curr1_max_alarm
      - tps53679-i2c-25-65/MB_3_3V_R_L1_IOUT/curr1_crit_alarm

      - tps53679-i2c-25-65/MB_GB_VDDCK_L2_IOUT/curr2_max_alarm
      - tps53679-i2c-25-65/MB_GB_VDDCK_L2_IOUT/curr2_crit_alarm

      - tps53679-i2c-25-64/MB_3_3V_L_L1_IOUT/curr1_max_alarm
      - tps53679-i2c-25-64/MB_3_3V_L_L1_IOUT/curr1_crit_alarm

      power:
      - pmbus-i2c-25-62/pin/power1_alarm

    compares:
      voltage:
      - - tps53679-i2c-21-58/CPU_U17_PVCCIN_VIN/in1_input
        - tps53679-i2c-21-58/CPU_U17_PVCCIN_VIN/in1_crit

      - - tps53679-i2c-21-58/CPU_U17_P1P05V_VIN/in2_input
        - tps53679-i2c-21-58/CPU_U17_P1P05V_VIN/in2_crit

      - - tps53679-i2c-21-59/CPU_U117_P1P2V_VIN/in1_input
        - tps53679-i2c-21-59/CPU_U117_P1P2V_VIN/in1_crit

      - - tps53679-i2c-21-59/CPU_U117_P1P05V_VIN/in2_input
        - tps53679-i2c-21-59/CPU_U117_P1P05V_VIN/in2_crit

      - - tps53679-i2c-25-60/MB_GB_VDDS_L1_VIN/in1_input
        - tps53679-i2c-25-60/MB_GB_VDDS_L1_VIN/in1_crit

      - - tps53679-i2c-25-60/MB_GB_VDDA_L2_VIN/in2_input
        - tps53679-i2c-25-60/MB_GB_VDDA_L2_VIN/in2_crit

      - - pmbus-i2c-25-62/MB_GB_CORE_VIN_L1/in1_input
        - pmbus-i2c-25-62/MB_GB_CORE_VIN_L1/in1_max

      - - tps53679-i2c-25-65/MB_3_3V_R_L1_VIN/in1_input
        - tps53679-i2c-25-65/MB_3_3V_R_L1_VIN/in1_crit

      - - tps53679-i2c-25-65/MB_GB_VDDCK_L2_VIN/in2_input
        - tps53679-i2c-25-65/MB_GB_VDDCK_L2_VIN/in2_crit

      - - tps53679-i2c-25-64/MB_3_3V_L_L1_VIN/in1_input
        - tps53679-i2c-25-64/MB_3_3V_L_L1_VIN/in1_crit

      - - ltc2979-i2c-26-5d/GB_PCIE_VDDH/in2_input
        - ltc2979-i2c-26-5d/GB_PCIE_VDDH/in2_max
      - - ltc2979-i2c-26-5d/GB_PCIE_VDDH/in2_input
        - ltc2979-i2c-26-5d/GB_PCIE_VDDH/in2_crit

      - - ltc2979-i2c-26-5d/GB_PCIE_VDDACK/in3_input
        - ltc2979-i2c-26-5d/GB_PCIE_VDDACK/in3_max
      - - ltc2979-i2c-26-5d/GB_PCIE_VDDACK/in3_input
        - ltc2979-i2c-26-5d/GB_PCIE_VDDACK/in3_crit

      - - ltc2979-i2c-26-5d/GB_P1V8_VDDIO/in5_input
        - ltc2979-i2c-26-5d/GB_P1V8_VDDIO/in5_max
      - - ltc2979-i2c-26-5d/GB_P1V8_VDDIO/in5_input
        - ltc2979-i2c-26-5d/GB_P1V8_VDDIO/in5_crit

      - - ltc2979-i2c-26-5d/GB_P1V8_PLLVDD/in6_input
        - ltc2979-i2c-26-5d/GB_P1V8_PLLVDD/in6_max
      - - ltc2979-i2c-26-5d/GB_P1V8_PLLVDD/in6_input
        - ltc2979-i2c-26-5d/GB_P1V8_PLLVDD/in6_crit

      - - ltc2979-i2c-26-5e/MB_A1V8/in3_input
        - ltc2979-i2c-26-5e/MB_A1V8/in3_max
      - - ltc2979-i2c-26-5e/MB_A1V8/in3_input
        - ltc2979-i2c-26-5e/MB_A1V8/in3_crit

      - - ltc2979-i2c-26-5e/MB_A1V/in4_input
        - ltc2979-i2c-26-5e/MB_A1V/in4_max
      - - ltc2979-i2c-26-5e/MB_A1V/in4_input
        - ltc2979-i2c-26-5e/MB_A1V/in4_crit

      - - ltc2979-i2c-26-5e/MB_A3V3/in5_input
        - ltc2979-i2c-26-5e/MB_A3V3/in5_max
      - - ltc2979-i2c-26-5e/MB_A3V3/in5_input
        - ltc2979-i2c-26-5e/MB_A3V3/in5_crit

      - - ltc2979-i2c-26-5e/MB_A1V2/in6_input
        - ltc2979-i2c-26-5e/MB_A1V2/in6_max
      - - ltc2979-i2c-26-5e/MB_A1V2/in6_input
        - ltc2979-i2c-26-5e/MB_A1V2/in6_crit

      - - ltc2979-i2c-26-5e/MB_P3V3/in7_input
        - ltc2979-i2c-26-5e/MB_P3V3/in7_max
      - - ltc2979-i2c-26-5e/MB_P3V3/in7_input
        - ltc2979-i2c-26-5e/MB_P3V3/in7_crit

      current:
      - - tps53679-i2c-21-58/CPU_U17_PVCCIN_IOUT/curr1_input
        - tps53679-i2c-21-58/CPU_U17_PVCCIN_IOUT/curr1_max
      - - tps53679-i2c-21-58/CPU_U17_PVCCIN_IOUT/curr1_input
        - tps53679-i2c-21-58/CPU_U17_PVCCIN_IOUT/curr1_crit

      - - tps53679-i2c-21-58/CPU_U17_P1P05V_IOUT/curr2_input
        - tps53679-i2c-21-58/CPU_U17_P1P05V_IOUT/curr2_max
      - - tps53679-i2c-21-58/CPU_U17_P1P05V_IOUT/curr2_input
        - tps53679-i2c-21-58/CPU_U17_P1P05V_IOUT/curr2_crit

      - - tps53679-i2c-21-59/CPU_U117_P1P2V_IOUT/curr1_input
        - tps53679-i2c-21-59/CPU_U117_P1P2V_IOUT/curr1_max
      - - tps53679-i2c-21-59/CPU_U117_P1P2V_IOUT/curr1_input
        - tps53679-i2c-21-59/CPU_U117_P1P2V_IOUT/curr1_crit

      - - tps53679-i2c-21-59/CPU_U117_P1P05V_IOUT/curr2_input
        - tps53679-i2c-21-59/CPU_U117_P1P05V_IOUT/curr2_max
      - - tps53679-i2c-21-59/CPU_U117_P1P05V_IOUT/curr2_input
        - tps53679-i2c-21-59/CPU_U117_P1P05V_IOUT/curr2_crit

      - - tps53679-i2c-25-60/MB_GB_VDDS_L1_IOUT/curr1_input
        - tps53679-i2c-25-60/MB_GB_VDDS_L1_IOUT/curr1_max
      - - tps53679-i2c-25-60/MB_GB_VDDS_L1_IOUT/curr1_input
        - tps53679-i2c-25-60/MB_GB_VDDS_L1_IOUT/curr1_crit

      - - tps53679-i2c-25-60/MB_GB_VDDA_L2_IOUT/curr2_input
        - tps53679-i2c-25-60/MB_GB_VDDA_L2_IOUT/curr2_max
      - - tps53679-i2c-25-60/MB_GB_VDDA_L2_IOUT/curr2_input
        - tps53679-i2c-25-60/MB_GB_VDDA_L2_IOUT/curr2_crit

      - - pmbus-i2c-25-62/MB_GB_CORE_IIN_L1/curr1_input
        - pmbus-i2c-25-62/MB_GB_CORE_IIN_L1/curr1_max
      - - pmbus-i2c-25-62/MB_GB_CORE_IIN_L1/curr1_input
        - pmbus-i2c-25-62/MB_GB_CORE_IIN_L1/curr1_crit

      - - pmbus-i2c-25-62/MB_GB_CORE_IOUT_L1/curr2_input
        - pmbus-i2c-25-62/MB_GB_CORE_IOUT_L1/curr2_max
      - - pmbus-i2c-25-62/MB_GB_CORE_IOUT_L1/curr2_input
        - pmbus-i2c-25-62/MB_GB_CORE_IOUT_L1/curr2_crit

      - - tps53679-i2c-25-65/MB_3_3V_R_L1_IOUT/curr1_input
        - tps53679-i2c-25-65/MB_3_3V_R_L1_IOUT/curr1_max
      - - tps53679-i2c-25-65/MB_3_3V_R_L1_IOUT/curr1_input
        - tps53679-i2c-25-65/MB_3_3V_R_L1_IOUT/curr1_crit

      - - tps53679-i2c-25-65/MB_GB_VDDCK_L2_IOUT/curr2_input
        - tps53679-i2c-25-65/MB_GB_VDDCK_L2_IOUT/curr2_max
      - - tps53679-i2c-25-65/MB_GB_VDDCK_L2_IOUT/curr2_input
        - tps53679-i2c-25-65/MB_GB_VDDCK_L2_IOUT/curr2_crit

      - - tps53679-i2c-25-64/MB_3_3V_L_L1_IOUT/curr1_input
        - tps53679-i2c-25-64/MB_3_3V_L_L1_IOUT/curr1_max
      - - tps53679-i2c-25-64/MB_3_3V_L_L1_IOUT/curr1_input
        - tps53679-i2c-25-64/MB_3_3V_L_L1_IOUT/curr1_crit

      power:
      - - pmbus-i2c-25-62/pin/power1_input
        - pmbus-i2c-25-62/pin/power1_max

    non_zero:
      fan: []
      power: []
      temp: []
    psu_skips: {}
    sensor_skip_per_version: {}
  x86_64-wistron_sw_to3200k-r0:
    alarms:
      fan: []
      power: []
      temp: []

    compares:
      fan: []
      power: []

      temp:
      - - sw_to3200k_thermal-i2c-0-49/temp1/temp1_input
        - sw_to3200k_thermal-i2c-0-49/temp1/temp1_max
      - - sw_to3200k_thermal-i2c-0-4a/temp1/temp1_input
        - sw_to3200k_thermal-i2c-0-4a/temp1/temp1_max
      - - sw_to3200k_thermal-i2c-0-4b/temp1/temp1_input
        - sw_to3200k_thermal-i2c-0-4b/temp1/temp1_max
      - - sw_to3200k_thermal-i2c-0-4c/temp1/temp1_input
        - sw_to3200k_thermal-i2c-0-4c/temp1/temp1_max
      - - sw_to3200k_thermal-i2c-0-4d/temp1/temp1_input
        - sw_to3200k_thermal-i2c-0-4d/temp1/temp1_max
      - - sw_to3200k_thermal-i2c-0-4e/temp1/temp1_input
        - sw_to3200k_thermal-i2c-0-4e/temp1/temp1_max
      - - sw_to3200k_thermal-i2c-0-4f/temp1/temp1_input
        - sw_to3200k_thermal-i2c-0-4f/temp1/temp1_max
      - - coretemp-isa-0000/Core 0/temp2_input
        - coretemp-isa-0000/Core 0/temp2_crit
      - - coretemp-isa-0000/Core 1/temp3_input
        - coretemp-isa-0000/Core 1/temp3_crit
      - - coretemp-isa-0000/Core 2/temp4_input
        - coretemp-isa-0000/Core 2/temp4_crit
      - - coretemp-isa-0000/Core 3/temp5_input
        - coretemp-isa-0000/Core 3/temp5_crit
    non_zero:
      fan:
      - sw_to3200k_fan-i2c-0-66/fan1/fan1_input
      - sw_to3200k_fan-i2c-0-66/fan2/fan2_input
      - sw_to3200k_fan-i2c-0-66/fan3/fan3_input
      - sw_to3200k_fan-i2c-0-66/fan4/fan4_input
      - sw_to3200k_fan-i2c-0-66/fan5/fan5_input
      - sw_to3200k_fan-i2c-0-66/fan6/fan6_input
      - sw_to3200k_fan-i2c-0-66/fan7/fan7_input
      - sw_to3200k_fan-i2c-0-66/fan11/fan11_input
      - sw_to3200k_fan-i2c-0-66/fan12/fan12_input
      - sw_to3200k_fan-i2c-0-66/fan13/fan13_input
      - sw_to3200k_fan-i2c-0-66/fan14/fan14_input
      - sw_to3200k_fan-i2c-0-66/fan15/fan15_input
      - sw_to3200k_fan-i2c-0-66/fan16/fan16_input
      - sw_to3200k_fan-i2c-0-66/fan17/fan17_input
      - acbel_fshxxx-i2c-0-59/fan1/fan1_input
      - acbel_fshxxx-i2c-0-5a/fan1/fan1_input
      power:
      - acbel_fshxxx-i2c-0-59/in3/in3_input
      - acbel_fshxxx-i2c-0-59/power2/power2_input
      - acbel_fshxxx-i2c-0-59/curr2/curr2_input
      - acbel_fshxxx-i2c-0-5a/in3/in3_input
      - acbel_fshxxx-i2c-0-5a/power2/power2_input
      - acbel_fshxxx-i2c-0-5a/curr2/curr2_input

      temp:
      - acbel_fshxxx-i2c-0-59/temp1/temp1_input
      - acbel_fshxxx-i2c-0-5a/temp1/temp1_input

    psu_skips: {}

    sensor_skip_per_version: {}

  x86_64-nvidia_sn5600-r0:
    alarms:
      fan:

      - dps460-i2c-4-5a/PSU-2(R) Fan 1/fan1_alarm
      - dps460-i2c-4-5a/PSU-2(R) Fan 1/fan1_fault

      - mlxreg_fan-isa-0000/Chassis Fan Drawer-1 Tach 1/fan1_fault
      - mlxreg_fan-isa-0000/Chassis Fan Drawer-1 Tach 2/fan2_fault
      - mlxreg_fan-isa-0000/Chassis Fan Drawer-2 Tach 1/fan3_fault
      - mlxreg_fan-isa-0000/Chassis Fan Drawer-2 Tach 2/fan4_fault
      - mlxreg_fan-isa-0000/Chassis Fan Drawer-3 Tach 1/fan5_fault
      - mlxreg_fan-isa-0000/Chassis Fan Drawer-3 Tach 2/fan6_fault
      - mlxreg_fan-isa-0000/Chassis Fan Drawer-4 Tach 1/fan7_fault
      - mlxreg_fan-isa-0000/Chassis Fan Drawer-4 Tach 2/fan8_fault

      - dps460-i2c-4-59/PSU-1(L) Fan 1/fan1_alarm
      - dps460-i2c-4-59/PSU-1(L) Fan 1/fan1_fault

      power:

      - mp2975-i2c-5-62/PMIC-1 PSU 13V5 Rail (in1)/in1_crit_alarm
      - mp2975-i2c-5-62/PMIC-1 VDD_M ADJ Rail (out1)/in2_lcrit_alarm
      - mp2975-i2c-5-62/PMIC-1 VDD_M ADJ Rail (out1)/in2_crit_alarm
      - mp2975-i2c-5-62/PMIC-1 13V5 VDD_M (in)/power1_alarm
      - mp2975-i2c-5-62/PMIC-1 13V5 VDD_M Rail Curr (in1)/curr1_alarm
      - mp2975-i2c-5-62/PMIC-1 VDD_M Rail Curr (out1)/curr2_alarm

      - mp2975-i2c-5-6a/PMIC-9 PSU 13V5 Rail (in1)/in1_crit_alarm
      - mp2975-i2c-5-6a/PMIC-9 DVDD_T6 ADJ Rail (out1)/in2_lcrit_alarm
      - mp2975-i2c-5-6a/PMIC-9 DVDD_T6 ADJ Rail (out1)/in2_crit_alarm
      - mp2975-i2c-5-6a/PMIC-9 DVDD_T7 ADJ Rail (out2)/in3_lcrit_alarm
      - mp2975-i2c-5-6a/PMIC-9 DVDD_T7 ADJ Rail (out2)/in3_crit_alarm
      - mp2975-i2c-5-6a/PMIC-9 13V5 DVDD_T6 DVDD_T7 (in)/power1_alarm
      - mp2975-i2c-5-6a/PMIC-9 13V5 DVDD_T6 DVDD_T7 Rail Curr (in1)/curr1_alarm
      - mp2975-i2c-5-6a/PMIC-9 DVDD_T6 Rail Curr (out1)/curr2_alarm

      - pmbus-i2c-4-13/IBC-3 PWR CONV 54V Rail (in1)/in1_lcrit_alarm
      - pmbus-i2c-4-13/IBC-3 PWR CONV 54V Rail (in1)/in1_crit_alarm
      - pmbus-i2c-4-13/IBC-3 13V5 Rail Curr (out)/curr1_crit_alarm

      - dps460-i2c-4-5a/PSU-2(R) 220V Rail (in)/in1_min_alarm
      - dps460-i2c-4-5a/PSU-2(R) 220V Rail (in)/in1_max_alarm
      - dps460-i2c-4-5a/PSU-2(R) 220V Rail (in)/in1_lcrit_alarm
      - dps460-i2c-4-5a/PSU-2(R) 220V Rail (in)/in1_crit_alarm
      - dps460-i2c-4-5a/PSU-2(R) 220V Rail Pwr (in)/power1_alarm
      - dps460-i2c-4-5a/PSU-2(R) 12V Rail Pwr (out)/power2_max_alarm
      - dps460-i2c-4-5a/PSU-2(R) 12V Rail Pwr (out)/power2_crit_alarm
      - dps460-i2c-4-5a/PSU-2(R) 220V Rail Curr (in)/curr1_max_alarm
      - dps460-i2c-4-5a/PSU-2(R) 12V Rail Curr (out)/curr2_max_alarm
      - dps460-i2c-4-5a/PSU-2(R) 12V Rail Curr (out)/curr2_crit_alarm

      - mp2975-i2c-5-68/PMIC-7 PSU 13V5 Rail (in1)/in1_crit_alarm
      - mp2975-i2c-5-68/PMIC-7 DVDD_T2 ADJ Rail (out1)/in2_lcrit_alarm
      - mp2975-i2c-5-68/PMIC-7 DVDD_T2 ADJ Rail (out1)/in2_crit_alarm
      - mp2975-i2c-5-68/PMIC-7 DVDD_T3 ADJ Rail (out2)/in3_lcrit_alarm
      - mp2975-i2c-5-68/PMIC-7 DVDD_T3 ADJ Rail (out2)/in3_crit_alarm
      - mp2975-i2c-5-68/PMIC-7 13V5 DVDD_T2 DVDD_T3 (in)/power1_alarm
      - mp2975-i2c-5-68/PMIC-7 13V5 DVDD_T2 DVDD_T3 Rail Curr (in1)/curr1_alarm
      - mp2975-i2c-5-68/PMIC-7 DVDD_T2 Rail Curr (out1)/curr2_alarm

      - pmbus-i2c-4-10/IBC-1 PWR CONV 54V Rail (in1)/in1_lcrit_alarm
      - pmbus-i2c-4-10/IBC-1 PWR CONV 54V Rail (in1)/in1_crit_alarm
      - pmbus-i2c-4-10/IBC-1 13V5 Rail Curr (out)/curr2_crit_alarm

      - mp2975-i2c-5-66/PMIC-5 PSU 13V5 Rail (in1)/in1_crit_alarm
      - mp2975-i2c-5-66/PMIC-5 VDD_T6 ADJ Rail (out1)/in2_lcrit_alarm
      - mp2975-i2c-5-66/PMIC-5 VDD_T6 ADJ Rail (out1)/in2_crit_alarm
      - mp2975-i2c-5-66/PMIC-5 VDD_T7 ADJ Rail (out2)/in3_lcrit_alarm
      - mp2975-i2c-5-66/PMIC-5 VDD_T7 ADJ Rail (out2)/in3_crit_alarm
      - mp2975-i2c-5-66/PMIC-5 13V5 VDD_T6 VDD_T7 (in)/power1_alarm
      - mp2975-i2c-5-66/PMIC-5 13V5 VDD_T6 VDD_T7 Rail Curr (in1)/curr1_alarm
      - mp2975-i2c-5-66/PMIC-5 VDD_T6 Rail Curr (out1)/curr2_alarm

      - mp2975-i2c-5-65/PMIC-4 PSU 13V5 Rail (in1)/in1_crit_alarm
      - mp2975-i2c-5-65/PMIC-4 VDD_T4 ADJ Rail (out1)/in2_lcrit_alarm
      - mp2975-i2c-5-65/PMIC-4 VDD_T4 ADJ Rail (out1)/in2_crit_alarm
      - mp2975-i2c-5-65/PMIC-4 VDD_T5 ADJ Rail (out2)/in3_lcrit_alarm
      - mp2975-i2c-5-65/PMIC-4 VDD_T5 ADJ Rail (out2)/in3_crit_alarm
      - mp2975-i2c-5-65/PMIC-4 13V5 VDD_T4 VDD_T5 (in)/power1_alarm
      - mp2975-i2c-5-65/PMIC-4 13V5 VDD_T4 VDD_T5 Rail Curr (in1)/curr1_alarm
      - mp2975-i2c-5-65/PMIC-4 VDD_T4 Rail Curr (out1)/curr2_alarm

      - mp2975-i2c-5-63/PMIC-2 PSU 13V5 Rail (in1)/in1_crit_alarm
      - mp2975-i2c-5-63/PMIC-2 VDD_T0 ADJ Rail (out1)/in2_lcrit_alarm
      - mp2975-i2c-5-63/PMIC-2 VDD_T0 ADJ Rail (out1)/in2_crit_alarm
      - mp2975-i2c-5-63/PMIC-2 VDD_T1 ADJ Rail (out2)/in3_lcrit_alarm
      - mp2975-i2c-5-63/PMIC-2 VDD_T1 ADJ Rail (out2)/in3_crit_alarm
      - mp2975-i2c-5-63/PMIC-2 13V5 VDD_T0 VDD_T1 (in)/power1_alarm
      - mp2975-i2c-5-63/PMIC-2 13V5 VDD_T0 VDD_T1 Rail Curr (in1)/curr1_alarm
      - mp2975-i2c-5-63/PMIC-2 VDD_T0 Rail Curr (out1)/curr2_alarm

      - mp2975-i2c-5-6c/PMIC-10 PSU 13V5 Rail (in1)/in1_crit_alarm
      - mp2975-i2c-5-6c/PMIC-10 HVDD_T03 1V2 Rail (out1)/in2_lcrit_alarm
      - mp2975-i2c-5-6c/PMIC-10 HVDD_T03 1V2 Rail (out1)/in2_crit_alarm
      - mp2975-i2c-5-6c/PMIC-10 HVDD_T47 1V2 Rail (out2)/in3_lcrit_alarm
      - mp2975-i2c-5-6c/PMIC-10 HVDD_T47 1V2 Rail (out2)/in3_crit_alarm
      - mp2975-i2c-5-6c/PMIC-10 13V5 HVDD_T03 HVDD_T47 (in)/power1_alarm
      - mp2975-i2c-5-6c/PMIC-10 13V5 HVDD_T03 HVDD_T47 Rail Curr (in1)/curr1_alarm
      - mp2975-i2c-5-6c/PMIC-10 HVDD_T03 Rail Curr (out1)/curr2_alarm

      - pmbus-i2c-4-15/IBC-4 PWR CONV 54V Rail (in1)/in1_lcrit_alarm
      - pmbus-i2c-4-15/IBC-4 PWR CONV 54V Rail (in1)/in1_crit_alarm
      - pmbus-i2c-4-15/IBC-4 13V5 Rail Curr (out)/curr1_crit_alarm

      - mp2975-i2c-5-69/PMIC-8 PSU 13V5 Rail (in1)/in1_crit_alarm
      - mp2975-i2c-5-69/PMIC-8 DVDD_T4 ADJ Rail (out1)/in2_lcrit_alarm
      - mp2975-i2c-5-69/PMIC-8 DVDD_T4 ADJ Rail (out1)/in2_crit_alarm
      - mp2975-i2c-5-69/PMIC-8 DVDD_T5 ADJ Rail (out2)/in3_lcrit_alarm
      - mp2975-i2c-5-69/PMIC-8 DVDD_T5 ADJ Rail (out2)/in3_crit_alarm
      - mp2975-i2c-5-69/PMIC-8 13V5 DVDD_T4 DVDD_T5 (in)/power1_alarm
      - mp2975-i2c-5-69/PMIC-8 13V5 DVDD_T4 DVDD_T5 Rail Curr (in1)/curr1_alarm
      - mp2975-i2c-5-69/PMIC-8 DVDD_T4 Rail Curr (out1)/curr2_alarm

      - pmbus-i2c-4-11/IBC-2 PWR CONV 54V Rail (in1)/in1_lcrit_alarm
      - pmbus-i2c-4-11/IBC-2 PWR CONV 54V Rail (in1)/in1_crit_alarm
      - pmbus-i2c-4-11/IBC-2 13V5 Rail Curr (out)/curr1_crit_alarm

      - dps460-i2c-4-59/PSU-1(L) 220V Rail (in)/in1_min_alarm
      - dps460-i2c-4-59/PSU-1(L) 220V Rail (in)/in1_max_alarm
      - dps460-i2c-4-59/PSU-1(L) 220V Rail (in)/in1_lcrit_alarm
      - dps460-i2c-4-59/PSU-1(L) 220V Rail (in)/in1_crit_alarm
      - dps460-i2c-4-59/PSU-1(L) 220V Rail Pwr (in)/power1_alarm
      - dps460-i2c-4-59/PSU-1(L) 12V Rail Pwr (out)/power2_max_alarm
      - dps460-i2c-4-59/PSU-1(L) 12V Rail Pwr (out)/power2_crit_alarm
      - dps460-i2c-4-59/PSU-1(L) 220V Rail Curr (in)/curr1_max_alarm
      - dps460-i2c-4-59/PSU-1(L) 12V Rail Curr (out)/curr2_max_alarm
      - dps460-i2c-4-59/PSU-1(L) 12V Rail Curr (out)/curr2_crit_alarm

      - mp2975-i2c-5-67/PMIC-6 PSU 13V5 Rail (in1)/in1_crit_alarm
      - mp2975-i2c-5-67/PMIC-6 DVDD_T0 ADJ Rail (out1)/in2_lcrit_alarm
      - mp2975-i2c-5-67/PMIC-6 DVDD_T0 ADJ Rail (out1)/in2_crit_alarm
      - mp2975-i2c-5-67/PMIC-6 DVDD_T1 ADJ Rail (out2)/in3_lcrit_alarm
      - mp2975-i2c-5-67/PMIC-6 DVDD_T1 ADJ Rail (out2)/in3_crit_alarm
      - mp2975-i2c-5-67/PMIC-6 13V5 DVDD_T0 DVDD_T1 (in)/power1_alarm
      - mp2975-i2c-5-67/PMIC-6 13V5 DVDD_T0 DVDD_T1 Rail Curr (in1)/curr1_alarm
      - mp2975-i2c-5-67/PMIC-6 DVDD_T0 Rail Curr (out1)/curr2_alarm

      - mp2975-i2c-39-6b/PMIC-6 PSU 12V Rail (vin)/in1_crit_alarm
      - mp2975-i2c-39-6b/PMIC-6 COMEX VCORE (out1)/in2_lcrit_alarm
      - mp2975-i2c-39-6b/PMIC-6 COMEX VCORE (out1)/in2_crit_alarm
      - mp2975-i2c-39-6b/PMIC-6 COMEX VCCSA (out2)/in3_lcrit_alarm
      - mp2975-i2c-39-6b/PMIC-6 COMEX VCCSA (out2)/in3_crit_alarm
      - mp2975-i2c-39-6b/PMIC-6 COMEX Pwr (pin)/power1_alarm
      - mp2975-i2c-39-6b/PMIC-6 COMEX Curr (iin)/curr1_alarm
      - mp2975-i2c-39-6b/PMIC-6 COMEX VCORE Rail Curr (out1)/curr2_alarm
      - mp2975-i2c-39-6b/PMIC-6 COMEX VCCSA Rail Curr (out2)/curr6_alarm

      - mp2975-i2c-5-64/PMIC-3 PSU 13V5 Rail (in1)/in1_crit_alarm
      - mp2975-i2c-5-64/PMIC-3 VDD_T2 ADJ Rail (out1)/in2_lcrit_alarm
      - mp2975-i2c-5-64/PMIC-3 VDD_T2 ADJ Rail (out1)/in2_crit_alarm
      - mp2975-i2c-5-64/PMIC-3 VDD_T3 ADJ Rail (out2)/in3_lcrit_alarm
      - mp2975-i2c-5-64/PMIC-3 VDD_T3 ADJ Rail (out2)/in3_crit_alarm
      - mp2975-i2c-5-64/PMIC-3 13V5 VDD_T2 VDD_T3 (in)/power1_alarm
      - mp2975-i2c-5-64/PMIC-3 13V5 VDD_T2 VDD_T3 Rail Curr (in1)/curr1_alarm
      - mp2975-i2c-5-64/PMIC-3 VDD_T2 Rail Curr (out1)/curr2_alarm

      - mp2975-i2c-5-6e/PMIC-11 PSU 13V5 Rail (in1)/in1_crit_alarm
      - mp2975-i2c-5-6e/PMIC-11 VDDSCC 0V75 Rail (out1)/in2_lcrit_alarm
      - mp2975-i2c-5-6e/PMIC-11 VDDSCC 0V75 Rail (out1)/in2_crit_alarm
      - mp2975-i2c-5-6e/PMIC-11 DVDD_M ADJ Rail (out2)/in3_lcrit_alarm
      - mp2975-i2c-5-6e/PMIC-11 DVDD_M ADJ Rail (out2)/in3_crit_alarm
      - mp2975-i2c-5-6e/PMIC-11 13V5 VDDSCC DVDD_M (in)/power1_alarm
      - mp2975-i2c-5-6e/PMIC-11 13V5 VDDSCC DVDD_M Rail Curr (in1)/curr1_alarm
      - mp2975-i2c-5-6e/PMIC-11 VDDSCC Rail Curr (out1)/curr2_alarm


      temp:

      - mp2975-i2c-5-62/PMIC-1 VDD_M ADJ Temp 1/temp1_max_alarm
      - mp2975-i2c-5-62/PMIC-1 VDD_M ADJ Temp 1/temp1_crit_alarm

      - mp2975-i2c-5-6a/PMIC-9 DVDD_T6 ADJ Temp 1/temp1_max_alarm
      - mp2975-i2c-5-6a/PMIC-9 DVDD_T6 ADJ Temp 1/temp1_crit_alarm

      - pmbus-i2c-4-13/IBC-3 Temp 1/temp1_crit_alarm

      - dps460-i2c-4-5a/PSU-2(R) Temp 1/temp1_max_alarm
      - dps460-i2c-4-5a/PSU-2(R) Temp 1/temp1_crit_alarm
      - dps460-i2c-4-5a/PSU-2(R) Temp 2/temp2_max_alarm
      - dps460-i2c-4-5a/PSU-2(R) Temp 2/temp2_crit_alarm
      - dps460-i2c-4-5a/PSU-2(R) Temp 3/temp3_max_alarm
      - dps460-i2c-4-5a/PSU-2(R) Temp 3/temp3_crit_alarm

      - mp2975-i2c-5-68/PMIC-7 DVDD_T2 ADJ Temp 1/temp1_max_alarm
      - mp2975-i2c-5-68/PMIC-7 DVDD_T2 ADJ Temp 1/temp1_crit_alarm

      - pmbus-i2c-4-10/IBC-1 Temp 1/temp1_crit_alarm

      - mp2975-i2c-5-66/PMIC-5 VDD_T6 ADJ Temp 1/temp1_max_alarm
      - mp2975-i2c-5-66/PMIC-5 VDD_T6 ADJ Temp 1/temp1_crit_alarm

      - jc42-i2c-0-1c/SODIMM Temp/temp1_max_alarm
      - jc42-i2c-0-1c/SODIMM Temp/temp1_min_alarm
      - jc42-i2c-0-1c/SODIMM Temp/temp1_crit_alarm

      - mlxsw-i2c-2-48/front panel 001/temp2_crit_alarm
      - mlxsw-i2c-2-48/front panel 001/temp2_fault
      - mlxsw-i2c-2-48/front panel 002/temp3_crit_alarm
      - mlxsw-i2c-2-48/front panel 002/temp3_fault
      - mlxsw-i2c-2-48/front panel 003/temp4_crit_alarm
      - mlxsw-i2c-2-48/front panel 003/temp4_fault
      - mlxsw-i2c-2-48/front panel 004/temp5_crit_alarm
      - mlxsw-i2c-2-48/front panel 004/temp5_fault
      - mlxsw-i2c-2-48/front panel 005/temp6_crit_alarm
      - mlxsw-i2c-2-48/front panel 005/temp6_fault
      - mlxsw-i2c-2-48/front panel 006/temp7_crit_alarm
      - mlxsw-i2c-2-48/front panel 006/temp7_fault
      - mlxsw-i2c-2-48/front panel 007/temp8_crit_alarm
      - mlxsw-i2c-2-48/front panel 007/temp8_fault
      - mlxsw-i2c-2-48/front panel 008/temp9_crit_alarm
      - mlxsw-i2c-2-48/front panel 008/temp9_fault

      - mp2975-i2c-5-65/PMIC-4 VDD_T4 ADJ Temp 1/temp1_max_alarm
      - mp2975-i2c-5-65/PMIC-4 VDD_T4 ADJ Temp 1/temp1_crit_alarm

      - mp2975-i2c-5-63/PMIC-2 VDD_T0 ADJ Temp 1/temp1_max_alarm
      - mp2975-i2c-5-63/PMIC-2 VDD_T0 ADJ Temp 1/temp1_crit_alarm

      - mp2975-i2c-5-6c/PMIC-10 HVDD_T03 1V2 Temp 1/temp1_max_alarm
      - mp2975-i2c-5-6c/PMIC-10 HVDD_T03 1V2 Temp 1/temp1_crit_alarm

      - pmbus-i2c-4-15/IBC-4 Temp 1/temp1_crit_alarm

      - jc42-i2c-0-1a/SODIMM Temp/temp1_max_alarm
      - jc42-i2c-0-1a/SODIMM Temp/temp1_min_alarm
      - jc42-i2c-0-1a/SODIMM Temp/temp1_crit_alarm

      - mp2975-i2c-5-69/PMIC-8 DVDD_T4 ADJ Temp 1/temp1_max_alarm
      - mp2975-i2c-5-69/PMIC-8 DVDD_T4 ADJ Temp 1/temp1_crit_alarm

      - pmbus-i2c-4-11/IBC-2 Temp 1/temp1_crit_alarm

      - dps460-i2c-4-59/PSU-1(L) Temp 1/temp1_max_alarm
      - dps460-i2c-4-59/PSU-1(L) Temp 1/temp1_crit_alarm
      - dps460-i2c-4-59/PSU-1(L) Temp 2/temp2_max_alarm
      - dps460-i2c-4-59/PSU-1(L) Temp 2/temp2_crit_alarm
      - dps460-i2c-4-59/PSU-1(L) Temp 3/temp3_max_alarm
      - dps460-i2c-4-59/PSU-1(L) Temp 3/temp3_crit_alarm

      - mp2975-i2c-5-67/PMIC-6 DVDD_T0 ADJ Temp 1/temp1_max_alarm
      - mp2975-i2c-5-67/PMIC-6 DVDD_T0 ADJ Temp 1/temp1_crit_alarm

      - mp2975-i2c-39-6b/PMIC-6 Temp/temp1_max_alarm
      - mp2975-i2c-39-6b/PMIC-6 Temp/temp1_crit_alarm

      - mp2975-i2c-5-64/PMIC-3 VDD_T2 ADJ Temp 1/temp1_max_alarm
      - mp2975-i2c-5-64/PMIC-3 VDD_T2 ADJ Temp 1/temp1_crit_alarm

      - coretemp-isa-0000/\P[a-z]*\ id 0/temp1_crit_alarm
      - coretemp-isa-0000/Core 0/temp2_crit_alarm
      - coretemp-isa-0000/Core 1/temp3_crit_alarm
      - coretemp-isa-0000/Core 2/temp4_crit_alarm
      - coretemp-isa-0000/Core 3/temp5_crit_alarm
      - coretemp-isa-0000/Core 4/temp6_crit_alarm
      - coretemp-isa-0000/Core 5/temp7_crit_alarm

      - mp2975-i2c-5-6e/PMIC-11 VDDSCC 1V2 Temp 1/temp1_max_alarm
      - mp2975-i2c-5-6e/PMIC-11 VDDSCC 1V2 Temp 1/temp1_crit_alarm


    compares:
      power: [ ]
      temp:

      - - mp2975-i2c-5-62/PMIC-1 VDD_M ADJ Temp 1/temp1_input
        - mp2975-i2c-5-62/PMIC-1 VDD_M ADJ Temp 1/temp1_crit

      - - mp2975-i2c-5-6a/PMIC-9 DVDD_T6 ADJ Temp 1/temp1_input
        - mp2975-i2c-5-6a/PMIC-9 DVDD_T6 ADJ Temp 1/temp1_crit

      - - pmbus-i2c-4-13/IBC-3 Temp 1/temp1_input
        - pmbus-i2c-4-13/IBC-3 Temp 1/temp1_crit

      - - dps460-i2c-4-5a/PSU-2(R) Temp 1/temp1_input
        - dps460-i2c-4-5a/PSU-2(R) Temp 1/temp1_crit

      - - dps460-i2c-4-5a/PSU-2(R) Temp 2/temp2_input
        - dps460-i2c-4-5a/PSU-2(R) Temp 2/temp2_crit

      - - dps460-i2c-4-5a/PSU-2(R) Temp 3/temp3_input
        - dps460-i2c-4-5a/PSU-2(R) Temp 3/temp3_crit

      - - mp2975-i2c-5-68/PMIC-7 DVDD_T2 ADJ Temp 1/temp1_input
        - mp2975-i2c-5-68/PMIC-7 DVDD_T2 ADJ Temp 1/temp1_crit

      - - pmbus-i2c-4-10/IBC-1 Temp 1/temp1_input
        - pmbus-i2c-4-10/IBC-1 Temp 1/temp1_crit

      - - mp2975-i2c-5-66/PMIC-5 VDD_T6 ADJ Temp 1/temp1_input
        - mp2975-i2c-5-66/PMIC-5 VDD_T6 ADJ Temp 1/temp1_crit

      - - jc42-i2c-0-1c/SODIMM Temp/temp1_input
        - jc42-i2c-0-1c/SODIMM Temp/temp1_crit

      - - mp2975-i2c-5-65/PMIC-4 VDD_T4 ADJ Temp 1/temp1_input
        - mp2975-i2c-5-65/PMIC-4 VDD_T4 ADJ Temp 1/temp1_crit

      - - drivetemp-scsi-0-0/SSD Temp/temp1_input
        - drivetemp-scsi-0-0/SSD Temp/temp1_crit

      - - tmp102-i2c-7-4a/Ambient Port Side Temp (air exhaust)/temp1_input
        - tmp102-i2c-7-4a/Ambient Port Side Temp (air exhaust)/temp1_max

      - - mp2975-i2c-5-63/PMIC-2 VDD_T0 ADJ Temp 1/temp1_input
        - mp2975-i2c-5-63/PMIC-2 VDD_T0 ADJ Temp 1/temp1_crit

      - - acpitz-acpi-0/CPU ACPI temp/temp1_input
        - acpitz-acpi-0/CPU ACPI temp/temp1_crit

      - - mp2975-i2c-5-6c/PMIC-10 HVDD_T03 1V2 Temp 1/temp1_input
        - mp2975-i2c-5-6c/PMIC-10 HVDD_T03 1V2 Temp 1/temp1_crit

      - - pmbus-i2c-4-15/IBC-4 Temp 1/temp1_input
        - pmbus-i2c-4-15/IBC-4 Temp 1/temp1_crit

      - - jc42-i2c-0-1a/SODIMM Temp/temp1_input
        - jc42-i2c-0-1a/SODIMM Temp/temp1_crit

      - - mp2975-i2c-5-69/PMIC-8 DVDD_T4 ADJ Temp 1/temp1_input
        - mp2975-i2c-5-69/PMIC-8 DVDD_T4 ADJ Temp 1/temp1_crit

      - - pmbus-i2c-4-11/IBC-2 Temp 1/temp1_input
        - pmbus-i2c-4-11/IBC-2 Temp 1/temp1_crit

      - - dps460-i2c-4-59/PSU-1(L) Temp 1/temp1_input
        - dps460-i2c-4-59/PSU-1(L) Temp 1/temp1_crit

      - - dps460-i2c-4-59/PSU-1(L) Temp 2/temp2_input
        - dps460-i2c-4-59/PSU-1(L) Temp 2/temp2_crit

      - - dps460-i2c-4-59/PSU-1(L) Temp 3/temp3_input
        - dps460-i2c-4-59/PSU-1(L) Temp 3/temp3_crit

      - - mp2975-i2c-5-67/PMIC-6 DVDD_T0 ADJ Temp 1/temp1_input
        - mp2975-i2c-5-67/PMIC-6 DVDD_T0 ADJ Temp 1/temp1_crit

      - - tmp102-i2c-6-49/Ambient Fan Side Temp (air intake)/temp1_input
        - tmp102-i2c-6-49/Ambient Fan Side Temp (air intake)/temp1_max

      - - mp2975-i2c-39-6b/PMIC-6 Temp/temp1_input
        - mp2975-i2c-39-6b/PMIC-6 Temp/temp1_crit

      - - mp2975-i2c-5-64/PMIC-3 VDD_T2 ADJ Temp 1/temp1_input
        - mp2975-i2c-5-64/PMIC-3 VDD_T2 ADJ Temp 1/temp1_crit

      - - coretemp-isa-0000/\P[a-z]*\ id 0/temp1_input
        - coretemp-isa-0000/\P[a-z]*\ id 0/temp1_crit

      - - coretemp-isa-0000/Core 0/temp2_input
        - coretemp-isa-0000/Core 0/temp2_crit

      - - coretemp-isa-0000/Core 1/temp3_input
        - coretemp-isa-0000/Core 1/temp3_crit

      - - coretemp-isa-0000/Core 2/temp4_input
        - coretemp-isa-0000/Core 2/temp4_crit

      - - coretemp-isa-0000/Core 3/temp5_input
        - coretemp-isa-0000/Core 3/temp5_crit

      - - coretemp-isa-0000/Core 4/temp6_input
        - coretemp-isa-0000/Core 4/temp6_crit

      - - coretemp-isa-0000/Core 5/temp7_input
        - coretemp-isa-0000/Core 5/temp7_crit

      - - mp2975-i2c-5-6e/PMIC-11 VDDSCC 1V2 Temp 1/temp1_input
        - mp2975-i2c-5-6e/PMIC-11 VDDSCC 1V2 Temp 1/temp1_crit


    non_zero:
      fan: [ ]
      power: [ ]
      temp: [ ]
    psu_skips: { }
    sensor_skip_per_version: { }<|MERGE_RESOLUTION|>--- conflicted
+++ resolved
@@ -514,7 +514,6 @@
     psu_skips: {}
     sensor_skip_per_version: {}
 
-<<<<<<< HEAD
   x86_64-m3000-r0:
     alarms:
       fan:
@@ -633,7 +632,7 @@
       power: []
       temp: []
     psu_skips: {}
-=======
+
   x86_64-mlnx_msn2700a1-r0:
     alarms:
       fan:
@@ -821,7 +820,6 @@
       temp: [ ]
     psu_skips: { }
     sensor_skip_per_version: { }
->>>>>>> ef2836ff
 
   x86_64-mlnx_msn2740-r0:
     alarms:
