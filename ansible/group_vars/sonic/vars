--- conflicted
+++ resolved
@@ -8,11 +8,6 @@
 
 cavium_hwskus: [ "AS7512", "XP-SIM" ]
 
-<<<<<<< HEAD
-sensor_hwskus: [ "ACS-MSN2700", "Force10-S6000", "Accton-AS7712-32X" ]
-
-=======
->>>>>>> 10f362a9
 ## Note:
 ## Docker volumes should be list instead of dict. However, if we want to keep code DRY, we
 ## need to merge dictionaries, and convert them to list
