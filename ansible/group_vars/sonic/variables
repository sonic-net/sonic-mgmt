ansible_ssh_user: admin
ansible_connection: multi_passwd_ssh
ansible_altpassword: YourPaSsWoRd
# ansible_altpasswords:
#   - fakepassword1
#   - fakepassword2

sonic_version: "v2"

broadcom_hwskus: [ 'ACS-S6000', 'ACS-S6000-Q24S32', 'ACS-N3132', 'Force10-S6000', 'Force10-S6000-Q24S32', 'Nexus-3132-GE-Q32', 'Nexus-3132-GX-Q32', 'Arista-7050-QX32', 'Arista-7050-QX-32S', 'Force10-S6100', 'Accton-AS7712-32X', 'Arista-7260CX3-D108C8',  'Arista-7260CX3-C64', 'Arista-7060CX-32S-C32', 'Arista-7060CX-32S-C32-T1', 'Arista-7060CX-32S-D48C8', 'Celestica-DX010-C32', 'Celestica-E1031-T48S4', "Seastone-DX010", 'Arista-7260CX3-Q64' ]

broadcom_td2_hwskus: ['Force10-S6000', 'Force10-S6000-Q24S32', 'Arista-7050-QX32', 'Arista-7050-QX-32S', 'Nexus-3164', 'Arista-7050QX32S-Q32']
broadcom_td3_hwskus: ['Arista-7050CX3-32S-C32', 'Arista-7050CX3-32S-D48C8', 'Arista-7050CX3-32S-C28S4']
broadcom_td4_hwskus: ['Nokia-IXR7220-D4-36D']
broadcom_th_hwskus: ['Force10-S6100', 'Arista-7060CX-32S-C32', 'Arista-7060CX-32S-C32-T1', 'Arista-7060CX-32S-D48C8', 'Celestica-DX010-C32', "Seastone-DX010" ]
broadcom_th2_hwskus: ['Arista-7260CX3-D108C8', 'Arista-7260CX3-D108C10', 'Arista-7260CX3-C64', 'Arista-7260CX3-Q64']
broadcom_th3_hwskus: ['DellEMC-Z9332f-M-O16C64',  'DellEMC-Z9332f-O32']
broadcom_th4_hwskus: ['Arista-7060DX5-32', 'Arista-7060DX5-64S']
broadcom_th5_hwskus: ['Arista-7060X6-64DE', 'Arista-7060X6-64DE-64x400G', 'Arista-7060X6-64DE-O128S2', 'Arista-7060X6-64DE-256x200G', 'Arista-7060X6-64PE', 'Arista-7060X6-64PE-64x400G', 'Arista-7060X6-64PE-O128S2', 'Arista-7060X6-64PE-256x200G', 'Arista-7060X6-64PE-C256S2', 'Arista-7060X6-64PE-C224O8', 'Arista-7060X6-64PE-B-C512S2', 'Arista-7060X6-64PE-B-C448O16', 'Arista-7060X6-16PE-384C-O128S2', 'NH-4010']
broadcom_j2c+_hwskus: ['Nokia-IXR7250E-36x100G', 'Nokia-IXR7250E-36x400G', 'Arista-7280DR3A-36', 'Arista-7280DR3AK-36', 'Arista-7280DR3AK-36S', 'Arista-7280DR3AM-36', 'Arista-7800R3A-36DM2-C36', 'Arista-7800R3A-36DM2-D36', 'Arista-7800R3AK-36DM2-C36', 'Arista-7800R3AK-36DM2-D36', 'Nokia-IXR7250-X3B']

broadcom_jr2_hwskus: ['Arista-7800R3-48CQ2-C48', 'Arista-7800R3-48CQM2-C48']

mellanox_spc1_hwskus: [ 'ACS-MSN2700', 'ACS-MSN2740', 'ACS-MSN2100', 'ACS-MSN2410', 'ACS-MSN2010', 'Mellanox-SN2700', 'Mellanox-SN2700-A1', 'Mellanox-SN2700-D48C8','Mellanox-SN2700-D40C8S8', 'Mellanox-SN2700-A1-D48C8']
mellanox_spc2_hwskus: [ 'ACS-MSN3700', 'ACS-MSN3700C', 'ACS-MSN3800', 'Mellanox-SN3800-D112C8' , 'ACS-MSN3420']
mellanox_spc3_hwskus: [ 'ACS-MSN4700', 'Mellanox-SN4700-O28', 'Mellanox-SN4700-O32', 'ACS-MSN4600', 'ACS-MSN4600C', 'ACS-MSN4410', 'Mellanox-SN4600C-D112C8', 'Mellanox-SN4600C-C64', 'Mellanox-SN4700-O8C48', 'Mellanox-SN4700-O8V48', 'ACS-SN4280', 'Mellanox-SN4280-O28', 'Mellanox-SN4280-O8C40', 'Mellanox-SN4280-C48', 'Mellanox-SN4280-O8V40', 'Mellanox-SN4280-O8C80', 'Mellanox-SN4700-V64', 'Mellanox-SN4700-O32']
mellanox_spc4_hwskus: [ 'ACS-SN5600' , 'Mellanox-SN5600-V256', 'Mellanox-SN5600-C256S1', 'Mellanox-SN5600-C224O8',
                        'Mellanox-SN5610N-C256S2', 'Mellanox-SN5610N-C224O8']
mellanox_spc5_hwskus: [ 'Mellanox-SN5640-C512S2', 'Mellanox-SN5640-C448O16']
mellanox_hwskus: "{{ mellanox_spc1_hwskus + mellanox_spc2_hwskus + mellanox_spc3_hwskus + mellanox_spc4_hwskus + mellanox_spc5_hwskus }}"
<<<<<<< HEAD
mellanox_dualtor_hwskus: [ 'Mellanox-SN4600C-C64', 'Mellanox-SN4700-V64' ]
=======
mellanox_dualtor_hwskus: [ 'Mellanox-SN4600C-C64' ]
>>>>>>> ebe5f8e1

cavium_hwskus: [ "AS7512", "XP-SIM" ]

barefoot_hwskus: [ "montara", "mavericks", "Arista-7170-64C", "newport", "Arista-7170-32CD-C32" ]

marvell_hwskus: [ "et6448m", "Nokia-7215" ]
innovium_tl7_hwskus: ["Wistron_sw_to3200k_32x100" , "Wistron_sw_to3200k"]

cisco_hwskus: ["Cisco-8102-C64", "Cisco-8101-T32", "Cisco-8111-O32", "Cisco-8101-C64", "Cisco-8101-V64", "Cisco-8101-C48T8", "Cisco-8101-O8V48", "Cisco-8101-O8C48","Cisco-8111-C32", "Cisco-8111-O32", "Cisco-8111-O64", "Cisco-8122-O64", "Cisco-8122-O64S2", "Cisco-8122-O128", "Cisco-8800-LC-48H-C48", "Cisco-88-LC0-36FH-M-O36", "Cisco-88-LC0-36FH-O36", "cisco-8101-p4-32x100-vs", "Cisco-8102-28FH-DPU-O-T1"]
cisco-8000_gb_hwskus: ["Cisco-8102-C64", "Cisco-8101-T32", "Cisco-8101-O32", "Cisco-8101-C64", "Cisco-8101-V64", "Cisco-8101-C48T8", "Cisco-8101-O8V48", "Cisco-8101-O8C48", "Cisco-8111-C32", "Cisco-88-LC0-36FH-M-O36", "Cisco-88-LC0-36FH-O36", "Cisco-8102-28FH-DPU-O-T1"]
cisco-8000_gr_hwskus: ["Cisco-8111-O32", "Cisco-8111-O64"]
cisco-8000_gr2_hwskus: ["Cisco-8122-O64", "Cisco-8122-O64S2", "Cisco-8122-O128"]
cisco-8000_pac_hwskus: ["Cisco-8800-LC-48H-C48"]

## Note:
## Docker volumes should be list instead of dict. However, if we want to keep code DRY, we
## need to merge dictionaries, and convert them to list
## Ref:
## 1. http://stackoverflow.com/questions/9254178/is-there-yaml-syntax-for-sharing-part-of-a-list-or-map
## 2. https://groups.google.com/forum/#!msg/ansible-project/M-FNUK9Wz98/gH63Ka4hDAAJ

sswsyncd_docker_volumes_dict:
  "/etc/ssw/:/etc/ssw/:ro":
  "/etc/sonic/:/etc/sonic/:ro":
  "/etc/network/interfaces:/etc/network/interfaces:ro":
  "/var/run/docker-syncd:/var/run/sswsyncd":

sswsyncd_docker_volumes: "{{ sswsyncd_docker_volumes_dict.keys() }}"

syncd_docker_volumes_dict:
  "/host/machine.conf:/etc/machine.conf":
  "/var/run/docker-syncd:/var/run/sswsyncd":
  "/etc/sonic/:/etc/sonic/:ro":

syncd_docker_volumes: "{{ syncd_docker_volumes_dict.keys() }}"

orchagent_docker_volumes_dict:
  "/etc/ssw/:/etc/ssw/:ro":
  "/etc/sonic/:/etc/sonic/:ro":
  "/etc/network/interfaces:/etc/network/interfaces:ro":
  "/etc/network/interfaces.d/:/etc/network/interfaces.d/:ro":
  "/host/machine.conf:/host/machine.conf":

orchagent_docker_volumes: "{{ orchagent_docker_volumes_dict.keys() }}"<|MERGE_RESOLUTION|>--- conflicted
+++ resolved
@@ -28,11 +28,7 @@
                         'Mellanox-SN5610N-C256S2', 'Mellanox-SN5610N-C224O8']
 mellanox_spc5_hwskus: [ 'Mellanox-SN5640-C512S2', 'Mellanox-SN5640-C448O16']
 mellanox_hwskus: "{{ mellanox_spc1_hwskus + mellanox_spc2_hwskus + mellanox_spc3_hwskus + mellanox_spc4_hwskus + mellanox_spc5_hwskus }}"
-<<<<<<< HEAD
 mellanox_dualtor_hwskus: [ 'Mellanox-SN4600C-C64', 'Mellanox-SN4700-V64' ]
-=======
-mellanox_dualtor_hwskus: [ 'Mellanox-SN4600C-C64' ]
->>>>>>> ebe5f8e1
 
 cavium_hwskus: [ "AS7512", "XP-SIM" ]
 
