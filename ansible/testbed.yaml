--- conflicted
+++ resolved
@@ -1340,7 +1340,6 @@
   vm_base:
   dut:
     - vlab-01
-<<<<<<< HEAD
   inv_name: lab
   auto_recover: 'True'
   comment: Test ptf ANVL SONIC VM
@@ -1362,8 +1361,6 @@
   inv_name: str2
   auto_recover: 'False'
   comment: hellospytest
-=======
-  comment: Test ptf ANVL SONIC VM
 
 - conf-name: vms-chassis-packet-dut
   group-name: vms-dummy-dut
@@ -1379,5 +1376,4 @@
     - lab-msft-lc1-1
     - lab-msft-lc2-1
     - lab-msft-sup-1
-  comment: Chasiss Testbed
->>>>>>> db6ac7b8
+  comment: Chasiss Testbed