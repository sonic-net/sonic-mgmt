--- conflicted
+++ resolved
@@ -137,9 +137,5 @@
       delegate_to: localhost
 
   roles:
-<<<<<<< HEAD
     - { role: eos, when: topology.VMs is defined and VM_targets is defined and inventory_hostname in VM_targets and (vm_type == "veos" or vm_type == "ceos" ) } # If the vm_type is eos based, role eos will be executed in any case, and when will evaluate with every task
-    - { role: sonic, when: topology.VMs is defined and VM_targets is defined and inventory_hostname in VM_targets and (vm_type == "vsonic" ) } # If the vm_type is sonic based, role sonic will be executed in any case, and when will evaluate with every task
-=======
-    - { role: eos, when: topology.VMs is defined and VM_targets is defined and inventory_hostname in VM_targets } # role eos will be executed in any case, and when will evaluate with every task
->>>>>>> cf1f24da
+    - { role: sonic, when: topology.VMs is defined and VM_targets is defined and inventory_hostname in VM_targets and (vm_type == "vsonic" ) } # If the vm_type is sonic based, role sonic will be executed in any case, and when will evaluate with every task