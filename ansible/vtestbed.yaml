---

- conf-name: vms-kvm-t0
  group-name: vms6-1
  topo: t0
  ptf_image_name: docker-ptf
  ptf: ptf-01
  ptf_ip: 10.250.0.102/24
  ptf_ipv6: fec0::ffff:afa:2/64
  server: server_1
  vm_base: VM0100
  dut:
    - vlab-01
  inv_name: veos_vtb
  auto_recover: 'False'
  comment: Tests virtual switch vm

- conf-name: vms-kvm-t0-64
  group-name: vms6-1
  topo: t0-64
  ptf_image_name: docker-ptf
  ptf: ptf-01
  ptf_ip: 10.250.0.102/24
  ptf_ipv6: fec0::ffff:afa:2/64
  server: server_1
  vm_base: VM0100
  dut:
    - vlab-02
  inv_name: veos_vtb
  auto_recover: 'False'
  comment: Tests virtual switch vm

- conf-name: vms-kvm-t0-64-32
  group-name: vms6-1
  topo: t0-64-32
  ptf_image_name: docker-ptf
  ptf: ptf-01
  ptf_ip: 10.250.0.102/24
  ptf_ipv6: fec0::ffff:afa:2/64
  server: server_1
  vm_base: VM0100
  dut:
    - vlab-02
  inv_name: veos_vtb
  auto_recover: 'False'
  comment: Tests virtual switch vm

- conf-name: vms-kvm-t1-lag
  group-name: vms6-2
  topo: t1-lag
  ptf_image_name: docker-ptf
  ptf: ptf-02
  ptf_ip: 10.250.0.106/24
  ptf_ipv6: fec0::ffff:afa:6/64
  server: server_1
  vm_base: VM0104
  dut:
    - vlab-03
  inv_name: veos_vtb
  auto_recover: 'False'
  comment: Tests virtual switch vm

- conf-name: vms-kvm-t0-2
  group-name: vms6-3
  topo: t0
  ptf_image_name: docker-ptf
  ptf: ptf-03
  ptf_ip: 10.250.0.108/24
  ptf_ipv6: fec0::ffff:afa:8/64
  server: server_1
  vm_base: VM0104
  dut:
    - vlab-04
  inv_name: veos_vtb
  auto_recover: 'False'
  comment: Tests virtual switch vm

- conf-name: vms-kvm-dual-t0
  group-name: vms6-4
  topo: dualtor
  ptf_image_name: docker-ptf
  ptf: ptf-04
  ptf_ip: 10.250.0.109/24
  ptf_ipv6: fec0::ffff:afa:9/64
  server: server_1
  vm_base: VM0108
  dut:
    - vlab-05
    - vlab-06
  inv_name: veos_vtb
  auto_recover: 'False'
  comment: Dual-TOR testbed

- conf-name: vms-kvm-multi-asic-t1-lag
  group-name: vms6-4
  topo: t1-64-lag
  ptf_image_name: docker-ptf
  ptf: ptf-05
  ptf_ip: 10.250.0.110/24
  ptf_ipv6: fec0::ffff:afa:a/64
  server: server_1
  vm_base: VM0104
  dut:
    - vlab-07
  inv_name: veos_vtb
  auto_recover: 'False'
  comment: Tests multi-asic virtual switch vm

- conf-name: vms-kvm-four-asic-t1-lag
  group-name: vms6-4
  topo: t1-8-lag
  ptf_image_name: docker-ptf
  ptf: ptf-05
  ptf_ip: 10.250.0.110/24
  ptf_ipv6: fec0::ffff:afa:a/64
  server: server_1
  vm_base: VM0128
  dut:
    - vlab-08
  inv_name: veos_vtb
  auto_recover: 'False'
  comment: Tests multi-asic virtual switch vm

- conf-name: vms-kvm-t2
  group-name: vms6-4
  topo: t2-vs
  ptf_image_name: docker-ptf
  ptf: ptf-04
  ptf_ip: 10.250.0.109/24
  ptf_ipv6: fec0::ffff:afa:9/64
  server: server_1
  vm_base: VM0100
  dut:
    - vlab-t2-01
    - vlab-t2-02
    - vlab-t2-sup
  inv_name: veos_vtb
  auto_recover: 'False'
  comment: T2 Virtual chassis

- conf-name: vms-kvm-t0-3
  group-name: vms6-6
  topo: t0
  ptf_image_name: docker-ptf
  ptf: ptf-06
  ptf_ip: 10.250.0.116/24
  ptf_ipv6: fec0::ffff:afb:2/64
  server: server_1
  vm_base: VM0132
  dut:
    - vlab-09
  inv_name: veos_vtb
  auto_recover: 'False'
  comment: Tests virtual switch vm

- conf-name: vms-kvm-t0-4
  group-name: vms6-7
  topo: t0
  ptf_image_name: docker-ptf
  ptf: ptf-07
  ptf_ip: 10.250.0.118/24
  ptf_ipv6: fec0::ffff:afb:4/64
  server: server_1
  vm_base: VM0136
  dut:
    - vlab-10
  inv_name: veos_vtb
  auto_recover: 'False'
  comment: Tests virtual switch vm

- conf-name: vms-kvm-dual-mixed
  group-name: vms6-8
  topo: dualtor-mixed
  ptf_image_name: docker-ptf
  ptf: ptf-08
  ptf_ip: 10.250.0.119/24
  ptf_ipv6: fec0::ffff:afa:9/64
  netns_mgmt_ip: 10.250.0.126/24
  server: server_1
  vm_base: VM0140
  dut:
    - vlab-11
    - vlab-12
  inv_name: veos_vtb
  auto_recover: 'False'
  comment: Dual-TOR-Mixed testbed

- conf-name: 8000e-t0
  group-name: vms8-1
  topo: t0
  ptf_image_name: docker-ptf
  ptf: ptf-8k-01
  ptf_ip: 10.250.0.202/24
  ptf_ipv6: fec0::ffff:afc:2/64
  server: server_1
  vm_base: VM0100
  dut:
    - vlab-8k-01
  inv_name: veos_vtb
  auto_recover: 'False'
  comment: Tests 8000e sonic device

- conf-name: 8000e-t1
  group-name: vms8-1
  topo: t1
  ptf_image_name: docker-ptf
  ptf: ptf-8k-01
  ptf_ip: 10.250.0.202/24
  ptf_ipv6: fec0::ffff:afc:2/64
  server: server_1
  vm_base: VM0100
  dut:
    - vlab-8k-01
  inv_name: veos_vtb
  auto_recover: 'False'
  comment: Tests 8000e sonic device

- conf-name: vms-kvm-wan-pub
  group-name: vms6-1
  topo: wan-pub
  ptf_image_name: docker-ptf
  ptf: ptf-01
  ptf_ip: 10.250.0.102/24
  ptf_ipv6: fec0::ffff:afa:2/64
  server: server_1
  vm_base: VM0100
  dut:
    - vlab-01
  inv_name: veos_vtb
  auto_recover: 'False'
  comment: Tests virtual switch vm

- conf-name: vms-kvm-wan-4link
  group-name: vms6-1
  topo: wan-4link
  ptf_image_name: docker-ptf
  ptf: ptf-01
  ptf_ip: 10.250.0.102/24
  ptf_ipv6: fec0::ffff:afa:2/64
  server: server_1
  vm_base: VM0100
  dut:
    - vlab-01
  inv_name: veos_vtb
  auto_recover: 'False'
  comment: Tests virtual switch vm

- conf-name: vms-kvm-wan-pub-cisco
  group-name: vms6-1
  topo: wan-pub-cisco
  ptf_image_name: docker-ptf
  ptf: ptf-01
  ptf_ip: 10.250.0.102/24
  ptf_ipv6: fec0::ffff:afa:2/64
  server: server_1
  vm_base: VM0100
  dut:
    - vlab-01
  inv_name: veos_vtb
  auto_recover: 'False'
  comment: Tests virtual switch vm

- conf-name: vms-kvm-wan-2dut
  group-name: vms6-1
  topo: wan-2dut
  ptf_image_name: docker-ptf
  ptf: ptf-01
  ptf_ip: 10.250.0.102/24
  ptf_ipv6: fec0::ffff:afa:2/64
  server: server_1
  vm_base: VM0100
  dut:
    - vlab-01
    - vlab-03
  inv_name: veos_vtb
  auto_recover: 'False'
  comment: Tests virtual switch vm

- conf-name: vms-kvm-wan-3link-tg
  group-name: vms6-1
  topo: wan-3link-tg
  ptf_image_name: docker-ptf
  ptf: ptf-01
  ptf_ip: 10.250.0.102/24
  ptf_ipv6: fec0::ffff:afa:2/64
  server: server_1
  vm_base: VM0100
  dut:
    - vlab-01
  inv_name: veos_vtb
  auto_recover: 'False'
  comment: Tests virtual switch vm

- conf-name: vms-kvm-wan-ecmp
  group-name: vms6-1
  topo: wan-ecmp
  ptf_image_name: docker-ptf
  ptf: ptf-01
  ptf_ip: 10.250.0.102/24
  ptf_ipv6: fec0::ffff:afa:2/64
  server: server_1
  vm_base: VM0100
  dut:
    - vlab-01
    - vlab-02
  inv_name: veos_vtb
  auto_recover: 'False'
  comment: Tests virtual switch vm

- conf-name: vms-kvm-wan-pub-isis
  group-name: vms6-1
  topo: wan-pub-isis
  ptf_image_name: docker-ptf
  ptf: ptf-01
  ptf_ip: 10.250.0.102/24
  ptf_ipv6: fec0::ffff:afa:2/64
  server: server_1
  vm_base: VM0100
  dut:
    - vlab-01
  inv_name: veos_vtb
  auto_recover: 'False'
  comment: Tests virtual switch vm

- conf-name: vms-kvm-dpu
  group-name: vms6-1
  topo: dpu
  ptf_image_name: docker-ptf
  ptf: ptf-01
  ptf_ip: 10.250.0.102/24
  ptf_ipv6: fec0::ffff:afa:2/64
  server: server_1
  vm_base: VM0100
  dut:
    - vlab-01
  inv_name: veos_vtb
  auto_recover: False
  comment: Tests virtual switch vm as DPU

- conf-name: vms-kvm-t1
  group-name: vms6-2
  topo: t1
  ptf_image_name: docker-ptf
  ptf: ptf-02
  ptf_ip: 10.250.0.106/24
  ptf_ipv6: fec0::ffff:afa:6/64
  server: server_1
  vm_base: VM0104
  dut:
    - vlab-03
  inv_name: veos_vtb
  auto_recover: 'False'
  comment: Tests virtual switch vm

<<<<<<< HEAD
- conf-name: vms-kvm-t1-smartswitch
  group-name: vms6-1
  topo: t1-smartswitch
=======
- conf-name: vms-kvm-ciscovs-7nodes
  group-name: vms9-1
  topo: ciscovs-7nodes
>>>>>>> 27815402
  ptf_image_name: docker-ptf
  ptf: ptf-01
  ptf_ip: 10.250.0.102/24
  ptf_ipv6: fec0::ffff:afa:2/64
  server: server_1
  vm_base: VM0100
  dut:
<<<<<<< HEAD
    - vlab-01
  inv_name: veos_vtb
  auto_recover: False
  comment: Tests virtual switch vm with a DPU
=======
    - vlab-c-01
  inv_name: veos_vtb
  auto_recover: 'False'
  comment: Tests virtual cisco vs vm with 7 nodes

- conf-name: vms-kvm-ciscovs-5nodes
  group-name: vms9-1
  topo: ciscovs-5nodes
  ptf_image_name: docker-ptf
  ptf: ptf-01
  ptf_ip: 10.250.0.102/24
  ptf_ipv6: fec0::ffff:afa:2/64
  server: server_1
  vm_base: VM0100
  dut:
    - vlab-c-01
  inv_name: veos_vtb
  auto_recover: 'False'
  comment: Tests virtual cisco vs vm with 5 nodes
>>>>>>> 27815402
<|MERGE_RESOLUTION|>--- conflicted
+++ resolved
@@ -352,28 +352,16 @@
   auto_recover: 'False'
   comment: Tests virtual switch vm
 
-<<<<<<< HEAD
-- conf-name: vms-kvm-t1-smartswitch
-  group-name: vms6-1
-  topo: t1-smartswitch
-=======
 - conf-name: vms-kvm-ciscovs-7nodes
   group-name: vms9-1
   topo: ciscovs-7nodes
->>>>>>> 27815402
-  ptf_image_name: docker-ptf
-  ptf: ptf-01
-  ptf_ip: 10.250.0.102/24
-  ptf_ipv6: fec0::ffff:afa:2/64
-  server: server_1
-  vm_base: VM0100
-  dut:
-<<<<<<< HEAD
-    - vlab-01
-  inv_name: veos_vtb
-  auto_recover: False
-  comment: Tests virtual switch vm with a DPU
-=======
+  ptf_image_name: docker-ptf
+  ptf: ptf-01
+  ptf_ip: 10.250.0.102/24
+  ptf_ipv6: fec0::ffff:afa:2/64
+  server: server_1
+  vm_base: VM0100
+  dut:
     - vlab-c-01
   inv_name: veos_vtb
   auto_recover: 'False'
@@ -393,4 +381,18 @@
   inv_name: veos_vtb
   auto_recover: 'False'
   comment: Tests virtual cisco vs vm with 5 nodes
->>>>>>> 27815402
+
+- conf-name: vms-kvm-t1-smartswitch
+  group-name: vms6-1
+  topo: t1-smartswitch
+  ptf_image_name: docker-ptf
+  ptf: ptf-01
+  ptf_ip: 10.250.0.102/24
+  ptf_ipv6: fec0::ffff:afa:2/64
+  server: server_1
+  vm_base: VM0100
+  dut:
+    - vlab-01
+  inv_name: veos_vtb
+  auto_recover: False
+  comment: Tests virtual switch vm with a DPU