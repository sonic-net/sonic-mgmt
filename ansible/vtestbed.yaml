---

- conf-name: vms-kvm-t0
  group-name: vms6-1
  topo: t0
  ptf_image_name: docker-ptf
  ptf: ptf-01
  ptf_ip: 10.250.0.102/24
  ptf_ipv6: fec0::ffff:afa:2/64
  server: server_1
  vm_base: VM0100
  dut:
    - vlab-01
  inv_name: veos_vtb
  auto_recover: 'False'
  comment: Tests virtual switch vm

- conf-name: vms-kvm-t0-64
  group-name: vms6-1
  topo: t0-64
  ptf_image_name: docker-ptf
  ptf: ptf-01
  ptf_ip: 10.250.0.102/24
  ptf_ipv6: fec0::ffff:afa:2/64
  server: server_1
  vm_base: VM0100
  dut:
    - vlab-02
  inv_name: veos_vtb
  auto_recover: 'False'
  comment: Tests virtual switch vm

- conf-name: vms-kvm-t0-64-32
  group-name: vms6-1
  topo: t0-64-32
  ptf_image_name: docker-ptf
  ptf: ptf-01
  ptf_ip: 10.250.0.102/24
  ptf_ipv6: fec0::ffff:afa:2/64
  server: server_1
  vm_base: VM0100
  dut:
    - vlab-02
  inv_name: veos_vtb
  auto_recover: 'False'
  comment: Tests virtual switch vm

- conf-name: vms-kvm-t1-lag
  group-name: vms6-2
  topo: t1-lag
  ptf_image_name: docker-ptf
  ptf: ptf-02
  ptf_ip: 10.250.0.106/24
  ptf_ipv6: fec0::ffff:afa:6/64
  server: server_1
  vm_base: VM0104
  dut:
    - vlab-03
  inv_name: veos_vtb
  auto_recover: 'False'
  comment: Tests virtual switch vm

- conf-name: vms-kvm-t0-2
  group-name: vms6-3
  topo: t0
  ptf_image_name: docker-ptf
  ptf: ptf-03
  ptf_ip: 10.250.0.108/24
  ptf_ipv6: fec0::ffff:afa:8/64
  server: server_1
  vm_base: VM0104
  dut:
    - vlab-04
  inv_name: veos_vtb
  auto_recover: 'False'
  comment: Tests virtual switch vm

- conf-name: vms-kvm-dual-t0
  group-name: vms6-4
  topo: dualtor
  ptf_image_name: docker-ptf
  ptf: ptf-04
  ptf_ip: 10.250.0.109/24
  ptf_ipv6: fec0::ffff:afa:9/64
  server: server_1
  vm_base: VM0108
  dut:
    - vlab-05
    - vlab-06
  inv_name: veos_vtb
  auto_recover: 'False'
  comment: Dual-TOR testbed

- conf-name: vms-kvm-multi-asic-t1-lag
  group-name: vms6-4
  topo: t1-64-lag
  ptf_image_name: docker-ptf
  ptf: ptf-05
  ptf_ip: 10.250.0.110/24
  ptf_ipv6: fec0::ffff:afa:a/64
  server: server_1
  vm_base: VM0104
  dut:
    - vlab-07
  inv_name: veos_vtb
  auto_recover: 'False'
  comment: Tests multi-asic virtual switch vm

- conf-name: vms-kvm-four-asic-t1-lag
  group-name: vms6-4
  topo: t1-8-lag
  ptf_image_name: docker-ptf
  ptf: ptf-05
  ptf_ip: 10.250.0.110/24
  ptf_ipv6: fec0::ffff:afa:a/64
  server: server_1
  vm_base: VM0128
  dut:
    - vlab-08
  inv_name: veos_vtb
  auto_recover: 'False'
  comment: Tests multi-asic virtual switch vm

- conf-name: vms-kvm-t2
  group-name: vms6-4
  topo: t2-vs
  ptf_image_name: docker-ptf
  ptf: ptf-04
  ptf_ip: 10.250.0.109/24
  ptf_ipv6: fec0::ffff:afa:9/64
  server: server_1
  vm_base: VM0100
  dut:
    - vlab-t2-01
    - vlab-t2-02
    - vlab-t2-sup
  inv_name: veos_vtb
  auto_recover: 'False'
  comment: T2 Virtual chassis

- conf-name: vms-kvm-t0-3
  group-name: vms6-6
  topo: t0
  ptf_image_name: docker-ptf
  ptf: ptf-06
  ptf_ip: 10.250.0.116/24
  ptf_ipv6: fec0::ffff:afb:2/64
  server: server_1
  vm_base: VM0132
  dut:
    - vlab-09
  inv_name: veos_vtb
  auto_recover: 'False'
  comment: Tests virtual switch vm

- conf-name: vms-kvm-t0-4
  group-name: vms6-7
  topo: t0
  ptf_image_name: docker-ptf
  ptf: ptf-07
  ptf_ip: 10.250.0.118/24
  ptf_ipv6: fec0::ffff:afb:4/64
  server: server_1
  vm_base: VM0136
  dut:
    - vlab-10
  inv_name: veos_vtb
  auto_recover: 'False'
  comment: Tests virtual switch vm

- conf-name: vms-kvm-dual-mixed
  group-name: vms6-8
  topo: dualtor-mixed
  ptf_image_name: docker-ptf
  ptf: ptf-08
  ptf_ip: 10.250.0.119/24
  ptf_ipv6: fec0::ffff:afa:9/64
  netns_mgmt_ip: 10.250.0.126/24
  server: server_1
  vm_base: VM0140
  dut:
    - vlab-11
    - vlab-12
  inv_name: veos_vtb
  auto_recover: 'False'
  comment: Dual-TOR-Mixed testbed

- conf-name: 8000e-t0
  group-name: vms8-1
  topo: t0
  ptf_image_name: docker-ptf
  ptf: ptf-8k-01
  ptf_ip: 10.250.0.202/24
  ptf_ipv6: fec0::ffff:afc:2/64
  server: server_1
  vm_base: VM0100
  dut:
    - vlab-8k-01
  inv_name: veos_vtb
  auto_recover: 'False'
  comment: Tests 8000e sonic device

- conf-name: 8000e-t1
  group-name: vms8-1
  topo: t1
  ptf_image_name: docker-ptf
  ptf: ptf-8k-01
  ptf_ip: 10.250.0.202/24
  ptf_ipv6: fec0::ffff:afc:2/64
  server: server_1
  vm_base: VM0100
  dut:
    - vlab-8k-01
  inv_name: veos_vtb
  auto_recover: 'False'
  comment: Tests 8000e sonic device

- conf-name: vms-kvm-wan-pub
  group-name: vms6-1
  topo: wan-pub
  ptf_image_name: docker-ptf
  ptf: ptf-01
  ptf_ip: 10.250.0.102/24
  ptf_ipv6: fec0::ffff:afa:2/64
  server: server_1
  vm_base: VM0100
  dut:
    - vlab-01
  inv_name: veos_vtb
  auto_recover: 'False'
  comment: Tests virtual switch vm

- conf-name: vms-kvm-wan-4link
  group-name: vms6-1
  topo: wan-4link
  ptf_image_name: docker-ptf
  ptf: ptf-01
  ptf_ip: 10.250.0.102/24
  ptf_ipv6: fec0::ffff:afa:2/64
  server: server_1
  vm_base: VM0100
  dut:
    - vlab-01
  inv_name: veos_vtb
  auto_recover: 'False'
  comment: Tests virtual switch vm

- conf-name: vms-kvm-wan-pub-cisco
  group-name: vms6-1
  topo: wan-pub-cisco
  ptf_image_name: docker-ptf
  ptf: ptf-01
  ptf_ip: 10.250.0.102/24
  ptf_ipv6: fec0::ffff:afa:2/64
  server: server_1
  vm_base: VM0100
  dut:
    - vlab-01
  inv_name: veos_vtb
  auto_recover: 'False'
  comment: Tests virtual switch vm

- conf-name: vms-kvm-wan-2dut
  group-name: vms6-1
  topo: wan-2dut
  ptf_image_name: docker-ptf
  ptf: ptf-01
  ptf_ip: 10.250.0.102/24
  ptf_ipv6: fec0::ffff:afa:2/64
  server: server_1
  vm_base: VM0100
  dut:
    - vlab-01
    - vlab-03
  inv_name: veos_vtb
  auto_recover: 'False'
  comment: Tests virtual switch vm

- conf-name: vms-kvm-wan-3link-tg
  group-name: vms6-1
  topo: wan-3link-tg
  ptf_image_name: docker-ptf
  ptf: ptf-01
  ptf_ip: 10.250.0.102/24
  ptf_ipv6: fec0::ffff:afa:2/64
  server: server_1
  vm_base: VM0100
  dut:
    - vlab-01
  inv_name: veos_vtb
  auto_recover: 'False'
  comment: Tests virtual switch vm

- conf-name: vms-kvm-wan-ecmp
  group-name: vms6-1
  topo: wan-ecmp
  ptf_image_name: docker-ptf
  ptf: ptf-01
  ptf_ip: 10.250.0.102/24
  ptf_ipv6: fec0::ffff:afa:2/64
  server: server_1
  vm_base: VM0100
  dut:
    - vlab-01
    - vlab-02
  inv_name: veos_vtb
  auto_recover: 'False'
  comment: Tests virtual switch vm

- conf-name: vms-kvm-wan-pub-isis
  group-name: vms6-1
  topo: wan-pub-isis
  ptf_image_name: docker-ptf
  ptf: ptf-01
  ptf_ip: 10.250.0.102/24
  ptf_ipv6: fec0::ffff:afa:2/64
  server: server_1
  vm_base: VM0100
  dut:
    - vlab-01
  inv_name: veos_vtb
  auto_recover: 'False'
  comment: Tests virtual switch vm

- conf-name: vms-kvm-dpu
  group-name: vms6-1
  topo: dpu
  ptf_image_name: docker-ptf
  ptf: ptf-01
  ptf_ip: 10.250.0.102/24
  ptf_ipv6: fec0::ffff:afa:2/64
  server: server_1
  vm_base: VM0100
  dut:
    - vlab-01
  inv_name: veos_vtb
  auto_recover: False
  comment: Tests virtual switch vm as DPU

<<<<<<< HEAD
- conf-name: vms-kvm-t1-dpu
  group-name: vms6-1
  topo: t1-dpu
  ptf_image_name: docker-ptf
  ptf: ptf-01
  ptf_ip: 10.250.0.102/24
  ptf_ipv6: fec0::ffff:afa:2/64
  server: server_1
  vm_base: VM0100
  dut:
    - vlab-01
  inv_name: veos_vtb
  auto_recover: False
  comment: Tests virtual switch vm with a DPU
=======
- conf-name: vms-kvm-t1
  group-name: vms6-2
  topo: t1
  ptf_image_name: docker-ptf
  ptf: ptf-02
  ptf_ip: 10.250.0.106/24
  ptf_ipv6: fec0::ffff:afa:6/64
  server: server_1
  vm_base: VM0104
  dut:
    - vlab-03
  inv_name: veos_vtb
  auto_recover: 'False'
  comment: Tests virtual switch vm
>>>>>>> 2eec9106
<|MERGE_RESOLUTION|>--- conflicted
+++ resolved
@@ -337,22 +337,6 @@
   auto_recover: False
   comment: Tests virtual switch vm as DPU
 
-<<<<<<< HEAD
-- conf-name: vms-kvm-t1-dpu
-  group-name: vms6-1
-  topo: t1-dpu
-  ptf_image_name: docker-ptf
-  ptf: ptf-01
-  ptf_ip: 10.250.0.102/24
-  ptf_ipv6: fec0::ffff:afa:2/64
-  server: server_1
-  vm_base: VM0100
-  dut:
-    - vlab-01
-  inv_name: veos_vtb
-  auto_recover: False
-  comment: Tests virtual switch vm with a DPU
-=======
 - conf-name: vms-kvm-t1
   group-name: vms6-2
   topo: t1
@@ -367,4 +351,18 @@
   inv_name: veos_vtb
   auto_recover: 'False'
   comment: Tests virtual switch vm
->>>>>>> 2eec9106
+
+- conf-name: vms-kvm-t1-dpu
+  group-name: vms6-1
+  topo: t1-dpu
+  ptf_image_name: docker-ptf
+  ptf: ptf-01
+  ptf_ip: 10.250.0.102/24
+  ptf_ipv6: fec0::ffff:afa:2/64
+  server: server_1
+  vm_base: VM0100
+  dut:
+    - vlab-01
+  inv_name: veos_vtb
+  auto_recover: False
+  comment: Tests virtual switch vm with a DPU