all:
  children:
    vm_host:
      children:
        vm_host_1:
        vm_host_2:
    eos:
      children:
        vms_1:
        vms_2:
    servers:
      vars:
        topologies:
          - t1
          - t1-lag
          - t1-64-lag
          - t1-64-lag-clet
          - t0
          - t0-16
          - t0-56
          - t0-52
          - ptf32
          - ptf64
          - t0-64
          - t0-64-32
          - t0-80
          - t0-116
          - dualtor
          - dualtor-56
<<<<<<< HEAD
          - cable-test
=======
          - dualtor-120
>>>>>>> 9c8d5042
          - tgen-t0-3
          - tgen-t1-3-lag
          - mgmttor
      children:
        server_1:
        server_2:

vm_host_1:
  hosts:
    STR-ACS-SERV-01:
      ansible_host: 10.251.0.245

vm_host_2:
  hosts:
    STR-ACS-SERV-02:
      ansible_host: 10.251.0.192

vms_1:
  hosts:
    VM0100:
      ansible_host: 10.250.0.2
    VM0101:
      ansible_host: 10.250.0.3
    VM0102:
      ansible_host: 10.250.0.4
    VM0103:
      ansible_host: 10.250.0.5
    VM0104:
      ansible_host: 10.250.0.6
    VM0105:
      ansible_host: 10.250.0.7
    VM0106:
      ansible_host: 10.250.0.8
    VM0107:
      ansible_host: 10.250.0.9
    VM0108:
      ansible_host: 10.250.0.10
    VM0109:
      ansible_host: 10.250.0.11
    VM0110:
      ansible_host: 10.250.0.12
    VM0111:
      ansible_host: 10.250.0.13
    VM0112:
      ansible_host: 10.250.0.14
    VM0113:
      ansible_host: 10.250.0.15
    VM0114:
      ansible_host: 10.250.0.16
    VM0115:
      ansible_host: 10.250.0.17
    VM0116:
      ansible_host: 10.250.0.18
    VM0117:
      ansible_host: 10.250.0.19
    VM0118:
      ansible_host: 10.250.0.20
    VM0119:
      ansible_host: 10.250.0.21
    VM0120:
      ansible_host: 10.250.0.22
    VM0121:
      ansible_host: 10.250.0.23
    VM0122:
      ansible_host: 10.250.0.24
    VM0123:
      ansible_host: 10.250.0.25
    VM0124:
      ansible_host: 10.250.0.26
    VM0125:
      ansible_host: 10.250.0.27
    VM0126:
      ansible_host: 10.250.0.28
    VM0127:
      ansible_host: 10.250.0.29
    VM0128:
      ansible_host: 10.250.0.30
    VM0129:
      ansible_host: 10.250.0.31
    VM0130:
      ansible_host: 10.250.0.32
    VM0131:
      ansible_host: 10.250.0.33
    VM0132:
      ansible_host: 10.250.0.34
    VM0133:
      ansible_host: 10.250.0.35
    VM0134:
      ansible_host: 10.250.0.36
    VM0135:
      ansible_host: 10.250.0.37
    VM0136:
      ansible_host: 10.250.0.38
    VM0137:
      ansible_host: 10.250.0.39
    VM0138:
      ansible_host: 10.250.0.40
    VM0139:
      ansible_host: 10.250.0.41
    VM0140:
      ansible_host: 10.250.0.42
    VM0141:
      ansible_host: 10.250.0.43
    VM0142:
      ansible_host: 10.250.0.44
    VM0143:
      ansible_host: 10.250.0.45
    VM0144:
      ansible_host: 10.250.0.46
    VM0145:
      ansible_host: 10.250.0.47
    VM0146:
      ansible_host: 10.250.0.48
    VM0147:
      ansible_host: 10.250.0.49
    VM0148:
      ansible_host: 10.250.0.50
    VM0149:
      ansible_host: 10.250.0.51
    VM0150:
      ansible_host: 10.250.0.52
    VM0151:
      ansible_host: 10.250.0.53
    VM0152:
      ansible_host: 10.250.0.54
    VM0153:
      ansible_host: 10.250.0.55
    VM0154:
      ansible_host: 10.250.0.56
    VM0155:
      ansible_host: 10.250.0.57
    VM0156:
      ansible_host: 10.250.0.58
    VM0157:
      ansible_host: 10.250.0.59
    VM0158:
      ansible_host: 10.250.0.60
    VM0159:
      ansible_host: 10.250.0.61
    VM0160:
      ansible_host: 10.250.0.62
    VM0161:
      ansible_host: 10.250.0.63
    VM0162:
      ansible_host: 10.250.0.64
    VM0163:
      ansible_host: 10.250.0.65
    VM0164:
      ansible_host: 10.250.0.66
    VM0165:
      ansible_host: 10.250.0.67
    VM0166:
      ansible_host: 10.250.0.68
    VM0167:
      ansible_host: 10.250.0.69

vms_2:
  hosts:
    VM0200:
      ansible_host: 10.250.0.51
    VM0201:
      ansible_host: 10.250.0.52
    VM0202:
      ansible_host: 10.250.0.53
    VM0203:
      ansible_host: 10.250.0.54

# The groups below are helper to limit running playbooks to specific server(s) only
server_1:
  vars:
    host_var_file: host_vars/STR-ACS-SERV-01.yml
  children:
    vm_host_1:
    vms_1:

server_2:
  vars:
    host_var_file: host_vars/STR-ACS-SERV-02.yml
  children:
    vm_host_2:
    vms_2:<|MERGE_RESOLUTION|>--- conflicted
+++ resolved
@@ -27,11 +27,8 @@
           - t0-116
           - dualtor
           - dualtor-56
-<<<<<<< HEAD
           - cable-test
-=======
           - dualtor-120
->>>>>>> 9c8d5042
           - tgen-t0-3
           - tgen-t1-3-lag
           - mgmttor
