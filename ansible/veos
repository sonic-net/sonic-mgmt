all:
  children:
    vm_host:
      children:
        vm_host_1:
        vm_host_2:
        vm_host_3:
        vm_host_6:
        vm_host_7:
        vm_host_11:
        vm_host_12:
        vm_host_13:
        vm_host_16:
        vm_host_18:
        vm_host_20:
        vm_host_21:
        vm_host_24:
        vm_host_25:
        vm_host_26:
        vm_host_27:
        vm_host_28:
        vm_host_29:
        vm_host_61:
        vm_svc_host_1:
        vm_bjw_host_6:
    eos:
      children:
        vms_1:
        vms_2:
        vms_3:
        vms_6:
        vms_7:
        vms_11:
        vms_12:
        vms_13:
        vms_16:
        vms_61:
        vms_18:
        vms_20:
        vms_21:
        vms_24:
        vms_25:
        vms_26:
        vms_27:
        vms_28:
        vms_29:
        vms_svc_1:
        vms_bjw_6:
    servers:
      children:
        server_1:
        server_2:
        server_3:
        server_6:
        server_7:
        server_11:
        server_12:
        server_13:
        server_16:
        server_61:
        server_18:
        server_20:
        server_21:
        server_24:
        server_25:
        server_26:
        server_27:
        server_28:
        server_29:
        server_svc_1:
        server_bjw_6:
      vars:
        topologies:
          - t1
          - t1-lag
          - t1-64-lag
          - t1-64-lag-clet
          - t1-4-lag
          - t1-backend
          - t0
          - t0-16
          - t0-35
          - t0-56
          - t0-56-po2vlan
          - t0-52
          - ptf32
          - ptf64
          - t0-64
          - t0-64-32
          - t0-80
          - t0-120
          - t0-116
          - t0-backend
          - fullmesh
          - dualtor
          - dualtor-56
          - cable-test
          - dualtor-120
          - tgen-t0-3
          - tgen-t1-3-lag
          - tgen-t0-35-3
          - mgmttor
          - t2
          - t1-64-itpac
          - dualtor-mixed
          - dualtor-mixed-56
          - dualtor-mixed-120
          - appliance
          - m0
<<<<<<< HEAD
=======
          - mx
>>>>>>> 04710460

vm_host_1:
  hosts:
    STR-ACS-SERV-01:
      ansible_host: 10.3.147.245
vm_host_2:
  hosts:
    STR-ACS-SERV-02:
      ansible_host: 10.3.147.192  # this is str-acs-serv-04 for now
vm_host_3:
  hosts:
    STR-ACS-SERV-03:
      ansible_host: 10.3.147.244
vm_host_6:
  hosts:
    STR-ACS-SERV-06:
      ansible_host: 10.64.247.1
vm_host_7:
  hosts:
    STR-ACS-SERV-07:
      ansible_host: 10.64.246.28
vm_host_11:
  hosts:
    STR-ACS-SERV-11:
      ansible_host: 10.64.247.244
vm_host_12:
  hosts:
    STR-ACS-SERV-12:
      ansible_host: 10.64.247.245
vm_host_13:
  hosts:
    STR-ACS-SERV-13:
      ansible_host: 10.64.247.246
vm_host_16:
  hosts:
    STR2-ACS-SERV-16:
      ansible_host: 10.64.246.95
vm_host_61:
  hosts:
    STR3-ACS-SERV-61:
      ansible_host: 10.64.246.96
vm_host_18:
  hosts:
    STR2-ACS-SERV-18:
      ansible_host: 10.64.246.97
vm_host_19:
  hosts:
    STR2-ACS-SERV-19:
      ansible_host: 10.64.246.111
vm_host_20:
  hosts:
    STR2-ACS-SERV-20:
      ansible_host: 10.64.246.119
vm_host_21:
  hosts:
    STR2-ACS-SERV-21:
      ansible_host: 10.64.246.133
vm_host_24:
  hosts:
    STR2-ACS-SERV-24:
      ansible_host: 10.64.246.154
vm_host_25:
  hosts:
    STR2-ACS-SERV-25:
      ansible_host: 10.64.246.155
vm_host_26:
  hosts:
    STR2-ACS-SERV-26:
      ansible_host: 10.64.246.156
vm_host_27:
  hosts:
    STR2-ACS-SERV-27:
      ansible_host: 10.64.246.157
vm_host_28:
  hosts:
    STR2-ACS-SERV-28:
      ansible_host: 10.64.246.225
vm_host_29:
  hosts:
    STR2-ACS-SERV-29:
      ansible_host: 10.64.246.237
vm_svc_host_1:
  hosts:
    SVCSTR-SERVER-1:
      ansible_host: 10.206.144.7
vm_bjw_host_6:
  hosts:
    BJW-CAN-SERV-6:
      ansible_host: 10.150.22.227

vms_1:
  hosts:
    VM01000:
      ansible_host: 172.16.140.32
    VM01001:
      ansible_host: 172.16.140.33
    VM01002:
      ansible_host: 172.16.140.34
    VM01003:
      ansible_host: 172.16.140.35
    VM01004:
      ansible_host: 172.16.140.36
    VM01005:
      ansible_host: 172.16.140.37
    VM01006:
      ansible_host: 172.16.140.38
    VM01007:
      ansible_host: 172.16.140.39
    VM01008:
      ansible_host: 172.16.140.40
    VM01009:
      ansible_host: 172.16.140.41
    VM01010:
      ansible_host: 172.16.140.42
    VM01011:
      ansible_host: 172.16.140.43
    VM01012:
      ansible_host: 172.16.140.44
    VM01013:
      ansible_host: 172.16.140.45
    VM01014:
      ansible_host: 172.16.140.46
    VM01015:
      ansible_host: 172.16.140.47
    VM01016:
      ansible_host: 172.16.140.48
    VM01017:
      ansible_host: 172.16.140.49
    VM01018:
      ansible_host: 172.16.140.50
    VM01019:
      ansible_host: 172.16.140.51
    VM01020:
      ansible_host: 172.16.140.52
    VM01021:
      ansible_host: 172.16.140.53
    VM01022:
      ansible_host: 172.16.140.54
    VM01023:
      ansible_host: 172.16.140.55
    VM01024:
      ansible_host: 172.16.140.56
    VM01025:
      ansible_host: 172.16.140.57
    VM01026:
      ansible_host: 172.16.140.58
    VM01027:
      ansible_host: 172.16.140.59
    VM01028:
      ansible_host: 172.16.140.60
    VM01029:
      ansible_host: 172.16.140.61
    VM01030:
      ansible_host: 172.16.140.62
    VM01031:
      ansible_host: 172.16.140.63
    VM01032:
      ansible_host: 172.16.140.64
    VM01033:
      ansible_host: 172.16.140.65
    VM01034:
      ansible_host: 172.16.140.66
    VM01035:
      ansible_host: 172.16.140.67
    VM01036:
      ansible_host: 172.16.140.68
    VM01037:
      ansible_host: 172.16.140.69
    VM01038:
      ansible_host: 172.16.140.70
    VM01039:
      ansible_host: 172.16.140.71
    VM01040:
      ansible_host: 172.16.140.72
    VM01041:
      ansible_host: 172.16.140.73
    VM01042:
      ansible_host: 172.16.140.74
    VM01043:
      ansible_host: 172.16.140.75
    VM01044:
      ansible_host: 172.16.140.76
    VM01045:
      ansible_host: 172.16.140.77
    VM01046:
      ansible_host: 172.16.140.78
    VM01047:
      ansible_host: 172.16.140.79
    VM01048:
      ansible_host: 172.16.140.80
    VM01049:
      ansible_host: 172.16.140.81
    VM01050:
      ansible_host: 172.16.140.82
    VM01051:
      ansible_host: 172.16.140.83
    VM01052:
      ansible_host: 172.16.140.84
    VM01053:
      ansible_host: 172.16.140.85
    VM01054:
      ansible_host: 172.16.140.86
    VM01055:
      ansible_host: 172.16.140.87
    VM01056:
      ansible_host: 172.16.140.88
    VM01057:
      ansible_host: 172.16.140.89
    VM01058:
      ansible_host: 172.16.140.90
    VM01059:
      ansible_host: 172.16.140.91
    VM01060:
      ansible_host: 172.16.140.92
    VM01061:
      ansible_host: 172.16.140.93
    VM01062:
      ansible_host: 172.16.140.94
    VM01063:
      ansible_host: 172.16.140.95
    VM01064:
      ansible_host: 172.16.140.96
    VM01065:
      ansible_host: 172.16.140.97
    VM01066:
      ansible_host: 172.16.140.98
    VM01067:
      ansible_host: 172.16.140.99
    VM01068:
      ansible_host: 172.16.140.100
    VM01069:
      ansible_host: 172.16.140.101
    VM01070:
      ansible_host: 172.16.140.102
    VM01071:
      ansible_host: 172.16.140.103
    VM01072:
      ansible_host: 172.16.140.104
    VM01073:
      ansible_host: 172.16.140.105
    VM01074:
      ansible_host: 172.16.140.106
    VM01075:
      ansible_host: 172.16.140.107
    VM01076:
      ansible_host: 172.16.140.108
    VM01077:
      ansible_host: 172.16.140.109
    VM01078:
      ansible_host: 172.16.140.110
    VM01079:
      ansible_host: 172.16.140.111
    VM01080:
      ansible_host: 172.16.140.112
    VM01081:
      ansible_host: 172.16.140.113
    VM01082:
      ansible_host: 172.16.140.114
    VM01083:
      ansible_host: 172.16.140.115
    VM01084:
      ansible_host: 172.16.140.116
    VM01085:
      ansible_host: 172.16.140.117
    VM01086:
      ansible_host: 172.16.140.118
    VM01087:
      ansible_host: 172.16.140.119
    VM01088:
      ansible_host: 172.16.140.120
    VM01089:
      ansible_host: 172.16.140.121
    VM01090:
      ansible_host: 172.16.140.122
    VM01091:
      ansible_host: 172.16.140.123
    VM01092:
      ansible_host: 172.16.140.124
    VM01093:
      ansible_host: 172.16.140.125
    VM01094:
      ansible_host: 172.16.140.126
    VM01095:
      ansible_host: 172.16.140.127
vms_2:
  hosts:
    VM02000:
      ansible_host: 172.16.141.32
    VM02001:
      ansible_host: 172.16.141.33
    VM02002:
      ansible_host: 172.16.141.34
    VM02003:
      ansible_host: 172.16.141.35
    VM02004:
      ansible_host: 172.16.141.36
    VM02005:
      ansible_host: 172.16.141.37
    VM02006:
      ansible_host: 172.16.141.38
    VM02007:
      ansible_host: 172.16.141.39
    VM02008:
      ansible_host: 172.16.141.40
    VM02009:
      ansible_host: 172.16.141.41
    VM02010:
      ansible_host: 172.16.141.42
    VM02011:
      ansible_host: 172.16.141.43
    VM02012:
      ansible_host: 172.16.141.44
    VM02013:
      ansible_host: 172.16.141.45
    VM02014:
      ansible_host: 172.16.141.46
    VM02015:
      ansible_host: 172.16.141.47
    VM02016:
      ansible_host: 172.16.141.48
    VM02017:
      ansible_host: 172.16.141.49
    VM02018:
      ansible_host: 172.16.141.50
    VM02019:
      ansible_host: 172.16.141.51
    VM02020:
      ansible_host: 172.16.141.52
    VM02021:
      ansible_host: 172.16.141.53
    VM02022:
      ansible_host: 172.16.141.54
    VM02023:
      ansible_host: 172.16.141.55
    VM02024:
      ansible_host: 172.16.141.56
    VM02025:
      ansible_host: 172.16.141.57
    VM02026:
      ansible_host: 172.16.141.58
    VM02027:
      ansible_host: 172.16.141.59
    VM02028:
      ansible_host: 172.16.141.60
    VM02029:
      ansible_host: 172.16.141.61
    VM02030:
      ansible_host: 172.16.141.62
    VM02031:
      ansible_host: 172.16.141.63
    VM02032:
      ansible_host: 172.16.141.64
    VM02033:
      ansible_host: 172.16.141.65
    VM02034:
      ansible_host: 172.16.141.66
    VM02035:
      ansible_host: 172.16.141.67
    VM02036:
      ansible_host: 172.16.141.68
    VM02037:
      ansible_host: 172.16.141.69
    VM02038:
      ansible_host: 172.16.141.70
    VM02039:
      ansible_host: 172.16.141.71
    VM02040:
      ansible_host: 172.16.141.72
    VM02041:
      ansible_host: 172.16.141.73
    VM02042:
      ansible_host: 172.16.141.74
    VM02043:
      ansible_host: 172.16.141.75
    VM02044:
      ansible_host: 172.16.141.76
    VM02045:
      ansible_host: 172.16.141.77
    VM02046:
      ansible_host: 172.16.141.78
    VM02047:
      ansible_host: 172.16.141.79
    VM02048:
      ansible_host: 172.16.141.80
    VM02049:
      ansible_host: 172.16.141.81
    VM02050:
      ansible_host: 172.16.141.82
    VM02051:
      ansible_host: 172.16.141.83
    VM02052:
      ansible_host: 172.16.141.84
    VM02053:
      ansible_host: 172.16.141.85
    VM02054:
      ansible_host: 172.16.141.86
    VM02055:
      ansible_host: 172.16.141.87
    VM02056:
      ansible_host: 172.16.141.88
    VM02057:
      ansible_host: 172.16.141.89
    VM02058:
      ansible_host: 172.16.141.90
    VM02059:
      ansible_host: 172.16.141.91
    VM02060:
      ansible_host: 172.16.141.92
    VM02061:
      ansible_host: 172.16.141.93
    VM02062:
      ansible_host: 172.16.141.94
    VM02063:
      ansible_host: 172.16.141.95
    VM02064:
      ansible_host: 172.16.141.96
    VM02065:
      ansible_host: 172.16.141.97
    VM02066:
      ansible_host: 172.16.141.98
    VM02067:
      ansible_host: 172.16.141.99
    VM02068:
      ansible_host: 172.16.141.100
    VM02069:
      ansible_host: 172.16.141.101
    VM02070:
      ansible_host: 172.16.141.102
    VM02071:
      ansible_host: 172.16.141.103
    VM02072:
      ansible_host: 172.16.141.104
    VM02073:
      ansible_host: 172.16.141.105
    VM02074:
      ansible_host: 172.16.141.106
    VM02075:
      ansible_host: 172.16.141.107
    VM02076:
      ansible_host: 172.16.141.108
    VM02077:
      ansible_host: 172.16.141.109
    VM02078:
      ansible_host: 172.16.141.110
    VM02079:
      ansible_host: 172.16.141.111
    VM02080:
      ansible_host: 172.16.141.112
    VM02081:
      ansible_host: 172.16.141.113
    VM02082:
      ansible_host: 172.16.141.114
    VM02083:
      ansible_host: 172.16.141.115
    VM02084:
      ansible_host: 172.16.141.116
    VM02085:
      ansible_host: 172.16.141.117
    VM02086:
      ansible_host: 172.16.141.118
    VM02087:
      ansible_host: 172.16.141.119
    VM02088:
      ansible_host: 172.16.141.120
    VM02089:
      ansible_host: 172.16.141.121
    VM02090:
      ansible_host: 172.16.141.122
    VM02091:
      ansible_host: 172.16.141.123
    VM02092:
      ansible_host: 172.16.141.124
    VM02093:
      ansible_host: 172.16.141.125
    VM02094:
      ansible_host: 172.16.141.126
    VM02095:
      ansible_host: 172.16.141.127
vms_3:
  hosts:
    VM03000:
      ansible_host: 10.64.246.160
    VM03001:
      ansible_host: 10.64.246.161
    VM03002:
      ansible_host: 10.64.246.162
    VM03003:
      ansible_host: 10.64.246.163
    VM03004:
      ansible_host: 10.64.246.164
    VM03005:
      ansible_host: 10.64.246.165
    VM03006:
      ansible_host: 10.64.246.166
    VM03007:
      ansible_host: 10.64.246.167
    VM03008:
      ansible_host: 10.64.246.168
    VM03009:
      ansible_host: 10.64.246.169
    VM03010:
      ansible_host: 10.64.246.170
    VM03011:
      ansible_host: 10.64.246.171
    VM03012:
      ansible_host: 10.64.246.172
    VM03013:
      ansible_host: 10.64.246.173
    VM03014:
      ansible_host: 10.64.246.174
    VM03015:
      ansible_host: 10.64.246.175
    VM03016:
      ansible_host: 10.64.246.176
    VM03017:
      ansible_host: 10.64.246.177
    VM03018:
      ansible_host: 10.64.246.178
    VM03019:
      ansible_host: 10.64.246.179
    VM03020:
      ansible_host: 10.64.246.180
    VM03021:
      ansible_host: 10.64.246.181
    VM03022:
      ansible_host: 10.64.246.182
    VM03023:
      ansible_host: 10.64.246.183
    VM03024:
      ansible_host: 10.64.246.184
    VM03025:
      ansible_host: 10.64.246.185
    VM03026:
      ansible_host: 10.64.246.186
    VM03027:
      ansible_host: 10.64.246.187
    VM03028:
      ansible_host: 10.64.246.188
    VM03029:
      ansible_host: 10.64.246.189
    VM03030:
      ansible_host: 10.64.246.190
    VM03031:
      ansible_host: 10.64.246.191
    VM03032:
      ansible_host: 10.64.246.192
    VM03033:
      ansible_host: 10.64.246.193
    VM03034:
      ansible_host: 10.64.246.194
    VM03035:
      ansible_host: 10.64.246.195
    VM03036:
      ansible_host: 10.64.246.196
    VM03037:
      ansible_host: 10.64.246.197
    VM03038:
      ansible_host: 10.64.246.198
    VM03039:
      ansible_host: 10.64.246.199
    VM03040:
      ansible_host: 10.64.246.200
    VM03041:
      ansible_host: 10.64.246.201
    VM03042:
      ansible_host: 10.64.246.202
    VM03043:
      ansible_host: 10.64.246.203
    VM03044:
      ansible_host: 10.64.246.204
    VM03045:
      ansible_host: 10.64.246.205
    VM03046:
      ansible_host: 10.64.246.206
    VM03047:
      ansible_host: 10.64.246.207
    VM03048:
      ansible_host: 10.64.246.208
    VM03049:
      ansible_host: 10.64.246.209
    VM03050:
      ansible_host: 10.64.246.210
    VM03051:
      ansible_host: 10.64.246.211
    VM03052:
      ansible_host: 10.64.246.212
    VM03053:
      ansible_host: 10.64.246.213
    VM03054:
      ansible_host: 10.64.246.214
    VM03055:
      ansible_host: 10.64.246.215
    VM03056:
      ansible_host: 10.64.246.216
    VM03057:
      ansible_host: 10.64.246.217
    VM03058:
      ansible_host: 10.64.246.218
    VM03059:
      ansible_host: 10.64.246.219
    VM03060:
      ansible_host: 10.64.246.220
    VM03061:
      ansible_host: 10.64.246.221
    VM03062:
      ansible_host: 10.64.246.222
    VM03063:
      ansible_host: 10.64.246.223
vms_6:
  hosts:
    VM06000:
      ansible_host: 10.64.247.96
    VM06001:
      ansible_host: 10.64.247.97
    VM06002:
      ansible_host: 10.64.247.98
    VM06003:
      ansible_host: 10.64.247.99
    VM06004:
      ansible_host: 10.64.247.100
    VM06005:
      ansible_host: 10.64.247.101
    VM06006:
      ansible_host: 10.64.247.102
    VM06007:
      ansible_host: 10.64.247.103
    VM06008:
      ansible_host: 10.64.247.104
    VM06009:
      ansible_host: 10.64.247.105
    VM06010:
      ansible_host: 10.64.247.106
    VM06011:
      ansible_host: 10.64.247.107
    VM06012:
      ansible_host: 10.64.247.108
    VM06013:
      ansible_host: 10.64.247.109
    VM06014:
      ansible_host: 10.64.247.110
    VM06015:
      ansible_host: 10.64.247.111
    VM06016:
      ansible_host: 10.64.247.112
    VM06017:
      ansible_host: 10.64.247.113
    VM06018:
      ansible_host: 10.64.247.114
    VM06019:
      ansible_host: 10.64.247.115
    VM06020:
      ansible_host: 10.64.247.116
    VM06021:
      ansible_host: 10.64.247.117
    VM06022:
      ansible_host: 10.64.247.118
    VM06023:
      ansible_host: 10.64.247.119
    VM06024:
      ansible_host: 10.64.247.120
    VM06025:
      ansible_host: 10.64.247.121
    VM06026:
      ansible_host: 10.64.247.122
    VM06027:
      ansible_host: 10.64.247.123
    VM06028:
      ansible_host: 10.64.247.124
    VM06029:
      ansible_host: 10.64.247.125
    VM06030:
      ansible_host: 10.64.247.126
    VM06031:
      ansible_host: 10.64.247.127
    VM06032:
      ansible_host: 10.64.247.128
    VM06033:
      ansible_host: 10.64.247.129
    VM06034:
      ansible_host: 10.64.247.130
    VM06035:
      ansible_host: 10.64.247.131
    VM06036:
      ansible_host: 10.64.247.132
    VM06037:
      ansible_host: 10.64.247.133
    VM06038:
      ansible_host: 10.64.247.134
    VM06039:
      ansible_host: 10.64.247.135
    VM06040:
      ansible_host: 10.64.247.136
    VM06041:
      ansible_host: 10.64.247.137
    VM06042:
      ansible_host: 10.64.247.138
    VM06043:
      ansible_host: 10.64.247.139
    VM06044:
      ansible_host: 10.64.247.140
    VM06045:
      ansible_host: 10.64.247.141
    VM06046:
      ansible_host: 10.64.247.142
    VM06047:
      ansible_host: 10.64.247.143
    VM06048:
      ansible_host: 10.64.247.144
    VM06049:
      ansible_host: 10.64.247.145
    VM06050:
      ansible_host: 10.64.247.146
    VM06051:
      ansible_host: 10.64.247.147
    VM06052:
      ansible_host: 10.64.247.148
    VM06053:
      ansible_host: 10.64.247.149
    VM06054:
      ansible_host: 10.64.247.150
    VM06055:
      ansible_host: 10.64.247.151
    VM06056:
      ansible_host: 10.64.247.152
    VM06057:
      ansible_host: 10.64.247.153
    VM06058:
      ansible_host: 10.64.247.154
    VM06059:
      ansible_host: 10.64.247.155
    VM06060:
      ansible_host: 10.64.247.156
    VM06061:
      ansible_host: 10.64.247.157
    VM06062:
      ansible_host: 10.64.247.158
    VM06063:
      ansible_host: 10.64.247.159
vms_7:
  hosts:
    VM07000:
      ansible_host: 10.64.247.160
    VM07001:
      ansible_host: 10.64.247.161
    VM07002:
      ansible_host: 10.64.247.162
    VM07003:
      ansible_host: 10.64.247.163
    VM07004:
      ansible_host: 10.64.247.164
    VM07005:
      ansible_host: 10.64.247.165
    VM07006:
      ansible_host: 10.64.247.166
    VM07007:
      ansible_host: 10.64.247.167
    VM07008:
      ansible_host: 10.64.247.168
    VM07009:
      ansible_host: 10.64.247.169
    VM07010:
      ansible_host: 10.64.247.170
    VM07011:
      ansible_host: 10.64.247.171
    VM07012:
      ansible_host: 10.64.247.172
    VM07013:
      ansible_host: 10.64.247.173
    VM07014:
      ansible_host: 10.64.247.174
    VM07015:
      ansible_host: 10.64.247.175
    VM07016:
      ansible_host: 10.64.247.176
    VM07017:
      ansible_host: 10.64.247.177
    VM07018:
      ansible_host: 10.64.247.178
    VM07019:
      ansible_host: 10.64.247.179
    VM07020:
      ansible_host: 10.64.247.180
    VM07021:
      ansible_host: 10.64.247.181
    VM07022:
      ansible_host: 10.64.247.182
    VM07023:
      ansible_host: 10.64.247.183
    VM07024:
      ansible_host: 10.64.247.184
    VM07025:
      ansible_host: 10.64.247.185
    VM07026:
      ansible_host: 10.64.247.186
    VM07027:
      ansible_host: 10.64.247.187
    VM07028:
      ansible_host: 10.64.247.188
    VM07029:
      ansible_host: 10.64.247.189
    VM07030:
      ansible_host: 10.64.247.190
    VM07031:
      ansible_host: 10.64.247.191
    VM07032:
      ansible_host: 10.64.247.192
    VM07033:
      ansible_host: 10.64.247.193
    VM07034:
      ansible_host: 10.64.247.194
    VM07035:
      ansible_host: 10.64.247.195
    VM07036:
      ansible_host: 10.64.247.196
    VM07037:
      ansible_host: 10.64.247.197
    VM07038:
      ansible_host: 10.64.247.198
    VM07039:
      ansible_host: 10.64.247.199
    VM07040:
      ansible_host: 10.64.247.200
    VM07041:
      ansible_host: 10.64.247.201
    VM07042:
      ansible_host: 10.64.247.202
    VM07043:
      ansible_host: 10.64.247.203
    VM07044:
      ansible_host: 10.64.247.204
    VM07045:
      ansible_host: 10.64.247.205
    VM07046:
      ansible_host: 10.64.247.206
    VM07047:
      ansible_host: 10.64.247.207
    VM07048:
      ansible_host: 10.64.247.208
    VM07049:
      ansible_host: 10.64.247.209
    VM07050:
      ansible_host: 10.64.247.210
    VM07051:
      ansible_host: 10.64.247.211
    VM07052:
      ansible_host: 10.64.247.212
    VM07053:
      ansible_host: 10.64.247.213
    VM07054:
      ansible_host: 10.64.247.214
    VM07055:
      ansible_host: 10.64.247.215
    VM07056:
      ansible_host: 10.64.247.216
    VM07057:
      ansible_host: 10.64.247.217
    VM07058:
      ansible_host: 10.64.247.218
    VM07059:
      ansible_host: 10.64.247.219
    VM07060:
      ansible_host: 10.64.247.220
    VM07061:
      ansible_host: 10.64.247.221
    VM07062:
      ansible_host: 10.64.247.222
    VM07063:
      ansible_host: 10.64.247.223
vms_11:
  hosts:
    VM11000:
      ansible_host: 172.16.130.32
    VM11001:
      ansible_host: 172.16.130.33
    VM11002:
      ansible_host: 172.16.130.34
    VM11003:
      ansible_host: 172.16.130.35
    VM11004:
      ansible_host: 172.16.130.36
    VM11005:
      ansible_host: 172.16.130.37
    VM11006:
      ansible_host: 172.16.130.38
    VM11007:
      ansible_host: 172.16.130.39
    VM11008:
      ansible_host: 172.16.130.40
    VM11009:
      ansible_host: 172.16.130.41
    VM11010:
      ansible_host: 172.16.130.42
    VM11011:
      ansible_host: 172.16.130.43
    VM11012:
      ansible_host: 172.16.130.44
    VM11013:
      ansible_host: 172.16.130.45
    VM11014:
      ansible_host: 172.16.130.46
    VM11015:
      ansible_host: 172.16.130.47
    VM11016:
      ansible_host: 172.16.130.48
    VM11017:
      ansible_host: 172.16.130.49
    VM11018:
      ansible_host: 172.16.130.50
    VM11019:
      ansible_host: 172.16.130.51
    VM11020:
      ansible_host: 172.16.130.52
    VM11021:
      ansible_host: 172.16.130.53
    VM11022:
      ansible_host: 172.16.130.54
    VM11023:
      ansible_host: 172.16.130.55
    VM11024:
      ansible_host: 172.16.130.56
    VM11025:
      ansible_host: 172.16.130.57
    VM11026:
      ansible_host: 172.16.130.58
    VM11027:
      ansible_host: 172.16.130.59
    VM11028:
      ansible_host: 172.16.130.60
    VM11029:
      ansible_host: 172.16.130.61
    VM11030:
      ansible_host: 172.16.130.62
    VM11031:
      ansible_host: 172.16.130.63
    VM11032:
      ansible_host: 172.16.130.64
    VM11033:
      ansible_host: 172.16.130.65
    VM11034:
      ansible_host: 172.16.130.66
    VM11035:
      ansible_host: 172.16.130.67
    VM11036:
      ansible_host: 172.16.130.68
    VM11037:
      ansible_host: 172.16.130.69
    VM11038:
      ansible_host: 172.16.130.70
    VM11039:
      ansible_host: 172.16.130.71
    VM11040:
      ansible_host: 172.16.130.72
    VM11041:
      ansible_host: 172.16.130.73
    VM11042:
      ansible_host: 172.16.130.74
    VM11043:
      ansible_host: 172.16.130.75
    VM11044:
      ansible_host: 172.16.130.76
    VM11045:
      ansible_host: 172.16.130.77
    VM11046:
      ansible_host: 172.16.130.78
    VM11047:
      ansible_host: 172.16.130.79
    VM11048:
      ansible_host: 172.16.130.80
    VM11049:
      ansible_host: 172.16.130.81
    VM11050:
      ansible_host: 172.16.130.82
    VM11051:
      ansible_host: 172.16.130.83
    VM11052:
      ansible_host: 172.16.130.84
    VM11053:
      ansible_host: 172.16.130.85
    VM11054:
      ansible_host: 172.16.130.86
    VM11055:
      ansible_host: 172.16.130.87
    VM11056:
      ansible_host: 172.16.130.88
    VM11057:
      ansible_host: 172.16.130.89
    VM11058:
      ansible_host: 172.16.130.90
    VM11059:
      ansible_host: 172.16.130.91
    VM11060:
      ansible_host: 172.16.130.92
    VM11061:
      ansible_host: 172.16.130.93
    VM11062:
      ansible_host: 172.16.130.94
    VM11063:
      ansible_host: 172.16.130.95
    VM11064:
      ansible_host: 172.16.130.96
    VM11065:
      ansible_host: 172.16.130.97
    VM11066:
      ansible_host: 172.16.130.98
    VM11067:
      ansible_host: 172.16.130.99
    VM11068:
      ansible_host: 172.16.130.100
    VM11069:
      ansible_host: 172.16.130.101
    VM11070:
      ansible_host: 172.16.130.102
    VM11071:
      ansible_host: 172.16.130.103
    VM11072:
      ansible_host: 172.16.130.104
    VM11073:
      ansible_host: 172.16.130.105
    VM11074:
      ansible_host: 172.16.130.106
    VM11075:
      ansible_host: 172.16.130.107
    VM11076:
      ansible_host: 172.16.130.108
    VM11077:
      ansible_host: 172.16.130.109
    VM11078:
      ansible_host: 172.16.130.110
    VM11079:
      ansible_host: 172.16.130.111
    VM11080:
      ansible_host: 172.16.130.112
    VM11081:
      ansible_host: 172.16.130.113
    VM11082:
      ansible_host: 172.16.130.114
    VM11083:
      ansible_host: 172.16.130.115
    VM11084:
      ansible_host: 172.16.130.116
    VM11085:
      ansible_host: 172.16.130.117
    VM11086:
      ansible_host: 172.16.130.118
    VM11087:
      ansible_host: 172.16.130.119
    VM11088:
      ansible_host: 172.16.130.120
    VM11089:
      ansible_host: 172.16.130.121
    VM11090:
      ansible_host: 172.16.130.122
    VM11091:
      ansible_host: 172.16.130.123
    VM11092:
      ansible_host: 172.16.130.124
    VM11093:
      ansible_host: 172.16.130.125
    VM11094:
      ansible_host: 172.16.130.126
    VM11095:
      ansible_host: 172.16.130.127
    VM11096:
      ansible_host: 172.16.130.128
    VM11097:
      ansible_host: 172.16.130.129
    VM11098:
      ansible_host: 172.16.130.130
    VM11099:
      ansible_host: 172.16.130.131
vms_12:
  hosts:
    VM12000:
      ansible_host: 172.16.131.32
    VM12001:
      ansible_host: 172.16.131.33
    VM12002:
      ansible_host: 172.16.131.34
    VM12003:
      ansible_host: 172.16.131.35
    VM12004:
      ansible_host: 172.16.131.36
    VM12005:
      ansible_host: 172.16.131.37
    VM12006:
      ansible_host: 172.16.131.38
    VM12007:
      ansible_host: 172.16.131.39
    VM12008:
      ansible_host: 172.16.131.40
    VM12009:
      ansible_host: 172.16.131.41
    VM12010:
      ansible_host: 172.16.131.42
    VM12011:
      ansible_host: 172.16.131.43
    VM12012:
      ansible_host: 172.16.131.44
    VM12013:
      ansible_host: 172.16.131.45
    VM12014:
      ansible_host: 172.16.131.46
    VM12015:
      ansible_host: 172.16.131.47
    VM12016:
      ansible_host: 172.16.131.48
    VM12017:
      ansible_host: 172.16.131.49
    VM12018:
      ansible_host: 172.16.131.50
    VM12019:
      ansible_host: 172.16.131.51
    VM12020:
      ansible_host: 172.16.131.52
    VM12021:
      ansible_host: 172.16.131.53
    VM12022:
      ansible_host: 172.16.131.54
    VM12023:
      ansible_host: 172.16.131.55
    VM12024:
      ansible_host: 172.16.131.56
    VM12025:
      ansible_host: 172.16.131.57
    VM12026:
      ansible_host: 172.16.131.58
    VM12027:
      ansible_host: 172.16.131.59
    VM12028:
      ansible_host: 172.16.131.60
    VM12029:
      ansible_host: 172.16.131.61
    VM12030:
      ansible_host: 172.16.131.62
    VM12031:
      ansible_host: 172.16.131.63
    VM12032:
      ansible_host: 172.16.131.64
    VM12033:
      ansible_host: 172.16.131.65
    VM12034:
      ansible_host: 172.16.131.66
    VM12035:
      ansible_host: 172.16.131.67
    VM12036:
      ansible_host: 172.16.131.68
    VM12037:
      ansible_host: 172.16.131.69
    VM12038:
      ansible_host: 172.16.131.70
    VM12039:
      ansible_host: 172.16.131.71
    VM12040:
      ansible_host: 172.16.131.72
    VM12041:
      ansible_host: 172.16.131.73
    VM12042:
      ansible_host: 172.16.131.74
    VM12043:
      ansible_host: 172.16.131.75
    VM12044:
      ansible_host: 172.16.131.76
    VM12045:
      ansible_host: 172.16.131.77
    VM12046:
      ansible_host: 172.16.131.78
    VM12047:
      ansible_host: 172.16.131.79
    VM12048:
      ansible_host: 172.16.131.80
    VM12049:
      ansible_host: 172.16.131.81
    VM12050:
      ansible_host: 172.16.131.82
    VM12051:
      ansible_host: 172.16.131.83
    VM12052:
      ansible_host: 172.16.131.84
    VM12053:
      ansible_host: 172.16.131.85
    VM12054:
      ansible_host: 172.16.131.86
    VM12055:
      ansible_host: 172.16.131.87
    VM12056:
      ansible_host: 172.16.131.88
    VM12057:
      ansible_host: 172.16.131.89
    VM12058:
      ansible_host: 172.16.131.90
    VM12059:
      ansible_host: 172.16.131.91
    VM12060:
      ansible_host: 172.16.131.92
    VM12061:
      ansible_host: 172.16.131.93
    VM12062:
      ansible_host: 172.16.131.94
    VM12063:
      ansible_host: 172.16.131.95
    VM12068:
      ansible_host: 172.16.131.100
    VM12069:
      ansible_host: 172.16.131.101
    VM12070:
      ansible_host: 172.16.131.102
    VM12071:
      ansible_host: 172.16.131.103
    VM12072:
      ansible_host: 172.16.131.104
    VM12073:
      ansible_host: 172.16.131.105
    VM12074:
      ansible_host: 172.16.131.106
    VM12075:
      ansible_host: 172.16.131.107
    VM12076:
      ansible_host: 172.16.131.108
    VM12077:
      ansible_host: 172.16.131.109
    VM12078:
      ansible_host: 172.16.131.110
    VM12079:
      ansible_host: 172.16.131.111
    VM12080:
      ansible_host: 172.16.131.112
    VM12081:
      ansible_host: 172.16.131.113
    VM12082:
      ansible_host: 172.16.131.114
    VM12083:
      ansible_host: 172.16.131.115
    VM12084:
      ansible_host: 172.16.131.116
    VM12085:
      ansible_host: 172.16.131.117
    VM12086:
      ansible_host: 172.16.131.118
    VM12087:
      ansible_host: 172.16.131.119
    VM12088:
      ansible_host: 172.16.131.120
    VM12089:
      ansible_host: 172.16.131.121
    VM12090:
      ansible_host: 172.16.131.122
    VM12091:
      ansible_host: 172.16.131.123
    VM12092:
      ansible_host: 172.16.131.124
    VM12093:
      ansible_host: 172.16.131.125
    VM12094:
      ansible_host: 172.16.131.126
    VM12095:
      ansible_host: 172.16.131.127
vms_13:
  hosts:
    VM13000:
      ansible_host: 172.16.132.32
    VM13001:
      ansible_host: 172.16.132.33
    VM13002:
      ansible_host: 172.16.132.34
    VM13003:
      ansible_host: 172.16.132.35
    VM13004:
      ansible_host: 172.16.132.36
    VM13005:
      ansible_host: 172.16.132.37
    VM13006:
      ansible_host: 172.16.132.38
    VM13007:
      ansible_host: 172.16.132.39
    VM13008:
      ansible_host: 172.16.132.40
    VM13009:
      ansible_host: 172.16.132.41
    VM13010:
      ansible_host: 172.16.132.42
    VM13011:
      ansible_host: 172.16.132.43
    VM13012:
      ansible_host: 172.16.132.44
    VM13013:
      ansible_host: 172.16.132.45
    VM13014:
      ansible_host: 172.16.132.46
    VM13015:
      ansible_host: 172.16.132.47
    VM13016:
      ansible_host: 172.16.132.48
    VM13017:
      ansible_host: 172.16.132.49
    VM13018:
      ansible_host: 172.16.132.50
    VM13019:
      ansible_host: 172.16.132.51
    VM13020:
      ansible_host: 172.16.132.52
    VM13021:
      ansible_host: 172.16.132.53
    VM13022:
      ansible_host: 172.16.132.54
    VM13023:
      ansible_host: 172.16.132.55
    VM13024:
      ansible_host: 172.16.132.56
    VM13025:
      ansible_host: 172.16.132.57
    VM13026:
      ansible_host: 172.16.132.58
    VM13027:
      ansible_host: 172.16.132.59
    VM13028:
      ansible_host: 172.16.132.60
    VM13029:
      ansible_host: 172.16.132.61
    VM13030:
      ansible_host: 172.16.132.62
    VM13031:
      ansible_host: 172.16.132.63
    VM13032:
      ansible_host: 172.16.132.64
    VM13033:
      ansible_host: 172.16.132.65
    VM13034:
      ansible_host: 172.16.132.66
    VM13035:
      ansible_host: 172.16.132.67
    VM13036:
      ansible_host: 172.16.132.68
    VM13037:
      ansible_host: 172.16.132.69
    VM13038:
      ansible_host: 172.16.132.70
    VM13039:
      ansible_host: 172.16.132.71
    VM13040:
      ansible_host: 172.16.132.72
    VM13041:
      ansible_host: 172.16.132.73
    VM13042:
      ansible_host: 172.16.132.74
    VM13043:
      ansible_host: 172.16.132.75
    VM13044:
      ansible_host: 172.16.132.76
    VM13045:
      ansible_host: 172.16.132.77
    VM13046:
      ansible_host: 172.16.132.78
    VM13047:
      ansible_host: 172.16.132.79
    VM13048:
      ansible_host: 172.16.132.80
    VM13049:
      ansible_host: 172.16.132.81
    VM13050:
      ansible_host: 172.16.132.82
    VM13051:
      ansible_host: 172.16.132.83
    VM13052:
      ansible_host: 172.16.132.84
    VM13053:
      ansible_host: 172.16.132.85
    VM13054:
      ansible_host: 172.16.132.86
    VM13055:
      ansible_host: 172.16.132.87
    VM13056:
      ansible_host: 172.16.132.88
    VM13057:
      ansible_host: 172.16.132.89
    VM13058:
      ansible_host: 172.16.132.90
    VM13059:
      ansible_host: 172.16.132.91
    VM13060:
      ansible_host: 172.16.132.92
    VM13061:
      ansible_host: 172.16.132.93
    VM13062:
      ansible_host: 172.16.132.94
    VM13063:
      ansible_host: 172.16.132.95
    VM13064:
      ansible_host: 172.16.132.96
    VM13065:
      ansible_host: 172.16.132.97
    VM13066:
      ansible_host: 172.16.132.98
    VM13067:
      ansible_host: 172.16.132.99
    VM13068:
      ansible_host: 172.16.132.100
    VM13069:
      ansible_host: 172.16.132.101
    VM13070:
      ansible_host: 172.16.132.102
    VM13071:
      ansible_host: 172.16.132.103
    VM13072:
      ansible_host: 172.16.132.104
    VM13073:
      ansible_host: 172.16.132.105
    VM13074:
      ansible_host: 172.16.132.106
    VM13075:
      ansible_host: 172.16.132.107
    VM13076:
      ansible_host: 172.16.132.108
    VM13077:
      ansible_host: 172.16.132.109
    VM13078:
      ansible_host: 172.16.132.110
    VM13079:
      ansible_host: 172.16.132.111
    VM13080:
      ansible_host: 172.16.132.112
    VM13081:
      ansible_host: 172.16.132.113
    VM13082:
      ansible_host: 172.16.132.114
    VM13083:
      ansible_host: 172.16.132.115
    VM13084:
      ansible_host: 172.16.132.116
    VM13085:
      ansible_host: 172.16.132.117
    VM13086:
      ansible_host: 172.16.132.118
    VM13087:
      ansible_host: 172.16.132.119
    VM13088:
      ansible_host: 172.16.132.120
    VM13089:
      ansible_host: 172.16.132.121
    VM13090:
      ansible_host: 172.16.132.122
    VM13091:
      ansible_host: 172.16.132.123
    VM13092:
      ansible_host: 172.16.132.124
    VM13093:
      ansible_host: 172.16.132.125
    VM13094:
      ansible_host: 172.16.132.126
    VM13095:
      ansible_host: 172.16.132.127
vms_16:
  hosts:
    VM16000:
      ansible_host: 172.16.133.10
    VM16001:
      ansible_host: 172.16.133.11
    VM16002:
      ansible_host: 172.16.133.12
    VM16003:
      ansible_host: 172.16.133.13
    VM16004:
      ansible_host: 172.16.133.14
    VM16005:
      ansible_host: 172.16.133.15
    VM16006:
      ansible_host: 172.16.133.16
    VM16007:
      ansible_host: 172.16.133.17
    VM16008:
      ansible_host: 172.16.133.18
    VM16009:
      ansible_host: 172.16.133.19
    VM16010:
      ansible_host: 172.16.133.20
    VM16011:
      ansible_host: 172.16.133.21
    VM16012:
      ansible_host: 172.16.133.22
    VM16013:
      ansible_host: 172.16.133.23
    VM16014:
      ansible_host: 172.16.133.24
    VM16015:
      ansible_host: 172.16.133.25
    VM16016:
      ansible_host: 172.16.133.26
    VM16017:
      ansible_host: 172.16.133.27
    VM16018:
      ansible_host: 172.16.133.28
    VM16019:
      ansible_host: 172.16.133.29
    VM16020:
      ansible_host: 172.16.133.30
    VM16021:
      ansible_host: 172.16.133.31
    VM16022:
      ansible_host: 172.16.133.32
    VM16023:
      ansible_host: 172.16.133.33
    VM16024:
      ansible_host: 172.16.133.34
    VM16025:
      ansible_host: 172.16.133.35
    VM16026:
      ansible_host: 172.16.133.36
    VM16027:
      ansible_host: 172.16.133.37
    VM16028:
      ansible_host: 172.16.133.38
    VM16029:
      ansible_host: 172.16.133.39
    VM16030:
      ansible_host: 172.16.133.40
    VM16031:
      ansible_host: 172.16.133.41
    VM16032:
      ansible_host: 172.16.133.42
    VM16033:
      ansible_host: 172.16.133.43
    VM16034:
      ansible_host: 172.16.133.44
    VM16035:
      ansible_host: 172.16.133.45
    VM16036:
      ansible_host: 172.16.133.46
    VM16037:
      ansible_host: 172.16.133.47
    VM16038:
      ansible_host: 172.16.133.48
    VM16039:
      ansible_host: 172.16.133.49
    VM16040:
      ansible_host: 172.16.133.50
    VM16041:
      ansible_host: 172.16.133.51
    VM16042:
      ansible_host: 172.16.133.52
    VM16043:
      ansible_host: 172.16.133.53
    VM16044:
      ansible_host: 172.16.133.54
    VM16045:
      ansible_host: 172.16.133.55
    VM16046:
      ansible_host: 172.16.133.56
    VM16047:
      ansible_host: 172.16.133.57
    VM16048:
      ansible_host: 172.16.133.58
    VM16049:
      ansible_host: 172.16.133.59
    VM16050:
      ansible_host: 172.16.133.60
    VM16051:
      ansible_host: 172.16.133.61
    VM16052:
      ansible_host: 172.16.133.62
    VM16053:
      ansible_host: 172.16.133.63
    VM16054:
      ansible_host: 172.16.133.64
    VM16055:
      ansible_host: 172.16.133.65
    VM16056:
      ansible_host: 172.16.133.66
    VM16057:
      ansible_host: 172.16.133.67
    VM16058:
      ansible_host: 172.16.133.68
    VM16059:
      ansible_host: 172.16.133.69
    VM16060:
      ansible_host: 172.16.133.70
    VM16061:
      ansible_host: 172.16.133.71
    VM16062:
      ansible_host: 172.16.133.72
    VM16063:
      ansible_host: 172.16.133.73
    VM16064:
      ansible_host: 172.16.133.74
    VM16065:
      ansible_host: 172.16.133.75
    VM16066:
      ansible_host: 172.16.133.76
    VM16067:
      ansible_host: 172.16.133.77
    VM16068:
      ansible_host: 172.16.133.78
    VM16069:
      ansible_host: 172.16.133.79
    VM16070:
      ansible_host: 172.16.133.80
    VM16071:
      ansible_host: 172.16.133.81
    VM16072:
      ansible_host: 172.16.133.82
    VM16073:
      ansible_host: 172.16.133.83
    VM16074:
      ansible_host: 172.16.133.84
    VM16075:
      ansible_host: 172.16.133.85
    VM16076:
      ansible_host: 172.16.133.86
    VM16077:
      ansible_host: 172.16.133.87
    VM16078:
      ansible_host: 172.16.133.88
    VM16079:
      ansible_host: 172.16.133.89
    VM16080:
      ansible_host: 172.16.133.90
    VM16081:
      ansible_host: 172.16.133.91
    VM16082:
      ansible_host: 172.16.133.92
    VM16083:
      ansible_host: 172.16.133.93
    VM16084:
      ansible_host: 172.16.133.94
    VM16085:
      ansible_host: 172.16.133.95
    VM16086:
      ansible_host: 172.16.133.96
    VM16087:
      ansible_host: 172.16.133.97
    VM16088:
      ansible_host: 172.16.133.98
    VM16089:
      ansible_host: 172.16.133.99
    VM16090:
      ansible_host: 172.16.133.100
    VM16091:
      ansible_host: 172.16.133.101
    VM16092:
      ansible_host: 172.16.133.102
    VM16093:
      ansible_host: 172.16.133.103
    VM16094:
      ansible_host: 172.16.133.104
    VM16095:
      ansible_host: 172.16.133.105
vms_61:
  hosts:
    VM61000:
      ansible_host: 172.16.134.32
    VM61001:
      ansible_host: 172.16.134.33
    VM61002:
      ansible_host: 172.16.134.34
    VM61003:
      ansible_host: 172.16.134.35
    VM61004:
      ansible_host: 172.16.134.36
    VM61005:
      ansible_host: 172.16.134.37
    VM61006:
      ansible_host: 172.16.134.38
    VM61007:
      ansible_host: 172.16.134.39
    VM61008:
      ansible_host: 172.16.134.40
    VM61009:
      ansible_host: 172.16.134.41
    VM61010:
      ansible_host: 172.16.134.42
    VM61011:
      ansible_host: 172.16.134.43
    VM61012:
      ansible_host: 172.16.134.44
    VM61013:
      ansible_host: 172.16.134.45
    VM61014:
      ansible_host: 172.16.134.46
    VM61015:
      ansible_host: 172.16.134.47
    VM61016:
      ansible_host: 172.16.134.48
    VM61017:
      ansible_host: 172.16.134.49
    VM61018:
      ansible_host: 172.16.134.50
    VM61019:
      ansible_host: 172.16.134.51
    VM61020:
      ansible_host: 172.16.134.52
    VM61021:
      ansible_host: 172.16.134.53
    VM61022:
      ansible_host: 172.16.134.54
    VM61023:
      ansible_host: 172.16.134.55
    VM61024:
      ansible_host: 172.16.134.56
    VM61025:
      ansible_host: 172.16.134.57
    VM61026:
      ansible_host: 172.16.134.58
    VM61027:
      ansible_host: 172.16.134.59
    VM61028:
      ansible_host: 172.16.134.60
    VM61029:
      ansible_host: 172.16.134.61
    VM61030:
      ansible_host: 172.16.134.62
    VM61031:
      ansible_host: 172.16.134.63
    VM61032:
      ansible_host: 172.16.134.64
    VM61033:
      ansible_host: 172.16.134.65
    VM61034:
      ansible_host: 172.16.134.66
    VM61035:
      ansible_host: 172.16.134.67
    VM61036:
      ansible_host: 172.16.134.68
    VM61037:
      ansible_host: 172.16.134.69
    VM61038:
      ansible_host: 172.16.134.70
    VM61039:
      ansible_host: 172.16.134.71
    VM61040:
      ansible_host: 172.16.134.72
    VM61041:
      ansible_host: 172.16.134.73
    VM61042:
      ansible_host: 172.16.134.74
    VM61043:
      ansible_host: 172.16.134.75
    VM61044:
      ansible_host: 172.16.134.76
    VM61045:
      ansible_host: 172.16.134.77
    VM61046:
      ansible_host: 172.16.134.78
    VM61047:
      ansible_host: 172.16.134.79
    VM61048:
      ansible_host: 172.16.134.80
    VM61049:
      ansible_host: 172.16.134.81
    VM61050:
      ansible_host: 172.16.134.82
    VM61051:
      ansible_host: 172.16.134.83
    VM61052:
      ansible_host: 172.16.134.84
    VM61053:
      ansible_host: 172.16.134.85
    VM61054:
      ansible_host: 172.16.134.86
    VM61055:
      ansible_host: 172.16.134.87
    VM61056:
      ansible_host: 172.16.134.88
    VM61057:
      ansible_host: 172.16.134.89
    VM61058:
      ansible_host: 172.16.134.90
    VM61059:
      ansible_host: 172.16.134.91
    VM61060:
      ansible_host: 172.16.134.92
    VM61061:
      ansible_host: 172.16.134.93
    VM61062:
      ansible_host: 172.16.134.94
    VM61063:
      ansible_host: 172.16.134.95
    VM61064:
      ansible_host: 172.16.134.96
    VM61065:
      ansible_host: 172.16.134.97
    VM61066:
      ansible_host: 172.16.134.98
    VM61067:
      ansible_host: 172.16.134.99
    VM61068:
      ansible_host: 172.16.134.100
    VM61069:
      ansible_host: 172.16.134.101
    VM61070:
      ansible_host: 172.16.134.102
    VM61071:
      ansible_host: 172.16.134.103
    VM61072:
      ansible_host: 172.16.134.104
    VM61073:
      ansible_host: 172.16.134.105
    VM61074:
      ansible_host: 172.16.134.106
    VM61075:
      ansible_host: 172.16.134.107
    VM61076:
      ansible_host: 172.16.134.108
    VM61077:
      ansible_host: 172.16.134.109
    VM61078:
      ansible_host: 172.16.134.110
    VM61079:
      ansible_host: 172.16.134.111
    VM61080:
      ansible_host: 172.16.134.112
    VM61081:
      ansible_host: 172.16.134.113
    VM61082:
      ansible_host: 172.16.134.114
    VM61083:
      ansible_host: 172.16.134.115
    VM61084:
      ansible_host: 172.16.134.116
    VM61085:
      ansible_host: 172.16.134.117
    VM61086:
      ansible_host: 172.16.134.118
    VM61087:
      ansible_host: 172.16.134.119
    VM61088:
      ansible_host: 172.16.134.120
    VM61089:
      ansible_host: 172.16.134.121
    VM61090:
      ansible_host: 172.16.134.122
    VM61091:
      ansible_host: 172.16.134.123
    VM61092:
      ansible_host: 172.16.134.124
    VM61093:
      ansible_host: 172.16.134.125
    VM61094:
      ansible_host: 172.16.134.126
    VM61095:
      ansible_host: 172.16.134.127
vms_18:
  hosts:
    VM18000:
      ansible_host: 172.16.135.32
    VM18001:
      ansible_host: 172.16.135.33
    VM18002:
      ansible_host: 172.16.135.34
    VM18003:
      ansible_host: 172.16.135.35
    VM18004:
      ansible_host: 172.16.135.36
    VM18005:
      ansible_host: 172.16.135.37
    VM18006:
      ansible_host: 172.16.135.38
    VM18007:
      ansible_host: 172.16.135.39
    VM18008:
      ansible_host: 172.16.135.40
    VM18009:
      ansible_host: 172.16.135.41
    VM18010:
      ansible_host: 172.16.135.42
    VM18011:
      ansible_host: 172.16.135.43
    VM18012:
      ansible_host: 172.16.135.44
    VM18013:
      ansible_host: 172.16.135.45
    VM18014:
      ansible_host: 172.16.135.46
    VM18015:
      ansible_host: 172.16.135.47
    VM18016:
      ansible_host: 172.16.135.48
    VM18017:
      ansible_host: 172.16.135.49
    VM18018:
      ansible_host: 172.16.135.50
    VM18019:
      ansible_host: 172.16.135.51
    VM18020:
      ansible_host: 172.16.135.52
    VM18021:
      ansible_host: 172.16.135.53
    VM18022:
      ansible_host: 172.16.135.54
    VM18023:
      ansible_host: 172.16.135.55
    VM18028:
      ansible_host: 172.16.135.60
    VM18029:
      ansible_host: 172.16.135.61
    VM18030:
      ansible_host: 172.16.135.62
    VM18031:
      ansible_host: 172.16.135.63
    VM18032:
      ansible_host: 172.16.135.64
    VM18033:
      ansible_host: 172.16.135.65
    VM18034:
      ansible_host: 172.16.135.66
    VM18035:
      ansible_host: 172.16.135.67
    VM18036:
      ansible_host: 172.16.135.68
    VM18037:
      ansible_host: 172.16.135.69
    VM18038:
      ansible_host: 172.16.135.70
    VM18039:
      ansible_host: 172.16.135.71
    VM18040:
      ansible_host: 172.16.135.72
    VM18041:
      ansible_host: 172.16.135.73
    VM18042:
      ansible_host: 172.16.135.74
    VM18043:
      ansible_host: 172.16.135.75
    VM18044:
      ansible_host: 172.16.135.76
    VM18045:
      ansible_host: 172.16.135.77
    VM18046:
      ansible_host: 172.16.135.78
    VM18047:
      ansible_host: 172.16.135.79
    VM18048:
      ansible_host: 172.16.135.80
    VM18049:
      ansible_host: 172.16.135.81
    VM18050:
      ansible_host: 172.16.135.82
    VM18051:
      ansible_host: 172.16.135.83
    VM18052:
      ansible_host: 172.16.135.84
    VM18053:
      ansible_host: 172.16.135.85
    VM18054:
      ansible_host: 172.16.135.86
    VM18055:
      ansible_host: 172.16.135.87
    VM18056:
      ansible_host: 172.16.135.88
    VM18057:
      ansible_host: 172.16.135.89
    VM18058:
      ansible_host: 172.16.135.90
    VM18059:
      ansible_host: 172.16.135.91
    VM18060:
      ansible_host: 172.16.135.92
    VM18061:
      ansible_host: 172.16.135.93
    VM18062:
      ansible_host: 172.16.135.94
    VM18063:
      ansible_host: 172.16.135.95
    VM18064:
      ansible_host: 172.16.135.96
    VM18065:
      ansible_host: 172.16.135.97
    VM18066:
      ansible_host: 172.16.135.98
    VM18067:
      ansible_host: 172.16.135.99
    VM18068:
      ansible_host: 172.16.135.100
    VM18069:
      ansible_host: 172.16.135.101
    VM18070:
      ansible_host: 172.16.135.102
    VM18071:
      ansible_host: 172.16.135.103
    VM18072:
      ansible_host: 172.16.135.104
    VM18073:
      ansible_host: 172.16.135.105
    VM18074:
      ansible_host: 172.16.135.106
    VM18075:
      ansible_host: 172.16.135.107
    VM18076:
      ansible_host: 172.16.135.108
    VM18077:
      ansible_host: 172.16.135.109
    VM18078:
      ansible_host: 172.16.135.110
    VM18079:
      ansible_host: 172.16.135.111
    VM18080:
      ansible_host: 172.16.135.112
    VM18081:
      ansible_host: 172.16.135.113
    VM18082:
      ansible_host: 172.16.135.114
    VM18083:
      ansible_host: 172.16.135.115
    VM18084:
      ansible_host: 172.16.135.116
    VM18085:
      ansible_host: 172.16.135.117
    VM18086:
      ansible_host: 172.16.135.118
    VM18087:
      ansible_host: 172.16.135.119
    VM18088:
      ansible_host: 172.16.135.120
    VM18089:
      ansible_host: 172.16.135.121
    VM18090:
      ansible_host: 172.16.135.122
    VM18091:
      ansible_host: 172.16.135.123
    VM18092:
      ansible_host: 172.16.135.124
    VM18093:
      ansible_host: 172.16.135.125
    VM18094:
      ansible_host: 172.16.135.126
    VM18095:
      ansible_host: 172.16.135.127
    VM18096:
      ansible_host: 172.16.135.128
    VM18097:
      ansible_host: 172.16.135.129
    VM18098:
      ansible_host: 172.16.135.130
    VM18099:
      ansible_host: 172.16.135.131
    VM18100:
      ansible_host: 172.16.135.132
    VM18101:
      ansible_host: 172.16.135.133
    VM18102:
      ansible_host: 172.16.135.134
    VM18103:
      ansible_host: 172.16.135.135
    VM18104:
      ansible_host: 172.16.135.136
    VM18105:
      ansible_host: 172.16.135.137
    VM18106:
      ansible_host: 172.16.135.138
    VM18107:
      ansible_host: 172.16.135.139
vms_20:
  hosts:
    VM20000:
      ansible_host: 172.16.137.32
    VM20001:
      ansible_host: 172.16.137.33
    VM20002:
      ansible_host: 172.16.137.34
    VM20003:
      ansible_host: 172.16.137.35
    VM20004:
      ansible_host: 172.16.137.36
    VM20005:
      ansible_host: 172.16.137.37
    VM20006:
      ansible_host: 172.16.137.38
    VM20007:
      ansible_host: 172.16.137.39
    VM20008:
      ansible_host: 172.16.137.40
    VM20009:
      ansible_host: 172.16.137.41
    VM20010:
      ansible_host: 172.16.137.42
    VM20011:
      ansible_host: 172.16.137.43
    VM20012:
      ansible_host: 172.16.137.44
    VM20013:
      ansible_host: 172.16.137.45
    VM20014:
      ansible_host: 172.16.137.46
    VM20015:
      ansible_host: 172.16.137.47
    VM20016:
      ansible_host: 172.16.137.48
    VM20017:
      ansible_host: 172.16.137.49
    VM20018:
      ansible_host: 172.16.137.50
    VM20019:
      ansible_host: 172.16.137.51
    VM20020:
      ansible_host: 172.16.137.52
    VM20021:
      ansible_host: 172.16.137.53
    VM20022:
      ansible_host: 172.16.137.54
    VM20023:
      ansible_host: 172.16.137.55
    VM20024:
      ansible_host: 172.16.137.56
    VM20025:
      ansible_host: 172.16.137.57
    VM20026:
      ansible_host: 172.16.137.58
    VM20027:
      ansible_host: 172.16.137.59
    VM20028:
      ansible_host: 172.16.137.60
    VM20029:
      ansible_host: 172.16.137.61
    VM20030:
      ansible_host: 172.16.137.62
    VM20031:
      ansible_host: 172.16.137.63
    VM20032:
      ansible_host: 172.16.137.64
    VM20033:
      ansible_host: 172.16.137.65
    VM20034:
      ansible_host: 172.16.137.66
    VM20035:
      ansible_host: 172.16.137.67
    VM20036:
      ansible_host: 172.16.137.68
    VM20037:
      ansible_host: 172.16.137.69
    VM20038:
      ansible_host: 172.16.137.70
    VM20039:
      ansible_host: 172.16.137.71
    VM20040:
      ansible_host: 172.16.137.72
    VM20041:
      ansible_host: 172.16.137.73
    VM20042:
      ansible_host: 172.16.137.74
    VM20043:
      ansible_host: 172.16.137.75
    VM20044:
      ansible_host: 172.16.137.76
    VM20045:
      ansible_host: 172.16.137.77
    VM20046:
      ansible_host: 172.16.137.78
    VM20047:
      ansible_host: 172.16.137.79
    VM20048:
      ansible_host: 172.16.137.80
    VM20049:
      ansible_host: 172.16.137.81
    VM20050:
      ansible_host: 172.16.137.82
    VM20051:
      ansible_host: 172.16.137.83
    VM20052:
      ansible_host: 172.16.137.84
    VM20053:
      ansible_host: 172.16.137.85
    VM20054:
      ansible_host: 172.16.137.86
    VM20055:
      ansible_host: 172.16.137.87
    VM20056:
      ansible_host: 172.16.137.88
    VM20057:
      ansible_host: 172.16.137.89
    VM20058:
      ansible_host: 172.16.137.90
    VM20059:
      ansible_host: 172.16.137.91
    VM20060:
      ansible_host: 172.16.137.92
    VM20061:
      ansible_host: 172.16.137.93
    VM20062:
      ansible_host: 172.16.137.94
    VM20063:
      ansible_host: 172.16.137.95
    VM20064:
      ansible_host: 172.16.137.96
    VM20065:
      ansible_host: 172.16.137.97
    VM20066:
      ansible_host: 172.16.137.98
    VM20067:
      ansible_host: 172.16.137.99
    VM20068:
      ansible_host: 172.16.137.100
    VM20069:
      ansible_host: 172.16.137.101
    VM20070:
      ansible_host: 172.16.137.102
    VM20071:
      ansible_host: 172.16.137.103
    VM20072:
      ansible_host: 172.16.137.104
    VM20073:
      ansible_host: 172.16.137.105
    VM20074:
      ansible_host: 172.16.137.106
    VM20075:
      ansible_host: 172.16.137.107
    VM20076:
      ansible_host: 172.16.137.108
    VM20077:
      ansible_host: 172.16.137.109
    VM20078:
      ansible_host: 172.16.137.110
    VM20079:
      ansible_host: 172.16.137.111
    VM20080:
      ansible_host: 172.16.137.112
    VM20081:
      ansible_host: 172.16.137.113
    VM20082:
      ansible_host: 172.16.137.114
    VM20083:
      ansible_host: 172.16.137.115
    VM20084:
      ansible_host: 172.16.137.116
    VM20085:
      ansible_host: 172.16.137.117
    VM20086:
      ansible_host: 172.16.137.118
    VM20087:
      ansible_host: 172.16.137.119
    VM20088:
      ansible_host: 172.16.137.120
    VM20089:
      ansible_host: 172.16.137.121
    VM20090:
      ansible_host: 172.16.137.122
    VM20091:
      ansible_host: 172.16.137.123
    VM20092:
      ansible_host: 172.16.137.124
    VM20093:
      ansible_host: 172.16.137.125
    VM20094:
      ansible_host: 172.16.137.126
    VM20095:
      ansible_host: 172.16.137.127

vms_21:
  hosts:
    VM21000:
      ansible_host: 172.16.142.32
    VM21001:
      ansible_host: 172.16.142.33
    VM21002:
      ansible_host: 172.16.142.34
    VM21003:
      ansible_host: 172.16.142.35
    VM21004:
      ansible_host: 172.16.142.36
    VM21005:
      ansible_host: 172.16.142.37
    VM21006:
      ansible_host: 172.16.142.38
    VM21007:
      ansible_host: 172.16.142.39
    VM21008:
      ansible_host: 172.16.142.40
    VM21009:
      ansible_host: 172.16.142.41
    VM21010:
      ansible_host: 172.16.142.42
    VM21011:
      ansible_host: 172.16.142.43
    VM21012:
      ansible_host: 172.16.142.44
    VM21013:
      ansible_host: 172.16.142.45
    VM21014:
      ansible_host: 172.16.142.46
    VM21015:
      ansible_host: 172.16.142.47
    VM21016:
      ansible_host: 172.16.142.48
    VM21017:
      ansible_host: 172.16.142.49
    VM21018:
      ansible_host: 172.16.142.50
    VM21019:
      ansible_host: 172.16.142.51
    VM21020:
      ansible_host: 172.16.142.52
    VM21021:
      ansible_host: 172.16.142.53
    VM21022:
      ansible_host: 172.16.142.54
    VM21023:
      ansible_host: 172.16.142.55
    VM21024:
      ansible_host: 172.16.142.56
    VM21025:
      ansible_host: 172.16.142.57
    VM21026:
      ansible_host: 172.16.142.58
    VM21027:
      ansible_host: 172.16.142.59
    VM21028:
      ansible_host: 172.16.142.60
    VM21029:
      ansible_host: 172.16.142.61
    VM21030:
      ansible_host: 172.16.142.62
    VM21031:
      ansible_host: 172.16.142.63
    VM21032:
      ansible_host: 172.16.142.64
    VM21033:
      ansible_host: 172.16.142.65
    VM21034:
      ansible_host: 172.16.142.66
    VM21035:
      ansible_host: 172.16.142.67
    VM21036:
      ansible_host: 172.16.142.68
    VM21037:
      ansible_host: 172.16.142.69
    VM21038:
      ansible_host: 172.16.142.70
    VM21039:
      ansible_host: 172.16.142.71
    VM21040:
      ansible_host: 172.16.142.72
    VM21041:
      ansible_host: 172.16.142.73
    VM21042:
      ansible_host: 172.16.142.74
    VM21043:
      ansible_host: 172.16.142.75
    VM21044:
      ansible_host: 172.16.142.76
    VM21045:
      ansible_host: 172.16.142.77
    VM21046:
      ansible_host: 172.16.142.78
    VM21047:
      ansible_host: 172.16.142.79
    VM21048:
      ansible_host: 172.16.142.80
    VM21049:
      ansible_host: 172.16.142.81
    VM21050:
      ansible_host: 172.16.142.82
    VM21051:
      ansible_host: 172.16.142.83
    VM21052:
      ansible_host: 172.16.142.84
    VM21053:
      ansible_host: 172.16.142.85
    VM21054:
      ansible_host: 172.16.142.86
    VM21055:
      ansible_host: 172.16.142.87
    VM21056:
      ansible_host: 172.16.142.88
    VM21057:
      ansible_host: 172.16.142.89
    VM21058:
      ansible_host: 172.16.142.90
    VM21059:
      ansible_host: 172.16.142.91
    VM21060:
      ansible_host: 172.16.142.92
    VM21061:
      ansible_host: 172.16.142.93
    VM21062:
      ansible_host: 172.16.142.94
    VM21063:
      ansible_host: 172.16.142.95
    VM21064:
      ansible_host: 172.16.142.96
    VM21065:
      ansible_host: 172.16.142.97
    VM21066:
      ansible_host: 172.16.142.98
    VM21067:
      ansible_host: 172.16.142.99
    VM21068:
      ansible_host: 172.16.142.100
    VM21069:
      ansible_host: 172.16.142.101
    VM21070:
      ansible_host: 172.16.142.102
    VM21071:
      ansible_host: 172.16.142.103
    VM21072:
      ansible_host: 172.16.142.104
    VM21073:
      ansible_host: 172.16.142.105
    VM21074:
      ansible_host: 172.16.142.106
    VM21075:
      ansible_host: 172.16.142.107
    VM21076:
      ansible_host: 172.16.142.108
    VM21077:
      ansible_host: 172.16.142.109
    VM21078:
      ansible_host: 172.16.142.110
    VM21079:
      ansible_host: 172.16.142.111
    VM21084:
      ansible_host: 172.16.142.116
    VM21085:
      ansible_host: 172.16.142.117
    VM21086:
      ansible_host: 172.16.142.118
    VM21087:
      ansible_host: 172.16.142.119
    VM21088:
      ansible_host: 172.16.142.120
    VM21089:
      ansible_host: 172.16.142.121
    VM21090:
      ansible_host: 172.16.142.122
    VM21091:
      ansible_host: 172.16.142.123
    VM21092:
      ansible_host: 172.16.142.124
    VM21093:
      ansible_host: 172.16.142.125
    VM21094:
      ansible_host: 172.16.142.126
    VM21095:
      ansible_host: 172.16.142.127
    VM21096:
      ansible_host: 172.16.142.128
    VM21097:
      ansible_host: 172.16.142.129
    VM21098:
      ansible_host: 172.16.142.130
    VM21099:
      ansible_host: 172.16.142.131
    VM21100:
      ansible_host: 172.16.142.132
    VM21101:
      ansible_host: 172.16.142.133

vms_24:
  hosts:
    VM24000:
      ansible_host: 172.16.143.32
    VM24001:
      ansible_host: 172.16.143.33
    VM24002:
      ansible_host: 172.16.143.34
    VM24003:
      ansible_host: 172.16.143.35
    VM24004:
      ansible_host: 172.16.143.36
    VM24005:
      ansible_host: 172.16.143.37
    VM24006:
      ansible_host: 172.16.143.38
    VM24007:
      ansible_host: 172.16.143.39
    VM24008:
      ansible_host: 172.16.143.40
    VM24009:
      ansible_host: 172.16.143.41
    VM24010:
      ansible_host: 172.16.143.42
    VM24011:
      ansible_host: 172.16.143.43
    VM24012:
      ansible_host: 172.16.143.44
    VM24013:
      ansible_host: 172.16.143.45
    VM24014:
      ansible_host: 172.16.143.46
    VM24015:
      ansible_host: 172.16.143.47
    VM24016:
      ansible_host: 172.16.143.48
    VM24017:
      ansible_host: 172.16.143.49
    VM24018:
      ansible_host: 172.16.143.50
    VM24019:
      ansible_host: 172.16.143.51
    VM24020:
      ansible_host: 172.16.143.52
    VM24021:
      ansible_host: 172.16.143.53
    VM24022:
      ansible_host: 172.16.143.54
    VM24023:
      ansible_host: 172.16.143.55
    VM24024:
      ansible_host: 172.16.143.56
    VM24025:
      ansible_host: 172.16.143.57
    VM24026:
      ansible_host: 172.16.143.58
    VM24027:
      ansible_host: 172.16.143.59
    VM24028:
      ansible_host: 172.16.143.60
    VM24029:
      ansible_host: 172.16.143.61
    VM24030:
      ansible_host: 172.16.143.62
    VM24031:
      ansible_host: 172.16.143.63
    VM24032:
      ansible_host: 172.16.143.64
    VM24033:
      ansible_host: 172.16.143.65
    VM24034:
      ansible_host: 172.16.143.66
    VM24035:
      ansible_host: 172.16.143.67
    VM24036:
      ansible_host: 172.16.143.68
    VM24037:
      ansible_host: 172.16.143.69
    VM24038:
      ansible_host: 172.16.143.70
    VM24039:
      ansible_host: 172.16.143.71
    VM24040:
      ansible_host: 172.16.143.72
    VM24041:
      ansible_host: 172.16.143.73
    VM24042:
      ansible_host: 172.16.143.74
    VM24043:
      ansible_host: 172.16.143.75
    VM24044:
      ansible_host: 172.16.143.76
    VM24045:
      ansible_host: 172.16.143.77
    VM24046:
      ansible_host: 172.16.143.78
    VM24047:
      ansible_host: 172.16.143.79
    VM24048:
      ansible_host: 172.16.143.80
    VM24049:
      ansible_host: 172.16.143.81
    VM24050:
      ansible_host: 172.16.143.82
    VM24051:
      ansible_host: 172.16.143.83
    VM24052:
      ansible_host: 172.16.143.84
    VM24053:
      ansible_host: 172.16.143.85
    VM24054:
      ansible_host: 172.16.143.86
    VM24055:
      ansible_host: 172.16.143.87
    VM24056:
      ansible_host: 172.16.143.88
    VM24057:
      ansible_host: 172.16.143.89
    VM24058:
      ansible_host: 172.16.143.90
    VM24059:
      ansible_host: 172.16.143.91
    VM24060:
      ansible_host: 172.16.143.92
    VM24061:
      ansible_host: 172.16.143.93
    VM24062:
      ansible_host: 172.16.143.94
    VM24063:
      ansible_host: 172.16.143.95
    VM24064:
      ansible_host: 172.16.143.96
    VM24065:
      ansible_host: 172.16.143.97
    VM24066:
      ansible_host: 172.16.143.98
    VM24067:
      ansible_host: 172.16.143.99
    VM24068:
      ansible_host: 172.16.143.100
    VM24069:
      ansible_host: 172.16.143.101
    VM24070:
      ansible_host: 172.16.143.102
    VM24071:
      ansible_host: 172.16.143.103
    VM24072:
      ansible_host: 172.16.143.104
    VM24073:
      ansible_host: 172.16.143.105
    VM24074:
      ansible_host: 172.16.143.106
    VM24075:
      ansible_host: 172.16.143.107
    VM24076:
      ansible_host: 172.16.143.108
    VM24077:
      ansible_host: 172.16.143.109
    VM24078:
      ansible_host: 172.16.143.110
    VM24079:
      ansible_host: 172.16.143.111
    VM24080:
      ansible_host: 172.16.143.112
    VM24081:
      ansible_host: 172.16.143.113
    VM24082:
      ansible_host: 172.16.143.114
    VM24083:
      ansible_host: 172.16.143.115
    VM24084:
      ansible_host: 172.16.143.116
    VM24085:
      ansible_host: 172.16.143.117
    VM24086:
      ansible_host: 172.16.143.118
    VM24087:
      ansible_host: 172.16.143.119
    VM24088:
      ansible_host: 172.16.143.120
    VM24089:
      ansible_host: 172.16.143.121
    VM24090:
      ansible_host: 172.16.143.122
    VM24091:
      ansible_host: 172.16.143.123
    VM24092:
      ansible_host: 172.16.143.124
    VM24093:
      ansible_host: 172.16.143.125
    VM24094:
      ansible_host: 172.16.143.126
    VM24095:
      ansible_host: 172.16.143.127

vms_25:
  hosts:
    VM25000:
      ansible_host: 172.16.144.32
    VM25001:
      ansible_host: 172.16.144.33
    VM25002:
      ansible_host: 172.16.144.34
    VM25003:
      ansible_host: 172.16.144.35
    VM25004:
      ansible_host: 172.16.144.36
    VM25005:
      ansible_host: 172.16.144.37
    VM25006:
      ansible_host: 172.16.144.38
    VM25007:
      ansible_host: 172.16.144.39
    VM25008:
      ansible_host: 172.16.144.40
    VM25009:
      ansible_host: 172.16.144.41
    VM25010:
      ansible_host: 172.16.144.42
    VM25011:
      ansible_host: 172.16.144.43
    VM25012:
      ansible_host: 172.16.144.44
    VM25013:
      ansible_host: 172.16.144.45
    VM25014:
      ansible_host: 172.16.144.46
    VM25015:
      ansible_host: 172.16.144.47
    VM25016:
      ansible_host: 172.16.144.48
    VM25017:
      ansible_host: 172.16.144.49
    VM25018:
      ansible_host: 172.16.144.50
    VM25019:
      ansible_host: 172.16.144.51
    VM25020:
      ansible_host: 172.16.144.52
    VM25021:
      ansible_host: 172.16.144.53
    VM25022:
      ansible_host: 172.16.144.54
    VM25023:
      ansible_host: 172.16.144.55
    VM25024:
      ansible_host: 172.16.144.56
    VM25025:
      ansible_host: 172.16.144.57
    VM25026:
      ansible_host: 172.16.144.58
    VM25027:
      ansible_host: 172.16.144.59
    VM25028:
      ansible_host: 172.16.144.60
    VM25029:
      ansible_host: 172.16.144.61
    VM25030:
      ansible_host: 172.16.144.62
    VM25031:
      ansible_host: 172.16.144.63
    VM25032:
      ansible_host: 172.16.144.64
    VM25033:
      ansible_host: 172.16.144.65
    VM25034:
      ansible_host: 172.16.144.66
    VM25035:
      ansible_host: 172.16.144.67
    VM25036:
      ansible_host: 172.16.144.68
    VM25037:
      ansible_host: 172.16.144.69
    VM25038:
      ansible_host: 172.16.144.70
    VM25039:
      ansible_host: 172.16.144.71
    VM25040:
      ansible_host: 172.16.144.72
    VM25041:
      ansible_host: 172.16.144.73
    VM25042:
      ansible_host: 172.16.144.74
    VM25043:
      ansible_host: 172.16.144.75
    VM25044:
      ansible_host: 172.16.144.76
    VM25045:
      ansible_host: 172.16.144.77
    VM25046:
      ansible_host: 172.16.144.78
    VM25047:
      ansible_host: 172.16.144.79
    VM25048:
      ansible_host: 172.16.144.80
    VM25049:
      ansible_host: 172.16.144.81
    VM25050:
      ansible_host: 172.16.144.82
    VM25051:
      ansible_host: 172.16.144.83
    VM25052:
      ansible_host: 172.16.144.84
    VM25053:
      ansible_host: 172.16.144.85
    VM25054:
      ansible_host: 172.16.144.86
    VM25055:
      ansible_host: 172.16.144.87
    VM25056:
      ansible_host: 172.16.144.88
    VM25057:
      ansible_host: 172.16.144.89
    VM25058:
      ansible_host: 172.16.144.90
    VM25059:
      ansible_host: 172.16.144.91
    VM25060:
      ansible_host: 172.16.144.92
    VM25061:
      ansible_host: 172.16.144.93
    VM25062:
      ansible_host: 172.16.144.94
    VM25063:
      ansible_host: 172.16.144.95
    VM25064:
      ansible_host: 172.16.144.96
    VM25065:
      ansible_host: 172.16.144.97
    VM25066:
      ansible_host: 172.16.144.98
    VM25067:
      ansible_host: 172.16.144.99
    VM25068:
      ansible_host: 172.16.144.100
    VM25069:
      ansible_host: 172.16.144.101
    VM25070:
      ansible_host: 172.16.144.102
    VM25071:
      ansible_host: 172.16.144.103
    VM25072:
      ansible_host: 172.16.144.104
    VM25073:
      ansible_host: 172.16.144.105
    VM25074:
      ansible_host: 172.16.144.106
    VM25075:
      ansible_host: 172.16.144.107
    VM25076:
      ansible_host: 172.16.144.108
    VM25077:
      ansible_host: 172.16.144.109
    VM25078:
      ansible_host: 172.16.144.110
    VM25079:
      ansible_host: 172.16.144.111
    VM25080:
      ansible_host: 172.16.144.112
    VM25081:
      ansible_host: 172.16.144.113
    VM25082:
      ansible_host: 172.16.144.114
    VM25083:
      ansible_host: 172.16.144.115
    VM25084:
      ansible_host: 172.16.144.116
    VM25085:
      ansible_host: 172.16.144.117
    VM25086:
      ansible_host: 172.16.144.118
    VM25087:
      ansible_host: 172.16.144.119
    VM25088:
      ansible_host: 172.16.144.120
    VM25089:
      ansible_host: 172.16.144.121
    VM25090:
      ansible_host: 172.16.144.122
    VM25091:
      ansible_host: 172.16.144.123
    VM25092:
      ansible_host: 172.16.144.124
    VM25093:
      ansible_host: 172.16.144.125
    VM25094:
      ansible_host: 172.16.144.126
    VM25095:
      ansible_host: 172.16.144.127

vms_26:
  hosts:
    VM26000:
      ansible_host: 172.16.145.32
    VM26001:
      ansible_host: 172.16.145.33
    VM26002:
      ansible_host: 172.16.145.34
    VM26003:
      ansible_host: 172.16.145.35
    VM26004:
      ansible_host: 172.16.145.36
    VM26005:
      ansible_host: 172.16.145.37
    VM26006:
      ansible_host: 172.16.145.38
    VM26007:
      ansible_host: 172.16.145.39
    VM26008:
      ansible_host: 172.16.145.40
    VM26009:
      ansible_host: 172.16.145.41
    VM26010:
      ansible_host: 172.16.145.42
    VM26011:
      ansible_host: 172.16.145.43
    VM26012:
      ansible_host: 172.16.145.44
    VM26013:
      ansible_host: 172.16.145.45
    VM26014:
      ansible_host: 172.16.145.46
    VM26015:
      ansible_host: 172.16.145.47
    VM26016:
      ansible_host: 172.16.145.48
    VM26017:
      ansible_host: 172.16.145.49
    VM26018:
      ansible_host: 172.16.145.50
    VM26019:
      ansible_host: 172.16.145.51
    VM26020:
      ansible_host: 172.16.145.52
    VM26021:
      ansible_host: 172.16.145.53
    VM26022:
      ansible_host: 172.16.145.54
    VM26023:
      ansible_host: 172.16.145.55
    VM26024:
      ansible_host: 172.16.145.56
    VM26025:
      ansible_host: 172.16.145.57
    VM26026:
      ansible_host: 172.16.145.58
    VM26027:
      ansible_host: 172.16.145.59
    VM26028:
      ansible_host: 172.16.145.60
    VM26029:
      ansible_host: 172.16.145.61
    VM26030:
      ansible_host: 172.16.145.62
    VM26031:
      ansible_host: 172.16.145.63
    VM26032:
      ansible_host: 172.16.145.64
    VM26033:
      ansible_host: 172.16.145.65
    VM26034:
      ansible_host: 172.16.145.66
    VM26035:
      ansible_host: 172.16.145.67
    VM26036:
      ansible_host: 172.16.145.68
    VM26037:
      ansible_host: 172.16.145.69
    VM26038:
      ansible_host: 172.16.145.70
    VM26039:
      ansible_host: 172.16.145.71
    VM26040:
      ansible_host: 172.16.145.72
    VM26041:
      ansible_host: 172.16.145.73
    VM26042:
      ansible_host: 172.16.145.74
    VM26043:
      ansible_host: 172.16.145.75
    VM26044:
      ansible_host: 172.16.145.76
    VM26045:
      ansible_host: 172.16.145.77
    VM26046:
      ansible_host: 172.16.145.78
    VM26047:
      ansible_host: 172.16.145.79
    VM26048:
      ansible_host: 172.16.145.80
    VM26049:
      ansible_host: 172.16.145.81
    VM26050:
      ansible_host: 172.16.145.82
    VM26051:
      ansible_host: 172.16.145.83
    VM26052:
      ansible_host: 172.16.145.84
    VM26053:
      ansible_host: 172.16.145.85
    VM26054:
      ansible_host: 172.16.145.86
    VM26055:
      ansible_host: 172.16.145.87
    VM26056:
      ansible_host: 172.16.145.88
    VM26057:
      ansible_host: 172.16.145.89
    VM26058:
      ansible_host: 172.16.145.90
    VM26059:
      ansible_host: 172.16.145.91
    VM26060:
      ansible_host: 172.16.145.92
    VM26061:
      ansible_host: 172.16.145.93
    VM26062:
      ansible_host: 172.16.145.94
    VM26063:
      ansible_host: 172.16.145.95
    VM26064:
      ansible_host: 172.16.145.96
    VM26065:
      ansible_host: 172.16.145.97
    VM26066:
      ansible_host: 172.16.145.98
    VM26067:
      ansible_host: 172.16.145.99
    VM26068:
      ansible_host: 172.16.145.100
    VM26069:
      ansible_host: 172.16.145.101
    VM26070:
      ansible_host: 172.16.145.102
    VM26071:
      ansible_host: 172.16.145.103
    VM26072:
      ansible_host: 172.16.145.104
    VM26073:
      ansible_host: 172.16.145.105
    VM26074:
      ansible_host: 172.16.145.106
    VM26075:
      ansible_host: 172.16.145.107
    VM26076:
      ansible_host: 172.16.145.108
    VM26077:
      ansible_host: 172.16.145.109
    VM26078:
      ansible_host: 172.16.145.110
    VM26079:
      ansible_host: 172.16.145.111
    VM26080:
      ansible_host: 172.16.145.112
    VM26081:
      ansible_host: 172.16.145.113
    VM26082:
      ansible_host: 172.16.145.114
    VM26083:
      ansible_host: 172.16.145.115
    VM26084:
      ansible_host: 172.16.145.116
    VM26085:
      ansible_host: 172.16.145.117
    VM26086:
      ansible_host: 172.16.145.118
    VM26087:
      ansible_host: 172.16.145.119
    VM26088:
      ansible_host: 172.16.145.120
    VM26089:
      ansible_host: 172.16.145.121
    VM26090:
      ansible_host: 172.16.145.122
    VM26091:
      ansible_host: 172.16.145.123
    VM26092:
      ansible_host: 172.16.145.124
    VM26093:
      ansible_host: 172.16.145.125
    VM26094:
      ansible_host: 172.16.145.126
    VM26095:
      ansible_host: 172.16.145.127

vms_27:
  hosts:
    VM27000:
      ansible_host: 172.16.146.32
    VM27001:
      ansible_host: 172.16.146.33
    VM27002:
      ansible_host: 172.16.146.34
    VM27003:
      ansible_host: 172.16.146.35
    VM27004:
      ansible_host: 172.16.146.36
    VM27005:
      ansible_host: 172.16.146.37
    VM27006:
      ansible_host: 172.16.146.38
    VM27007:
      ansible_host: 172.16.146.39
    VM27008:
      ansible_host: 172.16.146.40
    VM27009:
      ansible_host: 172.16.146.41
    VM27010:
      ansible_host: 172.16.146.42
    VM27011:
      ansible_host: 172.16.146.43
    VM27012:
      ansible_host: 172.16.146.44
    VM27013:
      ansible_host: 172.16.146.45
    VM27014:
      ansible_host: 172.16.146.46
    VM27015:
      ansible_host: 172.16.146.47
    VM27016:
      ansible_host: 172.16.146.48
    VM27017:
      ansible_host: 172.16.146.49
    VM27018:
      ansible_host: 172.16.146.50
    VM27019:
      ansible_host: 172.16.146.51
    VM27020:
      ansible_host: 172.16.146.52
    VM27021:
      ansible_host: 172.16.146.53
    VM27022:
      ansible_host: 172.16.146.54
    VM27023:
      ansible_host: 172.16.146.55
    VM27024:
      ansible_host: 172.16.146.56
    VM27025:
      ansible_host: 172.16.146.57
    VM27026:
      ansible_host: 172.16.146.58
    VM27027:
      ansible_host: 172.16.146.59
    VM27028:
      ansible_host: 172.16.146.60
    VM27029:
      ansible_host: 172.16.146.61
    VM27030:
      ansible_host: 172.16.146.62
    VM27031:
      ansible_host: 172.16.146.63
    VM27032:
      ansible_host: 172.16.146.64
    VM27033:
      ansible_host: 172.16.146.65
    VM27034:
      ansible_host: 172.16.146.66
    VM27035:
      ansible_host: 172.16.146.67
    VM27036:
      ansible_host: 172.16.146.68
    VM27037:
      ansible_host: 172.16.146.69
    VM27038:
      ansible_host: 172.16.146.70
    VM27039:
      ansible_host: 172.16.146.71
    VM27040:
      ansible_host: 172.16.146.72
    VM27041:
      ansible_host: 172.16.146.73
    VM27042:
      ansible_host: 172.16.146.74
    VM27043:
      ansible_host: 172.16.146.75
    VM27044:
      ansible_host: 172.16.146.76
    VM27045:
      ansible_host: 172.16.146.77
    VM27046:
      ansible_host: 172.16.146.78
    VM27047:
      ansible_host: 172.16.146.79
    VM27048:
      ansible_host: 172.16.146.80
    VM27049:
      ansible_host: 172.16.146.81
    VM27050:
      ansible_host: 172.16.146.82
    VM27051:
      ansible_host: 172.16.146.83
    VM27052:
      ansible_host: 172.16.146.84
    VM27053:
      ansible_host: 172.16.146.85
    VM27054:
      ansible_host: 172.16.146.86
    VM27055:
      ansible_host: 172.16.146.87
    VM27056:
      ansible_host: 172.16.146.88
    VM27057:
      ansible_host: 172.16.146.89
    VM27058:
      ansible_host: 172.16.146.90
    VM27059:
      ansible_host: 172.16.146.91
    VM27060:
      ansible_host: 172.16.146.92
    VM27061:
      ansible_host: 172.16.146.93
    VM27062:
      ansible_host: 172.16.146.94
    VM27063:
      ansible_host: 172.16.146.95
    VM27064:
      ansible_host: 172.16.146.96
    VM27065:
      ansible_host: 172.16.146.97
    VM27066:
      ansible_host: 172.16.146.98
    VM27067:
      ansible_host: 172.16.146.99
    VM27068:
      ansible_host: 172.16.146.100
    VM27069:
      ansible_host: 172.16.146.101
    VM27070:
      ansible_host: 172.16.146.102
    VM27071:
      ansible_host: 172.16.146.103
    VM27072:
      ansible_host: 172.16.146.104
    VM27073:
      ansible_host: 172.16.146.105
    VM27074:
      ansible_host: 172.16.146.106
    VM27075:
      ansible_host: 172.16.146.107
    VM27076:
      ansible_host: 172.16.146.108
    VM27077:
      ansible_host: 172.16.146.109
    VM27078:
      ansible_host: 172.16.146.110
    VM27079:
      ansible_host: 172.16.146.111
    VM27080:
      ansible_host: 172.16.146.112
    VM27081:
      ansible_host: 172.16.146.113
    VM27082:
      ansible_host: 172.16.146.114
    VM27083:
      ansible_host: 172.16.146.115
    VM27084:
      ansible_host: 172.16.146.116
    VM27085:
      ansible_host: 172.16.146.117
    VM27086:
      ansible_host: 172.16.146.118
    VM27087:
      ansible_host: 172.16.146.119
    VM27088:
      ansible_host: 172.16.146.120
    VM27089:
      ansible_host: 172.16.146.121
    VM27090:
      ansible_host: 172.16.146.122
    VM27091:
      ansible_host: 172.16.146.123
    VM27092:
      ansible_host: 172.16.146.124
    VM27093:
      ansible_host: 172.16.146.125
    VM27094:
      ansible_host: 172.16.146.126
    VM27095:
      ansible_host: 172.16.146.127

vms_28:
  hosts:
    VM28000:
      ansible_host: 172.16.147.32
    VM28001:
      ansible_host: 172.16.147.33
    VM28002:
      ansible_host: 172.16.147.34
    VM28003:
      ansible_host: 172.16.147.35
    VM28004:
      ansible_host: 172.16.147.36
    VM28005:
      ansible_host: 172.16.147.37
    VM28006:
      ansible_host: 172.16.147.38
    VM28007:
      ansible_host: 172.16.147.39
    VM28008:
      ansible_host: 172.16.147.40
    VM28009:
      ansible_host: 172.16.147.41
    VM28010:
      ansible_host: 172.16.147.42
    VM28011:
      ansible_host: 172.16.147.43
    VM28012:
      ansible_host: 172.16.147.44
    VM28013:
      ansible_host: 172.16.147.45
    VM28014:
      ansible_host: 172.16.147.46
    VM28015:
      ansible_host: 172.16.147.47
    VM28016:
      ansible_host: 172.16.147.48
    VM28017:
      ansible_host: 172.16.147.49
    VM28018:
      ansible_host: 172.16.147.50
    VM28019:
      ansible_host: 172.16.147.51
    VM28020:
      ansible_host: 172.16.147.52
    VM28021:
      ansible_host: 172.16.147.53
    VM28022:
      ansible_host: 172.16.147.54
    VM28023:
      ansible_host: 172.16.147.55
    VM28024:
      ansible_host: 172.16.147.56
    VM28025:
      ansible_host: 172.16.147.57
    VM28026:
      ansible_host: 172.16.147.58
    VM28027:
      ansible_host: 172.16.147.59
    VM28028:
      ansible_host: 172.16.147.60
    VM28029:
      ansible_host: 172.16.147.61
    VM28030:
      ansible_host: 172.16.147.62
    VM28031:
      ansible_host: 172.16.147.63
    VM28032:
      ansible_host: 172.16.147.64
    VM28033:
      ansible_host: 172.16.147.65
    VM28034:
      ansible_host: 172.16.147.66
    VM28035:
      ansible_host: 172.16.147.67
    VM28036:
      ansible_host: 172.16.147.68
    VM28037:
      ansible_host: 172.16.147.69
    VM28038:
      ansible_host: 172.16.147.70
    VM28039:
      ansible_host: 172.16.147.71
    VM28040:
      ansible_host: 172.16.147.72
    VM28041:
      ansible_host: 172.16.147.73
    VM28042:
      ansible_host: 172.16.147.74
    VM28043:
      ansible_host: 172.16.147.75
    VM28044:
      ansible_host: 172.16.147.76
    VM28045:
      ansible_host: 172.16.147.77
    VM28046:
      ansible_host: 172.16.147.78
    VM28047:
      ansible_host: 172.16.147.79
    VM28048:
      ansible_host: 172.16.147.80
    VM28049:
      ansible_host: 172.16.147.81
    VM28050:
      ansible_host: 172.16.147.82
    VM28051:
      ansible_host: 172.16.147.83
    VM28052:
      ansible_host: 172.16.147.84
    VM28053:
      ansible_host: 172.16.147.85
    VM28054:
      ansible_host: 172.16.147.86
    VM28055:
      ansible_host: 172.16.147.87
    VM28056:
      ansible_host: 172.16.147.88
    VM28057:
      ansible_host: 172.16.147.89
    VM28058:
      ansible_host: 172.16.147.90
    VM28059:
      ansible_host: 172.16.147.91
    VM28060:
      ansible_host: 172.16.147.92
    VM28061:
      ansible_host: 172.16.147.93
    VM28062:
      ansible_host: 172.16.147.94
    VM28063:
      ansible_host: 172.16.147.95
    VM28064:
      ansible_host: 172.16.147.96
    VM28065:
      ansible_host: 172.16.147.97
    VM28066:
      ansible_host: 172.16.147.98
    VM28067:
      ansible_host: 172.16.147.99
    VM28068:
      ansible_host: 172.16.147.100
    VM28069:
      ansible_host: 172.16.147.101
    VM28070:
      ansible_host: 172.16.147.102
    VM28071:
      ansible_host: 172.16.147.103
    VM28072:
      ansible_host: 172.16.147.104
    VM28073:
      ansible_host: 172.16.147.105
    VM28074:
      ansible_host: 172.16.147.106
    VM28075:
      ansible_host: 172.16.147.107
    VM28076:
      ansible_host: 172.16.147.108
    VM28077:
      ansible_host: 172.16.147.109
    VM28078:
      ansible_host: 172.16.147.110
    VM28079:
      ansible_host: 172.16.147.111
    VM28080:
      ansible_host: 172.16.147.112
    VM28081:
      ansible_host: 172.16.147.113
    VM28082:
      ansible_host: 172.16.147.114
    VM28083:
      ansible_host: 172.16.147.115
    VM28084:
      ansible_host: 172.16.147.116
    VM28085:
      ansible_host: 172.16.147.117
    VM28086:
      ansible_host: 172.16.147.118
    VM28087:
      ansible_host: 172.16.147.119
    VM28088:
      ansible_host: 172.16.147.120
    VM28089:
      ansible_host: 172.16.147.121
    VM28090:
      ansible_host: 172.16.147.122
    VM28091:
      ansible_host: 172.16.147.123
    VM28092:
      ansible_host: 172.16.147.124
    VM28093:
      ansible_host: 172.16.147.125
    VM28094:
      ansible_host: 172.16.147.126
    VM28095:
      ansible_host: 172.16.147.127

vms_29:
  hosts:
    VM29000:
      ansible_host: 172.16.148.32
    VM29001:
      ansible_host: 172.16.148.33
    VM29002:
      ansible_host: 172.16.148.34
    VM29003:
      ansible_host: 172.16.148.35
    VM29004:
      ansible_host: 172.16.148.36
    VM29005:
      ansible_host: 172.16.148.37
    VM29006:
      ansible_host: 172.16.148.38
    VM29007:
      ansible_host: 172.16.148.39
    VM29008:
      ansible_host: 172.16.148.40
    VM29009:
      ansible_host: 172.16.148.41
    VM29010:
      ansible_host: 172.16.148.42
    VM29011:
      ansible_host: 172.16.148.43
    VM29012:
      ansible_host: 172.16.148.44
    VM29013:
      ansible_host: 172.16.148.45
    VM29014:
      ansible_host: 172.16.148.46
    VM29015:
      ansible_host: 172.16.148.47
    VM29016:
      ansible_host: 172.16.148.48
    VM29017:
      ansible_host: 172.16.148.49
    VM29018:
      ansible_host: 172.16.148.50
    VM29019:
      ansible_host: 172.16.148.51
    VM29020:
      ansible_host: 172.16.148.52
    VM29021:
      ansible_host: 172.16.148.53
    VM29022:
      ansible_host: 172.16.148.54
    VM29023:
      ansible_host: 172.16.148.55
    VM29024:
      ansible_host: 172.16.148.56
    VM29025:
      ansible_host: 172.16.148.57
    VM29026:
      ansible_host: 172.16.148.58
    VM29027:
      ansible_host: 172.16.148.59
    VM29028:
      ansible_host: 172.16.148.60
    VM29029:
      ansible_host: 172.16.148.61
    VM29030:
      ansible_host: 172.16.148.62
    VM29031:
      ansible_host: 172.16.148.63
    VM29032:
      ansible_host: 172.16.148.64
    VM29033:
      ansible_host: 172.16.148.65
    VM29034:
      ansible_host: 172.16.148.66
    VM29035:
      ansible_host: 172.16.148.67
    VM29036:
      ansible_host: 172.16.148.68
    VM29037:
      ansible_host: 172.16.148.69
    VM29038:
      ansible_host: 172.16.148.70
    VM29039:
      ansible_host: 172.16.148.71
    VM29040:
      ansible_host: 172.16.148.72
    VM29041:
      ansible_host: 172.16.148.73
    VM29042:
      ansible_host: 172.16.148.74
    VM29043:
      ansible_host: 172.16.148.75
    VM29044:
      ansible_host: 172.16.148.76
    VM29045:
      ansible_host: 172.16.148.77
    VM29046:
      ansible_host: 172.16.148.78
    VM29047:
      ansible_host: 172.16.148.79
    VM29048:
      ansible_host: 172.16.148.80
    VM29049:
      ansible_host: 172.16.148.81
    VM29050:
      ansible_host: 172.16.148.82
    VM29051:
      ansible_host: 172.16.148.83
    VM29052:
      ansible_host: 172.16.148.84
    VM29053:
      ansible_host: 172.16.148.85
    VM29054:
      ansible_host: 172.16.148.86
    VM29055:
      ansible_host: 172.16.148.87
    VM29056:
      ansible_host: 172.16.148.88
    VM29057:
      ansible_host: 172.16.148.89
    VM29058:
      ansible_host: 172.16.148.90
    VM29059:
      ansible_host: 172.16.148.91
    VM29060:
      ansible_host: 172.16.148.92
    VM29061:
      ansible_host: 172.16.148.93
    VM29062:
      ansible_host: 172.16.148.94
    VM29063:
      ansible_host: 172.16.148.95
    VM29064:
      ansible_host: 172.16.148.96
    VM29065:
      ansible_host: 172.16.148.97
    VM29066:
      ansible_host: 172.16.148.98
    VM29067:
      ansible_host: 172.16.148.99
    VM29068:
      ansible_host: 172.16.148.100
    VM29069:
      ansible_host: 172.16.148.101
    VM29070:
      ansible_host: 172.16.148.102
    VM29071:
      ansible_host: 172.16.148.103
    VM29072:
      ansible_host: 172.16.148.104
    VM29073:
      ansible_host: 172.16.148.105
    VM29074:
      ansible_host: 172.16.148.106
    VM29075:
      ansible_host: 172.16.148.107
    VM29076:
      ansible_host: 172.16.148.108
    VM29077:
      ansible_host: 172.16.148.109
    VM29078:
      ansible_host: 172.16.148.110
    VM29079:
      ansible_host: 172.16.148.111
    VM29080:
      ansible_host: 172.16.148.112
    VM29081:
      ansible_host: 172.16.148.113
    VM29082:
      ansible_host: 172.16.148.114
    VM29083:
      ansible_host: 172.16.148.115
    VM29084:
      ansible_host: 172.16.148.116
    VM29085:
      ansible_host: 172.16.148.117
    VM29086:
      ansible_host: 172.16.148.118
    VM29087:
      ansible_host: 172.16.148.119
    VM29088:
      ansible_host: 172.16.148.120
    VM29089:
      ansible_host: 172.16.148.121
    VM29090:
      ansible_host: 172.16.148.122
    VM29091:
      ansible_host: 172.16.148.123
    VM29092:
      ansible_host: 172.16.148.124
    VM29093:
      ansible_host: 172.16.148.125
    VM29094:
      ansible_host: 172.16.148.126
    VM29095:
      ansible_host: 172.16.148.127

vms_svc_1:
  hosts:
    VM10000:
      ansible_host: 10.206.144.22
    VM10001:
      ansible_host: 10.206.144.23
    VM10002:
      ansible_host: 10.206.144.24
    VM10003:
      ansible_host: 10.206.144.25
    VM10004:
      ansible_host: 10.206.144.26
    VM10005:
      ansible_host: 10.206.144.27
    VM10006:
      ansible_host: 10.206.144.28
    VM10007:
      ansible_host: 10.206.144.29
    VM10008:
      ansible_host: 10.206.144.30
    VM10009:
      ansible_host: 10.206.144.31
    VM10010:
      ansible_host: 10.206.144.32
    VM10011:
      ansible_host: 10.206.144.33
    VM10012:
      ansible_host: 10.206.144.34
    VM10013:
      ansible_host: 10.206.144.35
    VM10014:
      ansible_host: 10.206.144.36
    VM10015:
      ansible_host: 10.206.144.37
    VM10016:
      ansible_host: 10.206.144.38
    VM10017:
      ansible_host: 10.206.144.39
    VM10018:
      ansible_host: 10.206.144.40
    VM10019:
      ansible_host: 10.206.144.41
    VM10020:
      ansible_host: 10.206.144.42
    VM10021:
      ansible_host: 10.206.144.43
    VM10022:
      ansible_host: 10.206.144.44
    VM10023:
      ansible_host: 10.206.144.45
    VM10024:
      ansible_host: 10.206.144.46
    VM10025:
      ansible_host: 10.206.144.47
    VM10026:
      ansible_host: 10.206.144.48
    VM10027:
      ansible_host: 10.206.144.49
    VM10028:
      ansible_host: 10.206.144.50
    VM10029:
      ansible_host: 10.206.144.51
    VM10030:
      ansible_host: 10.206.144.52
    VM10031:
      ansible_host: 10.206.144.53
    VM10032:
      ansible_host: 10.206.144.54
    VM10033:
      ansible_host: 10.206.144.55
    VM10034:
      ansible_host: 10.206.144.56
    VM10035:
      ansible_host: 10.206.144.57
    VM10036:
      ansible_host: 10.206.144.58
    VM10037:
      ansible_host: 10.206.144.59
    VM10038:
      ansible_host: 10.206.144.60
    VM10039:
      ansible_host: 10.206.144.61
    VM10040:
      ansible_host: 10.206.144.62
    VM10041:
      ansible_host: 10.206.144.63
    VM10042:
      ansible_host: 10.206.144.64
    VM10043:
      ansible_host: 10.206.144.65
    VM10044:
      ansible_host: 10.206.144.66
    VM10045:
      ansible_host: 10.206.144.67
    VM10046:
      ansible_host: 10.206.144.68
    VM10047:
      ansible_host: 10.206.144.69
    VM10048:
      ansible_host: 10.206.144.70
    VM10049:
      ansible_host: 10.206.144.71
    VM10050:
      ansible_host: 10.206.144.72
    VM10051:
      ansible_host: 10.206.144.73
    VM10052:
      ansible_host: 10.206.144.74
    VM10053:
      ansible_host: 10.206.144.75
    VM10054:
      ansible_host: 10.206.144.76
    VM10055:
      ansible_host: 10.206.144.77
    VM10056:
      ansible_host: 172.16.139.88
    VM10057:
      ansible_host: 172.16.139.89
    VM10058:
      ansible_host: 172.16.139.90
    VM10059:
      ansible_host: 172.16.139.91
    VM10060:
      ansible_host: 172.16.139.92
    VM10061:
      ansible_host: 172.16.139.93
    VM10062:
      ansible_host: 172.16.139.94
    VM10063:
      ansible_host: 172.16.139.95
    VM10064:
      ansible_host: 172.16.139.96
    VM10065:
      ansible_host: 172.16.139.97
    VM10066:
      ansible_host: 172.16.139.98
    VM10067:
      ansible_host: 172.16.139.99
    VM10068:
      ansible_host: 172.16.139.100
    VM10069:
      ansible_host: 172.16.139.101
    VM10070:
      ansible_host: 172.16.139.102
    VM10071:
      ansible_host: 172.16.139.103
    VM10072:
      ansible_host: 172.16.139.104
    VM10073:
      ansible_host: 172.16.139.105
    VM10074:
      ansible_host: 172.16.139.106
    VM10075:
      ansible_host: 172.16.139.107
    VM10076:
      ansible_host: 172.16.139.108
    VM10077:
      ansible_host: 172.16.139.109
    VM10078:
      ansible_host: 172.16.139.110
    VM10079:
      ansible_host: 172.16.139.111
    VM10080:
      ansible_host: 172.16.139.112
    VM10081:
      ansible_host: 172.16.139.113
    VM10082:
      ansible_host: 172.16.139.114
    VM10083:
      ansible_host: 172.16.139.115
    VM10084:
      ansible_host: 172.16.139.116
    VM10085:
      ansible_host: 172.16.139.117
    VM10086:
      ansible_host: 172.16.139.118
    VM10087:
      ansible_host: 172.16.139.119
    VM10088:
      ansible_host: 172.16.139.120
    VM10089:
      ansible_host: 172.16.139.121
    VM10090:
      ansible_host: 172.16.139.122
    VM10091:
      ansible_host: 172.16.139.123
    VM10092:
      ansible_host: 172.16.139.124
    VM10093:
      ansible_host: 172.16.139.125
    VM10094:
      ansible_host: 172.16.139.126
    VM10095:
      ansible_host: 172.16.139.127

vms_bjw_6:
  hosts:
    VM56000:
      ansible_host: 172.16.190.32
    VM56001:
      ansible_host: 172.16.190.33
    VM56002:
      ansible_host: 172.16.190.34
    VM56003:
      ansible_host: 172.16.190.35
    VM56004:
      ansible_host: 172.16.190.36
    VM56005:
      ansible_host: 172.16.190.37
    VM56006:
      ansible_host: 172.16.190.38
    VM56007:
      ansible_host: 172.16.190.39
    VM56008:
      ansible_host: 172.16.190.40
    VM56009:
      ansible_host: 172.16.190.41
    VM56010:
      ansible_host: 172.16.190.42
    VM56011:
      ansible_host: 172.16.190.43
    VM56012:
      ansible_host: 172.16.190.44
    VM56013:
      ansible_host: 172.16.190.45
    VM56014:
      ansible_host: 172.16.190.46
    VM56015:
      ansible_host: 172.16.190.47
    VM56016:
      ansible_host: 172.16.190.48
    VM56017:
      ansible_host: 172.16.190.49
    VM56018:
      ansible_host: 172.16.190.50
    VM56019:
      ansible_host: 172.16.190.51
    VM56020:
      ansible_host: 172.16.190.52
    VM56021:
      ansible_host: 172.16.190.53
    VM56022:
      ansible_host: 172.16.190.54
    VM56023:
      ansible_host: 172.16.190.55
    VM56024:
      ansible_host: 172.16.190.56
    VM56025:
      ansible_host: 172.16.190.57
    VM56026:
      ansible_host: 172.16.190.58
    VM56027:
      ansible_host: 172.16.190.59
    VM56028:
      ansible_host: 172.16.190.60
    VM56029:
      ansible_host: 172.16.190.61
    VM56030:
      ansible_host: 172.16.190.62
    VM56031:
      ansible_host: 172.16.190.63
    VM56032:
      ansible_host: 172.16.190.64
    VM56033:
      ansible_host: 172.16.190.65
    VM56034:
      ansible_host: 172.16.190.66
    VM56035:
      ansible_host: 172.16.190.67
    VM56036:
      ansible_host: 172.16.190.68
    VM56037:
      ansible_host: 172.16.190.69

# The groups below are helpers to limit running playbooks to a specific server only
server_1:
  vars:
    host_var_file: host_vars/STR-ACS-SERV-01.yml
  children:
    vm_host_1:
    vms_1:
server_2:
  vars:
    host_var_file: host_vars/STR-ACS-SERV-02.yml
  children:
    vm_host_2:
    vms_2:
server_3:
  vars:
    host_var_file: host_vars/STR-ACS-SERV-03.yml
  children:
    vm_host_3:
    vms_3:
server_6:
  vars:
    host_var_file: host_vars/STR-ACS-SERV-06.yml
  children:
    vm_host_6:
    vms_6:
server_7:
  vars:
    host_var_file: host_vars/STR-ACS-SERV-07.yml
  children:
    vm_host_7:
    vms_7:
server_11:
  vars:
    host_var_file: host_vars/STR-ACS-SERV-11.yml
  children:
    vm_host_11:
    vms_11:
server_12:
  vars:
    host_var_file: host_vars/STR-ACS-SERV-12.yml
  children:
    vm_host_12:
    vms_12:
server_13:
  vars:
    host_var_file: host_vars/STR-ACS-SERV-13.yml
  children:
    vm_host_13:
    vms_13:
server_16:
  vars:
    host_var_file: host_vars/STR2-ACS-SERV-16.yml
  children:
    vm_host_16:
    vms_16:
server_61:
  vars:
    host_var_file: host_vars/STR3-ACS-SERV-61.yml
  children:
    vm_host_61:
    vms_61:
server_18:
  vars:
    host_var_file: host_vars/STR2-ACS-SERV-18.yml
  children:
    vm_host_18:
    vms_18:
server_20:
  vars:
    host_var_file: host_vars/STR2-ACS-SERV-20.yml
  children:
    vm_host_20:
    vms_20:
server_21:
  vars:
    host_var_file: host_vars/STR2-ACS-SERV-21.yml
  children:
    vm_host_21:
    vms_21:
server_24:
  vars:
    host_var_file: host_vars/STR2-ACS-SERV-24.yml
  children:
    vm_host_24:
    vms_24:
server_25:
  vars:
    host_var_file: host_vars/STR2-ACS-SERV-25.yml
  children:
    vm_host_25:
    vms_25:
server_26:
  vars:
    host_var_file: host_vars/STR2-ACS-SERV-26.yml
  children:
    vm_host_26:
    vms_26:
server_27:
  vars:
    host_var_file: host_vars/STR2-ACS-SERV-27.yml
  children:
    vm_host_27:
    vms_27:
server_28:
  vars:
    host_var_file: host_vars/STR2-ACS-SERV-28.yml
  children:
    vm_host_28:
    vms_28:
server_29:
  vars:
    host_var_file: host_vars/STR2-ACS-SERV-29.yml
  children:
    vm_host_29:
    vms_29:
server_svc_1:
  vars:
    host_var_file: host_vars/SVCSTR-SERVER-1.yml
  children:
    vm_svc_host_1:
    vms_svc_1:
server_bjw_6:
  vars:
    host_var_file: host_vars/BJW-CAN-SERV-6.yml
  children:
    vm_bjw_host_6:
    vms_bjw_6:<|MERGE_RESOLUTION|>--- conflicted
+++ resolved
@@ -107,10 +107,7 @@
           - dualtor-mixed-120
           - appliance
           - m0
-<<<<<<< HEAD
-=======
           - mx
->>>>>>> 04710460
 
 vm_host_1:
   hosts:
