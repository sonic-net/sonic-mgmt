--- conflicted
+++ resolved
@@ -84,13 +84,10 @@
           - dualtor-120
           - tgen-t0-3
           - tgen-t1-3-lag
-<<<<<<< HEAD
-=======
           - mgmttor
       children:
         server_1:
         server_2:
->>>>>>> 6e22194c
 
 vm_host_1:
   hosts:
