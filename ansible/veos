--- conflicted
+++ resolved
@@ -174,14 +174,8 @@
           - m0-2vlan
           - mc0
           - mx
-<<<<<<< HEAD
           - dpu
-=======
           - dpu-1
-      children:
-        server_1:
-        server_2:
->>>>>>> ddcc329c
 
 vm_host_1:
   hosts:
