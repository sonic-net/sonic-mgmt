all:
  children:
    vm_host:
      children:
        vm_host_1:
        vm_host_2:
        vm_host_3:
        vm_host_6:
        vm_host_7:
        vm_host_11:
        vm_host_12:
        vm_host_13:
        vm_host_16:
        vm_host_17:
        vm_host_18:
        vm_host_20:
        vm_host_21:
        vm_host_24:
        vm_host_25:
        vm_host_26:
        vm_host_27:
        vm_svc_host_1:
    eos:
      children:
        vms_1:
        vms_2:
        vms_3:
        vms_6:
        vms_7:
        vms_11:
        vms_12:
        vms_13:
        vms_16:
        vms_17:
        vms_18:
        vms_20:
        vms_21:
        vms_24:
        vms_25:
        vms_26:
        vms_27:
        vms_svc_1:
    servers:
      children:
        server_1:
        server_2:
        server_3:
        server_6:
        server_7:
        server_11:
        server_12:
        server_13:
        server_16:
        server_17:
        server_18:
        server_20:
        server_21:
        server_24:
        server_25:
        server_26:
        server_27:
        server_svc_1:
      vars:
        topologies:
          - t1
          - t1-lag
          - t1-64-lag
          - t1-64-lag-clet
<<<<<<< HEAD
          - t1-4-lag
=======
          - t1-backend
>>>>>>> 432edc49
          - t0
          - t0-16
          - t0-35
          - t0-56
          - t0-52
          - ptf32
          - ptf64
          - t0-64
          - t0-64-32
          - t0-80
          - t0-120
          - t0-116
          - fullmesh
          - dualtor
          - dualtor-56
          - cable-test
          - dualtor-120
          - tgen-t0-3
          - tgen-t1-3-lag
          - tgen-t0-35-3
          - mgmttor

vm_host_1:
  hosts:
    STR-ACS-SERV-01:
      ansible_host: 10.3.147.245
vm_host_2:
  hosts:
    STR-ACS-SERV-02:
      ansible_host: 10.3.147.192  # this is str-acs-serv-04 for now
vm_host_3:
  hosts:
    STR-ACS-SERV-03:
      ansible_host: 10.3.147.244
vm_host_6:
  hosts:
    STR-ACS-SERV-06:
      ansible_host: 10.64.247.1
vm_host_7:
  hosts:
    STR-ACS-SERV-07:
      ansible_host: 10.64.246.28
vm_host_11:
  hosts:
    STR-ACS-SERV-11:
      ansible_host: 10.64.247.244
vm_host_12:
  hosts:
    STR-ACS-SERV-12:
      ansible_host: 10.64.247.245
vm_host_13:
  hosts:
    STR-ACS-SERV-13:
      ansible_host: 10.64.247.246
vm_host_16:
  hosts:
    STR2-ACS-SERV-16:
      ansible_host: 10.64.246.95
vm_host_17:
  hosts:
    STR2-ACS-SERV-17:
      ansible_host: 10.64.246.96
vm_host_18:
  hosts:
    STR2-ACS-SERV-18:
      ansible_host: 10.64.246.97
vm_host_19:
  hosts:
    STR2-ACS-SERV-19:
      ansible_host: 10.64.246.111
vm_host_20:
  hosts:
    STR2-ACS-SERV-20:
      ansible_host: 10.64.246.119
vm_host_21:
  hosts:
    STR2-ACS-SERV-21:
      ansible_host: 10.64.246.133
vm_host_24:
  hosts:
    STR2-ACS-SERV-24:
      ansible_host: 10.64.246.154
vm_host_25:
  hosts:
    STR2-ACS-SERV-25:
      ansible_host: 10.64.246.155
vm_host_26:
  hosts:
    STR2-ACS-SERV-26:
      ansible_host: 10.64.246.156
vm_host_27:
  hosts:
    STR2-ACS-SERV-27:
      ansible_host: 10.64.246.157
vm_svc_host_1:
  hosts:
    SVCSTR-SERV-1:
      ansible_host: 10.206.144.7

vms_1:
  hosts:
    VM0100:
      ansible_host: 172.16.140.32
    VM0101:
      ansible_host: 172.16.140.33
    VM0102:
      ansible_host: 172.16.140.34
    VM0103:
      ansible_host: 172.16.140.35
    VM0104:
      ansible_host: 172.16.140.36
    VM0105:
      ansible_host: 172.16.140.37
    VM0106:
      ansible_host: 172.16.140.38
    VM0107:
      ansible_host: 172.16.140.39
    VM0108:
      ansible_host: 172.16.140.40
    VM0109:
      ansible_host: 172.16.140.41
    VM0110:
      ansible_host: 172.16.140.42
    VM0111:
      ansible_host: 172.16.140.43
    VM0112:
      ansible_host: 172.16.140.44
    VM0113:
      ansible_host: 172.16.140.45
    VM0114:
      ansible_host: 172.16.140.46
    VM0115:
      ansible_host: 172.16.140.47
    VM0116:
      ansible_host: 172.16.140.48
    VM0117:
      ansible_host: 172.16.140.49
    VM0118:
      ansible_host: 172.16.140.50
    VM0119:
      ansible_host: 172.16.140.51
    VM0120:
      ansible_host: 172.16.140.52
    VM0121:
      ansible_host: 172.16.140.53
    VM0122:
      ansible_host: 172.16.140.54
    VM0123:
      ansible_host: 172.16.140.55
    VM0124:
      ansible_host: 172.16.140.56
    VM0125:
      ansible_host: 172.16.140.57
    VM0126:
      ansible_host: 172.16.140.58
    VM0127:
      ansible_host: 172.16.140.59
    VM0128:
      ansible_host: 172.16.140.60
    VM0129:
      ansible_host: 172.16.140.61
    VM0130:
      ansible_host: 172.16.140.62
    VM0131:
      ansible_host: 172.16.140.63
    VM0132:
      ansible_host: 172.16.140.64
    VM0133:
      ansible_host: 172.16.140.65
    VM0134:
      ansible_host: 172.16.140.66
    VM0135:
      ansible_host: 172.16.140.67
    VM0136:
      ansible_host: 172.16.140.68
    VM0137:
      ansible_host: 172.16.140.69
    VM0138:
      ansible_host: 172.16.140.70
    VM0139:
      ansible_host: 172.16.140.71
    VM0140:
      ansible_host: 172.16.140.72
    VM0141:
      ansible_host: 172.16.140.73
    VM0142:
      ansible_host: 172.16.140.74
    VM0143:
      ansible_host: 172.16.140.75
    VM0144:
      ansible_host: 172.16.140.76
    VM0145:
      ansible_host: 172.16.140.77
    VM0146:
      ansible_host: 172.16.140.78
    VM0147:
      ansible_host: 172.16.140.79
    VM0148:
      ansible_host: 172.16.140.80
    VM0149:
      ansible_host: 172.16.140.81
    VM0150:
      ansible_host: 172.16.140.82
    VM0151:
      ansible_host: 172.16.140.83
    VM0152:
      ansible_host: 172.16.140.84
    VM0153:
      ansible_host: 172.16.140.85
    VM0154:
      ansible_host: 172.16.140.86
    VM0155:
      ansible_host: 172.16.140.87
    VM0156:
      ansible_host: 172.16.140.88
    VM0157:
      ansible_host: 172.16.140.89
    VM0158:
      ansible_host: 172.16.140.90
    VM0159:
      ansible_host: 172.16.140.91
    VM0160:
      ansible_host: 172.16.140.92
    VM0161:
      ansible_host: 172.16.140.93
    VM0162:
      ansible_host: 172.16.140.94
    VM0163:
      ansible_host: 172.16.140.95
    VM0164:
      ansible_host: 172.16.140.96
    VM0165:
      ansible_host: 172.16.140.97
    VM0166:
      ansible_host: 172.16.140.98
    VM0167:
      ansible_host: 172.16.140.99
    VM0168:
      ansible_host: 172.16.140.100
    VM0169:
      ansible_host: 172.16.140.101
    VM0170:
      ansible_host: 172.16.140.102
    VM0171:
      ansible_host: 172.16.140.103
    VM0172:
      ansible_host: 172.16.140.104
    VM0173:
      ansible_host: 172.16.140.105
    VM0174:
      ansible_host: 172.16.140.106
    VM0175:
      ansible_host: 172.16.140.107
    VM0176:
      ansible_host: 172.16.140.108
    VM0177:
      ansible_host: 172.16.140.109
    VM0178:
      ansible_host: 172.16.140.110
    VM0179:
      ansible_host: 172.16.140.111
    VM0180:
      ansible_host: 172.16.140.112
    VM0181:
      ansible_host: 172.16.140.113
    VM0182:
      ansible_host: 172.16.140.114
    VM0183:
      ansible_host: 172.16.140.115
    VM0184:
      ansible_host: 172.16.140.116
    VM0185:
      ansible_host: 172.16.140.117
    VM0186:
      ansible_host: 172.16.140.118
    VM0187:
      ansible_host: 172.16.140.119
    VM0188:
      ansible_host: 172.16.140.120
    VM0189:
      ansible_host: 172.16.140.121
    VM0190:
      ansible_host: 172.16.140.122
    VM0191:
      ansible_host: 172.16.140.123
    VM0192:
      ansible_host: 172.16.140.124
    VM0193:
      ansible_host: 172.16.140.125
    VM0194:
      ansible_host: 172.16.140.126
    VM0195:
      ansible_host: 172.16.140.127
vms_2:
  hosts:
    VM0200:
      ansible_host: 172.16.141.32
    VM0201:
      ansible_host: 172.16.141.33
    VM0202:
      ansible_host: 172.16.141.34
    VM0203:
      ansible_host: 172.16.141.35
    VM0204:
      ansible_host: 172.16.141.36
    VM0205:
      ansible_host: 172.16.141.37
    VM0206:
      ansible_host: 172.16.141.38
    VM0207:
      ansible_host: 172.16.141.39
    VM0208:
      ansible_host: 172.16.141.40
    VM0209:
      ansible_host: 172.16.141.41
    VM0210:
      ansible_host: 172.16.141.42
    VM0211:
      ansible_host: 172.16.141.43
    VM0212:
      ansible_host: 172.16.141.44
    VM0213:
      ansible_host: 172.16.141.45
    VM0214:
      ansible_host: 172.16.141.46
    VM0215:
      ansible_host: 172.16.141.47
    VM0216:
      ansible_host: 172.16.141.48
    VM0217:
      ansible_host: 172.16.141.49
    VM0218:
      ansible_host: 172.16.141.50
    VM0219:
      ansible_host: 172.16.141.51
    VM0220:
      ansible_host: 172.16.141.52
    VM0221:
      ansible_host: 172.16.141.53
    VM0222:
      ansible_host: 172.16.141.54
    VM0223:
      ansible_host: 172.16.141.55
    VM0224:
      ansible_host: 172.16.141.56
    VM0225:
      ansible_host: 172.16.141.57
    VM0226:
      ansible_host: 172.16.141.58
    VM0227:
      ansible_host: 172.16.141.59
    VM0228:
      ansible_host: 172.16.141.60
    VM0229:
      ansible_host: 172.16.141.61
    VM0230:
      ansible_host: 172.16.141.62
    VM0231:
      ansible_host: 172.16.141.63
    VM0232:
      ansible_host: 172.16.141.64
    VM0233:
      ansible_host: 172.16.141.65
    VM0234:
      ansible_host: 172.16.141.66
    VM0235:
      ansible_host: 172.16.141.67
    VM0236:
      ansible_host: 172.16.141.68
    VM0237:
      ansible_host: 172.16.141.69
    VM0238:
      ansible_host: 172.16.141.70
    VM0239:
      ansible_host: 172.16.141.71
    VM0240:
      ansible_host: 172.16.141.72
    VM0241:
      ansible_host: 172.16.141.73
    VM0242:
      ansible_host: 172.16.141.74
    VM0243:
      ansible_host: 172.16.141.75
    VM0244:
      ansible_host: 172.16.141.76
    VM0245:
      ansible_host: 172.16.141.77
    VM0246:
      ansible_host: 172.16.141.78
    VM0247:
      ansible_host: 172.16.141.79
    VM0248:
      ansible_host: 172.16.141.80
    VM0249:
      ansible_host: 172.16.141.81
    VM0250:
      ansible_host: 172.16.141.82
    VM0251:
      ansible_host: 172.16.141.83
    VM0252:
      ansible_host: 172.16.141.84
    VM0253:
      ansible_host: 172.16.141.85
    VM0254:
      ansible_host: 172.16.141.86
    VM0255:
      ansible_host: 172.16.141.87
    VM0256:
      ansible_host: 172.16.141.88
    VM0257:
      ansible_host: 172.16.141.89
    VM0258:
      ansible_host: 172.16.141.90
    VM0259:
      ansible_host: 172.16.141.91
    VM0260:
      ansible_host: 172.16.141.92
    VM0261:
      ansible_host: 172.16.141.93
    VM0262:
      ansible_host: 172.16.141.94
    VM0263:
      ansible_host: 172.16.141.95
    VM0264:
      ansible_host: 172.16.141.96
    VM0265:
      ansible_host: 172.16.141.97
    VM0266:
      ansible_host: 172.16.141.98
    VM0267:
      ansible_host: 172.16.141.99
    VM0268:
      ansible_host: 172.16.141.100
    VM0269:
      ansible_host: 172.16.141.101
    VM0270:
      ansible_host: 172.16.141.102
    VM0271:
      ansible_host: 172.16.141.103
    VM0272:
      ansible_host: 172.16.141.104
    VM0273:
      ansible_host: 172.16.141.105
    VM0274:
      ansible_host: 172.16.141.106
    VM0275:
      ansible_host: 172.16.141.107
    VM0276:
      ansible_host: 172.16.141.108
    VM0277:
      ansible_host: 172.16.141.109
    VM0278:
      ansible_host: 172.16.141.110
    VM0279:
      ansible_host: 172.16.141.111
    VM0280:
      ansible_host: 172.16.141.112
    VM0281:
      ansible_host: 172.16.141.113
    VM0282:
      ansible_host: 172.16.141.114
    VM0283:
      ansible_host: 172.16.141.115
    VM0284:
      ansible_host: 172.16.141.116
    VM0285:
      ansible_host: 172.16.141.117
    VM0286:
      ansible_host: 172.16.141.118
    VM0287:
      ansible_host: 172.16.141.119
    VM0288:
      ansible_host: 172.16.141.120
    VM0289:
      ansible_host: 172.16.141.121
    VM0290:
      ansible_host: 172.16.141.122
    VM0291:
      ansible_host: 172.16.141.123
    VM0292:
      ansible_host: 172.16.141.124
    VM0293:
      ansible_host: 172.16.141.125
    VM0294:
      ansible_host: 172.16.141.126
    VM0295:
      ansible_host: 172.16.141.127
vms_3:
  hosts:
    VM0300:
      ansible_host: 10.64.246.160
    VM0301:
      ansible_host: 10.64.246.161
    VM0302:
      ansible_host: 10.64.246.162
    VM0303:
      ansible_host: 10.64.246.163
    VM0304:
      ansible_host: 10.64.246.164
    VM0305:
      ansible_host: 10.64.246.165
    VM0306:
      ansible_host: 10.64.246.166
    VM0307:
      ansible_host: 10.64.246.167
    VM0308:
      ansible_host: 10.64.246.168
    VM0309:
      ansible_host: 10.64.246.169
    VM0310:
      ansible_host: 10.64.246.170
    VM0311:
      ansible_host: 10.64.246.171
    VM0312:
      ansible_host: 10.64.246.172
    VM0313:
      ansible_host: 10.64.246.173
    VM0314:
      ansible_host: 10.64.246.174
    VM0315:
      ansible_host: 10.64.246.175
    VM0316:
      ansible_host: 10.64.246.176
    VM0317:
      ansible_host: 10.64.246.177
    VM0318:
      ansible_host: 10.64.246.178
    VM0319:
      ansible_host: 10.64.246.179
    VM0320:
      ansible_host: 10.64.246.180
    VM0321:
      ansible_host: 10.64.246.181
    VM0322:
      ansible_host: 10.64.246.182
    VM0323:
      ansible_host: 10.64.246.183
    VM0324:
      ansible_host: 10.64.246.184
    VM0325:
      ansible_host: 10.64.246.185
    VM0326:
      ansible_host: 10.64.246.186
    VM0327:
      ansible_host: 10.64.246.187
    VM0328:
      ansible_host: 10.64.246.188
    VM0329:
      ansible_host: 10.64.246.189
    VM0330:
      ansible_host: 10.64.246.190
    VM0331:
      ansible_host: 10.64.246.191
    VM0332:
      ansible_host: 10.64.246.192
    VM0333:
      ansible_host: 10.64.246.193
    VM0334:
      ansible_host: 10.64.246.194
    VM0335:
      ansible_host: 10.64.246.195
    VM0336:
      ansible_host: 10.64.246.196
    VM0337:
      ansible_host: 10.64.246.197
    VM0338:
      ansible_host: 10.64.246.198
    VM0339:
      ansible_host: 10.64.246.199
    VM0340:
      ansible_host: 10.64.246.200
    VM0341:
      ansible_host: 10.64.246.201
    VM0342:
      ansible_host: 10.64.246.202
    VM0343:
      ansible_host: 10.64.246.203
    VM0344:
      ansible_host: 10.64.246.204
    VM0345:
      ansible_host: 10.64.246.205
    VM0346:
      ansible_host: 10.64.246.206
    VM0347:
      ansible_host: 10.64.246.207
    VM0348:
      ansible_host: 10.64.246.208
    VM0349:
      ansible_host: 10.64.246.209
    VM0350:
      ansible_host: 10.64.246.210
    VM0351:
      ansible_host: 10.64.246.211
    VM0352:
      ansible_host: 10.64.246.212
    VM0353:
      ansible_host: 10.64.246.213
    VM0354:
      ansible_host: 10.64.246.214
    VM0355:
      ansible_host: 10.64.246.215
    VM0356:
      ansible_host: 10.64.246.216
    VM0357:
      ansible_host: 10.64.246.217
    VM0358:
      ansible_host: 10.64.246.218
    VM0359:
      ansible_host: 10.64.246.219
    VM0360:
      ansible_host: 10.64.246.220
    VM0361:
      ansible_host: 10.64.246.221
    VM0362:
      ansible_host: 10.64.246.222
    VM0363:
      ansible_host: 10.64.246.223
vms_6:
  hosts:
    VM0600:
      ansible_host: 10.64.247.96
    VM0601:
      ansible_host: 10.64.247.97
    VM0602:
      ansible_host: 10.64.247.98
    VM0603:
      ansible_host: 10.64.247.99
    VM0604:
      ansible_host: 10.64.247.100
    VM0605:
      ansible_host: 10.64.247.101
    VM0606:
      ansible_host: 10.64.247.102
    VM0607:
      ansible_host: 10.64.247.103
    VM0608:
      ansible_host: 10.64.247.104
    VM0609:
      ansible_host: 10.64.247.105
    VM0610:
      ansible_host: 10.64.247.106
    VM0611:
      ansible_host: 10.64.247.107
    VM0612:
      ansible_host: 10.64.247.108
    VM0613:
      ansible_host: 10.64.247.109
    VM0614:
      ansible_host: 10.64.247.110
    VM0615:
      ansible_host: 10.64.247.111
    VM0616:
      ansible_host: 10.64.247.112
    VM0617:
      ansible_host: 10.64.247.113
    VM0618:
      ansible_host: 10.64.247.114
    VM0619:
      ansible_host: 10.64.247.115
    VM0620:
      ansible_host: 10.64.247.116
    VM0621:
      ansible_host: 10.64.247.117
    VM0622:
      ansible_host: 10.64.247.118
    VM0623:
      ansible_host: 10.64.247.119
    VM0624:
      ansible_host: 10.64.247.120
    VM0625:
      ansible_host: 10.64.247.121
    VM0626:
      ansible_host: 10.64.247.122
    VM0627:
      ansible_host: 10.64.247.123
    VM0628:
      ansible_host: 10.64.247.124
    VM0629:
      ansible_host: 10.64.247.125
    VM0630:
      ansible_host: 10.64.247.126
    VM0631:
      ansible_host: 10.64.247.127
    VM0632:
      ansible_host: 10.64.247.128
    VM0633:
      ansible_host: 10.64.247.129
    VM0634:
      ansible_host: 10.64.247.130
    VM0635:
      ansible_host: 10.64.247.131
    VM0636:
      ansible_host: 10.64.247.132
    VM0637:
      ansible_host: 10.64.247.133
    VM0638:
      ansible_host: 10.64.247.134
    VM0639:
      ansible_host: 10.64.247.135
    VM0640:
      ansible_host: 10.64.247.136
    VM0641:
      ansible_host: 10.64.247.137
    VM0642:
      ansible_host: 10.64.247.138
    VM0643:
      ansible_host: 10.64.247.139
    VM0644:
      ansible_host: 10.64.247.140
    VM0645:
      ansible_host: 10.64.247.141
    VM0646:
      ansible_host: 10.64.247.142
    VM0647:
      ansible_host: 10.64.247.143
    VM0648:
      ansible_host: 10.64.247.144
    VM0649:
      ansible_host: 10.64.247.145
    VM0650:
      ansible_host: 10.64.247.146
    VM0651:
      ansible_host: 10.64.247.147
    VM0652:
      ansible_host: 10.64.247.148
    VM0653:
      ansible_host: 10.64.247.149
    VM0654:
      ansible_host: 10.64.247.150
    VM0655:
      ansible_host: 10.64.247.151
    VM0656:
      ansible_host: 10.64.247.152
    VM0657:
      ansible_host: 10.64.247.153
    VM0658:
      ansible_host: 10.64.247.154
    VM0659:
      ansible_host: 10.64.247.155
    VM0660:
      ansible_host: 10.64.247.156
    VM0661:
      ansible_host: 10.64.247.157
    VM0662:
      ansible_host: 10.64.247.158
    VM0663:
      ansible_host: 10.64.247.159
vms_7:
  hosts:
    VM0700:
      ansible_host: 10.64.247.160
    VM0701:
      ansible_host: 10.64.247.161
    VM0702:
      ansible_host: 10.64.247.162
    VM0703:
      ansible_host: 10.64.247.163
    VM0704:
      ansible_host: 10.64.247.164
    VM0705:
      ansible_host: 10.64.247.165
    VM0706:
      ansible_host: 10.64.247.166
    VM0707:
      ansible_host: 10.64.247.167
    VM0708:
      ansible_host: 10.64.247.168
    VM0709:
      ansible_host: 10.64.247.169
    VM0710:
      ansible_host: 10.64.247.170
    VM0711:
      ansible_host: 10.64.247.171
    VM0712:
      ansible_host: 10.64.247.172
    VM0713:
      ansible_host: 10.64.247.173
    VM0714:
      ansible_host: 10.64.247.174
    VM0715:
      ansible_host: 10.64.247.175
    VM0716:
      ansible_host: 10.64.247.176
    VM0717:
      ansible_host: 10.64.247.177
    VM0718:
      ansible_host: 10.64.247.178
    VM0719:
      ansible_host: 10.64.247.179
    VM0720:
      ansible_host: 10.64.247.180
    VM0721:
      ansible_host: 10.64.247.181
    VM0722:
      ansible_host: 10.64.247.182
    VM0723:
      ansible_host: 10.64.247.183
    VM0724:
      ansible_host: 10.64.247.184
    VM0725:
      ansible_host: 10.64.247.185
    VM0726:
      ansible_host: 10.64.247.186
    VM0727:
      ansible_host: 10.64.247.187
    VM0728:
      ansible_host: 10.64.247.188
    VM0729:
      ansible_host: 10.64.247.189
    VM0730:
      ansible_host: 10.64.247.190
    VM0731:
      ansible_host: 10.64.247.191
    VM0732:
      ansible_host: 10.64.247.192
    VM0733:
      ansible_host: 10.64.247.193
    VM0734:
      ansible_host: 10.64.247.194
    VM0735:
      ansible_host: 10.64.247.195
    VM0736:
      ansible_host: 10.64.247.196
    VM0737:
      ansible_host: 10.64.247.197
    VM0738:
      ansible_host: 10.64.247.198
    VM0739:
      ansible_host: 10.64.247.199
    VM0740:
      ansible_host: 10.64.247.200
    VM0741:
      ansible_host: 10.64.247.201
    VM0742:
      ansible_host: 10.64.247.202
    VM0743:
      ansible_host: 10.64.247.203
    VM0744:
      ansible_host: 10.64.247.204
    VM0745:
      ansible_host: 10.64.247.205
    VM0746:
      ansible_host: 10.64.247.206
    VM0747:
      ansible_host: 10.64.247.207
    VM0748:
      ansible_host: 10.64.247.208
    VM0749:
      ansible_host: 10.64.247.209
    VM0750:
      ansible_host: 10.64.247.210
    VM0751:
      ansible_host: 10.64.247.211
    VM0752:
      ansible_host: 10.64.247.212
    VM0753:
      ansible_host: 10.64.247.213
    VM0754:
      ansible_host: 10.64.247.214
    VM0755:
      ansible_host: 10.64.247.215
    VM0756:
      ansible_host: 10.64.247.216
    VM0757:
      ansible_host: 10.64.247.217
    VM0758:
      ansible_host: 10.64.247.218
    VM0759:
      ansible_host: 10.64.247.219
    VM0760:
      ansible_host: 10.64.247.220
    VM0761:
      ansible_host: 10.64.247.221
    VM0762:
      ansible_host: 10.64.247.222
    VM0763:
      ansible_host: 10.64.247.223
vms_11:
  hosts:
    VM1100:
      ansible_host: 172.16.130.32
    VM1101:
      ansible_host: 172.16.130.33
    VM1102:
      ansible_host: 172.16.130.34
    VM1103:
      ansible_host: 172.16.130.35
    VM1104:
      ansible_host: 172.16.130.36
    VM1105:
      ansible_host: 172.16.130.37
    VM1106:
      ansible_host: 172.16.130.38
    VM1107:
      ansible_host: 172.16.130.39
    VM1108:
      ansible_host: 172.16.130.40
    VM1109:
      ansible_host: 172.16.130.41
    VM1110:
      ansible_host: 172.16.130.42
    VM1111:
      ansible_host: 172.16.130.43
    VM1112:
      ansible_host: 172.16.130.44
    VM1113:
      ansible_host: 172.16.130.45
    VM1114:
      ansible_host: 172.16.130.46
    VM1115:
      ansible_host: 172.16.130.47
    VM1116:
      ansible_host: 172.16.130.48
    VM1117:
      ansible_host: 172.16.130.49
    VM1118:
      ansible_host: 172.16.130.50
    VM1119:
      ansible_host: 172.16.130.51
    VM1120:
      ansible_host: 172.16.130.52
    VM1121:
      ansible_host: 172.16.130.53
    VM1122:
      ansible_host: 172.16.130.54
    VM1123:
      ansible_host: 172.16.130.55
    VM1124:
      ansible_host: 172.16.130.56
    VM1125:
      ansible_host: 172.16.130.57
    VM1126:
      ansible_host: 172.16.130.58
    VM1127:
      ansible_host: 172.16.130.59
    VM1128:
      ansible_host: 172.16.130.60
    VM1129:
      ansible_host: 172.16.130.61
    VM1130:
      ansible_host: 172.16.130.62
    VM1131:
      ansible_host: 172.16.130.63
    VM1132:
      ansible_host: 172.16.130.64
    VM1133:
      ansible_host: 172.16.130.65
    VM1134:
      ansible_host: 172.16.130.66
    VM1135:
      ansible_host: 172.16.130.67
    VM1136:
      ansible_host: 172.16.130.68
    VM1137:
      ansible_host: 172.16.130.69
    VM1138:
      ansible_host: 172.16.130.70
    VM1139:
      ansible_host: 172.16.130.71
    VM1140:
      ansible_host: 172.16.130.72
    VM1141:
      ansible_host: 172.16.130.73
    VM1142:
      ansible_host: 172.16.130.74
    VM1143:
      ansible_host: 172.16.130.75
    VM1144:
      ansible_host: 172.16.130.76
    VM1145:
      ansible_host: 172.16.130.77
    VM1146:
      ansible_host: 172.16.130.78
    VM1147:
      ansible_host: 172.16.130.79
    VM1148:
      ansible_host: 172.16.130.80
    VM1149:
      ansible_host: 172.16.130.81
    VM1150:
      ansible_host: 172.16.130.82
    VM1151:
      ansible_host: 172.16.130.83
    VM1152:
      ansible_host: 172.16.130.84
    VM1153:
      ansible_host: 172.16.130.85
    VM1154:
      ansible_host: 172.16.130.86
    VM1155:
      ansible_host: 172.16.130.87
    VM1156:
      ansible_host: 172.16.130.88
    VM1157:
      ansible_host: 172.16.130.89
    VM1158:
      ansible_host: 172.16.130.90
    VM1159:
      ansible_host: 172.16.130.91
    VM1160:
      ansible_host: 172.16.130.92
    VM1161:
      ansible_host: 172.16.130.93
    VM1162:
      ansible_host: 172.16.130.94
    VM1163:
      ansible_host: 172.16.130.95
    VM1164:
      ansible_host: 172.16.130.96
    VM1165:
      ansible_host: 172.16.130.97
    VM1166:
      ansible_host: 172.16.130.98
    VM1167:
      ansible_host: 172.16.130.99
    VM1168:
      ansible_host: 172.16.130.100
    VM1169:
      ansible_host: 172.16.130.101
    VM1170:
      ansible_host: 172.16.130.102
    VM1171:
      ansible_host: 172.16.130.103
    VM1172:
      ansible_host: 172.16.130.104
    VM1173:
      ansible_host: 172.16.130.105
    VM1174:
      ansible_host: 172.16.130.106
    VM1175:
      ansible_host: 172.16.130.107
    VM1176:
      ansible_host: 172.16.130.108
    VM1177:
      ansible_host: 172.16.130.109
    VM1178:
      ansible_host: 172.16.130.110
    VM1179:
      ansible_host: 172.16.130.111
    VM1180:
      ansible_host: 172.16.130.112
    VM1181:
      ansible_host: 172.16.130.113
    VM1182:
      ansible_host: 172.16.130.114
    VM1183:
      ansible_host: 172.16.130.115
    VM1184:
      ansible_host: 172.16.130.116
    VM1185:
      ansible_host: 172.16.130.117
    VM1186:
      ansible_host: 172.16.130.118
    VM1187:
      ansible_host: 172.16.130.119
    VM1188:
      ansible_host: 172.16.130.120
    VM1189:
      ansible_host: 172.16.130.121
    VM1190:
      ansible_host: 172.16.130.122
    VM1191:
      ansible_host: 172.16.130.123
    VM1192:
      ansible_host: 172.16.130.124
    VM1193:
      ansible_host: 172.16.130.125
    VM1194:
      ansible_host: 172.16.130.126
    VM1195:
      ansible_host: 172.16.130.127
vms_12:
  hosts:
    VM1200:
      ansible_host: 172.16.131.32
    VM1201:
      ansible_host: 172.16.131.33
    VM1202:
      ansible_host: 172.16.131.34
    VM1203:
      ansible_host: 172.16.131.35
    VM1204:
      ansible_host: 172.16.131.36
    VM1205:
      ansible_host: 172.16.131.37
    VM1206:
      ansible_host: 172.16.131.38
    VM1207:
      ansible_host: 172.16.131.39
    VM1208:
      ansible_host: 172.16.131.40
    VM1209:
      ansible_host: 172.16.131.41
    VM1210:
      ansible_host: 172.16.131.42
    VM1211:
      ansible_host: 172.16.131.43
    VM1212:
      ansible_host: 172.16.131.44
    VM1213:
      ansible_host: 172.16.131.45
    VM1214:
      ansible_host: 172.16.131.46
    VM1215:
      ansible_host: 172.16.131.47
    VM1216:
      ansible_host: 172.16.131.48
    VM1217:
      ansible_host: 172.16.131.49
    VM1218:
      ansible_host: 172.16.131.50
    VM1219:
      ansible_host: 172.16.131.51
    VM1220:
      ansible_host: 172.16.131.52
    VM1221:
      ansible_host: 172.16.131.53
    VM1222:
      ansible_host: 172.16.131.54
    VM1223:
      ansible_host: 172.16.131.55
    VM1224:
      ansible_host: 172.16.131.56
    VM1225:
      ansible_host: 172.16.131.57
    VM1226:
      ansible_host: 172.16.131.58
    VM1227:
      ansible_host: 172.16.131.59
    VM1228:
      ansible_host: 172.16.131.60
    VM1229:
      ansible_host: 172.16.131.61
    VM1230:
      ansible_host: 172.16.131.62
    VM1231:
      ansible_host: 172.16.131.63
    VM1232:
      ansible_host: 172.16.131.64
    VM1233:
      ansible_host: 172.16.131.65
    VM1234:
      ansible_host: 172.16.131.66
    VM1235:
      ansible_host: 172.16.131.67
    VM1236:
      ansible_host: 172.16.131.68
    VM1237:
      ansible_host: 172.16.131.69
    VM1238:
      ansible_host: 172.16.131.70
    VM1239:
      ansible_host: 172.16.131.71
    VM1240:
      ansible_host: 172.16.131.72
    VM1241:
      ansible_host: 172.16.131.73
    VM1242:
      ansible_host: 172.16.131.74
    VM1243:
      ansible_host: 172.16.131.75
    VM1244:
      ansible_host: 172.16.131.76
    VM1245:
      ansible_host: 172.16.131.77
    VM1246:
      ansible_host: 172.16.131.78
    VM1247:
      ansible_host: 172.16.131.79
    VM1248:
      ansible_host: 172.16.131.80
    VM1249:
      ansible_host: 172.16.131.81
    VM1250:
      ansible_host: 172.16.131.82
    VM1251:
      ansible_host: 172.16.131.83
    VM1252:
      ansible_host: 172.16.131.84
    VM1253:
      ansible_host: 172.16.131.85
    VM1254:
      ansible_host: 172.16.131.86
    VM1255:
      ansible_host: 172.16.131.87
    VM1256:
      ansible_host: 172.16.131.88
    VM1257:
      ansible_host: 172.16.131.89
    VM1258:
      ansible_host: 172.16.131.90
    VM1259:
      ansible_host: 172.16.131.91
    VM1260:
      ansible_host: 172.16.131.92
    VM1261:
      ansible_host: 172.16.131.93
    VM1262:
      ansible_host: 172.16.131.94
    VM1263:
      ansible_host: 172.16.131.95
    VM1264:
      ansible_host: 172.16.131.96
    VM1265:
      ansible_host: 172.16.131.97
    VM1266:
      ansible_host: 172.16.131.98
    VM1267:
      ansible_host: 172.16.131.99
    VM1268:
      ansible_host: 172.16.131.100
    VM1269:
      ansible_host: 172.16.131.101
    VM1270:
      ansible_host: 172.16.131.102
    VM1271:
      ansible_host: 172.16.131.103
    VM1272:
      ansible_host: 172.16.131.104
    VM1273:
      ansible_host: 172.16.131.105
    VM1274:
      ansible_host: 172.16.131.106
    VM1275:
      ansible_host: 172.16.131.107
    VM1276:
      ansible_host: 172.16.131.108
    VM1277:
      ansible_host: 172.16.131.109
    VM1278:
      ansible_host: 172.16.131.110
    VM1279:
      ansible_host: 172.16.131.111
    VM1280:
      ansible_host: 172.16.131.112
    VM1281:
      ansible_host: 172.16.131.113
    VM1282:
      ansible_host: 172.16.131.114
    VM1283:
      ansible_host: 172.16.131.115
    VM1284:
      ansible_host: 172.16.131.116
    VM1285:
      ansible_host: 172.16.131.117
    VM1286:
      ansible_host: 172.16.131.118
    VM1287:
      ansible_host: 172.16.131.119
    VM1288:
      ansible_host: 172.16.131.120
    VM1289:
      ansible_host: 172.16.131.121
    VM1290:
      ansible_host: 172.16.131.122
    VM1291:
      ansible_host: 172.16.131.123
    VM1292:
      ansible_host: 172.16.131.124
    VM1293:
      ansible_host: 172.16.131.125
    VM1294:
      ansible_host: 172.16.131.126
    VM1295:
      ansible_host: 172.16.131.127
vms_13:
  hosts:
    VM1300:
      ansible_host: 172.16.132.32
    VM1301:
      ansible_host: 172.16.132.33
    VM1302:
      ansible_host: 172.16.132.34
    VM1303:
      ansible_host: 172.16.132.35
    VM1304:
      ansible_host: 172.16.132.36
    VM1305:
      ansible_host: 172.16.132.37
    VM1306:
      ansible_host: 172.16.132.38
    VM1307:
      ansible_host: 172.16.132.39
    VM1308:
      ansible_host: 172.16.132.40
    VM1309:
      ansible_host: 172.16.132.41
    VM1310:
      ansible_host: 172.16.132.42
    VM1311:
      ansible_host: 172.16.132.43
    VM1312:
      ansible_host: 172.16.132.44
    VM1313:
      ansible_host: 172.16.132.45
    VM1314:
      ansible_host: 172.16.132.46
    VM1315:
      ansible_host: 172.16.132.47
    VM1316:
      ansible_host: 172.16.132.48
    VM1317:
      ansible_host: 172.16.132.49
    VM1318:
      ansible_host: 172.16.132.50
    VM1319:
      ansible_host: 172.16.132.51
    VM1320:
      ansible_host: 172.16.132.52
    VM1321:
      ansible_host: 172.16.132.53
    VM1322:
      ansible_host: 172.16.132.54
    VM1323:
      ansible_host: 172.16.132.55
    VM1324:
      ansible_host: 172.16.132.56
    VM1325:
      ansible_host: 172.16.132.57
    VM1326:
      ansible_host: 172.16.132.58
    VM1327:
      ansible_host: 172.16.132.59
    VM1328:
      ansible_host: 172.16.132.60
    VM1329:
      ansible_host: 172.16.132.61
    VM1330:
      ansible_host: 172.16.132.62
    VM1331:
      ansible_host: 172.16.132.63
    VM1332:
      ansible_host: 172.16.132.64
    VM1333:
      ansible_host: 172.16.132.65
    VM1334:
      ansible_host: 172.16.132.66
    VM1335:
      ansible_host: 172.16.132.67
    VM1336:
      ansible_host: 172.16.132.68
    VM1337:
      ansible_host: 172.16.132.69
    VM1338:
      ansible_host: 172.16.132.70
    VM1339:
      ansible_host: 172.16.132.71
    VM1340:
      ansible_host: 172.16.132.72
    VM1341:
      ansible_host: 172.16.132.73
    VM1342:
      ansible_host: 172.16.132.74
    VM1343:
      ansible_host: 172.16.132.75
    VM1344:
      ansible_host: 172.16.132.76
    VM1345:
      ansible_host: 172.16.132.77
    VM1346:
      ansible_host: 172.16.132.78
    VM1347:
      ansible_host: 172.16.132.79
    VM1348:
      ansible_host: 172.16.132.80
    VM1349:
      ansible_host: 172.16.132.81
    VM1350:
      ansible_host: 172.16.132.82
    VM1351:
      ansible_host: 172.16.132.83
    VM1352:
      ansible_host: 172.16.132.84
    VM1353:
      ansible_host: 172.16.132.85
    VM1354:
      ansible_host: 172.16.132.86
    VM1355:
      ansible_host: 172.16.132.87
    VM1356:
      ansible_host: 172.16.132.88
    VM1357:
      ansible_host: 172.16.132.89
    VM1358:
      ansible_host: 172.16.132.90
    VM1359:
      ansible_host: 172.16.132.91
    VM1360:
      ansible_host: 172.16.132.92
    VM1361:
      ansible_host: 172.16.132.93
    VM1362:
      ansible_host: 172.16.132.94
    VM1363:
      ansible_host: 172.16.132.95
    VM1364:
      ansible_host: 172.16.132.96
    VM1365:
      ansible_host: 172.16.132.97
    VM1366:
      ansible_host: 172.16.132.98
    VM1367:
      ansible_host: 172.16.132.99
    VM1368:
      ansible_host: 172.16.132.100
    VM1369:
      ansible_host: 172.16.132.101
    VM1370:
      ansible_host: 172.16.132.102
    VM1371:
      ansible_host: 172.16.132.103
    VM1372:
      ansible_host: 172.16.132.104
    VM1373:
      ansible_host: 172.16.132.105
    VM1374:
      ansible_host: 172.16.132.106
    VM1375:
      ansible_host: 172.16.132.107
    VM1376:
      ansible_host: 172.16.132.108
    VM1377:
      ansible_host: 172.16.132.109
    VM1378:
      ansible_host: 172.16.132.110
    VM1379:
      ansible_host: 172.16.132.111
    VM1380:
      ansible_host: 172.16.132.112
    VM1381:
      ansible_host: 172.16.132.113
    VM1382:
      ansible_host: 172.16.132.114
    VM1383:
      ansible_host: 172.16.132.115
    VM1384:
      ansible_host: 172.16.132.116
    VM1385:
      ansible_host: 172.16.132.117
    VM1386:
      ansible_host: 172.16.132.118
    VM1387:
      ansible_host: 172.16.132.119
    VM1388:
      ansible_host: 172.16.132.120
    VM1389:
      ansible_host: 172.16.132.121
    VM1390:
      ansible_host: 172.16.132.122
    VM1391:
      ansible_host: 172.16.132.123
    VM1392:
      ansible_host: 172.16.132.124
    VM1393:
      ansible_host: 172.16.132.125
    VM1394:
      ansible_host: 172.16.132.126
    VM1395:
      ansible_host: 172.16.132.127
vms_16:
  hosts:
    VM1600:
      ansible_host: 172.16.133.10
    VM1601:
      ansible_host: 172.16.133.11
    VM1602:
      ansible_host: 172.16.133.12
    VM1603:
      ansible_host: 172.16.133.13
    VM1604:
      ansible_host: 172.16.133.14
    VM1605:
      ansible_host: 172.16.133.15
    VM1606:
      ansible_host: 172.16.133.16
    VM1607:
      ansible_host: 172.16.133.17
    VM1608:
      ansible_host: 172.16.133.18
    VM1609:
      ansible_host: 172.16.133.19
    VM1610:
      ansible_host: 172.16.133.20
    VM1611:
      ansible_host: 172.16.133.21
    VM1612:
      ansible_host: 172.16.133.22
    VM1613:
      ansible_host: 172.16.133.23
    VM1614:
      ansible_host: 172.16.133.24
    VM1615:
      ansible_host: 172.16.133.25
    VM1616:
      ansible_host: 172.16.133.26
    VM1617:
      ansible_host: 172.16.133.27
    VM1618:
      ansible_host: 172.16.133.28
    VM1619:
      ansible_host: 172.16.133.29
    VM1620:
      ansible_host: 172.16.133.30
    VM1621:
      ansible_host: 172.16.133.31
    VM1622:
      ansible_host: 172.16.133.32
    VM1623:
      ansible_host: 172.16.133.33
    VM1624:
      ansible_host: 172.16.133.34
    VM1625:
      ansible_host: 172.16.133.35
    VM1626:
      ansible_host: 172.16.133.36
    VM1627:
      ansible_host: 172.16.133.37
    VM1628:
      ansible_host: 172.16.133.38
    VM1629:
      ansible_host: 172.16.133.39
    VM1630:
      ansible_host: 172.16.133.40
    VM1631:
      ansible_host: 172.16.133.41
    VM1632:
      ansible_host: 172.16.133.42
    VM1633:
      ansible_host: 172.16.133.43
    VM1634:
      ansible_host: 172.16.133.44
    VM1635:
      ansible_host: 172.16.133.45
    VM1636:
      ansible_host: 172.16.133.46
    VM1637:
      ansible_host: 172.16.133.47
    VM1638:
      ansible_host: 172.16.133.48
    VM1639:
      ansible_host: 172.16.133.49
    VM1640:
      ansible_host: 172.16.133.50
    VM1641:
      ansible_host: 172.16.133.51
    VM1642:
      ansible_host: 172.16.133.52
    VM1643:
      ansible_host: 172.16.133.53
    VM1644:
      ansible_host: 172.16.133.54
    VM1645:
      ansible_host: 172.16.133.55
    VM1646:
      ansible_host: 172.16.133.56
    VM1647:
      ansible_host: 172.16.133.57
    VM1648:
      ansible_host: 172.16.133.58
    VM1649:
      ansible_host: 172.16.133.59
    VM1650:
      ansible_host: 172.16.133.60
    VM1651:
      ansible_host: 172.16.133.61
    VM1652:
      ansible_host: 172.16.133.62
    VM1653:
      ansible_host: 172.16.133.63
    VM1654:
      ansible_host: 172.16.133.64
    VM1655:
      ansible_host: 172.16.133.65
    VM1656:
      ansible_host: 172.16.133.66
    VM1657:
      ansible_host: 172.16.133.67
    VM1658:
      ansible_host: 172.16.133.68
    VM1659:
      ansible_host: 172.16.133.69
    VM1660:
      ansible_host: 172.16.133.70
    VM1661:
      ansible_host: 172.16.133.71
    VM1662:
      ansible_host: 172.16.133.72
    VM1663:
      ansible_host: 172.16.133.73
    VM1664:
      ansible_host: 172.16.133.74
    VM1665:
      ansible_host: 172.16.133.75
    VM1666:
      ansible_host: 172.16.133.76
    VM1667:
      ansible_host: 172.16.133.77
    VM1668:
      ansible_host: 172.16.133.78
    VM1669:
      ansible_host: 172.16.133.79
    VM1670:
      ansible_host: 172.16.133.80
    VM1671:
      ansible_host: 172.16.133.81
    VM1672:
      ansible_host: 172.16.133.82
    VM1673:
      ansible_host: 172.16.133.83
    VM1674:
      ansible_host: 172.16.133.84
    VM1675:
      ansible_host: 172.16.133.85
    VM1676:
      ansible_host: 172.16.133.86
    VM1677:
      ansible_host: 172.16.133.87
    VM1678:
      ansible_host: 172.16.133.88
    VM1679:
      ansible_host: 172.16.133.89
    VM1680:
      ansible_host: 172.16.133.90
    VM1681:
      ansible_host: 172.16.133.91
    VM1682:
      ansible_host: 172.16.133.92
    VM1683:
      ansible_host: 172.16.133.93
    VM1684:
      ansible_host: 172.16.133.94
    VM1685:
      ansible_host: 172.16.133.95
    VM1686:
      ansible_host: 172.16.133.96
    VM1687:
      ansible_host: 172.16.133.97
    VM1688:
      ansible_host: 172.16.133.98
    VM1689:
      ansible_host: 172.16.133.99
    VM1690:
      ansible_host: 172.16.133.100
    VM1691:
      ansible_host: 172.16.133.101
    VM1692:
      ansible_host: 172.16.133.102
    VM1693:
      ansible_host: 172.16.133.103
    VM1694:
      ansible_host: 172.16.133.104
    VM1695:
      ansible_host: 172.16.133.105
vms_17:
  hosts:
    VM1700:
      ansible_host: 172.16.134.32
    VM1701:
      ansible_host: 172.16.134.33
    VM1702:
      ansible_host: 172.16.134.34
    VM1703:
      ansible_host: 172.16.134.35
    VM1704:
      ansible_host: 172.16.134.36
    VM1705:
      ansible_host: 172.16.134.37
    VM1706:
      ansible_host: 172.16.134.38
    VM1707:
      ansible_host: 172.16.134.39
    VM1708:
      ansible_host: 172.16.134.40
    VM1709:
      ansible_host: 172.16.134.41
    VM1710:
      ansible_host: 172.16.134.42
    VM1711:
      ansible_host: 172.16.134.43
    VM1712:
      ansible_host: 172.16.134.44
    VM1713:
      ansible_host: 172.16.134.45
    VM1714:
      ansible_host: 172.16.134.46
    VM1715:
      ansible_host: 172.16.134.47
    VM1716:
      ansible_host: 172.16.134.48
    VM1717:
      ansible_host: 172.16.134.49
    VM1718:
      ansible_host: 172.16.134.50
    VM1719:
      ansible_host: 172.16.134.51
    VM1720:
      ansible_host: 172.16.134.52
    VM1721:
      ansible_host: 172.16.134.53
    VM1722:
      ansible_host: 172.16.134.54
    VM1723:
      ansible_host: 172.16.134.55
    VM1724:
      ansible_host: 172.16.134.56
    VM1725:
      ansible_host: 172.16.134.57
    VM1726:
      ansible_host: 172.16.134.58
    VM1727:
      ansible_host: 172.16.134.59
    VM1728:
      ansible_host: 172.16.134.60
    VM1729:
      ansible_host: 172.16.134.61
    VM1730:
      ansible_host: 172.16.134.62
    VM1731:
      ansible_host: 172.16.134.63
    VM1732:
      ansible_host: 172.16.134.64
    VM1733:
      ansible_host: 172.16.134.65
    VM1734:
      ansible_host: 172.16.134.66
    VM1735:
      ansible_host: 172.16.134.67
    VM1736:
      ansible_host: 172.16.134.68
    VM1737:
      ansible_host: 172.16.134.69
    VM1738:
      ansible_host: 172.16.134.70
    VM1739:
      ansible_host: 172.16.134.71
    VM1740:
      ansible_host: 172.16.134.72
    VM1741:
      ansible_host: 172.16.134.73
    VM1742:
      ansible_host: 172.16.134.74
    VM1743:
      ansible_host: 172.16.134.75
    VM1744:
      ansible_host: 172.16.134.76
    VM1745:
      ansible_host: 172.16.134.77
    VM1746:
      ansible_host: 172.16.134.78
    VM1747:
      ansible_host: 172.16.134.79
    VM1748:
      ansible_host: 172.16.134.80
    VM1749:
      ansible_host: 172.16.134.81
    VM1750:
      ansible_host: 172.16.134.82
    VM1751:
      ansible_host: 172.16.134.83
    VM1752:
      ansible_host: 172.16.134.84
    VM1753:
      ansible_host: 172.16.134.85
    VM1754:
      ansible_host: 172.16.134.86
    VM1755:
      ansible_host: 172.16.134.87
    VM1756:
      ansible_host: 172.16.134.88
    VM1757:
      ansible_host: 172.16.134.89
    VM1758:
      ansible_host: 172.16.134.90
    VM1759:
      ansible_host: 172.16.134.91
    VM1760:
      ansible_host: 172.16.134.92
    VM1761:
      ansible_host: 172.16.134.93
    VM1762:
      ansible_host: 172.16.134.94
    VM1763:
      ansible_host: 172.16.134.95
    VM1764:
      ansible_host: 172.16.134.96
    VM1765:
      ansible_host: 172.16.134.97
    VM1766:
      ansible_host: 172.16.134.98
    VM1767:
      ansible_host: 172.16.134.99
    VM1768:
      ansible_host: 172.16.134.100
    VM1769:
      ansible_host: 172.16.134.101
    VM1770:
      ansible_host: 172.16.134.102
    VM1771:
      ansible_host: 172.16.134.103
    VM1772:
      ansible_host: 172.16.134.104
    VM1773:
      ansible_host: 172.16.134.105
    VM1774:
      ansible_host: 172.16.134.106
    VM1775:
      ansible_host: 172.16.134.107
    VM1776:
      ansible_host: 172.16.134.108
    VM1777:
      ansible_host: 172.16.134.109
    VM1778:
      ansible_host: 172.16.134.110
    VM1779:
      ansible_host: 172.16.134.111
    VM1780:
      ansible_host: 172.16.134.112
    VM1781:
      ansible_host: 172.16.134.113
    VM1782:
      ansible_host: 172.16.134.114
    VM1783:
      ansible_host: 172.16.134.115
    VM1784:
      ansible_host: 172.16.134.116
    VM1785:
      ansible_host: 172.16.134.117
    VM1786:
      ansible_host: 172.16.134.118
    VM1787:
      ansible_host: 172.16.134.119
    VM1788:
      ansible_host: 172.16.134.120
    VM1789:
      ansible_host: 172.16.134.121
    VM1790:
      ansible_host: 172.16.134.122
    VM1791:
      ansible_host: 172.16.134.123
    VM1792:
      ansible_host: 172.16.134.124
    VM1793:
      ansible_host: 172.16.134.125
    VM1794:
      ansible_host: 172.16.134.126
    VM1795:
      ansible_host: 172.16.134.127
vms_18:
  hosts:
    VM1800:
      ansible_host: 172.16.135.32
    VM1801:
      ansible_host: 172.16.135.33
    VM1802:
      ansible_host: 172.16.135.34
    VM1803:
      ansible_host: 172.16.135.35
    VM1804:
      ansible_host: 172.16.135.36
    VM1805:
      ansible_host: 172.16.135.37
    VM1806:
      ansible_host: 172.16.135.38
    VM1807:
      ansible_host: 172.16.135.39
    VM1808:
      ansible_host: 172.16.135.40
    VM1809:
      ansible_host: 172.16.135.41
    VM1810:
      ansible_host: 172.16.135.42
    VM1811:
      ansible_host: 172.16.135.43
    VM1812:
      ansible_host: 172.16.135.44
    VM1813:
      ansible_host: 172.16.135.45
    VM1814:
      ansible_host: 172.16.135.46
    VM1815:
      ansible_host: 172.16.135.47
    VM1816:
      ansible_host: 172.16.135.48
    VM1817:
      ansible_host: 172.16.135.49
    VM1818:
      ansible_host: 172.16.135.50
    VM1819:
      ansible_host: 172.16.135.51
    VM1820:
      ansible_host: 172.16.135.52
    VM1821:
      ansible_host: 172.16.135.53
    VM1822:
      ansible_host: 172.16.135.54
    VM1823:
      ansible_host: 172.16.135.55
    VM1824:
      ansible_host: 172.16.135.56
    VM1825:
      ansible_host: 172.16.135.57
    VM1826:
      ansible_host: 172.16.135.58
    VM1827:
      ansible_host: 172.16.135.59
    VM1828:
      ansible_host: 172.16.135.60
    VM1829:
      ansible_host: 172.16.135.61
    VM1830:
      ansible_host: 172.16.135.62
    VM1831:
      ansible_host: 172.16.135.63
    VM1832:
      ansible_host: 172.16.135.64
    VM1833:
      ansible_host: 172.16.135.65
    VM1834:
      ansible_host: 172.16.135.66
    VM1835:
      ansible_host: 172.16.135.67
    VM1836:
      ansible_host: 172.16.135.68
    VM1837:
      ansible_host: 172.16.135.69
    VM1838:
      ansible_host: 172.16.135.70
    VM1839:
      ansible_host: 172.16.135.71
    VM1840:
      ansible_host: 172.16.135.72
    VM1841:
      ansible_host: 172.16.135.73
    VM1842:
      ansible_host: 172.16.135.74
    VM1843:
      ansible_host: 172.16.135.75
    VM1844:
      ansible_host: 172.16.135.76
    VM1845:
      ansible_host: 172.16.135.77
    VM1846:
      ansible_host: 172.16.135.78
    VM1847:
      ansible_host: 172.16.135.79
    VM1848:
      ansible_host: 172.16.135.80
    VM1849:
      ansible_host: 172.16.135.81
    VM1850:
      ansible_host: 172.16.135.82
    VM1851:
      ansible_host: 172.16.135.83
    VM1852:
      ansible_host: 172.16.135.84
    VM1853:
      ansible_host: 172.16.135.85
    VM1854:
      ansible_host: 172.16.135.86
    VM1855:
      ansible_host: 172.16.135.87
    VM1856:
      ansible_host: 172.16.135.88
    VM1857:
      ansible_host: 172.16.135.89
    VM1858:
      ansible_host: 172.16.135.90
    VM1859:
      ansible_host: 172.16.135.91
    VM1860:
      ansible_host: 172.16.135.92
    VM1861:
      ansible_host: 172.16.135.93
    VM1862:
      ansible_host: 172.16.135.94
    VM1863:
      ansible_host: 172.16.135.95
    VM1864:
      ansible_host: 172.16.135.96
    VM1865:
      ansible_host: 172.16.135.97
    VM1866:
      ansible_host: 172.16.135.98
    VM1867:
      ansible_host: 172.16.135.99
    VM1868:
      ansible_host: 172.16.135.100
    VM1869:
      ansible_host: 172.16.135.101
    VM1870:
      ansible_host: 172.16.135.102
    VM1871:
      ansible_host: 172.16.135.103
    VM1872:
      ansible_host: 172.16.135.104
    VM1873:
      ansible_host: 172.16.135.105
    VM1874:
      ansible_host: 172.16.135.106
    VM1875:
      ansible_host: 172.16.135.107
    VM1876:
      ansible_host: 172.16.135.108
    VM1877:
      ansible_host: 172.16.135.109
    VM1878:
      ansible_host: 172.16.135.110
    VM1879:
      ansible_host: 172.16.135.111
    VM1880:
      ansible_host: 172.16.135.112
    VM1881:
      ansible_host: 172.16.135.113
    VM1882:
      ansible_host: 172.16.135.114
    VM1883:
      ansible_host: 172.16.135.115
    VM1884:
      ansible_host: 172.16.135.116
    VM1885:
      ansible_host: 172.16.135.117
    VM1886:
      ansible_host: 172.16.135.118
    VM1887:
      ansible_host: 172.16.135.119
    VM1888:
      ansible_host: 172.16.135.120
    VM1889:
      ansible_host: 172.16.135.121
    VM1890:
      ansible_host: 172.16.135.122
    VM1891:
      ansible_host: 172.16.135.123
    VM1892:
      ansible_host: 172.16.135.124
    VM1893:
      ansible_host: 172.16.135.125
    VM1894:
      ansible_host: 172.16.135.126
    VM1895:
      ansible_host: 172.16.135.127
vms_20:
  hosts:
    VM2000:
      ansible_host: 172.16.137.32
    VM2001:
      ansible_host: 172.16.137.33
    VM2002:
      ansible_host: 172.16.137.34
    VM2003:
      ansible_host: 172.16.137.35
    VM2004:
      ansible_host: 172.16.137.36
    VM2005:
      ansible_host: 172.16.137.37
    VM2006:
      ansible_host: 172.16.137.38
    VM2007:
      ansible_host: 172.16.137.39
    VM2008:
      ansible_host: 172.16.137.40
    VM2009:
      ansible_host: 172.16.137.41
    VM2010:
      ansible_host: 172.16.137.42
    VM2011:
      ansible_host: 172.16.137.43
    VM2012:
      ansible_host: 172.16.137.44
    VM2013:
      ansible_host: 172.16.137.45
    VM2014:
      ansible_host: 172.16.137.46
    VM2015:
      ansible_host: 172.16.137.47
    VM2016:
      ansible_host: 172.16.137.48
    VM2017:
      ansible_host: 172.16.137.49
    VM2018:
      ansible_host: 172.16.137.50
    VM2019:
      ansible_host: 172.16.137.51
    VM2020:
      ansible_host: 172.16.137.52
    VM2021:
      ansible_host: 172.16.137.53
    VM2022:
      ansible_host: 172.16.137.54
    VM2023:
      ansible_host: 172.16.137.55
    VM2024:
      ansible_host: 172.16.137.56
    VM2025:
      ansible_host: 172.16.137.57
    VM2026:
      ansible_host: 172.16.137.58
    VM2027:
      ansible_host: 172.16.137.59
    VM2028:
      ansible_host: 172.16.137.60
    VM2029:
      ansible_host: 172.16.137.61
    VM2030:
      ansible_host: 172.16.137.62
    VM2031:
      ansible_host: 172.16.137.63
    VM2032:
      ansible_host: 172.16.137.64
    VM2033:
      ansible_host: 172.16.137.65
    VM2034:
      ansible_host: 172.16.137.66
    VM2035:
      ansible_host: 172.16.137.67
    VM2036:
      ansible_host: 172.16.137.68
    VM2037:
      ansible_host: 172.16.137.69
    VM2038:
      ansible_host: 172.16.137.70
    VM2039:
      ansible_host: 172.16.137.71
    VM2040:
      ansible_host: 172.16.137.72
    VM2041:
      ansible_host: 172.16.137.73
    VM2042:
      ansible_host: 172.16.137.74
    VM2043:
      ansible_host: 172.16.137.75
    VM2044:
      ansible_host: 172.16.137.76
    VM2045:
      ansible_host: 172.16.137.77
    VM2046:
      ansible_host: 172.16.137.78
    VM2047:
      ansible_host: 172.16.137.79
    VM2048:
      ansible_host: 172.16.137.80
    VM2049:
      ansible_host: 172.16.137.81
    VM2050:
      ansible_host: 172.16.137.82
    VM2051:
      ansible_host: 172.16.137.83
    VM2052:
      ansible_host: 172.16.137.84
    VM2053:
      ansible_host: 172.16.137.85
    VM2054:
      ansible_host: 172.16.137.86
    VM2055:
      ansible_host: 172.16.137.87
    VM2056:
      ansible_host: 172.16.137.88
    VM2057:
      ansible_host: 172.16.137.89
    VM2058:
      ansible_host: 172.16.137.90
    VM2059:
      ansible_host: 172.16.137.91
    VM2060:
      ansible_host: 172.16.137.92
    VM2061:
      ansible_host: 172.16.137.93
    VM2062:
      ansible_host: 172.16.137.94
    VM2063:
      ansible_host: 172.16.137.95
    VM2064:
      ansible_host: 172.16.137.96
    VM2065:
      ansible_host: 172.16.137.97
    VM2066:
      ansible_host: 172.16.137.98
    VM2067:
      ansible_host: 172.16.137.99
    VM2068:
      ansible_host: 172.16.137.100
    VM2069:
      ansible_host: 172.16.137.101
    VM2070:
      ansible_host: 172.16.137.102
    VM2071:
      ansible_host: 172.16.137.103
    VM2072:
      ansible_host: 172.16.137.104
    VM2073:
      ansible_host: 172.16.137.105
    VM2074:
      ansible_host: 172.16.137.106
    VM2075:
      ansible_host: 172.16.137.107
    VM2076:
      ansible_host: 172.16.137.108
    VM2077:
      ansible_host: 172.16.137.109
    VM2078:
      ansible_host: 172.16.137.110
    VM2079:
      ansible_host: 172.16.137.111
    VM2080:
      ansible_host: 172.16.137.112
    VM2081:
      ansible_host: 172.16.137.113
    VM2082:
      ansible_host: 172.16.137.114
    VM2083:
      ansible_host: 172.16.137.115
    VM2084:
      ansible_host: 172.16.137.116
    VM2085:
      ansible_host: 172.16.137.117
    VM2086:
      ansible_host: 172.16.137.118
    VM2087:
      ansible_host: 172.16.137.119
    VM2088:
      ansible_host: 172.16.137.120
    VM2089:
      ansible_host: 172.16.137.121
    VM2090:
      ansible_host: 172.16.137.122
    VM2091:
      ansible_host: 172.16.137.123
    VM2092:
      ansible_host: 172.16.137.124
    VM2093:
      ansible_host: 172.16.137.125
    VM2094:
      ansible_host: 172.16.137.126
    VM2095:
      ansible_host: 172.16.137.127

vms_21:
  hosts:
    VM2100:
      ansible_host: 172.16.142.32
    VM2101:
      ansible_host: 172.16.142.33
    VM2102:
      ansible_host: 172.16.142.34
    VM2103:
      ansible_host: 172.16.142.35
    VM2104:
      ansible_host: 172.16.142.36
    VM2105:
      ansible_host: 172.16.142.37
    VM2106:
      ansible_host: 172.16.142.38
    VM2107:
      ansible_host: 172.16.142.39
    VM2108:
      ansible_host: 172.16.142.40
    VM2109:
      ansible_host: 172.16.142.41
    VM2110:
      ansible_host: 172.16.142.42
    VM2111:
      ansible_host: 172.16.142.43
    VM2112:
      ansible_host: 172.16.142.44
    VM2113:
      ansible_host: 172.16.142.45
    VM2114:
      ansible_host: 172.16.142.46
    VM2115:
      ansible_host: 172.16.142.47
    VM2116:
      ansible_host: 172.16.142.48
    VM2117:
      ansible_host: 172.16.142.49
    VM2118:
      ansible_host: 172.16.142.50
    VM2119:
      ansible_host: 172.16.142.51
    VM2120:
      ansible_host: 172.16.142.52
    VM2121:
      ansible_host: 172.16.142.53
    VM2122:
      ansible_host: 172.16.142.54
    VM2123:
      ansible_host: 172.16.142.55
    VM2124:
      ansible_host: 172.16.142.56
    VM2125:
      ansible_host: 172.16.142.57
    VM2126:
      ansible_host: 172.16.142.58
    VM2127:
      ansible_host: 172.16.142.59
    VM2128:
      ansible_host: 172.16.142.60
    VM2129:
      ansible_host: 172.16.142.61
    VM2130:
      ansible_host: 172.16.142.62
    VM2131:
      ansible_host: 172.16.142.63
    VM2132:
      ansible_host: 172.16.142.64
    VM2133:
      ansible_host: 172.16.142.65
    VM2134:
      ansible_host: 172.16.142.66
    VM2135:
      ansible_host: 172.16.142.67
    VM2136:
      ansible_host: 172.16.142.68
    VM2137:
      ansible_host: 172.16.142.69
    VM2138:
      ansible_host: 172.16.142.70
    VM2139:
      ansible_host: 172.16.142.71
    VM2140:
      ansible_host: 172.16.142.72
    VM2141:
      ansible_host: 172.16.142.73
    VM2142:
      ansible_host: 172.16.142.74
    VM2143:
      ansible_host: 172.16.142.75
    VM2144:
      ansible_host: 172.16.142.76
    VM2145:
      ansible_host: 172.16.142.77
    VM2146:
      ansible_host: 172.16.142.78
    VM2147:
      ansible_host: 172.16.142.79
    VM2148:
      ansible_host: 172.16.142.80
    VM2149:
      ansible_host: 172.16.142.81
    VM2150:
      ansible_host: 172.16.142.82
    VM2151:
      ansible_host: 172.16.142.83
    VM2152:
      ansible_host: 172.16.142.84
    VM2153:
      ansible_host: 172.16.142.85
    VM2154:
      ansible_host: 172.16.142.86
    VM2155:
      ansible_host: 172.16.142.87
    VM2156:
      ansible_host: 172.16.142.88
    VM2157:
      ansible_host: 172.16.142.89
    VM2158:
      ansible_host: 172.16.142.90
    VM2159:
      ansible_host: 172.16.142.91
    VM2160:
      ansible_host: 172.16.142.92
    VM2161:
      ansible_host: 172.16.142.93
    VM2162:
      ansible_host: 172.16.142.94
    VM2163:
      ansible_host: 172.16.142.95
    VM2164:
      ansible_host: 172.16.142.96
    VM2165:
      ansible_host: 172.16.142.97
    VM2166:
      ansible_host: 172.16.142.98
    VM2167:
      ansible_host: 172.16.142.99
    VM2168:
      ansible_host: 172.16.142.100
    VM2169:
      ansible_host: 172.16.142.101
    VM2170:
      ansible_host: 172.16.142.102
    VM2171:
      ansible_host: 172.16.142.103
    VM2172:
      ansible_host: 172.16.142.104
    VM2173:
      ansible_host: 172.16.142.105
    VM2174:
      ansible_host: 172.16.142.106
    VM2175:
      ansible_host: 172.16.142.107
    VM2176:
      ansible_host: 172.16.142.108
    VM2177:
      ansible_host: 172.16.142.109
    VM2178:
      ansible_host: 172.16.142.110
    VM2179:
      ansible_host: 172.16.142.111
    VM2180:
      ansible_host: 172.16.142.112
    VM2181:
      ansible_host: 172.16.142.113
    VM2182:
      ansible_host: 172.16.142.114
    VM2183:
      ansible_host: 172.16.142.115
    VM2184:
      ansible_host: 172.16.142.116
    VM2185:
      ansible_host: 172.16.142.117
    VM2186:
      ansible_host: 172.16.142.118
    VM2187:
      ansible_host: 172.16.142.119
    VM2188:
      ansible_host: 172.16.142.120
    VM2189:
      ansible_host: 172.16.142.121
    VM2190:
      ansible_host: 172.16.142.122
    VM2191:
      ansible_host: 172.16.142.123
    VM2192:
      ansible_host: 172.16.142.124
    VM2193:
      ansible_host: 172.16.142.125
    VM2194:
      ansible_host: 172.16.142.126
    VM2195:
      ansible_host: 172.16.142.127

vms_24:
  hosts:
    VM2400:
      ansible_host: 172.16.143.32
    VM2401:
      ansible_host: 172.16.143.33
    VM2402:
      ansible_host: 172.16.143.34
    VM2403:
      ansible_host: 172.16.143.35
    VM2404:
      ansible_host: 172.16.143.36
    VM2405:
      ansible_host: 172.16.143.37
    VM2406:
      ansible_host: 172.16.143.38
    VM2407:
      ansible_host: 172.16.143.39
    VM2408:
      ansible_host: 172.16.143.40
    VM2409:
      ansible_host: 172.16.143.41
    VM2410:
      ansible_host: 172.16.143.42
    VM2411:
      ansible_host: 172.16.143.43
    VM2412:
      ansible_host: 172.16.143.44
    VM2413:
      ansible_host: 172.16.143.45
    VM2414:
      ansible_host: 172.16.143.46
    VM2415:
      ansible_host: 172.16.143.47
    VM2416:
      ansible_host: 172.16.143.48
    VM2417:
      ansible_host: 172.16.143.49
    VM2418:
      ansible_host: 172.16.143.50
    VM2419:
      ansible_host: 172.16.143.51
    VM2420:
      ansible_host: 172.16.143.52
    VM2421:
      ansible_host: 172.16.143.53
    VM2422:
      ansible_host: 172.16.143.54
    VM2423:
      ansible_host: 172.16.143.55
    VM2424:
      ansible_host: 172.16.143.56
    VM2425:
      ansible_host: 172.16.143.57
    VM2426:
      ansible_host: 172.16.143.58
    VM2427:
      ansible_host: 172.16.143.59
    VM2428:
      ansible_host: 172.16.143.60
    VM2429:
      ansible_host: 172.16.143.61
    VM2430:
      ansible_host: 172.16.143.62
    VM2431:
      ansible_host: 172.16.143.63
    VM2432:
      ansible_host: 172.16.143.64
    VM2433:
      ansible_host: 172.16.143.65
    VM2434:
      ansible_host: 172.16.143.66
    VM2435:
      ansible_host: 172.16.143.67
    VM2436:
      ansible_host: 172.16.143.68
    VM2437:
      ansible_host: 172.16.143.69
    VM2438:
      ansible_host: 172.16.143.70
    VM2439:
      ansible_host: 172.16.143.71
    VM2440:
      ansible_host: 172.16.143.72
    VM2441:
      ansible_host: 172.16.143.73
    VM2442:
      ansible_host: 172.16.143.74
    VM2443:
      ansible_host: 172.16.143.75
    VM2444:
      ansible_host: 172.16.143.76
    VM2445:
      ansible_host: 172.16.143.77
    VM2446:
      ansible_host: 172.16.143.78
    VM2447:
      ansible_host: 172.16.143.79
    VM2448:
      ansible_host: 172.16.143.80
    VM2449:
      ansible_host: 172.16.143.81
    VM2450:
      ansible_host: 172.16.143.82
    VM2451:
      ansible_host: 172.16.143.83
    VM2452:
      ansible_host: 172.16.143.84
    VM2453:
      ansible_host: 172.16.143.85
    VM2454:
      ansible_host: 172.16.143.86
    VM2455:
      ansible_host: 172.16.143.87
    VM2456:
      ansible_host: 172.16.143.88
    VM2457:
      ansible_host: 172.16.143.89
    VM2458:
      ansible_host: 172.16.143.90
    VM2459:
      ansible_host: 172.16.143.91
    VM2460:
      ansible_host: 172.16.143.92
    VM2461:
      ansible_host: 172.16.143.93
    VM2462:
      ansible_host: 172.16.143.94
    VM2463:
      ansible_host: 172.16.143.95
    VM2464:
      ansible_host: 172.16.143.96
    VM2465:
      ansible_host: 172.16.143.97
    VM2466:
      ansible_host: 172.16.143.98
    VM2467:
      ansible_host: 172.16.143.99
    VM2468:
      ansible_host: 172.16.143.100
    VM2469:
      ansible_host: 172.16.143.101
    VM2470:
      ansible_host: 172.16.143.102
    VM2471:
      ansible_host: 172.16.143.103
    VM2472:
      ansible_host: 172.16.143.104
    VM2473:
      ansible_host: 172.16.143.105
    VM2474:
      ansible_host: 172.16.143.106
    VM2475:
      ansible_host: 172.16.143.107
    VM2476:
      ansible_host: 172.16.143.108
    VM2477:
      ansible_host: 172.16.143.109
    VM2478:
      ansible_host: 172.16.143.110
    VM2479:
      ansible_host: 172.16.143.111
    VM2480:
      ansible_host: 172.16.143.112
    VM2481:
      ansible_host: 172.16.143.113
    VM2482:
      ansible_host: 172.16.143.114
    VM2483:
      ansible_host: 172.16.143.115
    VM2484:
      ansible_host: 172.16.143.116
    VM2485:
      ansible_host: 172.16.143.117
    VM2486:
      ansible_host: 172.16.143.118
    VM2487:
      ansible_host: 172.16.143.119
    VM2488:
      ansible_host: 172.16.143.120
    VM2489:
      ansible_host: 172.16.143.121
    VM2490:
      ansible_host: 172.16.143.122
    VM2491:
      ansible_host: 172.16.143.123
    VM2492:
      ansible_host: 172.16.143.124
    VM2493:
      ansible_host: 172.16.143.125
    VM2494:
      ansible_host: 172.16.143.126
    VM2495:
      ansible_host: 172.16.143.127

vms_25:
  hosts:
    VM2500:
      ansible_host: 172.16.144.32
    VM2501:
      ansible_host: 172.16.144.33
    VM2502:
      ansible_host: 172.16.144.34
    VM2503:
      ansible_host: 172.16.144.35
    VM2504:
      ansible_host: 172.16.144.36
    VM2505:
      ansible_host: 172.16.144.37
    VM2506:
      ansible_host: 172.16.144.38
    VM2507:
      ansible_host: 172.16.144.39
    VM2508:
      ansible_host: 172.16.144.40
    VM2509:
      ansible_host: 172.16.144.41
    VM2510:
      ansible_host: 172.16.144.42
    VM2511:
      ansible_host: 172.16.144.43
    VM2512:
      ansible_host: 172.16.144.44
    VM2513:
      ansible_host: 172.16.144.45
    VM2514:
      ansible_host: 172.16.144.46
    VM2515:
      ansible_host: 172.16.144.47
    VM2516:
      ansible_host: 172.16.144.48
    VM2517:
      ansible_host: 172.16.144.49
    VM2518:
      ansible_host: 172.16.144.50
    VM2519:
      ansible_host: 172.16.144.51
    VM2520:
      ansible_host: 172.16.144.52
    VM2521:
      ansible_host: 172.16.144.53
    VM2522:
      ansible_host: 172.16.144.54
    VM2523:
      ansible_host: 172.16.144.55
    VM2524:
      ansible_host: 172.16.144.56
    VM2525:
      ansible_host: 172.16.144.57
    VM2526:
      ansible_host: 172.16.144.58
    VM2527:
      ansible_host: 172.16.144.59
    VM2528:
      ansible_host: 172.16.144.60
    VM2529:
      ansible_host: 172.16.144.61
    VM2530:
      ansible_host: 172.16.144.62
    VM2531:
      ansible_host: 172.16.144.63
    VM2532:
      ansible_host: 172.16.144.64
    VM2533:
      ansible_host: 172.16.144.65
    VM2534:
      ansible_host: 172.16.144.66
    VM2535:
      ansible_host: 172.16.144.67
    VM2536:
      ansible_host: 172.16.144.68
    VM2537:
      ansible_host: 172.16.144.69
    VM2538:
      ansible_host: 172.16.144.70
    VM2539:
      ansible_host: 172.16.144.71
    VM2540:
      ansible_host: 172.16.144.72
    VM2541:
      ansible_host: 172.16.144.73
    VM2542:
      ansible_host: 172.16.144.74
    VM2543:
      ansible_host: 172.16.144.75
    VM2544:
      ansible_host: 172.16.144.76
    VM2545:
      ansible_host: 172.16.144.77
    VM2546:
      ansible_host: 172.16.144.78
    VM2547:
      ansible_host: 172.16.144.79
    VM2548:
      ansible_host: 172.16.144.80
    VM2549:
      ansible_host: 172.16.144.81
    VM2550:
      ansible_host: 172.16.144.82
    VM2551:
      ansible_host: 172.16.144.83
    VM2552:
      ansible_host: 172.16.144.84
    VM2553:
      ansible_host: 172.16.144.85
    VM2554:
      ansible_host: 172.16.144.86
    VM2555:
      ansible_host: 172.16.144.87
    VM2556:
      ansible_host: 172.16.144.88
    VM2557:
      ansible_host: 172.16.144.89
    VM2558:
      ansible_host: 172.16.144.90
    VM2559:
      ansible_host: 172.16.144.91
    VM2560:
      ansible_host: 172.16.144.92
    VM2561:
      ansible_host: 172.16.144.93
    VM2562:
      ansible_host: 172.16.144.94
    VM2563:
      ansible_host: 172.16.144.95
    VM2564:
      ansible_host: 172.16.144.96
    VM2565:
      ansible_host: 172.16.144.97
    VM2566:
      ansible_host: 172.16.144.98
    VM2567:
      ansible_host: 172.16.144.99
    VM2568:
      ansible_host: 172.16.144.100
    VM2569:
      ansible_host: 172.16.144.101
    VM2570:
      ansible_host: 172.16.144.102
    VM2571:
      ansible_host: 172.16.144.103
    VM2572:
      ansible_host: 172.16.144.104
    VM2573:
      ansible_host: 172.16.144.105
    VM2574:
      ansible_host: 172.16.144.106
    VM2575:
      ansible_host: 172.16.144.107
    VM2576:
      ansible_host: 172.16.144.108
    VM2577:
      ansible_host: 172.16.144.109
    VM2578:
      ansible_host: 172.16.144.110
    VM2579:
      ansible_host: 172.16.144.111
    VM2580:
      ansible_host: 172.16.144.112
    VM2581:
      ansible_host: 172.16.144.113
    VM2582:
      ansible_host: 172.16.144.114
    VM2583:
      ansible_host: 172.16.144.115
    VM2584:
      ansible_host: 172.16.144.116
    VM2585:
      ansible_host: 172.16.144.117
    VM2586:
      ansible_host: 172.16.144.118
    VM2587:
      ansible_host: 172.16.144.119
    VM2588:
      ansible_host: 172.16.144.120
    VM2589:
      ansible_host: 172.16.144.121
    VM2590:
      ansible_host: 172.16.144.122
    VM2591:
      ansible_host: 172.16.144.123
    VM2592:
      ansible_host: 172.16.144.124
    VM2593:
      ansible_host: 172.16.144.125
    VM2594:
      ansible_host: 172.16.144.126
    VM2595:
      ansible_host: 172.16.144.127

vms_26:
  hosts:
    VM2600:
      ansible_host: 172.16.145.32
    VM2601:
      ansible_host: 172.16.145.33
    VM2602:
      ansible_host: 172.16.145.34
    VM2603:
      ansible_host: 172.16.145.35
    VM2604:
      ansible_host: 172.16.145.36
    VM2605:
      ansible_host: 172.16.145.37
    VM2606:
      ansible_host: 172.16.145.38
    VM2607:
      ansible_host: 172.16.145.39
    VM2608:
      ansible_host: 172.16.145.40
    VM2609:
      ansible_host: 172.16.145.41
    VM2610:
      ansible_host: 172.16.145.42
    VM2611:
      ansible_host: 172.16.145.43
    VM2612:
      ansible_host: 172.16.145.44
    VM2613:
      ansible_host: 172.16.145.45
    VM2614:
      ansible_host: 172.16.145.46
    VM2615:
      ansible_host: 172.16.145.47
    VM2616:
      ansible_host: 172.16.145.48
    VM2617:
      ansible_host: 172.16.145.49
    VM2618:
      ansible_host: 172.16.145.50
    VM2619:
      ansible_host: 172.16.145.51
    VM2620:
      ansible_host: 172.16.145.52
    VM2621:
      ansible_host: 172.16.145.53
    VM2622:
      ansible_host: 172.16.145.54
    VM2623:
      ansible_host: 172.16.145.55
    VM2624:
      ansible_host: 172.16.145.56
    VM2625:
      ansible_host: 172.16.145.57
    VM2626:
      ansible_host: 172.16.145.58
    VM2627:
      ansible_host: 172.16.145.59
    VM2628:
      ansible_host: 172.16.145.60
    VM2629:
      ansible_host: 172.16.145.61
    VM2630:
      ansible_host: 172.16.145.62
    VM2631:
      ansible_host: 172.16.145.63
    VM2632:
      ansible_host: 172.16.145.64
    VM2633:
      ansible_host: 172.16.145.65
    VM2634:
      ansible_host: 172.16.145.66
    VM2635:
      ansible_host: 172.16.145.67
    VM2636:
      ansible_host: 172.16.145.68
    VM2637:
      ansible_host: 172.16.145.69
    VM2638:
      ansible_host: 172.16.145.70
    VM2639:
      ansible_host: 172.16.145.71
    VM2640:
      ansible_host: 172.16.145.72
    VM2641:
      ansible_host: 172.16.145.73
    VM2642:
      ansible_host: 172.16.145.74
    VM2643:
      ansible_host: 172.16.145.75
    VM2644:
      ansible_host: 172.16.145.76
    VM2645:
      ansible_host: 172.16.145.77
    VM2646:
      ansible_host: 172.16.145.78
    VM2647:
      ansible_host: 172.16.145.79
    VM2648:
      ansible_host: 172.16.145.80
    VM2649:
      ansible_host: 172.16.145.81
    VM2650:
      ansible_host: 172.16.145.82
    VM2651:
      ansible_host: 172.16.145.83
    VM2652:
      ansible_host: 172.16.145.84
    VM2653:
      ansible_host: 172.16.145.85
    VM2654:
      ansible_host: 172.16.145.86
    VM2655:
      ansible_host: 172.16.145.87
    VM2656:
      ansible_host: 172.16.145.88
    VM2657:
      ansible_host: 172.16.145.89
    VM2658:
      ansible_host: 172.16.145.90
    VM2659:
      ansible_host: 172.16.145.91
    VM2660:
      ansible_host: 172.16.145.92
    VM2661:
      ansible_host: 172.16.145.93
    VM2662:
      ansible_host: 172.16.145.94
    VM2663:
      ansible_host: 172.16.145.95
    VM2664:
      ansible_host: 172.16.145.96
    VM2665:
      ansible_host: 172.16.145.97
    VM2666:
      ansible_host: 172.16.145.98
    VM2667:
      ansible_host: 172.16.145.99
    VM2668:
      ansible_host: 172.16.145.100
    VM2669:
      ansible_host: 172.16.145.101
    VM2670:
      ansible_host: 172.16.145.102
    VM2671:
      ansible_host: 172.16.145.103
    VM2672:
      ansible_host: 172.16.145.104
    VM2673:
      ansible_host: 172.16.145.105
    VM2674:
      ansible_host: 172.16.145.106
    VM2675:
      ansible_host: 172.16.145.107
    VM2676:
      ansible_host: 172.16.145.108
    VM2677:
      ansible_host: 172.16.145.109
    VM2678:
      ansible_host: 172.16.145.110
    VM2679:
      ansible_host: 172.16.145.111
    VM2680:
      ansible_host: 172.16.145.112
    VM2681:
      ansible_host: 172.16.145.113
    VM2682:
      ansible_host: 172.16.145.114
    VM2683:
      ansible_host: 172.16.145.115
    VM2684:
      ansible_host: 172.16.145.116
    VM2685:
      ansible_host: 172.16.145.117
    VM2686:
      ansible_host: 172.16.145.118
    VM2687:
      ansible_host: 172.16.145.119
    VM2688:
      ansible_host: 172.16.145.120
    VM2689:
      ansible_host: 172.16.145.121
    VM2690:
      ansible_host: 172.16.145.122
    VM2691:
      ansible_host: 172.16.145.123
    VM2692:
      ansible_host: 172.16.145.124
    VM2693:
      ansible_host: 172.16.145.125
    VM2694:
      ansible_host: 172.16.145.126
    VM2695:
      ansible_host: 172.16.145.127

vms_27:
  hosts:
    VM2700:
      ansible_host: 172.16.146.32
    VM2701:
      ansible_host: 172.16.146.33
    VM2702:
      ansible_host: 172.16.146.34
    VM2703:
      ansible_host: 172.16.146.35
    VM2704:
      ansible_host: 172.16.146.36
    VM2705:
      ansible_host: 172.16.146.37
    VM2706:
      ansible_host: 172.16.146.38
    VM2707:
      ansible_host: 172.16.146.39
    VM2708:
      ansible_host: 172.16.146.40
    VM2709:
      ansible_host: 172.16.146.41
    VM2710:
      ansible_host: 172.16.146.42
    VM2711:
      ansible_host: 172.16.146.43
    VM2712:
      ansible_host: 172.16.146.44
    VM2713:
      ansible_host: 172.16.146.45
    VM2714:
      ansible_host: 172.16.146.46
    VM2715:
      ansible_host: 172.16.146.47
    VM2716:
      ansible_host: 172.16.146.48
    VM2717:
      ansible_host: 172.16.146.49
    VM2718:
      ansible_host: 172.16.146.50
    VM2719:
      ansible_host: 172.16.146.51
    VM2720:
      ansible_host: 172.16.146.52
    VM2721:
      ansible_host: 172.16.146.53
    VM2722:
      ansible_host: 172.16.146.54
    VM2723:
      ansible_host: 172.16.146.55
    VM2724:
      ansible_host: 172.16.146.56
    VM2725:
      ansible_host: 172.16.146.57
    VM2726:
      ansible_host: 172.16.146.58
    VM2727:
      ansible_host: 172.16.146.59
    VM2728:
      ansible_host: 172.16.146.60
    VM2729:
      ansible_host: 172.16.146.61
    VM2730:
      ansible_host: 172.16.146.62
    VM2731:
      ansible_host: 172.16.146.63
    VM2732:
      ansible_host: 172.16.146.64
    VM2733:
      ansible_host: 172.16.146.65
    VM2734:
      ansible_host: 172.16.146.66
    VM2735:
      ansible_host: 172.16.146.67
    VM2736:
      ansible_host: 172.16.146.68
    VM2737:
      ansible_host: 172.16.146.69
    VM2738:
      ansible_host: 172.16.146.70
    VM2739:
      ansible_host: 172.16.146.71
    VM2740:
      ansible_host: 172.16.146.72
    VM2741:
      ansible_host: 172.16.146.73
    VM2742:
      ansible_host: 172.16.146.74
    VM2743:
      ansible_host: 172.16.146.75
    VM2744:
      ansible_host: 172.16.146.76
    VM2745:
      ansible_host: 172.16.146.77
    VM2746:
      ansible_host: 172.16.146.78
    VM2747:
      ansible_host: 172.16.146.79
    VM2748:
      ansible_host: 172.16.146.80
    VM2749:
      ansible_host: 172.16.146.81
    VM2750:
      ansible_host: 172.16.146.82
    VM2751:
      ansible_host: 172.16.146.83
    VM2752:
      ansible_host: 172.16.146.84
    VM2753:
      ansible_host: 172.16.146.85
    VM2754:
      ansible_host: 172.16.146.86
    VM2755:
      ansible_host: 172.16.146.87
    VM2756:
      ansible_host: 172.16.146.88
    VM2757:
      ansible_host: 172.16.146.89
    VM2758:
      ansible_host: 172.16.146.90
    VM2759:
      ansible_host: 172.16.146.91
    VM2760:
      ansible_host: 172.16.146.92
    VM2761:
      ansible_host: 172.16.146.93
    VM2762:
      ansible_host: 172.16.146.94
    VM2763:
      ansible_host: 172.16.146.95
    VM2764:
      ansible_host: 172.16.146.96
    VM2765:
      ansible_host: 172.16.146.97
    VM2766:
      ansible_host: 172.16.146.98
    VM2767:
      ansible_host: 172.16.146.99
    VM2768:
      ansible_host: 172.16.146.100
    VM2769:
      ansible_host: 172.16.146.101
    VM2770:
      ansible_host: 172.16.146.102
    VM2771:
      ansible_host: 172.16.146.103
    VM2772:
      ansible_host: 172.16.146.104
    VM2773:
      ansible_host: 172.16.146.105
    VM2774:
      ansible_host: 172.16.146.106
    VM2775:
      ansible_host: 172.16.146.107
    VM2776:
      ansible_host: 172.16.146.108
    VM2777:
      ansible_host: 172.16.146.109
    VM2778:
      ansible_host: 172.16.146.110
    VM2779:
      ansible_host: 172.16.146.111
    VM2780:
      ansible_host: 172.16.146.112
    VM2781:
      ansible_host: 172.16.146.113
    VM2782:
      ansible_host: 172.16.146.114
    VM2783:
      ansible_host: 172.16.146.115
    VM2784:
      ansible_host: 172.16.146.116
    VM2785:
      ansible_host: 172.16.146.117
    VM2786:
      ansible_host: 172.16.146.118
    VM2787:
      ansible_host: 172.16.146.119
    VM2788:
      ansible_host: 172.16.146.120
    VM2789:
      ansible_host: 172.16.146.121
    VM2790:
      ansible_host: 172.16.146.122
    VM2791:
      ansible_host: 172.16.146.123
    VM2792:
      ansible_host: 172.16.146.124
    VM2793:
      ansible_host: 172.16.146.125
    VM2794:
      ansible_host: 172.16.146.126
    VM2795:
      ansible_host: 172.16.146.127

vms_svc_1:
  hosts:
    VM1000:
      ansible_host: 10.206.144.22
    VM1001:
      ansible_host: 10.206.144.23
    VM1002:
      ansible_host: 10.206.144.24
    VM1003:
      ansible_host: 10.206.144.25
    VM1004:
      ansible_host: 10.206.144.26
    VM1005:
      ansible_host: 10.206.144.27
    VM1006:
      ansible_host: 10.206.144.28
    VM1007:
      ansible_host: 10.206.144.29
    VM1008:
      ansible_host: 10.206.144.30
    VM1009:
      ansible_host: 10.206.144.31
    VM1010:
      ansible_host: 10.206.144.32
    VM1011:
      ansible_host: 10.206.144.33
    VM1012:
      ansible_host: 10.206.144.34
    VM1013:
      ansible_host: 10.206.144.35
    VM1014:
      ansible_host: 10.206.144.36
    VM1015:
      ansible_host: 10.206.144.37
    VM1016:
      ansible_host: 10.206.144.38
    VM1017:
      ansible_host: 10.206.144.39
    VM1018:
      ansible_host: 10.206.144.40
    VM1019:
      ansible_host: 10.206.144.41
    VM1020:
      ansible_host: 10.206.144.42
    VM1021:
      ansible_host: 10.206.144.43
    VM1022:
      ansible_host: 10.206.144.44
    VM1023:
      ansible_host: 10.206.144.45
    VM1024:
      ansible_host: 172.16.139.56
    VM1025:
      ansible_host: 172.16.139.57
    VM1026:
      ansible_host: 172.16.139.58
    VM1027:
      ansible_host: 172.16.139.59
    VM1028:
      ansible_host: 172.16.139.60
    VM1029:
      ansible_host: 172.16.139.61
    VM1030:
      ansible_host: 172.16.139.62
    VM1031:
      ansible_host: 172.16.139.63
    VM1032:
      ansible_host: 172.16.139.64
    VM1033:
      ansible_host: 172.16.139.65
    VM1034:
      ansible_host: 172.16.139.66
    VM1035:
      ansible_host: 172.16.139.67
    VM1036:
      ansible_host: 172.16.139.68
    VM1037:
      ansible_host: 172.16.139.69
    VM1038:
      ansible_host: 172.16.139.70
    VM1039:
      ansible_host: 172.16.139.71
    VM1040:
      ansible_host: 172.16.139.72
    VM1041:
      ansible_host: 172.16.139.73
    VM1042:
      ansible_host: 172.16.139.74
    VM1043:
      ansible_host: 172.16.139.75
    VM1044:
      ansible_host: 172.16.139.76
    VM1045:
      ansible_host: 172.16.139.77
    VM1046:
      ansible_host: 172.16.139.78
    VM1047:
      ansible_host: 172.16.139.79
    VM1048:
      ansible_host: 172.16.139.80
    VM1049:
      ansible_host: 172.16.139.81
    VM1050:
      ansible_host: 172.16.139.82
    VM1051:
      ansible_host: 172.16.139.83
    VM1052:
      ansible_host: 172.16.139.84
    VM1053:
      ansible_host: 172.16.139.85
    VM1054:
      ansible_host: 172.16.139.86
    VM1055:
      ansible_host: 172.16.139.87
    VM1056:
      ansible_host: 172.16.139.88
    VM1057:
      ansible_host: 172.16.139.89
    VM1058:
      ansible_host: 172.16.139.90
    VM1059:
      ansible_host: 172.16.139.91
    VM1060:
      ansible_host: 172.16.139.92
    VM1061:
      ansible_host: 172.16.139.93
    VM1062:
      ansible_host: 172.16.139.94
    VM1063:
      ansible_host: 172.16.139.95
    VM1064:
      ansible_host: 172.16.139.96
    VM1065:
      ansible_host: 172.16.139.97
    VM1066:
      ansible_host: 172.16.139.98
    VM1067:
      ansible_host: 172.16.139.99
    VM1068:
      ansible_host: 172.16.139.100
    VM1069:
      ansible_host: 172.16.139.101
    VM1070:
      ansible_host: 172.16.139.102
    VM1071:
      ansible_host: 172.16.139.103
    VM1072:
      ansible_host: 172.16.139.104
    VM1073:
      ansible_host: 172.16.139.105
    VM1074:
      ansible_host: 172.16.139.106
    VM1075:
      ansible_host: 172.16.139.107
    VM1076:
      ansible_host: 172.16.139.108
    VM1077:
      ansible_host: 172.16.139.109
    VM1078:
      ansible_host: 172.16.139.110
    VM1079:
      ansible_host: 172.16.139.111
    VM1080:
      ansible_host: 172.16.139.112
    VM1081:
      ansible_host: 172.16.139.113
    VM1082:
      ansible_host: 172.16.139.114
    VM1083:
      ansible_host: 172.16.139.115
    VM1084:
      ansible_host: 172.16.139.116
    VM1085:
      ansible_host: 172.16.139.117
    VM1086:
      ansible_host: 172.16.139.118
    VM1087:
      ansible_host: 172.16.139.119
    VM1088:
      ansible_host: 172.16.139.120
    VM1089:
      ansible_host: 172.16.139.121
    VM1090:
      ansible_host: 172.16.139.122
    VM1091:
      ansible_host: 172.16.139.123
    VM1092:
      ansible_host: 172.16.139.124
    VM1093:
      ansible_host: 172.16.139.125
    VM1094:
      ansible_host: 172.16.139.126
    VM1095:
      ansible_host: 172.16.139.127

# The groups below are helpers to limit running playbooks to a specific server only
server_1:
  vars:
    host_var_file: host_vars/STR-ACS-SERV-01.yml
  children:
    vm_host_1:
    vms_1:
server_2:
  vars:
    host_var_file: host_vars/STR-ACS-SERV-02.yml
  children:
    vm_host_2:
    vms_2:
server_3:
  vars:
    host_var_file: host_vars/STR-ACS-SERV-03.yml
  children:
    vm_host_3:
    vms_3:
server_6:
  vars:
    host_var_file: host_vars/STR-ACS-SERV-06.yml
  children:
    vm_host_6:
    vms_6:
server_7:
  vars:
    host_var_file: host_vars/STR-ACS-SERV-07.yml
  children:
    vm_host_7:
    vms_7:
server_11:
  vars:
    host_var_file: host_vars/STR-ACS-SERV-11.yml
  children:
    vm_host_11:
    vms_11:
server_12:
  vars:
    host_var_file: host_vars/STR-ACS-SERV-12.yml
  children:
    vm_host_12:
    vms_12:
server_13:
  vars:
    host_var_file: host_vars/STR-ACS-SERV-13.yml
  children:
    vm_host_13:
    vms_13:
server_16:
  vars:
    host_var_file: host_vars/STR2-ACS-SERV-16.yml
  children:
    vm_host_16:
    vms_16:
server_17:
  vars:
    host_var_file: host_vars/STR2-ACS-SERV-17.yml
  children:
    vm_host_17:
    vms_17:
server_18:
  vars:
    host_var_file: host_vars/STR2-ACS-SERV-18.yml
  children:
    vm_host_18:
    vms_18:
server_20:
  vars:
    host_var_file: host_vars/STR2-ACS-SERV-20.yml
  children:
    vm_host_20:
    vms_20:
server_21:
  vars:
    host_var_file: host_vars/STR2-ACS-SERV-21.yml
  children:
    vm_host_21:
    vms_21:
server_24:
  vars:
    host_var_file: host_vars/STR2-ACS-SERV-24.yml
  children:
    vm_host_24:
    vms_24:
server_25:
  vars:
    host_var_file: host_vars/STR2-ACS-SERV-25.yml
  children:
    vm_host_25:
    vms_25:
server_26:
  vars:
    host_var_file: host_vars/STR2-ACS-SERV-26.yml
  children:
    vm_host_26:
    vms_26:
server_27:
  vars:
    host_var_file: host_vars/STR2-ACS-SERV-27.yml
  children:
    vm_host_27:
    vms_27:
server_svc_1:
  vars:
    host_var_file: host_vars/SVCSTR-SERV-1.yml
  children:
    vm_svc_host_1:
    vms_svc_1:<|MERGE_RESOLUTION|>--- conflicted
+++ resolved
@@ -66,11 +66,8 @@
           - t1-lag
           - t1-64-lag
           - t1-64-lag-clet
-<<<<<<< HEAD
           - t1-4-lag
-=======
           - t1-backend
->>>>>>> 432edc49
           - t0
           - t0-16
           - t0-35
