#!/bin/bash

set -e

function usage
{
  echo "testbed-cli. Interface to testbeds"
  echo "Usage:"
  echo "    $0 [options] (start-vms | stop-vms) <server-name> <vault-password-file>"
  echo "    $0 [options] (start-topo-vms | stop-topo-vms) <testbed-name> <vault-password-file>"
<<<<<<< HEAD
  echo "    $0 [options] (add-topo | add-wan-topo | remove-topo | renumber-topo | connect-topo) <testbed-name> <vault-password-file>"
=======
  echo "    $0 [options] (add-topo | add-wan-topo | remove-topo | redeploy-topo | renumber-topo | connect-topo) <testbed-name> <vault-password-file>"
>>>>>>> ff51d299
  echo "    $0 [options] refresh-dut <testbed-name> <vault-password-file>"
  echo "    $0 [options] (connect-vms | disconnect-vms) <testbed-name> <vault-password-file>"
  echo "    $0 [options] config-vm <testbed-name> <vm-name> <vault-password-file>"
  echo "    $0 [options] announce-routes <testbed-name> <vault-password-file>"
  echo "    $0 [options] (gen-mg | deploy-mg | test-mg | activate-wan-sonic-device) <testbed-name> <inventory> <vault-password-file>"
  echo "    $0 [options] (config-y-cable) <testbed-name> <inventory> <vault-password-file>"
  echo "    $0 [options] (create-master | destroy-master) <k8s-server-name> <vault-password-file>"
  echo "    $0 [options] restart-ptf <testbed-name> <vault-password-file>"
  echo "    $0 [options] set-l2 <testbed-name> <vault-password-file>"
  echo "    $0 [options] activate-vendor-device <testbed-name> <server-name> <vault-password-file>"
  echo
  echo "Options:"
  echo "    -t <tbfile>     : testbed CSV file name (default: 'testbed.yaml')"
  echo "    -m <vmfile>     : virtual machine file name (default: 'veos')"
  echo "    -k <vmtype>     : vm type (veos|ceos|vsonic) (default: 'ceos')"
  echo "    -n <vm_num>     : vm num (default: 0)"
  echo "    -s <msetnumber> : master set identifier on specified <k8s-server-name> (default: 1)"
  echo "    -d <dir>        : sonic vm directory (default: $HOME/sonic-vm)"
  echo
  echo "Positional Arguments:"
  echo "    <server-name>         : Hostname of server on which to start VMs"
  echo "    <vault-password-file> : Path to file containing Ansible Vault password"
  echo "    <testbed-name>        : Name of the target testbed"
  echo "    <inventory>           : Name of the Ansible inventory containing the DUT"
  echo "    <k8s-server-name>     : Server identifier in form k8s_server_{id}, corresponds to k8s_ubuntu inventory group name"
  echo
  echo "To start all VMs on a server: $0 start-vms 'server-name' ~/.password"
  echo "To restart a subset of VMs:"
  echo "        $0 start-vms server-name vault-password-file -e respin_vms=[vm_list]"
  echo "             vm_list is separated by comma and shouldn't have space in the list."
  echo "                 e.g., respin_vms=[VM0310,VM0330]"
  echo "To pause some time after triggered starting of a batch of VMs:"
  echo "        $0 start-vms server-name vault-password-file -e batch_size=2 -e interval=60"
  echo "To enable autostart of VMs:"
  echo "        $0 start-vms server-name vault-password-file -e autostart=yes"
  echo "To start VMs for specified testbed on server: $0 start-topo-vms 'testbed-name' ~/.password"
  echo "To stop all VMs on a server:  $0 stop-vms 'server-name' ~/.password"
  echo "To stop VMs for specified testbed on server: $0 stop-topo-vms 'testbed-name' ~/.password"
  echo "To cleanup *all* vms and docker: $0 cleanup-vmhost 'server-name' ~/.password"
  echo "To deploy topology for specified testbed on a server: $0 add-topo 'testbed-name' ~/.password"
  echo "    Optional argument for add-topo:"
  echo "        -e ptf_imagetag=<tag>    # Use PTF image with specified tag for creating PTF container"
  echo "To remove topology for specified testbed on a server: $0 remove-topo 'testbed-name' ~/.password"
  echo "To remove topology and keysight-api-server container for specified testbedon a server:"
  echo "        $0 remove-topo 'testbed-name' ~/.password remove_keysight_api_server"
  echo "To renumber topology for specified testbed on a server: $0 renumber-topo 'testbed-name' ~/.password"
  echo "To connect topology for specified testbed: $0 connect-topo 'testbed-name' ~/.password"
  echo "To refresh DUT of specified testbed: $0 refresh-dut 'testbed-name' ~/.password"
  echo "To configure VMs for specified testbed on a server: $0 config-vm 'testbed-name' 'vm-name' ~/.password"
  echo "To announce routes to DUT for specified testbed: $0 announce-routes 'testbed-name' ~/.password"
  echo "To generate minigraph for DUT in specified testbed: $0 gen-mg 'testbed-name' 'inventory' ~/.password"
  echo "To deploy minigraph to DUT in specified testbed: $0 deploy-mg 'testbed-name' 'inventory' ~/.password"
  echo "    gen-mg, deploy-mg, test-mg supports enabling/disabling data ACL with parameter"
  echo "        -e enable_data_plane_acl=true"
  echo "        -e enable_data_plane_acl=false"
  echo "        by default, data acl is enabled"
  echo "To config simulated y-cable driver for DUT in specified testbed: $0 config-y-cable 'testbed-name' 'inventory' ~/.password"
  echo "To create Kubernetes master on a server: $0 -m k8s_ubuntu create-master 'k8s-server-name'  ~/.password"
  echo "To destroy Kubernetes master on a server: $0 -m k8s_ubuntu destroy-master 'k8s-server-name' ~/.password"
  echo "To restart ptf of specified testbed: $0 restart-ptf 'testbed-name' ~/.password"
  echo "To set DUT of specified testbed to l2 switch mode: $0 set-l2 'testbed-name' ~/.password"
  echo
  echo "You should define your topology in testbed YAML file"
  echo
  exit
}

function read_csv
{
  # Filter testbed names in the first column in the testbed definition file
  line=$(cat $tbfile | grep "^$1,")

  if [ $? -ne 0 ]
  then
   echo "Couldn't find testbed name '$1'"
   exit
  fi

  NL='
'
  case $line in
    *"$NL"*) echo "Find more than one testbed names in $tbfile"
             exit
             ;;
          *) echo "Found testbed $1"
             ;;
  esac

  IFS=, read -r -a line_arr <<< $line

  vm_set_name=${line_arr[1]}
  topo=${line_arr[2]}
  ptf_imagename=${line_arr[3]}
  ptf=${line_arr[4]}
  ptf_ip=${line_arr[5]}
  ptf_ipv6=${line_arr[6]}
  server=${line_arr[7]}
  vm_base=${line_arr[8]}
  dut=${line_arr[9]//;/,}
  duts=${dut//[\[\] ]/}
  inv_name=${line_arr[10]}
}

function read_yaml
{
  content=$(python -c "from __future__ import print_function; import yaml; print('+'.join(str(tb) for tb in yaml.safe_load(open('$tbfile')) if '$1'==tb['conf-name']))")

  IFS=$'+' read -r -a tb_lines <<< $content
  linecount=${#tb_lines[@]}

  if [ $linecount == 0 ]
  then
    echo "Couldn't find testbed name '$1'"
    exit
  elif [ $linecount -gt 1 ]
  then
    echo "Find more than one testbed name in $tbfile"
    exit
  else
    echo found testbed $1
  fi

  tb_line=${tb_lines[0]}
  line_arr=($1)
  for attr in group-name topo ptf_image_name ptf ptf_ip ptf_ipv6 netns_mgmt_ip server vm_base dut inv_name auto_recover comment;
  do
    value=$(python -c "from __future__ import print_function; tb=eval(\"$tb_line\"); print(tb.get('$attr', None))")
    [ "$value" == "None" ] && value=
    line_arr=("${line_arr[@]}" "$value")
  done

  vm_set_name=${line_arr[1]}
  topo=${line_arr[2]}
  ptf_imagename=${line_arr[3]}
  ptf=${line_arr[4]}
  ptf_ip=${line_arr[5]}
  ptf_ipv6=${line_arr[6]}
  netns_mgmt_ip=${line_arr[7]}
  server=${line_arr[8]}
  vm_base=${line_arr[9]}
  dut=${line_arr[10]}
  duts=$(python -c "from __future__ import print_function; print(','.join(eval(\"$dut\")))")
  inv_name=${line_arr[11]}
}

function read_file
{
  echo reading

  if [[ $tbfile == *.csv ]]
  then
    read_csv ${testbed_name}
  elif [[ $tbfile == *.yaml ]]
  then
    read_yaml ${testbed_name}
  fi
}

function start_vms
{
  if [[ $vm_type == ceos ]]; then
    echo "VM type is ceos. No need to run start-vms. Please specify VM type using the -k option. Example: -k veos"
    exit
  fi
  server=$1
  passwd=$2
  shift
  shift
  echo "Starting VMs on server '${server}'"

  ANSIBLE_SCP_IF_SSH=y ansible-playbook -i $vmfile -e VM_num="$vm_num" -e vm_type="$vm_type" testbed_start_VMs.yml \
      --vault-password-file="${passwd}" -l "${server}" $@
}

function activate_vendor_device
{
  testbed_name=$1
  server=$2
  passwd=$3
  shift
  shift
  shift 
  echo "Activate vendor device on server '${server}'"
  
  read_file ${testbed_name}
  
  ANSIBLE_SCP_IF_SSH=y  ANSIBLE_KEEP_REMOTE_FILES=1 ansible-playbook -i $vmfile activate_vendor_config.yml \
      --vault-password-file="${passwd}" -l "${server}" -e dut_name="$duts" $@
}

function stop_vms
{
  if [[ $vm_type == ceos ]]; then
    echo "VM type is ceos. No need to run stop-vms. Please specify VM type using the -k option. Example: -k veos"
    exit
  fi
  server=$1
  passwd=$2
  shift
  shift
  echo "Stopping VMs on server '${server}'"

  ANSIBLE_SCP_IF_SSH=y ansible-playbook -i $vmfile -e vm_type="$vm_type" testbed_stop_VMs.yml --vault-password-file="${passwd}" -l "${server}" $@
}

function start_topo_vms
{
  if [[ $vm_type == ceos ]]; then
    echo "VM type is ceos. No need to run start-topo-vms. Please specify VM type using the -k option. Example: -k veos"
    exit
  fi
  testbed_name=$1
  passwd=$2
  shift
  shift
  read_file ${testbed_name}

  echo "Starting VMs for testbed '${testbed_name}' on server '${server}'"

  ANSIBLE_SCP_IF_SSH=y ansible-playbook -i $vmfile testbed_start_VMs.yml --vault-password-file="${passwd}" -l "${server}" \
	  -e VM_base="$vm_base" -e vm_type="$vm_type" -e topo="$topo" $@
}

function stop_topo_vms
{
  if [[ $vm_type == ceos ]]; then
    echo "VM type is ceos. No need to run stop-topo-vms. Please specify VM type using the -k option. Example: -k veos"
    exit
  fi
  testbed_name=$1
  passwd=$2
  shift
  shift
  read_file ${testbed_name}

  echo "Stopping VMs for testbed '${testbed_name}' on server '${server}'"

  ANSIBLE_SCP_IF_SSH=y ansible-playbook -i $vmfile testbed_stop_VMs.yml --vault-password-file="${passwd}" -l "${server}" \
	  -e VM_base="$vm_base" -e vm_type="$vm_type" -e topo="$topo" $@
}

function add_wan_topo
{
  testbed_name=$1
  passwd=$2
  shift
  shift
  echo "Deploying topology for wan testbed '${testbed_name}'"

  read_file ${testbed_name}
  echo "Virtual devices:" "$dut" "$duts"
  echo $duts

  ANSIBLE_SCP_IF_SSH=y  ANSIBLE_KEEP_REMOTE_FILES=1 ansible-playbook -i $vmfile testbed_add_wan_topology.yml --vault-password-file="${passwd}" -l "$server" \
        -e testbed_name="$testbed_name" -e duts_name="$duts" -e VM_base="$vm_base" \
        -e ptf_ip="$ptf_ip" -e topo="$topo" -e vm_set_name="$vm_set_name" \
        -e ptf_imagename="$ptf_imagename" -e vm_type="$vm_type" -e ptf_ipv6="$ptf_ipv6" -e wan_sonic_topo="yes" \
        $ansible_options $@

  if [[ "$ptf_imagename" != "docker-keysight-api-server" ]]; then
    ansible-playbook fanout_connect.yml -i $vmfile --limit "$server" --vault-password-file="${passwd}" -e "dut=$duts" $@
  fi

  # Delete the obsoleted arp entry for the PTF IP
  ip neighbor flush $ptf_ip || true

  echo Done
}

function add_topo
{
  testbed_name=$1
  passwd=$2
  shift
  shift
  echo "Deploying topology for testbed '${testbed_name}'"

  read_file ${testbed_name}
  
  echo "$dut" "$duts"
  
  if [ -n "$sonic_vm_dir" ]; then
      ansible_options="-e sonic_vm_storage_location=$sonic_vm_dir"
  fi

  ANSIBLE_SCP_IF_SSH=y ansible-playbook -i $vmfile testbed_add_vm_topology.yml --vault-password-file="${passwd}" -l "$server" \
        -e testbed_name="$testbed_name" -e duts_name="$duts" -e VM_base="$vm_base" \
        -e ptf_ip="$ptf_ip" -e topo="$topo" -e vm_set_name="$vm_set_name" \
        -e ptf_imagename="$ptf_imagename" -e vm_type="$vm_type" -e ptf_ipv6="$ptf_ipv6"  -e netns_mgmt_ip="$netns_mgmt_ip" \
        $ansible_options $@

  if [[ "$ptf_imagename" != "docker-keysight-api-server" ]]; then
    ansible-playbook fanout_connect.yml -i $vmfile --limit "$server" --vault-password-file="${passwd}" -e "dut=$duts" $@
  fi

  # Delete the obsoleted arp entry for the PTF IP
  ip neighbor flush $ptf_ip || true

  echo Done
}

function remove_topo
{
  testbed_name=$1
  passwd=$2
  shift
  shift
  echo "Removing topology for testbed '${testbed_name}'"

  read_file ${testbed_name}

  remove_keysight_api_server=0
  for i in "$@"
  do
    if [[ "remove_keysight_api_server" == "$i" ]]; then
      remove_keysight_api_server=1
      shift
    fi
  done

  if [ -n "$sonic_vm_dir" ]; then
      ansible_options="-e sonic_vm_storage_location=$sonic_vm_dir"
  fi

  ANSIBLE_SCP_IF_SSH=y ansible-playbook -i $vmfile testbed_remove_vm_topology.yml --vault-password-file="${passwd}" -l "$server" \
      -e testbed_name="$testbed_name" -e duts_name="$duts" -e VM_base="$vm_base" \
      -e ptf_ip="$ptf_ip" -e topo="$topo" -e vm_set_name="$vm_set_name" \
      -e ptf_imagename="$ptf_imagename" -e vm_type="$vm_type" -e ptf_ipv6="$ptf_ipv6" -e netns_mgmt_ip="$netns_mgmt_ip" \
      -e remove_keysight_api_server="$remove_keysight_api_server" \
      $ansible_options $@

  echo Done
}

function redeploy_topo()
{
    remove_topo $@ || true
    echo "Sleep 60 seconds ..."
    sleep 60
    add_topo $@
}

function connect_topo
{
  testbed_name=$1
  passwd=$2
  shift
  shift

  echo "Connect topology for testbed '${testbed_name}'"

  read_file ${testbed_name}

  ANSIBLE_SCP_IF_SSH=y ansible-playbook -i $vmfile testbed_connect_topo.yml \
                     --vault-password-file="${passwd}" --limit "$server" \
                     -e duts_name="$duts" \
                     -e VM_base="$vm_base" -e ptf_ip="$ptf_ip" \
                     -e topo="$topo" -e vm_set_name="$vm_set_name" \
                     -e ptf_imagename="$ptf_imagename" -e vm_type="$vm_type" -e ptf_ipv6="$ptf_ipv6" $@

  ansible-playbook fanout_connect.yml -i $vmfile --limit "$server" --vault-password-file="${passwd}" -e "dut=$duts" $@

  echo Done
}

function renumber_topo
{
  testbed_name=$1
  passwd=$2
  shift
  shift
  echo "Renumbering topology for testbed '${testbed_name}'"

  read_file ${testbed_name}

  ANSIBLE_SCP_IF_SSH=y ansible-playbook -i $vmfile testbed_renumber_vm_topology.yml --vault-password-file="${passwd}" \
      -l "$server" -e testbed_name="$testbed_name" -e duts_name="$duts" -e VM_base="$vm_base" -e ptf_ip="$ptf_ip" \
      -e topo="$topo" -e vm_set_name="$vm_set_name" -e ptf_imagename="$ptf_imagename" -e ptf_ipv6="$ptf_ipv6" $@

  ansible-playbook fanout_connect.yml -i $vmfile --limit "$server" --vault-password-file="${passwd}" -e "dut=$duts" $@

  echo Done
}

function restart_ptf
{
  testbed_name=$1
  passwd=$2
  shift
  shift

  read_file ${testbed_name}

  echo "Restart ptf ptf_${vm_set_name} for testbed '${testbed_name}'"

  ANSIBLE_SCP_IF_SSH=y ansible-playbook -i $vmfile testbed_renumber_vm_topology.yml --vault-password-file="${passwd}" \
      -l "$server" -e testbed_name="$testbed_name" -e duts_name="$duts" -e VM_base="$vm_base" -e ptf_ip="$ptf_ip" \
      -e topo="$topo" -e vm_set_name="$vm_set_name" -e ptf_imagename="$ptf_imagename" -e ptf_ipv6="$ptf_ipv6" -e netns_mgmt_ip="$netns_mgmt_ip" $@

  echo Done
}

function refresh_dut
{
  testbed_name=$1
  passwd=$2
  shift
  shift
  echo "Refresh $duts in testbed '${testbed_name}'"

  read_file ${testbed_name}

  if [ -n "$sonic_vm_dir" ]; then
      ansible_options="-e sonic_vm_storage_location=$sonic_vm_dir"
  fi

  ANSIBLE_SCP_IF_SSH=y ansible-playbook -i $vmfile testbed_add_vm_topology.yml --vault-password-file="${passwd}" -l "$server" \
        -e testbed_name="$testbed_name" -e duts_name="$duts" -e VM_base="$vm_base" \
        -e ptf_ip="$ptf_ip" -e topo="$topo" -e vm_set_name="$vm_set_name" \
        -e ptf_imagename="$ptf_imagename" -e vm_type="$vm_type" -e ptf_ipv6="$ptf_ipv6" \
        -e force_stop_sonic_vm="yes" \
        $ansible_options $@

  echo Done
}

function connect_vms
{
  echo "Connect VMs '$1'"

  read_file $1

  ANSIBLE_SCP_IF_SSH=y ansible-playbook -i $vmfile testbed_connect_vms.yml --vault-password-file="$2" -l "$server" -e duts_name="$duts" -e VM_base="$vm_base" -e topo="$topo" -e vm_set_name="$vm_set_name"

  echo Done
}

function disconnect_vms
{
  echo "Disconnect VMs '$1'"

  read_file $1

  ANSIBLE_SCP_IF_SSH=y ansible-playbook -i $vmfile testbed_disconnect_vms.yml --vault-password-file="$2" -l "$server" -e duts_name="$duts" -e VM_base="$vm_base" -e topo="$topo" -e vm_set_name="$vm_set_name"

  echo Done
}

function announce_routes
{
  testbed_name=$1
  passfile=$2
  shift
  shift

  echo "Announce routes to DUTs of testbed '$testbed_name'"

  read_file $testbed_name

  ANSIBLE_SCP_IF_SSH=y ansible-playbook -i $vmfile testbed_announce_routes.yml --vault-password-file="$passfile" \
      -l "$server" -e vm_set_name="$vm_set_name" -e topo="$topo" -e ptf_ip="$ptf_ip" $@

  echo done
}

function generate_minigraph
{
  testbed_name=$1
  inventory=$2
  passfile=$3
  shift
  shift
  shift

  echo "Generating minigraph for testbed '$testbed_name'"

  read_file $testbed_name

  ansible-playbook -i "$inventory" config_sonic_basedon_testbed.yml --vault-password-file="$passfile" -l "$duts" -e testbed_name="$testbed_name" -e testbed_file=$tbfile -e vm_file=$vmfile -e local_minigraph=true $@

  echo Done
}

function activate_wan_sonic_config
{
  testbed_name=$1
  inventory=$2
  passfile=$3
  shift
  shift
  shift

  echo "Configure WAN SONiC config in testbed '$testbed_name'"

  read_file $testbed_name

  ansible-playbook -i "$inventory" config_wan_sonic_testbed.yml --vault-password-file="$passfile" -l "$duts" -e testbed_name="$testbed_name" -e testbed_file=$tbfile -e vm_file=$vmfile -e deploy=true -e save=true $@

  echo Done
}


function deploy_minigraph
{
  testbed_name=$1
  inventory=$2
  passfile=$3
  shift
  shift
  shift

  echo "Deploying minigraph to testbed '$testbed_name'"

  read_file $testbed_name

  ansible-playbook -i "$inventory" config_sonic_basedon_testbed.yml --vault-password-file="$passfile" -l "$duts" -e testbed_name="$testbed_name" -e testbed_file=$tbfile -e vm_file=$vmfile -e deploy=true -e save=true $@

  echo Done
}

function test_minigraph
{
  testbed_name=$1
  inventory=$2
  passfile=$3
  shift
  shift
  shift

  echo "Test minigraph generation for testbed '$testbed_name'"

  read_file $testbed_name

  ansible-playbook -i "$inventory" --diff --connection=local --check config_sonic_basedon_testbed.yml --vault-password-file="$passfile" -l "$duts" -e testbed_name="$testbed_name" -e testbed_file=$tbfile -e vm_file=$vmfile -e local_minigraph=true $@

  echo Done
}

function config_y_cable
{
  testbed_name=$1
  inventory=$2
  passfile=$3
  shift
  shift
  shift

  echo "Config y-cable on testbed '$testbed_name'"

  read_file $testbed_name

  ansible-playbook -i "$inventory" config_y_cable.yml --vault-password-file="$passfile" -l "$duts" -e testbed_name="$testbed_name" -e testbed_file=$tbfile -e vm_file=$vmfile $@

  echo Done
}

function set_l2_mode
{
  testbed_name=$1
  passfile=$2
  shift
  shift

  read_file ${testbed_name}

  echo "Set DUTs of testbed $testbed_name to l2 mode"
  echo "Reference: https://github.com/sonic-net/SONiC/wiki/L2-Switch-mode"
  if [[ $topo != t0* ]]; then
    echo "Only topology type t0 is supported"
    exit 1
  fi

  ansible-playbook -i "$inv_name" testbed_set_l2_mode.yml --vault-password-file="$passfile" -l "$duts" $@
}

function config_vm
{
  echo "Configure VM $2"

  read_file $1

  ansible-playbook -i $vmfile eos.yml --vault-password-file="$3" -l "$2" -e topo="$topo" -e VM_base="$vm_base"

  echo Done
}

function start_k8s_vms
{
  server=$1
  servernumber="${server#*"k8s_server_"}"
  passwd=$2
  shift
  shift

  echo "Starting Kubernetes VMs on server '${server}'"

  ANSIBLE_SCP_IF_SSH=y ansible-playbook -i $vmfile testbed_start_k8s_VMs.yml --vault-password-file="${passwd}" -e k8s="true" -l "${server}" $@
}

function setup_k8s_vms
{
  server=$1
  servernumber="${server#*"k8s_server_"}"
  passwd=$2

  echo "Setting up Kubernetes VMs on server '${server}'"

  ANSIBLE_SCP_IF_SSH=y ansible-playbook -i $vmfile testbed_setup_k8s_master.yml -e servernumber="${servernumber}" -e k8s="true" -e msetnumber="${msetnumber}"
}

function stop_k8s_vms
{
  server=$1
  servernumber="${server#*"k8s_server_"}"
  passwd=$2
  shift
  shift

  echo "Stopping Kubernetes VMs on server '${server}'"

  ANSIBLE_SCP_IF_SSH=y ansible-playbook -i $vmfile testbed_stop_k8s_VMs.yml --vault-password-file="${passwd}" -l "${server}" -e k8s="true" $@
}

function cleanup_vmhost
{
  server=$1
  passwd=$2
  shift
  shift
  echo "Cleaning vm_host server '${server}'"

  ANSIBLE_SCP_IF_SSH=y ansible-playbook -i $vmfile -e VM_num="$vm_num" testbed_cleanup.yml \
      --vault-password-file="${passwd}" -l "${server}" $@
}

vmfile=veos
tbfile=testbed.yaml
vm_type=ceos
vm_num=0
msetnumber=1
sonic_vm_dir=""

while getopts "t:m:k:n:s:d:" OPTION; do
    case $OPTION in
    t)
        tbfile=$OPTARG
        ;;
    m)
        vmfile=$OPTARG
        ;;
    k)
        vm_type=$OPTARG
        ;;
    n)
        vm_num=$OPTARG
        ;;
    s)
        msetnumber=$OPTARG
        ;;
    d)
        sonic_vm_dir=$OPTARG
        ;;
    *)
        usage
    esac
done

shift $((OPTIND-1))

if [ $# -lt 3 ]
then
  usage
fi

subcmd=$1
shift
case "${subcmd}" in
  start-vms)   start_vms $@
               ;;
  stop-vms)    stop_vms $@
               ;;
  start-topo-vms) start_topo_vms $@
               ;;
  stop-topo-vms) stop_topo_vms $@
               ;;
  add-topo)    add_topo $@
               ;;
  add-wan-topo) add_wan_topo $@
               ;;
  activate-vendor-device) activate_vendor_device $@
               ;;
  remove-topo) remove_topo $@
               ;;
  redeploy-topo) redeploy_topo $@
               ;;
  renumber-topo) renumber_topo $@
               ;;
  connect-topo) connect_topo $@
               ;;
  refresh-dut) refresh_dut $@
               ;;
  connect-vms) connect_vms $@
               ;;
  disconnect-vms) disconnect_vms $@
               ;;
  config-vm)   config_vm $@
               ;;
  announce-routes) announce_routes $@
               ;;
  gen-mg)      generate_minigraph $@
               ;;
  deploy-mg)   deploy_minigraph $@
               ;;
  activate-wan-sonic-device)   activate_wan_sonic_config $@
               ;;
  test-mg)     test_minigraph $@
               ;;
  config-y-cable) config_y_cable $@
               ;;
  set-l2) set_l2_mode $@
               ;;
  cleanup-vmhost) cleanup_vmhost $@
               ;;
  create-master) start_k8s_vms $@
                 setup_k8s_vms $@
               ;;
  destroy-master) stop_k8s_vms $@
               ;;
  restart-ptf) restart_ptf $@
               ;;
  *)           usage
               ;;
esac<|MERGE_RESOLUTION|>--- conflicted
+++ resolved
@@ -8,11 +8,7 @@
   echo "Usage:"
   echo "    $0 [options] (start-vms | stop-vms) <server-name> <vault-password-file>"
   echo "    $0 [options] (start-topo-vms | stop-topo-vms) <testbed-name> <vault-password-file>"
-<<<<<<< HEAD
-  echo "    $0 [options] (add-topo | add-wan-topo | remove-topo | renumber-topo | connect-topo) <testbed-name> <vault-password-file>"
-=======
   echo "    $0 [options] (add-topo | add-wan-topo | remove-topo | redeploy-topo | renumber-topo | connect-topo) <testbed-name> <vault-password-file>"
->>>>>>> ff51d299
   echo "    $0 [options] refresh-dut <testbed-name> <vault-password-file>"
   echo "    $0 [options] (connect-vms | disconnect-vms) <testbed-name> <vault-password-file>"
   echo "    $0 [options] config-vm <testbed-name> <vm-name> <vault-password-file>"
@@ -194,11 +190,11 @@
   passwd=$3
   shift
   shift
-  shift 
+  shift
   echo "Activate vendor device on server '${server}'"
-  
-  read_file ${testbed_name}
-  
+
+  read_file ${testbed_name}
+
   ANSIBLE_SCP_IF_SSH=y  ANSIBLE_KEEP_REMOTE_FILES=1 ansible-playbook -i $vmfile activate_vendor_config.yml \
       --vault-password-file="${passwd}" -l "${server}" -e dut_name="$duts" $@
 }
@@ -291,9 +287,9 @@
   echo "Deploying topology for testbed '${testbed_name}'"
 
   read_file ${testbed_name}
-  
+
   echo "$dut" "$duts"
-  
+
   if [ -n "$sonic_vm_dir" ]; then
       ansible_options="-e sonic_vm_storage_location=$sonic_vm_dir"
   fi
