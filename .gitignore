--- conflicted
+++ resolved
@@ -12,11 +12,8 @@
 tests/_cache
 tests/metadata
 ansible/plugins/*/*.pyc
-<<<<<<< HEAD
-=======
 # Temporary trimmed inventory file
 ansible/*_tmp
->>>>>>> 0d7fa4de
 
 # Dev tools
 .vscode/
