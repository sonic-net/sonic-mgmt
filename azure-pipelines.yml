# Starter pipeline
# Start with a minimal pipeline that you can customize to build and deploy your code.
# Add steps that build, run tests, deploy, and more:
# https://aka.ms/yaml

# For every job:
# continueOnError: false means it's a required test job and will block merge if it fails
# continueOnError: true means it's an optional test job and will not block merge even though it fails(unless a required test job depends on its result)

# For PR test job:
# If the current branch is not master, please reference the remote template by appending @sonic-mgmt.
# For example, "- template: .azure-pipelines/run-test-elastictest-template.yml@sonic-mgmt"

pr:
   branches:
     include:
       - master
       - 202???
   paths:
     exclude:
       - .github
       - docs
       - LICENSE
       - README.md
       - SECURITY.md
       - sdn_tests/**
       - '**/*.md'
trigger: none

name: $(TeamProject)_$(Build.DefinitionName)_$(SourceBranchName)_$(Date:yyyyMMdd)$(Rev:.r)

resources:
  repositories:
    - repository: sonic-mgmt
      type: github
      name: sonic-net/sonic-mgmt
      ref: master
      endpoint: sonic-net


stages:
- template: /.azure-pipelines/common2/stages/analyze-code.yml
- stage: Pre_test
  condition: succeededOrFailed()
  jobs:
  - job: static_analysis
    displayName: "Static Analysis"
    timeoutInMinutes: 10
    continueOnError: false
    pool: sonic-ubuntu-1c
    steps:
    - template: .azure-pipelines/pre-commit-check.yml

  - job: validate_test_cases
    displayName: "Validate Test Cases"
    timeoutInMinutes: 30
    continueOnError: false
    pool: sonic-ubuntu-1c
    steps:
    - template: .azure-pipelines/pytest-collect-only.yml
      parameters:
        MGMT_BRANCH: ""

  - job: dependency_check
    displayName: "Dependency Check"
    timeoutInMinutes: 10
    pool: sonic-ubuntu-1c
    steps:
      - template: .azure-pipelines/dependency-check.yml

  - job: markers_check
    displayName: "Markers Check"
    timeoutInMinutes: 10
    pool: sonic-ubuntu-1c
    steps:
      - template: .azure-pipelines/markers-check.yml

  - job: meta_check
    displayName: "Meta check"
    timeoutInMinutes: 10
    pool: sonic-ubuntu-1c
    steps:
      - template: .azure-pipelines/meta-check.yml


- stage: Test
  dependsOn: Pre_test
  condition: and(succeeded(), in(dependencies.Pre_test.result, 'Succeeded'))
  variables:
  - group: SONiC-Elastictest
  - name: inventory
    value: veos_vtb
  - name: testbed_file
    value: vtestbed.yaml
  - name: BUILD_BRANCH
    ${{ if eq(variables['Build.Reason'], 'PullRequest') }}:
      value: $(System.PullRequest.TargetBranch)
    ${{ else }}:
      value: $(Build.SourceBranchName)

  jobs:
<<<<<<< HEAD
# Below are Impacted Area Based PR checkers
  - job: get_impacted_area
    displayName: "Get impacted area"
    timeoutInMinutes: 240
    continueOnError: false
    pool: sonic-ubuntu-1c
    steps:
      - template: .azure-pipelines/impacted_area_testing/get-impacted-area.yml
        parameters:
          TARGET_BRANCH: $(BUILD_BRANCH)
          SOURCE_BRANCH: $(Build.SourceBranchName)

  - job: impacted_area_t0_elastictest
    displayName: "impacted-area-kvmtest-t0 by Elastictest"
    dependsOn:
    - get_impacted_area
    condition: contains(dependencies.get_impacted_area.outputs['SetVariableTask.PR_CHECKERS'], 't0_checker')
    variables:
      TEST_SCRIPTS: $[ dependencies.get_impacted_area.outputs['SetVariableTask.TEST_SCRIPTS'] ]
    timeoutInMinutes: 240
    continueOnError: false
    pool: sonic-ubuntu-1c
    steps:
      - template: .azure-pipelines/impacted_area_testing/calculate-instance-numbers.yml
        parameters:
          TOPOLOGY: t0
          BUILD_BRANCH: $(BUILD_BRANCH)

      - template: .azure-pipelines/run-test-elastictest-template.yml
        parameters:
          TOPOLOGY: t0
          SCRIPTS: $(SCRIPTS)
          MIN_WORKER: $(INSTANCE_NUMBER)
          MAX_WORKER: $(INSTANCE_NUMBER)
          KVM_IMAGE_BRANCH: $(BUILD_BRANCH)
          MGMT_BRANCH: $(BUILD_BRANCH)

  - job: impacted_area_t0_2vlans_elastictest
    displayName: "impacted-area-kvmtest-t0-2vlans by Elastictest"
    dependsOn:
    - get_impacted_area
    condition: contains(dependencies.get_impacted_area.outputs['SetVariableTask.PR_CHECKERS'], 't0-2vlans_checker')
    variables:
      TEST_SCRIPTS: $[ dependencies.get_impacted_area.outputs['SetVariableTask.TEST_SCRIPTS'] ]
    timeoutInMinutes: 240
    continueOnError: false
    pool: sonic-ubuntu-1c
    steps:
      - template: .azure-pipelines/impacted_area_testing/calculate-instance-numbers.yml
        parameters:
          TOPOLOGY: t0-2vlans
          BUILD_BRANCH: $(BUILD_BRANCH)

      - template: .azure-pipelines/run-test-elastictest-template.yml
        parameters:
          TOPOLOGY: t0
          SCRIPTS: $(SCRIPTS)
          MIN_WORKER: $(INSTANCE_NUMBER)
          MAX_WORKER: $(INSTANCE_NUMBER)
          DEPLOY_MG_EXTRA_PARAMS: "-e vlan_config=two_vlan_a"
          KVM_IMAGE_BRANCH: $(BUILD_BRANCH)
          MGMT_BRANCH: $(BUILD_BRANCH)

  - job: impacted_area_t1_lag_elastictest
    displayName: "impacted-area-kvmtest-t1-lag by Elastictest"
    dependsOn:
    - get_impacted_area
    condition: contains(dependencies.get_impacted_area.outputs['SetVariableTask.PR_CHECKERS'], 't1_checker')
    variables:
      TEST_SCRIPTS: $[ dependencies.get_impacted_area.outputs['SetVariableTask.TEST_SCRIPTS'] ]
    timeoutInMinutes: 240
    continueOnError: false
    pool: sonic-ubuntu-1c
    steps:
      - template: .azure-pipelines/impacted_area_testing/calculate-instance-numbers.yml
        parameters:
          TOPOLOGY: t1
          BUILD_BRANCH: $(BUILD_BRANCH)
          # 40 mins for preparing testbed, 10 mins for pre-test and post-test
          PREPARE_TIME: 50

      - template: .azure-pipelines/run-test-elastictest-template.yml
        parameters:
          TOPOLOGY: t1-lag
          SCRIPTS: $(SCRIPTS)
          MIN_WORKER: $(INSTANCE_NUMBER)
          MAX_WORKER: $(INSTANCE_NUMBER)
          KVM_IMAGE_BRANCH: $(BUILD_BRANCH)
          MGMT_BRANCH: $(BUILD_BRANCH)

  - job: impacted_area_dualtor_elastictest
    displayName: "impacted-area-kvmtest-dualtor by Elastictest"
    dependsOn:
    - get_impacted_area
    condition: contains(dependencies.get_impacted_area.outputs['SetVariableTask.PR_CHECKERS'], 'dualtor_checker')
    variables:
      TEST_SCRIPTS: $[ dependencies.get_impacted_area.outputs['SetVariableTask.TEST_SCRIPTS'] ]
    timeoutInMinutes: 240
    continueOnError: false
    pool: sonic-ubuntu-1c
    steps:
      - template: .azure-pipelines/impacted_area_testing/calculate-instance-numbers.yml
        parameters:
          TOPOLOGY: dualtor
          BUILD_BRANCH: $(BUILD_BRANCH)
          # 30 mins for preparing testbed, 30 mins for pre-test and 20 mins for post-test
          PREPARE_TIME: 80

      - template: .azure-pipelines/run-test-elastictest-template.yml
        parameters:
          TOPOLOGY: dualtor
          SCRIPTS: $(SCRIPTS)
          MIN_WORKER: $(INSTANCE_NUMBER)
          MAX_WORKER: $(INSTANCE_NUMBER)
          COMMON_EXTRA_PARAMS: "--disable_loganalyzer "
          KVM_IMAGE_BRANCH: $(BUILD_BRANCH)
          MGMT_BRANCH: $(BUILD_BRANCH)

  - job: impacted_area_multi_asic_elastictest
    displayName: "impacted-area-kvmtest-multi-asic-t1 by Elastictest"
    dependsOn:
    - get_impacted_area
    condition: contains(dependencies.get_impacted_area.outputs['SetVariableTask.PR_CHECKERS'], 't1-multi-asic_checker')
    variables:
      TEST_SCRIPTS: $[ dependencies.get_impacted_area.outputs['SetVariableTask.TEST_SCRIPTS'] ]
    timeoutInMinutes: 240
    continueOnError: false
    pool: sonic-ubuntu-1c
    steps:
      - template: .azure-pipelines/impacted_area_testing/calculate-instance-numbers.yml
        parameters:
          TOPOLOGY: t1-multi-asic
          BUILD_BRANCH: $(BUILD_BRANCH)

      - template: .azure-pipelines/run-test-elastictest-template.yml
        parameters:
          TOPOLOGY: t1-8-lag
          SCRIPTS: $(SCRIPTS)
          MIN_WORKER: $(INSTANCE_NUMBER)
          MAX_WORKER: $(INSTANCE_NUMBER)
          NUM_ASIC: 4
          KVM_IMAGE_BRANCH: $(BUILD_BRANCH)
          MGMT_BRANCH: $(BUILD_BRANCH)

  - job: impacted_area_t0_sonic_elastictest
    displayName: "impacted-area-kvmtest-t0-sonic by Elastictest"
    dependsOn:
    - get_impacted_area
    condition: contains(dependencies.get_impacted_area.outputs['SetVariableTask.PR_CHECKERS'], 't0-sonic_checker')
    variables:
      TEST_SCRIPTS: $[ dependencies.get_impacted_area.outputs['SetVariableTask.TEST_SCRIPTS'] ]
    timeoutInMinutes: 240
    continueOnError: false
    pool: sonic-ubuntu-1c
    steps:
      - template: .azure-pipelines/impacted_area_testing/calculate-instance-numbers.yml
        parameters:
          TOPOLOGY: t0-sonic
          BUILD_BRANCH: $(BUILD_BRANCH)
          PREPARE_TIME: 40

      - template: .azure-pipelines/run-test-elastictest-template.yml
        parameters:
          TOPOLOGY: t0-64-32
          SCRIPTS: $(SCRIPTS)
          MIN_WORKER: $(INSTANCE_NUMBER)
          MAX_WORKER: $(INSTANCE_NUMBER)
          KVM_IMAGE_BRANCH: $(BUILD_BRANCH)
          COMMON_EXTRA_PARAMS: "--neighbor_type=sonic "
          VM_TYPE: vsonic
          MGMT_BRANCH: $(BUILD_BRANCH)
          SPECIFIC_PARAM: '[
            {"name": "bgp/test_bgp_fact.py", "param": "--neighbor_type=sonic --enable_macsec --macsec_profile=128_SCI,256_XPN_SCI"},
            {"name": "macsec", "param": "--neighbor_type=sonic --enable_macsec --macsec_profile=128_SCI,256_XPN_SCI"}
            ]'

  - job: impacted_area_dpu_elastictest
    displayName: "impacted-area-kvmtest-dpu by Elastictest"
    dependsOn:
    - get_impacted_area
    condition: contains(dependencies.get_impacted_area.outputs['SetVariableTask.PR_CHECKERS'], 'dpu_checker')
    variables:
      TEST_SCRIPTS: $[ dependencies.get_impacted_area.outputs['SetVariableTask.TEST_SCRIPTS'] ]
    timeoutInMinutes: 240
    continueOnError: false
    pool: sonic-ubuntu-1c
    steps:
      - template: .azure-pipelines/impacted_area_testing/calculate-instance-numbers.yml
        parameters:
          TOPOLOGY: dpu
          BUILD_BRANCH: $(BUILD_BRANCH)

      - template: .azure-pipelines/run-test-elastictest-template.yml
        parameters:
          TOPOLOGY: dpu
          SCRIPTS: $(SCRIPTS)
          MIN_WORKER: $(INSTANCE_NUMBER)
          MAX_WORKER: $(INSTANCE_NUMBER)
          KVM_IMAGE_BRANCH: $(BUILD_BRANCH)
          MGMT_BRANCH: $(BUILD_BRANCH)
          SPECIFIC_PARAM: '[
            {"name": "dash/test_dash_vnet.py", "param": "--skip_dataplane_checking"}
            ]'

  # This PR checker aims to run all t1 test scripts on multi-asic topology.
  - job: impacted_area_multi_asic_t1_elastictest
    displayName: "impacted-area-kvmtest-multi-asic-t1 by Elastictest - optional"
    dependsOn:
    - get_impacted_area
    condition: contains(dependencies.get_impacted_area.outputs['SetVariableTask.PR_CHECKERS'], 't1_checker')
    variables:
      TEST_SCRIPTS: $[ dependencies.get_impacted_area.outputs['SetVariableTask.TEST_SCRIPTS'] ]
    timeoutInMinutes: 240
    continueOnError: true
    pool: sonic-ubuntu-1c
    steps:
      - template: .azure-pipelines/impacted_area_testing/calculate-instance-numbers.yml
        parameters:
          TOPOLOGY: t1
          BUILD_BRANCH: $(BUILD_BRANCH)

      - template: .azure-pipelines/run-test-elastictest-template.yml
        parameters:
          TOPOLOGY: t1-8-lag
          STOP_ON_FAILURE: "False"
          SCRIPTS: $(SCRIPTS)
          MIN_WORKER: $(INSTANCE_NUMBER)
          MAX_WORKER: $(INSTANCE_NUMBER)
          NUM_ASIC: 4
          KVM_IMAGE_BRANCH: $(BUILD_BRANCH)
          MGMT_BRANCH: $(BUILD_BRANCH)
=======
    - template: .azure-pipelines/pr_test_template.yml
>>>>>>> 8629c67e
<|MERGE_RESOLUTION|>--- conflicted
+++ resolved
@@ -99,238 +99,4 @@
       value: $(Build.SourceBranchName)
 
   jobs:
-<<<<<<< HEAD
-# Below are Impacted Area Based PR checkers
-  - job: get_impacted_area
-    displayName: "Get impacted area"
-    timeoutInMinutes: 240
-    continueOnError: false
-    pool: sonic-ubuntu-1c
-    steps:
-      - template: .azure-pipelines/impacted_area_testing/get-impacted-area.yml
-        parameters:
-          TARGET_BRANCH: $(BUILD_BRANCH)
-          SOURCE_BRANCH: $(Build.SourceBranchName)
-
-  - job: impacted_area_t0_elastictest
-    displayName: "impacted-area-kvmtest-t0 by Elastictest"
-    dependsOn:
-    - get_impacted_area
-    condition: contains(dependencies.get_impacted_area.outputs['SetVariableTask.PR_CHECKERS'], 't0_checker')
-    variables:
-      TEST_SCRIPTS: $[ dependencies.get_impacted_area.outputs['SetVariableTask.TEST_SCRIPTS'] ]
-    timeoutInMinutes: 240
-    continueOnError: false
-    pool: sonic-ubuntu-1c
-    steps:
-      - template: .azure-pipelines/impacted_area_testing/calculate-instance-numbers.yml
-        parameters:
-          TOPOLOGY: t0
-          BUILD_BRANCH: $(BUILD_BRANCH)
-
-      - template: .azure-pipelines/run-test-elastictest-template.yml
-        parameters:
-          TOPOLOGY: t0
-          SCRIPTS: $(SCRIPTS)
-          MIN_WORKER: $(INSTANCE_NUMBER)
-          MAX_WORKER: $(INSTANCE_NUMBER)
-          KVM_IMAGE_BRANCH: $(BUILD_BRANCH)
-          MGMT_BRANCH: $(BUILD_BRANCH)
-
-  - job: impacted_area_t0_2vlans_elastictest
-    displayName: "impacted-area-kvmtest-t0-2vlans by Elastictest"
-    dependsOn:
-    - get_impacted_area
-    condition: contains(dependencies.get_impacted_area.outputs['SetVariableTask.PR_CHECKERS'], 't0-2vlans_checker')
-    variables:
-      TEST_SCRIPTS: $[ dependencies.get_impacted_area.outputs['SetVariableTask.TEST_SCRIPTS'] ]
-    timeoutInMinutes: 240
-    continueOnError: false
-    pool: sonic-ubuntu-1c
-    steps:
-      - template: .azure-pipelines/impacted_area_testing/calculate-instance-numbers.yml
-        parameters:
-          TOPOLOGY: t0-2vlans
-          BUILD_BRANCH: $(BUILD_BRANCH)
-
-      - template: .azure-pipelines/run-test-elastictest-template.yml
-        parameters:
-          TOPOLOGY: t0
-          SCRIPTS: $(SCRIPTS)
-          MIN_WORKER: $(INSTANCE_NUMBER)
-          MAX_WORKER: $(INSTANCE_NUMBER)
-          DEPLOY_MG_EXTRA_PARAMS: "-e vlan_config=two_vlan_a"
-          KVM_IMAGE_BRANCH: $(BUILD_BRANCH)
-          MGMT_BRANCH: $(BUILD_BRANCH)
-
-  - job: impacted_area_t1_lag_elastictest
-    displayName: "impacted-area-kvmtest-t1-lag by Elastictest"
-    dependsOn:
-    - get_impacted_area
-    condition: contains(dependencies.get_impacted_area.outputs['SetVariableTask.PR_CHECKERS'], 't1_checker')
-    variables:
-      TEST_SCRIPTS: $[ dependencies.get_impacted_area.outputs['SetVariableTask.TEST_SCRIPTS'] ]
-    timeoutInMinutes: 240
-    continueOnError: false
-    pool: sonic-ubuntu-1c
-    steps:
-      - template: .azure-pipelines/impacted_area_testing/calculate-instance-numbers.yml
-        parameters:
-          TOPOLOGY: t1
-          BUILD_BRANCH: $(BUILD_BRANCH)
-          # 40 mins for preparing testbed, 10 mins for pre-test and post-test
-          PREPARE_TIME: 50
-
-      - template: .azure-pipelines/run-test-elastictest-template.yml
-        parameters:
-          TOPOLOGY: t1-lag
-          SCRIPTS: $(SCRIPTS)
-          MIN_WORKER: $(INSTANCE_NUMBER)
-          MAX_WORKER: $(INSTANCE_NUMBER)
-          KVM_IMAGE_BRANCH: $(BUILD_BRANCH)
-          MGMT_BRANCH: $(BUILD_BRANCH)
-
-  - job: impacted_area_dualtor_elastictest
-    displayName: "impacted-area-kvmtest-dualtor by Elastictest"
-    dependsOn:
-    - get_impacted_area
-    condition: contains(dependencies.get_impacted_area.outputs['SetVariableTask.PR_CHECKERS'], 'dualtor_checker')
-    variables:
-      TEST_SCRIPTS: $[ dependencies.get_impacted_area.outputs['SetVariableTask.TEST_SCRIPTS'] ]
-    timeoutInMinutes: 240
-    continueOnError: false
-    pool: sonic-ubuntu-1c
-    steps:
-      - template: .azure-pipelines/impacted_area_testing/calculate-instance-numbers.yml
-        parameters:
-          TOPOLOGY: dualtor
-          BUILD_BRANCH: $(BUILD_BRANCH)
-          # 30 mins for preparing testbed, 30 mins for pre-test and 20 mins for post-test
-          PREPARE_TIME: 80
-
-      - template: .azure-pipelines/run-test-elastictest-template.yml
-        parameters:
-          TOPOLOGY: dualtor
-          SCRIPTS: $(SCRIPTS)
-          MIN_WORKER: $(INSTANCE_NUMBER)
-          MAX_WORKER: $(INSTANCE_NUMBER)
-          COMMON_EXTRA_PARAMS: "--disable_loganalyzer "
-          KVM_IMAGE_BRANCH: $(BUILD_BRANCH)
-          MGMT_BRANCH: $(BUILD_BRANCH)
-
-  - job: impacted_area_multi_asic_elastictest
-    displayName: "impacted-area-kvmtest-multi-asic-t1 by Elastictest"
-    dependsOn:
-    - get_impacted_area
-    condition: contains(dependencies.get_impacted_area.outputs['SetVariableTask.PR_CHECKERS'], 't1-multi-asic_checker')
-    variables:
-      TEST_SCRIPTS: $[ dependencies.get_impacted_area.outputs['SetVariableTask.TEST_SCRIPTS'] ]
-    timeoutInMinutes: 240
-    continueOnError: false
-    pool: sonic-ubuntu-1c
-    steps:
-      - template: .azure-pipelines/impacted_area_testing/calculate-instance-numbers.yml
-        parameters:
-          TOPOLOGY: t1-multi-asic
-          BUILD_BRANCH: $(BUILD_BRANCH)
-
-      - template: .azure-pipelines/run-test-elastictest-template.yml
-        parameters:
-          TOPOLOGY: t1-8-lag
-          SCRIPTS: $(SCRIPTS)
-          MIN_WORKER: $(INSTANCE_NUMBER)
-          MAX_WORKER: $(INSTANCE_NUMBER)
-          NUM_ASIC: 4
-          KVM_IMAGE_BRANCH: $(BUILD_BRANCH)
-          MGMT_BRANCH: $(BUILD_BRANCH)
-
-  - job: impacted_area_t0_sonic_elastictest
-    displayName: "impacted-area-kvmtest-t0-sonic by Elastictest"
-    dependsOn:
-    - get_impacted_area
-    condition: contains(dependencies.get_impacted_area.outputs['SetVariableTask.PR_CHECKERS'], 't0-sonic_checker')
-    variables:
-      TEST_SCRIPTS: $[ dependencies.get_impacted_area.outputs['SetVariableTask.TEST_SCRIPTS'] ]
-    timeoutInMinutes: 240
-    continueOnError: false
-    pool: sonic-ubuntu-1c
-    steps:
-      - template: .azure-pipelines/impacted_area_testing/calculate-instance-numbers.yml
-        parameters:
-          TOPOLOGY: t0-sonic
-          BUILD_BRANCH: $(BUILD_BRANCH)
-          PREPARE_TIME: 40
-
-      - template: .azure-pipelines/run-test-elastictest-template.yml
-        parameters:
-          TOPOLOGY: t0-64-32
-          SCRIPTS: $(SCRIPTS)
-          MIN_WORKER: $(INSTANCE_NUMBER)
-          MAX_WORKER: $(INSTANCE_NUMBER)
-          KVM_IMAGE_BRANCH: $(BUILD_BRANCH)
-          COMMON_EXTRA_PARAMS: "--neighbor_type=sonic "
-          VM_TYPE: vsonic
-          MGMT_BRANCH: $(BUILD_BRANCH)
-          SPECIFIC_PARAM: '[
-            {"name": "bgp/test_bgp_fact.py", "param": "--neighbor_type=sonic --enable_macsec --macsec_profile=128_SCI,256_XPN_SCI"},
-            {"name": "macsec", "param": "--neighbor_type=sonic --enable_macsec --macsec_profile=128_SCI,256_XPN_SCI"}
-            ]'
-
-  - job: impacted_area_dpu_elastictest
-    displayName: "impacted-area-kvmtest-dpu by Elastictest"
-    dependsOn:
-    - get_impacted_area
-    condition: contains(dependencies.get_impacted_area.outputs['SetVariableTask.PR_CHECKERS'], 'dpu_checker')
-    variables:
-      TEST_SCRIPTS: $[ dependencies.get_impacted_area.outputs['SetVariableTask.TEST_SCRIPTS'] ]
-    timeoutInMinutes: 240
-    continueOnError: false
-    pool: sonic-ubuntu-1c
-    steps:
-      - template: .azure-pipelines/impacted_area_testing/calculate-instance-numbers.yml
-        parameters:
-          TOPOLOGY: dpu
-          BUILD_BRANCH: $(BUILD_BRANCH)
-
-      - template: .azure-pipelines/run-test-elastictest-template.yml
-        parameters:
-          TOPOLOGY: dpu
-          SCRIPTS: $(SCRIPTS)
-          MIN_WORKER: $(INSTANCE_NUMBER)
-          MAX_WORKER: $(INSTANCE_NUMBER)
-          KVM_IMAGE_BRANCH: $(BUILD_BRANCH)
-          MGMT_BRANCH: $(BUILD_BRANCH)
-          SPECIFIC_PARAM: '[
-            {"name": "dash/test_dash_vnet.py", "param": "--skip_dataplane_checking"}
-            ]'
-
-  # This PR checker aims to run all t1 test scripts on multi-asic topology.
-  - job: impacted_area_multi_asic_t1_elastictest
-    displayName: "impacted-area-kvmtest-multi-asic-t1 by Elastictest - optional"
-    dependsOn:
-    - get_impacted_area
-    condition: contains(dependencies.get_impacted_area.outputs['SetVariableTask.PR_CHECKERS'], 't1_checker')
-    variables:
-      TEST_SCRIPTS: $[ dependencies.get_impacted_area.outputs['SetVariableTask.TEST_SCRIPTS'] ]
-    timeoutInMinutes: 240
-    continueOnError: true
-    pool: sonic-ubuntu-1c
-    steps:
-      - template: .azure-pipelines/impacted_area_testing/calculate-instance-numbers.yml
-        parameters:
-          TOPOLOGY: t1
-          BUILD_BRANCH: $(BUILD_BRANCH)
-
-      - template: .azure-pipelines/run-test-elastictest-template.yml
-        parameters:
-          TOPOLOGY: t1-8-lag
-          STOP_ON_FAILURE: "False"
-          SCRIPTS: $(SCRIPTS)
-          MIN_WORKER: $(INSTANCE_NUMBER)
-          MAX_WORKER: $(INSTANCE_NUMBER)
-          NUM_ASIC: 4
-          KVM_IMAGE_BRANCH: $(BUILD_BRANCH)
-          MGMT_BRANCH: $(BUILD_BRANCH)
-=======
-    - template: .azure-pipelines/pr_test_template.yml
->>>>>>> 8629c67e
+    - template: .azure-pipelines/pr_test_template.yml