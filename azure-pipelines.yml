--- conflicted
+++ resolved
@@ -277,7 +277,6 @@
           MAX_WORKER: $(T1_MULTI_ASIC_ONBOARDING_INSTANCE_NUM)
           NUM_ASIC: 4
           KVM_IMAGE_BRANCH: $(BUILD_BRANCH)
-<<<<<<< HEAD
           MGMT_BRANCH: "master"
           TEST_SET: onboarding_t1
 
@@ -296,55 +295,4 @@
           MAX_WORKER: 10
           NUM_ASIC: 4
           KVM_IMAGE_BRANCH: $(BUILD_BRANCH)
-          MGMT_BRANCH: "master"
-
-  - job: extended_multi_asic_elastictest
-    displayName: "(optional) kvmtest-multi-asic-t1-lag by Elastictest extended to incorporate incoming tests"
-    timeoutInMinutes: 240
-    continueOnError: true
-    pool: sonic-ubuntu-1c
-    steps:
-      - template: .azure-pipelines/run-test-elastictest-template.yml
-        parameters:
-          TOPOLOGY: t1-8-lag
-          STOP_ON_FAILURE: "False"
-          MIN_WORKER: $(MULTI_ASIC_INSTANCE_NUM)
-          MAX_WORKER: $(MULTI_ASIC_INSTANCE_NUM)
-          TEST_SET: multi-asic-t1-lag
-          EXTEND_TEST_SET: "True"
-          NUM_ASIC: 4
-          KVM_IMAGE_BRANCH: $(BUILD_BRANCH)
-          MGMT_BRANCH: "master"
-
-#  - job: onboarding_elastictest_dualtor
-#    displayName: "onboarding dualtor testcases by Elastictest - optional"
-#    timeoutInMinutes: 240
-#    continueOnError: true
-#    pool: sonic-ubuntu-1c
-#    steps:
-#      - template: .azure-pipelines/run-test-elastictest-template.yml
-#        parameters:
-#          TOPOLOGY: dualtor
-#          STOP_ON_FAILURE: "False"
-#          RETRY_TIMES: 0
-#          MIN_WORKER: $(T0_DUALTOR_INSTANCE_NUM)
-#          MAX_WORKER: $(T0_DUALTOR_INSTANCE_NUM)
-#          KVM_IMAGE_BRANCH: $(BUILD_BRANCH)
-#          MGMT_BRANCH: "master"
-#          TEST_SET: onboarding_dualtor
-
-#  - job: wan_elastictest
-#    displayName: "kvmtest-wan by Elastictest"
-#    timeoutInMinutes: 240
-#    continueOnError: false
-#    pool: sonic-ubuntu-1c
-#    steps:
-#      - template: .azure-pipelines/run-test-elastictest-template.yml
-#        parameters:
-#          TOPOLOGY: wan-pub
-#          MIN_WORKER: $(WAN_INSTANCE_NUM)
-#          MAX_WORKER: $(WAN_INSTANCE_NUM)
-#          COMMON_EXTRA_PARAMS: "--skip_sanity "
-=======
-          MGMT_BRANCH: "master"
->>>>>>> 3eb108c7
+          MGMT_BRANCH: "master"