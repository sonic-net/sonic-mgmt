# Starter pipeline
# Start with a minimal pipeline that you can customize to build and deploy your code.
# Add steps that build, run tests, deploy, and more:
# https://aka.ms/yaml

# For every job:
# continueOnError: false means it's a required test job and will block merge if it fails
# continueOnError: true means it's an optional test job and will not block merge even though it fails(unless a required test job depends on its result)

pr:
   branches:
     include:
       - master
       - 202???
   paths:
     exclude:
       - .github
       - docs
       - LICENSE
       - README.md
       - SECURITY.md
trigger: none

name: $(TeamProject)_$(Build.DefinitionName)_$(SourceBranchName)_$(Date:yyyyMMdd)$(Rev:.r)

resources:
  repositories:
    - repository: sonic-mgmt
      type: github
      name: sonic-net/sonic-mgmt
      ref: master
      endpoint: sonic-net

stages:
- stage: Pre_test
  jobs:
  - job: static_analysis
    displayName: "Static Analysis"
    timeoutInMinutes: 10
    continueOnError: false
    pool: sonic-ubuntu-1c
    steps:
    - template: .azure-pipelines/pre-commit-check.yml@sonic-mgmt

  - job: validate_test_cases
    displayName: "Validate Test Cases"
    timeoutInMinutes: 30
    continueOnError: false
    pool: sonic-ubuntu-1c
    steps:
    - template: .azure-pipelines/pytest-collect-only.yml@sonic-mgmt
      parameters:
        MGMT_BRANCH: ""

  - job: dependency_check
    displayName: "Dependency Check"
    timeoutInMinutes: 10
    pool: sonic-ubuntu-1c
    steps:
      - template: .azure-pipelines/dependency-check.yml@sonic-mgmt

  - job: markers_check
    displayName: "Markers Check"
    timeoutInMinutes: 10
    pool: sonic-ubuntu-1c
    steps:
      - template: .azure-pipelines/markers-check.yml@sonic-mgmt


- stage: Test
  dependsOn: Pre_test
  condition: and(succeeded(), in(dependencies.Pre_test.result, 'Succeeded'))
  variables:
  - group: SONiC-Elastictest
  - name: inventory
    value: veos_vtb
  - name: testbed_file
    value: vtestbed.yaml
  - name: BUILD_BRANCH
    ${{ if eq(variables['Build.Reason'], 'PullRequest') }}:
      value: $(System.PullRequest.TargetBranch)
    ${{ else }}:
      value: $(Build.SourceBranchName)

  jobs:
# Below are Impacted Area Based PR checkers
  - job: get_impacted_area
    displayName: "Get impacted area"
    timeoutInMinutes: 240
    continueOnError: false
    pool: sonic-ubuntu-1c
    steps:
<<<<<<< HEAD
      - template: .azure-pipelines/impacted_area_testing/get-impacted-area.yml@sonic-mgmt
=======
      - template: .azure-pipelines/impacted_area_testing/get-impacted-area.yml
        parameters:
          BUILD_BRANCH: $(BUILD_BRANCH)
>>>>>>> fd599ad7

  - job: impacted_area_t0_elastictest
    displayName: "impacted-area-kvmtest-t0 by Elastictest"
    dependsOn:
    - get_impacted_area
    condition: contains(dependencies.get_impacted_area.outputs['SetVariableTask.PR_CHECKERS'], 't0_checker')
    variables:
      TEST_SCRIPTS: $[ dependencies.get_impacted_area.outputs['SetVariableTask.TEST_SCRIPTS'] ]
    timeoutInMinutes: 240
    continueOnError: false
    pool: sonic-ubuntu-1c
    steps:
      - template: .azure-pipelines/impacted_area_testing/calculate-instance-numbers.yml@sonic-mgmt
        parameters:
          TOPOLOGY: t0
          BUILD_BRANCH: $(BUILD_BRANCH)

      - template: .azure-pipelines/run-test-elastictest-template.yml@sonic-mgmt
        parameters:
          TOPOLOGY: t0
          SCRIPTS: $(SCRIPTS)
          MIN_WORKER: $(INSTANCE_NUMBER)
          MAX_WORKER: $(INSTANCE_NUMBER)
          KVM_IMAGE_BRANCH: $(BUILD_BRANCH)
          MGMT_BRANCH: $(BUILD_BRANCH)

  - job: impacted_area_t0_2vlans_elastictest
    displayName: "impacted-area-kvmtest-t0-2vlans by Elastictest"
    dependsOn:
    - get_impacted_area
    condition: contains(dependencies.get_impacted_area.outputs['SetVariableTask.PR_CHECKERS'], 't0-2vlans_checker')
    variables:
      TEST_SCRIPTS: $[ dependencies.get_impacted_area.outputs['SetVariableTask.TEST_SCRIPTS'] ]
    timeoutInMinutes: 240
    continueOnError: false
    pool: sonic-ubuntu-1c
    steps:
      - template: .azure-pipelines/impacted_area_testing/calculate-instance-numbers.yml@sonic-mgmt
        parameters:
          TOPOLOGY: t0-2vlans
          BUILD_BRANCH: $(BUILD_BRANCH)

      - template: .azure-pipelines/run-test-elastictest-template.yml@sonic-mgmt
        parameters:
          TOPOLOGY: t0
          SCRIPTS: $(SCRIPTS)
          MIN_WORKER: $(INSTANCE_NUMBER)
          MAX_WORKER: $(INSTANCE_NUMBER)
          DEPLOY_MG_EXTRA_PARAMS: "-e vlan_config=two_vlan_a"
          KVM_IMAGE_BRANCH: $(BUILD_BRANCH)
          MGMT_BRANCH: $(BUILD_BRANCH)

  - job: impacted_area_t1_lag_elastictest
    displayName: "impacted-area-kvmtest-t1-lag by Elastictest"
    dependsOn:
    - get_impacted_area
    condition: contains(dependencies.get_impacted_area.outputs['SetVariableTask.PR_CHECKERS'], 't1_checker')
    variables:
      TEST_SCRIPTS: $[ dependencies.get_impacted_area.outputs['SetVariableTask.TEST_SCRIPTS'] ]
    timeoutInMinutes: 240
    continueOnError: false
    pool: sonic-ubuntu-1c
    steps:
      - template: .azure-pipelines/impacted_area_testing/calculate-instance-numbers.yml@sonic-mgmt
        parameters:
          TOPOLOGY: t1
          BUILD_BRANCH: $(BUILD_BRANCH)
          # 40 mins for preparing testbed, 10 mins for pre-test and post-test
          PREPARE_TIME: 50

      - template: .azure-pipelines/run-test-elastictest-template.yml@sonic-mgmt
        parameters:
          TOPOLOGY: t1-lag
          SCRIPTS: $(SCRIPTS)
          MIN_WORKER: $(INSTANCE_NUMBER)
          MAX_WORKER: $(INSTANCE_NUMBER)
          KVM_IMAGE_BRANCH: $(BUILD_BRANCH)
          MGMT_BRANCH: $(BUILD_BRANCH)

  - job: impacted_area_dualtor_elastictest
    displayName: "impacted-area-kvmtest-dualtor by Elastictest"
    dependsOn:
    - get_impacted_area
    condition: contains(dependencies.get_impacted_area.outputs['SetVariableTask.PR_CHECKERS'], 'dualtor_checker')
    variables:
      TEST_SCRIPTS: $[ dependencies.get_impacted_area.outputs['SetVariableTask.TEST_SCRIPTS'] ]
    timeoutInMinutes: 240
    continueOnError: false
    pool: sonic-ubuntu-1c
    steps:
      - template: .azure-pipelines/impacted_area_testing/calculate-instance-numbers.yml@sonic-mgmt
        parameters:
          TOPOLOGY: dualtor
          BUILD_BRANCH: $(BUILD_BRANCH)
          # 30 mins for preparing testbed, 30 mins for pre-test and 20 mins for post-test
          PREPARE_TIME: 80

      - template: .azure-pipelines/run-test-elastictest-template.yml@sonic-mgmt
        parameters:
          TOPOLOGY: dualtor
          SCRIPTS: $(SCRIPTS)
          MIN_WORKER: $(INSTANCE_NUMBER)
          MAX_WORKER: $(INSTANCE_NUMBER)
          COMMON_EXTRA_PARAMS: "--disable_loganalyzer "
          KVM_IMAGE_BRANCH: $(BUILD_BRANCH)
          MGMT_BRANCH: $(BUILD_BRANCH)

  - job: impacted_area_multi_asic_elastictest
    displayName: "impacted-area-kvmtest-multi-asic-t1 by Elastictest"
    dependsOn:
    - get_impacted_area
    condition: contains(dependencies.get_impacted_area.outputs['SetVariableTask.PR_CHECKERS'], 't1-multi-asic_checker')
    variables:
      TEST_SCRIPTS: $[ dependencies.get_impacted_area.outputs['SetVariableTask.TEST_SCRIPTS'] ]
    timeoutInMinutes: 240
    continueOnError: false
    pool: sonic-ubuntu-1c
    steps:
      - template: .azure-pipelines/impacted_area_testing/calculate-instance-numbers.yml@sonic-mgmt
        parameters:
          TOPOLOGY: t1-multi-asic
          BUILD_BRANCH: $(BUILD_BRANCH)

      - template: .azure-pipelines/run-test-elastictest-template.yml@sonic-mgmt
        parameters:
          TOPOLOGY: t1-8-lag
          SCRIPTS: $(SCRIPTS)
          MIN_WORKER: $(INSTANCE_NUMBER)
          MAX_WORKER: $(INSTANCE_NUMBER)
          NUM_ASIC: 4
          KVM_IMAGE_BRANCH: $(BUILD_BRANCH)
          MGMT_BRANCH: $(BUILD_BRANCH)

  - job: impacted_area_t0_sonic_elastictest
    displayName: "impacted-area-kvmtest-t0-sonic by Elastictest"
    dependsOn:
    - get_impacted_area
    condition: contains(dependencies.get_impacted_area.outputs['SetVariableTask.PR_CHECKERS'], 't0-sonic_checker')
    variables:
      TEST_SCRIPTS: $[ dependencies.get_impacted_area.outputs['SetVariableTask.TEST_SCRIPTS'] ]
    timeoutInMinutes: 240
    continueOnError: false
    pool: sonic-ubuntu-1c
    steps:
      - template: .azure-pipelines/impacted_area_testing/calculate-instance-numbers.yml@sonic-mgmt
        parameters:
          TOPOLOGY: t0-sonic
          BUILD_BRANCH: $(BUILD_BRANCH)
          PREPARE_TIME: 40

      - template: .azure-pipelines/run-test-elastictest-template.yml@sonic-mgmt
        parameters:
          TOPOLOGY: t0-64-32
          SCRIPTS: $(SCRIPTS)
          MIN_WORKER: $(INSTANCE_NUMBER)
          MAX_WORKER: $(INSTANCE_NUMBER)
          KVM_IMAGE_BRANCH: $(BUILD_BRANCH)
          COMMON_EXTRA_PARAMS: "--neighbor_type=sonic "
          VM_TYPE: vsonic
          MGMT_BRANCH: $(BUILD_BRANCH)
          SPECIFIC_PARAM: '[
            {"name": "bgp/test_bgp_fact.py", "param": "--neighbor_type=sonic --enable_macsec --macsec_profile=128_SCI,256_XPN_SCI"},
            {"name": "macsec", "param": "--neighbor_type=sonic --enable_macsec --macsec_profile=128_SCI,256_XPN_SCI"}
            ]'

  - job: impacted_area_dpu_elastictest
    displayName: "impacted-area-kvmtest-dpu by Elastictest"
    dependsOn:
    - get_impacted_area
    condition: contains(dependencies.get_impacted_area.outputs['SetVariableTask.PR_CHECKERS'], 'dpu_checker')
    variables:
      TEST_SCRIPTS: $[ dependencies.get_impacted_area.outputs['SetVariableTask.TEST_SCRIPTS'] ]
    timeoutInMinutes: 240
    continueOnError: false
    pool: sonic-ubuntu-1c
    steps:
      - template: .azure-pipelines/impacted_area_testing/calculate-instance-numbers.yml@sonic-mgmt
        parameters:
          TOPOLOGY: dpu
          BUILD_BRANCH: $(BUILD_BRANCH)

      - template: .azure-pipelines/run-test-elastictest-template.yml@sonic-mgmt
        parameters:
          TOPOLOGY: dpu
          SCRIPTS: $(SCRIPTS)
          MIN_WORKER: $(INSTANCE_NUMBER)
          MAX_WORKER: $(INSTANCE_NUMBER)
          KVM_IMAGE_BRANCH: $(BUILD_BRANCH)
          MGMT_BRANCH: $(BUILD_BRANCH)
          SPECIFIC_PARAM: '[
            {"name": "dash/test_dash_vnet.py", "param": "--skip_dataplane_checking"}
            ]'

  # This PR checker aims to run all t1 test scripts on multi-asic topology.
  - job: impacted_area_multi_asic_t1_elastictest
    displayName: "impacted-area-kvmtest-multi-asic-t1 by Elastictest - optional"
    dependsOn:
    - get_impacted_area
    condition: contains(dependencies.get_impacted_area.outputs['SetVariableTask.PR_CHECKERS'], 't1_checker')
    variables:
      TEST_SCRIPTS: $[ dependencies.get_impacted_area.outputs['SetVariableTask.TEST_SCRIPTS'] ]
    timeoutInMinutes: 240
    continueOnError: true
    pool: sonic-ubuntu-1c
    steps:
      - template: .azure-pipelines/impacted_area_testing/calculate-instance-numbers.yml@sonic-mgmt
        parameters:
          TOPOLOGY: t1
          BUILD_BRANCH: $(BUILD_BRANCH)

      - template: .azure-pipelines/run-test-elastictest-template.yml@sonic-mgmt
        parameters:
          TOPOLOGY: t1-8-lag
          STOP_ON_FAILURE: "False"
          SCRIPTS: $(SCRIPTS)
          MIN_WORKER: $(INSTANCE_NUMBER)
          MAX_WORKER: $(INSTANCE_NUMBER)
          NUM_ASIC: 4
          KVM_IMAGE_BRANCH: $(BUILD_BRANCH)
          MGMT_BRANCH: $(BUILD_BRANCH)<|MERGE_RESOLUTION|>--- conflicted
+++ resolved
@@ -90,13 +90,9 @@
     continueOnError: false
     pool: sonic-ubuntu-1c
     steps:
-<<<<<<< HEAD
       - template: .azure-pipelines/impacted_area_testing/get-impacted-area.yml@sonic-mgmt
-=======
-      - template: .azure-pipelines/impacted_area_testing/get-impacted-area.yml
-        parameters:
-          BUILD_BRANCH: $(BUILD_BRANCH)
->>>>>>> fd599ad7
+        parameters:
+          BUILD_BRANCH: $(BUILD_BRANCH)
 
   - job: impacted_area_t0_elastictest
     displayName: "impacted-area-kvmtest-t0 by Elastictest"
