--- conflicted
+++ resolved
@@ -21,7 +21,7 @@
   # - job:
   #   pool: sonictest
   #   displayName: "kvmtest-t0"
-  #   timeoutInMinutes: 240
+  #   timeoutInMinutes: 300
 
   #   steps:
   #   - template: .azure-pipelines/run-test-template.yml
@@ -45,15 +45,9 @@
   #       tbtype: t1-lag
 
   - job:
-<<<<<<< HEAD
     pool: sonictest-sonic-t0
     displayName: "kvmtest-t0-sonic"
     timeoutInMinutes: 240
-=======
-    pool: sonictest
-    displayName: "kvmtest-t0"
-    timeoutInMinutes: 300
->>>>>>> f1fe42ea
 
     steps:
     - template: .azure-pipelines/run-test-template.yml
