--- conflicted
+++ resolved
@@ -51,7 +51,6 @@
     default: 1380    # minutes, totally 23 hours
 
 stages:
-<<<<<<< HEAD
   - template: ../templates/nightly_test.yml
     parameters:
       TESTBED_NAME: ${{ parameters.TESTBED_NAME }}
@@ -59,56 +58,4 @@
       PY_SAITHRIFT_URL: ${{ parameters.PY_SAITHRIFT_URL }}
       TESTBED_SPECIFIC: ${{ parameters.TESTBED_SPECIFIC }}
       SKIP_SCRIPTS: ${{ parameters.SKIP_SCRIPTS }}
-      NIGHTLY_TEST_TIMEOUT: ${{ parameters.NIGHTLY_TEST_TIMEOUT }}
-=======
-- stage: Test
-
-  variables:
-  - name: inventory
-    value: veos_vtb
-  - name: testbed_file
-    value: vtestbed.csv
-
-  jobs:
-  - job:
-    pool: sonictest
-    displayName: "kvmtest-t0"
-    timeoutInMinutes: 330
-
-    steps:
-    - template: .azure-pipelines/run-test-template.yml
-      parameters:
-        dut: vlab-01
-        tbname: vms-kvm-t0
-        ptf_name: ptf_vms6-1
-        tbtype: t0
-        vmtype: ceos
-
-  - job:
-    pool: sonictest-t1-lag
-    displayName: "kvmtest-t1-lag"
-    timeoutInMinutes: 240
-
-    steps:
-    - template: .azure-pipelines/run-test-template.yml
-      parameters:
-        dut: vlab-03
-        tbname: vms-kvm-t1-lag
-        ptf_name: ptf_vms6-2
-        tbtype: t1-lag
-        vmtype: ceos
-
-  - job:
-    pool: sonictest-sonic-t0
-    displayName: "kvmtest-t0-sonic"
-    timeoutInMinutes: 240
-
-    steps:
-    - template: .azure-pipelines/run-test-template.yml
-      parameters:
-        dut: vlab-01
-        tbname: vms-kvm-t0
-        ptf_name: ptf_vms6-1
-        tbtype: t0-sonic
-        vmtype: vsonic
->>>>>>> 7a4b31e3
+      IGHTLY_TEST_TIMEOUT: ${{ parameters.NIGHTLY_TEST_TIMEOUT }}
