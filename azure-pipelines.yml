--- conflicted
+++ resolved
@@ -309,44 +309,20 @@
           KVM_IMAGE_BRANCH: $(BUILD_BRANCH)
           MGMT_BRANCH: "master"
 
-<<<<<<< HEAD
   - job: full_coverage_multi_asic_elastictest
     displayName: "(optional) full coverage kvmtest-multi-asic-t1-lag by Elastictest"
-=======
-  # This PR checker aims to run all t1 test scripts on multi-asic topology.
-  - job: impacted_area_multi_asic_t1_elastictest
-    displayName: "impacted-area-kvmtest-multi_asic_t1 by Elastictest - optional"
-    dependsOn:
-    - get_impacted_area
-    - choose_between_mixed_and_py3_ptf_image
-    condition: contains(dependencies.get_impacted_area.outputs['SetVariableTask.PR_CHECKERS'], 't1_checker')
-    variables:
-      TEST_SCRIPTS: $[ dependencies.get_impacted_area.outputs['SetVariableTask.TEST_SCRIPTS'] ]
-      set_ptf_image_tag: $[ dependencies.choose_between_mixed_and_py3_ptf_image.outputs['ptf_image_tag.tag_value'] ]
->>>>>>> cefc3f15
     timeoutInMinutes: 240
     continueOnError: true
     pool: sonic-ubuntu-1c
     steps:
-      - template: .azure-pipelines/impacted_area_testing/calculate-instance-numbers.yml
-        parameters:
-          TOPOLOGY: t1
-          BUILD_BRANCH: $(BUILD_BRANCH)
-
       - template: .azure-pipelines/run-test-elastictest-template.yml
         parameters:
           TEST_SET: t1-lag
           TOPOLOGY: t1-8-lag
           PTF_IMAGE_TAG: $(set_ptf_image_tag)
           STOP_ON_FAILURE: "False"
-<<<<<<< HEAD
           MIN_WORKER: 10
           MAX_WORKER: 10
-=======
-          SCRIPTS: $(SCRIPTS)
-          MIN_WORKER: $(INSTANCE_NUMBER)
-          MAX_WORKER: $(INSTANCE_NUMBER)
->>>>>>> cefc3f15
           NUM_ASIC: 4
           KVM_IMAGE_BRANCH: $(BUILD_BRANCH)
           MGMT_BRANCH: "master"