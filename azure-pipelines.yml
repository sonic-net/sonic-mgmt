# Starter pipeline
# Start with a minimal pipeline that you can customize to build and deploy your code.
# Add steps that build, run tests, deploy, and more:
# https://aka.ms/yaml

# For every job:
# continueOnError: false means it's a required test job and will block merge if it fails
# continueOnError: true means it's an optional test job and will not block merge even though it fails(unless a required test job depends on its result)

pr:
   branches:
     include:
       - master
       - 202???
   paths:
     exclude:
       - .github
       - docs
       - LICENSE
       - README.md
       - SECURITY.md
trigger: none

name: $(TeamProject)_$(Build.DefinitionName)_$(SourceBranchName)_$(Date:yyyyMMdd)$(Rev:.r)

stages:
- template: /.azure-pipelines/common2/stages/analyze-code.yml
- stage: Pre_test
  condition: succeededOrFailed()
  jobs:
  - job: static_analysis
    displayName: "Static Analysis"
    timeoutInMinutes: 10
    continueOnError: false
    pool: sonic-ubuntu-1c
    steps:
    - template: .azure-pipelines/pre-commit-check.yml

  - job: validate_test_cases
    displayName: "Validate Test Cases"
    timeoutInMinutes: 30
    continueOnError: false
    pool: sonic-ubuntu-1c
    steps:
    - template: .azure-pipelines/pytest-collect-only.yml
      parameters:
        MGMT_BRANCH: ""

  - job: dependency_check
    displayName: "Dependency Check"
    timeoutInMinutes: 10
    pool: sonic-ubuntu-1c
    steps:
      - template: .azure-pipelines/dependency-check.yml

  - job: markers_check
    displayName: "Markers Check"
    timeoutInMinutes: 10
    pool: sonic-ubuntu-1c
    steps:
      - template: .azure-pipelines/markers-check.yml


- stage: Test
  dependsOn: Pre_test
  condition: and(succeeded(), in(dependencies.Pre_test.result, 'Succeeded'))
  variables:
  - group: SONiC-Elastictest
  - name: inventory
    value: veos_vtb
  - name: testbed_file
    value: vtestbed.yaml
  - name: BUILD_BRANCH
    ${{ if eq(variables['Build.Reason'], 'PullRequest') }}:
      value: $(System.PullRequest.TargetBranch)
    ${{ else }}:
      value: $(Build.SourceBranchName)

  jobs:
# Below are Impacted Area Based PR checkers
  - job: get_impacted_area
    displayName: "Get impacted area"
    timeoutInMinutes: 240
    continueOnError: false
    pool: sonic-ubuntu-1c
    steps:
      - template: .azure-pipelines/impacted_area_testing/get-impacted-area.yml
        parameters:
<<<<<<< HEAD
          TARGET_BRANCH: $(BUILD_BRANCH)
          SOURCE_BRANCH: $(Build.SourceBranchName)
=======
          BUILD_BRANCH: $(BUILD_BRANCH)
>>>>>>> bde347cd

  - job: impacted_area_t0_elastictest
    displayName: "impacted-area-kvmtest-t0 by Elastictest"
    dependsOn:
    - get_impacted_area
    condition: contains(dependencies.get_impacted_area.outputs['SetVariableTask.PR_CHECKERS'], 't0_checker')
    variables:
      TEST_SCRIPTS: $[ dependencies.get_impacted_area.outputs['SetVariableTask.TEST_SCRIPTS'] ]
    timeoutInMinutes: 240
    continueOnError: false
    pool: sonic-ubuntu-1c
    steps:
      - template: .azure-pipelines/impacted_area_testing/calculate-instance-numbers.yml
        parameters:
          TOPOLOGY: t0
          BUILD_BRANCH: $(BUILD_BRANCH)

      - template: .azure-pipelines/run-test-elastictest-template.yml
        parameters:
          TOPOLOGY: t0
          SCRIPTS: $(SCRIPTS)
          MIN_WORKER: $(INSTANCE_NUMBER)
          MAX_WORKER: $(INSTANCE_NUMBER)
          KVM_IMAGE_BRANCH: $(BUILD_BRANCH)
          MGMT_BRANCH: $(BUILD_BRANCH)

  - job: impacted_area_t0_2vlans_elastictest
    displayName: "impacted-area-kvmtest-t0-2vlans by Elastictest"
    dependsOn:
    - get_impacted_area
    condition: contains(dependencies.get_impacted_area.outputs['SetVariableTask.PR_CHECKERS'], 't0-2vlans_checker')
    variables:
      TEST_SCRIPTS: $[ dependencies.get_impacted_area.outputs['SetVariableTask.TEST_SCRIPTS'] ]
    timeoutInMinutes: 240
    continueOnError: false
    pool: sonic-ubuntu-1c
    steps:
      - template: .azure-pipelines/impacted_area_testing/calculate-instance-numbers.yml
        parameters:
          TOPOLOGY: t0-2vlans
          BUILD_BRANCH: $(BUILD_BRANCH)

      - template: .azure-pipelines/run-test-elastictest-template.yml
        parameters:
          TOPOLOGY: t0
          SCRIPTS: $(SCRIPTS)
          MIN_WORKER: $(INSTANCE_NUMBER)
          MAX_WORKER: $(INSTANCE_NUMBER)
          DEPLOY_MG_EXTRA_PARAMS: "-e vlan_config=two_vlan_a"
          KVM_IMAGE_BRANCH: $(BUILD_BRANCH)
          MGMT_BRANCH: $(BUILD_BRANCH)

  - job: impacted_area_t1_lag_elastictest
    displayName: "impacted-area-kvmtest-t1-lag by Elastictest"
    dependsOn:
    - get_impacted_area
    condition: contains(dependencies.get_impacted_area.outputs['SetVariableTask.PR_CHECKERS'], 't1_checker')
    variables:
      TEST_SCRIPTS: $[ dependencies.get_impacted_area.outputs['SetVariableTask.TEST_SCRIPTS'] ]
    timeoutInMinutes: 240
    continueOnError: false
    pool: sonic-ubuntu-1c
    steps:
      - template: .azure-pipelines/impacted_area_testing/calculate-instance-numbers.yml
        parameters:
          TOPOLOGY: t1
          BUILD_BRANCH: $(BUILD_BRANCH)
          # 40 mins for preparing testbed, 10 mins for pre-test and post-test
          PREPARE_TIME: 50

      - template: .azure-pipelines/run-test-elastictest-template.yml
        parameters:
          TOPOLOGY: t1-lag
          SCRIPTS: $(SCRIPTS)
          MIN_WORKER: $(INSTANCE_NUMBER)
          MAX_WORKER: $(INSTANCE_NUMBER)
          KVM_IMAGE_BRANCH: $(BUILD_BRANCH)
          MGMT_BRANCH: $(BUILD_BRANCH)

  - job: impacted_area_dualtor_elastictest
    displayName: "impacted-area-kvmtest-dualtor by Elastictest"
    dependsOn:
    - get_impacted_area
    condition: contains(dependencies.get_impacted_area.outputs['SetVariableTask.PR_CHECKERS'], 'dualtor_checker')
    variables:
      TEST_SCRIPTS: $[ dependencies.get_impacted_area.outputs['SetVariableTask.TEST_SCRIPTS'] ]
    timeoutInMinutes: 240
    continueOnError: false
    pool: sonic-ubuntu-1c
    steps:
      - template: .azure-pipelines/impacted_area_testing/calculate-instance-numbers.yml
        parameters:
          TOPOLOGY: dualtor
          BUILD_BRANCH: $(BUILD_BRANCH)
          # 30 mins for preparing testbed, 30 mins for pre-test and 20 mins for post-test
          PREPARE_TIME: 80

      - template: .azure-pipelines/run-test-elastictest-template.yml
        parameters:
          TOPOLOGY: dualtor
          SCRIPTS: $(SCRIPTS)
          MIN_WORKER: $(INSTANCE_NUMBER)
          MAX_WORKER: $(INSTANCE_NUMBER)
          COMMON_EXTRA_PARAMS: "--disable_loganalyzer "
          KVM_IMAGE_BRANCH: $(BUILD_BRANCH)
          MGMT_BRANCH: $(BUILD_BRANCH)

  - job: impacted_area_multi_asic_elastictest
    displayName: "impacted-area-kvmtest-multi-asic-t1 by Elastictest"
    dependsOn:
    - get_impacted_area
    condition: contains(dependencies.get_impacted_area.outputs['SetVariableTask.PR_CHECKERS'], 't1-multi-asic_checker')
    variables:
      TEST_SCRIPTS: $[ dependencies.get_impacted_area.outputs['SetVariableTask.TEST_SCRIPTS'] ]
    timeoutInMinutes: 240
    continueOnError: false
    pool: sonic-ubuntu-1c
    steps:
      - template: .azure-pipelines/impacted_area_testing/calculate-instance-numbers.yml
        parameters:
          TOPOLOGY: t1-multi-asic
          BUILD_BRANCH: $(BUILD_BRANCH)

      - template: .azure-pipelines/run-test-elastictest-template.yml
        parameters:
          TOPOLOGY: t1-8-lag
          SCRIPTS: $(SCRIPTS)
          MIN_WORKER: $(INSTANCE_NUMBER)
          MAX_WORKER: $(INSTANCE_NUMBER)
          NUM_ASIC: 4
          KVM_IMAGE_BRANCH: $(BUILD_BRANCH)
          MGMT_BRANCH: $(BUILD_BRANCH)

  - job: impacted_area_t0_sonic_elastictest
    displayName: "impacted-area-kvmtest-t0-sonic by Elastictest"
    dependsOn:
    - get_impacted_area
    condition: contains(dependencies.get_impacted_area.outputs['SetVariableTask.PR_CHECKERS'], 't0-sonic_checker')
    variables:
      TEST_SCRIPTS: $[ dependencies.get_impacted_area.outputs['SetVariableTask.TEST_SCRIPTS'] ]
    timeoutInMinutes: 240
    continueOnError: false
    pool: sonic-ubuntu-1c
    steps:
      - template: .azure-pipelines/impacted_area_testing/calculate-instance-numbers.yml
        parameters:
          TOPOLOGY: t0-sonic
          BUILD_BRANCH: $(BUILD_BRANCH)
          PREPARE_TIME: 40

      - template: .azure-pipelines/run-test-elastictest-template.yml
        parameters:
          TOPOLOGY: t0-64-32
          SCRIPTS: $(SCRIPTS)
          MIN_WORKER: $(INSTANCE_NUMBER)
          MAX_WORKER: $(INSTANCE_NUMBER)
          KVM_IMAGE_BRANCH: $(BUILD_BRANCH)
          COMMON_EXTRA_PARAMS: "--neighbor_type=sonic "
          VM_TYPE: vsonic
          MGMT_BRANCH: $(BUILD_BRANCH)
          SPECIFIC_PARAM: '[
            {"name": "bgp/test_bgp_fact.py", "param": "--neighbor_type=sonic --enable_macsec --macsec_profile=128_SCI,256_XPN_SCI"},
            {"name": "macsec", "param": "--neighbor_type=sonic --enable_macsec --macsec_profile=128_SCI,256_XPN_SCI"}
            ]'

  - job: impacted_area_dpu_elastictest
    displayName: "impacted-area-kvmtest-dpu by Elastictest"
    dependsOn:
    - get_impacted_area
    condition: contains(dependencies.get_impacted_area.outputs['SetVariableTask.PR_CHECKERS'], 'dpu_checker')
    variables:
      TEST_SCRIPTS: $[ dependencies.get_impacted_area.outputs['SetVariableTask.TEST_SCRIPTS'] ]
    timeoutInMinutes: 240
    continueOnError: false
    pool: sonic-ubuntu-1c
    steps:
      - template: .azure-pipelines/impacted_area_testing/calculate-instance-numbers.yml
        parameters:
          TOPOLOGY: dpu
          BUILD_BRANCH: $(BUILD_BRANCH)

      - template: .azure-pipelines/run-test-elastictest-template.yml
        parameters:
          TOPOLOGY: dpu
          SCRIPTS: $(SCRIPTS)
          MIN_WORKER: $(INSTANCE_NUMBER)
          MAX_WORKER: $(INSTANCE_NUMBER)
          KVM_IMAGE_BRANCH: $(BUILD_BRANCH)
          MGMT_BRANCH: $(BUILD_BRANCH)
          SPECIFIC_PARAM: '[
            {"name": "dash/test_dash_vnet.py", "param": "--skip_dataplane_checking"}
            ]'

  # This PR checker aims to run all t1 test scripts on multi-asic topology.
  - job: impacted_area_multi_asic_t1_elastictest
    displayName: "impacted-area-kvmtest-multi-asic-t1 by Elastictest - optional"
    dependsOn:
    - get_impacted_area
    condition: contains(dependencies.get_impacted_area.outputs['SetVariableTask.PR_CHECKERS'], 't1_checker')
    variables:
      TEST_SCRIPTS: $[ dependencies.get_impacted_area.outputs['SetVariableTask.TEST_SCRIPTS'] ]
    timeoutInMinutes: 240
    continueOnError: true
    pool: sonic-ubuntu-1c
    steps:
      - template: .azure-pipelines/impacted_area_testing/calculate-instance-numbers.yml
        parameters:
          TOPOLOGY: t1
          BUILD_BRANCH: $(BUILD_BRANCH)

      - template: .azure-pipelines/run-test-elastictest-template.yml
        parameters:
          TOPOLOGY: t1-8-lag
          STOP_ON_FAILURE: "False"
          SCRIPTS: $(SCRIPTS)
          MIN_WORKER: $(INSTANCE_NUMBER)
          MAX_WORKER: $(INSTANCE_NUMBER)
          NUM_ASIC: 4
          KVM_IMAGE_BRANCH: $(BUILD_BRANCH)
          MGMT_BRANCH: $(BUILD_BRANCH)<|MERGE_RESOLUTION|>--- conflicted
+++ resolved
@@ -86,12 +86,8 @@
     steps:
       - template: .azure-pipelines/impacted_area_testing/get-impacted-area.yml
         parameters:
-<<<<<<< HEAD
           TARGET_BRANCH: $(BUILD_BRANCH)
           SOURCE_BRANCH: $(Build.SourceBranchName)
-=======
-          BUILD_BRANCH: $(BUILD_BRANCH)
->>>>>>> bde347cd
 
   - job: impacted_area_t0_elastictest
     displayName: "impacted-area-kvmtest-t0 by Elastictest"
