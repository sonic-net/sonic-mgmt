--- conflicted
+++ resolved
@@ -139,11 +139,7 @@
 
   - job: t1_lag_testbedv2
     displayName: "kvmtest-t1-lag by TestbedV2"
-<<<<<<< HEAD
-    timeoutInMinutes: 1080
-=======
     timeoutInMinutes: 600
->>>>>>> 7b0548fc
     condition: and(succeeded(), eq(variables.RUN_TESTBEDV2_TEST, 'YES'))
     continueOnError: false
     steps:
