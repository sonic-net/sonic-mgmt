--- conflicted
+++ resolved
@@ -153,11 +153,7 @@
         print("Result of cancelling test plan at {}:".format(tp_url))
         print(str(resp["data"]))
 
-<<<<<<< HEAD
     def poll(self, test_plan_id, interval=60, timeout=-1, expected_states=""):
-=======
-    def poll(self, test_plan_id, interval=60, expected_states=""):
->>>>>>> 7d8fa3af
         '''
         The states of testplan can be described as below:
                                                                 |-- FAILED
@@ -175,11 +171,7 @@
         }
         start_time = time.time()
         http_exception_times = 0
-<<<<<<< HEAD
         while (timeout < 0 or (time.time() - start_time) < timeout):
-=======
-        while True:
->>>>>>> 7d8fa3af
             try:
                 resp = requests.get(poll_url, headers=headers, timeout=10).json()
             except Exception as exception:
@@ -220,6 +212,10 @@
                       .format(test_plan_id, status, resp_data.get("progress", 0) * 100, time.time() - start_time))
                 time.sleep(interval)
 
+        else:
+            raise Exception("Max polling time reached, test plan at {} is not successfully finished or cancelled"
+                            .format(poll_url))
+
 
 if __name__ == "__main__":
     parser = argparse.ArgumentParser(
@@ -380,7 +376,6 @@
         dest="interval",
         help="Polling interval. Default 60 seconds."
     )
-<<<<<<< HEAD
     parser_poll.add_argument(
         "--timeout",
         type=int,
@@ -389,8 +384,6 @@
         dest="timeout",
         help="Max polling time. Default 36000 seconds (10 hours)."
     )
-=======
->>>>>>> 7d8fa3af
 
     if len(sys.argv) == 1:
         parser.print_help(sys.stderr)
@@ -466,7 +459,7 @@
                 azp_repo_access_token=args.azp_repo_access_token
             )
         elif args.action == "poll":
-            tp.poll(args.test_plan_id, args.interval, args.expected_states)
+            tp.poll(args.test_plan_id, args.interval, args.timeout, args.expected_states)
         elif args.action == "cancel":
             tp.cancel(args.test_plan_id)
         sys.exit(0)
