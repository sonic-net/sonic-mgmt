"""
Description:
- This script provides access to Elastictest test plan API, including creating, canceling, and polling status.

Important!!!:
- This script is downloaded in multiple pipelines.
- Any updates to this file must be tested on all dependent pipelines to ensure compatibility and prevent disruptions.
"""

from __future__ import print_function, division

import argparse
import ast
import json
import os
import sys
import subprocess
import copy
import time
from datetime import datetime, timezone

import requests
import yaml
from enum import Enum

__metaclass__ = type
BUILDIMAGE_REPO_FLAG = "buildimage"
MGMT_REPO_FLAG = "sonic-mgmt"
INTERNAL_REPO_LIST = ["Networking-acs-buildimage", "sonic-mgmt-int"]
GITHUB_SONIC_MGMT_REPO = "https://github.com/sonic-net/sonic-mgmt"
INTERNAL_SONIC_MGMT_REPO = "https://dev.azure.com/mssonic/internal/_git/sonic-mgmt-int"
PR_TEST_SCRIPTS_FILE = "pr_test_scripts.yaml"
SPECIFIC_PARAM_KEYWORD = "specific_param"
MAX_POLL_RETRY_TIMES = 10
MAX_GET_TOKEN_RETRY_TIMES = 3
TEST_PLAN_STATUS_UNSUCCESSFUL_FINISHED = ["FAILED", "CANCELLED"]
TEST_PLAN_STEP_STATUS_UNFINISHED = ["EXECUTING", None]


class PollTimeoutException(Exception):
    pass


class TestPlanStatus(Enum):
    INIT = 10
    LOCK_TESTBED = 20
    PREPARE_TESTBED = 30
    EXECUTING = 40
    KVMDUMP = 50
    FAILED = 60
    CANCELLED = 70
    FINISHED = 80


def get_test_scripts(test_set):
    _self_path = os.path.abspath(__file__)
    pr_test_scripts_file = os.path.join(os.path.dirname(_self_path), PR_TEST_SCRIPTS_FILE)
    with open(pr_test_scripts_file) as f:
        pr_test_scripts = yaml.safe_load(f)

        test_script_list = pr_test_scripts.get(test_set, [])
        specific_param_list = pr_test_scripts.get(SPECIFIC_PARAM_KEYWORD, {}).get(test_set, [])
        return test_script_list, specific_param_list


def test_plan_status_factory(status):
    if status == "INIT":
        return InitStatus()
    elif status == "LOCK_TESTBED":
        return LockStatus()
    elif status == "PREPARE_TESTBED":
        return PrePareStatus()
    elif status == "EXECUTING":
        return ExecutingStatus()
    elif status == "KVMDUMP":
        return KvmDumpStatus()
    elif status == "FAILED":
        return FailedStatus()
    elif status == "CANCELLED":
        return CancelledStatus()
    elif status == "FINISHED":
        return FinishStatus()

    raise Exception("The status is not correct.")


class AbstractStatus:
    def __init__(self, status):
        self.status = status

    def get_status(self):
        return self.status.value

    def print_logs(self, test_plan_id, resp_data, expected_status, start_time):
        status = resp_data.get("status", None)
        current_status = test_plan_status_factory(status).get_status()

        if current_status == self.get_status():
            print(
                f"Test plan id: {test_plan_id}, status: {resp_data.get('status', None)}, "
                f"expected_status: {expected_status}, elapsed: {time.time() - start_time:.0f} seconds"
            )


class InitStatus(AbstractStatus):
    def __init__(self):
        super(InitStatus, self).__init__(TestPlanStatus.INIT)


class LockStatus(AbstractStatus):
    def __init__(self):
        super(LockStatus, self).__init__(TestPlanStatus.LOCK_TESTBED)


class PrePareStatus(AbstractStatus):
    def __init__(self):
        super(PrePareStatus, self).__init__(TestPlanStatus.PREPARE_TESTBED)


class ExecutingStatus(AbstractStatus):
    def __init__(self):
        super(ExecutingStatus, self).__init__(TestPlanStatus.EXECUTING)

    def print_logs(self, test_plan_id, resp_data, expected_status, start_time):
        print(
            f"Test plan id: {test_plan_id}, status: {resp_data.get('status', None)}, "
            f"expected_status: {expected_status}, progress: {resp_data.get('progress', 0) * 100:.2f}%, "
            f"elapsed: {time.time() - start_time:.0f} seconds"
        )


class KvmDumpStatus(AbstractStatus):
    def __init__(self):
        super(KvmDumpStatus, self).__init__(TestPlanStatus.KVMDUMP)


class FailedStatus(AbstractStatus):
    def __init__(self):
        super(FailedStatus, self).__init__(TestPlanStatus.FAILED)


class CancelledStatus(AbstractStatus):
    def __init__(self):
        super(CancelledStatus, self).__init__(TestPlanStatus.CANCELLED)


class FinishStatus(AbstractStatus):
    def __init__(self):
        super(FinishStatus, self).__init__(TestPlanStatus.FINISHED)


def parse_list_from_str(s):
    # Since Azure Pipeline doesn't support to receive an empty parameter,
    # We use ' ' as a magic code for empty parameter.
    # So we should consider ' ' as en empty input.
    if isinstance(s, str):
        s = s.strip()
    if not s:
        return None
    return [single_str.strip()
            for single_str in s.split(',')
            if single_str.strip()]


def run_cmd(cmd):
    process = subprocess.Popen(
        cmd.split(),
        shell=False,
        stdout=subprocess.PIPE,
        stderr=subprocess.PIPE
    )
    stdout, stderr = process.communicate()
    return_code = process.returncode

    if return_code != 0:
        raise Exception(f'Command {cmd} execution failed, rc={return_code}, error={stderr}')
    return stdout, stderr, return_code


class TestPlanManager(object):

    def __init__(self, scheduler_url, frontend_url, client_id, managed_identity_id):
        self.scheduler_url = scheduler_url
        self.frontend_url = frontend_url
        self.client_id = client_id
        self.managed_identity_id = managed_identity_id

    def get_token(self):

        # 1. Run az login with re-try
        az_login_cmd = f"az login --identity --username {self.managed_identity_id}"
        az_login_attempts = 0
        while az_login_attempts < MAX_GET_TOKEN_RETRY_TIMES:
            try:
                stdout, _, _ = run_cmd(az_login_cmd)
                print(f"Az login successfully. Login time: {datetime.now(timezone.utc)}")
                break
            except Exception as exception:
                az_login_attempts += 1
                print(
                    f"Failed to az login with exception: {repr(exception)}. "
                    f"Retry {MAX_GET_TOKEN_RETRY_TIMES - az_login_attempts} times to login."
                )

        # If az login failed, return with exception
        if az_login_attempts >= MAX_GET_TOKEN_RETRY_TIMES:
            raise Exception(f"Failed to az login after {MAX_GET_TOKEN_RETRY_TIMES} attempts.")

        # 2. Get access token with re-try
        get_token_cmd = f"az account get-access-token --resource {self.client_id}"
        get_token_attempts = 0
        while get_token_attempts < MAX_GET_TOKEN_RETRY_TIMES:
            try:
                stdout, _, _ = run_cmd(get_token_cmd)

                token = json.loads(stdout.decode("utf-8"))
                access_token = token.get("accessToken", None)
                if not access_token:
                    raise Exception("Parse token from stdout failed, accessToken is None.")

                # Parse token expires time from string
                token_expires_on = token.get("expiresOn", "")
                if token_expires_on:
                    print(f"Get token successfully. Token will expire on {token_expires_on}.")

                return access_token

            except Exception as exception:
                get_token_attempts += 1
                print(f"Failed to get token with exception: {repr(exception)}.")

        # If az get token failed, return with exception
        if get_token_attempts >= MAX_GET_TOKEN_RETRY_TIMES:
            raise Exception(f"Failed to get token after {MAX_GET_TOKEN_RETRY_TIMES} attempts")

    def create(self, topology, test_plan_name="my_test_plan", deploy_mg_extra_params="", kvm_build_id="",
               min_worker=None, max_worker=None, pr_id="unknown", output=None,
               common_extra_params="", **kwargs):
        tp_url = f"{self.scheduler_url}/test_plan"
        testbed_name = parse_list_from_str(kwargs.get("testbed_name", None))
        image_url = kwargs.get("image_url", None)
        hwsku = kwargs.get("hwsku", None)
        test_plan_type = kwargs.get("test_plan_type", "PR")
        platform = kwargs.get("platform", "kvm")
        scripts = parse_list_from_str(kwargs.get("scripts", None))
        features = parse_list_from_str(kwargs.get("features", None))
        scripts_exclude = parse_list_from_str(kwargs.get("scripts_exclude", None))
        features_exclude = parse_list_from_str(kwargs.get("features_exclude", None))
        retry_cases_include = parse_list_from_str(kwargs.get("retry_cases_include", None))
        retry_cases_exclude = parse_list_from_str(kwargs.get("retry_cases_exclude", None))
        ptf_image_tag = kwargs.get("ptf_image_tag", None)

        print(
            f"Creating test plan, topology: {topology}, name: {test_plan_name}, "
            f"build info:{repo_name} {pr_id} {build_id}"
        )
        print("Test scripts to be covered in this test plan:")
        print(json.dumps(scripts, indent=4))

        common_extra_params = common_extra_params + " --allow_recover"

        # Add topo and device type args for PR test
        if test_plan_type == "PR":
            # Add topo arg
            if topology in ["t0", "t0-64-32"]:
                common_extra_params = common_extra_params + " --topology=t0,any"
            elif topology in ["t1-lag", "t1-8-lag"]:
                common_extra_params = common_extra_params + " --topology=t1,any"
            elif topology == "dualtor":
                common_extra_params = common_extra_params + " --topology=t0,dualtor,any"
            elif topology == "dpu":
                common_extra_params = common_extra_params + " --topology=dpu,any"

            # Add device type arg
            common_extra_params = common_extra_params + " --device_type=vs"

        # If triggered by the internal repos, use internal sonic-mgmt repo as the code base
        sonic_mgmt_repo_url = GITHUB_SONIC_MGMT_REPO
        if kwargs.get("source_repo") in INTERNAL_REPO_LIST:
            sonic_mgmt_repo_url = INTERNAL_SONIC_MGMT_REPO

        # If triggered by mgmt repo, use pull request id as the code base
        sonic_mgmt_pull_request_id = ""
        if MGMT_REPO_FLAG in kwargs.get("source_repo"):
            sonic_mgmt_pull_request_id = pr_id

        # If triggered by buildimage repo, use image built from the buildId
        kvm_image_build_id = kvm_build_id
        kvm_image_branch = kwargs.get("kvm_image_branch", "")
        if BUILDIMAGE_REPO_FLAG in kwargs.get("source_repo"):
            kvm_image_build_id = build_id
            kvm_image_branch = ""
        affinity = json.loads(kwargs.get("affinity", "[]"))
        payload = {
            "name": test_plan_name,
            "testbed": {
                "platform": platform,
                "name": testbed_name,
                "topology": topology,
                "hwsku": hwsku,
                "min": min_worker,
                "max": max_worker,
                "nbr_type": kwargs["vm_type"],
                "asic_num": kwargs["num_asic"],
                "lock_wait_timeout_seconds": kwargs.get("lock_wait_timeout_seconds", None),
            },
            "test_option": {
                "stop_on_failure": kwargs.get("stop_on_failure", True),
                "enable_parallel_run": kwargs.get("enable_parallel_run", False),
                "retry_times": kwargs.get("retry_times", 2),
                "retry_cases_include": retry_cases_include,
                "retry_cases_exclude": retry_cases_exclude,
                "test_cases": {
                    "features": features,
                    "scripts": scripts,
                    "features_exclude": features_exclude,
                    "scripts_exclude": scripts_exclude
                },
                "ptf_image_tag": ptf_image_tag,
                "image": {
                    "url": image_url,
                    "upgrade_image_param": kwargs.get("upgrade_image_param", None),
                    "release": "",
                    "kvm_image_build_id": kvm_image_build_id,
                    "kvm_image_branch": kvm_image_branch
                },
                "sonic_mgmt": {
                    "repo_url": sonic_mgmt_repo_url,
                    "branch": kwargs["mgmt_branch"],
                    "pull_request_id": sonic_mgmt_pull_request_id
                },
                "common_param": common_extra_params,
                "specific_param": kwargs.get("specific_param", []),
                "affinity": affinity,
                "deploy_mg_param": deploy_mg_extra_params,
                "max_execute_seconds": kwargs.get("max_execute_seconds", None),
            },
            "type": test_plan_type,
            "trigger": {
                "requester": kwargs.get("requester", "Pull Request"),
                "source_repo": kwargs.get("source_repo"),
                "pull_request_id": pr_id,
                "build_id": build_id
            },
            "extra_params": {},
            "priority": 10
        }
        print(f"Creating test plan with payload:\n{json.dumps(payload, indent=4)}")
        headers = {
            "Authorization": f"Bearer {self.get_token()}",
            "Content-Type": "application/json"
        }
        raw_resp = {}
        try:
            raw_resp = requests.post(tp_url, headers=headers, data=json.dumps(payload), timeout=10)
            resp = raw_resp.json()
        except Exception as exception:
            raise Exception(f"HTTP execute failure, url: {tp_url}, raw_resp: {raw_resp}, exception: {str(exception)}")
        if not resp["data"]:
            raise Exception(f"Create test plan failed with error: {resp['errmsg']}")
        if not resp["success"]:
            raise Exception(f"Create test plan failed with error: {resp['errmsg']}")

        print(f"Result of creating test plan: {str(resp['data'])}")

        if output:
            print(f"Store new test plan id to file {output}")
            with open(output, "a") as f:
                f.write(str(resp["data"]) + "\n")

        return resp["data"]

    def cancel(self, test_plan_id):

        tp_url = f"{self.scheduler_url}/test_plan/{test_plan_id}"
        cancel_url = f"{tp_url}/cancel"

        print(f"Cancelling test plan at {cancel_url}")

        payload = json.dumps({})
        headers = {
            "Authorization": f"Bearer {self.get_token()}",
            "Content-Type": "application/json"
        }

        raw_resp = {}
        try:
            raw_resp = requests.post(cancel_url, headers=headers, data=payload, timeout=10)
            resp = raw_resp.json()
        except Exception as exception:
            raise Exception(f"HTTP execute failure, url: {cancel_url}, raw_resp: {str(raw_resp)}, "
                            f"exception: {str(exception)}")
        if not resp["success"]:
            raise Exception(f"Cancel test plan failed with error: {resp['errmsg']}")

        print(f"Result of cancelling test plan at {tp_url}:")
        print(str(resp["data"]))

    def poll(self, test_plan_id, interval=60, timeout=-1, expected_state="", expected_result=None):
        print(f"Polling progress and status of test plan at {self.frontend_url}/scheduler/testplan/{test_plan_id}")
        print(f"Polling interval: {interval} seconds")

        poll_url = f"{self.scheduler_url}/test_plan/{test_plan_id}/get_test_plan_status"
        # In current polling task, initialize headers one time to avoid frequent token accessing
        # For some tasks running over 24h, then token may expire, need a fresh
        headers = {
            "Authorization": f"Bearer {self.get_token()}",
            "Content-Type": "application/json"
        }
        start_time = time.time()
        poll_retry_times = 0
        while timeout < 0 or (time.time() - start_time) < timeout:
            resp = None
            try:
                resp = requests.get(poll_url, headers=headers, timeout=10).json()

                if not resp:
                    raise Exception("Poll test plan status failed with request error, no response!")

                if not resp["success"]:
                    raise Exception(f"Get test plan status failed with error: {resp['errmsg']}")

                resp_data = resp.get("data", None)
                if not resp_data:
                    raise Exception("No valid data in response.")

            except Exception as exception:
                print(f"Failed to get valid response, url: {poll_url}, raw_resp: {resp}, exception: {str(exception)}")

                # Refresh headers token to address token expiration issue
                headers = {
                    "Authorization": f"Bearer {self.get_token()}",
                    "Content-Type": "application/json"
                }

                poll_retry_times = poll_retry_times + 1
                if poll_retry_times >= MAX_POLL_RETRY_TIMES:
                    raise Exception("Poll test plan status failed, exceeded the maximum number of retries.")
                else:
                    time.sleep(interval)
                continue

            current_tp_status = resp_data.get("status", None)
            current_tp_result = resp_data.get("result", None)

            if expected_state:
                current_status = test_plan_status_factory(current_tp_status)
                expected_status = test_plan_status_factory(expected_state)

                current_status.print_logs(test_plan_id, resp_data, expected_state, start_time)

                # If test plan has finished current step, its now status will behind the expected status
                if expected_status.get_status() < current_status.get_status():
                    steps = None
                    step_status = None
                    runtime = resp_data.get("runtime", None)
                    if runtime:
                        steps = runtime.get("steps", None)
                    if steps:
                        for step in steps:
                            if step.get("step") == expected_state:
                                step_status = step.get("status")
                                break

                    # Print test summary
                    test_summary = resp_data.get("runtime", {}).get("test_summary", None)
                    if test_summary:
                        print(f"Test summary:\n{json.dumps(test_summary, indent=4)}")

                    """
                    In below scenarios, need to return false to pipeline.
                    1. If step status is {FAILED}, exactly need to return false to pipeline.
                    2. If current test plan status finished but unsuccessful, need to check if current step status
                       executed successfully, if not, return false to pipeline.
                    """
                    current_step_unsuccessful = (step_status == "FAILED"
                                                 or (current_tp_status in TEST_PLAN_STATUS_UNSUCCESSFUL_FINISHED
                                                     and step_status in TEST_PLAN_STEP_STATUS_UNFINISHED))

                    if current_step_unsuccessful:

                        # Print error type and message
                        err_code = resp_data.get("runtime", {}).get("err_code", None)
                        if err_code:
                            print(f"Error type: {err_code}")

                        err_msg = resp_data.get("runtime", {}).get("message", None)
                        if err_msg:
                            print(f"Error message: {err_msg}")

                        raise Exception(
                            f"Test plan id: {test_plan_id}, status: {step_status}, "
                            f"result: {current_tp_result}, Elapsed {time.time() - start_time:.0f} seconds. "
                            f"Check {self.frontend_url}/scheduler/testplan/{test_plan_id} for test plan status"
                        )
                    if expected_result:
                        if current_tp_result != expected_result:
                            raise Exception(
                                f"Test plan id: {test_plan_id}, status: {step_status}, "
                                f"result: {current_tp_result} not match expected result: {expected_result}, "
                                f"Elapsed {time.time() - start_time:.0f} seconds. "
                                f"Check {self.frontend_url}/scheduler/testplan/{test_plan_id} for test plan status"
                            )

                    print(f"Current step status is {step_status}.")
                    return

                time.sleep(interval)

        else:
            raise PollTimeoutException(
                f"Max polling time reached, test plan at {poll_url} is not successfully finished or cancelled"
            )


if __name__ == "__main__":
    parser = argparse.ArgumentParser(
        formatter_class=argparse.ArgumentDefaultsHelpFormatter,
        description="Tool for managing test plan.")

    subparsers = parser.add_subparsers(
        title="action",
        help="Action to perform on test plan",
        dest="action"
    )

    parser_create = subparsers.add_parser("create", help="Create new test plan.")
    parser_create.add_argument(
        "-t", "--topology",
        type=str,
        dest="topology",
        nargs="?",
        const="",
        default="",
        required=False,
        help="The test topology to be used."
    )
    parser_create.add_argument(
        "-o", "--output",
        type=str,
        dest="output",
        required=False,
        help="Output id of created test plan to the specified file."
    )
    parser_create.add_argument(
        "--min-worker",
        type=int,
        dest="min_worker",
        nargs='?',
        const=None,
        default=None,
        required=False,
        help="Min worker number for the test plan."
    )
    parser_create.add_argument(
        "--max-worker",
        type=int,
        dest="max_worker",
        nargs='?',
        const=None,
        default=None,
        required=False,
        help="Max worker number for the test plan."
    )
    parser_create.add_argument(
        "--lock-wait-timeout-seconds",
        type=int,
        dest="lock_wait_timeout_seconds",
        nargs='?',
        const=None,
        default=None,
        required=False,
        help="Max lock testbed wait seconds. None or the values <= 0 means endless."
    )
    parser_create.add_argument(
        "--test-set",
        type=str,
        dest="test_set",
        nargs='?',
        const='',
        default="",
        required=False,
        help="Test set."
    )
    parser_create.add_argument(
        "--deploy-mg-extra-params",
        type=str,
        nargs='?',
        const='',
        dest="deploy_mg_extra_params",
        default="",
        required=False,
        help="Deploy minigraph extra params"
    )
    parser_create.add_argument(
        "--kvm-image-branch",
        type=str,
        dest="kvm_image_branch",
        nargs='?',
        const="",
        default="",
        required=False,
        help="KVM build branch."
    )
    parser_create.add_argument(
        "--kvm-build-id",
        type=str,
        nargs='?',
        const='',
        dest="kvm_build_id",
        default="",
        required=False,
        help="KVM build id."
    )
    parser_create.add_argument(
        "--mgmt-branch",
        type=str,
        dest="mgmt_branch",
        nargs='?',
        const="master",
        default="master",
        required=False,
        help="Branch of sonic-mgmt repo to run the test"
    )
    parser_create.add_argument(
        "--vm-type",
        type=str,
        dest="vm_type",
        default="ceos",
        required=False,
        help="VM type of neighbors"
    )
    parser_create.add_argument(
        "--specified-params",
        type=str,
        dest="specified_params",
        default="{}",
        required=False,
        help="Test module specified params"
    )
    parser_create.add_argument(
        "--common-extra-params",
        type=str,
        dest="common_extra_params",
        nargs='?',
        const="",
        default="",
        required=False,
        help="Run test common extra params"
    )
    parser_create.add_argument(
        "--num-asic",
        type=int,
        dest="num_asic",
        default=1,
        required=False,
        help="The asic number of dut"
    )
    parser_create.add_argument(
        "--build-reason",
        type=str,
        dest="build_reason",
        nargs='?',
        const=None,
        default=None,
        required=False,
        help="Build reason"
    )
    parser_create.add_argument(
        "--repo-name",
        type=str,
        dest="repo_name",
        nargs='?',
        const=None,
        default=None,
        required=False,
        help="Repository name"
    )
    parser_create.add_argument(
        "--testbed-name",
        type=str,
        dest="testbed_name",
        nargs='?',
        const=None,
        default=None,
        required=False,
        help="Testbed name, Split by ',', like: 'testbed1, testbed2'"
    )
    parser_create.add_argument(
        "--ptf_image_tag",
        type=str,
        dest="ptf_image_tag",
        nargs='?',
        const=None,
        default=None,
        required=False,
        help="PTF image tag"
    )
    parser_create.add_argument(
        "--image_url",
        type=str,
        dest="image_url",
        nargs='?',
        const=None,
        default=None,
        required=False,
        help="Image url"
    )
    parser_create.add_argument(
        "--upgrade-image-param",
        type=str,
        dest="upgrade_image_param",
        nargs="?",
        const="",
        default="",
        required=False,
        help="Parameter of upgrade image"
    )
    parser_create.add_argument(
        "--hwsku",
        type=str,
        dest="hwsku",
        nargs='?',
        const=None,
        default=None,
        required=False,
        help="Hardware SKU."
    )
    parser_create.add_argument(
        "--test-plan-type",
        type=str,
        dest="test_plan_type",
        nargs='?',
        const='PR',
        default="PR",
        required=False,
        choices=['PR', 'NIGHTLY'],
        help="Test plan type. Optional: ['PR', 'NIGHTLY']"
    )
    parser_create.add_argument(
        "--platform",
        type=str,
        dest="platform",
        nargs='?',
        const='kvm',
        default="kvm",
        required=False,
        help="Testbed platform."
    )
    parser_create.add_argument(
        "--features",
        type=str,
        dest="features",
        nargs='?',
        const=None,
        default=None,
        required=False,
        help="Test features, Split by ',', like: 'bgp, lldp'"
    )
    parser_create.add_argument(
        "--scripts",
        type=str,
        dest="scripts",
        nargs='?',
        const=None,
        default=None,
        required=False,
        help="Test scripts, Split by ',', like: 'bgp/test_bgp_fact.py, test_feature.py'"
    )
    parser_create.add_argument(
        "--scripts-exclude",
        type=str,
        dest="scripts_exclude",
        nargs='?',
        const=None,
        default=None,
        required=False,
        help="Exclude test scripts, Split by ',', like: 'bgp/test_bgp_fact.py, test_feature.py'"
    )
    parser_create.add_argument(
        "--features-exclude",
        type=str,
        dest="features_exclude",
        nargs='?',
        const=None,
        default=None,
        required=False,
        help="Exclude test features, Split by ',', like: 'bgp, lldp'"
    )
    parser_create.add_argument(
        "--specific-param",
        type=str,
        dest="specific_param",
        nargs='?',
        const="[]",
        default="[]",
        required=False,
        help='Specific param, like: '
             '[{"name": "macsec", "param": "--enable_macsec --macsec_profile=128_SCI,256_XPN_SCI"}]'
    )
    parser_create.add_argument(
        "--affinity",
        type=str,
        dest="affinity",
        nargs='?',
        const="[]",
        default="[]",
        required=False,
        help='Test module affinity, like: '
             '[{"name": "bgp/test_bgp_fact.py", "op": "NOT_ON", "value": ["vms-kvm-t0"]}]'
    )
    parser_create.add_argument(
        "--stop-on-failure",
        type=ast.literal_eval,
        dest="stop_on_failure",
        nargs='?',
        const='True',
        default='True',
        required=False,
        choices=[True, False],
        help="Stop whole test plan if test failed."
    )
    parser_create.add_argument(
        "--enable-parallel-run",
        type=ast.literal_eval,
        dest="enable_parallel_run",
        nargs='?',
        const='False',
        default='False',
        required=False,
        choices=[True, False],
        help="Enable parallel run or not."
    )
    parser_create.add_argument(
        "--retry-times",
        type=int,
        dest="retry_times",
        nargs='?',
        const=2,
        default=2,
        required=False,
        help="Retry times after tests failed."
    )
    parser_create.add_argument(
<<<<<<< HEAD
=======
        "--retry-cases-include",
        type=str,
        dest="retry_cases_include",
        nargs='?',
        const=None,
        default=None,
        required=False,
        help="Include testcases to retry, support feature/script. Split by ',', like: 'bgp, lldp, ecmp/test_fgnhg.py'"
    )
    parser_create.add_argument(
        "--retry-cases-exclude",
        type=str,
        dest="retry_cases_exclude",
        nargs='?',
        const=None,
        default=None,
        required=False,
        help="Exclude testcases to retry, support feature/script. Split by ',', like: 'bgp, lldp, ecmp/test_fgnhg.py'"
    )
    parser_create.add_argument(
        "--dump-kvm-if-fail",
        type=ast.literal_eval,
        dest="dump_kvm_if_fail",
        nargs='?',
        const='True',
        default='True',
        required=False,
        choices=[True, False],
        help="Dump KVM DUT if test plan failed, only supports KVM test plan."
    )
    parser_create.add_argument(
>>>>>>> 34413f4a
        "--requester",
        type=str,
        dest="requester",
        nargs='?',
        const='Pull Request',
        default="Pull Request",
        required=False,
        help="Requester of the test plan."
    )
    parser_create.add_argument(
        "--max-execute-seconds",
        type=int,
        dest="max_execute_seconds",
        nargs='?',
        const=None,
        default=None,
        required=False,
        help="Max execute seconds of the test plan."
    )
    parser_create.add_argument(
        "--test-plan-num",
        type=int,
        dest="test_plan_num",
        nargs="?",
        const=1,
        default=1,
        required=False,
        help="Test plan num to be created."
    )

    parser_poll = subparsers.add_parser("poll", help="Poll test plan status.")
    parser_cancel = subparsers.add_parser("cancel", help="Cancel running test plan.")

    for p in [parser_cancel, parser_poll]:
        p.add_argument(
            "-i", "--test-plan-id",
            type=str,
            dest="test_plan_id",
            required=True,
            help="Test plan id."
        )

    parser_poll.add_argument(
        "--expected-state",
        type=str,
        dest="expected_state",
        required=False,
        help="Expected state.",
        default=""
    )
    parser_poll.add_argument(
        "--expected-result",
        type=str,
        dest="expected_result",
        nargs='?',
        const=None,
        default=None,
        required=False,
        choices=['PENDING', 'EXECUTING', 'SUCCESS', 'FAILED', 'CANCELLED'],
        help="If specify expected result, check test plan result after expected state matched."
    )
    parser_poll.add_argument(
        "--interval",
        type=int,
        required=False,
        default=60,
        dest="interval",
        help="Polling interval. Default 60 seconds."
    )
    parser_poll.add_argument(
        "--timeout",
        type=int,
        required=False,
        default=-1,
        dest="timeout",
        help="Max polling time in seconds. Default -1, no timeout."
    )

    if len(sys.argv) == 1:
        parser.print_help(sys.stderr)
        sys.exit(1)

    args = parser.parse_args()

    if "test_plan_id" in args:
        # vso may add unexpected "'" as trailing symbol
        # https://github.com/microsoft/azure-pipelines-tasks/issues/10331
        args.test_plan_id = args.test_plan_id.replace("'", "")

    print(f"Test plan utils parameters: {args}")

    required_env = ["ELASTICTEST_SCHEDULER_BACKEND_URL", "CLIENT_ID", "SONIC_AUTOMATION_UMI"]

    env = {
        "ELASTICTEST_SCHEDULER_BACKEND_URL": os.environ.get("ELASTICTEST_SCHEDULER_BACKEND_URL"),
        "CLIENT_ID": os.environ.get("ELASTICTEST_MSAL_CLIENT_ID"),
        "FRONTEND_URL": os.environ.get("ELASTICTEST_FRONTEND_URL", "https://elastictest.org"),
        "SONIC_AUTOMATION_UMI": os.environ.get("SONIC_AUTOMATION_UMI"),
    }
    env_missing = [k.upper() for k, v in env.items() if k.upper() in required_env and not v]
    if env_missing:
        print(f"Missing required environment variables: {env_missing}.")
        sys.exit(1)

    try:
        tp = TestPlanManager(
            env["ELASTICTEST_SCHEDULER_BACKEND_URL"],
            env["FRONTEND_URL"],
            env["CLIENT_ID"],
            env["SONIC_AUTOMATION_UMI"]
        )

        if args.action == "create":
            pr_id = os.environ.get("SYSTEM_PULLREQUEST_PULLREQUESTNUMBER") or os.environ.get(
                "SYSTEM_PULLREQUEST_PULLREQUESTID")
            repo = os.environ.get("BUILD_REPOSITORY_PROVIDER")
            reason = args.build_reason if args.build_reason else os.environ.get("BUILD_REASON")
            build_id = os.environ.get("BUILD_BUILDID")
            job_name = os.environ.get("SYSTEM_JOBDISPLAYNAME")
            repo_name = args.repo_name if args.repo_name else os.environ.get("BUILD_REPOSITORY_NAME")

            test_plan_prefix = f"{repo}_{reason}_PR_{pr_id}_BUILD_{build_id}_JOB_{job_name}".replace(' ', '_')

            scripts = args.scripts
            specific_param = json.loads(args.specific_param)
            # For PR test, if specify test modules and specific_param explicitly, use them to run PR test.
            # Otherwise, get test modules from pr_test_scripts.yaml.
            explicitly_specify_test_module = args.features or args.scripts
            if args.test_plan_type == "PR":
                args.test_set = args.test_set if args.test_set else args.topology
                parsed_script, parsed_specific_param = get_test_scripts(args.test_set)
                if not explicitly_specify_test_module:
                    scripts = ",".join(parsed_script)
                if not specific_param:
                    specific_param = parsed_specific_param

            for num in range(args.test_plan_num):
                test_plan_name = copy.copy(test_plan_prefix)
                if args.test_plan_num > 1:
                    test_plan_name = f"{test_plan_name}_{num + 1}"

                tp.create(
                    args.topology,
                    test_plan_name=test_plan_name,
                    deploy_mg_extra_params=args.deploy_mg_extra_params,
                    kvm_build_id=args.kvm_build_id,
                    kvm_image_branch=args.kvm_image_branch,
                    min_worker=args.min_worker,
                    max_worker=args.max_worker,
                    pr_id=pr_id,
                    scripts=scripts,
                    features=args.features,
                    scripts_exclude=args.scripts_exclude,
                    features_exclude=args.features_exclude,
                    output=args.output,
                    source_repo=repo_name,
                    mgmt_branch=args.mgmt_branch,
                    common_extra_params=args.common_extra_params,
                    num_asic=args.num_asic,
                    specified_params=args.specified_params,
                    specific_param=specific_param,
                    affinity=args.affinity,
                    vm_type=args.vm_type,
                    testbed_name=args.testbed_name,
                    ptf_image_tag=args.ptf_image_tag,
                    image_url=args.image_url,
                    upgrade_image_param=args.upgrade_image_param,
                    hwsku=args.hwsku,
                    test_plan_type=args.test_plan_type,
                    platform=args.platform,
                    stop_on_failure=args.stop_on_failure,
                    enable_parallel_run=args.enable_parallel_run,
                    retry_times=args.retry_times,
<<<<<<< HEAD
=======
                    retry_cases_include=args.retry_cases_include,
                    retry_cases_exclude=args.retry_cases_exclude,
                    dump_kvm_if_fail=args.dump_kvm_if_fail,
>>>>>>> 34413f4a
                    requester=args.requester,
                    max_execute_seconds=args.max_execute_seconds,
                    lock_wait_timeout_seconds=args.lock_wait_timeout_seconds,
                )
        elif args.action == "poll":
            tp.poll(args.test_plan_id, args.interval, args.timeout, args.expected_state, args.expected_result)
        elif args.action == "cancel":
            tp.cancel(args.test_plan_id)
        sys.exit(0)
    except PollTimeoutException as e:
        print(f"Polling test plan failed with exception: {repr(e)}")
        sys.exit(2)
    except Exception as e:
        print(f"Operation failed with exception: {repr(e)}")
        sys.exit(3)<|MERGE_RESOLUTION|>--- conflicted
+++ resolved
@@ -842,8 +842,6 @@
         help="Retry times after tests failed."
     )
     parser_create.add_argument(
-<<<<<<< HEAD
-=======
         "--retry-cases-include",
         type=str,
         dest="retry_cases_include",
@@ -864,18 +862,6 @@
         help="Exclude testcases to retry, support feature/script. Split by ',', like: 'bgp, lldp, ecmp/test_fgnhg.py'"
     )
     parser_create.add_argument(
-        "--dump-kvm-if-fail",
-        type=ast.literal_eval,
-        dest="dump_kvm_if_fail",
-        nargs='?',
-        const='True',
-        default='True',
-        required=False,
-        choices=[True, False],
-        help="Dump KVM DUT if test plan failed, only supports KVM test plan."
-    )
-    parser_create.add_argument(
->>>>>>> 34413f4a
         "--requester",
         type=str,
         dest="requester",
@@ -1049,12 +1035,8 @@
                     stop_on_failure=args.stop_on_failure,
                     enable_parallel_run=args.enable_parallel_run,
                     retry_times=args.retry_times,
-<<<<<<< HEAD
-=======
                     retry_cases_include=args.retry_cases_include,
                     retry_cases_exclude=args.retry_cases_exclude,
-                    dump_kvm_if_fail=args.dump_kvm_if_fail,
->>>>>>> 34413f4a
                     requester=args.requester,
                     max_execute_seconds=args.max_execute_seconds,
                     lock_wait_timeout_seconds=args.lock_wait_timeout_seconds,
