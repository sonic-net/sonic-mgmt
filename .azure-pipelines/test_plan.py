--- conflicted
+++ resolved
@@ -156,7 +156,6 @@
         print("Result of cancelling test plan at {}:".format(tp_url))
         print(str(resp["data"]))
 
-<<<<<<< HEAD
     def getChainOfStatus(self, status):
         if status == "LOCK_TESTBED":
             return LockStatus(TestPlanStatus["LOCK_TESTBED"])
@@ -169,10 +168,7 @@
 
         return InitStatus(TestPlanStatus["INIT"])
 
-    def poll(self, test_plan_id, interval=60, timeout=36000, expected_states=""):
-=======
     def poll(self, test_plan_id, interval=60, timeout=-1, expected_states=""):
->>>>>>> c05753cf
         '''
         The states of testplan can be described as below:
                                                                 |-- FAILED
