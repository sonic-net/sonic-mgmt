--- conflicted
+++ resolved
@@ -90,14 +90,9 @@
                 "dump_kvm_if_fail": True,
                 "mgmt_branch": kwargs["mgmt_branch"],
                 "testbed": {
-<<<<<<< HEAD
                     "num_asic": num_asic
-                },
-
-=======
                     "vm_type": kwargs["vm_type"]
                 },
->>>>>>> a1c1ddbe
             },
             "priority": 10,
             "requester": "pull request"
@@ -438,12 +433,9 @@
                 output=args.output,
                 mgmt_branch=args.mgmt_branch,
                 common_extra_params=args.common_extra_params,
-<<<<<<< HEAD
                 num_asic=args.num_asic
-=======
                 specified_params=args.specified_params,
                 vm_type=args.vm_type,
->>>>>>> a1c1ddbe
             )
         elif args.action == "poll":
             tp.poll(args.test_plan_id, args.interval, args.timeout, args.expected_states)
