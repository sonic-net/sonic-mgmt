--- conflicted
+++ resolved
@@ -42,14 +42,11 @@
   # This script only supported on Mellanox
   - restapi/test_restapi.py
   - snmp/test_snmp_phy_entity.py
-<<<<<<< HEAD
   # Remove from PR test in https://github.com/sonic-net/sonic-mgmt/pull/6073
   - cacl/test_ebtables_application.py
-=======
   # There is no table SYSTEM_HEALTH_INFO in STATE_DB on kvm testbed
   # The tests in this script are all related to the above table
   - system_health/test_system_health.py
->>>>>>> bae246a1
 
 t1:
   # KVM do not support bfd test
@@ -94,15 +91,11 @@
   - platform_tests/mellanox/test_psu_power_threshold.py
   - platform_tests/mellanox/test_reboot_cause.py
   - snmp/test_snmp_phy_entity.py
-<<<<<<< HEAD
   # Remove from PR test in https://github.com/sonic-net/sonic-mgmt/pull/6073
   - cacl/test_ebtables_application.py
-
-=======
   # There is no table SYSTEM_HEALTH_INFO in STATE_DB on kvm testbed
   # The tests in this script are all related to the above table
   - system_health/test_system_health.py
->>>>>>> bae246a1
 
 t2:
   # KVM do not support bfd test
@@ -144,14 +137,11 @@
   - platform_tests/mellanox/test_psu_power_threshold.py
   - platform_tests/mellanox/test_reboot_cause.py
   - snmp/test_snmp_phy_entity.py
-<<<<<<< HEAD
   # Remove from PR test in https://github.com/sonic-net/sonic-mgmt/pull/6073
   - cacl/test_ebtables_application.py
-=======
   # There is no table SYSTEM_HEALTH_INFO in STATE_DB on kvm testbed
   # The tests in this script are all related to the above table
   - system_health/test_system_health.py
->>>>>>> bae246a1
 
 dualtor:
   # This test is only for Nvidia platforms.
