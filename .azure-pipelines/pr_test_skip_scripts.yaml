--- conflicted
+++ resolved
@@ -88,13 +88,9 @@
   - platform_tests/mellanox/test_psu_power_threshold.py
   - platform_tests/mellanox/test_reboot_cause.py
   - snmp/test_snmp_phy_entity.py
-<<<<<<< HEAD
-  # Not supported port type
-  - sub_port_interfaces/test_sub_port_l2_forwarding.py
   # Remove from PR test in https://github.com/sonic-net/sonic-mgmt/pull/6073
   - cacl/test_ebtables_application.py
-=======
->>>>>>> 0c3191f6
+
 
 t2:
   # KVM do not support bfd test
