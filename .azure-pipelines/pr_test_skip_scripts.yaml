t0:
  # KVM do not support drop reason in testcase, and testcase would set drop reason in setup stage, can't do more test
  - drop_packets/test_configurable_drop_counters.py
  # This script only supported on Mellanox
  - generic_config_updater/test_pfcwd_interval.py
  # There is no k8s in inventory file
  - k8s/test_config_reload.py
  - k8s/test_disable_flag.py
  - k8s/test_join_available_master.py
  # Neighbor type must be sonic
  - ospf/test_ospf.py
  - ospf/test_ospf_bfd.py
  # Test is not supported on vs testbed
  - platform_tests/test_intf_fec.py
  # Platform api needs the module `sonic_platform`, which is not included in vs
  # So skip these scripts
  - platform_tests/api/test_chassis.py
  - platform_tests/api/test_chassis_fans.py
  - platform_tests/api/test_component.py
  - platform_tests/api/test_fan_drawer.py
  - platform_tests/api/test_fan_drawer_fans.py
  - platform_tests/api/test_module.py
  - platform_tests/api/test_psu.py
  - platform_tests/api/test_psu_fans.py
  - platform_tests/api/test_sfp.py
  - platform_tests/api/test_thermal.py
  - platform_tests/api/test_watchdog.py
  # These test scripts are aimed to test some daemons on physical testbed.
  - platform_tests/daemon/test_fancontrol.py
  - platform_tests/daemon/test_ledd.py
  - platform_tests/daemon/test_pcied.py
  - platform_tests/daemon/test_psud.py
  - platform_tests/daemon/test_syseepromd.py
  # These test scripts are aimed to run on mellanox platform
  - platform_tests/mellanox/test_check_sfp_eeprom.py
  - platform_tests/mellanox/test_check_sfp_presence.py
  - platform_tests/mellanox/test_check_sfp_using_ethtool.py
  - platform_tests/mellanox/test_check_sysfs.py
  - platform_tests/mellanox/test_hw_management_service.py
  - platform_tests/mellanox/test_psu_power_threshold.py
  - platform_tests/mellanox/test_reboot_cause.py
  # This script only supported on Mellanox
  - restapi/test_restapi.py
  - snmp/test_snmp_phy_entity.py
  # There is no table SYSTEM_HEALTH_INFO in STATE_DB on kvm testbed
  # The tests in this script are all related to the above table
  - system_health/test_system_health.py

t1:
  # KVM do not support bfd test
  - bfd/test_bfd.py
  # KVM do not support drop reason in testcase, and testcase would set drop reason in setup stage, can't do more test
  - drop_packets/test_configurable_drop_counters.py
  # This script only supported on Mellanox
  - generic_config_updater/test_pfcwd_interval.py
  # There is no k8s in inventory file
  - k8s/test_config_reload.py
  - k8s/test_disable_flag.py
  - k8s/test_join_available_master.py
  # Neighbor type must be sonic
  - ospf/test_ospf_bfd.py
  # Test is not supported on vs testbed
  - platform_tests/test_intf_fec.py
  # Platform api needs the module `sonic_platform`, which is not included in vs
  # So skip these scripts
  - platform_tests/api/test_chassis.py
  - platform_tests/api/test_chassis_fans.py
  - platform_tests/api/test_component.py
  - platform_tests/api/test_fan_drawer.py
  - platform_tests/api/test_fan_drawer_fans.py
  - platform_tests/api/test_module.py
  - platform_tests/api/test_psu.py
  - platform_tests/api/test_psu_fans.py
  - platform_tests/api/test_sfp.py
  - platform_tests/api/test_thermal.py
  - platform_tests/api/test_watchdog.py
  # These test scripts are aimed to test some daemons on physical testbed.
  - platform_tests/daemon/test_fancontrol.py
  - platform_tests/daemon/test_ledd.py
  - platform_tests/daemon/test_pcied.py
  - platform_tests/daemon/test_psud.py
  - platform_tests/daemon/test_syseepromd.py
  # These test scripts are aimed to run on mellanox platform
  - platform_tests/mellanox/test_check_sfp_eeprom.py
  - platform_tests/mellanox/test_check_sfp_presence.py
  - platform_tests/mellanox/test_check_sfp_using_ethtool.py
  - platform_tests/mellanox/test_check_sysfs.py
  - platform_tests/mellanox/test_hw_management_service.py
  - platform_tests/mellanox/test_psu_power_threshold.py
  - platform_tests/mellanox/test_reboot_cause.py
  - snmp/test_snmp_phy_entity.py
<<<<<<< HEAD
  # Not supported port type
  - sub_port_interfaces/test_sub_port_l2_forwarding.py
  # There is no table SYSTEM_HEALTH_INFO in STATE_DB on kvm testbed
  # The tests in this script are all related to the above table
  - system_health/test_system_health.py
=======
>>>>>>> 6e45c586

t2:
  # KVM do not support bfd test
  - bfd/test_bfd_static_route.py
  - bfd/test_bfd_traffic.py
  # This script only supported on Mellanox
  - generic_config_updater/test_pfcwd_interval.py
  # There is no k8s in inventory file
  - k8s/test_config_reload.py
  - k8s/test_disable_flag.py
  - k8s/test_join_available_master.py
  # Platform api needs the module `sonic_platform`, which is not included in vs
  # So skip these scripts
  - platform_tests/api/test_chassis.py
  - platform_tests/api/test_chassis_fans.py
  - platform_tests/api/test_component.py
  - platform_tests/api/test_fan_drawer.py
  - platform_tests/api/test_fan_drawer_fans.py
  - platform_tests/api/test_module.py
  - platform_tests/api/test_psu.py
  - platform_tests/api/test_psu_fans.py
  - platform_tests/api/test_sfp.py
  - platform_tests/api/test_thermal.py
  - platform_tests/api/test_watchdog.py
  # Test is not supported on vs testbed
  - platform_tests/test_intf_fec.py
  # These test scripts are aimed to test some daemons on physical testbed.
  - platform_tests/daemon/test_fancontrol.py
  - platform_tests/daemon/test_ledd.py
  - platform_tests/daemon/test_pcied.py
  - platform_tests/daemon/test_psud.py
  - platform_tests/daemon/test_syseepromd.py
  # These test scripts are aimed to run on mellanox platform
  - platform_tests/mellanox/test_check_sfp_eeprom.py
  - platform_tests/mellanox/test_check_sfp_presence.py
  - platform_tests/mellanox/test_check_sfp_using_ethtool.py
  - platform_tests/mellanox/test_check_sysfs.py
  - platform_tests/mellanox/test_hw_management_service.py
  - platform_tests/mellanox/test_psu_power_threshold.py
  - platform_tests/mellanox/test_reboot_cause.py
  - snmp/test_snmp_phy_entity.py
  # There is no table SYSTEM_HEALTH_INFO in STATE_DB on kvm testbed
  # The tests in this script are all related to the above table
  - system_health/test_system_health.py

dualtor:
  # This test is only for Nvidia platforms.
  - dualtor_mgmt/test_egress_drop_nvidia.py

tgen:
  # Ixia test only support on physical ixia testbed
  - ixia/ecn/test_dequeue_ecn.py
  - ixia/ecn/test_red_accuracy.py
  - ixia/ixanvl/test_bgp_conformance.py
  - ixia/pfc/test_global_pause.py
  - ixia/pfc/test_pfc_congestion.py
  - ixia/pfc/test_pfc_pause_lossless.py
  - ixia/pfc/test_pfc_pause_lossy.py
  - ixia/pfcwd/test_pfcwd_a2a.py
  - ixia/pfcwd/test_pfcwd_basic.py
  - ixia/pfcwd/test_pfcwd_burst_storm.py
  - ixia/pfcwd/test_pfcwd_m2o.py
  - ixia/pfcwd/test_pfcwd_runtime_traffic.py
  - ixia/test_ixia_traffic.py
  - ixia/test_tgen.py

wan-pub:
  # Currently PR test will not test wan topo
  - wan/isis/test_isis_authentication.py
  - wan/isis/test_isis_csnp_interval.py
  - wan/isis/test_isis_database.py
  - wan/isis/test_isis_dynamic_hostname.py
  - wan/isis/test_isis_ecmp.py
  - wan/isis/test_isis_hello_interval.py
  - wan/isis/test_isis_hello_pad.py
  - wan/isis/test_isis_holdtime.py
  - wan/isis/test_isis_intf_passive.py
  - wan/isis/test_isis_level_capacity.py
  - wan/isis/test_isis_log_adjacency_change.py
  - wan/isis/test_isis_lsp_fragment.py
  - wan/isis/test_isis_lsp_gen_interval.py
  - wan/isis/test_isis_lsp_lifetime.py
  - wan/isis/test_isis_lsp_refresh.py
  - wan/isis/test_isis_metric_wide.py
  - wan/isis/test_isis_neighbor.py
  - wan/isis/test_isis_overload_bit.py
  - wan/isis/test_isis_redistribute.py
  - wan/isis/test_isis_spf_default_interval.py
  - wan/isis/test_isis_spf_ietf_interval.py
  - wan/lacp/test_wan_lacp.py
  - wan/lacp/test_wan_lag_member.py
  - wan/lacp/test_wan_lag_min_link.py
  - wan/lldp/test_wan_lldp.py
  - wan/traffic_test/test_traffic.py<|MERGE_RESOLUTION|>--- conflicted
+++ resolved
@@ -89,14 +89,9 @@
   - platform_tests/mellanox/test_psu_power_threshold.py
   - platform_tests/mellanox/test_reboot_cause.py
   - snmp/test_snmp_phy_entity.py
-<<<<<<< HEAD
-  # Not supported port type
-  - sub_port_interfaces/test_sub_port_l2_forwarding.py
   # There is no table SYSTEM_HEALTH_INFO in STATE_DB on kvm testbed
   # The tests in this script are all related to the above table
   - system_health/test_system_health.py
-=======
->>>>>>> 6e45c586
 
 t2:
   # KVM do not support bfd test
