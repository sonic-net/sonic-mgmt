# Description:
# - This template manages the entire life cycle of the Elastictest test plan in test pipelines.
#
# Important!!!:
# - This template is referenced in multiple pipelines.
# - Any updates to this file must be tested on all dependent pipelines to ensure compatibility and prevent disruptions.

parameters:
  - name: TOPOLOGY
    type: string
    default: ""

  - name: POLL_INTERVAL
    type: number
    default: 10

  - name: POLL_TIMEOUT
    type: number
    default: 36000

  - name: MIN_WORKER
    type: string
    default: ""

  - name: MAX_WORKER
    type: string
    default: ""

  - name: LOCK_WAIT_TIMEOUT_SECONDS
    type: string
    default: "0"

  - name: NUM_ASIC
    default: 1

  - name: TEST_SET
    type: string
    default: ""

  - name: SETUP_CONTAINER_PARAMS
    type: string
    default: ""

  - name: SKIP_REMOVE_ADD_TOPO_FOR_NIGHTLY
    type: string
    default: "True"

  - name: ADD_TOPO_PARAMS
    type: string
    default: ""

  - name: DEPLOY_MG_EXTRA_PARAMS
    type: string
    default: ""

  - name: COMMON_EXTRA_PARAMS
    type: string
    default: ""

  - name: ASIC_TYPE
    type: string
    default: ""

  - name: VM_TYPE
    type: string
    default: "ceos"

  - name: TESTBED_NAME
    type: string
    default: ""

  - name: PTF_IMAGE_TAG
    type: string
    default: "latest"

  - name: IMAGE_URL
    type: string
    default: ""

  - name: UPGRADE_IMAGE_PARAM
    type: string
    default: ""

  - name: HWSKU
    type: string
    default: ""

  - name: TEST_PLAN_TYPE
    type: string
    default: ""

  - name: PLATFORM
    type: string
    default: ""

  - name: SCRIPTS
    type: string
    default: ""

  - name: FEATURES
    type: string
    default: ""

  - name: SCRIPTS_EXCLUDE
    type: string
    default: ""

  - name: FEATURES_EXCLUDE
    type: string
    default: ""

  - name: SPECIFIC_PARAM
    type: string
    default: "[]"

  - name: AFFINITY
    type: string
    default: "[]"

  - name: BUILD_REASON
    type: string
    default: ""

  - name: REPO_NAME
    type: string
    default: ""

  - name: MGMT_BRANCH
    type: string
    default: ""

  - name: MGMT_URL
    type: string
    default: "https://raw.githubusercontent.com/sonic-net/sonic-mgmt"

  - name: STOP_ON_FAILURE
    type: string
    default: ""

  # Enable parallel run for test cases that support parallel run
  - name: ENABLE_PARALLEL_RUN
    type: string
    default: ""

  # Specify the file that contains the parallel mode for test cases that need to run in parallel when
  # ENABLE_PARALLEL_RUN is set to True. Default value is the test_parallel_modes/default.json file in this repo.
  # This field will be ignored if ENABLE_PARALLEL_RUN is set to False.
  - name: PARALLEL_MODES_FILE
    type: string
    default: ""

  # The number of retries when the script fails. Global retry if retry_cases_include and retry_cases_exclude are both empty, otherwise specific retry
  - name: RETRY_TIMES
    type: string
    default: ""

  # Retry cases to include, works when retry_times>0, support both feature and script level, such as "bgp,test_features.py"
  - name: RETRY_CASES_INCLUDE
    type: string
    default: ""

  # Retry cases to exclude, works when retry_times>0, support both feature and script level, such as "bgp,test_features.py"
  - name: RETRY_CASES_EXCLUDE
    type: string
    default: ""

  - name: REQUESTER
    type: string
    default: ""

  - name: MAX_RUN_TEST_MINUTES
    type: number
    default: 0

  - name: KVM_IMAGE_BRANCH
    type: string
    default: ""

  - name: KVM_IMAGE_BUILD_PIPELINE_ID
    type: string
    default: ""

  - name: EXPECTED_RESULT
    type: string
    default: ""

  - name: TEST_PLAN_NUM
    type: string
    default: ""

steps:
  - ${{ if not(contains(variables['BUILD.REPOSITORY.NAME'], 'sonic-mgmt')) }}:
      - script: |
          # If not sonic-mgmt/sonic-mgmt-int repo, need to download test_plan.py and pr_test_scripts.yaml
          set -ex
          curl "https://raw.githubusercontent.com/sonic-net/sonic-mgmt/master/.azure-pipelines/test_plan.py" -o ./.azure-pipelines/test_plan.py
        displayName: "Download Test Plan Script"
      - script: |
          # If not sonic-mgmt/sonic-mgmt-int repo, need to download pr_test_scripts.yaml
          set -ex

          # If public build image repo, download pr test scripts from public sonic-mgmt repo
          if [[ "$(BUILD.REPOSITORY.NAME)" = "sonic-net/sonic-buildimage" || "$(BUILD.REPOSITORY.NAME)" = "Azure/sonic-buildimage-msft" ]]; then
            curl "${{ parameters.MGMT_URL }}/${{ parameters.MGMT_BRANCH }}/.azure-pipelines/pr_test_scripts.yaml" -o ./.azure-pipelines/pr_test_scripts.yaml

          # Else, internal build image repo, download from internal sonic-mgmt repo
          else
            curl -u :$(MSSONIC-TOKEN) "${{ parameters.MGMT_URL }}&commitOrBranch=${{ parameters.MGMT_BRANCH }}&api-version=5.0-preview.1&path=.azure-pipelines%2Fpr_test_scripts.yaml" -o ./.azure-pipelines/pr_test_scripts.yaml
          fi
        displayName: "Download Pr Script"
  - ${{ else }}:
        - script: |
            # Else, sonic-mgmt repo, if not master branch, need to download test_plan.py
            set -ex
            CURRENT_BRANCH=${{ parameters.MGMT_BRANCH }}
            echo "Current branch: $CURRENT_BRANCH"
            if [[ "$CURRENT_BRANCH" != "master" ]]; then
              echo "Current mgmt branch is not master, need to download test_plan.py"
              curl "https://raw.githubusercontent.com/sonic-net/sonic-mgmt/master/.azure-pipelines/test_plan.py" -o ./.azure-pipelines/test_plan.py
            else
              echo "Current mgmt branch is master, no need to download test_plan.py"
            fi
          displayName: "Download Test Plan Script"

  - script: |
      # Check if azure cli is installed. If not, try to install it
      if ! command -v az; then
        echo "Azure CLI is not installed. Trying to install it..."

        echo "Get packages needed for the installation process"
        sudo apt-get -o DPkg::Lock::Timeout=600 update
        sudo apt-get -o DPkg::Lock::Timeout=600 -y install apt-transport-https ca-certificates curl gnupg lsb-release

        echo "Download and install the Microsoft signing key"
        sudo mkdir -p /etc/apt/keyrings
        curl -sLS https://packages.microsoft.com/keys/microsoft.asc |
          gpg --dearmor | sudo tee /etc/apt/keyrings/microsoft.gpg > /dev/null
        sudo chmod go+r /etc/apt/keyrings/microsoft.gpg

        echo "Add the Azure CLI software repository"
        AZ_DIST=$(lsb_release -cs)
        echo "Types: deb
      URIs: https://packages.microsoft.com/repos/azure-cli/
      Suites: ${AZ_DIST}
      Components: main
      Architectures: $(dpkg --print-architecture)
      Signed-by: /etc/apt/keyrings/microsoft.gpg" | sudo tee /etc/apt/sources.list.d/azure-cli.sources

        echo "Update repository information and install the azure-cli package"
        sudo apt-get -o DPkg::Lock::Timeout=600 update
        sudo apt-get -o DPkg::Lock::Timeout=600 -y install azure-cli
      else
        echo "Azure CLI is already installed"
      fi
    displayName: "Install Azure-CLI"

  - script: |
      set -e
      echo "Step: Trigger Test"


      pip install PyYAML

      rm -f new_test_plan_id.txt

      # Enable verbose debugging output for the creation call in test_plan.py
      set -x

      python ./.azure-pipelines/test_plan.py create \
      -t ${{ parameters.TOPOLOGY }} \
      -o new_test_plan_id.txt \
      --min-worker ${{ parameters.MIN_WORKER }} \
      --max-worker ${{ parameters.MAX_WORKER }} \
      --lock-wait-timeout-seconds ${{ parameters.LOCK_WAIT_TIMEOUT_SECONDS }} \
      --test-set ${{ parameters.TEST_SET }} \
      --kvm-build-id $(KVM_BUILD_ID) \
      --kvm-image-branch "${{ parameters.KVM_IMAGE_BRANCH }}" \
<<<<<<< HEAD
      --kvm-image-build-pipeline-id ${{ parameters.KVM_IMAGE_BUILD_PIPELINE_ID }} \
=======
      --setup-container-params "${{ parameters.SETUP_CONTAINER_PARAMS }}" \
>>>>>>> 8bc98671
      --skip-remove-add-topo-for-nightly ${{ parameters.SKIP_REMOVE_ADD_TOPO_FOR_NIGHTLY }} \
      --add-topo-params "${{ parameters.ADD_TOPO_PARAMS }}" \
      --deploy-mg-extra-params="${{ parameters.DEPLOY_MG_EXTRA_PARAMS }}" \
      --common-extra-params="${{ parameters.COMMON_EXTRA_PARAMS }}" \
      --asic-type ${{ parameters.ASIC_TYPE }} \
      --vm-type ${{ parameters.VM_TYPE }} \
      --num-asic ${{ parameters.NUM_ASIC }} \
      --ptf_image_tag ${{ parameters.PTF_IMAGE_TAG }} \
      --image_url ${{ parameters.IMAGE_URL }} \
      --upgrade-image-param="${{ parameters.UPGRADE_IMAGE_PARAM }}" \
      --hwsku ${{ parameters.HWSKU }} \
      --test-plan-type ${{ parameters.TEST_PLAN_TYPE }} \
      --platform ${{ parameters.PLATFORM }} \
      --testbed-name "${{ parameters.TESTBED_NAME }}" \
      --scripts "${{ parameters.SCRIPTS }}" \
      --features "${{ parameters.FEATURES }}" \
      --scripts-exclude "${{ parameters.SCRIPTS_EXCLUDE }}" \
      --features-exclude "${{ parameters.FEATURES_EXCLUDE }}" \
      --specific-param='${{ parameters.SPECIFIC_PARAM }}' \
      --affinity='${{ parameters.AFFINITY }}' \
      --build-reason ${{ parameters.BUILD_REASON }} \
      --repo-name ${{ parameters.REPO_NAME }} \
      --mgmt-branch ${{ parameters.MGMT_BRANCH }} \
      --stop-on-failure ${{ parameters.STOP_ON_FAILURE }} \
      --enable-parallel-run ${{ parameters.ENABLE_PARALLEL_RUN }} \
      --parallel-modes-file ${{ parameters.PARALLEL_MODES_FILE }} \
      --retry-times ${{ parameters.RETRY_TIMES }} \
      --retry-cases-include ${{ parameters.RETRY_CASES_INCLUDE }} \
      --retry-cases-exclude ${{ parameters.RETRY_CASES_EXCLUDE }} \
      --requester "${{ parameters.REQUESTER }}" \
      --max-execute-seconds $((${{ parameters.MAX_RUN_TEST_MINUTES }} * 60)) \
      --test-plan-num ${{ parameters.TEST_PLAN_NUM }}

      # Disable verbose debugging output
      set +x

      TEST_PLAN_ID_LIST=( $(cat new_test_plan_id.txt) )
      echo "TEST_PLAN_ID_LIST: $TEST_PLAN_ID_LIST"

      for TEST_PLAN_ID in "${TEST_PLAN_ID_LIST[@]}"
      do
          echo "Created test plan $TEST_PLAN_ID"
          echo -e -n "\033[33mPlease visit Elastictest page \033[0m"
          echo -n "$(ELASTICTEST_FRONTEND_URL)/scheduler/testplan/$TEST_PLAN_ID "
          echo -e "\033[33mfor detailed test plan progress \033[0m"
      done
      TEST_PLAN_ID_LIST_STRING=$(printf "%s," "${TEST_PLAN_ID_LIST[@]}")
      TEST_PLAN_ID_LIST_STRING=${TEST_PLAN_ID_LIST_STRING%,}
      echo "TEST_PLAN_ID_LIST_STRING: $TEST_PLAN_ID_LIST_STRING"
      echo "##vso[task.setvariable variable=TEST_PLAN_ID_LIST_STRING]$TEST_PLAN_ID_LIST_STRING"

      echo -e "\033[33mSONiC PR system-level test is powered by SONiC Elastictest, for any issue, please send email to sonicelastictest@microsoft.com \033[0m"

    displayName: "Trigger Test"

  - script: |
      set -e
      echo "Step: Lock Testbed"

      IFS=',' read -ra TEST_PLAN_ID_LIST <<< "$TEST_PLAN_ID_LIST_STRING"
      failure_count=0

      echo "TEST_PLAN_ID_LIST: $TEST_PLAN_ID_LIST"

      for TEST_PLAN_ID in "${TEST_PLAN_ID_LIST[@]}"
      do
          echo -e -n "\033[33mPlease visit Elastictest page \033[0m"
          echo -n "$(ELASTICTEST_FRONTEND_URL)/scheduler/testplan/$TEST_PLAN_ID "
          echo -e "\033[33mfor detailed test plan progress \033[0m"
          # When "LOCK_TESTBED" finish, it changes into "PREPARE_TESTBED"
          echo "[test_plan.py] poll LOCK_TESTBED status"
          python ./.azure-pipelines/test_plan.py poll -i $TEST_PLAN_ID --expected-state LOCK_TESTBED
          RET=$?
          if [ $RET -ne 0 ]; then
              ((failure_count++))
          fi
      done

      if [ $failure_count -eq ${#TEST_PLAN_ID_LIST[@]} ]; then
          echo "All testplan failed, cancel following steps"
          exit 3
      fi

      echo -e "\033[33mSONiC PR system-level test is powered by SONiC Elastictest, for any issue, please send email to sonicelastictest@microsoft.com \033[0m"

    displayName: "Lock Testbed"

  - script: |
      set -e
      echo "Step: Prepare Testbed"

      echo "Preparing the testbed(add-topo, deploy-mg) may take 15-30 minutes. Before the testbed is ready, the progress of the test plan keeps displayed as 0, please be patient"
      IFS=',' read -ra TEST_PLAN_ID_LIST <<< "$TEST_PLAN_ID_LIST_STRING"

      echo "TEST_PLAN_ID_LIST: $TEST_PLAN_ID_LIST"

      failure_count=0
      for TEST_PLAN_ID in "${TEST_PLAN_ID_LIST[@]}"
      do
          echo -e -n "\033[33mPlease visit Elastictest page \033[0m"
          echo -n "$(ELASTICTEST_FRONTEND_URL)/scheduler/testplan/$TEST_PLAN_ID "
          echo -e "\033[33mfor detailed test plan progress \033[0m"
          # When "PREPARE_TESTBED" finish, it changes into "EXECUTING"
          echo "[test_plan.py] poll PREPARE_TESTBED status"
          python ./.azure-pipelines/test_plan.py poll -i $TEST_PLAN_ID --expected-state PREPARE_TESTBED
          RET=$?
          if [ $RET -ne 0 ]; then
              ((failure_count++))
          fi
      done

      if [ "$failure_count" -eq ${#TEST_PLAN_ID_LIST[@]} ]; then
          echo "All testplan failed, cancel following steps"
          exit 3
      fi

      echo -e "\033[33mSONiC PR system-level test is powered by SONiC Elastictest, for any issue, please send email to sonicelastictest@microsoft.com \033[0m"

    displayName: "Prepare Testbed"

  - script: |
      set -e
      echo "Step: Run Test"

      IFS=',' read -ra TEST_PLAN_ID_LIST <<< "$TEST_PLAN_ID_LIST_STRING"

      echo "TEST_PLAN_ID_LIST: $TEST_PLAN_ID_LIST"

      failure_count=0
      for TEST_PLAN_ID in "${TEST_PLAN_ID_LIST[@]}"
      do
          echo -e -n "\033[33mPlease visit Elastictest page \033[0m"
          echo -n "$(ELASTICTEST_FRONTEND_URL)/scheduler/testplan/$TEST_PLAN_ID "
          echo -e "\033[33mfor detailed test plan progress \033[0m"
          # When "EXECUTING" finish, it changes into "KVMDUMP", "FAILED", "CANCELLED" or "FINISHED"
          echo "[test_plan.py] poll EXECUTING status"
          python ./.azure-pipelines/test_plan.py poll -i $TEST_PLAN_ID --expected-state EXECUTING --expected-result ${{ parameters.EXPECTED_RESULT }}
          RET=$?
          if [ $RET -ne 0 ]; then
              ((failure_count++))
          fi
      done

      if [ $failure_count -eq ${#TEST_PLAN_ID_LIST[@]} ]; then
          echo "All testplan failed, cancel following steps"
          exit 3
      fi

      echo -e "\033[33mSONiC PR system-level test is powered by SONiC Elastictest, for any issue, please send email to sonicelastictest@microsoft.com \033[0m"

    displayName: "Run test"
    timeoutInMinutes: ${{ parameters.MAX_RUN_TEST_MINUTES }}

  - script: |
      set -e
      echo "Try to cancel test plan $TEST_PLAN_ID, cancelling finished test plan has no effect."
      IFS=',' read -ra TEST_PLAN_ID_LIST <<< "$TEST_PLAN_ID_LIST_STRING"
      for TEST_PLAN_ID in "${TEST_PLAN_ID_LIST[@]}"
      do
          python ./.azure-pipelines/test_plan.py cancel -i $TEST_PLAN_ID
      done
    condition: always()
    displayName: "Finalize Running Test Plan"<|MERGE_RESOLUTION|>--- conflicted
+++ resolved
@@ -275,11 +275,8 @@
       --test-set ${{ parameters.TEST_SET }} \
       --kvm-build-id $(KVM_BUILD_ID) \
       --kvm-image-branch "${{ parameters.KVM_IMAGE_BRANCH }}" \
-<<<<<<< HEAD
+      --setup-container-params "${{ parameters.SETUP_CONTAINER_PARAMS }}" \
       --kvm-image-build-pipeline-id ${{ parameters.KVM_IMAGE_BUILD_PIPELINE_ID }} \
-=======
-      --setup-container-params "${{ parameters.SETUP_CONTAINER_PARAMS }}" \
->>>>>>> 8bc98671
       --skip-remove-add-topo-for-nightly ${{ parameters.SKIP_REMOVE_ADD_TOPO_FOR_NIGHTLY }} \
       --add-topo-params "${{ parameters.ADD_TOPO_PARAMS }}" \
       --deploy-mg-extra-params="${{ parameters.DEPLOY_MG_EXTRA_PARAMS }}" \
