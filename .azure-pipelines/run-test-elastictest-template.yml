--- conflicted
+++ resolved
@@ -131,8 +131,6 @@
     type: string
     default: ""
 
-<<<<<<< HEAD
-=======
   # Retry cases to include, works when retry_times>0, support both feature and script level, such as "bgp,test_features.py"
   - name: RETRY_CASES_INCLUDE
     type: string
@@ -150,7 +148,6 @@
       - "True"
       - "False"
 
->>>>>>> 34413f4a
   - name: REQUESTER
     type: string
     default: ""
@@ -231,7 +228,6 @@
       fi
     displayName: "Install azure-cli"
 
-<<<<<<< HEAD
   - script: |
       set -e
 
@@ -285,70 +281,6 @@
       TEST_PLAN_ID_LIST_STRING=$(printf "%s," "${TEST_PLAN_ID_LIST[@]}")
       TEST_PLAN_ID_LIST_STRING=${TEST_PLAN_ID_LIST_STRING%,}
       echo "##vso[task.setvariable variable=TEST_PLAN_ID_LIST_STRING]$TEST_PLAN_ID_LIST_STRING"
-=======
-  - task: AzureCLI@2
-    inputs:
-      azureSubscription: "SONiC-Automation"
-      scriptType: 'bash'
-      scriptLocation: 'inlineScript'
-      inlineScript: |
-        set -e
-
-        pip install PyYAML
-
-        rm -f new_test_plan_id.txt
-
-        python ./.azure-pipelines/test_plan.py create \
-        -t ${{ parameters.TOPOLOGY }} \
-        -o new_test_plan_id.txt \
-        --min-worker ${{ parameters.MIN_WORKER }} \
-        --max-worker ${{ parameters.MAX_WORKER }} \
-        --lock-wait-timeout-seconds ${{ parameters.LOCK_WAIT_TIMEOUT_SECONDS }} \
-        --test-set ${{ parameters.TEST_SET }} \
-        --kvm-build-id $(KVM_BUILD_ID) \
-        --kvm-image-branch "${{ parameters.KVM_IMAGE_BRANCH }}" \
-        --deploy-mg-extra-params="${{ parameters.DEPLOY_MG_EXTRA_PARAMS }}" \
-        --common-extra-params="${{ parameters.COMMON_EXTRA_PARAMS }}" \
-        --vm-type ${{ parameters.VM_TYPE }} --num-asic ${{ parameters.NUM_ASIC }} \
-        --ptf_image_tag ${{ parameters.PTF_IMAGE_TAG }} \
-        --image_url ${{ parameters.IMAGE_URL }} \
-        --upgrade-image-param="${{ parameters.UPGRADE_IMAGE_PARAM }}" \
-        --hwsku ${{ parameters.HWSKU }} \
-        --test-plan-type ${{ parameters.TEST_PLAN_TYPE }} \
-        --platform ${{ parameters.PLATFORM }} \
-        --testbed-name "${{ parameters.TESTBED_NAME }}" \
-        --scripts "${{ parameters.SCRIPTS }}" \
-        --features "${{ parameters.FEATURES }}" \
-        --scripts-exclude "${{ parameters.SCRIPTS_EXCLUDE }}" \
-        --features-exclude "${{ parameters.FEATURES_EXCLUDE }}" \
-        --specific-param='${{ parameters.SPECIFIC_PARAM }}' \
-        --affinity='${{ parameters.AFFINITY }}' \
-        --build-reason ${{ parameters.BUILD_REASON }} \
-        --repo-name ${{ parameters.REPO_NAME }} \
-        --mgmt-branch ${{ parameters.MGMT_BRANCH }} \
-        --stop-on-failure ${{ parameters.STOP_ON_FAILURE }} \
-        --enable-parallel-run ${{ parameters.ENABLE_PARALLEL_RUN }} \
-        --retry-times ${{ parameters.RETRY_TIMES }} \
-        --retry-cases-include ${{ parameters.RETRY_CASES_INCLUDE }} \
-        --retry-cases-exclude ${{ parameters.RETRY_CASES_EXCLUDE }} \
-        --dump-kvm-if-fail ${{ parameters.DUMP_KVM_IF_FAIL }} \
-        --requester "${{ parameters.REQUESTER }}" \
-        --max-execute-seconds $((${{ parameters.MAX_RUN_TEST_MINUTES }} * 60)) \
-        --test-plan-num ${{ parameters.TEST_PLAN_NUM }}
-
-        TEST_PLAN_ID_LIST=( $(cat new_test_plan_id.txt) )
-        echo -e "\033[33mSONiC PR system-level test is powered by SONiC Elastictest, for any issue, please send email to sonicelastictest@microsoft.com \033[0m"
-        for TEST_PLAN_ID in "${TEST_PLAN_ID_LIST[@]}"
-        do
-            echo "Created test plan $TEST_PLAN_ID"
-            echo -e -n "\033[33mPlease visit Elastictest page \033[0m"
-            echo -n "$(FRONTEND_URL)/scheduler/testplan/$TEST_PLAN_ID "
-            echo -e "\033[33mfor detailed test plan progress \033[0m"
-        done
-        TEST_PLAN_ID_LIST_STRING=$(printf "%s," "${TEST_PLAN_ID_LIST[@]}")
-        TEST_PLAN_ID_LIST_STRING=${TEST_PLAN_ID_LIST_STRING%,}
-        echo "##vso[task.setvariable variable=TEST_PLAN_ID_LIST_STRING]$TEST_PLAN_ID_LIST_STRING"
->>>>>>> 34413f4a
 
     displayName: "Trigger test"
 
