logging:
  format: '%(asctime)s - %(name)s - %(levelname)s - %(message)s'
  level: INFO
validators:
- name: testbed
  enabled: true
  config: {}
- name: device_info
  enabled: true
  config:
    invalid_chars: []
    max_length: 255
- name: topology
  enabled: true
  config:
    excludes:
      # Exclude TGEN related topologies
      - .*tgen.*
      - .*ixia.*

      # Topologies that current failing the validation
      - ciscovs-5nodes              # https://github.com/sonic-net/sonic-mgmt/issues/20007
      - dualtor-aa-64               # https://github.com/sonic-net/sonic-mgmt/issues/20009
      - t0-standalone-32            # https://github.com/sonic-net/sonic-mgmt/issues/20011
      - t0-35                       # https://github.com/sonic-net/sonic-mgmt/issues/20010
      - t1-48-lag                   # https://github.com/sonic-net/sonic-mgmt/issues/20012
      - t1-64                       # https://github.com/sonic-net/sonic-mgmt/issues/20013
<<<<<<< HEAD
      - t1-isolated-d448u15-lag     # https://github.com/sonic-net/sonic-mgmt/issues/20014
      - t1-isolated-v6-d28u1        # https://github.com/sonic-net/sonic-mgmt/issues/20016
      - t1-isolated-v6-d448u15-lag  # https://github.com/sonic-net/sonic-mgmt/issues/20017
=======
      - t1-isolated-d448u16         # https://github.com/sonic-net/sonic-mgmt/issues/20015
>>>>>>> 967178e5
      - t2_2lc_36p-masic            # https://github.com/sonic-net/sonic-mgmt/issues/20018
      - t2_2lc_min_ports-masic      # https://github.com/sonic-net/sonic-mgmt/issues/20019
      - t2_5lc-mixed-96             # https://github.com/sonic-net/sonic-mgmt/issues/20020
      - t2_single_node_max          # https://github.com/sonic-net/sonic-mgmt/issues/20021
      - t2_single_node_min          # https://github.com/sonic-net/sonic-mgmt/issues/20022
      - wan-pub-cisco               # https://github.com/sonic-net/sonic-mgmt/issues/20023
- name: ip_address
  enabled: true
  config:
    allow_conflict_list:
      # Remove "-api-serv" suffix from device names for ixia
      - from: "^(.+)-api-serv$"
        to: "\\1"
    exclude_devices:
      - vlab-c-01.*
      - vlab-c-02.*
      - vlab-07.*
      - .*snappi-sonic.* # vms-snappi-sonic ptf, snappi-sonic-api-serv, etc.
      - sonic-s6100-dut2
- name: vlan
  enabled: true
  config:
    exclude_groups:
      - .*ixia.*
      - .*snappi.*
    min_vlan_id: 1
    max_vlan_id: 4096
- name: console
  enabled: true
  config:
    exclude_devices:
      - sonic-s6100-dut1   # E3002 Device has no console connection
      - sonic-s6100-dut2   # E3002 Device has no console connection
- name: pdu
  enabled: true
  config:
    exclude_devices:
      - sonic-s6100-dut1   # E4002 Device has no PDU connection
      - sonic-s6100-dut2   # E4002 Device has no PDU connection
issue_severities: {}<|MERGE_RESOLUTION|>--- conflicted
+++ resolved
@@ -25,13 +25,6 @@
       - t0-35                       # https://github.com/sonic-net/sonic-mgmt/issues/20010
       - t1-48-lag                   # https://github.com/sonic-net/sonic-mgmt/issues/20012
       - t1-64                       # https://github.com/sonic-net/sonic-mgmt/issues/20013
-<<<<<<< HEAD
-      - t1-isolated-d448u15-lag     # https://github.com/sonic-net/sonic-mgmt/issues/20014
-      - t1-isolated-v6-d28u1        # https://github.com/sonic-net/sonic-mgmt/issues/20016
-      - t1-isolated-v6-d448u15-lag  # https://github.com/sonic-net/sonic-mgmt/issues/20017
-=======
-      - t1-isolated-d448u16         # https://github.com/sonic-net/sonic-mgmt/issues/20015
->>>>>>> 967178e5
       - t2_2lc_36p-masic            # https://github.com/sonic-net/sonic-mgmt/issues/20018
       - t2_2lc_min_ports-masic      # https://github.com/sonic-net/sonic-mgmt/issues/20019
       - t2_5lc-mixed-96             # https://github.com/sonic-net/sonic-mgmt/issues/20020
