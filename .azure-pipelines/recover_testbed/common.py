--- conflicted
+++ resolved
@@ -169,11 +169,7 @@
                         dut_console.remote_conn.send("\n")
                         time.sleep(1)
 
-<<<<<<< HEAD
-                        # Rename image to avoid "File exists" error
-=======
                         # Remove image to avoid "File exists" error
->>>>>>> 233ad701
                         dut_console.remote_conn.send("rm -f {}".format(image_url.split("/")[-1]))
                         dut_console.remote_conn.send("\n")
                         time.sleep(1)
