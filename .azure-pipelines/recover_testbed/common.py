import os
import sys
import logging
import select
import socket
import time
import pexpect
import ipaddress
from constants import OS_VERSION_IN_GRUB, ONIE_ENTRY_IN_GRUB, INSTALL_OS_IN_ONIE, \
    ONIE_START_TO_DISCOVERY, SONIC_PROMPT, MARVELL_ENTRY

_self_dir = os.path.dirname(os.path.abspath(__file__))
base_path = os.path.realpath(os.path.join(_self_dir, "../.."))
if base_path not in sys.path:
    sys.path.append(base_path)
ansible_path = os.path.realpath(os.path.join(_self_dir, "../../ansible"))
if ansible_path not in sys.path:
    sys.path.append(ansible_path)

from tests.common.plugins.pdu_controller.pdu_manager import pdu_manager_factory # noqa E402

logger = logging.getLogger(__name__)



def get_pdu_managers(sonichosts, conn_graph_facts):
    """Get PDU managers for all the devices to be upgraded.

    Args:
        sonichosts (SonicHosts): Instance of class SonicHosts
        conn_graph_facts (dict): Connection graph dict.

    Returns:
        dict: A dict of PDU managers. Key is device hostname. Value is the PDU manager object for the device.
    """
    pdu_managers = {}
    device_pdu_links = conn_graph_facts['device_pdu_links']
    device_pdu_info = conn_graph_facts['device_pdu_info']
    for hostname in sonichosts.hostnames:
        pdu_links = device_pdu_links[hostname]
        pdu_info = device_pdu_info[hostname]
        pdu_vars = {}
        for pdu_name in pdu_info.keys():
            pdu_vars[pdu_name] = sonichosts.get_host_visible_vars(pdu_name)

        pdu_managers[hostname] = pdu_manager_factory(hostname, pdu_links, pdu_info, pdu_vars)
    return pdu_managers


def posix_shell_onie(dut_console, mgmt_ip, image_url, is_nexus=False, is_nokia=False):
    enter_onie_flag = True
    gw_ip = list(ipaddress.ip_interface(mgmt_ip).network.hosts())[0]
<<<<<<< HEAD
    try:
        dut_console.remote_conn.settimeout(0.0)

        while True:
            r, w, e = select.select([dut_console.remote_conn, sys.stdin], [], [])
            if dut_console.remote_conn in r:
                try:
                    x = dut_console.remote_conn.recv(65536)
                    if len(x) == 0:
                        sys.stdout.write("\r\n*** EOF\r\n")
                        break

                    x = x.decode('ISO-8859-9')

                    if is_nexus and "loader" in x and ">" in x:
                        dut_console.remote_conn.send('reboot\n')
                        continue
=======
>>>>>>> ae1f3e22

    dut_console.remote_conn.settimeout(0.0)

    while True:
        r, w, e = select.select([dut_console.remote_conn, sys.stdin], [], [])
        if dut_console.remote_conn in r:
            try:
                x = dut_console.remote_conn.recv(65536)
                if len(x) == 0:
                    sys.stdout.write("\r\n*** EOF\r\n")
                    break

                x = x.decode('ISO-8859-9')

                if is_nexus and "loader" in x and ">" in x:
                    dut_console.remote_conn.send('reboot\n')
                    continue

                if is_nokia and enter_onie_flag is True:
                    if MARVELL_ENTRY in x:
                        dut_console.remote_conn.send('\n')
                        continue
                    if "Marvell" in x and ">" in x:
                        dut_console.remote_conn.send('run onie_bootcmd\n')
                        continue

                if OS_VERSION_IN_GRUB in x and enter_onie_flag is True:
                    # Send arrow key "down" here.
                    dut_console.remote_conn.send(b'\x1b[B')
                    continue

                if ONIE_ENTRY_IN_GRUB in x and INSTALL_OS_IN_ONIE not in x:
                    dut_console.remote_conn.send("\n")
                    enter_onie_flag = False

                # "ONIE: Starting ONIE Service Discovery"
                if ONIE_START_TO_DISCOVERY in x:
                    # TODO: Define a function to send command here
                    for i in range(5):
                        dut_console.remote_conn.send('onie-discovery-stop\n')
                        dut_console.remote_conn.send("\n")

                        if is_nokia:
                            enter_onie_flag = False
                            dut_console.remote_conn.send('umount /dev/sda2\n')

                        dut_console.remote_conn.send("ifconfig eth0 {} netmask {}".format(mgmt_ip.split('/')[0],
                                                     ipaddress.ip_interface(mgmt_ip).with_netmask.split('/')[1]))
                        dut_console.remote_conn.send("\n")

                        dut_console.remote_conn.send("ip route add default via {}".format(gw_ip))
                        dut_console.remote_conn.send("\n")

                        dut_console.remote_conn.send("onie-nos-install {}".format(image_url))
                        dut_console.remote_conn.send("\n")
                        # We will wait some time to connect to image server
                        time.sleep(60)
                        x = dut_console.remote_conn.recv(1024)
                        x = x.decode('ISO-8859-9')
                        # TODO: Give a sample output here
                        if "ETA" in x:
                            break

                if SONIC_PROMPT in x:
                    dut_console.remote_conn.close()

                sys.stdout.write(x)
                sys.stdout.flush()
            except socket.timeout:
                pass
        if sys.stdin in r:
            x = sys.stdin.read(1)
            if len(x) == 0:
                break
            dut_console.remote_conn.send(x)


def posix_shell_aboot(dut_console, mgmt_ip, image_url):
    install_image_flag = True
    gw_ip = list(ipaddress.ip_interface(mgmt_ip).network.hosts())[0]
    dut_console.remote_conn.settimeout(0.0)

    while True:
        r, w, e = select.select([dut_console.remote_conn, sys.stdin], [], [])
        if dut_console.remote_conn in r:
            try:
                x = dut_console.remote_conn.recv(65536)
                if len(x) == 0:
                    sys.stdout.write("\r\n*** EOF\r\n")
                    break

                x = x.decode('ISO-8859-9')

                if install_image_flag:
                    # TODO: We can not exactly determine the string in buffer,
                    # TODO: in the future, maybe we will gather the buffer and then process them
                    # "Press Control-C now to enter Aboot shell"
                    if "Press" in x:
                        dut_console.remote_conn.send("\x03")
                        continue

                    if "Aboot" in x and "#" in x:
                        # TODO: Define a function to send command here
                        dut_console.remote_conn.send("ifconfig ma1 {} netmask {}".format(mgmt_ip.split('/')[0],
                                                     ipaddress.ip_interface(mgmt_ip).with_netmask.split('/')[1]))
                        dut_console.remote_conn.send("\n")

                        time.sleep(1)

                        dut_console.remote_conn.send("route add default gw {}".format(gw_ip))
                        dut_console.remote_conn.send("\n")

                        time.sleep(1)

                        dut_console.remote_conn.send("ip route add default via {} dev ma1".format(gw_ip))
                        dut_console.remote_conn.send("\n")

                        time.sleep(1)

                        dut_console.remote_conn.send("wget {}".format(image_url))
                        dut_console.remote_conn.send("\n")

                        for i in range(5):
                            time.sleep(10)
                            x = dut_console.remote_conn.recv(1024)
                            x = x.decode('ISO-8859-9')
                            if "ETA" in x:
                                break

                        dut_console.remote_conn.send("echo 'SWI=flash:{}' > boot-config"
                                                     .format(image_url.split("/")[-1]))
                        dut_console.remote_conn.send("\n")

<<<<<<< HEAD
    finally:
        pass
=======
                        dut_console.remote_conn.send("reboot")
                        dut_console.remote_conn.send("\n")
>>>>>>> ae1f3e22

                        install_image_flag = False

<<<<<<< HEAD
def posix_shell_aboot(dut_console, mgmt_ip, image_url):
    install_image_flag = True
    gw_ip = list(ipaddress.ip_interface(mgmt_ip).network.hosts())[0]
    try:
        dut_console.remote_conn.settimeout(0.0)

        while True:
            r, w, e = select.select([dut_console.remote_conn, sys.stdin], [], [])
            if dut_console.remote_conn in r:
                try:
                    x = dut_console.remote_conn.recv(65536)
                    if len(x) == 0:
                        sys.stdout.write("\r\n*** EOF\r\n")
                        break

                    x = x.decode('ISO-8859-9')

                    if install_image_flag:
                        # TODO: We can not exactly determine the string in buffer,
                        # TODO: in the future, maybe we will gather the buffer and then process them
                        # "Press Control-C now to enter Aboot shell"
                        if "Press" in x:
                            dut_console.remote_conn.send("\x03")
                            continue

                        if "Aboot" in x and "#" in x:
                            # TODO: Define a function to send command here
                            dut_console.remote_conn.send("ifconfig ma1 {} netmask {}".format(mgmt_ip.split('/')[0],
                                                         ipaddress.ip_interface(mgmt_ip).with_netmask.split('/')[1]))
                            dut_console.remote_conn.send("\n")

                            time.sleep(1)

                            dut_console.remote_conn.send("route add default gw {}".format(gw_ip))
                            dut_console.remote_conn.send("\n")

                            time.sleep(1)

                            dut_console.remote_conn.send("ip route add default via {} dev ma1".format(gw_ip))
                            dut_console.remote_conn.send("\n")

                            time.sleep(1)

                            dut_console.remote_conn.send("wget {}".format(image_url))
                            dut_console.remote_conn.send("\n")

                            for i in range(5):
                                time.sleep(10)
                                x = dut_console.remote_conn.recv(1024)
                                x = x.decode('ISO-8859-9')
                                if "ETA" in x:
                                    break

                            dut_console.remote_conn.send("echo 'SWI=flash:{}' > boot-config"
                                                         .format(image_url.split("/")[-1]))
                            dut_console.remote_conn.send("\n")

                            dut_console.remote_conn.send("reboot")
                            dut_console.remote_conn.send("\n")

                            install_image_flag = False

                    if "login:" in x:
                        dut_console.remote_conn.close()

                    sys.stdout.write(x)
                    sys.stdout.flush()
                except socket.timeout:
                    pass
            if sys.stdin in r:
                x = sys.stdin.read(1)
                if len(x) == 0:
                    break
                dut_console.remote_conn.send(x)

    finally:
        pass
=======
                if "login:" in x:
                    dut_console.remote_conn.close()

                sys.stdout.write(x)
                sys.stdout.flush()
            except socket.timeout:
                pass
        if sys.stdin in r:
            x = sys.stdin.read(1)
            if len(x) == 0:
                break
            dut_console.remote_conn.send(x)
>>>>>>> ae1f3e22


def do_power_cycle(sonichost, conn_graph_facts, localhost):
    pdu_managers = get_pdu_managers(sonichost, conn_graph_facts)

    for hostname, pdu_manager in pdu_managers.items():
        logger.info("Turn off power outlets to {}".format(hostname))
        pdu_manager.turn_off_outlet()
        localhost.pause(seconds=30, prompt="Pause between power off/on")

    for hostname, pdu_manager in pdu_managers.items():
        logger.info("Turn on power outlets to {}".format(hostname))
        pdu_manager.turn_on_outlet()


def check_sonic_installer(sonichost, sonic_username, sonic_password, sonic_ip, image_url):
    client = pexpect.spawn('ssh {}@{} -o StrictHostKeyChecking=no -o UserKnownHostsFile=/dev/null'
                           .format(sonic_username, sonic_ip))
    client.expect("admin@{}'s password:".format(sonic_ip))
    client.sendline(sonic_password)
    client.expect(["admin@sonic", "admin@{}".format(sonichost.hostname)])
    client.sendline("sudo sonic-installer install {}"
                    .format(image_url))
    client.expect("New image will be installed")
    client.close()<|MERGE_RESOLUTION|>--- conflicted
+++ resolved
@@ -50,26 +50,6 @@
 def posix_shell_onie(dut_console, mgmt_ip, image_url, is_nexus=False, is_nokia=False):
     enter_onie_flag = True
     gw_ip = list(ipaddress.ip_interface(mgmt_ip).network.hosts())[0]
-<<<<<<< HEAD
-    try:
-        dut_console.remote_conn.settimeout(0.0)
-
-        while True:
-            r, w, e = select.select([dut_console.remote_conn, sys.stdin], [], [])
-            if dut_console.remote_conn in r:
-                try:
-                    x = dut_console.remote_conn.recv(65536)
-                    if len(x) == 0:
-                        sys.stdout.write("\r\n*** EOF\r\n")
-                        break
-
-                    x = x.decode('ISO-8859-9')
-
-                    if is_nexus and "loader" in x and ">" in x:
-                        dut_console.remote_conn.send('reboot\n')
-                        continue
-=======
->>>>>>> ae1f3e22
 
     dut_console.remote_conn.settimeout(0.0)
 
@@ -203,95 +183,11 @@
                                                      .format(image_url.split("/")[-1]))
                         dut_console.remote_conn.send("\n")
 
-<<<<<<< HEAD
-    finally:
-        pass
-=======
                         dut_console.remote_conn.send("reboot")
                         dut_console.remote_conn.send("\n")
->>>>>>> ae1f3e22
 
                         install_image_flag = False
 
-<<<<<<< HEAD
-def posix_shell_aboot(dut_console, mgmt_ip, image_url):
-    install_image_flag = True
-    gw_ip = list(ipaddress.ip_interface(mgmt_ip).network.hosts())[0]
-    try:
-        dut_console.remote_conn.settimeout(0.0)
-
-        while True:
-            r, w, e = select.select([dut_console.remote_conn, sys.stdin], [], [])
-            if dut_console.remote_conn in r:
-                try:
-                    x = dut_console.remote_conn.recv(65536)
-                    if len(x) == 0:
-                        sys.stdout.write("\r\n*** EOF\r\n")
-                        break
-
-                    x = x.decode('ISO-8859-9')
-
-                    if install_image_flag:
-                        # TODO: We can not exactly determine the string in buffer,
-                        # TODO: in the future, maybe we will gather the buffer and then process them
-                        # "Press Control-C now to enter Aboot shell"
-                        if "Press" in x:
-                            dut_console.remote_conn.send("\x03")
-                            continue
-
-                        if "Aboot" in x and "#" in x:
-                            # TODO: Define a function to send command here
-                            dut_console.remote_conn.send("ifconfig ma1 {} netmask {}".format(mgmt_ip.split('/')[0],
-                                                         ipaddress.ip_interface(mgmt_ip).with_netmask.split('/')[1]))
-                            dut_console.remote_conn.send("\n")
-
-                            time.sleep(1)
-
-                            dut_console.remote_conn.send("route add default gw {}".format(gw_ip))
-                            dut_console.remote_conn.send("\n")
-
-                            time.sleep(1)
-
-                            dut_console.remote_conn.send("ip route add default via {} dev ma1".format(gw_ip))
-                            dut_console.remote_conn.send("\n")
-
-                            time.sleep(1)
-
-                            dut_console.remote_conn.send("wget {}".format(image_url))
-                            dut_console.remote_conn.send("\n")
-
-                            for i in range(5):
-                                time.sleep(10)
-                                x = dut_console.remote_conn.recv(1024)
-                                x = x.decode('ISO-8859-9')
-                                if "ETA" in x:
-                                    break
-
-                            dut_console.remote_conn.send("echo 'SWI=flash:{}' > boot-config"
-                                                         .format(image_url.split("/")[-1]))
-                            dut_console.remote_conn.send("\n")
-
-                            dut_console.remote_conn.send("reboot")
-                            dut_console.remote_conn.send("\n")
-
-                            install_image_flag = False
-
-                    if "login:" in x:
-                        dut_console.remote_conn.close()
-
-                    sys.stdout.write(x)
-                    sys.stdout.flush()
-                except socket.timeout:
-                    pass
-            if sys.stdin in r:
-                x = sys.stdin.read(1)
-                if len(x) == 0:
-                    break
-                dut_console.remote_conn.send(x)
-
-    finally:
-        pass
-=======
                 if "login:" in x:
                     dut_console.remote_conn.close()
 
@@ -304,7 +200,6 @@
             if len(x) == 0:
                 break
             dut_console.remote_conn.send(x)
->>>>>>> ae1f3e22
 
 
 def do_power_cycle(sonichost, conn_graph_facts, localhost):
