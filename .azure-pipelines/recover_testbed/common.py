--- conflicted
+++ resolved
@@ -89,16 +89,8 @@
                     dut_console.remote_conn.send("\n")
 
                     # TODO: Define a function to send command here
-<<<<<<< HEAD
-                    dut_console.remote_conn.send("\n")
-
-                    for i in range(5):
-                        dut_console.remote_conn.send('onie-discovery-stop\n')
-                        dut_console.remote_conn.send("\n")
-=======
                     dut_console.remote_conn.send('onie-discovery-stop\n')
                     dut_console.remote_conn.send("\n")
->>>>>>> 3b250247
 
                     if is_nokia:
                         enter_onie_flag = False
