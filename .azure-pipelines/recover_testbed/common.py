import os
import sys
import logging
import select
import socket
import time
import pexpect
import ipaddress
from constants import OS_VERSION_IN_GRUB, ONIE_ENTRY_IN_GRUB, INSTALL_OS_IN_ONIE, \
    ONIE_START_TO_DISCOVERY, SONIC_PROMPT, MARVELL_ENTRY

_self_dir = os.path.dirname(os.path.abspath(__file__))
base_path = os.path.realpath(os.path.join(_self_dir, "../.."))
if base_path not in sys.path:
    sys.path.append(base_path)
ansible_path = os.path.realpath(os.path.join(_self_dir, "../../ansible"))
if ansible_path not in sys.path:
    sys.path.append(ansible_path)

from tests.common.plugins.pdu_controller.pdu_manager import pdu_manager_factory # noqa E402

logger = logging.getLogger(__name__)


def get_pdu_managers(sonichosts, conn_graph_facts):
    """Get PDU managers for all the devices to be upgraded.

    Args:
        sonichosts (SonicHosts): Instance of class SonicHosts
        conn_graph_facts (dict): Connection graph dict.

    Returns:
        dict: A dict of PDU managers. Key is device hostname. Value is the PDU manager object for the device.
    """
    pdu_managers = {}
    device_pdu_links = conn_graph_facts['device_pdu_links']
    device_pdu_info = conn_graph_facts['device_pdu_info']
    for hostname in sonichosts.hostnames:
        pdu_links = device_pdu_links[hostname]
        pdu_info = device_pdu_info[hostname]
        pdu_vars = {}
        for pdu_name in pdu_info.keys():
            pdu_vars[pdu_name] = sonichosts.get_host_visible_vars(pdu_name)

        pdu_managers[hostname] = pdu_manager_factory(hostname, pdu_links, pdu_info, pdu_vars)
    return pdu_managers


def posix_shell_onie(dut_console, mgmt_ip, image_url, is_nexus=False, is_nokia=False):
    enter_onie_flag = True
    gw_ip = list(ipaddress.ip_interface(mgmt_ip).network.hosts())[0]

    dut_console.remote_conn.settimeout(0.0)

    while True:
        r, w, e = select.select([dut_console.remote_conn, sys.stdin], [], [])
        if dut_console.remote_conn in r:
            try:
                x = dut_console.remote_conn.recv(65536)
                if len(x) == 0:
                    sys.stdout.write("\r\n*** EOF\r\n")
                    break

                x = x.decode('ISO-8859-9')

                if is_nexus and "loader" in x and ">" in x:
                    dut_console.remote_conn.send('reboot\n')
                    continue

                if is_nokia and enter_onie_flag is True:
                    if MARVELL_ENTRY in x:
                        dut_console.remote_conn.send('\n')
                        continue
                    if "Marvell" in x and ">" in x:
                        dut_console.remote_conn.send('run onie_bootcmd\n')
                        continue

                if OS_VERSION_IN_GRUB in x and enter_onie_flag is True:
                    # Send arrow key "down" here.
                    dut_console.remote_conn.send(b'\x1b[B')
                    continue

                if ONIE_ENTRY_IN_GRUB in x and INSTALL_OS_IN_ONIE not in x:
                    dut_console.remote_conn.send("\n")
                    enter_onie_flag = False

                # "ONIE: Starting ONIE Service Discovery"
                if ONIE_START_TO_DISCOVERY in x:
                    # TODO: Define a function to send command here
                    for i in range(5):
                        dut_console.remote_conn.send('onie-discovery-stop\n')
                        dut_console.remote_conn.send("\n")

                        if is_nokia:
                            enter_onie_flag = False
                            dut_console.remote_conn.send('umount /dev/sda2\n')

                        dut_console.remote_conn.send("ifconfig eth0 {} netmask {}".format(mgmt_ip.split('/')[0],
                                                     ipaddress.ip_interface(mgmt_ip).with_netmask.split('/')[1]))
                        dut_console.remote_conn.send("\n")

                        dut_console.remote_conn.send("ip route add default via {}".format(gw_ip))
<<<<<<< HEAD
                        dut_console.remote_conn.send("\n")

                        dut_console.remote_conn.send("onie-nos-install {}".format(image_url))
                        dut_console.remote_conn.send("\n")
                        # We will wait some time to connect to image server
                        time.sleep(60)
                        x = dut_console.remote_conn.recv(1024)
                        x = x.decode('ISO-8859-9')
                        # TODO: Give a sample output here
                        if "ETA" in x:
                            break

                if SONIC_PROMPT in x:
                    dut_console.remote_conn.close()

                sys.stdout.write(x)
                sys.stdout.flush()
            except socket.timeout:
                pass
        if sys.stdin in r:
            x = sys.stdin.read(1)
            if len(x) == 0:
                break
            dut_console.remote_conn.send(x)


def posix_shell_aboot(dut_console, mgmt_ip, image_url):
    install_image_flag = True
    gw_ip = list(ipaddress.ip_interface(mgmt_ip).network.hosts())[0]
    dut_console.remote_conn.settimeout(0.0)

    while True:
        r, w, e = select.select([dut_console.remote_conn, sys.stdin], [], [])
        if dut_console.remote_conn in r:
            try:
                x = dut_console.remote_conn.recv(65536)
                if len(x) == 0:
                    sys.stdout.write("\r\n*** EOF\r\n")
                    break

                x = x.decode('ISO-8859-9')

=======
                        dut_console.remote_conn.send("\n")

                        dut_console.remote_conn.send("onie-nos-install {}".format(image_url))
                        dut_console.remote_conn.send("\n")
                        # We will wait some time to connect to image server
                        time.sleep(60)
                        x = dut_console.remote_conn.recv(1024)
                        x = x.decode('ISO-8859-9')
                        # TODO: Give a sample output here
                        if "ETA" in x:
                            break

                if SONIC_PROMPT in x:
                    dut_console.remote_conn.close()

                sys.stdout.write(x)
                sys.stdout.flush()
            except socket.timeout:
                pass
        if sys.stdin in r:
            x = sys.stdin.read(1)
            if len(x) == 0:
                break
            dut_console.remote_conn.send(x)


def posix_shell_aboot(dut_console, mgmt_ip, image_url):
    install_image_flag = True
    gw_ip = list(ipaddress.ip_interface(mgmt_ip).network.hosts())[0]
    dut_console.remote_conn.settimeout(0.0)

    while True:
        r, w, e = select.select([dut_console.remote_conn, sys.stdin], [], [])
        if dut_console.remote_conn in r:
            try:
                x = dut_console.remote_conn.recv(65536)
                if len(x) == 0:
                    sys.stdout.write("\r\n*** EOF\r\n")
                    break

                x = x.decode('ISO-8859-9')

>>>>>>> 5c773d98
                if install_image_flag:
                    # TODO: We can not exactly determine the string in buffer,
                    # TODO: in the future, maybe we will gather the buffer and then process them
                    # "Press Control-C now to enter Aboot shell"
                    if "Press" in x:
                        dut_console.remote_conn.send("\x03")
                        continue

                    if "Aboot" in x and "#" in x:
                        # TODO: Define a function to send command here
                        dut_console.remote_conn.send("ifconfig ma1 {} netmask {}".format(mgmt_ip.split('/')[0],
                                                     ipaddress.ip_interface(mgmt_ip).with_netmask.split('/')[1]))
                        dut_console.remote_conn.send("\n")
<<<<<<< HEAD

                        time.sleep(1)

                        dut_console.remote_conn.send("route add default gw {}".format(gw_ip))
                        dut_console.remote_conn.send("\n")

                        time.sleep(1)

                        dut_console.remote_conn.send("ip route add default via {} dev ma1".format(gw_ip))
                        dut_console.remote_conn.send("\n")

=======

                        time.sleep(1)

                        dut_console.remote_conn.send("route add default gw {}".format(gw_ip))
                        dut_console.remote_conn.send("\n")

                        time.sleep(1)

                        dut_console.remote_conn.send("ip route add default via {} dev ma1".format(gw_ip))
                        dut_console.remote_conn.send("\n")

>>>>>>> 5c773d98
                        time.sleep(1)

                        dut_console.remote_conn.send("wget {}".format(image_url))
                        dut_console.remote_conn.send("\n")

                        for i in range(5):
                            time.sleep(10)
                            x = dut_console.remote_conn.recv(1024)
                            x = x.decode('ISO-8859-9')
                            if "ETA" in x:
                                break

                        dut_console.remote_conn.send("echo 'SWI=flash:{}' > boot-config"
                                                     .format(image_url.split("/")[-1]))
                        dut_console.remote_conn.send("\n")

                        dut_console.remote_conn.send("reboot")
                        dut_console.remote_conn.send("\n")

                        install_image_flag = False

                if "login:" in x:
                    dut_console.remote_conn.close()

                sys.stdout.write(x)
                sys.stdout.flush()
            except socket.timeout:
                pass
        if sys.stdin in r:
            x = sys.stdin.read(1)
            if len(x) == 0:
                break
            dut_console.remote_conn.send(x)


def do_power_cycle(sonichost, conn_graph_facts, localhost):
    pdu_managers = get_pdu_managers(sonichost, conn_graph_facts)

    for hostname, pdu_manager in pdu_managers.items():
        logger.info("Turn off power outlets to {}".format(hostname))
        pdu_manager.turn_off_outlet()
        localhost.pause(seconds=30, prompt="Pause between power off/on")

    for hostname, pdu_manager in pdu_managers.items():
        logger.info("Turn on power outlets to {}".format(hostname))
        pdu_manager.turn_on_outlet()


def check_sonic_installer(sonichost, sonic_username, sonic_password, sonic_ip, image_url):
    client = pexpect.spawn('ssh {}@{} -o StrictHostKeyChecking=no -o UserKnownHostsFile=/dev/null'
                           .format(sonic_username, sonic_ip))
    client.expect("admin@{}'s password:".format(sonic_ip))
    client.sendline(sonic_password)
    client.expect(["admin@sonic", "admin@{}".format(sonichost.hostname)])
    client.sendline("sudo sonic-installer install {}"
                    .format(image_url))
    client.expect("New image will be installed")
    client.close()<|MERGE_RESOLUTION|>--- conflicted
+++ resolved
@@ -100,7 +100,6 @@
                         dut_console.remote_conn.send("\n")
 
                         dut_console.remote_conn.send("ip route add default via {}".format(gw_ip))
-<<<<<<< HEAD
                         dut_console.remote_conn.send("\n")
 
                         dut_console.remote_conn.send("onie-nos-install {}".format(image_url))
@@ -143,50 +142,6 @@
 
                 x = x.decode('ISO-8859-9')
 
-=======
-                        dut_console.remote_conn.send("\n")
-
-                        dut_console.remote_conn.send("onie-nos-install {}".format(image_url))
-                        dut_console.remote_conn.send("\n")
-                        # We will wait some time to connect to image server
-                        time.sleep(60)
-                        x = dut_console.remote_conn.recv(1024)
-                        x = x.decode('ISO-8859-9')
-                        # TODO: Give a sample output here
-                        if "ETA" in x:
-                            break
-
-                if SONIC_PROMPT in x:
-                    dut_console.remote_conn.close()
-
-                sys.stdout.write(x)
-                sys.stdout.flush()
-            except socket.timeout:
-                pass
-        if sys.stdin in r:
-            x = sys.stdin.read(1)
-            if len(x) == 0:
-                break
-            dut_console.remote_conn.send(x)
-
-
-def posix_shell_aboot(dut_console, mgmt_ip, image_url):
-    install_image_flag = True
-    gw_ip = list(ipaddress.ip_interface(mgmt_ip).network.hosts())[0]
-    dut_console.remote_conn.settimeout(0.0)
-
-    while True:
-        r, w, e = select.select([dut_console.remote_conn, sys.stdin], [], [])
-        if dut_console.remote_conn in r:
-            try:
-                x = dut_console.remote_conn.recv(65536)
-                if len(x) == 0:
-                    sys.stdout.write("\r\n*** EOF\r\n")
-                    break
-
-                x = x.decode('ISO-8859-9')
-
->>>>>>> 5c773d98
                 if install_image_flag:
                     # TODO: We can not exactly determine the string in buffer,
                     # TODO: in the future, maybe we will gather the buffer and then process them
@@ -200,7 +155,6 @@
                         dut_console.remote_conn.send("ifconfig ma1 {} netmask {}".format(mgmt_ip.split('/')[0],
                                                      ipaddress.ip_interface(mgmt_ip).with_netmask.split('/')[1]))
                         dut_console.remote_conn.send("\n")
-<<<<<<< HEAD
 
                         time.sleep(1)
 
@@ -212,19 +166,6 @@
                         dut_console.remote_conn.send("ip route add default via {} dev ma1".format(gw_ip))
                         dut_console.remote_conn.send("\n")
 
-=======
-
-                        time.sleep(1)
-
-                        dut_console.remote_conn.send("route add default gw {}".format(gw_ip))
-                        dut_console.remote_conn.send("\n")
-
-                        time.sleep(1)
-
-                        dut_console.remote_conn.send("ip route add default via {} dev ma1".format(gw_ip))
-                        dut_console.remote_conn.send("\n")
-
->>>>>>> 5c773d98
                         time.sleep(1)
 
                         dut_console.remote_conn.send("wget {}".format(image_url))
