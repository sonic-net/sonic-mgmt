--- conflicted
+++ resolved
@@ -332,14 +332,12 @@
   - test_pktgen.py
   - arp/test_unknown_mac.py
   - hash/test_generic_hash.py
-<<<<<<< HEAD
   - dualtor/test_orchagent_active_tor_downstream.py
   - dualtor/test_orchagent_mac_move.py
   - dualtor/test_orchagent_standby_tor_downstream.py
   - dualtor/test_standby_tor_upstream_mux_toggle.py
   - generic_config_updater/test_pg_headroom_update.py
-=======
->>>>>>> 5669842f
+
 
 onboarding_t1:
   - generic_config_updater/test_cacl.py
