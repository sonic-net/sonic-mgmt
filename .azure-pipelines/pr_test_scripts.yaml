--- conflicted
+++ resolved
@@ -320,11 +320,7 @@
   - snmp/test_snmp_queue_counters.py
   - sub_port_interfaces/test_show_subinterface.py
   - sub_port_interfaces/test_sub_port_interfaces.py
-<<<<<<< HEAD
-=======
   - sub_port_interfaces/test_sub_port_l2_forwarding.py
-  - system_health/test_system_health.py
->>>>>>> 6e45c586
   - test_pktgen.py
   - acl/test_acl_outer_vlan.py
   - arp/test_unknown_mac.py
