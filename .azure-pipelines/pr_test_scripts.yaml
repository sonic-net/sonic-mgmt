--- conflicted
+++ resolved
@@ -86,11 +86,8 @@
   - platform_tests/mellanox/test_psu_power_threshold.py
   - platform_tests/mellanox/test_reboot_cause.py
   - platform_tests/sfp/test_sfpshow.py
-<<<<<<< HEAD
   - platform_tests/test_kdump.py
-=======
   - platform_tests/test_advanced_reboot.py::test_warm_reboot
->>>>>>> 1dc0021e
   - platform_tests/test_auto_negotiation.py
   #  Temporarily remove for blocking builimage and take too much time to complete on KVM
   # - platform_tests/test_cont_warm_reboot.py
