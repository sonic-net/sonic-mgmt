--- conflicted
+++ resolved
@@ -312,11 +312,7 @@
   - clock/test_clock.py
   - generic_config_updater/test_dynamic_acl.py
   - generic_config_updater/test_pfcwd_status.py
-<<<<<<< HEAD
   - generic_config_updater/test_pg_headroom_update.py
-=======
-  - mvrf/test_mgmtvrf.py
->>>>>>> 7a277f17
   - pc/test_lag_member.py
   - pfcwd/test_pfc_config.py
   - pfcwd/test_pfcwd_all_port_storm.py
