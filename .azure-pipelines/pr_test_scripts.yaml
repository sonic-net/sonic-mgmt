t0:
  - acl/custom_acl_table/test_custom_acl_table.py
  - acl/null_route/test_null_route_helper.py
  - acl/test_acl.py
  - acl/test_acl_outer_vlan.py
  - acl/test_stress_acl.py
  - arp/test_arp_extended.py
  - arp/test_neighbor_mac_noptf.py
  - arp/test_stress_arp.py
  - arp/test_tagged_arp.py
  - arp/test_wr_arp.py
  - arp/test_unknown_mac.py
  - autorestart/test_container_autorestart.py
  - bgp/test_bgp_dual_asn.py
  - bgp/test_bgp_fact.py
  - bgp/test_bgp_gr_helper.py
  - bgp/test_bgp_queue.py
  - bgp/test_bgp_slb.py
  - bgp/test_bgp_speaker.py
  - bgp/test_bgp_update_timer.py
  - bgp/test_bgpmon.py
  - bgp/test_bgp_stress_link_flap.py
  - bgp/test_bgp_session.py
  - cacl/test_cacl_application.py
  - cacl/test_cacl_function.py
  - console/test_console_availability.py
  - console/test_console_driver.py
  - console/test_console_loopback.py
  - console/test_console_reversessh.py
  - console/test_console_udevrule.py
  - container_checker/test_container_checker.py
  - container_hardening/test_container_hardening.py
  - database/test_db_config.py
  - database/test_db_scripts.py
  - decap/test_decap.py
  - dhcp_relay/test_dhcp_pkt_recv.py
  - dhcp_relay/test_dhcp_relay.py
  - dhcp_relay/test_dhcpv6_relay.py
  - disk/test_disk_exhaustion.py
  - dns/static_dns/test_static_dns.py
  - dns/test_dns_resolv_conf.py
  - dualtor/test_orch_stress.py
  - dualtor/test_orchagent_active_tor_downstream.py
  - dualtor/test_orchagent_mac_move.py
  - dualtor/test_orchagent_standby_tor_downstream.py
  - dualtor/test_standby_tor_upstream_mux_toggle.py
  - dualtor_mgmt/test_server_failure.py
  - dualtor_mgmt/test_toggle_mux.py
  - dut_console/test_console_baud_rate.py
  - dut_console/test_escape_character.py
  - dut_console/test_idle_timeout.py
  - ecmp/inner_hashing/test_inner_hashing_lag.py
  - ecmp/inner_hashing/test_inner_hashing.py
  - ecmp/inner_hashing/test_wr_inner_hashing_lag.py
  - ecmp/inner_hashing/test_wr_inner_hashing.py
  - everflow/test_everflow_ipv6.py
  - everflow/test_everflow_per_interface.py
  - everflow/test_everflow_testbed.py
  - fdb/test_fdb.py
  - fdb/test_fdb_flush.py
  - fdb/test_fdb_mac_expire.py
  - fdb/test_fdb_mac_move.py
  - fib/test_fib.py
  - generic_config_updater/test_aaa.py
  - generic_config_updater/test_bgp_speaker.py
  - generic_config_updater/test_bgpl.py
  - generic_config_updater/test_cacl.py
  - generic_config_updater/test_dhcp_relay.py
  - generic_config_updater/test_ecn_config_update.py
  - generic_config_updater/test_eth_interface.py
  - generic_config_updater/test_incremental_qos.py
  - generic_config_updater/test_ip_bgp.py
  - generic_config_updater/test_kubernetes_config.py
  - generic_config_updater/test_lo_interface.py
  - generic_config_updater/test_mmu_dynamic_threshold_config_update.py
  - generic_config_updater/test_monitor_config.py
  - generic_config_updater/test_ntp.py
  - generic_config_updater/test_portchannel_interface.py
  - generic_config_updater/test_syslog.py
  - generic_config_updater/test_vlan_interface.py
  - gnmi/test_gnmi.py
  - gnmi/test_gnmi_appldb.py
  - gnmi/test_gnmi_configdb.py
  - golden_config_infra/test_config_reload_with_rendered_golden_config.py
  - http/test_http_copy.py
  - iface_loopback_action/test_iface_loopback_action.py
  - iface_namingmode/test_iface_namingmode.py
  - ip/test_ip_packet.py
  - ipfwd/test_dip_sip.py
  - ipfwd/test_dir_bcast.py
  - lldp/test_lldp.py
  - log_fidelity/test_bgp_shutdown.py
  - macsec/test_controlplane.py
  - memory_checker/test_memory_checker.py
  - minigraph/test_masked_services.py
  - monit/test_monit_status.py
  - ntp/test_ntp.py
  - override_config_table/test_override_config_table.py
  - passw_hardening/test_passw_hardening.py
  - pc/test_lag_2.py
  - pc/test_po_cleanup.py
  - pc/test_po_update.py
  - pfcwd/test_pfc_config.py
  - platform_tests/broadcom/test_ser.py
  - platform_tests/counterpoll/test_counterpoll_watermark.py
  - platform_tests/fwutil/test_fwutil.py
  - platform_tests/link_flap/test_cont_link_flap.py
  - platform_tests/sfp/test_show_intf_xcvr.py
  - platform_tests/sfp/test_sfpshow.py
  - platform_tests/sfp/test_sfputil.py
  - platform_tests/test_kdump.py
  - platform_tests/test_advanced_reboot.py::test_warm_reboot
  - platform_tests/test_auto_negotiation.py
  #  Temporarily remove for blocking builimage and take too much time to complete on KVM
  # - platform_tests/test_cont_warm_reboot.py
  - platform_tests/test_cpu_memory_usage.py
  - platform_tests/test_first_time_boot_password_change/test_first_time_boot_password_change.py
  - platform_tests/test_platform_info.py
  - platform_tests/test_port_toggle.py
  - platform_tests/test_power_off_reboot.py
  - platform_tests/test_reboot.py
  - platform_tests/test_secure_upgrade.py
  - platform_tests/test_sensors.py
  - platform_tests/test_sequential_restart.py
  - platform_tests/test_service_warm_restart.py
  - platform_tests/test_xcvr_info_in_db.py
  - portstat/test_portstat.py
  - process_monitoring/test_critical_process_monitoring.py
  - qos/test_buffer.py
  - radv/test_radv_ipv6_ra.py
  - radv/test_radv_restart.py
  - radv/test_radv_run.py
  - reset_factory/test_reset_factory.py
  - restapi/test_restapi_vxlan_ecmp.py
  - route/test_default_route.py
  - route/test_duplicate_route.py
  - route/test_forced_mgmt_route.py
  - route/test_route_consistency.py
  - route/test_route_flap.py
  - route/test_route_perf.py
  - route/test_static_route.py
  - scp/test_scp_copy.py
  - show_techsupport/test_auto_techsupport.py
  - show_techsupport/test_techsupport.py
  - show_techsupport/test_techsupport_no_secret.py
  - snmp/test_snmp_cpu.py
  - snmp/test_snmp_default_route.py
  - snmp/test_snmp_fdb.py
  - snmp/test_snmp_interfaces.py
  - snmp/test_snmp_link_local.py
  - snmp/test_snmp_lldp.py
  - snmp/test_snmp_loopback.py
  - snmp/test_snmp_memory.py
  - snmp/test_snmp_pfc_counters.py
  - snmp/test_snmp_queue.py
  - snmp/test_snmp_v2mib.py
  - ssh/test_ssh_ciphers.py
  - ssh/test_ssh_default_password.py
  - ssh/test_ssh_limit.py
  - ssh/test_ssh_stress.py
  - stress/test_stress_routes.py
  - syslog/test_logrotate.py
  - syslog/test_syslog.py
  - syslog/test_syslog_rate_limit.py
  - syslog/test_syslog_source_ip.py
  - system_health/test_system_status.py
  - system_health/test_watchdog.py
  - tacacs/test_accounting.py
  - tacacs/test_authorization.py
  - tacacs/test_jit_user.py
  - tacacs/test_ro_disk.py
  - tacacs/test_ro_user.py
  - tacacs/test_rw_user.py
  - telemetry/test_events.py
  - telemetry/test_telemetry_cert_rotation.py
  - test_features.py
  - test_interfaces.py
  - test_procdockerstatsd.py
  - testbed_setup/test_populate_fdb.py
  - vlan/test_autostate_disabled.py
  - vlan/test_host_vlan.py
  - vlan/test_vlan.py
  - vlan/test_vlan_ping.py
  - vxlan/test_vnet_route_leak.py
  - vxlan/test_vnet_vxlan.py
  - vxlan/test_vxlan_decap.py
  - test_pktgen.py
  - bgp/test_bgp_peer_shutdown.py
  - clock/test_clock.py
  - generic_config_updater/test_pfcwd_status.py
  - pfcwd/test_pfc_config.py
  - platform_tests/link_flap/test_link_flap.py
  - platform_tests/test_memory_exhaustion.py
  - generic_config_updater/test_pg_headroom_update.py
  - sub_port_interfaces/test_show_subinterface.py
  - pc/test_lag_member.py
  - platform_tests/test_link_down.py
  - gnmi/test_gnmi_countersdb.py
  - sub_port_interfaces/test_sub_port_l2_forwarding.py
  - snmp/test_snmp_psu.py
  - platform_tests/cli/test_show_platform.py
  - snmp/test_snmp_queue_counters.py
  - platform_tests/test_reload_config.py
  - generic_config_updater/test_dynamic_acl.py
  - sub_port_interfaces/test_sub_port_interfaces.py
  - hash/test_generic_hash.py
  - span/test_port_mirroring.py
  - route/test_route_bgp_ecmp.py
  - drop_packets/test_drop_counters.py
  - copp/test_copp.py
  - crm/test_crm.py
  - test_nbr_health.py
  - dhcp_server/test_dhcp_server.py
  - dhcp_server/test_dhcp_server_multi_vlans.py
  - dhcp_server/test_dhcp_server_stress.py
  - platform_tests/test_idle_driver.py
  - wol/test_wol.py
  - dhcp_relay/test_dhcp_pkt_fwd.py
  - telemetry/test_telemetry.py
  - platform_tests/test_cont_warm_reboot.py
  - snmp/test_snmp_link_local.py
  - arp/test_arp_update.py
  - decap/test_subnet_decap.py
  - fdb/test_fdb_mac_learning.py
  - ip/test_mgmt_ipv6_only.py
  - zmq/test_gnmi_zmq.py
  - bgp/test_bgp_route_neigh_learning.py
  - l2/test_l2_configure.py
  - srv6/test_srv6_basic_sanity.py
  - pfcwd/test_pfcwd_all_port_storm.py
  - pfcwd/test_pfcwd_cli.py
  - pfcwd/test_pfcwd_function.py
  - pfcwd/test_pfcwd_timer_accuracy.py
  - pfcwd/test_pfcwd_warm_reboot.py
  - gnmi/test_gnmi_smartswitch.py
  - gnmi/test_gnoi_killprocess.py
  - bgp/test_bgp_command.py
  - qos/test_pfc_counters.py
  - qos/test_pfc_pause.py
  - qos/test_qos_dscp_mapping.py
  - pc/test_lag_member_forwarding.py

t0-2vlans:
  - dhcp_relay/test_dhcp_relay.py
  - dhcp_relay/test_dhcpv6_relay.py
  - vlan/test_host_vlan.py
  - vlan/test_vlan_ping.py

t0-sonic:
  - bgp/test_bgp_fact.py
  - macsec/test_controlplane.py
  - macsec/test_dataplane.py
  - macsec/test_deployment.py
  - macsec/test_fault_handling.py
  - macsec/test_interop_protocol.py
  - pc/test_retry_count.py
  - platform_tests/test_advanced_reboot.py::test_warm_reboot

dualtor:
  - arp/test_arp_dualtor.py
  - arp/test_arp_extended.py
  - dualtor/test_ipinip.py
  - dualtor/test_standalone_tunnel_route.py
  - dualtor/test_switchover_failure.py
  - dualtor/test_switchover_faulty_ycable.py
  - dualtor/test_tor_ecn.py
  - dualtor/test_tunnel_memory_leak.py
  - dualtor_io/test_heartbeat_failure.py
  - dualtor_io/test_link_drop.py
  - dualtor_io/test_link_failure.py
  - dualtor_io/test_tor_bgp_failure.py
  - dualtor_mgmt/test_grpc_periodical_sync.py
  - dualtor_mgmt/test_ingress_drop.py
  - dualtor_mgmt/test_server_failure.py
  - dualtor_mgmt/test_toggle_mux.py
  - dualtor_mgmt/test_dualtor_bgp_update_delay.py

t1-lag:
  - acl/test_acl.py
  - acl/test_stress_acl.py
  - arp/test_arpall.py
  - arp/test_neighbor_mac.py
  - arp/test_neighbor_mac_noptf.py
  - bgp/test_bgp_allow_list.py
  - bgp/test_bgp_bbr.py
  - bgp/test_bgp_bounce.py
  - bgp/test_bgp_fact.py
  - bgp/test_bgp_multipath_relax.py
  - bgp/test_bgp_update_timer.py
  - bgp/test_bgpmon.py
  - bgp/test_bgp_stress_link_flap.py
  - bgp/test_bgp_session.py
  - bgp/test_traffic_shift.py
  - configlet/test_add_rack.py
  - container_checker/test_container_checker.py
  - decap/test_decap.py
  - dhcp_relay/test_dhcp_pkt_fwd.py
  - everflow/test_everflow_ipv6.py
  - everflow/test_everflow_per_interface.py
  - everflow/test_everflow_testbed.py
  - fdb/test_fdb_flush.py
  - fib/test_fib.py
  - generic_config_updater/test_mmu_dynamic_threshold_config_update.py
  - golden_config_infra/test_config_reload_with_rendered_golden_config.py
  - http/test_http_copy.py
  - iface_namingmode/test_iface_namingmode.py
  - ip/test_ip_packet.py
  - ipfwd/test_dip_sip.py
  - ipfwd/test_mtu.py
  - lldp/test_lldp.py
  - monit/test_monit_status.py
  - override_config_table/test_override_config_table.py
  - pc/test_lag_2.py
  - pc/test_po_update.py
  - pfcwd/test_pfc_config.py
  - platform_tests/test_cpu_memory_usage.py
  - process_monitoring/test_critical_process_monitoring.py
  - qos/test_buffer.py
  - radv/test_radv_restart.py
  - route/test_default_route.py
  - route/test_route_consistency.py
  - route/test_route_flap.py
  - route/test_route_perf.py
  - scp/test_scp_copy.py
  - snmp/test_snmp_cpu.py
  - snmp/test_snmp_default_route.py
  - snmp/test_snmp_interfaces.py
  - snmp/test_snmp_lldp.py
  - snmp/test_snmp_loopback.py
  - snmp/test_snmp_memory.py
  - snmp/test_snmp_pfc_counters.py
  - snmp/test_snmp_queue.py
  - snmp/test_snmp_v2mib.py
  - sub_port_interfaces/test_show_subinterface.py
  - test_interfaces.py
  - test_pktgen.py
  - vxlan/test_vxlan_crm.py
  - vxlan/test_vxlan_ecmp.py
  - autorestart/test_container_autorestart.py
  - bgp/test_bgp_gr_helper.py
  - bgp/test_bgp_peer_shutdown.py
  - bgp/test_bgp_queue.py
  - bgp/test_bgp_session_flap.py
  - cacl/test_cacl_application.py
  - clock/test_clock.py
  - console/test_console_availability.py
  - console/test_console_driver.py
  - console/test_console_loopback.py
  - console/test_console_reversessh.py
  - console/test_console_udevrule.py
  - container_hardening/test_container_hardening.py
  - database/test_db_config.py
  - database/test_db_scripts.py
  - disk/test_disk_exhaustion.py
  - dns/static_dns/test_static_dns.py
  - dns/test_dns_resolv_conf.py
  - dut_console/test_console_baud_rate.py
  - dut_console/test_escape_character.py
  - dut_console/test_idle_timeout.py
  - generic_config_updater/test_aaa.py
  - generic_config_updater/test_bgp_prefix.py
  - generic_config_updater/test_bgp_sentinel.py
  - generic_config_updater/test_cacl.py
  - generic_config_updater/test_ecn_config_update.py
  - generic_config_updater/test_eth_interface.py
  - generic_config_updater/test_ip_bgp.py
  - generic_config_updater/test_kubernetes_config.py
  - generic_config_updater/test_monitor_config.py
  - generic_config_updater/test_ntp.py
  - generic_config_updater/test_pfcwd_status.py
  - generic_config_updater/test_pg_headroom_update.py
  - generic_config_updater/test_syslog.py
  - gnmi/test_gnmi.py
  - gnmi/test_gnmi_appldb.py
  - gnmi/test_gnmi_configdb.py
  - gnmi/test_gnmi_countersdb.py
  - iface_loopback_action/test_iface_loopback_action.py
  - log_fidelity/test_bgp_shutdown.py
  - memory_checker/test_memory_checker.py
  - minigraph/test_masked_services.py
  - ntp/test_ntp.py
  - override_config_table/test_override_config_table_masic.py
  - passw_hardening/test_passw_hardening.py
  - pc/test_po_cleanup.py
  - pc/test_retry_count.py
  - platform_tests/broadcom/test_ser.py
  - platform_tests/cli/test_show_platform.py
  - platform_tests/counterpoll/test_counterpoll_watermark.py
  - platform_tests/fwutil/test_fwutil.py
  - platform_tests/link_flap/test_cont_link_flap.py
  - platform_tests/link_flap/test_link_flap.py
  - platform_tests/sfp/test_sfpshow.py
  - platform_tests/sfp/test_sfputil.py
  - platform_tests/sfp/test_show_intf_xcvr.py
  - platform_tests/test_auto_negotiation.py
  - platform_tests/test_first_time_boot_password_change/test_first_time_boot_password_change.py
  - platform_tests/test_kdump.py
  - platform_tests/test_link_down.py
  - platform_tests/test_memory_exhaustion.py
  - platform_tests/test_platform_info.py
  - platform_tests/test_port_toggle.py
  - platform_tests/test_power_off_reboot.py
  - platform_tests/test_reboot.py
  - platform_tests/test_secure_upgrade.py
  - platform_tests/test_sensors.py
  - platform_tests/test_sequential_restart.py
  - platform_tests/test_xcvr_info_in_db.py
  - portstat/test_portstat.py
  - reset_factory/test_reset_factory.py
  - show_techsupport/test_techsupport.py
  - show_techsupport/test_techsupport_no_secret.py
  - snmp/test_snmp_psu.py
  - snmp/test_snmp_queue_counters.py
  - ssh/test_ssh_ciphers.py
  - ssh/test_ssh_default_password.py
  - ssh/test_ssh_limit.py
  - ssh/test_ssh_stress.py
  - syslog/test_logrotate.py
  - syslog/test_syslog.py
  - syslog/test_syslog_rate_limit.py
  - syslog/test_syslog_source_ip.py
  - system_health/test_system_status.py
  - system_health/test_watchdog.py
  - tacacs/test_ro_disk.py
  - telemetry/test_telemetry_cert_rotation.py
  - test_features.py
  - test_procdockerstatsd.py
  - platform_tests/test_reload_config.py
  - hash/test_generic_hash.py
  - sub_port_interfaces/test_sub_port_interfaces.py
  - telemetry/test_events.py
  - show_techsupport/test_auto_techsupport.py
  - vxlan/test_vxlan_bfd_tsa.py
  - vxlan/test_vxlan_ecmp_switchover.py
  - copp/test_copp.py
  - stress/test_stress_routes.py
  - drop_packets/test_drop_counters.py
  - crm/test_crm.py
  - bgp/test_bgp_sentinel.py
  - bgp/test_bgp_suppress_fib.py
  - test_nbr_health.py
  - platform_tests/test_link_down.py
  - gnmi/test_gnmi_countersdb.py
  - generic_config_updater/test_cacl.py
  - telemetry/test_telemetry.py
  - snmp/test_snmp_link_local.py
  - mpls/test_mpls.py
  - vxlan/test_vxlan_route_advertisement.py
  - lldp/test_lldp_syncd.py
  - ipfwd/test_nhop_group.py
  - restapi/test_restapi_vxlan_ecmp.py
  - srv6/test_srv6_basic_sanity.py
  - pfcwd/test_pfcwd_all_port_storm.py
  - pfcwd/test_pfcwd_cli.py
  - pfcwd/test_pfcwd_function.py
  - pfcwd/test_pfcwd_timer_accuracy.py
  - gnmi/test_gnmi_smartswitch.py
  - gnmi/test_gnoi_killprocess.py
  - bgp/test_bgp_command.py
  - qos/test_pfc_counters.py
  - qos/test_qos_dscp_mapping.py
  - pc/test_lag_member_forwarding.py


multi-asic-t1-lag:
  - bgp/test_bgp_bbr.py
  - bgp/test_bgp_fact.py
  - bgp/test_bgp_update_timer.py
  - route/test_route_perf.py
  - snmp/test_snmp_default_route.py
  - snmp/test_snmp_link_local.py
  - snmp/test_snmp_loopback.py
  - snmp/test_snmp_pfc_counters.py
  - snmp/test_snmp_queue.py
  - snmp/test_snmp_queue_counters.py
  - tacacs/test_accounting.py
  - tacacs/test_authorization.py
  - tacacs/test_jit_user.py
  - tacacs/test_ro_user.py
  - tacacs/test_rw_user.py
  - cacl/test_cacl_function.py
  - monit/test_monit_status.py
  - iface_namingmode/test_iface_namingmode.py
  - scp/test_scp_copy.py
  - test_interfaces.py
  - process_monitoring/test_critical_process_monitoring.py
  - container_checker/test_container_checker.py
  - http/test_http_copy.py
  - telemetry/test_telemetry_cert_rotation.py
  - telemetry/test_telemetry.py

dpu:
  - dash/test_dash_vnet.py

onboarding_t0:
  # - platform_tests/test_advanced_reboot.py
  - lldp/test_lldp_syncd.py
  # Flaky, we will triage and fix it later, move to onboarding to unblock pr check
  - dhcp_relay/test_dhcp_relay_stress.py
<<<<<<< HEAD
  - bgp/test_bgp_command.py
=======
  - pc/test_lag_member_forwarding.py
>>>>>>> 087070c9
  - generic_config_updater/test_mgmt_interface.py
  - qos/test_pfc_counters.py
  - qos/test_pfc_pause.py
  - qos/test_qos_dscp_mapping.py


onboarding_t1:
  - bgp/test_bgp_bbr_default_state.py
  - generic_config_updater/test_mgmt_interface.py
  - qos/test_pfc_counters.py
  - qos/test_qos_dscp_mapping.py

onboarding_t1_multi_asic:
  - acl/test_stress_acl.py
  - arp/test_arpall.py
  - arp/test_neighbor_mac_noptf.py
  - configlet/test_add_rack.py
  - dhcp_relay/test_dhcp_pkt_fwd.py
  - everflow/test_everflow_ipv6.py
  - everflow/test_everflow_per_interface.py
  - everflow/test_everflow_testbed.py
  - fdb/test_fdb_flush.py
  - fib/test_fib.py
  - golden_config_infra/test_config_reload_with_rendered_golden_config.py
  - ip/test_ip_packet.py
  - override_config_table/test_override_config_table.py
  - pc/test_lag_2.py
  - pc/test_po_update.py
  - pfcwd/test_pfc_config.py
  - qos/test_buffer.py
  - radv/test_radv_restart.py
  - route/test_default_route.py
  - route/test_route_consistency.py
  - route/test_route_flap.py
  - snmp/test_snmp_cpu.py
  - snmp/test_snmp_interfaces.py
  - snmp/test_snmp_memory.py
  - snmp/test_snmp_v2mib.py
  - sub_port_interfaces/test_show_subinterface.py
  - test_pktgen.py
  - vxlan/test_vxlan_crm.py
  - vxlan/test_vxlan_ecmp.py
  - autorestart/test_container_autorestart.py
  - bgp/test_bgp_peer_shutdown.py
  - bgp/test_bgp_queue.py
  - bgp/test_bgp_session_flap.py
  - clock/test_clock.py
  - console/test_console_availability.py
  - console/test_console_driver.py
  - console/test_console_loopback.py
  - console/test_console_reversessh.py
  - console/test_console_udevrule.py
  - container_hardening/test_container_hardening.py
  - database/test_db_config.py
  - database/test_db_scripts.py
  - disk/test_disk_exhaustion.py
  - dns/static_dns/test_static_dns.py
  - dns/test_dns_resolv_conf.py
  - dut_console/test_console_baud_rate.py
  - dut_console/test_escape_character.py
  - dut_console/test_idle_timeout.py
  - generic_config_updater/test_aaa.py
  - generic_config_updater/test_bgp_sentinel.py
  - generic_config_updater/test_ntp.py
  - generic_config_updater/test_pg_headroom_update.py
  - generic_config_updater/test_syslog.py
  - gnmi/test_gnmi.py
  - gnmi/test_gnmi_appldb.py
  - gnmi/test_gnmi_configdb.py
  - gnmi/test_gnmi_countersdb.py
  - iface_loopback_action/test_iface_loopback_action.py
  - log_fidelity/test_bgp_shutdown.py
  - memory_checker/test_memory_checker.py
  - minigraph/test_masked_services.py
  - ntp/test_ntp.py
  - override_config_table/test_override_config_table_masic.py
  - passw_hardening/test_passw_hardening.py
  - pc/test_po_cleanup.py
  - pc/test_retry_count.py
  - platform_tests/broadcom/test_ser.py
  - platform_tests/cli/test_show_platform.py
  - platform_tests/counterpoll/test_counterpoll_watermark.py
  - platform_tests/fwutil/test_fwutil.py
  - platform_tests/link_flap/test_cont_link_flap.py
  - platform_tests/link_flap/test_link_flap.py
  - platform_tests/test_auto_negotiation.py
  - platform_tests/test_first_time_boot_password_change/test_first_time_boot_password_change.py
  - platform_tests/test_kdump.py
  - platform_tests/test_memory_exhaustion.py
  - platform_tests/test_port_toggle.py
  - platform_tests/test_power_off_reboot.py
  - platform_tests/test_reboot.py
  - platform_tests/test_secure_upgrade.py
  - platform_tests/test_sensors.py
  - platform_tests/test_sequential_restart.py
  - platform_tests/test_xcvr_info_in_db.py
  - portstat/test_portstat.py
  - reset_factory/test_reset_factory.py
  - show_techsupport/test_techsupport.py
  - show_techsupport/test_techsupport_no_secret.py
  - snmp/test_snmp_queue_counters.py
  - ssh/test_ssh_ciphers.py
  - ssh/test_ssh_default_password.py
  - ssh/test_ssh_limit.py
  - ssh/test_ssh_stress.py
  - syslog/test_logrotate.py
  - syslog/test_syslog.py
  - syslog/test_syslog_rate_limit.py
  - syslog/test_syslog_source_ip.py
  - system_health/test_system_status.py
  - system_health/test_watchdog.py
  - tacacs/test_ro_disk.py
  - test_features.py
  - test_procdockerstatsd.py
  - platform_tests/test_reload_config.py
  - sub_port_interfaces/test_sub_port_interfaces.py
  - telemetry/test_events.py
  - show_techsupport/test_auto_techsupport.py
  - vxlan/test_vxlan_bfd_tsa.py
  - vxlan/test_vxlan_ecmp_switchover.py
  - copp/test_copp.py
  - drop_packets/test_drop_counters.py
  - crm/test_crm.py
  - bgp/test_bgp_suppress_fib.py
  - test_nbr_health.py
  - generic_config_updater/test_cacl.py
  - snmp/test_snmp_link_local.py
  - mpls/test_mpls.py
  - restapi/test_restapi_vxlan_ecmp.py
  - srv6/test_srv6_basic_sanity.py
  - pfcwd/test_pfcwd_all_port_storm.py
  - pfcwd/test_pfcwd_function.py
  - pfcwd/test_pfcwd_timer_accuracy.py

specific_param:
  t0-sonic:
  - name: bgp/test_bgp_fact.py
    param: "--neighbor_type=sonic --enable_macsec --macsec_profile=128_SCI,256_XPN_SCI"
#  all the test modules under macsec directory
  - name: macsec
    param: "--neighbor_type=sonic --enable_macsec --macsec_profile=128_SCI,256_XPN_SCI"
  dpu:
  - name: dash/test_dash_vnet.py
    param: " --skip_dataplane_checking "<|MERGE_RESOLUTION|>--- conflicted
+++ resolved
@@ -497,11 +497,6 @@
   - lldp/test_lldp_syncd.py
   # Flaky, we will triage and fix it later, move to onboarding to unblock pr check
   - dhcp_relay/test_dhcp_relay_stress.py
-<<<<<<< HEAD
-  - bgp/test_bgp_command.py
-=======
-  - pc/test_lag_member_forwarding.py
->>>>>>> 087070c9
   - generic_config_updater/test_mgmt_interface.py
   - qos/test_pfc_counters.py
   - qos/test_pfc_pause.py
