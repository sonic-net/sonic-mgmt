--- conflicted
+++ resolved
@@ -20,11 +20,8 @@
   - bgp/test_bgp_speaker.py
   - bgp/test_bgp_update_timer.py
   - bgp/test_bgpmon.py
-<<<<<<< HEAD
   - bgp/test_bgp_stress_link_flap.py
-=======
   - bgp/test_bgp_session.py
->>>>>>> 390edf00
   - cacl/test_cacl_application.py
   - cacl/test_cacl_function.py
   - console/test_console_availability.py
@@ -252,11 +249,8 @@
   - bgp/test_bgp_multipath_relax.py
   - bgp/test_bgp_update_timer.py
   - bgp/test_bgpmon.py
-<<<<<<< HEAD
   - bgp/test_bgp_stress_link_flap.py
-=======
   - bgp/test_bgp_session.py
->>>>>>> 390edf00
   - bgp/test_traffic_shift.py
   - configlet/test_add_rack.py
   - container_checker/test_container_checker.py
