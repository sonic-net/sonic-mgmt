--- conflicted
+++ resolved
@@ -2,37 +2,36 @@
 # MACsec Test plan
 
 
-* [MACsec Test plan](#macsec-test-plan)
-   * [Testbed](#testbed)
-   * [Common Configuration](#common-configuration)
-      * [Dynamic Key(MKA)](#dynamic-keymka)
-   * [Common test steps](#common-test-steps)
-   * [Test cases](#test-cases)
-      * [Testcase : Macsec Functionality](#testcase--macsec-functionality)
-         * [Check Control plane](#check-control-plane)
-         * [Check the Data plane](#check-the-data-plane)
-         * [Rekey caused by Packet Number exhaustion](#rekey-caused-by-packet-number-exhaustion)
-         * [MACsec Key rotation, Primary/Fallback CAK](#macsec-key-rotation-primaryfallback-cak)
-      * [Testcase : Macsec interop with other slow protocols](#testcase--macsec-interop-with-other-slow-protocols)
-         * [Verify Port Channel remains up with macsec configuration.](#verify-port-channel-remains-up-with-macsec-configuration)
-         * [Verify LLDP neighbors are created with macsec configuration.](#verify-lldp-neighbors-are-created-with-macsec-configuration)
-         * [Verify the BGP neighbourship is created with macsec configuration.](#verify-the-bgp-neighbourship-is-created-with-macsec-configuration)
-         * [Verify PFC in MACsec](#verify-pfc-in-macsec)
-            * [Bypass mode](#bypass-mode)
-            * [Encrypt mode](#encrypt-mode)
-            * [Strict mode](#strict-mode)
-         * [Verify SNMP request/response works across interface with macsec configuration.](#verify-snmp-requestresponse-works-across-interface-with-macsec-configuration)
-      * [Testcase : Deployment usecases and fault handling scenario's](#testcase--deployment-usecases-and-fault-handling-scenarios)
-         * [Link flap on an interface with macsec configured.](#link-flap-on-an-interface-with-macsec-configured)
-         * [Link flap of a portchannel member interface with macsec configured.](#link-flap-of-a-portchannel-member-interface-with-macsec-configured)
-         * [MACsec session cannot be established under wrong MKA configuration](#macsec-session-cannot-be-established-under-wrong-mka-configuration)
-         * [Config reload done on DUT with macsec configuration](#config-reload-done-on-dut-with-macsec-configuration)
-         * [COPP](#copp)
-         * [Everflow, port mirroring on macsec enabled interfaces.](#everflow-port-mirroring-on-macsec-enabled-interfaces)
-      * [Testcase : Scale tests](#testcase--scale-tests)
-         * [Enable macsec on all interfaces on the DUT](#enable-macsec-on-all-interfaces-on-the-dut)
-         * [Rekeying in all macsec sessions happens at the same time](#rekeying-in-all-macsec-sessions-happens-at-the-same-time)
-         * [Macsec enabled on all interfaces and the DUT is rebooted.](#macsec-enabled-on-all-interfaces-and-the-dut-is-rebooted)
+- [Testbed](#testbed)
+- [Common Configuration](#common-configuration)
+  - [Dynamic Key(MKA)](#dynamic-keymka)
+- [Common test steps](#common-test-steps)
+- [Test cases](#test-cases)
+  - [Testcase : Macsec Functionality](#testcase--macsec-functionality)
+    - [Check Control plane](#check-control-plane)
+    - [Check the Data plane](#check-the-data-plane)
+    - [Rekey caused by Packet Number exhaustion](#rekey-caused-by-packet-number-exhaustion)
+    - [MACsec Key rotation, Primary/Fallback CAK](#macsec-key-rotation-primaryfallback-cak)
+  - [Testcase : Macsec interop with other slow protocols](#testcase--macsec-interop-with-other-slow-protocols)
+    - [Verify Port Channel remains up with macsec configuration.](#verify-port-channel-remains-up-with-macsec-configuration)
+    - [Verify LLDP neighbors are created with macsec configuration.](#verify-lldp-neighbors-are-created-with-macsec-configuration)
+    - [Verify the BGP neighbourship is created with macsec configuration.](#verify-the-bgp-neighbourship-is-created-with-macsec-configuration)
+    - [Verify PFC in MACsec](#verify-pfc-in-macsec)
+      - [Bypass mode](#bypass-mode)
+      - [Encrypt mode](#encrypt-mode)
+      - [Strict mode](#strict-mode)
+    - [Verify SNMP request/response works across interface with macsec configuration.](#verify-snmp-requestresponse-works-across-interface-with-macsec-configuration)
+  - [Testcase : Deployment usecases and fault handling scenario's](#testcase--deployment-usecases-and-fault-handling-scenarios)
+    - [Link flap on an interface with macsec configured.](#link-flap-on-an-interface-with-macsec-configured)
+    - [Link flap of a portchannel member which has macsec configured.](#link-flap-of-a-portchannel-member-which-has-macsec-configured)
+    - [MACsec session cannot be established under wrong MKA configuration](#macsec-session-cannot-be-established-under-wrong-mka-configuration)
+    - [Config reload done on DUT with macsec configuration](#config-reload-done-on-dut-with-macsec-configuration)
+    - [COPP](#copp)
+    - [Everflow, port mirroring on macsec enabled interfaces.](#everflow-port-mirroring-on-macsec-enabled-interfaces)
+  - [Testcase : Scale tests](#testcase--scale-tests)
+    - [Enable macsec on all interfaces on the DUT/linecard](#enable-macsec-on-all-interfaces-on-the-dutlinecard)
+    - [Rekeying in all macsec sessions happens at the same time](#rekeying-in-all-macsec-sessions-happens-at-the-same-time)
+    - [Macsec enabled on all interfaces and the DUT is rebooted.](#macsec-enabled-on-all-interfaces-and-the-dut-is-rebooted)
 
 ## Testbed
 
@@ -127,17 +126,10 @@
 
 - Check the following fields in MACsec SC table and MACsec SA table are consistent
 
-<<<<<<< HEAD
-1. There should be a MACsec SA in MACsec SA table with the same AN of *encoding_an* in MACsec SC.
-2. The count of ingress MACsec SA shouldn't be lesser than the count of egress MACsec SA in the peer side.
-3. The corresponding ingress and egress MACsec SA should have same *sak* and *auth_key*.
-4. The *next_pn* of egress MACsec SA shouldn't be lesser than the *lowest_acceptable_pn* of the corresponding ingress MACsec SA in the peer side.
-=======
     1. There should be a MACsec SA in MACsec SA table with the same AN of *encoding_an* in MACsec SC.
-    2. The count of ingress MACsec SA shouldn't lesser than the count of egress MACsec SA in the peer side.
-    3. The corresponding ingress and egress MACsec SA should have same *sak* and *auth_key*.
-    4. The *next_pn* of egress MACsec SA shouldn't lesser than the *lowest_acceptable_pn* of the corresponding ingress MACsec SA in the peer side.
->>>>>>> da7fb76c
+    1. The count of ingress MACsec SA shouldn't be lesser than the count of egress MACsec SA in the peer side.
+    2. The corresponding ingress and egress MACsec SA should have same *sak* and *auth_key*.
+    1. The *next_pn* of egress MACsec SA shouldn't be lesser than the *lowest_acceptable_pn* of the corresponding ingress MACsec SA in the peer side.
 
 - Check MKA session
 
