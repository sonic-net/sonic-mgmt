--- conflicted
+++ resolved
@@ -73,11 +73,7 @@
 Verify that when the chassis is up and running, the fabric links that are expected to be up are up.
 
 ### Test Steps
-<<<<<<< HEAD
 * For each ASIC in the chassis (across different duts), run `show fabric counters port` 
-=======
-* For each ASIC in the chassis (across different duts), run `show fabric counters port -n <asic_name>`
->>>>>>> c5e216f0
 
 ### Pass/Fail Criteria
 * Verify for each ASIC, the number of links that are up matches the number of links per ASIC defined in the inventory. This is expected to be stored in the host_var attribute.
