--- conflicted
+++ resolved
@@ -17,14 +17,12 @@
 - Multiple IxNetwork Topology
 ![](img/multiple-ixnetwork.PNG)
 
-<<<<<<< HEAD
 - SONiC-DASH Topology
 ![](img/sonic-dash-topology.svg)
 
-=======
 ## Virtual Topology
 ![](img/IxNetwork_Virtual_Topology.png)
->>>>>>> 40e10c44
+
 ## Topology Description
 
 ### Ixia Chassis (IxNetwork)
@@ -102,7 +100,6 @@
 6. Launch IxNetworkWeb using browser `https://container ip`
 
 
-<<<<<<< HEAD
 ## Deploy IxLoad API Server
 ### Download IxLoad API Server vm image
 1. Download IxLoad KVM (VM deployment) from [ here ](https://downloads.ixiacom.com/support/downloads_and_updates/public/ixload/9.30/IxLoad_Web_9.30_KVM.sh)
@@ -123,7 +120,7 @@
 virt-install --name IxLoad-930 --memory 16000 --vcpus 8 --disk /vms/9.30.0.331_ixload/IxLoad_Web_9.30_KVM.qcow2,bus=sata --import --os-variant ubuntu20.04 --network bridge=br1,model=virtio
 ```
 2. Set the VM to autostart : `virsh autostart IxLoad-930`
-=======
+
 ## For Virtual Topology next steps are required
 ### Deploy Ixia_Virtual_Chassis
 
@@ -266,5 +263,4 @@
 Management IPv4: 10.36.78.219/22
 IxOS Version: 9.30.3001.12
 IxVM Status: Active: activating (start) since Fri 2023-06-16 16:42:40 PDT; 1s ago
-```
->>>>>>> 40e10c44
+```