--- conflicted
+++ resolved
@@ -269,13 +269,10 @@
 		t.Errorf("Chassis component part-no length validation failed! got:%v, want:%v(atmost)", len(partNo), maxLength)
 	}
 
-<<<<<<< HEAD
-=======
 	if platform := testhelper.ComponentChassisPlatform(t, dut, name); platform != "experimental" {
 		t.Errorf("Chassis component platform match failed! got:%v, want:experimental", platform)
 	}
 
->>>>>>> 2efeef5a
 	serialNo := gnmi.Get(t, dut, componentPath.SerialNo().State())
 	if len(serialNo) > maxLength {
 		t.Errorf("Chassis component serial-no length validation failed! got:%v, want:%v(atmost)", len(serialNo), maxLength)
