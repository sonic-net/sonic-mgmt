load("@io_bazel_rules_go//go:def.bzl", "go_library")

package(
    default_visibility = ["//visibility:public"],
    licenses = ["notice"],
)

go_library(
    name = "testhelper",
    testonly = 1,
    srcs = [
        "augment.go",
	      "gnmi.go",
        "gnoi.go",
        "lacp.go",
        "p4rt.go",
        "testhelper.go",
        "platform_components.go",
        "platform_info.go",
        "port_management.go",
	      "results.go",
<<<<<<< HEAD
      	"ssh.go",
=======
>>>>>>> d53f505f
        "//infrastructure/testhelper/platform_info:platform_info",
    ],
    data = [
        "//infrastructure/data",
    ],
    importpath = "github.com/sonic-net/sonic-mgmt/sdn_tests/pins_ondatra/infrastructure/testhelper/testhelper",
    deps = [
        "@com_github_golang_glog//:glog",
        "@com_github_openconfig_goyang//pkg/yang:go_default_library",
        "@com_github_openconfig_gnmi//proto/gnmi:gnmi_go_proto",
        "@com_github_openconfig_gnoi//healthz:healthz_go_proto",
        "@com_github_openconfig_gnoi//system:system_go_proto",
        "@com_github_openconfig_gnoi//types:types_go_proto",
        "@com_github_openconfig_gocloser//:gocloser",
        "@com_github_openconfig_ondatra//:go_default_library",
        "@com_github_openconfig_ondatra//gnmi",
        "@com_github_openconfig_ondatra//gnmi/oc",
        "@com_github_openconfig_ondatra//gnmi/oc/interfaces",
        "@com_github_openconfig_ondatra//gnmi/oc/platform",
        "@com_github_openconfig_ondatra//gnmi/oc/system",
        "@com_github_openconfig_ygnmi//ygnmi",
        "@com_github_openconfig_ygot//ygot",
        "@com_github_openconfig_ygot//ytypes",
        "@com_github_p4lang_golang_p4runtime//go/p4/config/v1:go_default_library",
        "@com_github_p4lang_golang_p4runtime//go/p4/v1:p4",
        "@com_github_pkg_errors//:errors",
        "@com_github_pkg_sftp//:go_default_library",
        "@org_golang_google_grpc//:go_default_library",
        "@org_golang_google_grpc//codes",
        "@org_golang_google_grpc//status",
        "@org_golang_google_protobuf//encoding/prototext",
        "@org_golang_google_protobuf//proto",
        "@org_golang_x_crypto//ssh",
    ],
)<|MERGE_RESOLUTION|>--- conflicted
+++ resolved
@@ -19,11 +19,7 @@
         "platform_info.go",
         "port_management.go",
 	      "results.go",
-<<<<<<< HEAD
       	"ssh.go",
-=======
->>>>>>> d53f505f
-        "//infrastructure/testhelper/platform_info:platform_info",
     ],
     data = [
         "//infrastructure/data",
