# Kusto script to setup a Kusto database for storing test results
#
# See https://docs.microsoft.com/en-us/azure/data-explorer/ingest-json-formats
# for details about how Kusto maps JSON test results to tabular formats.

###############################################################################
# TOP-LEVEL DATABASE CONFIGURATION                                            #
# 1. Retain data for 1 year                                                   #
# 2. Authorize an AAD client to push data to Kusto                            #
###############################################################################
.alter-merge database SonicTestData policy retention softdelete = 365d

# See: https://docs.microsoft.com/en-us/azure/data-explorer/provision-azure-ad-app
.add database <DB Name> ingestors ('aadapp=<AAD Client ID>;<domain>') '<Service Name>'

###############################################################################
# TESTCASE TABLE SETUP                                                        #
# 1. Create a RawTestCases table to feed data into TestCases                  #
# 2. Create a function to expand the data from RawTestCases                   #
# 3. Create a TestCases table                                                 #
# 4. Setup a policy to automatically ingest data from RawTestCases            #
###############################################################################
.create table RawTestCases (Cases: dynamic)

# See: https://docs.microsoft.com/en-us/azure/data-explorer/ingest-json-formats#ingest-json-records-containing-arrays
.create table RawTestCases ingestion json mapping 'RawCaseMappingV1' '[{"column":"Cases","Properties":{"path":"$"}}]'

# Retain records for 1 day to aid with debugging
.alter-merge table RawTestCases policy retention softdelete = 1d recoverability = disabled

.create function ExpandTestCases() {
    RawTestCases
    | mv-expand cases = Cases.cases
    | project
        Feature = tostring(cases["feature"]),
        TestCase = tostring(cases["name"]),
        ModulePath = tostring(cases["classname"]),
        FilePath = tostring(cases["file"]),
        StartLine = toint(cases["line"]),
        Runtime = todouble(cases["time"]),
        Result = tostring(cases["result"]),
        ReportId = tostring(cases["id"]),
	    Error = tobool(cases["error"]),
<<<<<<< HEAD
        Summary = tostring(cases["summary"])
=======
        Summary = tostring(cases["summary"]),
        StartTime = todatetime(cases["start"]),
        EndTime = todatetime(cases["end"]),
        CustomMsg = tostring(cases["CustomMsg"])
>>>>>>> 40d95bb1
}

.create table TestCases (Feature: string, TestCase: string, ModulePath: string,
                         FilePath: string, StartLine: int, Runtime: double, Result: string,
<<<<<<< HEAD
                         ReportId: string, Error: bool, Summary: string)
=======
                         ReportId: string, Error: bool, Summary: string, StartTime: datetime, EndTime: datetime,
                         CustomMsg: string)
>>>>>>> 40d95bb1

.alter table TestCases policy update @'[{"Source": "RawTestCases", "Query": "ExpandTestCases()", "IsEnabled": "True"}]'

.create table TestCases ingestion json mapping 'TestCasesMappingV1' @'['
                                                                     '{"column":"Feature","Properties":{"path":"$.feature"}},'
                                                                     '{"column":"TestCase","Properties":{"path":"$.name"}},'
                                                                     '{"column":"ModulePath","Properties":{"path":"$.classname"}},'
                                                                     '{"column":"FilePath","Properties":{"path":"$.file"}},'
                                                                     '{"column":"StartLine","Properties":{"path":"$.line"}},'
                                                                     '{"column":"Runtime","Properties":{"path":"$.time"}},'
                                                                     '{"column":"Result","Properties":{"path":"$.result"}},'
                                                                     '{"column":"ReportId","Properties":{"path":"$.id"}},'
                                                                     '{"column":"Error","Properties":{"path":"$.error"}},'
                                                                     '{"column":"Summary","Properties":{"path":"$.summary"}},'
<<<<<<< HEAD
=======
                                                                     '{"column":"StartTime","Properties":{"path":"$.start"}},'
                                                                     '{"column":"EndTime","Properties":{"path":"$.end"}},'
                                                                     '{"column":"CustomMsg","Properties":{"path":"$.CustomMsg"}},'
>>>>>>> 40d95bb1
                                                                     ']'

###############################################################################
# SUMMARY TABLE SETUP                                                         #
# 1. Create a TestReportSummary table to store test summaries                 #
# 2. Add a JSON mapping for the table                                         #
###############################################################################
.create table TestReportSummary (ReportId: string, TotalCasesRun: int, Failures: int,
                                 Errors: int, Skipped: int, Xfails: int, TotalRuntime: double)

.create table TestReportSummary ingestion json mapping 'FlatSummaryMappingV1' @'[{"column":"ReportId","Properties":{"path":"$.id"}},'
                                                                                '{"column":"TotalCasesRun","Properties":{"path":"$.tests"}},'
                                                                                '{"column":"Failures","Properties":{"path":"$.failures"}},'
                                                                                '{"column":"Errors","Properties":{"path":"$.errors"}},'
                                                                                '{"column":"Skipped","Properties":{"path":"$.skipped"}},'
                                                                                '{"column":"Xfails","Properties":{"path":"$.xfails"}},'
                                                                                '{"column":"TotalRuntime","Properties":{"path":"$.time"}}]'

###############################################################################
# METADATA TABLE SETUP                                                        #
# 1. Create a TestReportMetadata table to store test metadata                 #
# 2. Add a JSON mapping for the table                                         #
###############################################################################
.create table TestReportMetadata (Timestamp: datetime, AsicType: string,
                                  HardwareSku: string, OSVersion: string,
                                  Platform: string, Topology: string,
                                  TrackingId: string, ReportId: string,
                                  TestbedName: string, UploadTimestamp: datetime,
                                  sai_origin_version: string, sai_upgrade_version: string)

.create table TestReportMetadata ingestion json mapping 'FlatMetadataMappingV1' @'[{"column":"Timestamp","Properties":{"path":"$.timestamp"}},'
                                                                                  '{"column":"AsicType","Properties":{"path":"$.asic"}},'
                                                                                  '{"column":"HardwareSku","Properties":{"path":"$.hwsku"}},'
                                                                                  '{"column":"OSVersion","Properties":{"path":"$.os_version"}},'
                                                                                  '{"column":"Platform","Properties":{"path":"$.platform"}},'
                                                                                  '{"column":"Topology","Properties":{"path":"$.topology"}},'
                                                                                  '{"column":"TrackingId","Properties":{"path":"$.tracking_id"}},'
                                                                                  '{"column":"ReportId","Properties":{"path":"$.id"}},'
                                                                                  '{"column":"TestbedName","Properties":{"path":"$.testbed"}},'
                                                                                  '{"column":"UploadTimestamp","Properties":{"path":"$.upload_time"}},'
                                                                                  '{"column":"sai_origin_version","Properties":{"path":"$.sai_origin_version"}},'
                                                                                  '{"column":"sai_upgrade_version","Properties":{"path":"$.sai_upgrade_version"}}]'

###############################################################################
# PIPELINE TABLE SETUP                                                        #
# 1. Create a TestReportPipeline table to store pipeline task results         #
# 2. Add a JSON mapping for the table                                         #
###############################################################################
.create table TestReportPipeline (StartTimestamp: datetime, UploadTimestamp: datetime, TrackingId: string,
                                  ReportId: string, TestbedName: string,
                                  OSVersion: string, SuccessTasks: string,
                                  FailedTasks: string, CancelledTasks: string)

.create table TestReportPipeline ingestion json mapping 'FlatPipelineMappingV1' @'[{"column":"StartTimestamp","Properties":{"path":"$.start_time"}},'
                                                                                  '{"column":"UploadTimestamp","Properties":{"path":"$.upload_time"}},'
                                                                                  '{"column":"TrackingId","Properties":{"path":"$.tracking_id"}},'
                                                                                  '{"column":"ReportId","Properties":{"path":"$.id"}},'
                                                                                  '{"column":"TestbedName","Properties":{"path":"$.testbed"}},'
                                                                                  '{"column":"OSVersion","Properties":{"path":"$.os_version"}},'
                                                                                  '{"column":"SuccessTasks","Properties":{"path":"$.success_tasks"}},'
                                                                                  '{"column":"FailedTasks","Properties":{"path":"$.failed_tasks"}},'
                                                                                  '{"column":"CancelledTasks","Properties":{"path":"$.cancelled_tasks"}}]'

###############################################################################
# EXPECTED TEST RUNS TABLE SETUP                                              #
# 1. Create a ExpectedTestRuns table to store expected test runs data         #
# 2. Add a JSON mapping for the table                                         #
###############################################################################

.create table ExpectedTestRuns (Timestamp: datetime,
                                TestbedName: string)

.create table ExpectedTestRuns ingestion json mapping 'ExpectedTestRunsV1' @'[{"column":"Timestamp","Properties":{"path":"$.timestamp"}},'
                                                                             '{"column":"TestbedName","Properties":{"path":"$.testbed"}}]'

###############################################################################
# RAW REBOOT REPORT TABLE SETUP                                               #
# 1. Create a RawRebootTimingData table to store reboot test timings          #
# 2. Add a JSON mapping for the table                                         #
###############################################################################
// Create table command
////////////////////////////////////////////////////////////
.create table ['RawRebootTimingData']  (ReportId: string,
                                    ['Controlplane']:dynamic, ['Dataplane']:dynamic, ['OffsetFromKexec']:dynamic,
                                    ['TimeSpan']:dynamic, ['RebootTime']:dynamic)

// Create mapping command
////////////////////////////////////////////////////////////
.create table ['RawRebootTimingData'] ingestion json mapping 'RawRebootTimingDataMapping' @'['
                                                            '{"column":"ReportId","Properties":{"path":"$.id"}},'
                                                            '{"column":"OffsetFromKexec", "Properties":{"Path":"$[\'offset_from_kexec\']"}},'
                                                            '{"column":"RebootTime", "Properties":{"Path":"$[\'reboot_time\']"}},'
                                                            '{"column":"Controlplane", "Properties":{"Path":"$[\'controlplane\']"}},'
                                                            '{"column":"Dataplane", "Properties":{"Path":"$[\'dataplane\']"}},'
                                                            '{"column":"TimeSpan", "Properties":{"Path":"$[\'time_span\']"}}]'


###############################################################################
# REBOOT REPORT TABLE SETUP                                                   #
# 1. Create a RebootTimingData table to store reboot test timings             #
# 2. Add a JSON mapping for the table                                         #
###############################################################################
// Create table command
////////////////////////////////////////////////////////////
.create table ['RebootTimingData'] (ReportId: string, ['RebootType']:string,
                                    ['ControlplaneArpPing']:string, ['ControlplaneDowntime']:string, ['DataplaneLostPackets']:string, ['DataplaneDowntime']:string,
                                    ['OffsetFromKexecDatabase']:string, ['OffsetFromKexecFinalizer']:string, ['OffsetFromKexecInitView']:string, ['OffsetFromKexecSyncdCreateSwitch']:string,
                                    ['OffsetFromKexecPortInit']:string, ['OffsetFromKexecPortReady']:string, ['OffsetFromKexecSaiCreateSwitch']:string, ['OffsetFromKexecNeighborEntry']:string,
                                    ['OffsetFromKexecDefaultRouteSet']:string, ['OffsetFromKexecLagReady']:string, ['OffsetFromKexecApplyView']:string, ['TimeSpanRadv']:string,
                                    ['TimeSpanSyncd']:string, ['TimeSpanBgp']:string, ['TimeSpanPortInit']:string, ['TimeSpanSwss']:string, ['TimeSpanTeamd']:string,
                                    ['TimeSpanDatabase']:string, ['TimeSpanSyncdCreateSwitch']:string, ['TimeSpanSaiCreateSwitch']:string, ['TimeSpanApplyView']:string,
                                    ['TimeSpanInitView']:string, ['TimeSpanNeighborEntry']:string, ['TimeSpanPortReady']:string, ['TimeSpanFinalizer']:string, ['TimeSpanLagReady']:string)

// Create mapping command
////////////////////////////////////////////////////////////
.create table ['RebootTimingData'] ingestion json mapping 'RebootTimingDataMapping' @'['
                                                            '{"column":"ReportId","Properties":{"path":"$.id"}},'
                                                            '{"column":"OffsetFromKexecDatabase", "Properties":{"Path":"$[\'offset_from_kexec\'][\'database\']"}},'
                                                            '{"column":"OffsetFromKexecFinalizer", "Properties":{"Path":"$[\'offset_from_kexec\'][\'finalizer\']"}},'
                                                            '{"column":"OffsetFromKexecPortInit", "Properties":{"Path":"$[\'offset_from_kexec\'][\'port_init\']"}},'
                                                            '{"column":"OffsetFromKexecInitView", "Properties":{"Path":"$[\'offset_from_kexec\'][\'init_view\']"}},'
                                                            '{"column":"OffsetFromKexecSyncdCreateSwitch", "Properties":{"Path":"$[\'offset_from_kexec\'][\'syncd_create_switch\']"}},'
                                                            '{"column":"OffsetFromKexecDefaultRouteSet", "Properties":{"Path":"$[\'offset_from_kexec\'][\'default_route_set\']"}},'
                                                            '{"column":"OffsetFromKexecLagReady", "Properties":{"Path":"$[\'offset_from_kexec\'][\'lag_ready\']"}},'
                                                            '{"column":"OffsetFromKexecPortReady", "Properties":{"Path":"$[\'offset_from_kexec\'][\'port_ready\']"}},'
                                                            '{"column":"OffsetFromKexecSaiCreateSwitch", "Properties":{"Path":"$[\'offset_from_kexec\'][\'sai_create_switch\']"}},'
                                                            '{"column":"OffsetFromKexecNeighborEntry", "Properties":{"Path":"$[\'offset_from_kexec\'][\'neighbor_entry\']"}},'
                                                            '{"column":"OffsetFromKexecApplyView", "Properties":{"Path":"$[\'offset_from_kexec\'][\'apply_view\']"}},'
                                                            '{"column":"ControlplaneArpPing", "Properties":{"Path":"$[\'controlplane\'][\'arp_ping\']"}},'
                                                            '{"column":"ControlplaneDowntime", "Properties":{"Path":"$[\'controlplane\'][\'downtime\']"}},'
                                                            '{"column":"TimeSpanRadv", "Properties":{"Path":"$[\'time_span\'][\'radv\']"}},'
                                                            '{"column":"TimeSpanSyncd", "Properties":{"Path":"$[\'time_span\'][\'syncd\']"}},'
                                                            '{"column":"TimeSpanBgp", "Properties":{"Path":"$[\'time_span\'][\'bgp\']"}},'
                                                            '{"column":"TimeSpanPortInit", "Properties":{"Path":"$[\'time_span\'][\'port_init\']"}},'
                                                            '{"column":"TimeSpanSwss", "Properties":{"Path":"$[\'time_span\'][\'swss\']"}},'
                                                            '{"column":"TimeSpanTeamd", "Properties":{"Path":"$[\'time_span\'][\'teamd\']"}},'
                                                            '{"column":"TimeSpanDatabase", "Properties":{"Path":"$[\'time_span\'][\'database\']"}},'
                                                            '{"column":"TimeSpanSyncdCreateSwitch", "Properties":{"Path":"$[\'time_span\'][\'syncd_create_switch\']"}},'
                                                            '{"column":"TimeSpanSaiCreateSwitch", "Properties":{"Path":"$[\'time_span\'][\'sai_create_switch\']"}},'
                                                            '{"column":"TimeSpanApplyView", "Properties":{"Path":"$[\'time_span\'][\'apply_view\']"}},'
                                                            '{"column":"TimeSpanInitView", "Properties":{"Path":"$[\'time_span\'][\'init_view\']"}},'
                                                            '{"column":"TimeSpanNeighborEntry", "Properties":{"Path":"$[\'time_span\'][\'neighbor_entry\']"}},'
                                                            '{"column":"TimeSpanPortReady", "Properties":{"Path":"$[\'time_span\'][\'port_ready\']"}},'
                                                            '{"column":"TimeSpanFinalizer", "Properties":{"Path":"$[\'time_span\'][\'finalizer\']"}},'
                                                            '{"column":"TimeSpanLagReady", "Properties":{"Path":"$[\'time_span\'][\'lag_ready\']"}},'
                                                            '{"column":"RebootType", "Properties":{"Path":"$[\'reboot_type\']"}},'
                                                            '{"column":"DataplaneLostPackets", "Properties":{"Path":"$[\'dataplane\'][\'lost_packets\']"}},'
                                                            '{"column":"DataplaneDowntime", "Properties":{"Path":"$[\'dataplane\'][\'downtime\']"}}]'

###############################################################################
# TESTBEDREACHABILITY TABLE SETUP                                             #
# 1. Create a TestbedReachability table to store testbed health info          #
# 2. Add a JSON mapping for the table                                         #
###############################################################################
.create table TestbedReachability (UTCTimestamp: datetime, TestbedName: string,
                                  DutName: string, DutIP: string,
                                  DutIcmpReachability: bool, ServerName: string,
                                  ServerIP: string, ServerIcmpReachability: bool,
                                  PtfName: string, PtfIP: string, PtfIcmpReachability: bool,
                                  DutConsoleReachability: bool, DutSshReachability: bool)

.create table TestbedReachability ingestion json mapping 'TestbedReachabilityMapping' @'[{"column":"UTCTimestamp","Properties":{"path":"$.UTCTimestamp"}},'
                                                                     '{"column":"TestbedName","Properties":{"path":"$.TestbedName"}},'
                                                                     '{"column":"DutName","Properties":{"path":"$.DutName"}},'
                                                                     '{"column":"DutIP","Properties":{"path":"$.DutIP"}},'
                                                                     '{"column":"DutIcmpReachability","Properties":{"path":"$.DutIcmpReachability"}},'
                                                                     '{"column":"ServerName","Properties":{"path":"$.ServerName"}},'
                                                                     '{"column":"ServerIP","Properties":{"path":"$.ServerIP"}},'
                                                                     '{"column":"ServerIcmpReachability","Properties":{"path":"$.ServerIcmpReachability"}},'
                                                                     '{"column":"PtfName","Properties":{"path":"$.PtfName"}},'
                                                                     '{"column":"PtfIP","Properties":{"path":"$.PtfIP"}},'
                                                                     '{"column":"PtfIcmpReachability","Properties":{"path":"$.PtfIcmpReachability"}},'
                                                                     '{"column":"DutConsoleReachability","Properties":{"path":"$.DutConsoleReachability"}},'
                                                                     '{"column":"DutSshReachability","Properties":{"path":"$.DutSshReachability"}},'
                                                                     ']'<|MERGE_RESOLUTION|>--- conflicted
+++ resolved
@@ -41,24 +41,16 @@
         Result = tostring(cases["result"]),
         ReportId = tostring(cases["id"]),
 	    Error = tobool(cases["error"]),
-<<<<<<< HEAD
-        Summary = tostring(cases["summary"])
-=======
         Summary = tostring(cases["summary"]),
         StartTime = todatetime(cases["start"]),
         EndTime = todatetime(cases["end"]),
         CustomMsg = tostring(cases["CustomMsg"])
->>>>>>> 40d95bb1
 }
 
 .create table TestCases (Feature: string, TestCase: string, ModulePath: string,
                          FilePath: string, StartLine: int, Runtime: double, Result: string,
-<<<<<<< HEAD
-                         ReportId: string, Error: bool, Summary: string)
-=======
                          ReportId: string, Error: bool, Summary: string, StartTime: datetime, EndTime: datetime,
                          CustomMsg: string)
->>>>>>> 40d95bb1
 
 .alter table TestCases policy update @'[{"Source": "RawTestCases", "Query": "ExpandTestCases()", "IsEnabled": "True"}]'
 
@@ -73,12 +65,9 @@
                                                                      '{"column":"ReportId","Properties":{"path":"$.id"}},'
                                                                      '{"column":"Error","Properties":{"path":"$.error"}},'
                                                                      '{"column":"Summary","Properties":{"path":"$.summary"}},'
-<<<<<<< HEAD
-=======
                                                                      '{"column":"StartTime","Properties":{"path":"$.start"}},'
                                                                      '{"column":"EndTime","Properties":{"path":"$.end"}},'
                                                                      '{"column":"CustomMsg","Properties":{"path":"$.CustomMsg"}},'
->>>>>>> 40d95bb1
                                                                      ']'
 
 ###############################################################################
