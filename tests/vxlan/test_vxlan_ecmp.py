--- conflicted
+++ resolved
@@ -60,8 +60,7 @@
 # This is the list of encapsulations that will be tested in this script.
 # v6_in_v4 means: V6 payload is encapsulated inside v4 outer layer.
 # This list is used in many locations in the script.
-SUPPORTED_ENCAP_TYPES_V4 = ['v4_in_v4', 'v6_in_v4']
-SUPPORTED_ENCAP_TYPES_V6 = ['v4_in_v6', 'v6_in_v6']
+SUPPORTED_ENCAP_TYPES = ['v4_in_v4', 'v4_in_v6', 'v6_in_v4', 'v6_in_v6']
 
 # Starting prefixes to be used for the destinations and End points.
 DESTINATION_PREFIX = 150
@@ -322,7 +321,10 @@
     apply_config_in_dut(duthost, full_config, "vnet_intf")
     return ret_list
 
-def configure_vxlan_switch(duthost, dutmac, vxlan_port=4789):
+def configure_vxlan_switch(duthost, vxlan_port=4789, dutmac=None):
+    if dutmac == None:
+        #dutmac = duthost.facts['router_mac']
+        dutmac = "aa:bb:cc:dd:ee:ff"
 
     switch_config = '''
 [
@@ -522,130 +524,8 @@
 
     return ret_list
 
-<<<<<<< HEAD
-
-class Test_VxLAN:
-
-    @pytest.fixture(scope="class")
-    def setUp(self, duthosts, ptfhost, request, rand_one_dut_hostname, minigraph_facts,
-            tbinfo):
-        global Constants
-        # Should I keep the temporary files copied to DUT?
-        Constants['KEEP_TEMP_FILES'] = request.config.option.keep_temp_files
-
-        # Is debugging going on, or is it a production run? If it is a
-        # production run, use time-stamped file names for temp files.
-        Constants['DEBUG'] = request.config.option.debug_enabled
-
-        # The host id in the ip addresses for DUT. It can be anything,
-        # but helps to keep as a single number that is easy to identify
-        # as DUT.
-        Constants['DUT_HOSTID'] = request.config.option.dut_hostid
-
-        Logger.info("Constants to be used in the script:%s", Constants)
-
-        data = {}
-        data['ptfhost'] = ptfhost
-        data['tbinfo'] = tbinfo
-        data['duthost'] = duthosts[rand_one_dut_hostname]
-        data['minigraph_facts'] = data['duthost'].get_extended_minigraph_facts(tbinfo)
-        data['dut_mac'] = data['duthost'].facts['router_mac']
-        data['vxlan_port'] = request.config.option.vxlan_port
-        configure_vxlan_switch(data['duthost'], dutmac=data['dut_mac'], vxlan_port=data['vxlan_port'])
-
-        selected_interfaces = {}
-        for encap_type in self.SUPPORTED_ENCAP_TYPES:
-            outer_layer_version = get_outer_layer_version(encap_type)
-            selected_interfaces[encap_type] = select_required_interfaces(
-                data['duthost'],
-                number_of_required_interfaces=1,
-                minigraph_data=minigraph_facts,
-                af=outer_layer_version)
-
-        # To store the names of the tunnels, for every outer layer version.
-        tunnel_names = {}
-        # To track the vnets for every outer_layer_version.
-        vnet_af_map = {}
-        for encap_type in self.SUPPORTED_ENCAP_TYPES:
-            outer_layer_version = get_outer_layer_version(encap_type)
-            try:
-                tunnel_names[outer_layer_version]
-            except KeyError:
-                tunnel_names[outer_layer_version] = create_vxlan_tunnel(data['duthost'], minigraph_data=minigraph_facts, af=outer_layer_version)
-
-            payload_version = get_payload_version(encap_type)
-            encap_type = "{}_in_{}".format(payload_version, outer_layer_version)
-            encap_type_data = {}
-            encap_type_data['selected_interfaces'] = selected_interfaces[encap_type]
-
-            try:
-                encap_type_data['vnet_vni_map'] = vnet_af_map[outer_layer_version]
-            except KeyError:
-                vnet_af_map[outer_layer_version] = create_vnets(data['duthost'],
-                                                                tunnel_name=tunnel_names[outer_layer_version],
-                                                                vnet_count=1, # default scope can take only one vnet.
-                                                                vnet_name_prefix="Vnet_" + encap_type,
-                                                                scope="default",
-                                                                vni_base=10000)
-                encap_type_data['vnet_vni_map'] = vnet_af_map[outer_layer_version]
-
-            encap_type_data['vnet_intf_map'] = setup_vnet_intf(data['duthost'],
-                                                            selected_interfaces=encap_type_data['selected_interfaces'],
-                                                            vnet_list=encap_type_data['vnet_vni_map'].keys(),
-                                                            minigraph_data=minigraph_facts)
-            encap_type_data['intf_to_ip_map'] = assign_intf_ip_address(selected_interfaces=encap_type_data['selected_interfaces'], af=payload_version)
-            encap_type_data['t2_ports'] = get_t2_ports(data['duthost'], minigraph_facts)
-            encap_type_data['neighbor_config'] = configure_vnet_neighbors(data['duthost'], encap_type_data['intf_to_ip_map'], minigraph_data=minigraph_facts, af=payload_version)
-            encap_type_data['dest_to_nh_map'] = create_vnet_routes(data['duthost'], encap_type_data['vnet_vni_map'].keys(),
-                                                                nhs_per_destination=request.config.option.ecmp_nhs_per_destination,
-                                                                number_of_available_nexthops=request.config.option.total_number_of_endpoints,
-                                                                number_of_ecmp_nhs=request.config.option.total_number_of_nexthops,
-                                                                dest_af=payload_version,
-                                                                dest_net_prefix=150, # Hardcoded to avoid conflicts with topology networks.
-                                                                nexthop_prefix=100, # Hardcoded to avoid conflicts with topology networks.
-                                                                nh_af=outer_layer_version)
-
-            data[encap_type] = encap_type_data
-
-        # This data doesn't change per testcase, so we copy
-        # it as a seperate file. The test-specific config
-        # data will be copied on testase basis.
-        data['ptfhost'].copy(content=json.dumps(
-            {
-                'minigraph_facts':    data['minigraph_facts'],
-                'tbinfo' : data['tbinfo']
-            },
-            indent=4), dest="/tmp/vxlan_topo_info.json")
-
-        yield data
-
-        # Cleanup code.
-        for encap_type in self.SUPPORTED_ENCAP_TYPES:
-            outer_layer_version = get_outer_layer_version(encap_type)
-            payload_version = get_payload_version(encap_type)
-
-            encap_type = "{}_in_{}".format(payload_version, outer_layer_version)
-            set_routes_in_dut(data['duthost'], data[encap_type]['dest_to_nh_map'], payload_version, "DEL")
-
-            for intf in data[encap_type]['selected_interfaces']:
-                redis_string = "INTERFACE"
-                if "PortChannel" in intf > 0:
-                    redis_string = "PORTCHANNEL_INTERFACE"
-                data['duthost'].shell("redis-cli -n 4 hdel \"{}|{}\" vnet_name".format(redis_string, intf))
-
-            for vnet in data[encap_type]['vnet_vni_map'].keys():
-                data['duthost'].shell("redis-cli -n 4 del \"VNET|{}\"".format(vnet))
-
-        for tunnel in tunnel_names.values():
-            data['duthost'].shell("redis-cli -n 4 del \"VXLAN_TUNNEL|{}\"".format(tunnel))
-
-
-    def dump_self_info_and_run_ptf(self, tcname, encap_type, expect_encap_success):
-=======
 @pytest.fixture(scope="module")
-def setUp(duthosts, ptfhost, request, rand_one_dut_hostname, minigraph_facts,
-          tbinfo):
-
+def baseSetup(duthosts, ptfhost, request, rand_one_dut_hostname, tbinfo):
     global Constants
     # Should I keep the temporary files copied to DUT?
     Constants['KEEP_TEMP_FILES'] = request.config.option.keep_temp_files
@@ -669,60 +549,6 @@
     data['dut_mac'] = data['duthost'].facts['router_mac']
     data['vxlan_port'] = request.config.option.vxlan_port
     configure_vxlan_switch(data['duthost'], vxlan_port=data['vxlan_port'], dutmac=data['dut_mac'])
-
-    selected_interfaces = {}
-    for encap_type in SUPPORTED_ENCAP_TYPES:
-        outer_layer_version = get_outer_layer_version(encap_type)
-        selected_interfaces[encap_type] = select_required_interfaces(
-            data['duthost'],
-            number_of_required_interfaces=1,
-            minigraph_data=minigraph_facts,
-            af=outer_layer_version)
-
-    # To store the names of the tunnels, for every outer layer version.
-    tunnel_names = {}
-    # To track the vnets for every outer_layer_version.
-    vnet_af_map = {}
-    for encap_type in SUPPORTED_ENCAP_TYPES:
-        outer_layer_version = get_outer_layer_version(encap_type)
-        try:
-            tunnel_names[outer_layer_version]
-        except KeyError:
-            tunnel_names[outer_layer_version] = create_vxlan_tunnel(data['duthost'], minigraph_data=minigraph_facts, af=outer_layer_version)
-
-        payload_version = get_payload_version(encap_type)
-        encap_type = "{}_in_{}".format(payload_version, outer_layer_version)
-        encap_type_data = {}
-        encap_type_data['selected_interfaces'] = selected_interfaces[encap_type]
-
-        try:
-            encap_type_data['vnet_vni_map'] = vnet_af_map[outer_layer_version]
-        except KeyError:
-            vnet_af_map[outer_layer_version] = create_vnets(data['duthost'],
-                                                            tunnel_name=tunnel_names[outer_layer_version],
-                                                            vnet_count=1, # default scope can take only one vnet.
-                                                            vnet_name_prefix="Vnet_" + encap_type,
-                                                            scope="default",
-                                                            vni_base=10000)
-            encap_type_data['vnet_vni_map'] = vnet_af_map[outer_layer_version]
-
-        encap_type_data['vnet_intf_map'] = setup_vnet_intf(data['duthost'],
-                                                           selected_interfaces=encap_type_data['selected_interfaces'],
-                                                           vnet_list=encap_type_data['vnet_vni_map'].keys(),
-                                                           minigraph_data=minigraph_facts)
-        encap_type_data['intf_to_ip_map'] = assign_intf_ip_address(selected_interfaces=encap_type_data['selected_interfaces'], af=payload_version)
-        encap_type_data['t2_ports'] = get_t2_ports(data['duthost'], minigraph_facts)
-        encap_type_data['neighbor_config'] = configure_vnet_neighbors(data['duthost'], encap_type_data['intf_to_ip_map'], minigraph_data=minigraph_facts, af=payload_version)
-        encap_type_data['dest_to_nh_map'] = create_vnet_routes(data['duthost'], encap_type_data['vnet_vni_map'].keys(),
-                                                               nhs_per_destination=request.config.option.ecmp_nhs_per_destination,
-                                                               number_of_available_nexthops=request.config.option.total_number_of_endpoints,
-                                                               number_of_ecmp_nhs=request.config.option.total_number_of_nexthops,
-                                                               dest_af=payload_version,
-                                                               dest_net_prefix=DESTINATION_PREFIX,
-                                                               nexthop_prefix=NEXTHOP_PREFIX,
-                                                               nh_af=outer_layer_version)
-
-        data[encap_type] = encap_type_data
 
     # This data doesn't change per testcase, so we copy
     # it as a seperate file. The test-specific config
@@ -733,56 +559,99 @@
             'tbinfo' : data['tbinfo']
         },
         indent=4), dest="/tmp/vxlan_topo_info.json")
+    
+    return data
+
+
+@pytest.fixture(scope='module', params=SUPPORTED_ENCAP_TYPES)
+def setUp(request, minigraph_facts, baseSetup):
+
+    data = baseSetup
+    encap_type = request.param
+    outer_layer_version = get_outer_layer_version(encap_type)
+    payload_version = get_payload_version(encap_type)
+
+    tunnel_name = create_vxlan_tunnel(data['duthost'], minigraph_data=minigraph_facts, af=outer_layer_version)
+    vnet_vni_map = create_vnets(data['duthost'],
+                                            tunnel_name=tunnel_name,
+                                            vnet_count=1, # default scope can take only one vnet.
+                                            vnet_name_prefix="Vnet_" + encap_type,
+                                            scope="default",
+                                            vni_base=10000)
+
+    selected_interfaces = select_required_interfaces(
+        data['duthost'],
+        number_of_required_interfaces=1,
+        minigraph_data=minigraph_facts,
+        af=outer_layer_version)
+
+    encap_type_data = {}
+    encap_type_data['selected_interfaces'] = selected_interfaces
+    encap_type_data['vnet_vni_map'] = vnet_vni_map
+    encap_type_data['vnet_intf_map'] = setup_vnet_intf(data['duthost'],
+                                                        selected_interfaces=selected_interfaces,
+                                                        vnet_list=vnet_vni_map.keys(),
+                                                        minigraph_data=minigraph_facts)
+    encap_type_data['intf_to_ip_map'] = assign_intf_ip_address(selected_interfaces=selected_interfaces, af=payload_version)
+    encap_type_data['t2_ports'] = get_t2_ports(data['duthost'], minigraph_facts)
+    encap_type_data['neighbor_config'] = configure_vnet_neighbors(data['duthost'], encap_type_data['intf_to_ip_map'], minigraph_data=minigraph_facts, af=payload_version)
+    encap_type_data['dest_to_nh_map'] = create_vnet_routes(data['duthost'], vnet_vni_map.keys(),
+                                                            nhs_per_destination=request.config.option.ecmp_nhs_per_destination,
+                                                            number_of_available_nexthops=request.config.option.total_number_of_endpoints,
+                                                            number_of_ecmp_nhs=request.config.option.total_number_of_nexthops,
+                                                            dest_af=payload_version,
+                                                            dest_net_prefix=DESTINATION_PREFIX,
+                                                            nexthop_prefix=NEXTHOP_PREFIX,
+                                                            nh_af=outer_layer_version)
+
+
+    if Constants['DEBUG']:
+        config_filename = "/tmp/vxlan_configs.json"
+    else:
+        config_filename = "/tmp/vxlan_configs." + encap_type + ".json"
+
+    data['ptfhost'].copy(content=json.dumps(
+        {
+            'vnet_vni_map' : vnet_vni_map,
+            'vnet_intf_map' : encap_type_data['vnet_intf_map'],
+            'dest_to_nh_map': encap_type_data['dest_to_nh_map'],
+            'neighbors' : encap_type_data['neighbor_config'],
+            'intf_to_ip_map': encap_type_data['intf_to_ip_map'],
+        },
+        indent=4), dest=config_filename)
+
+    data['encap_type'] = encap_type
+    data[encap_type] = encap_type_data
+    data['config_filename'] = config_filename
 
     yield data
 
-    # Cleanup code.
-    for encap_type in SUPPORTED_ENCAP_TYPES:
-        outer_layer_version = get_outer_layer_version(encap_type)
-        payload_version = get_payload_version(encap_type)
-
-        encap_type = "{}_in_{}".format(payload_version, outer_layer_version)
-        set_routes_in_dut(data['duthost'], data[encap_type]['dest_to_nh_map'], payload_version, "DEL")
-
-        for intf in data[encap_type]['selected_interfaces']:
-            redis_string = "INTERFACE"
-            if "PortChannel" in intf:
-                redis_string = "PORTCHANNEL_INTERFACE"
-            data['duthost'].shell("redis-cli -n 4 hdel \"{}|{}\" vnet_name".format(redis_string, intf))
-
-    # This script's setup code re-uses same vnets for v4inv4 and v6inv4.
-    # There will be same vnet in multiple encap types.
-    # So remove vnets *after* removing the routes first.
-    for encap_type in SUPPORTED_ENCAP_TYPES:
-         for vnet in data[encap_type]['vnet_vni_map'].keys():
-             data['duthost'].shell("redis-cli -n 4 del \"VNET|{}\"".format(vnet))
+    set_routes_in_dut(data['duthost'], encap_type_data['dest_to_nh_map'], payload_version, "DEL")
+
+    for intf in selected_interfaces:
+        redis_string = "INTERFACE"
+        if "PortChannel" in intf:
+            redis_string = "PORTCHANNEL_INTERFACE"
+        data['duthost'].shell("redis-cli -n 4 hdel \"{}|{}\" vnet_name".format(redis_string, intf))
+    
+    for vnet in vnet_vni_map.keys():
+        data['duthost'].shell("redis-cli -n 4 del \"VNET|{}\"".format(vnet))
 
     time.sleep(5)
-    for tunnel in tunnel_names.values():
-        data['duthost'].shell("redis-cli -n 4 del \"VXLAN_TUNNEL|{}\"".format(tunnel))
-
-@pytest.mark.parametrize("encap_type", SUPPORTED_ENCAP_TYPES)
+    
+    data['duthost'].shell("redis-cli -n 4 del \"VXLAN_TUNNEL|{}\"".format(tunnel_name))
+
+
+@pytest.fixture
+def encap_type(setUp):
+    return setUp['encap_type']
+
 class Test_VxLAN:
 
     def dump_self_info_and_run_ptf(self, tcname, encap_type, expect_encap_success, packet_count=4):
->>>>>>> 9f7af402
         '''
            Just a wrapper for dump_info_to_ptf to avoid entering 30 lines everytime.
         '''
-
-        if Constants['DEBUG']:
-            config_filename = "/tmp/vxlan_configs.json"
-        else:
-            config_filename = "/tmp/vxlan_configs." + tcname + "-" + encap_type + "-" + str(time.time()) + ".json"
-        self.setup['ptfhost'].copy(content=json.dumps(
-            {
-                'vnet_vni_map' : self.setup[encap_type]['vnet_vni_map'],
-                'vnet_intf_map' : self.setup[encap_type]['vnet_intf_map'],
-                'dest_to_nh_map': self.setup[encap_type]['dest_to_nh_map'],
-                'neighbors' : self.setup[encap_type]['neighbor_config'],
-                'intf_to_ip_map': self.setup[encap_type]['intf_to_ip_map'],
-            },
-            indent=4), dest=config_filename)
 
         ptf_runner(self.setup['ptfhost'],
                    "ptftests",
@@ -790,7 +659,7 @@
                    platform_dir="ptftests",
                    params={
                        "topo_file": "/tmp/vxlan_topo_info.json",
-                       "config_file": config_filename,
+                       "config_file": self.setup['config_filename'],
                        "t0_ports":get_ethernet_ports(self.setup[encap_type]['selected_interfaces'], self.setup['minigraph_facts']),
                        "t2_ports":self.setup[encap_type]['t2_ports'],
                        "dut_mac":self.setup['dut_mac'],
@@ -801,21 +670,7 @@
                    qlen=1000,
                    log_file="/tmp/vxlan-tests.{}.{}.{}.log".format(tcname, encap_type, datetime.now().strftime('%Y-%m-%d-%H:%M:%S')))
 
-
-@pytest.mark.parametrize("encap_type", SUPPORTED_ENCAP_TYPES_V4)
-class Test_VxLAN_v4(Test_VxLAN):
-    SUPPORTED_ENCAP_TYPES = SUPPORTED_ENCAP_TYPES_V4
-
-    def test_vxlan_single_endpoint(self, setUp, encap_type):
-        self.setup = setUp
-        Logger.info("tc1:Create a tunnel route to a single endpoint a. Send packets to the route prefix dst.")
-        self.dump_self_info_and_run_ptf("tc1", encap_type, True)
-
-
-@pytest.mark.parametrize("encap_type", SUPPORTED_ENCAP_TYPES_V6)
-class Test_VxLAN_v6(Test_VxLAN):
-    SUPPORTED_ENCAP_TYPES = SUPPORTED_ENCAP_TYPES_V6
-
+class Test_VxLAN_route_tests(Test_VxLAN):
     def test_vxlan_single_endpoint(self, setUp, encap_type):
         '''
             tc1:Create a tunnel route to a single endpoint a. Send packets to the route prefix dst.
