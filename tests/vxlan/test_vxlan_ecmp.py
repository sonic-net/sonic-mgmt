#! /usr/bin/env python3

'''
    Script to automate the cases listed in VxLAN HLD document:
    https://github.com/sonic-net/SONiC/blob/8ca1ac93c8912fda7b09de9bfd51498e5038c292/doc/vxlan/Overlay%20ECMP%20with%20BFD.md#test-cases

    To test functionality:
    ./run_tests.sh -n ucs-m5-2 -d mth64-m5-2 -O -u -e -s \
        -m individual -p /home/vxr/vxlan/logs/ -c 'vxlan/test_vxlan_ecmp.py'

    To test ECMP with 2 paths per destination:
    ./run_tests.sh -n ucs-m5-2 -d mth64-m5-2 -O -u -e -s -m individual \
            -p /home/vxr/vxlan/logs/ -c 'vxlan/test_vxlan_ecmp.py' \
            -e '--nhs_per_destination=2'

    To test ECMP+Scale(for all 4 types of encap):
    ./run_tests.sh -n ucs-m5-2 -d mth64-m5-2 -O -u -e -s -m individual \
    -p /home/vxr/vxlan/logs/ \
    -c 'vxlan/test_vxlan_ecmp.py::Test_VxLAN_route_tests::\
       test_vxlan_single_endpoint' \
    -e '--ecmp_nhs_per_destination=128 --total_number_of_nexthops=32000' \
    -e '--total_number_of_endpoints=1024'

    To keep the temporary config files created in the DUT:
    ./run_tests.sh -n ucs-m5-2 -d mth64-m5-2 -O -u -e -s -e --keep_temp_files \
            -c 'vxlan/test_vxlan_ecmp.py'

    Other options:
        keep_temp_files             : Keep the temporary files created in the
                                      DUT. Default: False
        debug_enabled               : Enable debug mode, for debugging
                                      script. The temp files will
                                      not have timestamped names.
                                      Default: False
        dut_hostid                  : An integer in the range of 1 - 100 to be
                                      used as the host
                                      part of the IP address for DUT. Default:1
        ecmp_nhs_per_destination    : Number of ECMP next-hops per destination.
        total_number_of_endpoints   : Number of Endpoints (a pool of this
                                      number of ip addresses will used for
                                      next-hops). Default:2
        total_number_of_nexthops    : Maximum number of all nexthops for every
                                      destination combined(per encap_type).
        vxlan_port                  : Global vxlan port (UDP port) to be used
                                      for the DUT. Default: 4789
        bfd                         : Set it to True if you want to run all
                                      VXLAN cases with BFD Default: False
        include_long_tests          : Include the entropy, random-hash
                                      testcases, that take longer time.
                                      Default: False
'''

import time
import logging
from datetime import datetime
import json
import re
import pytest

from tests.common.helpers.assertions import pytest_assert
from tests.common.fixtures.ptfhost_utils \
    import copy_ptftests_directory     # noqa: F401
from tests.common.utilities import wait_until
from tests.ptf_runner import ptf_runner
from tests.vxlan.vxlan_ecmp_utils import Ecmp_Utils

Logger = logging.getLogger(__name__)
ecmp_utils = Ecmp_Utils()

# This is the list of encapsulations that will be tested in this script.
# v6_in_v4 means: V6 payload is encapsulated inside v4 outer layer.
# This list is used in many locations in the script.
SUPPORTED_ENCAP_TYPES = ['v4_in_v4', 'v4_in_v6', 'v6_in_v4', 'v6_in_v6']
# Starting prefixes to be used for the destinations and End points.
DESTINATION_PREFIX = 150
NEXTHOP_PREFIX = 100

pytestmark = [
    # This script supports any T1 topology: t1, t1-64-lag, t1-lag.
    pytest.mark.topology("t1", "t1-64-lag", "t1-lag"),
    pytest.mark.sanity_check(post_check=True)
]


@pytest.fixture(
    name="encap_type",
    scope="module",
    params=SUPPORTED_ENCAP_TYPES)
def fixture_encap_type(request):
    '''
        This fixture forces the script to perform one encap_type at a time.
        So this script doesn't support multiple encap types at the same.
    '''
    return request.param


@pytest.fixture(autouse=True)
def _ignore_route_sync_errlogs(rand_one_dut_hostname, loganalyzer):
    """Ignore expected failures logs during test execution."""
    if loganalyzer:
        loganalyzer[rand_one_dut_hostname].ignore_regex.extend(
            [
                ".*Unaccounted_ROUTE_ENTRY_TABLE_entries.*",
                ".*missed_in_asic_db_routes.*",
                ".*Look at reported mismatches above.*",
                ".*Unaccounted_ROUTE_ENTRY_TABLE_entries.*",
                ".*'vnetRouteCheck' status failed.*",
                ".*Vnet Route Mismatch reported.*"
            ])
    return


def setup_crm_interval(duthost, interval):
    crm_stdout = duthost.shell("crm show summary")['stdout_lines']
    match = re.search("Polling Interval: ([0-9]*) second", "".join(crm_stdout))

    if match:
        current_polling_seconds = match.group(1)
    else:
<<<<<<< HEAD
        raise RuntimeError("Invalid format for encap_type:{}".format(encap_type))

def create_single_route(vnet, dest, mask, nhs, op):
    '''
        Create a single route entry for vnet, for the given dest, through the endpoints:nhs, op:SET/DEL
    '''
    return '''{{
        "VNET_ROUTE_TUNNEL_TABLE:{}:{}/{}": {{
            "endpoint": "{}"
        }},
        "OP": "{}"
    }}'''.format(vnet, dest, mask, ",".join(nhs), op)

Address_Count = 0
def get_ip_address(af, hostid=1, netid=100):
    global Address_Count
    third_octet = Address_Count % 255
    second_octet = (Address_Count / 255) % 255
    first_octet = netid + (Address_Count / 65025)
    Address_Count = Address_Count + 1
    if af == 'v4':
        return "{}.{}.{}.{}".format(first_octet, second_octet, third_octet, hostid)
    if af == 'v6':
        # :0: gets removed in the IPv6 addresses. Adding a to octets, to avoid it.
        return "fddd:a{}:a{}::a{}:{}".format(first_octet, second_octet, third_octet, hostid)

def set_routes_in_dut(duthost, dest_to_nh_map, dest_af, op):
    # Create the json and apply the config in the DUT swss.
    # The config looks like:
    # [
    #   {
    #     "VNET_ROUTE_TUNNEL_TABLE:vnet:tc2_dest/32": {
    #       "endpoint": "{tc2_new_end_point_list}"
    #     },
    #     "OP": "{}"
    #   }
    # ]
    config_list = []
    for vnet in dest_to_nh_map.keys():
        for dest in dest_to_nh_map[vnet].keys():
            config_list.append(create_single_route(vnet, dest, HOST_MASK[dest_af], dest_to_nh_map[vnet][dest], op))

    full_config = '[' + "\n,".join(config_list) + '\n]'
    apply_config_in_swss(duthost, full_config, op+"_routes")

def get_t2_ports(duthost, minigraph_data):
=======
        raise RuntimeError(
            "Couldn't parse the crm polling "
            "interval. output:{}".format(crm_stdout))
    duthost.shell("crm config polling interval {}".format(interval))
    return current_polling_seconds


@pytest.fixture(name="setUp", scope="module")
def fixture_setUp(duthosts,
                  ptfhost,
                  request,
                  rand_one_dut_hostname,
                  minigraph_facts,
                  tbinfo,
                  encap_type):
>>>>>>> 6ab6dbcb
    '''
        Setup for the entire script.
        The basic steps in VxLAN configs are:
            1. Configure VxLAN tunnel.
            2. Configure Vnet and its VNI.
            3. Attach the Vnet to an interface(optional).
            4. Configure routes for the Vnet. The setup does all the above.

            The testcases are focused on the "configure routes" step. They add,
            delete, modify, the routes. Some cases modify the underlay itself,
            by add/delete bgp, or shut/start interfaces etc.
    '''

    data = {}
    asic_type = duthosts[rand_one_dut_hostname].facts["asic_type"]
    if asic_type == "cisco-8000":
        data['tolerance'] = 0.03
    else:
        raise RuntimeError("Pls update this script for your platform.")

    # Should I keep the temporary files copied to DUT?
    ecmp_utils.Constants['KEEP_TEMP_FILES'] = \
        request.config.option.keep_temp_files

    # Is debugging going on, or is it a production run? If it is a
    # production run, use time-stamped file names for temp files.
    ecmp_utils.Constants['DEBUG'] = request.config.option.debug_enabled

    # The host id in the ip addresses for DUT. It can be anything,
    # but helps to keep as a single number that is easy to identify
    # as DUT.
    ecmp_utils.Constants['DUT_HOSTID'] = request.config.option.dut_hostid

    Logger.info("Constants to be used in the script:%s", ecmp_utils.Constants)

    data['enable_bfd'] = request.config.option.bfd
    data['include_long_tests'] = request.config.option.include_long_tests
    data['monitor_file'] = '/tmp/bfd_responder_monitor_file.txt'
    data['ptfhost'] = ptfhost
    data['tbinfo'] = tbinfo
    data['duthost'] = duthosts[rand_one_dut_hostname]
    data['minigraph_facts'] = \
        data['duthost'].get_extended_minigraph_facts(tbinfo)
    data['dut_mac'] = data['duthost'].facts['router_mac']
    data['vxlan_port'] = request.config.option.vxlan_port
    data['original_crm_interval'] = setup_crm_interval(data['duthost'],
                                                       interval=3)
    time.sleep(4)
    data['crm'] = data['duthost'].get_crm_resources()['main_resources']
    ecmp_utils.configure_vxlan_switch(
        data['duthost'],
        vxlan_port=data['vxlan_port'],
        dutmac=data['dut_mac'])
    data['list_of_bfd_monitors'] = set()
    data['list_of_downed_endpoints'] = set()

    outer_layer_version = ecmp_utils.get_outer_layer_version(encap_type)
    encap_type_data = {}
    encap_type_data['selected_interfaces'] = \
        ecmp_utils.select_required_interfaces(
            data['duthost'],
            number_of_required_interfaces=1,
            minigraph_data=minigraph_facts,
            af=outer_layer_version)

    # To store the names of the tunnels, for every outer layer version.
    tunnel_names = {}
    # To track the vnets for every outer_layer_version.
    vnet_af_map = {}
    outer_layer_version = ecmp_utils.get_outer_layer_version(encap_type)
    try:
        tunnel_names[outer_layer_version]
    except KeyError:
        tunnel_names[outer_layer_version] = ecmp_utils.create_vxlan_tunnel(
            data['duthost'],
            minigraph_data=minigraph_facts,
            af=outer_layer_version)

    payload_version = ecmp_utils.get_payload_version(encap_type)
    encap_type = "{}_in_{}".format(payload_version, outer_layer_version)

    try:
        encap_type_data['vnet_vni_map'] = vnet_af_map[outer_layer_version]
    except KeyError:
        vnet_af_map[outer_layer_version] = ecmp_utils.create_vnets(
            data['duthost'],
            tunnel_name=tunnel_names[outer_layer_version],
            vnet_count=1,     # default scope can take only one vnet.
            vnet_name_prefix="Vnet_" + encap_type,
            scope="default",
            vni_base=10000)
        encap_type_data['vnet_vni_map'] = vnet_af_map[outer_layer_version]

    encap_type_data['vnet_intf_map'] = ecmp_utils.setup_vnet_intf(
        selected_interfaces=encap_type_data['selected_interfaces'],
        vnet_list=encap_type_data['vnet_vni_map'].keys(),
        minigraph_data=minigraph_facts)
    encap_type_data['intf_to_ip_map'] = ecmp_utils.assign_intf_ip_address(
        selected_interfaces=encap_type_data['selected_interfaces'],
        af=payload_version)
    encap_type_data['t2_ports'] = ecmp_utils.get_t2_ports(
        data['duthost'],
        minigraph_facts)
    encap_type_data['neighbor_config'] = ecmp_utils.configure_vnet_neighbors(
        data['duthost'],
        encap_type_data['intf_to_ip_map'],
        minigraph_data=minigraph_facts,
        af=payload_version)
    encap_type_data['dest_to_nh_map'] = ecmp_utils.create_vnet_routes(
        data['duthost'], encap_type_data['vnet_vni_map'].keys(),
        nhs_per_destination=request.config.option.ecmp_nhs_per_destination,
        number_of_available_nexthops=request.config.option.
        total_number_of_endpoints,
        number_of_ecmp_nhs=request.config.option.total_number_of_nexthops,
        dest_af=payload_version,
        dest_net_prefix=DESTINATION_PREFIX,
        nexthop_prefix=NEXTHOP_PREFIX,
        nh_af=outer_layer_version,
        bfd=request.config.option.bfd)

    data[encap_type] = encap_type_data
    for vnet in encap_type_data['dest_to_nh_map'].keys():
        for dest in encap_type_data['dest_to_nh_map'][vnet].keys():
            data['list_of_bfd_monitors'] = data['list_of_bfd_monitors'] |\
                set(encap_type_data['dest_to_nh_map'][vnet][dest])

    # Setting up bfd responder is needed only once per script run.
    loopback_addresses = \
        [str(x['addr']) for x in minigraph_facts[u'minigraph_lo_interfaces']]
    if request.config.option.bfd:
        ecmp_utils.start_bfd_responder(
            data['ptfhost'],
            data['dut_mac'],
            loopback_addresses,
            monitor_file=data['monitor_file'])
        # Add all endpoint_monitors to the bfd responder monitor.
        ecmp_utils.update_monitor_file(
            data['ptfhost'],
            data['monitor_file'],
            data[encap_type]['t2_ports'],
            list(data['list_of_bfd_monitors']))

    # This data doesn't change per testcase, so we copy
    # it as a seperate file. The test-specific config
    # data will be copied on testase basis.
    data['ptfhost'].copy(content=json.dumps(
        {
            'minigraph_facts': data['minigraph_facts'],
            'tbinfo': data['tbinfo']
        },
        indent=4), dest="/tmp/vxlan_topo_info.json")

<<<<<<< HEAD
    dest_to_nh_map_copy = {}
    for encap_type in SUPPORTED_ENCAP_TYPES:
        dest_to_nh_map_copy[encap_type] = dict(data[encap_type]['dest_to_nh_map'])

    yield data

    # Cleanup code.
    for encap_type in SUPPORTED_ENCAP_TYPES:
        outer_layer_version = get_outer_layer_version(encap_type)
        payload_version = get_payload_version(encap_type)

        encap_type = "{}_in_{}".format(payload_version, outer_layer_version)
        set_routes_in_dut(data['duthost'], dest_to_nh_map_copy[encap_type], payload_version, "DEL")

        for intf in data[encap_type]['selected_interfaces']:
            redis_string = "INTERFACE"
            if "PortChannel" in intf:
                redis_string = "PORTCHANNEL_INTERFACE"
            data['duthost'].shell("redis-cli -n 4 hdel \"{}|{}\" vnet_name".format(redis_string, intf))
=======
    data['downed_endpoints'] = []
    yield data

    # Cleanup code.
    outer_layer_version = ecmp_utils.get_outer_layer_version(encap_type)
    payload_version = ecmp_utils.get_payload_version(encap_type)

    ecmp_utils.set_routes_in_dut(
        data['duthost'],
        data[encap_type]['dest_to_nh_map'],
        payload_version,
        "DEL")

    for intf in data[encap_type]['selected_interfaces']:
        redis_string = "INTERFACE"
        if "PortChannel" in intf:
            redis_string = "PORTCHANNEL_INTERFACE"
        data['duthost'].shell("redis-cli -n 4 hdel \"{}|{}\""
                              "vnet_name".format(redis_string, intf))
        data['duthost'].shell(
            "for i in `redis-cli -n 4 --scan --pattern \"NEIGH|{}|*\" `; "
            "do redis-cli -n 4 del $i ; done".format(intf))
>>>>>>> 6ab6dbcb

    # This script's setup code re-uses same vnets for v4inv4 and v6inv4.
    # There will be same vnet in multiple encap types.
    # So remove vnets *after* removing the routes first.
    for vnet in data[encap_type]['vnet_vni_map'].keys():
        data['duthost'].shell("redis-cli -n 4 del \"VNET|{}\"".format(vnet))

    time.sleep(5)
    for tunnel in tunnel_names.values():
        data['duthost'].shell(
            "redis-cli -n 4 del \"VXLAN_TUNNEL|{}\"".format(tunnel))

    time.sleep(1)
    if request.config.option.bfd:
        ecmp_utils.stop_bfd_responder(data['ptfhost'])

    setup_crm_interval(data['duthost'], int(data['original_crm_interval']))


class Test_VxLAN():
    '''
        Base class for all VxLAN+BFD tests.
    '''
    setup = {}

    def dump_self_info_and_run_ptf(self,
                                   tcname,
                                   encap_type,
                                   expect_encap_success,
                                   packet_count=4,
                                   random_dport=True,
                                   random_sport=False,
                                   random_src_ip=False,
                                   tolerance=None):
        '''
           Just a wrapper for dump_info_to_ptf to avoid entering 30 lines
           everytime.
        '''

        if tolerance is None:
            tolerance = self.setup['tolerance']
        if ecmp_utils.Constants['DEBUG']:
            config_filename = "/tmp/vxlan_configs.json"
        else:
            config_filename = "/tmp/vxlan_configs." + tcname +\
                "-" + encap_type + "-" + str(time.time()) + ".json"
        self.setup['ptfhost'].copy(content=json.dumps(
            {
                'vnet_vni_map': self.setup[encap_type]['vnet_vni_map'],
                'vnet_intf_map': self.setup[encap_type]['vnet_intf_map'],
                'dest_to_nh_map': self.setup[encap_type]['dest_to_nh_map'],
                'neighbors': self.setup[encap_type]['neighbor_config'],
                'intf_to_ip_map': self.setup[encap_type]['intf_to_ip_map'],
            },
            indent=4), dest=config_filename)

        Logger.info("Recording current DUT state.")
        cmds = [
            "show vxlan tunnel",
            "show vnet route all",
            "show ip bgp summary",
            "show ipv6 bgp summary"]
        if self.setup['enable_bfd']:
            cmds.append("show bfd summary")
        for cmd in cmds:
            self.setup['duthost'].shell(cmd)

        ptf_params = {
            "topo_file": "/tmp/vxlan_topo_info.json",
            "config_file": config_filename,
            "t0_ports": ecmp_utils.get_ethernet_ports(
                self.setup[encap_type]['selected_interfaces'],
                self.setup['minigraph_facts']),
            "t2_ports": self.setup[encap_type]['t2_ports'],
            "dut_mac": self.setup['dut_mac'],
            "vxlan_port": self.setup['vxlan_port'],
            "expect_encap_success": expect_encap_success,
            "packet_count": packet_count,
            "random_dport": random_dport,
            "random_sport": random_sport,
            "random_src_ip": random_src_ip,
            "tolerance": tolerance,
            "downed_endpoints": list(self.setup['list_of_downed_endpoints'])
        }
        Logger.info("ptf arguments:%s", ptf_params)
        Logger.info(
            "dest->nh mapping:%s", self.setup[encap_type]['dest_to_nh_map'])

        ptf_runner(self.setup['ptfhost'],
                   "ptftests",
                   "vxlan_traffic.VXLAN",
                   platform_dir="ptftests",
                   params=ptf_params,
                   qlen=1000,
                   log_file="/tmp/vxlan-tests.{}.{}.{}.log".format(
                       tcname,
                       encap_type,
                       datetime.now().strftime('%Y-%m-%d-%H:%M:%S')))

    def update_monitor_list(self, bfd_enable, encap_type, ip_address_list):
        '''
            Local function to update the bfd_responder's monitor file that
            tracks which interfaces and ip addresses the bfd_responder will
            work with.
        '''
        if not bfd_enable:
            return
        if isinstance(ip_address_list, str):
            ip_address_list = [ip_address_list]
        self.setup['list_of_bfd_monitors'] = \
            self.setup['list_of_bfd_monitors'] | set(ip_address_list)
        ecmp_utils.update_monitor_file(
            self.setup['ptfhost'],
            self.setup['monitor_file'],
            self.setup[encap_type]['t2_ports'],
            list(self.setup['list_of_bfd_monitors']))

    def update_down_list(self, bfd_enable, encap_type, ip_address_list):
        '''
            Local function to keep track of endpoint monitors that are down.
            The bfd_responder will not be replying to any packet with these
            addresses.
        '''
        if not bfd_enable:
            return
        if isinstance(ip_address_list, str):
            ip_address_list = [ip_address_list]
        self.setup['list_of_downed_endpoints'] = \
            self.setup['list_of_downed_endpoints'] | set(ip_address_list)
        self.setup['list_of_bfd_monitors'] = \
            self.setup['list_of_bfd_monitors'] - set(ip_address_list)
        ecmp_utils.update_monitor_file(
            self.setup['ptfhost'],
            self.setup['monitor_file'],
            self.setup[encap_type]['t2_ports'],
            list(self.setup['list_of_bfd_monitors']))


class Test_VxLAN_route_tests(Test_VxLAN):
<<<<<<< HEAD
    def test_vxlan_single_endpoint(self, setUp, encap_type, routes, endpointGroups, cleanup_routes_on_finish):
=======
    '''
        Common class for the basic route test cases.
    '''
    def test_vxlan_single_endpoint(self, setUp, encap_type):
>>>>>>> 6ab6dbcb
        '''
            tc1:Create a tunnel route to a single endpoint a.
            Send packets to the route prefix dst.
        '''
        self.setup = setUp.copy()
        vnet = self.setup[encap_type]['vnet_vni_map'].keys()[0]
        duthost = self.setup['duthost']

        dst, endpoints = routes[0], endpointGroups['A'][:1]
        set_routes_in_dut(duthost, {vnet: {dst: endpoints}}, get_payload_version(encap_type), 'SET')

        self.setup[encap_type]['dest_to_nh_map'][vnet] = {dst: endpoints}
        self.dump_self_info_and_run_ptf("tc1", encap_type, True)

<<<<<<< HEAD
    def test_vxlan_modify_route_different_endpoint(self, setUp, encap_type, routes, endpointGroups, setup_one_route_with_single_endpoint):
=======
    def test_vxlan_modify_route_different_endpoint(
            self, setUp, request, encap_type):
>>>>>>> 6ab6dbcb
        '''
            tc2: change the route to different endpoint.
            Packets are received only at endpoint b.")
        '''
<<<<<<< HEAD
        self.setup = setUp.copy()
=======
        self.setup = setUp
        Logger.info("Choose a vnet")
>>>>>>> 6ab6dbcb
        vnet = self.setup[encap_type]['vnet_vni_map'].keys()[0]
        duthost = self.setup['duthost']

<<<<<<< HEAD
        logger.info("Choose a destination, which is already present.")
        dst, endpoints = routes[0], endpointGroups['B'][:1]
        set_routes_in_dut(duthost, {vnet: {dst: endpoints}}, get_payload_version(encap_type), 'SET')

        logger.info("Copy the new set of configs to the PTF and run the tests.")
        self.setup[encap_type]['dest_to_nh_map'][vnet] = {dst: endpoints}
=======
        Logger.info("Choose a destination, which is already present.")
        tc2_dest = self.setup[encap_type]['dest_to_nh_map'][vnet].keys()[0]

        Logger.info("Create a new endpoint, or endpoint-list.")
        tc2_new_end_point_list = []
        for _ in range(int(request.config.option.ecmp_nhs_per_destination)):
            tc2_new_end_point_list.append(ecmp_utils.get_ip_address(
                af=ecmp_utils.get_outer_layer_version(encap_type),
                netid=NEXTHOP_PREFIX))

        Logger.info("Map the destination to the new endpoint(s).")
        self.setup[encap_type]['dest_to_nh_map'][vnet][tc2_dest] = \
            tc2_new_end_point_list

        Logger.info("Create the json and apply the config in the DUT swss.")
        # The config looks like:
        # [
        #   {
        #     "VNET_ROUTE_TUNNEL_TABLE:vnet:tc2_dest/32": {
        #       "endpoint": "{tc2_new_end_point_list}"
        #       "endpoint_monitor": "{tc2_new_end_point_list}"
        #     },
        #     "OP": "{}"
        #   }
        # ]
        ecmp_utils.create_and_apply_config(
            self.setup['duthost'],
            vnet,
            tc2_dest,
            ecmp_utils.HOST_MASK[ecmp_utils.get_payload_version(encap_type)],
            tc2_new_end_point_list,
            "SET",
            bfd=self.setup['enable_bfd'])
        self.update_monitor_list(
            self.setup['enable_bfd'],
            encap_type,
            tc2_new_end_point_list)

        Logger.info(
            "Copy the new set of configs to the PTF and run the tests.")
>>>>>>> 6ab6dbcb
        self.dump_self_info_and_run_ptf("tc2", encap_type, True)

    def test_vxlan_remove_all_route(self, setUp, encap_type, setup_one_route_with_single_endpoint):
        '''
            tc3: remove the tunnel route.
            Send packets to the route prefix dst. packets should not
            be received at any ports with dst ip of b")
        '''
<<<<<<< HEAD
        self.setup = setUp.copy()
        vnet = self.setup[encap_type]['vnet_vni_map'].keys()[0]
        duthost = self.setup['duthost']

        dst, endpoints = setup_one_route_with_single_endpoint['dst'], setup_one_route_with_single_endpoint['endpoints']
        logger.info("Remove the existing routes in the DUT.")
        set_routes_in_dut(duthost, {vnet: {dst: endpoints}}, get_payload_version(encap_type), "DEL")

        logger.info("Verify that the traffic is not coming back.")
        self.setup[encap_type]['dest_to_nh_map'][vnet] = {dst: endpoints}
        self.dump_self_info_and_run_ptf("tc3", encap_type, False)

@pytest.fixture
def setup_one_route_with_single_endpoint(setUp, encap_type, endpointGroups, routes, cleanup_routes_on_finish):
    vnet = setUp[encap_type]['vnet_vni_map'].keys()[0]
    new_dest = routes[0]
    endpoints = endpointGroups['A'][:1]
    addr_family = get_payload_version(encap_type)
    
    routes_map = {vnet: {new_dest: endpoints}}
    set_routes_in_dut(setUp['duthost'], routes_map, addr_family, 'SET')

    return {'dst': new_dest, 'endpoints': endpoints}

@pytest.fixture
def setup_one_route_with_2endpoints(setUp, encap_type, endpointGroups, routes, cleanup_routes_on_finish):
    vnet = setUp[encap_type]['vnet_vni_map'].keys()[0]
    new_dest = routes[0]
    endpoints = endpointGroups['A']
    addr_family = get_payload_version(encap_type)
    
    routes_map = {vnet: {new_dest: endpoints}}
    set_routes_in_dut(setUp['duthost'], routes_map, addr_family, 'SET')

    return {'dst': new_dest, 'endpoints': endpoints}


@pytest.fixture(scope='module')
def routes(encap_type):
    n_routes = 2
    return list(get_ip_address(af=get_payload_version(encap_type), netid=DESTINATION_PREFIX) for _ in range(n_routes))
    

@pytest.fixture
def endpointGroups(encap_type):
    groupA = tuple(get_ip_address(af=get_outer_layer_version(encap_type), netid=NEXTHOP_PREFIX) for _ in range(2))
    groupB = tuple(get_ip_address(af=get_outer_layer_version(encap_type), netid=NEXTHOP_PREFIX) for _ in range(2))

    return {'A': groupA, 'B': groupB}

@pytest.fixture('class')
def cleanup_routes_on_finish(setUp, encap_type, routes):
    
    yield

    vnet = setUp[encap_type]['vnet_vni_map'].keys()[0]
    addr_family = get_payload_version(encap_type)

    endpoints = [get_ip_address(af=get_outer_layer_version(encap_type), netid=NEXTHOP_PREFIX)]
    routes_map = {vnet: {}}
    for dst in routes:
        routes_map[vnet][dst] = endpoints
    
    # reset route endpoints' list to a common one
    set_routes_in_dut(setUp['duthost'], routes_map, addr_family, 'SET')
    time.sleep(5)
    # delete route entries by known dst and endpoint lists
    set_routes_in_dut(setUp['duthost'], routes_map, addr_family, 'DEL')


@pytest.fixture
def setup_two_routes_with_shared_2endpoints(setUp, encap_type, routes, endpointGroups, cleanup_routes_on_finish):
    vnet = setUp[encap_type]['vnet_vni_map'].keys()[0]

    r1 = {'dst': routes[0], 'endpoints': endpointGroups['A']}
    r2 = {'dst': routes[1], 'endpoints': endpointGroups['A']}

    addr_family = get_payload_version(encap_type)
    
    for route in [r1, r2]:
        set_routes_in_dut(setUp['duthost'], {vnet: {route['dst']: route['endpoints']}}, addr_family, 'SET')

    return {
        'first_route': r1,
        'second_route': r2
    }


class Test_VxLAN_ecmp_create(Test_VxLAN):
    def test_vxlan_configure_route1_ecmp_group_a(self, setUp, encap_type, routes, endpointGroups, cleanup_routes_on_finish):
=======
        self.setup = setUp
        try:
            Logger.info("Remove the existing routes in the DUT.")
            ecmp_utils.set_routes_in_dut(
                self.setup['duthost'],
                self.setup[encap_type]['dest_to_nh_map'],
                ecmp_utils.get_payload_version(encap_type),
                "DEL")
            Logger.info("Verify that the traffic is not coming back.")
            self.dump_self_info_and_run_ptf("tc3", encap_type, False)
        finally:
            Logger.info("Restore the routes in the DUT.")
            ecmp_utils.set_routes_in_dut(
                self.setup['duthost'],
                self.setup[encap_type]['dest_to_nh_map'],
                ecmp_utils.get_payload_version(encap_type),
                "SET",
                bfd=self.setup['enable_bfd'])


class Test_VxLAN_ecmp_create(Test_VxLAN):
    '''
        Class for all the ECMP (multiple nexthops per destination)
        create testcases.
    '''
    def test_vxlan_configure_route1_ecmp_group_a(self, setUp, encap_type):
>>>>>>> 6ab6dbcb
        '''
            tc4:create tunnel route 1 with two endpoints a = {a1, a2...}. send
            packets to the route 1's prefix dst. packets are received at either
            a1 or a2.
        '''
<<<<<<< HEAD
        self.setup = setUp.copy()
=======
        self.setup = setUp

        Logger.info("Choose a vnet.")
>>>>>>> 6ab6dbcb
        vnet = self.setup[encap_type]['vnet_vni_map'].keys()[0]
        duthost = self.setup['duthost']

<<<<<<< HEAD
        dst, endpoints = routes[0], endpointGroups['A']
        set_routes_in_dut(duthost, {vnet: {dst: endpoints}}, get_payload_version(encap_type), 'SET')

        self.setup[encap_type]['dest_to_nh_map'][vnet] = {dst: endpoints}
        logger.info("Verify that the new config takes effect and run traffic.")
        self.dump_self_info_and_run_ptf("tc4", encap_type, True)
=======
        Logger.info("Create a new list of endpoint(s).")
        tc4_end_point_list = []
        for _ in range(2):
            tc4_end_point_list.append(ecmp_utils.get_ip_address(
                af=ecmp_utils.get_outer_layer_version(encap_type),
                netid=NEXTHOP_PREFIX))

        Logger.info("Create a new destination")
        tc4_new_dest = ecmp_utils.get_ip_address(
            af=ecmp_utils.get_payload_version(encap_type),
            netid=DESTINATION_PREFIX)

        Logger.info("Map the new destination and the new endpoint(s).")
        self.setup[encap_type]['dest_to_nh_map'][vnet][tc4_new_dest] = \
            tc4_end_point_list

        Logger.info("Create a new config and Copy to the DUT.")
        ecmp_utils.create_and_apply_config(
            self.setup['duthost'],
            vnet,
            tc4_new_dest,
            ecmp_utils.HOST_MASK[ecmp_utils.get_payload_version(encap_type)],
            tc4_end_point_list,
            "SET",
            bfd=self.setup['enable_bfd'])
        self.update_monitor_list(
            self.setup['enable_bfd'], encap_type, tc4_end_point_list)

        Logger.info("Verify that the new config takes effect and run traffic.")

        self.dump_self_info_and_run_ptf("tc4", encap_type, True)

    def test_vxlan_remove_ecmp_route1(self, setUp, encap_type):
        '''
            Remove tunnel route 1. Send multiple packets (varying tuple) to the
            route 1's prefix dst.
        '''
        self.setup = setUp

        Logger.info("Choose a vnet.")
        vnet = self.setup[encap_type]['vnet_vni_map'].keys()[0]

        backup_dest = self.setup[encap_type]['dest_to_nh_map'][vnet].copy()

        Logger.info("Create a new list of endpoint(s).")
        ecmp_route1_end_point_list = []
        for _ in range(2):
            ecmp_route1_end_point_list.append(
                ecmp_utils.get_ip_address(
                    af=ecmp_utils.get_outer_layer_version(encap_type),
                    netid=NEXTHOP_PREFIX))

        Logger.info("Create a new destination")
        ecmp_route1_new_dest = ecmp_utils.get_ip_address(
            af=ecmp_utils.get_payload_version(encap_type),
            netid=DESTINATION_PREFIX)

        Logger.info("Map the new destination and the new endpoint(s).")
        self.setup[encap_type]['dest_to_nh_map'][vnet][ecmp_route1_new_dest] =\
            ecmp_route1_end_point_list

        Logger.info("Create a new config and Copy to the DUT.")
        ecmp_utils.create_and_apply_config(
            self.setup['duthost'],
            vnet,
            ecmp_route1_new_dest,
            ecmp_utils.HOST_MASK[ecmp_utils.get_payload_version(encap_type)],
            ecmp_route1_end_point_list,
            "SET",
            bfd=self.setup['enable_bfd'])
        self.update_monitor_list(
            self.setup['enable_bfd'],
            encap_type,
            ecmp_route1_end_point_list)

        Logger.info("Verify that the new config takes effect and run traffic.")
        self.dump_self_info_and_run_ptf("tc5", encap_type, True)

        # Deleting Tunnel route 1
        ecmp_utils.create_and_apply_config(
            self.setup['duthost'],
            vnet,
            ecmp_route1_new_dest,
            ecmp_utils.HOST_MASK[ecmp_utils.get_payload_version(encap_type)],
            ecmp_route1_end_point_list,
            "DEL")

        self.setup[encap_type]['dest_to_nh_map'][vnet] =\
            {ecmp_route1_new_dest: ecmp_route1_end_point_list}

        Logger.info("Verify that the new config takes effect and run traffic.")
        self.dump_self_info_and_run_ptf("tc5", encap_type, False)

        # Restoring dest_to_nh_map to old values
        self.setup[encap_type]['dest_to_nh_map'][vnet] = backup_dest.copy()
        self.dump_self_info_and_run_ptf("tc5", encap_type, True)
>>>>>>> 6ab6dbcb

    def test_vxlan_configure_route2_ecmp_group_a(self, setUp, encap_type, setup_one_route_with_2endpoints, routes, endpointGroups):
        '''
            tc5: set tunnel route 2 to endpoint group a = {a1, a2}. send
            packets to route 2"s prefix dst. packets are received at either a1
            or a2
        '''
<<<<<<< HEAD
        self.setup = setUp.copy()
=======
        self.setup = setUp
        self.setup_route2_ecmp_group_b(encap_type)
        Logger.info("Verify the configs work and traffic flows correctly.")
        self.dump_self_info_and_run_ptf("tc5", encap_type, True)

    def setup_route2_ecmp_group_b(self, encap_type):
        '''
            Function for handling the dependency of tc6 on tc5. This function
            is essentially tc5.
        '''
        if self.setup[encap_type].get('tc5_dest', None):
            return
        Logger.info("Choose a vnet for testing.")
>>>>>>> 6ab6dbcb
        vnet = self.setup[encap_type]['vnet_vni_map'].keys()[0]
        duthost = self.setup['duthost']

<<<<<<< HEAD
        dst, endpoints = routes[1], endpointGroups['A']
        set_routes_in_dut(duthost, {vnet: {dst: endpoints}}, get_payload_version(encap_type), 'SET')
        
        self.setup[encap_type]['dest_to_nh_map'][vnet] = {dst: endpoints}
        logger.info("Verify the configs work and traffic flows correctly.")
        self.dump_self_info_and_run_ptf("tc5", encap_type, True)
=======
        Logger.info("Select an existing endpoint.")
        tc5_end_point_list = \
            self.setup[encap_type]['dest_to_nh_map'][vnet].values()[0]

        Logger.info("Create a new destination to use.")
        tc5_new_dest = ecmp_utils.get_ip_address(
            af=ecmp_utils.get_payload_version(encap_type),
            netid=DESTINATION_PREFIX)

        Logger.info("Map the new destination to the endpoint.")
        self.setup[encap_type]['dest_to_nh_map'][vnet][tc5_new_dest] = \
            tc5_end_point_list

        Logger.info("Create the new config and apply to the DUT.")

        ecmp_utils.create_and_apply_config(
            self.setup['duthost'],
            vnet,
            tc5_new_dest,
            ecmp_utils.HOST_MASK[ecmp_utils.get_payload_version(encap_type)],
            tc5_end_point_list,
            "SET",
            bfd=self.setup['enable_bfd'])
        self.update_monitor_list(
            self.setup['enable_bfd'],
            encap_type,
            tc5_end_point_list)

        self.setup[encap_type]['tc5_dest'] = tc5_new_dest
>>>>>>> 6ab6dbcb

    def test_vxlan_configure_route2_ecmp_group_b(self, setUp, encap_type, setup_one_route_with_2endpoints, routes, endpointGroups):
        '''
            tc6: set tunnel route 2 to endpoint group b = {b1, b2}. send
            packets to route 2"s prefix dst. packets are received at either
            b1 or b2.
        '''
<<<<<<< HEAD
        
        self.setup = setUp.copy()
        duthost = self.setup['duthost']
        vnet = self.setup[encap_type]['vnet_vni_map'].keys()[0]

        logger.info("Choose one of the existing destinations.")
        dst, endpoints = routes[1], endpointGroups['B']

        logger.info("Create the config and apply on the DUT.")
        set_routes_in_dut(duthost, {vnet: {dst: endpoints}}, get_payload_version(encap_type), 'SET')

        self.setup[encap_type]['dest_to_nh_map'][vnet] = {dst: endpoints}
        logger.info("Verify that the traffic works.")
        self.dump_self_info_and_run_ptf("tc6", encap_type, True)


class Test_VxLAN_NHG_Modify(Test_VxLAN):

    def test_vxlan_remove_route2(self, setUp, encap_type, setup_two_routes_with_shared_2endpoints):
        '''
            tc7: given 2 routes with the same 2 endpoits. Remove route 2, send packets to route 1's prefix dst and expect no change to route 1.
        '''

        self.setup = setUp.copy()
        duthost = self.setup['duthost']
        vnet = self.setup[encap_type]['vnet_vni_map'].keys()[0]

        logger.info("Remove one of the routes.")
        second_route = setup_two_routes_with_shared_2endpoints['second_route']
        dest_to_rm, endpoints_to_rm = second_route['dst'], second_route['endpoints']
        set_routes_in_dut(duthost, {vnet: {dest_to_rm: endpoints_to_rm}}, get_payload_version(encap_type), 'DEL')

        first_route = setup_two_routes_with_shared_2endpoints['first_route']
        self.setup[encap_type]['dest_to_nh_map'][vnet] = {first_route['dst']: first_route['endpoints']}
        logger.info("Verify the rest of the traffic still works.")
        self.dump_self_info_and_run_ptf("tc7", encap_type, True)

    def test_vxlan_route2_single_nh(self, setUp, encap_type, setup_two_routes_with_shared_2endpoints, endpointGroups):
        '''
            tc8: set tunnel route 2 to single endpoint b1. send packets to route 2's prefix dst.
        '''
        self.setup = setUp.copy()
        duthost = self.setup['duthost']
        vnet = self.setup[encap_type]['vnet_vni_map'].keys()[0]

        logger.info("Choose a route 2 destination and a new single endpoint for it.")
        second_route = setup_two_routes_with_shared_2endpoints['second_route']
        dst, endpoints = second_route['dst'], endpointGroups['B'][:1]
        set_routes_in_dut(duthost, {vnet: {dst: endpoints}}, get_payload_version(encap_type), 'SET')

        self.setup[encap_type]['dest_to_nh_map'][vnet] = {dst: endpoints}
        self.dump_self_info_and_run_ptf("tc8", encap_type, True)

    def test_vxlan_route2_shared_nh(self, setUp, encap_type, setup_two_routes_with_shared_2endpoints, endpointGroups):
        '''
            tc9: set tunnel route 2 to shared endpoints a1 and b1. send packets to route 2's prefix dst.
        '''
        self.setup = setUp.copy()
        duthost = self.setup['duthost']
        vnet = self.setup[encap_type]['vnet_vni_map'].keys()[0]

        second_route = setup_two_routes_with_shared_2endpoints['second_route']
        dst, endpoints = second_route['dst'], [ endpointGroups['A'][0], endpointGroups['B'][0] ]
        set_routes_in_dut(duthost, {vnet: {dst: endpoints}}, get_payload_version(encap_type), 'SET')

        self.setup[encap_type]['dest_to_nh_map'][vnet] = {dst: endpoints}
        self.dump_self_info_and_run_ptf("tc9", encap_type, True)
=======
        self.setup = setUp
        self.setup_route2_ecmp_group_b(encap_type)

        Logger.info("Choose a vnet for testing.")
        vnet = self.setup[encap_type]['vnet_vni_map'].keys()[0]

        Logger.info("Create a new list of endpoints.")
        tc6_end_point_list = []
        for _ in range(2):
            tc6_end_point_list.append(
                ecmp_utils.get_ip_address(
                    af=ecmp_utils.get_outer_layer_version(encap_type),
                    netid=NEXTHOP_PREFIX))

        Logger.info("Choose one of the existing destinations.")
        tc6_new_dest = self.setup[encap_type]['tc5_dest']

        Logger.info("Map the destination to the new endpoints.")
        self.setup[encap_type]['dest_to_nh_map'][vnet][tc6_new_dest] = \
            tc6_end_point_list

        Logger.info("Create the config and apply on the DUT.")
        ecmp_utils.create_and_apply_config(
            self.setup['duthost'],
            vnet,
            tc6_new_dest,
            ecmp_utils.HOST_MASK[ecmp_utils.get_payload_version(encap_type)],
            tc6_end_point_list,
            "SET",
            bfd=self.setup['enable_bfd'])
        self.update_monitor_list(
            self.setup['enable_bfd'],
            encap_type,
            tc6_end_point_list)
        Logger.info("Verify that the traffic works.")

        self.dump_self_info_and_run_ptf("tc6", encap_type, True)

    @pytest.mark.skipif(
        "config.option.bfd is False",
        reason="This test will be run only if '--bfd=True' is provided.")
    def test_vxlan_bfd_health_state_change_a2down_a1up(
            self, setUp, encap_type):
        '''
            Set BFD state for a1' to UP and a2' to Down. Send multiple packets
            (varying tuple) to the route 1's prefix dst. Packets are received
            only at endpoint a1. Verify advertise table is present.
        '''
        self.setup = setUp

        Logger.info("Choose a vnet.")
        vnet = self.setup[encap_type]['vnet_vni_map'].keys()[0]

        Logger.info("Create a new list of endpoint(s).")
        end_point_list = []
        for _ in range(2):
            end_point_list.append(
                ecmp_utils.get_ip_address(
                    af=ecmp_utils.get_outer_layer_version(encap_type),
                    netid=NEXTHOP_PREFIX))

        Logger.info("Create a new destination")
        tc4_new_dest = ecmp_utils.get_ip_address(
            af=ecmp_utils.get_payload_version(encap_type),
            netid=DESTINATION_PREFIX)

        Logger.info("Map the new destination and the new endpoint(s).")
        self.setup[encap_type]['dest_to_nh_map'][vnet][tc4_new_dest] = \
            end_point_list

        Logger.info("Create a new config and Copy to the DUT.")
        ecmp_utils.create_and_apply_config(
            self.setup['duthost'],
            vnet,
            tc4_new_dest,
            ecmp_utils.HOST_MASK[ecmp_utils.get_payload_version(encap_type)],
            end_point_list,
            "SET",
            bfd=self.setup['enable_bfd'])
        # Only a1 is up, bfd-responder will not respond to a2.
        self.update_monitor_list(
            self.setup['enable_bfd'],
            encap_type,
            end_point_list[0])
        self.update_down_list(
            self.setup['enable_bfd'],
            encap_type,
            end_point_list[1])

        Logger.info("Verify that the new config takes effect and run traffic.")
        self.dump_self_info_and_run_ptf("tc_a2down_a1up", encap_type, True)

    @pytest.mark.skipif(
        "config.option.bfd is False",
        reason="This test will be run only if '--bfd=True' is provided.")
    def test_vxlan_bfd_health_state_change_a1a2_down(self, setUp, encap_type):
        '''
            Set BFD state for a1' to Down and a2' to Down. Send multiple
            packets (varying tuple) to the route 1's prefix dst. Packets
            are not received at any ports. Verify advertise table is removed.
        '''
        self.setup = setUp

        Logger.info("Choose a vnet.")
        vnet = self.setup[encap_type]['vnet_vni_map'].keys()[0]

        Logger.info("Create a new list of endpoint(s).")
        end_point_list = []
        for _ in range(2):
            end_point_list.append(ecmp_utils.get_ip_address(
                af=ecmp_utils.get_outer_layer_version(encap_type),
                netid=NEXTHOP_PREFIX))

        Logger.info("Create a new destination")
        tc4_new_dest = ecmp_utils.get_ip_address(
            af=ecmp_utils.get_payload_version(encap_type),
            netid=DESTINATION_PREFIX)

        Logger.info("Map the new destination and the new endpoint(s).")
        self.setup[encap_type]['dest_to_nh_map'][vnet][tc4_new_dest] = \
            end_point_list

        Logger.info("Create a new config and Copy to the DUT.")
        ecmp_utils.create_and_apply_config(
            self.setup['duthost'],
            vnet,
            tc4_new_dest,
            ecmp_utils.HOST_MASK[ecmp_utils.get_payload_version(encap_type)],
            end_point_list,
            "SET",
            bfd=self.setup['enable_bfd'])
        # No adding to the monitor_list.
        self.update_down_list(
            self.setup['enable_bfd'],
            encap_type,
            end_point_list)

        Logger.info("Verify that the new config takes effect and run traffic.")
        self.dump_self_info_and_run_ptf(
            "a1a2_down",
            encap_type,
            True,
            packet_count=4)

    @pytest.mark.skipif(
        "config.option.bfd is False",
        reason="This test will be run only if '--bfd=True' is provided.")
    def test_vxlan_bfd_health_state_change_a2up_a1down(
            self, setUp, encap_type):
        '''
            Set BFD state for a2' to UP. Send packets to the route 1's prefix
            dst. Packets are received only at endpoint a2. Verify advertise
            table is present
        '''
        self.setup = setUp

        Logger.info("Choose a vnet.")
        vnet = self.setup[encap_type]['vnet_vni_map'].keys()[0]

        Logger.info("Create a new list of endpoint(s).")
        end_point_list = []
        for _ in range(2):
            end_point_list.append(
                ecmp_utils.get_ip_address(
                    af=ecmp_utils.get_outer_layer_version(encap_type),
                    netid=NEXTHOP_PREFIX))

        Logger.info("Create a new destination")
        tc4_new_dest = ecmp_utils.get_ip_address(
            af=ecmp_utils.get_payload_version(encap_type),
            netid=DESTINATION_PREFIX)

        Logger.info("Map the new destination and the new endpoint(s).")
        self.setup[encap_type]['dest_to_nh_map'][vnet][tc4_new_dest] = \
            end_point_list

        Logger.info("Create a new config and Copy to the DUT.")
        ecmp_utils.create_and_apply_config(
            self.setup['duthost'],
            vnet,
            tc4_new_dest,
            ecmp_utils.HOST_MASK[ecmp_utils.get_payload_version(encap_type)],
            end_point_list,
            "SET",
            bfd=self.setup['enable_bfd'])
        # Only a2 is up, but a1 is down.
        self.update_monitor_list(
            self.setup['enable_bfd'],
            encap_type,
            end_point_list[1])
        self.update_down_list(
            self.setup['enable_bfd'],
            encap_type,
            end_point_list[0])

        Logger.info("Verify that the new config takes effect and run traffic.")
        self.dump_self_info_and_run_ptf("a2up_a1down", encap_type, True)

    def test_vxlan_bfd_health_state_change_a1a2_up(self, setUp, encap_type):
        '''
            Set BFD state for a1' & a2' to UP. Send multiple packets (varying
            tuple) to the route 1's prefix dst. Packets are received at both
            a1 and a2. Verify advertise table is present
        '''
        self.setup = setUp

        Logger.info("Choose a vnet.")
        vnet = self.setup[encap_type]['vnet_vni_map'].keys()[0]

        Logger.info("Create a new list of endpoint(s).")
        end_point_list = []
        for _ in range(2):
            end_point_list.append(ecmp_utils.get_ip_address(
                af=ecmp_utils.get_outer_layer_version(encap_type),
                netid=NEXTHOP_PREFIX))

        Logger.info("Create a new destination")
        tc4_new_dest = ecmp_utils.get_ip_address(
            af=ecmp_utils.get_payload_version(encap_type),
            netid=DESTINATION_PREFIX)

        Logger.info("Map the new destination and the new endpoint(s).")
        self.setup[encap_type]['dest_to_nh_map'][vnet][tc4_new_dest] = \
            end_point_list

        Logger.info("Create a new config and Copy to the DUT.")
        ecmp_utils.create_and_apply_config(
            self.setup['duthost'],
            vnet,
            tc4_new_dest,
            ecmp_utils.HOST_MASK[ecmp_utils.get_payload_version(encap_type)],
            end_point_list,
            "SET",
            bfd=self.setup['enable_bfd'])
        self.update_monitor_list(
            self.setup['enable_bfd'],
            encap_type,
            end_point_list)

        Logger.info("Verify that the new config takes effect and run traffic.")

        self.dump_self_info_and_run_ptf("tc4", encap_type, True)


class Test_VxLAN_NHG_Modify(Test_VxLAN):
    '''
       Class for all the next-hop group modification testcases.
    '''
    def setup_route2_single_endpoint(self, encap_type):
        '''
            Function to handle dependency of tc9 on tc8.
        '''
        if self.setup[encap_type].get('tc8_dest', None):
            return

        Logger.info("Pick a vnet for testing.")
        vnet = self.setup[encap_type]['vnet_vni_map'].keys()[0]

        Logger.info(
            "Choose a route 2 destination and a new single endpoint for it.")
        tc8_new_dest = self.setup[encap_type]['dest_to_nh_map'][vnet].keys()[0]
        tc8_new_nh = ecmp_utils.get_ip_address(
            af=ecmp_utils.get_outer_layer_version(encap_type),
            netid=NEXTHOP_PREFIX)
        self.setup[encap_type]['dest_to_nh_map'][vnet][tc8_new_dest] = \
            [tc8_new_nh]
        Logger.info(
            "Using destinations: dest:%s => nh:%s",
            tc8_new_dest,
            tc8_new_nh)

        Logger.info("Map the destination and new endpoint.")
        ecmp_utils.create_and_apply_config(
            self.setup['duthost'],
            vnet,
            tc8_new_dest,
            ecmp_utils.HOST_MASK[ecmp_utils.get_payload_version(encap_type)],
            [tc8_new_nh],
            "SET",
            bfd=self.setup['enable_bfd'])
        self.update_monitor_list(
            self.setup['enable_bfd'],
            encap_type,
            tc8_new_nh)

        Logger.info("Apply the new config in the DUT and run traffic test.")
        self.setup[encap_type]['tc8_dest'] = tc8_new_dest

    def setup_route2_shared_endpoints(self, encap_type):
        '''
            Function to handle dependency of tc10 on tc9
        '''
        if self.setup[encap_type].get('tc9_dest', None):
            return
        self.setup_route2_single_endpoint(encap_type)

        Logger.info("Choose a vnet for testing.")
        vnet = self.setup[encap_type]['vnet_vni_map'].keys()[0]

        Logger.info(
            "Select 2 already existing destinations. "
            "They must have 2 different nexthops.")
        tc9_new_dest1 = self.setup[encap_type]['tc8_dest']
        nh1 = self.setup[encap_type]['dest_to_nh_map'][vnet][tc9_new_dest1][0]

        nh2 = None
        for dest in self.setup[encap_type]['dest_to_nh_map'][vnet].keys():
            nexthops = self.setup[encap_type]['dest_to_nh_map'][vnet][dest]
            for nh in nexthops:
                if nh == nh1:
                    continue
                else:
                    nh2 = nh
                    break
        if nh2:
            Logger.info(
                "Using destinations: dest:%s, nexthops:%s, %s",
                tc9_new_dest1,
                nh1,
                nh2)
        else:
            raise RuntimeError(
                "Couldnot find different nexthop for this test."
                "The current list: {}".format(
                    self.setup[encap_type]['dest_to_nh_map']))

        Logger.info(
            "Use the selected nexthops(tunnel endpoints)."
            "They are guaranteed to be different.")
        tc9_new_nhs = [nh1, nh2]

        Logger.info("Map the destination 1 to the combined list.")
        self.setup[encap_type]['dest_to_nh_map'][vnet][tc9_new_dest1] = \
            tc9_new_nhs

        ecmp_utils.create_and_apply_config(
            self.setup['duthost'],
            vnet,
            tc9_new_dest1,
            ecmp_utils.HOST_MASK[ecmp_utils.get_payload_version(encap_type)],
            tc9_new_nhs,
            "SET",
            bfd=self.setup['enable_bfd'])
        self.update_monitor_list(
            self.setup['enable_bfd'],
            encap_type,
            tc9_new_nhs)

        self.setup[encap_type]['tc9_dest'] = tc9_new_dest1

    def setup_route2_shared_different_endpoints(self, encap_type):
        '''
            Function to handle dependency of tc9.2 on tc9
        '''
        if self.setup[encap_type].get('tc9_dest', None):
            return
        self.setup_route2_single_endpoint(encap_type)

        Logger.info("Choose a vnet for testing.")
        vnet = self.setup[encap_type]['vnet_vni_map'].keys()[0]

        Logger.info(
            "Select 2 already existing destinations. "
            "They must have 2 different nexthops.")
        tc9_new_dest1 = self.setup[encap_type]['tc8_dest']
        old_nh = \
            self.setup[encap_type]['dest_to_nh_map'][vnet][tc9_new_dest1][0]

        nh1 = None
        nh2 = None
        for dest in self.setup[encap_type]['dest_to_nh_map'][vnet].keys():
            nexthops = self.setup[encap_type]['dest_to_nh_map'][vnet][dest]
            for nh in nexthops:
                if nh == old_nh:
                    continue
                else:
                    if not nh1:
                        nh1 = nh
                    elif not nh2:
                        if nh != nh1:
                            nh2 = nh
                            break
        if nh2:
            Logger.info(
                "Using destinations: dest:%s, nexthops:%s, %s",
                tc9_new_dest1,
                nh1,
                nh2)
        else:
            raise RuntimeError(
                "Couldnot find different nexthop for this test."
                "The current list: {}".format(
                    self.setup[encap_type]['dest_to_nh_map']))

        Logger.info(
            "Use the selected nexthops(tunnel endpoints)."
            "They are guaranteed to be different.")
        tc9_new_nhs = [nh1, nh2]

        Logger.info("Map the destination 1 to the combined list.")
        self.setup[encap_type]['dest_to_nh_map'][vnet][tc9_new_dest1] = \
            tc9_new_nhs
        self.setup[encap_type]['tc9_dest'] = tc9_new_dest1
        ecmp_utils.create_and_apply_config(
            self.setup['duthost'],
            vnet,
            tc9_new_dest1,
            ecmp_utils.HOST_MASK[ecmp_utils.get_payload_version(encap_type)],
            tc9_new_nhs,
            "SET",
            bfd=self.setup['enable_bfd'])
        self.update_monitor_list(
            self.setup['enable_bfd'],
            encap_type,
            tc9_new_nhs)
>>>>>>> 6ab6dbcb

    def test_vxlan_remove_ecmp_route2(self, setUp, encap_type, setup_two_routes_with_shared_2endpoints, endpointGroups):
        '''
<<<<<<< HEAD
            tc10: remove tunnel route 2. send packets to route 2's prefix dst.
        '''
        self.setup = setUp.copy()
        duthost = self.setup['duthost']
        vnet = self.setup[encap_type]['vnet_vni_map'].keys()[0]

        second_route = setup_two_routes_with_shared_2endpoints['second_route']
        dst, endpoints = second_route['dst'], second_route['endpoints']
        set_routes_in_dut(duthost, {vnet: {dst: endpoints}}, get_payload_version(encap_type), 'DEL')

        logger.info("We should pass only the deleted entry to the ptf call, and expect encap to fail.")
        self.setup[encap_type]['dest_to_nh_map'][vnet] = {dst: endpoints}

        logger.info("The deleted route should fail to receive traffic.")
        self.dump_self_info_and_run_ptf("tc10", encap_type, False)


@pytest.fixture(scope='class')
def endpointGroupC(setUp, encap_type):
    setup = setUp.copy()
    vnet = setup[encap_type]['vnet_vni_map'].keys()[0]

    logger.info("Create a new destination and 3 nhs for it.")
    n_endpoints = 3
    dst = get_ip_address(af=get_payload_version(encap_type), netid=DESTINATION_PREFIX)
    endpoints = [get_ip_address(af=get_outer_layer_version(encap_type), netid=NEXTHOP_PREFIX) for _ in range(n_endpoints)]

    # the topology always provides the default routes for any ip address.
    # so it is already taken care of.
    set_routes_in_dut(setup['duthost'], {vnet: {dst: endpoints}}, get_payload_version(encap_type), 'SET')

    setup[encap_type]['dest_to_nh_map'][vnet] = {dst: endpoints}
    
    yield setup
    
    set_routes_in_dut(setup['duthost'], {vnet: {dst: endpoints}}, get_payload_version(encap_type), 'DEL')


@pytest.fixture(scope='module')
def list_t2_intfs(duthosts, rand_one_dut_hostname, minigraph_facts):
    duthost = duthosts[rand_one_dut_hostname]
    all_t2_intfs = list(get_portchannels_to_neighbors(duthost, "T2", minigraph_facts))
    if not all_t2_intfs:
        all_t2_intfs = get_ethernet_to_neighbors("T2", minigraph_facts)
    logger.info("Dumping T2 link info: {}".format(all_t2_intfs))
    if not all_t2_intfs:
        raise RuntimeError("No interface found connected to t2 neighbors. pls check the testbed, aborting.")
    return all_t2_intfs

@pytest.fixture(scope='module')
def restore_t2_intfs_onfinish(list_t2_intfs, duthosts, rand_one_dut_hostname, encap_type):
    yield

    duthost = duthosts[rand_one_dut_hostname]
    for intf in list_t2_intfs:
        duthost.shell("sudo config interface startup {}".format(intf))
    wait_until(300, 30, 0, bgp_established, duthost)


@pytest.mark.usefixtures("ignore_route_sync_errlogs")
class Test_VxLAN_underlay_ecmp(Test_VxLAN):
    def test_vxlan_random_hash(self, endpointGroupC, encap_type):
=======
            tc7:send packets to route 1's prefix dst. by removing route 2 from
            group a, no change expected to route 1.
        '''
        self.setup = setUp

        Logger.info("Pick a vnet for testing.")
        vnet = self.setup[encap_type]['vnet_vni_map'].keys()[0]

        Logger.info(
            "Setup: Create two destinations with the same endpoint group.")
        tc7_end_point_list = []
        for _ in range(2):
            tc7_end_point_list.append(ecmp_utils.get_ip_address(
                af=ecmp_utils.get_outer_layer_version(encap_type),
                netid=NEXTHOP_PREFIX))

        tc7_destinations = []
        for _ in range(2):
            tc7_destinations.append(ecmp_utils.get_ip_address(
                af=ecmp_utils.get_payload_version(encap_type),
                netid=DESTINATION_PREFIX))
        dest_nh_map = self.setup[encap_type]['dest_to_nh_map']
        Logger.info("Map the new destinations to the same endpoint list.")
        for i in range(2):
            dest_nh_map[vnet][tc7_destinations[i]] = \
                    tc7_end_point_list

        Logger.info("Apply the setup configs to the DUT.")
        payload_af = ecmp_utils.get_payload_version(encap_type)
        for i in range(2):
            ecmp_utils.create_and_apply_config(
                self.setup['duthost'],
                vnet,
                tc7_destinations[i],
                ecmp_utils.HOST_MASK[payload_af],
                tc7_end_point_list,
                "SET",
                bfd=self.setup['enable_bfd'])

        self.update_monitor_list(
            self.setup['enable_bfd'],
            encap_type,
            tc7_end_point_list)
        Logger.info("Verify the setup works.")
        self.dump_self_info_and_run_ptf("tc7", encap_type, True)
        Logger.info("End of setup.")

        Logger.info("Remove one of the routes.")
        Logger.info("Pick one out of the two TC7 destinations.")
        tc7_removed_dest = tc7_destinations[0]
        tc7_removed_endpoint = \
            self.setup[encap_type]['dest_to_nh_map'][vnet][tc7_removed_dest]
        del self.setup[encap_type]['dest_to_nh_map'][vnet][tc7_removed_dest]

        Logger.info("Remove the chosen dest/endpoint from the DUT.")
        ecmp_utils.create_and_apply_config(
            self.setup['duthost'],
            vnet,
            tc7_removed_dest,
            ecmp_utils.HOST_MASK[ecmp_utils.get_payload_version(encap_type)],
            tc7_removed_endpoint,
            "DEL")

        Logger.info("Verify the rest of the traffic still works.")
        self.dump_self_info_and_run_ptf("tc7", encap_type, True)

    def test_vxlan_route2_single_nh(self, setUp, encap_type):
        '''
            tc8: set tunnel route 2 to single endpoint b1.
            Send packets to route 2's prefix dst.
        '''
        self.setup = setUp
        self.setup_route2_single_endpoint(encap_type)
        self.dump_self_info_and_run_ptf("tc8", encap_type, True)

    def test_vxlan_route2_shared_nh(self, setUp, encap_type):
        '''
            tc9: set tunnel route 2 to shared endpoints a1 and b1.
            Send packets to route 2's
            prefix dst.
        '''
        self.setup = setUp
        self.setup_route2_shared_endpoints(encap_type)
        self.dump_self_info_and_run_ptf("tc9", encap_type, True)

    def test_vxlan_route2_shared_different_nh(self, setUp, encap_type):
        '''
            tc9.2: set tunnel route 2 to 2 completely different
            shared(no-reuse) endpoints a1 and b1. send packets
            to route 2's prefix dst.
        '''
        self.setup = setUp
        self.setup_route2_shared_different_endpoints(encap_type)
        self.dump_self_info_and_run_ptf("tc9.2", encap_type, True)

    def test_vxlan_remove_ecmp_route2(self, setUp, encap_type):
        '''
            tc10: remove tunnel route 2. send packets to route 2's prefix dst.
        '''
        self.setup = setUp
        self.setup_route2_shared_endpoints(encap_type)
        Logger.info("Backup the current route config.")
        vnet = self.setup[encap_type]['vnet_vni_map'].keys()[0]
        full_map = self.setup[encap_type]['dest_to_nh_map'][vnet].copy()
        payload_af = ecmp_utils.get_payload_version(encap_type)

        Logger.info(
            "This is to keep track if the selected route "
            "should be deleted in the end.")
        del_needed = False
        try:
            Logger.info("Choose a vnet for testing.")

            Logger.info("Choose a destination and its nhs to delete.")
            tc10_dest = self.setup[encap_type]['tc9_dest']
            tc10_nhs = \
                self.setup[encap_type]['dest_to_nh_map'][vnet][tc10_dest]
            Logger.info(
                "Using destination: dest:%s, nh:%s",
                tc10_dest,
                tc10_nhs)

            Logger.info("Delete the dest and nh in the DUT.")
            ecmp_utils.create_and_apply_config(
                self.setup['duthost'],
                vnet,
                tc10_dest,
                ecmp_utils.HOST_MASK[payload_af],
                tc10_nhs,
                "DEL")

            del_needed = True

            Logger.info(
                "We should pass only the deleted entry to the ptf call,"
                "and expect encap to fail.")
            Logger.info(
                "Clear out the mappings, and keep only "
                "the deleted dest and nhs.")
            self.setup[encap_type]['dest_to_nh_map'][vnet] = {}
            self.setup[encap_type]['dest_to_nh_map'][vnet][tc10_dest] =\
                tc10_nhs

            Logger.info("The deleted route should fail to receive traffic.")
            self.dump_self_info_and_run_ptf("tc10", encap_type, False)

            # all others should be working.
            # Housekeeping:
            Logger.info("Restore the mapping of dest->nhs.")
            self.setup[encap_type]['dest_to_nh_map'][vnet] = full_map.copy()
            Logger.info("Remove the deleted entry alone.")
            del self.setup[encap_type]['dest_to_nh_map'][vnet][tc10_dest]
            del_needed = False

            Logger.info("Check the traffic is working in the other routes.")
            self.dump_self_info_and_run_ptf("tc10", encap_type, True)

        except BaseException:
            self.setup[encap_type]['dest_to_nh_map'][vnet] = full_map.copy()
            Logger.info("Remove the deleted entry alone.")
            if del_needed:
                del self.setup[encap_type]['dest_to_nh_map'][vnet][tc10_dest]
            raise


@pytest.mark.skipif(
    "config.option.include_long_tests is False",
    reason="This test will be run only if "
           "'--include_long_tests=True' is provided.")
class Test_VxLAN_ecmp_random_hash(Test_VxLAN):
    '''
        Class for testing different tcp ports for payload.
    '''
    def test_vxlan_random_hash(self, setUp, encap_type):
>>>>>>> 6ab6dbcb
        '''
            tc11: set tunnel route 3 to endpoint group c = {c1, c2, c3}.
            Ensure c1, c2, and c3 matches to underlay default route.
            Send 1000 pkt with random hash to route 3's prefix dst.
        '''
<<<<<<< HEAD
        self.setup = endpointGroupC

        self.dump_self_info_and_run_ptf("tc11", encap_type, True, packet_count=1000)

    @pytest.mark.parametrize("ecmp_path_count", [1, 2])
    def test_vxlan_modify_underlay_default(self, endpointGroupC, minigraph_facts, encap_type, ecmp_path_count, 
        list_t2_intfs, restore_t2_intfs_onfinish):
=======
        self.setup = setUp

        Logger.info("Chose a vnet for testing.")
        vnet = self.setup[encap_type]['vnet_vni_map'].keys()[0]

        Logger.info("Create a new destination and 3 nhs for it.")
        tc11_new_dest = ecmp_utils.get_ip_address(
            af=ecmp_utils.get_payload_version(encap_type),
            netid=DESTINATION_PREFIX)

        tc11_new_nhs = []
        for _ in range(3):
            tc11_new_nhs.append(ecmp_utils.get_ip_address(
                af=ecmp_utils.get_outer_layer_version(encap_type),
                netid=NEXTHOP_PREFIX))

        # the topology always provides the default routes for any ip address.
        # so it is already taken care of.

        Logger.info("Map the new dest and nhs.")
        self.setup[encap_type]['dest_to_nh_map'][vnet][tc11_new_dest] =\
            tc11_new_nhs
        ecmp_utils.create_and_apply_config(
            self.setup['duthost'],
            vnet,
            tc11_new_dest,
            ecmp_utils.HOST_MASK[ecmp_utils.get_payload_version(encap_type)],
            tc11_new_nhs,
            "SET",
            bfd=self.setup['enable_bfd'])
        self.update_monitor_list(
            self.setup['enable_bfd'],
            encap_type,
            tc11_new_nhs)

        Logger.info(
            "Apply the config in the DUT and verify traffic. "
            "The random hash and ECMP check is already taken care of in the "
            "VxLAN PTF script.")
        self.dump_self_info_and_run_ptf(
            "tc11",
            encap_type,
            True,
            packet_count=1000)


@pytest.mark.skipif(
    "config.option.include_long_tests is False",
    reason="This test will be run only if "
           "'--include_long_tests=True' is provided.")
class Test_VxLAN_underlay_ecmp(Test_VxLAN):
    '''
        Class for all test cases that modify the underlay default route.
    '''
    @pytest.mark.parametrize("ecmp_path_count", [1, 2])
    def test_vxlan_modify_underlay_default(
            self, setUp, minigraph_facts, encap_type, ecmp_path_count):
>>>>>>> 6ab6dbcb
        '''
            tc12: modify the underlay default route nexthop/s. send packets to
            route 3's prefix dst.
        '''
<<<<<<< HEAD
        self.setup = endpointGroupC.copy()
        # First step: pick one or two of the interfaces connected to t2, and bring them down.
        # verify that the encap is still working, and ptf receives the traffic.
        # Bring them back up.
        # After that, bring down all the other t2 interfaces, other than the ones used in the first step.
        # This will force a modification to the underlay default routes nexthops.

        logger.info("Find all the underlay default routes' interfaces. This means all T2 interfaces.")
        all_t2_intfs = list_t2_intfs
=======
        self.setup = setUp
        '''
        First step: pick one or two of the interfaces connected to t2, and
        bring them down. verify that the encap is still working, and ptf
        receives the traffic.  Bring them back up.
        After that, bring down all the other t2 interfaces, other than
        the ones used in the first step. This will force a modification
        to the underlay default routes nexthops.
        '''

        all_t2_intfs = list(ecmp_utils.get_portchannels_to_neighbors(
            self.setup['duthost'],
            "T2",
            minigraph_facts))

        if not all_t2_intfs:
            all_t2_intfs = ecmp_utils.get_ethernet_to_neighbors(
                "T2",
                minigraph_facts)
        Logger.info("Dumping T2 link info: %s", all_t2_intfs)
        if not all_t2_intfs:
            raise RuntimeError(
                "No interface found connected to t2 neighbors. "
                "pls check the testbed, aborting.")

        # Keep a copy of the internal housekeeping list of t2 ports.
        # This is the full list of DUT ports connected to T2 neighbors.
        # It is one of the arguments to the ptf code.
>>>>>>> 6ab6dbcb
        all_t2_ports = list(self.setup[encap_type]['t2_ports'])

        # A distinction in this script between ports and interfaces:
        # Ports are physical (Ethernet) only.
        # Interfaces have IP address(Ethernet or PortChannel).
<<<<<<< HEAD
        duthost = self.setup['duthost']

        def verify_traffic_still_flows_after_iftoggle(if_to_down, if_to_up):
            logger.info("Shutting down interfaces: " + ','.join(if_to_down))
            for intf in if_to_down:
                duthost.shell("sudo config interface shutdown " + intf)
            logger.info("Starting interfaces: " + ','.join(if_to_up))
            for intf in if_to_up:
                duthost.shell("sudo config interface startup " + intf)
            
            downed_ports = get_corresponding_ports(set(if_to_down), minigraph_facts)
            self.setup[encap_type]['t2_ports'] = list(set(all_t2_ports) - set(downed_ports))

            pytest_assert(
                wait_until(300, 30, 0, bgp_established, duthost, down_list=get_downed_bgp_neighbors(if_to_down, minigraph_facts)),
                "BGP neighbors didn't come up after all interfaces have been brought up."
            )
            self.dump_self_info_and_run_ptf("tc12", encap_type, True, packet_count=1000)

        # Choose some intfs based on the parameter ecmp_path_count.
        # when ecmp_path_count == 1, it is non-ecmp. The switching happens between ecmp and non-ecmp.
        # Otherwise, the switching happens within ecmp only.
        selected_intfs = all_t2_intfs[:ecmp_path_count]

        ifs_to_down = selected_intfs
        ifs_to_up = []
        verify_traffic_still_flows_after_iftoggle(ifs_to_down, ifs_to_up)

        ifs_to_down = list(set(all_t2_intfs) - set(selected_intfs))
        ifs_to_up = selected_intfs
        verify_traffic_still_flows_after_iftoggle(ifs_to_down, ifs_to_up)

        # all UP again
        ifs_to_down = []
        ifs_to_up = all_t2_intfs
        verify_traffic_still_flows_after_iftoggle(ifs_to_down, ifs_to_up)


    def test_vxlan_remove_add_underlay_default(self, endpointGroupC, minigraph_facts, encap_type, list_t2_intfs, restore_t2_intfs_onfinish):
=======
        try:
            selected_intfs = []
            # Choose some intfs based on the parameter ecmp_path_count.
            # when ecmp_path_count == 1, it is non-ecmp. The switching
            # happens between ecmp and non-ecmp. Otherwise, the switching
            # happens within ecmp only.
            for i in range(ecmp_path_count):
                selected_intfs.append(all_t2_intfs[i])

            for intf in selected_intfs:
                self.setup['duthost'].shell(
                    "sudo config interface shutdown {}".format(intf))
            downed_ports = ecmp_utils.get_corresponding_ports(
                selected_intfs,
                minigraph_facts)
            self.setup[encap_type]['t2_ports'] = \
                list(set(all_t2_ports) - set(downed_ports))
            downed_bgp_neighbors = ecmp_utils.get_downed_bgp_neighbors(
                selected_intfs, minigraph_facts)
            pytest_assert(
                wait_until(
                    300,
                    30,
                    0,
                    ecmp_utils.bgp_established,
                    self.setup['duthost'],
                    down_list=downed_bgp_neighbors),
                "BGP neighbors didn't come up after all "
                "interfaces have been brought up.")
            time.sleep(10)
            self.dump_self_info_and_run_ptf(
                "tc12",
                encap_type,
                True,
                packet_count=1000)

            Logger.info(
                "Reverse the action: bring up the selected_intfs"
                " and shutdown others.")
            for intf in selected_intfs:
                self.setup['duthost'].shell(
                    "sudo config interface startup {}".format(intf))
            Logger.info("Shutdown other interfaces.")
            remaining_interfaces = list(
                set(all_t2_intfs) - set(selected_intfs))
            for intf in remaining_interfaces:
                self.setup['duthost'].shell(
                    "sudo config interface shutdown {}".format(intf))
            downed_bgp_neighbors = ecmp_utils.get_downed_bgp_neighbors(
                remaining_interfaces,
                minigraph_facts)
            pytest_assert(
                wait_until(
                    300,
                    30,
                    0,
                    ecmp_utils.bgp_established,
                    self.setup['duthost'],
                    down_list=downed_bgp_neighbors),
                "BGP neighbors didn't come up after all interfaces have been"
                "brought up.")
            self.setup[encap_type]['t2_ports'] = \
                ecmp_utils.get_corresponding_ports(
                    selected_intfs,
                    minigraph_facts)

            '''
            Need to update the bfd_responder to listen only on the sub-set of
            T2 ports that are active. If we still receive packets on the
            downed ports, we have a problem!
            '''
            ecmp_utils.update_monitor_file(
                self.setup['ptfhost'],
                self.setup['monitor_file'],
                self.setup[encap_type]['t2_ports'],
                list(self.setup['list_of_bfd_monitors']))
            time.sleep(10)
            self.dump_self_info_and_run_ptf(
                "tc12",
                encap_type,
                True,
                packet_count=1000)

            Logger.info("Recovery. Bring all up, and verify traffic works.")
            for intf in all_t2_intfs:
                self.setup['duthost'].shell(
                    "sudo config interface startup {}".format(intf))
            Logger.info("Wait for all bgp is up.")
            pytest_assert(
                wait_until(
                    300,
                    30,
                    0,
                    ecmp_utils.bgp_established,
                    self.setup['duthost']),
                "BGP neighbors didn't come up after "
                "all interfaces have been brought up.")
            Logger.info("Verify traffic flows after recovery.")
            self.setup[encap_type]['t2_ports'] = all_t2_ports
            ecmp_utils.update_monitor_file(
                self.setup['ptfhost'],
                self.setup['monitor_file'],
                self.setup[encap_type]['t2_ports'],
                list(self.setup['list_of_bfd_monitors']))
            time.sleep(10)
            self.dump_self_info_and_run_ptf(
                "tc12",
                encap_type,
                True,
                packet_count=1000)

        except Exception:
            # If anything goes wrong in the try block, atleast bring the intf
            # back up.
            self.setup[encap_type]['t2_ports'] = all_t2_ports
            ecmp_utils.update_monitor_file(
                self.setup['ptfhost'],
                self.setup['monitor_file'],
                self.setup[encap_type]['t2_ports'],
                list(self.setup['list_of_bfd_monitors']))
            for intf in all_t2_intfs:
                self.setup['duthost'].shell(
                    "sudo config interface startup {}".format(intf))
            pytest_assert(
                wait_until(
                    300,
                    30,
                    0,
                    ecmp_utils.bgp_established,
                    self.setup['duthost']),
                "BGP neighbors didn't come up after all interfaces "
                "have been brought up.")
            raise

    def test_vxlan_remove_add_underlay_default(self,
                                               setUp,
                                               minigraph_facts,
                                               encap_type):
>>>>>>> 6ab6dbcb
        '''
           tc13: remove the underlay default route.
           tc14: add the underlay default route.
        '''
<<<<<<< HEAD
        self.setup = endpointGroupC
        duthost = self.setup['duthost']

        logger.info("Find all the underlay default routes' interfaces. This means all T2 interfaces.")
        all_t2_intfs = list_t2_intfs
        for intf in all_t2_intfs:
            duthost.shell("sudo config interface shutdown {}".format(intf))
        downed_bgp_neighbors = get_downed_bgp_neighbors(all_t2_intfs, minigraph_facts)
        pytest_assert(wait_until(300, 30, 0, bgp_established, duthost, down_list=downed_bgp_neighbors),
                        "BGP neighbors have not reached the required state after T2 intf are shutdown.")

        logger.info("Verify that traffic is not flowing through.")
        self.dump_self_info_and_run_ptf("tc13", encap_type, False)

        '''
            tc14: Re-add the underlay default route.
        '''

        for intf in all_t2_intfs:
            duthost.shell("sudo config interface startup {}".format(intf))

        logger.info("Wait for all bgp is up.")
        pytest_assert(wait_until(300, 30, 0, bgp_established, duthost), "BGP neighbors didn't come up after all interfaces have been brought up.")

        logger.info("Verify the traffic is flowing through, again.")
        self.dump_self_info_and_run_ptf("tc14", encap_type, True, packet_count=1000)
=======
        self.setup = setUp
        Logger.info(
            "Find all the underlay default routes' interfaces. This means all "
            "T2 interfaces.")
        all_t2_intfs = list(ecmp_utils.get_portchannels_to_neighbors(
            self.setup['duthost'],
            "T2",
            minigraph_facts))
        if not all_t2_intfs:
            all_t2_intfs = ecmp_utils.get_ethernet_to_neighbors(
                "T2",
                minigraph_facts)
        Logger.info("Dumping T2 link info: %s", all_t2_intfs)
        if not all_t2_intfs:
            raise RuntimeError(
                "No interface found connected to t2 neighbors."
                "Pls check the testbed, aborting.")
        try:
            Logger.info("Bring down the T2 interfaces.")
            for intf in all_t2_intfs:
                self.setup['duthost'].shell(
                    "sudo config interface shutdown {}".format(intf))
            downed_bgp_neighbors = ecmp_utils.get_downed_bgp_neighbors(
                all_t2_intfs,
                minigraph_facts)
            pytest_assert(
                wait_until(
                    300,
                    30,
                    0,
                    ecmp_utils.bgp_established,
                    self.setup['duthost'],
                    down_list=downed_bgp_neighbors),
                "BGP neighbors have not reached the required state after "
                "T2 intf are shutdown.")
            Logger.info("Verify that traffic is not flowing through.")
            self.dump_self_info_and_run_ptf("tc13", encap_type, False)

            # tc14: Re-add the underlay default route.
            Logger.info("Bring up the T2 interfaces.")
            for intf in all_t2_intfs:
                self.setup['duthost'].shell(
                    "sudo config interface startup {}".format(intf))
            Logger.info("Wait for all bgp is up.")
            pytest_assert(
                wait_until(
                    300,
                    30,
                    0,
                    ecmp_utils.bgp_established,
                    self.setup['duthost']),
                "BGP neighbors didn't come up after all interfaces"
                " have been brought up.")
            Logger.info("Verify the traffic is flowing through, again.")
            self.dump_self_info_and_run_ptf(
                "tc14",
                encap_type,
                True,
                packet_count=1000)
        except Exception:
            Logger.info(
                "If anything goes wrong in the try block,"
                " atleast bring the intf back up.")
            for intf in all_t2_intfs:
                self.setup['duthost'].shell(
                    "sudo config interface startup {}".format(intf))
            pytest_assert(
                wait_until(
                    300,
                    30,
                    0,
                    ecmp_utils.bgp_established,
                    self.setup['duthost']),
                "BGP neighbors didn't come up after all"
                " interfaces have been brought up.")
            raise

    def test_underlay_specific_route(self, setUp, minigraph_facts, encap_type):
        '''
            Create a more specific underlay route to c1.
            Verify c1 packets are received only on the c1's nexthop interface
        '''
        self.setup = setUp
        vnet = self.setup[encap_type]['vnet_vni_map'].keys()[0]
        endpoint_nhmap = self.setup[encap_type]['dest_to_nh_map'][vnet]
        backup_t2_ports = self.setup[encap_type]['t2_ports']
        # Gathering all T2 Neighbors
        all_t2_neighbors = ecmp_utils.get_all_bgp_neighbors(
            minigraph_facts,
            "T2")

        # Choosing a specific T2 Neighbor to add static route
        t2_neighbor = all_t2_neighbors.keys()[0]

        # Gathering PTF indices corresponding to specific T2 Neighbor
        ret_list = ecmp_utils.gather_ptf_indices_t2_neighbor(
            minigraph_facts,
            all_t2_neighbors,
            t2_neighbor,
            encap_type)
        outer_layer_version = ecmp_utils.get_outer_layer_version(encap_type)
        '''
            Addition & Modification of static routes - endpoint_nhmap will be
            prefix to endpoint mapping. Static routes are added towards
            endpoint with T2 VM's ip as nexthop
        '''
        gateway = all_t2_neighbors[t2_neighbor][outer_layer_version].lower()
        for _, nexthops in endpoint_nhmap.items():
            for nexthop in nexthops:
                if outer_layer_version == "v6":
                    vtysh_config_commands = []
                    vtysh_config_commands.append("ipv6 route {}/{} {}".format(
                        nexthop,
                        "64",
                        gateway))
                    vtysh_config_commands.append("ipv6 route {}/{} {}".format(
                        nexthop,
                        "68",
                        gateway))
                    self.setup['duthost'].copy(
                        content="\n".join(vtysh_config_commands),
                        dest="/tmp/specific_route_v6.txt")
                    self.setup['duthost'].command(
                        "docker cp /tmp/specific_route_v6.txt bgp:/")
                    self.setup['duthost'].command(
                        "vtysh -f /specific_route_v6.txt")
                elif outer_layer_version == "v4":
                    static_route = []
                    static_route.append(
                        "sudo config route add prefix {}/{} nexthop {}".format(
                            ".".join(nexthop.split(".")[:-1])+".0", "24",
                            gateway))
                    static_route.append(
                        "sudo config route add prefix {}/{} nexthop {}".format(
                            nexthop,
                            ecmp_utils.HOST_MASK[outer_layer_version],
                            gateway))

                    self.setup['duthost'].shell_cmds(cmds=static_route)
        self.setup[encap_type]['t2_ports'] = ret_list

        '''
            Traffic verification to see if specific route is preferred before
            deletion of static route
        '''
        self.dump_self_info_and_run_ptf(
            "underlay_specific_route",
            encap_type,
            True)
        # Deletion of all static routes
        gateway = all_t2_neighbors[t2_neighbor][outer_layer_version].lower()
        for _, nexthops in endpoint_nhmap.items():
            for nexthop in nexthops:
                if ecmp_utils.get_outer_layer_version(encap_type) == "v6":
                    vtysh_config_commands = []
                    vtysh_config_commands.append(
                        "no ipv6 route {}/{} {}".format(
                            nexthop, "64", gateway))
                    vtysh_config_commands.append(
                        "no ipv6 route {}/{} {}".format(
                            nexthop, "68", gateway))
                    self.setup['duthost'].copy(
                        content="\n".join(vtysh_config_commands),
                        dest="/tmp/specific_route_v6.txt")
                    self.setup['duthost'].command(
                        "docker cp /tmp/specific_route_v6.txt bgp:/")
                    self.setup['duthost'].command(
                        "vtysh -f /specific_route_v6.txt")

                elif ecmp_utils.get_outer_layer_version(encap_type) == "v4":
                    static_route = []
                    static_route.append(
                        "sudo config route del prefix {}/{} nexthop {}".format(
                            ".".join(
                                nexthop.split(".")[:-1])+".0", "24", gateway))
                    static_route.append(
                        "sudo config route del prefix {}/{} nexthop {}".format(
                            nexthop,
                            ecmp_utils.HOST_MASK[outer_layer_version],
                            gateway))

                    self.setup['duthost'].shell_cmds(cmds=static_route)
        self.setup[encap_type]['t2_ports'] = backup_t2_ports

        Logger.info(
            "Allow some time for recovery of default route"
            " after deleting the specific route.")
        time.sleep(10)

        '''
        Traffic verification to see if default route is preferred after
        deletion of static route
        '''
        self.dump_self_info_and_run_ptf(
            "underlay_specific_route",
            encap_type,
            True)

    def test_underlay_portchannel_shutdown(self,
                                           setUp,
                                           minigraph_facts,
                                           encap_type):
        '''
            Bring down one of the port-channels.
            Packets are equally recieved at c1, c2 or c3
        '''
        self.setup = setUp

        # Verification of traffic before shutting down port channel
        self.dump_self_info_and_run_ptf("tc12", encap_type, True)

        # Gathering all portchannels
        all_t2_portchannel_intfs = \
            list(ecmp_utils.get_portchannels_to_neighbors(
                self.setup['duthost'],
                "T2",
                minigraph_facts))
        all_t2_portchannel_members = {}
        for each_pc in all_t2_portchannel_intfs:
            all_t2_portchannel_members[each_pc] =\
                minigraph_facts['minigraph_portchannels'][each_pc]['members']

        selected_portchannel = all_t2_portchannel_members.keys()[0]

        try:
            # Shutting down the ethernet interfaces
            for intf in all_t2_portchannel_members[selected_portchannel]:
                self.setup['duthost'].shell(
                    "sudo config interface shutdown {}".format(intf))

            all_t2_ports = list(self.setup[encap_type]['t2_ports'])
            downed_ports = ecmp_utils.get_corresponding_ports(
                all_t2_portchannel_members[selected_portchannel],
                minigraph_facts)
            self.setup[encap_type]['t2_ports'] = \
                list(set(all_t2_ports) - set(downed_ports))

            # Verification of traffic
            ecmp_utils.update_monitor_file(
                self.setup['ptfhost'],
                self.setup['monitor_file'],
                self.setup[encap_type]['t2_ports'],
                list(self.setup['list_of_bfd_monitors']))
            time.sleep(10)
            self.dump_self_info_and_run_ptf("tc12", encap_type, True)

            for intf in all_t2_portchannel_members[selected_portchannel]:
                self.setup['duthost'].shell(
                    "sudo config interface startup {}".format(intf))
            self.setup[encap_type]['t2_ports'] = all_t2_ports
            ecmp_utils.update_monitor_file(
                self.setup['ptfhost'],
                self.setup['monitor_file'],
                self.setup[encap_type]['t2_ports'],
                list(self.setup['list_of_bfd_monitors']))
            time.sleep(10)
            self.dump_self_info_and_run_ptf("tc12", encap_type, True)
        except BaseException:
            for intf in all_t2_portchannel_members[selected_portchannel]:
                self.setup['duthost'].shell(
                    "sudo config interface startup {}".format(intf))
            self.setup[encap_type]['t2_ports'] = all_t2_ports
            ecmp_utils.update_monitor_file(
                self.setup['ptfhost'],
                self.setup['monitor_file'],
                self.setup[encap_type]['t2_ports'],
                list(self.setup['list_of_bfd_monitors']))
            raise


@pytest.mark.skipif(
    "config.option.include_long_tests is False",
    reason="This test will be run only if"
           "'--include_long_tests=True' is provided.")
class Test_VxLAN_entropy(Test_VxLAN):
    '''
        Class for all test cases that modify the payload traffic
        properties - tcp source port, destination port and source IP address.
    '''
    def verify_entropy(
            self,
            encap_type,
            random_sport=False,
            random_dport=True,
            random_src_ip=False,
            tolerance=None):
        '''
            Function to be reused by the entropy testcases. Sets up a couple of
            endpoints on the top of the existing ones, and performs the traffic
            test, with different payload variants.
        '''

        Logger.info("Choose a vnet.")
        vnet = self.setup[encap_type]['dest_to_nh_map'].keys()[0]
        Logger.info("Create a new list of endpoint(s).")
        end_point_list = []
        for _ in range(2):
            end_point_list.append(ecmp_utils.get_ip_address(
                af=ecmp_utils.get_outer_layer_version(encap_type),
                netid=NEXTHOP_PREFIX))
        Logger.info("Create a new destination")
        new_dest = ecmp_utils.get_ip_address(
            af=ecmp_utils.get_payload_version(encap_type),
            netid=DESTINATION_PREFIX)
        Logger.info("Map the new destination and the new endpoint(s).")
        self.setup[encap_type]['dest_to_nh_map'][vnet][new_dest] = \
            end_point_list
        Logger.info("Create a new config and Copy to the DUT.")
        ecmp_utils.create_and_apply_config(
            self.setup['duthost'],
            vnet,
            new_dest,
            ecmp_utils.HOST_MASK[ecmp_utils.get_payload_version(encap_type)],
            end_point_list,
            "SET",
            bfd=self.setup['enable_bfd'])
        self.update_monitor_list(
            self.setup['enable_bfd'],
            encap_type,
            end_point_list)
        Logger.info("Verify that the new config takes effect and run traffic.")
        self.dump_self_info_and_run_ptf(
            "entropy",
            encap_type,
            True,
            random_sport=random_sport,
            random_dport=random_dport,
            random_src_ip=random_src_ip,
            packet_count=1000,
            tolerance=tolerance)

    def test_verify_entropy(self, setUp, encap_type):
        '''
        Verification of entropy - Create tunnel route 4 to endpoint group A.
        Send packets (fixed tuple) to route 4's prefix dst
        '''
        self.setup = setUp
        self.verify_entropy(
            encap_type,
            random_dport=True,
            random_sport=True,
            random_src_ip=True,
            tolerance=0.75)   # More tolerance since this varies entropy a lot.

    def test_vxlan_random_dst_port(self, setUp, encap_type):
        '''
        Verification of entropy - Change the udp dst port of original packet to
        route 4's prefix dst
        '''
        self.setup = setUp
        self.verify_entropy(encap_type, tolerance=0.03)

    def test_vxlan_random_src_port(self, setUp, encap_type):
        '''
        Verification of entropy - Change the udp src port of original packet
        to route 4's prefix dst
        '''
        self.setup = setUp
        self.verify_entropy(
            encap_type,
            random_dport=False,
            random_sport=True,
            tolerance=0.03)

    def test_vxlan_varying_src_ip(self, setUp, encap_type):
        '''
        Verification of entropy - Change the udp src ip of original packet to
        route 4's prefix dst
        '''
        self.setup = setUp
        self.verify_entropy(
            encap_type,
            random_dport=False,
            random_src_ip=True,
            tolerance=0.03)
>>>>>>> 6ab6dbcb
<|MERGE_RESOLUTION|>--- conflicted
+++ resolved
@@ -45,6 +45,7 @@
                                       for the DUT. Default: 4789
         bfd                         : Set it to True if you want to run all
                                       VXLAN cases with BFD Default: False
+        include_crm                 : Include the CRM testcases. Default:False
         include_long_tests          : Include the entropy, random-hash
                                       testcases, that take longer time.
                                       Default: False
@@ -54,7 +55,6 @@
 import logging
 from datetime import datetime
 import json
-import re
 import pytest
 
 from tests.common.helpers.assertions import pytest_assert
@@ -91,11 +91,11 @@
         This fixture forces the script to perform one encap_type at a time.
         So this script doesn't support multiple encap types at the same.
     '''
-    return request.param
+    yield request.param
 
 
 @pytest.fixture(autouse=True)
-def _ignore_route_sync_errlogs(rand_one_dut_hostname, loganalyzer):
+def ignore_route_sync_errlogs(rand_one_dut_hostname, loganalyzer):
     """Ignore expected failures logs during test execution."""
     if loganalyzer:
         loganalyzer[rand_one_dut_hostname].ignore_regex.extend(
@@ -110,68 +110,6 @@
     return
 
 
-def setup_crm_interval(duthost, interval):
-    crm_stdout = duthost.shell("crm show summary")['stdout_lines']
-    match = re.search("Polling Interval: ([0-9]*) second", "".join(crm_stdout))
-
-    if match:
-        current_polling_seconds = match.group(1)
-    else:
-<<<<<<< HEAD
-        raise RuntimeError("Invalid format for encap_type:{}".format(encap_type))
-
-def create_single_route(vnet, dest, mask, nhs, op):
-    '''
-        Create a single route entry for vnet, for the given dest, through the endpoints:nhs, op:SET/DEL
-    '''
-    return '''{{
-        "VNET_ROUTE_TUNNEL_TABLE:{}:{}/{}": {{
-            "endpoint": "{}"
-        }},
-        "OP": "{}"
-    }}'''.format(vnet, dest, mask, ",".join(nhs), op)
-
-Address_Count = 0
-def get_ip_address(af, hostid=1, netid=100):
-    global Address_Count
-    third_octet = Address_Count % 255
-    second_octet = (Address_Count / 255) % 255
-    first_octet = netid + (Address_Count / 65025)
-    Address_Count = Address_Count + 1
-    if af == 'v4':
-        return "{}.{}.{}.{}".format(first_octet, second_octet, third_octet, hostid)
-    if af == 'v6':
-        # :0: gets removed in the IPv6 addresses. Adding a to octets, to avoid it.
-        return "fddd:a{}:a{}::a{}:{}".format(first_octet, second_octet, third_octet, hostid)
-
-def set_routes_in_dut(duthost, dest_to_nh_map, dest_af, op):
-    # Create the json and apply the config in the DUT swss.
-    # The config looks like:
-    # [
-    #   {
-    #     "VNET_ROUTE_TUNNEL_TABLE:vnet:tc2_dest/32": {
-    #       "endpoint": "{tc2_new_end_point_list}"
-    #     },
-    #     "OP": "{}"
-    #   }
-    # ]
-    config_list = []
-    for vnet in dest_to_nh_map.keys():
-        for dest in dest_to_nh_map[vnet].keys():
-            config_list.append(create_single_route(vnet, dest, HOST_MASK[dest_af], dest_to_nh_map[vnet][dest], op))
-
-    full_config = '[' + "\n,".join(config_list) + '\n]'
-    apply_config_in_swss(duthost, full_config, op+"_routes")
-
-def get_t2_ports(duthost, minigraph_data):
-=======
-        raise RuntimeError(
-            "Couldn't parse the crm polling "
-            "interval. output:{}".format(crm_stdout))
-    duthost.shell("crm config polling interval {}".format(interval))
-    return current_polling_seconds
-
-
 @pytest.fixture(name="setUp", scope="module")
 def fixture_setUp(duthosts,
                   ptfhost,
@@ -180,7 +118,6 @@
                   minigraph_facts,
                   tbinfo,
                   encap_type):
->>>>>>> 6ab6dbcb
     '''
         Setup for the entire script.
         The basic steps in VxLAN configs are:
@@ -198,6 +135,8 @@
     asic_type = duthosts[rand_one_dut_hostname].facts["asic_type"]
     if asic_type == "cisco-8000":
         data['tolerance'] = 0.03
+    elif asic_type == "barefoot":
+        data['tolerance'] = 0.01
     else:
         raise RuntimeError("Pls update this script for your platform.")
 
@@ -217,6 +156,7 @@
     Logger.info("Constants to be used in the script:%s", ecmp_utils.Constants)
 
     data['enable_bfd'] = request.config.option.bfd
+    data['include_crm'] = request.config.option.include_crm
     data['include_long_tests'] = request.config.option.include_long_tests
     data['monitor_file'] = '/tmp/bfd_responder_monitor_file.txt'
     data['ptfhost'] = ptfhost
@@ -226,9 +166,6 @@
         data['duthost'].get_extended_minigraph_facts(tbinfo)
     data['dut_mac'] = data['duthost'].facts['router_mac']
     data['vxlan_port'] = request.config.option.vxlan_port
-    data['original_crm_interval'] = setup_crm_interval(data['duthost'],
-                                                       interval=3)
-    time.sleep(4)
     data['crm'] = data['duthost'].get_crm_resources()['main_resources']
     ecmp_utils.configure_vxlan_switch(
         data['duthost'],
@@ -333,28 +270,11 @@
         },
         indent=4), dest="/tmp/vxlan_topo_info.json")
 
-<<<<<<< HEAD
+    data['downed_endpoints'] = []
+
     dest_to_nh_map_copy = {}
-    for encap_type in SUPPORTED_ENCAP_TYPES:
-        dest_to_nh_map_copy[encap_type] = dict(data[encap_type]['dest_to_nh_map'])
-
-    yield data
-
-    # Cleanup code.
-    for encap_type in SUPPORTED_ENCAP_TYPES:
-        outer_layer_version = get_outer_layer_version(encap_type)
-        payload_version = get_payload_version(encap_type)
-
-        encap_type = "{}_in_{}".format(payload_version, outer_layer_version)
-        set_routes_in_dut(data['duthost'], dest_to_nh_map_copy[encap_type], payload_version, "DEL")
-
-        for intf in data[encap_type]['selected_interfaces']:
-            redis_string = "INTERFACE"
-            if "PortChannel" in intf:
-                redis_string = "PORTCHANNEL_INTERFACE"
-            data['duthost'].shell("redis-cli -n 4 hdel \"{}|{}\" vnet_name".format(redis_string, intf))
-=======
-    data['downed_endpoints'] = []
+    dest_to_nh_map_copy[encap_type] = dict(data[encap_type]['dest_to_nh_map'])
+
     yield data
 
     # Cleanup code.
@@ -363,7 +283,7 @@
 
     ecmp_utils.set_routes_in_dut(
         data['duthost'],
-        data[encap_type]['dest_to_nh_map'],
+        dest_to_nh_map_copy[encap_type],
         payload_version,
         "DEL")
 
@@ -376,7 +296,6 @@
         data['duthost'].shell(
             "for i in `redis-cli -n 4 --scan --pattern \"NEIGH|{}|*\" `; "
             "do redis-cli -n 4 del $i ; done".format(intf))
->>>>>>> 6ab6dbcb
 
     # This script's setup code re-uses same vnets for v4inv4 and v6inv4.
     # There will be same vnet in multiple encap types.
@@ -393,8 +312,117 @@
     if request.config.option.bfd:
         ecmp_utils.stop_bfd_responder(data['ptfhost'])
 
-    setup_crm_interval(data['duthost'], int(data['original_crm_interval']))
-
+@pytest.fixture(scope='module')
+def list_t2_intfs(duthosts, rand_one_dut_hostname, minigraph_facts):
+    duthost = duthosts[rand_one_dut_hostname]
+    all_t2_intfs = list(ecmp_utils.get_portchannels_to_neighbors(duthost, "T2", minigraph_facts))
+    if not all_t2_intfs:
+        all_t2_intfs = ecmp_utils.get_ethernet_to_neighbors("T2", minigraph_facts)
+    Logger.info("Dumping T2 link info: {}".format(all_t2_intfs))
+    if not all_t2_intfs:
+        raise RuntimeError("No interface found connected to t2 neighbors. pls check the testbed, aborting.")
+    return all_t2_intfs
+
+@pytest.fixture(scope='module')
+def restore_t2_intfs_onfinish(list_t2_intfs, duthosts, rand_one_dut_hostname, encap_type):
+    yield
+
+    duthost = duthosts[rand_one_dut_hostname]
+    for intf in list_t2_intfs:
+        duthost.shell("sudo config interface startup {}".format(intf))
+    wait_until(300, 30, 0, ecmp_utils.bgp_established, duthost)
+
+@pytest.fixture(scope='class')
+def setupWithEndpointGroupC(setUp, encap_type):
+    setup = setUp.copy()
+    vnet = setup[encap_type]['vnet_vni_map'].keys()[0]
+
+    Logger.info("Create a new destination and 3 nhs for it.")
+    n_endpoints = 3
+    dst = ecmp_utils.get_ip_address(af=ecmp_utils.get_payload_version(encap_type), netid=DESTINATION_PREFIX)
+    endpoints = [ecmp_utils.get_ip_address(af=ecmp_utils.get_outer_layer_version(encap_type), netid=NEXTHOP_PREFIX) for _ in range(n_endpoints)]
+
+    # the topology always provides the default routes for any ip address.
+    # so it is already taken care of.
+    ecmp_utils.set_routes_in_dut(setup['duthost'], {vnet: {dst: endpoints}}, ecmp_utils.get_payload_version(encap_type), 'SET', bfd=setup['enable_bfd'])
+
+    setup[encap_type]['dest_to_nh_map'][vnet] = {dst: endpoints}
+    setup['route'] = {'dst': dst, 'endpoints': endpoints}
+
+    yield setup
+
+    ecmp_utils.set_routes_in_dut(setup['duthost'], {vnet: {dst: endpoints}}, ecmp_utils.get_payload_version(encap_type), 'DEL')
+
+@pytest.fixture
+def setup_one_route_with_single_endpoint(setUp, encap_type, endpoint_groups, routes, cleanup_routes_on_finish):
+    vnet = setUp[encap_type]['vnet_vni_map'].keys()[0]
+    new_dest = routes[0]
+    endpoints = endpoint_groups['A'][:1]
+    addr_family = ecmp_utils.get_payload_version(encap_type)
+    routes_map = {vnet: {new_dest: endpoints}}
+    ecmp_utils.set_routes_in_dut(setUp['duthost'], routes_map, addr_family, 'SET', bfd=setUp['enable_bfd'])
+
+    return {'dst': new_dest, 'endpoints': endpoints}
+
+@pytest.fixture
+def setup_one_route_with_2endpoints(setUp, encap_type, endpoint_groups, routes, cleanup_routes_on_finish):
+    vnet = setUp[encap_type]['vnet_vni_map'].keys()[0]
+    new_dest = routes[0]
+    endpoints = endpoint_groups['A']
+    addr_family = ecmp_utils.get_payload_version(encap_type)
+
+    routes_map = {vnet: {new_dest: endpoints}}
+    ecmp_utils.set_routes_in_dut(setUp['duthost'], routes_map, addr_family, 'SET', bfd=setUp['enable_bfd'])
+
+    return {'dst': new_dest, 'endpoints': endpoints}
+
+@pytest.fixture
+def setup_two_routes_with_shared_2endpoints(setUp, encap_type, routes, endpoint_groups, cleanup_routes_on_finish):
+    vnet = setUp[encap_type]['vnet_vni_map'].keys()[0]
+
+    r1 = {'dst': routes[0], 'endpoints': endpoint_groups['A']}
+    r2 = {'dst': routes[1], 'endpoints': endpoint_groups['A']}
+
+    addr_family = ecmp_utils.get_payload_version(encap_type)
+
+    for route in [r1, r2]:
+        ecmp_utils.set_routes_in_dut(setUp['duthost'], {vnet: {route['dst']: route['endpoints']}}, addr_family, 'SET', bfd=setUp['enable_bfd'])
+
+    return {
+        'first_route': r1,
+        'second_route': r2
+    }
+
+@pytest.fixture(scope='module')
+def routes(encap_type):
+    n_routes = 2
+    return list(ecmp_utils.get_ip_address(af=ecmp_utils.get_payload_version(encap_type), netid=DESTINATION_PREFIX) for _ in range(n_routes))
+
+@pytest.fixture
+def endpoint_groups(encap_type):
+    groupA = tuple(ecmp_utils.get_ip_address(af=ecmp_utils.get_outer_layer_version(encap_type), netid=NEXTHOP_PREFIX) for _ in range(2))
+    groupB = tuple(ecmp_utils.get_ip_address(af=ecmp_utils.get_outer_layer_version(encap_type), netid=NEXTHOP_PREFIX) for _ in range(2))
+
+    return {'A': groupA, 'B': groupB}
+
+@pytest.fixture('class')
+def cleanup_routes_on_finish(setUp, encap_type, routes):
+
+    yield
+
+    vnet = setUp[encap_type]['vnet_vni_map'].keys()[0]
+    addr_family = ecmp_utils.get_payload_version(encap_type)
+    endpoints = [ecmp_utils.get_ip_address(af=ecmp_utils.get_outer_layer_version(encap_type), netid=NEXTHOP_PREFIX)]
+    
+    routes_map = {vnet: {}}
+    for dst in routes:
+        routes_map[vnet][dst] = endpoints
+
+    # reset route endpoints' list to a common one
+    ecmp_utils.set_routes_in_dut(setUp['duthost'], routes_map, addr_family, 'SET')
+    time.sleep(5)
+    # delete route entries by known dst and endpoint lists
+    ecmp_utils.set_routes_in_dut(setUp['duthost'], routes_map, addr_family, 'DEL')
 
 class Test_VxLAN():
     '''
@@ -407,8 +435,8 @@
                                    encap_type,
                                    expect_encap_success,
                                    packet_count=4,
-                                   random_dport=True,
-                                   random_sport=False,
+                                   random_dport=False,
+                                   random_sport=True,
                                    random_src_ip=False,
                                    tolerance=None):
         '''
@@ -465,6 +493,8 @@
         Logger.info(
             "dest->nh mapping:%s", self.setup[encap_type]['dest_to_nh_map'])
 
+        self.setup['duthost'].shell("show vnet route all > " + "/home/admin/{}_{}.txt".format(tcname,encap_type))
+
         ptf_runner(self.setup['ptfhost'],
                    "ptftests",
                    "vxlan_traffic.VXLAN",
@@ -516,55 +546,27 @@
 
 
 class Test_VxLAN_route_tests(Test_VxLAN):
-<<<<<<< HEAD
-    def test_vxlan_single_endpoint(self, setUp, encap_type, routes, endpointGroups, cleanup_routes_on_finish):
-=======
     '''
         Common class for the basic route test cases.
     '''
     def test_vxlan_single_endpoint(self, setUp, encap_type):
->>>>>>> 6ab6dbcb
         '''
             tc1:Create a tunnel route to a single endpoint a.
             Send packets to the route prefix dst.
         '''
-        self.setup = setUp.copy()
-        vnet = self.setup[encap_type]['vnet_vni_map'].keys()[0]
-        duthost = self.setup['duthost']
-
-        dst, endpoints = routes[0], endpointGroups['A'][:1]
-        set_routes_in_dut(duthost, {vnet: {dst: endpoints}}, get_payload_version(encap_type), 'SET')
-
-        self.setup[encap_type]['dest_to_nh_map'][vnet] = {dst: endpoints}
+        self.setup = setUp
         self.dump_self_info_and_run_ptf("tc1", encap_type, True)
 
-<<<<<<< HEAD
-    def test_vxlan_modify_route_different_endpoint(self, setUp, encap_type, routes, endpointGroups, setup_one_route_with_single_endpoint):
-=======
     def test_vxlan_modify_route_different_endpoint(
             self, setUp, request, encap_type):
->>>>>>> 6ab6dbcb
         '''
             tc2: change the route to different endpoint.
             Packets are received only at endpoint b.")
         '''
-<<<<<<< HEAD
-        self.setup = setUp.copy()
-=======
         self.setup = setUp
         Logger.info("Choose a vnet")
->>>>>>> 6ab6dbcb
         vnet = self.setup[encap_type]['vnet_vni_map'].keys()[0]
-        duthost = self.setup['duthost']
-
-<<<<<<< HEAD
-        logger.info("Choose a destination, which is already present.")
-        dst, endpoints = routes[0], endpointGroups['B'][:1]
-        set_routes_in_dut(duthost, {vnet: {dst: endpoints}}, get_payload_version(encap_type), 'SET')
-
-        logger.info("Copy the new set of configs to the PTF and run the tests.")
-        self.setup[encap_type]['dest_to_nh_map'][vnet] = {dst: endpoints}
-=======
+
         Logger.info("Choose a destination, which is already present.")
         tc2_dest = self.setup[encap_type]['dest_to_nh_map'][vnet].keys()[0]
 
@@ -605,107 +607,14 @@
 
         Logger.info(
             "Copy the new set of configs to the PTF and run the tests.")
->>>>>>> 6ab6dbcb
         self.dump_self_info_and_run_ptf("tc2", encap_type, True)
 
-    def test_vxlan_remove_all_route(self, setUp, encap_type, setup_one_route_with_single_endpoint):
+    def test_vxlan_remove_all_route(self, setUp, encap_type):
         '''
             tc3: remove the tunnel route.
             Send packets to the route prefix dst. packets should not
             be received at any ports with dst ip of b")
         '''
-<<<<<<< HEAD
-        self.setup = setUp.copy()
-        vnet = self.setup[encap_type]['vnet_vni_map'].keys()[0]
-        duthost = self.setup['duthost']
-
-        dst, endpoints = setup_one_route_with_single_endpoint['dst'], setup_one_route_with_single_endpoint['endpoints']
-        logger.info("Remove the existing routes in the DUT.")
-        set_routes_in_dut(duthost, {vnet: {dst: endpoints}}, get_payload_version(encap_type), "DEL")
-
-        logger.info("Verify that the traffic is not coming back.")
-        self.setup[encap_type]['dest_to_nh_map'][vnet] = {dst: endpoints}
-        self.dump_self_info_and_run_ptf("tc3", encap_type, False)
-
-@pytest.fixture
-def setup_one_route_with_single_endpoint(setUp, encap_type, endpointGroups, routes, cleanup_routes_on_finish):
-    vnet = setUp[encap_type]['vnet_vni_map'].keys()[0]
-    new_dest = routes[0]
-    endpoints = endpointGroups['A'][:1]
-    addr_family = get_payload_version(encap_type)
-    
-    routes_map = {vnet: {new_dest: endpoints}}
-    set_routes_in_dut(setUp['duthost'], routes_map, addr_family, 'SET')
-
-    return {'dst': new_dest, 'endpoints': endpoints}
-
-@pytest.fixture
-def setup_one_route_with_2endpoints(setUp, encap_type, endpointGroups, routes, cleanup_routes_on_finish):
-    vnet = setUp[encap_type]['vnet_vni_map'].keys()[0]
-    new_dest = routes[0]
-    endpoints = endpointGroups['A']
-    addr_family = get_payload_version(encap_type)
-    
-    routes_map = {vnet: {new_dest: endpoints}}
-    set_routes_in_dut(setUp['duthost'], routes_map, addr_family, 'SET')
-
-    return {'dst': new_dest, 'endpoints': endpoints}
-
-
-@pytest.fixture(scope='module')
-def routes(encap_type):
-    n_routes = 2
-    return list(get_ip_address(af=get_payload_version(encap_type), netid=DESTINATION_PREFIX) for _ in range(n_routes))
-    
-
-@pytest.fixture
-def endpointGroups(encap_type):
-    groupA = tuple(get_ip_address(af=get_outer_layer_version(encap_type), netid=NEXTHOP_PREFIX) for _ in range(2))
-    groupB = tuple(get_ip_address(af=get_outer_layer_version(encap_type), netid=NEXTHOP_PREFIX) for _ in range(2))
-
-    return {'A': groupA, 'B': groupB}
-
-@pytest.fixture('class')
-def cleanup_routes_on_finish(setUp, encap_type, routes):
-    
-    yield
-
-    vnet = setUp[encap_type]['vnet_vni_map'].keys()[0]
-    addr_family = get_payload_version(encap_type)
-
-    endpoints = [get_ip_address(af=get_outer_layer_version(encap_type), netid=NEXTHOP_PREFIX)]
-    routes_map = {vnet: {}}
-    for dst in routes:
-        routes_map[vnet][dst] = endpoints
-    
-    # reset route endpoints' list to a common one
-    set_routes_in_dut(setUp['duthost'], routes_map, addr_family, 'SET')
-    time.sleep(5)
-    # delete route entries by known dst and endpoint lists
-    set_routes_in_dut(setUp['duthost'], routes_map, addr_family, 'DEL')
-
-
-@pytest.fixture
-def setup_two_routes_with_shared_2endpoints(setUp, encap_type, routes, endpointGroups, cleanup_routes_on_finish):
-    vnet = setUp[encap_type]['vnet_vni_map'].keys()[0]
-
-    r1 = {'dst': routes[0], 'endpoints': endpointGroups['A']}
-    r2 = {'dst': routes[1], 'endpoints': endpointGroups['A']}
-
-    addr_family = get_payload_version(encap_type)
-    
-    for route in [r1, r2]:
-        set_routes_in_dut(setUp['duthost'], {vnet: {route['dst']: route['endpoints']}}, addr_family, 'SET')
-
-    return {
-        'first_route': r1,
-        'second_route': r2
-    }
-
-
-class Test_VxLAN_ecmp_create(Test_VxLAN):
-    def test_vxlan_configure_route1_ecmp_group_a(self, setUp, encap_type, routes, endpointGroups, cleanup_routes_on_finish):
-=======
         self.setup = setUp
         try:
             Logger.info("Remove the existing routes in the DUT.")
@@ -731,305 +640,67 @@
         Class for all the ECMP (multiple nexthops per destination)
         create testcases.
     '''
-    def test_vxlan_configure_route1_ecmp_group_a(self, setUp, encap_type):
->>>>>>> 6ab6dbcb
+    def test_vxlan_configure_route1_ecmp_group_a(self, setUp, encap_type, routes, endpoint_groups, cleanup_routes_on_finish):
         '''
             tc4:create tunnel route 1 with two endpoints a = {a1, a2...}. send
             packets to the route 1's prefix dst. packets are received at either
             a1 or a2.
         '''
-<<<<<<< HEAD
         self.setup = setUp.copy()
-=======
-        self.setup = setUp
-
-        Logger.info("Choose a vnet.")
->>>>>>> 6ab6dbcb
         vnet = self.setup[encap_type]['vnet_vni_map'].keys()[0]
         duthost = self.setup['duthost']
 
-<<<<<<< HEAD
-        dst, endpoints = routes[0], endpointGroups['A']
-        set_routes_in_dut(duthost, {vnet: {dst: endpoints}}, get_payload_version(encap_type), 'SET')
+        dst, endpoints = routes[0], endpoint_groups['A']
+        ecmp_utils.set_routes_in_dut(duthost, {vnet: {dst: endpoints}}, ecmp_utils.get_payload_version(encap_type), 'SET', bfd=self.setup['enable_bfd'])
 
         self.setup[encap_type]['dest_to_nh_map'][vnet] = {dst: endpoints}
-        logger.info("Verify that the new config takes effect and run traffic.")
+        self.update_monitor_list(
+            self.setup['enable_bfd'], encap_type, endpoints)
+        Logger.info("Verify that the new config takes effect and run traffic.")
         self.dump_self_info_and_run_ptf("tc4", encap_type, True)
-=======
-        Logger.info("Create a new list of endpoint(s).")
-        tc4_end_point_list = []
-        for _ in range(2):
-            tc4_end_point_list.append(ecmp_utils.get_ip_address(
-                af=ecmp_utils.get_outer_layer_version(encap_type),
-                netid=NEXTHOP_PREFIX))
-
-        Logger.info("Create a new destination")
-        tc4_new_dest = ecmp_utils.get_ip_address(
-            af=ecmp_utils.get_payload_version(encap_type),
-            netid=DESTINATION_PREFIX)
-
-        Logger.info("Map the new destination and the new endpoint(s).")
-        self.setup[encap_type]['dest_to_nh_map'][vnet][tc4_new_dest] = \
-            tc4_end_point_list
-
-        Logger.info("Create a new config and Copy to the DUT.")
-        ecmp_utils.create_and_apply_config(
-            self.setup['duthost'],
-            vnet,
-            tc4_new_dest,
-            ecmp_utils.HOST_MASK[ecmp_utils.get_payload_version(encap_type)],
-            tc4_end_point_list,
-            "SET",
-            bfd=self.setup['enable_bfd'])
-        self.update_monitor_list(
-            self.setup['enable_bfd'], encap_type, tc4_end_point_list)
-
-        Logger.info("Verify that the new config takes effect and run traffic.")
-
-        self.dump_self_info_and_run_ptf("tc4", encap_type, True)
-
-    def test_vxlan_remove_ecmp_route1(self, setUp, encap_type):
-        '''
-            Remove tunnel route 1. Send multiple packets (varying tuple) to the
-            route 1's prefix dst.
-        '''
-        self.setup = setUp
-
-        Logger.info("Choose a vnet.")
-        vnet = self.setup[encap_type]['vnet_vni_map'].keys()[0]
-
-        backup_dest = self.setup[encap_type]['dest_to_nh_map'][vnet].copy()
-
-        Logger.info("Create a new list of endpoint(s).")
-        ecmp_route1_end_point_list = []
-        for _ in range(2):
-            ecmp_route1_end_point_list.append(
-                ecmp_utils.get_ip_address(
-                    af=ecmp_utils.get_outer_layer_version(encap_type),
-                    netid=NEXTHOP_PREFIX))
-
-        Logger.info("Create a new destination")
-        ecmp_route1_new_dest = ecmp_utils.get_ip_address(
-            af=ecmp_utils.get_payload_version(encap_type),
-            netid=DESTINATION_PREFIX)
-
-        Logger.info("Map the new destination and the new endpoint(s).")
-        self.setup[encap_type]['dest_to_nh_map'][vnet][ecmp_route1_new_dest] =\
-            ecmp_route1_end_point_list
-
-        Logger.info("Create a new config and Copy to the DUT.")
-        ecmp_utils.create_and_apply_config(
-            self.setup['duthost'],
-            vnet,
-            ecmp_route1_new_dest,
-            ecmp_utils.HOST_MASK[ecmp_utils.get_payload_version(encap_type)],
-            ecmp_route1_end_point_list,
-            "SET",
-            bfd=self.setup['enable_bfd'])
-        self.update_monitor_list(
-            self.setup['enable_bfd'],
-            encap_type,
-            ecmp_route1_end_point_list)
-
-        Logger.info("Verify that the new config takes effect and run traffic.")
-        self.dump_self_info_and_run_ptf("tc5", encap_type, True)
-
-        # Deleting Tunnel route 1
-        ecmp_utils.create_and_apply_config(
-            self.setup['duthost'],
-            vnet,
-            ecmp_route1_new_dest,
-            ecmp_utils.HOST_MASK[ecmp_utils.get_payload_version(encap_type)],
-            ecmp_route1_end_point_list,
-            "DEL")
-
-        self.setup[encap_type]['dest_to_nh_map'][vnet] =\
-            {ecmp_route1_new_dest: ecmp_route1_end_point_list}
-
-        Logger.info("Verify that the new config takes effect and run traffic.")
-        self.dump_self_info_and_run_ptf("tc5", encap_type, False)
-
-        # Restoring dest_to_nh_map to old values
-        self.setup[encap_type]['dest_to_nh_map'][vnet] = backup_dest.copy()
-        self.dump_self_info_and_run_ptf("tc5", encap_type, True)
->>>>>>> 6ab6dbcb
-
-    def test_vxlan_configure_route2_ecmp_group_a(self, setUp, encap_type, setup_one_route_with_2endpoints, routes, endpointGroups):
+
+    def test_vxlan_configure_route2_ecmp_group_a(self, setUp, encap_type, setup_one_route_with_2endpoints, routes, endpoint_groups):
         '''
             tc5: set tunnel route 2 to endpoint group a = {a1, a2}. send
             packets to route 2"s prefix dst. packets are received at either a1
             or a2
         '''
-<<<<<<< HEAD
         self.setup = setUp.copy()
-=======
-        self.setup = setUp
-        self.setup_route2_ecmp_group_b(encap_type)
+        vnet = self.setup[encap_type]['vnet_vni_map'].keys()[0]
+        duthost = self.setup['duthost']
+        dst, endpoints = routes[1], endpoint_groups['A']
+        ecmp_utils.set_routes_in_dut(duthost, {vnet: {dst: endpoints}}, ecmp_utils.get_payload_version(encap_type), 'SET', bfd=self.setup['enable_bfd'])
+
+        self.update_monitor_list(
+            self.setup['enable_bfd'],
+            encap_type,
+            endpoints)
+
+        self.setup[encap_type]['dest_to_nh_map'][vnet] = {dst: endpoints}
         Logger.info("Verify the configs work and traffic flows correctly.")
         self.dump_self_info_and_run_ptf("tc5", encap_type, True)
 
-    def setup_route2_ecmp_group_b(self, encap_type):
-        '''
-            Function for handling the dependency of tc6 on tc5. This function
-            is essentially tc5.
-        '''
-        if self.setup[encap_type].get('tc5_dest', None):
-            return
-        Logger.info("Choose a vnet for testing.")
->>>>>>> 6ab6dbcb
-        vnet = self.setup[encap_type]['vnet_vni_map'].keys()[0]
-        duthost = self.setup['duthost']
-
-<<<<<<< HEAD
-        dst, endpoints = routes[1], endpointGroups['A']
-        set_routes_in_dut(duthost, {vnet: {dst: endpoints}}, get_payload_version(encap_type), 'SET')
-        
-        self.setup[encap_type]['dest_to_nh_map'][vnet] = {dst: endpoints}
-        logger.info("Verify the configs work and traffic flows correctly.")
-        self.dump_self_info_and_run_ptf("tc5", encap_type, True)
-=======
-        Logger.info("Select an existing endpoint.")
-        tc5_end_point_list = \
-            self.setup[encap_type]['dest_to_nh_map'][vnet].values()[0]
-
-        Logger.info("Create a new destination to use.")
-        tc5_new_dest = ecmp_utils.get_ip_address(
-            af=ecmp_utils.get_payload_version(encap_type),
-            netid=DESTINATION_PREFIX)
-
-        Logger.info("Map the new destination to the endpoint.")
-        self.setup[encap_type]['dest_to_nh_map'][vnet][tc5_new_dest] = \
-            tc5_end_point_list
-
-        Logger.info("Create the new config and apply to the DUT.")
-
-        ecmp_utils.create_and_apply_config(
-            self.setup['duthost'],
-            vnet,
-            tc5_new_dest,
-            ecmp_utils.HOST_MASK[ecmp_utils.get_payload_version(encap_type)],
-            tc5_end_point_list,
-            "SET",
-            bfd=self.setup['enable_bfd'])
-        self.update_monitor_list(
-            self.setup['enable_bfd'],
-            encap_type,
-            tc5_end_point_list)
-
-        self.setup[encap_type]['tc5_dest'] = tc5_new_dest
->>>>>>> 6ab6dbcb
-
-    def test_vxlan_configure_route2_ecmp_group_b(self, setUp, encap_type, setup_one_route_with_2endpoints, routes, endpointGroups):
+    def test_vxlan_configure_route2_ecmp_group_b(self, setUp, encap_type, setup_one_route_with_2endpoints, routes, endpoint_groups):
         '''
             tc6: set tunnel route 2 to endpoint group b = {b1, b2}. send
             packets to route 2"s prefix dst. packets are received at either
             b1 or b2.
         '''
-<<<<<<< HEAD
-        
         self.setup = setUp.copy()
         duthost = self.setup['duthost']
         vnet = self.setup[encap_type]['vnet_vni_map'].keys()[0]
 
-        logger.info("Choose one of the existing destinations.")
-        dst, endpoints = routes[1], endpointGroups['B']
-
-        logger.info("Create the config and apply on the DUT.")
-        set_routes_in_dut(duthost, {vnet: {dst: endpoints}}, get_payload_version(encap_type), 'SET')
-
+        Logger.info("Choose one of the existing destinations.")
+        dst, endpoints = routes[1], endpoint_groups['B']
+
+        ecmp_utils.set_routes_in_dut(duthost, {vnet: {dst: endpoints}}, ecmp_utils.get_payload_version(encap_type), 'SET', bfd=self.setup['enable_bfd'])
+        
         self.setup[encap_type]['dest_to_nh_map'][vnet] = {dst: endpoints}
-        logger.info("Verify that the traffic works.")
-        self.dump_self_info_and_run_ptf("tc6", encap_type, True)
-
-
-class Test_VxLAN_NHG_Modify(Test_VxLAN):
-
-    def test_vxlan_remove_route2(self, setUp, encap_type, setup_two_routes_with_shared_2endpoints):
-        '''
-            tc7: given 2 routes with the same 2 endpoits. Remove route 2, send packets to route 1's prefix dst and expect no change to route 1.
-        '''
-
-        self.setup = setUp.copy()
-        duthost = self.setup['duthost']
-        vnet = self.setup[encap_type]['vnet_vni_map'].keys()[0]
-
-        logger.info("Remove one of the routes.")
-        second_route = setup_two_routes_with_shared_2endpoints['second_route']
-        dest_to_rm, endpoints_to_rm = second_route['dst'], second_route['endpoints']
-        set_routes_in_dut(duthost, {vnet: {dest_to_rm: endpoints_to_rm}}, get_payload_version(encap_type), 'DEL')
-
-        first_route = setup_two_routes_with_shared_2endpoints['first_route']
-        self.setup[encap_type]['dest_to_nh_map'][vnet] = {first_route['dst']: first_route['endpoints']}
-        logger.info("Verify the rest of the traffic still works.")
-        self.dump_self_info_and_run_ptf("tc7", encap_type, True)
-
-    def test_vxlan_route2_single_nh(self, setUp, encap_type, setup_two_routes_with_shared_2endpoints, endpointGroups):
-        '''
-            tc8: set tunnel route 2 to single endpoint b1. send packets to route 2's prefix dst.
-        '''
-        self.setup = setUp.copy()
-        duthost = self.setup['duthost']
-        vnet = self.setup[encap_type]['vnet_vni_map'].keys()[0]
-
-        logger.info("Choose a route 2 destination and a new single endpoint for it.")
-        second_route = setup_two_routes_with_shared_2endpoints['second_route']
-        dst, endpoints = second_route['dst'], endpointGroups['B'][:1]
-        set_routes_in_dut(duthost, {vnet: {dst: endpoints}}, get_payload_version(encap_type), 'SET')
-
-        self.setup[encap_type]['dest_to_nh_map'][vnet] = {dst: endpoints}
-        self.dump_self_info_and_run_ptf("tc8", encap_type, True)
-
-    def test_vxlan_route2_shared_nh(self, setUp, encap_type, setup_two_routes_with_shared_2endpoints, endpointGroups):
-        '''
-            tc9: set tunnel route 2 to shared endpoints a1 and b1. send packets to route 2's prefix dst.
-        '''
-        self.setup = setUp.copy()
-        duthost = self.setup['duthost']
-        vnet = self.setup[encap_type]['vnet_vni_map'].keys()[0]
-
-        second_route = setup_two_routes_with_shared_2endpoints['second_route']
-        dst, endpoints = second_route['dst'], [ endpointGroups['A'][0], endpointGroups['B'][0] ]
-        set_routes_in_dut(duthost, {vnet: {dst: endpoints}}, get_payload_version(encap_type), 'SET')
-
-        self.setup[encap_type]['dest_to_nh_map'][vnet] = {dst: endpoints}
-        self.dump_self_info_and_run_ptf("tc9", encap_type, True)
-=======
-        self.setup = setUp
-        self.setup_route2_ecmp_group_b(encap_type)
-
-        Logger.info("Choose a vnet for testing.")
-        vnet = self.setup[encap_type]['vnet_vni_map'].keys()[0]
-
-        Logger.info("Create a new list of endpoints.")
-        tc6_end_point_list = []
-        for _ in range(2):
-            tc6_end_point_list.append(
-                ecmp_utils.get_ip_address(
-                    af=ecmp_utils.get_outer_layer_version(encap_type),
-                    netid=NEXTHOP_PREFIX))
-
-        Logger.info("Choose one of the existing destinations.")
-        tc6_new_dest = self.setup[encap_type]['tc5_dest']
-
-        Logger.info("Map the destination to the new endpoints.")
-        self.setup[encap_type]['dest_to_nh_map'][vnet][tc6_new_dest] = \
-            tc6_end_point_list
-
-        Logger.info("Create the config and apply on the DUT.")
-        ecmp_utils.create_and_apply_config(
-            self.setup['duthost'],
-            vnet,
-            tc6_new_dest,
-            ecmp_utils.HOST_MASK[ecmp_utils.get_payload_version(encap_type)],
-            tc6_end_point_list,
-            "SET",
-            bfd=self.setup['enable_bfd'])
+        Logger.info("Verify that the traffic works.")
         self.update_monitor_list(
             self.setup['enable_bfd'],
             encap_type,
-            tc6_end_point_list)
-        Logger.info("Verify that the traffic works.")
-
+            endpoints)
         self.dump_self_info_and_run_ptf("tc6", encap_type, True)
 
     @pytest.mark.skipif(
@@ -1242,404 +913,89 @@
     '''
        Class for all the next-hop group modification testcases.
     '''
-    def setup_route2_single_endpoint(self, encap_type):
-        '''
-            Function to handle dependency of tc9 on tc8.
-        '''
-        if self.setup[encap_type].get('tc8_dest', None):
-            return
-
-        Logger.info("Pick a vnet for testing.")
-        vnet = self.setup[encap_type]['vnet_vni_map'].keys()[0]
-
-        Logger.info(
-            "Choose a route 2 destination and a new single endpoint for it.")
-        tc8_new_dest = self.setup[encap_type]['dest_to_nh_map'][vnet].keys()[0]
-        tc8_new_nh = ecmp_utils.get_ip_address(
-            af=ecmp_utils.get_outer_layer_version(encap_type),
-            netid=NEXTHOP_PREFIX)
-        self.setup[encap_type]['dest_to_nh_map'][vnet][tc8_new_dest] = \
-            [tc8_new_nh]
-        Logger.info(
-            "Using destinations: dest:%s => nh:%s",
-            tc8_new_dest,
-            tc8_new_nh)
-
-        Logger.info("Map the destination and new endpoint.")
-        ecmp_utils.create_and_apply_config(
-            self.setup['duthost'],
-            vnet,
-            tc8_new_dest,
-            ecmp_utils.HOST_MASK[ecmp_utils.get_payload_version(encap_type)],
-            [tc8_new_nh],
-            "SET",
-            bfd=self.setup['enable_bfd'])
-        self.update_monitor_list(
-            self.setup['enable_bfd'],
-            encap_type,
-            tc8_new_nh)
-
-        Logger.info("Apply the new config in the DUT and run traffic test.")
-        self.setup[encap_type]['tc8_dest'] = tc8_new_dest
-
-    def setup_route2_shared_endpoints(self, encap_type):
-        '''
-            Function to handle dependency of tc10 on tc9
-        '''
-        if self.setup[encap_type].get('tc9_dest', None):
-            return
-        self.setup_route2_single_endpoint(encap_type)
-
-        Logger.info("Choose a vnet for testing.")
-        vnet = self.setup[encap_type]['vnet_vni_map'].keys()[0]
-
-        Logger.info(
-            "Select 2 already existing destinations. "
-            "They must have 2 different nexthops.")
-        tc9_new_dest1 = self.setup[encap_type]['tc8_dest']
-        nh1 = self.setup[encap_type]['dest_to_nh_map'][vnet][tc9_new_dest1][0]
-
-        nh2 = None
-        for dest in self.setup[encap_type]['dest_to_nh_map'][vnet].keys():
-            nexthops = self.setup[encap_type]['dest_to_nh_map'][vnet][dest]
-            for nh in nexthops:
-                if nh == nh1:
-                    continue
-                else:
-                    nh2 = nh
-                    break
-        if nh2:
-            Logger.info(
-                "Using destinations: dest:%s, nexthops:%s, %s",
-                tc9_new_dest1,
-                nh1,
-                nh2)
-        else:
-            raise RuntimeError(
-                "Couldnot find different nexthop for this test."
-                "The current list: {}".format(
-                    self.setup[encap_type]['dest_to_nh_map']))
-
-        Logger.info(
-            "Use the selected nexthops(tunnel endpoints)."
-            "They are guaranteed to be different.")
-        tc9_new_nhs = [nh1, nh2]
-
-        Logger.info("Map the destination 1 to the combined list.")
-        self.setup[encap_type]['dest_to_nh_map'][vnet][tc9_new_dest1] = \
-            tc9_new_nhs
-
-        ecmp_utils.create_and_apply_config(
-            self.setup['duthost'],
-            vnet,
-            tc9_new_dest1,
-            ecmp_utils.HOST_MASK[ecmp_utils.get_payload_version(encap_type)],
-            tc9_new_nhs,
-            "SET",
-            bfd=self.setup['enable_bfd'])
-        self.update_monitor_list(
-            self.setup['enable_bfd'],
-            encap_type,
-            tc9_new_nhs)
-
-        self.setup[encap_type]['tc9_dest'] = tc9_new_dest1
-
-    def setup_route2_shared_different_endpoints(self, encap_type):
-        '''
-            Function to handle dependency of tc9.2 on tc9
-        '''
-        if self.setup[encap_type].get('tc9_dest', None):
-            return
-        self.setup_route2_single_endpoint(encap_type)
-
-        Logger.info("Choose a vnet for testing.")
-        vnet = self.setup[encap_type]['vnet_vni_map'].keys()[0]
-
-        Logger.info(
-            "Select 2 already existing destinations. "
-            "They must have 2 different nexthops.")
-        tc9_new_dest1 = self.setup[encap_type]['tc8_dest']
-        old_nh = \
-            self.setup[encap_type]['dest_to_nh_map'][vnet][tc9_new_dest1][0]
-
-        nh1 = None
-        nh2 = None
-        for dest in self.setup[encap_type]['dest_to_nh_map'][vnet].keys():
-            nexthops = self.setup[encap_type]['dest_to_nh_map'][vnet][dest]
-            for nh in nexthops:
-                if nh == old_nh:
-                    continue
-                else:
-                    if not nh1:
-                        nh1 = nh
-                    elif not nh2:
-                        if nh != nh1:
-                            nh2 = nh
-                            break
-        if nh2:
-            Logger.info(
-                "Using destinations: dest:%s, nexthops:%s, %s",
-                tc9_new_dest1,
-                nh1,
-                nh2)
-        else:
-            raise RuntimeError(
-                "Couldnot find different nexthop for this test."
-                "The current list: {}".format(
-                    self.setup[encap_type]['dest_to_nh_map']))
-
-        Logger.info(
-            "Use the selected nexthops(tunnel endpoints)."
-            "They are guaranteed to be different.")
-        tc9_new_nhs = [nh1, nh2]
-
-        Logger.info("Map the destination 1 to the combined list.")
-        self.setup[encap_type]['dest_to_nh_map'][vnet][tc9_new_dest1] = \
-            tc9_new_nhs
-        self.setup[encap_type]['tc9_dest'] = tc9_new_dest1
-        ecmp_utils.create_and_apply_config(
-            self.setup['duthost'],
-            vnet,
-            tc9_new_dest1,
-            ecmp_utils.HOST_MASK[ecmp_utils.get_payload_version(encap_type)],
-            tc9_new_nhs,
-            "SET",
-            bfd=self.setup['enable_bfd'])
-        self.update_monitor_list(
-            self.setup['enable_bfd'],
-            encap_type,
-            tc9_new_nhs)
->>>>>>> 6ab6dbcb
-
-    def test_vxlan_remove_ecmp_route2(self, setUp, encap_type, setup_two_routes_with_shared_2endpoints, endpointGroups):
-        '''
-<<<<<<< HEAD
-            tc10: remove tunnel route 2. send packets to route 2's prefix dst.
+    def test_vxlan_remove_route2(self, setUp, encap_type, setup_two_routes_with_shared_2endpoints):
+        '''
+            tc7:send packets to route 1's prefix dst. by removing route 2 from
+            group a, no change expected to route 1.
         '''
         self.setup = setUp.copy()
         duthost = self.setup['duthost']
         vnet = self.setup[encap_type]['vnet_vni_map'].keys()[0]
 
+        Logger.info("Remove one of the routes.")
         second_route = setup_two_routes_with_shared_2endpoints['second_route']
-        dst, endpoints = second_route['dst'], second_route['endpoints']
-        set_routes_in_dut(duthost, {vnet: {dst: endpoints}}, get_payload_version(encap_type), 'DEL')
-
-        logger.info("We should pass only the deleted entry to the ptf call, and expect encap to fail.")
+        dest_to_rm, endpoints_to_rm = second_route['dst'], second_route['endpoints']
+        ecmp_utils.set_routes_in_dut(duthost, {vnet: {dest_to_rm: endpoints_to_rm}}, ecmp_utils.get_payload_version(encap_type), 'DEL')
+
+        first_route = setup_two_routes_with_shared_2endpoints['first_route']
+        dst, endpoints = first_route['dst'], first_route['endpoints']
         self.setup[encap_type]['dest_to_nh_map'][vnet] = {dst: endpoints}
-
-        logger.info("The deleted route should fail to receive traffic.")
-        self.dump_self_info_and_run_ptf("tc10", encap_type, False)
-
-
-@pytest.fixture(scope='class')
-def endpointGroupC(setUp, encap_type):
-    setup = setUp.copy()
-    vnet = setup[encap_type]['vnet_vni_map'].keys()[0]
-
-    logger.info("Create a new destination and 3 nhs for it.")
-    n_endpoints = 3
-    dst = get_ip_address(af=get_payload_version(encap_type), netid=DESTINATION_PREFIX)
-    endpoints = [get_ip_address(af=get_outer_layer_version(encap_type), netid=NEXTHOP_PREFIX) for _ in range(n_endpoints)]
-
-    # the topology always provides the default routes for any ip address.
-    # so it is already taken care of.
-    set_routes_in_dut(setup['duthost'], {vnet: {dst: endpoints}}, get_payload_version(encap_type), 'SET')
-
-    setup[encap_type]['dest_to_nh_map'][vnet] = {dst: endpoints}
-    
-    yield setup
-    
-    set_routes_in_dut(setup['duthost'], {vnet: {dst: endpoints}}, get_payload_version(encap_type), 'DEL')
-
-
-@pytest.fixture(scope='module')
-def list_t2_intfs(duthosts, rand_one_dut_hostname, minigraph_facts):
-    duthost = duthosts[rand_one_dut_hostname]
-    all_t2_intfs = list(get_portchannels_to_neighbors(duthost, "T2", minigraph_facts))
-    if not all_t2_intfs:
-        all_t2_intfs = get_ethernet_to_neighbors("T2", minigraph_facts)
-    logger.info("Dumping T2 link info: {}".format(all_t2_intfs))
-    if not all_t2_intfs:
-        raise RuntimeError("No interface found connected to t2 neighbors. pls check the testbed, aborting.")
-    return all_t2_intfs
-
-@pytest.fixture(scope='module')
-def restore_t2_intfs_onfinish(list_t2_intfs, duthosts, rand_one_dut_hostname, encap_type):
-    yield
-
-    duthost = duthosts[rand_one_dut_hostname]
-    for intf in list_t2_intfs:
-        duthost.shell("sudo config interface startup {}".format(intf))
-    wait_until(300, 30, 0, bgp_established, duthost)
-
-
-@pytest.mark.usefixtures("ignore_route_sync_errlogs")
-class Test_VxLAN_underlay_ecmp(Test_VxLAN):
-    def test_vxlan_random_hash(self, endpointGroupC, encap_type):
-=======
-            tc7:send packets to route 1's prefix dst. by removing route 2 from
-            group a, no change expected to route 1.
-        '''
-        self.setup = setUp
-
-        Logger.info("Pick a vnet for testing.")
-        vnet = self.setup[encap_type]['vnet_vni_map'].keys()[0]
-
-        Logger.info(
-            "Setup: Create two destinations with the same endpoint group.")
-        tc7_end_point_list = []
-        for _ in range(2):
-            tc7_end_point_list.append(ecmp_utils.get_ip_address(
-                af=ecmp_utils.get_outer_layer_version(encap_type),
-                netid=NEXTHOP_PREFIX))
-
-        tc7_destinations = []
-        for _ in range(2):
-            tc7_destinations.append(ecmp_utils.get_ip_address(
-                af=ecmp_utils.get_payload_version(encap_type),
-                netid=DESTINATION_PREFIX))
-        dest_nh_map = self.setup[encap_type]['dest_to_nh_map']
-        Logger.info("Map the new destinations to the same endpoint list.")
-        for i in range(2):
-            dest_nh_map[vnet][tc7_destinations[i]] = \
-                    tc7_end_point_list
-
-        Logger.info("Apply the setup configs to the DUT.")
-        payload_af = ecmp_utils.get_payload_version(encap_type)
-        for i in range(2):
-            ecmp_utils.create_and_apply_config(
-                self.setup['duthost'],
-                vnet,
-                tc7_destinations[i],
-                ecmp_utils.HOST_MASK[payload_af],
-                tc7_end_point_list,
-                "SET",
-                bfd=self.setup['enable_bfd'])
-
+        Logger.info("Verify the rest of the traffic still works.")
         self.update_monitor_list(
             self.setup['enable_bfd'],
             encap_type,
-            tc7_end_point_list)
-        Logger.info("Verify the setup works.")
+            endpoints)
         self.dump_self_info_and_run_ptf("tc7", encap_type, True)
-        Logger.info("End of setup.")
-
-        Logger.info("Remove one of the routes.")
-        Logger.info("Pick one out of the two TC7 destinations.")
-        tc7_removed_dest = tc7_destinations[0]
-        tc7_removed_endpoint = \
-            self.setup[encap_type]['dest_to_nh_map'][vnet][tc7_removed_dest]
-        del self.setup[encap_type]['dest_to_nh_map'][vnet][tc7_removed_dest]
-
-        Logger.info("Remove the chosen dest/endpoint from the DUT.")
-        ecmp_utils.create_and_apply_config(
-            self.setup['duthost'],
-            vnet,
-            tc7_removed_dest,
-            ecmp_utils.HOST_MASK[ecmp_utils.get_payload_version(encap_type)],
-            tc7_removed_endpoint,
-            "DEL")
-
-        Logger.info("Verify the rest of the traffic still works.")
-        self.dump_self_info_and_run_ptf("tc7", encap_type, True)
-
-    def test_vxlan_route2_single_nh(self, setUp, encap_type):
+
+    def test_vxlan_route2_single_nh(self, setUp, encap_type, setup_two_routes_with_shared_2endpoints, endpoint_groups):
         '''
             tc8: set tunnel route 2 to single endpoint b1.
             Send packets to route 2's prefix dst.
         '''
-        self.setup = setUp
-        self.setup_route2_single_endpoint(encap_type)
+        self.setup = setUp.copy()
+        duthost = self.setup['duthost']
+        vnet = self.setup[encap_type]['vnet_vni_map'].keys()[0]
+
+        Logger.info("Choose a route 2 destination and a new single endpoint for it.")
+        second_route = setup_two_routes_with_shared_2endpoints['second_route']
+        dst, endpoints = second_route['dst'], endpoint_groups['B'][:1]
+        ecmp_utils.set_routes_in_dut(duthost, {vnet: {dst: endpoints}}, ecmp_utils.get_payload_version(encap_type), 'SET', bfd=self.setup['enable_bfd'])
+
+        self.update_monitor_list(
+            self.setup['enable_bfd'],
+            encap_type,
+            endpoints)
+        self.setup[encap_type]['dest_to_nh_map'][vnet] = {dst: endpoints}
         self.dump_self_info_and_run_ptf("tc8", encap_type, True)
 
-    def test_vxlan_route2_shared_nh(self, setUp, encap_type):
+    def test_vxlan_route2_shared_nh(self, setUp, encap_type, setup_two_routes_with_shared_2endpoints, endpoint_groups):
         '''
             tc9: set tunnel route 2 to shared endpoints a1 and b1.
             Send packets to route 2's
             prefix dst.
         '''
-        self.setup = setUp
-        self.setup_route2_shared_endpoints(encap_type)
+        self.setup = setUp.copy()
+        duthost = self.setup['duthost']
+        vnet = self.setup[encap_type]['vnet_vni_map'].keys()[0]
+
+        second_route = setup_two_routes_with_shared_2endpoints['second_route']
+        dst, endpoints = second_route['dst'], [ endpoint_groups['A'][0], endpoint_groups['B'][0] ]
+        ecmp_utils.set_routes_in_dut(duthost, {vnet: {dst: endpoints}}, ecmp_utils.get_payload_version(encap_type), 'SET', bfd=self.setup['enable_bfd'])
+
+        self.update_monitor_list(
+            self.setup['enable_bfd'],
+            encap_type,
+            endpoints)
+        self.setup[encap_type]['dest_to_nh_map'][vnet] = {dst: endpoints}
         self.dump_self_info_and_run_ptf("tc9", encap_type, True)
 
-    def test_vxlan_route2_shared_different_nh(self, setUp, encap_type):
-        '''
-            tc9.2: set tunnel route 2 to 2 completely different
-            shared(no-reuse) endpoints a1 and b1. send packets
-            to route 2's prefix dst.
-        '''
-        self.setup = setUp
-        self.setup_route2_shared_different_endpoints(encap_type)
-        self.dump_self_info_and_run_ptf("tc9.2", encap_type, True)
-
-    def test_vxlan_remove_ecmp_route2(self, setUp, encap_type):
+    def test_vxlan_remove_ecmp_route2(self, setUp, encap_type, setup_two_routes_with_shared_2endpoints, endpoint_groups):
         '''
             tc10: remove tunnel route 2. send packets to route 2's prefix dst.
         '''
-        self.setup = setUp
-        self.setup_route2_shared_endpoints(encap_type)
-        Logger.info("Backup the current route config.")
+        self.setup = setUp.copy()
+        duthost = self.setup['duthost']
         vnet = self.setup[encap_type]['vnet_vni_map'].keys()[0]
-        full_map = self.setup[encap_type]['dest_to_nh_map'][vnet].copy()
-        payload_af = ecmp_utils.get_payload_version(encap_type)
-
-        Logger.info(
-            "This is to keep track if the selected route "
-            "should be deleted in the end.")
-        del_needed = False
-        try:
-            Logger.info("Choose a vnet for testing.")
-
-            Logger.info("Choose a destination and its nhs to delete.")
-            tc10_dest = self.setup[encap_type]['tc9_dest']
-            tc10_nhs = \
-                self.setup[encap_type]['dest_to_nh_map'][vnet][tc10_dest]
-            Logger.info(
-                "Using destination: dest:%s, nh:%s",
-                tc10_dest,
-                tc10_nhs)
-
-            Logger.info("Delete the dest and nh in the DUT.")
-            ecmp_utils.create_and_apply_config(
-                self.setup['duthost'],
-                vnet,
-                tc10_dest,
-                ecmp_utils.HOST_MASK[payload_af],
-                tc10_nhs,
-                "DEL")
-
-            del_needed = True
-
-            Logger.info(
-                "We should pass only the deleted entry to the ptf call,"
-                "and expect encap to fail.")
-            Logger.info(
-                "Clear out the mappings, and keep only "
-                "the deleted dest and nhs.")
-            self.setup[encap_type]['dest_to_nh_map'][vnet] = {}
-            self.setup[encap_type]['dest_to_nh_map'][vnet][tc10_dest] =\
-                tc10_nhs
-
-            Logger.info("The deleted route should fail to receive traffic.")
-            self.dump_self_info_and_run_ptf("tc10", encap_type, False)
-
-            # all others should be working.
-            # Housekeeping:
-            Logger.info("Restore the mapping of dest->nhs.")
-            self.setup[encap_type]['dest_to_nh_map'][vnet] = full_map.copy()
-            Logger.info("Remove the deleted entry alone.")
-            del self.setup[encap_type]['dest_to_nh_map'][vnet][tc10_dest]
-            del_needed = False
-
-            Logger.info("Check the traffic is working in the other routes.")
-            self.dump_self_info_and_run_ptf("tc10", encap_type, True)
-
-        except BaseException:
-            self.setup[encap_type]['dest_to_nh_map'][vnet] = full_map.copy()
-            Logger.info("Remove the deleted entry alone.")
-            if del_needed:
-                del self.setup[encap_type]['dest_to_nh_map'][vnet][tc10_dest]
-            raise
+
+        second_route = setup_two_routes_with_shared_2endpoints['second_route']
+        dst, endpoints = second_route['dst'], second_route['endpoints']
+        ecmp_utils.set_routes_in_dut(duthost, {vnet: {dst: endpoints}}, ecmp_utils.get_payload_version(encap_type), 'DEL')
+
+        Logger.info("We should pass only the deleted entry to the ptf call, and expect encap to fail.")
+        self.setup[encap_type]['dest_to_nh_map'][vnet] = {dst: endpoints}
+
+        Logger.info("The deleted route should fail to receive traffic.")
+        self.dump_self_info_and_run_ptf("tc10", encap_type, False)
 
 
 @pytest.mark.skipif(
@@ -1650,66 +1006,20 @@
     '''
         Class for testing different tcp ports for payload.
     '''
-    def test_vxlan_random_hash(self, setUp, encap_type):
->>>>>>> 6ab6dbcb
+    def test_vxlan_random_hash(self, setupWithEndpointGroupC, encap_type):
         '''
             tc11: set tunnel route 3 to endpoint group c = {c1, c2, c3}.
             Ensure c1, c2, and c3 matches to underlay default route.
             Send 1000 pkt with random hash to route 3's prefix dst.
         '''
-<<<<<<< HEAD
-        self.setup = endpointGroupC
-
-        self.dump_self_info_and_run_ptf("tc11", encap_type, True, packet_count=1000)
-
-    @pytest.mark.parametrize("ecmp_path_count", [1, 2])
-    def test_vxlan_modify_underlay_default(self, endpointGroupC, minigraph_facts, encap_type, ecmp_path_count, 
-        list_t2_intfs, restore_t2_intfs_onfinish):
-=======
-        self.setup = setUp
-
-        Logger.info("Chose a vnet for testing.")
-        vnet = self.setup[encap_type]['vnet_vni_map'].keys()[0]
-
-        Logger.info("Create a new destination and 3 nhs for it.")
-        tc11_new_dest = ecmp_utils.get_ip_address(
-            af=ecmp_utils.get_payload_version(encap_type),
-            netid=DESTINATION_PREFIX)
-
-        tc11_new_nhs = []
-        for _ in range(3):
-            tc11_new_nhs.append(ecmp_utils.get_ip_address(
-                af=ecmp_utils.get_outer_layer_version(encap_type),
-                netid=NEXTHOP_PREFIX))
-
-        # the topology always provides the default routes for any ip address.
-        # so it is already taken care of.
-
-        Logger.info("Map the new dest and nhs.")
-        self.setup[encap_type]['dest_to_nh_map'][vnet][tc11_new_dest] =\
-            tc11_new_nhs
-        ecmp_utils.create_and_apply_config(
-            self.setup['duthost'],
-            vnet,
-            tc11_new_dest,
-            ecmp_utils.HOST_MASK[ecmp_utils.get_payload_version(encap_type)],
-            tc11_new_nhs,
-            "SET",
-            bfd=self.setup['enable_bfd'])
+        self.setup = setupWithEndpointGroupC
+        endpoints = setupWithEndpointGroupC['route']['endpoints']
+
         self.update_monitor_list(
             self.setup['enable_bfd'],
             encap_type,
-            tc11_new_nhs)
-
-        Logger.info(
-            "Apply the config in the DUT and verify traffic. "
-            "The random hash and ECMP check is already taken care of in the "
-            "VxLAN PTF script.")
-        self.dump_self_info_and_run_ptf(
-            "tc11",
-            encap_type,
-            True,
-            packet_count=1000)
+            endpoints)
+        self.dump_self_info_and_run_ptf("tc11", encap_type, True, packet_count=1000)
 
 
 @pytest.mark.skipif(
@@ -1722,24 +1032,13 @@
     '''
     @pytest.mark.parametrize("ecmp_path_count", [1, 2])
     def test_vxlan_modify_underlay_default(
-            self, setUp, minigraph_facts, encap_type, ecmp_path_count):
->>>>>>> 6ab6dbcb
+            self, setupWithEndpointGroupC, minigraph_facts, encap_type, ecmp_path_count,
+            list_t2_intfs, restore_t2_intfs_onfinish):
         '''
             tc12: modify the underlay default route nexthop/s. send packets to
             route 3's prefix dst.
         '''
-<<<<<<< HEAD
-        self.setup = endpointGroupC.copy()
-        # First step: pick one or two of the interfaces connected to t2, and bring them down.
-        # verify that the encap is still working, and ptf receives the traffic.
-        # Bring them back up.
-        # After that, bring down all the other t2 interfaces, other than the ones used in the first step.
-        # This will force a modification to the underlay default routes nexthops.
-
-        logger.info("Find all the underlay default routes' interfaces. This means all T2 interfaces.")
-        all_t2_intfs = list_t2_intfs
-=======
-        self.setup = setUp
+        self.setup = setupWithEndpointGroupC.copy()
         '''
         First step: pick one or two of the interfaces connected to t2, and
         bring them down. verify that the encap is still working, and ptf
@@ -1749,227 +1048,80 @@
         to the underlay default routes nexthops.
         '''
 
-        all_t2_intfs = list(ecmp_utils.get_portchannels_to_neighbors(
-            self.setup['duthost'],
-            "T2",
-            minigraph_facts))
-
-        if not all_t2_intfs:
-            all_t2_intfs = ecmp_utils.get_ethernet_to_neighbors(
-                "T2",
-                minigraph_facts)
-        Logger.info("Dumping T2 link info: %s", all_t2_intfs)
-        if not all_t2_intfs:
-            raise RuntimeError(
-                "No interface found connected to t2 neighbors. "
-                "pls check the testbed, aborting.")
-
-        # Keep a copy of the internal housekeeping list of t2 ports.
-        # This is the full list of DUT ports connected to T2 neighbors.
-        # It is one of the arguments to the ptf code.
->>>>>>> 6ab6dbcb
+        Logger.info("Find all the underlay default routes' interfaces. This means all T2 interfaces.")
+        all_t2_intfs = list_t2_intfs
         all_t2_ports = list(self.setup[encap_type]['t2_ports'])
 
         # A distinction in this script between ports and interfaces:
         # Ports are physical (Ethernet) only.
         # Interfaces have IP address(Ethernet or PortChannel).
-<<<<<<< HEAD
         duthost = self.setup['duthost']
 
         def verify_traffic_still_flows_after_iftoggle(if_to_down, if_to_up):
-            logger.info("Shutting down interfaces: " + ','.join(if_to_down))
+            Logger.info("Shutting down interfaces: " + ','.join(if_to_down))
             for intf in if_to_down:
                 duthost.shell("sudo config interface shutdown " + intf)
-            logger.info("Starting interfaces: " + ','.join(if_to_up))
+            Logger.info("Starting interfaces: " + ','.join(if_to_up))
             for intf in if_to_up:
                 duthost.shell("sudo config interface startup " + intf)
-            
-            downed_ports = get_corresponding_ports(set(if_to_down), minigraph_facts)
+
+            downed_ports = ecmp_utils.get_corresponding_ports(set(if_to_down), minigraph_facts)
             self.setup[encap_type]['t2_ports'] = list(set(all_t2_ports) - set(downed_ports))
 
             pytest_assert(
-                wait_until(300, 30, 0, bgp_established, duthost, down_list=get_downed_bgp_neighbors(if_to_down, minigraph_facts)),
+                wait_until(300, 30, 0, ecmp_utils.bgp_established, duthost, down_list=ecmp_utils.get_downed_bgp_neighbors(if_to_down, minigraph_facts)),
                 "BGP neighbors didn't come up after all interfaces have been brought up."
             )
-            self.dump_self_info_and_run_ptf("tc12", encap_type, True, packet_count=1000)
-
-        # Choose some intfs based on the parameter ecmp_path_count.
-        # when ecmp_path_count == 1, it is non-ecmp. The switching happens between ecmp and non-ecmp.
-        # Otherwise, the switching happens within ecmp only.
-        selected_intfs = all_t2_intfs[:ecmp_path_count]
-
-        ifs_to_down = selected_intfs
-        ifs_to_up = []
-        verify_traffic_still_flows_after_iftoggle(ifs_to_down, ifs_to_up)
-
-        ifs_to_down = list(set(all_t2_intfs) - set(selected_intfs))
-        ifs_to_up = selected_intfs
-        verify_traffic_still_flows_after_iftoggle(ifs_to_down, ifs_to_up)
-
-        # all UP again
-        ifs_to_down = []
-        ifs_to_up = all_t2_intfs
-        verify_traffic_still_flows_after_iftoggle(ifs_to_down, ifs_to_up)
-
-
-    def test_vxlan_remove_add_underlay_default(self, endpointGroupC, minigraph_facts, encap_type, list_t2_intfs, restore_t2_intfs_onfinish):
-=======
-        try:
-            selected_intfs = []
-            # Choose some intfs based on the parameter ecmp_path_count.
-            # when ecmp_path_count == 1, it is non-ecmp. The switching
-            # happens between ecmp and non-ecmp. Otherwise, the switching
-            # happens within ecmp only.
-            for i in range(ecmp_path_count):
-                selected_intfs.append(all_t2_intfs[i])
-
-            for intf in selected_intfs:
-                self.setup['duthost'].shell(
-                    "sudo config interface shutdown {}".format(intf))
-            downed_ports = ecmp_utils.get_corresponding_ports(
-                selected_intfs,
-                minigraph_facts)
-            self.setup[encap_type]['t2_ports'] = \
-                list(set(all_t2_ports) - set(downed_ports))
-            downed_bgp_neighbors = ecmp_utils.get_downed_bgp_neighbors(
-                selected_intfs, minigraph_facts)
-            pytest_assert(
-                wait_until(
-                    300,
-                    30,
-                    0,
-                    ecmp_utils.bgp_established,
-                    self.setup['duthost'],
-                    down_list=downed_bgp_neighbors),
-                "BGP neighbors didn't come up after all "
-                "interfaces have been brought up.")
-            time.sleep(10)
-            self.dump_self_info_and_run_ptf(
-                "tc12",
-                encap_type,
-                True,
-                packet_count=1000)
-
-            Logger.info(
-                "Reverse the action: bring up the selected_intfs"
-                " and shutdown others.")
-            for intf in selected_intfs:
-                self.setup['duthost'].shell(
-                    "sudo config interface startup {}".format(intf))
-            Logger.info("Shutdown other interfaces.")
-            remaining_interfaces = list(
-                set(all_t2_intfs) - set(selected_intfs))
-            for intf in remaining_interfaces:
-                self.setup['duthost'].shell(
-                    "sudo config interface shutdown {}".format(intf))
-            downed_bgp_neighbors = ecmp_utils.get_downed_bgp_neighbors(
-                remaining_interfaces,
-                minigraph_facts)
-            pytest_assert(
-                wait_until(
-                    300,
-                    30,
-                    0,
-                    ecmp_utils.bgp_established,
-                    self.setup['duthost'],
-                    down_list=downed_bgp_neighbors),
-                "BGP neighbors didn't come up after all interfaces have been"
-                "brought up.")
-            self.setup[encap_type]['t2_ports'] = \
-                ecmp_utils.get_corresponding_ports(
-                    selected_intfs,
-                    minigraph_facts)
-
-            '''
-            Need to update the bfd_responder to listen only on the sub-set of
-            T2 ports that are active. If we still receive packets on the
-            downed ports, we have a problem!
-            '''
             ecmp_utils.update_monitor_file(
                 self.setup['ptfhost'],
                 self.setup['monitor_file'],
                 self.setup[encap_type]['t2_ports'],
                 list(self.setup['list_of_bfd_monitors']))
             time.sleep(10)
-            self.dump_self_info_and_run_ptf(
-                "tc12",
-                encap_type,
-                True,
-                packet_count=1000)
-
-            Logger.info("Recovery. Bring all up, and verify traffic works.")
-            for intf in all_t2_intfs:
-                self.setup['duthost'].shell(
-                    "sudo config interface startup {}".format(intf))
-            Logger.info("Wait for all bgp is up.")
-            pytest_assert(
-                wait_until(
-                    300,
-                    30,
-                    0,
-                    ecmp_utils.bgp_established,
-                    self.setup['duthost']),
-                "BGP neighbors didn't come up after "
-                "all interfaces have been brought up.")
-            Logger.info("Verify traffic flows after recovery.")
-            self.setup[encap_type]['t2_ports'] = all_t2_ports
-            ecmp_utils.update_monitor_file(
-                self.setup['ptfhost'],
-                self.setup['monitor_file'],
-                self.setup[encap_type]['t2_ports'],
-                list(self.setup['list_of_bfd_monitors']))
-            time.sleep(10)
-            self.dump_self_info_and_run_ptf(
-                "tc12",
-                encap_type,
-                True,
-                packet_count=1000)
-
-        except Exception:
-            # If anything goes wrong in the try block, atleast bring the intf
-            # back up.
-            self.setup[encap_type]['t2_ports'] = all_t2_ports
-            ecmp_utils.update_monitor_file(
-                self.setup['ptfhost'],
-                self.setup['monitor_file'],
-                self.setup[encap_type]['t2_ports'],
-                list(self.setup['list_of_bfd_monitors']))
-            for intf in all_t2_intfs:
-                self.setup['duthost'].shell(
-                    "sudo config interface startup {}".format(intf))
-            pytest_assert(
-                wait_until(
-                    300,
-                    30,
-                    0,
-                    ecmp_utils.bgp_established,
-                    self.setup['duthost']),
-                "BGP neighbors didn't come up after all interfaces "
-                "have been brought up.")
-            raise
+            self.dump_self_info_and_run_ptf("tc12", encap_type, True, packet_count=1000)
+        
+        # Choose some intfs based on the parameter ecmp_path_count.
+        # when ecmp_path_count == 1, it is non-ecmp. The switching
+        # happens between ecmp and non-ecmp. Otherwise, the switching
+        # happens within ecmp only.
+        selected_intfs = all_t2_intfs[:ecmp_path_count]
+
+        ifs_to_down = selected_intfs
+        ifs_to_up = []
+        verify_traffic_still_flows_after_iftoggle(ifs_to_down, ifs_to_up)
+
+        ifs_to_down = list(set(all_t2_intfs) - set(selected_intfs))
+        ifs_to_up = selected_intfs
+        verify_traffic_still_flows_after_iftoggle(ifs_to_down, ifs_to_up)
+
+        # all UP again
+        ifs_to_down = []
+        ifs_to_up = all_t2_intfs
+        verify_traffic_still_flows_after_iftoggle(ifs_to_down, ifs_to_up)
 
     def test_vxlan_remove_add_underlay_default(self,
-                                               setUp,
+                                               setupWithEndpointGroupC,
                                                minigraph_facts,
-                                               encap_type):
->>>>>>> 6ab6dbcb
+                                               encap_type,
+                                               list_t2_intfs,
+                                               restore_t2_intfs_onfinish):
         '''
            tc13: remove the underlay default route.
            tc14: add the underlay default route.
         '''
-<<<<<<< HEAD
-        self.setup = endpointGroupC
+        self.setup = setupWithEndpointGroupC
         duthost = self.setup['duthost']
 
-        logger.info("Find all the underlay default routes' interfaces. This means all T2 interfaces.")
+        Logger.info("Find all the underlay default routes' interfaces. This means all T2 interfaces.")
         all_t2_intfs = list_t2_intfs
         for intf in all_t2_intfs:
             duthost.shell("sudo config interface shutdown {}".format(intf))
-        downed_bgp_neighbors = get_downed_bgp_neighbors(all_t2_intfs, minigraph_facts)
-        pytest_assert(wait_until(300, 30, 0, bgp_established, duthost, down_list=downed_bgp_neighbors),
+
+        downed_bgp_neighbors = ecmp_utils.get_downed_bgp_neighbors(all_t2_intfs, minigraph_facts)
+        pytest_assert(wait_until(300, 30, 0, ecmp_utils.bgp_established, duthost, down_list=downed_bgp_neighbors),
                         "BGP neighbors have not reached the required state after T2 intf are shutdown.")
 
-        logger.info("Verify that traffic is not flowing through.")
+        Logger.info("Verify that traffic is not flowing through.")
         self.dump_self_info_and_run_ptf("tc13", encap_type, False)
 
         '''
@@ -1979,88 +1131,11 @@
         for intf in all_t2_intfs:
             duthost.shell("sudo config interface startup {}".format(intf))
 
-        logger.info("Wait for all bgp is up.")
-        pytest_assert(wait_until(300, 30, 0, bgp_established, duthost), "BGP neighbors didn't come up after all interfaces have been brought up.")
-
-        logger.info("Verify the traffic is flowing through, again.")
+        Logger.info("Wait for all bgp is up.")
+        pytest_assert(wait_until(300, 30, 0, ecmp_utils.bgp_established, duthost), "BGP neighbors didn't come up after all interfaces have been brought up.")
+
+        Logger.info("Verify the traffic is flowing through, again.")
         self.dump_self_info_and_run_ptf("tc14", encap_type, True, packet_count=1000)
-=======
-        self.setup = setUp
-        Logger.info(
-            "Find all the underlay default routes' interfaces. This means all "
-            "T2 interfaces.")
-        all_t2_intfs = list(ecmp_utils.get_portchannels_to_neighbors(
-            self.setup['duthost'],
-            "T2",
-            minigraph_facts))
-        if not all_t2_intfs:
-            all_t2_intfs = ecmp_utils.get_ethernet_to_neighbors(
-                "T2",
-                minigraph_facts)
-        Logger.info("Dumping T2 link info: %s", all_t2_intfs)
-        if not all_t2_intfs:
-            raise RuntimeError(
-                "No interface found connected to t2 neighbors."
-                "Pls check the testbed, aborting.")
-        try:
-            Logger.info("Bring down the T2 interfaces.")
-            for intf in all_t2_intfs:
-                self.setup['duthost'].shell(
-                    "sudo config interface shutdown {}".format(intf))
-            downed_bgp_neighbors = ecmp_utils.get_downed_bgp_neighbors(
-                all_t2_intfs,
-                minigraph_facts)
-            pytest_assert(
-                wait_until(
-                    300,
-                    30,
-                    0,
-                    ecmp_utils.bgp_established,
-                    self.setup['duthost'],
-                    down_list=downed_bgp_neighbors),
-                "BGP neighbors have not reached the required state after "
-                "T2 intf are shutdown.")
-            Logger.info("Verify that traffic is not flowing through.")
-            self.dump_self_info_and_run_ptf("tc13", encap_type, False)
-
-            # tc14: Re-add the underlay default route.
-            Logger.info("Bring up the T2 interfaces.")
-            for intf in all_t2_intfs:
-                self.setup['duthost'].shell(
-                    "sudo config interface startup {}".format(intf))
-            Logger.info("Wait for all bgp is up.")
-            pytest_assert(
-                wait_until(
-                    300,
-                    30,
-                    0,
-                    ecmp_utils.bgp_established,
-                    self.setup['duthost']),
-                "BGP neighbors didn't come up after all interfaces"
-                " have been brought up.")
-            Logger.info("Verify the traffic is flowing through, again.")
-            self.dump_self_info_and_run_ptf(
-                "tc14",
-                encap_type,
-                True,
-                packet_count=1000)
-        except Exception:
-            Logger.info(
-                "If anything goes wrong in the try block,"
-                " atleast bring the intf back up.")
-            for intf in all_t2_intfs:
-                self.setup['duthost'].shell(
-                    "sudo config interface startup {}".format(intf))
-            pytest_assert(
-                wait_until(
-                    300,
-                    30,
-                    0,
-                    ecmp_utils.bgp_established,
-                    self.setup['duthost']),
-                "BGP neighbors didn't come up after all"
-                " interfaces have been brought up.")
-            raise
 
     def test_underlay_specific_route(self, setUp, minigraph_facts, encap_type):
         '''
@@ -2360,4 +1435,81 @@
             random_dport=False,
             random_src_ip=True,
             tolerance=0.03)
->>>>>>> 6ab6dbcb
+
+
+@pytest.mark.skipif(
+    "config.option.include_crm is False",
+    reason="This test will be run only if "
+           "'--include_crm=True' is provided.")
+class Test_VxLAN_Crm(Test_VxLAN):
+    '''
+        Class for all testcases that verify Critical Resource Monitoring
+        counters.
+    '''
+    def test_crm_16k_routes(self, setUp, encap_type):
+        '''
+            Verify that the CRM counter values for ipv4_route, ipv4_nexthop,
+            ipv6_route and ipv6_nexthop are updated as per the vxlan route
+            configs.
+        '''
+        self.setup = setUp
+        vnet = self.setup[encap_type]['dest_to_nh_map'].keys()[0]
+        crm_output = \
+            self.setup['duthost'].get_crm_resources()['main_resources']
+        outer_layer_version = ecmp_utils.get_outer_layer_version(encap_type)
+        number_of_routes_configured = \
+            len(self.setup[encap_type]['dest_to_nh_map'][vnet].keys())
+
+        # We need the count of unique endpoints.
+        dest_nh_map = self.setup[encap_type]['dest_to_nh_map'][vnet]
+        set_of_unique_endpoints = set()
+        for _, nexthops in dest_nh_map.items():
+            set_of_unique_endpoints = \
+                set_of_unique_endpoints | set(nexthops)
+        number_of_nexthops_configured = len(set_of_unique_endpoints)
+
+        routes_used = \
+            crm_output['ip{}_route'.format(outer_layer_version)]['used']
+        nhs_used = \
+            crm_output['ip{}_nexthop'.format(outer_layer_version)]['used']
+        old_routes = \
+            self.setup['crm']['ip{}_route'.format(outer_layer_version)]['used']
+        old_nhs = self.setup['crm'][
+            'ip{}_nexthop'.format(outer_layer_version)]['used']
+
+        pytest_assert(
+            routes_used >= old_routes + 0.90 * number_of_routes_configured,
+            "CRM:ip{}_route usage didn't increase as needed".format(
+                outer_layer_version))
+        pytest_assert(
+            nhs_used >= old_nhs + 0.90 * number_of_nexthops_configured,
+            "CRM:ip{}_nexthop usage didn't increase as needed".format(
+                outer_layer_version))
+
+    def test_crm_512_nexthop_groups(self, setUp, encap_type):
+        '''
+            Verify that the CRM counter values for nexthop_group is updated as
+            per the vxlan route configs.
+        '''
+        self.setup = setUp
+        Logger.info("Verifying encap_type:%s", encap_type)
+        crm_output = \
+            self.setup['duthost'].get_crm_resources()['main_resources']
+        pytest_assert(
+            crm_output['nexthop_group']['used'] >=
+            self.setup['crm']['nexthop_group']['used'] + 16000,
+            "CRM:nexthop_group usage didn't increase as needed")
+
+    def test_crm_128_group_members(self, setUp, encap_type):
+        '''
+            Verify that the CRM counter values for nexthop_group_member
+            is updated as per the vxlan route configs.
+        '''
+        self.setup = setUp
+        Logger.info("Verifying encap_type:%s", encap_type)
+        crm_output = \
+            self.setup['duthost'].get_crm_resources()['main_resources']
+        pytest_assert(
+            crm_output['nexthop_group_member']['used'] >=
+            self.setup['crm']['nexthop_group_member']['used'] + 16000,
+            "CRM:nexthop_group_member usage didn't increase as needed")