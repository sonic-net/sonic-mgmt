--- conflicted
+++ resolved
@@ -152,9 +152,6 @@
 
     return vxlan_enabled, request.param
 
-<<<<<<< HEAD
-def test_vnet_vxlan(setup, vxlan_status, duthosts, rand_one_dut_hostname, ptfhost, vnet_test_params, vnet_config, creds):
-=======
 
 def is_neigh_reachable(duthost, vnet_config):
     expected_neigh_list = vnet_config["vnet_nbr_list"]
@@ -173,7 +170,6 @@
 
 
 def test_vnet_vxlan(setup, vxlan_status, duthosts, rand_one_dut_hostname, ptfhost, vnet_test_params, creds):
->>>>>>> 771f7d11
     """
     Test case for VNET VxLAN
 
