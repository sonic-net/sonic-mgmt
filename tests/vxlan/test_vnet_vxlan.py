import json
import logging
import re
import pytest

from datetime import datetime
from tests.common.helpers.assertions import pytest_assert
from tests.common.utilities import wait_until
from tests.ptf_runner import ptf_runner
<<<<<<< HEAD
from tests.vxlan.vnet_constants import CLEANUP_KEY, VXLAN_UDP_SPORT_KEY, VXLAN_UDP_SPORT_MASK_KEY,\
    VXLAN_RANGE_ENABLE_KEY, DUT_VNET_NBR_JSON

from tests.vxlan.vnet_utils import generate_dut_config_files, safe_open_template, \
                       apply_dut_config_files, cleanup_dut_vnets, cleanup_vxlan_tunnels, cleanup_vnet_routes
=======
from .vnet_constants import CLEANUP_KEY, VXLAN_UDP_SPORT_KEY,\
    VXLAN_UDP_SPORT_MASK_KEY, VXLAN_RANGE_ENABLE_KEY, DUT_VNET_NBR_JSON

from .vnet_utils import generate_dut_config_files, safe_open_template, \
    apply_dut_config_files, cleanup_dut_vnets, cleanup_vxlan_tunnels, cleanup_vnet_routes
>>>>>>> dd0b5f84

from tests.common.fixtures.ptfhost_utils import remove_ip_addresses, change_mac_addresses, \
    copy_arp_responder_py, copy_ptftests_directory      # noqa F401
from tests.flow_counter.flow_counter_utils import RouteFlowCounterTestContext,\
    is_route_flow_counter_supported     # noqa F401
import tests.arp.test_wr_arp as test_wr_arp

from tests.common.config_reload import config_reload

logger = logging.getLogger(__name__)

pytestmark = [
    pytest.mark.topology("t0"),
    pytest.mark.disable_loganalyzer
]

vlan_tagging_mode = ""


@pytest.fixture(scope='module', autouse=True)
def load_minigraph_after_test(rand_selected_dut):
    """
    Restore config_db as vnet with wram-reboot will write testing config into
    config_db.json
    """
    yield
    config_reload(rand_selected_dut, config_source='minigraph')


def prepare_ptf(ptfhost, mg_facts, dut_facts, vnet_config):
    """
    Prepares the PTF container for testing

    Generates and copies PTF required config files to the PTF host

    Args:
        ptfhost: PTF host object
        mg_facts: Minigraph facts
        dut_facts: DUT host facts
        vnet_config: Configuration file generated from templates/vnet_config.j2
    """

    logger.info("Preparing PTF host")

    arp_responder_conf = safe_open_template("templates/arp_responder.conf.j2") \
        .render(arp_responder_args="--conf /tmp/vnet_arpresponder.conf")

    ptfhost.copy(content=arp_responder_conf,
                 dest="/etc/supervisor/conf.d/arp_responder.conf")

    ptfhost.shell("supervisorctl reread")
    ptfhost.shell("supervisorctl update")

    logger.debug("VNet config is: " + str(vnet_config))
    vnet_json = {
        "minigraph_port_indices": mg_facts["minigraph_port_indices"],
        "minigraph_portchannel_interfaces": mg_facts["minigraph_portchannel_interfaces"],
        "minigraph_portchannels": mg_facts["minigraph_portchannels"],
        "minigraph_lo_interfaces": mg_facts["minigraph_lo_interfaces"],
        "minigraph_vlans": mg_facts["minigraph_vlans"],
        "minigraph_vlan_interfaces": mg_facts["minigraph_vlan_interfaces"],
        "dut_mac": dut_facts["router_mac"],
        "vnet_interfaces": vnet_config["vnet_intf_list"],
        "vnet_routes": vnet_config["vnet_route_list"] + vnet_config["vnet_subnet_routes"],
        "vnet_local_routes": vnet_config["vnet_local_routes"],
        "vnet_neighbors": vnet_config["vnet_nbr_list"],
        "vnet_peers": vnet_config["vnet_peer_list"]
    }
    ptfhost.copy(content=json.dumps(
        vnet_json, indent=2), dest="/tmp/vnet.json")

    return vnet_json


@pytest.fixture(scope="module")
def setup(duthosts, rand_one_dut_hostname, ptfhost, minigraph_facts, vnet_config, vnet_test_params):
    """
    Prepares DUT and PTF hosts for testing

    Args:
        duthost: DUT host object
        ptfhost: PTF host object
        minigraph_facts: Minigraph facts
        vnet_config: Configuration file generated from templates/vnet_config.j2
        vnet_test_params: Dictionary holding vnet test parameters
    """
    duthost = duthosts[rand_one_dut_hostname]

    dut_facts = duthost.facts

    vnet_json_data = prepare_ptf(
        ptfhost, minigraph_facts, dut_facts, vnet_config)

    generate_dut_config_files(duthost, minigraph_facts,
                              vnet_test_params, vnet_config)

    return minigraph_facts, vnet_json_data


@pytest.fixture(params=["Disabled", "Enabled", "WR_ARP", "Cleanup"])
def vxlan_status(setup, request, duthosts, rand_one_dut_hostname,
                 ptfhost, vnet_test_params, vnet_config, creds, tbinfo):
    """
    Paramterized fixture that tests the Disabled, Enabled, and Cleanup configs for VxLAN

    Args:
        setup: Pytest fixture that provides access to minigraph facts
        request: Contains the parameter (Disabled, Enabled, WR_ARP, or Cleanup) for the current test iteration
        duthost: DUT host object

    Returns:
        A tuple containing the VxLAN status (True or False), and the test scenario (one of the pytest parameters)
    """
    duthost = duthosts[rand_one_dut_hostname]
    mg_facts, _ = setup
    attached_vlan = mg_facts["minigraph_vlan_interfaces"][0]['attachto']
    vlan_member = mg_facts["minigraph_vlans"][attached_vlan]['members'][0]
    global vlan_tagging_mode

    num_routes = request.config.option.num_routes
    vxlan_enabled = False
    if request.param == "Disabled":
        vxlan_enabled = False
    elif request.param == "Enabled":
        duthost.shell("sonic-clear fdb all")
        result = duthost.shell(
            "redis-cli -n 4 HGET \"VLAN_MEMBER|{}|{}\" tagging_mode ".format(attached_vlan, vlan_member))
        if result["stdout_lines"] is not None:
            vlan_tagging_mode = result["stdout_lines"][0]
            duthost.shell(
                "redis-cli -n 4 del \"VLAN_MEMBER|{}|{}\"".format(attached_vlan, vlan_member))

        apply_dut_config_files(duthost, vnet_test_params, num_routes)
        # Check arp table status in a loop with delay.
        pytest_assert(wait_until(120, 20, 10, is_neigh_reachable,
                      duthost, vnet_config), "Neighbor is unreachable")
        vxlan_enabled = True
    elif request.param == "Cleanup" and vnet_test_params[CLEANUP_KEY]:
        if vlan_tagging_mode != "":
            duthost.shell("redis-cli -n 4 hset \"VLAN_MEMBER|{}|{}\" tagging_mode {} ".format(
                attached_vlan, vlan_member, vlan_tagging_mode))

        vxlan_enabled = True
        cleanup_vnet_routes(duthost, vnet_config, num_routes)
        cleanup_dut_vnets(duthost, vnet_config)
        cleanup_vxlan_tunnels(duthost, vnet_test_params)
    elif request.param == "WR_ARP":
        testWrArp = test_wr_arp.TestWrArp()
        testWrArp.Setup(duthost, ptfhost, tbinfo)
        try:
            test_wr_arp.TestWrArp.testWrArp(
                testWrArp, request, duthost, ptfhost, creds)
        finally:
            testWrArp.Teardown(duthost)

    return vxlan_enabled, request.param


def is_neigh_reachable(duthost, vnet_config):
    expected_neigh_list = vnet_config["vnet_nbr_list"]
    ip_neigh_cmd_output = duthost.shell("sudo ip -4 neigh")['stdout']
    for exp_neigh in expected_neigh_list:
        if exp_neigh["ifname"].startswith("Vlan"):
            regexp = '{}.*{}.*?REACHABLE'.format(
                exp_neigh["ip"], exp_neigh["ifname"])
            if re.search(regexp, ip_neigh_cmd_output):
                logger.info('Neigh {} {} is reachable'.format(
                    exp_neigh["ip"], exp_neigh["ifname"]))
            else:
                logger.error('Neigh {} {} is not reachable'.format(
                    exp_neigh["ip"], exp_neigh["ifname"]))
                logger.info("Reapplying config {}".format(DUT_VNET_NBR_JSON))
                duthost.shell(
                    "sudo config load {} -y".format(DUT_VNET_NBR_JSON))
                return False
        else:
            logger.warning('Neighbor expected but not found: {} {}'.format(
                exp_neigh["ip"], exp_neigh["ifname"]))
    return True


def test_vnet_vxlan(setup, vxlan_status, duthosts, rand_one_dut_hostname, ptfhost,
                    vnet_test_params, creds, is_route_flow_counter_supported):  # noqa F811
    """
    Test case for VNET VxLAN

    Args:
        setup: Pytest fixture that sets up PTF and DUT hosts
        vxlan_status: Parameterized pytest fixture used to test different VxLAN configurations
        duthost: DUT host object
        ptfhost: PTF host object
        vnet_test_params: Dictionary containing vnet test parameters
    """
    duthost = duthosts[rand_one_dut_hostname]

    vxlan_enabled, scenario = vxlan_status
    _, vnet_json_data = setup

    logger.info("vxlan_enabled={}, scenario={}".format(
        vxlan_enabled, scenario))

    log_file = "/tmp/vnet-vxlan.Vxlan.{}.{}.log".format(
        scenario, datetime.now().strftime('%Y-%m-%d-%H:%M:%S'))
    ptf_params = {
        "vxlan_enabled": vxlan_enabled,
        "config_file": '/tmp/vnet.json',
        "sonic_admin_user": creds.get('sonicadmin_user'),
        "sonic_admin_password": creds.get('sonicadmin_password'),
        "dut_host": duthost.host.options['inventory_manager'].get_host(duthost.hostname).vars['ansible_host'],
        "vxlan_udp_sport": vnet_test_params[VXLAN_UDP_SPORT_KEY],
        "vxlan_udp_sport_mask": vnet_test_params[VXLAN_UDP_SPORT_MASK_KEY],
        "vxlan_range_enable": vnet_test_params[VXLAN_RANGE_ENABLE_KEY]
        }

    if scenario == "Cleanup":
        ptf_params["routes_removed"] = True

    if scenario == "Cleanup" and not vnet_test_params[CLEANUP_KEY]:
        logger.info("Skipping cleanup")
        pytest.skip("Skip cleanup specified")

    logger.debug("Starting PTF runner")
    if scenario == 'Enabled' and vxlan_enabled:
        route_pattern = 'Vnet1|100.1.1.1/32'
        expected_route_flow_packets = get_expected_flow_counter_packets_number(
            vnet_json_data)
        with RouteFlowCounterTestContext(is_route_flow_counter_supported, duthost, [route_pattern],
                                         {route_pattern: {'packets': expected_route_flow_packets}}):
            ptf_runner(ptfhost,
                       "ptftests",
                       "vnet_vxlan.VNET",
                       platform_dir="ptftests",
                       params=ptf_params,
                       qlen=1000,
                       log_file=log_file)
    else:
        ptf_runner(ptfhost,
                   "ptftests",
                   "vnet_vxlan.VNET",
                   platform_dir="ptftests",
                   params=ptf_params,
                   qlen=1000,
                   log_file=log_file)


def get_expected_flow_counter_packets_number(vnet_json_data):
    total_routes = 0
    for routes in vnet_json_data['vnet_routes']:
        for name, rt_list in list(routes.items()):
            total_routes += len(rt_list)
            for peers in vnet_json_data['vnet_peers']:
                for key, peer in list(peers.items()):
                    if name.split('_')[0] == key:
                        total_routes += len(rt_list)
            for l_routes in vnet_json_data['vnet_local_routes']:
                for l_name, l_rt_list in list(l_routes.items()):
                    if name == l_name:
                        total_routes += len(l_rt_list)

    max_routes_wo_scaling = 1000
    packets_without_scale = 3
    packets_with_scale = 2
    expected_route_flow_packets = \
        packets_without_scale if total_routes <= max_routes_wo_scaling else packets_with_scale

    return expected_route_flow_packets<|MERGE_RESOLUTION|>--- conflicted
+++ resolved
@@ -7,19 +7,11 @@
 from tests.common.helpers.assertions import pytest_assert
 from tests.common.utilities import wait_until
 from tests.ptf_runner import ptf_runner
-<<<<<<< HEAD
-from tests.vxlan.vnet_constants import CLEANUP_KEY, VXLAN_UDP_SPORT_KEY, VXLAN_UDP_SPORT_MASK_KEY,\
-    VXLAN_RANGE_ENABLE_KEY, DUT_VNET_NBR_JSON
+from tests.vxlan.vnet_constants import CLEANUP_KEY, VXLAN_UDP_SPORT_KEY,\
+    VXLAN_UDP_SPORT_MASK_KEY, VXLAN_RANGE_ENABLE_KEY, DUT_VNET_NBR_JSON
 
 from tests.vxlan.vnet_utils import generate_dut_config_files, safe_open_template, \
-                       apply_dut_config_files, cleanup_dut_vnets, cleanup_vxlan_tunnels, cleanup_vnet_routes
-=======
-from .vnet_constants import CLEANUP_KEY, VXLAN_UDP_SPORT_KEY,\
-    VXLAN_UDP_SPORT_MASK_KEY, VXLAN_RANGE_ENABLE_KEY, DUT_VNET_NBR_JSON
-
-from .vnet_utils import generate_dut_config_files, safe_open_template, \
     apply_dut_config_files, cleanup_dut_vnets, cleanup_vxlan_tunnels, cleanup_vnet_routes
->>>>>>> dd0b5f84
 
 from tests.common.fixtures.ptfhost_utils import remove_ip_addresses, change_mac_addresses, \
     copy_arp_responder_py, copy_ptftests_directory      # noqa F401
