--- conflicted
+++ resolved
@@ -5,15 +5,9 @@
 from collections import defaultdict
 from tests.common.helpers.assertions import pytest_assert
 from tests.common.utilities import wait_until
-<<<<<<< HEAD
-from tests.vxlan.vnet_constants import *
+from tests.vxlan.vnet_constants import CLEANUP_KEY
 from tests.vxlan.vnet_utils import cleanup_vnet_routes, cleanup_dut_vnets, cleanup_vxlan_tunnels, \
-                       apply_dut_config_files, generate_dut_config_files
-=======
-from .vnet_constants import CLEANUP_KEY
-from .vnet_utils import cleanup_vnet_routes, cleanup_dut_vnets, cleanup_vxlan_tunnels, \
     apply_dut_config_files, generate_dut_config_files
->>>>>>> dd0b5f84
 from tests.common.config_reload import config_reload
 
 logger = logging.getLogger(__name__)
