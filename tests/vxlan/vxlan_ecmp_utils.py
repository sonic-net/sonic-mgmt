'''
    The functions used by test_vxlan_ecmp.py. Since there are plans to
    seperate the test script to multiple files, we need a common location
    for these functions.
    Usage:
    from tests.vxlan.ecmp_utils import Ecmp_Utils
    my_own_ecmp_utils = Ecmp_Utils()
    my_own_ecmp_utils.create_vxlan_tunnel(...)
'''

from sys import getsizeof
import re
import time
import logging
from ipaddress import ip_address, IPv4Address, IPv6Address

Logger = logging.getLogger(__name__)


class Ecmp_Utils(object):
    '''
        Collection of functions that are used by the VxLAN scripts.
    '''
    Address_Count = 0

    # Some of the self.Constants used in this script.
    Constants = {}

    # Mapping the version to the python module.
    IP_TYPE = {
        'v4': IPv4Address,
        'v6': IPv6Address
    }

    # Starting prefixes to be used for the destinations and End points.
    DESTINATION_PREFIX = 150
    NEXTHOP_PREFIX = 100

    # Scale values for CRM test cases
    NHS_PER_DESTINATION = 8
    NUMBER_OF_AVAILABLE_NEXTHOPS = 4000
    NUMBER_OF_ECMP_NHS = 128000

    # This is the list of encapsulations that will be tested in this script.
    # v6_in_v4 means: V6 payload is encapsulated inside v4 outer layer.
    # This list is used in many locations in the script.
    SUPPORTED_ENCAP_TYPES = ['v4_in_v4', 'v4_in_v6', 'v6_in_v4', 'v6_in_v6']

    # This is the mask values to use for destination
    # in the vnet routes.
    HOST_MASK = {'v4': 32, 'v6': 128}

    OVERLAY_DMAC = "25:35:45:55:65:75"

    def create_vxlan_tunnel(self,
                            duthost,
                            minigraph_data,
                            af,
                            tunnel_name=None,
                            src_ip=None):
        '''
            Function to create a vxlan tunnel. The arguments:
                duthost       : The DUT ansible host object.
                minigraph_data: minigraph facts from the dut host.
                tunnel_name   : A name for the Tunnel, default: tunnel_<AF>
                src_ip        : Source ip address of the tunnel. It has to be a
                                local ip address in the DUT. Default: Loopback
                                ip address.
                af : Address family : v4 or v6.
        '''
        if tunnel_name is None:
            tunnel_name = "tunnel_{}".format(af)

        if src_ip is None:
            src_ip = self.get_dut_loopback_address(duthost, minigraph_data, af)

        config = '''{{
            "VXLAN_TUNNEL": {{
                "{}": {{
                    "src_ip": "{}"
                }}
            }}
        }}'''.format(tunnel_name, src_ip)

        self.apply_config_in_dut(duthost, config, name="vxlan_tunnel_" + af)
        return tunnel_name

    def apply_config_in_dut(self, duthost, config, name="vxlan"):
        '''
            The given json(config) will be copied to the DUT and loaded up.
        '''
        if self.Constants['DEBUG']:
            filename = "/tmp/" + name + ".json"
        else:
            filename = "/tmp/" + name + "-" + str(time.time()) + ".json"
        duthost.copy(content=config, dest=filename)
        duthost.shell("sudo config load {} -y".format(filename))
        time.sleep(1)
        if not self.Constants['KEEP_TEMP_FILES']:
            duthost.shell("rm {}".format(filename))

    def get_dut_loopback_address(self, duthost, minigraph_data, af):
        '''
            Returns the IP address of the Loopback interface in DUT, from
            minigraph.
            Arguments:
                duthost : DUT Ansible Host object.
                minigraph_data: Minigraph facts from the DUT.
                af : Address Family(v4 or v6).
        '''
        lo_ip = minigraph_data['minigraph_lo_interfaces']
        for intf in lo_ip:
            if isinstance(ip_address(intf['addr']), self.IP_TYPE[af]):
                return intf['addr']

        raise RuntimeError(
            "Couldnot find the {} loopback address"
            "for the DUT:{} from minigraph.".format(af, duthost.hostname))

    def select_required_interfaces(
            self, duthost, number_of_required_interfaces, minigraph_data, af):
        '''
        Pick the required number of interfaces to use for tests.
        These interfaces will be selected based on if they are currently
        running a established BGP.  The interfaces will be picked from the T0
        facing side.
        '''
        bgp_interfaces = self.get_all_interfaces_running_bgp(
            duthost,
            minigraph_data,
            "T0")

        # Randomly pick the interface from the above list
        list_of_bgp_ips = []
        for neigh_ip_address in bgp_interfaces:
            if isinstance(ip_address(neigh_ip_address), self.IP_TYPE[af]):
                list_of_bgp_ips.append(neigh_ip_address)

        ret_interface_list = []
        available_number = len(list_of_bgp_ips)
        # Confirm there are enough interfaces (basicaly more than or equal
        # to the number of vnets).
        if available_number <= number_of_required_interfaces+1:
            raise RuntimeError(
                "There are not enough interfaces needed to perform the test. "
                "We need atleast {} interfaces, but only {} are "
                "available.".format(
                    number_of_required_interfaces+1, available_number))
        for index in range(number_of_required_interfaces):
            neigh_ip_address = list_of_bgp_ips[index]
            current_interface_name = list(
                bgp_interfaces[neigh_ip_address].keys())[0]
            ret_interface_list.append(current_interface_name)

        if ret_interface_list:
            return ret_interface_list
        else:
            raise RuntimeError(
                "There is no Ethernet interface running BGP."
                "Pls run this test on any T1 topology.")

    @classmethod
    def get_portchannels_to_neighbors(cls,
                                      duthost,
                                      neighbor_type,
                                      minigraph_data):
        '''
            A function to get the list of portchannels connected to BGP
            neighbors of given type(T0 or T2).  It returns a list of
            portchannels+minigraph_lag_facts_of_that portchannel.
            Arguments:
                duthost : DUT Ansible Host object
                localhost : Localhost Ansible Host object.
                neighbor_type: T0 or T2.
        '''
        lag_facts = duthost.lag_facts(host=duthost.sonichost.mgmt_ip)
        names = lag_facts['ansible_facts']['lag_facts']['names']
        lags = lag_facts['ansible_facts']['lag_facts']['lags']

        return_list = {}
        pattern = re.compile("{}$".format(neighbor_type))
        for pc_name in names:
            port_struct = lags[pc_name]['po_config']['ports']
            if lags[pc_name]['po_intf_stat'] == "Up":
                intf = list(port_struct.keys())[0]
                neighbor = minigraph_data['minigraph_neighbors'][intf]['name']
                match = pattern.search(neighbor)
                if match:
                    # We found an interface that has a given neighbor_type.
                    # Let us use this.
                    return_list[pc_name] = port_struct

        return return_list

    @classmethod
    def get_ethernet_to_neighbors(cls, neighbor_type, minigraph_data):
        '''
            A function to get the list of Ethernet interfaces connected to
            BGP neighbors of given type(T0 or T2). It returns a list of ports.
            Arguments:
                duthost : DUT Ansible Host object
                neighbor_type: T0 or T2.
        '''

        pattern = re.compile("{}$".format(neighbor_type))
        ret_list = []

        for intf in minigraph_data['minigraph_neighbors']:
            if pattern.search(
                    minigraph_data['minigraph_neighbors'][intf]['name']):
                ret_list.append(intf)

        return ret_list

    def assign_intf_ip_address(self, selected_interfaces, af):
        '''
            Calculate an ip address for the selected interfaces. It is just a
            mapping. Nothing is configured.
        '''
        intf_ip_map = {}
        for intf in selected_interfaces:
            address = self.get_ip_address(
                af=af, hostid=self.Constants['DUT_HOSTID'], netid=201)
            intf_ip_map[intf] = address
        return intf_ip_map

    @classmethod
    def get_all_interfaces_running_bgp(cls,
                                       duthost,
                                       minigraph_data,
                                       neighbor_type):
        '''
            Analyze the DUT for bgp and return the a structure that have BGP
            neighbors.
        '''
        bgp_neigh_list = duthost.bgp_facts()['ansible_facts']['bgp_neighbors']
        minigraph_ip_interfaces = minigraph_data['minigraph_interfaces'] +\
            minigraph_data['minigraph_portchannel_interfaces']
        peer_addr_map = {}
        pattern = re.compile("{}$".format(neighbor_type))
        for index in minigraph_ip_interfaces:
            peer_addr_map[index['peer_addr']] =\
                {index['attachto']: index['addr']}

        ret_list = {}
        for index, entry in list(peer_addr_map.items()):
            if bgp_neigh_list[index]['state'] == 'established' and \
                    pattern.search(bgp_neigh_list[index]['description']):
                ret_list[index] = entry

        return ret_list

    def configure_vnet_neighbors(self,
                                 duthost,
                                 intf_to_ip_map,
                                 minigraph_data, af):
        '''
            setup the vnet neighbor ip addresses.
        '''
        family = "IPv4"
        if af == "v6":
            family = "IPv6"

        return_dict = {}

        config_list = []
        for intf, addr in list(intf_to_ip_map.items()):
            # If the given address is "net.1", the return address is "net.101"
            # THE ASSUMPTION HERE IS THAT THE DUT ADDRESSES ARE ENDING IN ".1".
            # addr.decode is only in python2.7
<<<<<<< HEAD
            ptf_ip = str(ip_address(addr)+100)
=======
            ptf_ip = ""
            if hasattr(addr, 'decode'):
                # python 2.7
                ptf_ip = str(ip_address(addr.decode())+100)
            else:
                # python 3
                ptf_ip = str(ip_address(addr)+100)
>>>>>>> ef74a2db

            if "Ethernet" in intf:
                return_dict[intf] = ptf_ip
            elif "PortChannel" in intf:
                for member in self.get_ethernet_ports([intf], minigraph_data):
                    return_dict[member] = ptf_ip

            config_list.append('''"{}|{}": {{
                "family": "{}"
            }}'''.format(intf, ptf_ip, family))

        full_config = '''{
            "NEIGH": {
        ''' + ",\n".join(config_list) + '''\n}\n}'''

        self.apply_config_in_dut(duthost, full_config, name="vnet_nbr_"+af)
        return return_dict

    def create_vnets(
            self,
            duthost,
            tunnel_name,
            vnet_count=1,
            scope=None,
            vni_base=10000,
            vnet_name_prefix="Vnet"):
        '''
            Create the required number of vnets.
            duthost          : AnsibleHost data structure of the DUT.
            tunnel_name      : The VxLAN Tunnel name.
            vnet_count       : Number of vnets to configure.
            scope            : The value for "scope" argument in the config.
                               Only "default" is supported. Or it should not
                               be given at all.
            vni_base         : The starting number for VNI.
            vnet_name_prefix : The prefix for the name of vnets.
        '''
        return_dict = {}
        scope_entry = ""
        if scope:
            scope_entry = '''"scope": "{}",\n'''.format(scope)
        config_list = []
        for cnt in range(vnet_count):
            name = vnet_name_prefix + "-" + str(cnt)
            vni = vni_base+cnt
            return_dict[name] = vni
            config_list.append('''"{}": {{
                "vxlan_tunnel": "{}",
                {}"vni": "{}",
                "peer_list": "",
                "overlay_dmac" : "{}"
            }}'''.format(name, tunnel_name, scope_entry, vni, self.OVERLAY_DMAC))

            full_config = '{\n"VNET": {' + ",\n".join(config_list) + '\n}\n}'

        self.apply_config_in_dut(duthost, full_config, "vnets_"+tunnel_name)
        return return_dict

    def setup_vnet_intf(self, selected_interfaces, vnet_list, minigraph_data):
        '''
            Setup the interface(or in other words associate the interface to
            a Vnet.  This will remove the ip address from the interfaces.

            selected_interfaces : The list of interfaces we decided to use.
            vnet_list           : The list of vnets to use. The list of vnets
                                  and interfaces should be of same length.
            minigraph_data      : The minigraph_facts data from DUT.
        '''
        if len(selected_interfaces) != len(vnet_list):
            raise RuntimeError(
                "Different number of interfaces and vnets, not supported yet")

        ret_list = {}
        intf_config_list = []
        po_config_list = []
        for count, intf in enumerate(selected_interfaces):
            config = ('''
                    "{}": {{
                        "vnet_name": "{}"
                    }}
            '''.format(intf, vnet_list[count]))

            if "Ethernet" in intf:
                intf_config_list.append(config)
                ret_list[intf] = vnet_list[count]
            elif "PortChannel" in intf:
                po_config_list.append(config)
                for member in self.get_ethernet_ports([intf], minigraph_data):
                    ret_list[member] = vnet_list[count]

        return ret_list

    def configure_vxlan_switch(self, duthost, vxlan_port=4789, dutmac=None):
        '''
           Configure the VxLAN parameters for the DUT.
           This step is completely optional.

           duthost: AnsibleHost structure of the DUT.
           vxlan_port : The UDP port to be used for VxLAN traffic.
           dutmac     : The mac address to be configured in the DUT.
        '''
        if dutmac is None:
            dutmac = "aa:bb:cc:dd:ee:ff"

        switch_config = '''
    [
            {{
                    "SWITCH_TABLE:switch": {{
                            "vxlan_port": "{}",
                            "vxlan_router_mac": "{}"
                    }},
                    "OP": "SET"
            }}
    ]
    '''.format(vxlan_port, dutmac)
        self.apply_config_in_swss(duthost, switch_config, "vnet_switch")

    def apply_config_in_swss(self, duthost, config, name="swss_"):
        '''
            Apply the given config data in the SWSS container of the DUT.
            duthost: AnsibleHost structure of the DUT.
            config : The config to be applied in the swss container.
            name   : The name of the config file to be created in the DUT.
        '''
        if self.Constants['DEBUG']:
            filename = name + ".json"
        else:
            filename = name + "-" + str(time.time()) + ".json"

        duthost.copy(content=config, dest="/tmp/{}".format(filename))
        duthost.shell(
            'docker exec -i swss swssconfig /dev/stdin < /tmp/{}'.format(
                filename))
        Logger.info("Wait for %s seconds for the config to take effect.",
                    0.0005*getsizeof(config) + 1)
        time.sleep(int(0.0005*getsizeof(config)) + 1)
        if not self.Constants['KEEP_TEMP_FILES']:
            duthost.shell("rm /tmp/{}".format(filename))

    def get_list_of_nexthops(self, number, af, prefix=100):
        '''
            Get a list of IP addresses to be used as nexthops. This creates a
            pool of dummy nexthops.  The other functions can use this pool to
            assign nexthops to different destinations.
            number : Number of addresses we need.
            af     : Address Family (v4 or v6).
            prefix : The first octet to be used for the addresses.
        '''
        nexthop_list = []
        for _ in range(number):
            nexthop_list.append(
                self.get_ip_address(af=af, netid=prefix, hostid=10))
        return nexthop_list

    def create_vnet_routes(
            self,
            duthost,
            vnet_list,
            dest_af,
            nh_af,
            nhs_per_destination=1,
            number_of_available_nexthops=100,
            number_of_ecmp_nhs=1000,
            dest_net_prefix=150,
            nexthop_prefix=100,
            bfd=False):
        '''
            This configures the VNET_TUNNEL_ROUTES structure. It precalculates
            the required number of destinations based on the given
            "number_of_ecmp_nhs" and the "nhs_per_destination".

            inputs:
                number_of_available_nexthops : Total number of unique
                                               NextHops available for use.
                nhs_per_destination          : Number of ECMP nexthops to use
                                               per destination.
                number_of_ecmp_nhs           : Maximum number of all NextHops
                                               put together(for all
                                               destinations).
        '''
        if number_of_available_nexthops < nhs_per_destination:
            raise RuntimeError(
                "The number of available nexthops ip addresses is not enough "
                "to cover even one destination. Pls rerun with "
                "total_number_of_endpoints(%s) > ecmp_nhs_per_destination(%s)",
                number_of_available_nexthops, nhs_per_destination)

        available_nexthops = self.get_list_of_nexthops(
            number=number_of_available_nexthops,
            af=nh_af, prefix=nexthop_prefix)

        number_of_destinations = int(number_of_ecmp_nhs / nhs_per_destination)
        no_of_dests_per_vnet = int(number_of_destinations / len(vnet_list))
        available_nexthop_count = 0
        dest_to_nh_map = {}
        for vnet in vnet_list:
            for _ in range(no_of_dests_per_vnet):
                dest = self.get_ip_address(af=dest_af, netid=dest_net_prefix)
                my_nhs = []
                for _ in range(nhs_per_destination):
                    my_nhs.append(
                        available_nexthops[
                            available_nexthop_count %
                            number_of_available_nexthops])
                    available_nexthop_count = available_nexthop_count + 1
                    if available_nexthop_count > number_of_ecmp_nhs:
                        break

                try:
                    dest_to_nh_map[vnet]
                except KeyError:
                    dest_to_nh_map[vnet] = {}
                dest_to_nh_map[vnet][dest] = my_nhs

        self.set_routes_in_dut(duthost,
                               dest_to_nh_map,
                               dest_af,
                               "SET",
                               bfd=bfd)
        return dest_to_nh_map

    @classmethod
    def get_outer_layer_version(cls, encap_type):
        '''
            Short function to get the outer layer address family from the
            encap type.
        '''
        match = re.search("in_(v[46])", encap_type)
        if match:
            return match.group(1)
        else:
            raise RuntimeError(
                "Invalid format for encap_type:{}".format(encap_type))

    @classmethod
    def get_payload_version(cls, encap_type):
        '''
            Short function to get the inner layer address family from the
            encap type.
        '''
        match = re.search("(v[46])_in_v", encap_type)
        if match:
            return match.group(1)
        else:
            raise RuntimeError(
                "Invalid format for encap_type:{}".format(encap_type))

    def create_and_apply_config(self,
                                duthost,
                                vnet,
                                dest,
                                mask,
                                nhs,
                                op,
                                bfd=False):
        '''
            Create a single destinatoin->endpoint list mapping, and configure
            it in the DUT.
            duthost : AnsibleHost structure for the DUT.
            vnet    : Name of the Vnet.
            dest    : IP(v4/v6) address of the destination.
            mask    : Dest netmask length.
            nhs     : Nexthop list(v4/v6).
            op      : Operation to be done : SET or DEL.

        '''
        config = self.create_single_route(vnet, dest, mask, nhs, op, bfd=bfd)
        str_config = '[\n' + config + '\n]'
        self.apply_config_in_swss(duthost, str_config, op + "_vnet_route")

    @classmethod
    def create_single_route(cls, vnet, dest, mask, nhs, op, bfd=False):
        '''
            Create a single route entry for vnet, for the given dest, through
            the endpoints:nhs, op:SET/DEL
        '''
        if bfd:
            config = '''{{
            "VNET_ROUTE_TUNNEL_TABLE:{}:{}/{}": {{
                "endpoint": "{}",
                "endpoint_monitor": "{}"
            }},
            "OP": "{}"
        }}'''.format(vnet, dest, mask, ",".join(nhs), ",".join(nhs), op)

        else:
            config = '''{{
            "VNET_ROUTE_TUNNEL_TABLE:{}:{}/{}": {{
                "endpoint": "{}"
            }},
            "OP": "{}"
        }}'''.format(vnet, dest, mask, ",".join(nhs), op)

        return config

    def get_ip_address(self, af, hostid=1, netid=100):
        '''
            Calculate an ip address from the given arguments.
            af     : Address Family.
            hostid : The last octet.
            netid  : The first octet.
        '''
        third_octet = self.Address_Count % 255
        second_octet = int(self.Address_Count / 255) % 255
        first_octet = netid + int(self.Address_Count / 65025)
        self.Address_Count = self.Address_Count + 1
        if af == 'v4':
            return "{}.{}.{}.{}".format(
                first_octet, second_octet, third_octet, hostid)
        if af == 'v6':
            # :0: gets removed in the IPv6 addresses.
            # Adding "a" to octets, to avoid it.
            return "fddd:a{}:a{}::a{}:{}".format(
                first_octet, second_octet, third_octet, hostid)

    def set_routes_in_dut(self,
                          duthost,
                          dest_to_nh_map,
                          dest_af,
                          op,
                          bfd=False):
        '''
            Configure Vnet routes in the DUT.
            duthost        : AnsibleHost structure for the DUT.
            dest_to_nh_map : The full map of the destination->Nexthops
                             dictionary.
            dest_af        : Address family of the destionation.
            op             : Operation to be done: SET or DEL.
            bfd            : Enable BFD or not (True/False).
        '''
        config_list = []
        for vnet in dest_to_nh_map:
            for dest in dest_to_nh_map[vnet]:
                config_list.append(self.create_single_route(
                    vnet,
                    dest,
                    self.HOST_MASK[dest_af],
                    dest_to_nh_map[vnet][dest],
                    op,
                    bfd=bfd))

        full_config = '[' + "\n,".join(config_list) + '\n]'
        self.apply_config_in_swss(duthost, full_config, op+"_routes")

    def get_t2_ports(self, duthost, minigraph_data):
        '''
            In T1 topology, any port connected to the T2 BGP neighbors are
            needed. In T0, any port connected to the T1 BGP neighbors are
            needed.
        '''
        portchannels_to_t2 = self.get_portchannels_to_neighbors(
            duthost,
            "T2",
            minigraph_data)
        list_of_interfaces = []
        if portchannels_to_t2:
            for pc_name in portchannels_to_t2:
                list_of_interfaces.extend(portchannels_to_t2[pc_name])
        else:
            list_of_interfaces = self.get_ethernet_to_neighbors(
                "T2", minigraph_data)

        ret_list = []
        for iface in list_of_interfaces:
            ret_list.append(minigraph_data["minigraph_ptf_indices"][iface])
        return ret_list

    @classmethod
    def bgp_established(cls, duthost, down_list=None):
        '''
            Verify if the BGP state is as per our requirements.
            The BGP neighbors that are listed in the down_list must be down,
            and the rest should be up. If this condition is met, return True,
            else False.

            duthost   : AnsibleHost structure of the DUT.
            down_list : The BGP neighbors that are expected to be down.
        '''
        bgp_facts = duthost.bgp_facts()['ansible_facts']
        if down_list is None:
            down_list = []
        for addr, value in list(bgp_facts['bgp_neighbors'].items()):
            if value['state'] == 'established':
                if addr in down_list:
                    # The neighbor is supposed to be down, and is actually up.
                    Logger.info(
                        "Neighbor %s is established, but should be down.",
                        addr)
                    return False
                else:
                    # The neighbor is supposed to be up, and is actually up.
                    continue
            else:
                if addr in down_list:
                    # The neighbor is supposed to be down, and is actually
                    # down.
                    continue
                else:
                    # The neighbor is supposed to be up, but is actually down.
                    Logger.info(
                        "Neighbor %s is not yet established, has state: %s",
                        addr,
                        value['state'])
                    return False

        # Now wait for the routes to be updated.
        time.sleep(30)
        return True

    @classmethod
    def get_downed_bgp_neighbors(cls, shut_intf_list, minigraph_data):
        '''
            Get the list of bgp neighbors that should be down,
            based on the interfaces that are shutdown.
        '''
        ret_list = []
        for intf in shut_intf_list:
            for m_intf in minigraph_data['minigraph_portchannel_interfaces'] +\
                    minigraph_data['minigraph_interfaces']:
                if m_intf['attachto'] == intf:
                    ret_list.append(m_intf['peer_addr'])
        return ret_list

    @classmethod
    def get_all_bgp_neighbors(cls, minigraph_facts, role):
        '''
            Get the list of BGP neighbors from the minigraph_facts.
            minigraph_facts : Minigraph data from the DUT.
            role            :  The role of the BGP neighbor. T0 or T2.
        '''
        all_neighbors = {}
        for element in minigraph_facts['minigraph_bgp']:
            if role in element['name']:
                try:
                    all_neighbors[element['name']]
                except KeyError:
                    all_neighbors[element['name']] = {}
                if ip_address(element['addr']).version == 4:
                    all_neighbors[element['name']].update(
                        {"v4": element['addr']})
                elif ip_address(element['addr']).version == 6:
                    all_neighbors[element['name']].update(
                        {"v6": element['addr']})
        return all_neighbors

    def get_corresponding_ports(self, shut_intf_list, minigraph_data):
        '''
        This is for tests that shutdown some of the T2 ports.
        This function will check which ports are to be ignored for the encap
        packets coming back to the PTF. If the encap packet comes in any of
        these ports, it is a bug.
        '''
        eth_ifaces_list = []
        for intf in shut_intf_list:
            if "Ethernet" in intf:
                eth_ifaces_list.append(intf)
            elif "PortChannel" in intf:
                for port in self.get_ethernet_ports([intf], minigraph_data):
                    eth_ifaces_list.append(port)
        return_list = [minigraph_data["minigraph_ptf_indices"][iface]
                       for iface in eth_ifaces_list]
        return return_list

    def get_ethernet_ports(self, intf_list, minigraph_data):
        '''
            The given interface list can be either Ethernet or Portchannel.
            This function will return a flat list of Ethernet ports
            corresponding to the given intf_list itself, or members of
            Portchannels.
        '''
        ret_list = []
        for intf in intf_list:
            if "Ethernet" in intf:
                ret_list.append(intf)
            elif "PortChannel" in intf:
                ret_list.extend(
                    minigraph_data['minigraph_portchannels'][intf]['members'])

        return ret_list

    def gather_ptf_indices_t2_neighbor(
            self,
            minigraph_facts,
            all_t2_neighbors,
            t2_neighbor,
            encap_type):
        '''
            Get the list of PTF port indices for the given list of
            t2_neighbors.  In T1 topology, every DUT port is mapped to a port
            in the PTF. This function calculates the list of PTF ports that are
            mapped to the given list of t2_neighbors.
            minigraph_facts  : Minigraph data from the Duthost.
            all_t2_neighbors : All T2 neighbors of the DUT.
            t2_neighbor      : The T2 neighbor for which we need the PTF ports.
            encap_type       : Encap type(v4_in_v4/v4_in_v6/v6_in_v4/v6_in_v6)
        '''
        # All T2 Neighbors VM's name to Neighbor IP Mapping
        all_pcs = minigraph_facts['minigraph_portchannel_interfaces']
        # Neighbor IP to Portchannel interfaces mapping
        pc_to_ip_map = {}
        for each_pc in all_pcs:
            pc_to_ip_map[each_pc['peer_addr']] = each_pc['attachto']
        # Finding the portchannel under shutdown T2 Neighbor
        outer_af = self.get_outer_layer_version(encap_type)
        required_pc = \
            pc_to_ip_map[all_t2_neighbors[t2_neighbor][outer_af].lower()]
        # Finding ethernet interfaces under that specific portchannel
        required_ethernet_interfaces = \
            minigraph_facts['minigraph_portchannels'][required_pc]['members']
        # Finding interfaces with PTF indices
        ret_list = []
        for iface in required_ethernet_interfaces:
            ret_list.append(minigraph_facts["minigraph_ptf_indices"][iface])
        return ret_list

    @classmethod
    def start_bfd_responder(cls, ptfhost, dut_mac, dut_loop_ips, monitor_file):
        '''
            Configure the supervisor in the PTF with BFD responder and start
            the BFD responder.
            ptfhost      : AnsibleHost structure of the PTF container.
            t2_ports     : The list of T2 ports(The BFD responder can take any
                           port actually).
            dut_mac      : Mac address of the DUT.
            dut_loop_ips : IPv4 and IPv6 addresses of the Loopback interface
                           in the DUT.
            monitor_file : The file to be monitored by the BFD responder.
        '''
        ptfhost.copy(dest=monitor_file, content="\n\n\n")

        extra_vars = {
            "bfd_responder_args":
                'dut_mac=u"{}";dut_loop_ips={};monitor_file="{}"'.format(
                    dut_mac,
                    str(dut_loop_ips).replace('\'', '"'),
                    monitor_file)}
        try:
            ptfhost.command('supervisorctl stop bfd_responder')
        except BaseException:
            pass

        ptfhost.host.options["variable_manager"].extra_vars.update(extra_vars)
        script_args = \
            '''dut_mac=u"{}";dut_loop_ips={};monitor_file="{}"'''.format(
                dut_mac, str(dut_loop_ips).replace('\'', '"'), monitor_file)
        supervisor_conf_content = '''
[program:bfd_responder]
command=ptf --test-dir /root/ptftests bfd_responder.BFD_Responder''' +\
            ' --platform-dir /root/ptftests -t' + \
            ''' '{}' --relax  --platform remote
process_name=bfd_responder
stdout_logfile=/tmp/bfd_responder.out.log
stderr_logfile=/tmp/bfd_responder.err.log
redirect_stderr=false
autostart=false
autorestart=true
startsecs=1
numprocs=1
'''.format(script_args)
        ptfhost.copy(
            content=supervisor_conf_content,
            dest='/etc/supervisor/conf.d/bfd_responder.conf')

        ptfhost.command('supervisorctl reread')
        ptfhost.command('supervisorctl update')
        ptfhost.command('supervisorctl start bfd_responder')

    @classmethod
    def stop_bfd_responder(cls, ptfhost):
        '''
            Stop the BFD responder, and clean it up from the supervisor.
        '''
        try:
            ptfhost.command('supervisorctl stop bfd_responder')
        except BaseException:
            pass
        ptfhost.command('supervisorctl remove bfd_responder')

    @classmethod
    def update_monitor_file(cls,
                            ptfhost,
                            monitor_file,
                            intf_list,
                            ip_address_list):
        '''
            Update the BFD responder's list of IP addresses and interfaces to
            respond to.  The bfd_responder will keep reading this file every
            second and update itself.
            ptfhost      : AnsibleHost structure of the PTF container.
            monitor_file : The monitor file of the bfd_responder.
            intf_list    : The list of interface indices in the PTF to work
                           with.
            ip_address_list : The list of IP addresses from the DUT to
                              respond to.
        '''
        ptfhost.copy(
            dest=monitor_file,
            content="{}\n{}\n".format(
                ",".join(map(str, intf_list)),
                ",".join(ip_address_list)))
        time.sleep(3)

    def create_and_apply_priority_config(self,
                                         duthost,
                                         vnet,
                                         dest,
                                         mask,
                                         nhs,
                                         primary,
                                         op):
        '''
            Create a single destinatoin->endpoint list mapping, and configure
            it in the DUT.
            duthost : AnsibleHost structure for the DUT.
            vnet    : Name of the Vnet.
            dest    : IP(v4/v6) address of the destination.
            mask    : Dest netmask length.
            nhs     : Nexthop list(v4/v6).
            primary : list of primary endpoints.
            op      : Operation to be done : SET or DEL.

        '''
        config = self.create_single_priority_route(vnet, dest, mask, nhs, primary, op)
        str_config = '[\n' + config + '\n]'
        self.apply_config_in_swss(duthost, str_config, op + "_vnet_route")

    @classmethod
    def create_single_priority_route(cls, vnet, dest, mask, nhs, primary, op):
        '''
            Create a single route entry for vnet, for the given dest, through
            the endpoints:nhs, op:SET/DEL
        '''
        config = '''{{
        "VNET_ROUTE_TUNNEL_TABLE:{}:{}/{}": {{
            "endpoint": "{}",
            "endpoint_monitor": "{}",
            "primary" : "{}",
            "monitoring" : "custom",
            "adv_prefix" : "{}/{}"
        }},
        "OP": "{}"
        }}'''.format(vnet, dest, mask, ",".join(nhs), ",".join(nhs), ",".join(primary), dest, mask, op)
        return config

    def set_vnet_monitor_state(self, duthost, dest, mask, nh, state):
        duthost.shell("sonic-db-cli STATE_DB HSET 'VNET_MONITOR_TABLE|{}|{}/{}' 'state' '{}'"
                      .format(nh, dest, mask, state))<|MERGE_RESOLUTION|>--- conflicted
+++ resolved
@@ -268,9 +268,6 @@
             # If the given address is "net.1", the return address is "net.101"
             # THE ASSUMPTION HERE IS THAT THE DUT ADDRESSES ARE ENDING IN ".1".
             # addr.decode is only in python2.7
-<<<<<<< HEAD
-            ptf_ip = str(ip_address(addr)+100)
-=======
             ptf_ip = ""
             if hasattr(addr, 'decode'):
                 # python 2.7
@@ -278,7 +275,6 @@
             else:
                 # python 3
                 ptf_ip = str(ip_address(addr)+100)
->>>>>>> ef74a2db
 
             if "Ethernet" in intf:
                 return_dict[intf] = ptf_ip
