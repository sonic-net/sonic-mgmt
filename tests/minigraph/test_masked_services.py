import logging
import pytest
from tests.common.helpers.assertions import pytest_assert
from tests.common.utilities import wait_until
from tests.common import config_reload

pytestmark = [
    pytest.mark.topology('any')
]

logger = logging.getLogger(__name__)


def is_service_loaded(duthost, service):
    output = duthost.shell("systemctl show -p LoadState --value {}.service".format(service))
    if output["failed"]:
        return False
    return output["stdout"] == "loaded"


def change_service_state(duthost, service, enable):
    outputs = []
    if enable:
        outputs = [
            duthost.shell("systemctl unmask {}.service".format(service)),
            duthost.shell("systemctl enable {}.service".format(service)),
            duthost.shell("systemctl start {}.service".format(service))
        ]
    else:
        outputs = [
            duthost.shell("systemctl stop {}.service".format(service)),
            duthost.shell("systemctl disable {}.service".format(service)),
            duthost.shell("systemctl mask {}.service".format(service))
        ]
    for output in outputs:
        if output["failed"]:
            pytest.fail("Error starting or stopping service")
            return


@pytest.mark.disable_loganalyzer
def test_masked_services(duthosts, rand_one_dut_hostname):
    """
    @summary: This test case will mask telemetry/gnmi service, then test load_minigraph and check its success
    """
    duthost = duthosts[rand_one_dut_hostname]
    cmd = "docker images | grep -w sonic-telemetry"
    if duthost.shell(cmd, module_ignore_errors=True)['rc'] == 0:
        cmd = "docker ps | grep -w telemetry"
        if duthost.shell(cmd, module_ignore_errors=True)['rc'] == 0:
            test_service = "telemetry"
        else:
            pytest.fail("Telemetry is not running")
    else:
        cmd = "docker images | grep -w sonic-gnmi"
        if duthost.shell(cmd, module_ignore_errors=True)['rc'] == 0:
            cmd = "docker ps | grep -w gnmi"
            if duthost.shell(cmd, module_ignore_errors=True)['rc'] == 0:
                test_service = "gnmi"
            else:
                pytest.fail("GNMI is not running")
        else:
            pytest.fail("Can't find telemetry and gnmi image")
    logging.info("Bringing down {} service".format(test_service))
    service_status = duthost.critical_process_status(test_service)

    if not service_status:
        pytest.fail("Make sure {} is up and running before calling this test".format(test_service))

    change_service_state(duthost, test_service, False)
    logging.info("Wait until service is masked and inactive")
    pytest_assert(not wait_until(30, 10, 0, duthost.is_service_fully_started, test_service),
                  "{} still running".format(test_service))

    logging.info("Check service status")
    assert not is_service_loaded(duthost, test_service)

    try:
        logging.info("Starting load_minigraph")
        config_reload(duthost, config_source='minigraph')
        logging.info("Bring back service if not up")
        change_service_state(duthost, test_service, True)
        logging.info("Wait until service is unmasked and active")
<<<<<<< HEAD
        pytest_assert(wait_until(100, 10, 0, duthost.is_service_fully_started, "telemetry"), "TELEMETRY not started")
    except Exception as e:
        pytest.fail("Test failed as load_minigraph was not successful and got exception {}".format(e))
=======
        pytest_assert(wait_until(100, 10, 0, duthost.is_service_fully_started, test_service),
                      "{} not started".format(test_service))

        if load_minigraph_error_code:
            pytest.fail("Test failed as load_minigraph was not successful")
>>>>>>> 673137ec
    finally:
        config_reload(duthost, config_source='config_db', safe_reload=True, check_intf_up_ports=True)<|MERGE_RESOLUTION|>--- conflicted
+++ resolved
@@ -75,22 +75,15 @@
     logging.info("Check service status")
     assert not is_service_loaded(duthost, test_service)
 
+    logging.info("Starting load_minigraph")
     try:
-        logging.info("Starting load_minigraph")
         config_reload(duthost, config_source='minigraph')
+    except Exception as e:
+        pytest.fail("Test failed as load_minigraph was not successful and got exception {}".format(e))
+    finally:
         logging.info("Bring back service if not up")
         change_service_state(duthost, test_service, True)
         logging.info("Wait until service is unmasked and active")
-<<<<<<< HEAD
-        pytest_assert(wait_until(100, 10, 0, duthost.is_service_fully_started, "telemetry"), "TELEMETRY not started")
-    except Exception as e:
-        pytest.fail("Test failed as load_minigraph was not successful and got exception {}".format(e))
-=======
         pytest_assert(wait_until(100, 10, 0, duthost.is_service_fully_started, test_service),
                       "{} not started".format(test_service))
-
-        if load_minigraph_error_code:
-            pytest.fail("Test failed as load_minigraph was not successful")
->>>>>>> 673137ec
-    finally:
         config_reload(duthost, config_source='config_db', safe_reload=True, check_intf_up_ports=True)