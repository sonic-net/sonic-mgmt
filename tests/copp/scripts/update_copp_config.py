--- conflicted
+++ resolved
@@ -85,20 +85,12 @@
             # that number of packets per second, which is what we want for our tests.
             # For queue4_group3, use the default value in copp
             # configuration as this is lower than 600 PPS
-<<<<<<< HEAD
             if tg == "queue4_group3":
-                continue
-=======
-            if tg == "default":
-                group_config["cir"] = DEFAULT_PPS_LIMIT
-                group_config["cbs"] = DEFAULT_PPS_LIMIT
-            elif tg == "queue4_group3":
                 if asic_type == "cisco-8000":
                     group_config["cir"] = "400"
                     group_config["cbs"] = "400"
                 else:
                     continue
->>>>>>> 151b07c9
             else:
                 if "cir" in group_config:
                     group_config["cir"] = pps_limit
