"""
    Tests the COPP feature in SONiC.

    Notes:
        These test cases require that a special RPC syncd image is installed on the
        DUT. You can either pre-install this image and run the test normally, or
        specify the `--swap-syncd` flag from the command line to have the test fetch
        the RPC image and install it before the test runs.

        These test cases limit the PPS of all trap groups to 600. This is done to ensure
        that the PTF can send traffic fast enough to trigger the policer. In order to validate
        higher rate limits, a physical traffic generator is needed, which is beyond the scope
        of these test cases.

    Parameters:
        --copp_swap_syncd: Used to install the RPC syncd image before running the tests. Default
            is disabled.
        --send_rate_limit: Used to set custom server send rate-limit pps. Default is 2000 pps

"""

import ipaddr
import logging
import pytest
import json
import random
import time
from collections import namedtuple

from tests.copp import copp_utils
from tests.ptf_runner import ptf_runner
from tests.common import config_reload, constants
from tests.common.system_utils import docker
from tests.common.reboot import reboot
from tests.common.utilities import skip_release
from tests.common.utilities import wait_until
from tests.common.helpers.assertions import pytest_assert
from tests.common.utilities import find_duthost_on_role
from tests.common.utilities import get_upstream_neigh_type

# Module-level fixtures
from tests.common.fixtures.ptfhost_utils import copy_ptftests_directory   # noqa F401
from tests.common.fixtures.ptfhost_utils import change_mac_addresses      # noqa F401

pytestmark = [
    pytest.mark.topology("t0", "t1", "t2", "m0", "mx")
]

_COPPTestParameters = namedtuple("_COPPTestParameters",
                                 ["nn_target_port",
                                  "swap_syncd",
                                  "topo",
                                  "myip",
                                  "myip6",
                                  "peerip",
                                  "peerip6",
                                  "nn_target_interface",
                                  "nn_target_namespace",
                                  "send_rate_limit",
                                  "nn_target_vlanid",
                                  "topo_type"])

_TOR_ONLY_PROTOCOL = ["DHCP", "DHCP6"]
_TEST_RATE_LIMIT_DEFAULT = 600
_TEST_RATE_LIMIT_MARVELL = 625

logger = logging.getLogger(__name__)


class TestCOPP(object):
    """
        Tests basic COPP functionality in SONiC.
    """
    trap_id = "bgp"
    feature_name = "bgp"

    @pytest.mark.parametrize("protocol", ["ARP",
                                          "IP2ME",
                                          "SNMP",
                                          "SSH",
                                          "DHCP",
                                          "DHCP6",
                                          "BGP",
                                          "LACP",
                                          "LLDP",
                                          "UDLD",
                                          "Default"])
    def test_policer(self, protocol, duthosts, enum_rand_one_per_hwsku_frontend_hostname,
                     ptfhost, copp_testbed, dut_type):
        """
            Validates that rate-limited COPP groups work as expected.

            Checks that the policer enforces the rate limit for protocols
            that have a set rate limit.
        """
        duthost = duthosts[enum_rand_one_per_hwsku_frontend_hostname]
        _copp_runner(duthost,
                     ptfhost,
                     protocol,
                     copp_testbed,
                     dut_type)

    @pytest.mark.disable_loganalyzer
    def test_trap_neighbor_miss(self, duthosts, enum_rand_one_per_hwsku_frontend_hostname,
                                ptfhost, check_image_version, copp_testbed, dut_type,
                                skip_traffic_test, ip_versions, packet_type):    # noqa F811
        """
        Validates that neighbor miss (subnet hit) packets are rate-limited

        """
        duthost = duthosts[enum_rand_one_per_hwsku_frontend_hostname]
        logger.info("Verify IPV{} {} packets are rate limited".format(ip_versions, packet_type))
        pytest_assert(
            wait_until(60, 20, 0, _copp_runner, duthost, ptfhost, packet_type, copp_testbed, dut_type,
                       skip_traffic_test=skip_traffic_test, ip_version=ip_versions),
            "Traffic check for {} packets failed".format(packet_type))

    @pytest.mark.disable_loganalyzer
    def test_add_new_trap(self, duthosts, enum_rand_one_per_hwsku_frontend_hostname,
                          ptfhost, check_image_version, copp_testbed, dut_type, backup_restore_config_db):
        """
        Validates that one new trap(bgp) can be installed

        1. The trap(bgp) should be uninstalled
        2. Set always_enabled of bgp to true
        3. Verify the trap status is installed by sending traffic
        """
        duthost = duthosts[enum_rand_one_per_hwsku_frontend_hostname]

        logger.info("Uninstall trap {}".format(self.trap_id))
        copp_utils.uninstall_trap(duthost, self.feature_name, self.trap_id)
        # remove ip2me because bgp traffic can fall back to ip2me trap then interfere following traffic tests
        if self.trap_id == "bgp":
            logger.info("Uninstall trap ip2me")
            copp_utils.uninstall_trap(duthost, "ip2me", "ip2me")

        logger.info("Verify {} trap status is uninstalled by sending traffic".format(self.trap_id))
        _copp_runner(duthost,
                     ptfhost,
                     self.trap_id.upper(),
                     copp_testbed,
                     dut_type,
                     has_trap=False)

        logger.info("Set always_enabled of {} to true".format(self.trap_id))
        copp_utils.configure_always_enabled_for_trap(duthost, self.trap_id, "true")

        logger.info("Verify {} trap status is installed by sending traffic".format(self.trap_id))
        pytest_assert(
            wait_until(60, 20, 0, _copp_runner, duthost, ptfhost, self.trap_id.upper(), copp_testbed, dut_type),
            "Installing {} trap fail".format(self.trap_id))

    @pytest.mark.disable_loganalyzer
    @pytest.mark.parametrize("remove_trap_type", ["delete_feature_entry",
                                                  "disable_feature_status"])
    def test_remove_trap(self, duthosts, enum_rand_one_per_hwsku_frontend_hostname,
                         ptfhost, check_image_version, copp_testbed, dut_type,
                         backup_restore_config_db, remove_trap_type):
        """
        Validates that The trap(bgp) can be uninstalled after deleting the corresponding entry from the feature table

        1. Pre condition: make the tested trap installed and always_enable is false
        2. Remove trap according to remove trap type
        4. Verify the trap status is uninstalled by sending traffic
        """
        duthost = duthosts[enum_rand_one_per_hwsku_frontend_hostname]
        if (duthost.facts["asic_type"] == "cisco-8000"):
            logger.info("Sleep 120 seconds for Cisco platform")
            time.sleep(120)

        if self.trap_id == "bgp":
            logger.info("Uninstall trap ip2me")
            copp_utils.uninstall_trap(duthost, "ip2me", "ip2me")

        logger.info("Pre condition: make trap {} is installed".format(self.feature_name))
        pre_condition_install_trap(ptfhost, duthost, copp_testbed, self.trap_id, self.feature_name)

        if remove_trap_type == "delete_feature_entry":
            logger.info("Remove feature entry: {}".format(self.feature_name))
            copp_utils.remove_feature_entry(duthost, self.feature_name)
        else:
            logger.info("Disable {} in feature table".format(self.feature_name))
            copp_utils.disable_feature_entry(duthost, self.feature_name)

        logger.info("Verify {} trap status is uninstalled by sending traffic".format(self.trap_id))
        pytest_assert(
            wait_until(100, 20, 0, _copp_runner, duthost, ptfhost, self.trap_id.upper(),
                       copp_testbed, dut_type, has_trap=False),
            "uninstalling {} trap fail".format(self.trap_id))

    @pytest.mark.disable_loganalyzer
    def test_trap_config_save_after_reboot(self, duthosts, localhost, enum_rand_one_per_hwsku_frontend_hostname,
                                           ptfhost, check_image_version, copp_testbed, dut_type,
                                           backup_restore_config_db, request):   # noqa F811
        """
        Validates that the trap configuration is saved or not after reboot(reboot, fast-reboot, warm-reboot)

        1. Set always_enabled of a trap(e.g. bgp) to true
        2. Config save -y
        3. Do reboot according to the specified parameter of
               copp_reboot_type (reboot/warm-reboot/fast-reboot/soft-reboot)
        4. Verify configuration are saved successfully
        5. Verify the trap status is installed by sending traffic
        """

        duthost = duthosts[enum_rand_one_per_hwsku_frontend_hostname]

        logger.info("Set always_enabled of {} to true".format(self.trap_id))
        copp_utils.configure_always_enabled_for_trap(duthost, self.trap_id, "true")

        logger.info("Config save")
        duthost.command("sudo config save -y")

        reboot_type = request.config.getoption("--copp_reboot_type")
        logger.info("Do {}".format(reboot_type))
        reboot(duthost, localhost, reboot_type=reboot_type, reboot_helper=None, reboot_kwargs=None)

        time.sleep(180)
        logger.info("Verify always_enable of {} == {} in config_db".format(self.trap_id, "true"))
        copp_utils.verify_always_enable_value(duthost, self.trap_id, "true")
        logger.info("Verify {} trap status is installed by sending traffic".format(self.trap_id))
        pytest_assert(
            wait_until(200, 20, 0, _copp_runner, duthost, ptfhost, self.trap_id.upper(), copp_testbed, dut_type),
            "Installing {} trap fail".format(self.trap_id))


@pytest.fixture(scope="class")
def dut_type(duthosts, enum_rand_one_per_hwsku_frontend_hostname):
    duthost = duthosts[enum_rand_one_per_hwsku_frontend_hostname]
    # return config db contents(running-config)
    cfg_facts = json.loads(duthost.shell("sonic-cfggen -d --print-data")['stdout'])
    dut_type = None

    if "DEVICE_METADATA" in cfg_facts:
        if "localhost" in cfg_facts["DEVICE_METADATA"]:
            if "type" in cfg_facts["DEVICE_METADATA"]["localhost"]:
                dut_type = cfg_facts["DEVICE_METADATA"]["localhost"]["type"]

    return dut_type


@pytest.fixture(scope="class")
def copp_testbed(
    duthosts,
    enum_rand_one_per_hwsku_frontend_hostname,
    creds,
    ptfhost,
    tbinfo,
    duts_minigraph_facts,
    request,
    is_backend_topology
):
    """
        Pytest fixture to handle setup and cleanup for the COPP tests.
    """
    upStreamDuthost = None
    duthost = duthosts[enum_rand_one_per_hwsku_frontend_hostname]
    test_params = _gather_test_params(tbinfo, duthost, request, duts_minigraph_facts)

    if not is_backend_topology:
        # There is no upstream neighbor in T1 backend topology. Test is skipped on T0 backend.
        upStreamDuthost = find_duthost_on_role(duthosts, get_upstream_neigh_type(tbinfo['topo']['type']), tbinfo)

    try:
        _setup_multi_asic_proxy(duthost, creds, test_params, tbinfo)
        _setup_testbed(duthost, creds, ptfhost, test_params, tbinfo, upStreamDuthost, is_backend_topology)
        yield test_params
    finally:
        _teardown_multi_asic_proxy(duthost, creds, test_params, tbinfo)
        _teardown_testbed(duthost, creds, ptfhost, test_params, tbinfo, upStreamDuthost, is_backend_topology)


@pytest.fixture(autouse=True)
def ignore_expected_loganalyzer_exceptions(enum_rand_one_per_hwsku_frontend_hostname, loganalyzer):
    """
        Ignore expected failures logs during test execution.

        We disable LLDP during the test, so we expect to see "lldp not running"
        messages in the logs. All other errors should be treated as errors.

        Args:
            duthost: DUT fixture
            loganalyzer: Loganalyzer utility fixture
    """
    ignoreRegex = [
        ".*snmp#snmp-subagent.*",
        ".*kernel reports TIME_ERROR: 0x4041: Clock Unsynchronized.*"
    ]

    if loganalyzer:  # Skip if loganalyzer is disabled
        loganalyzer[enum_rand_one_per_hwsku_frontend_hostname].ignore_regex.extend(ignoreRegex)


<<<<<<< HEAD
def _copp_runner(dut, ptf, protocol, test_params, dut_type, has_trap=True,
                 skip_traffic_test=False, ip_version="4"):    # noqa F811
=======
def _copp_runner(dut, ptf, protocol, test_params, dut_type, has_trap=True):
>>>>>>> 151b07c9
    """
        Configures and runs the PTF test cases.
    """

    is_ipv4 = True if ip_version == "4" else False

    params = {"verbose": False,
              "target_port": test_params.nn_target_port,
              "myip": test_params.myip if is_ipv4 else test_params.myip6,
              "peerip": test_params.peerip if is_ipv4 else test_params.peerip6,
              "vlanip": copp_utils.get_vlan_ip(dut, ip_version),
              "loopbackip": copp_utils.get_lo_ipv4(dut),
              "send_rate_limit": test_params.send_rate_limit,
              "has_trap": has_trap,
              "hw_sku": dut.facts["hwsku"],
              "asic_type": dut.facts["asic_type"],
<<<<<<< HEAD
              "topo_type": test_params.topo_type,
              "ip_version": ip_version}
=======
              "platform": dut.facts["platform"],
              "topo_type": test_params.topo_type}
>>>>>>> 151b07c9

    dut_ip = dut.mgmt_ip
    device_sockets = ["0-{}@tcp://127.0.0.1:10900".format(test_params.nn_target_port),
                      "1-{}@tcp://{}:10900".format(test_params.nn_target_port, dut_ip)]

    # NOTE: debug_level can actually slow the PTF down enough to fail the test cases
    # that are not rate limited. Until this is addressed, do not use this flag as part of
    # nightly test runs.
    ptf_runner(host=ptf,
               testdir="ptftests",
               # Special Handling for DHCP if we are using T1 Topo
               testname="copp_tests.{}Test".format((protocol+"TopoT1") if protocol in _TOR_ONLY_PROTOCOL and
                                                   dut_type not in ["ToRRouter", "MgmtToRRouter", "BmcMgmtToRRouter"]
                                                   else protocol),
               platform="nn",
               qlen=100000,
               params=params,
               relax=None,
               debug_level=None,
               device_sockets=device_sockets,
               is_python3=True)
    return True


def _gather_test_params(tbinfo, duthost, request, duts_minigraph_facts):
    """
        Fetches the test parameters from pytest.
    """

    swap_syncd = request.config.getoption("--copp_swap_syncd")
    send_rate_limit = request.config.getoption("--send_rate_limit")
    topo = tbinfo["topo"]["name"]
    topo_type = tbinfo["topo"]["type"]
    mg_fact = duts_minigraph_facts[duthost.hostname]

    port_index_map = {}
    for mg_facts_tuple in mg_fact:
        index, mg_facts = mg_facts_tuple
        # filter out server peer port and only bgp peer ports remain, to support T0 topologies
        bgp_peer_name_set = set([bgp_peer["name"] for bgp_peer in mg_facts["minigraph_bgp"]])
        # get the port_index_map using the ptf_indicies to support multi DUT topologies
        port_index_map.update({
           k: v
           for k, v in list(mg_facts["minigraph_ptf_indices"].items())
           if k in mg_facts["minigraph_ports"] and
           not duthost.is_backend_port(k, mg_facts) and
           mg_facts["minigraph_neighbors"][k]["name"] in bgp_peer_name_set
        })
    # use randam sonic interface for testing
    nn_target_interface = random.choice(list(port_index_map.keys()))
    # get the  ptf port for choosen port
    nn_target_port = port_index_map[nn_target_interface]
    myip = None
    peerip = None
    nn_target_vlanid = None

    for mg_facts_tuple in mg_fact:
        index, mg_facts = mg_facts_tuple
        if nn_target_interface not in mg_facts["minigraph_neighbors"]:
            continue
        for bgp_peer in mg_facts["minigraph_bgp"]:
            if myip is None and \
                    bgp_peer["name"] == mg_facts["minigraph_neighbors"][nn_target_interface]["name"] \
                    and ipaddr.IPAddress(bgp_peer["addr"]).version == 4:
                myip = bgp_peer["addr"]
                peerip = bgp_peer["peer_addr"]
                nn_target_namespace = mg_facts["minigraph_neighbors"][nn_target_interface]['namespace']
                is_backend_topology = mg_facts.get(constants.IS_BACKEND_TOPOLOGY_KEY, False)
                if is_backend_topology and len(mg_facts["minigraph_vlan_sub_interfaces"]) > 0:
                    nn_target_vlanid = mg_facts["minigraph_vlan_sub_interfaces"][0]["vlan"]
            elif bgp_peer["name"] == mg_facts["minigraph_neighbors"][nn_target_interface]["name"] \
                    and ipaddr.IPAddress(bgp_peer["addr"]).version == 6:
                myip6 = bgp_peer["addr"]
                peerip6 = bgp_peer["peer_addr"]
                break

    logging.info("nn_target_port {} nn_target_interface {} nn_target_namespace {} nn_target_vlanid {}"
                 .format(nn_target_port, nn_target_interface, nn_target_namespace, nn_target_vlanid))

    return _COPPTestParameters(nn_target_port=nn_target_port,
                               swap_syncd=swap_syncd,
                               topo=topo,
                               myip=myip,
                               myip6=myip6,
                               peerip=peerip,
                               peerip6=peerip6,
                               nn_target_interface=nn_target_interface,
                               nn_target_namespace=nn_target_namespace,
                               send_rate_limit=send_rate_limit,
                               nn_target_vlanid=nn_target_vlanid,
                               topo_type=topo_type)


def _setup_testbed(dut, creds, ptf, test_params, tbinfo, upStreamDuthost, is_backend_topology):
    """
        Sets up the testbed to run the COPP tests.
    """
    logging.info("Set up the PTF for COPP tests")
    copp_utils.configure_ptf(ptf, test_params, is_backend_topology)

    rate_limit = _TEST_RATE_LIMIT_DEFAULT
    if dut.facts["asic_type"] == "marvell":
        rate_limit = _TEST_RATE_LIMIT_MARVELL

    logging.info("Update the rate limit for the COPP policer")
    copp_utils.limit_policer(dut, rate_limit, test_params.nn_target_namespace)

    # Multi-asic will not support this mode as of now.
    if test_params.swap_syncd:
        logging.info("Swap out syncd to use RPC image...")
        docker.swap_syncd(dut, creds, test_params.nn_target_namespace)
    else:
        # Set sysctl RCVBUF parameter for tests
        dut.command("sysctl -w net.core.rmem_max=609430500")

        # Set sysctl SENDBUF parameter for tests
        dut.command("sysctl -w net.core.wmem_max=609430500")

        # NOTE: Even if the rpc syncd image is already installed, we need to restart
        # SWSS for the COPP changes to take effect.
        logging.info("Reloading config and restarting swss...")
        config_reload(dut, safe_reload=True, check_intf_up_ports=True)

    if not is_backend_topology:
        # make sure traffic goes over management port by shutdown bgp toward upstream neigh that gives default route
        upStreamDuthost.command("sudo config bgp shutdown all")
        time.sleep(30)

    logging.info("Configure syncd RPC for testing")
    copp_utils.configure_syncd(dut, test_params.nn_target_port, test_params.nn_target_interface,
                               test_params.nn_target_namespace, test_params.nn_target_vlanid,
                               test_params.swap_syncd, creds)


def _teardown_testbed(dut, creds, ptf, test_params, tbinfo, upStreamDuthost, is_backend_topology):
    """
        Tears down the testbed, returning it to its initial state.
    """
    logging.info("Restore PTF post COPP test")
    copp_utils.restore_ptf(ptf)

    logging.info("Restore COPP policer to default settings")
    copp_utils.restore_policer(dut, test_params.nn_target_namespace)

    if test_params.swap_syncd:
        logging.info("Restore default syncd docker...")
        docker.restore_default_syncd(dut, creds, test_params.nn_target_namespace)
    else:
        copp_utils.restore_syncd(dut, test_params.nn_target_namespace)
        logging.info("Reloading config and restarting swss...")
        config_reload(dut, safe_reload=True, check_intf_up_ports=True)

    if not is_backend_topology:
        # Testbed is not a T1 backend device, so bring up bgp session to upstream device
        upStreamDuthost.command("sudo config bgp startup all")


def _setup_multi_asic_proxy(dut, creds, test_params, tbinfo):
    """
        Sets up the testbed to run the COPP tests on multi-asic platfroms via setting proxy.
    """
    if not dut.is_multi_asic:
        return

    logging.info("Adding iptables rules and enabling eth0 port forwarding")
    # Add IP Table rule for http and ptf nn_agent traffic.
    dut.command("sudo sysctl net.ipv4.conf.eth0.forwarding=1")

    if not test_params.swap_syncd:
        mgmt_ip = dut.host.options["inventory_manager"].get_host(dut.hostname).vars["ansible_host"]
        # Add Rule to communicate to http/s proxy from namespace
        dut.command("sudo iptables -t nat -A POSTROUTING -p tcp --dport 8080 -j SNAT --to-source {}".format(mgmt_ip))
    # Add Rule to communicate to ptf nn agent client from namespace
    ns_ip = dut.shell("sudo ip -n {} -4 -o addr show eth0".format(test_params.nn_target_namespace)
                      + " | awk '{print $4}' | cut -d'/' -f1")["stdout"]
    dut.command("sudo iptables -t nat -A PREROUTING -p tcp --dport 10900 -j DNAT --to-destination {}".format(ns_ip))


def _teardown_multi_asic_proxy(dut, creds, test_params, tbinfo):
    """
        Tears down multi asic proxy settings, returning it to its initial state.
    """
    if not dut.is_multi_asic:
        return

    logging.info("Removing iptables rules and disabling eth0 port forwarding")
    dut.command("sudo sysctl net.ipv4.conf.eth0.forwarding=0")
    if not test_params.swap_syncd:
        # Delete IP Table rule for http and ptf nn_agent traffic.
        mgmt_ip = dut.host.options["inventory_manager"].get_host(dut.hostname).vars["ansible_host"]
        # Delete Rule to communicate to http/s proxy from namespace
        dut.command("sudo iptables -t nat -D POSTROUTING -p tcp --dport 8080 -j SNAT --to-source {}".format(mgmt_ip))
    # Delete Rule to communicate to ptf nn agent client from namespace
    ns_ip = dut.shell("sudo ip -n {} -4 -o addr show eth0".format(test_params.nn_target_namespace)
                      + " | awk '{print $4}' | cut -d'/' -f1")["stdout"]
    dut.command("sudo iptables -t nat -D PREROUTING -p tcp --dport 10900 -j DNAT --to-destination {}".format(ns_ip))


@pytest.fixture(scope="function", autouse=False)
def backup_restore_config_db(duthosts, enum_rand_one_per_hwsku_frontend_hostname):
    duthost = duthosts[enum_rand_one_per_hwsku_frontend_hostname]
    copp_utils.backup_config_db(duthost)

    yield
    copp_utils.restore_config_db(duthost)


def pre_condition_install_trap(ptfhost, duthost, copp_testbed, trap_id, feature_name):   # noqa F811
    copp_utils.install_trap(duthost, feature_name)
    logger.info("Set always_enabled of {} to false".format(trap_id))
    copp_utils.configure_always_enabled_for_trap(duthost, trap_id, "false")

    logger.info("Verify {} trap status is installed by sending traffic in pre_condition".format(trap_id))
    pytest_assert(
        wait_until(100, 20, 0, _copp_runner, duthost, ptfhost, trap_id.upper(), copp_testbed, dut_type),
        "Installing {} trap fail".format(trap_id))


@pytest.fixture(autouse=False, scope="class")
def check_image_version(duthosts, enum_rand_one_per_hwsku_frontend_hostname):
    """Skips this test because new copp management logic works on 202012 branch and above

    Args:
        duthost: Hostname of DUT.

    Returns:
        None.
    """
    skip_release(duthosts[enum_rand_one_per_hwsku_frontend_hostname], ["201911"])<|MERGE_RESOLUTION|>--- conflicted
+++ resolved
@@ -291,12 +291,8 @@
         loganalyzer[enum_rand_one_per_hwsku_frontend_hostname].ignore_regex.extend(ignoreRegex)
 
 
-<<<<<<< HEAD
 def _copp_runner(dut, ptf, protocol, test_params, dut_type, has_trap=True,
-                 skip_traffic_test=False, ip_version="4"):    # noqa F811
-=======
-def _copp_runner(dut, ptf, protocol, test_params, dut_type, has_trap=True):
->>>>>>> 151b07c9
+                 ip_version="4"):    # noqa F811
     """
         Configures and runs the PTF test cases.
     """
@@ -313,13 +309,9 @@
               "has_trap": has_trap,
               "hw_sku": dut.facts["hwsku"],
               "asic_type": dut.facts["asic_type"],
-<<<<<<< HEAD
+              "platform": dut.facts["platform"],
               "topo_type": test_params.topo_type,
               "ip_version": ip_version}
-=======
-              "platform": dut.facts["platform"],
-              "topo_type": test_params.topo_type}
->>>>>>> 151b07c9
 
     dut_ip = dut.mgmt_ip
     device_sockets = ["0-{}@tcp://127.0.0.1:10900".format(test_params.nn_target_port),
