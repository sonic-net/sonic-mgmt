--- conflicted
+++ resolved
@@ -292,11 +292,8 @@
               "has_trap": has_trap,
               "hw_sku": dut.facts["hwsku"],
               "asic_type": dut.facts["asic_type"],
-<<<<<<< HEAD
-              "platform": dut.facts["platform"]}
-=======
+              "platform": dut.facts["platform"],
               "topo_type": test_params.topo_type}
->>>>>>> 2eec9106
 
     dut_ip = dut.mgmt_ip
     device_sockets = ["0-{}@tcp://127.0.0.1:10900".format(test_params.nn_target_port),
