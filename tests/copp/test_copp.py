"""
    Tests the COPP feature in SONiC.

    Notes:
        These test cases require that a special RPC syncd image is installed on the
        DUT. You can either pre-install this image and run the test normally, or
        specify the `--swap-syncd` flag from the command line to have the test fetch
        the RPC image and install it before the test runs.

        These test cases limit the PPS of all trap groups to 600. This is done to ensure
        that the PTF can send traffic fast enough to trigger the policer. In order to validate
        higher rate limits, a physical traffic generator is needed, which is beyond the scope
        of these test cases.

    Parameters:
        --copp_swap_syncd: Used to install the RPC syncd image before running the tests. Default
            is disabled.
        --send_rate_limit: Used to set custom server send rate-limit pps. Default is 2000 pps

"""

import ipaddr
import logging
import pytest
import json
import random
import time
from collections import namedtuple

from tests.copp import copp_utils
from tests.ptf_runner import ptf_runner
from tests.common import config_reload, constants
from tests.common.system_utils import docker
from tests.common.reboot import reboot
from tests.common.utilities import skip_release
from tests.common.utilities import wait_until
from tests.common.helpers.assertions import pytest_assert
from tests.common.utilities import find_duthost_on_role
from tests.common.utilities import get_upstream_neigh_type

# Module-level fixtures
from tests.common.fixtures.ptfhost_utils import copy_ptftests_directory   # noqa: F401
from tests.common.fixtures.ptfhost_utils import change_mac_addresses      # noqa: F401

pytestmark = [
    pytest.mark.topology("t0", "t1", "t2", "m0", "mx", "m1")
]

_COPPTestParameters = namedtuple("_COPPTestParameters",
                                 ["nn_target_port",
                                  "swap_syncd",
                                  "topo",
                                  "myip",
                                  "myip6",
                                  "peerip",
                                  "peerip6",
                                  "nn_target_interface",
                                  "nn_target_namespace",
                                  "send_rate_limit",
                                  "nn_target_vlanid",
                                  "topo_type",
                                  "neighbor_miss_trap_supported"])

_TOR_ONLY_PROTOCOL = ["DHCP", "DHCP6"]
_TEST_RATE_LIMIT_DEFAULT = 600
_TEST_RATE_LIMIT_MARVELL = 625

# Protocol to trap ID mapping indicating which trap
# being for which protocol. Trap ID is used to verify
# the trap installation status.
PROTOCOL_TO_TRAP_ID = {
    "ARP": ["arp_req", "arp_resp", "neigh_discovery"],
    "IP2ME": ["ip2me"],
    "SNMP": ["ip2me"],
    "SSH": ["ip2me"],
    "DHCP": ["dhcp"],
    "DHCP6": ["dhcpv6"],
    "BGP": ["bgp", "bgpv6"],
    "LACP": ["lacp"],
    "LLDP": ["lldp"],
    "UDLD": ["udld"],
    "Default": ["default"]
}

logger = logging.getLogger(__name__)


class TestCOPP(object):
    """
        Tests basic COPP functionality in SONiC.
    """
    trap_id = "bgp"
    feature_name = "bgp"

    @pytest.mark.parametrize("protocol", ["ARP",
                                          "DHCP",
                                          "DHCP6",
                                          "LACP",
                                          "LLDP",
                                          "UDLD",
                                          "Default"])
    def test_policer(self, protocol, duthosts, enum_rand_one_per_hwsku_frontend_hostname,
                     ptfhost, copp_testbed, dut_type):
        """
            Validates that rate-limited COPP groups work as expected.

            Checks that the policer enforces the rate limit for protocols
            that have a set rate limit.
        """
        duthost = duthosts[enum_rand_one_per_hwsku_frontend_hostname]

        # Skip the check if the protocol is "Default"
        if protocol != "Default":
            trap_ids = PROTOCOL_TO_TRAP_ID.get(protocol)
            is_always_enabled, feature_name = copp_utils.get_feature_name_from_trap_id(duthost, trap_ids[0])
            if is_always_enabled:
                pytest_assert(copp_utils.is_trap_installed(duthost, trap_ids[0]),
                              f"Trap {trap_ids[0]} for protocol {protocol} is not installed")
            else:
                feature_list, _ = duthost.get_feature_status()
                trap_installed = copp_utils.is_trap_installed(duthost, trap_ids[0])
                if feature_name in feature_list and feature_list[feature_name] == "enabled":
                    pytest_assert(trap_installed,
                                  f"Trap {trap_ids[0]} for protocol {protocol} is not installed")
                else:
                    pytest_assert(not trap_installed,
                                  f"Trap {trap_ids[0]} for protocol {protocol} is unexpectedly installed")

        _copp_runner(duthost,
                     ptfhost,
                     protocol,
                     copp_testbed,
                     dut_type)

    @pytest.mark.parametrize("protocol", ["IP2ME",
                                          "SNMP",
                                          "SSH",
                                          "BGP"])
    def test_policer_mtu(self, protocol, duthosts, enum_rand_one_per_hwsku_frontend_hostname,
                         ptfhost, copp_testbed, dut_type, packet_size):
        """
            Validates that rate-limited COPP groups work as expected.

            Checks that the policer enforces the rate limit for protocols
            that can receive packets with different sizes and have a set rate
            limit.
        """
        duthost = duthosts[enum_rand_one_per_hwsku_frontend_hostname]
        _copp_runner(duthost,
                     ptfhost,
                     protocol,
                     copp_testbed,
                     dut_type,
                     packet_size=packet_size)

    @pytest.mark.disable_loganalyzer
    def test_trap_neighbor_miss(self, duthosts, enum_rand_one_per_hwsku_frontend_hostname,
                                ptfhost, check_image_version, copp_testbed, dut_type,
                                ip_versions, packet_type):    # noqa: F811
        """
        Validates that neighbor miss (subnet hit) packets are rate-limited

        """
        duthost = duthosts[enum_rand_one_per_hwsku_frontend_hostname]

        # Access test_params from the class-level variable
        test_params = self.test_params

        trap_status = copp_utils.is_trap_installed(duthost, "neighbor_miss")
        if test_params.neighbor_miss_trap_supported:
            logger.info("neighbor_miss trap is supported by DUT")
            pytest_assert(trap_status,
                          "neighbor_miss trap is supported but not installed")
        else:
            logger.info("neighbor_miss trap is not supported by DUT")
            pytest_assert(not trap_status,
                          "neighbor_miss trap is not supported but installed")

        logger.info("Verify IPV{} {} packets are rate limited".format(ip_versions, packet_type))
        pytest_assert(
            wait_until(60, 20, 0, _copp_runner, duthost, ptfhost, packet_type, copp_testbed, dut_type,
                       ip_version=ip_versions),
            "Traffic check for {} packets failed".format(packet_type))

    @pytest.mark.disable_loganalyzer
    def test_add_new_trap(self, duthosts, enum_rand_one_per_hwsku_frontend_hostname,
                          ptfhost, check_image_version, copp_testbed, dut_type, backup_restore_config_db):
        """
        Validates that one new trap(bgp) can be installed

        1. The trap(bgp) should be uninstalled
        2. Set always_enabled of bgp to true
        3. Verify the trap status is installed by sending traffic
        """
        duthost = duthosts[enum_rand_one_per_hwsku_frontend_hostname]

        logger.info("Uninstall trap {}".format(self.trap_id))
        copp_utils.uninstall_trap(duthost, self.feature_name, self.trap_id)
        pytest_assert(not copp_utils.is_trap_installed(duthost, self.trap_id),
                      "Trap {} is still installed, expected to be uninstalled".format(self.trap_id))

        # remove ip2me because bgp traffic can fall back to ip2me trap then interfere following traffic tests
        if self.trap_id == "bgp":
            logger.info("Uninstall trap ip2me")
            copp_utils.uninstall_trap(duthost, "ip2me", "ip2me")

        logger.info("Verify {} trap status is uninstalled by sending traffic".format(self.trap_id))
        _copp_runner(duthost,
                     ptfhost,
                     self.trap_id.upper(),
                     copp_testbed,
                     dut_type,
                     has_trap=False)

        logger.info("Set always_enabled of {} to true".format(self.trap_id))
        copp_utils.configure_always_enabled_for_trap(duthost, self.trap_id, "true")

        logging.info("Verify trap installed through CLI")
        pytest_assert(copp_utils.is_trap_installed(duthost, self.trap_id),
                      "Trap {} is not installed, expected to be installed".format(self.trap_id))

        logger.info("Verify {} trap status is installed by sending traffic".format(self.trap_id))
        pytest_assert(
            wait_until(60, 20, 0, _copp_runner, duthost, ptfhost, self.trap_id.upper(), copp_testbed, dut_type),
            "Installing {} trap fail".format(self.trap_id))

    @pytest.mark.disable_loganalyzer
    @pytest.mark.parametrize("remove_trap_type", ["delete_feature_entry",
                                                  "disable_feature_status"])
    def test_remove_trap(self, duthosts, enum_rand_one_per_hwsku_frontend_hostname,
                         ptfhost, check_image_version, copp_testbed, dut_type,
                         backup_restore_config_db, remove_trap_type):
        """
        Validates that The trap(bgp) can be uninstalled after deleting the corresponding entry from the feature table

        1. Pre condition: make the tested trap installed and always_enable is false
        2. Remove trap according to remove trap type
        4. Verify the trap status is uninstalled by sending traffic
        """
        duthost = duthosts[enum_rand_one_per_hwsku_frontend_hostname]
        if (duthost.facts["asic_type"] == "cisco-8000"):
            logger.info("Sleep 120 seconds for Cisco platform")
            time.sleep(120)

        if self.trap_id == "bgp":
            logger.info("Uninstall trap ip2me")
            copp_utils.uninstall_trap(duthost, "ip2me", "ip2me")

        logger.info("Pre condition: make trap {} is installed".format(self.feature_name))
        pre_condition_install_trap(ptfhost, duthost, copp_testbed, self.trap_id, self.feature_name)

        if remove_trap_type == "delete_feature_entry":
            logger.info("Remove feature entry: {}".format(self.feature_name))
            copp_utils.remove_feature_entry(duthost, self.feature_name)
        else:
            logger.info("Disable {} in feature table".format(self.feature_name))
            copp_utils.disable_feature_entry(duthost, self.feature_name)

        logging.info("Verify {} trap is uninstalled through CLI".format(self.trap_id))
        pytest_assert(not copp_utils.is_trap_installed(duthost, self.trap_id),
                      "Trap {} is not uninstalled".format(self.trap_id))

        logger.info("Verify {} trap status is uninstalled by sending traffic".format(self.trap_id))
        pytest_assert(
            wait_until(100, 20, 0, _copp_runner, duthost, ptfhost, self.trap_id.upper(),
                       copp_testbed, dut_type, has_trap=False),
            "uninstalling {} trap fail".format(self.trap_id))

    @pytest.mark.disable_loganalyzer
    def test_trap_config_save_after_reboot(self, duthosts, localhost, enum_rand_one_per_hwsku_frontend_hostname,
                                           ptfhost, check_image_version, copp_testbed, dut_type,
                                           backup_restore_config_db, request):   # noqa: F811
        """
        Validates that the trap configuration is saved or not after reboot(reboot, fast-reboot, warm-reboot)

        1. Set always_enabled of a trap(e.g. bgp) to true
        2. Config save -y
        3. Do reboot according to the specified parameter of
               copp_reboot_type (reboot/warm-reboot/fast-reboot/soft-reboot)
        4. Verify configuration are saved successfully
        5. Verify the trap status is installed by sending traffic
        """

        duthost = duthosts[enum_rand_one_per_hwsku_frontend_hostname]

        logger.info("Set always_enabled of {} to true".format(self.trap_id))
        copp_utils.configure_always_enabled_for_trap(duthost, self.trap_id, "true")

        logger.info("Config save")
        duthost.command("sudo config save -y")

        reboot_type = request.config.getoption("--copp_reboot_type")
        logger.info("Do {}".format(reboot_type))
        reboot(duthost, localhost, reboot_type=reboot_type, reboot_helper=None, reboot_kwargs=None)

        time.sleep(180)
        logger.info("Verify always_enable of {} == {} in config_db".format(self.trap_id, "true"))
        copp_utils.verify_always_enable_value(duthost, self.trap_id, "true")

        logging.info("Verify {} trap is installed through CLI".format(self.trap_id))
        pytest_assert(copp_utils.is_trap_installed(duthost, self.trap_id),
                      "Trap {} is not installed, expected to be installed".format(self.trap_id))

        logger.info("Verify {} trap status is installed by sending traffic".format(self.trap_id))
        pytest_assert(
            wait_until(200, 20, 0, _copp_runner, duthost, ptfhost, self.trap_id.upper(), copp_testbed, dut_type),
            "Installing {} trap fail".format(self.trap_id))


@pytest.mark.disable_loganalyzer
def test_verify_copp_configuration_cli(duthosts, enum_rand_one_per_hwsku_frontend_hostname):
    """
    Verifies the `show copp configuration` output with copp_cfg.json and hw_status in STATE_DB.
    """

    duthost = duthosts[enum_rand_one_per_hwsku_frontend_hostname]

    trap, trap_group, copp_group_cfg = copp_utils.get_random_copp_trap_config(duthost)
    hw_status = copp_utils.get_trap_hw_status(duthost)
    show_copp_config = copp_utils.parse_show_copp_configuration(duthost)

    pytest_assert(trap in show_copp_config,
                  f"Trap {trap} not found in show copp configuration output")
    pytest_assert(trap_group == show_copp_config[trap]["trap_group"],
                  f"Trap group mismatch for trap {trap} (expected: \
                  {trap_group}, actual: {show_copp_config[trap]['trap_group']})")

    logging.info("Verifying trap {} configuration with CLI".format(trap))
    for field in ["trap_action", "cbs", "cir", "meter_type", "mode"]:
        expected_value = copp_group_cfg.get(field, "").strip()
        actual_value = show_copp_config[trap].get(field, "").strip()
        pytest_assert(expected_value == actual_value,
                      f"Field {field} mismatch for trap {trap} (expected: {expected_value}, actual: {actual_value})")

    logging.info("Verifying trap {} installation status between CLI and STATE_DB".format(trap))
    expected_hw_status = hw_status.get(trap, "not-installed")
    actual_hw_status = show_copp_config[trap]["hw_status"]
    pytest_assert(expected_hw_status == actual_hw_status,
                  f"hw_status mismatch for trap {trap} (expected: {expected_hw_status}, actual: {actual_hw_status})")


@pytest.fixture(scope="class")
def dut_type(duthosts, enum_rand_one_per_hwsku_frontend_hostname):
    duthost = duthosts[enum_rand_one_per_hwsku_frontend_hostname]
    # return config db contents(running-config)
    cfg_facts = json.loads(duthost.shell("sonic-cfggen -d --print-data")['stdout'])
    dut_type = None

    if "DEVICE_METADATA" in cfg_facts:
        if "localhost" in cfg_facts["DEVICE_METADATA"]:
            if "type" in cfg_facts["DEVICE_METADATA"]["localhost"]:
                dut_type = cfg_facts["DEVICE_METADATA"]["localhost"]["type"]

    return dut_type


@pytest.fixture(scope="class")
def copp_testbed(
    duthosts,
    enum_rand_one_per_hwsku_frontend_hostname,
    creds,
    ptfhost,
    tbinfo,
    duts_minigraph_facts,
    request,
    is_backend_topology
):
    """
        Pytest fixture to handle setup and cleanup for the COPP tests.
    """
    upStreamDuthost = None
    duthost = duthosts[enum_rand_one_per_hwsku_frontend_hostname]
    test_params = _gather_test_params(tbinfo, duthost, request, duts_minigraph_facts)

    # Store test_params in the TestCOPP class
    TestCOPP.test_params = test_params

    if not is_backend_topology:
        # There is no upstream neighbor in T1 backend topology. Test is skipped on T0 backend.
        # For Non T2 topologies, setting upStreamDuthost as duthost to cover dualTOR and MLAG scenarios.
        if 't2' in tbinfo["topo"]["name"]:
            upStreamDuthost = find_duthost_on_role(duthosts, get_upstream_neigh_type(tbinfo), tbinfo)
        else:
            upStreamDuthost = duthost

    try:
        _setup_multi_asic_proxy(duthost, creds, test_params, tbinfo)
        _setup_testbed(duthost, creds, ptfhost, test_params, tbinfo, upStreamDuthost, is_backend_topology)
        yield test_params
    finally:
        _teardown_multi_asic_proxy(duthost, creds, test_params, tbinfo)
        _teardown_testbed(duthost, creds, ptfhost, test_params, tbinfo, upStreamDuthost, is_backend_topology)


@pytest.fixture(autouse=True)
def ignore_expected_loganalyzer_exceptions(enum_rand_one_per_hwsku_frontend_hostname, loganalyzer):
    """
        Ignore expected failures logs during test execution.

        We disable LLDP during the test, so we expect to see "lldp not running"
        messages in the logs. All other errors should be treated as errors.

        Args:
            duthost: DUT fixture
            loganalyzer: Loganalyzer utility fixture
    """
    ignoreRegex = [
        ".*snmp#snmp-subagent.*",
        ".*kernel reports TIME_ERROR: 0x4041: Clock Unsynchronized.*"
    ]

    if loganalyzer:  # Skip if loganalyzer is disabled
        loganalyzer[enum_rand_one_per_hwsku_frontend_hostname].ignore_regex.extend(ignoreRegex)


def _copp_runner(dut, ptf, protocol, test_params, dut_type, has_trap=True,
                 ip_version="4", packet_size=100):    # noqa: F811
    """
        Configures and runs the PTF test cases.
    """

    is_ipv4 = True if ip_version == "4" else False

    params = {"verbose": False,
              "target_port": test_params.nn_target_port,
              "myip": test_params.myip if is_ipv4 else test_params.myip6,
              "peerip": test_params.peerip if is_ipv4 else test_params.peerip6,
              "vlanip": copp_utils.get_vlan_ip(dut, ip_version),
              "loopbackip": copp_utils.get_lo_ipv4(dut),
              "send_rate_limit": test_params.send_rate_limit,
              "has_trap": has_trap,
              "hw_sku": dut.facts["hwsku"],
              "asic_type": dut.facts["asic_type"],
              "platform": dut.facts["platform"],
              "topo_type": test_params.topo_type,
              "ip_version": ip_version,
<<<<<<< HEAD
              "packet_size": packet_size}
=======
              "neighbor_miss_trap_supported": test_params.neighbor_miss_trap_supported}
>>>>>>> 12abd5ce

    dut_ip = dut.mgmt_ip
    device_sockets = ["0-{}@tcp://127.0.0.1:10900".format(test_params.nn_target_port),
                      "1-{}@tcp://{}:10900".format(test_params.nn_target_port, dut_ip)]

    # Check the dut reachability from ptf host, this is to make sure the socket for ptf_nn_agent
    # can be established successfully. If the socket cannot be established, the ptf test command
    # could hang there forever.
    ptf.shell(f"ping {dut_ip} -c 5 -i 0.2")

    # NOTE: debug_level can actually slow the PTF down enough to fail the test cases
    # that are not rate limited. Until this is addressed, do not use this flag as part of
    # nightly test runs.
    ptf_runner(host=ptf,
               testdir="ptftests",
               # Special Handling for DHCP if we are using T1 Topo
               testname="copp_tests.{}Test".format((protocol+"TopoT1") if protocol in _TOR_ONLY_PROTOCOL and
                                                   dut_type not in ["ToRRouter", "MgmtToRRouter", "BmcMgmtToRRouter"]
                                                   else protocol),
               platform="nn",
               qlen=100000,
               params=params,
               relax=None,
               debug_level=None,
               device_sockets=device_sockets,
               is_python3=True)
    return True


def _gather_test_params(tbinfo, duthost, request, duts_minigraph_facts):
    """
        Fetches the test parameters from pytest.
    """

    swap_syncd = request.config.getoption("--copp_swap_syncd")
    send_rate_limit = request.config.getoption("--send_rate_limit")
    topo = tbinfo["topo"]["name"]
    topo_type = tbinfo["topo"]["type"]
    mg_fact = duts_minigraph_facts[duthost.hostname]

    port_index_map = {}
    for mg_facts_tuple in mg_fact:
        index, mg_facts = mg_facts_tuple
        # filter out server peer port and only bgp peer ports remain, to support T0 topologies
        bgp_peer_name_set = set([bgp_peer["name"] for bgp_peer in mg_facts["minigraph_bgp"]])
        # get the port_index_map using the ptf_indicies to support multi DUT topologies
        port_index_map.update({
           k: v
           for k, v in list(mg_facts["minigraph_ptf_indices"].items())
           if k in mg_facts["minigraph_ports"] and
           not duthost.is_backend_port(k, mg_facts) and
           mg_facts["minigraph_neighbors"][k]["name"] in bgp_peer_name_set
        })
    # use randam sonic interface for testing
    nn_target_interface = random.choice(list(port_index_map.keys()))
    # get the  ptf port for choosen port
    nn_target_port = port_index_map[nn_target_interface]
    myip = None
    peerip = None
    nn_target_vlanid = None

    for mg_facts_tuple in mg_fact:
        index, mg_facts = mg_facts_tuple
        if nn_target_interface not in mg_facts["minigraph_neighbors"]:
            continue
        for bgp_peer in mg_facts["minigraph_bgp"]:
            if myip is None and \
                    bgp_peer["name"] == mg_facts["minigraph_neighbors"][nn_target_interface]["name"] \
                    and ipaddr.IPAddress(bgp_peer["addr"]).version == 4:
                myip = bgp_peer["addr"]
                peerip = bgp_peer["peer_addr"]
                nn_target_namespace = mg_facts["minigraph_neighbors"][nn_target_interface]['namespace']
                is_backend_topology = mg_facts.get(constants.IS_BACKEND_TOPOLOGY_KEY, False)
                if is_backend_topology and len(mg_facts["minigraph_vlan_sub_interfaces"]) > 0:
                    nn_target_vlanid = mg_facts["minigraph_vlan_sub_interfaces"][0]["vlan"]
            elif bgp_peer["name"] == mg_facts["minigraph_neighbors"][nn_target_interface]["name"] \
                    and ipaddr.IPAddress(bgp_peer["addr"]).version == 6:
                myip6 = bgp_peer["addr"]
                peerip6 = bgp_peer["peer_addr"]
                break

    neighbor_miss_trap_supported = "neighbor_miss" in copp_utils.get_copp_trap_capabilities(duthost)

    logging.info("nn_target_port {} nn_target_interface {} nn_target_namespace {} nn_target_vlanid {}"
                 .format(nn_target_port, nn_target_interface, nn_target_namespace, nn_target_vlanid))

    return _COPPTestParameters(nn_target_port=nn_target_port,
                               swap_syncd=swap_syncd,
                               topo=topo,
                               myip=myip,
                               myip6=myip6,
                               peerip=peerip,
                               peerip6=peerip6,
                               nn_target_interface=nn_target_interface,
                               nn_target_namespace=nn_target_namespace,
                               send_rate_limit=send_rate_limit,
                               nn_target_vlanid=nn_target_vlanid,
                               topo_type=topo_type,
                               neighbor_miss_trap_supported=neighbor_miss_trap_supported)


def _setup_testbed(dut, creds, ptf, test_params, tbinfo, upStreamDuthost, is_backend_topology):
    """
        Sets up the testbed to run the COPP tests.
    """
    logging.info("Set up the PTF for COPP tests")
    copp_utils.configure_ptf(ptf, test_params, is_backend_topology)

    rate_limit = _TEST_RATE_LIMIT_DEFAULT
    if dut.facts["asic_type"] in ["marvell-prestera", "marvell"]:
        rate_limit = _TEST_RATE_LIMIT_MARVELL

    logging.info("Update the rate limit for the COPP policer")
    copp_utils.limit_policer(dut, rate_limit, test_params.nn_target_namespace, test_params.neighbor_miss_trap_supported)

    # Multi-asic will not support this mode as of now.
    if test_params.swap_syncd:
        logging.info("Swap out syncd to use RPC image...")
        docker.swap_syncd(dut, creds, test_params.nn_target_namespace)
    else:
        # Set sysctl RCVBUF parameter for tests
        dut.command("sysctl -w net.core.rmem_max=609430500")

        # Set sysctl SENDBUF parameter for tests
        dut.command("sysctl -w net.core.wmem_max=609430500")

        # NOTE: Even if the rpc syncd image is already installed, we need to restart
        # SWSS for the COPP changes to take effect.
        logging.info("Reloading config and restarting swss...")
        config_reload(dut, safe_reload=True, check_intf_up_ports=True)

    if not is_backend_topology:
        # make sure traffic goes over management port by shutdown bgp toward upstream neigh that gives default route
        upStreamDuthost.command("sudo config bgp shutdown all")
        time.sleep(30)

    logging.info("Configure syncd RPC for testing")
    copp_utils.configure_syncd(dut, test_params.nn_target_port, test_params.nn_target_interface,
                               test_params.nn_target_namespace, test_params.nn_target_vlanid,
                               test_params.swap_syncd, creds)


def _teardown_testbed(dut, creds, ptf, test_params, tbinfo, upStreamDuthost, is_backend_topology):
    """
        Tears down the testbed, returning it to its initial state.
    """
    logging.info("Restore PTF post COPP test")
    copp_utils.restore_ptf(ptf)

    logging.info("Restore COPP policer to default settings")
    copp_utils.restore_policer(dut, test_params.nn_target_namespace)

    if test_params.swap_syncd:
        logging.info("Restore default syncd docker...")
        docker.restore_default_syncd(dut, creds, test_params.nn_target_namespace)
    else:
        copp_utils.restore_syncd(dut, test_params.nn_target_namespace)
        logging.info("Reloading config and restarting swss...")
        config_reload(dut, safe_reload=True, check_intf_up_ports=True)

    if not is_backend_topology:
        # Testbed is not a T1 backend device, so bring up bgp session to upstream device
        upStreamDuthost.command("sudo config bgp startup all")


def _setup_multi_asic_proxy(dut, creds, test_params, tbinfo):
    """
        Sets up the testbed to run the COPP tests on multi-asic platfroms via setting proxy.
    """
    if not dut.is_multi_asic:
        return

    logging.info("Adding iptables rules and enabling eth0 port forwarding")
    # Add IP Table rule for http and ptf nn_agent traffic.
    dut.command("sudo sysctl net.ipv4.conf.eth0.forwarding=1")

    if not test_params.swap_syncd:
        mgmt_ip = dut.host.options["inventory_manager"].get_host(dut.hostname).vars["ansible_host"]
        # Add Rule to communicate to http/s proxy from namespace
        dut.command("sudo iptables -t nat -A POSTROUTING -p tcp --dport 8080 -j SNAT --to-source {}".format(mgmt_ip))
    # Add Rule to communicate to ptf nn agent client from namespace
    ns_ip = dut.shell("sudo ip -n {} -4 -o addr show eth0".format(test_params.nn_target_namespace)
                      + " | awk '{print $4}' | cut -d'/' -f1")["stdout"]
    dut.command("sudo iptables -t nat -A PREROUTING -p tcp --dport 10900 -j DNAT --to-destination {}".format(ns_ip))


def _teardown_multi_asic_proxy(dut, creds, test_params, tbinfo):
    """
        Tears down multi asic proxy settings, returning it to its initial state.
    """
    if not dut.is_multi_asic:
        return

    logging.info("Removing iptables rules and disabling eth0 port forwarding")
    dut.command("sudo sysctl net.ipv4.conf.eth0.forwarding=0")
    if not test_params.swap_syncd:
        # Delete IP Table rule for http and ptf nn_agent traffic.
        mgmt_ip = dut.host.options["inventory_manager"].get_host(dut.hostname).vars["ansible_host"]
        # Delete Rule to communicate to http/s proxy from namespace
        dut.command("sudo iptables -t nat -D POSTROUTING -p tcp --dport 8080 -j SNAT --to-source {}".format(mgmt_ip))
    # Delete Rule to communicate to ptf nn agent client from namespace
    ns_ip = dut.shell("sudo ip -n {} -4 -o addr show eth0".format(test_params.nn_target_namespace)
                      + " | awk '{print $4}' | cut -d'/' -f1")["stdout"]
    dut.command("sudo iptables -t nat -D PREROUTING -p tcp --dport 10900 -j DNAT --to-destination {}".format(ns_ip))


@pytest.fixture(scope="function", autouse=False)
def backup_restore_config_db(duthosts, enum_rand_one_per_hwsku_frontend_hostname):
    duthost = duthosts[enum_rand_one_per_hwsku_frontend_hostname]
    copp_utils.backup_config_db(duthost)

    yield
    copp_utils.restore_config_db(duthost)


def pre_condition_install_trap(ptfhost, duthost, copp_testbed, trap_id, feature_name):   # noqa: F811
    copp_utils.install_trap(duthost, feature_name)
    logger.info("Set always_enabled of {} to false".format(trap_id))
    copp_utils.configure_always_enabled_for_trap(duthost, trap_id, "false")

    logger.info("Verify {} trap status is installed by sending traffic in pre_condition".format(trap_id))
    pytest_assert(
        wait_until(100, 20, 0, _copp_runner, duthost, ptfhost, trap_id.upper(), copp_testbed, dut_type),
        "Installing {} trap fail".format(trap_id))


@pytest.fixture(autouse=False, scope="class")
def check_image_version(duthosts, enum_rand_one_per_hwsku_frontend_hostname):
    """Skips this test because new copp management logic works on 202012 branch and above

    Args:
        duthost: Hostname of DUT.

    Returns:
        None.
    """
    skip_release(duthosts[enum_rand_one_per_hwsku_frontend_hostname], ["201911"])<|MERGE_RESOLUTION|>--- conflicted
+++ resolved
@@ -434,11 +434,8 @@
               "platform": dut.facts["platform"],
               "topo_type": test_params.topo_type,
               "ip_version": ip_version,
-<<<<<<< HEAD
-              "packet_size": packet_size}
-=======
+              "packet_size": packet_size,
               "neighbor_miss_trap_supported": test_params.neighbor_miss_trap_supported}
->>>>>>> 12abd5ce
 
     dut_ip = dut.mgmt_ip
     device_sockets = ["0-{}@tcp://127.0.0.1:10900".format(test_params.nn_target_port),
