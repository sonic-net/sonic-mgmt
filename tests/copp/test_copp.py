"""
    Tests the COPP feature in SONiC.

    Notes:
        These test cases require that a special RPC syncd image is installed on the
        DUT. You can either pre-install this image and run the test normally, or
        specify the `--swap-syncd` flag from the command line to have the test fetch
        the RPC image and install it before the test runs.

        These test cases limit the PPS of all trap groups to 600. This is done to ensure
        that the PTF can send traffic fast enough to trigger the policer. In order to validate
        higher rate limits, a physical traffic generator is needed, which is beyond the scope
        of these test cases.

    Parameters:
        --copp_swap_syncd: Used to install the RPC syncd image before running the tests. Default
            is disabled.
        --send_rate_limit: Used to set custom server send rate-limit pps. Default is 2000 pps

"""

import ipaddr
import logging
import pytest
import json
import random
from collections import namedtuple

from tests.copp import copp_utils
from tests.ptf_runner import ptf_runner
from tests.common import config_reload, constants
from tests.common.system_utils import docker
from tests.common.helpers.generators import generate_ip_through_default_route
from tests.common.reboot import reboot
from tests.common.utilities import skip_release
from tests.common.utilities import wait_until
from tests.common.helpers.assertions import pytest_assert

# Module-level fixtures
from tests.common.fixtures.ptfhost_utils import copy_ptftests_directory   # lgtm[py/unused-import]
from tests.common.fixtures.ptfhost_utils import change_mac_addresses      # lgtm[py/unused-import]

pytestmark = [
    pytest.mark.topology("t1", "t2")
]

_COPPTestParameters = namedtuple("_COPPTestParameters",
                                 ["nn_target_port",
                                  "swap_syncd",
                                  "topo",
                                  "myip",
                                  "peerip",
                                  "nn_target_interface",
                                  "nn_target_namespace",
                                  "send_rate_limit",
                                  "nn_target_vlanid"])
_SUPPORTED_PTF_TOPOS = ["ptf32", "ptf64"]
_SUPPORTED_T0_TOPOS = ["t0", "t0-64", "t0-52", "t0-116"]
_SUPPORTED_T1_TOPOS = ["t1", "t1-lag", "t1-64-lag", "t1-backend"]
_SUPPORTED_T2_TOPOS = ["t2"]
_TOR_ONLY_PROTOCOL = ["DHCP", "DHCP6"]
_TEST_RATE_LIMIT = 600

logger = logging.getLogger(__name__)


class TestCOPP(object):
    """
        Tests basic COPP functionality in SONiC.
    """
    trap_id = "bgp"
    feature_name = "bgp"

    @pytest.mark.parametrize("protocol", ["ARP",
                                          "IP2ME",
                                          "SNMP",
                                          "SSH",
                                          "DHCPOTHERIP"])
    def test_policer(self, protocol, duthosts, enum_rand_one_per_hwsku_frontend_hostname, ptfhost, copp_testbed, dut_type):
        """
            Validates that rate-limited COPP groups work as expected.

            Checks that the policer enforces the rate limit for protocols
            that have a set rate limit.
        """
        duthost = duthosts[enum_rand_one_per_hwsku_frontend_hostname]
        _copp_runner(duthost,
                     ptfhost,
                     protocol,
                     copp_testbed,
                     dut_type)

    @pytest.mark.parametrize("protocol", ["BGP",
                                          "DHCP",
<<<<<<< HEAD
                                          "DHCPIP2ME",
=======
                                          "DHCP6",
>>>>>>> 4134fa5d
                                          "LACP",
                                          "LLDP",
                                          "UDLD"])
    def test_no_policer(self, protocol, duthosts, enum_rand_one_per_hwsku_frontend_hostname, ptfhost, copp_testbed, dut_type):
        """
            Validates that non-rate-limited COPP groups work as expected.

            Checks that the policer does not enforce a rate limit for protocols
            that do not have any set rate limit.
        """
        duthost = duthosts[enum_rand_one_per_hwsku_frontend_hostname]
        _copp_runner(duthost,
                     ptfhost,
                     protocol,
                     copp_testbed,
                     dut_type)

    def test_add_new_trap(self, duthosts, enum_rand_one_per_hwsku_frontend_hostname, ptfhost, check_image_version, copp_testbed, dut_type, backup_restore_config_db):
        """
        Validates that one new trap(bgp) can be installed

        1. The trap(bgp) should be uninstalled
        2. Set always_enabled of bgp to true
        3. Verify the trap status is installed by sending traffic
        """
        duthost = duthosts[enum_rand_one_per_hwsku_frontend_hostname]

        logger.info("Uninstall trap {}".format(self.trap_id))
        copp_utils.uninstall_trap(duthost, self.feature_name, self.trap_id)

        logger.info("Verify {} trap status is uninstalled by sending traffic".format(self.trap_id))
        _copp_runner(duthost,
                     ptfhost,
                     self.trap_id.upper(),
                     copp_testbed,
                     dut_type,
                     has_trap=False)

        logger.info("Set always_enabled of {} to true".format(self.trap_id))
        copp_utils.configure_always_enabled_for_trap(duthost, self.trap_id, "true")

        logger.info("Verify {} trap status is installed by sending traffic".format(self.trap_id))
        pytest_assert(
            wait_until(60, 20, 0, _copp_runner, duthost, ptfhost, self.trap_id.upper(), copp_testbed, dut_type),
            "Installing {} trap fail".format(self.trap_id))

    @pytest.mark.parametrize("remove_trap_type", ["delete_feature_entry",
                                                  "disable_feature_status"])
    def test_remove_trap(self, duthosts, enum_rand_one_per_hwsku_frontend_hostname, ptfhost, check_image_version, copp_testbed, dut_type, backup_restore_config_db, remove_trap_type):
        """
        Validates that The trap(bgp) can be uninstalled after deleting the corresponding entry from the feature table

        1. Pre condition: make the tested trap installed and always_enable is false
        2. Remove trap according to remove trap type
        4. Verify the trap status is uninstalled by sending traffic
        """
        duthost = duthosts[enum_rand_one_per_hwsku_frontend_hostname]

        logger.info("Pre condition: make trap {} is installed".format(self.feature_name))
        pre_condition_install_trap(ptfhost, duthost, copp_testbed, self.trap_id, self.feature_name)

        if remove_trap_type == "delete_feature_entry":
            logger.info("Remove feature entry: {}".format(self.feature_name))
            copp_utils.remove_feature_entry(duthost, self.feature_name)
        else:
            logger.info("Disable {} in feature table".format(self.feature_name))
            copp_utils.disable_feature_entry(duthost, self.feature_name)

        logger.info("Verify {} trap status is uninstalled by sending traffic".format(self.trap_id))
        pytest_assert(
            wait_until(100, 20, 0, _copp_runner, duthost, ptfhost, self.trap_id.upper(), copp_testbed, dut_type, has_trap=False),
            "uninstalling {} trap fail".format(self.trap_id))

    def test_trap_config_save_after_reboot(self, duthosts, localhost, enum_rand_one_per_hwsku_frontend_hostname, ptfhost,check_image_version, copp_testbed, dut_type, backup_restore_config_db, request):
        """
        Validates that the trap configuration is saved or not after reboot(reboot, fast-reboot, warm-reboot)

        1. Set always_enabled of a trap(e.g. bgp) to true
        2. Config save -y
        3. Do reboot according to the specified parameter of copp_reboot_type (reboot/warm-reboot/fast-reboot/soft-reboot)
        4. Verify configuration are saved successfully
        5. Verify the trap status is installed by sending traffic
        """

        duthost = duthosts[enum_rand_one_per_hwsku_frontend_hostname]

        logger.info("Set always_enabled of {} to true".format(self.trap_id))
        copp_utils.configure_always_enabled_for_trap(duthost, self.trap_id, "true")

        logger.info("Config save")
        duthost.command("sudo config save -y")

        reboot_type = request.config.getoption("--copp_reboot_type")
        logger.info("Do {}".format(reboot_type))
        reboot(duthost, localhost, reboot_type=reboot_type, reboot_helper=None, reboot_kwargs=None)

        logger.info("Verify always_enable of {} == {} in config_db".format(self.trap_id, "true"))
        copp_utils.verify_always_enable_value(duthost, self.trap_id, "true")
        logger.info("Verify {} trap status is installed by sending traffic".format(self.trap_id))
        pytest_assert(
            wait_until(100, 20, 0, _copp_runner, duthost, ptfhost, self.trap_id.upper(), copp_testbed, dut_type),
            "Installing {} trap fail".format(self.trap_id))


@pytest.fixture(scope="class")
def dut_type(duthosts, enum_rand_one_per_hwsku_frontend_hostname):
    duthost = duthosts[enum_rand_one_per_hwsku_frontend_hostname]
    cfg_facts = json.loads(duthost.shell("sonic-cfggen -d --print-data")['stdout'])  # return config db contents(running-config)
    dut_type = None

    if "DEVICE_METADATA" in cfg_facts:
        if "localhost" in cfg_facts["DEVICE_METADATA"]:
            if "type" in cfg_facts["DEVICE_METADATA"]["localhost"]:
                dut_type = cfg_facts["DEVICE_METADATA"]["localhost"]["type"]

    return dut_type

@pytest.fixture(scope="class")
def copp_testbed(
    duthosts,
    enum_rand_one_per_hwsku_frontend_hostname,
    creds,
    ptfhost,
    tbinfo,
    request
):
    """
        Pytest fixture to handle setup and cleanup for the COPP tests.
    """
    duthost = duthosts[enum_rand_one_per_hwsku_frontend_hostname]
    test_params = _gather_test_params(tbinfo, duthost, request)

    if test_params.topo not in (_SUPPORTED_PTF_TOPOS + _SUPPORTED_T0_TOPOS + _SUPPORTED_T1_TOPOS + _SUPPORTED_T2_TOPOS):
        pytest.skip("Topology not supported by COPP tests")

    try:
        _setup_multi_asic_proxy(duthost, creds, test_params, tbinfo)
        _setup_testbed(duthost, creds, ptfhost, test_params, tbinfo)
        yield test_params
    finally:
        _teardown_multi_asic_proxy(duthost, creds, test_params, tbinfo)
        _teardown_testbed(duthost, creds, ptfhost, test_params, tbinfo)

@pytest.fixture(autouse=True)
def ignore_expected_loganalyzer_exceptions(enum_rand_one_per_hwsku_frontend_hostname, loganalyzer):
    """
        Ignore expected failures logs during test execution.

        We disable LLDP during the test, so we expect to see "lldp not running"
        messages in the logs. All other errors should be treated as errors.

        Args:
            duthost: DUT fixture
            loganalyzer: Loganalyzer utility fixture
    """
    ignoreRegex = [
        ".*snmp#snmp-subagent.*",
        ".*kernel reports TIME_ERROR: 0x4041: Clock Unsynchronized.*"
    ]

    if loganalyzer:  # Skip if loganalyzer is disabled
        loganalyzer[enum_rand_one_per_hwsku_frontend_hostname].ignore_regex.extend(ignoreRegex)


def _copp_runner(dut, ptf, protocol, test_params, dut_type, has_trap=True):
    """
        Configures and runs the PTF test cases.
    """

    params = {"verbose": False,
              "target_port": test_params.nn_target_port,
              "myip": test_params.myip,
              "peerip": test_params.peerip,
              "randip": generate_ip_through_default_route(duthost, [test_params.peerip]),
              "send_rate_limit": test_params.send_rate_limit,
              "has_trap": has_trap}

    dut_ip = dut.mgmt_ip
    device_sockets = ["0-{}@tcp://127.0.0.1:10900".format(test_params.nn_target_port),
                      "1-{}@tcp://{}:10900".format(test_params.nn_target_port, dut_ip)]

    # NOTE: debug_level can actually slow the PTF down enough to fail the test cases
    # that are not rate limited. Until this is addressed, do not use this flag as part of
    # nightly test runs.
    ptf_runner(host=ptf,
               testdir="ptftests",
               # Special Handling for DHCP if we are using T1 Topo
               testname="copp_tests.{}Test".format((protocol+"TopoT1")
                         if protocol in _TOR_ONLY_PROTOCOL and dut_type != "ToRRouter" else protocol),
               platform="nn",
               qlen=100000,
               params=params,
               relax=None,
               debug_level=None,
               device_sockets=device_sockets)
    return True


def _gather_test_params(tbinfo, duthost, request):
    """
        Fetches the test parameters from pytest.
    """

    swap_syncd = request.config.getoption("--copp_swap_syncd")
    send_rate_limit = request.config.getoption("--send_rate_limit")
    topo = tbinfo["topo"]["name"]
    mg_facts = duthost.get_extended_minigraph_facts(tbinfo)
    is_backend_topology = mg_facts.get(constants.IS_BACKEND_TOPOLOGY_KEY, False)
    # filter out server peer port and only bgp peer ports remain, to support T0 topologies
    bgp_peer_name_set = set([bgp_peer["name"] for bgp_peer in mg_facts["minigraph_bgp"]])
    # get the port_index_map using the ptf_indicies to support multi DUT topologies
    port_index_map = {
        k: v
        for k, v in mg_facts["minigraph_ptf_indices"].items()
        if k in mg_facts["minigraph_ports"] and mg_facts["minigraph_neighbors"][k]["name"] in bgp_peer_name_set
    }
    # use randam sonic interface for testing
    nn_target_interface = random.choice(port_index_map.keys())
    #get the  ptf port for choosen port
    nn_target_port = port_index_map[nn_target_interface]
    myip = None
    peerip = None

    for bgp_peer in mg_facts["minigraph_bgp"]:
        if bgp_peer["name"] == mg_facts["minigraph_neighbors"][nn_target_interface]["name"] and ipaddr.IPAddress(bgp_peer["addr"]).version == 4:
            myip = bgp_peer["addr"]
            peerip = bgp_peer["peer_addr"]
            break

    nn_target_namespace = mg_facts["minigraph_neighbors"][nn_target_interface]['namespace']
    if is_backend_topology and len(mg_facts["minigraph_vlan_sub_interfaces"]) > 0:
        nn_target_vlanid = mg_facts["minigraph_vlan_sub_interfaces"][0]["vlan"]
    else:
        nn_target_vlanid = None


    logging.info("nn_target_port {} nn_target_interface {} nn_target_namespace {} nn_target_vlanid {}".format(nn_target_port, nn_target_interface, nn_target_namespace, nn_target_vlanid))

    return _COPPTestParameters(nn_target_port=nn_target_port,
                               swap_syncd=swap_syncd,
                               topo=topo,
                               myip=myip,
                               peerip=peerip,
                               nn_target_interface=nn_target_interface,
                               nn_target_namespace=nn_target_namespace,
                               send_rate_limit=send_rate_limit,
                               nn_target_vlanid=nn_target_vlanid)

def _setup_testbed(dut, creds, ptf, test_params, tbinfo):
    """
        Sets up the testbed to run the COPP tests.
    """
    mg_facts = dut.get_extended_minigraph_facts(tbinfo)
    is_backend_topology = mg_facts.get(constants.IS_BACKEND_TOPOLOGY_KEY, False)

    logging.info("Set up the PTF for COPP tests")
    copp_utils.configure_ptf(ptf, test_params, is_backend_topology)

    logging.info("Update the rate limit for the COPP policer")
    copp_utils.limit_policer(dut, _TEST_RATE_LIMIT, test_params.nn_target_namespace)

    # Multi-asic will not support this mode as of now.
    if test_params.swap_syncd and not dut.is_multi_asic:
        logging.info("Swap out syncd to use RPC image...")
        docker.swap_syncd(dut, creds)
    else:
        # Set sysctl RCVBUF parameter for tests
        dut.command("sysctl -w net.core.rmem_max=609430500")

        # Set sysctl SENDBUF parameter for tests
        dut.command("sysctl -w net.core.wmem_max=609430500")

        # NOTE: Even if the rpc syncd image is already installed, we need to restart
        # SWSS for the COPP changes to take effect.
        logging.info("Reloading config and restarting swss...")
        config_reload(dut)

    logging.info("Configure syncd RPC for testing")
    copp_utils.configure_syncd(dut, test_params.nn_target_port, test_params.nn_target_interface,
                               test_params.nn_target_namespace, test_params.nn_target_vlanid, creds)

def _teardown_testbed(dut, creds, ptf, test_params, tbinfo):
    """
        Tears down the testbed, returning it to its initial state.
    """
    logging.info("Restore PTF post COPP test")
    copp_utils.restore_ptf(ptf)

    logging.info("Restore COPP policer to default settings")
    copp_utils.restore_policer(dut, test_params.nn_target_namespace)

    if test_params.swap_syncd and not dut.is_multi_asic:
        logging.info("Restore default syncd docker...")
        docker.restore_default_syncd(dut, creds)
    else:
        copp_utils.restore_syncd(dut, test_params.nn_target_namespace)
        logging.info("Reloading config and restarting swss...")
        config_reload(dut)

def _setup_multi_asic_proxy(dut, creds, test_params, tbinfo):
    """
        Sets up the testbed to run the COPP tests on multi-asic platfroms via setting proxy.
    """
    if not dut.is_multi_asic:
        return

    logging.info("Adding iptables rules and enabling eth0 port forwarding")
    http_proxy, https_proxy = copp_utils._get_http_and_https_proxy_ip(creds)
    # Add IP Table rule for http and ptf nn_agent traffic.
    dut.command("sudo sysctl net.ipv4.conf.eth0.forwarding=1")
    mgmt_ip = dut.host.options["inventory_manager"].get_host(dut.hostname).vars["ansible_host"]
    # Add Rule to communicate to http/s proxy from namespace
    dut.command("sudo iptables -t nat -A POSTROUTING -p tcp --dport 8080 -j SNAT --to-source {}".format(mgmt_ip))
    dut.command("sudo ip -n {} rule add from all to {} pref 1 lookup default".format(test_params.nn_target_namespace, http_proxy))
    if http_proxy != https_proxy:
        dut.command("sudo ip -n {} rule add from all to {} pref 2 lookup default".format(test_params.nn_target_namespace, https_proxy))
    # Add Rule to communicate to ptf nn agent client from namespace
    ns_ip = dut.shell("sudo ip -n {} -4 -o addr show eth0".format(test_params.nn_target_namespace) + " | awk '{print $4}' | cut -d'/' -f1")["stdout"]
    dut.command("sudo iptables -t nat -A PREROUTING -p tcp --dport 10900 -j DNAT --to-destination {}".format(ns_ip))
    dut.command("sudo ip -n {} rule add from {} to {} pref 3 lookup default".format(test_params.nn_target_namespace, ns_ip, tbinfo["ptf_ip"]))

def _teardown_multi_asic_proxy(dut, creds, test_params, tbinfo):
    """
        Tears down multi asic proxy settings, returning it to its initial state.
    """
    if not dut.is_multi_asic:
        return

    logging.info("Removing iptables rules and disabling eth0 port forwarding")
    http_proxy, https_proxy = copp_utils._get_http_and_https_proxy_ip(creds)
    dut.command("sudo sysctl net.ipv4.conf.eth0.forwarding=0")
    # Delete IP Table rule for http and ptf nn_agent traffic.
    mgmt_ip = dut.host.options["inventory_manager"].get_host(dut.hostname).vars["ansible_host"]
    # Delete Rule to communicate to http/s proxy from namespace
    dut.command("sudo iptables -t nat -D POSTROUTING -p tcp --dport 8080 -j SNAT --to-source {}".format(mgmt_ip))
    dut.command("sudo ip -n {} rule delete from all to {} pref 1 lookup default".format(test_params.nn_target_namespace, http_proxy))
    if http_proxy != https_proxy:
        dut.command("sudo ip -n {} rule delete from all to {} pref 2 lookup default".format(test_params.nn_target_namespace, https_proxy))
    # Delete Rule to communicate to ptf nn agent client from namespace
    ns_ip = dut.shell("sudo ip -n {} -4 -o addr show eth0".format(test_params.nn_target_namespace) + " | awk '{print $4}' | cut -d'/' -f1")["stdout"]
    dut.command("sudo iptables -t nat -D PREROUTING -p tcp --dport 10900 -j DNAT --to-destination {}".format(ns_ip))
    dut.command("sudo ip -n {} rule delete from {} to {} pref 3 lookup default".format(test_params.nn_target_namespace, ns_ip, tbinfo["ptf_ip"]))


@pytest.fixture(scope="function", autouse=False)
def backup_restore_config_db(duthosts, enum_rand_one_per_hwsku_frontend_hostname):
    duthost = duthosts[enum_rand_one_per_hwsku_frontend_hostname]
    copp_utils.backup_config_db(duthost)

    yield
    copp_utils.restore_config_db(duthost)


def pre_condition_install_trap(ptfhost, duthost, copp_testbed, trap_id, feature_name):
    copp_utils.install_trap(duthost, feature_name)
    logger.info("Set always_enabled of {} to false".format(trap_id))
    copp_utils.configure_always_enabled_for_trap(duthost, trap_id, "false")

    logger.info("Verify {} trap status is installed by sending traffic in pre_condition".format(trap_id))
    pytest_assert(
        wait_until(100, 20, 0, _copp_runner, duthost, ptfhost, trap_id.upper(), copp_testbed, dut_type),
        "Installing {} trap fail".format(trap_id))


@pytest.fixture(autouse=False, scope="class")
def check_image_version(duthosts, enum_rand_one_per_hwsku_frontend_hostname):
    """Skips this test because new copp management logic works on 202012 branch and above

    Args:
        duthost: Hostname of DUT.

    Returns:
        None.
    """
    skip_release(duthosts[enum_rand_one_per_hwsku_frontend_hostname], ["201911"])<|MERGE_RESOLUTION|>--- conflicted
+++ resolved
@@ -92,11 +92,8 @@
 
     @pytest.mark.parametrize("protocol", ["BGP",
                                           "DHCP",
-<<<<<<< HEAD
                                           "DHCPIP2ME",
-=======
                                           "DHCP6",
->>>>>>> 4134fa5d
                                           "LACP",
                                           "LLDP",
                                           "UDLD"])
