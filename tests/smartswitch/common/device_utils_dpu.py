"""
Helper script for DPU  operations
"""
import logging
import pytest
import re
from tests.common.platform.device_utils import platform_api_conn, start_platform_api_service  # noqa: F401,F403
from tests.common.helpers.platform_api import chassis, module
from tests.common.utilities import wait_until
from tests.common.helpers.assertions import pytest_assert
from tests.common.platform.interface_utils \
     import check_interface_status_of_up_ports
from tests.common.reboot import wait_for_startup
from tests.common.platform.processes_utils import wait_critical_processes
from tests.common.helpers.multi_thread_utils import SafeThreadPoolExecutor

# Timeouts, Delays and Time Intervals in secs
DPU_TIMEOUT = 210
DPU_TIME_INT = 30
PING_MAX_TIMEOUT = 180
PING_MAX_TIME_INT = 60
SWITCH_MAX_DELAY = 100
SWITCH_MAX_TIMEOUT = 400
INTF_MAX_TIMEOUT = 300
INTF_TIME_INT = 5
DPU_MAX_TIMEOUT = 360
DPU_MAX_TIME_INT = 30
REBOOT_CAUSE_TIMEOUT = 30
REBOOT_CAUSE_INT = 10
PING_TIMEOUT = 30
PING_TIME_INT = 10


@pytest.fixture(scope='function')
def num_dpu_modules(platform_api_conn):   # noqa F811
    """
    Returns the number of DPU modules
    """

    num_modules = int(chassis.get_num_modules(platform_api_conn))
    logging.info("Num of modules: '{}'".format(num_modules))

    return num_modules


@pytest.fixture(scope='function', autouse=True)
def check_smartswitch_and_dark_mode(duthosts, enum_rand_one_per_hwsku_hostname,
                                    platform_api_conn, num_dpu_modules):  # noqa F811
    """
    Checks whether given testbed is running
    202405 image or below versions
    If True, then skip the script
    else checks if dpus are in darkmode
    If dpus are in dark mode, then power up the DPUs
    else, proceeds to run all test cases
    """

    duthost = duthosts[enum_rand_one_per_hwsku_hostname]

    if "DPUS" not in duthost.facts:
        pytest.skip("Test is not supported for this testbed")

    darkmode = is_dark_mode_enabled(duthost, platform_api_conn, num_dpu_modules) # noqa F811

    if darkmode:
        dpu_power_on(duthost, platform_api_conn, num_dpu_modules)


def is_dark_mode_enabled(duthost, platform_api_conn, num_dpu_modules):   # noqa F811
    """
    Checks the liveliness of DPU
    Returns:
        True if all DPUs admin status are DOWN
        else False
    """

    count_admin_down = 0

    for index in range(num_dpu_modules):
        dpu = module.get_name(platform_api_conn, index)
        output_config_db = duthost.command(
                           'redis-cli -p 6379 -h 127.0.0.1 \
                            -n 4 hgetall "CHASSIS_MODULE|{}"'.format(dpu))
        if output_config_db['stdout'] is None:
            logging.warning("redis cli output for chassis module state is empty")
            break
        if 'down' in output_config_db['stdout']:
            count_admin_down += 1

    if count_admin_down == num_dpu_modules:
        logging.info("Smartswitch is in dark mode")
        return True

    logging.info("Smartswitch is in non-dark mode")
    return False


def dpu_power_on(duthost, platform_api_conn, num_dpu_modules):    # noqa F811
    """
    Executes power on all DPUs
    Returns:
        Returns True or False based on all DPUs powered on or not
    """

    ip_address_list = []

    for index in range(num_dpu_modules):
        dpu = module.get_name(platform_api_conn, index)
        ip_address_list.append(
                module.get_midplane_ip(platform_api_conn, index))
        duthost.shell("sudo config chassis modules startup %s" % (dpu))

    pytest_assert(wait_until(PING_MAX_TIMEOUT, PING_MAX_TIME_INT, 0,
                  check_dpu_ping_status,
                  duthost, ip_address_list),
                  "Not all DPUs are operationally UP")


def check_dpu_ping_status(duthost, ip_address_list):
    """
    Executes ping to all DPUs
    Args:
        duthost : Host handle
        ip_address_list (list): List of all DPU ip addresses
    Returns:
        Returns True or False based on Ping is successfull or not to all DPUs
    """

    ping_count = 0
    for ip_address in ip_address_list:
        output_ping = duthost.command("ping -c 3 %s" % (ip_address))
        logging.info("Ping output: '{}'".format(output_ping))
        if "0% packet loss" in output_ping["stdout"]:
            ping_count += 1
        else:
            logging.error("Ping failed for '{}'".format(ip_address))

    return ping_count == len(ip_address_list)


def check_dpu_module_status(duthost, power_status, dpu_name):
    """
    Check status of given DPU module against given option ON/OFF
    Args:
        duthost : Host handle
        power_status: ON/OFF status of dpu
        dpu_name: name of the dpu module
    Returns:
        Returns True or False based on status of given DPU module
    """

    output_dpu_status = duthost.shell(
            'show chassis module status | grep %s' % (dpu_name))

    if "offline" in output_dpu_status["stdout"].lower():
        logging.info("'{}' is offline ...".format(dpu_name))
        if power_status == "off":
            return True
        else:
            return False
    else:
        logging.info("'{}' is online ...".format(dpu_name))
        if power_status == "on":
            return True
        else:
            return False


def check_dpu_reboot_cause(duthost, dpu_name, reason):
    """
    Check reboot cause of all DPU modules
    Args:
        duthost : Host handle
        dpu_name: name of the dpu module
        reason: check against the reason for reboot
    Returns:
        Returns True or False based on reboot cause of all DPU modules
    """

    output_reboot_cause = duthost.shell(
            'show reboot-cause all | grep %s' % (dpu_name))

    output_str = output_reboot_cause["stdout"]
    if reason in output_str.strip():
        logging.info("'{}' - reboot cause is {} as expected".format(dpu_name,
                                                                    reason))
        return True

    logging.error("'{}' - reboot cause is not {}".format(dpu_name,
                                                         reason))
    return False


def check_pmon_status(duthost):
    """
    Check the status of PMON Container
    Args:
        duthost : Host handle
    Returns:
        Returns True or False based on pmon status
    """
    output_pmon_status = duthost.shell('docker ps | grep pmon')
    if "up" in output_pmon_status['stdout'].lower():
        logging.info("pmon container is UP")
        return True

    logging.error("pmon container is not UP")
    return False


def parse_dpu_memory_usage(dpu_memory):
    """
    Parse the DPU memory output and returns memory usuage value
    Args:
        dpu_memory : output of show system-memory on DPU
    Returns:
        Returns the memory used as percentage value
    """

    # Regular expression pattern to extract the total and used values
    pattern = r"Mem:\s+(\d+)\s+(\d+)\s+"

    # Search for the pattern in the data
    match = re.search(pattern, dpu_memory)

    if match:
        total_mem = int(match.group(1))
        used_mem = int(match.group(2))
    else:
        print("Memory information not found.")
        return 0

    return int(used_mem/total_mem * 100)


def parse_system_health_summary(output_health_summary):
    """
    Parse the show system health summary cli output
    Checks for HW, Service and SW status are OK
    and returns True/False
    Args:
        output_health_summary : output of show system-health summary
                                on Switch and DPU
    Returns:
        Returns True or False
    """
    # Regex to find all status names and values
    status_data = re.findall(r"(\w+):\s+Status:\s+(\w+)",
                             output_health_summary)

    status_dict = {name: status for name, status in status_data}

    # Check if all statuses are "OK"
    result = all(status == "OK" for status in status_dict.values())

    return result


def check_dpu_link_and_status(duthost, dpu_on_list,
                              dpu_off_list, ip_address_list):
    """
    Checks whether the intended DPUs are ON/OFF
    and their connectivity
    Args:
        duthost: Host handle
        dpu_on_list: List of dpu names that are On
        dpu_off_list: List of dpu names that are Off
        ip_address_list: List of dpu ip address which
                         are on
    """

    for index in range(len(dpu_on_list)):
        pytest_assert(wait_until(DPU_TIMEOUT, DPU_TIME_INT, 0,
                      check_dpu_module_status,
                      duthost, "on", dpu_on_list[index]),
                      "DPU is not operationally UP")

    for index in range(len(dpu_off_list)):
        pytest_assert(wait_until(DPU_TIMEOUT, DPU_TIME_INT, 0,
                      check_dpu_module_status,
                      duthost, "off", dpu_off_list[index]),
                      "DPU is not operationally DOWN")

    ping_status = check_dpu_ping_status(duthost, ip_address_list)
    pytest_assert(ping_status == 1, "Ping to DPU has failed")


def get_dpu_link_status(duthost, num_dpu_modules,
                        platform_api_conn):  # noqa F811
    """
    Checks whether DPU status is ON/OFF and store it.
    Args:
       duthost: Host handle
       num_dpu_modules: Gets number of DPU modules
    Returns:
       Returns ip_address_list, dpu_on_list and dpu_off_list
    """

    ip_address_list = []
    dpu_on_list = []
    dpu_off_list = []

    for index in range(num_dpu_modules):
        dpu_name = module.get_name(platform_api_conn, index)
        ip_address = module.get_midplane_ip(platform_api_conn, index)
        rc = check_dpu_module_status(duthost, "on", dpu_name)
        if rc:
            dpu_on_list.append(dpu_name)
            ip_address_list.append(ip_address)
        else:
            dpu_off_list.append(dpu_name)
            continue

    return ip_address_list, dpu_on_list, dpu_off_list


def check_dpu_health_status(duthost, dpu_name,
                            expected_oper_status,
                            expected_state_value):
    """
    Parse, checks and asserts expected system-health of DPU.
    Args:
       duthost: Host handle
       dpu_name: Name of the DPU
       expected_oper_status: (Online/Offline)
       expected_oper_value: (up/down)
    Returns:
       Returns Nothing
    """
    logging.info(f"Checking system-health status of {dpu_name}")
    output_dpu_health_status = duthost.show_and_parse(f"show system-health dpu {dpu_name}")
    for status in output_dpu_health_status:
        if status['name'] == dpu_name:
            pytest_assert(expected_oper_status.lower() in status['oper-status'].lower(),
                          f"DPU status is not {expected_oper_status}")
            if status['state-detail'] == "dpu_midplane_link_state":
                pytest_assert(status['state-value'].lower() == expected_state_value,
                              f"midplane link state is not {expected_state_value}")
            if 'online' in expected_oper_status.lower():
                if status['state-detail'] == "dpu_control_plane_state":
                    pytest_assert(status['state-value'].lower() == expected_state_value,
                                  f"control plane state is not {expected_state_value}")
                if status['state-detail'] == "dpu_data_plane_state":
                    pytest_assert(status['state-value'].lower() == expected_state_value,
                                  f"data plane state is not {expected_state_value}")
    return


def check_dpu_critical_processes(dpuhosts, dpu_id):

    """
    Checks all critical processes are UP on DPU
    If not, fails the case
    Args:
       dpuhosts: DPU Host handle
       dpu_id: DPU ID
    Returns:
       Nothing
    """

    cmd = "sudo show system-health detail"
    output_dpu_process = dpuhosts[dpu_id].show_and_parse(cmd)

    for index in range(len(output_dpu_process)):
        parse_output = output_dpu_process[index]
        if parse_output['status'].lower() == 'ok':
            continue
        else:
            logging.error("'{}' has failed in DPU{}"
                          .format(parse_output["name"], dpu_id))
            return False
    return True


def pre_test_check(duthost,
                   platform_api_conn,  # noqa F811
                   num_dpu_modules):
    """
    Collects and checks DPU status on Pre Test
    Args:
       duthost: Host handle
       num_dpu_modules: Gets number of DPU modules
    Returns:
       dpu_on_list: List of DPUs that are ON
       dpu_off_list: List of DPUs that are OFF
       ip_address_list: List of DPU IP address that are ON
    """

    logging.info("Getting DPU On/Off list and IP address list")
    ip_address_list, dpu_on_list, dpu_off_list = get_dpu_link_status(
                                                 duthost, num_dpu_modules,
                                                 platform_api_conn)

    logging.info("Checking DPU connectivity before the operation")
    pytest_assert(wait_until(PING_TIMEOUT, PING_TIME_INT, 0,
                  check_dpu_ping_status, duthost, ip_address_list),
                  "Error: Not all DPUs are pingable on Pre Check")

    return ip_address_list, dpu_on_list, dpu_off_list


def post_test_switch_check(duthost, localhost,
                           dpu_on_list, dpu_off_list,
                           ip_address_list):
    """
    Checks Switch, Interface and DPU status Post Test
    Fails the test based if it is not same as Pre test
    Args:
       duthost: Host handle
       dpu_on_list: List of DPUs that are ON
       dpu_off_list: List of DPUs that are OFF
       ip_address_list: List of DPU IP address that are ON
    Returns:
       Returns Nothing
    """

    logging.info("Waiting for ssh connection to switch")
    wait_for_startup(duthost, localhost, SWITCH_MAX_DELAY, SWITCH_MAX_TIMEOUT)

    logging.info("Checking for Interface status")
    pytest_assert(wait_until(INTF_MAX_TIMEOUT, INTF_TIME_INT, 0,
                  check_interface_status_of_up_ports, duthost),
                  "Not all ports that are admin up, are operationally UP")
    logging.info("Interfaces are UP")

    logging.info("Wait until all critical services are fully started")
    wait_critical_processes(duthost)

    logging.info("Checking DPU link status and connectivity")
    check_dpu_link_and_status(duthost, dpu_on_list,
                              dpu_off_list, ip_address_list)

    return


<<<<<<< HEAD
def post_test_dpu_check(duthost, dpuhosts,
                        dpu_on_list, dpu_off_list,
                        ip_address_list, reboot_cause):
=======
def post_test_dpu_check(duthost, dpuhosts, dpu_name):
>>>>>>> f19c5288
    """
    Runs all required checks for a given DPU
    Args:
       duthost: Host handle
       dpuhosts: DPU Host handle
       dpu_name: Name of the DPU
    Returns:
       Returns Nothing

    """

    logging.info(f"Checking {dpu_name} is UP post test")
    pytest_assert(
        wait_until(DPU_MAX_TIMEOUT, DPU_MAX_TIME_INT, 0,
                   check_dpu_module_status, duthost, "on", dpu_name),
        f"DPU {dpu_name} is not operationally UP post the operation"
    )

    dpu_id = int(re.search(r'\d+', dpu_name).group())
    logging.info(f"Checking critical processes on {dpu_name}")
    pytest_assert(
        wait_until(
            DPU_MAX_TIMEOUT, DPU_MAX_TIME_INT, 0,
            check_dpu_critical_processes, dpuhosts, dpu_id),
        f"Crictical process check for {dpu_name} has been failed"
    )

    logging.info(f"Checking reboot cause of {dpu_name}")
    pytest_assert(
        wait_until(REBOOT_CAUSE_TIMEOUT, REBOOT_CAUSE_INT, 0,
                   check_dpu_reboot_cause, duthost, dpu_name, "Non-Hardware"),
        f"Reboot cause for DPU {dpu_name} is incorrect"
    )


def post_test_dpus_check(duthost, dpuhosts,
                         dpu_on_list, dpu_off_list,
                         ip_address_list, num_dpu_modules):
    """
    Checks DPU OFF/ON and reboot cause status Post Test
    Args:
       duthost: Host handle
       dpuhosts: DPU Host handle
       dpu_on_list: List of DPUs that are ON
       dpu_off_list: List of DPUs that are OFF
       ip_address_list: List of DPU IP address that are ON
       num_dpu_modules: number of dpu modules
    Returns:
       Returns Nothing
    """

<<<<<<< HEAD
    for index in range(len(dpu_on_list)):
        logging.info(
            "Checking %s is up post test" % (dpu_on_list[index])
            )

        pytest_assert(wait_until(DPU_MAX_TIMEOUT, DPU_MAX_TIME_INT, 0,
                      check_dpu_module_status,
                      duthost, "on", dpu_on_list[index]),
                      "DPU is not operationally up post the operation")

        dpu_number = int(re.search(r'\d+', dpu_on_list[index]).group())
        logging.info("Checking crictical processes \
                      on %s" % (dpu_on_list[index]))
        wait_until(DPU_MAX_TIMEOUT, DPU_MAX_TIME_INT, 0,
                   check_dpu_critical_processes,
                   dpuhosts, dpu_number)

        logging.info("Checking reboot cause of %s" % (dpu_on_list[index]))
        pytest_assert(wait_until(REBOOT_CAUSE_TIMEOUT, REBOOT_CAUSE_INT, 0,
                      check_dpu_reboot_cause,
                      duthost, dpu_on_list[index], reboot_cause),
                      "Reboot cause is not correct")
=======
    with SafeThreadPoolExecutor(max_workers=num_dpu_modules) as executor:
        logging.info("Post test DPUs check in parallel")
        for dpu in dpu_on_list:
            executor.submit(post_test_dpu_check, duthost,
                            dpuhosts, dpu)
>>>>>>> f19c5288

    logging.info("Checking all powered on DPUs connectivity")
    ping_status = check_dpu_ping_status(duthost, ip_address_list)
    pytest_assert(ping_status == 1, "Ping to one or more DPUs has failed")

    return


def dpus_shutdown_and_check(duthost, dpu_list, num_dpu_modules):
    """
    Parallely Execute DPU shutdown for given DPU list
    Waits and checks parallely whether DPU is actually down
    Args:
       duthost: Host handle
       dpu_list: List of DPUs to be shutdown
       num_dpu_modules: number of dpu modules
    Returns:
       Returns Nothing
    """
    with SafeThreadPoolExecutor(max_workers=num_dpu_modules) as executor:
        logging.info("Check shutdown of DPUs in parallel")
        for dpu_name in dpu_list:
            executor.submit(
                duthost.shell,
                f"sudo config chassis modules shutdown {dpu_name}"
            )
            executor.submit(
                wait_until, DPU_MAX_TIMEOUT, DPU_TIME_INT, 0,
                check_dpu_module_status, duthost, "off", dpu_name
            )


def dpus_startup_and_check(duthost, dpu_list, num_dpu_modules):
    """
    Parallely Execute DPU startup for given DPU list
    Waits and checks parallely whether DPU is actually UP
    Args:
       duthost: Host handle
       dpu_list: List of DPUs to be startup

    Returns:
       Returns Nothing
    """
    with SafeThreadPoolExecutor(max_workers=num_dpu_modules) as executor:
        logging.info("Check startup of DPUs in parallel")
        for dpu_name in dpu_list:
            executor.submit(
                duthost.shell,
                f"sudo config chassis modules startup {dpu_name}"
            )
            executor.submit(
                wait_until, DPU_MAX_TIMEOUT, DPU_TIME_INT, 0,
                check_dpu_module_status, duthost, "on", dpu_name
            )<|MERGE_RESOLUTION|>--- conflicted
+++ resolved
@@ -433,13 +433,7 @@
     return
 
 
-<<<<<<< HEAD
-def post_test_dpu_check(duthost, dpuhosts,
-                        dpu_on_list, dpu_off_list,
-                        ip_address_list, reboot_cause):
-=======
-def post_test_dpu_check(duthost, dpuhosts, dpu_name):
->>>>>>> f19c5288
+def post_test_dpu_check(duthost, dpuhosts, dpu_name, reboot_cause):
     """
     Runs all required checks for a given DPU
     Args:
@@ -470,14 +464,13 @@
     logging.info(f"Checking reboot cause of {dpu_name}")
     pytest_assert(
         wait_until(REBOOT_CAUSE_TIMEOUT, REBOOT_CAUSE_INT, 0,
-                   check_dpu_reboot_cause, duthost, dpu_name, "Non-Hardware"),
+                   check_dpu_reboot_cause, duthost, dpu_name, reboot_cause),
         f"Reboot cause for DPU {dpu_name} is incorrect"
     )
 
 
-def post_test_dpus_check(duthost, dpuhosts,
-                         dpu_on_list, dpu_off_list,
-                         ip_address_list, num_dpu_modules):
+def post_test_dpus_check(duthost, dpuhosts, dpu_on_list, ip_address_list,
+                         num_dpu_modules, reboot_cause):
     """
     Checks DPU OFF/ON and reboot cause status Post Test
     Args:
@@ -491,36 +484,11 @@
        Returns Nothing
     """
 
-<<<<<<< HEAD
-    for index in range(len(dpu_on_list)):
-        logging.info(
-            "Checking %s is up post test" % (dpu_on_list[index])
-            )
-
-        pytest_assert(wait_until(DPU_MAX_TIMEOUT, DPU_MAX_TIME_INT, 0,
-                      check_dpu_module_status,
-                      duthost, "on", dpu_on_list[index]),
-                      "DPU is not operationally up post the operation")
-
-        dpu_number = int(re.search(r'\d+', dpu_on_list[index]).group())
-        logging.info("Checking crictical processes \
-                      on %s" % (dpu_on_list[index]))
-        wait_until(DPU_MAX_TIMEOUT, DPU_MAX_TIME_INT, 0,
-                   check_dpu_critical_processes,
-                   dpuhosts, dpu_number)
-
-        logging.info("Checking reboot cause of %s" % (dpu_on_list[index]))
-        pytest_assert(wait_until(REBOOT_CAUSE_TIMEOUT, REBOOT_CAUSE_INT, 0,
-                      check_dpu_reboot_cause,
-                      duthost, dpu_on_list[index], reboot_cause),
-                      "Reboot cause is not correct")
-=======
     with SafeThreadPoolExecutor(max_workers=num_dpu_modules) as executor:
         logging.info("Post test DPUs check in parallel")
         for dpu in dpu_on_list:
             executor.submit(post_test_dpu_check, duthost,
-                            dpuhosts, dpu)
->>>>>>> f19c5288
+                            dpuhosts, dpu, reboot_cause)
 
     logging.info("Checking all powered on DPUs connectivity")
     ping_status = check_dpu_ping_status(duthost, ip_address_list)
