--- conflicted
+++ resolved
@@ -320,7 +320,6 @@
                       .format(dpu_name))
 
 
-<<<<<<< HEAD
 def test_data_control_mid_plane_sync(duthosts,
                                      enum_rand_one_per_hwsku_hostname,
                                      platform_api_conn, num_dpu_modules):  # noqa: F811
@@ -346,7 +345,8 @@
     for index in range(len(dpu_on_list)):
         check_dpu_health_status(duthost, dpu_on_list[index],
                                 'Online', 'up')
-=======
+
+
 def test_watchdog_status_check(duthosts, dpuhosts,
                                enum_rand_one_per_hwsku_hostname,
                                platform_api_conn, num_dpu_modules):  # noqa: F811
@@ -378,5 +378,4 @@
         logging.info("Checking watchdog status on DPU")
         pytest_assert("armed" in dpu_watchdog_status['stdout'].lower(),
                       "{} watchdog status is unarmed"
-                      .format(dpu_name))
->>>>>>> 88eb3683
+                      .format(dpu_name))