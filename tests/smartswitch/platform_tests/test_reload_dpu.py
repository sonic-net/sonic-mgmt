--- conflicted
+++ resolved
@@ -10,15 +10,10 @@
 from tests.common.helpers.platform_api import module
 from tests.smartswitch.common.device_utils_dpu import check_dpu_link_and_status,\
     pre_test_check, post_test_switch_check, post_test_dpu_check,\
-<<<<<<< HEAD
-    num_dpu_modules  # noqa: F401
-from tests.common.platform.device_utils import platform_api_conn  # noqa: F401,F403
+    check_dpu_reboot_cause, num_dpu_modules  # noqa: F401
+from tests.common.platform.device_utils import platform_api_conn, start_platform_api_service  # noqa: F401,F403
 from tests.smartswitch.common.reboot import perform_reboot
 from concurrent.futures import ThreadPoolExecutor, as_completed
-=======
-    check_dpu_reboot_cause, num_dpu_modules  # noqa: F401
-from tests.common.platform.device_utils import platform_api_conn, start_platform_api_service  # noqa: F401,F403
->>>>>>> 356ad5b6
 
 pytestmark = [
     pytest.mark.topology('smartswitch')
