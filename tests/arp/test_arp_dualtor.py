import logging
import ptf.testutils as testutils
import pytest
import ptf.mask as mask
import ptf.packet as packet

from scapy.all import Ether, IPv6, ICMPv6ND_NS, ICMPv6ND_NA, \
                      ICMPv6NDOptSrcLLAddr, in6_getnsmac, \
                      in6_getnsma, inet_pton, inet_ntop, socket
from ipaddress import ip_network, IPv6Network, IPv4Network
from tests.arp.arp_utils import clear_dut_arp_cache, increment_ipv6_addr, increment_ipv4_addr
from tests.common.helpers.assertions import pytest_assert, pytest_require
from tests.common.fixtures.ptfhost_utils import change_mac_addresses

pytestmark = [
    pytest.mark.topology('t0', 'dualtor')
]

logger = logging.getLogger(__name__)

<<<<<<< HEAD
=======

@pytest.fixture(scope='module')
def ip_and_intf_info(config_facts, intfs_for_test, ptfhost, ptfadapter):
    """
    Calculate IP addresses and interface to use for test
    """
    ptf_ports_available_in_topo = ptfhost.host.options['variable_manager'].extra_vars.get("ifaces_map")
    _, _, intf1_index, _, = intfs_for_test
    ptf_intf_name = ptf_ports_available_in_topo[intf1_index]

    # Calculate the IPv6 address to assign to the PTF port
    vlan_addrs = config_facts['VLAN_INTERFACE'].items()[0][1].keys()
    intf_ipv6_addr = None
    intf_ipv4_addr = None

    for addr in vlan_addrs:
        try:
            if type(ip_network(addr, strict=False)) is IPv6Network:
                intf_ipv6_addr = ip_network(addr, strict=False)
            elif type(ip_network(addr, strict=False)) is IPv4Network:
                intf_ipv4_addr = ip_network(addr, strict=False)
        except ValueError:
            continue

    # The VLAN interface on the DUT has an x.x.x.1 address assigned (or x::1 in the case of IPv6)
    # But the network_address property returns an x.x.x.0 address (or x::0 for IPv6) so we increment by two to avoid conflict
    if intf_ipv4_addr is not None:
        ptf_intf_ipv4_addr = increment_ipv4_addr(intf_ipv4_addr.network_address, incr=2)
    else:
        ptf_intf_ipv4_addr = None

    if intf_ipv6_addr is not None:
        ptf_intf_ipv6_addr = increment_ipv6_addr(intf_ipv6_addr.network_address, incr=2)
    else:
        ptf_intf_ipv6_addr = None

    logger.info("Using {}, {}, and PTF interface {}".format(ptf_intf_ipv4_addr, ptf_intf_ipv6_addr, ptf_intf_name))

    return ptf_intf_ipv4_addr, ptf_intf_ipv6_addr, ptf_intf_name, intf1_index


@pytest.fixture
def garp_enabled(rand_selected_dut, config_facts):
    """
    Tries to enable gratuitious ARP for each VLAN on the ToR in CONFIG_DB

    Also checks the kernel `arp_accept` value to see if the
    attempt was successful.

    During teardown, restores the original `grat_arp` value in 
    CONFIG_DB

    Yields:
        (bool) True if `arp_accept` was successfully set for all VLANs,
               False otherwise

    """
    duthost = rand_selected_dut

    vlan_intfs = config_facts['VLAN_INTERFACE'].keys()
    garp_check_cmd = 'sonic-db-cli CONFIG_DB HGET "VLAN_INTERFACE|{}" grat_arp'
    garp_enable_cmd = 'sonic-db-cli CONFIG_DB HSET "VLAN_INTERFACE|{}" grat_arp enabled'
    cat_arp_accept_cmd = 'cat /proc/sys/net/ipv4/conf/{}/arp_accept'
    arp_accept_vals = []
    old_grat_arp_vals = {}

    for vlan in vlan_intfs:
        old_grat_arp_res = duthost.shell(garp_check_cmd.format(vlan))
        old_grat_arp_vals[vlan] = old_grat_arp_res['stdout']
        res = duthost.shell(garp_enable_cmd.format(vlan))

        if res['rc'] != 0:
            pytest.fail("Unable to enable GARP for {}".format(vlan))
        else:
            logger.info("Enabled GARP for {}".format(vlan))

            # Get the `arp_accept` values for each VLAN interface
            arp_accept_res = duthost.shell(cat_arp_accept_cmd.format(vlan))
            arp_accept_vals.append(arp_accept_res['stdout'])

    yield all(int(val) == 1 for val in arp_accept_vals)

    garp_disable_cmd = 'sonic-db-cli CONFIG_DB HDEL "VLAN_INTERFACE|{}" grat_arp'
    for vlan in vlan_intfs:
        old_grat_arp_val = old_grat_arp_vals[vlan]

        if 'enabled' not in old_grat_arp_val:
            res = duthost.shell(garp_disable_cmd.format(vlan))

            if res['rc'] != 0:
                pytest.fail("Unable to disable GARP for {}".format(vlan))
            else:
                logger.info("GARP disabled for {}".format(vlan))

>>>>>>> a77d991f
@pytest.fixture
def proxy_arp_enabled(rand_selected_dut, config_facts):
    """
    Tries to enable proxy ARP for each VLAN on the ToR

    Also checks CONFIG_DB to see if the attempt was successful

    During teardown, restores the original proxy ARP setting

    Yields:
        (bool) True if proxy ARP was enabled for all VLANs,
               False otherwise
    """
    duthost = rand_selected_dut
    pytest_require(duthost.has_config_subcommand('config vlan proxy_arp'), "Proxy ARP command does not exist on device")

    proxy_arp_check_cmd = 'sonic-db-cli CONFIG_DB HGET "VLAN_INTERFACE|Vlan{}" proxy_arp'
    proxy_arp_config_cmd = 'config vlan proxy_arp {} {}'
    vlans = config_facts['VLAN']
    vlan_ids =[vlans[vlan]['vlanid'] for vlan in vlans.keys()]
    old_proxy_arp_vals = {}
    new_proxy_arp_vals = []

    # Enable proxy ARP/NDP for the VLANs on the DUT
    for vid in vlan_ids:
        old_proxy_arp_res = duthost.shell(proxy_arp_check_cmd.format(vid))
        old_proxy_arp_vals[vid] = old_proxy_arp_res['stdout']

        duthost.shell(proxy_arp_config_cmd.format(vid, 'enabled'))

        logger.info("Enabled proxy ARP for Vlan{}".format(vid))
        new_proxy_arp_res = duthost.shell(proxy_arp_check_cmd.format(vid))
        new_proxy_arp_vals.append(new_proxy_arp_res['stdout'])

    yield all('enabled' in val for val in new_proxy_arp_vals)

    for vid, proxy_arp_val in old_proxy_arp_vals.items():
        if 'enabled' not in proxy_arp_val:
            duthost.shell(proxy_arp_config_cmd.format(vid, 'disabled'))

def test_arp_garp_enabled(rand_selected_dut, garp_enabled, ip_and_intf_info, intfs_for_test, config_facts, ptfadapter):
    """
    Send a gratuitous ARP (GARP) packet from the PTF to the DUT

    The DUT should learn the (previously unseen) ARP info from the packet
    """
    pytest_require(garp_enabled, 'Gratuitous ARP not enabled for this device')
    duthost = rand_selected_dut
    ptf_intf_ipv4_addr = ip_and_intf_info[0]

    arp_request_ip = increment_ipv4_addr(ptf_intf_ipv4_addr)
    arp_src_mac = '00:00:07:08:09:0a'
    _, _, intf1_index, _, = intfs_for_test

    pkt = testutils.simple_arp_packet(pktlen=60,
                                eth_dst='ff:ff:ff:ff:ff:ff',
                                eth_src=arp_src_mac,
                                vlan_pcp=0,
                                arp_op=2,
                                ip_snd=arp_request_ip,
                                ip_tgt=arp_request_ip,
                                hw_snd=arp_src_mac,
                                hw_tgt='ff:ff:ff:ff:ff:ff'
                            )

    clear_dut_arp_cache(duthost)

    logger.info("Sending GARP for target {} from PTF interface {}".format(arp_request_ip, intf1_index))
    testutils.send_packet(ptfadapter, intf1_index, pkt)

    vlan_intfs = config_facts['VLAN_INTERFACE'].keys()

    switch_arptable = duthost.switch_arptable()['ansible_facts']
    pytest_assert(switch_arptable['arptable']['v4'][arp_request_ip]['macaddress'].lower() == arp_src_mac.lower())
    pytest_assert(switch_arptable['arptable']['v4'][arp_request_ip]['interface'] in vlan_intfs)

def generate_link_local_addr(mac):
    parts = mac.split(":")
    parts.insert(3, "ff")
    parts.insert(4, "fe")
    parts[0] = "{:x}".format(int(parts[0], 16) ^ 2)

    ipv6Parts = []
    for i in range(0, len(parts), 2):
        ipv6Parts.append("".join(parts[i:i+2]))
    ipv6 = "fe80::{}".format(":".join(ipv6Parts))
    return ipv6

@pytest.fixture(params=['v4', 'v6'])
def packets_for_test(request, ptfadapter, duthost, config_facts, tbinfo, ip_and_intf_info):
    ip_version = request.param
<<<<<<< HEAD
    src_addr_v4, _, src_addr_v6, _, ptf_intf_index = ip_and_intf_info
=======
    src_addr_v4, src_addr_v6, _, ptf_intf_index = ip_and_intf_info
>>>>>>> a77d991f
    ptf_intf_mac = ptfadapter.dataplane.get_mac(0, ptf_intf_index)
    vlans = config_facts['VLAN']
    topology = tbinfo['topo']['name']
    dut_mac = ''
    for vlan_details in vlans.values():
        if 'dualtor' in topology:
            dut_mac = vlan_details['mac'].lower()
        else:
            dut_mac = duthost.shell('sonic-cfggen -d -v \'DEVICE_METADATA.localhost.mac\'')["stdout_lines"][0].decode("utf-8")
        break

    if ip_version == 'v4':
        tgt_addr = increment_ipv4_addr(src_addr_v4)
        out_pkt = testutils.simple_arp_packet(
                                eth_dst='ff:ff:ff:ff:ff:ff',
                                eth_src=ptf_intf_mac,
                                ip_snd=src_addr_v4,
                                ip_tgt=tgt_addr,
                                arp_op=1,
                                hw_snd=ptf_intf_mac
                            )
        exp_pkt = testutils.simple_arp_packet(
                                eth_dst=ptf_intf_mac,
                                eth_src=dut_mac,
                                ip_snd=tgt_addr,
                                ip_tgt=src_addr_v4,
                                arp_op=2,
                                hw_snd=dut_mac,
                                hw_tgt=ptf_intf_mac
        )
    elif ip_version == 'v6':
        tgt_addr = increment_ipv6_addr(src_addr_v6)
        ll_src_addr = generate_link_local_addr(ptf_intf_mac)
        multicast_tgt_addr = in6_getnsma(inet_pton(socket.AF_INET6, tgt_addr))
        multicast_tgt_mac = in6_getnsmac(multicast_tgt_addr)
        out_pkt = Ether(src=ptf_intf_mac, dst=multicast_tgt_mac) 
        out_pkt /= IPv6(dst=inet_ntop(socket.AF_INET6, multicast_tgt_addr), src=ll_src_addr)
        out_pkt /= ICMPv6ND_NS(tgt=tgt_addr) 
        out_pkt /= ICMPv6NDOptSrcLLAddr(lladdr=ptf_intf_mac)

        exp_pkt = Ether(src=dut_mac, dst=ptf_intf_mac) 
        exp_pkt /= IPv6(dst=ll_src_addr, src=generate_link_local_addr(dut_mac))
        exp_pkt /= ICMPv6ND_NA(tgt=tgt_addr, S=1, R=1, O=0)
        exp_pkt /= ICMPv6NDOptSrcLLAddr(type=2, lladdr=dut_mac)
        exp_pkt = mask.Mask(exp_pkt)
        exp_pkt.set_do_not_care_scapy(packet.IPv6, 'fl')

    return ip_version, out_pkt, exp_pkt

def test_proxy_arp(proxy_arp_enabled, ip_and_intf_info, ptfadapter, packets_for_test):
    """
    Send an ARP request or neighbor solicitation (NS) to the DUT for an IP address within the subnet of the DUT's VLAN.

    DUT should reply with an ARP reply or neighbor advertisement (NA) containing the DUT's own MAC
    """
    pytest_require(proxy_arp_enabled, 'Proxy ARP not enabled for all VLANs')
<<<<<<< HEAD
    ptf_intf_ipv4_addr, _, ptf_intf_ipv6_addr, ptf_intf_name = ip_and_intf_info
    ptf_intf_index = int(ptf_intf_name.replace('eth', ''))
=======
    ptf_intf_ipv4_addr, ptf_intf_ipv6_addr, _, ptf_intf_index = ip_and_intf_info
>>>>>>> a77d991f
    ip_version, outgoing_packet, expected_packet = packets_for_test

    if ip_version == 'v4':
        pytest_require(ptf_intf_ipv4_addr is not None, 'No IPv4 VLAN address configured on device')
    elif ip_version == 'v6':
        pytest_require(ptf_intf_ipv6_addr is not None, 'No IPv6 VLAN address configured on device')

    ptfadapter.dataplane.flush()
    testutils.send_packet(ptfadapter, ptf_intf_index, outgoing_packet)
    testutils.verify_packet(ptfadapter, expected_packet, ptf_intf_index, timeout=10)<|MERGE_RESOLUTION|>--- conflicted
+++ resolved
@@ -18,103 +18,6 @@
 
 logger = logging.getLogger(__name__)
 
-<<<<<<< HEAD
-=======
-
-@pytest.fixture(scope='module')
-def ip_and_intf_info(config_facts, intfs_for_test, ptfhost, ptfadapter):
-    """
-    Calculate IP addresses and interface to use for test
-    """
-    ptf_ports_available_in_topo = ptfhost.host.options['variable_manager'].extra_vars.get("ifaces_map")
-    _, _, intf1_index, _, = intfs_for_test
-    ptf_intf_name = ptf_ports_available_in_topo[intf1_index]
-
-    # Calculate the IPv6 address to assign to the PTF port
-    vlan_addrs = config_facts['VLAN_INTERFACE'].items()[0][1].keys()
-    intf_ipv6_addr = None
-    intf_ipv4_addr = None
-
-    for addr in vlan_addrs:
-        try:
-            if type(ip_network(addr, strict=False)) is IPv6Network:
-                intf_ipv6_addr = ip_network(addr, strict=False)
-            elif type(ip_network(addr, strict=False)) is IPv4Network:
-                intf_ipv4_addr = ip_network(addr, strict=False)
-        except ValueError:
-            continue
-
-    # The VLAN interface on the DUT has an x.x.x.1 address assigned (or x::1 in the case of IPv6)
-    # But the network_address property returns an x.x.x.0 address (or x::0 for IPv6) so we increment by two to avoid conflict
-    if intf_ipv4_addr is not None:
-        ptf_intf_ipv4_addr = increment_ipv4_addr(intf_ipv4_addr.network_address, incr=2)
-    else:
-        ptf_intf_ipv4_addr = None
-
-    if intf_ipv6_addr is not None:
-        ptf_intf_ipv6_addr = increment_ipv6_addr(intf_ipv6_addr.network_address, incr=2)
-    else:
-        ptf_intf_ipv6_addr = None
-
-    logger.info("Using {}, {}, and PTF interface {}".format(ptf_intf_ipv4_addr, ptf_intf_ipv6_addr, ptf_intf_name))
-
-    return ptf_intf_ipv4_addr, ptf_intf_ipv6_addr, ptf_intf_name, intf1_index
-
-
-@pytest.fixture
-def garp_enabled(rand_selected_dut, config_facts):
-    """
-    Tries to enable gratuitious ARP for each VLAN on the ToR in CONFIG_DB
-
-    Also checks the kernel `arp_accept` value to see if the
-    attempt was successful.
-
-    During teardown, restores the original `grat_arp` value in 
-    CONFIG_DB
-
-    Yields:
-        (bool) True if `arp_accept` was successfully set for all VLANs,
-               False otherwise
-
-    """
-    duthost = rand_selected_dut
-
-    vlan_intfs = config_facts['VLAN_INTERFACE'].keys()
-    garp_check_cmd = 'sonic-db-cli CONFIG_DB HGET "VLAN_INTERFACE|{}" grat_arp'
-    garp_enable_cmd = 'sonic-db-cli CONFIG_DB HSET "VLAN_INTERFACE|{}" grat_arp enabled'
-    cat_arp_accept_cmd = 'cat /proc/sys/net/ipv4/conf/{}/arp_accept'
-    arp_accept_vals = []
-    old_grat_arp_vals = {}
-
-    for vlan in vlan_intfs:
-        old_grat_arp_res = duthost.shell(garp_check_cmd.format(vlan))
-        old_grat_arp_vals[vlan] = old_grat_arp_res['stdout']
-        res = duthost.shell(garp_enable_cmd.format(vlan))
-
-        if res['rc'] != 0:
-            pytest.fail("Unable to enable GARP for {}".format(vlan))
-        else:
-            logger.info("Enabled GARP for {}".format(vlan))
-
-            # Get the `arp_accept` values for each VLAN interface
-            arp_accept_res = duthost.shell(cat_arp_accept_cmd.format(vlan))
-            arp_accept_vals.append(arp_accept_res['stdout'])
-
-    yield all(int(val) == 1 for val in arp_accept_vals)
-
-    garp_disable_cmd = 'sonic-db-cli CONFIG_DB HDEL "VLAN_INTERFACE|{}" grat_arp'
-    for vlan in vlan_intfs:
-        old_grat_arp_val = old_grat_arp_vals[vlan]
-
-        if 'enabled' not in old_grat_arp_val:
-            res = duthost.shell(garp_disable_cmd.format(vlan))
-
-            if res['rc'] != 0:
-                pytest.fail("Unable to disable GARP for {}".format(vlan))
-            else:
-                logger.info("GARP disabled for {}".format(vlan))
-
->>>>>>> a77d991f
 @pytest.fixture
 def proxy_arp_enabled(rand_selected_dut, config_facts):
     """
@@ -206,11 +109,7 @@
 @pytest.fixture(params=['v4', 'v6'])
 def packets_for_test(request, ptfadapter, duthost, config_facts, tbinfo, ip_and_intf_info):
     ip_version = request.param
-<<<<<<< HEAD
     src_addr_v4, _, src_addr_v6, _, ptf_intf_index = ip_and_intf_info
-=======
-    src_addr_v4, src_addr_v6, _, ptf_intf_index = ip_and_intf_info
->>>>>>> a77d991f
     ptf_intf_mac = ptfadapter.dataplane.get_mac(0, ptf_intf_index)
     vlans = config_facts['VLAN']
     topology = tbinfo['topo']['name']
@@ -267,12 +166,9 @@
     DUT should reply with an ARP reply or neighbor advertisement (NA) containing the DUT's own MAC
     """
     pytest_require(proxy_arp_enabled, 'Proxy ARP not enabled for all VLANs')
-<<<<<<< HEAD
-    ptf_intf_ipv4_addr, _, ptf_intf_ipv6_addr, ptf_intf_name = ip_and_intf_info
-    ptf_intf_index = int(ptf_intf_name.replace('eth', ''))
-=======
-    ptf_intf_ipv4_addr, ptf_intf_ipv6_addr, _, ptf_intf_index = ip_and_intf_info
->>>>>>> a77d991f
+
+    ptf_intf_ipv4_addr, _, ptf_intf_ipv6_addr, _, ptf_intf_index  = ip_and_intf_info
+
     ip_version, outgoing_packet, expected_packet = packets_for_test
 
     if ip_version == 'v4':
