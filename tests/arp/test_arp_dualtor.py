--- conflicted
+++ resolved
@@ -146,16 +146,11 @@
     4. Run `arp_update` on the active ToR
     5. Verify the incomplete entry is now reachable
     """
-<<<<<<< HEAD
-=======
     _, neighbor_ip, cable_type = selected_mux_port
 
     if cable_type == "active-active":
         pytest.skip("Skip as the testcase is designed for active-standby mux port.")
 
-    if ip_address(neighbor_ip).version == 6 and rand_unselected_dut.facts["asic_type"] == "vs":
-        pytest.skip("Temporarily skipped to let the sonic-swss submodule be updated.")
->>>>>>> 0e70ba32
     # We only use ping to trigger an ARP request from the kernel, so exit early to save time
     ping_cmd = "timeout 0.2 ping -c1 -W1 -i0.2 -n -q {}".format(neighbor_ip)
 
@@ -198,12 +193,7 @@
     2. Run arp_update on the active ToR
     3. Confirm that the standby ToR learned the entry and it is REACHABLE
     """
-<<<<<<< HEAD
-=======
     neighbor_ip = selected_mux_port[1]
-    if ip_address(neighbor_ip).version == 6 and rand_unselected_dut.facts["asic_type"] == "vs":
-        pytest.skip("Temporarily skipped to let the sonic-swss submodule be updated.")
->>>>>>> 0e70ba32
     ping_cmd = "timeout 0.2 ping -c1 -W1 -i0.2 -n -q {}".format(neighbor_ip)
 
     rand_selected_dut.shell(ping_cmd, module_ignore_errors=True)
