"""
This module tests ARP scenarios specific to dual ToR testbeds
"""
from ipaddress import ip_address, ip_interface
import logging
import random
import time
import pytest

import ptf.testutils as testutils
from tests.common.helpers.assertions import pytest_assert, pytest_require
<<<<<<< HEAD
from tests.common.dualtor.mux_simulator_control import toggle_all_simulator_ports_to_upper_tor
from tests.common.dualtor.dual_tor_utils import upper_tor_host, lower_tor_host, show_muxcable_status, config_dualtor_arp_responder  # lgtm[py/unused-import]
from tests.common.dualtor.dual_tor_common import mux_config
from tests.common.fixtures.ptfhost_utils import run_garp_service, change_mac_addresses, run_icmp_responder, pause_garp_service
=======
from tests.common.dualtor.mux_simulator_control import toggle_all_simulator_ports_to_upper_tor  # noqa F401
from tests.common.dualtor.dual_tor_utils import upper_tor_host, show_muxcable_status  # noqa F401
>>>>>>> 2b7b0ae0
from tests.common.utilities import wait_until

pytestmark = [
    pytest.mark.topology('dualtor')
]

<<<<<<< HEAD
logger = logging.getLogger(__name__)

FAILED = "FAILED"
INCOMPLETE = "INCOMPLETE"
STALE = "STALE"
REACHABLE = "REACHABLE"
=======
>>>>>>> 2b7b0ae0

@pytest.fixture
def restore_mux_auto_config(duthosts):
    """
    Fixture to ensure ToRs have all mux interfaces set to auto after testing
    """

    yield

    for duthost in duthosts:
        duthost.shell("sudo config mux mode auto all")


<<<<<<< HEAD
@pytest.fixture
def pause_arp_update(duthosts):
    """
    Temporarily stop arp_update process during test cases

    Some test cases manually call arp_update so we use this fixture to pause it on
    the testbed to prevent interference with the test case
    """
    arp_update_stop_cmd = "docker exec -it swss supervisorctl stop arp_update"
    for duthost in duthosts:
        duthost.shell(arp_update_stop_cmd)

    yield

    arp_update_start_cmd = "docker exec -it swss supervisorctl start arp_update"
    for duthost in duthosts:
        duthost.shell(arp_update_start_cmd)


@pytest.fixture(params=['IPv4', 'IPv6'])
def neighbor_ip(request, mux_config):
    """
    Provide the neighbor IP used for testing

    Randomly select an IP from the server IPs configured in the config DB MUX_CABLE table
    """
    ip_version = request.param
    selected_intf = random.choice(mux_config.values())
    neigh_ip = ip_interface(selected_intf["SERVER"][ip_version]).ip
    logger.info("Using {} as neighbor IP".format(neigh_ip))
    return neigh_ip


@pytest.fixture
def clear_neighbor_table(duthosts, pause_arp_update, pause_garp_service):
    logger.info("Clearing neighbor table on {}".format(duthosts))
    for duthost in duthosts:
        duthost.shell("sudo ip neigh flush all")

    return


def verify_neighbor_status(duthost, neigh_ip, expected_status):
    ip_version = 'v4' if ip_address(neigh_ip).version == 4 else 'v6'
    neighbor_table = duthost.switch_arptable()['ansible_facts']['arptable']
    return expected_status.lower() in neighbor_table[ip_version][str(neigh_ip)]['state'].lower()


=======
>>>>>>> 2b7b0ae0
def test_proxy_arp_for_standby_neighbor(proxy_arp_enabled, ip_and_intf_info, restore_mux_auto_config,
                                        ptfadapter, packets_for_test, upper_tor_host,   # noqa F811
                                        toggle_all_simulator_ports_to_upper_tor):   # noqa F811
    """
    Send an ARP request or neighbor solicitation (NS) to the DUT for an IP address
    within the subnet of the DUT's VLAN that is routed via the IPinIP tunnel
    (i.e. that IP points to a standby neighbor)

    DUT should reply with an ARP reply or neighbor advertisement (NA) containing the DUT's own MAC

    Test steps:
    1. During setup, learn neighbor IPs on ToR interfaces using `run_garp_service` fixture
    2. Pick a learned IP address as the target IP and generate an ARP request/neighbor solicitation for it
    3. Set the interface this IP is learned on to standby. This will ensure the route for the IP points to the
       IPinIP tunnel
    4. Send the ARP request/NS packet to the ToR on some other active interface
    5. Expect the ToR to still proxy ARP for the IP and send an ARP reply/neighbor advertisement back, even though
       the route for the requested IP is pointing to the tunnel
    """
    # This should never fail since we are only running on dual ToR platforms
    pytest_require(proxy_arp_enabled, 'Proxy ARP not enabled for all VLANs, check dual ToR configuration')

    ptf_intf_ipv4_addr, _, ptf_intf_ipv6_addr, _, ptf_intf_index = ip_and_intf_info
    ip_version, outgoing_packet, expected_packet = packets_for_test

    if ip_version == 'v4':
        pytest_require(ptf_intf_ipv4_addr is not None, 'No IPv4 VLAN address configured on device')
        intf_name_cmd = "show arp | grep '{}' | awk '{{ print $3 }}'".format(ptf_intf_ipv4_addr)
    elif ip_version == 'v6':
        pytest_require(ptf_intf_ipv6_addr is not None, 'No IPv6 VLAN address configured on device')
        intf_name_cmd = "show ndp | grep '{}' | awk '{{ print $3 }}'".format(ptf_intf_ipv6_addr)

    # Find the interface on which the target IP is learned and set it to standby to force it to point to a tunnel route
    intf_name = upper_tor_host.shell(intf_name_cmd)['stdout']
    mux_mode_cmd = "sudo config mux mode standby {}".format(intf_name)
    upper_tor_host.shell(mux_mode_cmd)
    pytest_assert(wait_until(5, 1, 0, lambda: show_muxcable_status(upper_tor_host)[intf_name]['status'] == "standby"),
                  "Interface {} not standby on {}".format(intf_name, upper_tor_host))
    ptfadapter.dataplane.flush()
    testutils.send_packet(ptfadapter, ptf_intf_index, outgoing_packet)
    testutils.verify_packet(ptfadapter, expected_packet, ptf_intf_index, timeout=10)


def test_arp_update_for_failed_standby_neighbor(
    config_dualtor_arp_responder, neighbor_ip, clear_neighbor_table,
    toggle_all_simulator_ports_to_upper_tor, upper_tor_host, lower_tor_host
):
    """
    Test the standby ToR's ability to recover from having a failed neighbor entry

    Test steps:
    1. For the same neighbor IP, create a failed neighbor entry on the standby ToR and a reachable entry on the active ToR
    2. Run `arp_update` on the standby ToR
    3. Verify the failed entry is now incomplete and stays incomplete for 10 seconds
    4. Run `arp_update` on the active ToR
    5. Verify the incomplete entry is now reachable
    """
    # We only use ping to trigger an ARP request from the kernel, so exit early to save time
    ping_cmd = "timeout 0.2 ping -c1 -W1 -i0.2 -n -q {}".format(neighbor_ip)

    # Important to run on lower (standby) ToR first so that the lower ToR neighbor entry will be failed
    # Otherwise, the ARP reply/NA message generated by the active ToR will create a REACHABLE entry on the lowwer ToR
    lower_tor_host.shell(ping_cmd, module_ignore_errors=True)
    pytest_assert(wait_until(5, 1, 0, lambda: verify_neighbor_status(lower_tor_host, neighbor_ip, FAILED)))
    upper_tor_host.shell(ping_cmd, module_ignore_errors=True)
    pytest_assert(wait_until(5, 1, 0, lambda: verify_neighbor_status(upper_tor_host, neighbor_ip, REACHABLE)))

    # For IPv4 neighbors, the ARP reply generated when the upper/active ToR sends an ARP request will also
    # be learned by the lower/standby ToR, so we expect it already be reachable at this stage.
    # However, IPv6 neighbors are not learned by the kernel the same way, so it we expect it the standby ToR
    # neighbor entry to be INCOMPLETE as a result of the arp_update script
    expected_midpoint_state = REACHABLE if ip_address(neighbor_ip).version == 4 else INCOMPLETE

    arp_update_cmd = "docker exec -it swss supervisorctl start arp_update"
    lower_tor_host.shell(arp_update_cmd)
    pytest_assert(wait_until(5, 1, 0, lambda: verify_neighbor_status(lower_tor_host, neighbor_ip, expected_midpoint_state)))

    # Need to make sure the entry does not auto-transition to FAILED
    time.sleep(10)
    pytest_assert(verify_neighbor_status(lower_tor_host, neighbor_ip, expected_midpoint_state))

    upper_tor_host.shell(arp_update_cmd)
    pytest_assert(wait_until(5, 1, 0, lambda: verify_neighbor_status(lower_tor_host, neighbor_ip, REACHABLE)))


def test_standby_unsolicited_neigh_learning(
    config_dualtor_arp_responder, neighbor_ip, clear_neighbor_table,
    toggle_all_simulator_ports_to_upper_tor, upper_tor_host, lower_tor_host
):
    """
    Test the standby ToR's ability to perform unsolicited neighbor learning (GARP and unsolicited NA)

    Test steps:
    1. Create a reachable neighbor entry on the active ToR only
    2. Run arp_update on the active ToR
    3. Confirm that the standby ToR learned the entry and it is REACHABLE
    """
    ping_cmd = "timeout 0.2 ping -c1 -W1 -i0.2 -n -q {}".format(neighbor_ip)

    upper_tor_host.shell(ping_cmd, module_ignore_errors=True)
    pytest_assert(wait_until(5, 1, 0, lambda: verify_neighbor_status(upper_tor_host, neighbor_ip, REACHABLE)))
    lower_tor_host.shell("sudo ip neigh flush all")

    arp_update_cmd = "docker exec -it swss supervisorctl start arp_update"
    upper_tor_host.shell(arp_update_cmd)

    pytest_assert(wait_until(5, 1, 0, lambda: verify_neighbor_status(lower_tor_host, neighbor_ip, REACHABLE)))<|MERGE_RESOLUTION|>--- conflicted
+++ resolved
@@ -9,30 +9,24 @@
 
 import ptf.testutils as testutils
 from tests.common.helpers.assertions import pytest_assert, pytest_require
-<<<<<<< HEAD
 from tests.common.dualtor.mux_simulator_control import toggle_all_simulator_ports_to_upper_tor
 from tests.common.dualtor.dual_tor_utils import upper_tor_host, lower_tor_host, show_muxcable_status, config_dualtor_arp_responder  # lgtm[py/unused-import]
 from tests.common.dualtor.dual_tor_common import mux_config
 from tests.common.fixtures.ptfhost_utils import run_garp_service, change_mac_addresses, run_icmp_responder, pause_garp_service
-=======
-from tests.common.dualtor.mux_simulator_control import toggle_all_simulator_ports_to_upper_tor  # noqa F401
-from tests.common.dualtor.dual_tor_utils import upper_tor_host, show_muxcable_status  # noqa F401
->>>>>>> 2b7b0ae0
+
 from tests.common.utilities import wait_until
 
 pytestmark = [
     pytest.mark.topology('dualtor')
 ]
 
-<<<<<<< HEAD
 logger = logging.getLogger(__name__)
 
 FAILED = "FAILED"
 INCOMPLETE = "INCOMPLETE"
 STALE = "STALE"
 REACHABLE = "REACHABLE"
-=======
->>>>>>> 2b7b0ae0
+
 
 @pytest.fixture
 def restore_mux_auto_config(duthosts):
@@ -46,7 +40,6 @@
         duthost.shell("sudo config mux mode auto all")
 
 
-<<<<<<< HEAD
 @pytest.fixture
 def pause_arp_update(duthosts):
     """
@@ -95,8 +88,6 @@
     return expected_status.lower() in neighbor_table[ip_version][str(neigh_ip)]['state'].lower()
 
 
-=======
->>>>>>> 2b7b0ae0
 def test_proxy_arp_for_standby_neighbor(proxy_arp_enabled, ip_and_intf_info, restore_mux_auto_config,
                                         ptfadapter, packets_for_test, upper_tor_host,   # noqa F811
                                         toggle_all_simulator_ports_to_upper_tor):   # noqa F811
