--- conflicted
+++ resolved
@@ -82,64 +82,8 @@
     return pkt
 
 
-<<<<<<< HEAD
-<<<<<<< HEAD
 @pytest.mark.bsl
 def test_tagged_arp_pkt(ptfadapter, vlan_ports_list, duthosts, rand_one_dut_hostname):
-=======
-def verify_packets_with_portchannel(test, pkt, ports=[], portchannel_ports=[], device_number=0, timeout=1):
-    for port in ports:
-        result = testutils.dp_poll(test, device_number=device_number, port_number=port,
-                                   timeout=timeout, exp_pkt=pkt)
-        if isinstance(result, test.dataplane.PollFailure):
-            test.fail("Expected packet was not received on device %d, port %r.\n%s"
-                    % (device_number, port, result.format()))
-
-    for port_group in portchannel_ports:
-        for port in port_group:
-            result = testutils.dp_poll(test, device_number=device_number, port_number=port,
-                                       timeout=timeout, exp_pkt=pkt)
-            if isinstance(result, test.dataplane.PollSuccess):
-                break
-        else:
-            test.fail("Expected packet was not received on device %d, ports %s.\n"
-                    % (device_number, str(port_group)))
-
-
-def verify_arp_packets(ptfadapter, utils_vlan_ports_list, vlan_port, vlan_id, untagged_pkt, masked_tagged_pkt):
-    untagged_dst_ports = []
-    tagged_dst_ports = []
-    untagged_dst_pc_ports = []
-    tagged_dst_pc_ports = []
-    logger.info("Verify packets from ports " + str(vlan_port["port_index"][0]))
-    for port in utils_vlan_ports_list:
-        if vlan_port["port_index"] == port["port_index"]:
-            # Skip src port
-            continue
-        if port["pvid"] == vlan_id:
-            if len(port["port_index"]) > 1:
-                untagged_dst_pc_ports.append(port["port_index"])
-            else:
-                untagged_dst_ports += port["port_index"]
-        elif vlan_id in map(int, port["permit_vlanid"]):
-            if len(port["port_index"]) > 1:
-                tagged_dst_pc_ports.append(port["port_index"])
-            else:
-                tagged_dst_ports += port["port_index"]
-
-    verify_packets_with_portchannel(test=ptfadapter,
-                                    pkt=untagged_pkt,
-                                    ports=untagged_dst_ports,
-                                    portchannel_ports=untagged_dst_pc_ports)
-    verify_packets_with_portchannel(test=ptfadapter,
-                                    pkt=masked_tagged_pkt,
-                                    ports=tagged_dst_ports,
-                                    portchannel_ports=tagged_dst_pc_ports)
-
-
-@pytest.mark.bsl
-def test_tagged_arp_pkt(ptfadapter, utils_vlan_ports_list, duthosts, rand_one_dut_hostname, toggle_all_simulator_ports_to_rand_selected_tor):
->>>>>>> 67fd6990
     """
     Send tagged GARP packets from each port.
     Verify packets egress without tag from ports whose PVID same with ingress port.
@@ -147,10 +91,7 @@
     verify show arp command on DUT.
     """
     duthost = duthosts[rand_one_dut_hostname]
-<<<<<<< HEAD
     router_mac = duthost.facts['router_mac']
-=======
->>>>>>> 67fd6990
     for vlan_port in utils_vlan_ports_list:
         port_index = vlan_port["port_index"][0]
         # Send GARP packets to switch to populate the arp table with dummy MACs for each port
@@ -168,7 +109,6 @@
                 pkt = build_arp_packet(permit_vlanid, dummy_macs[i], router_mac, dummy_ips[i])
                 logger.info("Send tagged({}) packet from {} ...".format(permit_vlanid, port_index))
                 testutils.send(ptfadapter, port_index, pkt)
-<<<<<<< HEAD
 
             try:
                 res = duthost.command('show arp')
@@ -202,35 +142,4 @@
             except Exception as detail:
                 logger.error("Except: {}".format(detail))
 
-=======
-                verify_arp_packets(ptfadapter, utils_vlan_ports_list, vlan_port, permit_vlanid, exp_untagged_pkt, exp_tagged_pkt)
 
-            res = duthost.command('show arp')
-            assert res['rc'] == 0
-            logger.info('"show arp" output on DUT:\n{}'.format(pprint.pformat(res['stdout_lines'])))
-
-            arp_cnt = 0
-            for l in res['stdout_lines']:
-                # Address MacAddress Iface Vlan
-                items = l.split()
-                if len(items) != 4:
-                    continue
-                # Vlan must be number
-                if not items[3].isdigit():
-                    continue
-                arp_cnt += 1
-                ip = items[0]
-                mac = items[1]
-                ifname = items[2]
-                vlan_id = int(items[3])
-                assert ip in dummy_ips
-                assert mac in dummy_macs
-                # 'show arp' command gets iface from FDB table,
-                # if 'show arp' command was earlier than FDB table update, ifname would be '-'
-                if ifname == '-':
-                    logger.info('Ignore unknown iface...')
-                else:
-                    assert ifname == vlan_port["dev"]
-                assert vlan_id == permit_vlanid
-            assert arp_cnt == DUMMY_ARP_COUNT
->>>>>>> 67fd6990
