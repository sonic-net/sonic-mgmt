import logging
import pytest
import time
from datetime import datetime

from tests.arp.arp_utils import clear_dut_arp_cache
from tests.ptf_runner import ptf_runner
from tests.common.helpers.assertions import pytest_assert
from tests.common.fixtures.ptfhost_utils import copy_ptftests_directory     # lgtm[py/unused-import]

pytestmark = [
    pytest.mark.topology('t1', 't2')
]

logger = logging.getLogger(__name__)

<<<<<<< HEAD

def collect_info(duthost):
    if duthost.facts['asic_type'] == "mellanox":
        logger.info('************* Collect information for debug *************')
        duthost.shell('ip link')
        duthost.shell('ip addr')
        duthost.shell('grep . /sys/class/net/Ethernet*/address', module_ignore_errors=True)
        duthost.shell('grep . /sys/class/net/PortChannel*/address', module_ignore_errors=True)



@pytest.fixture(scope="module")
def common_setup_teardown(duthosts, rand_one_dut_hostname, ptfhost):
    duthost = duthosts[rand_one_dut_hostname]
    router_mac = duthost.shell('sonic-cfggen -d -v \'DEVICE_METADATA.localhost.mac\'')["stdout_lines"][0].decode("utf-8")
    # Copy test files
    ptfhost.copy(src="ptftests", dest="/root")
    logging.info("router_mac {}".format(router_mac))
    yield duthost, ptfhost, router_mac

    logging.info("tearing down")
    config_reload(duthost, config_source='config_db', wait=180)


@pytest.fixture(scope='function')
def get_test_interfaces(duthosts, rand_one_dut_hostname, enum_frontend_asic_index, tbinfo):
    duthost = duthosts[rand_one_dut_hostname]
    asic = duthost.get_asic(enum_frontend_asic_index)
    mg_facts = asic.get_extended_minigraph_facts(tbinfo)
    external_ports = [p for p in mg_facts['minigraph_ports'].keys() if 'BP' not in p]
    ports = list(sorted(external_ports, key=lambda item: int(item.replace('Ethernet', ''))))

    # Select port index 0 & 1 two interfaces for testing
    intf1 = ports[0]
    intf2 = ports[1]
    logger.info("Selected ints are {0} and {1}".format(intf1, intf2))

    intf1_indice = mg_facts['minigraph_ptf_indices'][intf1]
    intf2_indice = mg_facts['minigraph_ptf_indices'][intf2]

    po1 = get_po(mg_facts, intf1)
    po2 = get_po(mg_facts, intf2)

    if po1 is not None:
        asic.config_portchannel_member(po1, intf1, "del")
        collect_info(duthost)
        asic.startup_interface(intf1)
        collect_info(duthost)
    
    if po2 is not None:
        asic.config_portchannel_member(po2, intf2, "del")
        collect_info(duthost)
        asic.startup_interface(intf2)
        collect_info(duthost)

    asic.config_ip_intf(intf1, "10.10.1.2/28", "add")
    asic.config_ip_intf(intf2, "10.10.1.20/28", "add")

    if (po1 is not None) or (po2 is not None):
        time.sleep(40)
    
    yield intf1, intf2, intf1_indice, intf2_indice

    asic.config_ip_intf(intf1, "10.10.1.2/28", "remove")
    asic.config_ip_intf(intf2, "10.10.1.20/28", "remove")

=======
def test_arp_unicast_reply(common_setup_teardown):
    duthost, ptfhost, int_facts, intf1, intf2, intf1_indice, intf2_indice = common_setup_teardown
>>>>>>> eccce7d9

def test_arp_unicast_reply(common_setup_teardown, get_test_interfaces, enum_frontend_asic_index):
    duthost, ptfhost, router_mac = common_setup_teardown
    intf1, intf2, intf1_indice, intf2_indice = get_test_interfaces
    
    asichost = duthost.get_asic(enum_frontend_asic_index)
    # Start PTF runner and send correct unicast arp packets
    clear_dut_arp_cache(duthost, asichost.cli_ns_option)
    params = {
        'acs_mac': router_mac,
        'port': intf1_indice
    }
    log_file = "/tmp/arptest.VerifyUnicastARPReply.{0}.log".format(datetime.now().strftime("%Y-%m-%d-%H:%M:%S"))
    ptf_runner(ptfhost, 'ptftests', "arptest.VerifyUnicastARPReply", '/root/ptftests', params=params, log_file=log_file)

    # Get DUT arp table
    switch_arptable = asichost.switch_arptable()['ansible_facts']
    pytest_assert(switch_arptable['arptable']['v4']['10.10.1.3']['macaddress'] == '00:06:07:08:09:00')
    pytest_assert(switch_arptable['arptable']['v4']['10.10.1.3']['interface'] == intf1)


def test_arp_expect_reply(common_setup_teardown, get_test_interfaces, enum_frontend_asic_index):
    duthost, ptfhost, router_mac = common_setup_teardown
    intf1, intf2, intf1_indice, intf2_indice = get_test_interfaces
    
    asichost = duthost.get_asic(enum_frontend_asic_index)
    params = {
        'acs_mac': router_mac,
        'port': intf1_indice
    }

    # Start PTF runner and send correct arp packets
    clear_dut_arp_cache(duthost, asichost.cli_ns_option)
    log_file = "/tmp/arptest.ExpectReply.{0}.log".format(datetime.now().strftime("%Y-%m-%d-%H:%M:%S"))
    ptf_runner(ptfhost, 'ptftests', "arptest.ExpectReply", '/root/ptftests', params=params, log_file=log_file)

    switch_arptable = asichost.switch_arptable()['ansible_facts']
    pytest_assert(switch_arptable['arptable']['v4']['10.10.1.3']['macaddress'] == '00:06:07:08:09:0a')
    pytest_assert(switch_arptable['arptable']['v4']['10.10.1.3']['interface'] == intf1)


def test_arp_no_reply_other_intf(common_setup_teardown, get_test_interfaces, enum_frontend_asic_index):
    duthost, ptfhost, router_mac = common_setup_teardown
    intf1, intf2, intf1_indice, intf2_indice = get_test_interfaces
    
    asichost = duthost.get_asic(enum_frontend_asic_index)

    # Check DUT won't reply ARP and install ARP entry when ARP request coming from other interfaces
    clear_dut_arp_cache(duthost, asichost.cli_ns_option)
    intf2_params = {
        'acs_mac': router_mac,
        'port': intf2_indice
    }
    log_file = "/tmp/arptest.SrcOutRangeNoReply.{0}.log".format(datetime.now().strftime("%Y-%m-%d-%H:%M:%S"))
    ptf_runner(ptfhost, 'ptftests', "arptest.SrcOutRangeNoReply", '/root/ptftests', params=intf2_params, log_file=log_file)

    switch_arptable = asichost.switch_arptable()['ansible_facts']
    for ip in switch_arptable['arptable']['v4'].keys():
        pytest_assert(ip != '10.10.1.4')


def test_arp_no_reply_src_out_range(common_setup_teardown, get_test_interfaces, enum_frontend_asic_index):
    duthost, ptfhost, router_mac = common_setup_teardown
    intf1, intf2, intf1_indice, intf2_indice = get_test_interfaces
    
    asichost = duthost.get_asic(enum_frontend_asic_index)
    params = {
        'acs_mac': router_mac,
        'port': intf1_indice
    }

    # Check DUT won't reply ARP and install ARP entry when src address is not in interface subnet range
    clear_dut_arp_cache(duthost, asichost.cli_ns_option)
    log_file = "/tmp/arptest.SrcOutRangeNoReply.{0}.log".format(datetime.now().strftime("%Y-%m-%d-%H:%M:%S"))
    ptf_runner(ptfhost, 'ptftests', "arptest.SrcOutRangeNoReply", '/root/ptftests', params=params, log_file=log_file)

    switch_arptable = asichost.switch_arptable()['ansible_facts']
    for ip in switch_arptable['arptable']['v4'].keys():
        pytest_assert(ip != '10.10.1.22')


def test_arp_garp_no_update(common_setup_teardown, get_test_interfaces, enum_frontend_asic_index):
    duthost, ptfhost, router_mac = common_setup_teardown
    intf1, intf2, intf1_indice, intf2_indice = get_test_interfaces
    
    asichost = duthost.get_asic(enum_frontend_asic_index)
    params = {
        'acs_mac': router_mac,
        'port': intf1_indice
    }

    # Test Gratuitous ARP behavior, no Gratuitous ARP installed when arp was not resolved before
    clear_dut_arp_cache(duthost, asichost.cli_ns_option)
    log_file = "/tmp/arptest.GarpNoUpdate.{0}.log".format(datetime.now().strftime("%Y-%m-%d-%H:%M:%S"))
    ptf_runner(ptfhost, 'ptftests', "arptest.GarpNoUpdate", '/root/ptftests', params=params, log_file=log_file)

    switch_arptable = asichost.switch_arptable()['ansible_facts']
    for ip in switch_arptable['arptable']['v4'].keys():
        pytest_assert(ip != '10.10.1.7')

    # Test Gratuitous ARP update case, when received garp, no arp reply, update arp table if it was solved before
    log_file = "/tmp/arptest.ExpectReply.{0}.log".format(datetime.now().strftime("%Y-%m-%d-%H:%M:%S"))
    ptf_runner(ptfhost, 'ptftests', "arptest.ExpectReply", '/root/ptftests', params=params, log_file=log_file)

    switch_arptable = asichost.switch_arptable()['ansible_facts']
    pytest_assert(switch_arptable['arptable']['v4']['10.10.1.3']['macaddress'] == '00:06:07:08:09:0a')
    pytest_assert(switch_arptable['arptable']['v4']['10.10.1.3']['interface'] == intf1)

    time.sleep(2)

    log_file = "/tmp/arptest.GarpUpdate.{0}.log".format(datetime.now().strftime("%Y-%m-%d-%H:%M:%S"))
    ptf_runner(ptfhost, 'ptftests', "arptest.GarpUpdate", '/root/ptftests', params=params, log_file=log_file)

    switch_arptable = asichost.switch_arptable()['ansible_facts']
    pytest_assert(switch_arptable['arptable']['v4']['10.10.1.3']['macaddress'] == '00:00:07:08:09:0a')
    pytest_assert(switch_arptable['arptable']['v4']['10.10.1.3']['interface'] == intf1)
<<<<<<< HEAD


def clear_dut_arp_cache(duthost, ns_option):
    duthost.shell('ip -stats {} neigh flush all'.format(ns_option))


def get_po(mg_facts, intf):
    for k, v in mg_facts['minigraph_portchannels'].iteritems():
        if intf in v['members']:
            return k
    return None
=======
>>>>>>> eccce7d9
<|MERGE_RESOLUTION|>--- conflicted
+++ resolved
@@ -14,81 +14,9 @@
 
 logger = logging.getLogger(__name__)
 
-<<<<<<< HEAD
-
-def collect_info(duthost):
-    if duthost.facts['asic_type'] == "mellanox":
-        logger.info('************* Collect information for debug *************')
-        duthost.shell('ip link')
-        duthost.shell('ip addr')
-        duthost.shell('grep . /sys/class/net/Ethernet*/address', module_ignore_errors=True)
-        duthost.shell('grep . /sys/class/net/PortChannel*/address', module_ignore_errors=True)
-
-
-
-@pytest.fixture(scope="module")
-def common_setup_teardown(duthosts, rand_one_dut_hostname, ptfhost):
-    duthost = duthosts[rand_one_dut_hostname]
-    router_mac = duthost.shell('sonic-cfggen -d -v \'DEVICE_METADATA.localhost.mac\'')["stdout_lines"][0].decode("utf-8")
-    # Copy test files
-    ptfhost.copy(src="ptftests", dest="/root")
-    logging.info("router_mac {}".format(router_mac))
-    yield duthost, ptfhost, router_mac
-
-    logging.info("tearing down")
-    config_reload(duthost, config_source='config_db', wait=180)
-
-
-@pytest.fixture(scope='function')
-def get_test_interfaces(duthosts, rand_one_dut_hostname, enum_frontend_asic_index, tbinfo):
-    duthost = duthosts[rand_one_dut_hostname]
-    asic = duthost.get_asic(enum_frontend_asic_index)
-    mg_facts = asic.get_extended_minigraph_facts(tbinfo)
-    external_ports = [p for p in mg_facts['minigraph_ports'].keys() if 'BP' not in p]
-    ports = list(sorted(external_ports, key=lambda item: int(item.replace('Ethernet', ''))))
-
-    # Select port index 0 & 1 two interfaces for testing
-    intf1 = ports[0]
-    intf2 = ports[1]
-    logger.info("Selected ints are {0} and {1}".format(intf1, intf2))
-
-    intf1_indice = mg_facts['minigraph_ptf_indices'][intf1]
-    intf2_indice = mg_facts['minigraph_ptf_indices'][intf2]
-
-    po1 = get_po(mg_facts, intf1)
-    po2 = get_po(mg_facts, intf2)
-
-    if po1 is not None:
-        asic.config_portchannel_member(po1, intf1, "del")
-        collect_info(duthost)
-        asic.startup_interface(intf1)
-        collect_info(duthost)
-    
-    if po2 is not None:
-        asic.config_portchannel_member(po2, intf2, "del")
-        collect_info(duthost)
-        asic.startup_interface(intf2)
-        collect_info(duthost)
-
-    asic.config_ip_intf(intf1, "10.10.1.2/28", "add")
-    asic.config_ip_intf(intf2, "10.10.1.20/28", "add")
-
-    if (po1 is not None) or (po2 is not None):
-        time.sleep(40)
-    
-    yield intf1, intf2, intf1_indice, intf2_indice
-
-    asic.config_ip_intf(intf1, "10.10.1.2/28", "remove")
-    asic.config_ip_intf(intf2, "10.10.1.20/28", "remove")
-
-=======
-def test_arp_unicast_reply(common_setup_teardown):
-    duthost, ptfhost, int_facts, intf1, intf2, intf1_indice, intf2_indice = common_setup_teardown
->>>>>>> eccce7d9
-
-def test_arp_unicast_reply(common_setup_teardown, get_test_interfaces, enum_frontend_asic_index):
+def test_arp_unicast_reply(common_setup_teardown, intfs_for_test, enum_frontend_asic_index):
     duthost, ptfhost, router_mac = common_setup_teardown
-    intf1, intf2, intf1_indice, intf2_indice = get_test_interfaces
+    intf1, intf2, intf1_indice, intf2_indice = intfs_for_test
     
     asichost = duthost.get_asic(enum_frontend_asic_index)
     # Start PTF runner and send correct unicast arp packets
@@ -106,9 +34,9 @@
     pytest_assert(switch_arptable['arptable']['v4']['10.10.1.3']['interface'] == intf1)
 
 
-def test_arp_expect_reply(common_setup_teardown, get_test_interfaces, enum_frontend_asic_index):
+def test_arp_expect_reply(common_setup_teardown, intfs_for_test, enum_frontend_asic_index):
     duthost, ptfhost, router_mac = common_setup_teardown
-    intf1, intf2, intf1_indice, intf2_indice = get_test_interfaces
+    intf1, intf2, intf1_indice, intf2_indice = intfs_for_test
     
     asichost = duthost.get_asic(enum_frontend_asic_index)
     params = {
@@ -126,9 +54,9 @@
     pytest_assert(switch_arptable['arptable']['v4']['10.10.1.3']['interface'] == intf1)
 
 
-def test_arp_no_reply_other_intf(common_setup_teardown, get_test_interfaces, enum_frontend_asic_index):
+def test_arp_no_reply_other_intf(common_setup_teardown, intfs_for_test, enum_frontend_asic_index):
     duthost, ptfhost, router_mac = common_setup_teardown
-    intf1, intf2, intf1_indice, intf2_indice = get_test_interfaces
+    intf1, intf2, intf1_indice, intf2_indice = intfs_for_test
     
     asichost = duthost.get_asic(enum_frontend_asic_index)
 
@@ -146,9 +74,9 @@
         pytest_assert(ip != '10.10.1.4')
 
 
-def test_arp_no_reply_src_out_range(common_setup_teardown, get_test_interfaces, enum_frontend_asic_index):
+def test_arp_no_reply_src_out_range(common_setup_teardown, intfs_for_test, enum_frontend_asic_index):
     duthost, ptfhost, router_mac = common_setup_teardown
-    intf1, intf2, intf1_indice, intf2_indice = get_test_interfaces
+    intf1, intf2, intf1_indice, intf2_indice = intfs_for_test
     
     asichost = duthost.get_asic(enum_frontend_asic_index)
     params = {
@@ -166,9 +94,9 @@
         pytest_assert(ip != '10.10.1.22')
 
 
-def test_arp_garp_no_update(common_setup_teardown, get_test_interfaces, enum_frontend_asic_index):
+def test_arp_garp_no_update(common_setup_teardown, intfs_for_test, enum_frontend_asic_index):
     duthost, ptfhost, router_mac = common_setup_teardown
-    intf1, intf2, intf1_indice, intf2_indice = get_test_interfaces
+    intf1, intf2, intf1_indice, intf2_indice = intfs_for_test
     
     asichost = duthost.get_asic(enum_frontend_asic_index)
     params = {
@@ -201,17 +129,3 @@
     switch_arptable = asichost.switch_arptable()['ansible_facts']
     pytest_assert(switch_arptable['arptable']['v4']['10.10.1.3']['macaddress'] == '00:00:07:08:09:0a')
     pytest_assert(switch_arptable['arptable']['v4']['10.10.1.3']['interface'] == intf1)
-<<<<<<< HEAD
-
-
-def clear_dut_arp_cache(duthost, ns_option):
-    duthost.shell('ip -stats {} neigh flush all'.format(ns_option))
-
-
-def get_po(mg_facts, intf):
-    for k, v in mg_facts['minigraph_portchannels'].iteritems():
-        if intf in v['members']:
-            return k
-    return None
-=======
->>>>>>> eccce7d9
