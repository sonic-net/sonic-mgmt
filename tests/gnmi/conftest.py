import pytest
import logging
import os
import glob
import grpc

from grpc_tools import protoc

from tests.common.helpers.assertions import pytest_require as pyrequire
from tests.common.helpers.dut_utils import check_container_state
from tests.gnmi.helper import gnmi_container, apply_cert_config, recover_cert_config
from tests.gnmi.helper import GNMI_SERVER_START_WAIT_TIME, check_ntp_sync_status
from tests.common.gu_utils import create_checkpoint, rollback
from tests.common.helpers.gnmi_utils import GNMIEnvironment, create_revoked_cert_and_crl, create_gnmi_certs, \
    delete_gnmi_certs, prepare_root_cert, prepare_server_cert, prepare_client_cert, copy_certificate_to_dut, \
    copy_certificate_to_ptf
from tests.common.helpers.ntp_helper import setup_ntp_context


logger = logging.getLogger(__name__)
SETUP_ENV_CP = "test_setup_checkpoint"


@pytest.fixture(scope="module", autouse=True)
def setup_gnmi_ntp_client_server(duthosts, rand_one_dut_hostname, ptfhost):
    """Auto-setup NTP for all gNMI tests using existing helper."""
    duthost = duthosts[rand_one_dut_hostname]

    if duthost.facts['platform'] == 'x86_64-kvm_x86_64-r0':
        logger.info("check_system_time_sync is skipped for this platform, so skip ntp setup")
        yield
        return

    if check_ntp_sync_status(duthost) is True:
        logger.info("DUT is already in sycn with NTP server, so skip ntp setup")
        yield
        return

    with setup_ntp_context(ptfhost, duthost, False):
        yield


@pytest.fixture(scope="module", autouse=True)
def setup_gnmi_server(duthosts, rand_one_dut_hostname, localhost, ptfhost):
    '''
    Setup GNMI server with client certificates
    '''
    duthost = duthosts[rand_one_dut_hostname]

    # Check if GNMI is enabled on the device
    pyrequire(
        check_container_state(duthost, gnmi_container(duthost), should_be_running=True),
        "Test was not supported on devices which do not support GNMI!")

    create_gnmi_certs(duthost, localhost, ptfhost)

    create_checkpoint(duthost, SETUP_ENV_CP)
    apply_cert_config(duthost)

    yield

    delete_gnmi_certs(localhost)

    # Rollback configuration
    rollback(duthost, SETUP_ENV_CP)
    # Save the configuration
    cmd = "config save -y"
    duthost.shell(cmd, module_ignore_errors=True)
    recover_cert_config(duthost)


@pytest.fixture(scope="module", autouse=True)
def setup_gnmi_rotated_server(duthosts, rand_one_dut_hostname, localhost, ptfhost):
    '''
    Create GNMI client certificates
    '''
    duthost = duthosts[rand_one_dut_hostname]

    # Check if GNMI is enabled on the device
    pyrequire(
        check_container_state(duthost, gnmi_container(duthost), should_be_running=True),
        "Test was not supported on devices which do not support GNMI!"
    )
<<<<<<< HEAD
    prepare_root_cert(localhost)
    prepare_server_cert(duthost, localhost)
    prepare_client_cert(localhost)
    copy_certificate_to_ptf(ptfhost)
    create_revoked_cert_and_crl(localhost, ptfhost)
    copy_certificate_to_dut(duthost)
=======

    # Create Root key
    local_command = "openssl genrsa -out gnmiCA.key 2048"
    localhost.shell(local_command)

    # Create Root cert
    local_command = "openssl req \
                        -x509 \
                        -new \
                        -nodes \
                        -key gnmiCA.key \
                        -sha256 \
                        -days 1825 \
                        -subj '/CN=test.gnmi.sonic' \
                        -out gnmiCA.pem"
    localhost.shell(local_command)

    # Create server key
    local_command = "openssl genrsa -out gnmiserver.key 2048"
    localhost.shell(local_command)

    # Create server CSR
    local_command = "openssl req \
                        -new \
                        -key gnmiserver.key \
                        -subj '/CN=test.server.gnmi.sonic' \
                        -out gnmiserver.csr"
    localhost.shell(local_command)

    # Sign server certificate
    create_ext_conf(duthost.mgmt_ip, "extfile.cnf")
    local_command = "openssl x509 \
                        -req \
                        -in gnmiserver.csr \
                        -CA gnmiCA.pem \
                        -CAkey gnmiCA.key \
                        -CAcreateserial \
                        -out gnmiserver.crt \
                        -days 825 \
                        -sha256 \
                        -extensions req_ext -extfile extfile.cnf"
    localhost.shell(local_command)

    # Create client key
    local_command = "openssl genrsa -out gnmiclient.key 2048"
    localhost.shell(local_command)

    # Create client CSR
    local_command = "openssl req \
                        -new \
                        -key gnmiclient.key \
                        -subj '/CN=test.client.gnmi.sonic' \
                        -out gnmiclient.csr"
    localhost.shell(local_command)

    # Sign client certificate
    local_command = "openssl x509 \
                        -req \
                        -in gnmiclient.csr \
                        -CA gnmiCA.pem \
                        -CAkey gnmiCA.key \
                        -CAcreateserial \
                        -out gnmiclient.crt \
                        -days 825 \
                        -sha256"
    localhost.shell(local_command)

    create_revoked_cert_and_crl(localhost, ptfhost, duthost)

    # Copy CA certificate, server certificate and client certificate over to the DUT
    duthost.copy(src='gnmiCA.pem', dest='/etc/sonic/telemetry/')
    duthost.copy(src='gnmiserver.crt', dest='/etc/sonic/telemetry/')
    duthost.copy(src='gnmiserver.key', dest='/etc/sonic/telemetry/')
    duthost.copy(src='gnmiclient.crt', dest='/etc/sonic/telemetry/')
    duthost.copy(src='gnmiclient.key', dest='/etc/sonic/telemetry/')
>>>>>>> dac1cd25


@pytest.fixture(scope="module", autouse=True)
def check_dut_timestamp(duthosts, rand_one_dut_hostname, localhost):
    '''
    Check DUT time to detect NTP issue
    '''
    duthost = duthosts[rand_one_dut_hostname]
    # Seconds since 1970-01-01 00:00:00 UTC
    time_cmd = "date +%s"
    dut_res = duthost.shell(time_cmd, module_ignore_errors=True)
    local_res = localhost.shell(time_cmd, module_ignore_errors=True)
    local_time = int(local_res["stdout"])
    dut_time = int(dut_res["stdout"])
    logger.info("Local time %d, DUT time %d" % (local_time, dut_time))
    time_diff = local_time - dut_time
    if time_diff >= GNMI_SERVER_START_WAIT_TIME:
        logger.warning("DUT time is wrong (%d), please check NTP" % (-time_diff))


def compile_protos(proto_files, proto_root):
    """Compile all .proto files using grpc_tools.protoc."""
    for proto_file in proto_files:

        # Command arguments for protoc
        args = [
            "grpc_tools.protoc",
            f"--proto_path={proto_root}",  # Root directory for proto imports
            f"--python_out={proto_root}",     # Output for message classes
            f"--grpc_python_out={proto_root}",  # Output for gRPC stubs
            proto_file                     # Input .proto file
        ]

        print(f"Compiling: {proto_file}")
        ret_code = protoc.main(args)
        if ret_code != 0:
            raise Exception(f"Failed to compile {proto_file} with return code {ret_code}")


def cleanup_generated_files():
    """Remove all generated proto .py files."""
    generated_files = glob.glob("gnmi/protos/**/*.py")
    for file in generated_files:
        os.remove(file)


@pytest.fixture(scope="module", autouse=True)
def setup_and_cleanup_protos():
    """Compile proto files before running tests and remove them afterward."""
    PROTO_ROOT = "gnmi/protos"
    PROTO_FILES = ["gnmi/protos/gnoi/system/system.proto"]

    # Compile proto files into Python gRPC stubs
    compile_protos(PROTO_FILES, PROTO_ROOT)

    # Run tests, then clean up
    yield
    cleanup_generated_files()


@pytest.fixture(scope="function")
def grpc_channel(duthosts, rand_one_dut_hostname):
    """
    Fixture to set up a gRPC channel with secure credentials.
    """
    duthost = duthosts[rand_one_dut_hostname]

    # Get DUT gRPC server address and port
    if ":" in duthost.mgmt_ip and not duthost.mgmt_ip.startswith('['):
        ip = f"[{duthost.mgmt_ip}]"
    else:
        ip = duthost.mgmt_ip
    env = GNMIEnvironment(duthost, GNMIEnvironment.GNMI_MODE)
    port = env.gnmi_port
    target = f"{ip}:{port}"

    # Load the TLS certificates
    with open("gnmiCA.pem", "rb") as f:
        root_certificates = f.read()
    with open("gnmiclient.crt", "rb") as f:
        client_certificate = f.read()
    with open("gnmiclient.key", "rb") as f:
        client_key = f.read()

    # Create SSL credentials
    credentials = grpc.ssl_channel_credentials(
        root_certificates=root_certificates,
        private_key=client_key,
        certificate_chain=client_certificate,
    )

    # Create gRPC channel
    logging.info("Creating gRPC secure channel to %s", target)
    channel = grpc.secure_channel(target, credentials)

    try:
        grpc.channel_ready_future(channel).result(timeout=10)
        logging.info("gRPC channel is ready")
    except grpc.FutureTimeoutError as e:
        logging.error("Error: gRPC channel not ready: %s", e)
        pytest.fail("Failed to connect to gRPC server")

    yield channel

    # Close the channel
    channel.close()<|MERGE_RESOLUTION|>--- conflicted
+++ resolved
@@ -81,90 +81,12 @@
         check_container_state(duthost, gnmi_container(duthost), should_be_running=True),
         "Test was not supported on devices which do not support GNMI!"
     )
-<<<<<<< HEAD
     prepare_root_cert(localhost)
     prepare_server_cert(duthost, localhost)
     prepare_client_cert(localhost)
     copy_certificate_to_ptf(ptfhost)
     create_revoked_cert_and_crl(localhost, ptfhost)
     copy_certificate_to_dut(duthost)
-=======
-
-    # Create Root key
-    local_command = "openssl genrsa -out gnmiCA.key 2048"
-    localhost.shell(local_command)
-
-    # Create Root cert
-    local_command = "openssl req \
-                        -x509 \
-                        -new \
-                        -nodes \
-                        -key gnmiCA.key \
-                        -sha256 \
-                        -days 1825 \
-                        -subj '/CN=test.gnmi.sonic' \
-                        -out gnmiCA.pem"
-    localhost.shell(local_command)
-
-    # Create server key
-    local_command = "openssl genrsa -out gnmiserver.key 2048"
-    localhost.shell(local_command)
-
-    # Create server CSR
-    local_command = "openssl req \
-                        -new \
-                        -key gnmiserver.key \
-                        -subj '/CN=test.server.gnmi.sonic' \
-                        -out gnmiserver.csr"
-    localhost.shell(local_command)
-
-    # Sign server certificate
-    create_ext_conf(duthost.mgmt_ip, "extfile.cnf")
-    local_command = "openssl x509 \
-                        -req \
-                        -in gnmiserver.csr \
-                        -CA gnmiCA.pem \
-                        -CAkey gnmiCA.key \
-                        -CAcreateserial \
-                        -out gnmiserver.crt \
-                        -days 825 \
-                        -sha256 \
-                        -extensions req_ext -extfile extfile.cnf"
-    localhost.shell(local_command)
-
-    # Create client key
-    local_command = "openssl genrsa -out gnmiclient.key 2048"
-    localhost.shell(local_command)
-
-    # Create client CSR
-    local_command = "openssl req \
-                        -new \
-                        -key gnmiclient.key \
-                        -subj '/CN=test.client.gnmi.sonic' \
-                        -out gnmiclient.csr"
-    localhost.shell(local_command)
-
-    # Sign client certificate
-    local_command = "openssl x509 \
-                        -req \
-                        -in gnmiclient.csr \
-                        -CA gnmiCA.pem \
-                        -CAkey gnmiCA.key \
-                        -CAcreateserial \
-                        -out gnmiclient.crt \
-                        -days 825 \
-                        -sha256"
-    localhost.shell(local_command)
-
-    create_revoked_cert_and_crl(localhost, ptfhost, duthost)
-
-    # Copy CA certificate, server certificate and client certificate over to the DUT
-    duthost.copy(src='gnmiCA.pem', dest='/etc/sonic/telemetry/')
-    duthost.copy(src='gnmiserver.crt', dest='/etc/sonic/telemetry/')
-    duthost.copy(src='gnmiserver.key', dest='/etc/sonic/telemetry/')
-    duthost.copy(src='gnmiclient.crt', dest='/etc/sonic/telemetry/')
-    duthost.copy(src='gnmiclient.key', dest='/etc/sonic/telemetry/')
->>>>>>> dac1cd25
 
 
 @pytest.fixture(scope="module", autouse=True)
