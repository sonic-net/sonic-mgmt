import pytest
import logging

from tests.gnmi.conftest import setup_gnmi_rotated_server
from tests.common.helpers.assertions import pytest_assert
from tests.common.utilities import wait_until
from tests.common.helpers.gnmi_utils import GNMIEnvironment
from .helper import gnmi_capabilities
<<<<<<< HEAD
from tests.telemetry.test_telemetry import test_config_db_parameters
=======
from tests.telemetry import test_config_db_parameters
>>>>>>> d463546c
from tests.common.utilities import get_image_type


logger = logging.getLogger(__name__)

pytestmark = [
    pytest.mark.topology('any')
]


def check_gnmi_status(duthost):
    env = GNMIEnvironment(duthost, GNMIEnvironment.GNMI_MODE)
    dut_command = "docker exec %s supervisorctl status %s" % (env.gnmi_container, env.gnmi_program)
    output = duthost.shell(dut_command, module_ignore_errors=True)
    return "RUNNING" in output['stdout']


def check_telemetry_status(duthost):
    env = GNMIEnvironment(duthost, GNMIEnvironment.TELEMETRY_MODE)
    dut_command = "docker exec %s supervisorctl status %s" % (env.gnmi_container, env.gnmi_program)
    output = duthost.shell(dut_command, module_ignore_errors=True)
    return "RUNNING" in output['stdout']


def test_mimic_hwproxy_cert_rotation(duthosts, rand_one_dut_hostname, localhost, ptfhost):
    duthost = duthosts[rand_one_dut_hostname]

    # Use bash -c to run the pipeline properly
    cmd_feature = (
        'bash -c \'show feature status | awk "$1==\\"gnmi\\" || $1==\\"telemetry\\" {print $1, $2}"\''
    )
    logging.debug("show feature status command is: {}".format(cmd_feature))

    result = duthost.command(cmd_feature, module_ignore_errors=True)
    output = result["stdout"]

    gnmi_enabled = False
    telemetry_enabled = False

    for line in output.splitlines():
        parts = line.split()
        if len(parts) == 2:
            feature, state = parts
            if feature == "gnmi" and state == "enabled":
                gnmi_enabled = True
            elif feature == "telemetry" and state == "enabled":
                telemetry_enabled = True

    if get_image_type(duthost) != "public":
        pytest_assert(
            gnmi_enabled or telemetry_enabled,
            "Internal image has neither gnmi nor telemetry feature enabled"
        )

    if gnmi_enabled:
        cmd_feature = "docker images | grep 'docker-sonic-gnmi'"
        result = duthost.command(cmd_feature, module_ignore_errors=True)
        if result["stdout"].strip():
            # disable feature
            disable_feature = 'sudo config feature state gnmi disabled'
            duthost.command(disable_feature, module_ignore_errors=True)
            # rotate gnmi cert
            setup_gnmi_rotated_server(duthosts, rand_one_dut_hostname, localhost, ptfhost)
            # set gnmi table
            env = GNMIEnvironment(duthost, GNMIEnvironment.GNMI_MODE)
            port = env.gnmi_port
            set_table = (
                f'sonic-db-cli CONFIG_DB hset "GNMI|gnmi" '
                f'client_auth "true" '
                f'log_level "2" '
                f'port "{port}"'
            )
            duthost.command(set_table, module_ignore_errors=True)
            set_table_cert = 'sonic-db-cli CONFIG_DB hset "GNMI|certs"   \
                    ca_crt "/etc/sonic/telemetry/gnmiCA.pem"   \
                    server_crt "/etc/sonic/telemetry/gnmiserver.crt"   \
                    server_key "/etc/sonic/telemetry/gnmiserver.key"'
            duthost.command(set_table_cert, module_ignore_errors=True)
            # enable feature
            enable_feature = 'sudo config feature state gnmi enabled'
            duthost.command(enable_feature, module_ignore_errors=True)
            assert wait_until(60, 3, 0, check_gnmi_status, duthost), "GNMI service failed to start"
            ret, msg = gnmi_capabilities(duthost, localhost)
            assert ret == 0, msg
            assert "sonic-db" in msg, msg
            assert "JSON_IETF" in msg, msg

    if telemetry_enabled:
        cmd_feature = "docker images | grep 'docker-sonic-telemetry'"
        result = duthost.command(cmd_feature, module_ignore_errors=True)
        if result["stdout"].strip():
            # disable feature
            disable_feature = 'sudo config feature state telemetry disabled'
            duthost.command(disable_feature, module_ignore_errors=True)
            # rotate telemetry cert
            setup_gnmi_rotated_server(duthosts, rand_one_dut_hostname, localhost, ptfhost)
            # set telemetry table
            env = GNMIEnvironment(duthost, GNMIEnvironment.TELEMETRY_MODE)
            port = env.gnmi_port
            set_table = (
                f'sonic-db-cli CONFIG_DB hset "TELEMETRY|gnmi" '
                f'client_auth "true" '
                f'log_level "2" '
                f'port "{port}"'
            )
            duthost.command(set_table, module_ignore_errors=True)
            set_table_cert = 'sonic-db-cli CONFIG_DB hset "TELEMETRY|certs"   \
                    ca_crt "/etc/sonic/telemetry/gnmiCA.pem"   \
                    server_crt "/etc/sonic/telemetry/gnmiserver.crt"   \
                    server_key "/etc/sonic/telemetry/gnmiserver.key"'
            duthost.command(set_table_cert, module_ignore_errors=True)
            # enable feature
            enable_feature = 'sudo config feature state telemetry enabled'
            duthost.command(enable_feature, module_ignore_errors=True)
            assert wait_until(60, 3, 0, check_telemetry_status, duthost), "TELEMETRY service failed to start"
            test_config_db_parameters(duthosts, rand_one_dut_hostname)<|MERGE_RESOLUTION|>--- conflicted
+++ resolved
@@ -6,11 +6,6 @@
 from tests.common.utilities import wait_until
 from tests.common.helpers.gnmi_utils import GNMIEnvironment
 from .helper import gnmi_capabilities
-<<<<<<< HEAD
-from tests.telemetry.test_telemetry import test_config_db_parameters
-=======
-from tests.telemetry import test_config_db_parameters
->>>>>>> d463546c
 from tests.common.utilities import get_image_type
 
 
@@ -125,5 +120,4 @@
             # enable feature
             enable_feature = 'sudo config feature state telemetry enabled'
             duthost.command(enable_feature, module_ignore_errors=True)
-            assert wait_until(60, 3, 0, check_telemetry_status, duthost), "TELEMETRY service failed to start"
-            test_config_db_parameters(duthosts, rand_one_dut_hostname)+            assert wait_until(60, 3, 0, check_telemetry_status, duthost), "TELEMETRY service failed to start"