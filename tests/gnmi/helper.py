import time
import logging
import pytest
import json
from tests.common.utilities import wait_until
from tests.common.helpers.gnmi_utils import GNMIEnvironment
from tests.common.helpers.ntp_helper import NtpDaemon, get_ntp_daemon_in_use   # noqa: F401


logger = logging.getLogger(__name__)
GNMI_CONTAINER_NAME = ''
GNMI_PROGRAM_NAME = ''
GNMI_PORT = 0
# Wait 15 seconds after starting GNMI server
GNMI_SERVER_START_WAIT_TIME = 15


def get_env(duthost):
    dut_command = "docker ps"
    container_list = duthost.shell(dut_command)
    if "telemetry" in container_list["stdout"]:
        env = GNMIEnvironment(duthost, GNMIEnvironment.TELEMETRY_MODE)
    elif "gnmi" in container_list["stdout"]:
        env = GNMIEnvironment(duthost, GNMIEnvironment.GNMI_MODE)
    else:
        raise ValueError("Expected modes \"telemetry\" or \"gnmi\" not found in container list output")
    return env


def gnmi_container(duthost):
    env = get_env(duthost)
    return env.gnmi_container


def create_ca_conf(crl, filename):
    text = '''
[ req_ext ]
crlDistributionPoints=URI:%s
''' % crl
    with open(filename, 'w') as file:
        file.write(text)
    return


def create_ext_conf(ip, filename):
    text = '''
[ req_ext ]
subjectAltName = @alt_names
[alt_names]
DNS.1   = hostname.com
IP      = %s
''' % ip
    with open(filename, 'w') as file:
        file.write(text)
    return


def dump_gnmi_log(duthost):
    env = get_env(duthost)
    dut_command = "docker exec %s cat /root/gnmi.log" % (env.gnmi_container)
    res = duthost.shell(dut_command, module_ignore_errors=True)
    logger.info("GNMI log: " + res['stdout'])
    return res['stdout']


def dump_system_status(duthost):
    env = get_env(duthost)
    dut_command = "docker exec %s ps -efwww" % (env.gnmi_container)
    res = duthost.shell(dut_command, module_ignore_errors=True)
    logger.info("GNMI process: " + res['stdout'])
    dut_command = "docker exec %s date" % (env.gnmi_container)
    res = duthost.shell(dut_command, module_ignore_errors=True)
    logger.info("System time: " + res['stdout'] + res['stderr'])


def verify_tcp_port(localhost, ip, port):
    command = "ssh  -o ConnectTimeout=3 -v -p %s %s" % (port, ip)
    res = localhost.shell(command, module_ignore_errors=True)
    logger.info("TCP: " + res['stdout'] + res['stderr'])


def add_gnmi_client_common_name(duthost, cname, role="readwrite"):
    duthost.shell('sudo sonic-db-cli CONFIG_DB hset "GNMI_CLIENT_CERT|{}" "role" "{}"'.format(cname, role),
                  module_ignore_errors=True)


def del_gnmi_client_common_name(duthost, cname):
    duthost.shell('sudo sonic-db-cli CONFIG_DB del "GNMI_CLIENT_CERT|{}"'.format(cname), module_ignore_errors=True)


def apply_cert_config(duthost):
<<<<<<< HEAD
    env = get_env(duthost)
=======
    env = GNMIEnvironment(duthost, GNMIEnvironment.GNMI_MODE)
    # Get subtype
    cfg_facts = duthost.config_facts(host=duthost.hostname, source="running")['ansible_facts']
    metadata = cfg_facts["DEVICE_METADATA"]["localhost"]
    subtype = metadata.get('subtype', None)
>>>>>>> 01ee4f1d
    # Stop all running program
    dut_command = "docker exec %s supervisorctl status" % (env.gnmi_container)
    output = duthost.shell(dut_command, module_ignore_errors=True)
    for line in output['stdout_lines']:
        res = line.split()
        if len(res) < 3:
            continue
        program = res[0]
        status = res[1]
        if status == "RUNNING":
            dut_command = "docker exec %s supervisorctl stop %s" % (env.gnmi_container, program)
            duthost.shell(dut_command, module_ignore_errors=True)
    dut_command = "docker exec %s pkill %s" % (env.gnmi_container, env.gnmi_process)
    duthost.shell(dut_command, module_ignore_errors=True)
    dut_command = "docker exec %s bash -c " % env.gnmi_container
    dut_command += "\"/usr/bin/nohup /usr/sbin/%s -logtostderr --port %s " % (env.gnmi_process, env.gnmi_port)
    dut_command += "--server_crt /etc/sonic/telemetry/gnmiserver.crt --server_key /etc/sonic/telemetry/gnmiserver.key "
    dut_command += "--config_table_name GNMI_CLIENT_CERT "
    dut_command += "--client_auth cert "
    dut_command += "--enable_crl=true "
    if subtype == 'SmartSwitch':
        dut_command += "--zmq_address=tcp://127.0.0.1:8100 "
    dut_command += "--ca_crt /etc/sonic/telemetry/gnmiCA.pem -gnmi_native_write=true -v=10 >/root/gnmi.log 2>&1 &\""
    duthost.shell(dut_command)

    # Setup gnmi client cert common name
    add_gnmi_client_common_name(duthost, "test.client.gnmi.sonic")
    add_gnmi_client_common_name(duthost, "test.client.revoked.gnmi.sonic")

    time.sleep(GNMI_SERVER_START_WAIT_TIME)
    dut_command = "sudo netstat -nap | grep %d" % env.gnmi_port
    output = duthost.shell(dut_command, module_ignore_errors=True)
    if duthost.facts['platform'] != 'x86_64-kvm_x86_64-r0':
        is_time_synced = wait_until(60, 3, 0, check_system_time_sync, duthost)
        assert is_time_synced, "Failed to synchronize DUT system time with NTP Server"
    if env.gnmi_process not in output['stdout']:
        # Dump tcp port status and gnmi log
        logger.info("TCP port status: " + output['stdout'])
        dump_gnmi_log(duthost)
        dump_system_status(duthost)
        pytest.fail("Failed to start gnmi server")


def check_gnmi_status(duthost):
    env = get_env(duthost)
    dut_command = "docker exec %s supervisorctl status %s" % (env.gnmi_container, env.gnmi_program)
    output = duthost.shell(dut_command, module_ignore_errors=True)
    return "RUNNING" in output['stdout']


def recover_cert_config(duthost):
    env = get_env(duthost)
    cmds = [
        'systemctl reset-failed %s' % (env.gnmi_container),
        'systemctl restart %s' % (env.gnmi_container)
    ]
    duthost.shell_cmds(cmds=cmds)

    # Remove gnmi client cert common name
    del_gnmi_client_common_name(duthost, "test.client.gnmi.sonic")
    del_gnmi_client_common_name(duthost, "test.client.revoked.gnmi.sonic")
    assert wait_until(60, 3, 0, check_gnmi_status, duthost), "GNMI service failed to start"


def check_system_time_sync(duthost):
    """
    Checks if the DUT's time is synchronized with the NTP server.
    If not synchronized, it attempts to restart the NTP service.
    """

    ntp_daemon = get_ntp_daemon_in_use(duthost)

    if ntp_daemon == NtpDaemon.CHRONY:
        ntp_status_cmd = "chronyc -c tracking"
        restart_ntp_cmd = "sudo systemctl restart chrony"
    else:
        ntp_status_cmd = "ntpstat"
        restart_ntp_cmd = "sudo systemctl restart ntp"

    ntp_status = duthost.command(ntp_status_cmd, module_ignore_errors=True)
    if (ntp_daemon == NtpDaemon.CHRONY and "Not synchronised" not in ntp_status["stdout"]) or \
            (ntp_daemon != NtpDaemon.CHRONY and "unsynchronised" not in ntp_status["stdout"]):
        logger.info("DUT %s is synchronized with NTP server.", duthost)
        return True
    else:
        logger.info("DUT %s is NOT synchronized. Restarting NTP service...", duthost)
        duthost.command(restart_ntp_cmd)
        time.sleep(5)
        # Rechecking status after restarting NTP
        ntp_status = duthost.command(ntp_status_cmd, module_ignore_errors=True)
        if (ntp_daemon == NtpDaemon.CHRONY and "Not synchronised" not in ntp_status["stdout"]) or \
                (ntp_daemon != NtpDaemon.CHRONY and "synchronized" in ntp_status["stdout"]):
            logger.info("DUT %s is now synchronized with NTP server.", duthost)
            return True
        else:
            logger.error("DUT %s: NTP synchronization failed. Please check manually.", duthost)
            return False


def gnmi_capabilities(duthost, localhost):
    env = get_env(duthost)
    ip = duthost.mgmt_ip
    port = env.gnmi_port
    # Run gnmi_cli in gnmi container as workaround
    cmd = "docker exec %s gnmi_cli -client_types=gnmi -a %s:%s " % (env.gnmi_container, ip, port)
    cmd += "-client_crt /etc/sonic/telemetry/gnmiclient.crt "
    cmd += "-client_key /etc/sonic/telemetry/gnmiclient.key "
    cmd += "-ca_crt /etc/sonic/telemetry/gnmiCA.pem "
    cmd += "-logtostderr -capabilities"
    output = duthost.shell(cmd, module_ignore_errors=True)
    if output['stderr']:
        dump_gnmi_log(duthost)
        dump_system_status(duthost)
        verify_tcp_port(localhost, ip, port)
        return -1, output['stderr']
    else:
        return 0, output['stdout']


def gnmi_set(duthost, ptfhost, delete_list, update_list, replace_list, cert=None):
    """
    Send GNMI set request with GNMI client

    Args:
        duthost: fixture for duthost
        ptfhost: fixture for ptfhost
        delete_list: list for delete operations
        update_list: list for update operations
        replace_list: list for replace operations

    Returns:
    """
    env = get_env(duthost)
    ip = duthost.mgmt_ip
    port = env.gnmi_port
    cmd = 'python /root/gnxi/gnmi_cli_py/py_gnmicli.py '
    cmd += '--timeout 30 '
    cmd += '-t %s -p %u ' % (ip, port)
    cmd += '-xo sonic-db '
    cmd += '-rcert /root/gnmiCA.pem '
    if cert:
        cmd += '-pkey /root/{}.key '.format(cert)
        cmd += '-cchain /root/{}.crt '.format(cert)
    else:
        cmd += '-pkey /root/gnmiclient.key '
        cmd += '-cchain /root/gnmiclient.crt '
    cmd += '-m set-update '
    xpath = ''
    xvalue = ''
    for path in delete_list:
        path = path.replace('sonic-db:', '')
        xpath += ' ' + path
        xvalue += ' ""'
    for update in update_list:
        update = update.replace('sonic-db:', '')
        result = update.rsplit(':', 1)
        xpath += ' ' + result[0]
        xvalue += ' ' + result[1]
    for replace in replace_list:
        replace = replace.replace('sonic-db:', '')
        result = replace.rsplit(':', 1)
        xpath += ' ' + result[0]
        if '#' in result[1]:
            xvalue += ' ""'
        else:
            xvalue += ' ' + result[1]
    cmd += '--xpath ' + xpath
    cmd += ' '
    cmd += '--value ' + xvalue
    output = ptfhost.shell(cmd, module_ignore_errors=True)
    error = "GRPC error\n"
    if error in output['stdout']:
        dump_gnmi_log(duthost)
        dump_system_status(duthost)
        result = output['stdout'].split(error, 1)
        raise Exception("GRPC error:" + result[1])
    return


def gnmi_get(duthost, ptfhost, path_list):
    """
    Send GNMI get request with GNMI client

    Args:
        duthost: fixture for duthost
        ptfhost: fixture for ptfhost
        path_list: list for get path

    Returns:
        msg_list: list for get result
    """
    env = get_env(duthost)
    ip = duthost.mgmt_ip
    port = env.gnmi_port
    cmd = 'python /root/gnxi/gnmi_cli_py/py_gnmicli.py '
    cmd += '--timeout 30 '
    cmd += '-t %s -p %u ' % (ip, port)
    cmd += '-xo sonic-db '
    cmd += '-rcert /root/gnmiCA.pem '
    cmd += '-pkey /root/gnmiclient.key '
    cmd += '-cchain /root/gnmiclient.crt '
    cmd += '--encoding 4 '
    cmd += '-m get '
    cmd += '--xpath '
    for path in path_list:
        path = path.replace('sonic-db:', '')
        cmd += " " + path
    output = ptfhost.shell(cmd, module_ignore_errors=True)
    msg = output['stdout'].replace('\\', '')
    error = "GRPC error\n"
    if error in msg:
        dump_gnmi_log(duthost)
        dump_system_status(duthost)
        result = msg.split(error, 1)
        raise Exception("GRPC error:" + result[1])
    mark = 'The GetResponse is below\n' + '-'*25 + '\n'
    if mark in msg:
        result = msg.split(mark, 1)
        msg_list = result[1].split('-'*25)[0:-1]
        return [msg.strip("\n") for msg in msg_list]
    else:
        dump_gnmi_log(duthost)
        dump_system_status(duthost)
        raise Exception("error:" + msg)


# py_gnmicli does not fully support POLLING mode
# Use gnmi_cli instead
def gnmi_subscribe_polling(duthost, ptfhost, path_list, interval_ms, count):
    """
    Send GNMI subscribe request with GNMI client

    Args:
        duthost: fixture for duthost
        ptfhost: fixture for ptfhost
        path_list: list for get path
        interval_ms: interval, unit is ms
        count: update count

    Returns:
        msg: gnmi client output
    """
    if path_list is None:
        logger.error("path_list is None")
        return "", ""
    env = GNMIEnvironment(duthost, GNMIEnvironment.GNMI_MODE)
    ip = duthost.mgmt_ip
    port = env.gnmi_port
    interval = interval_ms / 1000.0
    # Run gnmi_cli in gnmi container as workaround
    cmd = "docker exec %s gnmi_cli -client_types=gnmi -a %s:%s " % (env.gnmi_container, ip, port)
    cmd += "-client_crt /etc/sonic/telemetry/gnmiclient.crt "
    cmd += "-client_key /etc/sonic/telemetry/gnmiclient.key "
    cmd += "-ca_crt /etc/sonic/telemetry/gnmiCA.pem "
    cmd += "-logtostderr "
    # Use sonic-db as default origin
    cmd += '-origin=sonic-db '
    cmd += '-query_type=polling '
    cmd += '-polling_interval %us -count %u ' % (int(interval), count)
    for path in path_list:
        path = path.replace('sonic-db:', '')
        cmd += '-q %s ' % (path)
    output = duthost.shell(cmd, module_ignore_errors=True)
    return output['stdout'], output['stderr']


def gnmi_subscribe_streaming_sample(duthost, ptfhost, path_list, interval_ms, count):
    """
    Send GNMI subscribe request with GNMI client

    Args:
        duthost: fixture for duthost
        ptfhost: fixture for ptfhost
        path_list: list for get path
        interval_ms: interval, unit is ms
        count: update count

    Returns:
        msg: gnmi client output
    """
    if path_list is None:
        logger.error("path_list is None")
        return "", ""
    env = GNMIEnvironment(duthost, GNMIEnvironment.GNMI_MODE)
    ip = duthost.mgmt_ip
    port = env.gnmi_port
    cmd = 'python /root/gnxi/gnmi_cli_py/py_gnmicli.py '
    cmd += '--timeout 30 '
    cmd += '-t %s -p %u ' % (ip, port)
    cmd += '-xo sonic-db '
    cmd += '-rcert /root/gnmiCA.pem '
    cmd += '-pkey /root/gnmiclient.key '
    cmd += '-cchain /root/gnmiclient.crt '
    cmd += '--encoding 4 '
    cmd += '-m subscribe '
    cmd += '--subscribe_mode 0 --submode 2 --create_connections 1 '
    cmd += '--interval %u --update_count %u ' % (interval_ms, count)
    cmd += '--xpath '
    for path in path_list:
        path = path.replace('sonic-db:', '')
        cmd += " " + path
    output = ptfhost.shell(cmd, module_ignore_errors=True)
    msg = output['stdout'].replace('\\', '')
    return msg, output['stderr']


def gnmi_subscribe_streaming_onchange(duthost, ptfhost, path_list, count):
    """
    Send GNMI subscribe request with GNMI client

    Args:
        duthost: fixture for duthost
        ptfhost: fixture for ptfhost
        path_list: list for get path
        count: update count

    Returns:
        msg: gnmi client output
    """
    if path_list is None:
        logger.error("path_list is None")
        return "", ""
    env = GNMIEnvironment(duthost, GNMIEnvironment.GNMI_MODE)
    ip = duthost.mgmt_ip
    port = env.gnmi_port
    cmd = 'python /root/gnxi/gnmi_cli_py/py_gnmicli.py '
    cmd += '--timeout 30 '
    cmd += '-t %s -p %u ' % (ip, port)
    cmd += '-xo sonic-db '
    cmd += '-rcert /root/gnmiCA.pem '
    cmd += '-pkey /root/gnmiclient.key '
    cmd += '-cchain /root/gnmiclient.crt '
    cmd += '--encoding 4 '
    cmd += '-m subscribe '
    cmd += '--subscribe_mode 0 --submode 1 --create_connections 1 '
    cmd += '--update_count %u ' % count
    cmd += '--xpath '
    for path in path_list:
        path = path.replace('sonic-db:', '')
        cmd += " " + path
    output = ptfhost.shell(cmd, module_ignore_errors=True)
    msg = output['stdout'].replace('\\', '')
    return msg, output['stderr']


def gnoi_reboot(duthost, method, delay, message):
    env = get_env(duthost)
    ip = duthost.mgmt_ip
    port = env.gnmi_port
    # Run gnoi_client in gnmi container as workaround
    cmd = "docker exec %s gnoi_client -target %s:%s " % (env.gnmi_container, ip, port)
    cmd += "-cert /etc/sonic/telemetry/gnmiclient.crt "
    cmd += "-key /etc/sonic/telemetry/gnmiclient.key "
    cmd += "-ca /etc/sonic/telemetry/gnmiCA.pem "
    cmd += "-logtostderr -rpc Reboot "
    cmd += '-jsonin "{\\\"method\\\":%d, \\\"delay\\\":%d, \\\"message\\\":\\\"%s\\\"}"' % (method, delay, message)
    output = duthost.shell(cmd, module_ignore_errors=True)
    if output['stderr']:
        logger.error(output['stderr'])
        return -1, output['stderr']
    else:
        return 0, output['stdout']


def gnoi_request(duthost, localhost, module, rpc, request_json_data):
    env = GNMIEnvironment(duthost, GNMIEnvironment.GNMI_MODE)
    ip = duthost.mgmt_ip
    port = env.gnmi_port
    cmd = "docker exec %s gnoi_client -target %s:%s " % (env.gnmi_container, ip, port)
    cmd += "-cert /etc/sonic/telemetry/gnmiclient.crt "
    cmd += "-key /etc/sonic/telemetry/gnmiclient.key "
    cmd += "-ca /etc/sonic/telemetry/gnmiCA.pem "
    cmd += "-logtostderr -module {} -rpc {} ".format(module, rpc)
    cmd += f'-jsonin \'{request_json_data}\''
    output = duthost.shell(cmd, module_ignore_errors=True)
    if output['stderr']:
        logger.error(output['stderr'])
        return -1, output['stderr']
    else:
        return 0, output['stdout']


def extract_gnoi_response(output):
    """
    Extract the JSON response from the gNOI client output

    Args:
        output: gNOI client output, the output is in the form of
                "Module RPC: <JSON response>", e.g. "System Time\n {"time":1735921221909617549}"

    Returns:
        json response: JSON response extracted from the output
    """
    try:
        if '\n' not in output:
            logging.error("Invalid output format: {}, expecting 'Module RPC: <JSON response>'.".format(output))
            return None
        response_line = output.split('\n')[1]
        return json.loads(response_line)
    except json.JSONDecodeError:
        logging.error("Failed to parse JSON: {}".format(response_line))
        return None<|MERGE_RESOLUTION|>--- conflicted
+++ resolved
@@ -89,15 +89,12 @@
 
 
 def apply_cert_config(duthost):
-<<<<<<< HEAD
-    env = get_env(duthost)
-=======
+    env = get_env(duthost)
     env = GNMIEnvironment(duthost, GNMIEnvironment.GNMI_MODE)
     # Get subtype
     cfg_facts = duthost.config_facts(host=duthost.hostname, source="running")['ansible_facts']
     metadata = cfg_facts["DEVICE_METADATA"]["localhost"]
     subtype = metadata.get('subtype', None)
->>>>>>> 01ee4f1d
     # Stop all running program
     dut_command = "docker exec %s supervisorctl status" % (env.gnmi_container)
     output = duthost.shell(dut_command, module_ignore_errors=True)
