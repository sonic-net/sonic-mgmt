import time
import logging
import pytest
import json
from tests.common.utilities import wait_until
from tests.common.platform.device_utils import get_dpu_ip, get_dpu_port
from tests.common.helpers.gnmi_utils import GNMIEnvironment, add_gnmi_client_common_name, del_gnmi_client_common_name, \
                                            dump_gnmi_log, dump_system_status
from tests.common.helpers.gnmi_utils import gnmi_container   # noqa: F401
from tests.common.helpers.ntp_helper import NtpDaemon, get_ntp_daemon_in_use   # noqa: F401


logger = logging.getLogger(__name__)
GNMI_CONTAINER_NAME = ''
GNMI_PROGRAM_NAME = ''
GNMI_PORT = 0
# Wait 15 seconds after starting GNMI server
GNMI_SERVER_START_WAIT_TIME = 15


def apply_cert_config(duthost):
    env = GNMIEnvironment(duthost, GNMIEnvironment.GNMI_MODE)
    # Get subtype
    cfg_facts = duthost.config_facts(host=duthost.hostname, source="running")['ansible_facts']
    metadata = cfg_facts["DEVICE_METADATA"]["localhost"]
    subtype = metadata.get('subtype', None)
    # Stop all running program
    dut_command = "docker exec %s supervisorctl status" % (env.gnmi_container)
    output = duthost.shell(dut_command, module_ignore_errors=True)
    for line in output['stdout_lines']:
        res = line.split()
        if len(res) < 3:
            continue
        program = res[0]
        status = res[1]
        if status == "RUNNING":
            dut_command = "docker exec %s supervisorctl stop %s" % (env.gnmi_container, program)
            duthost.shell(dut_command, module_ignore_errors=True)
    dut_command = "docker exec %s pkill %s" % (env.gnmi_container, env.gnmi_process)
    duthost.shell(dut_command, module_ignore_errors=True)
    dut_command = "docker exec %s bash -c " % env.gnmi_container
    dut_command += "\"/usr/bin/nohup /usr/sbin/%s -logtostderr --port %s " % (env.gnmi_process, env.gnmi_port)
    dut_command += "--server_crt /etc/sonic/telemetry/gnmiserver.crt --server_key /etc/sonic/telemetry/gnmiserver.key "
    dut_command += "--config_table_name GNMI_CLIENT_CERT "
    dut_command += "--client_auth cert "
    dut_command += "--enable_crl=true "
    if subtype == 'SmartSwitch':
        dut_command += "--zmq_address=tcp://127.0.0.1:8100 "
    dut_command += "--ca_crt /etc/sonic/telemetry/gnmiCA.pem -gnmi_native_write=true -v=10 >/root/gnmi.log 2>&1 &\""
    duthost.shell(dut_command)

    # Setup gnmi client cert common name
    role = "gnmi_readwrite,gnmi_config_db_readwrite,gnmi_appl_db_readwrite,gnmi_dpu_appl_db_readwrite,gnoi_readwrite"
    add_gnmi_client_common_name(duthost, "test.client.gnmi.sonic", role)
    add_gnmi_client_common_name(duthost, "test.client.revoked.gnmi.sonic", role)

    time.sleep(GNMI_SERVER_START_WAIT_TIME)
    dut_command = "sudo netstat -nap | grep %d" % env.gnmi_port
    output = duthost.shell(dut_command, module_ignore_errors=True)
    if duthost.facts['platform'] != 'x86_64-kvm_x86_64-r0':
        is_time_synced = wait_until(60, 3, 0, check_system_time_sync, duthost)
        assert is_time_synced, "Failed to synchronize DUT system time with NTP Server"
    if env.gnmi_process not in output['stdout']:
        # Dump tcp port status and gnmi log
        logger.info("TCP port status: " + output['stdout'])
        dump_gnmi_log(duthost)
        dump_system_status(duthost)
        pytest.fail("Failed to start gnmi server")


def check_gnmi_process(duthost):
    """
    Make sure there's no GNMI process running.
    """
    env = GNMIEnvironment(duthost, GNMIEnvironment.GNMI_MODE)
    dut_command = "docker exec %s pgrep -f %s" % (env.gnmi_container, env.gnmi_process)
    output = duthost.shell(dut_command, module_ignore_errors=True)
    return output['stdout'].strip() == ""


def check_gnmi_status(duthost):
    env = GNMIEnvironment(duthost, GNMIEnvironment.GNMI_MODE)
    dut_command = "docker exec %s supervisorctl status %s" % (env.gnmi_container, env.gnmi_program)
    output = duthost.shell(dut_command, module_ignore_errors=True)
    return "RUNNING" in output['stdout']


def recover_cert_config(duthost):
    env = GNMIEnvironment(duthost, GNMIEnvironment.GNMI_MODE)
    # Kill the GNMI process
    dut_command = "docker exec %s pkill %s" % (env.gnmi_container, env.gnmi_process)
    duthost.shell(dut_command, module_ignore_errors=True)
    wait_until(60, 1, 0, check_gnmi_process, duthost)
    # Recover all stopped program
    dut_command = "docker exec %s supervisorctl status" % (env.gnmi_container)
    output = duthost.shell(dut_command, module_ignore_errors=True)
    for line in output['stdout_lines']:
        res = line.split()
        if len(res) < 3:
            continue
        program = res[0]
        if program in ["gnmi-native", "telemetry"]:
            dut_command = "docker exec %s supervisorctl start %s" % (env.gnmi_container, program)
            duthost.shell(dut_command, module_ignore_errors=True)

    # Remove gnmi client cert common name
    del_gnmi_client_common_name(duthost, "test.client.gnmi.sonic")
    del_gnmi_client_common_name(duthost, "test.client.revoked.gnmi.sonic")
    ret = wait_until(300, 3, 0, check_gnmi_status, duthost)
    if not ret:
        dut_command = "tail /var/log/gnmi.log"
        output = duthost.shell(dut_command, module_ignore_errors=True)
        logger.error("GNMI service failed to start. GNMI log: {}".format(output['stdout']))
        pytest.fail("Failed to recover GNMI client cert configuration.")


def check_ntp_sync_status(duthost):
    """
    Checks if the DUT's time is synchronized with the NTP server.
    """

    ntp_daemon = get_ntp_daemon_in_use(duthost)

    if ntp_daemon == NtpDaemon.CHRONY:
        ntp_status_cmd = "chronyc -c tracking"
    else:
        ntp_status_cmd = "ntpstat"

    ntp_status = duthost.command(ntp_status_cmd, module_ignore_errors=True)
    if (ntp_daemon == NtpDaemon.CHRONY and "Not synchronised" not in ntp_status["stdout"]) or \
            (ntp_daemon != NtpDaemon.CHRONY and "unsynchronised" not in ntp_status["stdout"]):
        logger.info("DUT %s is synchronized with NTP server.", duthost)
        return True
    else:
        logger.info("DUT %s is NOT synchronized.", duthost)
        return False


def check_system_time_sync(duthost):
    """
    Checks if the DUT's time is synchronized with the NTP server.
    If not synchronized, it attempts to restart the NTP service.
    """

    if check_ntp_sync_status(duthost) is True:
        return True

    ntp_daemon = get_ntp_daemon_in_use(duthost)

    if ntp_daemon == NtpDaemon.CHRONY:
        restart_ntp_cmd = "sudo systemctl restart chrony"
    else:
        restart_ntp_cmd = "sudo systemctl restart ntp"

    logger.info("DUT %s is NOT synchronized. Restarting NTP service...", duthost)
    duthost.command(restart_ntp_cmd)
    time.sleep(5)
    # Rechecking status after restarting NTP
    ntp_status = check_ntp_sync_status(duthost)
    if ntp_status is True:
        logger.info("DUT %s is now synchronized with NTP server.", duthost)
        return True
    else:
        logger.error("DUT %s: NTP synchronization failed. Please check manually.", duthost)
        return False


def gnmi_set(duthost, ptfhost, delete_list, update_list, replace_list, cert=None):
    """
    Send GNMI set request with GNMI client

    Args:
        duthost: fixture for duthost
        ptfhost: fixture for ptfhost
        delete_list: list for delete operations
        update_list: list for update operations
        replace_list: list for replace operations

    Returns:
    """
    env = GNMIEnvironment(duthost, GNMIEnvironment.GNMI_MODE)
    ip = duthost.mgmt_ip
    port = env.gnmi_port
    cmd = 'python /root/gnxi/gnmi_cli_py/py_gnmicli.py '
    cmd += '--timeout 30 '
    cmd += '-t %s -p %u ' % (ip, port)
    cmd += '-xo sonic-db '
    cmd += '-rcert /root/gnmiCA.pem '
    if cert:
        cmd += '-pkey /root/{}.key '.format(cert)
        cmd += '-cchain /root/{}.crt '.format(cert)
    else:
        cmd += '-pkey /root/gnmiclient.key '
        cmd += '-cchain /root/gnmiclient.crt '
    if len(replace_list) >= 1:
        cmd += '-m set-replace '
    elif len(update_list) >= 1:
        cmd += '-m set-update '
    elif len(delete_list) >= 1:
        cmd += '-m set-delete '
    else:
        raise Exception("SET operation must have at least one entry to modify")
    xpath = ''
    xvalue = ''
    for path in delete_list:
        path = path.replace('sonic-db:', '')
        xpath += ' ' + path
        xvalue += ' ""'
    for update in update_list:
        update = update.replace('sonic-db:', '')
        result = update.rsplit(':', 1)
        xpath += ' ' + result[0]
        xvalue += ' ' + result[1]
    for replace in replace_list:
        replace = replace.replace('sonic-db:', '')
        result = replace.rsplit(':', 1)
        xpath += ' ' + result[0]
        if '#' in result[1]:
            xvalue += ' ""'
        else:
            xvalue += ' ' + result[1]
    cmd += '--xpath ' + xpath
    cmd += ' '
    cmd += '--value ' + xvalue
    # There is a chance that the network connection lost between PTF and switch due to table entry timeout
    # It would lead to execution failure of py_gnmicli.py. The ping action would trigger arp and mac table refresh.
<<<<<<< HEAD
    if ":" in duthost.mgmt_ip:
        ptfhost.shell(f"ping6 {duthost.mgmt_ip} -c 3", module_ignore_errors=True)
    else:
        ptfhost.shell(f"ping {duthost.mgmt_ip} -c 3", module_ignore_errors=True)
=======
    ptfhost.shell(f"ping {ip} -c 3", module_ignore_errors=True)

    # Health check to make sure the gnmi server is listening on port
    health_check_cmd = f"sudo ss -ltnp | grep {env.gnmi_port} | grep ${env.gnmi_program}"

    wait_until(120, 1, 5,
               lambda: len(duthost.shell(health_check_cmd, module_ignore_errors=True)['stdout_lines']) > 0)

>>>>>>> aaeb4055
    output = ptfhost.shell(cmd, module_ignore_errors=True)
    error = "GRPC error\n"
    if error in output['stdout']:
        dump_gnmi_log(duthost)
        dump_system_status(duthost)
        result = output['stdout'].split(error, 1)
        raise Exception("GRPC error:" + result[1])
    return


def gnmi_get(duthost, ptfhost, path_list):
    """
    Send GNMI get request with GNMI client

    Args:
        duthost: fixture for duthost
        ptfhost: fixture for ptfhost
        path_list: list for get path

    Returns:
        msg_list: list for get result
    """
    env = GNMIEnvironment(duthost, GNMIEnvironment.GNMI_MODE)
    ip = duthost.mgmt_ip
    port = env.gnmi_port
    cmd = 'python /root/gnxi/gnmi_cli_py/py_gnmicli.py '
    cmd += '--timeout 30 '
    cmd += '-t %s -p %u ' % (ip, port)
    cmd += '-xo sonic-db '
    cmd += '-rcert /root/gnmiCA.pem '
    cmd += '-pkey /root/gnmiclient.key '
    cmd += '-cchain /root/gnmiclient.crt '
    cmd += '--encoding 4 '
    cmd += '-m get '
    cmd += '--xpath '
    for path in path_list:
        path = path.replace('sonic-db:', '')
        cmd += " " + path
    output = ptfhost.shell(cmd, module_ignore_errors=True)
    msg = output['stdout'].replace('\\', '')
    error = "GRPC error\n"
    if error in msg:
        dump_gnmi_log(duthost)
        dump_system_status(duthost)
        result = msg.split(error, 1)
        raise Exception("GRPC error:" + result[1])
    mark = 'The GetResponse is below\n' + '-'*25 + '\n'
    if mark in msg:
        result = msg.split(mark, 1)
        msg_list = result[1].split('-'*25)[0:-1]
        return [msg.strip("\n") for msg in msg_list]
    else:
        dump_gnmi_log(duthost)
        dump_system_status(duthost)
        raise Exception("error:" + msg)


# py_gnmicli does not fully support POLLING mode
# Use gnmi_cli instead
def gnmi_subscribe_polling(duthost, ptfhost, path_list, interval_ms, count):
    """
    Send GNMI subscribe request with GNMI client

    Args:
        duthost: fixture for duthost
        ptfhost: fixture for ptfhost
        path_list: list for get path
        interval_ms: interval, unit is ms
        count: update count

    Returns:
        msg: gnmi client output
    """
    if path_list is None:
        logger.error("path_list is None")
        return "", ""
    env = GNMIEnvironment(duthost, GNMIEnvironment.GNMI_MODE)
    dut_facts = duthost.dut_basic_facts()['ansible_facts']['dut_basic_facts']
    ip = f"[{duthost.mgmt_ip}]" if dut_facts.get('is_mgmt_ipv6_only', False) else duthost.mgmt_ip
    port = env.gnmi_port
    interval = interval_ms / 1000.0
    # Run gnmi_cli in gnmi container as workaround
    cmd = "docker exec %s gnmi_cli -client_types=gnmi -a %s:%s " % (env.gnmi_container, ip, port)
    cmd += "-client_crt /etc/sonic/telemetry/gnmiclient.crt "
    cmd += "-client_key /etc/sonic/telemetry/gnmiclient.key "
    cmd += "-ca_crt /etc/sonic/telemetry/gnmiCA.pem "
    cmd += "-logtostderr "
    # Use sonic-db as default origin
    cmd += '-origin=sonic-db '
    cmd += '-query_type=polling '
    cmd += '-polling_interval %us -count %u ' % (int(interval), count)
    for path in path_list:
        path = path.replace('sonic-db:', '')
        cmd += '-q %s ' % (path)
    output = duthost.shell(cmd, module_ignore_errors=True)
    return output['stdout'], output['stderr']


def gnmi_subscribe_streaming_sample(duthost, ptfhost, path_list, interval_ms, count):
    """
    Send GNMI subscribe request with GNMI client

    Args:
        duthost: fixture for duthost
        ptfhost: fixture for ptfhost
        path_list: list for get path
        interval_ms: interval, unit is ms
        count: update count

    Returns:
        msg: gnmi client output
    """
    if path_list is None:
        logger.error("path_list is None")
        return "", ""
    env = GNMIEnvironment(duthost, GNMIEnvironment.GNMI_MODE)
    ip = duthost.mgmt_ip
    port = env.gnmi_port
    cmd = 'python /root/gnxi/gnmi_cli_py/py_gnmicli.py '
    cmd += '--timeout 30 '
    cmd += '-t %s -p %u ' % (ip, port)
    cmd += '-xo sonic-db '
    cmd += '-rcert /root/gnmiCA.pem '
    cmd += '-pkey /root/gnmiclient.key '
    cmd += '-cchain /root/gnmiclient.crt '
    cmd += '--encoding 4 '
    cmd += '-m subscribe '
    cmd += '--subscribe_mode 0 --submode 2 --create_connections 1 '
    cmd += '--interval %u --update_count %u ' % (interval_ms, count)
    cmd += '--xpath '
    for path in path_list:
        path = path.replace('sonic-db:', '')
        cmd += " " + path
    output = ptfhost.shell(cmd, module_ignore_errors=True)
    msg = output['stdout'].replace('\\', '')
    return msg, output['stderr']


def gnmi_subscribe_streaming_onchange(duthost, ptfhost, path_list, count):
    """
    Send GNMI subscribe request with GNMI client

    Args:
        duthost: fixture for duthost
        ptfhost: fixture for ptfhost
        path_list: list for get path
        count: update count

    Returns:
        msg: gnmi client output
    """
    if path_list is None:
        logger.error("path_list is None")
        return "", ""
    env = GNMIEnvironment(duthost, GNMIEnvironment.GNMI_MODE)
    ip = duthost.mgmt_ip
    port = env.gnmi_port
    cmd = 'python /root/gnxi/gnmi_cli_py/py_gnmicli.py '
    cmd += '--timeout 120 '
    cmd += '-t %s -p %u ' % (ip, port)
    cmd += '-xo sonic-db '
    cmd += '-rcert /root/gnmiCA.pem '
    cmd += '-pkey /root/gnmiclient.key '
    cmd += '-cchain /root/gnmiclient.crt '
    cmd += '--encoding 4 '
    cmd += '-m subscribe '
    cmd += '--subscribe_mode 0 --submode 1 --create_connections 1 '
    cmd += '--update_count %u ' % count
    cmd += '--xpath '
    for path in path_list:
        path = path.replace('sonic-db:', '')
        cmd += " " + path
    output = ptfhost.shell(cmd, module_ignore_errors=True)
    msg = output['stdout'].replace('\\', '')
    return msg, output['stderr']


def gnoi_reboot(duthost, method, delay, message):
    env = GNMIEnvironment(duthost, GNMIEnvironment.GNMI_MODE)
    dut_facts = duthost.dut_basic_facts()['ansible_facts']['dut_basic_facts']
    ip = f"[{duthost.mgmt_ip}]" if dut_facts.get('is_mgmt_ipv6_only', False) else duthost.mgmt_ip
    port = env.gnmi_port
    # Run gnoi_client in gnmi container as workaround
    cmd = "docker exec %s gnoi_client -target %s:%s " % (env.gnmi_container, ip, port)
    cmd += "-cert /etc/sonic/telemetry/gnmiclient.crt "
    cmd += "-key /etc/sonic/telemetry/gnmiclient.key "
    cmd += "-ca /etc/sonic/telemetry/gnmiCA.pem "
    cmd += "-logtostderr -rpc Reboot "
    cmd += '-jsonin "{\\\"method\\\":%d, \\\"delay\\\":%d, \\\"message\\\":\\\"%s\\\"}"' % (method, delay, message)
    output = duthost.shell(cmd, module_ignore_errors=True)
    if output['stderr']:
        logger.error(output['stderr'])
        return -1, output['stderr']
    else:
        return 0, output['stdout']


def gnoi_request(duthost, localhost, module, rpc, request_json_data):
    env = GNMIEnvironment(duthost, GNMIEnvironment.GNMI_MODE)
    dut_facts = duthost.dut_basic_facts()['ansible_facts']['dut_basic_facts']
    ip = f"[{duthost.mgmt_ip}]" if dut_facts.get('is_mgmt_ipv6_only', False) else duthost.mgmt_ip
    port = env.gnmi_port
    cmd = "docker exec %s gnoi_client -target %s:%s " % (env.gnmi_container, ip, port)
    cmd += "-cert /etc/sonic/telemetry/gnmiclient.crt "
    cmd += "-key /etc/sonic/telemetry/gnmiclient.key "
    cmd += "-ca /etc/sonic/telemetry/gnmiCA.pem "
    cmd += "-logtostderr -module {} -rpc {} ".format(module, rpc)
    cmd += f'-jsonin \'{request_json_data}\''
    output = duthost.shell(cmd, module_ignore_errors=True)
    if output['stderr']:
        logger.error(output['stderr'])
        return -1, output['stderr']
    else:
        return 0, output['stdout']


def extract_gnoi_response(output):
    """
    Extract the JSON response from the gNOI client output

    Args:
        output: gNOI client output, the output is in the form of
                "Module RPC: <JSON response>", e.g. "System Time\n {"time":1735921221909617549}"

    Returns:
        json response: JSON response extracted from the output
    """
    try:
        if '\n' not in output:
            logging.error("Invalid output format: {}, expecting 'Module RPC: <JSON response>'.".format(output))
            return None
        response_line = output.split('\n')[1]
        return json.loads(response_line)
    except json.JSONDecodeError:
        logging.error("Failed to parse JSON: {}".format(response_line))
        return None


def is_reboot_inactive(duthost, localhost):
    ret, msg = gnoi_request(duthost, localhost, "System", "RebootStatus", "")
    if ret != 0:
        return False
    status = extract_gnoi_response(msg)
    return status and not status.get("active", True)


def gnoi_request_dpu(duthost, localhost, dpu_index, module, rpc, request_json_data):
    env = GNMIEnvironment(duthost, GNMIEnvironment.GNMI_MODE)

    ip = get_dpu_ip(duthost, dpu_index)
    if ip is None:
        return -1, "Failed to get DPU IP address"

    port = get_dpu_port(duthost, dpu_index)
    if port is None:
        return -1, "Failed to get DPU gNMI port"

    cmd = "docker exec %s gnoi_client -target %s:%s " % (env.gnmi_container, ip, port)
    cmd += "-cert /etc/sonic/telemetry/gnmiclient.crt "
    cmd += "-key /etc/sonic/telemetry/gnmiclient.key "
    cmd += "-ca /etc/sonic/telemetry/gnmiCA.pem "
    cmd += "-notls "
    cmd += "-logtostderr -module {} -rpc {} ".format(module, rpc)
    cmd += f'-jsonin \'{request_json_data}\''
    output = duthost.shell(cmd, module_ignore_errors=True)
    if output['stderr']:
        logging.error(output['stderr'])
        return -1, output['stderr']
    else:
        return 0, output['stdout']<|MERGE_RESOLUTION|>--- conflicted
+++ resolved
@@ -224,13 +224,10 @@
     cmd += '--value ' + xvalue
     # There is a chance that the network connection lost between PTF and switch due to table entry timeout
     # It would lead to execution failure of py_gnmicli.py. The ping action would trigger arp and mac table refresh.
-<<<<<<< HEAD
-    if ":" in duthost.mgmt_ip:
-        ptfhost.shell(f"ping6 {duthost.mgmt_ip} -c 3", module_ignore_errors=True)
-    else:
-        ptfhost.shell(f"ping {duthost.mgmt_ip} -c 3", module_ignore_errors=True)
-=======
-    ptfhost.shell(f"ping {ip} -c 3", module_ignore_errors=True)
+    if ":" in ip:
+        ptfhost.shell(f"ping6 {ip} -c 3", module_ignore_errors=True)
+    else:
+        ptfhost.shell(f"ping {ip} -c 3", module_ignore_errors=True)
 
     # Health check to make sure the gnmi server is listening on port
     health_check_cmd = f"sudo ss -ltnp | grep {env.gnmi_port} | grep ${env.gnmi_program}"
@@ -238,7 +235,6 @@
     wait_until(120, 1, 5,
                lambda: len(duthost.shell(health_check_cmd, module_ignore_errors=True)['stdout_lines']) > 0)
 
->>>>>>> aaeb4055
     output = ptfhost.shell(cmd, module_ignore_errors=True)
     error = "GRPC error\n"
     if error in output['stdout']:
