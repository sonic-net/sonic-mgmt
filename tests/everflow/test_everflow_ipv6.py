--- conflicted
+++ resolved
@@ -13,8 +13,6 @@
 # Module-level fixtures
 from .everflow_test_utilities import setup_info      # noqa: F401
 from tests.common.dualtor.mux_simulator_control import toggle_all_simulator_ports_to_rand_selected_tor      # noqa F401
-from tests.common.dualtor.dual_tor_utils import setup_standby_ports_on_rand_unselected_tor_unconditionally  # noqa F401
-from tests.common.dualtor.dual_tor_utils import config_active_active_dualtor_active_standby                 # noqa F401
 
 pytestmark = [
     pytest.mark.topology("t0", "t1", "t2", "m0")
@@ -108,12 +106,7 @@
         return
 
     def test_src_ipv6_mirroring(self, setup_info, setup_mirror_session, ptfadapter, everflow_dut,       # noqa F811
-<<<<<<< HEAD
-                                setup_standby_ports_on_rand_unselected_tor_unconditionally,             # noqa F811
-                                everflow_direction, toggle_all_simulator_ports_to_rand_selected_tor):   # noqa F811
-=======
                                 everflow_direction, toggle_all_simulator_ports_to_rand_selected_tor, setup_active_active_ports):   # noqa F811
->>>>>>> d0ee8d8b
         """Verify that we can match on Source IPv6 addresses."""
         test_packet = self._base_tcpv6_packet(
             everflow_direction,
@@ -130,12 +123,7 @@
                                            dest_ports=EverflowIPv6Tests.tx_port_ids)
 
     def test_dst_ipv6_mirroring(self, setup_info, setup_mirror_session, ptfadapter, everflow_dut,       # noqa F811
-<<<<<<< HEAD
-                                setup_standby_ports_on_rand_unselected_tor_unconditionally,             # noqa F811
-                                everflow_direction, toggle_all_simulator_ports_to_rand_selected_tor):   # noqa F811
-=======
-                                everflow_direction, toggle_all_simulator_ports_to_rand_selected_tor, setup_active_active_ports):   # noqa F811
->>>>>>> d0ee8d8b
+                             everflow_direction, toggle_all_simulator_ports_to_rand_selected_tor, setup_active_active_ports):   # noqa F811
         """Verify that we can match on Destination IPv6 addresses."""
         test_packet = self._base_tcpv6_packet(
             everflow_direction,
@@ -152,12 +140,7 @@
                                            dest_ports=EverflowIPv6Tests.tx_port_ids)
 
     def test_next_header_mirroring(self, setup_info, setup_mirror_session, ptfadapter, everflow_dut,        # noqa F811
-<<<<<<< HEAD
-                                   setup_standby_ports_on_rand_unselected_tor_unconditionally,              # noqa F811
-                                   everflow_direction, toggle_all_simulator_ports_to_rand_selected_tor):    # noqa F811
-=======
-                                   everflow_direction, toggle_all_simulator_ports_to_rand_selected_tor, setup_active_active_ports):    # noqa F811
->>>>>>> d0ee8d8b
+                                everflow_direction, toggle_all_simulator_ports_to_rand_selected_tor, setup_active_active_ports):    # noqa F811
         """Verify that we can match on the Next Header field."""
         test_packet = self._base_tcpv6_packet(everflow_direction, ptfadapter, setup_info, next_header=0x7E)
 
@@ -169,12 +152,7 @@
                                            dest_ports=EverflowIPv6Tests.tx_port_ids)
 
     def test_l4_src_port_mirroring(self, setup_info, setup_mirror_session, ptfadapter, everflow_dut,        # noqa F811
-<<<<<<< HEAD
-                                   setup_standby_ports_on_rand_unselected_tor_unconditionally,              # noqa F811
-                                   everflow_direction, toggle_all_simulator_ports_to_rand_selected_tor):    # noqa F811
-=======
                                    everflow_direction, toggle_all_simulator_ports_to_rand_selected_tor, setup_active_active_ports):    # noqa F811
->>>>>>> d0ee8d8b
         """Verify that we can match on the L4 Source Port."""
         test_packet = self._base_tcpv6_packet(everflow_direction, ptfadapter, setup_info, sport=9000)
 
@@ -186,12 +164,7 @@
                                            dest_ports=EverflowIPv6Tests.tx_port_ids)
 
     def test_l4_dst_port_mirroring(self, setup_info, setup_mirror_session, ptfadapter, everflow_dut,        # noqa F811
-<<<<<<< HEAD
-                                   setup_standby_ports_on_rand_unselected_tor_unconditionally,              # noqa F811
-                                   everflow_direction, toggle_all_simulator_ports_to_rand_selected_tor):    # noqa F811
-=======
                                    everflow_direction, toggle_all_simulator_ports_to_rand_selected_tor, setup_active_active_ports):    # noqa F811
->>>>>>> d0ee8d8b
         """Verify that we can match on the L4 Destination Port."""
         test_packet = self._base_tcpv6_packet(everflow_direction, ptfadapter, setup_info, dport=9001)
 
@@ -204,12 +177,7 @@
 
     def test_l4_src_port_range_mirroring(self, setup_info, setup_mirror_session,                      # noqa F811
                                          ptfadapter, everflow_dut, everflow_direction,
-<<<<<<< HEAD
-                                         setup_standby_ports_on_rand_unselected_tor_unconditionally,  # noqa F811
-                                         toggle_all_simulator_ports_to_rand_selected_tor):            # noqa F811
-=======
                                          toggle_all_simulator_ports_to_rand_selected_tor, setup_active_active_ports):      # noqa F811
->>>>>>> d0ee8d8b
         """Verify that we can match on a range of L4 Source Ports."""
         test_packet = self._base_tcpv6_packet(everflow_direction, ptfadapter, setup_info, sport=10200)
 
@@ -222,12 +190,7 @@
 
     def test_l4_dst_port_range_mirroring(self, setup_info, setup_mirror_session,                         # noqa F811
                                          ptfadapter, everflow_dut, everflow_direction,
-<<<<<<< HEAD
-                                         setup_standby_ports_on_rand_unselected_tor_unconditionally,     # noqa F811
-                                         toggle_all_simulator_ports_to_rand_selected_tor):               # noqa F811
-=======
                                          toggle_all_simulator_ports_to_rand_selected_tor, setup_active_active_ports):      # noqa F811
->>>>>>> d0ee8d8b
         """Verify that we can match on a range of L4 Destination Ports."""
         test_packet = self._base_tcpv6_packet(everflow_direction, ptfadapter, setup_info, dport=10700)
 
@@ -239,12 +202,7 @@
                                            dest_ports=EverflowIPv6Tests.tx_port_ids)
 
     def test_tcp_flags_mirroring(self, setup_info, setup_mirror_session, ptfadapter, everflow_dut,          # noqa F811
-<<<<<<< HEAD
-                                 setup_standby_ports_on_rand_unselected_tor_unconditionally,                # noqa F811
-                                 everflow_direction, toggle_all_simulator_ports_to_rand_selected_tor):      # noqa F811
-=======
                                  everflow_direction, toggle_all_simulator_ports_to_rand_selected_tor, setup_active_active_ports):      # noqa F811
->>>>>>> d0ee8d8b
         """Verify that we can match on TCP Flags."""
         test_packet = self._base_tcpv6_packet(everflow_direction, ptfadapter, setup_info, flags=0x1B)
 
@@ -256,12 +214,7 @@
                                            dest_ports=EverflowIPv6Tests.tx_port_ids)
 
     def test_dscp_mirroring(self, setup_info, setup_mirror_session, ptfadapter, everflow_dut,               # noqa F811
-<<<<<<< HEAD
-                            setup_standby_ports_on_rand_unselected_tor_unconditionally,                     # noqa F811
-                            everflow_direction, toggle_all_simulator_ports_to_rand_selected_tor):           # noqa F811
-=======
                             everflow_direction, toggle_all_simulator_ports_to_rand_selected_tor, setup_active_active_ports):           # noqa F811
->>>>>>> d0ee8d8b
         """Verify that we can match on DSCP."""
         test_packet = self._base_tcpv6_packet(everflow_direction, ptfadapter, setup_info, dscp=37)
 
@@ -273,12 +226,7 @@
                                            dest_ports=EverflowIPv6Tests.tx_port_ids)
 
     def test_l4_range_mirroring(self, setup_info, setup_mirror_session, ptfadapter, everflow_dut,           # noqa F811
-<<<<<<< HEAD
-                                setup_standby_ports_on_rand_unselected_tor_unconditionally,                 # noqa F811
-                                everflow_direction, toggle_all_simulator_ports_to_rand_selected_tor):       # noqa F811
-=======
                                 everflow_direction, toggle_all_simulator_ports_to_rand_selected_tor, setup_active_active_ports):       # noqa F811
->>>>>>> d0ee8d8b
         """Verify that we can match from a source port to a range of destination ports and vice-versa."""
         test_packet = self._base_tcpv6_packet(
             everflow_direction,
@@ -315,12 +263,7 @@
                                            dest_ports=EverflowIPv6Tests.tx_port_ids)
 
     def test_tcp_response_mirroring(self, setup_info, setup_mirror_session, ptfadapter, everflow_dut,       # noqa F811
-<<<<<<< HEAD
-                                    setup_standby_ports_on_rand_unselected_tor_unconditionally,             # noqa F811
-                                    everflow_direction, toggle_all_simulator_ports_to_rand_selected_tor):   # noqa F811
-=======
                                     everflow_direction, toggle_all_simulator_ports_to_rand_selected_tor, setup_active_active_ports):   # noqa F811
->>>>>>> d0ee8d8b
         """Verify that we can match a SYN -> SYN-ACK pattern."""
         test_packet = self._base_tcpv6_packet(
             everflow_direction,
@@ -356,12 +299,7 @@
 
     def test_tcp_application_mirroring(self, setup_info, setup_mirror_session,                        # noqa F811
                                        ptfadapter, everflow_dut, everflow_direction,
-<<<<<<< HEAD
-                                       setup_standby_ports_on_rand_unselected_tor_unconditionally,    # noqa F811
-                                       toggle_all_simulator_ports_to_rand_selected_tor):              # noqa F811
-=======
                                        toggle_all_simulator_ports_to_rand_selected_tor, setup_active_active_ports):    # noqa F811
->>>>>>> d0ee8d8b
         """Verify that we can match a TCP handshake between a client and server."""
         test_packet = self._base_tcpv6_packet(
             everflow_direction,
@@ -401,12 +339,7 @@
 
     def test_udp_application_mirroring(self, setup_info, setup_mirror_session,                        # noqa F811
                                        ptfadapter, everflow_dut, everflow_direction,
-<<<<<<< HEAD
-                                       setup_standby_ports_on_rand_unselected_tor_unconditionally,    # noqa F811
-                                       toggle_all_simulator_ports_to_rand_selected_tor):              # noqa F811
-=======
                                        toggle_all_simulator_ports_to_rand_selected_tor, setup_active_active_ports):    # noqa F811
->>>>>>> d0ee8d8b
         """Verify that we can match UDP traffic between a client and server application."""
         test_packet = self._base_udpv6_packet(
             everflow_direction,
@@ -444,12 +377,7 @@
                                            dest_ports=EverflowIPv6Tests.tx_port_ids)
 
     def test_any_protocol(self, setup_info, setup_mirror_session, ptfadapter, everflow_dut,         # noqa F811
-<<<<<<< HEAD
-                          setup_standby_ports_on_rand_unselected_tor_unconditionally,               # noqa F811
-                          everflow_direction, toggle_all_simulator_ports_to_rand_selected_tor):     # noqa F811
-=======
                           everflow_direction, toggle_all_simulator_ports_to_rand_selected_tor, setup_active_active_ports):     # noqa F811
->>>>>>> d0ee8d8b
         """Verify that the protocol number is ignored if it is not specified in the ACL rule."""
         test_packet = self._base_tcpv6_packet(
             everflow_direction,
@@ -499,12 +427,7 @@
 
     def test_any_transport_protocol(self, setup_info, setup_mirror_session,                           # noqa F811
                                     ptfadapter, everflow_dut, everflow_direction,
-<<<<<<< HEAD
-                                    setup_standby_ports_on_rand_unselected_tor_unconditionally,       # noqa F811
-                                    toggle_all_simulator_ports_to_rand_selected_tor):                 # noqa F811
-=======
                                     toggle_all_simulator_ports_to_rand_selected_tor, setup_active_active_ports):       # noqa F811
->>>>>>> d0ee8d8b
         """Verify that src port and dst port rules match regardless of whether TCP or UDP traffic is sent."""
         test_packet = self._base_tcpv6_packet(
             everflow_direction,
@@ -541,12 +464,7 @@
                                            dest_ports=EverflowIPv6Tests.tx_port_ids)
 
     def test_invalid_tcp_rule(self, setup_info, setup_mirror_session, ptfadapter, everflow_dut,         # noqa F811
-<<<<<<< HEAD
-                              setup_standby_ports_on_rand_unselected_tor_unconditionally,               # noqa F811
-                              everflow_direction, toggle_all_simulator_ports_to_rand_selected_tor):     # noqa F811
-=======
                               everflow_direction, toggle_all_simulator_ports_to_rand_selected_tor, setup_active_active_ports):     # noqa F811
->>>>>>> d0ee8d8b
         """Verify that the ASIC does not reject rules with TCP flags if the protocol is not TCP."""
         pass
 
@@ -556,12 +474,7 @@
         # suite + loganaylzer + the sanity check to fail.
 
     def test_source_subnet(self, setup_info, setup_mirror_session, ptfadapter, everflow_dut,            # noqa F811
-<<<<<<< HEAD
-                           setup_standby_ports_on_rand_unselected_tor_unconditionally,                  # noqa F811
-                           everflow_direction, toggle_all_simulator_ports_to_rand_selected_tor):        # noqa F811
-=======
                            everflow_direction, toggle_all_simulator_ports_to_rand_selected_tor, setup_active_active_ports):        # noqa F811
->>>>>>> d0ee8d8b
         """Verify that we can match packets with a Source IPv6 Subnet."""
         test_packet = self._base_tcpv6_packet(
             everflow_direction,
@@ -581,12 +494,7 @@
                                            dest_ports=EverflowIPv6Tests.tx_port_ids)
 
     def test_dest_subnet(self, setup_info, setup_mirror_session, ptfadapter, everflow_dut,          # noqa F811
-<<<<<<< HEAD
-                         setup_standby_ports_on_rand_unselected_tor_unconditionally,                # noqa F811
-                         everflow_direction, toggle_all_simulator_ports_to_rand_selected_tor):      # noqa F811
-=======
                          everflow_direction, toggle_all_simulator_ports_to_rand_selected_tor, setup_active_active_ports):      # noqa F811
->>>>>>> d0ee8d8b
         """Verify that we can match packets with a Destination IPv6 Subnet."""
         test_packet = self._base_tcpv6_packet(
             everflow_direction,
@@ -606,12 +514,7 @@
                                            dest_ports=EverflowIPv6Tests.tx_port_ids)
 
     def test_both_subnets(self, setup_info, setup_mirror_session, ptfadapter, everflow_dut,         # noqa F811
-<<<<<<< HEAD
-                          setup_standby_ports_on_rand_unselected_tor_unconditionally,               # noqa F811
-                          everflow_direction, toggle_all_simulator_ports_to_rand_selected_tor):     # noqa F811
-=======
                           everflow_direction, toggle_all_simulator_ports_to_rand_selected_tor, setup_active_active_ports):     # noqa F811
->>>>>>> d0ee8d8b
         """Verify that we can match packets with both source and destination subnets."""
         test_packet = self._base_tcpv6_packet(
             everflow_direction,
@@ -631,12 +534,7 @@
                                            dest_ports=EverflowIPv6Tests.tx_port_ids)
 
     def test_fuzzy_subnets(self, setup_info, setup_mirror_session, ptfadapter, everflow_dut,        # noqa F811
-<<<<<<< HEAD
-                           setup_standby_ports_on_rand_unselected_tor_unconditionally,              # noqa F811
-                           everflow_direction, toggle_all_simulator_ports_to_rand_selected_tor):    # noqa F811
-=======
                            everflow_direction, toggle_all_simulator_ports_to_rand_selected_tor, setup_active_active_ports):    # noqa F811
->>>>>>> d0ee8d8b
         """Verify that we can match packets with non-standard subnet sizes."""
         test_packet = self._base_tcpv6_packet(
             everflow_direction,
