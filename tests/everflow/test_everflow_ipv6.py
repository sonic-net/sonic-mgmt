"""Test cases to support the Everflow IPv6 Mirroring feature in SONiC."""
import pytest
import ptf.testutils as testutils
import time
import logging

import everflow_test_utilities as everflow_utils
from everflow_test_utilities import BaseEverflowTest, DOWN_STREAM, UP_STREAM, get_intf_namespace

# Module-level fixtures
from everflow_test_utilities import setup_info  # noqa: F401, E501 lgtm[py/unused-import] pylint: disable=import-error

pytestmark = [
<<<<<<< HEAD
    pytest.mark.topology("t0", "t1")
=======
    pytest.mark.topology("t0", "t1", "t2")
>>>>>>> 7b0548fc
]

EVERFLOW_V6_RULES = "ipv6_test_rules.yaml"


class EverflowIPv6Tests(BaseEverflowTest):
    """
    Base class for testing IPv6 match types for the Everflow feature.

    Todo:
        - Converge w/ existing Everflow tests
        - Add Egress IPv6 test
        - Check for the forwarded packet in the test cases
        - Figure out some way to automate the acl.json file
    """

    DEFAULT_SRC_IP = "2002:0225:7c6b:a982:d48b:230e:f271:0000"
    DEFAULT_DST_IP = "2002:0225:7c6b:a982:d48b:230e:f271:0001"
    tx_port_ids = []

    @pytest.fixture(scope='class', autouse=True)
    def setup_mirror_session_dest_ip_route(self, duthosts, rand_one_dut_hostname, tbinfo, setup_info, setup_mirror_session):
        """
        Setup the route for mirror session destination ip and update monitor port list.
        Remove the route as part of cleanup.
        """
        if setup_info['topo'] == 't0':
            # On T0 testbed, the collector IP is routed to T1
            tx_port = setup_info[UP_STREAM]["dest_port"][0]
            rx_port = setup_info[DOWN_STREAM]["dest_port"][0]
            routed_host = duthosts[rand_one_dut_hostname]
            routed_ns = get_intf_namespace(setup_info, DOWN_STREAM, rx_port)
            namespace = get_intf_namespace(setup_info, UP_STREAM, tx_port)
            dest_port_ptf_id_list = [setup_info[UP_STREAM]["dest_port_ptf_id"][0]]
            duthost = duthosts[rand_one_dut_hostname]
        elif setup_info['topo'] == 't2':
            tx_port = setup_info[DOWN_STREAM]["dest_port"][0]
            rx_port = setup_info[UP_STREAM]["dest_port"][1]
            routed_host = setup_info[UP_STREAM]["remote_dut"]
            routed_ns = get_intf_namespace(setup_info, UP_STREAM, rx_port)
            namespace = get_intf_namespace(setup_info, DOWN_STREAM, tx_port)
            dest_port_ptf_id_list = [setup_info[DOWN_STREAM]["dest_port_ptf_id"][0]]
            duthost = setup_info[DOWN_STREAM]['remote_dut']
        else:
            tx_port = setup_info[DOWN_STREAM]["dest_port"][0]
            rx_port = setup_info[UP_STREAM]["dest_port"][0]
            routed_host = duthosts[rand_one_dut_hostname]
            routed_ns = get_intf_namespace(setup_info, UP_STREAM, rx_port)
            namespace = get_intf_namespace(setup_info, DOWN_STREAM, tx_port)
            dest_port_ptf_id_list = [setup_info[DOWN_STREAM]["dest_port_ptf_id"][0]]
            duthost = duthosts[rand_one_dut_hostname]

        duthost.shell(duthost.get_vtysh_cmd_for_namespace("vtysh -c \"config\" -c \"router bgp\" -c \"address-family ipv4\" -c \"redistribute static\"", namespace))
        peer_ip = everflow_utils.get_neighbor_info(duthost, tx_port, tbinfo)
        everflow_utils.add_route(duthost, setup_mirror_session["session_prefixes"][0], peer_ip, namespace)
        EverflowIPv6Tests.tx_port_ids = self._get_tx_port_id_list(dest_port_ptf_id_list)

        if self.acl_stage() == "egress":
            dst_addr = "2002:0225:7c6b:a982::/64"
            nexthop_ip = everflow_utils.get_neighbor_info(routed_host, rx_port, tbinfo, ipver=6)
            logging.info("Add egress route on host: %s, %s, %s", routed_host.hostname, dst_addr, nexthop_ip)
            routed_host.shell(duthost.get_vtysh_cmd_for_namespace("vtysh -c \"config\" -c \"router bgp\" -c \"address-family ipv6\" -c \"redistribute static\"", routed_ns))
            routed_host.shell(duthost.get_vtysh_cmd_for_namespace("vtysh -c \"configure terminal\" -c \"ipv6 route {} {}\"".format(dst_addr, nexthop_ip), routed_ns))
        time.sleep(5)

        yield

        everflow_utils.remove_route(duthost, setup_mirror_session["session_prefixes"][0], peer_ip, namespace)
        duthost.shell(duthost.get_vtysh_cmd_for_namespace("vtysh -c \"config\" -c \"router bgp\" -c \"address-family ipv4\" -c \"no redistribute static\"", namespace))

        if self.acl_stage() == "egress":
            routed_host.shell(duthost.get_vtysh_cmd_for_namespace("vtysh -c \"config\" -c \"router bgp\" -c \"address-family ipv6\" -c \"no redistribute static\"", routed_ns))
            routed_host.shell(duthost.get_vtysh_cmd_for_namespace("vtysh -c \"configure terminal\" -c \"no ipv6 route {} {}\"".format(dst_addr, nexthop_ip), routed_ns))

    def get_test_topo_vars(self, duthosts, rand_one_dut_hostname, setup_info):
        """
        Return the correct duthost and MAC addresses based on topology type.
        
        Args:
            duthosts: The duthosts fixture.
            rand_one_dut_hostname: random duthost fixture.
            setup_info: The setup_info fixture.
        
        Returns:
            duthost: the duthost everflow will be used on.
            router_mac: the mac address of the everflow DUT, for PTF packet ethernet destination.
            src_port: the PTF port to send the packet on T2.  On T0/T1 this is handled by the library function, so
                it is None there.
            mirror_packet_src_mac:  On T2, this is the MAC of the remote linecard since it is forwarding the packet
                towards mirror destination.  On T0/T1 pizzabox MAC is the same as router_mac.
        """
        if setup_info['topo'] == 't2':
            duthost = setup_info[DOWN_STREAM]['everflow_dut']
            router_mac = setup_info[DOWN_STREAM]['router_mac']
            src_port = setup_info[DOWN_STREAM]['src_port_ptf_id']
            if setup_info[DOWN_STREAM]['everflow_dut'] != setup_info[DOWN_STREAM]['remote_dut']:
                # Intercard dut mac will change
                mirror_packet_src_mac = setup_info[DOWN_STREAM]['remote_dut'].facts["router_mac"]
            else:
                mirror_packet_src_mac = router_mac
        else:
            duthost = duthosts[rand_one_dut_hostname]
            router_mac = setup_info['router_mac']
            mirror_packet_src_mac = router_mac
            src_port = None

        return (duthost, router_mac, src_port, mirror_packet_src_mac)

    def test_src_ipv6_mirroring(self, setup_info, setup_mirror_session, ptfadapter, duthosts, rand_one_dut_hostname):
        """Verify that we can match on Source IPv6 addresses."""
        (duthost, router_mac, src_port, mirror_packet_src_mac) = self.get_test_topo_vars(duthosts, rand_one_dut_hostname, setup_info)
        test_packet = self._base_tcpv6_packet(
            ptfadapter,
            router_mac,
            src_ip="2002:0225:7c6b:a982:d48b:230e:f271:0002"
        )

        self.send_and_check_mirror_packets(setup_info,
                                           setup_mirror_session,
                                           ptfadapter,
                                           duthost,
                                           test_packet,
                                           src_port=src_port,
                                           dest_ports=EverflowIPv6Tests.tx_port_ids,
                                           gre_pkt_src_mac=mirror_packet_src_mac,
                                           egress_mirror_src_mac=router_mac)

    def test_dst_ipv6_mirroring(self, setup_info, setup_mirror_session, ptfadapter, duthosts, rand_one_dut_hostname):
        """Verify that we can match on Destination IPv6 addresses."""
        (duthost, router_mac, src_port, mirror_packet_src_mac) = self.get_test_topo_vars(duthosts, rand_one_dut_hostname, setup_info)
        test_packet = self._base_tcpv6_packet(
            ptfadapter,
            router_mac,
            dst_ip="2002:0225:7c6b:a982:d48b:230e:f271:0003"
        )

        self.send_and_check_mirror_packets(setup_info,
                                           setup_mirror_session,
                                           ptfadapter,
                                           duthost,
                                           test_packet,
                                           src_port=src_port,
                                           dest_ports=EverflowIPv6Tests.tx_port_ids,
                                           gre_pkt_src_mac=mirror_packet_src_mac,
                                           egress_mirror_src_mac=router_mac)

    def test_next_header_mirroring(self, setup_info, setup_mirror_session, ptfadapter, duthosts, rand_one_dut_hostname):
        """Verify that we can match on the Next Header field."""
        (duthost, router_mac, src_port, mirror_packet_src_mac) = self.get_test_topo_vars(duthosts, rand_one_dut_hostname, setup_info)

        test_packet = self._base_tcpv6_packet(ptfadapter, router_mac, next_header=0x7E)

        self.send_and_check_mirror_packets(setup_info,
                                           setup_mirror_session,
                                           ptfadapter,
                                           duthost,
                                           test_packet,
                                           src_port=src_port,
                                           dest_ports=EverflowIPv6Tests.tx_port_ids,
                                           gre_pkt_src_mac=mirror_packet_src_mac,
                                           egress_mirror_src_mac=router_mac)

    def test_l4_src_port_mirroring(self, setup_info, setup_mirror_session, ptfadapter, duthosts, rand_one_dut_hostname):
        """Verify that we can match on the L4 Source Port."""
        (duthost, router_mac, src_port, mirror_packet_src_mac) = self.get_test_topo_vars(duthosts, rand_one_dut_hostname, setup_info)
        test_packet = self._base_tcpv6_packet(ptfadapter, router_mac, sport=9000)

        self.send_and_check_mirror_packets(setup_info,
                                           setup_mirror_session,
                                           ptfadapter,
                                           duthost,
                                           test_packet,
                                           src_port=src_port,
                                           dest_ports=EverflowIPv6Tests.tx_port_ids,
                                           gre_pkt_src_mac=mirror_packet_src_mac,
                                           egress_mirror_src_mac=router_mac)

    def test_l4_dst_port_mirroring(self, setup_info, setup_mirror_session, ptfadapter, duthosts, rand_one_dut_hostname):
        """Verify that we can match on the L4 Destination Port."""
        (duthost, router_mac, src_port, mirror_packet_src_mac) = self.get_test_topo_vars(duthosts, rand_one_dut_hostname, setup_info)
        test_packet = self._base_tcpv6_packet(ptfadapter, router_mac, dport=9001)

        self.send_and_check_mirror_packets(setup_info,
                                           setup_mirror_session,
                                           ptfadapter,
                                           duthost,
                                           test_packet,
                                           src_port=src_port,
                                           dest_ports=EverflowIPv6Tests.tx_port_ids,
                                           gre_pkt_src_mac=mirror_packet_src_mac,
                                           egress_mirror_src_mac=router_mac)

    def test_l4_src_port_range_mirroring(self, setup_info, setup_mirror_session, ptfadapter, duthosts, rand_one_dut_hostname):
        """Verify that we can match on a range of L4 Source Ports."""
        (duthost, router_mac, src_port, mirror_packet_src_mac) = self.get_test_topo_vars(duthosts, rand_one_dut_hostname, setup_info)
        test_packet = self._base_tcpv6_packet(ptfadapter, router_mac, sport=10200)

        self.send_and_check_mirror_packets(setup_info,
                                           setup_mirror_session,
                                           ptfadapter,
                                           duthost,
                                           test_packet,
                                           src_port=src_port,
                                           dest_ports=EverflowIPv6Tests.tx_port_ids,
                                           gre_pkt_src_mac=mirror_packet_src_mac,
                                           egress_mirror_src_mac=router_mac)

    def test_l4_dst_port_range_mirroring(self, setup_info, setup_mirror_session, ptfadapter, duthosts, rand_one_dut_hostname):
        """Verify that we can match on a range of L4 Destination Ports."""
        (duthost, router_mac, src_port, mirror_packet_src_mac) = self.get_test_topo_vars(duthosts, rand_one_dut_hostname, setup_info)
        test_packet = self._base_tcpv6_packet(ptfadapter, router_mac, dport=10700)

        self.send_and_check_mirror_packets(setup_info,
                                           setup_mirror_session,
                                           ptfadapter,
                                           duthost,
                                           test_packet,
                                           src_port=src_port,
                                           dest_ports=EverflowIPv6Tests.tx_port_ids,
                                           gre_pkt_src_mac=mirror_packet_src_mac,
                                           egress_mirror_src_mac=router_mac)

    def test_tcp_flags_mirroring(self, setup_info, setup_mirror_session, ptfadapter, duthosts, rand_one_dut_hostname):
        """Verify that we can match on TCP Flags."""
        (duthost, router_mac, src_port, mirror_packet_src_mac) = self.get_test_topo_vars(duthosts, rand_one_dut_hostname, setup_info)
        test_packet = self._base_tcpv6_packet(ptfadapter, router_mac, flags=0x1B)

        self.send_and_check_mirror_packets(setup_info,
                                           setup_mirror_session,
                                           ptfadapter,
                                           duthost,
                                           test_packet,
                                           src_port=src_port,
                                           dest_ports=EverflowIPv6Tests.tx_port_ids,
                                           gre_pkt_src_mac=mirror_packet_src_mac,
                                           egress_mirror_src_mac=router_mac)

    def test_dscp_mirroring(self, setup_info, setup_mirror_session, ptfadapter, duthosts, rand_one_dut_hostname):
        """Verify that we can match on DSCP."""
        (duthost, router_mac, src_port, mirror_packet_src_mac) = self.get_test_topo_vars(duthosts, rand_one_dut_hostname, setup_info)
        test_packet = self._base_tcpv6_packet(ptfadapter, router_mac, dscp=37)

        self.send_and_check_mirror_packets(setup_info,
                                           setup_mirror_session,
                                           ptfadapter,
                                           duthost,
                                           test_packet,
                                           src_port=src_port,
                                           dest_ports=EverflowIPv6Tests.tx_port_ids,
                                           gre_pkt_src_mac=mirror_packet_src_mac,
                                           egress_mirror_src_mac=router_mac)

    def test_l4_range_mirroring(self, setup_info, setup_mirror_session, ptfadapter, duthosts, rand_one_dut_hostname):
        """Verify that we can match from a source port to a range of destination ports and vice-versa."""
        (duthost, router_mac, src_port, mirror_packet_src_mac) = self.get_test_topo_vars(duthosts, rand_one_dut_hostname, setup_info)
        test_packet = self._base_tcpv6_packet(
            ptfadapter,
            router_mac,
            src_ip="2002:0225:7c6b:a982:d48b:230e:f271:0004",
            dst_ip="2002:0225:7c6b:a982:d48b:230e:f271:0005",
            sport=11200,
            dport=11700
        )

        self.send_and_check_mirror_packets(setup_info,
                                           setup_mirror_session,
                                           ptfadapter,
                                           duthost,
                                           test_packet,
                                           src_port=src_port,
                                           dest_ports=EverflowIPv6Tests.tx_port_ids,
                                           gre_pkt_src_mac=mirror_packet_src_mac,
                                           egress_mirror_src_mac=router_mac)

        test_packet = self._base_tcpv6_packet(
            ptfadapter,
            router_mac,
            src_ip="2002:0225:7c6b:a982:d48b:230e:f271:0005",
            dst_ip="2002:0225:7c6b:a982:d48b:230e:f271:0004",
            sport=11700,
            dport=11200
        )

        self.send_and_check_mirror_packets(setup_info,
                                           setup_mirror_session,
                                           ptfadapter,
                                           duthost,
                                           test_packet,
                                           src_port=src_port,
                                           dest_ports=EverflowIPv6Tests.tx_port_ids,
                                           gre_pkt_src_mac=mirror_packet_src_mac,
                                           egress_mirror_src_mac=router_mac)

    def test_tcp_response_mirroring(self, setup_info, setup_mirror_session, ptfadapter, duthosts, rand_one_dut_hostname):
        """Verify that we can match a SYN -> SYN-ACK pattern."""
        (duthost, router_mac, src_port, mirror_packet_src_mac) = self.get_test_topo_vars(duthosts, rand_one_dut_hostname, setup_info)
        test_packet = self._base_tcpv6_packet(
            ptfadapter,
            router_mac,
            src_ip="2002:0225:7c6b:a982:d48b:230e:f271:0006",
            dst_ip="2002:0225:7c6b:a982:d48b:230e:f271:0007",
            flags=0x2
        )

        self.send_and_check_mirror_packets(setup_info,
                                           setup_mirror_session,
                                           ptfadapter,
                                           duthost,
                                           test_packet,
                                           src_port=src_port,
                                           dest_ports=EverflowIPv6Tests.tx_port_ids,
                                           gre_pkt_src_mac=mirror_packet_src_mac,
                                           egress_mirror_src_mac=router_mac)

        test_packet = self._base_tcpv6_packet(
            ptfadapter,
            router_mac,
            src_ip="2002:0225:7c6b:a982:d48b:230e:f271:0007",
            dst_ip="2002:0225:7c6b:a982:d48b:230e:f271:0006",
            flags=0x12
        )

        self.send_and_check_mirror_packets(setup_info,
                                           setup_mirror_session,
                                           ptfadapter,
                                           duthost,
                                           test_packet,
                                           src_port=src_port,
                                           dest_ports=EverflowIPv6Tests.tx_port_ids,
                                           gre_pkt_src_mac=mirror_packet_src_mac,
                                           egress_mirror_src_mac=router_mac)

    def test_tcp_application_mirroring(self, setup_info, setup_mirror_session, ptfadapter, duthosts, rand_one_dut_hostname):
        """Verify that we can match a TCP handshake between a client and server."""
        (duthost, router_mac, src_port, mirror_packet_src_mac) = self.get_test_topo_vars(duthosts, rand_one_dut_hostname, setup_info)
        test_packet = self._base_tcpv6_packet(
            ptfadapter,
            router_mac,
            src_ip="2002:0225:7c6b:a982:d48b:230e:f271:0008",
            dst_ip="2002:0225:7c6b:a982:d48b:230e:f271:0009",
            sport=12000,
            dport=443,
            flags=0x2
        )

        self.send_and_check_mirror_packets(setup_info,
                                           setup_mirror_session,
                                           ptfadapter,
                                           duthost,
                                           test_packet,
                                           src_port=src_port,
                                           dest_ports=EverflowIPv6Tests.tx_port_ids,
                                           gre_pkt_src_mac=mirror_packet_src_mac,
                                           egress_mirror_src_mac=router_mac)

        test_packet = self._base_tcpv6_packet(
            ptfadapter,
            router_mac,
            src_ip="2002:0225:7c6b:a982:d48b:230e:f271:0009",
            dst_ip="2002:0225:7c6b:a982:d48b:230e:f271:0008",
            sport=443,
            dport=12000,
            flags=0x12
        )

        self.send_and_check_mirror_packets(setup_info,
                                           setup_mirror_session,
                                           ptfadapter,
                                           duthost,
                                           test_packet,
                                           src_port=src_port,
                                           dest_ports=EverflowIPv6Tests.tx_port_ids,
                                           gre_pkt_src_mac=mirror_packet_src_mac,
                                           egress_mirror_src_mac=router_mac)

    def test_udp_application_mirroring(self, setup_info, setup_mirror_session, ptfadapter, duthosts, rand_one_dut_hostname):
        """Verify that we can match UDP traffic between a client and server application."""
        (duthost, router_mac, src_port, mirror_packet_src_mac) = self.get_test_topo_vars(duthosts, rand_one_dut_hostname, setup_info)
        test_packet = self._base_udpv6_packet(
            ptfadapter,
            router_mac,
            src_ip="2002:0225:7c6b:a982:d48b:230e:f271:000a",
            dst_ip="2002:0225:7c6b:a982:d48b:230e:f271:000b",
            dscp=8,
            sport=12001,
            dport=514
        )

        self.send_and_check_mirror_packets(setup_info,
                                           setup_mirror_session,
                                           ptfadapter,
                                           duthost,
                                           test_packet,
                                           src_port=src_port,
                                           dest_ports=EverflowIPv6Tests.tx_port_ids,
                                           gre_pkt_src_mac=mirror_packet_src_mac,
                                           egress_mirror_src_mac=router_mac)

        test_packet = self._base_udpv6_packet(
            ptfadapter,
            router_mac,
            src_ip="2002:0225:7c6b:a982:d48b:230e:f271:000b",
            dst_ip="2002:0225:7c6b:a982:d48b:230e:f271:000a",
            dscp=8,
            sport=514,
            dport=12001
        )

        self.send_and_check_mirror_packets(setup_info,
                                           setup_mirror_session,
                                           ptfadapter,
                                           duthost,
                                           test_packet,
                                           src_port=src_port,
                                           dest_ports=EverflowIPv6Tests.tx_port_ids,
                                           gre_pkt_src_mac=mirror_packet_src_mac,
                                           egress_mirror_src_mac=router_mac)

    def test_any_protocol(self, setup_info, setup_mirror_session, ptfadapter, duthosts, rand_one_dut_hostname):
        """Verify that the protocol number is ignored if it is not specified in the ACL rule."""
        (duthost, router_mac, src_port, mirror_packet_src_mac) = self.get_test_topo_vars(duthosts, rand_one_dut_hostname, setup_info)
        test_packet = self._base_tcpv6_packet(
            ptfadapter,
            router_mac,
            src_ip="2002:0225:7c6b:a982:d48b:230e:f271:000c",
            dst_ip="2002:0225:7c6b:a982:d48b:230e:f271:000d"
        )

        self.send_and_check_mirror_packets(setup_info,
                                           setup_mirror_session,
                                           ptfadapter,
                                           duthost,
                                           test_packet,
                                           src_port=src_port,
                                           dest_ports=EverflowIPv6Tests.tx_port_ids,
                                           gre_pkt_src_mac=mirror_packet_src_mac,
                                           egress_mirror_src_mac=router_mac)

        test_packet = self._base_udpv6_packet(
            ptfadapter,
            router_mac,
            src_ip="2002:0225:7c6b:a982:d48b:230e:f271:000c",
            dst_ip="2002:0225:7c6b:a982:d48b:230e:f271:000d"
        )

        self.send_and_check_mirror_packets(setup_info,
                                           setup_mirror_session,
                                           ptfadapter,
                                           duthost,
                                           test_packet,
                                           src_port=src_port,
                                           dest_ports=EverflowIPv6Tests.tx_port_ids,
                                           gre_pkt_src_mac=mirror_packet_src_mac,
                                           egress_mirror_src_mac=router_mac)

        test_packet = self._base_udpv6_packet(
            ptfadapter,
            router_mac,
            src_ip="2002:0225:7c6b:a982:d48b:230e:f271:000c",
            dst_ip="2002:0225:7c6b:a982:d48b:230e:f271:000d",
            next_header=0xAB
        )

        self.send_and_check_mirror_packets(setup_info,
                                           setup_mirror_session,
                                           ptfadapter,
                                           duthost,
                                           test_packet,
                                           src_port=src_port,
                                           dest_ports=EverflowIPv6Tests.tx_port_ids,
                                           gre_pkt_src_mac=mirror_packet_src_mac,
                                           egress_mirror_src_mac=router_mac)

    def test_any_transport_protocol(self, setup_info, setup_mirror_session, ptfadapter, duthosts, rand_one_dut_hostname):
        """Verify that src port and dst port rules match regardless of whether TCP or UDP traffic is sent."""
        (duthost, router_mac, src_port, mirror_packet_src_mac) = self.get_test_topo_vars(duthosts, rand_one_dut_hostname, setup_info)
        test_packet = self._base_tcpv6_packet(
            ptfadapter,
            router_mac,
            src_ip="2002:0225:7c6b:a982:d48b:230e:f271:001c",
            dst_ip="2002:0225:7c6b:a982:d48b:230e:f271:001d",
            sport=12002,
            dport=12003
        )

        self.send_and_check_mirror_packets(setup_info,
                                           setup_mirror_session,
                                           ptfadapter,
                                           duthost,
                                           test_packet,
                                           src_port=src_port,
                                           dest_ports=EverflowIPv6Tests.tx_port_ids,
                                           gre_pkt_src_mac=mirror_packet_src_mac,
                                           egress_mirror_src_mac=router_mac)

        test_packet = self._base_udpv6_packet(
            ptfadapter,
            router_mac,
            src_ip="2002:0225:7c6b:a982:d48b:230e:f271:001c",
            dst_ip="2002:0225:7c6b:a982:d48b:230e:f271:001d",
            sport=12002,
            dport=12003
        )

        self.send_and_check_mirror_packets(setup_info,
                                           setup_mirror_session,
                                           ptfadapter,
                                           duthost,
                                           test_packet,
                                           src_port=src_port,
                                           dest_ports=EverflowIPv6Tests.tx_port_ids,
                                           gre_pkt_src_mac=mirror_packet_src_mac,
                                           egress_mirror_src_mac=router_mac)

    def test_invalid_tcp_rule(self, setup_info, setup_mirror_session, ptfadapter, duthosts, rand_one_dut_hostname):
        """Verify that the ASIC does not reject rules with TCP flags if the protocol is not TCP."""
        pass

        # NOTE: This type of rule won't really function since you need a TCP packet to have TCP flags.
        # However, we have still included such a rule in the acl.json file to validate that the SAI
        # will not crash if such a rule is installed. If this does happen, we expect the whole test
        # suite + loganaylzer + the sanity check to fail.

    def test_source_subnet(self, setup_info, setup_mirror_session, ptfadapter, duthosts, rand_one_dut_hostname):
        """Verify that we can match packets with a Source IPv6 Subnet."""
        (duthost, router_mac, src_port, mirror_packet_src_mac) = self.get_test_topo_vars(duthosts, rand_one_dut_hostname, setup_info)
        test_packet = self._base_tcpv6_packet(
            ptfadapter,
            router_mac,
            src_ip="2002:0225:7c6b:b000:0000:0000:0000:0010",
            dst_ip="2002:0225:7c6b:a982:d48b:230e:f271:0010",
            sport=12006,
            dport=12007
        )

        self.send_and_check_mirror_packets(setup_info,
                                           setup_mirror_session,
                                           ptfadapter,
                                           duthost,
                                           test_packet,
                                           src_port=src_port,
                                           dest_ports=EverflowIPv6Tests.tx_port_ids,
                                           gre_pkt_src_mac=mirror_packet_src_mac,
                                           egress_mirror_src_mac=router_mac)

    def test_dest_subnet(self, setup_info, setup_mirror_session, ptfadapter, duthosts, rand_one_dut_hostname):
        """Verify that we can match packets with a Destination IPv6 Subnet."""
        (duthost, router_mac, src_port, mirror_packet_src_mac) = self.get_test_topo_vars(duthosts, rand_one_dut_hostname, setup_info)
        test_packet = self._base_tcpv6_packet(
            ptfadapter,
            router_mac,
            src_ip="2002:0225:7c6b:a982:d48b:230e:f271:0010",
            dst_ip="2002:0225:7c6b:b000:0000:0000:0000:0010",
            sport=12008,
            dport=12009
        )

        self.send_and_check_mirror_packets(setup_info,
                                           setup_mirror_session,
                                           ptfadapter,
                                           duthost,
                                           test_packet,
                                           src_port=src_port,
                                           dest_ports=EverflowIPv6Tests.tx_port_ids,
                                           gre_pkt_src_mac=mirror_packet_src_mac,
                                           egress_mirror_src_mac=router_mac)

    def test_both_subnets(self, setup_info, setup_mirror_session, ptfadapter, duthosts, rand_one_dut_hostname):
        """Verify that we can match packets with both source and destination subnets."""
        (duthost, router_mac, src_port, mirror_packet_src_mac) = self.get_test_topo_vars(duthosts, rand_one_dut_hostname, setup_info)
        test_packet = self._base_tcpv6_packet(
            ptfadapter,
            router_mac,
            src_ip="2002:0225:7c6b:c000:0000:0000:0000:0010",
            dst_ip="2002:0225:7c6b:d000:0000:0000:0000:0010",
            sport=12010,
            dport=12011
        )

        self.send_and_check_mirror_packets(setup_info,
                                           setup_mirror_session,
                                           ptfadapter,
                                           duthost,
                                           test_packet,
                                           src_port=src_port,
                                           dest_ports=EverflowIPv6Tests.tx_port_ids,
                                           gre_pkt_src_mac=mirror_packet_src_mac,
                                           egress_mirror_src_mac=router_mac)

    def test_fuzzy_subnets(self, setup_info, setup_mirror_session, ptfadapter, duthosts, rand_one_dut_hostname):
        """Verify that we can match packets with non-standard subnet sizes."""
        (duthost, router_mac, src_port, mirror_packet_src_mac) = self.get_test_topo_vars(duthosts, rand_one_dut_hostname, setup_info)
        test_packet = self._base_tcpv6_packet(
            ptfadapter,
            router_mac,
            src_ip="2002:0225:7c6b:e000:0000:0000:0000:0010",
            dst_ip="2002:0225:7c6b:f000:0000:0000:0000:0010",
            sport=12012,
            dport=12013
        )

        self.send_and_check_mirror_packets(setup_info,
                                           setup_mirror_session,
                                           ptfadapter,
                                           duthost,
                                           test_packet,
                                           src_port=src_port,
                                           dest_ports=EverflowIPv6Tests.tx_port_ids,
                                           gre_pkt_src_mac=mirror_packet_src_mac,
                                           egress_mirror_src_mac=router_mac)

    def _base_tcpv6_packet(self,
                           ptfadapter,
                           router_mac,
                           src_ip=DEFAULT_SRC_IP,
                           dst_ip=DEFAULT_DST_IP,
                           next_header=None,
                           dscp=None,
                           sport=2020,
                           dport=8080,
                           flags=0x10):
        pkt = testutils.simple_tcpv6_packet(
            eth_src=ptfadapter.dataplane.get_mac(0, 0),
            eth_dst=router_mac,
            ipv6_src=src_ip,
            ipv6_dst=dst_ip,
            ipv6_dscp=dscp,
            ipv6_hlim=64,
            tcp_sport=sport,
            tcp_dport=dport,
            tcp_flags=flags,
        )

        if next_header:
            pkt["IPv6"].nh = next_header

        return pkt

    def _base_udpv6_packet(self,
                           ptfadapter,
                           router_mac,
                           src_ip=DEFAULT_SRC_IP,
                           dst_ip=DEFAULT_DST_IP,
                           next_header=None,
                           dscp=None,
                           sport=2020,
                           dport=8080):
        pkt = testutils.simple_udpv6_packet(
            eth_src=ptfadapter.dataplane.get_mac(0, 0),
            eth_dst=router_mac,
            ipv6_src=src_ip,
            ipv6_dst=dst_ip,
            ipv6_dscp=dscp,
            ipv6_hlim=64,
            udp_sport=sport,
            udp_dport=dport,
        )

        if next_header:
            pkt["IPv6"].nh = next_header

        return pkt

    @pytest.fixture(scope='class', autouse=True)
    def setup_acl_table(self, duthosts, rand_one_dut_hostname, setup_info, setup_mirror_session, config_method):
        if setup_info['topo'] == 't2':
            duthost_list = [setup_info[DOWN_STREAM]['everflow_dut']]
            if setup_info[UP_STREAM]['everflow_dut'] != setup_info[DOWN_STREAM]['everflow_dut']:
                duthost_list.append(setup_info[UP_STREAM]['everflow_dut'])
        else:
            duthost_list = [duthosts[rand_one_dut_hostname]]
        if not setup_info[self.acl_stage()][self.mirror_type()]:
            pytest.skip("{} ACL w/ {} Mirroring not supported, skipping"
                        .format(self.acl_stage(), self.mirror_type()))

        for duthost in duthost_list:

            if self.acl_stage() == "ingress":
                table_name = self._get_table_name(duthost)
                temporary_table = False

                if not table_name:
                    table_name = "EVERFLOWV6"
                    temporary_table = True
                    self.apply_acl_table_config(duthost, table_name, "MIRRORV6", config_method)
            else:
                logging.info("ADD EGRESS TABLE - %s", duthost.hostname)
                table_name = "EVERFLOWV6_EGRESS"
                temporary_table = True
                inst_list = duthost.get_sonic_host_and_frontend_asic_instance()
                for inst in inst_list:
                    self.apply_acl_table_config(duthost, table_name, "MIRRORV6", config_method, bind_namespace=getattr(inst, 'namespace', None))

            self.apply_acl_rule_config(duthost, table_name, setup_mirror_session["session_name"], config_method, rules=EVERFLOW_V6_RULES)

        yield

        for duthost in duthost_list:
            self.remove_acl_rule_config(duthost, table_name, config_method)

            if temporary_table:
                inst_list = duthost.get_sonic_host_and_frontend_asic_instance()
                for inst in inst_list:
                    self.remove_acl_table_config(duthost, table_name, config_method, bind_namespace=getattr(inst, 'namespace', None))

    # TODO: This can probably be refactored into a common utility method later.
    def _get_table_name(self, duthost):
        show_output = duthost.command("show acl table")

        table_name = None
        for line in show_output["stdout_lines"]:
            if "MIRRORV6" in line:
                # NOTE: Once we branch out the sonic-mgmt repo we can skip the version check.
                if "201811" in duthost.os_version or "ingress" in line:
                    table_name = line.split()[0]
                    break

        return table_name


class TestIngressEverflowIPv6(EverflowIPv6Tests):
    """Parameters for Ingress Everflow IPv6 testing. (Ingress ACLs/Ingress Mirror)"""
    def acl_stage(self):
        return "ingress"

    def mirror_type(self):
        return "ingress"


class TestEgressEverflowIPv6(EverflowIPv6Tests):
    """Parameters for Ingress Everflow IPv6 testing. (Ingress ACLs/Ingress Mirror)"""
    def acl_stage(self):
        return "egress"

    def mirror_type(self):
        return "egress"<|MERGE_RESOLUTION|>--- conflicted
+++ resolved
@@ -11,11 +11,7 @@
 from everflow_test_utilities import setup_info  # noqa: F401, E501 lgtm[py/unused-import] pylint: disable=import-error
 
 pytestmark = [
-<<<<<<< HEAD
-    pytest.mark.topology("t0", "t1")
-=======
     pytest.mark.topology("t0", "t1", "t2")
->>>>>>> 7b0548fc
 ]
 
 EVERFLOW_V6_RULES = "ipv6_test_rules.yaml"
