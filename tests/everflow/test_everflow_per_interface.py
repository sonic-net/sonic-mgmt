"""Test cases to support the Everflow Mirroring feature in SONiC."""
import logging
import time
import pytest

import ptf.testutils as testutils
import everflow_test_utilities as everflow_utils

from everflow_test_utilities import BaseEverflowTest
from everflow_test_utilities import TEMPLATE_DIR, EVERFLOW_RULE_CREATE_TEMPLATE, DUT_RUN_DIR, EVERFLOW_RULE_CREATE_FILE
from tests.common.helpers.assertions import pytest_require, pytest_assert
from tests.common.dualtor.mux_simulator_control import toggle_all_simulator_ports_to_rand_selected_tor

from everflow_test_utilities import setup_info, EVERFLOW_DSCP_RULES       # noqa: F401, E501 lgtm[py/unused-import] pylint: disable=import-error

pytestmark = [
    pytest.mark.topology("any")
]

EVERFLOW_TABLE_NAME = {
    "ipv4": "EVERFLOW",
    "ipv6": "EVERFLOWV6"
}

EVERFLOW_SESSION_NAME = "everflow_session_per_interface"

logger = logging.getLogger(__file__)

<<<<<<< HEAD
@pytest.fixture(scope="module", autouse=True)
def skip_if_not_supported(tbinfo, rand_selected_dut, ip_ver):
    asic_type = rand_selected_dut.facts["asic_type"]
    unsupported_platforms = ["mellanox", "marvell", "barefoot", "cisco-8000"]
    # Skip ipv6 test on Mellanox platform
    is_mellanox_ipv4 = asic_type == 'mellanox' and ip_ver == 'ipv4'
    # Skip ipv6 test on cisco-8000 platform
    is_cisco_ipv4 = asic_type == 'cisco-8000' and ip_ver == 'ipv4'	
    pytest_require(asic_type not in unsupported_platforms or is_mellanox_ipv4 or is_cisco_ipv4, "Match 'IN_PORTS' is not supported on {} platform".format(asic_type))
=======
>>>>>>> c107b569

def build_candidate_ports(duthost, tbinfo):
    """
    Build candidate ports for testing
    """
    candidate_ports = {}
    unselected_ports = {}
    if tbinfo['topo']['type'] == 't0':
        candidate_neigh_name = 'Server'
    elif tbinfo['topo']['type'] == 'm0':
        candidate_neigh_name = 'MX'
    else:
        candidate_neigh_name = 'T0'
    mg_facts = duthost.get_extended_minigraph_facts(tbinfo)

    for dut_port, neigh in mg_facts["minigraph_neighbors"].items():
        ptf_idx = mg_facts["minigraph_ptf_indices"][dut_port]
        if candidate_neigh_name in neigh['name'] and len(candidate_ports) < 4:
            candidate_ports.update({dut_port: ptf_idx})
        if len(unselected_ports) < 4 and dut_port not in candidate_ports:
            unselected_ports.update({dut_port: ptf_idx})

    logger.info("Candidate testing ports are {}".format(candidate_ports))
    return candidate_ports, unselected_ports


def build_acl_rule_vars(candidate_ports, ip_ver):
    """
    Build vars for generating ACL rule
    """
    config_vars = {}
    config_vars['acl_table_name'] = EVERFLOW_TABLE_NAME[ip_ver]
    config_vars['rules'] = [{'qualifiers': {'input_interface': ','.join(candidate_ports.keys())}}]
    return config_vars


@pytest.fixture(scope='module')
def apply_mirror_session(rand_selected_dut):
    mirror_session_info = BaseEverflowTest.mirror_session_info(EVERFLOW_SESSION_NAME, rand_selected_dut.facts["asic_type"])
    logger.info("Applying mirror session to DUT")
    BaseEverflowTest.apply_mirror_config(rand_selected_dut, mirror_session_info)
    time.sleep(10)
    single_asic_cmd = 'sonic-db-cli STATE_DB hget \"MIRROR_SESSION_TABLE|{}\" \"monitor_port\"'.format(EVERFLOW_SESSION_NAME)
    if rand_selected_dut.is_multi_asic:
        for front_ns in rand_selected_dut.get_frontend_asic_namespace_list():
            cmd = "{} -n {}".format(single_asic_cmd, front_ns)
            monitor_port = rand_selected_dut.shell(cmd=cmd)['stdout']
            pytest_assert(monitor_port != "", "Failed to retrieve monitor_port on multi-asic dut's frontend namespace: {}".format(front_ns))
    else:
        monitor_port = rand_selected_dut.shell(cmd=single_asic_cmd)['stdout']
        pytest_assert(monitor_port != "", "Failed to retrieve monitor_port")

    yield mirror_session_info, monitor_port

    logger.info("Removing mirror session from DUT")
    BaseEverflowTest.remove_mirror_config(rand_selected_dut, EVERFLOW_SESSION_NAME)

@pytest.fixture(scope='module', params=['ipv4', 'ipv6'])
def ip_ver(request):
    return request.param

@pytest.fixture(scope='module')
def apply_acl_rule(rand_selected_dut, tbinfo, apply_mirror_session, ip_ver):
    """
    Apply ACL rule for matching input_ports
    """
    # Check existence of EVERFLOW
    table_name = EVERFLOW_TABLE_NAME[ip_ver]
    output = rand_selected_dut.shell('show acl table {}'.format(table_name))['stdout_lines']
    # Skip if EVERFLOW table doesn't exist
    pytest_require(len(output) > 2, "Skip test since {} dosen't exist".format(table_name))
    mg_facts = rand_selected_dut.get_extended_minigraph_facts(tbinfo)
    mirror_session_info, monitor_port = apply_mirror_session
    # Build testing port list
    candidate_ports, unselected_ports = build_candidate_ports(rand_selected_dut, tbinfo)
    pytest_require(len(candidate_ports) >= 1, "Not sufficient ports for testing")

    # Copy and apply ACL rule
    config_vars = build_acl_rule_vars(candidate_ports, ip_ver)
    rand_selected_dut.host.options["variable_manager"].extra_vars.update(config_vars)
    rand_selected_dut.command("mkdir -p {}".format(DUT_RUN_DIR))
    rand_selected_dut.template(src=os.path.join(TEMPLATE_DIR, EVERFLOW_RULE_CREATE_TEMPLATE),
                                dest=os.path.join(DUT_RUN_DIR, EVERFLOW_RULE_CREATE_FILE))
    logger.info("Applying acl rule config to DUT")
    command = "acl-loader update full {} --table_name {} --session_name {}" \
                      .format(os.path.join(DUT_RUN_DIR, EVERFLOW_RULE_CREATE_FILE), table_name, EVERFLOW_SESSION_NAME)
    rand_selected_dut.shell(cmd=command)
    ret = {
        "candidate_ports": candidate_ports,
        "unselected_ports": unselected_ports,
        "mirror_session_info": mirror_session_info,
        "monitor_port": {monitor_port: mg_facts["minigraph_ptf_indices"][monitor_port]}
    }

    yield ret

    logger.info("Removing acl rule config from DUT")
    BaseEverflowTest.remove_acl_rule_config(rand_selected_dut, table_name)


<<<<<<< HEAD
def generate_testing_packet(ptfadapter, duthost, mirror_session_info, router_mac, dst_mac=None):
    packet = testutils.simple_tcp_packet(
            eth_src=ptfadapter.dataplane.get_mac(0, 0),
            eth_dst=dst_mac if dst_mac is not None else router_mac
        )
=======
def generate_testing_packet(ptfadapter, duthost, mirror_session_info, router_mac, ip_ver):
    if ip_ver == 'ipv4':
        packet = \
            testutils.simple_tcp_packet(eth_src=ptfadapter.dataplane.get_mac(0,
                0), eth_dst=router_mac)
    else:
        packet = \
            testutils.simple_tcpv6_packet(eth_src=ptfadapter.dataplane.get_mac(0,
                0), eth_dst=router_mac)
>>>>>>> c107b569
    setup = {}
    setup["router_mac"] = router_mac
    exp_packet = BaseEverflowTest.get_expected_mirror_packet(mirror_session_info, setup, duthost, packet, False)
    return packet, exp_packet


def get_uplink_ports(duthost, tbinfo):
    """The collector IP is a destination reachable by default.
    So we need to collect the uplink ports to do a packet capture
    """
    uplink_ports = []
    mg_facts = duthost.get_extended_minigraph_facts(tbinfo)
    if 't0' == tbinfo['topo']['type']:
        neigh_name = 'T1'
    elif 'm0' == tbinfo['topo']['type']:
        neigh_name = 'M1'
    else:
        neigh_name = 'T2'
    for dut_port, neigh in mg_facts["minigraph_neighbors"].items():
        ptf_idx = mg_facts["minigraph_ptf_indices"][dut_port]
        if neigh_name in neigh['name']:
            uplink_ports.append(ptf_idx)
    return uplink_ports


def send_and_verify_packet(ptfadapter, packet, expected_packet, tx_port, rx_ports, exp_recv):
    ptfadapter.dataplane.flush()
    testutils.send(ptfadapter, pkt=packet, port_id=tx_port)
    if exp_recv:
        testutils.verify_packet_any_port(ptfadapter, pkt=expected_packet, ports=rx_ports, timeout=5)
    else:
        testutils.verify_no_packet_any(ptfadapter, pkt=expected_packet, ports=rx_ports)


<<<<<<< HEAD
def test_everflow_per_interface(ptfadapter, rand_selected_dut, apply_acl_rule, tbinfo, toggle_all_simulator_ports_to_rand_selected_tor):
=======
def test_everflow_per_interface(ptfadapter, rand_selected_dut, apply_acl_rule, tbinfo, ip_ver):
>>>>>>> c107b569
    """Verify packet ingress from candidate ports are captured by EVERFLOW, while packets
    ingress from unselected ports are not captured
    """
    everflow_config = apply_acl_rule
<<<<<<< HEAD
    dst_mac = None
    if 'dualtor' in tbinfo['topo']['name']:
        # The server facing ports are selected as src_port, so the dst_mac should be VLAN MAC on dualtor
        mg_facts = rand_selected_dut.get_extended_minigraph_facts(tbinfo)
        vlan_name = mg_facts['minigraph_vlans'].keys()[0]
        dst_mac = rand_selected_dut.get_dut_iface_mac(vlan_name)
    packet, exp_packet = generate_testing_packet(ptfadapter=ptfadapter,
                                                 duthost=rand_selected_dut,
                                                 mirror_session_info=everflow_config['mirror_session_info'],
                                                 router_mac=rand_selected_dut.facts["router_mac"],
                                                 dst_mac=dst_mac)
=======
    packet, exp_packet = generate_testing_packet(ptfadapter, rand_selected_dut, everflow_config['mirror_session_info'], rand_selected_dut.facts["router_mac"], ip_ver)
>>>>>>> c107b569
    uplink_ports = get_uplink_ports(rand_selected_dut, tbinfo)
    # Verify that packet ingressed from INPUT_PORTS (candidate ports) are mirrored
    for port, ptf_idx in everflow_config['candidate_ports'].items():
        logger.info("Verifying packet ingress from {} is mirrored".format(port))
        send_and_verify_packet(ptfadapter, packet, exp_packet, ptf_idx, uplink_ports, True)

    # Verify that packet ingressed from unselected ports are not mirrored
    for port, ptf_idx in everflow_config['unselected_ports'].items():
        logger.info("Verifying packet ingress from {} is not mirrored".format(port))
        send_and_verify_packet(ptfadapter, packet, exp_packet, ptf_idx, uplink_ports, False)

<|MERGE_RESOLUTION|>--- conflicted
+++ resolved
@@ -26,7 +26,6 @@
 
 logger = logging.getLogger(__file__)
 
-<<<<<<< HEAD
 @pytest.fixture(scope="module", autouse=True)
 def skip_if_not_supported(tbinfo, rand_selected_dut, ip_ver):
     asic_type = rand_selected_dut.facts["asic_type"]
@@ -36,8 +35,6 @@
     # Skip ipv6 test on cisco-8000 platform
     is_cisco_ipv4 = asic_type == 'cisco-8000' and ip_ver == 'ipv4'	
     pytest_require(asic_type not in unsupported_platforms or is_mellanox_ipv4 or is_cisco_ipv4, "Match 'IN_PORTS' is not supported on {} platform".format(asic_type))
-=======
->>>>>>> c107b569
 
 def build_candidate_ports(duthost, tbinfo):
     """
@@ -138,13 +135,6 @@
     BaseEverflowTest.remove_acl_rule_config(rand_selected_dut, table_name)
 
 
-<<<<<<< HEAD
-def generate_testing_packet(ptfadapter, duthost, mirror_session_info, router_mac, dst_mac=None):
-    packet = testutils.simple_tcp_packet(
-            eth_src=ptfadapter.dataplane.get_mac(0, 0),
-            eth_dst=dst_mac if dst_mac is not None else router_mac
-        )
-=======
 def generate_testing_packet(ptfadapter, duthost, mirror_session_info, router_mac, ip_ver):
     if ip_ver == 'ipv4':
         packet = \
@@ -154,7 +144,6 @@
         packet = \
             testutils.simple_tcpv6_packet(eth_src=ptfadapter.dataplane.get_mac(0,
                 0), eth_dst=router_mac)
->>>>>>> c107b569
     setup = {}
     setup["router_mac"] = router_mac
     exp_packet = BaseEverflowTest.get_expected_mirror_packet(mirror_session_info, setup, duthost, packet, False)
@@ -189,16 +178,11 @@
         testutils.verify_no_packet_any(ptfadapter, pkt=expected_packet, ports=rx_ports)
 
 
-<<<<<<< HEAD
-def test_everflow_per_interface(ptfadapter, rand_selected_dut, apply_acl_rule, tbinfo, toggle_all_simulator_ports_to_rand_selected_tor):
-=======
-def test_everflow_per_interface(ptfadapter, rand_selected_dut, apply_acl_rule, tbinfo, ip_ver):
->>>>>>> c107b569
+def test_everflow_per_interface(ptfadapter, rand_selected_dut, apply_acl_rule, tbinfo, ip_ver, toggle_all_simulator_ports_to_rand_selected_tor):
     """Verify packet ingress from candidate ports are captured by EVERFLOW, while packets
     ingress from unselected ports are not captured
     """
     everflow_config = apply_acl_rule
-<<<<<<< HEAD
     dst_mac = None
     if 'dualtor' in tbinfo['topo']['name']:
         # The server facing ports are selected as src_port, so the dst_mac should be VLAN MAC on dualtor
@@ -209,10 +193,8 @@
                                                  duthost=rand_selected_dut,
                                                  mirror_session_info=everflow_config['mirror_session_info'],
                                                  router_mac=rand_selected_dut.facts["router_mac"],
-                                                 dst_mac=dst_mac)
-=======
-    packet, exp_packet = generate_testing_packet(ptfadapter, rand_selected_dut, everflow_config['mirror_session_info'], rand_selected_dut.facts["router_mac"], ip_ver)
->>>>>>> c107b569
+                                                 dst_mac=dst_mac,
+                                                 ip_ver)
     uplink_ports = get_uplink_ports(rand_selected_dut, tbinfo)
     # Verify that packet ingressed from INPUT_PORTS (candidate ports) are mirrored
     for port, ptf_idx in everflow_config['candidate_ports'].items():
