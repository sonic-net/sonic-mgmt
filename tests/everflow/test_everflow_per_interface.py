--- conflicted
+++ resolved
@@ -12,12 +12,8 @@
 
 from .everflow_test_utilities import BaseEverflowTest, erspan_ip_ver, skip_ipv6_everflow_tests  # noqa: F401
 from .everflow_test_utilities import TEMPLATE_DIR, EVERFLOW_RULE_CREATE_TEMPLATE, \
-<<<<<<< HEAD
                                     DUT_RUN_DIR, EVERFLOW_RULE_CREATE_FILE, UP_STREAM
 from .everflow_test_utilities import CONFIG_MODE_CLI, CONFIG_MODE_GCU
-=======
-    DUT_RUN_DIR, EVERFLOW_RULE_CREATE_FILE, UP_STREAM
->>>>>>> 8a4f1e9a
 from tests.common.helpers.assertions import pytest_require
 
 from .everflow_test_utilities import setup_info, EVERFLOW_DSCP_RULES, STABILITY_BUFFER  # noqa: F401
@@ -213,15 +209,10 @@
         testutils.verify_no_packet_any(ptfadapter, pkt=expected_packet, ports=rx_ports)
 
 
-<<<<<<< HEAD
 @pytest.mark.parametrize("config_method", [CONFIG_MODE_CLI, CONFIG_MODE_GCU], indirect=True)
 def test_everflow_per_interface(ptfadapter, setup_info, apply_acl_rule, tbinfo,                 # noqa F811
                                 toggle_all_simulator_ports_to_rand_selected_tor, ip_ver,        # noqa F811
                                 skip_traffic_test):                                             # noqa F811
-=======
-def test_everflow_per_interface(ptfadapter, setup_info, apply_acl_rule, tbinfo,  # noqa F811
-                                toggle_all_simulator_ports_to_rand_selected_tor, ip_ver, erspan_ip_ver):  # noqa F811
->>>>>>> 8a4f1e9a
     """Verify packet ingress from candidate ports are captured by EVERFLOW, while packets
     ingress from unselected ports are not captured
     """
