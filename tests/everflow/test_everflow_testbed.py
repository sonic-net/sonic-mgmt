--- conflicted
+++ resolved
@@ -524,16 +524,10 @@
         for asic in self.MIRROR_POLICER_UNSUPPORTED_ASIC_LIST:
             vendorAsic = "{0}_{1}_hwskus".format(vendor, asic)
             if vendorAsic in hostvars.keys() and everflow_dut.facts['hwsku'] in hostvars[vendorAsic]:
-<<<<<<< HEAD
-                pytest.skip("Skipping test since mirror policing is not supported on {0} {1} platforms".format(vendor, asic))
-
-        if setup_info['topo'] in ['t0', 'm0_vlan']:
-=======
                 pytest.skip("Skipping test since mirror policing is not supported on {0} {1} platforms"
                             .format(vendor, asic))
 
-        if setup_info['topo'] == 't0':
->>>>>>> 73de8f60
+        if setup_info['topo'] in ['t0', 'm0_vlan']:
             default_tarffic_port_type = dest_port_type
             # Use the second portchannel as missor session nexthop
             tx_port = setup_info[dest_port_type]["dest_port"][1]
