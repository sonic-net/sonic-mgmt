"""Test cases to support the Everflow Mirroring feature in SONiC."""
import logging
import time
import pytest

import ptf.testutils as testutils
from . import everflow_test_utilities as everflow_utils

from tests.ptf_runner import ptf_runner
from .everflow_test_utilities import TARGET_SERVER_IP, BaseEverflowTest, DOWN_STREAM, UP_STREAM, DEFAULT_SERVER_IP

from tests.common.dualtor.dual_tor_utils import config_active_active_dualtor_active_standby     # noqa F401
from tests.common.dualtor.dual_tor_utils import validate_active_active_dualtor_setup            # noqa F401
from tests.common.dualtor.dual_tor_common import active_active_ports                            # noqa F401

# Module-level fixtures
from tests.common.fixtures.ptfhost_utils import copy_ptftests_directory                                 # noqa: F401
from tests.common.fixtures.ptfhost_utils import copy_acstests_directory                                 # noqa: F401
from .everflow_test_utilities import setup_info, setup_arp_responder, EVERFLOW_DSCP_RULES                # noqa: F401
from tests.common.fixtures.ptfhost_utils import copy_arp_responder_py                                   # noqa: F401
from tests.common.dualtor.mux_simulator_control import toggle_all_simulator_ports_to_rand_selected_tor  # noqa: F401
from tests.common.dualtor.dual_tor_utils import setup_standby_ports_on_rand_unselected_tor_unconditionally  # noqa: F401
from tests.common.dualtor.dual_tor_utils import config_active_active_dualtor_active_standby                 # noqa: F401

pytestmark = [
    pytest.mark.topology("t0", "t1", "t2", "m0")
]

logger = logging.getLogger(__name__)

MEGABYTE = 1024 * 1024
DEFAULT_PTF_SOCKET_RCV_SIZE = 1 * MEGABYTE
DEFAULT_PTF_QLEN = 15000


@pytest.fixture
def partial_ptf_runner(request, ptfhost):
    """
    Fixture to run each Everflow PTF test case via ptf_runner.

    Takes all the necessary arguments to run the test case and returns a handle to the caller
    to execute the ptf_runner.
    """
    def _partial_ptf_runner(setup_info, direction, session_info, acl_stage, mirror_type,        # noqa F811
                            expect_receive=True, test_name=None, **kwargs):
        # Some of the arguments are fixed for each Everflow test case and defined here.
        # Arguments specific to each Everflow test case are passed in by each test via _partial_ptf_runner.
        # Arguments are passed in dictionary format via kwargs within each test case.
        params = {
                  'hwsku':  setup_info[direction]['everflow_dut'].facts['hwsku'],
                  'asic_type':  setup_info[direction]['everflow_dut'].facts['asic_type'],
                  'router_mac': setup_info[direction]['ingress_router_mac'],
                  'session_src_ip': session_info['session_src_ip'],
                  'session_dst_ip': session_info['session_dst_ip'],
                  'session_ttl': session_info['session_ttl'],
                  'session_dscp': session_info['session_dscp'],
                  'acl_stage': acl_stage,
                  'mirror_stage': mirror_type,
                  'expect_received': expect_receive,
                  'check_ttl': ('False' if setup_info[direction]['everflow_dut'].is_multi_asic or
                                "t2" in setup_info["topo"] else 'True')}
        params.update(kwargs)
        # On dualtor testbed, the dst_mac for upstream traffic is vlan MAC,
        # while the src_mac for mirrored traffic is router MAC
        if setup_info.get('dualtor', False) and (direction == UP_STREAM):
            params.update({
                'dualtor_upstream': True,
                'router_mac': setup_info[direction]['egress_router_mac'],
                'vlan_mac': setup_info[direction]['ingress_router_mac']
            })
        ptf_runner(host=ptfhost,
                   testdir="acstests",
                   platform_dir="ptftests",
                   testname="everflow_tb_test.EverflowTest" if not test_name else test_name,
                   params=params,
                   socket_recv_size=DEFAULT_PTF_SOCKET_RCV_SIZE,
                   qlen=DEFAULT_PTF_QLEN,
                   log_file="/tmp/{}.{}.log".format(request.cls.__name__, request.function.__name__))

    return _partial_ptf_runner


class EverflowIPv4Tests(BaseEverflowTest):
    """Base class for testing the Everflow feature w/ IPv4."""

    DEFAULT_SRC_IP = "20.0.0.1"
    DEFAULT_DST_IP = "30.0.0.1"
    MIRROR_POLICER_UNSUPPORTED_ASIC_LIST = ["th3", "j2c+", "jr2"]

    @pytest.fixture
    def setup_active_active_ports(self, active_active_ports, rand_selected_dut, rand_unselected_dut,                  # noqa F811
                                  config_active_active_dualtor_active_standby,                        # noqa F811
                                  validate_active_active_dualtor_setup):                                        # noqa F811
        if active_active_ports:
            # for active-active dualtor, the upstream traffic is ECMPed to both ToRs, so let's
            # config the unselected ToR as standby to ensure all ethernet type packets are
            # forwarded to the selected ToR.
            logger.info("Configuring {} as active".format(rand_selected_dut.hostname))
            logger.info("Configuring {} as standby".format(rand_unselected_dut.hostname))
            config_active_active_dualtor_active_standby(rand_selected_dut, rand_unselected_dut, active_active_ports)

        return

    @pytest.fixture(params=[DOWN_STREAM, UP_STREAM])
    def dest_port_type(self, setup_info, setup_mirror_session, tbinfo, request):        # noqa F811
        """
        This fixture parametrize  dest_port_type and can perform action based
        on that. As of now cleanup is being done here.
        """
        remote_dut = setup_info[request.param]['remote_dut']

        remote_dut.shell(remote_dut.get_vtysh_cmd_for_namespace(
            "vtysh -c \"config\" -c \"router bgp\" -c \"address-family ipv4\" -c \"redistribute static\"",
            setup_info[request.param]["remote_namespace"]))
        yield request.param

        for index in range(0, min(3, len(setup_info[request.param]["dest_port"]))):
            tx_port = setup_info[request.param]["dest_port"][index]
            peer_ip = everflow_utils.get_neighbor_info(remote_dut, tx_port, tbinfo)
            everflow_utils.remove_route(remote_dut, setup_mirror_session["session_prefixes"][0],
                                        peer_ip, setup_info[request.param]["remote_namespace"])
            everflow_utils.remove_route(remote_dut, setup_mirror_session["session_prefixes"][1],
                                        peer_ip, setup_info[request.param]["remote_namespace"])

        remote_dut.shell(remote_dut.get_vtysh_cmd_for_namespace(
            "vtysh -c \"config\" -c \"router bgp\" -c \"address-family ipv4\" -c \"no redistribute static\"",
            setup_info[request.param]["remote_namespace"]))
        time.sleep(15)

    @pytest.fixture(autouse=True)
    def add_dest_routes(self, setup_info, tbinfo, dest_port_type):      # noqa F811
        if self.acl_stage() != 'egress':
            yield
            return

        default_traffic_port_type = DOWN_STREAM if dest_port_type == UP_STREAM else UP_STREAM

        duthost = setup_info[default_traffic_port_type]['remote_dut']
        rx_port = setup_info[default_traffic_port_type]["dest_port"][0]
        nexthop_ip = everflow_utils.get_neighbor_info(duthost, rx_port, tbinfo)

        ns = setup_info[default_traffic_port_type]["remote_namespace"]
        dst_mask = "30.0.0.0/28"

        everflow_utils.add_route(duthost, dst_mask, nexthop_ip, ns)

        yield

        everflow_utils.remove_route(duthost, dst_mask, nexthop_ip, ns)

    def test_everflow_basic_forwarding(self, setup_info, setup_mirror_session,                        # noqa F811
                                       dest_port_type, ptfadapter, tbinfo,
<<<<<<< HEAD
                                       setup_standby_ports_on_rand_unselected_tor_unconditionally,    # noqa F811
                                       toggle_all_simulator_ports_to_rand_selected_tor):              # noqa F811
=======
                                       toggle_all_simulator_ports_to_rand_selected_tor,     # noqa F811
                                       setup_active_active_ports):
>>>>>>> d0ee8d8b
        """
        Verify basic forwarding scenarios for the Everflow feature.

        Scenarios covered include:
            - Resolved route
            - Unresolved route
            - LPM (longest prefix match)
            - Route creation and removal
        """
        everflow_dut = setup_info[dest_port_type]['everflow_dut']
        remote_dut = setup_info[dest_port_type]['remote_dut']
        remote_dut.shell(remote_dut.get_vtysh_cmd_for_namespace(
            "vtysh -c \"configure terminal\" -c \"no ip nht resolve-via-default\"",
            setup_info[dest_port_type]["remote_namespace"]))

        # Add a route to the mirror session destination IP
        tx_port = setup_info[dest_port_type]["dest_port"][0]
        peer_ip = everflow_utils.get_neighbor_info(remote_dut, tx_port, tbinfo)
        everflow_utils.add_route(remote_dut, setup_mirror_session["session_prefixes"][0], peer_ip,
                                 setup_info[dest_port_type]["remote_namespace"])

        time.sleep(15)

        # Verify that mirrored traffic is sent along the route we installed
        rx_port_ptf_id = setup_info[dest_port_type]["src_port_ptf_id"]
        tx_port_ptf_id = setup_info[dest_port_type]["dest_port_ptf_id"][0]
        self._run_everflow_test_scenarios(
            ptfadapter,
            setup_info,
            setup_mirror_session,
            everflow_dut,
            rx_port_ptf_id,
            [tx_port_ptf_id],
            dest_port_type
        )

        # Add a (better) unresolved route to the mirror session destination IP
        peer_ip = everflow_utils.get_neighbor_info(remote_dut, tx_port, tbinfo, resolved=False)
        everflow_utils.add_route(remote_dut, setup_mirror_session["session_prefixes"][1], peer_ip,
                                 setup_info[dest_port_type]["remote_namespace"])
        time.sleep(15)

        # Verify that mirrored traffic is still sent along the original route
        self._run_everflow_test_scenarios(
            ptfadapter,
            setup_info,
            setup_mirror_session,
            everflow_dut,
            rx_port_ptf_id,
            [tx_port_ptf_id],
            dest_port_type
        )

        # Remove the unresolved route
        everflow_utils.remove_route(remote_dut, setup_mirror_session["session_prefixes"][1],
                                    peer_ip, setup_info[dest_port_type]["remote_namespace"])

        # Add a better route to the mirror session destination IP
        tx_port = setup_info[dest_port_type]["dest_port"][1]
        peer_ip = everflow_utils.get_neighbor_info(remote_dut, tx_port, tbinfo)
        everflow_utils.add_route(remote_dut, setup_mirror_session['session_prefixes'][1], peer_ip,
                                 setup_info[dest_port_type]["remote_namespace"])
        time.sleep(15)

        # Verify that mirrored traffic uses the new route
        tx_port_ptf_id = setup_info[dest_port_type]["dest_port_ptf_id"][1]
        self._run_everflow_test_scenarios(
            ptfadapter,
            setup_info,
            setup_mirror_session,
            everflow_dut,
            rx_port_ptf_id,
            [tx_port_ptf_id],
            dest_port_type
        )

        # Remove the better route.
        everflow_utils.remove_route(remote_dut, setup_mirror_session["session_prefixes"][1], peer_ip,
                                    setup_info[dest_port_type]["remote_namespace"])
        time.sleep(15)

        # Verify that mirrored traffic switches back to the original route
        tx_port_ptf_id = setup_info[dest_port_type]["dest_port_ptf_id"][0]
        self._run_everflow_test_scenarios(
            ptfadapter,
            setup_info,
            setup_mirror_session,
            everflow_dut,
            rx_port_ptf_id,
            [tx_port_ptf_id],
            dest_port_type
        )

        remote_dut.shell(remote_dut.get_vtysh_cmd_for_namespace(
            "vtysh -c \"configure terminal\" -c \"ip nht resolve-via-default\"",
            setup_info[dest_port_type]["remote_namespace"]))

    def test_everflow_neighbor_mac_change(self, setup_info, setup_mirror_session,                       # noqa F811
                                          dest_port_type, ptfadapter, tbinfo,
<<<<<<< HEAD
                                          setup_standby_ports_on_rand_unselected_tor_unconditionally,   # noqa F811
                                          toggle_all_simulator_ports_to_rand_selected_tor):             # noqa F811
=======
                                          toggle_all_simulator_ports_to_rand_selected_tor,      # noqa F811
                                          setup_active_active_ports):
>>>>>>> d0ee8d8b
        """Verify that session destination MAC address is changed after neighbor MAC address update."""

        everflow_dut = setup_info[dest_port_type]['everflow_dut']
        remote_dut = setup_info[dest_port_type]['remote_dut']

        # Add a route to the mirror session destination IP
        tx_port = setup_info[dest_port_type]["dest_port"][0]
        peer_ip = everflow_utils.get_neighbor_info(remote_dut, tx_port, tbinfo)
        everflow_utils.add_route(remote_dut, setup_mirror_session["session_prefixes"][0], peer_ip,
                                 setup_info[dest_port_type]["remote_namespace"])
        time.sleep(15)

        # Verify that mirrored traffic is sent along the route we installed
        rx_port_ptf_id = setup_info[dest_port_type]["src_port_ptf_id"]
        tx_port_ptf_id = setup_info[dest_port_type]["dest_port_ptf_id"][0]
        self._run_everflow_test_scenarios(
            ptfadapter,
            setup_info,
            setup_mirror_session,
            everflow_dut,
            rx_port_ptf_id,
            [tx_port_ptf_id],
            dest_port_type
        )

        # Update the MAC on the neighbor interface for the route we installed
        if setup_info[dest_port_type]["dest_port_lag_name"][0] != "Not Applicable":
            tx_port = setup_info[dest_port_type]["dest_port_lag_name"][0]

        remote_dut.shell(remote_dut.get_linux_ip_cmd_for_namespace(
            "ip neigh replace {} lladdr 00:11:22:33:44:55 nud permanent dev {}".
            format(peer_ip, tx_port), setup_info[dest_port_type]["remote_namespace"]))
        time.sleep(15)
        try:
            # Verify that everything still works
            self._run_everflow_test_scenarios(
                ptfadapter,
                setup_info,
                setup_mirror_session,
                everflow_dut,
                rx_port_ptf_id,
                [tx_port_ptf_id],
                dest_port_type
            )

        finally:

            # Clean up the test
            remote_dut.shell(
                remote_dut.get_linux_ip_cmd_for_namespace("ip neigh del {} dev {}".format(peer_ip, tx_port),
                                                          setup_info[dest_port_type]["remote_namespace"]))
            remote_dut.get_asic_or_sonic_host_from_namespace(setup_info[dest_port_type]["remote_namespace"]).command(
                "ping {} -c3".format(peer_ip))

        # Verify that everything still works
        time.sleep(10)  # for redis to get update to other lc
        self._run_everflow_test_scenarios(
            ptfadapter,
            setup_info,
            setup_mirror_session,
            everflow_dut,
            rx_port_ptf_id,
            [tx_port_ptf_id],
            dest_port_type
        )

    def test_everflow_remove_unused_ecmp_next_hop(self, setup_info, setup_mirror_session,                         # noqa F811
                                                  dest_port_type, ptfadapter, tbinfo,
<<<<<<< HEAD
                                                  setup_standby_ports_on_rand_unselected_tor_unconditionally,     # noqa F811
                                                  toggle_all_simulator_ports_to_rand_selected_tor):               # noqa F811
=======
                                                  toggle_all_simulator_ports_to_rand_selected_tor,      # noqa F811
                                                  setup_active_active_ports):
>>>>>>> d0ee8d8b
        """Verify that session is still active after removal of next hop from ECMP route that was not in use."""

        everflow_dut = setup_info[dest_port_type]['everflow_dut']
        remote_dut = setup_info[dest_port_type]['remote_dut']

        # Create two ECMP next hops
        tx_port = setup_info[dest_port_type]["dest_port"][0]
        peer_ip_0 = everflow_utils.get_neighbor_info(remote_dut, tx_port, tbinfo)
        everflow_utils.add_route(remote_dut, setup_mirror_session["session_prefixes"][0], peer_ip_0,
                                 setup_info[dest_port_type]["remote_namespace"])
        time.sleep(15)

        tx_port = setup_info[dest_port_type]["dest_port"][1]
        peer_ip_1 = everflow_utils.get_neighbor_info(remote_dut, tx_port, tbinfo)
        everflow_utils.add_route(remote_dut, setup_mirror_session["session_prefixes"][0], peer_ip_1,
                                 setup_info[dest_port_type]["remote_namespace"])
        time.sleep(15)

        # Verify that mirrored traffic is sent to one of the next hops
        rx_port_ptf_id = setup_info[dest_port_type]["src_port_ptf_id"]
        tx_port_ptf_ids = [
            setup_info[dest_port_type]["dest_port_ptf_id"][0],
            setup_info[dest_port_type]["dest_port_ptf_id"][1]
        ]
        self._run_everflow_test_scenarios(
            ptfadapter,
            setup_info,
            setup_mirror_session,
            everflow_dut,
            rx_port_ptf_id,
            tx_port_ptf_ids,
            dest_port_type
        )

        # Remaining Scenario not applicable for this topology
        if len(setup_info[dest_port_type]["dest_port"]) <= 2:
            return

        # Add another ECMP next hop
        tx_port = setup_info[dest_port_type]["dest_port"][2]
        peer_ip = everflow_utils.get_neighbor_info(remote_dut, tx_port, tbinfo)
        everflow_utils.add_route(remote_dut, setup_mirror_session["session_prefixes"][0], peer_ip,
                                 setup_info[dest_port_type]["remote_namespace"])
        time.sleep(15)

        # Verify that mirrored traffic is not sent to this new next hop
        tx_port_ptf_id = setup_info[dest_port_type]["dest_port_ptf_id"][2]
        self._run_everflow_test_scenarios(
            ptfadapter,
            setup_info,
            setup_mirror_session,
            everflow_dut,
            rx_port_ptf_id,
            [tx_port_ptf_id],
            dest_port_type,
            expect_recv=False,
            valid_across_namespace=False
        )

        # Remove the extra hop
        everflow_utils.remove_route(remote_dut, setup_mirror_session["session_prefixes"][0], peer_ip,
                                    setup_info[dest_port_type]["remote_namespace"])
        time.sleep(15)

        # Verify that mirrored traffic is not sent to the deleted next hop
        self._run_everflow_test_scenarios(
            ptfadapter,
            setup_info,
            setup_mirror_session,
            everflow_dut,
            rx_port_ptf_id,
            [tx_port_ptf_id],
            dest_port_type,
            expect_recv=False,
            valid_across_namespace=False
        )

        # Verify that mirrored traffic is still sent to one of the original next hops
        self._run_everflow_test_scenarios(
            ptfadapter,
            setup_info,
            setup_mirror_session,
            everflow_dut,
            rx_port_ptf_id,
            tx_port_ptf_ids,
            dest_port_type
        )

    def test_everflow_remove_used_ecmp_next_hop(self, setup_info, setup_mirror_session,                        # noqa F811
                                                dest_port_type, ptfadapter, tbinfo,
<<<<<<< HEAD
                                                setup_standby_ports_on_rand_unselected_tor_unconditionally,    # noqa F811
                                                toggle_all_simulator_ports_to_rand_selected_tor):              # noqa F811
=======
                                                toggle_all_simulator_ports_to_rand_selected_tor,        # noqa F811
                                                setup_active_active_ports):
>>>>>>> d0ee8d8b
        """Verify that session is still active after removal of next hop from ECMP route that was in use."""

        everflow_dut = setup_info[dest_port_type]['everflow_dut']
        remote_dut = setup_info[dest_port_type]['remote_dut']

        if tbinfo['topo']['type'] == "t2":
            if everflow_dut.facts['switch_type'] == "voq":
                pytest.skip("Skip test as is not supported on a VoQ chassis.")

        # Remaining Scenario not applicable for this topology
        if len(setup_info[dest_port_type]["dest_port"]) <= 2:
            pytest.skip("Skip test as not enough neighbors/ports.")

        # Add a route to the mirror session destination IP
        tx_port = setup_info[dest_port_type]["dest_port"][0]
        peer_ip_0 = everflow_utils.get_neighbor_info(remote_dut, tx_port, tbinfo)
        everflow_utils.add_route(remote_dut, setup_mirror_session["session_prefixes"][0], peer_ip_0,
                                 setup_info[dest_port_type]["remote_namespace"])
        time.sleep(15)

        # Verify that mirrored traffic is sent along the route we installed
        rx_port_ptf_id = setup_info[dest_port_type]["src_port_ptf_id"]
        tx_port_ptf_id = setup_info[dest_port_type]["dest_port_ptf_id"][0]
        self._run_everflow_test_scenarios(
            ptfadapter,
            setup_info,
            setup_mirror_session,
            everflow_dut,
            rx_port_ptf_id,
            [tx_port_ptf_id],
            dest_port_type
        )

        # Add two new ECMP next hops
        tx_port = setup_info[dest_port_type]["dest_port"][1]
        peer_ip_1 = everflow_utils.get_neighbor_info(remote_dut, tx_port, tbinfo)
        everflow_utils.add_route(remote_dut, setup_mirror_session["session_prefixes"][0], peer_ip_1,
                                 setup_info[dest_port_type]["remote_namespace"])

        tx_port = setup_info[dest_port_type]["dest_port"][2]
        peer_ip_2 = everflow_utils.get_neighbor_info(remote_dut, tx_port, tbinfo)
        everflow_utils.add_route(remote_dut, setup_mirror_session["session_prefixes"][0], peer_ip_2,
                                 setup_info[dest_port_type]["remote_namespace"])
        time.sleep(15)

        # Verify that traffic is still sent along the original next hop
        self._run_everflow_test_scenarios(
            ptfadapter,
            setup_info,
            setup_mirror_session,
            everflow_dut,
            rx_port_ptf_id,
            [tx_port_ptf_id],
            dest_port_type,
            valid_across_namespace=False
        )

        # Verify that traffic is not sent along either of the new next hops
        tx_port_ptf_ids = [
            setup_info[dest_port_type]["dest_port_ptf_id"][1],
            setup_info[dest_port_type]["dest_port_ptf_id"][2]
        ]
        self._run_everflow_test_scenarios(
            ptfadapter,
            setup_info,
            setup_mirror_session,
            everflow_dut,
            rx_port_ptf_id,
            tx_port_ptf_ids,
            dest_port_type,
            expect_recv=False,
            valid_across_namespace=False
        )

        # Remove the original next hop
        everflow_utils.remove_route(remote_dut, setup_mirror_session["session_prefixes"][0], peer_ip_0,
                                    setup_info[dest_port_type]["remote_namespace"])
        time.sleep(15)

        # Verify that mirrored traffic is no longer sent along the original next hop
        self._run_everflow_test_scenarios(
            ptfadapter,
            setup_info,
            setup_mirror_session,
            everflow_dut,
            rx_port_ptf_id,
            [tx_port_ptf_id],
            dest_port_type,
            expect_recv=False
        )

        # Verify that mirrored traffis is now sent along either of the new next hops
        self._run_everflow_test_scenarios(
            ptfadapter,
            setup_info,
            setup_mirror_session,
            everflow_dut,
            rx_port_ptf_id,
            tx_port_ptf_ids,
            dest_port_type
        )

    def test_everflow_dscp_with_policer(
            self,
            setup_info,                                                    # noqa F811
            policer_mirror_session,
            dest_port_type,
            partial_ptf_runner,
            config_method,
            tbinfo,
<<<<<<< HEAD
            setup_standby_ports_on_rand_unselected_tor_unconditionally,    # noqa F811
            toggle_all_simulator_ports_to_rand_selected_tor                # noqa F811
=======
            toggle_all_simulator_ports_to_rand_selected_tor,    # noqa F811
            setup_active_active_ports
>>>>>>> d0ee8d8b
    ):
        """Verify that we can rate-limit mirrored traffic from the MIRROR_DSCP table.
        This tests single rate three color policer mode and specifically checks CIR value
        and switch behaviour under condition when CBS is assumed to be fully absorbed while
        sending traffic over a period of time. Received packets are accumulated and actual
        receive rate is calculated and compared with CIR value with tollerance range 10%.
        """
        # Add explicit for regular packet so that it's dest port is different then mirror port
        # NOTE: This is important to add since for the Policer test case regular packets
        # and mirror packets can go to same interface, which causes tail drop of
        # police packets and impacts test case cir/cbs calculation.

        everflow_dut = setup_info[dest_port_type]['everflow_dut']
        remote_dut = setup_info[dest_port_type]['remote_dut']

        vendor = everflow_dut.facts["asic_type"]
        hostvars = everflow_dut.host.options['variable_manager']._hostvars[everflow_dut.hostname]

        everflow_tolerance = 10
        if vendor == 'innovium':
            everflow_tolerance = 11

        rate_limit = 100
        if vendor == "marvell":
            rate_limit = rate_limit * 1.25

        send_time = "10"
        if vendor == "mellanox":
            send_time = "75"

        for asic in self.MIRROR_POLICER_UNSUPPORTED_ASIC_LIST:
            vendorAsic = "{0}_{1}_hwskus".format(vendor, asic)
            if vendorAsic in list(hostvars.keys()) and everflow_dut.facts['hwsku'] in hostvars[vendorAsic]:
                pytest.skip("Skipping test since mirror policing is not supported on {0} {1} platforms"
                            .format(vendor, asic))

        if setup_info['topo'] in ['t0', 'm0_vlan']:
            default_tarffic_port_type = dest_port_type
            # Use the second portchannel as missor session nexthop
            tx_port = setup_info[dest_port_type]["dest_port"][1]
        else:
            default_tarffic_port_type = DOWN_STREAM if dest_port_type == UP_STREAM else UP_STREAM
            tx_port = setup_info[dest_port_type]["dest_port"][0]
        default_traffic_tx_port = setup_info[default_tarffic_port_type]["dest_port"][0]
        default_traffic_peer_ip = everflow_utils.get_neighbor_info(everflow_dut, default_traffic_tx_port, tbinfo)
        everflow_utils.add_route(everflow_dut, self.DEFAULT_DST_IP + "/32", default_traffic_peer_ip,
                                 setup_info[default_tarffic_port_type]["remote_namespace"])
        time.sleep(15)

        # Add explicit route for the mirror session
        peer_ip = everflow_utils.get_neighbor_info(remote_dut, tx_port, tbinfo)
        everflow_utils.add_route(remote_dut, policer_mirror_session["session_prefixes"][0], peer_ip,
                                 setup_info[dest_port_type]["remote_namespace"])
        time.sleep(15)

        try:
            # Add MIRROR_DSCP table for test
            table_name = "EVERFLOW_DSCP"
            table_type = "MIRROR_DSCP"
            bind_interface_namespace = setup_info[dest_port_type]["everflow_namespace"]
            rx_port_ptf_id = setup_info[dest_port_type]["src_port_ptf_id"]
            tx_port_ptf_id = setup_info[dest_port_type]["dest_port_ptf_id"][0]
            if setup_info['topo'] in ['t0', 'm0_vlan'] and self.acl_stage() == "egress":
                # For T0 upstream, the EVERFLOW_DSCP table is binded to one of portchannels
                bind_interface = setup_info[dest_port_type]["dest_port_lag_name"][0]
                mirror_port_id = setup_info[dest_port_type]["dest_port_ptf_id"][1]
            else:
                bind_interface = setup_info[dest_port_type]["src_port"]
                mirror_port_id = tx_port_ptf_id
                if setup_info[dest_port_type]["src_port_lag_name"] != "Not Applicable":
                    bind_interface = setup_info[dest_port_type]["src_port_lag_name"]

            # Temp change for multi-asic to create acl table in host and namespace
            # Will be removed once CLI is command is enahnced to work across all namespaces.
            self.apply_acl_table_config(everflow_dut, table_name, table_type, config_method, [bind_interface])
            if bind_interface_namespace:
                self.apply_acl_table_config(everflow_dut, table_name, table_type, config_method,
                                            [bind_interface], bind_interface_namespace)
            # Add rule to match on DSCP
            self.apply_acl_rule_config(everflow_dut,
                                       table_name,
                                       policer_mirror_session["session_name"],
                                       config_method,
                                       rules=EVERFLOW_DSCP_RULES)

            # Run test with expected CIR/CBS in packets/sec and tolerance %
            partial_ptf_runner(setup_info,
                               dest_port_type,
                               policer_mirror_session,
                               self.acl_stage(),
                               self.mirror_type(),
                               expect_receive=True,
                               test_name="everflow_policer_test.EverflowPolicerTest",
                               src_port=rx_port_ptf_id,
                               dst_mirror_ports=mirror_port_id,
                               dst_ports=tx_port_ptf_id,
                               meter_type="packets",
                               cir=rate_limit,
                               cbs=rate_limit,
                               send_time=send_time,
                               tolerance=everflow_tolerance)
        finally:
            # Clean up ACL rules and routes
            BaseEverflowTest.remove_acl_rule_config(everflow_dut, table_name, config_method)
            self.remove_acl_table_config(everflow_dut, table_name, config_method)
            if bind_interface_namespace:
                self.remove_acl_table_config(everflow_dut, table_name, config_method, bind_interface_namespace)
            everflow_utils.remove_route(remote_dut, policer_mirror_session["session_prefixes"][0], peer_ip,
                                        setup_info[dest_port_type]["remote_namespace"])
            everflow_utils.remove_route(everflow_dut, self.DEFAULT_DST_IP + "/32", default_traffic_peer_ip,
                                        setup_info[default_tarffic_port_type]["remote_namespace"])

    def _run_everflow_test_scenarios(self, ptfadapter, setup, mirror_session, duthost, rx_port,
                                     tx_ports, direction, expect_recv=True, valid_across_namespace=True):
        # FIXME: In the ptf_runner version of these tests, LAGs were passed down to the tests
        # as comma-separated strings of LAG member port IDs (e.g. portchannel0001 -> "2,3").
        # Because the DSCP test is still using ptf_runner we will preserve this for now,
        # but we should try to make the format a little more friendly once the DSCP test also gets converted.
        tx_port_ids = self._get_tx_port_id_list(tx_ports)
        target_ip = "30.0.0.10"
        default_ip = self.DEFAULT_DST_IP
        if setup['topo'] in ['t0', 'm0_vlan'] and direction == DOWN_STREAM:
            target_ip = TARGET_SERVER_IP
            default_ip = DEFAULT_SERVER_IP

        router_mac = setup[direction]["ingress_router_mac"]

        pkt_dict = {
            "(src ip)": self._base_tcp_packet(ptfadapter, setup, router_mac, src_ip="20.0.0.10", dst_ip=default_ip),
            "(dst ip)": self._base_tcp_packet(ptfadapter, setup, router_mac, dst_ip=target_ip),
            "(l4 src port)": self._base_tcp_packet(ptfadapter, setup, router_mac, sport=0x1235, dst_ip=default_ip),
            "(l4 dst port)": self._base_tcp_packet(ptfadapter, setup, router_mac, dport=0x1235, dst_ip=default_ip),
            "(ip protocol)": self._base_tcp_packet(ptfadapter, setup, router_mac, ip_protocol=0x7E, dst_ip=default_ip),
            "(tcp flags)": self._base_tcp_packet(ptfadapter, setup, router_mac, flags=0x12, dst_ip=default_ip),
            "(l4 src range)": self._base_tcp_packet(ptfadapter, setup, router_mac, sport=4675, dst_ip=default_ip),
            "(l4 dst range)": self._base_tcp_packet(ptfadapter, setup, router_mac, dport=4675, dst_ip=default_ip),
            "(dscp)": self._base_tcp_packet(ptfadapter, setup, router_mac, dscp=51, dst_ip=default_ip)
        }

        for description, pkt in list(pkt_dict.items()):
            logging.info("Sending packet with qualifier set %s to DUT" % description)
            self.send_and_check_mirror_packets(
                setup,
                mirror_session,
                ptfadapter,
                duthost,
                pkt,
                direction,
                src_port=rx_port,
                dest_ports=tx_port_ids,
                expect_recv=expect_recv,
                valid_across_namespace=valid_across_namespace,
            )

    def _base_tcp_packet(
        self,
        ptfadapter,
        setup,
        router_mac,
        src_ip=DEFAULT_SRC_IP,
        dst_ip=DEFAULT_DST_IP,
        ip_protocol=None,
        dscp=None,
        sport=0x1234,
        dport=0x50,
        flags=0x10
    ):
        pkt = testutils.simple_tcp_packet(
            eth_src=ptfadapter.dataplane.get_mac(0, 0),
            eth_dst=router_mac,
            ip_src=src_ip,
            ip_dst=dst_ip,
            ip_ttl=64,
            ip_dscp=dscp,
            tcp_sport=sport,
            tcp_dport=dport,
            tcp_flags=flags
        )

        if ip_protocol:
            pkt["IP"].proto = ip_protocol

        return pkt


class TestEverflowV4IngressAclIngressMirror(EverflowIPv4Tests):
    def acl_stage(self):
        return "ingress"

    def mirror_type(self):
        return "ingress"


class TestEverflowV4IngressAclEgressMirror(EverflowIPv4Tests):
    def acl_stage(self):
        return "ingress"

    def mirror_type(self):
        return "egress"


class TestEverflowV4EgressAclIngressMirror(EverflowIPv4Tests):
    def acl_stage(self):
        return "egress"

    def mirror_type(self):
        return "ingress"


class TestEverflowV4EgressAclEgressMirror(EverflowIPv4Tests):
    def acl_stage(self):
        return "egress"

    def mirror_type(self):
        return "egress"<|MERGE_RESOLUTION|>--- conflicted
+++ resolved
@@ -19,8 +19,6 @@
 from .everflow_test_utilities import setup_info, setup_arp_responder, EVERFLOW_DSCP_RULES                # noqa: F401
 from tests.common.fixtures.ptfhost_utils import copy_arp_responder_py                                   # noqa: F401
 from tests.common.dualtor.mux_simulator_control import toggle_all_simulator_ports_to_rand_selected_tor  # noqa: F401
-from tests.common.dualtor.dual_tor_utils import setup_standby_ports_on_rand_unselected_tor_unconditionally  # noqa: F401
-from tests.common.dualtor.dual_tor_utils import config_active_active_dualtor_active_standby                 # noqa: F401
 
 pytestmark = [
     pytest.mark.topology("t0", "t1", "t2", "m0")
@@ -150,13 +148,8 @@
 
     def test_everflow_basic_forwarding(self, setup_info, setup_mirror_session,                        # noqa F811
                                        dest_port_type, ptfadapter, tbinfo,
-<<<<<<< HEAD
-                                       setup_standby_ports_on_rand_unselected_tor_unconditionally,    # noqa F811
-                                       toggle_all_simulator_ports_to_rand_selected_tor):              # noqa F811
-=======
                                        toggle_all_simulator_ports_to_rand_selected_tor,     # noqa F811
                                        setup_active_active_ports):
->>>>>>> d0ee8d8b
         """
         Verify basic forwarding scenarios for the Everflow feature.
 
@@ -256,13 +249,8 @@
 
     def test_everflow_neighbor_mac_change(self, setup_info, setup_mirror_session,                       # noqa F811
                                           dest_port_type, ptfadapter, tbinfo,
-<<<<<<< HEAD
-                                          setup_standby_ports_on_rand_unselected_tor_unconditionally,   # noqa F811
-                                          toggle_all_simulator_ports_to_rand_selected_tor):             # noqa F811
-=======
                                           toggle_all_simulator_ports_to_rand_selected_tor,      # noqa F811
                                           setup_active_active_ports):
->>>>>>> d0ee8d8b
         """Verify that session destination MAC address is changed after neighbor MAC address update."""
 
         everflow_dut = setup_info[dest_port_type]['everflow_dut']
@@ -331,13 +319,8 @@
 
     def test_everflow_remove_unused_ecmp_next_hop(self, setup_info, setup_mirror_session,                         # noqa F811
                                                   dest_port_type, ptfadapter, tbinfo,
-<<<<<<< HEAD
-                                                  setup_standby_ports_on_rand_unselected_tor_unconditionally,     # noqa F811
-                                                  toggle_all_simulator_ports_to_rand_selected_tor):               # noqa F811
-=======
                                                   toggle_all_simulator_ports_to_rand_selected_tor,      # noqa F811
                                                   setup_active_active_ports):
->>>>>>> d0ee8d8b
         """Verify that session is still active after removal of next hop from ECMP route that was not in use."""
 
         everflow_dut = setup_info[dest_port_type]['everflow_dut']
@@ -428,13 +411,8 @@
 
     def test_everflow_remove_used_ecmp_next_hop(self, setup_info, setup_mirror_session,                        # noqa F811
                                                 dest_port_type, ptfadapter, tbinfo,
-<<<<<<< HEAD
-                                                setup_standby_ports_on_rand_unselected_tor_unconditionally,    # noqa F811
-                                                toggle_all_simulator_ports_to_rand_selected_tor):              # noqa F811
-=======
                                                 toggle_all_simulator_ports_to_rand_selected_tor,        # noqa F811
                                                 setup_active_active_ports):
->>>>>>> d0ee8d8b
         """Verify that session is still active after removal of next hop from ECMP route that was in use."""
 
         everflow_dut = setup_info[dest_port_type]['everflow_dut']
@@ -545,13 +523,8 @@
             partial_ptf_runner,
             config_method,
             tbinfo,
-<<<<<<< HEAD
-            setup_standby_ports_on_rand_unselected_tor_unconditionally,    # noqa F811
-            toggle_all_simulator_ports_to_rand_selected_tor                # noqa F811
-=======
             toggle_all_simulator_ports_to_rand_selected_tor,    # noqa F811
             setup_active_active_ports
->>>>>>> d0ee8d8b
     ):
         """Verify that we can rate-limit mirrored traffic from the MIRROR_DSCP table.
         This tests single rate three color policer mode and specifically checks CIR value
