"""Utilities for testing the Everflow feature in SONiC."""
from collections import defaultdict
import os
import logging
import random
import time
import ipaddr
import binascii
import pytest
import yaml
import six

import ptf.testutils as testutils
import ptf.packet as packet

from abc import abstractmethod
from ptf.mask import Mask
from tests.common.helpers.assertions import pytest_assert
from tests.common.utilities import find_duthost_on_role
from tests.common.helpers.constants import UPSTREAM_NEIGHBOR_MAP, DOWNSTREAM_NEIGHBOR_MAP
<<<<<<< HEAD
from tests.common.gu_utils import apply_patch, expect_op_success
from tests.common.gu_utils import generate_tmpfile, delete_tmpfile
=======
from tests.common.macsec.macsec_helper import MACSEC_INFO
>>>>>>> 8a4f1e9a
import json

# TODO: Add suport for CONFIGLET mode
CONFIG_MODE_CLI = "cli"
CONFIG_MODE_CONFIGLET = "configlet"
CONFIG_MODE_GCU = "gcu"

TEMPLATE_DIR = "everflow/templates"
EVERFLOW_RULE_CREATE_TEMPLATE = "acl-erspan.json.j2"

FILE_DIR = "everflow/files"
EVERFLOW_V4_RULES = "ipv4_test_rules.yaml"
EVERFLOW_DSCP_RULES = "dscp_test_rules.yaml"

DUT_RUN_DIR = "/tmp/everflow"
EVERFLOW_RULE_CREATE_FILE = "acl-erspan.json"
EVERFLOW_RULE_DELETE_FILE = "acl-remove.json"

STABILITY_BUFFER = 0.05     # 50msec

OUTER_HEADER_SIZE = len(packet.Ether()) + len(packet.IP()) + len(packet.GRE())
OUTER_HEADER_SIZE_V6 = len(packet.Ether()) + len(packet.IPv6()) + len(packet.GRE())

# This IP is hardcoded into ACL rule
TARGET_SERVER_IP = "192.168.0.2"
# This IP is used as server ip
DEFAULT_SERVER_IP = "192.168.0.3"
VLAN_BASE_MAC_PATTERN = "72060001{:04}"
DOWN_STREAM = "downstream"
UP_STREAM = "upstream"
# Topo that downstream neighbor of DUT are servers
DOWNSTREAM_SERVER_TOPO = ["t0", "m0_vlan"]
HOST_NAME = "localhost"
ASIC_PREFIX = "asic"


def gcu_apply_patch(duthost, table, operation, patch_value=None):
    json_patch = []
    value_template = {
        "op": operation,
        "path": "/{}".format(table),
    }

    if operation in ["add", "replace", "test"]:
        value_template["value"] = patch_value

    if duthost.is_multi_asic:
        value_template["path"] = "/{}/{}".format(HOST_NAME, table)
        json_patch.append(value_template.copy())
        for asic_index in range(0, duthost.facts.get('num_asic')):
            asic_ns = "{}{}".format(ASIC_PREFIX, asic_index)
            value_template["path"] = "/{}/{}".format(asic_ns, table)
            json_patch.append(value_template.copy())
    else:
        json_patch.append(value_template.copy())

    tmpfile = generate_tmpfile(duthost)
    logging.info("tmpfile {}".format(tmpfile))
    try:
        output = apply_patch(duthost, json_data=json_patch, dest_file=tmpfile)
        expect_op_success(duthost, output)
    finally:
        delete_tmpfile(duthost, tmpfile)


def gen_setup_information(dutHost, downStreamDutHost, upStreamDutHost, tbinfo, topo_scenario):
    """
    Generate setup information dictionary for T0 and T1/ T2 topologies.
    """
    topo = tbinfo['topo']['name']

    upstream_ports_namespace_map = defaultdict(list)
    downstream_ports_namespace_map = defaultdict(list)
    upstream_ports_namespace = set()
    downstream_ports_namespace = set()
    upstream_neigh_namespace_map = defaultdict(set)
    downstream_neigh_namespace_map = defaultdict(set)

    mg_facts_list = []

    # Gather test facts
    if downStreamDutHost == upStreamDutHost:
        mg_facts_list.append(downStreamDutHost.get_extended_minigraph_facts(tbinfo))
        downstream_switch_capability_facts = upstream_switch_capability_facts = \
            downStreamDutHost.switch_capabilities_facts()["ansible_facts"]
        downstream_acl_capability_facts = upstream_acl_capability_facts = \
            downStreamDutHost.acl_capabilities_facts()["ansible_facts"]
    else:
        mg_facts_list.append(downStreamDutHost.get_extended_minigraph_facts(tbinfo))
        mg_facts_list.append(upStreamDutHost.get_extended_minigraph_facts(tbinfo))
        downstream_switch_capability_facts = downStreamDutHost.switch_capabilities_facts()["ansible_facts"]
        downstream_acl_capability_facts = downStreamDutHost.acl_capabilities_facts()["ansible_facts"]
        upstream_switch_capability_facts = upStreamDutHost.switch_capabilities_facts()["ansible_facts"]
        upstream_acl_capability_facts = upStreamDutHost.acl_capabilities_facts()["ansible_facts"]

    topo_type = tbinfo["topo"]["type"]
    if topo_type == "m0":
        topo_type = "m0_vlan" if "m0_vlan_scenario" in topo_scenario else "m0_l3"
    # Get the list of T0/T2 ports
    for mg_facts in mg_facts_list:
        for dut_port, neigh in list(mg_facts["minigraph_neighbors"].items()):
            pytest_assert(topo_type in UPSTREAM_NEIGHBOR_MAP and
                          topo_type in DOWNSTREAM_NEIGHBOR_MAP, "Unsupported topo")
            if UPSTREAM_NEIGHBOR_MAP[topo_type] in neigh["name"].lower():
                upstream_ports_namespace_map[neigh['namespace']].append(dut_port)
                upstream_ports_namespace.add(neigh['namespace'])
                upstream_neigh_namespace_map[neigh['namespace']].add(neigh["name"])

            elif DOWNSTREAM_NEIGHBOR_MAP[topo_type] in neigh["name"].lower():
                downstream_ports_namespace_map[neigh['namespace']].append(dut_port)
                downstream_ports_namespace.add(neigh['namespace'])
                downstream_neigh_namespace_map[neigh['namespace']].add(neigh["name"])
    # For FT2, we just copy the upstream ports to downstream ports
    if "ft2" in topo:
        downstream_ports_namespace = upstream_ports_namespace.copy()
        downstream_ports_namespace_map = upstream_ports_namespace_map.copy()

    for ns, neigh_set in list(upstream_neigh_namespace_map.items()):
        if len(neigh_set) < 2:
            upstream_ports_namespace.remove(ns)

    for ns, neigh_set in list(downstream_neigh_namespace_map.items()):
        if len(neigh_set) < 2:
            downstream_ports_namespace.remove(ns)

    if not upstream_ports_namespace or not downstream_ports_namespace:
        pytest.skip("Not enough ports for upstream or downstream neighbors to run this test")

    if 't1' in topo:
        # Set of downstream ports only Namespace
        downstream_only_namespace = downstream_ports_namespace.difference(upstream_ports_namespace)
        # Set of upstream ports only Namespace
        upstream_only_namespace = upstream_ports_namespace.difference(downstream_ports_namespace)
        # Randomly choose from downstream_only Namespace if present else just use first one
        downstream_namespace = random.choice(tuple(downstream_only_namespace)) \
            if downstream_only_namespace else random.choice(tuple(downstream_ports_namespace))
        # Randomly choose from upstream_only Namespace if present else just use first one
        upstream_namespace = random.choice(tuple(upstream_only_namespace)) \
            if upstream_only_namespace else random.choice(tuple(upstream_ports_namespace))
    else:
        # Use the default namespace
        downstream_namespace = random.choice(tuple(downstream_ports_namespace))
        upstream_namespace = random.choice(tuple(upstream_ports_namespace))

    downstream_ports = downstream_ports_namespace_map[downstream_namespace]
    upstream_ports = upstream_ports_namespace_map[upstream_namespace]

    random.shuffle(downstream_ports)
    random.shuffle(upstream_ports)

    upstream_switch_capabilities = upstream_switch_capability_facts["switch_capabilities"]["switch"]
    upstream_acl_capabilities = upstream_acl_capability_facts["acl_capabilities"]

    downstream_switch_capabilities = downstream_switch_capability_facts["switch_capabilities"]["switch"]
    downstream_acl_capabilities = downstream_acl_capability_facts["acl_capabilities"]

    test_mirror_v4 = upstream_switch_capabilities["MIRROR"] == "true" \
        and downstream_switch_capabilities["MIRROR"] == "true"
    test_mirror_v6 = upstream_switch_capabilities["MIRRORV6"] == "true" \
        and downstream_switch_capabilities["MIRRORV6"] == "true"

    # NOTE: Older OS versions don't have the ACL_ACTIONS table, and those same devices
    # do not support egress ACLs or egress mirroring. Once we branch out the sonic-mgmt
    # repo we can remove this case.
    if "201811" in downStreamDutHost.os_version or "201811" in upStreamDutHost.os_version:
        test_ingress_mirror_on_ingress_acl = True
        test_ingress_mirror_on_egress_acl = False
        test_egress_mirror_on_egress_acl = False
        test_egress_mirror_on_ingress_acl = False
    elif upstream_acl_capabilities and downstream_acl_capabilities:
        test_ingress_mirror_on_ingress_acl = "MIRROR_INGRESS_ACTION" in \
                                             upstream_acl_capabilities["INGRESS"]["action_list"] and \
                                             "MIRROR_INGRESS_ACTION" in \
                                             downstream_acl_capabilities["INGRESS"]["action_list"]
        test_ingress_mirror_on_egress_acl = "MIRROR_INGRESS_ACTION" in \
                                            upstream_acl_capabilities["EGRESS"]["action_list"] and \
                                            "MIRROR_INGRESS_ACTION" in \
                                            downstream_acl_capabilities["EGRESS"]["action_list"]
        test_egress_mirror_on_egress_acl = "MIRROR_EGRESS_ACTION" in \
                                           upstream_acl_capabilities["EGRESS"]["action_list"] and \
                                           "MIRROR_EGRESS_ACTION" in \
                                           downstream_acl_capabilities["EGRESS"]["action_list"]
        test_egress_mirror_on_ingress_acl = "MIRROR_EGRESS_ACTION" in \
                                            upstream_acl_capabilities["INGRESS"]["action_list"] and \
                                            "MIRROR_EGRESS_ACTION" in \
                                            downstream_acl_capabilities["INGRESS"]["action_list"]
    else:
        logging.info("Fallback to the old source of ACL capabilities (assuming SONiC release is < 202111)")
        test_ingress_mirror_on_ingress_acl = "MIRROR_INGRESS_ACTION" in \
                                             upstream_switch_capabilities["ACL_ACTIONS|INGRESS"] and \
                                             "MIRROR_INGRESS_ACTION" in \
                                             downstream_switch_capabilities["ACL_ACTIONS|INGRESS"]
        test_ingress_mirror_on_egress_acl = "MIRROR_INGRESS_ACTION" in \
                                            upstream_switch_capabilities["ACL_ACTIONS|EGRESS"] and \
                                            "MIRROR_INGRESS_ACTION" in \
                                            downstream_switch_capabilities["ACL_ACTIONS|EGRESS"]
        test_egress_mirror_on_egress_acl = "MIRROR_EGRESS_ACTION" in \
                                           upstream_switch_capabilities["ACL_ACTIONS|EGRESS"] and \
                                           "MIRROR_EGRESS_ACTION" in \
                                           downstream_switch_capabilities["ACL_ACTIONS|EGRESS"]
        test_egress_mirror_on_ingress_acl = "MIRROR_EGRESS_ACTION" in \
                                            upstream_switch_capabilities["ACL_ACTIONS|INGRESS"] and \
                                            "MIRROR_EGRESS_ACTION" in \
                                            downstream_switch_capabilities["ACL_ACTIONS|INGRESS"]
#
    # NOTE: Disable egress mirror test on broadcom platform even SAI claim EGRESS MIRRORING is supported
    # There is a known issue in SAI 7.1 for XGS that SAI claims the capability of EGRESS MIRRORING incorrectly.
    # Hence we override the capability query with below logic. Please remove it after the issue is fixed.
    if (downStreamDutHost.facts["asic_type"] == "broadcom" or
        upStreamDutHost.facts["asic_type"] == "broadcom") and \
        (downStreamDutHost.facts.get("platform_asic") != 'broadcom-dnx'
         and upStreamDutHost.facts.get("platform_asic") != 'broadcom-dnx'):
        test_egress_mirror_on_egress_acl = False
        test_egress_mirror_on_ingress_acl = False

    # Collects a list of interfaces, their port number for PTF, and the LAGs they are members of,
    # if applicable.
    #
    # TODO: Add a namedtuple to make the groupings more explicit
    def get_port_info(in_port_list, out_port_list, out_port_ptf_id_list, out_port_lag_name, mg_facts):
        out_port_exclude_list = []
        for port in in_port_list:
            if port not in out_port_list and port not in out_port_exclude_list and len(out_port_list) < 4:
                ptf_port_id = str(mg_facts["minigraph_ptf_indices"][port])
                out_port_list.append(port)
                if out_port_lag_name is not None:
                    out_port_lag_name.append("Not Applicable")

                for portchannelinfo in list(mg_facts["minigraph_portchannels"].items()):
                    if port in portchannelinfo[1]["members"]:
                        if out_port_lag_name is not None:
                            out_port_lag_name[-1] = portchannelinfo[0]
                        for lag_member in portchannelinfo[1]["members"]:
                            if port == lag_member:
                                continue
                            ptf_port_id += "," + (str(mg_facts["minigraph_ptf_indices"][lag_member]))
                            out_port_exclude_list.append(lag_member)

                out_port_ptf_id_list.append(ptf_port_id)

    asic_id = upStreamDutHost.get_asic_id_from_namespace(upstream_namespace)
    upstream_router_mac = upStreamDutHost.asic_instance(asic_id).get_router_mac()
    asic_id = downStreamDutHost.get_asic_id_from_namespace(downstream_namespace)
    downstream_router_mac = downStreamDutHost.asic_instance(asic_id).get_router_mac()
    if 'dualtor' in topo:
        # On dualtor setup, we need to use the MAC of the VLAN interface
        # as the src MAC of downstream traffic
        downstream_vlan_mac = dutHost.get_dut_iface_mac('Vlan1000')
        upstream_vlan_mac = dutHost.asic_instance().get_router_mac()
    else:
        downstream_vlan_mac = upstream_vlan_mac = None

    setup_information = {
        "test_mirror_v4": test_mirror_v4,
        "test_mirror_v6": test_mirror_v6,
        "ingress": {
            "ingress": test_ingress_mirror_on_ingress_acl,
            "egress": test_egress_mirror_on_ingress_acl
        },
        "egress": {
            "ingress": test_ingress_mirror_on_egress_acl,
            "egress": test_egress_mirror_on_egress_acl
        },
    }
    # Downstream traffic
    downstream_dest_ports = []
    downstream_dest_ports_ptf_id = []
    downstream_dest_lag_name = None if topo_type in DOWNSTREAM_SERVER_TOPO else []
    get_port_info(downstream_ports, downstream_dest_ports, downstream_dest_ports_ptf_id,
                  downstream_dest_lag_name,  mg_facts_list[0])

    # Upstream traffic
    upstream_dest_ports = []
    upstream_dest_ports_ptf_id = []
    upstream_dest_lag_name = []
    get_port_info(upstream_ports, upstream_dest_ports, upstream_dest_ports_ptf_id,
                  upstream_dest_lag_name, mg_facts_list[1] if len(mg_facts_list) == 2 else mg_facts_list[0])

    setup_information.update(
        {
            "topo": topo_type,
            DOWN_STREAM: {
                "remote_dut": downStreamDutHost,
                "everflow_dut": upStreamDutHost,
                "ingress_router_mac": upstream_router_mac,
                "egress_router_mac": downstream_router_mac,
                "vlan_mac": downstream_vlan_mac,
                "src_port": upstream_ports[0],
                "src_port_lag_name": upstream_dest_lag_name[0],
                "src_port_ptf_id": (str(mg_facts_list[1]["minigraph_ptf_indices"][upstream_ports[0]])
                                    if len(mg_facts_list) == 2 else
                                    str(mg_facts_list[0]["minigraph_ptf_indices"][upstream_ports[0]])),
                # For T0 topo, downstream traffic ingress from the first portchannel,
                # and mirror packet egress from other portchannels
                "dest_port": (upstream_dest_ports[1:]
                              if topo_type in DOWNSTREAM_SERVER_TOPO else downstream_dest_ports),
                "dest_port_ptf_id": (upstream_dest_ports_ptf_id[1:]
                                     if topo_type in DOWNSTREAM_SERVER_TOPO else downstream_dest_ports_ptf_id),
                "dest_port_lag_name": (upstream_dest_lag_name[1:]
                                       if topo_type in DOWNSTREAM_SERVER_TOPO else downstream_dest_lag_name),
                "remote_namespace": upstream_namespace if topo_type in DOWNSTREAM_SERVER_TOPO else downstream_namespace,
                "everflow_namespace": upstream_namespace
            },
            UP_STREAM: {
                "remote_dut": upStreamDutHost,
                "everflow_dut": downStreamDutHost,
                "ingress_router_mac": downstream_router_mac,
                "egress_router_mac": upstream_router_mac,
                "vlan_mac": upstream_vlan_mac,
                "src_port": downstream_ports[0],
                # DUT whose downstream are servers doesn't have lag connect to server
                "src_port_lag_name": "Not Applicable" \
                if topo_type in DOWNSTREAM_SERVER_TOPO else downstream_dest_lag_name[0],
                "src_port_ptf_id": str(mg_facts_list[0]["minigraph_ptf_indices"][downstream_ports[0]]),
                "dest_port": upstream_dest_ports,
                "dest_port_ptf_id": upstream_dest_ports_ptf_id,
                "dest_port_lag_name": upstream_dest_lag_name,
                "remote_namespace": upstream_namespace,
                "everflow_namespace": downstream_namespace
            },
        }
    )

    if topo_type in DOWNSTREAM_SERVER_TOPO:
        setup_information.update(
            {
                "server_dest_ports_ptf_id": downstream_dest_ports_ptf_id
            }
        )
    # Update the VLAN MAC for dualtor testbed. The VLAN MAC will be used as dst MAC in upstream traffic
    if 'dualtor' in topo:
        vlan_name = list(mg_facts_list[0]['minigraph_vlans'].keys())[0]
        vlan_mac = downStreamDutHost.get_dut_iface_mac(vlan_name)
        setup_information.update({"dualtor": True})
        setup_information[UP_STREAM]['ingress_router_mac'] = vlan_mac

    return setup_information


def get_t2_duthost(duthosts, tbinfo):
    """
    Generate setup information dictionary for T2 topologies.
    """
    t3_duthost = find_duthost_on_role(duthosts, "T3", tbinfo)
    t1_duthost = find_duthost_on_role(duthosts, "T1", tbinfo)
    return t1_duthost, t3_duthost


@pytest.fixture(scope="module", params=[4, 6], ids=["erspan_ipv4", "erspan_ipv6"])
def erspan_ip_ver(request):
    """
    IP version of the outer IP header in a GRE packet
    """
    return request.param


@pytest.fixture(scope="module")
def setup_info(duthosts, rand_one_dut_hostname, tbinfo, request, topo_scenario):
    """
    Gather all required test information.

    Args:
        duthost: DUT fixture
        tbinfo: tbinfo fixture

    Returns:
        dict: Required test information

    """
    duthost = None
    topo = tbinfo['topo']['name']
    if 't2' in topo:
        if len(duthosts) == 1:
            downstream_duthost = upstream_duthost = duthost = duthosts[rand_one_dut_hostname]
        else:
            pytest_assert(len(duthosts) > 2, "Test must run on whole chassis")
            downstream_duthost, upstream_duthost = get_t2_duthost(duthosts, tbinfo)
    else:
        downstream_duthost = upstream_duthost = duthost = duthosts[rand_one_dut_hostname]

    setup_information = gen_setup_information(duthost, downstream_duthost, upstream_duthost, tbinfo, topo_scenario)

    # Disable BGP so that we don't keep on bouncing back mirror packets
    # If we send TTL=1 packet we don't need this but in multi-asic TTL > 1

    if 't2' in topo and 'lt2' not in topo and 'ft2' not in topo:
        for dut_host in duthosts.frontend_nodes:
            dut_host.command("sudo config bgp shutdown all")
            dut_host.command("mkdir -p {}".format(DUT_RUN_DIR))
    else:
        duthost.command("sudo config bgp shutdown all")
        duthost.command("mkdir -p {}".format(DUT_RUN_DIR))

    time.sleep(60)

    yield setup_information

    # Enable BGP again
    if 't2' in topo and 'lt2' not in topo and 'ft2' not in topo:
        for dut_host in duthosts.frontend_nodes:
            dut_host.command("sudo config bgp startup all")
            dut_host.command("rm -rf {}".format(DUT_RUN_DIR))
    else:
        duthost.command("sudo config bgp startup all")
        duthost.command("rm -rf {}".format(DUT_RUN_DIR))
    time.sleep(60)


@pytest.fixture(scope="module", autouse=True)
def skip_ipv6_everflow_tests(setup_info, erspan_ip_ver):
    """
    Skip IPv6 Everflow tests if the DUT is a virtual switch.
    """
    if erspan_ip_ver == 6 and setup_info[UP_STREAM]["everflow_dut"].facts["asic_type"] == "vs":
        pytest.skip("Skipping IPv6 Everflow tests to speed up PR test execution.")


# TODO: This should be refactored to some common area of sonic-mgmt.
def add_route(duthost, prefix, nexthop, namespace):
    """
    Add a route to the DUT.

    Args:
        duthost: DUT fixture
        prefix: IP prefix for the route
        nexthop: next hop for the route
        namespace: namsespace/asic to add the route

    """
    duthost.shell(duthost.get_vtysh_cmd_for_namespace(
        "vtysh -c \"configure terminal\" -c \"ip route {} {} tag 1\"".format(prefix, nexthop), namespace))


# TODO: This should be refactored to some common area of sonic-mgmt.
def remove_route(duthost, prefix, nexthop, namespace):
    """
    Remove a route from the DUT.

    Args:
        duthost: DUT fixture
        prefix: IP prefix to remove
        nexthop: next hop to remove
        namespace: namsespace/asic to remove the route

    """
    duthost.shell(duthost.get_vtysh_cmd_for_namespace(
        "vtysh -c \"configure terminal\" -c \"no ip route {} {} tag 1\"".format(prefix, nexthop), namespace))


@pytest.fixture(scope='module', autouse=True)
def setup_arp_responder(duthost, ptfhost, setup_info):
    if setup_info['topo'] not in ['t0', 'm0_vlan']:
        yield
        return
    ip_list = [TARGET_SERVER_IP, DEFAULT_SERVER_IP]
    port_list = setup_info["server_dest_ports_ptf_id"][0:2]
    arp_responder_cfg = {}
    for i, ip in enumerate(ip_list):
        iface_name = "eth{}".format(port_list[i])
        mac = VLAN_BASE_MAC_PATTERN.format(i)
        arp_responder_cfg[iface_name] = {ip: mac}

    CFG_FILE = '/tmp/arp_responder.json'
    with open(CFG_FILE, 'w') as file:
        json.dump(arp_responder_cfg, file)

    ptfhost.copy(src=CFG_FILE, dest=CFG_FILE)

    extra_vars = {
            'arp_responder_args': '--conf {}'.format(CFG_FILE)
        }

    ptfhost.host.options['variable_manager'].extra_vars.update(extra_vars)
    ptfhost.template(src='templates/arp_responder.conf.j2', dest='/etc/supervisor/conf.d/arp_responder.conf')

    ptfhost.command('supervisorctl reread')
    ptfhost.command('supervisorctl update')

    ptfhost.command('supervisorctl start arp_responder')
    time.sleep(10)
    for ip in ip_list:
        duthost.shell("ping -c 1 {}".format(ip), module_ignore_errors=True)

    yield

    ptfhost.command('supervisorctl stop arp_responder', module_ignore_errors=True)
    ptfhost.file(path='/tmp/arp_responder.json', state="absent")
    duthost.command('sonic-clear arp')


# TODO: This should be refactored to some common area of sonic-mgmt.
def get_neighbor_info(duthost, dest_port, tbinfo, resolved=True, ip_version=4):
    """
    Get the IP and MAC of the neighbor on the specified destination port.

    Args:
        duthost: DUT fixture
        dest_port: The port for which to gather the neighbor information
        resolved: Whether to return a resolved route or not
    """
    if not resolved:
        return "20.20.20.100" if ip_version == 4 else "2020::20:20:20:100"

    mg_facts = duthost.get_extended_minigraph_facts(tbinfo)

    for bgp_peer in mg_facts["minigraph_bgp"]:
        if bgp_peer["name"] == mg_facts["minigraph_neighbors"][dest_port]["name"] \
                and ipaddr.IPAddress(bgp_peer["addr"]).version == ip_version:
            peer_ip = bgp_peer["addr"]
            break

    return peer_ip


# TODO: This can probably be moved to a shared location in a later PR.
def load_acl_rules_config(table_name, rules_file):
    with open(rules_file, "r") as f:
        acl_rules = yaml.safe_load(f)

    rules_config = {"acl_table_name": table_name, "rules": acl_rules}

    return rules_config


class BaseEverflowTest(object):
    """
    Base class for setting up a set of Everflow tests.

    Contains common methods for setting up the mirror session and describing the
    mirror and ACL stage for the tests.
    """
    @pytest.fixture(scope="class")
    def config_method(self, request):
        """Get the configuration method for this set of test cases.

        There are multiple ways to configure Everflow on a SONiC device,
        so we need to verify that Everflow functions properly for each method.

        Returns:
            The configuration method to use.
        """
        return request.param

    @staticmethod
    def get_duthost_set(setup_info):
        duthost_set = set()
        duthost_set.add(setup_info[DOWN_STREAM]['everflow_dut'])
        duthost_set.add(setup_info[UP_STREAM]['everflow_dut'])
        return duthost_set

    @pytest.fixture(scope="class")
    def setup_mirror_session(self, config_method, setup_info, erspan_ip_ver):
        """
        Set up a mirror session for Everflow.

        Args:
            duthost: DUT fixture

        Yields:
            dict: Information about the mirror session configuration.
        """
        duthost_set = BaseEverflowTest.get_duthost_set(setup_info)

        session_info = None

        for duthost in duthost_set:
            if not session_info:
                session_info = BaseEverflowTest.mirror_session_info("test_session_1", duthost.facts["asic_type"])
            BaseEverflowTest.apply_mirror_config(duthost, session_info, config_method, erspan_ip_ver=erspan_ip_ver)

        yield session_info

        for duthost in duthost_set:
            BaseEverflowTest.remove_mirror_config(duthost, session_info["session_name"], config_method)

    @pytest.fixture(scope="class")
    def policer_mirror_session(self, config_method, setup_info, erspan_ip_ver):
        """
        Set up a mirror session with a policer for Everflow.

        Args:
            duthost: DUT fixture

        Yields:
            dict: Information about the mirror session configuration.
        """
        duthost_set = BaseEverflowTest.get_duthost_set(setup_info)

        policer = "TEST_POLICER"
        # Create a mirror session with the TEST_POLICER attached
        session_info = {}

        for duthost in duthost_set:
            if not session_info:
                session_info = BaseEverflowTest.mirror_session_info("TEST_POLICER_SESSION", duthost.facts["asic_type"])
            # Create a policer that allows 100 packets/sec through
            self.apply_policer_config(duthost, policer, config_method)
            BaseEverflowTest.apply_mirror_config(duthost, session_info, config_method, policer=policer,
                                                 erspan_ip_ver=erspan_ip_ver)

        yield session_info

        # Clean up mirror session and policer
        for duthost in duthost_set:
            BaseEverflowTest.remove_mirror_config(duthost, session_info["session_name"], config_method)
            self.remove_policer_config(duthost, policer, config_method)

    @staticmethod
<<<<<<< HEAD
    def apply_mirror_config(duthost, session_info, config_method=CONFIG_MODE_CLI, policer=None):
        logging.info("apply_mirror_config, config method: {}, session info: {}"
                     .format(config_method, session_info))
        if config_method == CONFIG_MODE_CLI:
            command = "config mirror_session add {} {} {} {} {} {}" \
                        .format(session_info["session_name"],
                                session_info["session_src_ip"],
                                session_info["session_dst_ip"],
                                session_info["session_dscp"],
                                session_info["session_ttl"],
                                session_info["session_gre"])

            if policer:
                command += " --policer {}".format(policer)
            duthost.command(command)
        elif config_method == CONFIG_MODE_GCU:
            session_value = {
                "src_ip": session_info["session_src_ip"],
                "dst_ip": session_info["session_dst_ip"],
                "dscp": session_info["session_dscp"],
                "ttl": session_info["session_ttl"],
                "gre": session_info["session_gre"],
            }

            if policer is not None:
                session_value["policer"] = policer
=======
    def apply_mirror_config(duthost, session_info, config_method=CONFIG_MODE_CLI, policer=None, erspan_ip_ver=4):
        if config_method == CONFIG_MODE_CLI:
            if erspan_ip_ver == 4:
                command = f"config mirror_session add {session_info['session_name']} \
                            {session_info['session_src_ip']} {session_info['session_dst_ip']} \
                            {session_info['session_dscp']} {session_info['session_ttl']} \
                            {session_info['session_gre']}"
                if policer:
                    command += f" --policer {policer}"
            else:
                # Adding IPv6 ERSPAN sessions from the CLI is currently not supported.
                command = f"sonic-db-cli CONFIG_DB HSET 'MIRROR_SESSION|{session_info['session_name']}' \
                            'dscp' '{session_info['session_dscp']}' 'dst_ip' '{session_info['session_dst_ipv6']}' \
                            'gre_type' '{session_info['session_gre']}' 'src_ip' '{session_info['session_src_ipv6']}' \
                            'ttl' '{session_info['session_ttl']}'"
                if policer:
                    command += f" 'policer' {policer}"
>>>>>>> 8a4f1e9a

            gcu_apply_patch(duthost=duthost,
                            table="MIRROR_SESSION",
                            operation="add",
                            patch_value={
                                session_info["session_name"]: session_value
                            })
        elif config_method == CONFIG_MODE_CONFIGLET:
            pass

    @staticmethod
    def remove_mirror_config(duthost, session_name, config_method=CONFIG_MODE_CLI):
        logging.info("remove_mirror_config, config method: {}".format(config_method))
        if config_method == CONFIG_MODE_CLI:
            command = "config mirror_session remove {}".format(session_name)
            duthost.command(command)
        elif config_method == CONFIG_MODE_GCU:
            gcu_apply_patch(duthost=duthost,
                            table="MIRROR_SESSION",
                            operation="remove")
        elif config_method == CONFIG_MODE_CONFIGLET:
            pass

    def apply_policer_config(self, duthost, policer_name, config_method, rate_limit=100):
        if duthost.facts["asic_type"] in ["marvell-prestera", "marvell"]:
            rate_limit = rate_limit * 1.25
        if config_method == CONFIG_MODE_CLI:
            for namespace in duthost.get_frontend_asic_namespace_list():            
                sonic_db_cmd = "sonic-db-cli {}".format("-n " + namespace if namespace else "")
                command = ("{} CONFIG_DB hmset \"POLICER|{}\" "
                           "meter_type packets mode sr_tcm cir {} cbs {} "
                           "red_packet_action drop").format(sonic_db_cmd, policer_name, rate_limit, rate_limit)
                duthost.command(command)
        elif config_method == CONFIG_MODE_GCU:
            gcu_apply_patch(duthost=duthost,
                            table="POLICER",
                            operation="add",
                            patch_value={
                                policer_name: {
                                    "meter_type": "packets",
                                    "mode": "sr_tcm",
                                    "cir": rate_limit,
                                    "cbs": rate_limit,
                                    "red_packet_action": "drop",
                                    }
                                })
        elif config_method == CONFIG_MODE_CONFIGLET:
            pass

    def remove_policer_config(self, duthost, policer_name, config_method):
        if config_method == CONFIG_MODE_CLI:
            for namespace in duthost.get_frontend_asic_namespace_list():
                sonic_db_cmd = "sonic-db-cli {}".format("-n " + namespace if namespace else "")
                command = "{} CONFIG_DB del \"POLICER|{}\"".format(sonic_db_cmd, policer_name)
                duthost.command(command)
        elif config_method == CONFIG_MODE_GCU:
            gcu_apply_patch(duthost=duthost,
                            table="POLICER",
                            operation="remove")
        elif config_method == CONFIG_MODE_CONFIGLET:
            pass

    @pytest.fixture(scope="class", autouse=True)
    def setup_acl_table(self, setup_info, setup_mirror_session, config_method):
        """
        Configure the ACL table for this set of test cases.

        Args:
            duthost: DUT fixture
            setup_info: Fixture with info about the testbed setup
            setup_mirror_session: Fixtue with info about the mirror session
        """
        duthost_set = BaseEverflowTest.get_duthost_set(setup_info)
        if not setup_info[self.acl_stage()][self.mirror_type()]:
            pytest.skip("{} ACL w/ {} Mirroring not supported, skipping"
                        .format(self.acl_stage(), self.mirror_type()))
        if MACSEC_INFO and self.mirror_type() == "egress":
            pytest.skip("With MACSEC {} ACL w/ {} Mirroring not supported, skipping"
                        .format(self.acl_stage(), self.mirror_type()))
        table_name = "EVERFLOW" if self.acl_stage() == "ingress" else "EVERFLOW_EGRESS"

        # NOTE: We currently assume that the ingress MIRROR tables already exist.
        for duthost in duthost_set:
            if self.acl_stage() == "egress":
                inst_list = duthost.get_sonic_host_and_frontend_asic_instance()
                for inst in inst_list:
                    self.apply_acl_table_config(duthost, table_name, "MIRROR", config_method,
                                                bind_namespace=getattr(inst, 'namespace', None))

            self.apply_acl_rule_config(duthost, table_name, setup_mirror_session["session_name"], config_method)

        yield

        for duthost in duthost_set:
            BaseEverflowTest.remove_acl_rule_config(duthost, table_name, config_method)
            if self.acl_stage() == "egress":
                inst_list = duthost.get_sonic_host_and_frontend_asic_instance()
                for inst in inst_list:
                    self.remove_acl_table_config(duthost, "EVERFLOW_EGRESS", config_method,
                                                 bind_namespace=getattr(inst, 'namespace', None))

    def apply_acl_table_config(self, duthost, table_name, table_type, config_method,
                               bind_ports_list=None, bind_namespace=None):
        if config_method == CONFIG_MODE_CLI:
            command = "config acl add table {} {}".format(table_name, table_type)

            # NOTE: Until the repo branches, we're only applying the flag
            # on egress tables to preserve backwards compatibility.
            if self.acl_stage() == "egress":
                command += " --stage {}".format(self.acl_stage())

            if bind_ports_list:
<<<<<<< HEAD
                command += " -p {}".format(",".join(bind_ports_list))
            duthost.get_asic_or_sonic_host_from_namespace(bind_namespace).command(command)
        elif config_method == CONFIG_MODE_GCU:
            acl_value = {
                table_name: {
                    "type": table_type,
                    "stage": "ingress" if self.acl_stage() == "ingress" else "egress",
                    "policy_desc": table_name,
                }
            }
            gcu_apply_patch(duthost=duthost,
                            table="ACL_TABLE",
                            operation="add",
                            patch_value=acl_value)
=======
                filtered_ports = [p for p in bind_ports_list if p and p != "Not Applicable"]
                if filtered_ports:
                    command += " -p {}".format(",".join(filtered_ports))

>>>>>>> 8a4f1e9a
        elif config_method == CONFIG_MODE_CONFIGLET:
            pass

    def remove_acl_table_config(self, duthost, table_name, config_method, bind_namespace=None):
        if config_method == CONFIG_MODE_CLI:
            command = "config acl remove table {}".format(table_name)

            duthost.get_asic_or_sonic_host_from_namespace(bind_namespace).command(command)
        elif config_method == CONFIG_MODE_GCU:
            gcu_apply_patch(duthost=duthost,
                            table="ACL_TABLE",
                            operation="remove")
        elif config_method == CONFIG_MODE_CONFIGLET:
            pass

    def apply_acl_rule_config(
            self,
            duthost,
            table_name,
            session_name,
            config_method,
            rules=EVERFLOW_V4_RULES
    ):
        rules_config = load_acl_rules_config(table_name, os.path.join(FILE_DIR, rules))
        duthost.host.options["variable_manager"].extra_vars.update(rules_config)

        if config_method == CONFIG_MODE_CLI:
            duthost.template(src=os.path.join(TEMPLATE_DIR, EVERFLOW_RULE_CREATE_TEMPLATE),
                             dest=os.path.join(DUT_RUN_DIR, EVERFLOW_RULE_CREATE_FILE))

            command = "acl-loader update full {} --table_name {} --session_name {}" \
                      .format(os.path.join(DUT_RUN_DIR, EVERFLOW_RULE_CREATE_FILE),
                              table_name,
                              session_name)

            # NOTE: Until the repo branches, we're only applying the flag
            # on egress mirroring to preserve backwards compatibility.
            if self.mirror_type() == "egress":
                command += " --mirror_stage {}".format(self.mirror_type())
            duthost.command(command)
        elif config_method == CONFIG_MODE_GCU:
            acl_value = {
                "EVERFLOWSTATICV4|RULE1": {
                    "PRIORITY": "9999",
                    "MIRROR_INGRESS_ACTION": "everflowStaticV4_session"
                }
            }
            gcu_apply_patch(duthost=duthost,
                            table="ACL_RULE",
                            operation="add",
                            patch_value=acl_value)
        elif config_method == CONFIG_MODE_CONFIGLET:
            pass
        time.sleep(2)

    @staticmethod
    def remove_acl_rule_config(duthost, table_name, config_method=CONFIG_MODE_CLI):
        if config_method == CONFIG_MODE_CLI:
            duthost.copy(src=os.path.join(FILE_DIR, EVERFLOW_RULE_DELETE_FILE),
                         dest=DUT_RUN_DIR)
            command = "acl-loader update full {} --table_name {}" \
                .format(os.path.join(DUT_RUN_DIR, EVERFLOW_RULE_DELETE_FILE), table_name)

            duthost.command(command)
        elif config_method == CONFIG_MODE_GCU:
            gcu_apply_patch(duthost=duthost,
                            table="ACL_RULE",
                            operation="remove")
        elif config_method == CONFIG_MODE_CONFIGLET:
            pass

<<<<<<< HEAD
=======
        duthost.command(command)
        time.sleep(2)

>>>>>>> 8a4f1e9a
    @abstractmethod
    def mirror_type(self):
        """
        Get the mirror stage for this set of test cases.

        Used to parametrize test cases based on the mirror stage.
        """
        pass

    @abstractmethod
    def acl_stage(self):
        """
        Get the ACL stage for this set of test cases.

        Used to parametrize test cases based on the ACL stage.
        """
        pass

    def send_and_check_mirror_packets(self,
                                      setup,
                                      mirror_session,
                                      ptfadapter,
                                      duthost,
                                      mirror_packet,
                                      direction,
                                      src_port=None,
                                      dest_ports=None,
                                      expect_recv=True,
                                      valid_across_namespace=True,
                                      erspan_ip_ver=4):

        # In Below logic idea is to send traffic in such a way so that mirror traffic
        # will need to go across namespaces and within namespace. If source and mirror destination
        # namespace are different then traffic mirror will go across namespace via (backend asic)
        # else via same namespace(asic)

        src_port_set = set()
        src_port_metadata_map = {}

        if 't2' in setup['topo'] and 'lt2' not in setup['topo'] and 'ft2' not in setup['topo']:
            if valid_across_namespace is True:
                src_port_set.add(src_port)
                src_port_metadata_map[src_port] = (None, 1)
                # Add the dest_port to src_port_set only in non MACSEC testbed scenarios
                if not MACSEC_INFO:
                    if duthost.facts['switch_type'] == "voq":
                        if self.mirror_type() != "egress":  # no egress route on the other node/namespace
                            src_port_set.add(dest_ports[0])
                            src_port_metadata_map[dest_ports[0]] = (setup[direction]["egress_router_mac"], 1)
                    else:
                        src_port_set.add(dest_ports[0])
                        src_port_metadata_map[dest_ports[0]] = (setup[direction]["egress_router_mac"], 0)

        else:
            src_port_namespace = setup[direction]["everflow_namespace"]
            dest_ports_namespace = setup[direction]["remote_namespace"]

            if valid_across_namespace is True or src_port_namespace == dest_ports_namespace:
                src_port_set.add(src_port)
                src_port_metadata_map[src_port] = (None, 0)

            # To verify same namespace mirroring we will add destination port also to the Source Port Set
            if src_port_namespace != dest_ports_namespace:
                src_port_set.add(dest_ports[0])
                src_port_metadata_map[dest_ports[0]] = (None, 2)

        # Loop through Source Port Set and send traffic on each source port of the set
        for src_port in src_port_set:
            expected_mirror_packet = BaseEverflowTest.get_expected_mirror_packet(mirror_session,
                                                                                 setup,
                                                                                 duthost,
                                                                                 direction,
                                                                                 mirror_packet,
                                                                                 src_port_metadata_map[src_port][1],
                                                                                 erspan_ip_ver)
            # Avoid changing the original packet
            mirror_packet_sent = mirror_packet.copy()
            if src_port_metadata_map[src_port][0]:
                mirror_packet_sent[packet.Ether].dst = src_port_metadata_map[src_port][0]
            ptfadapter.dataplane.flush()
            testutils.send(ptfadapter, src_port, mirror_packet_sent)

            if expect_recv:
                time.sleep(STABILITY_BUFFER)
                result = testutils.verify_packet_any_port(ptfadapter,
                                                          expected_mirror_packet,
                                                          ports=dest_ports)

                if isinstance(result, bool):
                    logging.info("Using dummy testutils to skip traffic test, skip following checks")
                    return

                _, received_packet = result
                logging.info("Received packet: %s", packet.Ether(received_packet).summary())

                inner_packet = self._extract_mirror_payload(received_packet, len(mirror_packet_sent), erspan_ip_ver)
                logging.info("Received inner packet: %s", inner_packet.summary())

                inner_packet = Mask(inner_packet)

                # For egress mirroring, we expect the DUT to have modified the packet
                # before forwarding it. Specifically:
                #
                # - In L2 the SMAC and DMAC will change.
                # - In L3 the TTL and checksum will change.
                #
                # We know what the TTL and SMAC should be after going through the pipeline,
                # but DMAC and checksum are trickier. For now, update the TTL and SMAC, and
                # mask off the DMAC and IP Checksum to verify the packet contents.
                if self.mirror_type() == "egress":
                    mirror_packet_sent[packet.IP].ttl -= 1
                    if 't2' in setup['topo']:
                        if duthost.facts['switch_type'] == "voq":
                            mirror_packet_sent[packet.Ether].src = setup[direction]["ingress_router_mac"]
                    elif direction == 'downstream' and setup.get("dualtor", False):
                        # On dualtor deployment, the SRC_MAC of the downstream mirror packet is the VLAN MAC
                        mirror_packet_sent[packet.Ether].src = setup[direction]["vlan_mac"]
                    else:
                        mirror_packet_sent[packet.Ether].src = setup[direction]["egress_router_mac"]

                    inner_packet.set_do_not_care_scapy(packet.Ether, "dst")
                    inner_packet.set_do_not_care_scapy(packet.IP, "chksum")

                logging.info("Expected inner packet: %s", mirror_packet_sent.summary())
                pytest_assert(inner_packet.pkt_match(mirror_packet_sent),
                              "Mirror payload does not match received packet")
            else:
                testutils.verify_no_packet_any(ptfadapter, expected_mirror_packet, dest_ports)

    @staticmethod
    def copy_and_pad(pkt, asic_type, platform_asic, hwsku):
        padded = pkt.copy()

        # Add vendor specific padding to the packet
        if asic_type == "mellanox":
            if six.PY2:
                padded = binascii.unhexlify("0" * 44) + str(padded)
            else:
                padded = binascii.unhexlify("0" * 44) + bytes(padded)
        if asic_type in ["barefoot", "cisco-8000", "marvell-teralynx"] \
           or platform_asic == "broadcom-dnx" \
           or hwsku in ["rd98DX35xx", "rd98DX35xx_cn9131", "Nokia-7215-A1"]:
            if six.PY2:
                padded = binascii.unhexlify("0" * 24) + str(padded)
            else:
                padded = binascii.unhexlify("0" * 24) + bytes(padded)
        return padded

    @staticmethod
    def get_expected_mirror_packet_ipv4(mirror_session, setup, duthost, direction, mirror_packet, ttl_dec):
        asic_type = duthost.facts["asic_type"]
        platform_asic = duthost.facts.get("platform_asic")
        hwsku = duthost.facts["hwsku"]
        payload = BaseEverflowTest.copy_and_pad(mirror_packet, asic_type, platform_asic, hwsku)

        expected_packet = testutils.simple_gre_packet(
            eth_src=setup[direction]["egress_router_mac"],
            ip_src=mirror_session["session_src_ip"],
            ip_dst=mirror_session["session_dst_ip"],
            ip_dscp=int(mirror_session["session_dscp"]),
            ip_id=0,
            ip_ttl=int(mirror_session["session_ttl"]) - ttl_dec,
            inner_frame=payload
        )

        expected_packet["GRE"].proto = mirror_session["session_gre"]

        expected_packet = Mask(expected_packet)
        expected_packet.set_do_not_care_packet(packet.Ether, "dst")
        expected_packet.set_do_not_care_packet(packet.IP, "ihl")
        expected_packet.set_do_not_care_packet(packet.IP, "len")
        expected_packet.set_do_not_care_packet(packet.IP, "flags")
        expected_packet.set_do_not_care_packet(packet.IP, "chksum")
        if duthost.facts["asic_type"] in ["marvell-prestera", "marvell"]:
            expected_packet.set_do_not_care_packet(packet.IP, "id")
        if asic_type in ["marvell", "cisco-8000", "marvell-teralynx", "marvell-prestera"] or \
           platform_asic == "broadcom-dnx":
            expected_packet.set_do_not_care_packet(packet.GRE, "seqnum_present")

        # The fanout switch may modify this value en route to the PTF so we should ignore it, even
        # though the session does have a DSCP specified.
        expected_packet.set_do_not_care_packet(packet.IP, "tos")

        # Mask off the payload (we check it later)
        expected_packet.set_do_not_care(OUTER_HEADER_SIZE * 8, len(payload) * 8)

        return expected_packet

    @staticmethod
    def get_expected_mirror_packet_ipv6(mirror_session, setup, duthost, direction, mirror_packet, hlim_dec):
        asic_type = duthost.facts["asic_type"]
        platform_asic = duthost.facts.get("platform_asic")
        hwsku = duthost.facts["hwsku"]
        payload = BaseEverflowTest.copy_and_pad(mirror_packet, asic_type, platform_asic, hwsku)

        expected_packet = testutils.simple_grev6_packet(
            eth_src=setup[direction]["egress_router_mac"],
            ipv6_src=mirror_session["session_src_ipv6"],
            ipv6_dst=mirror_session["session_dst_ipv6"],
            ipv6_dscp=int(mirror_session["session_dscp"]),
            ipv6_hlim=int(mirror_session["session_ttl"]) - hlim_dec,
            inner_frame=payload
        )

        expected_packet["GRE"].proto = mirror_session["session_gre"]

        expected_packet = Mask(expected_packet)
        expected_packet.set_do_not_care_packet(packet.Ether, "dst")
        expected_packet.set_do_not_care_packet(packet.IPv6, "plen")
        expected_packet.set_do_not_care_packet(packet.IPv6, "fl")
        if (asic_type in ["marvell", "cisco-8000", "marvell-teralynx", "marvell-prestera"] or
                platform_asic == "broadcom-dnx"):
            expected_packet.set_do_not_care_packet(packet.GRE, "seqnum_present")
        # The fanout switch may modify this value en route to the PTF so we should ignore it, even
        # though the session does have a DSCP specified.
        expected_packet.set_do_not_care_packet(packet.IPv6, "tc")

        # Mask off the payload (we check it later)
        expected_packet.set_do_not_care(OUTER_HEADER_SIZE_V6 * 8, len(payload) * 8)

        return expected_packet

    @staticmethod
    def get_expected_mirror_packet(mirror_session, setup, duthost, direction, mirror_packet, ttl_dec, erspan_ip_ver=4):
        if erspan_ip_ver == 4:
            return BaseEverflowTest.get_expected_mirror_packet_ipv4(mirror_session, setup, duthost,
                                                                    direction, mirror_packet, ttl_dec)
        else:
            return BaseEverflowTest.get_expected_mirror_packet_ipv6(mirror_session, setup, duthost,
                                                                    direction, mirror_packet, ttl_dec)

    def _extract_mirror_payload(self, encapsulated_packet, payload_size, erspan_ip_ver=4):
        outer_header_size = OUTER_HEADER_SIZE if erspan_ip_ver == 4 else OUTER_HEADER_SIZE_V6
        pytest_assert(len(encapsulated_packet) >= outer_header_size,
                      f"Incomplete packet, expected at least {outer_header_size} header bytes")

        inner_frame = encapsulated_packet[-payload_size:]
        return packet.Ether(inner_frame)

    @staticmethod
    def mirror_session_info(session_name, asic_type):
        session_src_ip = "1.1.1.1"
        session_src_ipv6 = "1111::1:1:1:1"
        session_dst_ip = "2.2.2.2"
        session_dst_ipv6 = "2222::2:2:2:2"
        session_dscp = "8"
        session_ttl = "4"

        if "mellanox" == asic_type:
            session_gre = 0x8949
        elif "barefoot" == asic_type:
            session_gre = 0x22EB
        else:
            session_gre = 0x88BE

        session_prefix_lens = ["24", "32"]
        session_prefixes = []
        for prefix_len in session_prefix_lens:
            session_prefixes.append(str(ipaddr.IPNetwork(session_dst_ip + "/" + prefix_len).network) + "/" + prefix_len)

        session_prefix_lens_ipv6 = ["64", "128"]
        session_prefixes_ipv6 = []
        for prefix_len in session_prefix_lens_ipv6:
            session_prefixes_ipv6.append(str(ipaddr.IPNetwork(session_dst_ipv6 + "/" + prefix_len).network)
                                         + "/" + prefix_len)

        return {
            "session_name": session_name,
            "session_src_ip": session_src_ip,
            "session_src_ipv6": session_src_ipv6,
            "session_dst_ip": session_dst_ip,
            "session_dst_ipv6": session_dst_ipv6,
            "session_dscp": session_dscp,
            "session_ttl": session_ttl,
            "session_gre": session_gre,
            "session_prefixes": session_prefixes,
            "session_prefixes_ipv6": session_prefixes_ipv6
        }

    @staticmethod
    def _get_tx_port_id_list(tx_ports):
        tx_port_ids = []
        for port in tx_ports:
            members = port.split(',')
            for member in members:
                tx_port_ids.append(int(member))
        return tx_port_ids<|MERGE_RESOLUTION|>--- conflicted
+++ resolved
@@ -18,12 +18,9 @@
 from tests.common.helpers.assertions import pytest_assert
 from tests.common.utilities import find_duthost_on_role
 from tests.common.helpers.constants import UPSTREAM_NEIGHBOR_MAP, DOWNSTREAM_NEIGHBOR_MAP
-<<<<<<< HEAD
 from tests.common.gu_utils import apply_patch, expect_op_success
 from tests.common.gu_utils import generate_tmpfile, delete_tmpfile
-=======
 from tests.common.macsec.macsec_helper import MACSEC_INFO
->>>>>>> 8a4f1e9a
 import json
 
 # TODO: Add suport for CONFIGLET mode
@@ -632,34 +629,6 @@
             self.remove_policer_config(duthost, policer, config_method)
 
     @staticmethod
-<<<<<<< HEAD
-    def apply_mirror_config(duthost, session_info, config_method=CONFIG_MODE_CLI, policer=None):
-        logging.info("apply_mirror_config, config method: {}, session info: {}"
-                     .format(config_method, session_info))
-        if config_method == CONFIG_MODE_CLI:
-            command = "config mirror_session add {} {} {} {} {} {}" \
-                        .format(session_info["session_name"],
-                                session_info["session_src_ip"],
-                                session_info["session_dst_ip"],
-                                session_info["session_dscp"],
-                                session_info["session_ttl"],
-                                session_info["session_gre"])
-
-            if policer:
-                command += " --policer {}".format(policer)
-            duthost.command(command)
-        elif config_method == CONFIG_MODE_GCU:
-            session_value = {
-                "src_ip": session_info["session_src_ip"],
-                "dst_ip": session_info["session_dst_ip"],
-                "dscp": session_info["session_dscp"],
-                "ttl": session_info["session_ttl"],
-                "gre": session_info["session_gre"],
-            }
-
-            if policer is not None:
-                session_value["policer"] = policer
-=======
     def apply_mirror_config(duthost, session_info, config_method=CONFIG_MODE_CLI, policer=None, erspan_ip_ver=4):
         if config_method == CONFIG_MODE_CLI:
             if erspan_ip_ver == 4:
@@ -677,7 +646,28 @@
                             'ttl' '{session_info['session_ttl']}'"
                 if policer:
                     command += f" 'policer' {policer}"
->>>>>>> 8a4f1e9a
+            command = "config mirror_session add {} {} {} {} {} {}" \
+                        .format(session_info["session_name"],
+                                session_info["session_src_ip"],
+                                session_info["session_dst_ip"],
+                                session_info["session_dscp"],
+                                session_info["session_ttl"],
+                                session_info["session_gre"])
+
+            if policer:
+                command += " --policer {}".format(policer)
+            duthost.command(command)
+        elif config_method == CONFIG_MODE_GCU:
+            session_value = {
+                "src_ip": session_info["session_src_ip"],
+                "dst_ip": session_info["session_dst_ip"],
+                "dscp": session_info["session_dscp"],
+                "ttl": session_info["session_ttl"],
+                "gre": session_info["session_gre"],
+            }
+
+            if policer is not None:
+                session_value["policer"] = policer
 
             gcu_apply_patch(duthost=duthost,
                             table="MIRROR_SESSION",
@@ -790,7 +780,10 @@
                 command += " --stage {}".format(self.acl_stage())
 
             if bind_ports_list:
-<<<<<<< HEAD
+                filtered_ports = [p for p in bind_ports_list if p and p != "Not Applicable"]
+                if filtered_ports:
+                    command += " -p {}".format(",".join(filtered_ports))
+
                 command += " -p {}".format(",".join(bind_ports_list))
             duthost.get_asic_or_sonic_host_from_namespace(bind_namespace).command(command)
         elif config_method == CONFIG_MODE_GCU:
@@ -805,12 +798,6 @@
                             table="ACL_TABLE",
                             operation="add",
                             patch_value=acl_value)
-=======
-                filtered_ports = [p for p in bind_ports_list if p and p != "Not Applicable"]
-                if filtered_ports:
-                    command += " -p {}".format(",".join(filtered_ports))
-
->>>>>>> 8a4f1e9a
         elif config_method == CONFIG_MODE_CONFIGLET:
             pass
 
@@ -882,12 +869,9 @@
         elif config_method == CONFIG_MODE_CONFIGLET:
             pass
 
-<<<<<<< HEAD
-=======
         duthost.command(command)
         time.sleep(2)
 
->>>>>>> 8a4f1e9a
     @abstractmethod
     def mirror_type(self):
         """
