--- conflicted
+++ resolved
@@ -3,14 +3,6 @@
 import time
 import json
 
-<<<<<<< HEAD
-=======
-from tests.common.fixtures.ptfhost_utils import change_mac_addresses, copy_arp_responder_py
-from tests.common.dualtor.dual_tor_utils import get_t1_ptf_ports
-from tests.common.dualtor.mux_simulator_control import mux_server_url
-from tests.common.dualtor.mux_simulator_control import toggle_all_simulator_ports_to_rand_selected_tor_m
-
->>>>>>> 8ac48256
 pytestmark = [
     pytest.mark.topology('t1', 't1-lag', 't1-64-lag')
 ]
@@ -248,14 +240,9 @@
 @pytest.mark.parametrize('ipv6', [False, True], ids=['ipv4', 'ipv6'])
 def test_bfd_basic(request, rand_selected_dut, ptfhost, tbinfo, ipv6, dut_init_first):
     duthost = rand_selected_dut
-<<<<<<< HEAD
     bfd_session_cnt = int(request.config.getoption('--num_sessions'))
-    local_addrs, prefix_len, neighbor_addrs, neighbor_devs, neighbor_interfaces = get_neighbors(duthost, tbinfo, ipv6,
-                                                                                                count=bfd_session_cnt)
-=======
-    bfd_session_cnt =  int(request.config.getoption('--num_sessions'))
-    local_addrs, prefix_len, neighbor_addrs, neighbor_devs, neighbor_interfaces = get_neighbors(duthost, tbinfo, ipv6, count = bfd_session_cnt)
->>>>>>> 8ac48256
+    local_addrs, prefix_len, neighbor_addrs, neighbor_devs, neighbor_interfaces = get_neighbors(duthost, tbinfo, ipv6, count=bfd_session_cnt)
+
     try:
         add_dut_ip(duthost, neighbor_devs, local_addrs, prefix_len)
         init_ptf_bfd(ptfhost)
@@ -307,14 +294,9 @@
 @pytest.mark.parametrize('ipv6', [False, True], ids=['ipv4', 'ipv6'])
 def test_bfd_scale(request, rand_selected_dut, ptfhost, tbinfo, ipv6):
     duthost = rand_selected_dut
-<<<<<<< HEAD
     bfd_session_cnt = int(request.config.getoption('--num_sessions_scale'))
     local_addrs, prefix_len, neighbor_addrs, neighbor_devs, neighbor_interfaces = \
         get_neighbors_scale(duthost, tbinfo, ipv6, scale_count=bfd_session_cnt)
-=======
-    bfd_session_cnt =  int(request.config.getoption('--num_sessions_scale'))
-    local_addrs, prefix_len, neighbor_addrs, neighbor_devs, neighbor_interfaces = get_neighbors_scale(duthost, tbinfo, ipv6, scale_count = bfd_session_cnt)
->>>>>>> 8ac48256
 
     try:
         add_dut_ip(duthost, neighbor_devs, local_addrs, prefix_len)
