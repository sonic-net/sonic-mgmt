--- conflicted
+++ resolved
@@ -435,14 +435,7 @@
         assert status is True
         for idx, neighbor_addr in enumerate(neighbor_addrs):
             if idx == update_idx:
-<<<<<<< HEAD
                 assert check_ptf_bfd_status(ptfhost, neighbor_addr, local_addrs[idx], "AdminDown") is True
-=======
-                # RFC 5880, section 6.2: Remote system (dut) to enter "Down"
-                # state when local system (ptf) is set to "AdminDown" state.
-                check_dut_bfd_status(duthost, neighbor_addr, "Down")
-                check_ptf_bfd_status(ptfhost, neighbor_addr, local_addrs[idx], "AdminDown")
->>>>>>> ed8000e8
             else:
                 logger.debug(f'checking for path {path}{prefix}{neighbor_addr}')
                 assert check_key(gnmi_connection, f'{path}{prefix}{neighbor_addr}', 'state', 'Up') is True
