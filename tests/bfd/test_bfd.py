import pytest
import random
import time
import json

pytestmark = [
    pytest.mark.topology('t1', 't1-lag', 't1-64-lag')
]

<<<<<<< HEAD
BFD_RESPONDER_SCRIPT_SRC_PATH = '../ansible/roles/test/files/helpers/bfd_responder.py'
BFD_RESPONDER_SCRIPT_DEST_PATH = '/opt/bfd_responder.py'

def is_dualtor(tbinfo):
    """Check if the testbed is dualtor."""
    return "dualtor" in tbinfo["topo"]["name"]

=======
>>>>>>> 2e40f506

def get_t0_intfs(mg_facts):
    t0_intfs = []

    for intf in mg_facts['minigraph_neighbors']:
        if 'T0' in mg_facts['minigraph_neighbors'][intf]['name']:
            t0_intfs.append(intf)

    return t0_intfs


def add_dut_ip(duthost, intfs, ips, prefix_len):
    cmd_buffer = ""
    for idx in range(len(intfs)):
        cmd_buffer += 'sudo config interface ip add {} {}/{} ;'.format(intfs[idx], ips[idx], prefix_len)
        if idx % 50 == 0:
            duthost.shell(cmd_buffer)
            cmd_buffer = ""
    if cmd_buffer != "":
        duthost.shell(cmd_buffer)


def remove_dut_ip(duthost, intfs, ips, prefix_len):
    cmd_buffer = ""
    for idx in range(len(intfs)):
        cmd_buffer += 'sudo config interface ip remove {} {}/{} ;'.format(intfs[idx], ips[idx], prefix_len)
        if idx % 50 == 0:
            duthost.shell(cmd_buffer)
            cmd_buffer = ""
    if cmd_buffer != "":
        duthost.shell(cmd_buffer)


def get_neighbors(duthost, tbinfo, ipv6=False, count=1):
    mg_facts = duthost.get_extended_minigraph_facts(tbinfo)
    prefix_len = 127 if ipv6 else 31
    ip_pattern = '2000:2000::{:x}' if ipv6 else '101.0.0.{}'
    t0_intfs = get_t0_intfs(mg_facts)
    ptf_ports = [mg_facts['minigraph_ptf_indices'][port] for port in t0_intfs]
    count = min(count, len(t0_intfs))
    indices = random.sample(list(range(len(t0_intfs))), k=count)
    port_intfs = [t0_intfs[_] for _ in indices]
    neighbor_devs = []
    for intf in port_intfs:
        pc_member = False
        for pc in mg_facts['minigraph_portchannels']:
            if intf in mg_facts['minigraph_portchannels'][pc]['members']:
                neighbor_devs.append(pc)
                pc_member = True
                break
        if not pc_member:
            neighbor_devs.append(intf)

    local_addrs = [ip_pattern.format(idx * 2) for idx in indices]
    neighbor_addrs = [ip_pattern.format(idx * 2 + 1) for idx in indices]
    neighbor_interfaces = [ptf_ports[_] for _ in indices]

    return local_addrs, prefix_len, neighbor_addrs, neighbor_devs, neighbor_interfaces


def get_neighbors_scale(duthost, tbinfo, ipv6=False, scale_count=1):
    mg_facts = duthost.get_extended_minigraph_facts(tbinfo)
    t1_ipv4_pattern = '104.0.{}.{}'
    t1_ipv6_pattern = '2002:2000::{:x}'
    t0_intfs = get_t0_intfs(mg_facts)
    ptf_ports = [mg_facts['minigraph_ptf_indices'][port] for port in t0_intfs]
    count = min(2, len(t0_intfs))
    indices = random.sample(list(range(len(t0_intfs))), k=count)
    port_intfs = [t0_intfs[_] for _ in indices]
    neighbor_intfs = []
    for intf in port_intfs:
        pc_member = False
        for pc in mg_facts['minigraph_portchannels']:
            if intf in mg_facts['minigraph_portchannels'][pc]['members']:
                neighbor_intfs.append(pc)
                pc_member = True
                break
        if not pc_member:
            neighbor_intfs.append(intf)
    ptf_intfs = [ptf_ports[_] for _ in indices]
    # local_addrs, prefix_len, neighbor_addrs, neighbor_devs, neighbor_interfaces
    local_addrs = []
    neighbor_addrs = []
    neighbor_devs = []
    ptf_devs = []
    index = 0
    for idx in range(1, scale_count):
        if idx != 0 and idx % 127 == 0:
            index += 1
<<<<<<< HEAD
        if ipv6:
            local_addrs.append(t1_ipv6_pattern.format(idx * 2))
            neighbor_addrs.append(t1_ipv6_pattern.format(idx * 2 + 1))
            neighbor_devs.append(neighbor_intfs[index])
            ptf_devs.append(ptf_intfs[index])
        else:
            rolloveridx = idx % 125
            idx2 = idx // 125
            local_addrs.append(t1_ipv4_pattern.format(idx2, rolloveridx * 2))
            neighbor_addrs.append(t1_ipv4_pattern.format(idx2, rolloveridx * 2 + 1))
            neighbor_devs.append(neighbor_intfs[index])
            ptf_devs.append(ptf_intfs[index])
    prefix = 127 if ipv6 else 31
    return local_addrs, prefix, neighbor_addrs, neighbor_devs, ptf_devs


def get_loopback_intf(mg_facts, ipv6):
    ipv6idx = 0 if mg_facts['minigraph_lo_interfaces'][0]['prefixlen'] == 128 else 1
    if ipv6:
        return mg_facts['minigraph_lo_interfaces'][ipv6idx]['addr']
    else:
         return mg_facts['minigraph_lo_interfaces'][(ipv6idx+1) %2]['addr']

def get_neighbors_multihop(duthost, tbinfo, ipv6=False, count=1):
    mg_facts = duthost.get_extended_minigraph_facts(tbinfo)
    t0_ipv4_pattern = '4.4.{}.1'
    t0_ipv6_pattern = '3000:3000:{:x}::3000'
    t0_intfs = get_t0_intfs(mg_facts)
    ptf_ports = [mg_facts['minigraph_ptf_indices'][port] for port in t0_intfs]
    loopback_addr = get_loopback_intf( mg_facts, ipv6 )

    index = random.sample(list(range(len(t0_intfs))), k=1)[0]
    port_intf = t0_intfs[index]
    ptf_intf = ptf_ports[index]
    nexthop_ip = ""
    neighbour_dev_name = mg_facts['minigraph_neighbors'][port_intf]['name']
    for bgpinfo in  mg_facts['minigraph_bgp']:
        if bgpinfo['name'] == neighbour_dev_name:
            nexthop_ip =  bgpinfo['addr']
            if  ipv6 and ":" not in nexthop_ip :
                nexthop_ip = ""
                continue
            break
    if nexthop_ip =="":
        assert False
    neighbor_addrs = []
    for idx in range(1, count):
        if ipv6:
            neighbor_addrs.append(t0_ipv6_pattern.format(idx+3000))
        else:
            neighbor_addrs.append(t0_ipv4_pattern.format(idx))
    
    return loopback_addr, ptf_intf, nexthop_ip, neighbor_addrs
=======
        if ipv6:
            local_addrs.append(t1_ipv6_pattern.format(idx * 2))
            neighbor_addrs.append(t1_ipv6_pattern.format(idx * 2 + 1))
            neighbor_devs.append(neighbor_intfs[index])
            ptf_devs.append(ptf_intfs[index])
        else:
            rolloveridx = idx % 125
            idx2 = idx // 125
            local_addrs.append(t1_ipv4_pattern.format(idx2, rolloveridx * 2))
            neighbor_addrs.append(t1_ipv4_pattern.format(idx2, rolloveridx * 2 + 1))
            neighbor_devs.append(neighbor_intfs[index])
            ptf_devs.append(ptf_intfs[index])
    prefix = 127 if ipv6 else 31
    return local_addrs, prefix, neighbor_addrs, neighbor_devs, ptf_devs

>>>>>>> 2e40f506

def init_ptf_bfd(ptfhost):
    ptfhost.shell("bfdd-beacon")


def stop_ptf_bfd(ptfhost):
    ptfhost.shell("bfdd-control stop")


def add_ipaddr(ptfhost, neighbor_addrs, prefix_len, neighbor_interfaces, ipv6=False):
    cmd_buffer = ""
    for idx in range(len(neighbor_addrs)):
        if ipv6:
            cmd_buffer += "ip -6 addr add {}/{} dev eth{} ;".format(neighbor_addrs[idx], prefix_len,
                                                                    neighbor_interfaces[idx])
        else:
            cmd_buffer += "ip addr add {}/{} dev eth{} ;".format(neighbor_addrs[idx], prefix_len,
                                                                 neighbor_interfaces[idx])
        if idx % 50 == 0:
            ptfhost.shell(cmd_buffer)
            cmd_buffer = ""
    if cmd_buffer != "":
        ptfhost.shell(cmd_buffer)


def del_ipaddr(ptfhost, neighbor_addrs, prefix_len, neighbor_interfaces, ipv6=False):
    cmd_buffer = ""
    for idx in range(len(neighbor_addrs)):
        if ipv6:
            cmd_buffer += "ip -6 addr del {}/{} dev eth{} ;".format(neighbor_addrs[idx], prefix_len,
                                                                    neighbor_interfaces[idx])
        else:
            cmd_buffer += "ip addr del {}/{} dev eth{} ;".format(neighbor_addrs[idx], prefix_len,
                                                                 neighbor_interfaces[idx])
        if idx % 50 == 0:
<<<<<<< HEAD
            ptfhost.shell(cmd_buffer, module_ignore_errors=True)
=======
            ptfhost.shell(cmd_buffer)
>>>>>>> 2e40f506
            cmd_buffer = ""
    if cmd_buffer != "":
        ptfhost.shell(cmd_buffer, module_ignore_errors=True)


def check_ptf_bfd_status(ptfhost, neighbor_addr, local_addr, expected_state):
    bfd_state = ptfhost.shell("bfdd-control status local {} remote {}"
                              .format(neighbor_addr, local_addr))["stdout"].split("\n")
    for line in bfd_state:
        field = line.split('=')[0].strip()
        if field == "state":
            assert expected_state in line.split('=')[1].strip()


def check_dut_bfd_status(duthost, neighbor_addr, expected_state):
    bfd_state = duthost.shell("sonic-db-cli STATE_DB HGET 'BFD_SESSION_TABLE|default|default|{}' 'state'"
                              .format(neighbor_addr), module_ignore_errors=False)['stdout_lines']
    assert expected_state in bfd_state[0]


def create_bfd_sessions(ptfhost, duthost, local_addrs, neighbor_addrs, dut_init_first, scale_test=False):
    # Create a tempfile for BFD sessions
    bfd_file_dir = duthost.shell('mktemp')['stdout']
    bfd_config = []
    ptf_buffer = ""
    if scale_test:
        # Force the PTF initialization to be first if running a scale test.
        # Doing so that we can send batches of 50 commands to PTF and keep the code readable.
        assert (dut_init_first is False)

    for idx, neighbor_addr in enumerate(neighbor_addrs):
        bfd_config.append({
            "BFD_SESSION_TABLE:default:default:{}".format(neighbor_addr): {
                "local_addr": local_addrs[idx]
            },
            "OP": "SET"
        })
        ptf_buffer += "bfdd-control connect local {} remote {} ; ".format(neighbor_addr, local_addrs[idx])
        if scale_test and idx % 50 == 0:
            ptfhost.shell(ptf_buffer)
            ptf_buffer = ""

    if not dut_init_first and ptf_buffer != "":
        ptfhost.shell(ptf_buffer)
    # Copy json file to DUT
    duthost.copy(content=json.dumps(bfd_config, indent=4), dest=bfd_file_dir, verbose=False)

    # Apply BFD sessions with swssconfig
    result = duthost.shell('docker exec -i swss swssconfig /dev/stdin < {}'.format(bfd_file_dir),
                           module_ignore_errors=True)
    if result['rc'] != 0:
        pytest.fail('Failed to apply BFD session configuration file: {}'.format(result['stderr']))
    if dut_init_first:
        ptfhost.shell(ptf_buffer)

def create_bfd_sessions_multihop(ptfhost, duthost, loopback_addr, ptf_intf, neighbor_addrs):
    # Create a tempfile for BFD sessions
    bfd_file_dir = duthost.shell('mktemp')['stdout']
    ptf_file_dir = ptfhost.shell('mktemp')['stdout']
    bfd_config = []
<<<<<<< HEAD
    ptf_config = []
    for neighbor_addr in neighbor_addrs:
        bfd_config.append({
            "BFD_SESSION_TABLE:default:default:{}".format(neighbor_addr): {
                "local_addr": loopback_addr,
                "multihop" : "true"
            },
            "OP": "SET"
        })
        ptf_config.append(
            {
                "neighbor_addr": loopback_addr,
                "local_addr" : neighbor_addr,
                "multihop" : "true",
                "ptf_intf" : "eth{}".format(ptf_intf)
            }
        )

    # Copy json file to DUT
    duthost.copy(content=json.dumps(bfd_config, indent=4), dest=bfd_file_dir, verbose=False)

    # Apply BFD sessions with swssconfig
    result = duthost.shell('docker exec -i swss swssconfig /dev/stdin < {}'.format(bfd_file_dir),
                           module_ignore_errors=True)
    if result['rc'] != 0:
        pytest.fail('Failed to apply BFD session configuration file: {}'.format(result['stderr']))
    # Copy json file to PTF
    ptfhost.copy(content=json.dumps(ptf_config, indent=4), dest=ptf_file_dir, verbose=False)

    ptfhost.copy(src=BFD_RESPONDER_SCRIPT_SRC_PATH, dest=BFD_RESPONDER_SCRIPT_DEST_PATH)

    extra_vars = {"bfd_responder_args" : "-c {}".format(ptf_file_dir)}
    ptfhost.host.options["variable_manager"].extra_vars.update(extra_vars)

    ptfhost.template(src='templates/bfd_responder.conf.j2', dest='/etc/supervisor/conf.d/bfd_responder.conf')
    ptfhost.command('supervisorctl reread')
    ptfhost.command('supervisorctl update')
    ptfhost.command('supervisorctl start bfd_responder')

def remove_bfd_sessions(duthost, neighbor_addrs):
    # Create a tempfile for BFD sessions
    bfd_file_dir = duthost.shell('mktemp')['stdout']
    bfd_config = []
=======
>>>>>>> 2e40f506
    for idx, neighbor_addr in enumerate(neighbor_addrs):
        bfd_config.append({
            "BFD_SESSION_TABLE:default:default:{}".format(neighbor_addr): {
            },
            "OP": "DEL"
        })

    # Copy json file to DUT
    duthost.copy(content=json.dumps(bfd_config, indent=4), dest=bfd_file_dir, verbose=False)

    # Apply BFD session removal with swssconfig
    result = duthost.shell('docker exec -i swss swssconfig /dev/stdin < {}'.format(bfd_file_dir),
                           module_ignore_errors=True)
    if result['rc'] != 0:
        pytest.fail('Failed to apply BFD session configuration file: {}'.format(result['stderr']))


def update_bfd_session_state(ptfhost, neighbor_addr, local_addr, state):
    ptfhost.shell("bfdd-control session local {} remote {} state {}".format(neighbor_addr, local_addr, state))


def update_bfd_state(ptfhost, neighbor_addr, local_addr, state):
    ptfhost.shell("bfdd-control session local {} remote {} {}".format(neighbor_addr, local_addr, state))


@pytest.mark.parametrize('dut_init_first', [True, False], ids=['dut_init_first', 'ptf_init_first'])
@pytest.mark.parametrize('ipv6', [False, True], ids=['ipv4', 'ipv6'])
def test_bfd_basic(request, rand_selected_dut, ptfhost, tbinfo, ipv6, dut_init_first):
    duthost = rand_selected_dut
    bfd_session_cnt = int(request.config.getoption('--num_sessions'))
    local_addrs, prefix_len, neighbor_addrs, neighbor_devs, neighbor_interfaces = get_neighbors(duthost, tbinfo, ipv6,
                                                                                                count=bfd_session_cnt)
    try:
        add_dut_ip(duthost, neighbor_devs, local_addrs, prefix_len)
        init_ptf_bfd(ptfhost)
        add_ipaddr(ptfhost, neighbor_addrs, prefix_len, neighbor_interfaces, ipv6)
        create_bfd_sessions(ptfhost, duthost, local_addrs, neighbor_addrs, dut_init_first)

        time.sleep(1)
        for idx, neighbor_addr in enumerate(neighbor_addrs):
            check_dut_bfd_status(duthost, neighbor_addr, "Up")
            check_ptf_bfd_status(ptfhost, neighbor_addr, local_addrs[idx], "Up")

        update_idx = random.choice(range(bfd_session_cnt))
        update_bfd_session_state(ptfhost, neighbor_addrs[update_idx], local_addrs[update_idx], "admin")
        time.sleep(1)
<<<<<<< HEAD
=======

>>>>>>> 2e40f506
        for idx, neighbor_addr in enumerate(neighbor_addrs):
            if idx == update_idx:
                check_dut_bfd_status(duthost, neighbor_addr, "Admin_Down")
                check_ptf_bfd_status(ptfhost, neighbor_addr, local_addrs[idx], "AdminDown")
            else:
                check_dut_bfd_status(duthost, neighbor_addr, "Up")
                check_ptf_bfd_status(ptfhost, neighbor_addr, local_addrs[idx], "Up")

        update_bfd_session_state(ptfhost, neighbor_addrs[update_idx], local_addrs[update_idx], "up")
        time.sleep(1)

        check_dut_bfd_status(duthost, neighbor_addrs[update_idx], "Up")
        check_ptf_bfd_status(ptfhost, neighbor_addrs[update_idx], local_addrs[update_idx], "Up")

        update_idx = random.choice(range(bfd_session_cnt))
        update_bfd_state(ptfhost, neighbor_addrs[update_idx], local_addrs[update_idx], "suspend")
        time.sleep(5)

        for idx, neighbor_addr in enumerate(neighbor_addrs):
            if idx == update_idx:
                check_dut_bfd_status(duthost, neighbor_addr, "Down")
                check_ptf_bfd_status(ptfhost, neighbor_addr, local_addrs[idx], "Init")
            else:
                check_dut_bfd_status(duthost, neighbor_addr, "Up")
                check_ptf_bfd_status(ptfhost, neighbor_addr, local_addrs[idx], "Up")

    finally:
        stop_ptf_bfd(ptfhost)
        del_ipaddr(ptfhost, neighbor_addrs, prefix_len, neighbor_interfaces, ipv6)
<<<<<<< HEAD
        remove_bfd_sessions(duthost, neighbor_addrs)
=======
        remove_bfd_sessions(duthost, local_addrs, neighbor_addrs)
>>>>>>> 2e40f506
        remove_dut_ip(duthost, neighbor_devs, local_addrs, prefix_len)


@pytest.mark.parametrize('ipv6', [False, True], ids=['ipv4', 'ipv6'])
def test_bfd_scale(request, rand_selected_dut, ptfhost, tbinfo, ipv6):
    duthost = rand_selected_dut
    bfd_session_cnt = int(request.config.getoption('--num_sessions_scale'))
    local_addrs, prefix_len, neighbor_addrs, neighbor_devs, neighbor_interfaces = \
        get_neighbors_scale(duthost, tbinfo, ipv6, scale_count=bfd_session_cnt)

    try:
        add_dut_ip(duthost, neighbor_devs, local_addrs, prefix_len)
        init_ptf_bfd(ptfhost)
        add_ipaddr(ptfhost, neighbor_addrs, prefix_len, neighbor_interfaces, ipv6)
        create_bfd_sessions(ptfhost, duthost, local_addrs, neighbor_addrs, False, True)

        time.sleep(10)
<<<<<<< HEAD

        bfd_state = ptfhost.shell("bfdd-control status")
        dut_state = duthost.shell("show bfd summary")
        for itr in local_addrs:
            assert itr in bfd_state['stdout']
            assert itr in dut_state['stdout']

=======

        bfd_state = ptfhost.shell("bfdd-control status")
        dut_state = duthost.shell("show bfd summary")
        for itr in local_addrs:
            assert itr in bfd_state['stdout']
            assert itr in dut_state['stdout']

>>>>>>> 2e40f506
    finally:
        time.sleep(10)
        stop_ptf_bfd(ptfhost)
        del_ipaddr(ptfhost, neighbor_addrs, prefix_len, neighbor_interfaces, ipv6)
<<<<<<< HEAD
        remove_bfd_sessions(duthost, neighbor_addrs)
        remove_dut_ip(duthost, neighbor_devs, local_addrs, prefix_len)


@pytest.mark.parametrize('ipv6', [False, True], ids=['ipv4', 'ipv6'])
def test_bfd_multihop(request, rand_selected_dut, ptfhost, tbinfo, toggle_all_simulator_ports_to_rand_selected_tor_m, ipv6):
    duthost = rand_selected_dut

    bfd_session_cnt = int(request.config.getoption('--num_sessions'))
    skip_201911_and_older(duthost)
    loopback_addr, ptf_intf, nexthop_ip, neighbor_addrs = get_neighbors_multihop(duthost, tbinfo, ipv6, count = bfd_session_cnt)
    try:
        cmd_buffer = ""
        for neighbor in neighbor_addrs:
            cmd_buffer += 'sudo ip route add {} via {} ;'.format(neighbor, nexthop_ip)
        duthost.shell(cmd_buffer)

        create_bfd_sessions_multihop(ptfhost, duthost, loopback_addr, ptf_intf, neighbor_addrs)

        time.sleep(1)
        for neighbor_addr in neighbor_addrs:
            check_dut_bfd_status(duthost, neighbor_addr, "Up")

    finally:
        remove_bfd_sessions(duthost, neighbor_addrs)
        cmd_buffer = ""
        for neighbor in neighbor_addrs:
            cmd_buffer += 'sudo ip route delete {} via {} ;'.format(neighbor, nexthop_ip)
        duthost.shell(cmd_buffer)
        ptfhost.command('supervisorctl stop bfd_responder')
        ptfhost.file(path=BFD_RESPONDER_SCRIPT_DEST_PATH, state="absent")
=======
        remove_bfd_sessions(duthost, local_addrs, neighbor_addrs)
        remove_dut_ip(duthost, neighbor_devs, local_addrs, prefix_len)
>>>>>>> 2e40f506
<|MERGE_RESOLUTION|>--- conflicted
+++ resolved
@@ -7,16 +7,8 @@
     pytest.mark.topology('t1', 't1-lag', 't1-64-lag')
 ]
 
-<<<<<<< HEAD
 BFD_RESPONDER_SCRIPT_SRC_PATH = '../ansible/roles/test/files/helpers/bfd_responder.py'
 BFD_RESPONDER_SCRIPT_DEST_PATH = '/opt/bfd_responder.py'
-
-def is_dualtor(tbinfo):
-    """Check if the testbed is dualtor."""
-    return "dualtor" in tbinfo["topo"]["name"]
-
-=======
->>>>>>> 2e40f506
 
 def get_t0_intfs(mg_facts):
     t0_intfs = []
@@ -106,7 +98,6 @@
     for idx in range(1, scale_count):
         if idx != 0 and idx % 127 == 0:
             index += 1
-<<<<<<< HEAD
         if ipv6:
             local_addrs.append(t1_ipv6_pattern.format(idx * 2))
             neighbor_addrs.append(t1_ipv6_pattern.format(idx * 2 + 1))
@@ -160,23 +151,6 @@
             neighbor_addrs.append(t0_ipv4_pattern.format(idx))
     
     return loopback_addr, ptf_intf, nexthop_ip, neighbor_addrs
-=======
-        if ipv6:
-            local_addrs.append(t1_ipv6_pattern.format(idx * 2))
-            neighbor_addrs.append(t1_ipv6_pattern.format(idx * 2 + 1))
-            neighbor_devs.append(neighbor_intfs[index])
-            ptf_devs.append(ptf_intfs[index])
-        else:
-            rolloveridx = idx % 125
-            idx2 = idx // 125
-            local_addrs.append(t1_ipv4_pattern.format(idx2, rolloveridx * 2))
-            neighbor_addrs.append(t1_ipv4_pattern.format(idx2, rolloveridx * 2 + 1))
-            neighbor_devs.append(neighbor_intfs[index])
-            ptf_devs.append(ptf_intfs[index])
-    prefix = 127 if ipv6 else 31
-    return local_addrs, prefix, neighbor_addrs, neighbor_devs, ptf_devs
-
->>>>>>> 2e40f506
 
 def init_ptf_bfd(ptfhost):
     ptfhost.shell("bfdd-beacon")
@@ -212,11 +186,7 @@
             cmd_buffer += "ip addr del {}/{} dev eth{} ;".format(neighbor_addrs[idx], prefix_len,
                                                                  neighbor_interfaces[idx])
         if idx % 50 == 0:
-<<<<<<< HEAD
             ptfhost.shell(cmd_buffer, module_ignore_errors=True)
-=======
-            ptfhost.shell(cmd_buffer)
->>>>>>> 2e40f506
             cmd_buffer = ""
     if cmd_buffer != "":
         ptfhost.shell(cmd_buffer, module_ignore_errors=True)
@@ -277,7 +247,6 @@
     bfd_file_dir = duthost.shell('mktemp')['stdout']
     ptf_file_dir = ptfhost.shell('mktemp')['stdout']
     bfd_config = []
-<<<<<<< HEAD
     ptf_config = []
     for neighbor_addr in neighbor_addrs:
         bfd_config.append({
@@ -321,8 +290,6 @@
     # Create a tempfile for BFD sessions
     bfd_file_dir = duthost.shell('mktemp')['stdout']
     bfd_config = []
-=======
->>>>>>> 2e40f506
     for idx, neighbor_addr in enumerate(neighbor_addrs):
         bfd_config.append({
             "BFD_SESSION_TABLE:default:default:{}".format(neighbor_addr): {
@@ -369,10 +336,7 @@
         update_idx = random.choice(range(bfd_session_cnt))
         update_bfd_session_state(ptfhost, neighbor_addrs[update_idx], local_addrs[update_idx], "admin")
         time.sleep(1)
-<<<<<<< HEAD
-=======
-
->>>>>>> 2e40f506
+
         for idx, neighbor_addr in enumerate(neighbor_addrs):
             if idx == update_idx:
                 check_dut_bfd_status(duthost, neighbor_addr, "Admin_Down")
@@ -402,11 +366,7 @@
     finally:
         stop_ptf_bfd(ptfhost)
         del_ipaddr(ptfhost, neighbor_addrs, prefix_len, neighbor_interfaces, ipv6)
-<<<<<<< HEAD
         remove_bfd_sessions(duthost, neighbor_addrs)
-=======
-        remove_bfd_sessions(duthost, local_addrs, neighbor_addrs)
->>>>>>> 2e40f506
         remove_dut_ip(duthost, neighbor_devs, local_addrs, prefix_len)
 
 
@@ -424,28 +384,16 @@
         create_bfd_sessions(ptfhost, duthost, local_addrs, neighbor_addrs, False, True)
 
         time.sleep(10)
-<<<<<<< HEAD
-
         bfd_state = ptfhost.shell("bfdd-control status")
         dut_state = duthost.shell("show bfd summary")
         for itr in local_addrs:
             assert itr in bfd_state['stdout']
             assert itr in dut_state['stdout']
 
-=======
-
-        bfd_state = ptfhost.shell("bfdd-control status")
-        dut_state = duthost.shell("show bfd summary")
-        for itr in local_addrs:
-            assert itr in bfd_state['stdout']
-            assert itr in dut_state['stdout']
-
->>>>>>> 2e40f506
     finally:
         time.sleep(10)
         stop_ptf_bfd(ptfhost)
         del_ipaddr(ptfhost, neighbor_addrs, prefix_len, neighbor_interfaces, ipv6)
-<<<<<<< HEAD
         remove_bfd_sessions(duthost, neighbor_addrs)
         remove_dut_ip(duthost, neighbor_devs, local_addrs, prefix_len)
 
@@ -476,8 +424,4 @@
             cmd_buffer += 'sudo ip route delete {} via {} ;'.format(neighbor, nexthop_ip)
         duthost.shell(cmd_buffer)
         ptfhost.command('supervisorctl stop bfd_responder')
-        ptfhost.file(path=BFD_RESPONDER_SCRIPT_DEST_PATH, state="absent")
-=======
-        remove_bfd_sessions(duthost, local_addrs, neighbor_addrs)
-        remove_dut_ip(duthost, neighbor_devs, local_addrs, prefix_len)
->>>>>>> 2e40f506
+        ptfhost.file(path=BFD_RESPONDER_SCRIPT_DEST_PATH, state="absent")