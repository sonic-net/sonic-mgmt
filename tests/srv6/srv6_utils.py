import logging
import time
import requests
import random
import ptf.packet as scapy
import ptf.testutils as testutils
from tests.common.reboot import reboot
from tests.common.config_reload import config_reload
from tests.common.helpers.dut_utils import get_available_tech_support_files, get_new_techsupport_files_list, \
    extract_techsupport_tarball_file
from tests.common.helpers.assertions import pytest_assert
from tests.common.helpers.srv6_helper import SRv6

logger = logging.getLogger(__name__)


class MyLocators():
    my_locator_list = [
        ['locator_1', '2001:1000:100::'],
        ['locator_2', '2001:1001:200::'],
        ['locator_3', '2001:2000:300::'],
        ['locator_4', '2001:2001:400::'],
        ['locator_5', '2001:3000:500::'],
        ['locator_6', '2001:3001:600::'],
        ['locator_7', '2001:4000:700::'],
        ['locator_8', '2001:4001:800::'],
        ['locator_9', '2001:5000:900::'],
        ['locator_10', '2001:5001:a00::']
    ]


class MySIDs(MyLocators):
    TUNNEL_MODE = [SRv6.pipe_mode]
    MY_SID_LIST = [
        [MyLocators.my_locator_list[0][0], MyLocators.my_locator_list[0][1], SRv6.uN, 'default'],
        [MyLocators.my_locator_list[1][0], MyLocators.my_locator_list[1][1], SRv6.uN, 'default'],
        [MyLocators.my_locator_list[2][0], MyLocators.my_locator_list[2][1], SRv6.uN, 'default'],
        [MyLocators.my_locator_list[3][0], MyLocators.my_locator_list[3][1], SRv6.uN, 'default'],
        [MyLocators.my_locator_list[4][0], MyLocators.my_locator_list[4][1], SRv6.uN, 'default'],
        [MyLocators.my_locator_list[5][0], MyLocators.my_locator_list[5][1], SRv6.uN, 'default'],
        [MyLocators.my_locator_list[6][0], MyLocators.my_locator_list[6][1], SRv6.uN, 'default'],
        [MyLocators.my_locator_list[7][0], MyLocators.my_locator_list[7][1], SRv6.uN, 'default'],
        [MyLocators.my_locator_list[8][0], MyLocators.my_locator_list[8][1], SRv6.uN, 'default'],
        [MyLocators.my_locator_list[9][0], MyLocators.my_locator_list[9][1], SRv6.uN, 'default']
    ]


def validate_srv6_in_appl_db(duthost,
                             block_len=32,
                             node_len=16,
                             func_len=0,
                             arg_len=0):
    for entry in MySIDs.MY_SID_LIST:
        prefix = entry[1]
        action = entry[2]
        try:
            appl_action = duthost.shell(f'sonic-db-cli APPL_DB HGET "SRV6_MY_SID_TABLE:'
                                        f'{block_len}:{node_len}:{func_len}:{arg_len}:{prefix}" action')["stdout"]
            if action.lower() != appl_action:
                logger.error(f"Real action is {appl_action}, but expected action is {action}")
                return False
        except Exception as err:
            logger.error(f"Failed to check SRV6_MY_SID_TABLE - prefix:{prefix} in Application DB")
            raise err
    return True


def random_reboot(duthost, localhost):
    """
    Randomly choose one action from reload/cold reboot and do the action and wait system recovery
    """
    reboot_type_list = ["reload", "cold"]
    reboot_type = random.choice(reboot_type_list)
    logger.info(f'Randomly choose {reboot_type} from {reboot_type_list}')

    if reboot_type == "reload":
        config_reload(duthost, safe_reload=True, check_intf_up_ports=True)
    else:
        logger.info(f'Do {reboot_type}')
        reboot(duthost, localhost, reboot_type=reboot_type, wait_warmboot_finalizer=True, safe_reboot=True,
               check_intf_up_ports=True, wait_for_bgp=True)


def validate_sai_sdk_dump_files(duthost, techsupport_folder, feature_list=[]):
    """
    Validated that expected SAI dump file available inside in techsupport dump file
    """
    logger.info('Validate SAI dump file is included in the tech-support dump')
    saidump_files_inside_techsupport = \
        duthost.shell(f'ls {techsupport_folder}/sai_sdk_dump')['stdout_lines']
    assert saidump_files_inside_techsupport, 'Expected SAI SDK dump file(folder) not available in techsupport dump'
    for feature in feature_list:
        for sai_sdk_dump in saidump_files_inside_techsupport:
            res = duthost.shell(f'zgrep {feature} {techsupport_folder}/sai_sdk_dump/{sai_sdk_dump}',
                                module_ignore_errors=True)['stdout_lines']
            if res and feature in ''.join(res):
                logger.info(f'Feature {feature} parameter exist in {techsupport_folder}/sai_sdk_dump/{sai_sdk_dump}'
                            f'\n{res}')
                break
        else:
            raise Exception(f'Feature "{feature}" parameter does not exist in sai sdk dump files')


def validate_techsupport_generation(duthost, feature_list=[]):
    """
    Validate sai sdk dump file exist
    """
    available_tech_support_files = get_available_tech_support_files(duthost)
    logger.info('Execute show techsupport command')
    duthost.shell('show techsupport')
    new_techsupport_files_list = get_new_techsupport_files_list(duthost, available_tech_support_files)
    tech_support_file_path = new_techsupport_files_list[0]
    logger.info(f'New tech support file: {new_techsupport_files_list}')
    tech_support_name = tech_support_file_path.split('.')[0].lstrip('/var/dump/')

    try:
        logger.info(f'Doing validation for techsupport : {tech_support_name}')
        techsupport_folder_path = extract_techsupport_tarball_file(duthost, tech_support_file_path)
        logger.info('Checking that expected SAI SDK dump file available in techsupport file')
        validate_sai_sdk_dump_files(duthost, techsupport_folder_path, feature_list)
    finally:
        logger.info(f'Delete {tech_support_file_path}')
        duthost.shell(f'sudo rm -rf {tech_support_file_path}')


#
# log directory inside each vsonic. vsonic starts with admin as user.
#
test_log_dir = "/home/admin/testlogs/"


#
# Helper func for print a set of lines
#
def print_lines(outlines):
    for line in outlines:
        logger.debug(line)


#
# Util functions for announce / withdraw routes from ptf docker.
#
def announce_route(ptfip, neighbor, route, nexthop, port):
    change_route("announce", ptfip, neighbor, route, nexthop, port)


def withdraw_route(ptfip, neighbor, route, nexthop, port):
    change_route("withdraw", ptfip, neighbor, route, nexthop, port)


def change_route(operation, ptfip, neighbor, route, nexthop, port):
    url = "http://%s:%d" % (ptfip, port)
    data = {"command": "neighbor %s %s route %s next-hop %s" % (neighbor, operation, route, nexthop)}
    r = requests.post(url, data=data)
    assert r.status_code == 200


#
# Skip some BGP neighbor check
#
def skip_bgp_neighbor_check(neighbor):
    skip_addresses = []
    for addr in skip_addresses:
        if neighbor == addr:
            return True

    return False


#
# Helper func to check if a list of BGP neighbors are up
#
def check_bgp_neighbors_func(nbrhost, neighbors, vrf=""):
    cmd = "vtysh -c 'show bgp summary'"
    if vrf != "":
        cmd = "vtysh -c 'show bgp vrf {} summary'".format(vrf)
    res = nbrhost.command(cmd)["stdout_lines"]
    found = 0
    for neighbor in neighbors:
        if skip_bgp_neighbor_check(neighbor):
            logger.debug("Skip {} check".format(neighbor))
            found = found + 1
            continue

        for line in res:
            if neighbor in line:
                arr = line.split()
                pfxrcd = arr[9]
                try:
                    int(pfxrcd)
                    found = found + 1
                    logger.debug("{} ==> BGP neighbor is up and gets pfxrcd {}".format(line, pfxrcd))
                except ValueError:
                    logger.debug("{} ==> BGP neighbor state {}, not up".format(line, pfxrcd))
    return len(neighbors) == found


#
# Checke BGP neighbors
#
def check_bgp_neighbors(nbrhost, neighbors, vrf=""):
    pytest_assert(check_bgp_neighbors_func(nbrhost, neighbors, vrf))


#
# Helper function to count number of Ethernet interfaces
#
def find_node_interfaces(nbrhost):
    cmd = "show version"
    res = nbrhost.command(cmd)["stdout_lines"]
    hwsku = ""
    for line in res:
        if "HwSKU:" in line:
            logger.debug("{}".format(line))
            sarr = line.split()
            hwsku = sarr[1]
            break

    cmd = "show interface status"
    res = nbrhost.command(cmd)["stdout_lines"]
    found = 0
    for line in res:
        logger.debug("{}".format(line))
        if "Ethernet" in line:
            found = found + 1

    return found, hwsku


#
# Send receive packets
#
def runSendReceive(pkt, src_port, exp_pkt, dst_ports, pkt_expected, ptfadapter):
    """
    @summary Send packet and verify it is received/not received on the expected ports
    @param pkt: The packet that will be injected into src_port
    @param src_ports: The port into which the pkt will be injected
    @param exp_pkt: The packet that will be received on one of the dst_ports
    @param dst_ports: The ports on which the exp_pkt may be received
    @param pkt_expected: Indicated whether it is expected to receive the exp_pkt on one of the dst_ports
    @param ptfadapter: The ptfadapter fixture
    """
    # Send the packet and poll on destination ports
    testutils.send(ptfadapter, src_port, pkt, 1)
    logger.debug("Sent packet: " + pkt.summary())

    time.sleep(1)
    (index, rcv_pkt) = testutils.verify_packet_any_port(ptfadapter, exp_pkt, dst_ports)
    received = False
    if rcv_pkt:
        received = True
    pytest_assert(received == pkt_expected)
    logger.debug('index=%s, received=%s' % (str(index), str(received)))
    if received:
        logger.debug("Received packet: " + scapy.Ether(rcv_pkt).summary())
    if pkt_expected:
        logger.debug('Expected packet on dst_ports')
        passed = True if received else False
        logger.debug('Received: ' + str(received))
    else:
        logger.debug('No packet expected on dst_ports')
        passed = False if received else True
        logger.debug('Received: ' + str(received))
    logger.debug('Passed: ' + str(passed))
    return passed


#
# Helper func to check if a list of IPs go via a given set of next hop
#
def check_routes_func(nbrhost, ips, nexthops, vrf="", is_v6=False):
    # Check remote learnt dual homing routes
    vrf_str = ""
    if vrf != "":
        vrf_str = "vrf {}".format(vrf)
    ip_str = "ip"
    if is_v6:
        ip_str = "ipv6"
    for ip in ips:
        cmd = "show {} route {} {} nexthop-group".format(ip_str, vrf_str, ip)
        res = nbrhost.command(cmd)["stdout_lines"]
        print_lines(res)
        found = 0
        for nexthop in nexthops:
            for line in res:
                if nexthop in line:
                    found = found + 1
        if len(nexthops) != found:
            return False
    return True


#
# check if a list of IPs go via a given set of next hop
#
def check_routes(nbrhost, ips, nexthops, vrf="", is_v6=False):
    # Add retry for debugging purpose
    count = 0
    ret = False

    #
    # Sleep 10 sec before retrying
    #
    sleep_duration_for_retry = 10

    # retry 3 times before claiming failure
    while count < 3 and not ret:
        ret = check_routes_func(nbrhost, ips, nexthops, vrf, is_v6)
        if not ret:
            count = count + 1
            # sleep make sure all forwarding structures are settled down.
            time.sleep(sleep_duration_for_retry)
            logger.info("Sleep {} seconds to retry round {}".format(sleep_duration_for_retry, count))

    pytest_assert(ret)


#
# Record fwding chain to a file
#
def recording_fwding_chain(nbrhost, fname, comments):

    filename = "{}{}".format(test_log_dir, fname)

    cmd = "mkdir -p {}".format(test_log_dir)
    nbrhost.shell(cmd, module_ignore_errors=True)
    cmd = "sudo touch /etc/sonic/frr/vtysh.conf"
    nbrhost.shell(cmd, module_ignore_errors=True)

    cmd = "date >> {} ".format(filename)
    nbrhost.shell(cmd, module_ignore_errors=True)
    cmd = "echo ' {}' >> {} ".format(comments, filename)
    nbrhost.shell(cmd, module_ignore_errors=True)
    cmd = "vtysh -c 'show bgp summary' >> {} ".format(filename)
    nbrhost.shell(cmd, module_ignore_errors=True)
    cmd = "vtysh -c 'show ip route vrf Vrf1 192.100.1.0 nexthop-group' >> {} ".format(filename)
    nbrhost.shell(cmd, module_ignore_errors=True)
    cmd = "vtysh -c 'show ipv6 route fd00:201:201:fff1:11:: nexthop-group' >> {} ".format(filename)
    nbrhost.shell(cmd, module_ignore_errors=True)
    cmd = "vtysh -c 'show ipv6 route fd00:202:202:fff2:22:: nexthop-group' >> {} ".format(filename)
    nbrhost.shell(cmd, module_ignore_errors=True)

    cmd = "echo '' >> {} ".format(filename)
    nbrhost.shell(cmd, module_ignore_errors=True)


#
# Debug commands for FRR zebra
#
debug_cmds = [
    'debug zebra events',
    'debug zebra rib',
    'debug zebra rib detailed',
    'debug zebra nht',
    'debug zebra nht detailed',
    'debug zebra dplane',
    'debug zebra nexthop',
    'debug zebra nexthop detail',
    'debug zebra packet',
    'debug zebra packet detail'
]


#
# Turn on/off FRR debug to a file
#
def turn_on_off_frr_debug(duthosts, rand_one_dut_hostname, nbrhosts, filename, vm, is_on=True):
    nbrhost = nbrhosts[vm]['host']
    # save frr log to a file
    pfxstr = " "
    if not is_on:
        pfxstr = " no "

    cmd = "vtysh -c 'configure terminal' -c '{} log file {}'".format(pfxstr, filename)
    nbrhost.command(cmd)

    #
    # Change frr debug flags
    #
    for dcmd in debug_cmds:
        cmd = "vtysh -c '" + pfxstr + dcmd + "'"
        nbrhost.command(cmd)

    #
    # Check debug flags
    #
    cmd = "vtysh -c 'show debug'"
    nbrhost.shell(cmd, module_ignore_errors=True)
    #
    # Check log file
    #
    cmd = "vtysh -c 'show run' | grep log"
    nbrhost.shell(cmd, module_ignore_errors=True)


#
# Collect file from bgp docker
#
def collect_frr_debugfile(duthosts, rand_one_dut_hostname, nbrhosts, filename, vm):
    nbrhost = nbrhosts[vm]['host']
    cmd = "mkdir -p {}".format(test_log_dir)
    nbrhost.shell(cmd, module_ignore_errors=True)
    cmd = "docker cp bgp:{} {}".format(filename, test_log_dir)
    nbrhost.shell(cmd, module_ignore_errors=True)


#
# Verify that the SID entry is programmed in APPL_DB
#
def verify_appl_db_sid_entry_exist(duthost, sonic_db_cli, key, exist):
    appl_db_my_sids = duthost.command(sonic_db_cli + " APPL_DB keys SRV6_MY_SID_TABLE*")["stdout"]
<<<<<<< HEAD
    return key in appl_db_my_sids if exist else key not in appl_db_my_sids
=======
    return key in appl_db_my_sids if exist else key not in appl_db_my_sids


#
# Get the mac address of a neighbor
#
def get_neighbor_mac(dut, neighbor_ip):
    """Get the MAC address of the neighbor via the ip neighbor table"""
    return dut.command("ip neigh show {}".format(neighbor_ip))['stdout'].split()[4]
>>>>>>> 6dabe230
<|MERGE_RESOLUTION|>--- conflicted
+++ resolved
@@ -409,9 +409,6 @@
 #
 def verify_appl_db_sid_entry_exist(duthost, sonic_db_cli, key, exist):
     appl_db_my_sids = duthost.command(sonic_db_cli + " APPL_DB keys SRV6_MY_SID_TABLE*")["stdout"]
-<<<<<<< HEAD
-    return key in appl_db_my_sids if exist else key not in appl_db_my_sids
-=======
     return key in appl_db_my_sids if exist else key not in appl_db_my_sids
 
 
@@ -420,5 +417,4 @@
 #
 def get_neighbor_mac(dut, neighbor_ip):
     """Get the MAC address of the neighbor via the ip neighbor table"""
-    return dut.command("ip neigh show {}".format(neighbor_ip))['stdout'].split()[4]
->>>>>>> 6dabe230
+    return dut.command("ip neigh show {}".format(neighbor_ip))['stdout'].split()[4]