--- conflicted
+++ resolved
@@ -102,13 +102,8 @@
             )
         else:
             injected_pkt = Ether(dst=dut_mac, src=ptfadapter.dataplane.get_mac(0, ptf_src_port).decode()) \
-<<<<<<< HEAD
                 / IPv6(src=ptfhost.mgmt_ipv6, dst="fcbb:bbbb:1:2::") \
-                / IPv6() / ICMPv6EchoRequest(seq=i)
-=======
-                / IPv6(src=ptfadapter.ptf_ipv6, dst="fcbb:bbbb:1:2::") \
                 / IPv6() / UDP(dport=4791) / Raw(load=payload)
->>>>>>> 430f05c4
 
         expected_pkt = injected_pkt.copy()
         expected_pkt['Ether'].dst = get_neighbor_mac(duthost, neighbor_ip)
@@ -168,11 +163,7 @@
                 ipv6_dst="fcbb:bbbb:1::",
                 srh_seg_left=1,
                 srh_nh=41,
-<<<<<<< HEAD
-                inner_frame=IPv6(dst=neighbor_ip, src=ptfhost.mgmt_ipv6)/ICMPv6EchoRequest(seq=i)
-=======
-                inner_frame=IPv6(dst=neighbor_ip, src=ptfadapter.ptf_ipv6, tc=0x1, hlim=64)/ICMPv6EchoRequest(seq=i)
->>>>>>> 430f05c4
+                inner_frame=IPv6(dst=neighbor_ip, src=ptfhost.mgmt_ipv6, tc=0x1, hlim=64)/ICMPv6EchoRequest(seq=i)
             )
         else:
             injected_pkt = Ether(dst=dut_mac, src=ptfadapter.dataplane.get_mac(0, ptf_src_port).decode()) \
@@ -180,11 +171,7 @@
                 / IPv6(dst=neighbor_ip, src=ptfhost.mgmt_ipv6) / ICMPv6EchoRequest(seq=i)
 
         expected_pkt = Ether(dst=get_neighbor_info(neighbor_ip, nbrhosts)['mac'], src=dut_mac) / \
-<<<<<<< HEAD
-            IPv6(dst=neighbor_ip, src=ptfhost.mgmt_ipv6)/ICMPv6EchoRequest(seq=i)
-=======
-            IPv6(dst=neighbor_ip, src=ptfadapter.ptf_ipv6, tc=0x1, hlim=63)/ICMPv6EchoRequest(seq=i)
->>>>>>> 430f05c4
+            IPv6(dst=neighbor_ip, src=ptfhost.mgmt_ipv6, tc=0x1, hlim=63)/ICMPv6EchoRequest(seq=i)
         logger.debug("Expected packet #{}: {}".format(i, expected_pkt.summary()))
         runSendReceive(injected_pkt, ptf_src_port, expected_pkt, [ptf_src_port], True, ptfadapter)
 
