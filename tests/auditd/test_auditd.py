--- conflicted
+++ resolved
@@ -14,13 +14,8 @@
 
 DOCKER_EXEC_CMD = "docker exec {} bash -c "
 NSENTER_CMD = "nsenter --target 1 --pid --mount --uts --ipc --net "
-<<<<<<< HEAD
-CURL_HTTP_CODE_CMD = "curl --fail-with-body -s -o /dev/null -w \%\{http_code\} http://localhost:8080"   # noqa: W605
-CURL_CMD = "curl --fail-with-body http://localhost:8080"    # noqa: W605
-=======
-CURL_HTTP_CODE_CMD = "curl -s -o /dev/null -w \%\{http_code\} http://localhost:8080" # noqa W605
-CURL_CMD = "curl http://localhost:8080" # noqa W605
->>>>>>> d374e748
+CURL_HTTP_CODE_CMD = "curl -s -o /dev/null -w \%\{http_code\} http://localhost:8080"   # noqa: W605
+CURL_CMD = "curl http://localhost:8080"    # noqa: W605
 logger = logging.getLogger(__name__)
 
 
