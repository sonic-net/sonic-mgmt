import re
import os
import time
import logging
import json
import copy
from collections import namedtuple
from netaddr import IPAddress

import ptf.mask as mask
import ptf.packet as packet
import ptf.testutils as testutils
from tests.common.errors import RunAnsibleModuleFail
from tests.common.helpers.assertions import pytest_assert
from jinja2 import Environment, FileSystemLoader
from tests.common.config_reload import config_reload
from tests.common.pkt_filter.filter_pkt_in_buffer import FilterPktBuffer
from tests.common.pkt_filter.filter_pkt_in_buffer import convert_pkt_to_dict

BASE_DIR = os.path.dirname(os.path.realpath(__file__))
DUT_TMP_DIR = os.path.join('tmp', os.path.basename(BASE_DIR))
NAT_CONF_J2_TEMPLATE = "templates/create_nat_binding.j2"
FILES_DIR = os.path.join(BASE_DIR, 'files')
TEMPLATE_DIR = os.path.join(BASE_DIR, 'templates')
NAT_GLOBAL_TEMPLATE = 'global_nat_table_config.j2'
NAT_STATIC_TEMPLATE = 'static_nat_napt_table_config.j2'
ZONES_TEMPLATE = 'nat_zone_table_config.j2'
NAT_ADMIN_MODE = "enabled"
STATIC_NAT_TABLE_NAME = "STATIC_NAT"
STATIC_NAPT_TABLE_NAME = "STATIC_NAPT"
ACL_TEMPLATE = 'create_acl_rule.j2'
GLOBAL_NAT_TIMEOUT = 300
GLOBAL_UDP_NAPT_TIMEOUT = 120
GLOBAL_TCP_NAPT_TIMEOUT = 300
TCP_GLOBAL_PORT = 3700
UDP_GLOBAL_PORT = 3000
TCP_LOCAL_PORT = 80
UDP_LOCAL_PORT = 161
POOL_RANGE_START_PORT = 5000
POOL_RANGE_END_PORT = 6000
logger = logging.getLogger(__name__)
DYNAMIC_POOL_NAME = "test_pool"
ACL_TABLE_GLOBAL_NAME = "test_acl_table"
DYNAMIC_BINDING_NAME = "test_binding"
ACL_SUBNET = "192.168.0.0/24"
BR_MAC = ["22:22:22:22:22:21"]
PORT_CHANNEL_TEMP = 'PortChannel10{}'
VRF = {"red": {"ip": "11.1.0.2", "id": "1", "mask": "30", "gw": "11.1.0.1", "dut_iface": PORT_CHANNEL_TEMP.format(1),
               "port_id": {"t0": ["28"], "t0-64": ["0", "1"], "t0-64-32": ["0", "1"]}
               },
       "blue": {"ip": "192.168.0.101", "id": "2", "mask": "24", "gw": "192.168.0.1", "port_id": "6"},
       "yellow": {"ip": "192.168.0.201", "id": "3", "mask": "24", "gw": "192.168.0.1", "port_id": "7"}
       }
SETUP_CONF = {"loopback": {"vrf": VRF, "acl_subnet": ACL_SUBNET},
              "port_in_lag": {"vrf": VRF, "acl_subnet": ACL_SUBNET}
              }
DIRECTION_PARAMS = ['host-tor', 'leaf-tor']
FULL_CONE_TEST_IP = "172.20.1.2"
FULL_CONE_TEST_SUBNET = "172.20.1.0/24"
REBOOT_MAP = {'cold': {"timeout": 300}, 'fast': {"timeout": 180}, 'warm': {"timeout": 180}}
PTF_NETWORK_DATA = namedtuple('PTF_NETWORK_DATA', ['outer_ports', 'inner_ports', 'eth_dst', 'eth_src', 'ip_src',
                                                   'ip_dst', 'public_ip', 'private_ip', 'exp_src_ip', 'exp_dst_ip'])
L4_PORTS_DATA = namedtuple('L4_PORTS_DATA', ['src_port', 'dst_port', 'exp_src_port', 'exp_dst_port'])


def check_peers_by_ping(duthost):
    for vrf in VRF:
        duthost.command("ping {0} -c 5".format(VRF[vrf]['ip']))


def configure_nat_over_cli(duthost, action, nat_type, global_ip, local_ip, proto=None,
                           global_port=None, local_port=None):
    """
    static NAT/NAPT CLI wrapper
    :param duthost: DUT host object
    :param action: string rule action
    :param nat_type: string static nat type
    :param global_ip: string global IP address value
    :param local_ip: string local IP address value
    :param proto: string protocol type
    :param global_port: string global l4 port
    :param local_port: string local l4 port
    :return : dict with rule parameters
    """
    action_type_map = {'add': '-nat_type dnat', 'remove': ''}
    if nat_type == 'static_nat':
        duthost.command("sudo config nat {} static basic {} {} {}"
                        .format(action, global_ip, local_ip, action_type_map[action]))
        return {
            global_ip: {'local_ip': local_ip, 'nat_type': 'dnat'}
            }
    elif nat_type == 'static_napt':
        duthost.command("sudo config nat {} static {} {} {} {} {} {}".format(action, proto.lower(),
                                                                             global_ip, global_port,
                                                                             local_ip, local_port,
                                                                             action_type_map[action]))
        return {
            "{}|{}|{}".format(global_ip, proto.upper(), global_port): {'local_ip': local_ip,
                                                                       'local_port': "{}".format(local_port),
                                                                       'nat_type': 'dnat'
                                                                       }
            }
    return "Unkown NAT type"


def nat_statistics(duthost, show=False, clear=False):
    """
    NAT CLI helper which gets or clears NAT statistics
    :param duthost: DUT host object
    :param show: bool
    :param clear: bool
    :return : formatted CLI output
    """
    if show:
        output_cli = exec_command(duthost, ["show nat statistics"])
        if output_cli["rc"]:
            raise Exception('Return code is {} not 0'.format(output_cli["rc"]))
        output = {}
        entries = output_cli["stdout"].split()[10:]
        if entries:
            num_entries = len(entries[::5])
            keys = output_cli["stdout"].split()[:5]
            for num in range(0, num_entries):
                entry_values = entries[(num * 5):(num * 5) + 5]
                key = entry_values[1] if entry_values[1] != "---" else entry_values[2]
                output[key] = {keys[i]: entry_values[i] for i in range(0, len(keys))}
        return output
    elif clear:
        output_cli = exec_command(duthost, ["sudo sonic-clear nat statistics"])
        if output_cli["rc"]:
            raise Exception('Return code is {} not 0'.format(output_cli["rc"]))
        return output_cli["stdout"].lstrip()
    return None


def dut_nat_iptables_status(duthost):
    """
    NAT CLI helper gets DUT's iptables entries
    :param duthost: DUT host object
    :return : dict with nat PREROUTING/POSTROUTING iptables entries
    """
    nat_table_status = {}
    output_cli = exec_command(duthost, ["sudo iptables -nL -t nat"])
    if output_cli["rc"]:
        raise Exception('Return code is {} not 0'.format(output_cli["rc"]))
    entries = output_cli["stdout"].split("\n")
    index_prerouting = [i for i in range(0, len(entries)) if "PREROUTING" in entries[i]][0] + 2
    index_input = [i for i in range(0, len(entries)) if "INPUT" in entries[i]][0]
    index_postrouting = [i for i in range(0, len(entries)) if 'POSTROUTING' in entries[i]][0] + 2
    if any(['DOCKER' in entry for entry in entries]):
        index_docker = [i for i in range(0, len(entries)) if 'DOCKER' in entries[i]][0]
        postrouting = [el for el in entries[index_postrouting:index_docker] if len(el) > 1]
    else:
        postrouting = [el for el in entries[index_postrouting:] if len(el) > 1]
    prerouting = [el for el in entries[index_prerouting:index_input] if len(el) > 0]
    nat_table_status["prerouting"] = [" ".join([s.strip() for s in el.split() if len(el) > 0])
                                      for el in prerouting]
    nat_table_status["postrouting"] = [" ".join([s.strip() for s in el.split() if len(el) > 0])
                                       for el in postrouting]
    return nat_table_status


def dut_interface_status(duthost, interface_name):
    """
    NAT CLI helper gets DUT's interface status
    :param duthost: DUT host object
    :param interface_name: string interface to configure
    :return : string formatted CLI output with interface current operstatus
    """
    return duthost.show_interface(command='status',
                                  interfaces=interface_name
                                  )['ansible_facts']['int_status'][interface_name]['oper_state']


def dut_interface_control(duthost, action, interface_name, ip_addr=""):
    """
    NAT CLI helper enable/disable DUT's interface
    :param duthost: DUT host object
    :param action: string action to configure interface
    :param interface_name: string interface to configure
    :return : formatted CLI output with interface current operstatus
    """
    interface_actions = {"disable": "shutdown {}".format(interface_name),
                         "enable": "startup {}".format(interface_name),
                         "ip remove": "{} {}".format(action, ip_addr),
                         "ip add": "{} {}".format(action, ip_addr)
                         }
    expected_operstatus = {"disable": "down", "enable": "up", "ip remove": "up", "ip add": "up"}
    output_cli = exec_command(duthost, ["sudo config interface {}".format(interface_actions[action])])
    if output_cli["rc"]:
        raise Exception('Return code is {} not 0'.format(output_cli["rc"]))
    attempts = 3
    current_operstatus = dut_interface_status(duthost, interface_name)
    while current_operstatus != expected_operstatus[action]:
        if attempts == 0:
            break
        time.sleep(15)
        current_operstatus = dut_interface_status(duthost, interface_name)
        attempts -= 1
    return current_operstatus


def nat_translations(duthost, show=False, clear=False):
    """
    NAT CLI helper which gets or clears NAT translations
    :param duthost: DUT host object
    :param show: bool
    :param clear: bool
    :return : formatted CLI output
    """
    if show:
        output_cli = exec_command(duthost, ["show nat translations"])
        if output_cli["rc"]:
            raise Exception('Return code is {} not 0'.format(output_cli["rc"]))
        output = {}
        entries = output_cli["stdout"].split('\n')[15:]
        splited_entries = []
        for el in entries:
            splited_entries.extend(el.split())
        if splited_entries:
            num_entries = len(splited_entries[::5])
            keys = [el.strip() for el in output_cli["stdout"].split("\n")[13].split("  ") if el]
            for num in range(0, num_entries):
                entry_values = splited_entries[(num * 5):(num * 5) + 5]
                key = entry_values[1] if entry_values[1] != "---" else entry_values[2]
                output[key] = {keys[i]: entry_values[i] for i in range(0, len(keys))}
        return output
    elif clear:
        output_cli = exec_command(duthost, ["sudo sonic-clear nat translations"])
        if output_cli["rc"]:
            raise Exception('Return code is {} not 0'.format(output_cli["rc"]))
        return output_cli["stdout"].lstrip()
    return None


def crud_operations_basic(duthost, crud_operation):
    """
    static NAT CLI helper
    :param duthost: DUT host object
    :param crud_operation: dict dict with action and rule parameters
    :return : dict with rule parameters
    """
    nat_type = "static_nat"
    for key in crud_operation.keys():
        output = configure_nat_over_cli(duthost, crud_operation[key]["action"], nat_type,
                                        crud_operation[key]["global_ip"], crud_operation[key]["local_ip"])
    return output


def crud_operations_napt(duthost, crud_operation):
    """
    static NAPT CLI helper
    :param duthost: DUT host object
    :param crud_operation: dict dict with action and rule parameters
    :return : dict with rule parameters
    """
    nat_type = 'static_napt'
    for key in crud_operation.keys():
        output = configure_nat_over_cli(duthost, crud_operation[key]["action"], nat_type,
                                        crud_operation[key]["global_ip"], crud_operation[key]["local_ip"],
                                        proto=crud_operation[key]["proto"],
                                        global_port=crud_operation[key]["global_port"],
                                        local_port=crud_operation[key]["local_port"])
    return output


def exec_command(host, command_list):
    """
    Executes shell commands on host
    :param host: host object
    :param command_list: list of commands to execute
    :return : response from host or exception __str__
    """
    if len(command_list) == 1:
        try:
            response = host.shell(command_list[0])
            return response
        except Exception as e:
            return e.__str__()
    else:
        for command in command_list:
            exec_command(host, [command])


def nat_zones_config(duthost, setup_info, interface_type):
    """
    generate and deploy NAT zones configuration files
    :param duthost: DUT host object
    :param setup_info: dict, setup info fixture
    :param interface_type: interface type
    """
    # Get inner and outer interfaces from setup info
    inner_zone_interfaces = setup_info[interface_type]["inner_zone_interfaces"]
    outer_zone_interfaces = setup_info[interface_type]["outer_zone_interfaces"]
    for rif in setup_info["dut_rifs_in_topo_t0"]:
        if rif in inner_zone_interfaces or rif in outer_zone_interfaces:
            nat_zone_vars = setup_info['interfaces_nat_zone'][rif]
            # Add zone configuration
            duthost.command("sudo config nat add interface {0} -nat_zone {1}".format(rif, nat_zone_vars['zone_id']))
            # Check that zone was applied
            show_zones = duthost.command("show nat config zones")['stdout']
            zone_id = re.search(r"{}\s+(\d)".format(rif), show_zones).group(1)
            pytest_assert(str(nat_zone_vars['zone_id']) == zone_id, "NAT zone was not set to {}".format(zone_id))


def get_cli_show_nat_config_output(duthost, command):
    """
    created ditionary with output of show nat command
    :param duthost: DUT host object
    :param command: str, command to execute
    :return: list of dict with output
    """
    return duthost.show_and_parse("show nat config {}".format(command))


def apply_static_nat_config(duthost, ptfadapter, ptfhost, setup_data,
                            network_data, direction, interface_type, nat_type, public_ip,
                            private_ip, protocol_type=None, nat_entry=None, handshake=False):
    """
    generate and deploy  static NAT/NAPT configuration files
    :param duthost: DUT host object
    :param ptfadapter: ptf adapter fixture
    :param ptfhost: PTF host object
    :param setup_info: dict, setup info fixture
    :param direction: string, traffic's flow direction
    :param interface_type: interface type
    :param nat_type: string, static NAT type
    :param public_ip: IP Address of Internet IP (host-tor) or IP Address of Public Interface (leaf-tor)
    :param private_ip: IP Address of Local IP (host-tor) or IP Address of Internet IP (leaf-tor)
    :param nat_entry: static_nat/static_napt
    :param protocol_type: TCP/UDP
    """

    # Define network data and L4 ports
    network_data = get_network_data(ptfadapter, setup_data, direction, interface_type, nat_type=nat_type)
    src_port, dst_port = get_l4_default_ports(protocol_type)
    global_port = dst_port
    local_port = src_port
    if nat_entry != 'static_napt':
        # Add static basic rule
        duthost.command("sudo config nat add static basic {0} {1} -nat_type=dnat".format(public_ip, private_ip))
    else:
        # Add static napt rule
        duthost.command("sudo config nat add static {0} {1} {2} {3} {4} -nat_type=dnat".
                        format(protocol_type.lower(), public_ip, global_port, private_ip, local_port))
    # Check that rule was applied
    static_nat = get_cli_show_nat_config_output(duthost, "static")
    pytest_assert('dnat' == static_nat[0]['nat type'], "Default NAT type was changed")
    pytest_assert(public_ip == static_nat[0]['global ip'], "Global IP does not match {}".format(public_ip))
    pytest_assert(private_ip == static_nat[0]['local ip'], "Local IP does not match {}".format(private_ip))
    if nat_entry == 'static_napt':
        pytest_assert(protocol_type == static_nat[0]['ip protocol'], "Protocol does not match {}".format(protocol_type))
        pytest_assert(str(global_port) == static_nat[0]['global port'], "Global Port does not match {}"
                      .format(global_port))
        pytest_assert(str(local_port) == static_nat[0]['local port'], "Local Port does not match {}".format(local_port))
    else:
        pytest_assert('all' == static_nat[0]['ip protocol'])
    nat_zones_config(duthost, setup_data, interface_type)
    # Perform TCP handshake
    if handshake:
        if direction == 'leaf-tor':
            # set_arp entries
            check_peers_by_ping(duthost)
        perform_handshake(ptfhost, setup_data,
                          protocol_type, direction,
                          network_data.ip_dst, dst_port,
                          network_data.ip_src, src_port,
                          network_data.public_ip)


def get_src_port(setup_info, direction, interface_type, second_port=False):
    """
    return source port ids based on test case direction and interface_type
    :param setup_info: setup info fixture
    :param direction: 'host-tor', 'leaf-tor'
    :param interface_type: type of interface
    :param second_port: boolean if second port id needs to be returned
    :return: source port ids
    """
    if direction == 'host-tor':
        if second_port:
            return [setup_info[interface_type]['inner_port_id'][0] + 1]
        return setup_info[interface_type]['inner_port_id']
    return setup_info[interface_type]['outer_port_id']


def get_dst_port(setup_info, direction, interface_type, second_port=False):
    """
    return destination port ids based on test case direction and interface_type
    :param setup_info: setup info fixture
    :param direction: 'host-tor', 'leaf-tor'
    :param interface_type: type of interface
    :param second_port: boolean if second port id needs to be returned
    :return: destination port ids
    """
    if direction == 'leaf-tor':
        if second_port:
            return [setup_info[interface_type]['inner_port_id'][0] + 1]
        return setup_info[interface_type]['inner_port_id']
    return setup_info[interface_type]['outer_port_id']


def get_src_ip(setup_info, direction, interface_type, nat_type=None, second_port=False):
    """
    return source IP based on test case direction and interface_type
    :param setup_info: setup info fixture
    :param direction: 'host-tor', 'leaf-tor'
    :param interface_type: type of interface
    :param second_port: boolean if second port's IP settings need to be returned
    :param nat_type: string nat type
    :return: source IP
    """
    if direction == 'host-tor' or nat_type == "static_napt":
        if second_port:
            return setup_info[interface_type]["second_src_ip"]
        return setup_info[interface_type]['src_ip']
    return setup_info[interface_type]['dst_ip']


def get_dst_ip(setup_info, direction, interface_type, nat_type=None):
    """
    return destination IP based on test case direction and interface_type
    :param setup_info: setup info fixture
    :param direction: 'host-tor', 'leaf-tor'
    :param interface_type: type of interface
    :param nat_type: string nat type
    :return: destination IP
    """
    if direction == 'host-tor' or nat_type == "static_napt":
        return setup_info[interface_type]['dst_ip']
    return setup_info[interface_type]['public_ip']


def get_public_ip(setup_info, interface_type):
    """
    return public IP based on test case interface_type
    :param setup_info: setup info fixture
    :param interface_type: type of interface
    :return: public IP
    """
    return setup_info[interface_type]['public_ip']


def setup_ptf_interfaces(testbed, ptfhost, duthost, setup_info, interface_type, vrf_id, vrf_name, port_id,
                         ip_address, mask, gw_ip, key):
    """
    setup ptf interfaces for tests
    :param testbed: Testbed object
    :param ptfhost: PTF host object
    :param duthost: DUT host object
    :param setup_info: setup info fixture
    :param interface_type: string interface type
    :param vrf_id: id of vrf
    :param vrf_name: vrf name
    :param port_id: port id of interface
    :param ip_address: ip address of interface
    :param mask: vrf mask
    :param gw_ip: ip address of gateway
    :param key: dictionary key if vrf configuration
    """

    ptfhost.shell("grep -Fxq '{} {}' /etc/iproute2/rt_tables "
                  "|| echo '{} {}' >> /etc/iproute2/rt_tables".format(vrf_id, vrf_name, vrf_id, vrf_name))
    ptfhost.shell("ip link add {} type vrf table {}".format(vrf_name, vrf_id))
    ptfhost.shell("ip link set dev {} up".format(vrf_name))
    if vrf_name == "red":
        bond_interface = "bond1"
        ptfhost.shell("ip link add {} type bond".format(bond_interface))
        ptfhost.shell("ip link set {} type bond miimon 100 mode balance-xor".format(bond_interface))
        for iface_id in port_id[testbed['topo']['name']]:
            ptfhost.shell("ip link set eth{} down".format(iface_id))
            ptfhost.shell("ip link set eth{} master {}".format(iface_id, bond_interface))
        ptfhost.shell("ip link set dev {} up".format(bond_interface))
        ptfhost.shell("ifconfig {} hw ether {}".format(bond_interface, BR_MAC[0]))
        ptfhost.shell("ifconfig {} mtu 9216 up".format(bond_interface))
        ptfhost.shell("ip link set {} master {}".format(bond_interface, vrf_name))
        ptfhost.shell("ip addr add {}/{} dev {}".format(ip_address, mask, bond_interface))
    else:
        ptfhost.shell("ip link set eth{} master {}".format(port_id, vrf_name))
        ptfhost.shell("ip addr add {}/{} dev eth{}".format(ip_address, mask, port_id))
    ptfhost.shell("ip rule add iif {} table {}".format(vrf_name, vrf_id))
    ptfhost.shell("ip rule add oif {} table {}".format(vrf_name, vrf_id))
    ptfhost.shell("ip route add 0.0.0.0/0 via {} table {}".format(gw_ip, vrf_id))
    if "dut_iface" in setup_info[interface_type]["vrf_conf"][key].keys():
        dut_iface = setup_info[interface_type]["vrf_conf"][key]["dut_iface"]
        pch_ip = setup_info["pch_ips"][dut_iface]
        pch_mask = setup_info["pch_masks"][dut_iface]
        mask_prefix = IPAddress(pch_mask).netmask_bits()

        duthost.shell("sudo config interface ip remove {} {}/{}".format(dut_iface, pch_ip, mask_prefix))
        duthost.shell("sudo config interface ip add {} {}/{}".format(dut_iface, gw_ip, mask))


def teardown_ptf_interfaces(testbed, ptfhost, gw_ip, vrf_id, ip_address, mask, port_id, vrf_name):
    """
    teardown ptf interfaces after tests
    :param testbed: Testbed object
    :param ptfhost: PTF host object
    :param gw_ip: ip address of gateway
    :param vrf_id: id of vrf
    :param ip_address: ip address of interface
    :param mask: vrf mask
    :param port_id: port id of interface
    :param vrf_name: vrf name
    """
    ptfhost.shell("ip route del 0.0.0.0/0 via {} table {}".format(gw_ip, vrf_id))
    if vrf_name == "red":
        bond_interface = "bond1"
        ptfhost.shell("ip addr del {}/{} dev {}".format(ip_address, mask, bond_interface))
        ptfhost.shell("ip rule del iif {} table {}".format(vrf_name, vrf_id))
        ptfhost.shell("ip rule del oif {} table {}".format(vrf_name, vrf_id))
        ptfhost.shell("ip link set {} nomaster".format(bond_interface))
        for iface_id in port_id[testbed['topo']['name']]:
            ptfhost.shell("ip link set eth{} nomaster".format(iface_id))
            ptfhost.shell("ip link set eth{} up".format(iface_id))
        ptfhost.shell("ip link del {}".format(bond_interface))
        ptfhost.shell("ip link del {} type vrf table {}".format(vrf_name, vrf_id))
    else:
        ptfhost.shell("ip addr del {}/{} dev eth{}".format(ip_address, mask, port_id))
        ptfhost.shell("ip rule del iif {} table {}".format(vrf_name, vrf_id))
        ptfhost.shell("ip rule del oif {} table {}".format(vrf_name, vrf_id))
        ptfhost.shell("ip link set eth{} nomaster".format(port_id))
        ptfhost.shell("ip link del {} type vrf table {}".format(vrf_name, vrf_id))


def conf_ptf_interfaces(testbed, ptfhost, duthost, setup_info, interface_type, teardown=False):
    """
    setup testbed's environment for CT run
    :param testbed: Testbed object
    :param ptfhost: PTF host object
    :param duthost: DUT host object
    :param setup_info: setup info fixture
    :param interface_type: string interface type
    :param teardown: Boolean parameter to remove or not PTF's interfaces config
    """
    if not teardown:
        ptfhost.script("./scripts/change_mac.sh")
    for key in setup_info[interface_type]["vrf_conf"]:
        vrf_id = setup_info[interface_type]["vrf_conf"][key]["id"]
        vrf_name = key
        ip_address = setup_info[interface_type]["vrf_conf"][key]["ip"]
        gw_ip = setup_info[interface_type]["vrf_conf"][key]["gw"]
        port_id = setup_info[interface_type]["vrf_conf"][key]["port_id"]
        mask = setup_info[interface_type]["vrf_conf"][key]["mask"]
        if teardown:
            teardown_ptf_interfaces(testbed, ptfhost, gw_ip, vrf_id, ip_address, mask, port_id, vrf_name)
        else:
            setup_ptf_interfaces(testbed, ptfhost, duthost, setup_info, interface_type, vrf_id, vrf_name,
                                 port_id, ip_address, mask, gw_ip, key)
    if not teardown:
        ptfhost.shell('supervisorctl restart ptf_nn_agent')


def expected_mask_nated_packet(pkt, protocol_type, ip_dst, ip_src,
                               src_port=None, dst_port=None):
    """
    Generate expected packet
    :param pkt: packet to be sent
    :param protocol_type: protocol type TCP, UDP or ICMP
    :param ip_src: expected source IP
    :param ip_dst: expected destination IP
    :param src_port: source L4 expected port
    :param dst_port: destination L4 expected port
    :return: expected packet
    """
    # Set up all fields
    exp_pkt = pkt.copy()
    exp_pkt['IP'].ttl -= 1
    exp_pkt['IP'].dst = ip_dst
    exp_pkt['IP'].src = ip_src
    if protocol_type in ["TCP", "UDP"]:
        exp_pkt[protocol_type].sport = src_port
        exp_pkt[protocol_type].dport = dst_port
    exp_pkt = mask.Mask(exp_pkt)
    exp_pkt.set_do_not_care_scapy(packet.Ether, 'dst')
    exp_pkt.set_do_not_care_scapy(packet.Ether, 'src')
    exp_pkt.set_do_not_care_scapy(packet.IP, 'chksum')
    exp_pkt.set_do_not_care_scapy(packet.IP, 'id')
    return exp_pkt


def create_packet(eth_dst, eth_src, ip_dst, ip_src, protocol_type, sport=None, dport=None):
    """
    generate packet to send
    :param eth_dst: destination Ethernet address
    :param eth_src: source Ethernet address
    :param ip_dst: destination IP address
    :param ip_src: source IP address
    :param protocol_type: TCP/UDP/ICMP
    :param sport: source port for UDP/TCP packet
    :param dport: destination port for UDP/TCP traffic
    :return: packet based on protocol type
    """
    if protocol_type == "TCP":
        return testutils.simple_tcp_packet(eth_dst=eth_dst, eth_src=eth_src, ip_dst=ip_dst, ip_src=ip_src,
                                           tcp_sport=sport, tcp_dport=dport, ip_ttl=64)
    elif protocol_type == "UDP":
        return testutils.simple_udp_packet(eth_dst=eth_dst, eth_src=eth_src, ip_dst=ip_dst, ip_src=ip_src,
                                           udp_sport=sport, udp_dport=dport, ip_ttl=64)
    return testutils.simple_icmp_packet(eth_dst=eth_dst, eth_src=eth_src, ip_dst=ip_dst, ip_src=ip_src, icmp_type=8,
                                        icmp_code=0, ip_ttl=64)


def teardown_test_env(testbed, duthost, ptfhost, setup_info, interface_type, reboot=False, before_test=False):
    """
    teardown function cleans DUT's config and PTF's interfaces
    :param duthost: duthost fixture
    :param ptfhost: ptfhost fixture
    :param setup_info: setup_info fixture
    :param interface_type: string interface type
    :param reboot: if True perform DUT reboot
    :param  before_test: boolean to not clear/clear PTF configuration
    """
    # reset dut to initial T0 configuration
    if reboot:
        duthost.command('reboot')
    else:
        config_reload(duthost)
    # wait for dut become stable
    time.sleep(180)
    # remove ptf interfaces configuration
    if not before_test:
        conf_ptf_interfaces(testbed, ptfhost, duthost, setup_info, interface_type, teardown=True)


def get_network_data(ptfadapter, setup_info, direction, interface_type, nat_type=None, second_port=False):
    """
    Gets network data: MACs, IPs, inner/outer ports ids

        Args:
            ptfadapter: ptf adapter fixture
            setup_info: setup_info fixture
            direction: string with current flow direction
            interface_type: string interface type
            nat_type: string with static napt/nat/dynamic types
            second_port: boolean if second port id needs to be returned
    """
    # Get outer and inner ports
    outer_ports = get_dst_port(setup_info, direction, interface_type,
                               second_port=second_port)
    inner_ports = get_src_port(setup_info, direction, interface_type,
                               second_port=second_port)
    mac_map = {"host-tor": ptfadapter.dataplane.get_mac(0, inner_ports[0]), "leaf-tor": BR_MAC[0]}
    # Get source and destination IPs for packets to send
    ip_src = get_src_ip(setup_info, direction, interface_type,
                        nat_type=nat_type, second_port=second_port)
    ip_dst = get_dst_ip(setup_info, direction, interface_type,
                        nat_type=nat_type)
    # Define expected source and destination IP based on direction
    if nat_type == "static_napt" and direction == "leaf-tor":
        exp_dst_ip = ip_src
        ip_src = ip_dst
        ip_dst = setup_info[interface_type]["public_ip"]
        exp_src_ip = ip_src
    elif direction == 'host-tor':
        exp_dst_ip = setup_info[interface_type]["dst_ip"]
        exp_src_ip = setup_info[interface_type]["public_ip"]
    else:
        exp_dst_ip = setup_info[interface_type]["src_ip"]
        exp_src_ip = setup_info[interface_type]["dst_ip"]
        if second_port:
            exp_dst_ip = setup_info[interface_type]["second_src_ip"]
    # Get MAC addresses for packets to send
    eth_dst = setup_info['router_mac']
    eth_src = mac_map[direction]
    # Get public and private IPs for NAT configuration
    public_ip = get_public_ip(setup_info, interface_type)
    private_ip = get_src_ip(setup_info, direction, interface_type, nat_type, second_port)
    return PTF_NETWORK_DATA(outer_ports, inner_ports, eth_dst, eth_src, ip_src, ip_dst,
                            public_ip, private_ip, exp_src_ip, exp_dst_ip)


def perform_handshake(ptfhost, setup_info, protocol_type, direction,
                      ip_dst, dest_l4_port, ip_src, source_l4_port, public_ip, second_port=False):
    """
    Performs TCP handshake to initiate NAT translation

        Args:
            ptfhost: ptf host fixture
            setup_info: setup_info fixture
            protocol_type: sting with TCP/UDP values
            direction: string with current flow direction
            ip_dst: IP destination
            dest_l4_port: destination L4 port
            ip_src: IP source
            source_l4_port: source L4 port
            public_ip: Public IP
            second_port: boolean if second port id needs to be returned
            n_perf: int specifing number of connection for performance test
    """
    src_vrf = setup_info["inner_vrf"][0]
    dst_vrf = setup_info["outer_vrf"][0]
    if second_port:
        src_vrf = setup_info["inner_vrf"][1]
        dst_vrf = setup_info["outer_vrf"][1]

    if direction == "host-tor":
        echo_cmd = "python /tmp/nat_ptf_echo.py {} {} {} {} {} {} {} None &".format(protocol_type.lower(),
                                                                                    ip_dst, dest_l4_port,
                                                                                    ip_src, source_l4_port,
                                                                                    dst_vrf, src_vrf)
    else:
        echo_cmd = "python /tmp/nat_ptf_echo.py {} {} {} {} {} {} {} {} &".format(protocol_type.lower(),
                                                                                  ip_src, source_l4_port,
                                                                                  ip_dst, dest_l4_port,
                                                                                  dst_vrf, src_vrf,
                                                                                  public_ip)
    ptfhost.copy(src="./scripts/nat_ptf_echo.py", dest="/tmp")
    ptfhost.command(echo_cmd)


def generate_and_verify_traffic(duthost, ptfadapter, setup_info, interface_type, direction, protocol_type, nat_type,
                                second_port=False, src_port=None, dst_port=None, exp_src_port=None, exp_dst_port=None):
    """
    Generates TCP/UDP traffic and checks that traffic is translated due to NAT types/rules

        Args:
            duthost: duthost fixture
            ptfadapter: ptf adapter fixture
            setup_info: setup_info fixture
            interface_type: string interface type
            direction: string with current flow direction
            protocol_type: sting with TCP/UDP values
            nat_type: string with static napt/nat/dynamic types
            second_port: boolean if second port id needs to be returned
            src_port: L4 source port in packet to send
            dst_port: L4 destination port in packet to send
            exp_src_port: L4 source port in expected packet
            exp_dst_port: L4 destination port in expected packet
    """
    # Define network data and L4 ports
    network_data = get_network_data(ptfadapter, setup_info, direction, interface_type, nat_type=nat_type,
                                    second_port=second_port)
    if nat_type != 'dynamic':
        l4_ports = get_static_l4_ports(protocol_type, direction, nat_type)
    else:
        l4_ports = get_dynamic_l4_ports(duthost, protocol_type, direction, network_data.public_ip)
    if src_port is None:
        src_port = l4_ports.src_port
    if dst_port is None:
        dst_port = l4_ports.dst_port
    if exp_src_port is None:
        exp_src_port = l4_ports.exp_src_port
    if exp_dst_port is None:
        exp_dst_port = l4_ports.exp_dst_port
    # Create packet to send
    pkt = create_packet(network_data.eth_dst, network_data.eth_src,
                        network_data.ip_dst, network_data.ip_src,
                        protocol_type, sport=src_port, dport=dst_port)
    # Define expected packet
    exp_pkt = expected_mask_nated_packet(pkt, protocol_type, network_data.exp_dst_ip, network_data.exp_src_ip,
                                         src_port=exp_src_port, dst_port=exp_dst_port)
    # clear buffer
    ptfadapter.dataplane.flush()
    # Send packet
    for port in network_data.inner_ports:
        testutils.send(ptfadapter, port, pkt, count=5)
    # Verify that expected packets arrive on outer ports
    testutils.verify_packet_any_port(ptfadapter, exp_pkt, ports=network_data.outer_ports)


def generate_and_verify_not_translated_traffic(ptfadapter, setup_info, interface_type, direction, protocol_type,
                                               nat_type, second_port=False, ip_src=None, ip_dst=None,
                                               exp_ip_src=None, exp_ip_dst=None):
    """
    Generates TCP/UDP traffic and checks that traffic is not translated due to NAT types/rules

        Args:
            ptfadapter: ptf adapter fixture
            setup_info: setup_info fixture
            interface_type: string interface type
            direction: string with current flow direction
            protocol_type: sting with TCP/UDP values
            nat_type: string with static napt/nat/dynamic types
            second_port: boolean if second port id needs to be returned
            ip_src: IP source in packet to send
            ip_dst: IP destination in packet to send
            exp_ip_src: IP source in expected packet
            exp_ip_dst: IP destination in expected packet
    """
    # Define network data and L4 ports
    network_data = get_network_data(ptfadapter, setup_info, direction, interface_type, nat_type=nat_type,
                                    second_port=second_port)
    src_port, dst_port = get_l4_default_ports(protocol_type)
    if ip_src is None:
        ip_src = network_data.ip_src
    if ip_dst is None:
        ip_dst = network_data.ip_dst
    if exp_ip_src is None:
        exp_ip_src = network_data.ip_src
    if exp_ip_dst is None:
        exp_ip_dst = network_data.ip_dst
    # Create packet to send
    pkt = create_packet(network_data.eth_dst, network_data.eth_src, ip_dst, ip_src,
                        protocol_type, sport=src_port, dport=dst_port)
    # Define expected packet
    exp_pkt = expected_mask_nated_packet(pkt, protocol_type, exp_ip_dst, exp_ip_src,
                                         src_port=src_port, dst_port=dst_port)
    # clear buffer
    ptfadapter.dataplane.flush()
    # Send packet
    for port in network_data.inner_ports:
        testutils.send(ptfadapter, port, pkt, count=5)
    # Verify that expected packets arrive on outer ports
    testutils.verify_packet_any_port(ptfadapter, exp_pkt, ports=network_data.outer_ports)


def generate_and_verify_traffic_dropped(ptfadapter, setup_info, interface_type, direction, protocol_type, nat_type,
                                        src_port, dst_port, exp_src_port, exp_dst_port, second_port=False):
    """
    Generates TCP/UDP traffic and checks that traffic is dropped

        Args:
            ptfadapter: ptf adapter fixture
            setup_info: setup_info fixture
            interface_type: string interface type
            direction: string with current flow direction
            protocol_type: sting with TCP/UDP values
            nat_type: string with static napt/nat/dynamic types
            src_port: L4 source port in packet to send
            dst_port: L4 destination port in packet to send
            exp_src_port: L4 source port in expected packet
            exp_dst_port: L4 destination port in expected packet
            second_port: boolean if second port id needs to be returned
    """
    # Define network data and L4 ports
    network_data = get_network_data(ptfadapter, setup_info, direction, interface_type, nat_type=nat_type,
                                    second_port=second_port)
    # Create packet to send
    pkt = create_packet(network_data.eth_dst, network_data.eth_src,
                        network_data.ip_dst, network_data.ip_src,
                        protocol_type, sport=src_port, dport=dst_port)
    # Define expected packet
    exp_pkt = expected_mask_nated_packet(pkt, protocol_type, network_data.exp_dst_ip, network_data.exp_src_ip,
                                         src_port=exp_src_port, dst_port=exp_dst_port)
    # clear buffer
    ptfadapter.dataplane.flush()
    # Send packet
    for port in network_data.inner_ports:
        testutils.send(ptfadapter, port, pkt, count=5)
    # Verify that expected packets arrive on outer ports
    testutils.verify_no_packet_any(ptfadapter, exp_pkt, ports=network_data.outer_ports)


def generate_and_verify_icmp_traffic(ptfadapter, setup_info, interface_type, direction, nat_type, second_port=False,
<<<<<<< HEAD
                                     icmp_id_start=None, icmp_id_end=None):
=======
                                     icmp_id=None):
>>>>>>> 1c9e5fd3
    """
    Generates ICMP traffic and checks that traffic is translated due to NAT types/rules.

        Args:
            ptfadapter: ptf adapter fixture
            setup_info: setup_info fixture
            interface_type: string interface type
            direction: string with current flow direction
            nat_type: string with static napt/nat/dynamic types
            second_port: boolean if second port id needs to be returned
            icmp_id_start: id range start for specify ICMP dynamic connection
            icmp_id_end: id range end for specify ICMP dynamic connection
    """
    protocol_type = 'ICMP'
    # Define network data
    network_data = get_network_data(ptfadapter, setup_info, direction, interface_type, nat_type=nat_type,
                                    second_port=second_port)
    # Create packet to send
    pkt = create_packet(network_data.eth_dst, network_data.eth_src, network_data.ip_dst, network_data.ip_src,
                        protocol_type)
    # Define expected packet(ICMP request)
<<<<<<< HEAD
    exp_pkt_request = create_packet(network_data.eth_dst, network_data.eth_src, network_data.exp_dst_ip,
                                    network_data.exp_src_ip, protocol_type)
=======
    exp_pkt_request = expected_mask_nated_packet(pkt, protocol_type, network_data.exp_dst_ip,
                                                 network_data.exp_src_ip, icmp_id=icmp_id)
>>>>>>> 1c9e5fd3
    # Reverse source and destination IPs for reply
    exp_dst_ip = get_src_ip(setup_info, direction, interface_type,
                            nat_type=nat_type, second_port=second_port)
    exp_src_ip = get_dst_ip(setup_info, direction, interface_type,
                            nat_type=nat_type)
    # Define expected packet(ICMP reply)
    exp_pkt_reply = expected_mask_nated_packet(pkt, protocol_type, exp_dst_ip, exp_src_ip)
    exp_pkt_reply.exp_pkt[protocol_type].type = 0
    exp_pkt_reply.exp_pkt[protocol_type].id = 0
    # clear buffer
    ptfadapter.dataplane.flush()
    # Send packet
    for port in network_data.inner_ports:
        testutils.send(ptfadapter, port, pkt, count=5)
    # Verify ICMP request packets arrive on outer ports
    pkt_filter = FilterPktBuffer(ptfadapter=ptfadapter,
                                 exp_pkt=exp_pkt_request,
                                 dst_port_numbers=network_data.outer_ports,
                                 match_fields=[("IP", "src"), ("IP", "dst")],
                                 ignore_fields=[("Ether", "src"), ("Ether", "dst"), ("IP", "chksum"), ("IP", "ttl")])
    pkt_filter.filter_pkt_in_buffer()
    pkt_dict = convert_pkt_to_dict(pkt_filter.received_pkt)
    # Verify icmp_id in arrived packet
    if icmp_id_start != None:
        pytest_assert(int(pkt_dict['ICMP']['id']) in range(icmp_id_start, icmp_id_end+1), "icmp_id: {} not in pool range".format(pkt_dict['ICMP']['id']))
    # Verify ICMP reply packets arrive on inner ports
    testutils.verify_packet_any_port(ptfadapter, exp_pkt_reply, ports=network_data.inner_ports)


def generate_and_verify_not_translated_icmp_traffic(ptfadapter, setup_info, interface_type, direction, nat_type,
                                                    second_port=False, ip_src=None, ip_dst=None, check_reply=True):
    """
    Generates ICMP traffic and checks that traffic is not translated due to NAT types/rules.

        Args:
            ptfadapter: ptf adapter fixture
            setup_info: setup_info fixture
            interface_type: string interface type
            direction: string with current flow direction
            nat_type: string with static napt/nat/dynamic types
            second_port: boolean if second port id needs to be returned
            ip_src:  IP source in packet to send
            ip_dst: IP destination in packet to send
            check_reply: boolean if requires to verify ICMP reply
    """
    protocol_type = 'ICMP'
    # Define network data
    network_data = get_network_data(ptfadapter, setup_info, direction, interface_type, nat_type=nat_type,
                                    second_port=second_port)
    if ip_src is None:
        ip_src = network_data.ip_src
    if ip_dst is None:
        ip_dst = network_data.ip_dst
    # Create packet to send
    pkt = create_packet(network_data.eth_dst, network_data.eth_src, ip_dst, ip_src, protocol_type)
    # Define expected packet(ICMP request)
    exp_pkt_request = expected_mask_nated_packet(pkt, protocol_type, ip_dst, ip_src)
    # Define expected packet(ICMP reply)
    exp_pkt_reply = expected_mask_nated_packet(pkt, protocol_type, ip_src, ip_dst)
    exp_pkt_reply.exp_pkt[protocol_type].type = 0
    # clear buffer
    ptfadapter.dataplane.flush()
    # Send packet
    for port in network_data.inner_ports:
        testutils.send(ptfadapter, port, pkt, count=5)
    # Verify ICMP request packets arrive on outer ports
    testutils.verify_packet_any_port(ptfadapter, exp_pkt_request, ports=network_data.outer_ports)
    if check_reply:
        # Verify ICMP reply packets arrive on inner ports
        testutils.verify_packet_any_port(ptfadapter, exp_pkt_reply, ports=network_data.inner_ports)


def get_l4_default_ports(protocol_type):
    """
    Get default L4 ports
    :param protocol_type: type of protocol TCP/UDP
    :return source_l4_port, dest_l4_port
    """
    source_l4_port = TCP_LOCAL_PORT
    dest_l4_port = TCP_GLOBAL_PORT
    if protocol_type == "UDP":
        source_l4_port = UDP_LOCAL_PORT
        dest_l4_port = UDP_GLOBAL_PORT
    return source_l4_port, dest_l4_port


def get_dynamic_l4_ports(duthost, proto, direction, public_ip):
    """
    Get l4 ports for dynamic NAT test cases
    :param proto: sting with TCP/UDP values
    :param direction: string with current flow direction
    :return named tuple with values src_port, dst_port, exp_src_port, exp_dst_por
    """
    time.sleep(5)
    # Get expected source port
    output = exec_command(duthost, ["show nat translation"])['stdout']
    # Find expected source port
    pattern = r"{}.+{}:(\d+)".format(proto.lower(), public_ip)
    ports = re.findall(pattern, output)
    if not ports:
        raise Exception("Dynamic NAT translation was not created")
    dynamic_global_port = int(sorted(ports)[-1])
    src_port, dst_port = get_l4_default_ports(proto)
    if direction == "leaf-tor":
        exp_src_port = dynamic_global_port
        exp_dst_port = src_port
        src_port = dynamic_global_port
        dst_port = dynamic_global_port
    else:
        exp_src_port = dynamic_global_port
        exp_dst_port = dynamic_global_port
        dst_port = dynamic_global_port
    return L4_PORTS_DATA(src_port, dst_port, exp_src_port, exp_dst_port)


def configure_dynamic_nat_rule(duthost, ptfadapter, ptfhost, setup_info, interface_type, protocol_type,
                               pool_name=DYNAMIC_POOL_NAME, public_ip=None, acl_table=ACL_TABLE_GLOBAL_NAME,
                               ports_assigned=None, acl_rules=None, binding_name=DYNAMIC_BINDING_NAME,
                               port_range=None, default=False, remove_bindings=False, handshake=False):
    """
    method configure Dynamic NAT rules
    :param duthost: duthost fixture
    :param setup_info: setup_info fixture
    :param interface_type: interface_type Loopback, Portchannel etc
    :param pool_name: name of the pool to apply
    :param public_ip: IP of Public L3 interface
    :param acl_table: acl table name to create
    :param ports_assigned: assigned ports to ACL table
    :param acl_rules: ALC rules to apply
    :param binding_name: NAT binding name
    :param port_range: range of L4 port to apply
    :param remove_bindings: if True remove applied bindings from NAT rules
    :param default: use default ports
    :param handshake: if True perform handshake
    """
    if default:
        # Set private IP for dynamic NAT configuration
        public_ip = get_public_ip(setup_info, interface_type) if not public_ip else public_ip
        acl_subnet = setup_info[interface_type]["acl_subnet"]
        acl_rules = [{"priority": "10", "src_ip": acl_subnet, "action": "forward"}] if not acl_rules else acl_rules
        port_range = "{0}-{1}".format(POOL_RANGE_START_PORT, POOL_RANGE_END_PORT) if not port_range else port_range
        ports_assigned = setup_info['indices_to_ports_config'][setup_info[interface_type]['inner_port_id'][0]] if not \
            ports_assigned else ports_assigned
    # Set NAT configuration for test
    duthost.command("sudo config nat add pool {0} {1} {2}".format(pool_name, public_ip, port_range))
    # Check that pool configuration was applied
    show_nat_pool = get_cli_show_nat_config_output(duthost, "pool")
    pytest_assert(pool_name == show_nat_pool[0]['pool name'], "Pool name was not set to {}".format(pool_name))
    pytest_assert(public_ip == show_nat_pool[0]['global ip range'], "Global IP Range was not set to {}"
                  .format(public_ip))
    pytest_assert(port_range == show_nat_pool[0]['global port range'], "Global Port Range was not set to {}"
                  .format(port_range))
    # Add bindings
    duthost.command("sudo config nat add binding {0} {1} {2}".format(binding_name, pool_name, acl_table))
    # Check that binding configuration was applied
    show_nat_binding = get_cli_show_nat_config_output(duthost, "bindings")
    pytest_assert(binding_name == show_nat_binding[0]['binding name'], "Binding Name was not set to {}"
                  .format(binding_name))
    pytest_assert(pool_name == show_nat_binding[0]['pool name'], "Pool Name was not set to {}".format(pool_name))
    pytest_assert(acl_table == show_nat_binding[0]['access-list'], "Access-List was not set to {}".format(acl_table))
    # Apply acl table and rule
    duthost.command("mkdir -p {}".format(DUT_TMP_DIR))
    # Initialize variables for NAT global table
    acl_rule_vars = {
        'acl_table_name': acl_table,
        'stage': "INGRESS",
        'ports_assigned': ports_assigned,
        'acl_rules': acl_rules
    }
    duthost.host.options['variable_manager'].extra_vars.update(acl_rule_vars)
    acl_config = 'acl_table.json'
    acl_config_path = os.path.join(DUT_TMP_DIR, acl_config)
    duthost.template(src=os.path.join(TEMPLATE_DIR, ACL_TEMPLATE), dest=acl_config_path)
    # Apply config file
    duthost.command('sonic-cfggen -j {} --write-to-db'.format(acl_config_path))
    # Remove temporary folders
    duthost.command('rm -rf {}'.format(DUT_TMP_DIR))
    if remove_bindings:
        duthost.command("config nat remove bindings")
    # Apply NAT zones
    nat_zones_config(duthost, setup_info, interface_type)
    # set_arp entries
    check_peers_by_ping(duthost)
    if handshake:
        # Perform handshake
        direction = 'host-tor'
        # Define network data and L4 ports
        network_data = get_network_data(ptfadapter, setup_info, direction, interface_type, nat_type='dynamic')
        src_port, dst_port = get_l4_default_ports(protocol_type)
        # Perform TCP handshake (host-tor -> leaf-tor)
        perform_handshake(ptfhost, setup_info,
                          protocol_type, direction,
                          network_data.ip_dst, dst_port,
                          network_data.ip_src, src_port,
                          network_data.public_ip)


def wait_timeout(protocol_type, wait_time=None, default=True):
    """
    method for wait until NAT entry expired or some time to check that they ware not expired
    :param protocol_type: type of protocol
    :param wait_time: time to wait
    :param default: wait default NAT timeout
    """
    if default:
        if protocol_type == "UDP":
            # Wait until UDP entry expires
            time.sleep(GLOBAL_UDP_NAPT_TIMEOUT + 80)
        elif protocol_type == "TCP":
            time.sleep(GLOBAL_TCP_NAPT_TIMEOUT + 80)
        else:
            time.sleep(60)
    else:
        time.sleep(wait_time)


def get_static_l4_ports(proto, direction, nat_type):
    """
    Get l4 ports for static NAT/NAPT test cases
    :param proto: sting with TCP/UDP values
    :param direction: string with current flow direction
    :param nat_type: string with static napt/nat types
    :return named tuple with values src_port, dst_port, exp_src_port, exp_dst_por
    """
    src_port, dst_port = get_l4_default_ports(proto)
    if nat_type == 'static_napt' and direction == "host-tor":
        exp_src_port = dst_port
        exp_dst_port = dst_port
    elif nat_type == "static_napt" and direction == "leaf-tor":
        exp_src_port, exp_dst_port = dst_port, src_port
        src_port = dst_port
    elif direction == "leaf-tor":
        exp_src_port, exp_dst_port = dst_port, src_port
        src_port, dst_port = dst_port, src_port
    elif direction == "host-tor":
        exp_src_port = src_port
        exp_dst_port = dst_port
    return L4_PORTS_DATA(src_port, dst_port, exp_src_port, exp_dst_port)


def conf_dut_routes(duthost, setup_info, subnet, interface_type, teardown=False):
    """
    method for add/delete routes on DUT
    :param duthost: DUT host object
    :param setup_info: dict with interfaces parameters to configure
    :param subnet: subnet to configure
    :param interface_type: string interface type
    :param teardown: Boolean parameter to remove or not DUT routes
    """
    gw = setup_info[interface_type]["vrf_conf"]["red"]["ip"][:-1] + "{}". \
        format(int(setup_info[interface_type]["vrf_conf"]["red"]["ip"][-1:]) + 1)
    if teardown:
        try:
            duthost.command("ip route del {} via {}".format(subnet, gw))
        except RunAnsibleModuleFail:
            logger.debug("Route '%s via %s' was not deleted/existed", subnet, gw)
    else:
        duthost.command("ip route add {} via {}".format(subnet, gw))


def get_redis_val(duthost, db, key):
    """
    Returns dictionary of value for redis key.
    :param duthost: DUT host object
    :param db: database to be selected
    :param key: key to be selected
    """
    try:
        output = exec_command(duthost, ["redis-dump -d {} --pretty -k *{}*".format(db, key)])
        if output["rc"]:
            raise Exception('Return code is {} not 0'.format(output["rc"]))
        redis_dict = json.loads(output['stdout'])
        for table in redis_dict:
            if 'expireat' in redis_dict[table]:
                redis_dict[table].pop('expireat')
            if 'ttl' in redis_dict[table]:
                redis_dict[table].pop('ttl')
        return redis_dict
    except Exception as e:
        return e.__str__()


def get_db_rules(duthost, ptfadapter, setup_test_env, protocol_type, db_type, private_ip=None, public_ip=None,
                 private_port=None, public_port=None, start_port=POOL_RANGE_START_PORT, end_port=POOL_RANGE_END_PORT,
                 access_list=ACL_TABLE_GLOBAL_NAME, nat_pool=DYNAMIC_POOL_NAME, post_flag=False):
    """
    Returns dictionary of database rules.
    :param duthost: DUT host object
    :param ptfadapter: ptf adapter fixture
    :param setup_test_env: fixture used to gather setup_info fixture and interface_type (Loopback, Portchannel etc)
    :param protocol_type: type of protocol TCP/UDP
    :param db_type: databyte type used to select which redis dump should be checked
    :param private_ip: IP variable used to confirm proper configuration
    :param public_ip: IP variable used to confirm proper configuration
    :param private_port: port variable used to confirm proper configuration
    :param public_port: port variable used to confirm proper configuration
    :param start_port: port variable used to confirm proper configuration
    :param end_port: port variable used to confirm proper configuration
    :param access_list: ACL variable used to confirm proper configuration
    :param nat_pool: pool variable used to confirm proper configuration
    :param post_flag: boolean flag used to determine which redis dump template
                      should be used (pre or post configuration)
    """
    interface_type, setup_info = setup_test_env
    setup_data = copy.deepcopy(setup_info)
    nat_type = 'static_napt'
    direction = 'host-tor'
    network_data = get_network_data(ptfadapter, setup_data, direction, interface_type, nat_type=nat_type)
    secondary_protocol = {"TCP": "UDP", "UDP": "TCP"}[protocol_type]
    global_port = {"TCP": TCP_GLOBAL_PORT, "UDP": UDP_GLOBAL_PORT}[protocol_type]
    local_port = {"TCP": TCP_LOCAL_PORT, "UDP": UDP_LOCAL_PORT}[protocol_type]
    db_rules = {}
    # APP_DB timeout
    if db_type == 'APP_DB timeout':
        offset = {True: 200, False: 0}[post_flag]
        db_rules = {"nat_timeout": "{}".format(GLOBAL_NAT_TIMEOUT + offset),
                    "admin_mode": "enabled",
                    "nat_udp_timeout": "{}".format(GLOBAL_UDP_NAPT_TIMEOUT + offset),
                    "nat_tcp_timeout": "{}".format(GLOBAL_TCP_NAPT_TIMEOUT + offset * 25)
                    }
    # Pool CONFIG_DB
    elif db_type == 'Pool CONFIG_DB':
        db_rules = {"nat_ip": "{}".format(public_ip),
                    "nat_port": "{}-{}".format(start_port, end_port)
                    }
    # Pool APP_DB
    elif db_type == 'Pool APP_DB':
        db_rules = {"port_range": "{}-{}".format(start_port, end_port)}
    # Binding CONFIG_DB
    elif db_type == 'Binding CONFIG_DB':
        db_rules = {"access_list": access_list,
                    "nat_pool": nat_pool,
                    "nat_type": "snat",
                    "twice_nat_id": "NULL"
                    }
    # NAPT APP_DB
    elif db_type == 'NAPT APP_DB':
        db_rules = {
            "NAPT_TABLE:{}:{}:{}".format(protocol_type, network_data.public_ip, global_port): {
                "type": "hash",
                "value": {
                    "entry_type": "static",
                    "nat_type": "dnat",
                    "translated_ip": "{}".format(network_data.private_ip),
                    "translated_l4_port": "{}".format(local_port)
                }
            },
            "NAPT_TABLE:{}:{}:{}".format(protocol_type, network_data.private_ip, local_port): {
                "type": "hash",
                "value": {
                    "entry_type": "static",
                    "nat_type": "snat",
                    "translated_ip": "{}".format(network_data.public_ip),
                    "translated_l4_port": "{}".format(global_port)
                }
            }
        }
    # NAPT CONFIG_DB
    elif db_type == 'NAPT CONFIG_DB':
        db_rules = {
            "STATIC_NAPT|{}|{}|{}".format(network_data.public_ip, protocol_type, global_port): {
                "type": "hash",
                "value": {
                    "local_ip": "{}".format(network_data.private_ip),
                    "local_port": "{}".format(local_port),
                    "nat_type": "dnat"
                }
            }
        }
    # NAPT APP_DB POST
    elif db_type == 'NAPT APP_DB POST':
        db_rules = {
            "NAPT_TABLE:{}:{}:{}".format(protocol_type, public_ip, public_port): {
                "type": "hash",
                "value": {
                    "entry_type": "static",
                    "nat_type": "dnat",
                    "translated_ip": "{}".format(private_ip),
                    "translated_l4_port": "{}".format(private_port)
                }
            },
            "NAPT_TABLE:{}:{}:{}".format(protocol_type, private_ip, private_port): {
                "type": "hash",
                "value": {
                    "entry_type": "static",
                    "nat_type": "snat",
                    "translated_ip": "{}".format(public_ip),
                    "translated_l4_port": "{}".format(public_port)
                }
            },
            "NAPT_TABLE:{}:{}:{}".format(protocol_type, network_data.public_ip, global_port): {
                "type": "hash",
                "value": {
                    "entry_type": "static",
                    "nat_type": "dnat",
                    "translated_ip": "{}".format(network_data.private_ip),
                    "translated_l4_port": "{}".format(local_port)
                }
            },
            "NAPT_TABLE:{}:{}:{}".format(protocol_type, network_data.private_ip, local_port): {
                "type": "hash",
                "value": {
                    "entry_type": "static",
                    "nat_type": "snat",
                    "translated_ip": "{}".format(network_data.public_ip),
                    "translated_l4_port": "{}".format(global_port)
                }
            },
            "NAPT_TABLE:{}:{}:{}".format(secondary_protocol, public_ip, public_port): {
                "type": "hash",
                "value": {
                    "entry_type": "static",
                    "nat_type": "dnat",
                    "translated_ip": "{}".format(private_ip),
                    "translated_l4_port": "{}".format(private_port)
                }
            },
            "NAPT_TABLE:{}:{}:{}".format(secondary_protocol, private_ip, private_port): {
                "type": "hash",
                "value": {
                    "entry_type": "static",
                    "nat_type": "snat",
                    "translated_ip": "{}".format(public_ip),
                    "translated_l4_port": "{}".format(public_port)
                }
            }
        }
    # NAPT CONFIG_DB POST
    elif db_type == 'NAPT CONFIG_DB POST':
        db_rules = {
            "STATIC_NAPT|{}|{}|{}".format(public_ip, protocol_type, public_port): {
                "type": "hash",
                "value": {
                    "local_ip": "{}".format(private_ip),
                    "local_port": "{}".format(private_port),
                    "nat_type": "dnat"
                }
            },
            "STATIC_NAPT|{}|{}|{}".format(public_ip, secondary_protocol, public_port): {
                "type": "hash",
                "value": {
                    "local_ip": "{}".format(private_ip),
                    "local_port": "{}".format(private_port),
                    "nat_type": "dnat"
                }
            },
            "STATIC_NAPT|{}|{}|{}".format(network_data.public_ip, protocol_type, global_port): {
                "type": "hash",
                "value": {
                    "local_ip": "{}".format(network_data.private_ip),
                    "local_port": "{}".format(local_port),
                    "nat_type": "dnat"
                }
            }
        }
    # ASIC_DB SRC status
    elif db_type == 'ASIC_DB SRC':
        db_rules = {
            "SAI_NAT_ENTRY_ATTR_SRC_IP": "{}".format(network_data.public_ip),
            "SAI_NAT_ENTRY_ATTR_L4_SRC_PORT": "{}".format(global_port)
        }
    # ASIC_DB DST status
    elif db_type == 'ASIC_DB DST':
        db_rules = {
            "SAI_NAT_ENTRY_ATTR_DST_IP": "{}".format(network_data.private_ip),
            "SAI_NAT_ENTRY_ATTR_L4_DST_PORT": "{}".format(local_port)
        }
    else:
        raise Exception('Improper db_type selected')
    return db_rules


def write_json(duthost, json_dict, feature):
    """
    Write NAT config json to dut
    :param DUT host name
    :param json dictionary with variables used by templates
    :param feature used to select which template should be used
    """
    TEMP_FILE = "{}.json".format(feature)
    curr_dir = os.path.dirname(os.path.abspath(__file__))
    j2_template = Environment(loader=FileSystemLoader(curr_dir), trim_blocks=True)
    if feature == "dynamic_binding":
        j2_temp = j2_template.get_template(NAT_CONF_J2_TEMPLATE).render(nat=json_dict)
    else:
        raise AttributeError("Unexpected feature {}".format(feature))
    exec_command(duthost, ["mkdir -p {}".format(DUT_TMP_DIR)])
    exec_command(duthost, ["echo '{j2_temp}' > {dir}/{file}"
                 .format(j2_temp=j2_temp, dir=DUT_TMP_DIR, file=TEMP_FILE)])
    exec_command(duthost, ["sudo config load {} -y".format(DUT_TMP_DIR+"/"+TEMP_FILE)])
    exec_command(duthost, ["rm -rf {}".format(DUT_TMP_DIR)])<|MERGE_RESOLUTION|>--- conflicted
+++ resolved
@@ -843,11 +843,7 @@
 
 
 def generate_and_verify_icmp_traffic(ptfadapter, setup_info, interface_type, direction, nat_type, second_port=False,
-<<<<<<< HEAD
                                      icmp_id_start=None, icmp_id_end=None):
-=======
-                                     icmp_id=None):
->>>>>>> 1c9e5fd3
     """
     Generates ICMP traffic and checks that traffic is translated due to NAT types/rules.
 
@@ -869,13 +865,8 @@
     pkt = create_packet(network_data.eth_dst, network_data.eth_src, network_data.ip_dst, network_data.ip_src,
                         protocol_type)
     # Define expected packet(ICMP request)
-<<<<<<< HEAD
     exp_pkt_request = create_packet(network_data.eth_dst, network_data.eth_src, network_data.exp_dst_ip,
                                     network_data.exp_src_ip, protocol_type)
-=======
-    exp_pkt_request = expected_mask_nated_packet(pkt, protocol_type, network_data.exp_dst_ip,
-                                                 network_data.exp_src_ip, icmp_id=icmp_id)
->>>>>>> 1c9e5fd3
     # Reverse source and destination IPs for reply
     exp_dst_ip = get_src_ip(setup_info, direction, interface_type,
                             nat_type=nat_type, second_port=second_port)
