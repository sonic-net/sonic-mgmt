import pytest
import logging
import time

logger = logging.getLogger(__name__)

pytestmark = [
    pytest.mark.posttest,
    pytest.mark.topology('util'),
    pytest.mark.sanity_check(skip_sanity=True),
    pytest.mark.disable_loganalyzer
]


def test_collect_techsupport(duthosts, enum_dut_hostname):
    duthost = duthosts[enum_dut_hostname]
    """
    A util for collecting techsupport after tests.

    Since nightly test on Jenkins will do a cleanup at the beginning of tests,
    we need a method to save history logs and dumps. This util does the job.
    """
    logger.info("Collecting techsupport since yesterday")
    # Because Jenkins is configured to save artifacts from tests/logs,
    # and this util is mainly designed for running on Jenkins,
    # save path is fixed to logs for now.
    TECHSUPPORT_SAVE_PATH = 'logs/'
    out = duthost.command("generate_dump -s yesterday", module_ignore_errors=True)
    if out['rc'] == 0:
        tar_file = out['stdout_lines'][-1]
        duthost.fetch(src=tar_file, dest=TECHSUPPORT_SAVE_PATH, flat=True)

    assert True

<<<<<<< HEAD

@pytest.mark.usefixtures('enable_container_autorestart')
def test_restore_container_autorestart(duthosts, dut_hostname, enable_container_autorestart):
    duthost = duthosts[dut_hostname]
    enable_container_autorestart(duthost, all_features=True)
=======
def test_restore_container_autorestart(duthosts, enum_dut_hostname):
    duthost = duthosts[enum_dut_hostname]
    state_file_name = "/tmp/autorestart_state_{}.json".format(duthost.hostname)
    if not os.path.exists(state_file_name):
        return
    stored_autorestart_states = {}
    with open(state_file_name, "r") as f:
        stored_autorestart_states = json.load(f)
    container_autorestart_states = duthost.get_container_autorestart_states()
    # Recover autorestart states
    logging.info("Recover container autorestart")
    cmd_enable = "config feature autorestart {} enabled"
    cmds_enable = []
    for name, state in container_autorestart_states.items():
        if state == "disabled" \
                and stored_autorestart_states.has_key(name) \
                and stored_autorestart_states[name] == "enabled":
            cmds_enable.append(cmd_enable.format(name))
    # Write into config_db
    cmds_enable.append("config save -y")
    duthost.shell_cmds(cmds=cmds_enable)
    os.remove(state_file_name)
>>>>>>> 6326e599
    # Wait sometime for snmp reloading
    SNMP_RELOADING_TIME = 30
    time.sleep(SNMP_RELOADING_TIME)

<<<<<<< HEAD

def test_recover_rsyslog_rate_limit(duthosts, dut_hostname):
    duthost = duthosts[dut_hostname]
=======
def test_recover_rsyslog_rate_limit(duthosts, enum_dut_hostname):
    duthost = duthosts[enum_dut_hostname]
>>>>>>> 6326e599
    features_dict, succeed = duthost.get_feature_status()
    if not succeed:
        # Something unexpected happened.
        # We don't want to fail here because it's an util
        logging.warn("Failed to retrieve feature status")
        return
    cmd_enable_rate_limit = r"docker exec -i {} sed -i 's/^#\$SystemLogRateLimit/\$SystemLogRateLimit/g' /etc/rsyslog.conf"
    cmd_reload = r"docker exec -i {} supervisorctl restart rsyslogd"
    for feature_name, state in features_dict.items():
        if state == "disabled":
            continue
        cmds = []
        cmds.append(cmd_enable_rate_limit.format(feature_name))
        cmds.append(cmd_reload.format(feature_name))
        duthost.shell_cmds(cmds=cmds)
<|MERGE_RESOLUTION|>--- conflicted
+++ resolved
@@ -32,48 +32,16 @@
 
     assert True
 
-<<<<<<< HEAD
 
-@pytest.mark.usefixtures('enable_container_autorestart')
-def test_restore_container_autorestart(duthosts, dut_hostname, enable_container_autorestart):
-    duthost = duthosts[dut_hostname]
-    enable_container_autorestart(duthost, all_features=True)
-=======
-def test_restore_container_autorestart(duthosts, enum_dut_hostname):
+def test_restore_container_autorestart(duthosts, enum_dut_hostname, enable_container_autorestart):
     duthost = duthosts[enum_dut_hostname]
-    state_file_name = "/tmp/autorestart_state_{}.json".format(duthost.hostname)
-    if not os.path.exists(state_file_name):
-        return
-    stored_autorestart_states = {}
-    with open(state_file_name, "r") as f:
-        stored_autorestart_states = json.load(f)
-    container_autorestart_states = duthost.get_container_autorestart_states()
-    # Recover autorestart states
-    logging.info("Recover container autorestart")
-    cmd_enable = "config feature autorestart {} enabled"
-    cmds_enable = []
-    for name, state in container_autorestart_states.items():
-        if state == "disabled" \
-                and stored_autorestart_states.has_key(name) \
-                and stored_autorestart_states[name] == "enabled":
-            cmds_enable.append(cmd_enable.format(name))
-    # Write into config_db
-    cmds_enable.append("config save -y")
-    duthost.shell_cmds(cmds=cmds_enable)
-    os.remove(state_file_name)
->>>>>>> 6326e599
+    enable_container_autorestart(duthost)
     # Wait sometime for snmp reloading
     SNMP_RELOADING_TIME = 30
     time.sleep(SNMP_RELOADING_TIME)
 
-<<<<<<< HEAD
-
-def test_recover_rsyslog_rate_limit(duthosts, dut_hostname):
-    duthost = duthosts[dut_hostname]
-=======
 def test_recover_rsyslog_rate_limit(duthosts, enum_dut_hostname):
     duthost = duthosts[enum_dut_hostname]
->>>>>>> 6326e599
     features_dict, succeed = duthost.get_feature_status()
     if not succeed:
         # Something unexpected happened.
