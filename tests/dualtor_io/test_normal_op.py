--- conflicted
+++ resolved
@@ -7,10 +7,7 @@
 from tests.common.dualtor.dual_tor_common import CableType
 from tests.common.dualtor.dual_tor_utils import upper_tor_host, lower_tor_host, force_active_tor, force_standby_tor
 from tests.common.dualtor.mux_simulator_control import toggle_all_simulator_ports_to_upper_tor
-<<<<<<< HEAD
 from tests.common.dualtor.nic_simulator_control import toggle_active_all_ports_both_tors, toggle_auto_all_ports_both_tors
-=======
->>>>>>> 52899eda
 from tests.common.fixtures.ptfhost_utils import run_icmp_responder, run_garp_service, copy_ptftests_directory, change_mac_addresses
 from tests.common.dualtor.constants import MUX_SIM_ALLOWED_DISRUPTION_SEC, CONFIG_RELOAD_ALLOWED_DISRUPTION_SEC
 
@@ -83,10 +80,7 @@
 def test_upper_tor_config_reload_upstream(upper_tor_host, lower_tor_host,
                                        send_server_to_t1_with_action,
                                        toggle_all_simulator_ports_to_upper_tor,
-<<<<<<< HEAD
                                        toggle_auto_all_ports_both_tors,
-=======
->>>>>>> 52899eda
                                        cable_type):
     """
     Send upstream traffic and `config reload` the active ToR. 
@@ -112,10 +106,7 @@
 def test_lower_tor_config_reload_upstream(upper_tor_host, lower_tor_host,
                                         send_server_to_t1_with_action,
                                         toggle_all_simulator_ports_to_upper_tor,
-<<<<<<< HEAD
                                         toggle_auto_all_ports_both_tors,
-=======
->>>>>>> 52899eda
                                         cable_type):
     """
     Send upstream traffic and `config reload` the lower ToR. 
@@ -127,16 +118,13 @@
         verify_tor_states(expected_active_host=upper_tor_host,
                         expected_standby_host=lower_tor_host)
 
-<<<<<<< HEAD
-    if cable_type == CableType.active_active:
-        send_server_to_t1_with_action(upper_tor_host, verify=True, delay=MUX_SIM_ALLOWED_DISRUPTION_SEC,
-                                    action=lambda: config_reload(lower_tor_host, wait=0))
-        verify_tor_states(expected_active_host=[upper_tor_host, lower_tor_host],
-                            expected_standby_host=None,
-                            cable_type=cable_type)
-
-=======
->>>>>>> 52899eda
+    if cable_type == CableType.active_active:
+        send_server_to_t1_with_action(upper_tor_host, verify=True, delay=MUX_SIM_ALLOWED_DISRUPTION_SEC,
+                                    action=lambda: config_reload(lower_tor_host, wait=0))
+        verify_tor_states(expected_active_host=[upper_tor_host, lower_tor_host],
+                            expected_standby_host=None,
+                            cable_type=cable_type)
+
 
 @pytest.mark.disable_loganalyzer
 @pytest.mark.enable_active_active
@@ -144,10 +132,7 @@
                                                  lower_tor_host,
                                                  send_t1_to_server_with_action,
                                                  toggle_all_simulator_ports_to_upper_tor,
-<<<<<<< HEAD
                                                  toggle_auto_all_ports_both_tors,
-=======
->>>>>>> 52899eda
                                                  cable_type):
     """
     Send downstream traffic to the upper ToR and `config reload` the lower ToR. 
@@ -173,10 +158,7 @@
                                                  lower_tor_host,
                                                  send_t1_to_server_with_action,
                                                  toggle_all_simulator_ports_to_upper_tor,
-<<<<<<< HEAD
                                                  toggle_auto_all_ports_both_tors,
-=======
->>>>>>> 52899eda
                                                  cable_type):
     """
     Send downstream traffic to the lower ToR and `config reload` the upper ToR. 
@@ -194,10 +176,7 @@
 def test_tor_switch_upstream(upper_tor_host, lower_tor_host,
                              send_server_to_t1_with_action,
                              toggle_all_simulator_ports_to_upper_tor,
-<<<<<<< HEAD
                              toggle_active_all_ports_both_tors,
-=======
->>>>>>> 52899eda
                              force_active_tor,
                              force_standby_tor,
                              cable_type):
@@ -223,10 +202,7 @@
 def test_tor_switch_downstream_active(upper_tor_host, lower_tor_host,
                                       send_t1_to_server_with_action,
                                       toggle_all_simulator_ports_to_upper_tor,
-<<<<<<< HEAD
                                       toggle_active_all_ports_both_tors,
-=======
->>>>>>> 52899eda
                                       force_active_tor,
                                       force_standby_tor,
                                       cable_type):
@@ -252,10 +228,7 @@
 def test_tor_switch_downstream_standby(upper_tor_host, lower_tor_host,
                                        send_t1_to_server_with_action,
                                        toggle_all_simulator_ports_to_upper_tor,
-<<<<<<< HEAD
                                        toggle_active_all_ports_both_tors,
-=======
->>>>>>> 52899eda
                                        force_active_tor,
                                        force_standby_tor,
                                        cable_type):
