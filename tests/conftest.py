import sys
import os

import pytest
import csv
import yaml
import ipaddr as ipaddress

from ansible_host import AnsibleHost
from loganalyzer import LogAnalyzer


pytest_plugins = ('ptf_fixtures', 'ansible_fixtures', 'plugins.dut_monitor.pytest_dut_monitor')


class TestbedInfo(object):
    """
    Parse the CSV file used to describe whole testbed info
    Please refer to the example of the CSV file format
    CSV file first line is title
    The topology name in title is using uniq-name | conf-name
    """

    def __init__(self, testbed_file):
        self.testbed_filename = testbed_file
        self.testbed_topo = {}

        with open(self.testbed_filename) as f:
            topo = csv.DictReader(f)
            for line in topo:
                tb_prop = {}
                name = ''
                for key in line:
                    if ('uniq-name' in key or 'conf-name' in key) and '#' in line[key]:
                        continue
                    elif 'uniq-name' in key or 'conf-name' in key:
                        name = line[key]
                    elif 'ptf_ip' in key and line[key]:
                        ptfaddress = ipaddress.IPNetwork(line[key])
                        tb_prop['ptf_ip'] = str(ptfaddress.ip)
                        tb_prop['ptf_netmask'] = str(ptfaddress.netmask)
                    else:
                        tb_prop[key] = line[key]
                if name:
                    self.testbed_topo[name] = tb_prop


def pytest_addoption(parser):
    parser.addoption("--testbed", action="store", default=None, help="testbed name")
    parser.addoption("--testbed_file", action="store", default=None, help="testbed file name")
    parser.addoption("--disable_loganalyzer", action="store_true", default=False,
                     help="disable loganalyzer analysis for 'loganalyzer' fixture")


@pytest.fixture(scope="session")
def testbed(request):
    """
    Create and return testbed information
    """
    tbname = request.config.getoption("--testbed")
    tbfile = request.config.getoption("--testbed_file")
    if tbname is None or tbfile is None:
        raise ValueError("testbed and testbed_file are required!")

    tbinfo = TestbedInfo(tbfile)
    return tbinfo.testbed_topo[tbname]


@pytest.fixture(scope="module")
def testbed_devices(ansible_adhoc, testbed):
    """
    @summary: Fixture for creating dut, localhost and other necessary objects for testing. These objects provide
        interfaces for interacting with the devices used in testing.
    @param ansible_adhoc: Fixture provided by the pytest-ansible package. Source of the various device objects. It is
        mandatory argument for the class constructors.
    @param testbed: Fixture for parsing testbed configuration file.
    @return: Return the created device objects in a dictionary
    """
    from common.devices import SonicHost, Localhost, PTFHost

    devices = {
        "localhost": Localhost(ansible_adhoc),
        "dut": SonicHost(ansible_adhoc, testbed["dut"], gather_facts=True)}

    if "ptf" in testbed:
        devices["ptf"] = PTFHost(ansible_adhoc, testbed["ptf"])

    # In the future, we can implement more classes for interacting with other testbed devices in the lib.devices
    # module. Then, in this fixture, we can initialize more instance of the classes and store the objects in the
    # devices dict here. For example, we could have
    #       from common.devices import FanoutHost
    #       devices["fanout"] = FanoutHost(ansible_adhoc, testbed["dut"])

    return devices


@pytest.fixture(scope="module")
def duthost(ansible_adhoc, testbed):
    """
    Shortcut fixture for getting DUT host
    """

    hostname = testbed['dut']
    return AnsibleHost(ansible_adhoc, hostname)


@pytest.fixture(scope="module")
def ptfhost(ansible_adhoc, testbed):
    """
    Shortcut fixture for getting PTF host
    """

    hostname = testbed['ptf']
    return AnsibleHost(ansible_adhoc, hostname)


@pytest.fixture(scope='session')
def eos():
    """ read and yield eos configuration """
    with open('eos/eos.yml') as stream:
        eos = yaml.safe_load(stream)
        return eos


@pytest.fixture(autouse=True)
def loganalyzer(duthost, request):
    loganalyzer = LogAnalyzer(ansible_host=duthost, marker_prefix=request.node.name)
    # Add start marker into DUT syslog
    marker = loganalyzer.init()
    yield loganalyzer
    if not request.config.getoption("--disable_loganalyzer") and "disable_loganalyzer" not in request.keywords:
        # Read existed common regular expressions located with legacy loganalyzer module
        loganalyzer.load_common_config()
        # Parse syslog and process result. Raise "LogAnalyzerError" exception if: total match or expected missing
        # match is not equal to zero
        loganalyzer.analyze(marker)
    else:
        # Add end marker into DUT syslog
<<<<<<< HEAD
        loganalyzer._add_end_marker(marker)

@pytest.fixture(scope="session")
def creds():
    """ read and yield eos configuration """
    with open("../ansible/group_vars/lab/secrets.yml") as stream:
        creds = yaml.safe_load(stream)
        return creds
=======
        loganalyzer._add_end_marker(marker)
>>>>>>> 1b11e7a4
<|MERGE_RESOLUTION|>--- conflicted
+++ resolved
@@ -136,7 +136,6 @@
         loganalyzer.analyze(marker)
     else:
         # Add end marker into DUT syslog
-<<<<<<< HEAD
         loganalyzer._add_end_marker(marker)
 
 @pytest.fixture(scope="session")
@@ -144,7 +143,4 @@
     """ read and yield eos configuration """
     with open("../ansible/group_vars/lab/secrets.yml") as stream:
         creds = yaml.safe_load(stream)
-        return creds
-=======
-        loganalyzer._add_end_marker(marker)
->>>>>>> 1b11e7a4
+        return creds