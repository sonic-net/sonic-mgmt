import concurrent.futures
import os
import json
import logging
import getpass
import random
from concurrent.futures import as_completed

import pytest
import yaml
import copy
import time
import subprocess
import threading

from datetime import datetime
from ipaddress import ip_interface, IPv4Interface
<<<<<<< HEAD
from tests.common.connections.base_console_conn import (
    CONSOLE_SSH_CISCO_CONFIG,
    CONSOLE_SSH_DIGI_CONFIG,
    CONSOLE_SSH_SONIC_CONFIG
)
from tests.common.multi_servers_utils import MultiServersUtils
=======
>>>>>>> 35f5d8b0
from tests.common.fixtures.conn_graph_facts import conn_graph_facts     # noqa F401
from tests.common.devices.local import Localhost
from tests.common.devices.ptf import PTFHost
from tests.common.devices.eos import EosHost
from tests.common.devices.sonic import SonicHost
from tests.common.devices.fanout import FanoutHost
from tests.common.devices.k8s import K8sMasterHost
from tests.common.devices.k8s import K8sMasterCluster
from tests.common.devices.duthosts import DutHosts
from tests.common.devices.vmhost import VMHost
from tests.common.devices.base import NeighborDevice
from tests.common.devices.cisco import CiscoHost
from tests.common.fixtures.duthost_utils import backup_and_restore_config_db_session    # noqa F401
from tests.common.fixtures.ptfhost_utils import ptf_portmap_file                        # noqa F401
from tests.common.fixtures.ptfhost_utils import ptf_test_port_map_active_active         # noqa F401
from tests.common.fixtures.ptfhost_utils import run_icmp_responder_session              # noqa F401
from tests.common.dualtor.dual_tor_utils import disable_timed_oscillation_active_standby# noqa F401

from tests.common.helpers.constants import (
    ASIC_PARAM_TYPE_ALL, ASIC_PARAM_TYPE_FRONTEND, DEFAULT_ASIC_ID, ASICS_PRESENT, DUT_CHECK_NAMESPACE
)
from tests.common.helpers.custom_msg_utils import add_custom_msg
from tests.common.helpers.dut_ports import encode_dut_port_name
from tests.common.helpers.dut_utils import encode_dut_and_container_name
from tests.common.helpers.parallel_utils import InitialCheckState, InitialCheckStatus
from tests.common.system_utils import docker
from tests.common.testbed import TestbedInfo
from tests.common.utilities import get_inventory_files
from tests.common.utilities import get_host_vars
from tests.common.utilities import get_host_visible_vars
from tests.common.utilities import get_test_server_host
from tests.common.utilities import str2bool
from tests.common.utilities import safe_filename
from tests.common.utilities import get_duts_from_host_pattern
from tests.common.helpers.dut_utils import is_supervisor_node, is_frontend_node, create_duthost_console, creds_on_dut
from tests.common.cache import FactsCache
from tests.common.config_reload import config_reload
from tests.common.helpers.assertions import pytest_assert as pt_assert
from tests.common.helpers.inventory_utils import trim_inventory
from tests.common.utilities import InterruptableThread
from tests.common.plugins.ptfadapter.dummy_testutils import DummyTestUtils
from tests.common.helpers.multi_thread_utils import SafeThreadPoolExecutor

try:
    from tests.common.macsec import MacsecPluginT2, MacsecPluginT0
except ImportError as e:
    logging.error(e)

from tests.common.platform.args.advanced_reboot_args import add_advanced_reboot_args
from tests.common.platform.args.cont_warm_reboot_args import add_cont_warm_reboot_args
from tests.common.platform.args.normal_reboot_args import add_normal_reboot_args
from ptf import testutils
from ptf.mask import Mask

logger = logging.getLogger(__name__)
cache = FactsCache()

DUTHOSTS_FIXTURE_FAILED_RC = 15
CUSTOM_MSG_PREFIX = "sonic_custom_msg"

pytest_plugins = ('tests.common.plugins.ptfadapter',
                  'tests.common.plugins.ansible_fixtures',
                  'tests.common.plugins.dut_monitor',
                  'tests.common.plugins.loganalyzer',
                  'tests.common.plugins.pdu_controller',
                  'tests.common.plugins.sanity_check',
                  'tests.common.plugins.custom_markers',
                  'tests.common.plugins.test_completeness',
                  'tests.common.plugins.log_section_start',
                  'tests.common.plugins.custom_fixtures',
                  'tests.common.dualtor',
                  'tests.decap',
                  'tests.platform_tests.api',
                  'tests.common.plugins.allure_server',
                  'tests.common.plugins.conditional_mark',
                  'tests.common.plugins.random_seed',
                  'tests.common.plugins.memory_utilization')


def pytest_addoption(parser):
    parser.addoption("--testbed", action="store", default=None, help="testbed name")
    parser.addoption("--testbed_file", action="store", default=None, help="testbed file name")

    # test_vrf options
    parser.addoption("--vrf_capacity", action="store", default=None, type=int, help="vrf capacity of dut (4-1000)")
    parser.addoption("--vrf_test_count", action="store", default=None, type=int,
                     help="number of vrf to be tested (1-997)")

    # qos_sai options
    parser.addoption("--ptf_portmap", action="store", default=None, type=str,
                     help="PTF port index to DUT port alias map")
    parser.addoption("--qos_swap_syncd", action="store", type=str2bool, default=True,
                     help="Swap syncd container with syncd-rpc container")

    # Kubernetes master options
    parser.addoption("--kube_master", action="store", default=None, type=str,
                     help="Name of k8s master group used in k8s inventory, format: k8s_vms{msetnumber}_{servernumber}")

    # neighbor device type
    parser.addoption("--neighbor_type", action="store", default="eos", type=str, choices=["eos", "sonic", "cisco"],
                     help="Neighbor devices type")

    # FWUtil options
    parser.addoption('--fw-pkg', action='store', help='Firmware package file')

    ############################
    # pfc_asym options         #
    ############################
    parser.addoption("--server_ports_num", action="store", default=20, type=int, help="Number of server ports to use")
    parser.addoption("--fanout_inventory", action="store", default="lab", help="Inventory with defined fanout hosts")

    ############################
    # test_techsupport options #
    ############################
    parser.addoption("--loop_num", action="store", default=2, type=int,
                     help="Change default loop range for show techsupport command")
    parser.addoption("--loop_delay", action="store", default=2, type=int,
                     help="Change default loops delay")
    parser.addoption("--logs_since", action="store", type=int,
                     help="number of minutes for show techsupport command")
    parser.addoption("--collect_techsupport", action="store", default=True, type=str2bool,
                     help="Enable/Disable tech support collection. Default is enabled (True)")

    ############################
    #   sanity_check options   #
    ############################
    parser.addoption("--skip_sanity", action="store_true", default=False,
                     help="Skip sanity check")
    parser.addoption("--allow_recover", action="store_true", default=False,
                     help="Allow recovery attempt in sanity check in case of failure")
    parser.addoption("--check_items", action="store", default=False,
                     help="Change (add|remove) check items in the check list")
    parser.addoption("--post_check", action="store_true", default=False,
                     help="Perform post test sanity check if sanity check is enabled")
    parser.addoption("--post_check_items", action="store", default=False,
                     help="Change (add|remove) post test check items based on pre test check items")
    parser.addoption("--recover_method", action="store", default="adaptive",
                     help="Set method to use for recover if sanity failed")

    ########################
    #   pre-test options   #
    ########################
    parser.addoption("--deep_clean", action="store_true", default=False,
                     help="Deep clean DUT before tests (remove old logs, cores, dumps)")
    parser.addoption("--py_saithrift_url", action="store", default=None, type=str,
                     help="Specify the url of the saithrift package to be installed on the ptf "
                          "(should be http://<serverip>/path/python-saithrift_0.9.4_amd64.deb")

    #########################
    #   post-test options   #
    #########################
    parser.addoption("--posttest_show_tech_since", action="store", default="yesterday",
                     help="collect show techsupport since <date>. <date> should be a string which can "
                          "be parsed by bash command 'date --d <date>'. Default value is yesterday. "
                          "To collect all time spans, please use '@0' as the value.")

    ############################
    #  keysight ixanvl options #
    ############################
    parser.addoption("--testnum", action="store", default=None, type=str)

    ##################################
    # advance-reboot,upgrade options #
    ##################################
    add_advanced_reboot_args(parser)
    add_cont_warm_reboot_args(parser)
    add_normal_reboot_args(parser)

    ############################
    #   loop_times options     #
    ############################
    parser.addoption("--loop_times", metavar="LOOP_TIMES", action="store", default=1, type=int,
                     help="Define the loop times of the test")
    ############################
    #   collect logs option    #
    ############################
    parser.addoption("--collect_db_data", action="store_true", default=False, help="Collect db info if test failed")

    ############################
    #   macsec options         #
    ############################
    parser.addoption("--enable_macsec", action="store_true", default=False,
                     help="Enable macsec on some links of testbed")
    parser.addoption("--macsec_profile", action="store", default="all",
                     type=str, help="profile name list in macsec/profile.json")

    ############################
    #   QoS options         #
    ############################
    parser.addoption("--public_docker_registry", action="store_true", default=False,
                     help="To use public docker registry for syncd swap, by default is disabled (False)")

    ##############################
    #   ansible inventory option #
    ##############################
    parser.addoption("--trim_inv", action="store_true", default=False, help="Trim inventory files")

    ############################
    #   Parallel run options   #
    ############################
    parser.addoption("--target_hostname", action="store", default=None, type=str,
                     help="Target hostname to run the test in parallel")
    parser.addoption("--parallel_state_file", action="store", default=None, type=str,
                     help="File to store the state of the parallel run")
    parser.addoption("--is_parallel_leader", action="store_true", default=False, help="Is the parallel leader")
    parser.addoption("--parallel_followers", action="store", default=0, type=int, help="Number of parallel followers")

    ############################
    #   SmartSwitch options    #
    ############################
    parser.addoption("--dpu-pattern", action="store", default="all", help="dpu host name")


def pytest_configure(config):
    if config.getoption("enable_macsec"):
        topo = config.getoption("topology")
        if topo is not None and "t2" in topo:
            config.pluginmanager.register(MacsecPluginT2())
        else:
            config.pluginmanager.register(MacsecPluginT0())


@pytest.fixture(scope="session", autouse=True)
def enhance_inventory(request, tbinfo):
    """
    This fixture is to enhance the capability of parsing the value of pytest cli argument '--inventory'.
    The pytest-ansible plugin always assumes that the value of cli argument '--inventory' is a single
    inventory file. With this enhancement, we can pass in multiple inventory files using the cli argument
    '--inventory'. The multiple inventory files can be separated by comma ','.

    For example:
        pytest --inventory "inventory1, inventory2" <other arguments>
        pytest --inventory inventory1,inventory2 <other arguments>

    This fixture is automatically applied, you don't need to declare it in your test script.
    """
    inv_opt = request.config.getoption("ansible_inventory")
    if isinstance(inv_opt, list):
        return
    inv_files = [inv_file.strip() for inv_file in inv_opt.split(",")]

    if request.config.getoption("trim_inv"):
        trim_inventory(inv_files, tbinfo)

    try:
        logger.info(f"Inventory file: {inv_files}")
        setattr(request.config.option, "ansible_inventory", inv_files)
    except AttributeError:
        logger.error("Failed to set enhanced 'ansible_inventory' to request.config.option")


def pytest_cmdline_main(config):

    # Filter out unnecessary pytest_ansible plugin log messages
    pytest_ansible_logger = logging.getLogger("pytest_ansible")
    if pytest_ansible_logger:
        pytest_ansible_logger.setLevel(logging.WARNING)

    # Filter out unnecessary ansible log messages (ansible v2.8)
    # The logger name of ansible v2.8 is nasty
    mypid = str(os.getpid())
    user = getpass.getuser()
    ansible_loggerv28 = logging.getLogger("p=%s u=%s | " % (mypid, user))
    if ansible_loggerv28:
        ansible_loggerv28.setLevel(logging.WARNING)

    # Filter out unnecessary ansible log messages (latest ansible)
    ansible_logger = logging.getLogger("ansible")
    if ansible_logger:
        ansible_logger.setLevel(logging.WARNING)

    # Filter out unnecessary logs generated by calling the ptfadapter plugin
    dataplane_logger = logging.getLogger("dataplane")
    if dataplane_logger:
        dataplane_logger.setLevel(logging.ERROR)


def pytest_collection(session):
    """Workaround to reduce messy plugin logs generated during collection only

    Args:
        session (ojb): Pytest session object
    """
    if session.config.option.collectonly:
        root_logger = logging.getLogger()
        root_logger.setLevel(logging.WARNING)


def get_target_hostname(request):
    return request.config.getoption("--target_hostname")


def get_parallel_state_file(request):
    return request.config.getoption("--parallel_state_file")


def is_parallel_run(request):
    return get_target_hostname(request) is not None


def is_parallel_leader(request):
    return request.config.getoption("--is_parallel_leader")


def get_parallel_followers(request):
    return request.config.getoption("--parallel_followers")


def get_tbinfo(request):
    """
    Helper function to create and return testbed information
    """
    tbname = request.config.getoption("--testbed")
    tbfile = request.config.getoption("--testbed_file")
    if tbname is None or tbfile is None:
        raise ValueError("testbed and testbed_file are required!")

    testbedinfo = cache.read(tbname, 'tbinfo')
    if testbedinfo is cache.NOTEXIST:
        testbedinfo = TestbedInfo(tbfile)
        cache.write(tbname, 'tbinfo', testbedinfo)

    return tbname, testbedinfo.testbed_topo.get(tbname, {})


@pytest.fixture(scope="session")
def tbinfo(request):
    """
    Create and return testbed information
    """
    _, testbedinfo = get_tbinfo(request)
    return testbedinfo


@pytest.fixture(scope="session")
def parallel_run_context(request):
    return (
        is_parallel_run(request),
        get_target_hostname(request),
        is_parallel_leader(request),
        get_parallel_followers(request),
        get_parallel_state_file(request),
    )


def get_specified_device_info(request, device_pattern):
    """
    Get a list of device hostnames specified with the --host-pattern or --dpu-pattern CLI option
    """
    tbname, tbinfo = get_tbinfo(request)
    testbed_duts = tbinfo['duts']

    if is_parallel_run(request):
        return [get_target_hostname(request)]

    host_pattern = request.config.getoption(device_pattern)
    if host_pattern == 'all':
        if device_pattern == '--dpu-pattern':
            testbed_duts = [dut for dut in testbed_duts if 'dpu' in dut]
            logger.info(f"dpu duts: {testbed_duts}")
        return testbed_duts
    else:
        specified_duts = get_duts_from_host_pattern(host_pattern)

    if any([dut not in testbed_duts for dut in specified_duts]):
        pytest.fail("One of the specified DUTs {} does not belong to the testbed {}".format(specified_duts, tbname))

    if len(testbed_duts) != specified_duts:
        duts = specified_duts
        logger.debug("Different DUTs specified than in testbed file, using {}"
                     .format(str(duts)))

    return duts


def get_specified_duts(request):
    """
    Get a list of DUT hostnames specified with the --host-pattern CLI option
    or -d if using `run_tests.sh`
    """
    return get_specified_device_info(request, "--host-pattern")


def get_specified_dpus(request):
    """
    Get a list of DUT hostnames specified with the --dpu-pattern CLI option
    """
    return get_specified_device_info(request, "--dpu-pattern")


def pytest_sessionstart(session):
    # reset all the sonic_custom_msg keys from cache
    # reset here because this fixture will always be very first fixture to be called
    cache_dir = session.config.cache._cachedir
    keys = [p.name for p in cache_dir.glob('**/*') if p.is_file() and p.name.startswith(CUSTOM_MSG_PREFIX)]
    for key in keys:
        logger.debug("reset existing key: {}".format(key))
        session.config.cache.set(key, None)


def pytest_sessionfinish(session, exitstatus):
    if session.config.cache.get("duthosts_fixture_failed", None):
        session.config.cache.set("duthosts_fixture_failed", None)
        session.exitstatus = DUTHOSTS_FIXTURE_FAILED_RC


@pytest.fixture(name="duthosts", scope="session")
def fixture_duthosts(enhance_inventory, ansible_adhoc, tbinfo, request):
    """
    @summary: fixture to get DUT hosts defined in testbed.
    @param enhance_inventory: fixture to enhance the capability of parsing the value of pytest cli argument
    @param ansible_adhoc: Fixture provided by the pytest-ansible package.
        Source of the various device objects. It is
        mandatory argument for the class constructors.
    @param tbinfo: fixture provides information about testbed.
    @param request: pytest request object
    """
    try:
        host = DutHosts(ansible_adhoc, tbinfo, request, get_specified_duts(request),
                        target_hostname=get_target_hostname(request), is_parallel_leader=is_parallel_leader(request))
        return host
    except BaseException as e:
        logger.error("Failed to initialize duthosts.")
        request.config.cache.set("duthosts_fixture_failed", True)
        pt_assert(False, "!!!!!!!!!!!!!!!! duthosts fixture failed !!!!!!!!!!!!!!!!"
                  "Exception: {}".format(repr(e)))


@pytest.fixture(scope="session")
def duthost(duthosts, request):
    '''
    @summary: Shortcut fixture for getting DUT host. For a lengthy test case, test case module can
              pass a request to disable sh time out mechanis on dut in order to avoid ssh timeout.
              After test case completes, the fixture will restore ssh timeout.
    @param duthosts: fixture to get DUT hosts
    @param request: request parameters for duthost test fixture
    '''
    dut_index = getattr(request.session, "dut_index", 0)
    assert dut_index < len(duthosts), \
        "DUT index '{0}' is out of bound '{1}'".format(dut_index,
                                                       len(duthosts))

    duthost = duthosts[dut_index]

    return duthost


@pytest.fixture(name="dpuhosts", scope="session")
def fixture_dpuhosts(enhance_inventory, ansible_adhoc, tbinfo, request):
    """
    @summary: fixture to get DPU hosts defined in testbed.
    @param ansible_adhoc: Fixture provided by the pytest-ansible package.
        Source of the various device objects. It is
        mandatory argument for the class constructors.
    @param tbinfo: fixture provides information about testbed.
    """
    # Before calling dpuhosts, we must enable NAT on NPU.
    # E.g. run sonic-dpu-mgmt-traffic.sh on NPU to enable NAT
    # sonic-dpu-mgmt-traffic.sh inbound -e --dpus all --ports 5021,5022,5023,5024
    try:
        host = DutHosts(ansible_adhoc, tbinfo, request, get_specified_dpus(request),
                        target_hostname=get_target_hostname(request), is_parallel_leader=is_parallel_leader(request))
        return host
    except BaseException as e:
        logger.error("Failed to initialize dpuhosts.")
        request.config.cache.set("dpuhosts_fixture_failed", True)
        pt_assert(False, "!!!!!!!!!!!!!!!! dpuhosts fixture failed !!!!!!!!!!!!!!!!"
                  "Exception: {}".format(repr(e)))


@pytest.fixture(scope="session")
def dpuhost(dpuhosts, request):
    '''
    @summary: Shortcut fixture for getting DPU host. For a lengthy test case, test case module can
              pass a request to disable sh time out mechanis on dut in order to avoid ssh timeout.
              After test case completes, the fixture will restore ssh timeout.
    @param duthosts: fixture to get DPU hosts
    @param request: request parameters for duphost test fixture
    '''
    dpu_index = getattr(request.session, "dpu_index", 0)
    assert dpu_index < len(dpuhosts), \
        "DPU index '{0}' is out of bound '{1}'".format(dpu_index,
                                                       len(dpuhosts))

    duthost = dpuhosts[dpu_index]

    return duthost


@pytest.fixture(scope="session")
def mg_facts(duthost):
    return duthost.minigraph_facts(host=duthost.hostname)['ansible_facts']


@pytest.fixture(scope="session")
def macsec_duthost(duthosts, tbinfo):
    # get the first macsec capable node
    macsec_dut = None
    if 't2' in tbinfo['topo']['name']:
        # currently in the T2 topo only the uplink linecard will have
        # macsec enabled
        for duthost in duthosts:
            if duthost.is_macsec_capable_node():
                macsec_dut = duthost
            break
    else:
        return duthosts[0]
    return macsec_dut


# Make sure in same test module, always use same random DUT
rand_one_dut_hostname_var = None


def set_rand_one_dut_hostname(request):
    global rand_one_dut_hostname_var
    if rand_one_dut_hostname_var is None:
        dut_hostnames = generate_params_dut_hostname(request)
        if len(dut_hostnames) > 1:
            dut_hostnames = random.sample(dut_hostnames, 1)
        rand_one_dut_hostname_var = dut_hostnames[0]
        logger.info("Randomly select dut {} for testing".format(rand_one_dut_hostname_var))


@pytest.fixture(scope="module")
def rand_one_dut_hostname(request):
    """
    """
    global rand_one_dut_hostname_var
    if rand_one_dut_hostname_var is None:
        set_rand_one_dut_hostname(request)
    return rand_one_dut_hostname_var


@pytest.fixture(scope="module")
def rand_selected_dut(duthosts, rand_one_dut_hostname):
    """
    Return the randomly selected duthost
    """
    return duthosts[rand_one_dut_hostname]


@pytest.fixture(scope="module")
def selected_rand_dut(request):
    global rand_one_dut_hostname_var
    if rand_one_dut_hostname_var is None:
        set_rand_one_dut_hostname(request)
    return rand_one_dut_hostname_var


@pytest.fixture(scope="module")
def rand_one_dut_front_end_hostname(request):
    """
    """
    dut_hostnames = generate_params_frontend_hostname(request)
    if len(dut_hostnames) > 1:
        dut_hostnames = random.sample(dut_hostnames, 1)
    logger.info("Randomly select dut {} for testing".format(dut_hostnames[0]))
    return dut_hostnames[0]


@pytest.fixture(scope="module")
def rand_one_tgen_dut_hostname(request, tbinfo, rand_one_dut_front_end_hostname, rand_one_dut_hostname):
    """
    Return the randomly selected duthost for TGEN test cases
    """
    # For T2, we need to skip supervisor, only use linecards.
    if 't2' in tbinfo['topo']['name']:
        return rand_one_dut_front_end_hostname
    return rand_one_dut_hostname


@pytest.fixture(scope="module")
def rand_selected_front_end_dut(duthosts, rand_one_dut_front_end_hostname):
    """
    Return the randomly selected duthost
    """
    return duthosts[rand_one_dut_front_end_hostname]


@pytest.fixture(scope="module")
def rand_unselected_dut(request, duthosts, rand_one_dut_hostname):
    """
    Return the left duthost after random selection.
    Return None for non dualtor testbed
    """
    dut_hostnames = generate_params_dut_hostname(request)
    if len(dut_hostnames) <= 1:
        return None
    idx = dut_hostnames.index(rand_one_dut_hostname)
    return duthosts[dut_hostnames[1 - idx]]


@pytest.fixture(scope="module")
def selected_rand_one_per_hwsku_hostname(request):
    """
    Return the selected hostnames for the given module.
    This fixture will return the list of selected dut hostnames
    when another fixture like enum_rand_one_per_hwsku_hostname
    or enum_rand_one_per_hwsku_frontend_hostname is used.
    """
    if request.module in _hosts_per_hwsku_per_module:
        return _hosts_per_hwsku_per_module[request.module]
    else:
        return []


@pytest.fixture(scope="module")
def rand_one_dut_portname_oper_up(request):
    oper_up_ports = generate_port_lists(request, "oper_up_ports")
    if len(oper_up_ports) > 1:
        oper_up_ports = random.sample(oper_up_ports, 1)
    return oper_up_ports[0]


@pytest.fixture(scope="module")
def rand_one_dut_lossless_prio(request):
    lossless_prio_list = generate_priority_lists(request, 'lossless')
    if len(lossless_prio_list) > 1:
        lossless_prio_list = random.sample(lossless_prio_list, 1)
    return lossless_prio_list[0]


@pytest.fixture(scope="module", autouse=True)
def reset_critical_services_list(duthosts):
    """
    Resets the critical services list between test modules to ensure that it is
    left in a known state after tests finish running.
    """
    [a_dut.critical_services_tracking_list() for a_dut in duthosts]


@pytest.fixture(scope="session")
def localhost(ansible_adhoc):
    return Localhost(ansible_adhoc)


@pytest.fixture(scope="session")
def ptfhost(ptfhosts):
    if not ptfhosts:
        return ptfhosts
    return ptfhosts[0]  # For backward compatibility, this is for single ptfhost testbed.


@pytest.fixture(scope="session")
def ptfhosts(enhance_inventory, ansible_adhoc, tbinfo, duthost, request):
    _hosts = []
    if 'ptp' in tbinfo['topo']['name']:
        return None
    if "ptf_image_name" in tbinfo and "docker-keysight-api-server" in tbinfo["ptf_image_name"]:
        return None
    if "ptf" in tbinfo:
        _hosts.append(PTFHost(ansible_adhoc, tbinfo["ptf"], duthost, tbinfo,
                              macsec_enabled=request.config.option.enable_macsec))
    elif "servers" in tbinfo:
        for server in tbinfo["servers"].values():
            if "ptf" in server and server["ptf"]:
                _host = PTFHost(ansible_adhoc, server["ptf"], duthost, tbinfo,
                                macsec_enabled=request.config.option.enable_macsec)
                _hosts.append(_host)
    else:
        # when no ptf defined in testbed.csv
        # try to parse it from inventory
        ptf_host = duthost.host.options["inventory_manager"].get_host(duthost.hostname).get_vars()["ptf_host"]
        _hosts.apend(PTFHost(ansible_adhoc, ptf_host, duthost, tbinfo,
                             macsec_enabled=request.config.option.enable_macsec))
    return _hosts


@pytest.fixture(scope="module")
def k8smasters(enhance_inventory, ansible_adhoc, request):
    """
    Shortcut fixture for getting Kubernetes master hosts
    """
    k8s_master_ansible_group = request.config.getoption("--kube_master")
    master_vms = {}
    inv_files = request.config.getoption("ansible_inventory")
    k8s_inv_file = None
    for inv_file in inv_files:
        if "k8s" in inv_file:
            k8s_inv_file = inv_file
    if not k8s_inv_file:
        pytest.skip("k8s inventory not found, skipping tests")
    with open('../ansible/{}'.format(k8s_inv_file), 'r') as kinv:
        k8sinventory = yaml.safe_load(kinv)
        for hostname, attributes in list(k8sinventory[k8s_master_ansible_group]['hosts'].items()):
            if 'haproxy' in attributes:
                is_haproxy = True
            else:
                is_haproxy = False
            master_vms[hostname] = {'host': K8sMasterHost(ansible_adhoc,
                                                          hostname,
                                                          is_haproxy)}
    return master_vms


@pytest.fixture(scope="module")
def k8scluster(k8smasters):
    k8s_master_cluster = K8sMasterCluster(k8smasters)
    return k8s_master_cluster


@pytest.fixture(scope="session")
def nbrhosts(enhance_inventory, ansible_adhoc, tbinfo, creds, request):
    """
    Shortcut fixture for getting VM host
    """
    logger.info("Fixture nbrhosts started")
    devices = {}
<<<<<<< HEAD
    if (('vm_base' in tbinfo and not tbinfo['vm_base']) and 'tgen' in tbinfo['topo']['name']) \
            or 'ptf' in tbinfo['topo']['name']:
=======
    if (not tbinfo['vm_base'] and 'tgen' in tbinfo['topo']['name']) or 'ptf' in tbinfo['topo']['name'] or \
       'ixia' in tbinfo['topo']['name']:
>>>>>>> 35f5d8b0
        logger.info("No VMs exist for this topology: {}".format(tbinfo['topo']['name']))
        return devices

    neighbor_type = request.config.getoption("--neighbor_type")
    if 'VMs' not in tbinfo['topo']['properties']['topology']:
        logger.info("No VMs exist for this topology: {}".format(tbinfo['topo']['properties']['topology']))
        return devices

    def initial_neighbor(neighbor_name, vm_name):
        logger.info(f"nbrhosts started: {neighbor_name}_{vm_name}")
        if neighbor_type == "eos":
            device = NeighborDevice(
                {
                    'host': EosHost(
                        ansible_adhoc,
                        vm_name,
                        creds['eos_login'],
                        creds['eos_password'],
                        shell_user=creds['eos_root_user'] if 'eos_root_user' in creds else None,
                        shell_passwd=creds['eos_root_password'] if 'eos_root_password' in creds else None
                    ),
                    'conf': tbinfo['topo']['properties']['configuration'][neighbor_name]
                }
            )
        elif neighbor_type == "sonic":
            device = NeighborDevice(
                {
                    'host': SonicHost(
                        ansible_adhoc,
                        vm_name,
                        ssh_user=creds['sonic_login'] if 'sonic_login' in creds else None,
                        ssh_passwd=creds['sonic_password'] if 'sonic_password' in creds else None
                    ),
                    'conf': tbinfo['topo']['properties']['configuration'][neighbor_name]
                }
            )
        elif neighbor_type == "cisco":
            device = NeighborDevice(
                {
                    'host': CiscoHost(
                        ansible_adhoc,
                        vm_name,
                        creds['cisco_login'],
                        creds['cisco_password'],
                    ),
                    'conf': tbinfo['topo']['properties']['configuration'][neighbor_name]
                }
            )
        else:
            raise ValueError("Unknown neighbor type %s" % (neighbor_type,))
        devices[neighbor_name] = device
        logger.info(f"nbrhosts finished: {neighbor_name}_{vm_name}")

    executor = concurrent.futures.ThreadPoolExecutor(max_workers=8)
    futures = []
    servers = []
    if 'servers' in tbinfo:
        servers.extend(tbinfo['servers'].values())
    elif 'server' in tbinfo:
        servers.append(tbinfo)
    else:
        logger.warning("Unknown testbed schema for setup nbrhosts")
    for server in servers:
        vm_base = int(server['vm_base'][2:])
        vm_name_fmt = 'VM%0{}d'.format(len(server['vm_base']) - 2)
        vms = MultiServersUtils.parse_topology_vms(
                tbinfo['topo']['properties']['topology']['VMs'],
                server['dut_interfaces']
            ) if 'dut_interfaces' in server else tbinfo['topo']['properties']['topology']['VMs']
        for neighbor_name, neighbor in vms.items():
            vm_name = vm_name_fmt % (vm_base + neighbor['vm_offset'])
            futures.append(executor.submit(initial_neighbor, neighbor_name, vm_name))

    for future in as_completed(futures):
        # if exception caught in the sub-thread, .result() will raise it in the main thread
        _ = future.result()
    executor.shutdown(wait=True)
    logger.info("Fixture nbrhosts finished")
    return devices


@pytest.fixture(scope="module")
def fanouthosts(enhance_inventory, ansible_adhoc, conn_graph_facts, creds, duthosts):      # noqa F811
    """
    Shortcut fixture for getting Fanout hosts
    """

    dev_conn = conn_graph_facts.get('device_conn', {})
    fanout_hosts = {}
    # WA for virtual testbed which has no fanout
    for dut_host, value in list(dev_conn.items()):
        duthost = duthosts[dut_host]
        if duthost.facts['platform'] == 'x86_64-kvm_x86_64-r0':
            continue  # skip for kvm platform which has no fanout
        mg_facts = duthost.minigraph_facts(host=duthost.hostname)['ansible_facts']
        for dut_port in list(value.keys()):
            fanout_rec = value[dut_port]
            fanout_host = str(fanout_rec['peerdevice'])
            fanout_port = str(fanout_rec['peerport'])

            if fanout_host in list(fanout_hosts.keys()):
                fanout = fanout_hosts[fanout_host]
            else:
                host_vars = ansible_adhoc().options[
                    'inventory_manager'].get_host(fanout_host).vars
                os_type = host_vars.get('os', 'eos')
                if 'fanout_tacacs_user' in creds:
                    fanout_user = creds['fanout_tacacs_user']
                    fanout_password = creds['fanout_tacacs_password']
                elif 'fanout_tacacs_{}_user'.format(os_type) in creds:
                    fanout_user = creds['fanout_tacacs_{}_user'.format(os_type)]
                    fanout_password = creds['fanout_tacacs_{}_password'.format(os_type)]
                elif os_type == 'sonic':
                    fanout_user = creds.get('fanout_sonic_user', None)
                    fanout_password = creds.get('fanout_sonic_password', None)
                elif os_type == 'eos':
                    fanout_user = creds.get('fanout_network_user', None)
                    fanout_password = creds.get('fanout_network_password', None)
                elif os_type == 'onyx':
                    fanout_user = creds.get('fanout_mlnx_user', None)
                    fanout_password = creds.get('fanout_mlnx_password', None)
                elif os_type == 'ixia':
                    # Skip for ixia device which has no fanout
                    continue
                else:
                    # when os is mellanox, not supported
                    pytest.fail("os other than sonic and eos not supported")

                eos_shell_user = None
                eos_shell_password = None
                if os_type == "eos":
                    admin_user = creds['fanout_admin_user']
                    admin_password = creds['fanout_admin_password']
                    eos_shell_user = creds.get('fanout_shell_user', admin_user)
                    eos_shell_password = creds.get('fanout_shell_password', admin_password)

                fanout = FanoutHost(ansible_adhoc,
                                    os_type,
                                    fanout_host,
                                    'FanoutLeaf',
                                    fanout_user,
                                    fanout_password,
                                    eos_shell_user=eos_shell_user,
                                    eos_shell_passwd=eos_shell_password)
                fanout.dut_hostnames = [dut_host]
                fanout_hosts[fanout_host] = fanout

                if fanout.os == 'sonic':
                    ifs_status = fanout.host.get_interfaces_status()
                    for key, interface_info in list(ifs_status.items()):
                        fanout.fanout_port_alias_to_name[interface_info['alias']] = interface_info['interface']
                    logging.info("fanout {} fanout_port_alias_to_name {}"
                                 .format(fanout_host, fanout.fanout_port_alias_to_name))

            fanout.add_port_map(encode_dut_port_name(dut_host, dut_port), fanout_port)

            # Add port name to fanout port mapping port if dut_port is alias.
            if dut_port in mg_facts['minigraph_port_alias_to_name_map']:
                mapped_port = mg_facts['minigraph_port_alias_to_name_map'][dut_port]
                # only add the mapped port which isn't in device_conn ports to avoid overwriting port map wrongly,
                # it happens when an interface has the same name with another alias, for example:
                # Interface     Alias
                # --------------------
                # Ethernet108   Ethernet32
                # Ethernet32    Ethernet13/1
                if mapped_port not in list(value.keys()):
                    fanout.add_port_map(encode_dut_port_name(dut_host, mapped_port), fanout_port)

            if dut_host not in fanout.dut_hostnames:
                fanout.dut_hostnames.append(dut_host)

    return fanout_hosts


@pytest.fixture(scope="session")
def vmhost(vmhosts):
    if not vmhosts:
        return vmhosts
    return vmhosts[0]  # For backward compatibility, this is for single vmhost testbed.


@pytest.fixture(scope="session")
def vmhosts(enhance_inventory, ansible_adhoc, request, tbinfo):
    hosts = []
    inv_files = get_inventory_files(request)
    if 'ptp' in tbinfo['topo']['name']:
        return None
    elif "servers" in tbinfo:
        for server in tbinfo["servers"].keys():
            vmhost = get_test_server_host(inv_files, server)
            hosts.append(VMHost(ansible_adhoc, vmhost.name))
    elif "server" in tbinfo:
        server = tbinfo["server"]
        vmhost = get_test_server_host(inv_files, server)
        hosts.append(VMHost(ansible_adhoc, vmhost.name))
    else:
        logger.info("No VM host exist for this topology: {}".format(tbinfo['topo']['name']))
    return hosts


@pytest.fixture(scope='session')
def eos():
    """ read and yield eos configuration """
    with open('eos/eos.yml') as stream:
        eos = yaml.safe_load(stream)
        return eos


@pytest.fixture(scope='session')
def sonic():
    """ read and yield sonic configuration """
    with open('sonic/sonic.yml') as stream:
        eos = yaml.safe_load(stream)
        return eos


@pytest.fixture(scope='session')
def pdu():
    """ read and yield pdu configuration """
    with open('../ansible/group_vars/pdu/pdu.yml') as stream:
        pdu = yaml.safe_load(stream)
        return pdu


@pytest.fixture(scope="session")
def creds(duthost):
    return creds_on_dut(duthost)


@pytest.fixture(scope='module')
def creds_all_duts(duthosts):
    creds_all_duts = dict()
    for duthost in duthosts.nodes:
        creds_all_duts[duthost.hostname] = creds_on_dut(duthost)
    return creds_all_duts


def update_custom_msg(custom_msg, key, value):
    if custom_msg is None:
        custom_msg = {}
    chunks = key.split('.')
    if chunks[0] == CUSTOM_MSG_PREFIX:
        chunks = chunks[1:]
    if len(chunks) == 1:
        custom_msg.update({chunks[0]: value})
        return custom_msg
    if chunks[0] not in custom_msg:
        custom_msg[chunks[0]] = {}
    custom_msg[chunks[0]] = update_custom_msg(custom_msg[chunks[0]], '.'.join(chunks[1:]), value)
    return custom_msg


def log_custom_msg(item):
    # temp log output to track module name
    logger.debug("[log_custom_msg] item: {}".format(item))

    cache_dir = item.session.config.cache._cachedir
    keys = [p.name for p in cache_dir.glob('**/*') if p.is_file() and p.name.startswith(CUSTOM_MSG_PREFIX)]

    custom_msg = {}
    for key in keys:
        value = item.session.config.cache.get(key, None)
        if value is not None:
            custom_msg = update_custom_msg(custom_msg, key, value)

    if custom_msg:
        logger.debug("append custom_msg: {}".format(custom_msg))
        item.user_properties.append(('CustomMsg', json.dumps(custom_msg)))


# This function is a pytest hook implementation that is called to create a test report.
# By placing the call to log_custom_msg in the 'teardown' phase, we ensure that it is executed
# at the end of each test, after all other fixture teardowns. This guarantees that any custom
# messages are logged at the latest possible stage in the test lifecycle.
@pytest.hookimpl(tryfirst=True, hookwrapper=True)
def pytest_runtest_makereport(item, call):

    if call.when == 'setup':
        item.user_properties.append(('start', str(datetime.fromtimestamp(call.start))))
    elif call.when == 'teardown':
        if item.nodeid == item.session.items[-1].nodeid:
            log_custom_msg(item)
        item.user_properties.append(('end', str(datetime.fromtimestamp(call.stop))))

    # Filter out unnecessary logs captured on "stdout" and "stderr"
    item._report_sections = list([report for report in item._report_sections if report[1] not in ("stdout", "stderr")])

    # execute all other hooks to obtain the report object
    outcome = yield
    rep = outcome.get_result()

    # set a report attribute for each phase of a call, which can
    # be "setup", "call", "teardown"

    setattr(item, "rep_" + rep.when, rep)


# This function is a pytest hook implementation that is called in runtest call stage.
# We are using this hook to set ptf.testutils to DummyTestUtils if the test is marked with "skip_traffic_test",
# DummyTestUtils would always return True for all verify function in ptf.testutils.
@pytest.hookimpl(tryfirst=True, hookwrapper=True)
def pytest_runtest_call(item):
    if "skip_traffic_test" in item.keywords:
        logger.info("Got skip_traffic_test marker, will skip traffic test")
        with DummyTestUtils():
            logger.info("Set ptf.testutils to DummyTestUtils to skip traffic test")
            yield
            logger.info("Reset ptf.testutils")
    else:
        yield


def collect_techsupport_on_dut(request, a_dut):
    # request.node is an "item" because we use the default
    # "function" scope
    testname = request.node.name
    if request.config.getoption("--collect_techsupport") and request.node.rep_call.failed:
        res = a_dut.shell("generate_dump -s \"-2 hours\"")
        fname = res['stdout_lines'][-1]
        a_dut.fetch(src=fname, dest="logs/{}".format(testname))

        logging.info("########### Collected tech support for test {} ###########".format(testname))


@pytest.fixture
def collect_techsupport(request, duthosts, enum_dut_hostname):
    yield
    # request.node is an "item" because we use the default
    # "function" scope
    duthost = duthosts[enum_dut_hostname]
    collect_techsupport_on_dut(request, duthost)


@pytest.fixture
def collect_techsupport_all_duts(request, duthosts):
    yield
    [collect_techsupport_on_dut(request, a_dut) for a_dut in duthosts]


@pytest.fixture
def collect_techsupport_all_nbrs(request, nbrhosts):
    yield
    if request.config.getoption("neighbor_type") == "sonic":
        [collect_techsupport_on_dut(request, nbrhosts[nbrhost]['host']) for nbrhost in nbrhosts]


@pytest.fixture(scope="session", autouse=True)
def tag_test_report(request, pytestconfig, tbinfo, duthost, record_testsuite_property):
    if not request.config.getoption("--junit-xml"):
        return

    # Test run information
    record_testsuite_property("topology", tbinfo["topo"]["name"])
    record_testsuite_property("testbed", tbinfo["conf-name"])
    record_testsuite_property("timestamp", datetime.utcnow())

    # Device information
    record_testsuite_property("host", duthost.hostname)
    record_testsuite_property("asic", duthost.facts["asic_type"])
    record_testsuite_property("platform", duthost.facts["platform"])
    record_testsuite_property("hwsku", duthost.facts["hwsku"])
    record_testsuite_property("os_version", duthost.os_version)


@pytest.fixture(scope="module", autouse=True)
def clear_neigh_entries(duthosts, tbinfo):
    """
        This is a stop bleeding change for dualtor testbed. Because dualtor duts will
        learn the same set of arp entries during tests. But currently the test only
        cleans up on the dut under test. So the other dut will accumulate arp entries
        until kernel start to barf.
        Adding this fixture to flush out IPv4/IPv6 static ARP entries after each test
        moduel is done.
    """

    yield

    if 'dualtor' in tbinfo['topo']['name']:
        for dut in duthosts:
            dut.command("sudo ip neigh flush nud permanent")


@pytest.fixture(scope="module")
def patch_lldpctl():
    def patch_lldpctl(localhost, duthost):
        output = localhost.shell('ansible --version')
        if 'ansible 2.8.12' in output['stdout']:
            """
                Work around a known lldp module bug in ansible version 2.8.12:
                When neighbor sent more than one unknown tlv. Ansible will throw
                exception.
                This function applies the patch before test.
            """
            duthost.shell(
                'sudo sed -i -e \'s/lldp lldpctl "$@"$/lldp lldpctl "$@" | grep -v "unknown-tlvs"/\' /usr/bin/lldpctl'
            )

    return patch_lldpctl


@pytest.fixture(scope="module")
def unpatch_lldpctl():
    def unpatch_lldpctl(localhost, duthost):
        output = localhost.shell('ansible --version')
        if 'ansible 2.8.12' in output['stdout']:
            """
                Work around a known lldp module bug in ansible version 2.8.12:
                When neighbor sent more than one unknown tlv. Ansible will throw
                exception.
                This function removes the patch after the test is done.
            """
            duthost.shell(
                'sudo sed -i -e \'s/lldp lldpctl "$@"$/lldp lldpctl "$@" | grep -v "unknown-tlvs"/\' /usr/bin/lldpctl'
            )

    return unpatch_lldpctl


@pytest.fixture(scope="module")
def disable_container_autorestart():
    def disable_container_autorestart(duthost, testcase="", feature_list=None):
        '''
        @summary: Disable autorestart of the features present in feature_list.

        @param duthosts: Instance of DutHost
        @param testcase: testcase name used to save pretest autorestart state. Later to be used for restoration.
        @feature_list: List of features to disable autorestart. If None, autorestart of all the features will be
                       disabled.
        '''
        command_output = duthost.shell("show feature autorestart", module_ignore_errors=True)
        if command_output['rc'] != 0:
            logging.info("Feature autorestart utility not supported. Error: {}".format(command_output['stderr']))
            logging.info("Skipping disable_container_autorestart")
            return
        container_autorestart_states = duthost.get_container_autorestart_states()
        state_file_name = "/tmp/autorestart_state_{}_{}.json".format(duthost.hostname, testcase)
        # Dump autorestart state to file
        with open(state_file_name, "w") as f:
            json.dump(container_autorestart_states, f)
        # Disable autorestart for all containers
        logging.info("Disable container autorestart")
        cmd_disable = "config feature autorestart {} disabled"
        cmds_disable = []
        for name, state in list(container_autorestart_states.items()):
            if state == "enabled" and (feature_list is None or name in feature_list):
                cmds_disable.append(cmd_disable.format(name))
        # Write into config_db
        cmds_disable.append("config save -y")
        duthost.shell_cmds(cmds=cmds_disable)

    return disable_container_autorestart


@pytest.fixture(scope="module")
def enable_container_autorestart():
    def enable_container_autorestart(duthost, testcase="", feature_list=None):
        '''
        @summary: Enable autorestart of the features present in feature_list.

        @param duthosts: Instance of DutHost
        @param testcase: testcase name used to find corresponding file to restore autorestart state.
        @feature_list: List of features to enable autorestart. If None, autorestart of all the features will
                       be disabled.
        '''
        state_file_name = "/tmp/autorestart_state_{}_{}.json".format(duthost.hostname, testcase)
        if not os.path.exists(state_file_name):
            return
        stored_autorestart_states = {}
        with open(state_file_name, "r") as f:
            stored_autorestart_states = json.load(f)
        container_autorestart_states = duthost.get_container_autorestart_states()
        # Recover autorestart states
        logging.info("Recover container autorestart")
        cmd_enable = "config feature autorestart {} enabled"
        cmds_enable = []
        for name, state in list(container_autorestart_states.items()):
            if state == "disabled" and (feature_list is None or name in feature_list) \
                    and name in stored_autorestart_states \
                    and stored_autorestart_states[name] == "enabled":
                cmds_enable.append(cmd_enable.format(name))
        # Write into config_db
        cmds_enable.append("config save -y")
        duthost.shell_cmds(cmds=cmds_enable)
        os.remove(state_file_name)

    return enable_container_autorestart


@pytest.fixture(scope='module')
def swapSyncd(request, duthosts, enum_rand_one_per_hwsku_frontend_hostname, creds, tbinfo, lower_tor_host):
    """
        Swap syncd on DUT host

        Args:
            request (Fixture): pytest request object
            duthost (AnsibleHost): Device Under Test (DUT)

        Returns:
            None
    """
    if 'dualtor' in tbinfo['topo']['name']:
        duthost = lower_tor_host
    else:
        duthost = duthosts[enum_rand_one_per_hwsku_frontend_hostname]
    swapSyncd = request.config.getoption("--qos_swap_syncd")
    public_docker_reg = request.config.getoption("--public_docker_registry")
    try:
        if swapSyncd:
            if public_docker_reg:
                new_creds = copy.deepcopy(creds)
                new_creds['docker_registry_host'] = new_creds['public_docker_registry_host']
                new_creds['docker_registry_username'] = ''
                new_creds['docker_registry_password'] = ''
            else:
                new_creds = creds
            docker.swap_syncd(duthost, new_creds)

        yield
    finally:
        if swapSyncd:
            docker.restore_default_syncd(duthost, new_creds)


def get_host_data(request, dut):
    '''
    This function parses multple inventory files and returns the dut information present in the inventory
    '''
    inv_files = get_inventory_files(request)
    return get_host_vars(inv_files, dut)


def generate_params_frontend_hostname(request):
    frontend_duts = []
    tbname, _ = get_tbinfo(request)
    duts = get_specified_duts(request)
    inv_files = get_inventory_files(request)
    for dut in duts:
        if is_frontend_node(inv_files, dut):
            frontend_duts.append(dut)
    assert len(frontend_duts) > 0, \
        "Test selected require at-least one frontend node, " \
        "none of the DUTs '{}' in testbed '{}' are a supervisor node".format(duts, tbname)
    return frontend_duts


def generate_params_hostname_rand_per_hwsku(request, frontend_only=False):
    hosts = get_specified_duts(request)
    if frontend_only:
        hosts = generate_params_frontend_hostname(request)
    inv_files = get_inventory_files(request)
    # Create a list of hosts per hwsku
    host_hwskus = {}
    for a_host in hosts:
        host_vars = get_host_visible_vars(inv_files, a_host)
        a_host_hwsku = None
        if 'hwsku' in host_vars:
            a_host_hwsku = host_vars['hwsku']
        else:
            # Lets try 'sonic_hwsku' as well
            if 'sonic_hwsku' in host_vars:
                a_host_hwsku = host_vars['sonic_hwsku']
        if a_host_hwsku:
            if a_host_hwsku not in host_hwskus:
                host_hwskus[a_host_hwsku] = [a_host]
            else:
                host_hwskus[a_host_hwsku].append(a_host)
        else:
            pytest.fail("Test selected require a node per hwsku, but 'hwsku' for '{}' not defined in the inventory"
                        .format(a_host))

    hosts_per_hwsku = []
    for hosts in list(host_hwskus.values()):
        if len(hosts) == 1:
            hosts_per_hwsku.append(hosts[0])
        else:
            hosts_per_hwsku.extend(random.sample(hosts, 1))

    return hosts_per_hwsku


def generate_params_supervisor_hostname(request):
    duts = get_specified_duts(request)
    if len(duts) == 1:
        # We have a single node - dealing with pizza box, return it
        return [duts[0]]
    inv_files = get_inventory_files(request)
    for dut in duts:
        # Expecting only a single supervisor node
        if is_supervisor_node(inv_files, dut):
            return [dut]
    # If there are no supervisor cards in a multi-dut tesbed, we are dealing with all pizza box in the testbed,
    # pick the first DUT
    return [duts[0]]


def generate_param_asic_index(request, dut_hostnames, param_type, random_asic=False):
    _, tbinfo = get_tbinfo(request)
    inv_files = get_inventory_files(request)
    logging.info("generating {} asic indicies for  DUT [{}] in ".format(param_type, dut_hostnames))

    asic_index_params = []
    for dut in dut_hostnames:
        inv_data = get_host_visible_vars(inv_files, dut)
        # if the params are not present treat the device as a single asic device
        dut_asic_params = [DEFAULT_ASIC_ID]
        if inv_data:
            if param_type == ASIC_PARAM_TYPE_ALL and ASIC_PARAM_TYPE_ALL in inv_data:
                if int(inv_data[ASIC_PARAM_TYPE_ALL]) == 1:
                    dut_asic_params = [DEFAULT_ASIC_ID]
                else:
                    if ASICS_PRESENT in inv_data:
                        dut_asic_params = inv_data[ASICS_PRESENT]
                    else:
                        dut_asic_params = list(range(int(inv_data[ASIC_PARAM_TYPE_ALL])))
            elif param_type == ASIC_PARAM_TYPE_FRONTEND and ASIC_PARAM_TYPE_FRONTEND in inv_data:
                dut_asic_params = inv_data[ASIC_PARAM_TYPE_FRONTEND]
            logging.info("dut name {}  asics params = {}".format(dut, dut_asic_params))

        if random_asic:
            asic_index_params.append(random.sample(dut_asic_params, 1))
        else:
            asic_index_params.append(dut_asic_params)
    return asic_index_params


def generate_params_dut_index(request):
    tbname, _ = get_tbinfo(request)
    num_duts = len(get_specified_duts(request))
    logging.info("Using {} duts from testbed '{}'".format(num_duts, tbname))

    return list(range(num_duts))


def generate_params_dut_hostname(request):
    tbname, _ = get_tbinfo(request)
    duts = get_specified_duts(request)
    logging.info("Using DUTs {} in testbed '{}'".format(str(duts), tbname))

    return duts


def get_completeness_level_metadata(request):
    completeness_level = request.config.getoption("--completeness_level")
    # if completeness_level is not set or an unknown completeness_level is set
    # return "thorough" to run all test set
    if not completeness_level or completeness_level not in ["debug", "basic", "confident", "thorough"]:
        return "debug"
    return completeness_level


def get_testbed_metadata(request):
    """
    Get the metadata for the testbed name. Return None if tbname is
    not provided, or metadata file not found or metadata does not
    contain tbname
    """
    tbname = request.config.getoption("--testbed")
    if not tbname:
        return None

    folder = 'metadata'
    filepath = os.path.join(folder, tbname + '.json')
    metadata = None

    try:
        with open(filepath, 'r') as yf:
            metadata = json.load(yf)
    except IOError:
        return None

    return metadata.get(tbname)


def generate_port_lists(request, port_scope, with_completeness_level=False):
    empty = [encode_dut_port_name('unknown', 'unknown')]
    if 'ports' in port_scope:
        scope = 'Ethernet'
    elif 'pcs' in port_scope:
        scope = 'PortChannel'
    else:
        return empty

    if 'all' in port_scope:
        state = None
    elif 'oper_up' in port_scope:
        state = 'oper_state'
    elif 'admin_up' in port_scope:
        state = 'admin_state'
    else:
        return empty

    dut_ports = get_testbed_metadata(request)

    if dut_ports is None:
        return empty

    dut_port_map = {}
    for dut, val in list(dut_ports.items()):
        dut_port_pairs = []
        if 'intf_status' not in val:
            continue
        for intf, status in list(val['intf_status'].items()):
            if scope in intf and (not state or status[state] == 'up'):
                dut_port_pairs.append(encode_dut_port_name(dut, intf))
        dut_port_map[dut] = dut_port_pairs
    logger.info("Generate dut_port_map: {}".format(dut_port_map))

    if with_completeness_level:
        completeness_level = get_completeness_level_metadata(request)
        # if completeness_level in ["debug", "basic", "confident"],
        # only select several ports on every DUT to save test time

        def trim_dut_port_lists(dut_port_list, target_len):
            if len(dut_port_list) <= target_len:
                return dut_port_list
            # for diversity, fetch the ports from both the start and the end of the original list
            pos_1 = target_len // 2
            pos_2 = target_len - pos_1
            return dut_ports[:pos_1] + dut_ports[-pos_2:]

        if completeness_level in ["debug"]:
            for dut, dut_ports in list(dut_port_map.items()):
                dut_port_map[dut] = trim_dut_port_lists(dut_ports, 1)
        elif completeness_level in ["basic", "confident"]:
            for dut, dut_ports in list(dut_port_map.items()):
                dut_port_map[dut] = trim_dut_port_lists(dut_ports, 4)

    ret = sum(list(dut_port_map.values()), [])
    logger.info("Generate port_list: {}".format(ret))
    return ret if ret else empty


def generate_dut_feature_container_list(request):
    """
    Generate list of containers given the list of features.
    List of features and container names are both obtained from
    metadata file
    """
    empty = [encode_dut_and_container_name("unknown", "unknown")]

    meta = get_testbed_metadata(request)

    if meta is None:
        return empty

    container_list = []

    for dut, val in list(meta.items()):
        if "features" not in val:
            continue
        for feature in list(val["features"].keys()):
            if "disabled" in val["features"][feature]:
                continue

            dut_info = meta[dut]

            if "asic_services" in dut_info and dut_info["asic_services"].get(feature) is not None:
                for service in dut_info["asic_services"].get(feature):
                    container_list.append(encode_dut_and_container_name(dut, service))
            else:
                container_list.append(encode_dut_and_container_name(dut, feature))

    return container_list


def generate_dut_feature_list(request, duts_selected, asics_selected):
    """
    Generate a list of features.
    The list of features willl be obtained from
    metadata file.
    This list will be features that can be stopped
    or restarted.
    """
    meta = get_testbed_metadata(request)
    tuple_list = []

    if meta is None:
        return tuple_list

    skip_feature_list = ['database', 'database-chassis', 'gbsyncd']

    for a_dut_index, a_dut in enumerate(duts_selected):
        if len(asics_selected):
            for a_asic in asics_selected[a_dut_index]:
                # Create tuple of dut and asic index
                if "features" in meta[a_dut]:
                    for a_feature in list(meta[a_dut]["features"].keys()):
                        if a_feature not in skip_feature_list:
                            tuple_list.append((a_dut, a_asic, a_feature))
                else:
                    tuple_list.append((a_dut, a_asic, None))
        else:
            if "features" in meta[a_dut]:
                for a_feature in list(meta[a_dut]["features"].keys()):
                    if a_feature not in skip_feature_list:
                        tuple_list.append((a_dut, None, a_feature))
            else:
                tuple_list.append((a_dut, None, None))
    return tuple_list


def generate_dut_backend_asics(request, duts_selected):
    dut_asic_list = []

    metadata = get_testbed_metadata(request)

    if metadata is None:
        return [[None]]*len(duts_selected)

    for dut in duts_selected:
        mdata = metadata.get(dut)
        if mdata is None:
            dut_asic_list.append([None])
        dut_asic_list.append(mdata.get("backend_asics", [None]))

    return dut_asic_list


def generate_priority_lists(request, prio_scope, with_completeness_level=False, one_dut_only=False):
    empty = []

    tbname = request.config.getoption("--testbed")
    if not tbname:
        return empty

    folder = 'priority'
    filepath = os.path.join(folder, tbname + '-' + prio_scope + '.json')

    try:
        with open(filepath, 'r') as yf:
            info = json.load(yf)
    except IOError:
        return empty

    if tbname not in info:
        return empty

    dut_prio = info[tbname]
    ret = []

    for dut, priorities in list(dut_prio.items()):
        for p in priorities:
            ret.append('{}|{}'.format(dut, p))

        if one_dut_only:
            break

    if with_completeness_level:
        completeness_level = get_completeness_level_metadata(request)
        # if completeness_level in ["debug", "basic", "confident"],
        # select a small subnet to save test time
        # if completeness_level in ["debug"], only select one item
        # if completeness_level in ["basic", "confident"], select 1 priority per DUT

        if completeness_level in ["debug"] and ret:
            ret = random.sample(ret, 1)
        elif completeness_level in ["basic", "confident"]:
            ret = []
            for dut, priorities in list(dut_prio.items()):
                if priorities:
                    p = random.choice(priorities)
                    ret.append('{}|{}'.format(dut, p))

                if one_dut_only:
                    break

    return ret if ret else empty


def pfc_pause_delay_test_params(request):
    empty = []

    tbname = request.config.getoption("--testbed")
    if not tbname:
        return empty

    folder = 'pfc_headroom_test_params'
    filepath = os.path.join(folder, tbname + '.json')

    try:
        with open(filepath, 'r') as yf:
            info = json.load(yf)
    except IOError:
        return empty

    if tbname not in info:
        return empty

    dut_pfc_delay_params = info[tbname]
    ret = []

    for dut, pfc_pause_delay_params in list(dut_pfc_delay_params.items()):
        for pfc_delay, headroom_result in list(pfc_pause_delay_params.items()):
            ret.append('{}|{}|{}'.format(dut, pfc_delay, headroom_result))

    return ret if ret else empty


_frontend_hosts_per_hwsku_per_module = {}
_hosts_per_hwsku_per_module = {}
def pytest_generate_tests(metafunc):        # noqa E302
    # The topology always has atleast 1 dut
    dut_fixture_name = None
    duts_selected = None
    global _frontend_hosts_per_hwsku_per_module, _hosts_per_hwsku_per_module
    # Enumerators for duts are mutually exclusive
    target_hostname = get_target_hostname(metafunc)
    if target_hostname:
        duts_selected = [target_hostname]
        if "enum_dut_hostname" in metafunc.fixturenames:
            dut_fixture_name = "enum_dut_hostname"
        elif "enum_supervisor_dut_hostname" in metafunc.fixturenames:
            dut_fixture_name = "enum_supervisor_dut_hostname"
        elif "enum_frontend_dut_hostname" in metafunc.fixturenames:
            dut_fixture_name = "enum_frontend_dut_hostname"
        elif "enum_rand_one_per_hwsku_hostname" in metafunc.fixturenames:
            if metafunc.module not in _hosts_per_hwsku_per_module:
                _hosts_per_hwsku_per_module[metafunc.module] = duts_selected

            dut_fixture_name = "enum_rand_one_per_hwsku_hostname"
        elif "enum_rand_one_per_hwsku_frontend_hostname" in metafunc.fixturenames:
            if metafunc.module not in _frontend_hosts_per_hwsku_per_module:
                _frontend_hosts_per_hwsku_per_module[metafunc.module] = duts_selected

            dut_fixture_name = "enum_rand_one_per_hwsku_frontend_hostname"
    else:
        if "enum_dut_hostname" in metafunc.fixturenames:
            duts_selected = generate_params_dut_hostname(metafunc)
            dut_fixture_name = "enum_dut_hostname"
        elif "enum_supervisor_dut_hostname" in metafunc.fixturenames:
            duts_selected = generate_params_supervisor_hostname(metafunc)
            dut_fixture_name = "enum_supervisor_dut_hostname"
        elif "enum_frontend_dut_hostname" in metafunc.fixturenames:
            duts_selected = generate_params_frontend_hostname(metafunc)
            dut_fixture_name = "enum_frontend_dut_hostname"
        elif "enum_rand_one_per_hwsku_hostname" in metafunc.fixturenames:
            if metafunc.module not in _hosts_per_hwsku_per_module:
                hosts_per_hwsku = generate_params_hostname_rand_per_hwsku(metafunc)
                _hosts_per_hwsku_per_module[metafunc.module] = hosts_per_hwsku
            duts_selected = _hosts_per_hwsku_per_module[metafunc.module]
            dut_fixture_name = "enum_rand_one_per_hwsku_hostname"
        elif "enum_rand_one_per_hwsku_frontend_hostname" in metafunc.fixturenames:
            if metafunc.module not in _frontend_hosts_per_hwsku_per_module:
                hosts_per_hwsku = generate_params_hostname_rand_per_hwsku(metafunc, frontend_only=True)
                _frontend_hosts_per_hwsku_per_module[metafunc.module] = hosts_per_hwsku
            duts_selected = _frontend_hosts_per_hwsku_per_module[metafunc.module]
            dut_fixture_name = "enum_rand_one_per_hwsku_frontend_hostname"

    asics_selected = None
    asic_fixture_name = None

    tbname, tbinfo = get_tbinfo(metafunc)
    if duts_selected is None:
        duts_selected = [tbinfo["duts"][0]]

    possible_asic_enums = ["enum_asic_index", "enum_frontend_asic_index", "enum_backend_asic_index",
                           "enum_rand_one_asic_index", "enum_rand_one_frontend_asic_index"]
    enums_asic_fixtures = set(metafunc.fixturenames).intersection(possible_asic_enums)
    assert len(enums_asic_fixtures) < 2, \
        "The number of asic_enum fixtures should be 1 or zero, " \
        "the following fixtures conflict one with each other: {}".format(str(enums_asic_fixtures))

    if "enum_asic_index" in metafunc.fixturenames:
        asic_fixture_name = "enum_asic_index"
        asics_selected = generate_param_asic_index(metafunc, duts_selected, ASIC_PARAM_TYPE_ALL)
    elif "enum_frontend_asic_index" in metafunc.fixturenames:
        asic_fixture_name = "enum_frontend_asic_index"
        asics_selected = generate_param_asic_index(metafunc, duts_selected, ASIC_PARAM_TYPE_FRONTEND)
    elif "enum_backend_asic_index" in metafunc.fixturenames:
        asic_fixture_name = "enum_backend_asic_index"
        asics_selected = generate_dut_backend_asics(metafunc, duts_selected)
    elif "enum_rand_one_asic_index" in metafunc.fixturenames:
        asic_fixture_name = "enum_rand_one_asic_index"
        asics_selected = generate_param_asic_index(metafunc, duts_selected, ASIC_PARAM_TYPE_ALL, random_asic=True)
    elif "enum_rand_one_frontend_asic_index" in metafunc.fixturenames:
        asic_fixture_name = "enum_rand_one_frontend_asic_index"
        asics_selected = generate_param_asic_index(metafunc, duts_selected, ASIC_PARAM_TYPE_FRONTEND, random_asic=True)

    # Create parameterization tuple of dut_fixture_name, asic_fixture_name and feature to parameterize
    if dut_fixture_name and asic_fixture_name and ("enum_dut_feature" in metafunc.fixturenames):
        tuple_list = generate_dut_feature_list(metafunc, duts_selected, asics_selected)
        feature_fixture = "enum_dut_feature"
        metafunc.parametrize(dut_fixture_name + "," + asic_fixture_name + "," + feature_fixture,
                             tuple_list, scope="module", indirect=True)
    # Create parameterization tuple of dut_fixture_name and asic_fixture_name to parameterize
    elif dut_fixture_name and asic_fixture_name:
        # parameterize on both - create tuple for each
        tuple_list = []
        for a_dut_index, a_dut in enumerate(duts_selected):
            if len(asics_selected):
                for a_asic in asics_selected[a_dut_index]:
                    # Create tuple of dut and asic index
                    tuple_list.append((a_dut, a_asic))
            else:
                tuple_list.append((a_dut, None))
        metafunc.parametrize(dut_fixture_name + "," + asic_fixture_name, tuple_list, scope="module", indirect=True)
    elif dut_fixture_name:
        # parameterize only on DUT
        metafunc.parametrize(dut_fixture_name, duts_selected, scope="module", indirect=True)
    elif asic_fixture_name:
        # We have no duts selected, so need asic list for the first DUT
        if len(asics_selected):
            metafunc.parametrize(asic_fixture_name, asics_selected[0], scope="module", indirect=True)
        else:
            metafunc.parametrize(asic_fixture_name, [None], scope="module", indirect=True)

    # When selected_dut used and select a dut for test, parameterize dut for enable TACACS on all UT
    if dut_fixture_name and "selected_dut" in metafunc.fixturenames:
        metafunc.parametrize("selected_dut", duts_selected, scope="module", indirect=True)

    if "enum_dut_portname" in metafunc.fixturenames:
        metafunc.parametrize("enum_dut_portname", generate_port_lists(metafunc, "all_ports"))

    def format_portautoneg_test_id(param):
        speeds = param['speeds'] if 'speeds' in param else [param['speed']]
        return "{}|{}|{}".format(param['dutname'], param['port'], ','.join(speeds))

    if "enum_dut_portname_module_fixture" in metafunc.fixturenames or \
            "enum_speed_per_dutport_fixture" in metafunc.fixturenames:
        autoneg_tests_data = get_autoneg_tests_data()
        if "enum_dut_portname_module_fixture" in metafunc.fixturenames:
            metafunc.parametrize(
                "enum_dut_portname_module_fixture",
                autoneg_tests_data,
                scope="module",
                ids=format_portautoneg_test_id,
                indirect=True
            )

        if "enum_speed_per_dutport_fixture" in metafunc.fixturenames:
            metafunc.parametrize(
                "enum_speed_per_dutport_fixture",
                parametrise_per_supported_port_speed(autoneg_tests_data),
                scope="module",
                ids=format_portautoneg_test_id,
                indirect=True
            )

    if "enum_dut_portname_oper_up" in metafunc.fixturenames:
        metafunc.parametrize("enum_dut_portname_oper_up", generate_port_lists(metafunc, "oper_up_ports"))
    if "enum_dut_portname_admin_up" in metafunc.fixturenames:
        metafunc.parametrize("enum_dut_portname_admin_up", generate_port_lists(metafunc, "admin_up_ports"))
    if "enum_dut_portchannel" in metafunc.fixturenames:
        metafunc.parametrize("enum_dut_portchannel", generate_port_lists(metafunc, "all_pcs"))
    if "enum_dut_portchannel_oper_up" in metafunc.fixturenames:
        metafunc.parametrize("enum_dut_portchannel_oper_up", generate_port_lists(metafunc, "oper_up_pcs"))
    if "enum_dut_portchannel_admin_up" in metafunc.fixturenames:
        metafunc.parametrize("enum_dut_portchannel_admin_up", generate_port_lists(metafunc, "admin_up_pcs"))
    if "enum_dut_portchannel_with_completeness_level" in metafunc.fixturenames:
        metafunc.parametrize("enum_dut_portchannel_with_completeness_level",
                             generate_port_lists(metafunc, "all_pcs", with_completeness_level=True))
    if "enum_dut_feature_container" in metafunc.fixturenames:
        metafunc.parametrize(
            "enum_dut_feature_container", generate_dut_feature_container_list(metafunc)
        )
    if 'enum_dut_all_prio' in metafunc.fixturenames:
        metafunc.parametrize("enum_dut_all_prio", generate_priority_lists(metafunc, 'all'))
    if 'enum_dut_lossless_prio' in metafunc.fixturenames:
        metafunc.parametrize("enum_dut_lossless_prio", generate_priority_lists(metafunc, 'lossless'))
    if 'enum_one_dut_lossless_prio' in metafunc.fixturenames:
        metafunc.parametrize("enum_one_dut_lossless_prio",
                             generate_priority_lists(metafunc, 'lossless', one_dut_only=True))
    if 'enum_dut_lossless_prio_with_completeness_level' in metafunc.fixturenames:
        metafunc.parametrize("enum_dut_lossless_prio_with_completeness_level",
                             generate_priority_lists(metafunc, 'lossless', with_completeness_level=True))
    if 'enum_one_dut_lossless_prio_with_completeness_level' in metafunc.fixturenames:
        metafunc.parametrize("enum_one_dut_lossless_prio_with_completeness_level",
                             generate_priority_lists(metafunc, 'lossless', with_completeness_level=True,
                                                     one_dut_only=True))
    if 'enum_dut_lossy_prio' in metafunc.fixturenames:
        metafunc.parametrize("enum_dut_lossy_prio", generate_priority_lists(metafunc, 'lossy'))
    if 'enum_one_dut_lossy_prio' in metafunc.fixturenames:
        metafunc.parametrize("enum_one_dut_lossy_prio", generate_priority_lists(metafunc, 'lossy',
                                                                                one_dut_only=True))
    if 'enum_dut_lossy_prio_with_completeness_level' in metafunc.fixturenames:
        metafunc.parametrize("enum_dut_lossy_prio_with_completeness_level",
                             generate_priority_lists(metafunc, 'lossy', with_completeness_level=True))
    if 'enum_one_dut_lossy_prio_with_completeness_level' in metafunc.fixturenames:
        metafunc.parametrize("enum_one_dut_lossy_prio_with_completeness_level",
                             generate_priority_lists(metafunc, 'lossy', with_completeness_level=True,
                                                     one_dut_only=True))
    if 'enum_pfc_pause_delay_test_params' in metafunc.fixturenames:
        metafunc.parametrize("enum_pfc_pause_delay_test_params", pfc_pause_delay_test_params(metafunc))

    if 'topo_scenario' in metafunc.fixturenames:
        if tbinfo['topo']['type'] == 'm0' and 'topo_scenario' in metafunc.fixturenames:
            metafunc.parametrize('topo_scenario', ['m0_vlan_scenario', 'm0_l3_scenario'], scope='module')
        else:
            metafunc.parametrize('topo_scenario', ['default'], scope='module')

    if 'vlan_name' in metafunc.fixturenames:
        if tbinfo['topo']['type'] == 'm0' and 'topo_scenario' in metafunc.fixturenames:
            if tbinfo['topo']['name'] == 'm0-2vlan':
                metafunc.parametrize('vlan_name', ['Vlan1000', 'Vlan2000'], scope='module')
            else:
                metafunc.parametrize('vlan_name', ['Vlan1000'], scope='module')
        # Non M0 topo
        else:
            if tbinfo['topo']['type'] in ['t0', 'mx']:
                metafunc.parametrize('vlan_name', ['Vlan1000'], scope='module')
            else:
                metafunc.parametrize('vlan_name', ['no_vlan'], scope='module')


def get_autoneg_tests_data():
    folder = 'metadata'
    filepath = os.path.join(folder, 'autoneg-test-params.json')
    if not os.path.exists(filepath):
        logger.warning('Autoneg tests datafile is missing: {}. " \
            "Run test_pretest -k test_update_testbed_metadata to create it'.format(filepath))
        return [{'dutname': 'unknown', 'port': 'unknown', 'speeds': ['unknown']}]
    data = {}
    with open(filepath) as yf:
        data = json.load(yf)

    return [
        {'dutname': dutname, 'port': dutport, 'speeds': portinfo['common_port_speeds']}
        for dutname, ports in list(data.items())
        for dutport, portinfo in list(ports.items())
    ]


def parametrise_per_supported_port_speed(data):
    return [
        {'dutname': conn_info['dutname'], 'port': conn_info['port'], 'speed': speed}
        for conn_info in data for speed in conn_info['speeds']
    ]


# Override enum fixtures for duts and asics to ensure that parametrization happens once per module.
@pytest.fixture(scope="module")
def enum_dut_hostname(request):
    return request.param


@pytest.fixture(scope="module")
def enum_supervisor_dut_hostname(request):
    return request.param


@pytest.fixture(scope="module")
def enum_frontend_dut_hostname(request):
    return request.param


@pytest.fixture(scope="module")
def selected_dut(request):
    try:
        logger.debug("selected_dut host: {}".format(request.param))
        return request.param
    except AttributeError:
        return None


@pytest.fixture(scope="module")
def enum_rand_one_per_hwsku_hostname(request):
    return request.param


@pytest.fixture(scope="module")
def enum_rand_one_per_hwsku_frontend_hostname(request):
    return request.param


@pytest.fixture(scope="module")
def enum_asic_index(request):
    return request.param


@pytest.fixture(scope="module")
def enum_frontend_asic_index(request):
    return request.param


@pytest.fixture(scope="module")
def enum_backend_asic_index(request):
    return request.param


@pytest.fixture(scope="module")
def enum_rand_one_asic_index(request):
    return request.param


@pytest.fixture(scope="module")
def enum_dut_feature(request):
    return request.param


@pytest.fixture(scope="module")
def enum_rand_one_frontend_asic_index(request):
    return request.param


@pytest.fixture(scope='module')
def enum_upstream_dut_hostname(duthosts, tbinfo):
    if tbinfo["topo"]["type"] == "m0":
        upstream_nbr_type = "M1"
    elif tbinfo["topo"]["type"] == "mx":
        upstream_nbr_type = "M0"
    elif tbinfo["topo"]["type"] == "t0":
        upstream_nbr_type = "T1"
    elif tbinfo["topo"]["type"] == "t1":
        upstream_nbr_type = "T2"
    else:
        upstream_nbr_type = "T3"

    for a_dut in duthosts.frontend_nodes:
        minigraph_facts = a_dut.get_extended_minigraph_facts(tbinfo)
        minigraph_neighbors = minigraph_facts['minigraph_neighbors']
        for key, value in minigraph_neighbors.items():
            if upstream_nbr_type in value['name']:
                return a_dut.hostname

    pytest.fail("Did not find a dut in duthosts that for topo type {} that has upstream nbr type {}".
                format(tbinfo["topo"]["type"], upstream_nbr_type))


@pytest.fixture(scope="module")
def duthost_console(duthosts, enum_supervisor_dut_hostname, localhost, conn_graph_facts, creds):   # noqa F811
    duthost = duthosts[enum_supervisor_dut_hostname]
    host = create_duthost_console(duthost, localhost, conn_graph_facts, creds)

    yield host
    host.disconnect()


@pytest.fixture(scope='session')
def cleanup_cache_for_session(request):
    """
    This fixture allows developers to cleanup the cached data for all DUTs in the testbed before test.
    Use cases:
      - Running tests where some 'facts' about the DUT that get cached are changed.
      - Running tests/regression without running test_pretest which has a test to clean up cache (PR#2978)
      - Test case development phase to work out testbed information changes.

    This fixture is not automatically applied, if you want to use it, you have to add a call to it in your tests.
    """
    tbname, tbinfo = get_tbinfo(request)
    inv_files = get_inventory_files(request)
    cache.cleanup(zone=tbname)
    for a_dut in tbinfo['duts']:
        cache.cleanup(zone=a_dut)
    inv_data = get_host_visible_vars(inv_files, a_dut)
    if 'num_asics' in inv_data and inv_data['num_asics'] > 1:
        for asic_id in range(inv_data['num_asics']):
            cache.cleanup(zone="{}-asic{}".format(a_dut, asic_id))


def get_l2_info(dut):
    """
    Helper function for l2 mode fixture
    """
    config_facts = dut.get_running_config_facts()
    mgmt_intf_table = config_facts['MGMT_INTERFACE']
    metadata_table = config_facts['DEVICE_METADATA']['localhost']
    mgmt_ip = None
    for ip in list(mgmt_intf_table['eth0'].keys()):
        if type(ip_interface(ip)) is IPv4Interface:
            mgmt_ip = ip
    mgmt_gw = mgmt_intf_table['eth0'][mgmt_ip]['gwaddr']
    hwsku = metadata_table['hwsku']

    return mgmt_ip, mgmt_gw, hwsku


@pytest.fixture(scope='session')
def enable_l2_mode(duthosts, tbinfo, backup_and_restore_config_db_session):     # noqa F811
    """
    Configures L2 switch mode according to
    https://github.com/sonic-net/SONiC/wiki/L2-Switch-mode

    Currently not compatible with version 201811

    This fixture does not auto-cleanup after itself
    A manual config reload is required to restore regular state
    """
    base_config_db_cmd = 'echo \'{}\' | config reload /dev/stdin -y'
    l2_preset_cmd = 'sonic-cfggen --preset l2 -p -H -k {} -a \'{}\' | config load /dev/stdin -y'
    is_dualtor = 'dualtor' in tbinfo['topo']['name']

    for dut in duthosts:
        logger.info("Setting L2 mode on {}".format(dut))
        cmds = []
        mgmt_ip, mgmt_gw, hwsku = get_l2_info(dut)
        # step 1
        base_config_db = {
                            "MGMT_INTERFACE": {
                                "eth0|{}".format(mgmt_ip): {
                                    "gwaddr": "{}".format(mgmt_gw)
                                }
                            },
                            "DEVICE_METADATA": {
                                "localhost": {
                                    "hostname": "sonic"
                                }
                            }
                        }

        if is_dualtor:
            base_config_db["DEVICE_METADATA"]["localhost"]["subtype"] = "DualToR"
        cmds.append(base_config_db_cmd.format(json.dumps(base_config_db)))

        # step 2
        cmds.append('sonic-cfggen -H --write-to-db')

        # step 3 is optional and skipped here
        # step 4
        if is_dualtor:
            mg_facts = dut.get_extended_minigraph_facts(tbinfo)
            all_ports = list(mg_facts['minigraph_ports'].keys())
            downlinks = []
            for vlan_info in list(mg_facts['minigraph_vlans'].values()):
                downlinks.extend(vlan_info['members'])
            uplinks = [intf for intf in all_ports if intf not in downlinks]
            extra_args = {
                'is_dualtor': 'true',
                'uplinks': uplinks,
                'downlinks': downlinks
            }
        else:
            extra_args = {}
        cmds.append(l2_preset_cmd.format(hwsku, json.dumps(extra_args)))

        # extra step needed to render the feature table correctly
        if is_dualtor:
            cmds.append('while [ $(show feature config mux | awk \'{print $2}\' | tail -n 1) != "enabled" ]; '
                        'do sleep 1; done')

        # step 5
        cmds.append('config save -y')

        # step 6
        cmds.append('config reload -y')

        logger.debug("Commands to be run:\n{}".format(cmds))

        dut.shell_cmds(cmds=cmds)


@pytest.fixture(scope='session')
def duts_running_config_facts(duthosts):
    """Return running config facts for all multi-ASIC DUT hosts

    Args:
        duthosts (DutHosts): Instance of DutHosts for interacting with DUT hosts.

    Returns:
        dict: {
            <dut hostname>: [
                (asic0_idx, {asic0_cfg_facts}),
                (asic1_idx, {asic1_cfg_facts})
            ]
        }
    """
    cfg_facts = {}
    for duthost in duthosts:
        cfg_facts[duthost.hostname] = []
        for asic in duthost.asics:
            if asic.is_it_backend():
                continue
            asic_cfg_facts = asic.config_facts(source='running')['ansible_facts']
            cfg_facts[duthost.hostname].append((asic.asic_index, asic_cfg_facts))
    return cfg_facts


@pytest.fixture(scope='class')
def dut_test_params_qos(duthosts, tbinfo, ptfhost, get_src_dst_asic_and_duts, lower_tor_host, creds,
                        mux_server_url, mux_status_from_nic_simulator, duts_running_config_facts, duts_minigraph_facts):
    if 'dualtor' in tbinfo['topo']['name']:
        all_duts = [lower_tor_host]
    else:
        all_duts = get_src_dst_asic_and_duts['all_duts']

    src_asic = get_src_dst_asic_and_duts['src_asic']
    dst_asic = get_src_dst_asic_and_duts['dst_asic']

    src_dut = get_src_dst_asic_and_duts['src_dut']
    src_dut_ip = src_dut.host.options['inventory_manager'].get_host(src_dut.hostname).vars['ansible_host']
    src_server = "{}:{}".format(src_dut_ip, src_asic.get_rpc_port_ssh_tunnel())

    duthost = all_duts[0]
    mgFacts = duthost.get_extended_minigraph_facts(tbinfo)
    topo = tbinfo["topo"]["name"]

    rtn_dict = {
        "topo": topo,
        "hwsku": mgFacts["minigraph_hwsku"],
        "basicParams": {
            "router_mac": duthost.facts["router_mac"],
            "src_server": src_server,
            "port_map_file": ptf_test_port_map_active_active(
                ptfhost, tbinfo, duthosts, mux_server_url,
                duts_running_config_facts, duts_minigraph_facts,
                mux_status_from_nic_simulator()),
            "sonic_asic_type": duthost.facts['asic_type'],
            "sonic_version": duthost.os_version,
            "src_dut_index": get_src_dst_asic_and_duts['src_dut_index'],
            "src_asic_index": get_src_dst_asic_and_duts['src_asic_index'],
            "dst_dut_index": get_src_dst_asic_and_duts['dst_dut_index'],
            "dst_asic_index": get_src_dst_asic_and_duts['dst_asic_index'],
            "dut_username": creds['sonicadmin_user'],
            "dut_password": creds['sonicadmin_password']
        },

    }

    # Add dst server info if src and dst asic are different
    if src_asic != dst_asic:
        dst_dut = get_src_dst_asic_and_duts['dst_dut']
        dst_dut_ip = dst_dut.host.options['inventory_manager'].get_host(dst_dut.hostname).vars['ansible_host']
        rtn_dict["basicParams"]["dst_server"] = "{}:{}".format(dst_dut_ip, dst_asic.get_rpc_port_ssh_tunnel())

    if 'platform_asic' in duthost.facts:
        rtn_dict['basicParams']["platform_asic"] = duthost.facts['platform_asic']

    yield rtn_dict


@ pytest.fixture(scope='class')
def dut_test_params(duthosts, enum_rand_one_per_hwsku_frontend_hostname, tbinfo,
                    ptf_portmap_file, lower_tor_host, creds):   # noqa F811
    """
        Prepares DUT host test params

        Args:
            duthost (AnsibleHost): Device Under Test (DUT)
            tbinfo (Fixture, dict): Map containing testbed information
            ptfPortMapFile (Fxiture, str): filename residing
              on PTF host and contains port maps information

        Returns:
            dut_test_params (dict): DUT host test params
    """
    if 'dualtor' in tbinfo['topo']['name']:
        duthost = lower_tor_host
    else:
        duthost = duthosts[enum_rand_one_per_hwsku_frontend_hostname]
    mgFacts = duthost.get_extended_minigraph_facts(tbinfo)
    topo = tbinfo["topo"]["name"]

    rtn_dict = {
        "topo": topo,
        "hwsku": mgFacts["minigraph_hwsku"],
        "basicParams": {
            "router_mac": duthost.facts["router_mac"],
            "server": duthost.host.options['inventory_manager'].get_host(
                        duthost.hostname
                    ).vars['ansible_host'],
            "port_map_file": ptf_portmap_file,
            "sonic_asic_type": duthost.facts['asic_type'],
            "sonic_version": duthost.os_version,
            "dut_username": creds['sonicadmin_user'],
            "dut_password": creds['sonicadmin_password']
        }
    }
    if 'platform_asic' in duthost.facts:
        rtn_dict['basicParams']["platform_asic"] = duthost.facts['platform_asic']

    yield rtn_dict


@pytest.fixture(scope='module')
def duts_minigraph_facts(duthosts, tbinfo):
    """Return minigraph facts for all DUT hosts

    Args:
        duthosts (DutHosts): Instance of DutHosts for interacting with DUT hosts.
        tbinfo (object): Instance of TestbedInfo.

    Returns:
        dict: {
            <dut hostname>: [
                (asic0_idx, {asic0_mg_facts}),
                (asic1_idx, {asic1_mg_facts})
            ]
        }
    """
    mg_facts = {}
    for duthost in duthosts:
        mg_facts[duthost.hostname] = []
        for asic in duthost.asics:
            if asic.is_it_backend():
                continue
            asic_mg_facts = asic.get_extended_minigraph_facts(tbinfo)
            mg_facts[duthost.hostname].append((asic.asic_index, asic_mg_facts))

    return mg_facts


@pytest.fixture(scope="module", autouse=True)
def get_reboot_cause(duthost):
    uptime_start = duthost.get_up_time()
    yield
    uptime_end = duthost.get_up_time()
    if not uptime_end == uptime_start:
        if "201811" in duthost.os_version or "201911" in duthost.os_version:
            duthost.show_and_parse("show reboot-cause")
        else:
            duthost.show_and_parse("show reboot-cause history")


def collect_db_dump_on_duts(request, duthosts):
    '''When test failed, this fixture will dump all the DBs on DUT and collect them to local
    '''
    if hasattr(request.node, 'rep_call') and request.node.rep_call.failed:
        dut_file_path = "/tmp/db_dump"
        local_file_path = "./logs/db_dump"

        # Remove characters that can't be used in filename
        nodename = safe_filename(request.node.nodeid)
        db_dump_path = os.path.join(dut_file_path, nodename)
        db_dump_tarfile = os.path.join(dut_file_path, "{}.tar.gz".format(nodename))

        # We don't need to collect all DBs, db_names specify the DBs we want to collect
        db_names = ["APPL_DB", "ASIC_DB", "COUNTERS_DB", "CONFIG_DB", "STATE_DB"]
        raw_db_config = duthosts[0].shell("cat /var/run/redis/sonic-db/database_config.json")["stdout"]
        db_config = json.loads(raw_db_config).get("DATABASES", {})
        db_ids = set()
        for db_name in db_names:
            # Skip STATE_DB dump on release 201911.
            # JINJA2_CACHE can't be dumped by "redis-dump", and it is stored in STATE_DB on 201911 release.
            # Please refer to issue: https://github.com/sonic-net/sonic-buildimage/issues/5587.
            # The issue has been fixed in https://github.com/sonic-net/sonic-buildimage/pull/5646.
            # However, the fix is not included in 201911 release. So we have to skip STATE_DB on release 201911
            # to avoid raising exception when dumping the STATE_DB.
            if db_name == "STATE_DB" and duthosts[0].sonic_release in ['201911']:
                continue

            if db_name in db_config:
                db_ids.add(db_config[db_name].get("id", 0))

        namespace_list = duthosts[0].get_asic_namespace_list() if duthosts[0].is_multi_asic else []
        if namespace_list:
            for namespace in namespace_list:
                # Collect DB dump
                dump_dest_path = os.path.join(db_dump_path, namespace)
                dump_cmds = ["mkdir -p {}".format(dump_dest_path)]
                for db_id in db_ids:
                    dump_cmd = "ip netns exec {} redis-dump -d {} -y -o {}/{}" \
                               .format(namespace, db_id, dump_dest_path, db_id)
                    dump_cmds.append(dump_cmd)
                duthosts.shell_cmds(cmds=dump_cmds)
        else:
            # Collect DB dump
            dump_dest_path = db_dump_path
            dump_cmds = ["mkdir -p {}".format(dump_dest_path)]
            for db_id in db_ids:
                dump_cmd = "redis-dump -d {} -y -o {}/{}".format(db_id, dump_dest_path, db_id)
                dump_cmds.append(dump_cmd)
            duthosts.shell_cmds(cmds=dump_cmds)

        # compress dump file and fetch to docker
        duthosts.shell("tar -czf {} -C {} {}".format(db_dump_tarfile, dut_file_path, nodename))
        duthosts.fetch(src=db_dump_tarfile, dest=local_file_path)

        # remove dump file from dut
        duthosts.shell("rm -fr {} {}".format(db_dump_tarfile, db_dump_path))


@pytest.fixture(autouse=True)
def collect_db_dump(request, duthosts):
    """This autoused fixture is to generate DB dumps on DUT and collect them to local for later troubleshooting when
    a test case failed.
    """
    yield
    if request.config.getoption("--collect_db_data"):
        collect_db_dump_on_duts(request, duthosts)


def restore_config_db_and_config_reload(duts_data, duthosts):
    # First copy the pre_running_config to the config_db.json files
    for duthost in duthosts:
        logger.info("dut reload called on {}".format(duthost.hostname))
        duthost.copy(content=json.dumps(duts_data[duthost.hostname]["pre_running_config"][None], indent=4),
                     dest='/etc/sonic/config_db.json', verbose=False)

        if duthost.is_multi_asic:
            for asic_index in range(0, duthost.facts.get('num_asic')):
                asic_ns = "asic{}".format(asic_index)
                asic_cfg_file = "/tmp/{}_config_db{}.json".format(duthost.hostname, asic_index)
                with open(asic_cfg_file, "w") as outfile:
                    outfile.write(json.dumps(duts_data[duthost.hostname]['pre_running_config'][asic_ns], indent=4))
                duthost.copy(src=asic_cfg_file, dest='/etc/sonic/config_db{}.json'.format(asic_index), verbose=False)
                os.remove(asic_cfg_file)

    # Second execute config reload on all duthosts
    with SafeThreadPoolExecutor(max_workers=8) as executor:
        for duthost in duthosts:
            executor.submit(config_reload, duthost, wait_before_force_reload=300, safe_reload=True,
                            check_intf_up_ports=True, wait_for_bgp=True)


def compare_running_config(pre_running_config, cur_running_config):
    if type(pre_running_config) != type(cur_running_config):
        return False
    if pre_running_config == cur_running_config:
        return True
    else:
        if type(pre_running_config) is dict:
            if set(pre_running_config.keys()) != set(cur_running_config.keys()):
                return False
            for key in pre_running_config.keys():
                if not compare_running_config(pre_running_config[key], cur_running_config[key]):
                    return False
            return True
        # We only have string in list in running config now, so we can ignore the order of the list.
        elif type(pre_running_config) is list:
            if set(pre_running_config) != set(cur_running_config):
                return False
            else:
                return True
        else:
            return False


@pytest.fixture(scope="module", autouse=True)
def core_dump_and_config_check(duthosts, tbinfo, request,
                               # make sure the tear down of sanity_check happened after core_dump_and_config_check
                               sanity_check):
    '''
    Check if there are new core dump files and if the running config is modified after the test case running.
    If so, we will reload the running config after test case running.
    '''

    is_par_run, target_hostname, is_par_leader, par_followers, par_state_file = (
        is_parallel_run(request),
        get_target_hostname(request),
        is_parallel_leader(request),
        get_parallel_followers(request),
        get_parallel_state_file(request),
    )

    initial_check_state = (InitialCheckState(par_followers, par_state_file) if is_par_run else None)
    if is_par_run and not is_par_leader:
        logger.info(
            "Fixture core_dump_and_config_check setup for non-leader nodes in parallel run is skipped. "
            "Please refer to the leader node log for core dump and config check status."
        )

        initial_check_state.wait_and_acknowledge_status(
            InitialCheckStatus.SETUP_COMPLETED,
            is_par_leader,
            target_hostname,
        )

        yield {}

        initial_check_state.mark_tests_completed_for_follower(target_hostname)
        logger.info(
            "Fixture core_dump_and_config_check teardown for non-leader nodes in parallel run is skipped. "
            "Please refer to the leader node log for core dump and config check status."
        )
    else:
        check_flag = True
        if hasattr(request.config.option, 'enable_macsec') and request.config.option.enable_macsec:
            check_flag = False
        if hasattr(request.config.option, 'markexpr') and request.config.option.markexpr:
            if "bsl" in request.config.option.markexpr:
                check_flag = False
        for m in request.node.iter_markers():
            if m.name == "skip_check_dut_health":
                check_flag = False

        module_name = request.node.name

        duts_data = {}

        new_core_dumps = {}
        core_dump_check_pass = True

        inconsistent_config = {}
        pre_only_config = {}
        cur_only_config = {}
        config_db_check_pass = True

        check_result = {}

        if check_flag:
            for duthost in duthosts:
                logger.info("Dumping Disk and Memory Space informataion before test on {}".format(duthost.hostname))
                duthost.shell("free -h")
                duthost.shell("df -h")

                logger.info("Collecting core dumps before test on {}".format(duthost.hostname))
                duts_data[duthost.hostname] = {}

                if "20191130" in duthost.os_version:
                    pre_existing_core_dumps = duthost.shell('ls /var/core/ | grep -v python || true')['stdout'].split()
                else:
                    pre_existing_core_dumps = duthost.shell('ls /var/core/')['stdout'].split()
                duts_data[duthost.hostname]["pre_core_dumps"] = pre_existing_core_dumps

                logger.info("Collecting running config before test on {}".format(duthost.hostname))
                duts_data[duthost.hostname]["pre_running_config"] = {}
                if not duthost.stat(path="/etc/sonic/running_golden_config.json")['stat']['exists']:
                    logger.info("Collecting running golden config before test on {}".format(duthost.hostname))
                    duthost.shell("sonic-cfggen -d --print-data > /etc/sonic/running_golden_config.json")
                duts_data[duthost.hostname]["pre_running_config"][None] = \
                    json.loads(duthost.shell("cat /etc/sonic/running_golden_config.json", verbose=False)['stdout'])

                if duthost.is_multi_asic:
                    for asic_index in range(0, duthost.facts.get('num_asic')):
                        asic_ns = "asic{}".format(asic_index)
                        if not duthost.stat(
                                path="/etc/sonic/running_golden_config{}.json".format(asic_index))['stat']['exists']:
                            duthost.shell(
                                "sonic-cfggen -n {} -d --print-data > /etc/sonic/running_golden_config{}.json".format(
                                    asic_ns,
                                    asic_index,
                                )
                            )
                        duts_data[duthost.hostname]['pre_running_config'][asic_ns] = \
                            json.loads(duthost.shell("cat /etc/sonic/running_golden_config{}.json".format(asic_index),
                                                     verbose=False)['stdout'])

        if is_par_run and is_par_leader:
            initial_check_state.set_new_status(InitialCheckStatus.SETUP_COMPLETED, is_par_leader, target_hostname)
            initial_check_state.wait_for_all_acknowledgments(InitialCheckStatus.SETUP_COMPLETED)

        yield duts_data

        if is_par_run and is_par_leader:
            initial_check_state.wait_for_all_acknowledgments(InitialCheckStatus.TESTS_COMPLETED)
            initial_check_state.set_new_status(InitialCheckStatus.TEARDOWN_STARTED, is_par_leader, target_hostname)

        if check_flag:
            for duthost in duthosts:
                inconsistent_config[duthost.hostname] = {}
                pre_only_config[duthost.hostname] = {}
                cur_only_config[duthost.hostname] = {}
                new_core_dumps[duthost.hostname] = []

                logger.info("Dumping Disk and Memory Space informataion after test on {}".format(duthost.hostname))
                duthost.shell("free -h")
                duthost.shell("df -h")

                logger.info("Collecting core dumps after test on {}".format(duthost.hostname))
                if "20191130" in duthost.os_version:
                    cur_cores = duthost.shell('ls /var/core/ | grep -v python || true')['stdout'].split()
                else:
                    cur_cores = duthost.shell('ls /var/core/')['stdout'].split()
                duts_data[duthost.hostname]["cur_core_dumps"] = cur_cores

                cur_core_dumps_set = set(duts_data[duthost.hostname]["cur_core_dumps"])
                pre_core_dumps_set = set(duts_data[duthost.hostname]["pre_core_dumps"])
                new_core_dumps[duthost.hostname] = list(cur_core_dumps_set - pre_core_dumps_set)

                if new_core_dumps[duthost.hostname]:
                    core_dump_check_pass = False

                    base_dir = os.path.dirname(os.path.realpath(__file__))
                    for new_core_dump in new_core_dumps[duthost.hostname]:
                        duthost.fetch(src="/var/core/{}".format(new_core_dump), dest=os.path.join(base_dir, "logs"))

                logger.info("Collecting running config after test on {}".format(duthost.hostname))
                # get running config after running
                duts_data[duthost.hostname]["cur_running_config"] = {}
                duts_data[duthost.hostname]["cur_running_config"][None] = \
                    json.loads(duthost.shell("sonic-cfggen -d --print-data", verbose=False)['stdout'])
                if duthost.is_multi_asic:
                    for asic_index in range(0, duthost.facts.get('num_asic')):
                        asic_ns = "asic{}".format(asic_index)
                        duts_data[duthost.hostname]["cur_running_config"][asic_ns] = \
                            json.loads(duthost.shell("sonic-cfggen -n {} -d --print-data".format(asic_ns),
                                                     verbose=False)['stdout'])

                # The tables that we don't care
                EXCLUDE_CONFIG_TABLE_NAMES = set([])
                # The keys that we don't care
                # Current skipped keys:
                # 1. "MUX_LINKMGR|LINK_PROBER"
                # 2. "MUX_LINKMGR|TIMED_OSCILLATION"
                # 3. "LOGGER|linkmgrd"
                # NOTE: this key is edited by the `run_icmp_responder_session` or `run_icmp_responder`
                # to account for the lower performance of the ICMP responder/mux simulator compared to
                # real servers and mux cables.
                # Linkmgrd is the only service to consume this table so it should not affect other test cases.
                # Let's keep this setting in db and we don't want any config reload caused by this key, so
                # let's skip checking it.
                if "dualtor" in tbinfo["topo"]["name"]:
                    EXCLUDE_CONFIG_KEY_NAMES = [
                        'MUX_LINKMGR|LINK_PROBER',
                        'MUX_LINKMGR|TIMED_OSCILLATION',
                        'LOGGER|linkmgrd'
                    ]
                else:
                    EXCLUDE_CONFIG_KEY_NAMES = []

                def _remove_entry(table_name, key_name, config):
                    if table_name in config and key_name in config[table_name]:
                        config[table_name].pop(key_name)
                        if len(config[table_name]) == 0:
                            config.pop(table_name)

                for cfg_context in duts_data[duthost.hostname]['pre_running_config']:
                    pre_only_config[duthost.hostname][cfg_context] = {}
                    cur_only_config[duthost.hostname][cfg_context] = {}
                    inconsistent_config[duthost.hostname][cfg_context] = {}

                    pre_running_config = duts_data[duthost.hostname]["pre_running_config"][cfg_context]
                    cur_running_config = duts_data[duthost.hostname]["cur_running_config"][cfg_context]

                    # Remove ignored keys from base config
                    for exclude_key in EXCLUDE_CONFIG_KEY_NAMES:
                        fields = exclude_key.split('|')
                        if len(fields) != 2:
                            continue
                        _remove_entry(fields[0], fields[1], pre_running_config)
                        _remove_entry(fields[0], fields[1], cur_running_config)

                    pre_running_config_keys = set(pre_running_config.keys())
                    cur_running_config_keys = set(cur_running_config.keys())

                    # Check if there are extra keys in pre running config
                    pre_config_extra_keys = list(
                        pre_running_config_keys - cur_running_config_keys - EXCLUDE_CONFIG_TABLE_NAMES)
                    for key in pre_config_extra_keys:
                        pre_only_config[duthost.hostname][cfg_context].update({key: pre_running_config[key]})

                    # Check if there are extra keys in cur running config
                    cur_config_extra_keys = list(
                        cur_running_config_keys - pre_running_config_keys - EXCLUDE_CONFIG_TABLE_NAMES)
                    for key in cur_config_extra_keys:
                        cur_only_config[duthost.hostname][cfg_context].update({key: cur_running_config[key]})

                    # Get common keys in pre running config and cur running config
                    common_config_keys = list(pre_running_config_keys & cur_running_config_keys -
                                              EXCLUDE_CONFIG_TABLE_NAMES)

                    # Check if the running config is modified after module running
                    for key in common_config_keys:
                        # TODO: remove these code when solve the problem of "FLEX_COUNTER_DELAY_STATUS"
                        if key == "FLEX_COUNTER_TABLE":
                            for sub_key, sub_value in list(pre_running_config[key].items()):
                                try:
                                    pre_value = pre_running_config[key][sub_key]
                                    cur_value = cur_running_config[key][sub_key]
                                    if pre_value["FLEX_COUNTER_STATUS"] != cur_value["FLEX_COUNTER_STATUS"]:
                                        inconsistent_config[duthost.hostname][cfg_context].update(
                                            {
                                                key: {
                                                    "pre_value": pre_running_config[key],
                                                    "cur_value": cur_running_config[key]
                                                }
                                            }
                                        )
                                except KeyError:
                                    inconsistent_config[duthost.hostname][cfg_context].update(
                                        {
                                            key: {
                                                "pre_value": pre_running_config[key],
                                                "cur_value": cur_running_config[key]
                                            }
                                        }
                                    )
                        elif not compare_running_config(pre_running_config[key], cur_running_config[key]):
                            inconsistent_config[duthost.hostname][cfg_context].update(
                                {
                                    key: {
                                        "pre_value": pre_running_config[key],
                                        "cur_value": cur_running_config[key]
                                    }
                                }
                            )

                    if pre_only_config[duthost.hostname][cfg_context] or \
                            cur_only_config[duthost.hostname][cfg_context] or \
                            inconsistent_config[duthost.hostname][cfg_context]:
                        config_db_check_pass = False
            if not (core_dump_check_pass and config_db_check_pass):
                check_result = {
                    "core_dump_check": {
                        "pass": core_dump_check_pass,
                        "new_core_dumps": new_core_dumps
                    },
                    "config_db_check": {
                        "pass": config_db_check_pass,
                        "pre_only_config": pre_only_config,
                        "cur_only_config": cur_only_config,
                        "inconsistent_config": inconsistent_config
                    }
                }
                logger.warning("Core dump or config check failed for {}, results: {}"
                               .format(module_name, json.dumps(check_result)))

                restore_config_db_and_config_reload(duts_data, duthosts)
            else:
                logger.info("Core dump and config check passed for {}".format(module_name))
        if check_result:
            logger.debug("core_dump_and_config_check failed, check_result: {}".format(json.dumps(check_result)))
            add_custom_msg(request, f"{DUT_CHECK_NAMESPACE}.core_dump_check_pass", core_dump_check_pass)
            add_custom_msg(request, f"{DUT_CHECK_NAMESPACE}.config_db_check_pass", config_db_check_pass)


@pytest.fixture(scope="function")
def on_exit():
    '''
    Utility to register callbacks for cleanup. Runs callbacks despite assertion
    failures. Callbacks are executed in reverse order of registration.
    '''
    class OnExit():
        def __init__(self):
            self.cbs = []

        def register(self, fn):
            self.cbs.append(fn)

        def cleanup(self):
            while len(self.cbs) != 0:
                self.cbs.pop()()

    on_exit = OnExit()
    yield on_exit
    on_exit.cleanup()


@pytest.fixture(scope="session", autouse=True)
def add_mgmt_test_mark(duthosts):
    '''
    @summary: Create mark file at /etc/sonic/mgmt_test_mark, and DUT can use this mark to detect mgmt test.
    @param duthosts: fixture to get DUT hosts
    '''
    mark_file = "/etc/sonic/mgmt_test_mark"
    duthosts.shell("touch %s" % mark_file, module_ignore_errors=True)


def verify_packets_any_fixed(test, pkt, ports=[], device_number=0, timeout=None):
    """
    Check that a packet is received on _any_ of the specified ports belonging to
    the given device (default device_number is 0).

    Also verifies that the packet is not received on any other ports for this
    device, and that no other packets are received on the device (unless --relax
    is in effect).

    The function is redefined here to workaround code bug in testutils.verify_packets_any
    """
    received = False
    failures = []
    for device, port in testutils.ptf_ports():
        if device != device_number:
            continue
        if port in ports:
            logging.debug("Checking for pkt on device %d, port %d", device_number, port)
            result = testutils.dp_poll(test, device_number=device, port_number=port,
                                       timeout=timeout, exp_pkt=pkt)
            if isinstance(result, test.dataplane.PollSuccess):
                received = True
            else:
                failures.append((port, result))
        else:
            testutils.verify_no_packet(test, pkt, (device, port))
    testutils.verify_no_other_packets(test)

    if not received:
        def format_failure(port, failure):
            return "On port %d:\n%s" % (port, failure.format())
        failure_report = "\n".join([format_failure(*f) for f in failures])
        test.fail("Did not receive expected packet on any of ports %r for device %d.\n%s"
                  % (ports, device_number, failure_report))


# HACK: testutils.verify_packets_any to workaround code bug
# TODO: delete me when ptf version is advanced than https://github.com/p4lang/ptf/pull/139
testutils.verify_packets_any = verify_packets_any_fixed

# HACK: We are using set_do_not_care_scapy but it will be deprecated.
if not hasattr(Mask, "set_do_not_care_scapy"):
    Mask.set_do_not_care_scapy = Mask.set_do_not_care_packet


def run_logrotate(duthost, stop_event):
    logger.info("Start rotate_syslog on {}".format(duthost))
    while not stop_event.is_set():
        try:
            # Run logrotate for rsyslog
            duthost.shell("logrotate -f /etc/logrotate.conf", module_ignore_errors=True)
        except subprocess.CalledProcessError as e:
            logger.error("Error: {}".format(str(e)))
        # Wait for 60 seconds before the next rotation
        time.sleep(60)


@pytest.fixture(scope="function")
def rotate_syslog(duthosts, enum_rand_one_per_hwsku_frontend_hostname):
    duthost = duthosts[enum_rand_one_per_hwsku_frontend_hostname]

    stop_event = threading.Event()
    thread = InterruptableThread(
        target=run_logrotate,
        args=(duthost, stop_event,)
    )
    thread.daemon = True
    thread.start()

    yield
    stop_event.set()
    try:
        if thread.is_alive():
            thread.join(timeout=30)
            logger.info("thread {} joined".format(thread))
    except Exception as e:
        logger.debug("Exception occurred in thread {}".format(str(e)))

    logger.info("rotate_syslog exit {}".format(thread))


@pytest.fixture(scope="module")
def gnxi_path(ptfhost):
    """
    gnxi's location is updated from /gnxi to /root/gnxi
    in RP https://github.com/sonic-net/sonic-buildimage/pull/10599.
    But old docker-ptf images don't have this update,
    test case will fail for these docker-ptf images,
    because it should still call /gnxi files.
    For avoiding this conflict, check gnxi path before test and set GNXI_PATH to correct value.
    Add a new gnxi_path module fixture to make sure to set GNXI_PATH before test.
    """
    path_exists = ptfhost.stat(path="/root/gnxi/")
    if path_exists["stat"]["exists"] and path_exists["stat"]["isdir"]:
        gnxipath = "/root/gnxi/"
    else:
        gnxipath = "/gnxi/"
    return gnxipath<|MERGE_RESOLUTION|>--- conflicted
+++ resolved
@@ -15,15 +15,12 @@
 
 from datetime import datetime
 from ipaddress import ip_interface, IPv4Interface
-<<<<<<< HEAD
 from tests.common.connections.base_console_conn import (
     CONSOLE_SSH_CISCO_CONFIG,
     CONSOLE_SSH_DIGI_CONFIG,
     CONSOLE_SSH_SONIC_CONFIG
 )
 from tests.common.multi_servers_utils import MultiServersUtils
-=======
->>>>>>> 35f5d8b0
 from tests.common.fixtures.conn_graph_facts import conn_graph_facts     # noqa F401
 from tests.common.devices.local import Localhost
 from tests.common.devices.ptf import PTFHost
@@ -733,13 +730,8 @@
     """
     logger.info("Fixture nbrhosts started")
     devices = {}
-<<<<<<< HEAD
-    if (('vm_base' in tbinfo and not tbinfo['vm_base']) and 'tgen' in tbinfo['topo']['name']) \
-            or 'ptf' in tbinfo['topo']['name']:
-=======
-    if (not tbinfo['vm_base'] and 'tgen' in tbinfo['topo']['name']) or 'ptf' in tbinfo['topo']['name'] or \
+    if ('vm_base' in tbinfo and not tbinfo['vm_base'] and 'tgen' in tbinfo['topo']['name']) or 'ptf' in tbinfo['topo']['name'] or \
        'ixia' in tbinfo['topo']['name']:
->>>>>>> 35f5d8b0
         logger.info("No VMs exist for this topology: {}".format(tbinfo['topo']['name']))
         return devices
 
