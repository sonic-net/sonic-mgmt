import concurrent.futures
from functools import lru_cache
import os
import json
import logging
import getpass
import random
from concurrent.futures import as_completed
import re
import sys

import pytest
import yaml
import copy
import time
import subprocess
import threading
import pathlib
import importlib

from datetime import datetime
from ipaddress import ip_interface, IPv4Interface
from tests.common.multi_servers_utils import MultiServersUtils
from tests.common.fixtures.conn_graph_facts import conn_graph_facts     # noqa: F401
from tests.common.devices.local import Localhost
from tests.common.devices.ptf import PTFHost
from tests.common.devices.eos import EosHost
from tests.common.devices.sonic import SonicHost
from tests.common.devices.fanout import FanoutHost
from tests.common.devices.k8s import K8sMasterHost
from tests.common.devices.k8s import K8sMasterCluster
from tests.common.devices.duthosts import DutHosts
from tests.common.devices.vmhost import VMHost
from tests.common.devices.base import NeighborDevice
from tests.common.devices.cisco import CiscoHost
from tests.common.fixtures.duthost_utils import backup_and_restore_config_db_session        # noqa: F401
from tests.common.fixtures.ptfhost_utils import ptf_portmap_file                            # noqa: F401
from tests.common.fixtures.ptfhost_utils import ptf_test_port_map_active_active             # noqa: F401
from tests.common.fixtures.ptfhost_utils import run_icmp_responder_session                  # noqa: F401
from tests.common.dualtor.dual_tor_utils import disable_timed_oscillation_active_standby    # noqa: F401

from tests.common.helpers.constants import (
    ASIC_PARAM_TYPE_ALL, ASIC_PARAM_TYPE_FRONTEND, DEFAULT_ASIC_ID, NAMESPACE_PREFIX,
    ASICS_PRESENT, DUT_CHECK_NAMESPACE
)
from tests.common.helpers.custom_msg_utils import add_custom_msg
from tests.common.helpers.dut_ports import encode_dut_port_name
from tests.common.helpers.dut_utils import encode_dut_and_container_name
from tests.common.helpers.parallel_utils import InitialCheckState, InitialCheckStatus
from tests.common.helpers.pfcwd_helper import TrafficPorts, select_test_ports, set_pfc_timers
from tests.common.system_utils import docker
from tests.common.testbed import TestbedInfo
from tests.common.utilities import get_inventory_files, wait_until
from tests.common.utilities import get_host_vars
from tests.common.utilities import get_host_visible_vars
from tests.common.utilities import get_test_server_host
from tests.common.utilities import str2bool
from tests.common.utilities import safe_filename
from tests.common.utilities import get_duts_from_host_pattern
from tests.common.helpers.dut_utils import is_supervisor_node, is_frontend_node, create_duthost_console, creds_on_dut, \
    is_enabled_nat_for_dpu, get_dpu_names_and_ssh_ports, enable_nat_for_dpus
from tests.common.cache import FactsCache
from tests.common.config_reload import config_reload
from tests.common.helpers.assertions import pytest_assert as pt_assert
from tests.common.helpers.inventory_utils import trim_inventory
from tests.common.utilities import InterruptableThread
from tests.common.plugins.ptfadapter.dummy_testutils import DummyTestUtils
from tests.common.helpers.multi_thread_utils import SafeThreadPoolExecutor

import tests.common.gnmi_setup as gnmi_setup

try:
    from tests.common.macsec import MacsecPluginT2, MacsecPluginT0
except ImportError as e:
    logging.error(e)

from tests.common.platform.args.advanced_reboot_args import add_advanced_reboot_args
from tests.common.platform.args.cont_warm_reboot_args import add_cont_warm_reboot_args
from tests.common.platform.args.normal_reboot_args import add_normal_reboot_args
from ptf import testutils
from ptf.mask import Mask


logger = logging.getLogger(__name__)
cache = FactsCache()

DUTHOSTS_FIXTURE_FAILED_RC = 15
CUSTOM_MSG_PREFIX = "sonic_custom_msg"

pytest_plugins = ('tests.common.plugins.ptfadapter',
                  'tests.common.plugins.ansible_fixtures',
                  'tests.common.plugins.dut_monitor',
                  'tests.common.plugins.loganalyzer',
                  'tests.common.plugins.pdu_controller',
                  'tests.common.plugins.sanity_check',
                  'tests.common.plugins.custom_markers',
                  'tests.common.plugins.test_completeness',
                  'tests.common.plugins.log_section_start',
                  'tests.common.plugins.custom_fixtures',
                  'tests.common.dualtor',
                  'tests.decap',
                  'tests.platform_tests.api',
                  'tests.common.plugins.allure_server',
                  'tests.common.plugins.conditional_mark',
                  'tests.common.plugins.random_seed',
                  'tests.common.plugins.memory_utilization',
                  'tests.common.fixtures.duthost_utils')


def pytest_addoption(parser):
    parser.addoption("--testbed", action="store", default=None, help="testbed name")
    parser.addoption("--testbed_file", action="store", default=None, help="testbed file name")

    # test_vrf options
    parser.addoption("--vrf_capacity", action="store", default=None, type=int, help="vrf capacity of dut (4-1000)")
    parser.addoption("--vrf_test_count", action="store", default=None, type=int,
                     help="number of vrf to be tested (1-997)")

    # qos_sai options
    parser.addoption("--ptf_portmap", action="store", default=None, type=str,
                     help="PTF port index to DUT port alias map")
    parser.addoption("--qos_swap_syncd", action="store", type=str2bool, default=True,
                     help="Swap syncd container with syncd-rpc container")

    # Kubernetes master options
    parser.addoption("--kube_master", action="store", default=None, type=str,
                     help="Name of k8s master group used in k8s inventory, format: k8s_vms{msetnumber}_{servernumber}")

    # neighbor device type
    parser.addoption("--neighbor_type", action="store", default="eos", type=str, choices=["eos", "sonic", "cisco"],
                     help="Neighbor devices type")

    # ceos neighbor lacp multiplier
    parser.addoption("--ceos_neighbor_lacp_multiplier", action="store", default=3, type=int,
                     help="LACP multiplier for ceos neighbors")

    # FWUtil options
    parser.addoption('--fw-pkg', action='store', help='Firmware package file')

    ############################
    # pfc_asym options         #
    ############################
    parser.addoption("--server_ports_num", action="store", default=20, type=int, help="Number of server ports to use")
    parser.addoption("--fanout_inventory", action="store", default="lab", help="Inventory with defined fanout hosts")

    ############################
    # test_techsupport options #
    ############################
    parser.addoption("--loop_num", action="store", default=2, type=int,
                     help="Change default loop range for show techsupport command")
    parser.addoption("--loop_delay", action="store", default=2, type=int,
                     help="Change default loops delay")
    parser.addoption("--logs_since", action="store", type=int,
                     help="number of minutes for show techsupport command")
    parser.addoption("--collect_techsupport", action="store", default=True, type=str2bool,
                     help="Enable/Disable tech support collection. Default is enabled (True)")

    ############################
    #   sanity_check options   #
    ############################
    parser.addoption("--skip_sanity", action="store_true", default=False,
                     help="Skip sanity check")
    parser.addoption("--allow_recover", action="store_true", default=False,
                     help="Allow recovery attempt in sanity check in case of failure")
    parser.addoption("--check_items", action="store", default=False,
                     help="Change (add|remove) check items in the check list")
    parser.addoption("--post_check", action="store_true", default=False,
                     help="Perform post test sanity check if sanity check is enabled")
    parser.addoption("--post_check_items", action="store", default=False,
                     help="Change (add|remove) post test check items based on pre test check items")
    parser.addoption("--recover_method", action="store", default="adaptive",
                     help="Set method to use for recover if sanity failed")

    ########################
    #   pre-test options   #
    ########################
    parser.addoption("--deep_clean", action="store_true", default=False,
                     help="Deep clean DUT before tests (remove old logs, cores, dumps)")
    parser.addoption("--py_saithrift_url", action="store", default=None, type=str,
                     help="Specify the url of the saithrift package to be installed on the ptf "
                          "(should be http://<serverip>/path/python-saithrift_0.9.4_amd64.deb")

    #########################
    #   post-test options   #
    #########################
    parser.addoption("--posttest_show_tech_since", action="store", default="yesterday",
                     help="collect show techsupport since <date>. <date> should be a string which can "
                          "be parsed by bash command 'date --d <date>'. Default value is yesterday. "
                          "To collect all time spans, please use '@0' as the value.")

    ############################
    #  keysight ixanvl options #
    ############################
    parser.addoption("--testnum", action="store", default=None, type=str)
    parser.addoption("--enable-snappi-dynamic-ports", action="store_true", default=False,
                     help="Force to use dynamic port allocation for snappi port selections")

    ##################################
    # advance-reboot,upgrade options #
    ##################################
    add_advanced_reboot_args(parser)
    add_cont_warm_reboot_args(parser)
    add_normal_reboot_args(parser)

    ############################
    #   loop_times options     #
    ############################
    parser.addoption("--loop_times", metavar="LOOP_TIMES", action="store", default=1, type=int,
                     help="Define the loop times of the test")
    ############################
    #   collect logs option    #
    ############################
    parser.addoption("--collect_db_data", action="store_true", default=False, help="Collect db info if test failed")

    ############################
    #   macsec options         #
    ############################
    parser.addoption("--enable_macsec", action="store_true", default=False,
                     help="Enable macsec on some links of testbed")
    parser.addoption("--macsec_profile", action="store", default="all",
                     type=str, help="profile name list in macsec/profile.json")

    ############################
    #   QoS options         #
    ############################
    parser.addoption("--public_docker_registry", action="store_true", default=False,
                     help="To use public docker registry for syncd swap, by default is disabled (False)")

    ##############################
    #   ansible inventory option #
    ##############################
    parser.addoption("--trim_inv", action="store_true", default=False, help="Trim inventory files")

    ##############################
    # gnmi connection options      #
    ##############################
    # The gNMI target port number to connect to the DUT gNMI server.
    parser.addoption("--gnmi_port", action="store", default="8080", type=str,
                     help="gNMI target port number")
    parser.addoption("--gnmi_insecure", action="store_true", default=True,
                     help="Use insecure connection to gNMI target")
    parser.addoption("--disable_sai_validation", action="store_true", default=False,
                     help="Disable SAI validation")
    ############################
    #   Parallel run options   #
    ############################
    parser.addoption("--target_hostname", action="store", default=None, type=str,
                     help="Target hostname to run the test in parallel")
    parser.addoption("--parallel_state_file", action="store", default=None, type=str,
                     help="File to store the state of the parallel run")
    parser.addoption("--is_parallel_leader", action="store_true", default=False, help="Is the parallel leader")
    parser.addoption("--parallel_followers", action="store", default=0, type=int, help="Number of parallel followers")

    ############################
    #   SmartSwitch options    #
    ############################
    parser.addoption("--dpu-pattern", action="store", default="all", help="dpu host name")

    ##################################
    #   Container Upgrade options    #
    ##################################
    parser.addoption("--containers", action="store", default=None, type=str,
                     help="Container bundle to test on each iteration")
    parser.addoption("--os_versions", action="store", default=None, type=str,
                     help="OS Versions to install, one per iteration")
    parser.addoption("--image_url_template", action="store", default=None, type=str,
                     help="Template url to use to download image")
    parser.addoption("--parameters_file", action="store", default=None, type=str,
                     help="File that containers parameters for each container")
    parser.addoption("--testcase_file", action="store", default=None, type=str,
                     help="File that contains testcases to execute per iteration")

    #################################
    #   Stress test options         #
    #################################
    parser.addoption("--run-stress-tests", action="store_true", default=False, help="Run only tests stress tests")


def pytest_configure(config):
    if config.getoption("enable_macsec"):
        topo = config.getoption("topology")
        if topo is not None and "t2" in topo:
            config.pluginmanager.register(MacsecPluginT2())
        else:
            config.pluginmanager.register(MacsecPluginT0())


@pytest.fixture(scope="session", autouse=True)
def enhance_inventory(request, tbinfo):
    """
    This fixture is to enhance the capability of parsing the value of pytest cli argument '--inventory'.
    The pytest-ansible plugin always assumes that the value of cli argument '--inventory' is a single
    inventory file. With this enhancement, we can pass in multiple inventory files using the cli argument
    '--inventory'. The multiple inventory files can be separated by comma ','.

    For example:
        pytest --inventory "inventory1, inventory2" <other arguments>
        pytest --inventory inventory1,inventory2 <other arguments>

    This fixture is automatically applied, you don't need to declare it in your test script.
    """
    inv_opt = request.config.getoption("ansible_inventory")
    if isinstance(inv_opt, list):
        return
    inv_files = [inv_file.strip() for inv_file in inv_opt.split(",")]

    if request.config.getoption("trim_inv"):
        target_hostname = get_target_hostname(request)
        trim_inventory(inv_files, tbinfo, target_hostname)

    try:
        logger.info(f"Inventory file: {inv_files}")
        setattr(request.config.option, "ansible_inventory", inv_files)
    except AttributeError:
        logger.error("Failed to set enhanced 'ansible_inventory' to request.config.option")


def pytest_cmdline_main(config):

    # Filter out unnecessary pytest_ansible plugin log messages
    pytest_ansible_logger = logging.getLogger("pytest_ansible")
    if pytest_ansible_logger:
        pytest_ansible_logger.setLevel(logging.WARNING)

    # Filter out unnecessary ansible log messages (ansible v2.8)
    # The logger name of ansible v2.8 is nasty
    mypid = str(os.getpid())
    user = getpass.getuser()
    ansible_loggerv28 = logging.getLogger("p=%s u=%s | " % (mypid, user))
    if ansible_loggerv28:
        ansible_loggerv28.setLevel(logging.WARNING)

    # Filter out unnecessary ansible log messages (latest ansible)
    ansible_logger = logging.getLogger("ansible")
    if ansible_logger:
        ansible_logger.setLevel(logging.WARNING)

    # Filter out unnecessary logs generated by calling the ptfadapter plugin
    dataplane_logger = logging.getLogger("dataplane")
    if dataplane_logger:
        dataplane_logger.setLevel(logging.ERROR)


def pytest_collection(session):
    """Workaround to reduce messy plugin logs generated during collection only

    Args:
        session (ojb): Pytest session object
    """
    if session.config.option.collectonly:
        root_logger = logging.getLogger()
        root_logger.setLevel(logging.WARNING)


def get_target_hostname(request):
    return request.config.getoption("--target_hostname")


def get_parallel_state_file(request):
    return request.config.getoption("--parallel_state_file")


def is_parallel_run(request):
    return get_target_hostname(request) is not None


def is_parallel_leader(request):
    return request.config.getoption("--is_parallel_leader")


def get_parallel_followers(request):
    return request.config.getoption("--parallel_followers")


def get_tbinfo(request):
    """
    Helper function to create and return testbed information
    """
    tbname = request.config.getoption("--testbed")
    tbfile = request.config.getoption("--testbed_file")
    if tbname is None or tbfile is None:
        raise ValueError("testbed and testbed_file are required!")

    testbedinfo = cache.read(tbname, 'tbinfo')
    if testbedinfo is cache.NOTEXIST:
        testbedinfo = TestbedInfo(tbfile)
        cache.write(tbname, 'tbinfo', testbedinfo)

    return tbname, testbedinfo.testbed_topo.get(tbname, {})


@pytest.fixture(scope="session")
def tbinfo(request):
    """
    Create and return testbed information
    """
    _, testbedinfo = get_tbinfo(request)
    return testbedinfo


@pytest.fixture(scope="session")
def parallel_run_context(request):
    return (
        is_parallel_run(request),
        get_target_hostname(request),
        is_parallel_leader(request),
        get_parallel_followers(request),
        get_parallel_state_file(request),
    )


def get_specified_device_info(request, device_pattern):
    """
    Get a list of device hostnames specified with the --host-pattern or --dpu-pattern CLI option
    """
    tbname, tbinfo = get_tbinfo(request)
    testbed_duts = tbinfo['duts']

    if is_parallel_run(request):
        return [get_target_hostname(request)]

    host_pattern = request.config.getoption(device_pattern)
    if host_pattern == 'all':
        if device_pattern == '--dpu-pattern':
            testbed_duts = [dut for dut in testbed_duts if 'dpu' in dut]
            logger.info(f"dpu duts: {testbed_duts}")
        return testbed_duts
    else:
        specified_duts = get_duts_from_host_pattern(host_pattern)

    if any([dut not in testbed_duts for dut in specified_duts]):
        pytest.fail("One of the specified DUTs {} does not belong to the testbed {}".format(specified_duts, tbname))

    if len(testbed_duts) != specified_duts:
        duts = specified_duts
        logger.debug("Different DUTs specified than in testbed file, using {}"
                     .format(str(duts)))

    return duts


def get_specified_duts(request):
    """
    Get a list of DUT hostnames specified with the --host-pattern CLI option
    or -d if using `run_tests.sh`
    """
    return get_specified_device_info(request, "--host-pattern")


def get_specified_dpus(request):
    """
    Get a list of DUT hostnames specified with the --dpu-pattern CLI option
    """
    return get_specified_device_info(request, "--dpu-pattern")


def pytest_sessionstart(session):
    # reset all the sonic_custom_msg keys from cache
    # reset here because this fixture will always be very first fixture to be called
    cache_dir = session.config.cache._cachedir
    keys = [p.name for p in cache_dir.glob('**/*') if p.is_file() and p.name.startswith(CUSTOM_MSG_PREFIX)]
    for key in keys:
        logger.debug("reset existing key: {}".format(key))
        session.config.cache.set(key, None)

    # Invoke the build-gnmi-stubs.sh script
    script_path = os.path.join(os.path.dirname(__file__), "build-gnmi-stubs.sh")
    base_dir = os.getcwd()  # Use the current working directory as the base directory
    logger.info(f"Invoking {script_path} with base directory: {base_dir}")

    try:
        result = subprocess.run(
            [script_path, base_dir],
            stdout=subprocess.PIPE,
            stderr=subprocess.PIPE,
            text=True,
            check=False  # Do not raise an exception automatically on non-zero exit
        )
        logger.info(f"Output of {script_path}:\n{result.stdout}")
        # logger.error(f"Error output of {script_path}:\n{result.stderr}")

        if result.returncode != 0:
            logger.error(f"{script_path} failed with exit code {result.returncode}")
            session.exitstatus = 1  # Fail the pytest session
        else:
            # Add the generated directory to sys.path for module imports
            generated_path = os.path.join(base_dir, "common", "sai_validation", "generated")
            if generated_path not in sys.path:
                sys.path.insert(0, generated_path)
                logger.info(f"Added {generated_path} to sys.path")
    except Exception as e:
        logger.error(f"Exception occurred while invoking {script_path}: {e}")
        session.exitstatus = 1  # Fail the pytest session


def pytest_sessionfinish(session, exitstatus):
    if session.config.cache.get("duthosts_fixture_failed", None):
        session.config.cache.set("duthosts_fixture_failed", None)
        session.exitstatus = DUTHOSTS_FIXTURE_FAILED_RC


@pytest.fixture(name="duthosts", scope="session")
def fixture_duthosts(enhance_inventory, ansible_adhoc, tbinfo, request):
    """
    @summary: fixture to get DUT hosts defined in testbed.
    @param enhance_inventory: fixture to enhance the capability of parsing the value of pytest cli argument
    @param ansible_adhoc: Fixture provided by the pytest-ansible package.
        Source of the various device objects. It is
        mandatory argument for the class constructors.
    @param tbinfo: fixture provides information about testbed.
    @param request: pytest request object
    """
    try:
        host = DutHosts(ansible_adhoc, tbinfo, request, get_specified_duts(request),
                        target_hostname=get_target_hostname(request), is_parallel_leader=is_parallel_leader(request))
        return host
    except BaseException as e:
        logger.error("Failed to initialize duthosts.")
        request.config.cache.set("duthosts_fixture_failed", True)
        pt_assert(False, "!!!!!!!!!!!!!!!! duthosts fixture failed !!!!!!!!!!!!!!!!"
                  "Exception: {}".format(repr(e)))


@pytest.fixture(scope="session")
def duthost(duthosts, request):
    '''
    @summary: Shortcut fixture for getting DUT host. For a lengthy test case, test case module can
              pass a request to disable sh time out mechanis on dut in order to avoid ssh timeout.
              After test case completes, the fixture will restore ssh timeout.
    @param duthosts: fixture to get DUT hosts
    @param request: request parameters for duthost test fixture
    '''
    dut_index = getattr(request.session, "dut_index", 0)
    assert dut_index < len(duthosts), \
        "DUT index '{0}' is out of bound '{1}'".format(dut_index,
                                                       len(duthosts))

    duthost = duthosts[dut_index]

    return duthost


@pytest.fixture(scope="session")
def enable_nat_for_dpuhosts(duthosts, ansible_adhoc, request):
    """
    @summary: fixture to enable nat for dpuhost.
    @param duthosts: fixture to get DUT hosts
    @param ansible_adhoc: Fixture provided by the pytest-ansible package.
        Source of the various device objects. It is
        mandatory argument for the class constructors.
    @param request: request parameters for duthost test fixture
    """
    dpuhost_names = get_specified_dpus(request)
    if dpuhost_names:
        logging.info(f"dpuhost_names: {dpuhost_names}")
        for duthost in duthosts:
            if not is_enabled_nat_for_dpu(duthost, request):
                dpu_name_ssh_port_dict = get_dpu_names_and_ssh_ports(duthost, dpuhost_names, ansible_adhoc)
                enable_nat_for_dpus(duthost, dpu_name_ssh_port_dict, request)


@pytest.fixture(name="dpuhosts", scope="session")
def fixture_dpuhosts(enhance_inventory, ansible_adhoc, tbinfo, request, enable_nat_for_dpuhosts):
    """
    @summary: fixture to get DPU hosts defined in testbed.
    @param ansible_adhoc: Fixture provided by the pytest-ansible package.
        Source of the various device objects. It is
        mandatory argument for the class constructors.
    @param tbinfo: fixture provides information about testbed.
    """
    # Before calling dpuhosts, we must enable NAT on NPU.
    # E.g. run sonic-dpu-mgmt-traffic.sh on NPU to enable NAT
    # sonic-dpu-mgmt-traffic.sh inbound -e --dpus all --ports 5021,5022,5023,5024
    try:
        host = DutHosts(ansible_adhoc, tbinfo, request, get_specified_dpus(request),
                        target_hostname=get_target_hostname(request), is_parallel_leader=is_parallel_leader(request))
        return host
    except BaseException as e:
        logger.error("Failed to initialize dpuhosts.")
        request.config.cache.set("dpuhosts_fixture_failed", True)
        pt_assert(False, "!!!!!!!!!!!!!!!! dpuhosts fixture failed !!!!!!!!!!!!!!!!"
                  "Exception: {}".format(repr(e)))


@pytest.fixture(scope="session")
def dpuhost(dpuhosts, request):
    '''
    @summary: Shortcut fixture for getting DPU host. For a lengthy test case, test case module can
              pass a request to disable sh time out mechanis on dut in order to avoid ssh timeout.
              After test case completes, the fixture will restore ssh timeout.
    @param duthosts: fixture to get DPU hosts
    @param request: request parameters for duphost test fixture
    '''
    dpu_index = getattr(request.session, "dpu_index", 0)
    assert dpu_index < len(dpuhosts), \
        "DPU index '{0}' is out of bound '{1}'".format(dpu_index,
                                                       len(dpuhosts))

    duthost = dpuhosts[dpu_index]

    return duthost


@pytest.fixture(scope="session")
def mg_facts(duthost):
    return duthost.minigraph_facts(host=duthost.hostname)['ansible_facts']


@pytest.fixture(scope="session")
def macsec_duthost(duthosts, tbinfo):
    # get the first macsec capable node
    macsec_dut = None
    if 't2' in tbinfo['topo']['name']:
        # currently in the T2 topo only the uplink linecard will have
        # macsec enabled
        for duthost in duthosts:
            if duthost.is_macsec_capable_node():
                macsec_dut = duthost
            break
    else:
        return duthosts[0]
    return macsec_dut


@pytest.fixture(scope="session")
def is_macsec_enabled_for_test(duthosts):
    # If macsec is enabled, use the override option to get macsec profile from golden config
    macsec_en = False
    request = duthosts.request
    if request:
        macsec_en = request.config.getoption("--enable_macsec", default=False)
    return macsec_en


# Make sure in same test module, always use same random DUT
rand_one_dut_hostname_var = None


def set_rand_one_dut_hostname(request):
    global rand_one_dut_hostname_var
    if rand_one_dut_hostname_var is None:
        dut_hostnames = generate_params_dut_hostname(request)
        if len(dut_hostnames) > 1:
            dut_hostnames = random.sample(dut_hostnames, 1)
        rand_one_dut_hostname_var = dut_hostnames[0]
        logger.info("Randomly select dut {} for testing".format(rand_one_dut_hostname_var))


@pytest.fixture(scope="module")
def rand_one_dut_hostname(request):
    """
    """
    global rand_one_dut_hostname_var
    if rand_one_dut_hostname_var is None:
        set_rand_one_dut_hostname(request)
    return rand_one_dut_hostname_var


@pytest.fixture(scope="module")
def rand_selected_dut(duthosts, rand_one_dut_hostname):
    """
    Return the randomly selected duthost
    """
    return duthosts[rand_one_dut_hostname]


@pytest.fixture(scope="module")
def selected_rand_dut(request):
    global rand_one_dut_hostname_var
    if rand_one_dut_hostname_var is None:
        set_rand_one_dut_hostname(request)
    return rand_one_dut_hostname_var


@pytest.fixture(scope="module")
def rand_one_dut_front_end_hostname(request):
    """
    """
    dut_hostnames = generate_params_frontend_hostname(request)
    if len(dut_hostnames) > 1:
        dut_hostnames = random.sample(dut_hostnames, 1)
    logger.info("Randomly select dut {} for testing".format(dut_hostnames[0]))
    return dut_hostnames[0]


@pytest.fixture(scope="module")
def rand_one_tgen_dut_hostname(request, tbinfo, rand_one_dut_front_end_hostname, rand_one_dut_hostname):
    """
    Return the randomly selected duthost for TGEN test cases
    """
    # For T2, we need to skip supervisor, only use linecards.
    if 't2' in tbinfo['topo']['name']:
        return rand_one_dut_front_end_hostname
    return rand_one_dut_hostname


@pytest.fixture(scope="module")
def rand_selected_front_end_dut(duthosts, rand_one_dut_front_end_hostname):
    """
    Return the randomly selected duthost
    """
    return duthosts[rand_one_dut_front_end_hostname]


@pytest.fixture(scope="module")
def rand_unselected_dut(request, duthosts, rand_one_dut_hostname):
    """
    Return the left duthost after random selection.
    Return None for non dualtor testbed
    """
    dut_hostnames = generate_params_dut_hostname(request)
    if len(dut_hostnames) <= 1:
        return None
    idx = dut_hostnames.index(rand_one_dut_hostname)
    return duthosts[dut_hostnames[1 - idx]]


@pytest.fixture(scope="module")
def selected_rand_one_per_hwsku_hostname(request):
    """
    Return the selected hostnames for the given module.
    This fixture will return the list of selected dut hostnames
    when another fixture like enum_rand_one_per_hwsku_hostname
    or enum_rand_one_per_hwsku_frontend_hostname is used.
    """
    if request.module in _hosts_per_hwsku_per_module:
        return _hosts_per_hwsku_per_module[request.module]
    else:
        return []


@pytest.fixture(scope="module")
def rand_one_dut_portname_oper_up(request):
    oper_up_ports = generate_port_lists(request, "oper_up_ports")
    if len(oper_up_ports) > 1:
        oper_up_ports = random.sample(oper_up_ports, 1)
    return oper_up_ports[0]


@pytest.fixture(scope="module")
def rand_one_dut_lossless_prio(request):
    lossless_prio_list = generate_priority_lists(request, 'lossless')
    if len(lossless_prio_list) > 1:
        lossless_prio_list = random.sample(lossless_prio_list, 1)
    return lossless_prio_list[0]


@pytest.fixture(scope="module", autouse=True)
def reset_critical_services_list(duthosts):
    """
    Resets the critical services list between test modules to ensure that it is
    left in a known state after tests finish running.
    """
    [a_dut.critical_services_tracking_list() for a_dut in duthosts]


@pytest.fixture(scope="session")
def localhost(ansible_adhoc):
    return Localhost(ansible_adhoc)


@pytest.fixture(scope="session")
def ptfhost(ptfhosts):
    if not ptfhosts:
        return ptfhosts
    return ptfhosts[0]  # For backward compatibility, this is for single ptfhost testbed.


@pytest.fixture(scope="session")
def ptfhosts(enhance_inventory, ansible_adhoc, tbinfo, duthost, request):
    _hosts = []
    if 'ptp' in tbinfo['topo']['name']:
        return None
    if "ptf_image_name" in tbinfo and "docker-keysight-api-server" in tbinfo["ptf_image_name"]:
        return None
    if "ptf" in tbinfo:
        _hosts.append(PTFHost(ansible_adhoc, tbinfo["ptf"], duthost, tbinfo,
                              macsec_enabled=request.config.option.enable_macsec))
    elif "servers" in tbinfo:
        for server in tbinfo["servers"].values():
            if "ptf" in server and server["ptf"]:
                _host = PTFHost(ansible_adhoc, server["ptf"], duthost, tbinfo,
                                macsec_enabled=request.config.option.enable_macsec)
                _hosts.append(_host)
    else:
        # when no ptf defined in testbed.csv
        # try to parse it from inventory
        ptf_host = duthost.host.options["inventory_manager"].get_host(duthost.hostname).get_vars()["ptf_host"]
        _hosts.apend(PTFHost(ansible_adhoc, ptf_host, duthost, tbinfo,
                             macsec_enabled=request.config.option.enable_macsec))
    return _hosts


@pytest.fixture(scope="module")
def k8smasters(enhance_inventory, ansible_adhoc, request):
    """
    Shortcut fixture for getting Kubernetes master hosts
    """
    k8s_master_ansible_group = request.config.getoption("--kube_master")
    master_vms = {}
    inv_files = request.config.getoption("ansible_inventory")
    k8s_inv_file = None
    for inv_file in inv_files:
        if "k8s" in inv_file:
            k8s_inv_file = inv_file
    if not k8s_inv_file:
        pytest.skip("k8s inventory not found, skipping tests")
    with open('../ansible/{}'.format(k8s_inv_file), 'r') as kinv:
        k8sinventory = yaml.safe_load(kinv)
        for hostname, attributes in list(k8sinventory[k8s_master_ansible_group]['hosts'].items()):
            if 'haproxy' in attributes:
                is_haproxy = True
            else:
                is_haproxy = False
            master_vms[hostname] = {'host': K8sMasterHost(ansible_adhoc,
                                                          hostname,
                                                          is_haproxy)}
    return master_vms


@pytest.fixture(scope="module")
def k8scluster(k8smasters):
    k8s_master_cluster = K8sMasterCluster(k8smasters)
    return k8s_master_cluster


@pytest.fixture(scope="session")
def nbrhosts(enhance_inventory, ansible_adhoc, tbinfo, creds, request):
    """
    Shortcut fixture for getting VM host
    """
    logger.info("Fixture nbrhosts started")
    devices = {}
    if ('vm_base' in tbinfo and not tbinfo['vm_base'] and 'tgen' in tbinfo['topo']['name']) or \
        'ptf' in tbinfo['topo']['name'] or \
            'ixia' in tbinfo['topo']['name']:
        logger.info("No VMs exist for this topology: {}".format(tbinfo['topo']['name']))
        return devices

    neighbor_type = request.config.getoption("--neighbor_type")
    if 'VMs' not in tbinfo['topo']['properties']['topology']:
        logger.info("No VMs exist for this topology: {}".format(tbinfo['topo']['properties']['topology']))
        return devices

    def initial_neighbor(neighbor_name, vm_name):
        logger.info(f"nbrhosts started: {neighbor_name}_{vm_name}")
        if neighbor_type == "eos":
            device = NeighborDevice(
                {
                    'host': EosHost(
                        ansible_adhoc,
                        vm_name,
                        creds['eos_login'],
                        creds['eos_password'],
                        shell_user=creds['eos_root_user'] if 'eos_root_user' in creds else None,
                        shell_passwd=creds['eos_root_password'] if 'eos_root_password' in creds else None
                    ),
                    'conf': tbinfo['topo']['properties']['configuration'][neighbor_name]
                }
            )
        elif neighbor_type == "sonic":
            device = NeighborDevice(
                {
                    'host': SonicHost(
                        ansible_adhoc,
                        vm_name,
                        ssh_user=creds['sonic_login'] if 'sonic_login' in creds else None,
                        ssh_passwd=creds['sonic_password'] if 'sonic_password' in creds else None
                    ),
                    'conf': tbinfo['topo']['properties']['configuration'][neighbor_name]
                }
            )
        elif neighbor_type == "cisco":
            device = NeighborDevice(
                {
                    'host': CiscoHost(
                        ansible_adhoc,
                        vm_name,
                        creds['cisco_login'],
                        creds['cisco_password'],
                    ),
                    'conf': tbinfo['topo']['properties']['configuration'][neighbor_name]
                }
            )
        else:
            raise ValueError("Unknown neighbor type %s" % (neighbor_type,))
        devices[neighbor_name] = device
        logger.info(f"nbrhosts finished: {neighbor_name}_{vm_name}")

    executor = concurrent.futures.ThreadPoolExecutor(max_workers=8)
    futures = []
    servers = []
    if 'servers' in tbinfo:
        servers.extend(tbinfo['servers'].values())
    elif 'server' in tbinfo:
        servers.append(tbinfo)
    else:
        logger.warning("Unknown testbed schema for setup nbrhosts")
    for server in servers:
        vm_base = int(server['vm_base'][2:])
        vm_name_fmt = 'VM%0{}d'.format(len(server['vm_base']) - 2)
        vms = MultiServersUtils.parse_topology_vms(
                tbinfo['topo']['properties']['topology']['VMs'],
                server['dut_interfaces']
            ) if 'dut_interfaces' in server else tbinfo['topo']['properties']['topology']['VMs']
        for neighbor_name, neighbor in vms.items():
            vm_name = vm_name_fmt % (vm_base + neighbor['vm_offset'])
            futures.append(executor.submit(initial_neighbor, neighbor_name, vm_name))

    for future in as_completed(futures):
        # if exception caught in the sub-thread, .result() will raise it in the main thread
        _ = future.result()
    executor.shutdown(wait=True)
    logger.info("Fixture nbrhosts finished")
    return devices


@pytest.fixture(scope="module")
def fanouthosts(enhance_inventory, ansible_adhoc, conn_graph_facts, creds, duthosts):      # noqa: F811
    """
    Shortcut fixture for getting Fanout hosts
    """

    dev_conn = conn_graph_facts.get('device_conn', {})
    fanout_hosts = {}
    # WA for virtual testbed which has no fanout
    for dut_host, value in list(dev_conn.items()):
        duthost = duthosts[dut_host]
        if duthost.facts['platform'] == 'x86_64-kvm_x86_64-r0':
            continue  # skip for kvm platform which has no fanout
        mg_facts = duthost.minigraph_facts(host=duthost.hostname)['ansible_facts']
        for dut_port in list(value.keys()):
            fanout_rec = value[dut_port]
            fanout_host = str(fanout_rec['peerdevice'])
            fanout_port = str(fanout_rec['peerport'])

            if fanout_host in list(fanout_hosts.keys()):
                fanout = fanout_hosts[fanout_host]
            else:
                host_vars = ansible_adhoc().options[
                    'inventory_manager'].get_host(fanout_host).vars
                os_type = host_vars.get('os', 'eos')
                if 'fanout_tacacs_user' in creds:
                    fanout_user = creds['fanout_tacacs_user']
                    fanout_password = creds['fanout_tacacs_password']
                elif 'fanout_tacacs_{}_user'.format(os_type) in creds:
                    fanout_user = creds['fanout_tacacs_{}_user'.format(os_type)]
                    fanout_password = creds['fanout_tacacs_{}_password'.format(os_type)]
                elif os_type == 'sonic':
                    fanout_user = creds.get('fanout_sonic_user', None)
                    fanout_password = creds.get('fanout_sonic_password', None)
                elif os_type == 'eos':
                    fanout_user = creds.get('fanout_network_user', None)
                    fanout_password = creds.get('fanout_network_password', None)
                elif os_type == 'onyx':
                    fanout_user = creds.get('fanout_mlnx_user', None)
                    fanout_password = creds.get('fanout_mlnx_password', None)
                elif os_type == 'ixia':
                    # Skip for ixia device which has no fanout
                    continue
                else:
                    # when os is mellanox, not supported
                    pytest.fail("os other than sonic and eos not supported")

                eos_shell_user = None
                eos_shell_password = None
                if os_type == "eos":
                    admin_user = creds['fanout_admin_user']
                    admin_password = creds['fanout_admin_password']
                    eos_shell_user = creds.get('fanout_shell_user', admin_user)
                    eos_shell_password = creds.get('fanout_shell_password', admin_password)

                fanout = FanoutHost(ansible_adhoc,
                                    os_type,
                                    fanout_host,
                                    'FanoutLeaf',
                                    fanout_user,
                                    fanout_password,
                                    eos_shell_user=eos_shell_user,
                                    eos_shell_passwd=eos_shell_password)
                fanout.dut_hostnames = [dut_host]
                fanout_hosts[fanout_host] = fanout

                if fanout.os == 'sonic':
                    ifs_status = fanout.host.get_interfaces_status()
                    for key, interface_info in list(ifs_status.items()):
                        fanout.fanout_port_alias_to_name[interface_info['alias']] = interface_info['interface']
                    logging.info("fanout {} fanout_port_alias_to_name {}"
                                 .format(fanout_host, fanout.fanout_port_alias_to_name))

            fanout.add_port_map(encode_dut_port_name(dut_host, dut_port), fanout_port)

            # Add port name to fanout port mapping port if dut_port is alias.
            if dut_port in mg_facts['minigraph_port_alias_to_name_map']:
                mapped_port = mg_facts['minigraph_port_alias_to_name_map'][dut_port]
                # only add the mapped port which isn't in device_conn ports to avoid overwriting port map wrongly,
                # it happens when an interface has the same name with another alias, for example:
                # Interface     Alias
                # --------------------
                # Ethernet108   Ethernet32
                # Ethernet32    Ethernet13/1
                if mapped_port not in list(value.keys()):
                    fanout.add_port_map(encode_dut_port_name(dut_host, mapped_port), fanout_port)

            if dut_host not in fanout.dut_hostnames:
                fanout.dut_hostnames.append(dut_host)

    return fanout_hosts


@pytest.fixture(scope="session")
def vmhost(vmhosts):
    if not vmhosts:
        return vmhosts
    return vmhosts[0]  # For backward compatibility, this is for single vmhost testbed.


@pytest.fixture(scope="session")
def vmhosts(enhance_inventory, ansible_adhoc, request, tbinfo):
    hosts = []
    inv_files = get_inventory_files(request)
    if 'ptp' in tbinfo['topo']['name']:
        return None
    elif "servers" in tbinfo:
        for server in tbinfo["servers"].keys():
            vmhost = get_test_server_host(inv_files, server)
            hosts.append(VMHost(ansible_adhoc, vmhost.name))
    elif "server" in tbinfo:
        server = tbinfo["server"]
        vmhost = get_test_server_host(inv_files, server)
        hosts.append(VMHost(ansible_adhoc, vmhost.name))
    else:
        logger.info("No VM host exist for this topology: {}".format(tbinfo['topo']['name']))
    return hosts


@pytest.fixture(scope='session')
def eos():
    """ read and yield eos configuration """
    with open('eos/eos.yml') as stream:
        eos = yaml.safe_load(stream)
        return eos


@pytest.fixture(scope='session')
def sonic():
    """ read and yield sonic configuration """
    with open('sonic/sonic.yml') as stream:
        eos = yaml.safe_load(stream)
        return eos


@pytest.fixture(scope='session')
def pdu():
    """ read and yield pdu configuration """
    with open('../ansible/group_vars/pdu/pdu.yml') as stream:
        pdu = yaml.safe_load(stream)
        return pdu


@pytest.fixture(scope="session")
def creds(duthost):
    return creds_on_dut(duthost)


@pytest.fixture(scope='module')
def creds_all_duts(duthosts):
    creds_all_duts = dict()
    for duthost in duthosts.nodes:
        creds_all_duts[duthost.hostname] = creds_on_dut(duthost)
    return creds_all_duts


def update_custom_msg(custom_msg, key, value):
    if custom_msg is None:
        custom_msg = {}
    chunks = key.split('.')
    if chunks[0] == CUSTOM_MSG_PREFIX:
        chunks = chunks[1:]
    if len(chunks) == 1:
        custom_msg.update({chunks[0]: value})
        return custom_msg
    if chunks[0] not in custom_msg:
        custom_msg[chunks[0]] = {}
    custom_msg[chunks[0]] = update_custom_msg(custom_msg[chunks[0]], '.'.join(chunks[1:]), value)
    return custom_msg


def log_custom_msg(item):
    # temp log output to track module name
    logger.debug("[log_custom_msg] item: {}".format(item))

    cache_dir = item.session.config.cache._cachedir
    keys = [p.name for p in cache_dir.glob('**/*') if p.is_file() and p.name.startswith(CUSTOM_MSG_PREFIX)]

    custom_msg = {}
    for key in keys:
        value = item.session.config.cache.get(key, None)
        if value is not None:
            custom_msg = update_custom_msg(custom_msg, key, value)

    if custom_msg:
        logger.debug("append custom_msg: {}".format(custom_msg))
        item.user_properties.append(('CustomMsg', json.dumps(custom_msg)))


# This function is a pytest hook implementation that is called to create a test report.
# By placing the call to log_custom_msg in the 'teardown' phase, we ensure that it is executed
# at the end of each test, after all other fixture teardowns. This guarantees that any custom
# messages are logged at the latest possible stage in the test lifecycle.
@pytest.hookimpl(tryfirst=True, hookwrapper=True)
def pytest_runtest_makereport(item, call):

    if call.when == 'setup':
        item.user_properties.append(('start', str(datetime.fromtimestamp(call.start))))
    elif call.when == 'teardown':
        if item.nodeid == item.session.items[-1].nodeid:
            log_custom_msg(item)
        item.user_properties.append(('end', str(datetime.fromtimestamp(call.stop))))

    # Filter out unnecessary logs captured on "stdout" and "stderr"
    item._report_sections = list([report for report in item._report_sections if report[1] not in ("stdout", "stderr")])

    # execute all other hooks to obtain the report object
    outcome = yield
    rep = outcome.get_result()

    # set a report attribute for each phase of a call, which can
    # be "setup", "call", "teardown"

    setattr(item, "rep_" + rep.when, rep)


# This function is a pytest hook implementation that is called in runtest call stage.
# We are using this hook to set ptf.testutils to DummyTestUtils if the test is marked with "skip_traffic_test",
# DummyTestUtils would always return True for all verify function in ptf.testutils.
@pytest.hookimpl(tryfirst=True, hookwrapper=True)
def pytest_runtest_call(item):
    # See tests/common/plugins/conditional_mark/tests_mark_conditions_skip_traffic_test.yaml
    if "skip_traffic_test" in item.keywords:
        logger.info("Got skip_traffic_test marker, will skip traffic test")
        with DummyTestUtils():
            logger.info("Set ptf.testutils to DummyTestUtils to skip traffic test")
            yield
            logger.info("Reset ptf.testutils")
    else:
        yield


def collect_techsupport_on_dut(request, a_dut):
    # request.node is an "item" because we use the default
    # "function" scope
    testname = request.node.name
    if request.config.getoption("--collect_techsupport") and request.node.rep_call.failed:
        res = a_dut.shell("generate_dump -s \"-2 hours\"")
        fname = res['stdout_lines'][-1]
        a_dut.fetch(src=fname, dest="logs/{}".format(testname))

        logging.info("########### Collected tech support for test {} ###########".format(testname))


@pytest.fixture
def collect_techsupport(request, duthosts, enum_dut_hostname):
    yield
    # request.node is an "item" because we use the default
    # "function" scope
    duthost = duthosts[enum_dut_hostname]
    collect_techsupport_on_dut(request, duthost)


@pytest.fixture
def collect_techsupport_all_duts(request, duthosts):
    yield
    [collect_techsupport_on_dut(request, a_dut) for a_dut in duthosts]


@pytest.fixture
def collect_techsupport_all_nbrs(request, nbrhosts):
    yield
    if request.config.getoption("neighbor_type") == "sonic":
        [collect_techsupport_on_dut(request, nbrhosts[nbrhost]['host']) for nbrhost in nbrhosts]


@pytest.fixture(scope="session", autouse=True)
def tag_test_report(request, pytestconfig, tbinfo, duthost, record_testsuite_property):
    if not request.config.getoption("--junit-xml"):
        return

    # Test run information
    record_testsuite_property("topology", tbinfo["topo"]["name"])
    record_testsuite_property("testbed", tbinfo["conf-name"])
    record_testsuite_property("timestamp", datetime.utcnow())

    # Device information
    record_testsuite_property("host", duthost.hostname)
    record_testsuite_property("asic", duthost.facts["asic_type"])
    record_testsuite_property("platform", duthost.facts["platform"])
    record_testsuite_property("hwsku", duthost.facts["hwsku"])
    record_testsuite_property("os_version", duthost.os_version)


@pytest.fixture(scope="module", autouse=True)
def clear_neigh_entries(duthosts, tbinfo):
    """
        This is a stop bleeding change for dualtor testbed. Because dualtor duts will
        learn the same set of arp entries during tests. But currently the test only
        cleans up on the dut under test. So the other dut will accumulate arp entries
        until kernel start to barf.
        Adding this fixture to flush out IPv4/IPv6 static ARP entries after each test
        moduel is done.
    """

    yield

    if 'dualtor' in tbinfo['topo']['name']:
        for dut in duthosts:
            dut.command("sudo ip neigh flush nud permanent")


@pytest.fixture(scope="module")
def patch_lldpctl():
    def patch_lldpctl(localhost, duthost):
        output = localhost.shell('ansible --version')
        if 'ansible 2.8.12' in output['stdout']:
            """
                Work around a known lldp module bug in ansible version 2.8.12:
                When neighbor sent more than one unknown tlv. Ansible will throw
                exception.
                This function applies the patch before test.
            """
            duthost.shell(
                'sudo sed -i -e \'s/lldp lldpctl "$@"$/lldp lldpctl "$@" | grep -v "unknown-tlvs"/\' /usr/bin/lldpctl'
            )

    return patch_lldpctl


@pytest.fixture(scope="module")
def unpatch_lldpctl():
    def unpatch_lldpctl(localhost, duthost):
        output = localhost.shell('ansible --version')
        if 'ansible 2.8.12' in output['stdout']:
            """
                Work around a known lldp module bug in ansible version 2.8.12:
                When neighbor sent more than one unknown tlv. Ansible will throw
                exception.
                This function removes the patch after the test is done.
            """
            duthost.shell(
                'sudo sed -i -e \'s/lldp lldpctl "$@"$/lldp lldpctl "$@" | grep -v "unknown-tlvs"/\' /usr/bin/lldpctl'
            )

    return unpatch_lldpctl


@pytest.fixture(scope="module")
def disable_container_autorestart():
    def disable_container_autorestart(duthost, testcase="", feature_list=None):
        '''
        @summary: Disable autorestart of the features present in feature_list.

        @param duthosts: Instance of DutHost
        @param testcase: testcase name used to save pretest autorestart state. Later to be used for restoration.
        @feature_list: List of features to disable autorestart. If None, autorestart of all the features will be
                       disabled.
        '''
        command_output = duthost.shell("show feature autorestart", module_ignore_errors=True)
        if command_output['rc'] != 0:
            logging.info("Feature autorestart utility not supported. Error: {}".format(command_output['stderr']))
            logging.info("Skipping disable_container_autorestart")
            return
        container_autorestart_states = duthost.get_container_autorestart_states()
        state_file_name = "/tmp/autorestart_state_{}_{}.json".format(duthost.hostname, testcase)
        # Dump autorestart state to file
        with open(state_file_name, "w") as f:
            json.dump(container_autorestart_states, f)
        # Disable autorestart for all containers
        logging.info("Disable container autorestart")
        cmd_disable = "config feature autorestart {} disabled"
        cmds_disable = []
        for name, state in list(container_autorestart_states.items()):
            if state == "enabled" and (feature_list is None or name in feature_list):
                cmds_disable.append(cmd_disable.format(name))
        # Write into config_db
        cmds_disable.append("config save -y")
        duthost.shell_cmds(cmds=cmds_disable)

    return disable_container_autorestart


@pytest.fixture(scope="module")
def enable_container_autorestart():
    def enable_container_autorestart(duthost, testcase="", feature_list=None):
        '''
        @summary: Enable autorestart of the features present in feature_list.

        @param duthosts: Instance of DutHost
        @param testcase: testcase name used to find corresponding file to restore autorestart state.
        @feature_list: List of features to enable autorestart. If None, autorestart of all the features will
                       be disabled.
        '''
        state_file_name = "/tmp/autorestart_state_{}_{}.json".format(duthost.hostname, testcase)
        if not os.path.exists(state_file_name):
            return
        stored_autorestart_states = {}
        with open(state_file_name, "r") as f:
            stored_autorestart_states = json.load(f)
        container_autorestart_states = duthost.get_container_autorestart_states()
        # Recover autorestart states
        logging.info("Recover container autorestart")
        cmd_enable = "config feature autorestart {} enabled"
        cmds_enable = []
        for name, state in list(container_autorestart_states.items()):
            if state == "disabled" and (feature_list is None or name in feature_list) \
                    and name in stored_autorestart_states \
                    and stored_autorestart_states[name] == "enabled":
                cmds_enable.append(cmd_enable.format(name))
        # Write into config_db
        cmds_enable.append("config save -y")
        duthost.shell_cmds(cmds=cmds_enable)
        os.remove(state_file_name)

    return enable_container_autorestart


@pytest.fixture(scope='module')
def swapSyncd(request, duthosts, enum_rand_one_per_hwsku_frontend_hostname, creds, tbinfo, lower_tor_host):
    """
        Swap syncd on DUT host

        Args:
            request (Fixture): pytest request object
            duthost (AnsibleHost): Device Under Test (DUT)

        Returns:
            None
    """
    if 'dualtor' in tbinfo['topo']['name']:
        duthost = lower_tor_host
    else:
        duthost = duthosts[enum_rand_one_per_hwsku_frontend_hostname]
    swapSyncd = request.config.getoption("--qos_swap_syncd")
    public_docker_reg = request.config.getoption("--public_docker_registry")
    try:
        if swapSyncd:
            if public_docker_reg:
                new_creds = copy.deepcopy(creds)
                new_creds['docker_registry_host'] = new_creds['public_docker_registry_host']
                new_creds['docker_registry_username'] = ''
                new_creds['docker_registry_password'] = ''
            else:
                new_creds = creds
            docker.swap_syncd(duthost, new_creds)

        yield
    finally:
        if swapSyncd:
            docker.restore_default_syncd(duthost, new_creds)


def get_host_data(request, dut):
    '''
    This function parses multple inventory files and returns the dut information present in the inventory
    '''
    inv_files = get_inventory_files(request)
    return get_host_vars(inv_files, dut)


def generate_params_frontend_hostname(request):
    frontend_duts = []
    tbname, _ = get_tbinfo(request)
    duts = get_specified_duts(request)
    inv_files = get_inventory_files(request)
    for dut in duts:
        if is_frontend_node(inv_files, dut):
            frontend_duts.append(dut)
    assert len(frontend_duts) > 0, \
        "Test selected require at-least one frontend node, " \
        "none of the DUTs '{}' in testbed '{}' are a supervisor node".format(duts, tbname)
    return frontend_duts


def generate_params_hostname_rand_per_hwsku(request, frontend_only=False):
    hosts = get_specified_duts(request)
    if frontend_only:
        hosts = generate_params_frontend_hostname(request)

    hosts_per_hwsku = get_hosts_per_hwsku(request, hosts)
    return hosts_per_hwsku


def get_hosts_per_hwsku(request, hosts):
    inv_files = get_inventory_files(request)
    # Create a list of hosts per hwsku
    host_hwskus = {}
    for a_host in hosts:
        host_vars = get_host_visible_vars(inv_files, a_host)
        a_host_hwsku = None
        if 'hwsku' in host_vars:
            a_host_hwsku = host_vars['hwsku']
        else:
            # Lets try 'sonic_hwsku' as well
            if 'sonic_hwsku' in host_vars:
                a_host_hwsku = host_vars['sonic_hwsku']
        if a_host_hwsku:
            if a_host_hwsku not in host_hwskus:
                host_hwskus[a_host_hwsku] = [a_host]
            else:
                host_hwskus[a_host_hwsku].append(a_host)
        else:
            pytest.fail("Test selected require a node per hwsku, but 'hwsku' for '{}' not defined in the inventory"
                        .format(a_host))

    hosts_per_hwsku = []
    for hosts in list(host_hwskus.values()):
        if len(hosts) == 1:
            hosts_per_hwsku.append(hosts[0])
        else:
            hosts_per_hwsku.extend(random.sample(hosts, 1))

    return hosts_per_hwsku


def generate_params_supervisor_hostname(request):
    duts = get_specified_duts(request)
    if len(duts) == 1:
        # We have a single node - dealing with pizza box, return it
        return [duts[0]]
    inv_files = get_inventory_files(request)
    for dut in duts:
        # Expecting only a single supervisor node
        if is_supervisor_node(inv_files, dut):
            return [dut]
    # If there are no supervisor cards in a multi-dut tesbed, we are dealing with all pizza box in the testbed,
    # pick the first DUT
    return [duts[0]]


def generate_param_asic_index(request, dut_hostnames, param_type, random_asic=False):
    _, tbinfo = get_tbinfo(request)
    inv_files = get_inventory_files(request)
    logging.info("generating {} asic indicies for  DUT [{}] in ".format(param_type, dut_hostnames))

    asic_index_params = []
    for dut in dut_hostnames:
        inv_data = get_host_visible_vars(inv_files, dut)
        # if the params are not present treat the device as a single asic device
        dut_asic_params = [DEFAULT_ASIC_ID]
        if inv_data:
            if param_type == ASIC_PARAM_TYPE_ALL and ASIC_PARAM_TYPE_ALL in inv_data:
                if int(inv_data[ASIC_PARAM_TYPE_ALL]) == 1:
                    dut_asic_params = [DEFAULT_ASIC_ID]
                else:
                    if ASICS_PRESENT in inv_data:
                        dut_asic_params = inv_data[ASICS_PRESENT]
                    else:
                        dut_asic_params = list(range(int(inv_data[ASIC_PARAM_TYPE_ALL])))
            elif param_type == ASIC_PARAM_TYPE_FRONTEND and ASIC_PARAM_TYPE_FRONTEND in inv_data:
                dut_asic_params = inv_data[ASIC_PARAM_TYPE_FRONTEND]
            logging.info("dut name {}  asics params = {}".format(dut, dut_asic_params))

        if random_asic:
            asic_index_params.append(random.sample(dut_asic_params, 1))
        else:
            asic_index_params.append(dut_asic_params)
    return asic_index_params


def generate_params_dut_index(request):
    tbname, _ = get_tbinfo(request)
    num_duts = len(get_specified_duts(request))
    logging.info("Using {} duts from testbed '{}'".format(num_duts, tbname))

    return list(range(num_duts))


def generate_params_dut_hostname(request):
    tbname, _ = get_tbinfo(request)
    duts = get_specified_duts(request)
    logging.info("Using DUTs {} in testbed '{}'".format(str(duts), tbname))

    return duts


def get_completeness_level_metadata(request):
    completeness_level = request.config.getoption("--completeness_level")
    # if completeness_level is not set or an unknown completeness_level is set
    # return "thorough" to run all test set
    if not completeness_level or completeness_level not in ["debug", "basic", "confident", "thorough"]:
        return "debug"
    return completeness_level


def get_testbed_metadata(request):
    """
    Get the metadata for the testbed name. Return None if tbname is
    not provided, or metadata file not found or metadata does not
    contain tbname
    """
    tbname = request.config.getoption("--testbed")
    if not tbname:
        return None

    folder = 'metadata'
    filepath = os.path.join(folder, tbname + '.json')
    metadata = None

    try:
        with open(filepath, 'r') as yf:
            metadata = json.load(yf)
    except IOError:
        return None

    return metadata.get(tbname)


def get_snappi_testbed_metadata(request):
    """
    Get the metadata for the testbed name. Return None if tbname is
    not provided, or metadata file not found or metadata does not
    contain tbname
    """
    tbname = request.config.getoption("--testbed")
    if not tbname:
        return None

    folder = 'metadata/snappi_tests'
    filepath = os.path.join(folder, tbname + '.json')
    metadata = None

    try:
        with open(filepath, 'r') as yf:
            metadata = json.load(yf)
    except IOError:
        return None

    return metadata.get(tbname)


def generate_port_lists(request, port_scope, with_completeness_level=False):
    empty = [encode_dut_port_name('unknown', 'unknown')]
    if 'ports' in port_scope:
        scope = 'Ethernet'
    elif 'pcs' in port_scope:
        scope = 'PortChannel'
    else:
        return empty

    if 'all' in port_scope:
        state = None
    elif 'oper_up' in port_scope:
        state = 'oper_state'
    elif 'admin_up' in port_scope:
        state = 'admin_state'
    else:
        return empty

    dut_ports = get_testbed_metadata(request)

    if dut_ports is None:
        return empty

    dut_port_map = {}
    for dut, val in list(dut_ports.items()):
        dut_port_pairs = []
        if 'intf_status' not in val:
            continue
        for intf, status in list(val['intf_status'].items()):
            if scope in intf and (not state or status[state] == 'up'):
                dut_port_pairs.append(encode_dut_port_name(dut, intf))
        dut_port_map[dut] = dut_port_pairs
    logger.info("Generate dut_port_map: {}".format(dut_port_map))

    if with_completeness_level:
        completeness_level = get_completeness_level_metadata(request)
        # if completeness_level in ["debug", "basic", "confident"],
        # only select several ports on every DUT to save test time

        def trim_dut_port_lists(dut_port_list, target_len):
            if len(dut_port_list) <= target_len:
                return dut_port_list
            # for diversity, fetch the ports from both the start and the end of the original list
            pos_1 = target_len // 2
            pos_2 = target_len - pos_1
            return dut_ports[:pos_1] + dut_ports[-pos_2:]

        if completeness_level in ["debug"]:
            for dut, dut_ports in list(dut_port_map.items()):
                dut_port_map[dut] = trim_dut_port_lists(dut_ports, 1)
        elif completeness_level in ["basic", "confident"]:
            for dut, dut_ports in list(dut_port_map.items()):
                dut_port_map[dut] = trim_dut_port_lists(dut_ports, 4)

    ret = sum(list(dut_port_map.values()), [])
    logger.info("Generate port_list: {}".format(ret))
    return ret if ret else empty


def generate_dut_feature_container_list(request):
    """
    Generate list of containers given the list of features.
    List of features and container names are both obtained from
    metadata file
    """
    empty = [encode_dut_and_container_name("unknown", "unknown")]

    meta = get_testbed_metadata(request)

    if meta is None:
        return empty

    container_list = []

    for dut, val in list(meta.items()):
        if "features" not in val:
            continue
        for feature in list(val["features"].keys()):
            if "disabled" in val["features"][feature]:
                continue

            dut_info = meta[dut]

            if "asic_services" in dut_info and dut_info["asic_services"].get(feature) is not None:
                for service in dut_info["asic_services"].get(feature):
                    container_list.append(encode_dut_and_container_name(dut, service))
            else:
                container_list.append(encode_dut_and_container_name(dut, feature))

    return container_list


def generate_dut_feature_list(request, duts_selected, asics_selected):
    """
    Generate a list of features.
    The list of features willl be obtained from
    metadata file.
    This list will be features that can be stopped
    or restarted.
    """
    meta = get_testbed_metadata(request)
    tuple_list = []

    if meta is None:
        return tuple_list

    skip_feature_list = ['database', 'database-chassis', 'gbsyncd']

    for a_dut_index, a_dut in enumerate(duts_selected):
        if len(asics_selected):
            for a_asic in asics_selected[a_dut_index]:
                # Create tuple of dut and asic index
                if "features" in meta[a_dut]:
                    for a_feature in list(meta[a_dut]["features"].keys()):
                        if a_feature not in skip_feature_list:
                            tuple_list.append((a_dut, a_asic, a_feature))
                else:
                    tuple_list.append((a_dut, a_asic, None))
        else:
            if "features" in meta[a_dut]:
                for a_feature in list(meta[a_dut]["features"].keys()):
                    if a_feature not in skip_feature_list:
                        tuple_list.append((a_dut, None, a_feature))
            else:
                tuple_list.append((a_dut, None, None))
    return tuple_list


def generate_dut_backend_asics(request, duts_selected):
    dut_asic_list = []

    metadata = get_testbed_metadata(request)

    if metadata is None:
        return [[None]]*len(duts_selected)

    for dut in duts_selected:
        mdata = metadata.get(dut)
        if mdata is None:
            dut_asic_list.append([None])
        dut_asic_list.append(mdata.get("backend_asics", [None]))

    return dut_asic_list


def generate_priority_lists(request, prio_scope, with_completeness_level=False, one_dut_only=False):
    empty = []

    tbname = request.config.getoption("--testbed")
    if not tbname:
        return empty

    folder = 'priority'
    filepath = os.path.join(folder, tbname + '-' + prio_scope + '.json')

    try:
        with open(filepath, 'r') as yf:
            info = json.load(yf)
    except IOError:
        return empty

    if tbname not in info:
        return empty

    dut_prio = info[tbname]
    ret = []

    for dut, priorities in list(dut_prio.items()):
        for p in priorities:
            ret.append('{}|{}'.format(dut, p))

        if one_dut_only:
            break

    if with_completeness_level:
        completeness_level = get_completeness_level_metadata(request)
        # if completeness_level in ["debug", "basic", "confident"],
        # select a small subnet to save test time
        # if completeness_level in ["debug"], only select one item
        # if completeness_level in ["basic", "confident"], select 1 priority per DUT

        if completeness_level in ["debug"] and ret:
            ret = random.sample(ret, 1)
        elif completeness_level in ["basic", "confident"]:
            ret = []
            for dut, priorities in list(dut_prio.items()):
                if priorities:
                    p = random.choice(priorities)
                    ret.append('{}|{}'.format(dut, p))

                if one_dut_only:
                    break

    return ret if ret else empty


def pfc_pause_delay_test_params(request):
    empty = []

    tbname = request.config.getoption("--testbed")
    if not tbname:
        return empty

    folder = 'pfc_headroom_test_params'
    filepath = os.path.join(folder, tbname + '.json')

    try:
        with open(filepath, 'r') as yf:
            info = json.load(yf)
    except IOError:
        return empty

    if tbname not in info:
        return empty

    dut_pfc_delay_params = info[tbname]
    ret = []

    for dut, pfc_pause_delay_params in list(dut_pfc_delay_params.items()):
        for pfc_delay, headroom_result in list(pfc_pause_delay_params.items()):
            ret.append('{}|{}|{}'.format(dut, pfc_delay, headroom_result))

    return ret if ret else empty


_frontend_hosts_per_hwsku_per_module = {}
_hosts_per_hwsku_per_module = {}
_rand_one_asic_per_module = {}
_rand_one_frontend_asic_per_module = {}
def pytest_generate_tests(metafunc):        # noqa: E302
    # The topology always has atleast 1 dut
    dut_fixture_name = None
    duts_selected = None
    global _frontend_hosts_per_hwsku_per_module, _hosts_per_hwsku_per_module
    global _rand_one_asic_per_module, _rand_one_frontend_asic_per_module
    # Enumerators for duts are mutually exclusive
    target_hostname = get_target_hostname(metafunc)
    if target_hostname:
        duts_selected = [target_hostname]
        if "enum_dut_hostname" in metafunc.fixturenames:
            dut_fixture_name = "enum_dut_hostname"
        elif "enum_supervisor_dut_hostname" in metafunc.fixturenames:
            dut_fixture_name = "enum_supervisor_dut_hostname"
        elif "enum_frontend_dut_hostname" in metafunc.fixturenames:
            dut_fixture_name = "enum_frontend_dut_hostname"
        elif "enum_rand_one_per_hwsku_hostname" in metafunc.fixturenames:
            if metafunc.module not in _hosts_per_hwsku_per_module:
                _hosts_per_hwsku_per_module[metafunc.module] = duts_selected

            dut_fixture_name = "enum_rand_one_per_hwsku_hostname"
        elif "enum_rand_one_per_hwsku_frontend_hostname" in metafunc.fixturenames:
            if metafunc.module not in _frontend_hosts_per_hwsku_per_module:
                _frontend_hosts_per_hwsku_per_module[metafunc.module] = duts_selected

            dut_fixture_name = "enum_rand_one_per_hwsku_frontend_hostname"
    else:
        if "enum_dut_hostname" in metafunc.fixturenames:
            duts_selected = generate_params_dut_hostname(metafunc)
            dut_fixture_name = "enum_dut_hostname"
        elif "enum_supervisor_dut_hostname" in metafunc.fixturenames:
            duts_selected = generate_params_supervisor_hostname(metafunc)
            dut_fixture_name = "enum_supervisor_dut_hostname"
        elif "enum_frontend_dut_hostname" in metafunc.fixturenames:
            duts_selected = generate_params_frontend_hostname(metafunc)
            dut_fixture_name = "enum_frontend_dut_hostname"
        elif "enum_rand_one_per_hwsku_hostname" in metafunc.fixturenames:
            if metafunc.module not in _hosts_per_hwsku_per_module:
                hosts_per_hwsku = generate_params_hostname_rand_per_hwsku(metafunc)
                _hosts_per_hwsku_per_module[metafunc.module] = hosts_per_hwsku
            duts_selected = _hosts_per_hwsku_per_module[metafunc.module]
            dut_fixture_name = "enum_rand_one_per_hwsku_hostname"
        elif "enum_rand_one_per_hwsku_frontend_hostname" in metafunc.fixturenames:
            if metafunc.module not in _frontend_hosts_per_hwsku_per_module:
                hosts_per_hwsku = generate_params_hostname_rand_per_hwsku(metafunc, frontend_only=True)
                _frontend_hosts_per_hwsku_per_module[metafunc.module] = hosts_per_hwsku
            duts_selected = _frontend_hosts_per_hwsku_per_module[metafunc.module]
            dut_fixture_name = "enum_rand_one_per_hwsku_frontend_hostname"

    asics_selected = None
    asic_fixture_name = None

    tbname, tbinfo = get_tbinfo(metafunc)
    if duts_selected is None:
        duts_selected = [tbinfo["duts"][0]]

    possible_asic_enums = ["enum_asic_index", "enum_frontend_asic_index", "enum_backend_asic_index",
                           "enum_rand_one_asic_index", "enum_rand_one_frontend_asic_index"]
    enums_asic_fixtures = set(metafunc.fixturenames).intersection(possible_asic_enums)
    assert len(enums_asic_fixtures) < 2, \
        "The number of asic_enum fixtures should be 1 or zero, " \
        "the following fixtures conflict one with each other: {}".format(str(enums_asic_fixtures))

    if "enum_asic_index" in metafunc.fixturenames:
        asic_fixture_name = "enum_asic_index"
        asics_selected = generate_param_asic_index(metafunc, duts_selected, ASIC_PARAM_TYPE_ALL)
    elif "enum_frontend_asic_index" in metafunc.fixturenames:
        asic_fixture_name = "enum_frontend_asic_index"
        asics_selected = generate_param_asic_index(metafunc, duts_selected, ASIC_PARAM_TYPE_FRONTEND)
    elif "enum_backend_asic_index" in metafunc.fixturenames:
        asic_fixture_name = "enum_backend_asic_index"
        asics_selected = generate_dut_backend_asics(metafunc, duts_selected)
    elif "enum_rand_one_asic_index" in metafunc.fixturenames:
        asic_fixture_name = "enum_rand_one_asic_index"
        if metafunc.module not in _rand_one_asic_per_module:
            asics_selected = generate_param_asic_index(metafunc, duts_selected,
                                                       ASIC_PARAM_TYPE_ALL, random_asic=True)
            _rand_one_asic_per_module[metafunc.module] = asics_selected
        asics_selected = _rand_one_asic_per_module[metafunc.module]
    elif "enum_rand_one_frontend_asic_index" in metafunc.fixturenames:
        asic_fixture_name = "enum_rand_one_frontend_asic_index"
        if metafunc.module not in _rand_one_frontend_asic_per_module:
            asics_selected = generate_param_asic_index(metafunc, duts_selected,
                                                       ASIC_PARAM_TYPE_FRONTEND, random_asic=True)
            _rand_one_frontend_asic_per_module[metafunc.module] = asics_selected
        asics_selected = _rand_one_frontend_asic_per_module[metafunc.module]

    # Create parameterization tuple of dut_fixture_name, asic_fixture_name and feature to parameterize
    if dut_fixture_name and asic_fixture_name and ("enum_dut_feature" in metafunc.fixturenames):
        tuple_list = generate_dut_feature_list(metafunc, duts_selected, asics_selected)
        feature_fixture = "enum_dut_feature"
        metafunc.parametrize(dut_fixture_name + "," + asic_fixture_name + "," + feature_fixture,
                             tuple_list, scope="module", indirect=True)
    # Create parameterization tuple of dut_fixture_name and asic_fixture_name to parameterize
    elif dut_fixture_name and asic_fixture_name:
        # parameterize on both - create tuple for each
        tuple_list = []
        for a_dut_index, a_dut in enumerate(duts_selected):
            if len(asics_selected):
                for a_asic in asics_selected[a_dut_index]:
                    # Create tuple of dut and asic index
                    tuple_list.append((a_dut, a_asic))
            else:
                tuple_list.append((a_dut, None))
        metafunc.parametrize(dut_fixture_name + "," + asic_fixture_name, tuple_list, scope="module", indirect=True)
    elif dut_fixture_name:
        # parameterize only on DUT
        metafunc.parametrize(dut_fixture_name, duts_selected, scope="module", indirect=True)
    elif asic_fixture_name:
        # We have no duts selected, so need asic list for the first DUT
        if len(asics_selected):
            metafunc.parametrize(asic_fixture_name, asics_selected[0], scope="module", indirect=True)
        else:
            metafunc.parametrize(asic_fixture_name, [None], scope="module", indirect=True)

    # When selected_dut used and select a dut for test, parameterize dut for enable TACACS on all UT
    if dut_fixture_name and "selected_dut" in metafunc.fixturenames:
        metafunc.parametrize("selected_dut", duts_selected, scope="module", indirect=True)

    if "enum_dut_portname" in metafunc.fixturenames:
        metafunc.parametrize("enum_dut_portname", generate_port_lists(metafunc, "all_ports"))

    def format_portautoneg_test_id(param):
        speeds = param['speeds'] if 'speeds' in param else [param['speed']]
        return "{}|{}|{}".format(param['dutname'], param['port'], ','.join(speeds))

    if "enum_dut_portname_module_fixture" in metafunc.fixturenames or \
            "enum_speed_per_dutport_fixture" in metafunc.fixturenames:
        autoneg_tests_data = get_autoneg_tests_data()
        if "enum_dut_portname_module_fixture" in metafunc.fixturenames:
            metafunc.parametrize(
                "enum_dut_portname_module_fixture",
                autoneg_tests_data,
                scope="module",
                ids=format_portautoneg_test_id,
                indirect=True
            )

        if "enum_speed_per_dutport_fixture" in metafunc.fixturenames:
            metafunc.parametrize(
                "enum_speed_per_dutport_fixture",
                parametrise_per_supported_port_speed(autoneg_tests_data),
                scope="module",
                ids=format_portautoneg_test_id,
                indirect=True
            )

    if "enum_dut_portname_oper_up" in metafunc.fixturenames:
        metafunc.parametrize("enum_dut_portname_oper_up", generate_port_lists(metafunc, "oper_up_ports"))
    if "enum_dut_portname_admin_up" in metafunc.fixturenames:
        metafunc.parametrize("enum_dut_portname_admin_up", generate_port_lists(metafunc, "admin_up_ports"))
    if "enum_dut_portchannel" in metafunc.fixturenames:
        metafunc.parametrize("enum_dut_portchannel", generate_port_lists(metafunc, "all_pcs"))
    if "enum_dut_portchannel_oper_up" in metafunc.fixturenames:
        metafunc.parametrize("enum_dut_portchannel_oper_up", generate_port_lists(metafunc, "oper_up_pcs"))
    if "enum_dut_portchannel_admin_up" in metafunc.fixturenames:
        metafunc.parametrize("enum_dut_portchannel_admin_up", generate_port_lists(metafunc, "admin_up_pcs"))
    if "enum_dut_portchannel_with_completeness_level" in metafunc.fixturenames:
        metafunc.parametrize("enum_dut_portchannel_with_completeness_level",
                             generate_port_lists(metafunc, "all_pcs", with_completeness_level=True))
    if "enum_dut_feature_container" in metafunc.fixturenames:
        metafunc.parametrize(
            "enum_dut_feature_container", generate_dut_feature_container_list(metafunc)
        )
    if 'enum_dut_all_prio' in metafunc.fixturenames:
        metafunc.parametrize("enum_dut_all_prio", generate_priority_lists(metafunc, 'all'))
    if 'enum_dut_lossless_prio' in metafunc.fixturenames:
        metafunc.parametrize("enum_dut_lossless_prio", generate_priority_lists(metafunc, 'lossless'))
    if 'enum_one_dut_lossless_prio' in metafunc.fixturenames:
        metafunc.parametrize("enum_one_dut_lossless_prio",
                             generate_priority_lists(metafunc, 'lossless', one_dut_only=True))
    if 'enum_dut_lossless_prio_with_completeness_level' in metafunc.fixturenames:
        metafunc.parametrize("enum_dut_lossless_prio_with_completeness_level",
                             generate_priority_lists(metafunc, 'lossless', with_completeness_level=True))
    if 'enum_one_dut_lossless_prio_with_completeness_level' in metafunc.fixturenames:
        metafunc.parametrize("enum_one_dut_lossless_prio_with_completeness_level",
                             generate_priority_lists(metafunc, 'lossless', with_completeness_level=True,
                                                     one_dut_only=True))
    if 'enum_dut_lossy_prio' in metafunc.fixturenames:
        metafunc.parametrize("enum_dut_lossy_prio", generate_priority_lists(metafunc, 'lossy'))
    if 'enum_one_dut_lossy_prio' in metafunc.fixturenames:
        metafunc.parametrize("enum_one_dut_lossy_prio",
                             generate_priority_lists(metafunc, 'lossy', one_dut_only=True))
    if 'enum_dut_lossy_prio_with_completeness_level' in metafunc.fixturenames:
        metafunc.parametrize("enum_dut_lossy_prio_with_completeness_level",
                             generate_priority_lists(metafunc, 'lossy', with_completeness_level=True))
    if 'enum_one_dut_lossy_prio_with_completeness_level' in metafunc.fixturenames:
        metafunc.parametrize("enum_one_dut_lossy_prio_with_completeness_level",
                             generate_priority_lists(metafunc, 'lossy', with_completeness_level=True,
                                                     one_dut_only=True))
    if 'enum_pfc_pause_delay_test_params' in metafunc.fixturenames:
        metafunc.parametrize("enum_pfc_pause_delay_test_params", pfc_pause_delay_test_params(metafunc))

    if 'topo_scenario' in metafunc.fixturenames:
        if tbinfo['topo']['type'] == 'm0' and 'topo_scenario' in metafunc.fixturenames:
            metafunc.parametrize('topo_scenario', ['m0_vlan_scenario', 'm0_l3_scenario'], scope='module')
        else:
            metafunc.parametrize('topo_scenario', ['default'], scope='module')

    if 'tgen_port_info' in metafunc.fixturenames:
        metafunc.parametrize('tgen_port_info', generate_skeleton_port_info(metafunc), indirect=True)

    if 'vlan_name' in metafunc.fixturenames:
        if tbinfo['topo']['type'] == 'm0' and 'topo_scenario' in metafunc.fixturenames:
            if tbinfo['topo']['name'] == 'm0-2vlan':
                metafunc.parametrize('vlan_name', ['Vlan1000', 'Vlan2000'], scope='module')
            else:
                metafunc.parametrize('vlan_name', ['Vlan1000'], scope='module')
        # Non M0 topo
        else:
            try:
                if tbinfo["topo"]["type"] in ["t0", "mx"]:
                    default_vlan_config = tbinfo["topo"]["properties"]["topology"][
                        "DUT"
                    ]["vlan_configs"]["default_vlan_config"]
                    if default_vlan_config == "two_vlan_a":
                        logger.info("default_vlan_config is two_vlan_a")
                        vlan_list = list(
                            tbinfo["topo"]["properties"]["topology"]["DUT"][
                                "vlan_configs"
                            ]["two_vlan_a"].keys()
                        )
                    elif default_vlan_config == "one_vlan_a":
                        logger.info("default_vlan_config is one_vlan_a")
                        vlan_list = list(
                            tbinfo["topo"]["properties"]["topology"]["DUT"][
                                "vlan_configs"
                            ]["one_vlan_a"].keys()
                        )
                    else:
                        vlan_list = ["Vlan1000"]
                    logger.info("parametrize vlan_name: {}".format(vlan_list))
                    metafunc.parametrize("vlan_name", vlan_list, scope="module")
                else:
                    metafunc.parametrize("vlan_name", ["no_vlan"], scope="module")
            except KeyError:
                logger.error("topo {} keys are missing in the tbinfo={}".format(tbinfo['topo']['name'], tbinfo))
                if tbinfo['topo']['type'] in ['t0', 'mx']:
                    metafunc.parametrize('vlan_name', ['Vlan1000'], scope='module')
                else:
                    metafunc.parametrize('vlan_name', ['no_vlan'], scope='module')


@lru_cache
def parse_override(testbed, field):
    is_dynamic_only = "--enable-snappi-dynamic-ports" in sys.argv

    if is_dynamic_only and field != "pfcQueueGroupSize":
        # Args "--enable-snappi-dynamic-ports" should not affect field `pfcQueueGroupSize`
        return False, None

    override_file = "snappi_tests/variables.override.yml"

    with open(override_file, 'r') as f:
        all_values = yaml.safe_load(f)
        if testbed not in all_values or field not in all_values[testbed]:
            return False, None

        return True, all_values[testbed][field]

    return False, None


def generate_skeleton_port_info(request):
    """
    Return minimal port_info parameters to populate later in the format of <speed>-<category>. i.e

    ["400.0-single_linecard_single_asic", "400.0-multiple_linecard_multiple_asic",...]
    """
    is_override, override_data = parse_override(
        request.config.getoption("--testbed"),
        'multidut_port_info'
    )

    if is_override:
        return override_data

    dut_info = get_snappi_testbed_metadata(request) or []
    available_interfaces = {}
    matrix = {}
    for index, linecard in enumerate(dut_info):
        interface_to_asic = {}
        for asic in dut_info[linecard]["asic_to_interface"]:
            for interface in dut_info[linecard]["asic_to_interface"][asic]:
                interface_to_asic[interface] = asic

        available_interfaces[linecard] = [dut_info[linecard]['intf_status'][interface]
                                          for interface in dut_info[linecard]['intf_status']
                                          if dut_info[linecard]['intf_status'][interface]["admin_state"] == "up"]

        for interface in available_interfaces[linecard]:
            for key, value in dut_info[linecard]["asic_to_interface"].items():
                if interface['name'] in value:
                    interface['asic'] = key

        for interface in available_interfaces[linecard]:
            speed = float(re.match(r"([\d.]+)", interface['speed']).group(0))
            asic = interface['asic']
            if (speed not in matrix):
                matrix[speed] = {}
            if (linecard not in matrix[speed]):
                matrix[speed][linecard] = {}
            if (asic not in matrix[speed][linecard]):
                matrix[speed][linecard][asic] = 1
            else:
                matrix[speed][linecard][asic] += 1

    def build_params(speed, category):
        return f"{speed}-{category}"

    flattened_list = set()

    for speed, linecards in matrix.items():
        if len(linecards) >= 2:
            flattened_list.add(build_params(speed, 'multiple_linecard_multiple_asic'))

        for linecard, asic_list in linecards.items():
            if len(asic_list) >= 2:
                flattened_list.add(build_params(speed, 'single_linecard_multiple_asic'))

            for asics, port_count in asic_list.items():
                if int(port_count) >= 2:
                    flattened_list.add(build_params(speed, 'single_linecard_single_asic'))

    return list(flattened_list)


def get_autoneg_tests_data():
    folder = 'metadata'
    filepath = os.path.join(folder, 'autoneg-test-params.json')
    if not os.path.exists(filepath):
        logger.warning('Autoneg tests datafile is missing: {}. " \
            "Run test_pretest -k test_update_testbed_metadata to create it'.format(filepath))
        return [{'dutname': 'unknown', 'port': 'unknown', 'speeds': ['unknown']}]
    data = {}
    with open(filepath) as yf:
        data = json.load(yf)

    return [
        {'dutname': dutname, 'port': dutport, 'speeds': portinfo['common_port_speeds']}
        for dutname, ports in list(data.items())
        for dutport, portinfo in list(ports.items())
    ]


def parametrise_per_supported_port_speed(data):
    return [
        {'dutname': conn_info['dutname'], 'port': conn_info['port'], 'speed': speed}
        for conn_info in data for speed in conn_info['speeds']
    ]


# Override enum fixtures for duts and asics to ensure that parametrization happens once per module.
@pytest.fixture(scope="module")
def enum_dut_hostname(request):
    return request.param


@pytest.fixture(scope="module")
def enum_supervisor_dut_hostname(request):
    return request.param


@pytest.fixture(scope="module")
def enum_frontend_dut_hostname(request):
    return request.param


@pytest.fixture(scope="module")
def selected_dut(request):
    try:
        logger.debug("selected_dut host: {}".format(request.param))
        return request.param
    except AttributeError:
        return None


@pytest.fixture(scope="module")
def enum_rand_one_per_hwsku_hostname(request):
    return request.param


@pytest.fixture(scope="module")
def enum_rand_one_per_hwsku_frontend_hostname(request):
    return request.param


@pytest.fixture(scope="module")
def enum_asic_index(request):
    return request.param


@pytest.fixture(scope="module")
def enum_frontend_asic_index(request):
    return request.param


@pytest.fixture(scope="module")
def enum_backend_asic_index(request):
    return request.param


@pytest.fixture(scope="module")
def enum_rand_one_asic_index(request):
    return request.param


@pytest.fixture(scope="module")
def enum_dut_feature(request):
    return request.param


@pytest.fixture(scope="module")
def enum_rand_one_frontend_asic_index(request):
    return request.param


@pytest.fixture(scope='module')
def enum_upstream_dut_hostname(duthosts, tbinfo):
    if tbinfo["topo"]["type"] == "m0":
        upstream_nbr_type = "M1"
    elif tbinfo["topo"]["type"] == "mx":
        upstream_nbr_type = "M0"
    elif tbinfo["topo"]["type"] == "t0":
        upstream_nbr_type = "T1"
    elif tbinfo["topo"]["type"] == "t1":
        upstream_nbr_type = "T2"
    else:
        upstream_nbr_type = "T3"

    for a_dut in duthosts.frontend_nodes:
        minigraph_facts = a_dut.get_extended_minigraph_facts(tbinfo)
        minigraph_neighbors = minigraph_facts['minigraph_neighbors']
        for key, value in minigraph_neighbors.items():
            if upstream_nbr_type in value['name']:
                return a_dut.hostname

    pytest.fail("Did not find a dut in duthosts that for topo type {} that has upstream nbr type {}".
                format(tbinfo["topo"]["type"], upstream_nbr_type))


@pytest.fixture(scope="module")
def duthost_console(duthosts, enum_supervisor_dut_hostname, localhost, conn_graph_facts, creds):   # noqa: F811
    duthost = duthosts[enum_supervisor_dut_hostname]
    host = create_duthost_console(duthost, localhost, conn_graph_facts, creds)

    yield host
    host.disconnect()


@pytest.fixture(scope='session')
def cleanup_cache_for_session(request):
    """
    This fixture allows developers to cleanup the cached data for all DUTs in the testbed before test.
    Use cases:
      - Running tests where some 'facts' about the DUT that get cached are changed.
      - Running tests/regression without running test_pretest which has a test to clean up cache (PR#2978)
      - Test case development phase to work out testbed information changes.

    This fixture is not automatically applied, if you want to use it, you have to add a call to it in your tests.
    """
    tbname, tbinfo = get_tbinfo(request)
    inv_files = get_inventory_files(request)
    cache.cleanup(zone=tbname)
    for a_dut in tbinfo['duts']:
        cache.cleanup(zone=a_dut)
    inv_data = get_host_visible_vars(inv_files, a_dut)
    if 'num_asics' in inv_data and inv_data['num_asics'] > 1:
        for asic_id in range(0, inv_data['num_asics']):
            cache.cleanup(zone="{}-asic{}".format(a_dut, asic_id))


def get_l2_info(dut):
    """
    Helper function for l2 mode fixture
    """
    config_facts = dut.get_running_config_facts()
    mgmt_intf_table = config_facts['MGMT_INTERFACE']
    metadata_table = config_facts['DEVICE_METADATA']['localhost']
    mgmt_ip = None
    for ip in list(mgmt_intf_table['eth0'].keys()):
        if type(ip_interface(ip)) is IPv4Interface:
            mgmt_ip = ip
    mgmt_gw = mgmt_intf_table['eth0'][mgmt_ip]['gwaddr']
    hwsku = metadata_table['hwsku']

    return mgmt_ip, mgmt_gw, hwsku


@pytest.fixture(scope='session')
def enable_l2_mode(duthosts, tbinfo, backup_and_restore_config_db_session):     # noqa: F811
    """
    Configures L2 switch mode according to
    https://github.com/sonic-net/SONiC/wiki/L2-Switch-mode

    Currently not compatible with version 201811

    This fixture does not auto-cleanup after itself
    A manual config reload is required to restore regular state
    """
    base_config_db_cmd = 'echo \'{}\' | config reload /dev/stdin -y'
    l2_preset_cmd = 'sonic-cfggen --preset l2 -p -H -k {} -a \'{}\' | config load /dev/stdin -y'
    is_dualtor = 'dualtor' in tbinfo['topo']['name']

    for dut in duthosts:
        logger.info("Setting L2 mode on {}".format(dut))
        cmds = []
        mgmt_ip, mgmt_gw, hwsku = get_l2_info(dut)
        # step 1
        base_config_db = {
                            "MGMT_INTERFACE": {
                                "eth0|{}".format(mgmt_ip): {
                                    "gwaddr": "{}".format(mgmt_gw)
                                }
                            },
                            "DEVICE_METADATA": {
                                "localhost": {
                                    "hostname": "sonic"
                                }
                            }
                        }

        if is_dualtor:
            base_config_db["DEVICE_METADATA"]["localhost"]["subtype"] = "DualToR"
        cmds.append(base_config_db_cmd.format(json.dumps(base_config_db)))

        # step 2
        cmds.append('sonic-cfggen -H --write-to-db')

        # step 3 is optional and skipped here
        # step 4
        if is_dualtor:
            mg_facts = dut.get_extended_minigraph_facts(tbinfo)
            all_ports = list(mg_facts['minigraph_ports'].keys())
            downlinks = []
            for vlan_info in list(mg_facts['minigraph_vlans'].values()):
                downlinks.extend(vlan_info['members'])
            uplinks = [intf for intf in all_ports if intf not in downlinks]
            extra_args = {
                'is_dualtor': 'true',
                'uplinks': uplinks,
                'downlinks': downlinks
            }
        else:
            extra_args = {}
        cmds.append(l2_preset_cmd.format(hwsku, json.dumps(extra_args)))

        # extra step needed to render the feature table correctly
        if is_dualtor:
            cmds.append('while [ $(show feature config mux | awk \'{print $2}\' | tail -n 1) != "enabled" ]; '
                        'do sleep 1; done')

        # step 5
        cmds.append('config save -y')

        # step 6
        cmds.append('config reload -y')

        logger.debug("Commands to be run:\n{}".format(cmds))

        dut.shell_cmds(cmds=cmds)


@pytest.fixture(scope='session')
def duts_running_config_facts(duthosts):
    """Return running config facts for all multi-ASIC DUT hosts

    Args:
        duthosts (DutHosts): Instance of DutHosts for interacting with DUT hosts.

    Returns:
        dict: {
            <dut hostname>: [
                (asic0_idx, {asic0_cfg_facts}),
                (asic1_idx, {asic1_cfg_facts})
            ]
        }
    """
    cfg_facts = {}
    for duthost in duthosts:
        cfg_facts[duthost.hostname] = []
        for asic in duthost.asics:
            if asic.is_it_backend():
                continue
            asic_cfg_facts = asic.config_facts(source='running')['ansible_facts']
            cfg_facts[duthost.hostname].append((asic.asic_index, asic_cfg_facts))
    return cfg_facts


@pytest.fixture(scope='class')
def dut_test_params_qos(duthosts, tbinfo, ptfhost, get_src_dst_asic_and_duts, lower_tor_host, creds,
                        mux_server_url, mux_status_from_nic_simulator, duts_running_config_facts, duts_minigraph_facts):
    if 'dualtor' in tbinfo['topo']['name']:
        all_duts = [lower_tor_host]
    else:
        all_duts = get_src_dst_asic_and_duts['all_duts']

    src_asic = get_src_dst_asic_and_duts['src_asic']
    dst_asic = get_src_dst_asic_and_duts['dst_asic']

    src_dut = get_src_dst_asic_and_duts['src_dut']
    src_dut_ip = src_dut.host.options['inventory_manager'].get_host(src_dut.hostname).vars['ansible_host']
    src_server = "{}:{}".format(src_dut_ip, src_asic.get_rpc_port_ssh_tunnel())

    duthost = all_duts[0]
    mgFacts = duthost.get_extended_minigraph_facts(tbinfo)
    topo = tbinfo["topo"]["name"]

    rtn_dict = {
        "topo": topo,
        "hwsku": mgFacts["minigraph_hwsku"],
        "basicParams": {
            "router_mac": duthost.facts["router_mac"],
            "src_server": src_server,
            "port_map_file": ptf_test_port_map_active_active(
                ptfhost, tbinfo, duthosts, mux_server_url,
                duts_running_config_facts, duts_minigraph_facts,
                mux_status_from_nic_simulator()),
            "sonic_asic_type": duthost.facts['asic_type'],
            "sonic_version": duthost.os_version,
            "src_dut_index": get_src_dst_asic_and_duts['src_dut_index'],
            "src_asic_index": get_src_dst_asic_and_duts['src_asic_index'],
            "dst_dut_index": get_src_dst_asic_and_duts['dst_dut_index'],
            "dst_asic_index": get_src_dst_asic_and_duts['dst_asic_index'],
            "dut_username": creds['sonicadmin_user'],
            "dut_password": creds['sonicadmin_password']
        },

    }

    # Add dst server info if src and dst asic are different
    if src_asic != dst_asic:
        dst_dut = get_src_dst_asic_and_duts['dst_dut']
        dst_dut_ip = dst_dut.host.options['inventory_manager'].get_host(dst_dut.hostname).vars['ansible_host']
        rtn_dict["basicParams"]["dst_server"] = "{}:{}".format(dst_dut_ip, dst_asic.get_rpc_port_ssh_tunnel())

    if 'platform_asic' in duthost.facts:
        rtn_dict['basicParams']["platform_asic"] = duthost.facts['platform_asic']

    yield rtn_dict


@pytest.fixture(scope='class')
def dut_test_params(duthosts, enum_rand_one_per_hwsku_frontend_hostname, tbinfo,
                    ptf_portmap_file, lower_tor_host, creds):   # noqa: F811
    """
        Prepares DUT host test params

        Args:
            duthost (AnsibleHost): Device Under Test (DUT)
            tbinfo (Fixture, dict): Map containing testbed information
            ptfPortMapFile (Fxiture, str): filename residing
              on PTF host and contains port maps information

        Returns:
            dut_test_params (dict): DUT host test params
    """
    if 'dualtor' in tbinfo['topo']['name']:
        duthost = lower_tor_host
    else:
        duthost = duthosts[enum_rand_one_per_hwsku_frontend_hostname]
    mgFacts = duthost.get_extended_minigraph_facts(tbinfo)
    topo = tbinfo["topo"]["name"]

    rtn_dict = {
        "topo": topo,
        "hwsku": mgFacts["minigraph_hwsku"],
        "basicParams": {
            "router_mac": duthost.facts["router_mac"],
            "server": duthost.host.options['inventory_manager'].get_host(
                        duthost.hostname
                    ).vars['ansible_host'],
            "port_map_file": ptf_portmap_file,
            "sonic_asic_type": duthost.facts['asic_type'],
            "sonic_version": duthost.os_version,
            "dut_username": creds['sonicadmin_user'],
            "dut_password": creds['sonicadmin_password']
        }
    }
    if 'platform_asic' in duthost.facts:
        rtn_dict['basicParams']["platform_asic"] = duthost.facts['platform_asic']

    yield rtn_dict


@pytest.fixture(scope='module')
def duts_minigraph_facts(duthosts, tbinfo):
    """Return minigraph facts for all DUT hosts

    Args:
        duthosts (DutHosts): Instance of DutHosts for interacting with DUT hosts.
        tbinfo (object): Instance of TestbedInfo.

    Returns:
        dict: {
            <dut hostname>: [
                (asic0_idx, {asic0_mg_facts}),
                (asic1_idx, {asic1_mg_facts})
            ]
        }
    """
    mg_facts = {}
    for duthost in duthosts:
        mg_facts[duthost.hostname] = []
        for asic in duthost.asics:
            if asic.is_it_backend():
                continue
            asic_mg_facts = asic.get_extended_minigraph_facts(tbinfo)
            mg_facts[duthost.hostname].append((asic.asic_index, asic_mg_facts))

    return mg_facts


@pytest.fixture(scope="module", autouse=True)
def get_reboot_cause(duthost):
    uptime_start = duthost.get_up_time()
    yield
    uptime_end = duthost.get_up_time()
    if not uptime_end == uptime_start:
        if "201811" in duthost.os_version or "201911" in duthost.os_version:
            duthost.show_and_parse("show reboot-cause")
        else:
            duthost.show_and_parse("show reboot-cause history")


def collect_db_dump_on_duts(request, duthosts):
    '''When test failed, this fixture will dump all the DBs on DUT and collect them to local
    '''
    if hasattr(request.node, 'rep_call') and request.node.rep_call.failed:
        dut_file_path = "/tmp/db_dump"
        local_file_path = "./logs/db_dump"

        # Remove characters that can't be used in filename
        nodename = safe_filename(request.node.nodeid)
        db_dump_path = os.path.join(dut_file_path, nodename)
        db_dump_tarfile = os.path.join(dut_file_path, "{}.tar.gz".format(nodename))

        # We don't need to collect all DBs, db_names specify the DBs we want to collect
        db_names = ["APPL_DB", "ASIC_DB", "COUNTERS_DB", "CONFIG_DB", "STATE_DB"]
        raw_db_config = duthosts[0].shell("cat /var/run/redis/sonic-db/database_config.json")["stdout"]
        db_config = json.loads(raw_db_config).get("DATABASES", {})
        db_ids = set()
        for db_name in db_names:
            # Skip STATE_DB dump on release 201911.
            # JINJA2_CACHE can't be dumped by "redis-dump", and it is stored in STATE_DB on 201911 release.
            # Please refer to issue: https://github.com/sonic-net/sonic-buildimage/issues/5587.
            # The issue has been fixed in https://github.com/sonic-net/sonic-buildimage/pull/5646.
            # However, the fix is not included in 201911 release. So we have to skip STATE_DB on release 201911
            # to avoid raising exception when dumping the STATE_DB.
            if db_name == "STATE_DB" and duthosts[0].sonic_release in ['201911']:
                continue

            if db_name in db_config:
                db_ids.add(db_config[db_name].get("id", 0))

        namespace_list = duthosts[0].get_asic_namespace_list() if duthosts[0].is_multi_asic else []
        if namespace_list:
            for namespace in namespace_list:
                # Collect DB dump
                dump_dest_path = os.path.join(db_dump_path, namespace)
                dump_cmds = ["mkdir -p {}".format(dump_dest_path)]
                for db_id in db_ids:
                    dump_cmd = "ip netns exec {} redis-dump -d {} -y -o {}/{}" \
                               .format(namespace, db_id, dump_dest_path, db_id)
                    dump_cmds.append(dump_cmd)
                duthosts.shell_cmds(cmds=dump_cmds)
        else:
            # Collect DB dump
            dump_dest_path = db_dump_path
            dump_cmds = ["mkdir -p {}".format(dump_dest_path)]
            for db_id in db_ids:
                dump_cmd = "redis-dump -d {} -y -o {}/{}".format(db_id, dump_dest_path, db_id)
                dump_cmds.append(dump_cmd)
            duthosts.shell_cmds(cmds=dump_cmds)

        # compress dump file and fetch to docker
        duthosts.shell("tar -czf {} -C {} {}".format(db_dump_tarfile, dut_file_path, nodename))
        duthosts.fetch(src=db_dump_tarfile, dest=local_file_path)

        # remove dump file from dut
        duthosts.shell("rm -fr {} {}".format(db_dump_tarfile, db_dump_path))


@pytest.fixture(autouse=True)
def collect_db_dump(request, duthosts):
    """This autoused fixture is to generate DB dumps on DUT and collect them to local for later troubleshooting when
    a test case failed.
    """
    yield
    if request.config.getoption("--collect_db_data"):
        collect_db_dump_on_duts(request, duthosts)


def restore_config_db_and_config_reload(duts_data, duthosts):
    # First copy the pre_running_config to the config_db.json files
    for duthost in duthosts:
        logger.info("dut reload called on {}".format(duthost.hostname))
        duthost.copy(content=json.dumps(duts_data[duthost.hostname]["pre_running_config"][None], indent=4),
                     dest='/etc/sonic/config_db.json', verbose=False)

        if duthost.is_multi_asic:
            for asic_index in range(0, duthost.facts.get('num_asic')):
                asic_ns = "asic{}".format(asic_index)
                asic_cfg_file = "/tmp/{}_config_db{}.json".format(duthost.hostname, asic_index)
                with open(asic_cfg_file, "w") as outfile:
                    outfile.write(json.dumps(duts_data[duthost.hostname]['pre_running_config'][asic_ns], indent=4))
                duthost.copy(src=asic_cfg_file, dest='/etc/sonic/config_db{}.json'.format(asic_index), verbose=False)
                os.remove(asic_cfg_file)

    # Second execute config reload on all duthosts
    with SafeThreadPoolExecutor(max_workers=8) as executor:
        for duthost in duthosts:
            executor.submit(config_reload, duthost, wait_before_force_reload=300, safe_reload=True,
                            check_intf_up_ports=True, wait_for_bgp=True)


def compare_running_config(pre_running_config, cur_running_config):
    if type(pre_running_config) != type(cur_running_config):
        return False
    if pre_running_config == cur_running_config:
        return True
    else:
        if type(pre_running_config) is dict:
            if set(pre_running_config.keys()) != set(cur_running_config.keys()):
                return False
            for key in pre_running_config.keys():
                if not compare_running_config(pre_running_config[key], cur_running_config[key]):
                    return False
            return True
        # We only have string in list in running config now, so we can ignore the order of the list.
        elif type(pre_running_config) is list:
            if set(pre_running_config) != set(cur_running_config):
                return False
            else:
                return True
        else:
            return False


@pytest.fixture(scope="module", autouse=True)
def core_dump_and_config_check(duthosts, tbinfo, request,
                               # make sure the tear down of sanity_check happened after core_dump_and_config_check
                               sanity_check):
    '''
    Check if there are new core dump files and if the running config is modified after the test case running.
    If so, we will reload the running config after test case running.
    '''

    is_par_run, target_hostname, is_par_leader, par_followers, par_state_file = (
        is_parallel_run(request),
        get_target_hostname(request),
        is_parallel_leader(request),
        get_parallel_followers(request),
        get_parallel_state_file(request),
    )

    initial_check_state = (InitialCheckState(par_followers, par_state_file) if is_par_run else None)
    if is_par_run and not is_par_leader:
        logger.info(
            "Fixture core_dump_and_config_check setup for non-leader nodes in parallel run is skipped. "
            "Please refer to the leader node log for core dump and config check status."
        )

        initial_check_state.wait_and_acknowledge_status(
            InitialCheckStatus.SETUP_COMPLETED,
            is_par_leader,
            target_hostname,
        )

        yield {}

        initial_check_state.mark_tests_completed_for_follower(target_hostname)
        logger.info(
            "Fixture core_dump_and_config_check teardown for non-leader nodes in parallel run is skipped. "
            "Please refer to the leader node log for core dump and config check status."
        )
    else:
        check_flag = True
        if hasattr(request.config.option, 'enable_macsec') and request.config.option.enable_macsec:
            check_flag = False
        if hasattr(request.config.option, 'markexpr') and request.config.option.markexpr:
            if "bsl" in request.config.option.markexpr:
                check_flag = False
        for m in request.node.iter_markers():
            if m.name == "skip_check_dut_health":
                check_flag = False

        module_name = request.node.name

        duts_data = {}

        if check_flag:

            def collect_before_test(dut):
                logger.info("Dumping Disk and Memory Space information before test on {}".format(dut.hostname))
                dut.shell("free -h")
                dut.shell("df -h")

                logger.info("Collecting core dumps before test on {}".format(dut.hostname))
                duts_data[dut.hostname] = {}

                if "20191130" in dut.os_version:
                    pre_existing_core_dumps = dut.shell('ls /var/core/ | grep -v python || true')['stdout'].split()
                else:
                    pre_existing_core_dumps = dut.shell('ls /var/core/')['stdout'].split()
                duts_data[dut.hostname]["pre_core_dumps"] = pre_existing_core_dumps

                logger.info("Collecting running config before test on {}".format(dut.hostname))
                duts_data[dut.hostname]["pre_running_config"] = {}
                if not dut.stat(path="/etc/sonic/running_golden_config.json")['stat']['exists']:
                    logger.info("Collecting running golden config before test on {}".format(dut.hostname))
                    dut.shell("sonic-cfggen -d --print-data > /etc/sonic/running_golden_config.json")
                duts_data[dut.hostname]["pre_running_config"][None] = \
                    json.loads(dut.shell("cat /etc/sonic/running_golden_config.json", verbose=False)['stdout'])

                if dut.is_multi_asic:
                    for asic_index in range(0, dut.facts.get('num_asic')):
                        asic_ns = "asic{}".format(asic_index)
                        if not dut.stat(
                                path="/etc/sonic/running_golden_config{}.json".format(asic_index))['stat']['exists']:
                            dut.shell(
                                "sonic-cfggen -n {} -d --print-data > /etc/sonic/running_golden_config{}.json".format(
                                    asic_ns,
                                    asic_index,
                                )
                            )
                        duts_data[dut.hostname]['pre_running_config'][asic_ns] = \
                            json.loads(dut.shell("cat /etc/sonic/running_golden_config{}.json".format(asic_index),
                                                 verbose=False)['stdout'])

            with SafeThreadPoolExecutor(max_workers=8) as executor:
                for duthost in duthosts:
                    executor.submit(collect_before_test, duthost)

        if is_par_run and is_par_leader:
            initial_check_state.set_new_status(InitialCheckStatus.SETUP_COMPLETED, is_par_leader, target_hostname)
            initial_check_state.wait_for_all_acknowledgments(InitialCheckStatus.SETUP_COMPLETED)

        yield duts_data

        if is_par_run and is_par_leader:
            initial_check_state.wait_for_all_acknowledgments(InitialCheckStatus.TESTS_COMPLETED)
            initial_check_state.set_new_status(InitialCheckStatus.TEARDOWN_STARTED, is_par_leader, target_hostname)

        inconsistent_config = {}
        pre_only_config = {}
        cur_only_config = {}
        new_core_dumps = {}

        core_dump_check_failed = False
        config_db_check_failed = False

        check_result = {}

        if check_flag:

            def collect_after_test(dut):
                inconsistent_config[dut.hostname] = {}
                pre_only_config[dut.hostname] = {}
                cur_only_config[dut.hostname] = {}
                new_core_dumps[dut.hostname] = []

                logger.info("Dumping Disk and Memory Space information after test on {}".format(dut.hostname))
                dut.shell("free -h")
                dut.shell("df -h")

                logger.info("Collecting core dumps after test on {}".format(dut.hostname))
                if "20191130" in dut.os_version:
                    cur_cores = dut.shell('ls /var/core/ | grep -v python || true')['stdout'].split()
                else:
                    cur_cores = dut.shell('ls /var/core/')['stdout'].split()
                duts_data[dut.hostname]["cur_core_dumps"] = cur_cores

                cur_core_dumps_set = set(duts_data[dut.hostname]["cur_core_dumps"])
                pre_core_dumps_set = set(duts_data[dut.hostname]["pre_core_dumps"])
                new_core_dumps[dut.hostname] = list(cur_core_dumps_set - pre_core_dumps_set)

                logger.info("Collecting running config after test on {}".format(dut.hostname))
                # get running config after running
                duts_data[dut.hostname]["cur_running_config"] = {}
                duts_data[dut.hostname]["cur_running_config"][None] = \
                    json.loads(dut.shell("sonic-cfggen -d --print-data", verbose=False)['stdout'])
                if dut.is_multi_asic:
                    for asic_index in range(0, dut.facts.get('num_asic')):
                        asic_ns = "asic{}".format(asic_index)
                        duts_data[dut.hostname]["cur_running_config"][asic_ns] = \
                            json.loads(dut.shell("sonic-cfggen -n {} -d --print-data".format(asic_ns),
                                                 verbose=False)['stdout'])

            with SafeThreadPoolExecutor(max_workers=8) as executor:
                for duthost in duthosts:
                    executor.submit(collect_after_test, duthost)

            for duthost in duthosts:
                if new_core_dumps[duthost.hostname]:
                    core_dump_check_failed = True

                    base_dir = os.path.dirname(os.path.realpath(__file__))
                    for new_core_dump in new_core_dumps[duthost.hostname]:
                        duthost.fetch(src="/var/core/{}".format(new_core_dump), dest=os.path.join(base_dir, "logs"))

                # The tables that we don't care
                exclude_config_table_names = set([])
                # The keys that we don't care
                # Current skipped keys:
                # 1. "MUX_LINKMGR|LINK_PROBER"
                # 2. "MUX_LINKMGR|TIMED_OSCILLATION"
                # 3. "LOGGER|linkmgrd"
                # NOTE: this key is edited by the `run_icmp_responder_session` or `run_icmp_responder`
                # to account for the lower performance of the ICMP responder/mux simulator compared to
                # real servers and mux cables.
                # Linkmgrd is the only service to consume this table so it should not affect other test cases.
                # Let's keep this setting in db and we don't want any config reload caused by this key, so
                # let's skip checking it.
                if "dualtor" in tbinfo["topo"]["name"]:
                    exclude_config_key_names = [
                        'MUX_LINKMGR|LINK_PROBER',
                        'MUX_LINKMGR|TIMED_OSCILLATION',
                        'LOGGER|linkmgrd'
                    ]
                else:
                    exclude_config_key_names = []

                def _remove_entry(table_name, key_name, config):
                    if table_name in config and key_name in config[table_name]:
                        config[table_name].pop(key_name)
                        if len(config[table_name]) == 0:
                            config.pop(table_name)

                for cfg_context in duts_data[duthost.hostname]['pre_running_config']:
                    pre_only_config[duthost.hostname][cfg_context] = {}
                    cur_only_config[duthost.hostname][cfg_context] = {}
                    inconsistent_config[duthost.hostname][cfg_context] = {}

                    pre_running_config = duts_data[duthost.hostname]["pre_running_config"][cfg_context]
                    cur_running_config = duts_data[duthost.hostname]["cur_running_config"][cfg_context]

                    # Remove ignored keys from base config
                    for exclude_key in exclude_config_key_names:
                        fields = exclude_key.split('|')
                        if len(fields) != 2:
                            continue
                        _remove_entry(fields[0], fields[1], pre_running_config)
                        _remove_entry(fields[0], fields[1], cur_running_config)

                    pre_running_config_keys = set(pre_running_config.keys())
                    cur_running_config_keys = set(cur_running_config.keys())

                    # Check if there are extra keys in pre running config
                    pre_config_extra_keys = list(
                        pre_running_config_keys - cur_running_config_keys - exclude_config_table_names)
                    for key in pre_config_extra_keys:
                        pre_only_config[duthost.hostname][cfg_context].update({key: pre_running_config[key]})

                    # Check if there are extra keys in cur running config
                    cur_config_extra_keys = list(
                        cur_running_config_keys - pre_running_config_keys - exclude_config_table_names)
                    for key in cur_config_extra_keys:
                        cur_only_config[duthost.hostname][cfg_context].update({key: cur_running_config[key]})

                    # Get common keys in pre running config and cur running config
                    common_config_keys = list(pre_running_config_keys & cur_running_config_keys -
                                              exclude_config_table_names)

                    # Check if the running config is modified after module running
                    for key in common_config_keys:
                        # TODO: remove these code when solve the problem of "FLEX_COUNTER_DELAY_STATUS"
                        if key == "FLEX_COUNTER_TABLE":
                            for sub_key, sub_value in list(pre_running_config[key].items()):
                                try:
                                    pre_value = pre_running_config[key][sub_key]
                                    cur_value = cur_running_config[key][sub_key]
                                    if pre_value["FLEX_COUNTER_STATUS"] != cur_value["FLEX_COUNTER_STATUS"]:
                                        inconsistent_config[duthost.hostname][cfg_context].update(
                                            {
                                                key: {
                                                    "pre_value": pre_running_config[key],
                                                    "cur_value": cur_running_config[key]
                                                }
                                            }
                                        )
                                except KeyError:
                                    inconsistent_config[duthost.hostname][cfg_context].update(
                                        {
                                            key: {
                                                "pre_value": pre_running_config[key],
                                                "cur_value": cur_running_config[key]
                                            }
                                        }
                                    )
                        elif not compare_running_config(pre_running_config[key], cur_running_config[key]):
                            inconsistent_config[duthost.hostname][cfg_context].update(
                                {
                                    key: {
                                        "pre_value": pre_running_config[key],
                                        "cur_value": cur_running_config[key]
                                    }
                                }
                            )

                    if pre_only_config[duthost.hostname][cfg_context] or \
                            cur_only_config[duthost.hostname][cfg_context] or \
                            inconsistent_config[duthost.hostname][cfg_context]:
                        config_db_check_failed = True

            if core_dump_check_failed or config_db_check_failed:
                check_result = {
                    "core_dump_check": {
                        "failed": core_dump_check_failed,
                        "new_core_dumps": new_core_dumps
                    },
                    "config_db_check": {
                        "failed": config_db_check_failed,
                        "pre_only_config": pre_only_config,
                        "cur_only_config": cur_only_config,
                        "inconsistent_config": inconsistent_config
                    }
                }
                logger.warning("Core dump or config check failed for {}, results: {}"
                               .format(module_name, json.dumps(check_result)))

                restore_config_db_and_config_reload(duts_data, duthosts)
            else:
                logger.info("Core dump and config check passed for {}".format(module_name))

        if check_result:
            logger.debug("core_dump_and_config_check failed, check_result: {}".format(json.dumps(check_result)))
            add_custom_msg(request, f"{DUT_CHECK_NAMESPACE}.core_dump_check_failed", core_dump_check_failed)
            add_custom_msg(request, f"{DUT_CHECK_NAMESPACE}.config_db_check_failed", config_db_check_failed)


@pytest.fixture(scope="module", autouse=True)
def temporarily_disable_route_check(request, duthosts):
    check_flag = False
    for m in request.node.iter_markers():
        if m.name == "disable_route_check":
            check_flag = True
            break

    def wait_for_route_check_to_pass(dut):

        def run_route_check():
            res = dut.shell("sudo route_check.py", module_ignore_errors=True)
            return res["rc"] == 0

        pt_assert(
            wait_until(180, 15, 0, run_route_check),
            "route_check.py is still failing after timeout",
        )

    if check_flag:
        # If a pytest.fail or any other exceptions are raised in the setup stage of a fixture (before the yield),
        # the teardown code (after the yield) will not run, so we are using try...finally... to ensure the
        # routeCheck monit will always be started after this fixture.
        try:
            with SafeThreadPoolExecutor(max_workers=8) as executor:
                for duthost in duthosts.frontend_nodes:
                    executor.submit(wait_for_route_check_to_pass, duthost)

            with SafeThreadPoolExecutor(max_workers=8) as executor:
                for duthost in duthosts.frontend_nodes:
                    executor.submit(duthost.shell, "sudo monit stop routeCheck")

            yield

            with SafeThreadPoolExecutor(max_workers=8) as executor:
                for duthost in duthosts.frontend_nodes:
                    executor.submit(wait_for_route_check_to_pass, duthost)
        finally:
            with SafeThreadPoolExecutor(max_workers=8) as executor:
                for duthost in duthosts.frontend_nodes:
                    executor.submit(duthost.shell, "sudo monit start routeCheck")
    else:
        logger.info("Skipping temporarily_disable_route_check fixture")
        yield
        logger.info("Skipping temporarily_disable_route_check fixture")


@pytest.fixture(scope="function")
def on_exit():
    '''
    Utility to register callbacks for cleanup. Runs callbacks despite assertion
    failures. Callbacks are executed in reverse order of registration.
    '''
    class OnExit():
        def __init__(self):
            self.cbs = []

        def register(self, fn):
            self.cbs.append(fn)

        def cleanup(self):
            while len(self.cbs) != 0:
                self.cbs.pop()()

    on_exit = OnExit()
    yield on_exit
    on_exit.cleanup()


@pytest.fixture(scope="session", autouse=True)
def add_mgmt_test_mark(duthosts):
    '''
    @summary: Create mark file at /etc/sonic/mgmt_test_mark, and DUT can use this mark to detect mgmt test.
    @param duthosts: fixture to get DUT hosts
    '''
    mark_file = "/etc/sonic/mgmt_test_mark"
    duthosts.shell("touch %s" % mark_file, module_ignore_errors=True)


def verify_packets_any_fixed(test, pkt, ports=[], device_number=0, timeout=None):
    """
    Check that a packet is received on _any_ of the specified ports belonging to
    the given device (default device_number is 0).

    Also verifies that the packet is not received on any other ports for this
    device, and that no other packets are received on the device (unless --relax
    is in effect).

    The function is redefined here to workaround code bug in testutils.verify_packets_any
    """
    received = False
    failures = []
    for device, port in testutils.ptf_ports():
        if device != device_number:
            continue
        if port in ports:
            logging.debug("Checking for pkt on device %d, port %d", device_number, port)
            result = testutils.dp_poll(test, device_number=device, port_number=port,
                                       timeout=timeout, exp_pkt=pkt)
            if isinstance(result, test.dataplane.PollSuccess):
                received = True
            else:
                failures.append((port, result))
        else:
            testutils.verify_no_packet(test, pkt, (device, port))
    testutils.verify_no_other_packets(test)

    if not received:
        def format_failure(port, failure):
            return "On port %d:\n%s" % (port, failure.format())
        failure_report = "\n".join([format_failure(*f) for f in failures])
        test.fail("Did not receive expected packet on any of ports %r for device %d.\n%s"
                  % (ports, device_number, failure_report))


# HACK: testutils.verify_packets_any to workaround code bug
# TODO: delete me when ptf version is advanced than https://github.com/p4lang/ptf/pull/139
testutils.verify_packets_any = verify_packets_any_fixed

# HACK: We are using set_do_not_care_scapy but it will be deprecated.
if not hasattr(Mask, "set_do_not_care_scapy"):
    Mask.set_do_not_care_scapy = Mask.set_do_not_care_packet


def run_logrotate(duthost, stop_event):
    logger.info("Start rotate_syslog on {}".format(duthost))
    while not stop_event.is_set():
        try:
            # Run logrotate for rsyslog
            duthost.shell("logrotate -f /etc/logrotate.conf", module_ignore_errors=True)
        except subprocess.CalledProcessError as e:
            logger.error("Error: {}".format(str(e)))
        # Wait for 60 seconds before the next rotation
        time.sleep(60)


@pytest.fixture(scope="function")
def rotate_syslog(duthosts, enum_rand_one_per_hwsku_frontend_hostname):
    duthost = duthosts[enum_rand_one_per_hwsku_frontend_hostname]

    stop_event = threading.Event()
    thread = InterruptableThread(
        target=run_logrotate,
        args=(duthost, stop_event,)
    )
    thread.daemon = True
    thread.start()

    yield
    stop_event.set()
    try:
        if thread.is_alive():
            thread.join(timeout=30)
            logger.info("thread {} joined".format(thread))
    except Exception as e:
        logger.debug("Exception occurred in thread {}".format(str(e)))

    logger.info("rotate_syslog exit {}".format(thread))


@pytest.fixture(scope="module")
def gnxi_path(ptfhost):
    """
    gnxi's location is updated from /gnxi to /root/gnxi
    in RP https://github.com/sonic-net/sonic-buildimage/pull/10599.
    But old docker-ptf images don't have this update,
    test case will fail for these docker-ptf images,
    because it should still call /gnxi files.
    For avoiding this conflict, check gnxi path before test and set GNXI_PATH to correct value.
    Add a new gnxi_path module fixture to make sure to set GNXI_PATH before test.
    """
    path_exists = ptfhost.stat(path="/root/gnxi/")
    if path_exists["stat"]["exists"] and path_exists["stat"]["isdir"]:
        gnxipath = "/root/gnxi/"
    else:
        gnxipath = "/gnxi/"
    return gnxipath


@pytest.fixture(scope="module")
def selected_asic_index(request):
    asic_index = DEFAULT_ASIC_ID
    if "enum_asic_index" in request.fixturenames:
        asic_index = request.getfixturevalue("enum_asic_index")
    elif "enum_frontend_asic_index" in request.fixturenames:
        asic_index = request.getfixturevalue("enum_frontend_asic_index")
    elif "enum_backend_asic_index" in request.fixturenames:
        asic_index = request.getfixturevalue("enum_backend_asic_index")
    elif "enum_rand_one_asic_index" in request.fixturenames:
        asic_index = request.getfixturevalue("enum_rand_one_asic_index")
    elif "enum_rand_one_frontend_asic_index" in request.fixturenames:
        asic_index = request.getfixturevalue("enum_rand_one_frontend_asic_index")
    logger.info(f"Selected asic_index {asic_index}")
    return asic_index


@pytest.fixture(scope="module")
def ip_netns_namespace_prefix(request, selected_asic_index):
    """
    Construct the formatted namespace prefix for executed commands inside the specific
    network namespace or for linux commands.
    """
    if selected_asic_index == DEFAULT_ASIC_ID:
        return ''
    else:
        return f'sudo ip netns exec {NAMESPACE_PREFIX}{selected_asic_index}'


@pytest.fixture(scope="module")
def cli_namespace_prefix(request, selected_asic_index):
    """
    Construct the formatted namespace prefix for executed commands inside the specific
    network namespace or for CLI commands.
    """
    if selected_asic_index == DEFAULT_ASIC_ID:
        return ''
    else:
        return f'-n {NAMESPACE_PREFIX}{selected_asic_index}'


def pytest_collection_modifyitems(config, items):
    # Skip all stress_tests if --run-stress-test is not set
    if not config.getoption("--run-stress-tests"):
        skip_stress_tests = pytest.mark.skip(reason="Stress tests run only if --run-stress-tests is passed")
        for item in items:
            if "stress_test" in item.keywords:
                item.add_marker(skip_stress_tests)


<<<<<<< HEAD
@pytest.fixture(scope="session")
def setup_gnmi_server(request, localhost, duthost):
    """
    SAI validation library uses gNMI to access sonic-db data
    objects. This fixture is used by tests to set up gNMI server
    """
    disable_sai_validation = request.config.getoption("--disable_sai_validation")
    if disable_sai_validation:
        logger.info("SAI validation is disabled")
        yield duthost, None
        return
    gnmi_insecure = request.config.getoption("--gnmi_insecure")
    if gnmi_insecure:
        logger.info("gNMI insecure mode is enabled")
        yield duthost, None
        return
    else:
        checkpoint_name = "before-applying-gnmi-certs"
        cert_path = pathlib.Path("/tmp/gnmi_certificates")
        gnmi_setup.create_certificates(localhost, duthost.mgmt_ip, cert_path)
        gnmi_setup.copy_certificates_to_dut(cert_path, duthost)
        gnmi_setup.apply_certs(duthost, checkpoint_name)
        yield duthost, cert_path
        gnmi_setup.remove_certs(duthost, checkpoint_name)


@pytest.fixture(scope="session")
def setup_connection(request, setup_gnmi_server):
    duthost, cert_path = setup_gnmi_server
    disable_sai_validation = request.config.getoption("--disable_sai_validation")
    if disable_sai_validation:
        logger.info("SAI validation is disabled")
        yield None
        return
    else:
        # Dynamically import create_gnmi_stub
        gnmi_client_module = importlib.import_module("tests.common.sai_validation.gnmi_client")
        create_gnmi_stub = getattr(gnmi_client_module, "create_gnmi_stub")

        # if cert_path is None then it is insecure mode
        gnmi_insecure = request.config.getoption("--gnmi_insecure")
        gnmi_target_port = int(request.config.getoption("--gnmi_port"))
        duthost_mgmt_ip = duthost.mgmt_ip
        channel = None
        gnmi_connection = None
        if gnmi_insecure:
            channel, gnmi_connection = create_gnmi_stub(ip=duthost_mgmt_ip,
                                                        port=gnmi_target_port, secure=False)
        else:
            root_cert = str(cert_path / 'gnmiCA.pem')
            client_cert = str(cert_path / 'gnmiclient.crt')
            client_key = str(cert_path / 'gnmiclient.key')
            channel, gnmi_connection = create_gnmi_stub(ip=duthost_mgmt_ip,
                                                        port=gnmi_target_port, secure=True,
                                                        root_cert_path=root_cert,
                                                        client_cert_path=client_cert,
                                                        client_key_path=client_key)
        yield gnmi_connection
        channel.close()


@pytest.fixture(scope="session")
def gnmi_connection(request, setup_connection):
    connection = setup_connection
    yield connection
=======
def update_t1_test_ports(duthost, mg_facts, test_ports, tbinfo):
    """
    Find out active IP interfaces and use the list to
    remove inactive ports from test_ports
    """
    ip_ifaces = duthost.get_active_ip_interfaces(tbinfo, asic_index=0)
    port_list = []
    for iface in list(ip_ifaces.keys()):
        if iface.startswith("PortChannel"):
            port_list.extend(
                mg_facts["minigraph_portchannels"][iface]["members"]
            )
        else:
            port_list.append(iface)
    port_list_set = set(port_list)
    for port in list(test_ports.keys()):
        if port not in port_list_set:
            del test_ports[port]
    return test_ports


@pytest.fixture(scope="module")
def setup_pfc_test(
    duthosts, enum_rand_one_per_hwsku_frontend_hostname, ptfhost, conn_graph_facts, tbinfo,     # noqa F811
):
    """
    Sets up all the parameters needed for the PFC Watchdog tests

    Args:
        duthost: AnsibleHost instance for DUT
        ptfhost: AnsibleHost instance for PTF
        conn_graph_facts: fixture that contains the parsed topology info

    Yields:
        setup_info: dictionary containing pfc timers, generated test ports and selected test ports
    """
    SUPPORTED_T1_TOPOS = {"t1-lag", "t1-64-lag", "t1-56-lag", "t1-28-lag", "t1-32-lag"}
    duthost = duthosts[enum_rand_one_per_hwsku_frontend_hostname]
    mg_facts = duthost.get_extended_minigraph_facts(tbinfo)
    port_list = list(mg_facts['minigraph_ports'].keys())
    neighbors = conn_graph_facts['device_conn'].get(duthost.hostname, {})
    config_facts = duthost.config_facts(host=duthost.hostname, source="running")['ansible_facts']
    dut_eth0_ip = duthost.mgmt_ip
    vlan_nw = None

    if mg_facts['minigraph_vlans']:
        # Filter VLANs with one interface inside only(PortChannel interface in case of t0-56-po2vlan topo)
        unexpected_vlans = []
        for vlan, vlan_data in list(mg_facts['minigraph_vlans'].items()):
            if len(vlan_data['members']) < 2:
                unexpected_vlans.append(vlan)

        # Update minigraph_vlan_interfaces with only expected VLAN interfaces
        expected_vlan_ifaces = []
        for vlan in unexpected_vlans:
            for mg_vl_iface in mg_facts['minigraph_vlan_interfaces']:
                if vlan != mg_vl_iface['attachto']:
                    expected_vlan_ifaces.append(mg_vl_iface)
        if expected_vlan_ifaces:
            mg_facts['minigraph_vlan_interfaces'] = expected_vlan_ifaces

        # gather all vlan specific info
        vlan_addr = mg_facts['minigraph_vlan_interfaces'][0]['addr']
        vlan_prefix = mg_facts['minigraph_vlan_interfaces'][0]['prefixlen']
        vlan_dev = mg_facts['minigraph_vlan_interfaces'][0]['attachto']
        vlan_ips = duthost.get_ip_in_range(
            num=1, prefix="{}/{}".format(vlan_addr, vlan_prefix),
            exclude_ips=[vlan_addr])['ansible_facts']['generated_ips']
        vlan_nw = vlan_ips[0].split('/')[0]

    topo = tbinfo["topo"]["name"]
    # build the port list for the test
    config_facts = duthost.config_facts(host=duthost.hostname, source="running")['ansible_facts']
    tp_handle = TrafficPorts(mg_facts, neighbors, vlan_nw, topo, config_facts)
    test_ports = tp_handle.build_port_list()

    # In T1 topology update test ports by removing inactive ports
    if topo in SUPPORTED_T1_TOPOS:
        test_ports = update_t1_test_ports(
            duthost, mg_facts, test_ports, tbinfo
        )
    # select a subset of ports from the generated port list
    selected_ports = select_test_ports(test_ports)

    setup_info = {'test_ports': test_ports,
                  'port_list': port_list,
                  'selected_test_ports': selected_ports,
                  'pfc_timers': set_pfc_timers(),
                  'neighbors': neighbors,
                  'eth0_ip': dut_eth0_ip
                  }

    if mg_facts['minigraph_vlans']:
        setup_info['vlan'] = {'addr': vlan_addr,
                              'prefix': vlan_prefix,
                              'dev': vlan_dev
                              }
    else:
        setup_info['vlan'] = None

    # stop pfcwd
    logger.info("--- Stopping Pfcwd ---")
    duthost.command("pfcwd stop")

    # set poll interval
    duthost.command("pfcwd interval {}".format(setup_info['pfc_timers']['pfc_wd_poll_time']))

    # set bulk counter chunk size
    logger.info("--- Setting bulk counter polling chunk size ---")
    duthost.command('redis-cli -n 4 hset "FLEX_COUNTER_TABLE|PORT" BULK_CHUNK_SIZE 64'
                    ' BULK_CHUNK_SIZE_PER_PREFIX "SAI_PORT_STAT_IF_OUT_QLEN:0;SAI_PORT_STAT_IF_IN_FEC:32"')

    logger.info("setup_info : {}".format(setup_info))
    yield setup_info
>>>>>>> 2591abd4
<|MERGE_RESOLUTION|>--- conflicted
+++ resolved
@@ -3126,7 +3126,122 @@
                 item.add_marker(skip_stress_tests)
 
 
-<<<<<<< HEAD
+def update_t1_test_ports(duthost, mg_facts, test_ports, tbinfo):
+    """
+    Find out active IP interfaces and use the list to
+    remove inactive ports from test_ports
+    """
+    ip_ifaces = duthost.get_active_ip_interfaces(tbinfo, asic_index=0)
+    port_list = []
+    for iface in list(ip_ifaces.keys()):
+        if iface.startswith("PortChannel"):
+            port_list.extend(
+                mg_facts["minigraph_portchannels"][iface]["members"]
+            )
+        else:
+            port_list.append(iface)
+    port_list_set = set(port_list)
+    for port in list(test_ports.keys()):
+        if port not in port_list_set:
+            del test_ports[port]
+    return test_ports
+
+
+@pytest.fixture(scope="module")
+def setup_pfc_test(
+    duthosts, enum_rand_one_per_hwsku_frontend_hostname, ptfhost, conn_graph_facts, tbinfo,     # noqa F811
+):
+    """
+    Sets up all the parameters needed for the PFC Watchdog tests
+
+    Args:
+        duthost: AnsibleHost instance for DUT
+        ptfhost: AnsibleHost instance for PTF
+        conn_graph_facts: fixture that contains the parsed topology info
+
+    Yields:
+        setup_info: dictionary containing pfc timers, generated test ports and selected test ports
+    """
+    SUPPORTED_T1_TOPOS = {"t1-lag", "t1-64-lag", "t1-56-lag", "t1-28-lag", "t1-32-lag"}
+    duthost = duthosts[enum_rand_one_per_hwsku_frontend_hostname]
+    mg_facts = duthost.get_extended_minigraph_facts(tbinfo)
+    port_list = list(mg_facts['minigraph_ports'].keys())
+    neighbors = conn_graph_facts['device_conn'].get(duthost.hostname, {})
+    config_facts = duthost.config_facts(host=duthost.hostname, source="running")['ansible_facts']
+    dut_eth0_ip = duthost.mgmt_ip
+    vlan_nw = None
+
+    if mg_facts['minigraph_vlans']:
+        # Filter VLANs with one interface inside only(PortChannel interface in case of t0-56-po2vlan topo)
+        unexpected_vlans = []
+        for vlan, vlan_data in list(mg_facts['minigraph_vlans'].items()):
+            if len(vlan_data['members']) < 2:
+                unexpected_vlans.append(vlan)
+
+        # Update minigraph_vlan_interfaces with only expected VLAN interfaces
+        expected_vlan_ifaces = []
+        for vlan in unexpected_vlans:
+            for mg_vl_iface in mg_facts['minigraph_vlan_interfaces']:
+                if vlan != mg_vl_iface['attachto']:
+                    expected_vlan_ifaces.append(mg_vl_iface)
+        if expected_vlan_ifaces:
+            mg_facts['minigraph_vlan_interfaces'] = expected_vlan_ifaces
+
+        # gather all vlan specific info
+        vlan_addr = mg_facts['minigraph_vlan_interfaces'][0]['addr']
+        vlan_prefix = mg_facts['minigraph_vlan_interfaces'][0]['prefixlen']
+        vlan_dev = mg_facts['minigraph_vlan_interfaces'][0]['attachto']
+        vlan_ips = duthost.get_ip_in_range(
+            num=1, prefix="{}/{}".format(vlan_addr, vlan_prefix),
+            exclude_ips=[vlan_addr])['ansible_facts']['generated_ips']
+        vlan_nw = vlan_ips[0].split('/')[0]
+
+    topo = tbinfo["topo"]["name"]
+    # build the port list for the test
+    config_facts = duthost.config_facts(host=duthost.hostname, source="running")['ansible_facts']
+    tp_handle = TrafficPorts(mg_facts, neighbors, vlan_nw, topo, config_facts)
+    test_ports = tp_handle.build_port_list()
+
+    # In T1 topology update test ports by removing inactive ports
+    if topo in SUPPORTED_T1_TOPOS:
+        test_ports = update_t1_test_ports(
+            duthost, mg_facts, test_ports, tbinfo
+        )
+    # select a subset of ports from the generated port list
+    selected_ports = select_test_ports(test_ports)
+
+    setup_info = {'test_ports': test_ports,
+                  'port_list': port_list,
+                  'selected_test_ports': selected_ports,
+                  'pfc_timers': set_pfc_timers(),
+                  'neighbors': neighbors,
+                  'eth0_ip': dut_eth0_ip
+                  }
+
+    if mg_facts['minigraph_vlans']:
+        setup_info['vlan'] = {'addr': vlan_addr,
+                              'prefix': vlan_prefix,
+                              'dev': vlan_dev
+                              }
+    else:
+        setup_info['vlan'] = None
+
+    # stop pfcwd
+    logger.info("--- Stopping Pfcwd ---")
+    duthost.command("pfcwd stop")
+
+    # set poll interval
+    duthost.command("pfcwd interval {}".format(setup_info['pfc_timers']['pfc_wd_poll_time']))
+
+    # set bulk counter chunk size
+    logger.info("--- Setting bulk counter polling chunk size ---")
+    duthost.command('redis-cli -n 4 hset "FLEX_COUNTER_TABLE|PORT" BULK_CHUNK_SIZE 64'
+                    ' BULK_CHUNK_SIZE_PER_PREFIX "SAI_PORT_STAT_IF_OUT_QLEN:0;SAI_PORT_STAT_IF_IN_FEC:32"')
+
+    logger.info("setup_info : {}".format(setup_info))
+    yield setup_info
+
+
 @pytest.fixture(scope="session")
 def setup_gnmi_server(request, localhost, duthost):
     """
@@ -3191,120 +3306,4 @@
 @pytest.fixture(scope="session")
 def gnmi_connection(request, setup_connection):
     connection = setup_connection
-    yield connection
-=======
-def update_t1_test_ports(duthost, mg_facts, test_ports, tbinfo):
-    """
-    Find out active IP interfaces and use the list to
-    remove inactive ports from test_ports
-    """
-    ip_ifaces = duthost.get_active_ip_interfaces(tbinfo, asic_index=0)
-    port_list = []
-    for iface in list(ip_ifaces.keys()):
-        if iface.startswith("PortChannel"):
-            port_list.extend(
-                mg_facts["minigraph_portchannels"][iface]["members"]
-            )
-        else:
-            port_list.append(iface)
-    port_list_set = set(port_list)
-    for port in list(test_ports.keys()):
-        if port not in port_list_set:
-            del test_ports[port]
-    return test_ports
-
-
-@pytest.fixture(scope="module")
-def setup_pfc_test(
-    duthosts, enum_rand_one_per_hwsku_frontend_hostname, ptfhost, conn_graph_facts, tbinfo,     # noqa F811
-):
-    """
-    Sets up all the parameters needed for the PFC Watchdog tests
-
-    Args:
-        duthost: AnsibleHost instance for DUT
-        ptfhost: AnsibleHost instance for PTF
-        conn_graph_facts: fixture that contains the parsed topology info
-
-    Yields:
-        setup_info: dictionary containing pfc timers, generated test ports and selected test ports
-    """
-    SUPPORTED_T1_TOPOS = {"t1-lag", "t1-64-lag", "t1-56-lag", "t1-28-lag", "t1-32-lag"}
-    duthost = duthosts[enum_rand_one_per_hwsku_frontend_hostname]
-    mg_facts = duthost.get_extended_minigraph_facts(tbinfo)
-    port_list = list(mg_facts['minigraph_ports'].keys())
-    neighbors = conn_graph_facts['device_conn'].get(duthost.hostname, {})
-    config_facts = duthost.config_facts(host=duthost.hostname, source="running")['ansible_facts']
-    dut_eth0_ip = duthost.mgmt_ip
-    vlan_nw = None
-
-    if mg_facts['minigraph_vlans']:
-        # Filter VLANs with one interface inside only(PortChannel interface in case of t0-56-po2vlan topo)
-        unexpected_vlans = []
-        for vlan, vlan_data in list(mg_facts['minigraph_vlans'].items()):
-            if len(vlan_data['members']) < 2:
-                unexpected_vlans.append(vlan)
-
-        # Update minigraph_vlan_interfaces with only expected VLAN interfaces
-        expected_vlan_ifaces = []
-        for vlan in unexpected_vlans:
-            for mg_vl_iface in mg_facts['minigraph_vlan_interfaces']:
-                if vlan != mg_vl_iface['attachto']:
-                    expected_vlan_ifaces.append(mg_vl_iface)
-        if expected_vlan_ifaces:
-            mg_facts['minigraph_vlan_interfaces'] = expected_vlan_ifaces
-
-        # gather all vlan specific info
-        vlan_addr = mg_facts['minigraph_vlan_interfaces'][0]['addr']
-        vlan_prefix = mg_facts['minigraph_vlan_interfaces'][0]['prefixlen']
-        vlan_dev = mg_facts['minigraph_vlan_interfaces'][0]['attachto']
-        vlan_ips = duthost.get_ip_in_range(
-            num=1, prefix="{}/{}".format(vlan_addr, vlan_prefix),
-            exclude_ips=[vlan_addr])['ansible_facts']['generated_ips']
-        vlan_nw = vlan_ips[0].split('/')[0]
-
-    topo = tbinfo["topo"]["name"]
-    # build the port list for the test
-    config_facts = duthost.config_facts(host=duthost.hostname, source="running")['ansible_facts']
-    tp_handle = TrafficPorts(mg_facts, neighbors, vlan_nw, topo, config_facts)
-    test_ports = tp_handle.build_port_list()
-
-    # In T1 topology update test ports by removing inactive ports
-    if topo in SUPPORTED_T1_TOPOS:
-        test_ports = update_t1_test_ports(
-            duthost, mg_facts, test_ports, tbinfo
-        )
-    # select a subset of ports from the generated port list
-    selected_ports = select_test_ports(test_ports)
-
-    setup_info = {'test_ports': test_ports,
-                  'port_list': port_list,
-                  'selected_test_ports': selected_ports,
-                  'pfc_timers': set_pfc_timers(),
-                  'neighbors': neighbors,
-                  'eth0_ip': dut_eth0_ip
-                  }
-
-    if mg_facts['minigraph_vlans']:
-        setup_info['vlan'] = {'addr': vlan_addr,
-                              'prefix': vlan_prefix,
-                              'dev': vlan_dev
-                              }
-    else:
-        setup_info['vlan'] = None
-
-    # stop pfcwd
-    logger.info("--- Stopping Pfcwd ---")
-    duthost.command("pfcwd stop")
-
-    # set poll interval
-    duthost.command("pfcwd interval {}".format(setup_info['pfc_timers']['pfc_wd_poll_time']))
-
-    # set bulk counter chunk size
-    logger.info("--- Setting bulk counter polling chunk size ---")
-    duthost.command('redis-cli -n 4 hset "FLEX_COUNTER_TABLE|PORT" BULK_CHUNK_SIZE 64'
-                    ' BULK_CHUNK_SIZE_PER_PREFIX "SAI_PORT_STAT_IF_OUT_QLEN:0;SAI_PORT_STAT_IF_IN_FEC:32"')
-
-    logger.info("setup_info : {}".format(setup_info))
-    yield setup_info
->>>>>>> 2591abd4
+    yield connection