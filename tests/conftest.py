--- conflicted
+++ resolved
@@ -235,7 +235,6 @@
     ##############################
     parser.addoption("--trim_inv", action="store_true", default=False, help="Trim inventory files")
 
-<<<<<<< HEAD
     ##############################
     # db connection options      #
     ##############################
@@ -243,7 +242,6 @@
                      help="IP address or hostname of SONiC Redis database instance")
     parser.addoption("--database-port", action="store", default=6379,
                      help="Port number of SONiC Redis database instance")
-=======
     ############################
     #   Parallel run options   #
     ############################
@@ -253,7 +251,6 @@
                      help="File to store the state of the parallel run")
     parser.addoption("--is_parallel_leader", action="store_true", default=False, help="Is the parallel leader")
     parser.addoption("--parallel_followers", action="store", default=0, type=int, help="Number of parallel followers")
->>>>>>> de89b304
 
 
 def pytest_configure(config):
