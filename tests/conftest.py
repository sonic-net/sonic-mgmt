import os
import glob
import json
import tarfile
import logging
import getpass
import random

import pytest
import yaml
import jinja2
from ansible.parsing.dataloader import DataLoader
from ansible.inventory.manager import InventoryManager

from datetime import datetime
from tests.common.fixtures.conn_graph_facts import conn_graph_facts
from tests.common.devices import Localhost
from tests.common.devices import PTFHost, EosHost, FanoutHost, K8sMasterHost, K8sMasterCluster
from tests.common.helpers.constants import ASIC_PARAM_TYPE_ALL, ASIC_PARAM_TYPE_FRONTEND, DEFAULT_ASIC_ID
from tests.common.helpers.dut_ports import encode_dut_port_name
from tests.common.devices import DutHosts
from tests.common.testbed import TestbedInfo



logger = logging.getLogger(__name__)

pytest_plugins = ('tests.common.plugins.ptfadapter',
                  'tests.common.plugins.ansible_fixtures',
                  'tests.common.plugins.dut_monitor',
                  'tests.common.plugins.fib',
                  'tests.common.plugins.tacacs',
                  'tests.common.plugins.loganalyzer',
                  'tests.common.plugins.psu_controller',
                  'tests.common.plugins.sanity_check',
                  'tests.common.plugins.custom_markers',
                  'tests.common.plugins.test_completeness',
                  'tests.common.plugins.log_section_start',
                  'tests.common.plugins.custom_fixtures',
                  'tests.vxlan')


def pytest_addoption(parser):
    parser.addoption("--testbed", action="store", default=None, help="testbed name")
    parser.addoption("--testbed_file", action="store", default=None, help="testbed file name")

    # test_vrf options
    parser.addoption("--vrf_capacity", action="store", default=None, type=int, help="vrf capacity of dut (4-1000)")
    parser.addoption("--vrf_test_count", action="store", default=None, type=int, help="number of vrf to be tested (1-997)")

    # qos_sai options
    parser.addoption("--ptf_portmap", action="store", default=None, type=str, help="PTF port index to DUT port alias map")

    # Kubernetes master options
    parser.addoption("--kube_master", action="store", default=None, type=str, help="Name of k8s master group used in k8s inventory, format: k8s_vms{msetnumber}_{servernumber}")

    ############################
    # pfc_asym options         #
    ############################
    parser.addoption("--server_ports_num", action="store", default=20, type=int, help="Number of server ports to use")
    parser.addoption("--fanout_inventory", action="store", default="lab", help="Inventory with defined fanout hosts")

    ############################
    # test_techsupport options #
    ############################
    parser.addoption("--loop_num", action="store", default=10, type=int,
                    help="Change default loop range for show techsupport command")
    parser.addoption("--loop_delay", action="store", default=10, type=int,
                    help="Change default loops delay")
    parser.addoption("--logs_since", action="store", type=int,
                    help="number of minutes for show techsupport command")
    parser.addoption("--collect_techsupport", action="store", default=True, type=bool,
                    help="Enable/Disable tech support collection. Default is enabled (True)")

    ############################
    #   sanity_check options   #
    ############################
    parser.addoption("--skip_sanity", action="store_true", default=False,
                     help="Skip sanity check")
    parser.addoption("--allow_recover", action="store_true", default=False,
                     help="Allow recovery attempt in sanity check in case of failure")
    parser.addoption("--check_items", action="store", default=False,
                     help="Change (add|remove) check items in the check list")

    ########################
    #   pre-test options   #
    ########################
    parser.addoption("--deep_clean", action="store_true", default=False,
                     help="Deep clean DUT before tests (remove old logs, cores, dumps)")


@pytest.fixture(scope="session", autouse=True)
def enhance_inventory(request):
    """
    This fixture is to enhance the capability of parsing the value of pytest cli argument '--inventory'.
    The pytest-ansible plugin always assumes that the value of cli argument '--inventory' is a single
    inventory file. With this enhancement, we can pass in multiple inventory files using the cli argument
    '--inventory'. The multiple inventory files can be separated by comma ','.

    For example:
        pytest --inventory "inventory1, inventory2" <other arguments>
        pytest --inventory inventory1,inventory2 <other arguments>

    This fixture is automatically applied, you don't need to declare it in your test script.
    """
    inv_opt = request.config.getoption("ansible_inventory")
    inv_files = [inv_file.strip() for inv_file in inv_opt.split(",")]
    try:
        setattr(request.config.option, "ansible_inventory", inv_files)
    except AttributeError:
        logger.error("Failed to set enhanced 'ansible_inventory' to request.config.option")


@pytest.fixture(scope="session", autouse=True)
def config_logging(request):

    # Filter out unnecessary pytest_ansible plugin log messages
    pytest_ansible_logger = logging.getLogger("pytest_ansible")
    if pytest_ansible_logger:
        pytest_ansible_logger.setLevel(logging.WARNING)

    # Filter out unnecessary ansible log messages (ansible v2.8)
    # The logger name of ansible v2.8 is nasty
    mypid = str(os.getpid())
    user = getpass.getuser()
    ansible_loggerv28 = logging.getLogger("p=%s u=%s | " % (mypid, user))
    if ansible_loggerv28:
        ansible_loggerv28.setLevel(logging.WARNING)

    # Filter out unnecessary ansible log messages (latest ansible)
    ansible_logger = logging.getLogger("ansible")
    if ansible_logger:
        ansible_logger.setLevel(logging.WARNING)

    # Filter out unnecessary logs generated by calling the ptfadapter plugin
    dataplane_logger = logging.getLogger("dataplane")
    if dataplane_logger:
        dataplane_logger.setLevel(logging.ERROR)


@pytest.fixture(scope="session")
def tbinfo(request):
    """
    Create and return testbed information
    """
    tbname = request.config.getoption("--testbed")
    tbfile = request.config.getoption("--testbed_file")
    if tbname is None or tbfile is None:
        raise ValueError("testbed and testbed_file are required!")

    testbedinfo = TestbedInfo(tbfile)
    return testbedinfo.testbed_topo.get(tbname, {})


@pytest.fixture(name="duthosts", scope="session")
def fixture_duthosts(ansible_adhoc, tbinfo):
    """
    @summary: fixture to get DUT hosts defined in testbed.
    @param ansible_adhoc: Fixture provided by the pytest-ansible package.
        Source of the various device objects. It is
        mandatory argument for the class constructors.
    @param tbinfo: fixture provides information about testbed.
    """
    return DutHosts(ansible_adhoc, tbinfo)


@pytest.fixture(scope="session")
def duthost(duthosts, request):
    '''
    @summary: Shortcut fixture for getting DUT host. For a lengthy test case, test case module can
              pass a request to disable sh time out mechanis on dut in order to avoid ssh timeout.
              After test case completes, the fixture will restore ssh timeout.
    @param duthosts: fixture to get DUT hosts
    @param request: request parameters for duthost test fixture
    '''
    dut_index = getattr(request.session, "dut_index", 0)
    assert dut_index < len(duthosts), \
        "DUT index '{0}' is out of bound '{1}'".format(dut_index,
                                                       len(duthosts))

    duthost = duthosts[dut_index]

    return duthost

@pytest.fixture(scope="module")
def rand_one_dut_hostname(request):
    """
    """
    dut_hostnames = generate_params_dut_hostname(request)
    if len(dut_hostnames) > 1:
        dut_hostnames = random.sample(dut_hostnames, 1)
    return dut_hostnames[0]

@pytest.fixture(scope="module", autouse=True)
<<<<<<< HEAD
def reset_critical_services_list(duthosts):
=======
def reset_critical_services_list(duthosts, rand_one_dut_hostname):
>>>>>>> 3f12d649
    """
    Resets the critical services list between test modules to ensure that it is
    left in a known state after tests finish running.
    """
    duthost = duthosts[rand_one_dut_hostname]

    [a_dut.reset_critical_services_tracking_list() for a_dut in duthosts]

@pytest.fixture(scope="session")
def localhost(ansible_adhoc):
    return Localhost(ansible_adhoc)


@pytest.fixture(scope="session")
def ptfhost(ansible_adhoc, tbinfo, duthost):
    if "ptf" in tbinfo:
        return PTFHost(ansible_adhoc, tbinfo["ptf"])
    else:
        # when no ptf defined in testbed.csv
        # try to parse it from inventory
        ptf_host = duthost.host.options["inventory_manager"].get_host(duthost.hostname).get_vars()["ptf_host"]
        return PTFHost(ansible_adhoc, ptf_host)

@pytest.fixture(scope="module")
def k8smasters(ansible_adhoc, request):
    """
    Shortcut fixture for getting Kubernetes master hosts
    """
    k8s_master_ansible_group = request.config.getoption("--kube_master") 
    master_vms = {}
    inv_files = request.config.getoption("ansible_inventory")
    for inv_file in inv_files:
        if "k8s" in inv_file:
            k8s_inv_file = inv_file
    with open('../ansible/{}'.format(k8s_inv_file), 'r') as kinv:
        k8sinventory = yaml.safe_load(kinv)
        for hostname, attributes in k8sinventory[k8s_master_ansible_group]['hosts'].items():
            if 'haproxy' in attributes:
                is_haproxy = True
            else: 
                is_haproxy = False
            master_vms[hostname] = {'host': K8sMasterHost(ansible_adhoc,
                                                               hostname,
                                                               is_haproxy)}
    return master_vms

@pytest.fixture(scope="module")
def k8scluster(k8smasters):
    k8s_master_cluster = K8sMasterCluster(k8smasters)
    return k8s_master_cluster

@pytest.fixture(scope="module")
def nbrhosts(ansible_adhoc, tbinfo, creds):
    """
    Shortcut fixture for getting VM host
    """

    vm_base = int(tbinfo['vm_base'][2:])
    devices = {}
    for k, v in tbinfo['topo']['properties']['topology']['VMs'].items():
        devices[k] = {'host': EosHost(ansible_adhoc,
                                      "VM%04d" % (vm_base + v['vm_offset']),
                                      creds['eos_login'],
                                      creds['eos_password'],
                                      shell_user=creds['eos_root_user'] if 'eos_root_user' in creds else None,
                                      shell_passwd=creds['eos_root_password'] if 'eos_root_password' in creds else None),
                      'conf': tbinfo['topo']['properties']['configuration'][k]}
    return devices

@pytest.fixture(scope="module")
def fanouthosts(ansible_adhoc, conn_graph_facts, creds):
    """
    Shortcut fixture for getting Fanout hosts
    """

    dev_conn = conn_graph_facts.get('device_conn', {})
    fanout_hosts = {}
    # WA for virtual testbed which has no fanout
    try:
        for dut_host, value in dev_conn.items():
            for dut_port in value.keys():
                fanout_rec = value[dut_port]
                fanout_host = fanout_rec['peerdevice']
                fanout_port = fanout_rec['peerport']

                if fanout_host in fanout_hosts.keys():
                    fanout = fanout_hosts[fanout_host]
                else:
                    host_vars = ansible_adhoc().options[
                        'inventory_manager'].get_host(fanout_host).vars
                    os_type = host_vars.get('os', 'eos')
                    admin_user = creds['fanout_admin_user']
                    admin_password = creds['fanout_admin_password']
                    # `fanout_network_user` and `fanout_network_password` are for
                    # accessing the non-shell CLI of fanout.
                    # Ansible will use this set of credentail for establishing
                    # `network_cli` connection with device when applicable.
                    network_user = creds.get('fanout_network_user', admin_user)
                    network_password = creds.get('fanout_network_password',
                                                 admin_password)
                    shell_user = creds.get('fanout_shell_user', admin_user)
                    shell_password = creds.get('fanout_shell_pass', admin_password)
                    if os_type == 'sonic':
                        shell_user = creds['fanout_sonic_user']
                        shell_password = creds['fanout_sonic_password']

                    fanout = FanoutHost(ansible_adhoc,
                                        os_type,
                                        fanout_host,
                                        'FanoutLeaf',
                                        network_user,
                                        network_password,
                                        shell_user=shell_user,
                                        shell_passwd=shell_password)
                    fanout_hosts[fanout_host] = fanout
                fanout.add_port_map(encode_dut_port_name(dut_host, dut_port), fanout_port)
    except:
        pass
    return fanout_hosts

@pytest.fixture(scope='session')
def eos():
    """ read and yield eos configuration """
    with open('eos/eos.yml') as stream:
        eos = yaml.safe_load(stream)
        return eos


@pytest.fixture(scope='session')
def pdu():
    """ read and yield pdu configuration """
    with open('../ansible/group_vars/pdu/pdu.yml') as stream:
        pdu = yaml.safe_load(stream)
        return pdu


@pytest.fixture(scope="module")
def creds(duthosts, rand_one_dut_hostname):
    """ read credential information according to the dut inventory """
    duthost = duthosts[rand_one_dut_hostname]
    groups = duthost.host.options['inventory_manager'].get_host(duthost.hostname).get_vars()['group_names']
    groups.append("fanout")
    logger.info("dut {} belongs to groups {}".format(duthost.hostname, groups))
    files = glob.glob("../ansible/group_vars/all/*.yml")
    files += glob.glob("../ansible/vars/*.yml")
    for group in groups:
        files += glob.glob("../ansible/group_vars/{}/*.yml".format(group))
    creds = {}
    for f in files:
        with open(f) as stream:
            v = yaml.safe_load(stream)
            if v is not None:
                creds.update(v)
            else:
                logging.info("skip empty var file {}".format(f))

    cred_vars = [
        "sonicadmin_user",
        "sonicadmin_password",
        "docker_registry_host",
        "docker_registry_username",
        "docker_registry_password"
    ]
    hostvars = duthost.host.options['variable_manager']._hostvars[duthost.hostname]
    for cred_var in cred_vars:
        if cred_var in creds:
            creds[cred_var] = jinja2.Template(creds[cred_var]).render(**hostvars)

    return creds


@pytest.hookimpl(tryfirst=True, hookwrapper=True)
def pytest_runtest_makereport(item, call):

    # Filter out unnecessary logs captured on "stdout" and "stderr"
    item._report_sections = filter(lambda report: report[1] not in ("stdout", "stderr"), item._report_sections)

    # execute all other hooks to obtain the report object
    outcome = yield
    rep = outcome.get_result()

    # set a report attribute for each phase of a call, which can
    # be "setup", "call", "teardown"

    setattr(item, "rep_" + rep.when, rep)

def fetch_dbs(duthost, testname):
    dbs = [[0, "appdb"], [1, "asicdb"], [2, "counterdb"], [4, "configdb"]]
    for db in dbs:
        duthost.shell("redis-dump -d {} --pretty -o {}.json".format(db[0], db[1]))
        duthost.fetch(src="{}.json".format(db[1]), dest="logs/{}".format(testname))


<<<<<<< HEAD
def collect_techsupport_on_dut(request, a_dut):
=======
@pytest.fixture
def collect_techsupport(request, duthosts, rand_one_dut_hostname):
    duthost = duthosts[rand_one_dut_hostname]
    yield
>>>>>>> 3f12d649
    # request.node is an "item" because we use the default
    # "function" scope
    testname = request.node.name
    if request.config.getoption("--collect_techsupport") and request.node.rep_call.failed:
        res = a_dut.shell("generate_dump -s \"-2 hours\"")
        fname = res['stdout']
        a_dut.fetch(src=fname, dest="logs/{}".format(testname))
        tar = tarfile.open("logs/{}/{}/{}".format(testname, a_dut.hostname, fname))
        for m in tar.getmembers():
            if m.isfile():
                tar.extract(m, path="logs/{}/{}/".format(testname, a_dut.hostname))

        logging.info("########### Collected tech support for test {} ###########".format(testname))

@pytest.fixture
def collect_techsupport(request, duthosts, enum_dut_hostname):
    yield
    # request.node is an "item" because we use the default
    # "function" scope
    duthost = duthosts[enum_dut_hostname]
    collect_techsupport_on_dut(request, duthost)

@pytest.fixture
def collect_techsupport_all_duts(request, duthosts):
    yield
    [collect_techsupport_on_dut(request, a_dut) for a_dut in duthosts]

@pytest.fixture(scope="session", autouse=True)
def tag_test_report(request, pytestconfig, tbinfo, duthost, record_testsuite_property):
    if not request.config.getoption("--junit-xml"):
        return

    # Test run information
    record_testsuite_property("topology", tbinfo["topo"]["name"])
    record_testsuite_property("testbed", tbinfo["conf-name"])
    record_testsuite_property("timestamp", datetime.utcnow())

    # Device information
    record_testsuite_property("host", duthost.hostname)
    record_testsuite_property("asic", duthost.facts["asic_type"])
    record_testsuite_property("platform", duthost.facts["platform"])
    record_testsuite_property("hwsku", duthost.facts["hwsku"])
    record_testsuite_property("os_version", duthost.os_version)


@pytest.fixture(scope="module")
def disable_container_autorestart():
    def disable_container_autorestart(duthost, testcase="", feature_list=None):
        '''
        @summary: Disable autorestart of the features present in feature_list.

        @param duthosts: Instance of DutHost
        @param testcase: testcase name used to save pretest autorestart state. Later to be used for restoration.
        @feature_list: List of features to disable autorestart. If None, autorestart of all the features will be disabled.
        '''
        command_output = duthost.shell("show feature autorestart", module_ignore_errors=True)
        if command_output['rc'] != 0:
            logging.info("Feature autorestart utility not supported. Error: {}".format(command_output['stderr']))
            logging.info("Skipping disable_container_autorestart")
            return
        container_autorestart_states = duthost.get_container_autorestart_states()
        state_file_name = "/tmp/autorestart_state_{}_{}.json".format(duthost.hostname, testcase)
        # Dump autorestart state to file
        with open(state_file_name, "w") as f:
            json.dump(container_autorestart_states, f)
        # Disable autorestart for all containers
        logging.info("Disable container autorestart")
        cmd_disable = "config feature autorestart {} disabled"
        cmds_disable = []
        for name, state in container_autorestart_states.items():
            if state == "enabled" and (feature_list is None or name in feature_list):
                cmds_disable.append(cmd_disable.format(name))
        # Write into config_db
        cmds_disable.append("config save -y")
        duthost.shell_cmds(cmds=cmds_disable)

    return disable_container_autorestart

@pytest.fixture(scope="module")
def enable_container_autorestart():
    def enable_container_autorestart(duthost, testcase="", feature_list=None):
        '''
        @summary: Enable autorestart of the features present in feature_list.

        @param duthosts: Instance of DutHost
        @param testcase: testcase name used to find corresponding file to restore autorestart state.
        @feature_list: List of features to enable autorestart. If None, autorestart of all the features will be disabled.
        '''
        state_file_name = "/tmp/autorestart_state_{}_{}.json".format(duthost.hostname, testcase)
        if not os.path.exists(state_file_name):
            return
        stored_autorestart_states = {}
        with open(state_file_name, "r") as f:
            stored_autorestart_states = json.load(f)
        container_autorestart_states = duthost.get_container_autorestart_states()
        # Recover autorestart states
        logging.info("Recover container autorestart")
        cmd_enable = "config feature autorestart {} enabled"
        cmds_enable = []
        for name, state in container_autorestart_states.items():
            if state == "disabled"  and (feature_list is None or name in feature_list) \
                    and stored_autorestart_states.has_key(name) \
                    and stored_autorestart_states[name] == "enabled":
                cmds_enable.append(cmd_enable.format(name))
        # Write into config_db
        cmds_enable.append("config save -y")
        duthost.shell_cmds(cmds=cmds_enable)
        os.remove(state_file_name)

    return enable_container_autorestart


def get_host_data(request, dut):
    '''
    This function parses multple inventory files and returns the dut information present in the inventory
    '''
    inv_data = None
    inv_files = [inv_file.strip() for inv_file in request.config.getoption("ansible_inventory").split(",")]
    for inv_file in inv_files:
        inv_mgr = InventoryManager(loader=DataLoader(), sources=inv_file)
        if dut in inv_mgr.hosts:
            return inv_mgr.get_host(dut).get_vars()

    return inv_data

def generate_param_asic_index(request, dut_indices, param_type):
    logging.info("generating {} asic indicies for  DUT [{}] in ".format(param_type, dut_indices))

    tbname = request.config.getoption("--testbed")
    tbfile = request.config.getoption("--testbed_file")
    if tbname is None or tbfile is None:
        raise ValueError("testbed and testbed_file are required!")

    tbinfo = TestbedInfo(tbfile)

    #if the params are not present treat the device as a single asic device
    asic_index_params = [DEFAULT_ASIC_ID]

    for dut_id in dut_indices:
        dut = tbinfo.testbed_topo[tbname]["duts"][dut_id]
        inv_data = get_host_data(request, dut)
        if inv_data is not None:
            if param_type == ASIC_PARAM_TYPE_ALL and ASIC_PARAM_TYPE_ALL in inv_data:
                asic_index_params = range(int(inv_data[ASIC_PARAM_TYPE_ALL]))
            elif param_type == ASIC_PARAM_TYPE_FRONTEND and ASIC_PARAM_TYPE_FRONTEND in inv_data:
                asic_index_params = inv_data[ASIC_PARAM_TYPE_FRONTEND]
            logging.info("dut_index {} dut name {}  asics params = {}".format(
                dut_id, dut, asic_index_params))
    return asic_index_params

def generate_params_dut_index(request):
    tbname = request.config.getoption("--testbed")
    tbfile = request.config.getoption("--testbed_file")
    if tbname is None or tbfile is None:
        raise ValueError("testbed and testbed_file are required!")
    tbinfo = TestbedInfo(tbfile)
    num_duts = len(tbinfo.testbed_topo[tbname]["duts"])
    logging.info("Num of duts in testbed topology {}".format(num_duts))
    return range(num_duts)


def generate_params_dut_hostname(request):
    tbname = request.config.getoption("--testbed")
    tbfile = request.config.getoption("--testbed_file")
    if tbname is None or tbfile is None:
        raise ValueError("testbed and testbed_file are required!")
    tbinfo = TestbedInfo(tbfile)
    duts = tbinfo.testbed_topo[tbname]["duts"]
    logging.info("DUTs in testbed topology: {}".format(str(duts)))
    return duts


def generate_port_lists(request, port_scope):
    empty = [ encode_dut_port_name('unknown', 'unknown') ]
    if 'ports' in port_scope:
        scope = 'Ethernet'
    elif 'pcs' in port_scope:
        scope = 'PortChannel'
    else:
        return empty

    if 'all' in port_scope:
        state = None
    elif 'oper_up' in port_scope:
        state = 'oper_state'
    elif 'admin_up' in port_scope:
        state = 'admin_state'
    else:
        return empty

    tbname = request.config.getoption("--testbed")
    if not tbname:
        return empty

    folder = 'metadata'
    filepath = os.path.join(folder, tbname + '.json')

    try:
        with open(filepath, 'r') as yf:
            ports = json.load(yf)
    except IOError as e:
        return empty

    if tbname not in ports:
        return empty

    dut_ports = ports[tbname]
    ret = []
    for dut, val in dut_ports.items():
        if 'intf_status' not in val:
            continue
        for intf, status in val['intf_status'].items():
            if scope in intf and (not state or status[state] == 'up'):
                ret.append(encode_dut_port_name(dut, intf))

    return ret if ret else empty


def pytest_generate_tests(metafunc):
    # The topology always has atleast 1 dut
    dut_indices = [0]

    # Enumerators ("enum_dut_index", "enum_dut_hostname", "rand_one_dut_hostname") are mutually exclusive
    if "enum_dut_index" in metafunc.fixturenames:
        dut_indices = generate_params_dut_index(metafunc)
        metafunc.parametrize("enum_dut_index",dut_indices)
    elif "enum_dut_hostname" in metafunc.fixturenames:
        dut_hostnames = generate_params_dut_hostname(metafunc)
        metafunc.parametrize("enum_dut_hostname", dut_hostnames)

    if "enum_asic_index" in metafunc.fixturenames:
        metafunc.parametrize("enum_asic_index",generate_param_asic_index(metafunc, dut_indices, ASIC_PARAM_TYPE_ALL))
    if "enum_frontend_asic_index" in metafunc.fixturenames:
        metafunc.parametrize("enum_frontend_asic_index",generate_param_asic_index(metafunc, dut_indices, ASIC_PARAM_TYPE_FRONTEND))

    if "enum_dut_portname" in metafunc.fixturenames:
        metafunc.parametrize("enum_dut_portname", generate_port_lists(metafunc, "all_ports"))
    if "enum_dut_portname_oper_up" in metafunc.fixturenames:
        metafunc.parametrize("enum_dut_portname_oper_up", generate_port_lists(metafunc, "oper_up_ports"))
    if "enum_dut_portname_admin_up" in metafunc.fixturenames:
        metafunc.parametrize("enum_dut_portname_admin_up", generate_port_lists(metafunc, "admin_up_ports"))
    if "enum_dut_portchannel" in metafunc.fixturenames:
        metafunc.parametrize("enum_dut_portchannel", generate_port_lists(metafunc, "all_pcs"))
    if "enum_dut_portchannel_oper_up" in metafunc.fixturenames:
        metafunc.parametrize("enum_dut_portchannel_oper_up", generate_port_lists(metafunc, "oper_up_pcs"))
    if "enum_dut_portchannel_admin_up" in metafunc.fixturenames:
        metafunc.parametrize("enum_dut_portchannel_admin_up", generate_port_lists(metafunc, "admin_up_pcs"))<|MERGE_RESOLUTION|>--- conflicted
+++ resolved
@@ -192,17 +192,11 @@
     return dut_hostnames[0]
 
 @pytest.fixture(scope="module", autouse=True)
-<<<<<<< HEAD
 def reset_critical_services_list(duthosts):
-=======
-def reset_critical_services_list(duthosts, rand_one_dut_hostname):
->>>>>>> 3f12d649
     """
     Resets the critical services list between test modules to ensure that it is
     left in a known state after tests finish running.
     """
-    duthost = duthosts[rand_one_dut_hostname]
-
     [a_dut.reset_critical_services_tracking_list() for a_dut in duthosts]
 
 @pytest.fixture(scope="session")
@@ -390,14 +384,7 @@
         duthost.fetch(src="{}.json".format(db[1]), dest="logs/{}".format(testname))
 
 
-<<<<<<< HEAD
 def collect_techsupport_on_dut(request, a_dut):
-=======
-@pytest.fixture
-def collect_techsupport(request, duthosts, rand_one_dut_hostname):
-    duthost = duthosts[rand_one_dut_hostname]
-    yield
->>>>>>> 3f12d649
     # request.node is an "item" because we use the default
     # "function" scope
     testname = request.node.name
