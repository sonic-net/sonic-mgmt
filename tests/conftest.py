import concurrent.futures
import os
import glob
import json
import logging
import getpass
import random
import re
from concurrent.futures import as_completed

import pytest
import yaml
import jinja2
import copy
import time
import subprocess
import threading

from datetime import datetime
from ipaddress import ip_interface, IPv4Interface
from tests.common.connections.base_console_conn import (
    CONSOLE_SSH_CISCO_CONFIG,
    CONSOLE_SSH_DIGI_CONFIG,
    CONSOLE_SSH_SONIC_CONFIG
)
from tests.common.fixtures.conn_graph_facts import conn_graph_facts     # noqa F401
from tests.common.devices.local import Localhost
from tests.common.devices.ptf import PTFHost
from tests.common.devices.eos import EosHost
from tests.common.devices.sonic import SonicHost
from tests.common.devices.fanout import FanoutHost
from tests.common.devices.k8s import K8sMasterHost
from tests.common.devices.k8s import K8sMasterCluster
from tests.common.devices.duthosts import DutHosts
from tests.common.devices.vmhost import VMHost
from tests.common.devices.base import NeighborDevice
from tests.common.devices.cisco import CiscoHost
from tests.common.helpers.parallel import parallel_run
from tests.common.fixtures.duthost_utils import backup_and_restore_config_db_session    # noqa F401
from tests.common.fixtures.ptfhost_utils import ptf_portmap_file                        # noqa F401
from tests.common.fixtures.ptfhost_utils import ptf_test_port_map_active_active         # noqa F401
from tests.common.fixtures.ptfhost_utils import run_icmp_responder_session              # noqa F401
from tests.common.dualtor.dual_tor_utils import disable_timed_oscillation_active_standby# noqa F401

from tests.common.helpers.constants import (
    ASIC_PARAM_TYPE_ALL, ASIC_PARAM_TYPE_FRONTEND, DEFAULT_ASIC_ID, ASICS_PRESENT, DUT_CHECK_NAMESPACE
)
from tests.common.helpers.custom_msg_utils import add_custom_msg
from tests.common.helpers.dut_ports import encode_dut_port_name
from tests.common.helpers.dut_utils import encode_dut_and_container_name
from tests.common.helpers.parallel_utils import InitialCheckState, InitialCheckStatus
from tests.common.plugins.sanity_check import recover_chassis
from tests.common.system_utils import docker
from tests.common.testbed import TestbedInfo
from tests.common.utilities import get_inventory_files
from tests.common.utilities import get_host_vars
from tests.common.utilities import get_host_visible_vars
from tests.common.utilities import get_test_server_host
from tests.common.utilities import str2bool
from tests.common.utilities import safe_filename
from tests.common.utilities import get_dut_current_passwd
from tests.common.helpers.dut_utils import is_supervisor_node, is_frontend_node
from tests.common.cache import FactsCache
from tests.common.config_reload import config_reload
from tests.common.connections.console_host import ConsoleHost
from tests.common.helpers.assertions import pytest_assert as pt_assert
from tests.common.helpers.inventory_utils import trim_inventory
from tests.common.utilities import InterruptableThread

try:
    from tests.macsec import MacsecPluginT2, MacsecPluginT0
except ImportError as e:
    logging.error(e)

from tests.common.platform.args.advanced_reboot_args import add_advanced_reboot_args
from tests.common.platform.args.cont_warm_reboot_args import add_cont_warm_reboot_args
from tests.common.platform.args.normal_reboot_args import add_normal_reboot_args
from ptf import testutils
from ptf.mask import Mask

from tests.common.database.sonic import SonicDB, SonicDBInstance

logger = logging.getLogger(__name__)
cache = FactsCache()

DUTHOSTS_FIXTURE_FAILED_RC = 15
CUSTOM_MSG_PREFIX = "sonic_custom_msg"

pytest_plugins = ('tests.common.plugins.ptfadapter',
                  'tests.common.plugins.ansible_fixtures',
                  'tests.common.plugins.dut_monitor',
                  'tests.common.plugins.loganalyzer',
                  'tests.common.plugins.pdu_controller',
                  'tests.common.plugins.sanity_check',
                  'tests.common.plugins.custom_markers',
                  'tests.common.plugins.test_completeness',
                  'tests.common.plugins.log_section_start',
                  'tests.common.plugins.custom_fixtures',
                  'tests.common.dualtor',
                  'tests.decap',
                  'tests.platform_tests.api',
                  'tests.common.plugins.allure_server',
                  'tests.common.plugins.conditional_mark',
                  'tests.common.plugins.random_seed',
                  'tests.common.plugins.memory_utilization')


def pytest_addoption(parser):
    parser.addoption("--testbed", action="store", default=None, help="testbed name")
    parser.addoption("--testbed_file", action="store", default=None, help="testbed file name")

    # test_vrf options
    parser.addoption("--vrf_capacity", action="store", default=None, type=int, help="vrf capacity of dut (4-1000)")
    parser.addoption("--vrf_test_count", action="store", default=None, type=int,
                     help="number of vrf to be tested (1-997)")

    # qos_sai options
    parser.addoption("--ptf_portmap", action="store", default=None, type=str,
                     help="PTF port index to DUT port alias map")
    parser.addoption("--qos_swap_syncd", action="store", type=str2bool, default=True,
                     help="Swap syncd container with syncd-rpc container")

    # Kubernetes master options
    parser.addoption("--kube_master", action="store", default=None, type=str,
                     help="Name of k8s master group used in k8s inventory, format: k8s_vms{msetnumber}_{servernumber}")

    # neighbor device type
    parser.addoption("--neighbor_type", action="store", default="eos", type=str, choices=["eos", "sonic", "cisco"],
                     help="Neighbor devices type")

    # FWUtil options
    parser.addoption('--fw-pkg', action='store', help='Firmware package file')

    ############################
    # pfc_asym options         #
    ############################
    parser.addoption("--server_ports_num", action="store", default=20, type=int, help="Number of server ports to use")
    parser.addoption("--fanout_inventory", action="store", default="lab", help="Inventory with defined fanout hosts")

    ############################
    # test_techsupport options #
    ############################
    parser.addoption("--loop_num", action="store", default=2, type=int,
                     help="Change default loop range for show techsupport command")
    parser.addoption("--loop_delay", action="store", default=2, type=int,
                     help="Change default loops delay")
    parser.addoption("--logs_since", action="store", type=int,
                     help="number of minutes for show techsupport command")
    parser.addoption("--collect_techsupport", action="store", default=True, type=str2bool,
                     help="Enable/Disable tech support collection. Default is enabled (True)")

    ############################
    #   sanity_check options   #
    ############################
    parser.addoption("--skip_sanity", action="store_true", default=False,
                     help="Skip sanity check")
    parser.addoption("--allow_recover", action="store_true", default=False,
                     help="Allow recovery attempt in sanity check in case of failure")
    parser.addoption("--check_items", action="store", default=False,
                     help="Change (add|remove) check items in the check list")
    parser.addoption("--post_check", action="store_true", default=False,
                     help="Perform post test sanity check if sanity check is enabled")
    parser.addoption("--post_check_items", action="store", default=False,
                     help="Change (add|remove) post test check items based on pre test check items")
    parser.addoption("--recover_method", action="store", default="adaptive",
                     help="Set method to use for recover if sanity failed")

    ########################
    #   pre-test options   #
    ########################
    parser.addoption("--deep_clean", action="store_true", default=False,
                     help="Deep clean DUT before tests (remove old logs, cores, dumps)")
    parser.addoption("--py_saithrift_url", action="store", default=None, type=str,
                     help="Specify the url of the saithrift package to be installed on the ptf "
                          "(should be http://<serverip>/path/python-saithrift_0.9.4_amd64.deb")

    #########################
    #   post-test options   #
    #########################
    parser.addoption("--posttest_show_tech_since", action="store", default="yesterday",
                     help="collect show techsupport since <date>. <date> should be a string which can "
                          "be parsed by bash command 'date --d <date>'. Default value is yesterday. "
                          "To collect all time spans, please use '@0' as the value.")

    ############################
    #  keysight ixanvl options #
    ############################
    parser.addoption("--testnum", action="store", default=None, type=str)

    ##################################
    # advance-reboot,upgrade options #
    ##################################
    add_advanced_reboot_args(parser)
    add_cont_warm_reboot_args(parser)
    add_normal_reboot_args(parser)

    ############################
    #   loop_times options     #
    ############################
    parser.addoption("--loop_times", metavar="LOOP_TIMES", action="store", default=1, type=int,
                     help="Define the loop times of the test")
    ############################
    #   collect logs option    #
    ############################
    parser.addoption("--collect_db_data", action="store_true", default=False, help="Collect db info if test failed")

    ###############################
    # SONiC Metadata upgrade test #
    ###############################

    parser.addoption(
        "--metadata_process", action="store_true", default=False, help="Upgrade using metadata procedure"
    )
    parser.addoption(
        "--skip_postupgrade_actions", action="store_true", default=False, help="Don't run post upgrade actions"
    )

    #####################################
    # SONiC Upgrade test with tcam hole #
    #####################################

    parser.addoption(
        "--tcam_hole", action="store_true", default=False, help="Upgrade using metadata procedure"
    )

    ############################
    #   macsec options         #
    ############################
    parser.addoption("--enable_macsec", action="store_true", default=False,
                     help="Enable macsec on some links of testbed")
    parser.addoption("--macsec_profile", action="store", default="all",
                     type=str, help="profile name list in macsec/profile.json")

    ############################
    #   QoS options         #
    ############################
    parser.addoption("--public_docker_registry", action="store_true", default=False,
                     help="To use public docker registry for syncd swap, by default is disabled (False)")

    ##############################
    #   ansible inventory option #
    ##############################
    parser.addoption("--trim_inv", action="store_true", default=False, help="Trim inventory files")

    ##############################
    # db connection options      #
    ##############################
    parser.addoption("--database-ip", action="store", default="127.0.0.1",
                     help="IP address or hostname of SONiC Redis database instance")
    parser.addoption("--database-port", action="store", default=6379,
                     help="Port number of SONiC Redis database instance")
    ############################
    #   Parallel run options   #
    ############################
    parser.addoption("--target_hostname", action="store", default=None, type=str,
                     help="Target hostname to run the test in parallel")
    parser.addoption("--parallel_state_file", action="store", default=None, type=str,
                     help="File to store the state of the parallel run")
    parser.addoption("--is_parallel_leader", action="store_true", default=False, help="Is the parallel leader")
    parser.addoption("--parallel_followers", action="store", default=0, type=int, help="Number of parallel followers")


def pytest_configure(config):
    if config.getoption("enable_macsec"):
        topo = config.getoption("topology")
        if topo is not None and "t2" in topo:
            config.pluginmanager.register(MacsecPluginT2())
        else:
            config.pluginmanager.register(MacsecPluginT0())


@pytest.fixture(scope="session", autouse=True)
def enhance_inventory(request, tbinfo):
    """
    This fixture is to enhance the capability of parsing the value of pytest cli argument '--inventory'.
    The pytest-ansible plugin always assumes that the value of cli argument '--inventory' is a single
    inventory file. With this enhancement, we can pass in multiple inventory files using the cli argument
    '--inventory'. The multiple inventory files can be separated by comma ','.

    For example:
        pytest --inventory "inventory1, inventory2" <other arguments>
        pytest --inventory inventory1,inventory2 <other arguments>

    This fixture is automatically applied, you don't need to declare it in your test script.
    """
    inv_opt = request.config.getoption("ansible_inventory")
    if isinstance(inv_opt, list):
        return
    inv_files = [inv_file.strip() for inv_file in inv_opt.split(",")]

    if request.config.getoption("trim_inv"):
        trim_inventory(inv_files, tbinfo)

    try:
        logger.info(f"Inventory file: {inv_files}")
        setattr(request.config.option, "ansible_inventory", inv_files)
    except AttributeError:
        logger.error("Failed to set enhanced 'ansible_inventory' to request.config.option")


def pytest_cmdline_main(config):

    # Filter out unnecessary pytest_ansible plugin log messages
    pytest_ansible_logger = logging.getLogger("pytest_ansible")
    if pytest_ansible_logger:
        pytest_ansible_logger.setLevel(logging.WARNING)

    # Filter out unnecessary ansible log messages (ansible v2.8)
    # The logger name of ansible v2.8 is nasty
    mypid = str(os.getpid())
    user = getpass.getuser()
    ansible_loggerv28 = logging.getLogger("p=%s u=%s | " % (mypid, user))
    if ansible_loggerv28:
        ansible_loggerv28.setLevel(logging.WARNING)

    # Filter out unnecessary ansible log messages (latest ansible)
    ansible_logger = logging.getLogger("ansible")
    if ansible_logger:
        ansible_logger.setLevel(logging.WARNING)

    # Filter out unnecessary logs generated by calling the ptfadapter plugin
    dataplane_logger = logging.getLogger("dataplane")
    if dataplane_logger:
        dataplane_logger.setLevel(logging.ERROR)


def pytest_collection(session):
    """Workaround to reduce messy plugin logs generated during collection only

    Args:
        session (ojb): Pytest session object
    """
    if session.config.option.collectonly:
        root_logger = logging.getLogger()
        root_logger.setLevel(logging.WARNING)


def get_target_hostname(request):
    return request.config.getoption("--target_hostname")


def get_parallel_state_file(request):
    return request.config.getoption("--parallel_state_file")


def is_parallel_run(request):
    return get_target_hostname(request) is not None


def is_parallel_leader(request):
    return request.config.getoption("--is_parallel_leader")


def get_parallel_followers(request):
    return request.config.getoption("--parallel_followers")


def get_tbinfo(request):
    """
    Helper function to create and return testbed information
    """
    tbname = request.config.getoption("--testbed")
    tbfile = request.config.getoption("--testbed_file")
    if tbname is None or tbfile is None:
        raise ValueError("testbed and testbed_file are required!")

    testbedinfo = cache.read(tbname, 'tbinfo')
    if testbedinfo is cache.NOTEXIST:
        testbedinfo = TestbedInfo(tbfile)
        cache.write(tbname, 'tbinfo', testbedinfo)

    return tbname, testbedinfo.testbed_topo.get(tbname, {})


@pytest.fixture(scope="session")
def tbinfo(request):
    """
    Create and return testbed information
    """
    _, testbedinfo = get_tbinfo(request)
    return testbedinfo


@pytest.fixture(scope="session")
def parallel_run_context(request):
    return (
        is_parallel_run(request),
        get_target_hostname(request),
        is_parallel_leader(request),
        get_parallel_followers(request),
        get_parallel_state_file(request),
    )


def get_specified_duts(request):
    """
    Get a list of DUT hostnames specified with the --host-pattern CLI option
    or -d if using `run_tests.sh`
    """
    tbname, tbinfo = get_tbinfo(request)
    testbed_duts = tbinfo['duts']

    if is_parallel_run(request):
        return [get_target_hostname(request)]

    host_pattern = request.config.getoption("--host-pattern")
    if host_pattern == 'all':
        return testbed_duts

    if ';' in host_pattern:
        specified_duts = host_pattern.replace('[', '').replace(']', '').split(';')
    else:
        specified_duts = host_pattern.split(',')

    if any([dut not in testbed_duts for dut in specified_duts]):
        pytest.fail("One of the specified DUTs {} does not belong to the testbed {}".format(specified_duts, tbname))

    if len(testbed_duts) != specified_duts:
        duts = specified_duts
        logger.debug("Different DUTs specified than in testbed file, using {}"
                     .format(str(duts)))

    return duts


def pytest_sessionstart(session):
    # reset all the sonic_custom_msg keys from cache
    # reset here because this fixture will always be very first fixture to be called
    cache_dir = session.config.cache._cachedir
    keys = [p.name for p in cache_dir.glob('**/*') if p.is_file() and p.name.startswith(CUSTOM_MSG_PREFIX)]
    for key in keys:
        logger.debug("reset existing key: {}".format(key))
        session.config.cache.set(key, None)


def pytest_sessionfinish(session, exitstatus):
    if session.config.cache.get("duthosts_fixture_failed", None):
        session.config.cache.set("duthosts_fixture_failed", None)
        session.exitstatus = DUTHOSTS_FIXTURE_FAILED_RC


@pytest.fixture(name="duthosts", scope="session")
def fixture_duthosts(enhance_inventory, ansible_adhoc, tbinfo, request):
    """
    @summary: fixture to get DUT hosts defined in testbed.
    @param enhance_inventory: fixture to enhance the capability of parsing the value of pytest cli argument
    @param ansible_adhoc: Fixture provided by the pytest-ansible package.
        Source of the various device objects. It is
        mandatory argument for the class constructors.
    @param tbinfo: fixture provides information about testbed.
    @param request: pytest request object
    """
    try:
        host = DutHosts(ansible_adhoc, tbinfo, request, get_specified_duts(request),
                        target_hostname=get_target_hostname(request), is_parallel_leader=is_parallel_leader(request))
        return host
    except BaseException as e:
        logger.error("Failed to initialize duthosts.")
        request.config.cache.set("duthosts_fixture_failed", True)
        pt_assert(False, "!!!!!!!!!!!!!!!! duthosts fixture failed !!!!!!!!!!!!!!!!"
                  "Exception: {}".format(repr(e)))


@pytest.fixture(scope="session")
def duthost(duthosts, request):
    '''
    @summary: Shortcut fixture for getting DUT host. For a lengthy test case, test case module can
              pass a request to disable sh time out mechanis on dut in order to avoid ssh timeout.
              After test case completes, the fixture will restore ssh timeout.
    @param duthosts: fixture to get DUT hosts
    @param request: request parameters for duthost test fixture
    '''
    dut_index = getattr(request.session, "dut_index", 0)
    assert dut_index < len(duthosts), \
        "DUT index '{0}' is out of bound '{1}'".format(dut_index,
                                                       len(duthosts))

    duthost = duthosts[dut_index]

    return duthost


@pytest.fixture(scope="session")
def mg_facts(duthost):
    return duthost.minigraph_facts(host=duthost.hostname)['ansible_facts']


@pytest.fixture(scope="session")
def macsec_duthost(duthosts, tbinfo):
    # get the first macsec capable node
    macsec_dut = None
    if 't2' in tbinfo['topo']['name']:
        # currently in the T2 topo only the uplink linecard will have
        # macsec enabled
        for duthost in duthosts:
            if duthost.is_macsec_capable_node():
                macsec_dut = duthost
            break
    else:
        return duthosts[0]
    return macsec_dut


# Make sure in same test module, always use same random DUT
rand_one_dut_hostname_var = None


def set_rand_one_dut_hostname(request):
    global rand_one_dut_hostname_var
    if rand_one_dut_hostname_var is None:
        dut_hostnames = generate_params_dut_hostname(request)
        if len(dut_hostnames) > 1:
            dut_hostnames = random.sample(dut_hostnames, 1)
        rand_one_dut_hostname_var = dut_hostnames[0]
        logger.info("Randomly select dut {} for testing".format(rand_one_dut_hostname_var))


@pytest.fixture(scope="module")
def rand_one_dut_hostname(request):
    """
    """
    global rand_one_dut_hostname_var
    return rand_one_dut_hostname_var


@pytest.fixture(scope="module")
def rand_selected_dut(duthosts, rand_one_dut_hostname):
    """
    Return the randomly selected duthost
    """
    return duthosts[rand_one_dut_hostname]


@pytest.fixture(scope="module")
def selected_rand_dut(request):
    global rand_one_dut_hostname_var
    return rand_one_dut_hostname_var


@pytest.fixture(scope="module")
def rand_one_dut_front_end_hostname(request):
    """
    """
    dut_hostnames = generate_params_frontend_hostname(request)
    if len(dut_hostnames) > 1:
        dut_hostnames = random.sample(dut_hostnames, 1)
    logger.info("Randomly select dut {} for testing".format(dut_hostnames[0]))
    return dut_hostnames[0]


@pytest.fixture(scope="module")
def rand_one_tgen_dut_hostname(request, tbinfo, rand_one_dut_front_end_hostname, rand_one_dut_hostname):
    """
    Return the randomly selected duthost for TGEN test cases
    """
    # For T2, we need to skip supervisor, only use linecards.
    if 't2' in tbinfo['topo']['name']:
        return rand_one_dut_front_end_hostname
    return rand_one_dut_hostname


@pytest.fixture(scope="module")
def rand_selected_front_end_dut(duthosts, rand_one_dut_front_end_hostname):
    """
    Return the randomly selected duthost
    """
    return duthosts[rand_one_dut_front_end_hostname]


@pytest.fixture(scope="module")
def rand_unselected_dut(request, duthosts, rand_one_dut_hostname):
    """
    Return the left duthost after random selection.
    Return None for non dualtor testbed
    """
    dut_hostnames = generate_params_dut_hostname(request)
    if len(dut_hostnames) <= 1:
        return None
    idx = dut_hostnames.index(rand_one_dut_hostname)
    return duthosts[dut_hostnames[1 - idx]]


@pytest.fixture(scope="module")
def selected_rand_one_per_hwsku_hostname(request):
    """
    Return the selected hostnames for the given module.
    This fixture will return the list of selected dut hostnames
    when another fixture like enum_rand_one_per_hwsku_hostname
    or enum_rand_one_per_hwsku_frontend_hostname is used.
    """
    if request.module in _hosts_per_hwsku_per_module:
        return _hosts_per_hwsku_per_module[request.module]
    else:
        return []


@pytest.fixture(scope="module")
def rand_one_dut_portname_oper_up(request):
    oper_up_ports = generate_port_lists(request, "oper_up_ports")
    if len(oper_up_ports) > 1:
        oper_up_ports = random.sample(oper_up_ports, 1)
    return oper_up_ports[0]


@pytest.fixture(scope="module")
def rand_one_dut_lossless_prio(request):
    lossless_prio_list = generate_priority_lists(request, 'lossless')
    if len(lossless_prio_list) > 1:
        lossless_prio_list = random.sample(lossless_prio_list, 1)
    return lossless_prio_list[0]


@pytest.fixture(scope="module", autouse=True)
def reset_critical_services_list(duthosts):
    """
    Resets the critical services list between test modules to ensure that it is
    left in a known state after tests finish running.
    """
    [a_dut.critical_services_tracking_list() for a_dut in duthosts]


@pytest.fixture(scope="session")
def localhost(ansible_adhoc):
    return Localhost(ansible_adhoc)


@pytest.fixture(scope="session")
def ptfhost(enhance_inventory, ansible_adhoc, tbinfo, duthost, request):
    if 'ptp' in tbinfo['topo']['name']:
        return None
    if "ptf_image_name" in tbinfo and "docker-keysight-api-server" in tbinfo["ptf_image_name"]:
        return None
    if "ptf" in tbinfo:
        return PTFHost(ansible_adhoc, tbinfo["ptf"], duthost, tbinfo,
                       macsec_enabled=request.config.option.enable_macsec)
    else:
        # when no ptf defined in testbed.csv
        # try to parse it from inventory
        ptf_host = duthost.host.options["inventory_manager"].get_host(duthost.hostname).get_vars()["ptf_host"]
        return PTFHost(ansible_adhoc, ptf_host, duthost, tbinfo, macsec_enabled=request.config.option.enable_macsec)


@pytest.fixture(scope="module")
def k8smasters(enhance_inventory, ansible_adhoc, request):
    """
    Shortcut fixture for getting Kubernetes master hosts
    """
    k8s_master_ansible_group = request.config.getoption("--kube_master")
    master_vms = {}
    inv_files = request.config.getoption("ansible_inventory")
    k8s_inv_file = None
    for inv_file in inv_files:
        if "k8s" in inv_file:
            k8s_inv_file = inv_file
    if not k8s_inv_file:
        pytest.skip("k8s inventory not found, skipping tests")
    with open('../ansible/{}'.format(k8s_inv_file), 'r') as kinv:
        k8sinventory = yaml.safe_load(kinv)
        for hostname, attributes in list(k8sinventory[k8s_master_ansible_group]['hosts'].items()):
            if 'haproxy' in attributes:
                is_haproxy = True
            else:
                is_haproxy = False
            master_vms[hostname] = {'host': K8sMasterHost(ansible_adhoc,
                                                          hostname,
                                                          is_haproxy)}
    return master_vms


@pytest.fixture(scope="module")
def k8scluster(k8smasters):
    k8s_master_cluster = K8sMasterCluster(k8smasters)
    return k8s_master_cluster


@pytest.fixture(scope="session")
def nbrhosts(enhance_inventory, ansible_adhoc, tbinfo, creds, request):
    """
    Shortcut fixture for getting VM host
    """
    logger.info("Fixture nbrhosts started")
    devices = {}
    if (not tbinfo['vm_base'] and 'tgen' in tbinfo['topo']['name']) or 'ptf' in tbinfo['topo']['name']:
        logger.info("No VMs exist for this topology: {}".format(tbinfo['topo']['name']))
        return devices

    vm_base = int(tbinfo['vm_base'][2:])
    vm_name_fmt = 'VM%0{}d'.format(len(tbinfo['vm_base']) - 2)
    neighbor_type = request.config.getoption("--neighbor_type")

    if 'VMs' not in tbinfo['topo']['properties']['topology']:
        logger.info("No VMs exist for this topology: {}".format(tbinfo['topo']['properties']['topology']))
        return devices

    def initial_neighbor(neighbor_name, vm_name):
        logger.info(f"nbrhosts started: {neighbor_name}_{vm_name}")
        if neighbor_type == "eos":
            device = NeighborDevice(
                {
                    'host': EosHost(
                        ansible_adhoc,
                        vm_name,
                        creds['eos_login'],
                        creds['eos_password'],
                        shell_user=creds['eos_root_user'] if 'eos_root_user' in creds else None,
                        shell_passwd=creds['eos_root_password'] if 'eos_root_password' in creds else None
                    ),
                    'conf': tbinfo['topo']['properties']['configuration'][neighbor_name]
                }
            )
        elif neighbor_type == "sonic":
            device = NeighborDevice(
                {
                    'host': SonicHost(
                        ansible_adhoc,
                        vm_name,
                        ssh_user=creds['sonic_login'] if 'sonic_login' in creds else None,
                        ssh_passwd=creds['sonic_password'] if 'sonic_password' in creds else None
                    ),
                    'conf': tbinfo['topo']['properties']['configuration'][neighbor_name]
                }
            )
        elif neighbor_type == "cisco":
            device = NeighborDevice(
                {
                    'host': CiscoHost(
                        ansible_adhoc,
                        vm_name,
                        creds['cisco_login'],
                        creds['cisco_password'],
                    ),
                    'conf': tbinfo['topo']['properties']['configuration'][neighbor_name]
                }
            )
        else:
            raise ValueError("Unknown neighbor type %s" % (neighbor_type,))
        devices[neighbor_name] = device
        logger.info(f"nbrhosts finished: {neighbor_name}_{vm_name}")

    executor = concurrent.futures.ThreadPoolExecutor(max_workers=8)
    futures = []
    for neighbor_name, neighbor in list(tbinfo['topo']['properties']['topology']['VMs'].items()):
        vm_name = vm_name_fmt % (vm_base + neighbor['vm_offset'])
        futures.append(executor.submit(initial_neighbor, neighbor_name, vm_name))

    for future in as_completed(futures):
        # if exception caught in the sub-thread, .result() will raise it in the main thread
        _ = future.result()
    executor.shutdown(wait=True)
    logger.info("Fixture nbrhosts finished")
    return devices


@pytest.fixture(scope="module")
def fanouthosts(enhance_inventory, ansible_adhoc, conn_graph_facts, creds, duthosts):      # noqa F811
    """
    Shortcut fixture for getting Fanout hosts
    """

    dev_conn = conn_graph_facts.get('device_conn', {})
    fanout_hosts = {}
    # WA for virtual testbed which has no fanout
    for dut_host, value in list(dev_conn.items()):
        duthost = duthosts[dut_host]
        if duthost.facts['platform'] == 'x86_64-kvm_x86_64-r0':
            continue  # skip for kvm platform which has no fanout
        mg_facts = duthost.minigraph_facts(host=duthost.hostname)['ansible_facts']
        for dut_port in list(value.keys()):
            fanout_rec = value[dut_port]
            fanout_host = str(fanout_rec['peerdevice'])
            fanout_port = str(fanout_rec['peerport'])

            if fanout_host in list(fanout_hosts.keys()):
                fanout = fanout_hosts[fanout_host]
            else:
                host_vars = ansible_adhoc().options[
                    'inventory_manager'].get_host(fanout_host).vars
                os_type = host_vars.get('os', 'eos')
                if 'fanout_tacacs_user' in creds:
                    fanout_user = creds['fanout_tacacs_user']
                    fanout_password = creds['fanout_tacacs_password']
                elif 'fanout_tacacs_{}_user'.format(os_type) in creds:
                    fanout_user = creds['fanout_tacacs_{}_user'.format(os_type)]
                    fanout_password = creds['fanout_tacacs_{}_password'.format(os_type)]
                elif os_type == 'sonic':
                    fanout_user = creds.get('fanout_sonic_user', None)
                    fanout_password = creds.get('fanout_sonic_password', None)
                elif os_type == 'eos':
                    fanout_user = creds.get('fanout_network_user', None)
                    fanout_password = creds.get('fanout_network_password', None)
                elif os_type == 'ixia':
                    # Skip for ixia device which has no fanout
                    continue
                else:
                    # when os is mellanox, not supported
                    pytest.fail("os other than sonic and eos not supported")

                eos_shell_user = None
                eos_shell_password = None
                if os_type == "eos":
                    admin_user = creds['fanout_admin_user']
                    admin_password = creds['fanout_admin_password']
                    eos_shell_user = creds.get('fanout_shell_user', admin_user)
                    eos_shell_password = creds.get('fanout_shell_password', admin_password)

                fanout = FanoutHost(ansible_adhoc,
                                    os_type,
                                    fanout_host,
                                    'FanoutLeaf',
                                    fanout_user,
                                    fanout_password,
                                    eos_shell_user=eos_shell_user,
                                    eos_shell_passwd=eos_shell_password)
                fanout.dut_hostnames = [dut_host]
                fanout_hosts[fanout_host] = fanout

                if fanout.os == 'sonic':
                    ifs_status = fanout.host.get_interfaces_status()
                    for key, interface_info in list(ifs_status.items()):
                        fanout.fanout_port_alias_to_name[interface_info['alias']] = interface_info['interface']
                    logging.info("fanout {} fanout_port_alias_to_name {}"
                                 .format(fanout_host, fanout.fanout_port_alias_to_name))

            fanout.add_port_map(encode_dut_port_name(dut_host, dut_port), fanout_port)

            # Add port name to fanout port mapping port if dut_port is alias.
            if dut_port in mg_facts['minigraph_port_alias_to_name_map']:
                mapped_port = mg_facts['minigraph_port_alias_to_name_map'][dut_port]
                # only add the mapped port which isn't in device_conn ports to avoid overwriting port map wrongly,
                # it happens when an interface has the same name with another alias, for example:
                # Interface     Alias
                # --------------------
                # Ethernet108   Ethernet32
                # Ethernet32    Ethernet13/1
                if mapped_port not in list(value.keys()):
                    fanout.add_port_map(encode_dut_port_name(dut_host, mapped_port), fanout_port)

            if dut_host not in fanout.dut_hostnames:
                fanout.dut_hostnames.append(dut_host)

    return fanout_hosts


@pytest.fixture(scope="session")
def vmhost(enhance_inventory, ansible_adhoc, request, tbinfo):
    if 'ptp' in tbinfo['topo']['name']:
        return None
    server = tbinfo["server"]
    inv_files = get_inventory_files(request)
    vmhost = get_test_server_host(inv_files, server)
    return VMHost(ansible_adhoc, vmhost.name)


@pytest.fixture(scope='session')
def eos():
    """ read and yield eos configuration """
    with open('eos/eos.yml') as stream:
        eos = yaml.safe_load(stream)
        return eos


@pytest.fixture(scope='session')
def sonic():
    """ read and yield sonic configuration """
    with open('sonic/sonic.yml') as stream:
        eos = yaml.safe_load(stream)
        return eos


@pytest.fixture(scope='session')
def pdu():
    """ read and yield pdu configuration """
    with open('../ansible/group_vars/pdu/pdu.yml') as stream:
        pdu = yaml.safe_load(stream)
        return pdu


def creds_on_dut(duthost):
    """ read credential information according to the dut inventory """
    groups = duthost.host.options['inventory_manager'].get_host(duthost.hostname).get_vars()['group_names']
    groups.append("fanout")
    logger.info("dut {} belongs to groups {}".format(duthost.hostname, groups))
    exclude_regex_patterns = [
        r'topo_.*\.yml',
        r'breakout_speed\.yml',
        r'lag_fanout_ports_test_vars\.yml',
        r'qos\.yml',
        r'sku-sensors-data\.yml',
        r'mux_simulator_http_port_map\.yml'
        ]
    files = glob.glob("../ansible/group_vars/all/*.yml")
    files += glob.glob("../ansible/vars/*.yml")
    for group in groups:
        files += glob.glob("../ansible/group_vars/{}/*.yml".format(group))
    filtered_files = [
        f for f in files if not re.search('|'.join(exclude_regex_patterns), f)
    ]

    creds = {}
    for f in filtered_files:
        with open(f) as stream:
            v = yaml.safe_load(stream)
            if v is not None:
                creds.update(v)
            else:
                logging.info("skip empty var file {}".format(f))

    cred_vars = [
        "sonicadmin_user",
        "sonicadmin_password",
        "docker_registry_host",
        "docker_registry_username",
        "docker_registry_password",
        "public_docker_registry_host"
    ]
    hostvars = duthost.host.options['variable_manager']._hostvars[duthost.hostname]
    for cred_var in cred_vars:
        if cred_var in creds:
            creds[cred_var] = jinja2.Template(creds[cred_var]).render(**hostvars)
    # load creds for console
    if "console_login" not in list(hostvars.keys()):
        console_login_creds = {}
    else:
        console_login_creds = hostvars["console_login"]
    creds["console_user"] = {}
    creds["console_password"] = {}

    creds["ansible_altpasswords"] = []
    if "secret_group_vars" in list(hostvars.keys()):
        creds["ansible_altpasswords"] = hostvars["secret_group_vars"].get("str").get("altpasswords")

    # If ansible_altpasswords is empty, add ansible_altpassword to it
    if len(creds["ansible_altpasswords"]) == 0:
        creds["ansible_altpasswords"].append(hostvars["ansible_altpassword"])

    passwords = creds["ansible_altpasswords"] + [creds["sonicadmin_password"]]
    creds['sonicadmin_password'] = get_dut_current_passwd(
        duthost.mgmt_ip,
        duthost.mgmt_ipv6,
        creds['sonicadmin_user'],
        passwords
    )

    for k, v in list(console_login_creds.items()):
        creds["console_user"][k] = v["user"]
        creds["console_password"][k] = v["passwd"]

    return creds


@pytest.fixture(scope="session")
def creds(duthost):
    return creds_on_dut(duthost)


@pytest.fixture(scope='module')
def creds_all_duts(duthosts):
    creds_all_duts = dict()
    for duthost in duthosts.nodes:
        creds_all_duts[duthost.hostname] = creds_on_dut(duthost)
    return creds_all_duts


def update_custom_msg(custom_msg, key, value):
    if custom_msg is None:
        custom_msg = {}
    chunks = key.split('.')
    if chunks[0] == CUSTOM_MSG_PREFIX:
        chunks = chunks[1:]
    if len(chunks) == 1:
        custom_msg.update({chunks[0]: value})
        return custom_msg
    if chunks[0] not in custom_msg:
        custom_msg[chunks[0]] = {}
    custom_msg[chunks[0]] = update_custom_msg(custom_msg[chunks[0]], '.'.join(chunks[1:]), value)
    return custom_msg


def log_custom_msg(item):
    # temp log output to track module name
    logger.debug("[log_custom_msg] item: {}".format(item))

    cache_dir = item.session.config.cache._cachedir
    keys = [p.name for p in cache_dir.glob('**/*') if p.is_file() and p.name.startswith(CUSTOM_MSG_PREFIX)]

    custom_msg = {}
    for key in keys:
        value = item.session.config.cache.get(key, None)
        if value is not None:
            custom_msg = update_custom_msg(custom_msg, key, value)

    if custom_msg:
        logger.debug("append custom_msg: {}".format(custom_msg))
        item.user_properties.append(('CustomMsg', json.dumps(custom_msg)))


# This function is a pytest hook implementation that is called to create a test report.
# By placing the call to log_custom_msg in the 'teardown' phase, we ensure that it is executed
# at the end of each test, after all other fixture teardowns. This guarantees that any custom
# messages are logged at the latest possible stage in the test lifecycle.
@pytest.hookimpl(tryfirst=True, hookwrapper=True)
def pytest_runtest_makereport(item, call):

    if call.when == 'setup':
        item.user_properties.append(('start', str(datetime.fromtimestamp(call.start))))
    elif call.when == 'teardown':
        if item.nodeid == item.session.items[-1].nodeid:
            log_custom_msg(item)
        item.user_properties.append(('end', str(datetime.fromtimestamp(call.stop))))

    # Filter out unnecessary logs captured on "stdout" and "stderr"
    item._report_sections = list([report for report in item._report_sections if report[1] not in ("stdout", "stderr")])

    # execute all other hooks to obtain the report object
    outcome = yield
    rep = outcome.get_result()

    # set a report attribute for each phase of a call, which can
    # be "setup", "call", "teardown"

    setattr(item, "rep_" + rep.when, rep)


def collect_techsupport_on_dut(request, a_dut):
    # request.node is an "item" because we use the default
    # "function" scope
    testname = request.node.name
    if request.config.getoption("--collect_techsupport") and request.node.rep_call.failed:
        res = a_dut.shell("generate_dump -s \"-2 hours\"")
        fname = res['stdout_lines'][-1]
        a_dut.fetch(src=fname, dest="logs/{}".format(testname))

        logging.info("########### Collected tech support for test {} ###########".format(testname))


@pytest.fixture
def collect_techsupport(request, duthosts, enum_dut_hostname):
    yield
    # request.node is an "item" because we use the default
    # "function" scope
    duthost = duthosts[enum_dut_hostname]
    collect_techsupport_on_dut(request, duthost)


@pytest.fixture
def collect_techsupport_all_duts(request, duthosts):
    yield
    [collect_techsupport_on_dut(request, a_dut) for a_dut in duthosts]


@pytest.fixture
def collect_techsupport_all_nbrs(request, nbrhosts):
    yield
    if request.config.getoption("neighbor_type") == "sonic":
        [collect_techsupport_on_dut(request, nbrhosts[nbrhost]['host']) for nbrhost in nbrhosts]


@pytest.fixture(scope="session", autouse=True)
def tag_test_report(request, pytestconfig, tbinfo, duthost, record_testsuite_property):
    if not request.config.getoption("--junit-xml"):
        return

    # Test run information
    record_testsuite_property("topology", tbinfo["topo"]["name"])
    record_testsuite_property("testbed", tbinfo["conf-name"])
    record_testsuite_property("timestamp", datetime.utcnow())

    # Device information
    record_testsuite_property("host", duthost.hostname)
    record_testsuite_property("asic", duthost.facts["asic_type"])
    record_testsuite_property("platform", duthost.facts["platform"])
    record_testsuite_property("hwsku", duthost.facts["hwsku"])
    record_testsuite_property("os_version", duthost.os_version)


@pytest.fixture(scope="module", autouse=True)
def clear_neigh_entries(duthosts, tbinfo):
    """
        This is a stop bleeding change for dualtor testbed. Because dualtor duts will
        learn the same set of arp entries during tests. But currently the test only
        cleans up on the dut under test. So the other dut will accumulate arp entries
        until kernel start to barf.
        Adding this fixture to flush out IPv4/IPv6 static ARP entries after each test
        moduel is done.
    """

    yield

    if 'dualtor' in tbinfo['topo']['name']:
        for dut in duthosts:
            dut.command("sudo ip neigh flush nud permanent")


@pytest.fixture(scope="module")
def patch_lldpctl():
    def patch_lldpctl(localhost, duthost):
        output = localhost.shell('ansible --version')
        if 'ansible 2.8.12' in output['stdout']:
            """
                Work around a known lldp module bug in ansible version 2.8.12:
                When neighbor sent more than one unknown tlv. Ansible will throw
                exception.
                This function applies the patch before test.
            """
            duthost.shell(
                'sudo sed -i -e \'s/lldp lldpctl "$@"$/lldp lldpctl "$@" | grep -v "unknown-tlvs"/\' /usr/bin/lldpctl'
            )

    return patch_lldpctl


@pytest.fixture(scope="module")
def unpatch_lldpctl():
    def unpatch_lldpctl(localhost, duthost):
        output = localhost.shell('ansible --version')
        if 'ansible 2.8.12' in output['stdout']:
            """
                Work around a known lldp module bug in ansible version 2.8.12:
                When neighbor sent more than one unknown tlv. Ansible will throw
                exception.
                This function removes the patch after the test is done.
            """
            duthost.shell(
                'sudo sed -i -e \'s/lldp lldpctl "$@"$/lldp lldpctl "$@" | grep -v "unknown-tlvs"/\' /usr/bin/lldpctl'
            )

    return unpatch_lldpctl


@pytest.fixture(scope="module")
def disable_container_autorestart():
    def disable_container_autorestart(duthost, testcase="", feature_list=None):
        '''
        @summary: Disable autorestart of the features present in feature_list.

        @param duthosts: Instance of DutHost
        @param testcase: testcase name used to save pretest autorestart state. Later to be used for restoration.
        @feature_list: List of features to disable autorestart. If None, autorestart of all the features will be
                       disabled.
        '''
        command_output = duthost.shell("show feature autorestart", module_ignore_errors=True)
        if command_output['rc'] != 0:
            logging.info("Feature autorestart utility not supported. Error: {}".format(command_output['stderr']))
            logging.info("Skipping disable_container_autorestart")
            return
        container_autorestart_states = duthost.get_container_autorestart_states()
        state_file_name = "/tmp/autorestart_state_{}_{}.json".format(duthost.hostname, testcase)
        # Dump autorestart state to file
        with open(state_file_name, "w") as f:
            json.dump(container_autorestart_states, f)
        # Disable autorestart for all containers
        logging.info("Disable container autorestart")
        cmd_disable = "config feature autorestart {} disabled"
        cmds_disable = []
        for name, state in list(container_autorestart_states.items()):
            if state == "enabled" and (feature_list is None or name in feature_list):
                cmds_disable.append(cmd_disable.format(name))
        # Write into config_db
        cmds_disable.append("config save -y")
        duthost.shell_cmds(cmds=cmds_disable)

    return disable_container_autorestart


@pytest.fixture(scope="module")
def enable_container_autorestart():
    def enable_container_autorestart(duthost, testcase="", feature_list=None):
        '''
        @summary: Enable autorestart of the features present in feature_list.

        @param duthosts: Instance of DutHost
        @param testcase: testcase name used to find corresponding file to restore autorestart state.
        @feature_list: List of features to enable autorestart. If None, autorestart of all the features will
                       be disabled.
        '''
        state_file_name = "/tmp/autorestart_state_{}_{}.json".format(duthost.hostname, testcase)
        if not os.path.exists(state_file_name):
            return
        stored_autorestart_states = {}
        with open(state_file_name, "r") as f:
            stored_autorestart_states = json.load(f)
        container_autorestart_states = duthost.get_container_autorestart_states()
        # Recover autorestart states
        logging.info("Recover container autorestart")
        cmd_enable = "config feature autorestart {} enabled"
        cmds_enable = []
        for name, state in list(container_autorestart_states.items()):
            if state == "disabled" and (feature_list is None or name in feature_list) \
                    and name in stored_autorestart_states \
                    and stored_autorestart_states[name] == "enabled":
                cmds_enable.append(cmd_enable.format(name))
        # Write into config_db
        cmds_enable.append("config save -y")
        duthost.shell_cmds(cmds=cmds_enable)
        os.remove(state_file_name)

    return enable_container_autorestart


@pytest.fixture(scope='module')
def swapSyncd(request, duthosts, enum_rand_one_per_hwsku_frontend_hostname, creds, tbinfo, lower_tor_host):
    """
        Swap syncd on DUT host

        Args:
            request (Fixture): pytest request object
            duthost (AnsibleHost): Device Under Test (DUT)

        Returns:
            None
    """
    if 'dualtor' in tbinfo['topo']['name']:
        duthost = lower_tor_host
    else:
        duthost = duthosts[enum_rand_one_per_hwsku_frontend_hostname]
    swapSyncd = request.config.getoption("--qos_swap_syncd")
    public_docker_reg = request.config.getoption("--public_docker_registry")
    try:
        if swapSyncd:
            if public_docker_reg:
                new_creds = copy.deepcopy(creds)
                new_creds['docker_registry_host'] = new_creds['public_docker_registry_host']
                new_creds['docker_registry_username'] = ''
                new_creds['docker_registry_password'] = ''
            else:
                new_creds = creds
            docker.swap_syncd(duthost, new_creds)

        yield
    finally:
        if swapSyncd:
            docker.restore_default_syncd(duthost, new_creds)


def get_host_data(request, dut):
    '''
    This function parses multple inventory files and returns the dut information present in the inventory
    '''
    inv_files = get_inventory_files(request)
    return get_host_vars(inv_files, dut)


def generate_params_frontend_hostname(request):
    frontend_duts = []
    tbname, _ = get_tbinfo(request)
    duts = get_specified_duts(request)
    inv_files = get_inventory_files(request)
    for dut in duts:
        if is_frontend_node(inv_files, dut):
            frontend_duts.append(dut)
    assert len(frontend_duts) > 0, \
        "Test selected require at-least one frontend node, " \
        "none of the DUTs '{}' in testbed '{}' are a supervisor node".format(duts, tbname)
    return frontend_duts


def generate_params_hostname_rand_per_hwsku(request, frontend_only=False):
    hosts = get_specified_duts(request)
    if frontend_only:
        hosts = generate_params_frontend_hostname(request)
    inv_files = get_inventory_files(request)
    # Create a list of hosts per hwsku
    host_hwskus = {}
    for a_host in hosts:
        host_vars = get_host_visible_vars(inv_files, a_host)
        a_host_hwsku = None
        if 'hwsku' in host_vars:
            a_host_hwsku = host_vars['hwsku']
        else:
            # Lets try 'sonic_hwsku' as well
            if 'sonic_hwsku' in host_vars:
                a_host_hwsku = host_vars['sonic_hwsku']
        if a_host_hwsku:
            if a_host_hwsku not in host_hwskus:
                host_hwskus[a_host_hwsku] = [a_host]
            else:
                host_hwskus[a_host_hwsku].append(a_host)
        else:
            pytest.fail("Test selected require a node per hwsku, but 'hwsku' for '{}' not defined in the inventory"
                        .format(a_host))

    hosts_per_hwsku = []
    for hosts in list(host_hwskus.values()):
        if len(hosts) == 1:
            hosts_per_hwsku.append(hosts[0])
        else:
            hosts_per_hwsku.extend(random.sample(hosts, 1))

    return hosts_per_hwsku


def generate_params_supervisor_hostname(request):
    duts = get_specified_duts(request)
    if len(duts) == 1:
        # We have a single node - dealing with pizza box, return it
        return [duts[0]]
    inv_files = get_inventory_files(request)
    for dut in duts:
        # Expecting only a single supervisor node
        if is_supervisor_node(inv_files, dut):
            return [dut]
    # If there are no supervisor cards in a multi-dut tesbed, we are dealing with all pizza box in the testbed,
    # pick the first DUT
    return [duts[0]]


def generate_param_asic_index(request, dut_hostnames, param_type, random_asic=False):
    _, tbinfo = get_tbinfo(request)
    inv_files = get_inventory_files(request)
    logging.info("generating {} asic indicies for  DUT [{}] in ".format(param_type, dut_hostnames))

    asic_index_params = []
    for dut in dut_hostnames:
        inv_data = get_host_visible_vars(inv_files, dut)
        # if the params are not present treat the device as a single asic device
        dut_asic_params = [DEFAULT_ASIC_ID]
        if inv_data:
            if param_type == ASIC_PARAM_TYPE_ALL and ASIC_PARAM_TYPE_ALL in inv_data:
                if int(inv_data[ASIC_PARAM_TYPE_ALL]) == 1:
                    dut_asic_params = [DEFAULT_ASIC_ID]
                else:
                    if ASICS_PRESENT in inv_data:
                        dut_asic_params = inv_data[ASICS_PRESENT]
                    else:
                        dut_asic_params = list(range(int(inv_data[ASIC_PARAM_TYPE_ALL])))
            elif param_type == ASIC_PARAM_TYPE_FRONTEND and ASIC_PARAM_TYPE_FRONTEND in inv_data:
                dut_asic_params = inv_data[ASIC_PARAM_TYPE_FRONTEND]
            logging.info("dut name {}  asics params = {}".format(dut, dut_asic_params))

        if random_asic:
            asic_index_params.append(random.sample(dut_asic_params, 1))
        else:
            asic_index_params.append(dut_asic_params)
    return asic_index_params


def generate_params_dut_index(request):
    tbname, _ = get_tbinfo(request)
    num_duts = len(get_specified_duts(request))
    logging.info("Using {} duts from testbed '{}'".format(num_duts, tbname))

    return list(range(num_duts))


def generate_params_dut_hostname(request):
    tbname, _ = get_tbinfo(request)
    duts = get_specified_duts(request)
    logging.info("Using DUTs {} in testbed '{}'".format(str(duts), tbname))

    return duts


def get_completeness_level_metadata(request):
    completeness_level = request.config.getoption("--completeness_level")
    # if completeness_level is not set or an unknown completeness_level is set
    # return "thorough" to run all test set
    if not completeness_level or completeness_level not in ["debug", "basic", "confident", "thorough"]:
        return "debug"
    return completeness_level


def get_testbed_metadata(request):
    """
    Get the metadata for the testbed name. Return None if tbname is
    not provided, or metadata file not found or metadata does not
    contain tbname
    """
    tbname = request.config.getoption("--testbed")
    if not tbname:
        return None

    folder = 'metadata'
    filepath = os.path.join(folder, tbname + '.json')
    metadata = None

    try:
        with open(filepath, 'r') as yf:
            metadata = json.load(yf)
    except IOError:
        return None

    return metadata.get(tbname)


def generate_port_lists(request, port_scope, with_completeness_level=False):
    empty = [encode_dut_port_name('unknown', 'unknown')]
    if 'ports' in port_scope:
        scope = 'Ethernet'
    elif 'pcs' in port_scope:
        scope = 'PortChannel'
    else:
        return empty

    if 'all' in port_scope:
        state = None
    elif 'oper_up' in port_scope:
        state = 'oper_state'
    elif 'admin_up' in port_scope:
        state = 'admin_state'
    else:
        return empty

    dut_ports = get_testbed_metadata(request)

    if dut_ports is None:
        return empty

    dut_port_map = {}
    for dut, val in list(dut_ports.items()):
        dut_port_pairs = []
        if 'intf_status' not in val:
            continue
        for intf, status in list(val['intf_status'].items()):
            if scope in intf and (not state or status[state] == 'up'):
                dut_port_pairs.append(encode_dut_port_name(dut, intf))
        dut_port_map[dut] = dut_port_pairs
    logger.info("Generate dut_port_map: {}".format(dut_port_map))

    if with_completeness_level:
        completeness_level = get_completeness_level_metadata(request)
        # if completeness_level in ["debug", "basic", "confident"],
        # only select several ports on every DUT to save test time

        def trim_dut_port_lists(dut_port_list, target_len):
            if len(dut_port_list) <= target_len:
                return dut_port_list
            # for diversity, fetch the ports from both the start and the end of the original list
            pos_1 = target_len // 2
            pos_2 = target_len - pos_1
            return dut_ports[:pos_1] + dut_ports[-pos_2:]

        if completeness_level in ["debug"]:
            for dut, dut_ports in list(dut_port_map.items()):
                dut_port_map[dut] = trim_dut_port_lists(dut_ports, 1)
        elif completeness_level in ["basic", "confident"]:
            for dut, dut_ports in list(dut_port_map.items()):
                dut_port_map[dut] = trim_dut_port_lists(dut_ports, 4)

    ret = sum(list(dut_port_map.values()), [])
    logger.info("Generate port_list: {}".format(ret))
    return ret if ret else empty


def generate_dut_feature_container_list(request):
    """
    Generate list of containers given the list of features.
    List of features and container names are both obtained from
    metadata file
    """
    empty = [encode_dut_and_container_name("unknown", "unknown")]

    meta = get_testbed_metadata(request)

    if meta is None:
        return empty

    container_list = []

    for dut, val in list(meta.items()):
        if "features" not in val:
            continue
        for feature in list(val["features"].keys()):
            if "disabled" in val["features"][feature]:
                continue

            dut_info = meta[dut]

            if "asic_services" in dut_info and dut_info["asic_services"].get(feature) is not None:
                for service in dut_info["asic_services"].get(feature):
                    container_list.append(encode_dut_and_container_name(dut, service))
            else:
                container_list.append(encode_dut_and_container_name(dut, feature))

    return container_list


def generate_dut_feature_list(request, duts_selected, asics_selected):
    """
    Generate a list of features.
    The list of features willl be obtained from
    metadata file.
    This list will be features that can be stopped
    or restarted.
    """
    meta = get_testbed_metadata(request)
    tuple_list = []

    if meta is None:
        return tuple_list

    skip_feature_list = ['database', 'database-chassis', 'gbsyncd']

    for a_dut_index, a_dut in enumerate(duts_selected):
        if len(asics_selected):
            for a_asic in asics_selected[a_dut_index]:
                # Create tuple of dut and asic index
                if "features" in meta[a_dut]:
                    for a_feature in list(meta[a_dut]["features"].keys()):
                        if a_feature not in skip_feature_list:
                            tuple_list.append((a_dut, a_asic, a_feature))
                else:
                    tuple_list.append((a_dut, a_asic, None))
        else:
            if "features" in meta[a_dut]:
                for a_feature in list(meta[a_dut]["features"].keys()):
                    if a_feature not in skip_feature_list:
                        tuple_list.append((a_dut, None, a_feature))
            else:
                tuple_list.append((a_dut, None, None))
    return tuple_list


def generate_dut_backend_asics(request, duts_selected):
    dut_asic_list = []

    metadata = get_testbed_metadata(request)

    if metadata is None:
        return [[None]]*len(duts_selected)

    for dut in duts_selected:
        mdata = metadata.get(dut)
        if mdata is None:
            dut_asic_list.append([None])
        dut_asic_list.append(mdata.get("backend_asics", [None]))

    return dut_asic_list


def generate_priority_lists(request, prio_scope, with_completeness_level=False):
    empty = []

    tbname = request.config.getoption("--testbed")
    if not tbname:
        return empty

    folder = 'priority'
    filepath = os.path.join(folder, tbname + '-' + prio_scope + '.json')

    try:
        with open(filepath, 'r') as yf:
            info = json.load(yf)
    except IOError:
        return empty

    if tbname not in info:
        return empty

    dut_prio = info[tbname]
    ret = []

    for dut, priorities in list(dut_prio.items()):
        for p in priorities:
            ret.append('{}|{}'.format(dut, p))

    if with_completeness_level:
        completeness_level = get_completeness_level_metadata(request)
        # if completeness_level in ["debug", "basic", "confident"],
        # select a small subnet to save test time
        # if completeness_level in ["debug"], only select one item
        # if completeness_level in ["basic", "confident"], select 1 priority per DUT

        if completeness_level in ["debug"]:
            ret = random.sample(ret, 1)
        elif completeness_level in ["basic", "confident"]:
            ret = []
            for dut, priorities in list(dut_prio.items()):
                if priorities:
                    p = random.choice(priorities)
                    ret.append('{}|{}'.format(dut, p))

    return ret if ret else empty


def pfc_pause_delay_test_params(request):
    empty = []

    tbname = request.config.getoption("--testbed")
    if not tbname:
        return empty

    folder = 'pfc_headroom_test_params'
    filepath = os.path.join(folder, tbname + '.json')

    try:
        with open(filepath, 'r') as yf:
            info = json.load(yf)
    except IOError:
        return empty

    if tbname not in info:
        return empty

    dut_pfc_delay_params = info[tbname]
    ret = []

    for dut, pfc_pause_delay_params in list(dut_pfc_delay_params.items()):
        for pfc_delay, headroom_result in list(pfc_pause_delay_params.items()):
            ret.append('{}|{}|{}'.format(dut, pfc_delay, headroom_result))

    return ret if ret else empty


_frontend_hosts_per_hwsku_per_module = {}
_hosts_per_hwsku_per_module = {}
def pytest_generate_tests(metafunc):        # noqa E302
    # The topology always has atleast 1 dut
    dut_fixture_name = None
    duts_selected = None
    global _frontend_hosts_per_hwsku_per_module, _hosts_per_hwsku_per_module
    # Enumerators for duts are mutually exclusive
    target_hostname = get_target_hostname(metafunc)
    if target_hostname:
        duts_selected = [target_hostname]
        if "enum_dut_hostname" in metafunc.fixturenames:
            dut_fixture_name = "enum_dut_hostname"
        elif "enum_supervisor_dut_hostname" in metafunc.fixturenames:
            dut_fixture_name = "enum_supervisor_dut_hostname"
        elif "enum_frontend_dut_hostname" in metafunc.fixturenames:
            dut_fixture_name = "enum_frontend_dut_hostname"
        elif "enum_rand_one_per_hwsku_hostname" in metafunc.fixturenames:
            if metafunc.module not in _hosts_per_hwsku_per_module:
                _hosts_per_hwsku_per_module[metafunc.module] = duts_selected

            dut_fixture_name = "enum_rand_one_per_hwsku_hostname"
        elif "enum_rand_one_per_hwsku_frontend_hostname" in metafunc.fixturenames:
            if metafunc.module not in _frontend_hosts_per_hwsku_per_module:
                _frontend_hosts_per_hwsku_per_module[metafunc.module] = duts_selected

            dut_fixture_name = "enum_rand_one_per_hwsku_frontend_hostname"
    else:
        if "enum_dut_hostname" in metafunc.fixturenames:
            duts_selected = generate_params_dut_hostname(metafunc)
            dut_fixture_name = "enum_dut_hostname"
        elif "enum_supervisor_dut_hostname" in metafunc.fixturenames:
            duts_selected = generate_params_supervisor_hostname(metafunc)
            dut_fixture_name = "enum_supervisor_dut_hostname"
        elif "enum_frontend_dut_hostname" in metafunc.fixturenames:
            duts_selected = generate_params_frontend_hostname(metafunc)
            dut_fixture_name = "enum_frontend_dut_hostname"
        elif "enum_rand_one_per_hwsku_hostname" in metafunc.fixturenames:
            if metafunc.module not in _hosts_per_hwsku_per_module:
                hosts_per_hwsku = generate_params_hostname_rand_per_hwsku(metafunc)
                _hosts_per_hwsku_per_module[metafunc.module] = hosts_per_hwsku
            duts_selected = _hosts_per_hwsku_per_module[metafunc.module]
            dut_fixture_name = "enum_rand_one_per_hwsku_hostname"
        elif "enum_rand_one_per_hwsku_frontend_hostname" in metafunc.fixturenames:
            if metafunc.module not in _frontend_hosts_per_hwsku_per_module:
                hosts_per_hwsku = generate_params_hostname_rand_per_hwsku(metafunc, frontend_only=True)
                _frontend_hosts_per_hwsku_per_module[metafunc.module] = hosts_per_hwsku
            duts_selected = _frontend_hosts_per_hwsku_per_module[metafunc.module]
            dut_fixture_name = "enum_rand_one_per_hwsku_frontend_hostname"

    asics_selected = None
    asic_fixture_name = None

    tbname, tbinfo = get_tbinfo(metafunc)
    if duts_selected is None:
        duts_selected = [tbinfo["duts"][0]]

    possible_asic_enums = ["enum_asic_index", "enum_frontend_asic_index", "enum_backend_asic_index",
                           "enum_rand_one_asic_index", "enum_rand_one_frontend_asic_index"]
    enums_asic_fixtures = set(metafunc.fixturenames).intersection(possible_asic_enums)
    assert len(enums_asic_fixtures) < 2, \
        "The number of asic_enum fixtures should be 1 or zero, " \
        "the following fixtures conflict one with each other: {}".format(str(enums_asic_fixtures))

    if "enum_asic_index" in metafunc.fixturenames:
        asic_fixture_name = "enum_asic_index"
        asics_selected = generate_param_asic_index(metafunc, duts_selected, ASIC_PARAM_TYPE_ALL)
    elif "enum_frontend_asic_index" in metafunc.fixturenames:
        asic_fixture_name = "enum_frontend_asic_index"
        asics_selected = generate_param_asic_index(metafunc, duts_selected, ASIC_PARAM_TYPE_FRONTEND)
    elif "enum_backend_asic_index" in metafunc.fixturenames:
        asic_fixture_name = "enum_backend_asic_index"
        asics_selected = generate_dut_backend_asics(metafunc, duts_selected)
    elif "enum_rand_one_asic_index" in metafunc.fixturenames:
        asic_fixture_name = "enum_rand_one_asic_index"
        asics_selected = generate_param_asic_index(metafunc, duts_selected, ASIC_PARAM_TYPE_ALL, random_asic=True)
    elif "enum_rand_one_frontend_asic_index" in metafunc.fixturenames:
        asic_fixture_name = "enum_rand_one_frontend_asic_index"
        asics_selected = generate_param_asic_index(metafunc, duts_selected, ASIC_PARAM_TYPE_FRONTEND, random_asic=True)

    # Create parameterization tuple of dut_fixture_name, asic_fixture_name and feature to parameterize
    if dut_fixture_name and asic_fixture_name and ("enum_dut_feature" in metafunc.fixturenames):
        tuple_list = generate_dut_feature_list(metafunc, duts_selected, asics_selected)
        feature_fixture = "enum_dut_feature"
        metafunc.parametrize(dut_fixture_name + "," + asic_fixture_name + "," + feature_fixture,
                             tuple_list, scope="module", indirect=True)
    # Create parameterization tuple of dut_fixture_name and asic_fixture_name to parameterize
    elif dut_fixture_name and asic_fixture_name:
        # parameterize on both - create tuple for each
        tuple_list = []
        for a_dut_index, a_dut in enumerate(duts_selected):
            if len(asics_selected):
                for a_asic in asics_selected[a_dut_index]:
                    # Create tuple of dut and asic index
                    tuple_list.append((a_dut, a_asic))
            else:
                tuple_list.append((a_dut, None))
        metafunc.parametrize(dut_fixture_name + "," + asic_fixture_name, tuple_list, scope="module", indirect=True)
    elif dut_fixture_name:
        # parameterize only on DUT
        metafunc.parametrize(dut_fixture_name, duts_selected, scope="module", indirect=True)
    elif asic_fixture_name:
        # We have no duts selected, so need asic list for the first DUT
        if len(asics_selected):
            metafunc.parametrize(asic_fixture_name, asics_selected[0], scope="module", indirect=True)
        else:
            metafunc.parametrize(asic_fixture_name, [None], scope="module", indirect=True)

    # When selected_dut used and select a dut for test, parameterize dut for enable TACACS on all UT
    if dut_fixture_name and "selected_dut" in metafunc.fixturenames:
        metafunc.parametrize("selected_dut", duts_selected, scope="module", indirect=True)

    # When rand_one_dut_hostname used and select a dut for test, initialize rand_one_dut_hostname_var
    # rand_one_dut_hostname and rand_selected_dut will use this variable for setup test case
    # selected_rand_dut will use this variable for setup TACACS
    if "rand_one_dut_hostname" in metafunc.fixturenames:
        set_rand_one_dut_hostname(metafunc)

    if "enum_dut_portname" in metafunc.fixturenames:
        metafunc.parametrize("enum_dut_portname", generate_port_lists(metafunc, "all_ports"))

    def format_portautoneg_test_id(param):
        speeds = param['speeds'] if 'speeds' in param else [param['speed']]
        return "{}|{}|{}".format(param['dutname'], param['port'], ','.join(speeds))

    if "enum_dut_portname_module_fixture" in metafunc.fixturenames or \
            "enum_speed_per_dutport_fixture" in metafunc.fixturenames:
        autoneg_tests_data = get_autoneg_tests_data()
        if "enum_dut_portname_module_fixture" in metafunc.fixturenames:
            metafunc.parametrize(
                "enum_dut_portname_module_fixture",
                autoneg_tests_data,
                scope="module",
                ids=format_portautoneg_test_id,
                indirect=True
            )

        if "enum_speed_per_dutport_fixture" in metafunc.fixturenames:
            metafunc.parametrize(
                "enum_speed_per_dutport_fixture",
                parametrise_per_supported_port_speed(autoneg_tests_data),
                scope="module",
                ids=format_portautoneg_test_id,
                indirect=True
            )

    if "enum_dut_portname_oper_up" in metafunc.fixturenames:
        metafunc.parametrize("enum_dut_portname_oper_up", generate_port_lists(metafunc, "oper_up_ports"))
    if "enum_dut_portname_admin_up" in metafunc.fixturenames:
        metafunc.parametrize("enum_dut_portname_admin_up", generate_port_lists(metafunc, "admin_up_ports"))
    if "enum_dut_portchannel" in metafunc.fixturenames:
        metafunc.parametrize("enum_dut_portchannel", generate_port_lists(metafunc, "all_pcs"))
    if "enum_dut_portchannel_oper_up" in metafunc.fixturenames:
        metafunc.parametrize("enum_dut_portchannel_oper_up", generate_port_lists(metafunc, "oper_up_pcs"))
    if "enum_dut_portchannel_admin_up" in metafunc.fixturenames:
        metafunc.parametrize("enum_dut_portchannel_admin_up", generate_port_lists(metafunc, "admin_up_pcs"))
    if "enum_dut_portchannel_with_completeness_level" in metafunc.fixturenames:
        metafunc.parametrize("enum_dut_portchannel_with_completeness_level",
                             generate_port_lists(metafunc, "all_pcs", with_completeness_level=True))
    if "enum_dut_feature_container" in metafunc.fixturenames:
        metafunc.parametrize(
            "enum_dut_feature_container", generate_dut_feature_container_list(metafunc)
        )
    if 'enum_dut_all_prio' in metafunc.fixturenames:
        metafunc.parametrize("enum_dut_all_prio", generate_priority_lists(metafunc, 'all'))
    if 'enum_dut_lossless_prio' in metafunc.fixturenames:
        metafunc.parametrize("enum_dut_lossless_prio", generate_priority_lists(metafunc, 'lossless'))
    if 'enum_dut_lossless_prio_with_completeness_level' in metafunc.fixturenames:
        metafunc.parametrize("enum_dut_lossless_prio_with_completeness_level",
                             generate_priority_lists(metafunc, 'lossless', with_completeness_level=True))
    if 'enum_dut_lossy_prio' in metafunc.fixturenames:
        metafunc.parametrize("enum_dut_lossy_prio", generate_priority_lists(metafunc, 'lossy'))
    if 'enum_dut_lossy_prio_with_completeness_level' in metafunc.fixturenames:
        metafunc.parametrize("enum_dut_lossy_prio_with_completeness_level",
                             generate_priority_lists(metafunc, 'lossy', with_completeness_level=True))
    if 'enum_pfc_pause_delay_test_params' in metafunc.fixturenames:
        metafunc.parametrize("enum_pfc_pause_delay_test_params", pfc_pause_delay_test_params(metafunc))

    if 'topo_scenario' in metafunc.fixturenames:
        if tbinfo['topo']['type'] == 'm0' and 'topo_scenario' in metafunc.fixturenames:
            metafunc.parametrize('topo_scenario', ['m0_vlan_scenario', 'm0_l3_scenario'], scope='module')
        else:
            metafunc.parametrize('topo_scenario', ['default'], scope='module')

    if 'vlan_name' in metafunc.fixturenames:
        if tbinfo['topo']['type'] == 'm0' and 'topo_scenario' in metafunc.fixturenames:
            if tbinfo['topo']['name'] == 'm0-2vlan':
                metafunc.parametrize('vlan_name', ['Vlan1000', 'Vlan2000'], scope='module')
            else:
                metafunc.parametrize('vlan_name', ['Vlan1000'], scope='module')
        # Non M0 topo
        else:
            if tbinfo['topo']['type'] in ['t0', 'mx']:
                metafunc.parametrize('vlan_name', ['Vlan1000'], scope='module')
            else:
                metafunc.parametrize('vlan_name', ['no_vlan'], scope='module')


def get_autoneg_tests_data():
    folder = 'metadata'
    filepath = os.path.join(folder, 'autoneg-test-params.json')
    if not os.path.exists(filepath):
        logger.warning('Autoneg tests datafile is missing: {}. " \
            "Run test_pretest -k test_update_testbed_metadata to create it'.format(filepath))
        return [{'dutname': 'unknown', 'port': 'unknown', 'speeds': ['unknown']}]
    data = {}
    with open(filepath) as yf:
        data = json.load(yf)

    return [
        {'dutname': dutname, 'port': dutport, 'speeds': portinfo['common_port_speeds']}
        for dutname, ports in list(data.items())
        for dutport, portinfo in list(ports.items())
    ]


def parametrise_per_supported_port_speed(data):
    return [
        {'dutname': conn_info['dutname'], 'port': conn_info['port'], 'speed': speed}
        for conn_info in data for speed in conn_info['speeds']
    ]


# Override enum fixtures for duts and asics to ensure that parametrization happens once per module.
@pytest.fixture(scope="module")
def enum_dut_hostname(request):
    return request.param


@pytest.fixture(scope="module")
def enum_supervisor_dut_hostname(request):
    return request.param


@pytest.fixture(scope="module")
def enum_frontend_dut_hostname(request):
    return request.param


@pytest.fixture(scope="module")
def selected_dut(request):
    try:
        logger.debug("selected_dut host: {}".format(request.param))
        return request.param
    except AttributeError:
        return None


@pytest.fixture(scope="module")
def enum_rand_one_per_hwsku_hostname(request):
    return request.param


@pytest.fixture(scope="module")
def enum_rand_one_per_hwsku_frontend_hostname(request):
    return request.param


@pytest.fixture(scope="module")
def enum_asic_index(request):
    return request.param


@pytest.fixture(scope="module")
def enum_frontend_asic_index(request):
    return request.param


@pytest.fixture(scope="module")
def enum_backend_asic_index(request):
    return request.param


@pytest.fixture(scope="module")
def enum_rand_one_asic_index(request):
    return request.param


@pytest.fixture(scope="module")
def enum_dut_feature(request):
    return request.param


@pytest.fixture(scope="module")
def enum_rand_one_frontend_asic_index(request):
    return request.param


@pytest.fixture(scope='module')
def enum_upstream_dut_hostname(duthosts, tbinfo):
    if tbinfo["topo"]["type"] == "t0":
        upstream_nbr_type = "T1"
    elif tbinfo["topo"]["type"] == "t1":
        upstream_nbr_type = "T2"
    else:
        upstream_nbr_type = "T3"

    for a_dut in duthosts.frontend_nodes:
        minigraph_facts = a_dut.get_extended_minigraph_facts(tbinfo)
        minigraph_neighbors = minigraph_facts['minigraph_neighbors']
        for key, value in minigraph_neighbors.items():
            if upstream_nbr_type in value['name']:
                return a_dut.hostname

    pytest.fail("Did not find a dut in duthosts that for topo type {} that has upstream nbr type {}".
                format(tbinfo["topo"]["type"], upstream_nbr_type))


@pytest.fixture(scope="module")
def duthost_console(duthosts, enum_supervisor_dut_hostname, localhost, conn_graph_facts, creds):   # noqa F811
    duthost = duthosts[enum_supervisor_dut_hostname]
    dut_hostname = duthost.hostname
    console_host = conn_graph_facts['device_console_info'][dut_hostname]['ManagementIp']
    if "/" in console_host:
        console_host = console_host.split("/")[0]
    console_port = conn_graph_facts['device_console_link'][dut_hostname]['ConsolePort']['peerport']
    console_type = conn_graph_facts['device_console_link'][dut_hostname]['ConsolePort']['type']
<<<<<<< HEAD
    console_type = "console_" + console_type
=======
    console_menu_type = conn_graph_facts['device_console_link'][dut_hostname]['ConsolePort']['menu_type']
    console_username = conn_graph_facts['device_console_link'][dut_hostname]['ConsolePort']['proxy']

    console_type = f"console_{console_type}"
    console_menu_type = f"{console_type}_{console_menu_type}"
>>>>>>> f2d6c053

    # console password and sonic_password are lists, which may contain more than one password
    sonicadmin_alt_password = localhost.host.options['variable_manager']._hostvars[dut_hostname].get(
        "ansible_altpassword")
<<<<<<< HEAD
    sonicadmin_alt_passwords = creds["ansible_altpasswords"]

    sonic_password = [creds['sonicadmin_password'], sonicadmin_alt_password]
    sonic_password = sonic_password + sonicadmin_alt_passwords

    host = ConsoleHost(console_type=console_type,
                       console_host=console_host,
                       console_port=console_port,
                       sonic_username=creds['sonicadmin_user'],
                       sonic_password=sonic_password,
                       console_username=creds['console_user'][console_type],
                       console_password=creds['console_password'][console_type])
=======
    sonic_password = [creds['sonicadmin_password'], sonicadmin_alt_password]

    # Attempt to clear the console port
    try:
        duthost_clear_console_port(
            menu_type=console_menu_type,
            console_host=console_host,
            console_port=console_port,
            console_username=console_username,
            console_password=creds['console_password'][console_type]
        )
    except Exception as e:
        logger.warning(f"Issue trying to clear console port: {e}")

    # Set up console host
    host = None
    for attempt in range(1, 4):
        try:
            host = ConsoleHost(console_type=console_type,
                               console_host=console_host,
                               console_port=console_port,
                               sonic_username=creds['sonicadmin_user'],
                               sonic_password=sonic_password,
                               console_username=console_username,
                               console_password=creds['console_password'][console_type])
            break
        except Exception as e:
            logger.warning(f"Attempt {attempt}/3 failed: {e}")
            continue
    else:
        raise Exception("Failed to set up connection to console port. See warning logs for details.")

>>>>>>> f2d6c053
    yield host
    host.disconnect()


def duthost_clear_console_port(
        menu_type: str,
        console_host: str,
        console_port: str,
        console_username: str,
        console_password: str
):
    """
    Helper function to clear the console port for a given DUT.
    Useful when a device has an occupied console port, preventing dut_console tests from running.

    Parameters:
        menu_type: Connection type for the console's config menu (as expected by the ConsoleTypeMapper)
        console_host: DUT host's console IP address
        console_port: DUT host's console port, to be cleared
        console_username: Username for the console account (overridden for Digi console)
        console_password: Password for the console account
    """
    if menu_type == "console_ssh_":
        raise Exception("Device does not have a defined Console_menu_type.")

    # Override console user if the configuration menu is Digi, as this requires admin login
    console_user = 'admin' if menu_type == CONSOLE_SSH_DIGI_CONFIG else console_username

    duthost_config_menu = ConsoleHost(
        console_type=menu_type,
        console_host=console_host,
        console_port=console_port,
        console_username=console_user,
        console_password=console_password,
        sonic_username=None,
        sonic_password=None
    )

    # Command lists for each config menu type
    # List of tuples, containing a command to execute, and an optional pattern to wait for
    command_list = {
        CONSOLE_SSH_DIGI_CONFIG: [
            ('2', None),                                                    # Enter serial port config
            (console_port, None),                                           # Choose DUT console port
            ('a', None),                                                    # Enter port management
            ('1', f'Port #{console_port} has been reset successfully.')     # Reset chosen port
        ],
        CONSOLE_SSH_SONIC_CONFIG: [
            (f'sudo sonic-clear line {console_port}', None)     # Clear DUT console port (requires sudo)
        ],
        CONSOLE_SSH_CISCO_CONFIG: [
            (f'clear line tty {console_port}', '[confirm]'),    # Clear DUT console port
            ('', '[OK]')                                        # Confirm selection
        ],
    }

    for command, wait_for_pattern in command_list[menu_type]:
        duthost_config_menu.write_channel(command + duthost_config_menu.RETURN)
        duthost_config_menu.read_until_prompt_or_pattern(wait_for_pattern)

    duthost_config_menu.disconnect()
    logger.info(f"Successfully cleared console port {console_port}, sleeping for 5 seconds")
    time.sleep(5)


@pytest.fixture(scope='session')
def cleanup_cache_for_session(request):
    """
    This fixture allows developers to cleanup the cached data for all DUTs in the testbed before test.
    Use cases:
      - Running tests where some 'facts' about the DUT that get cached are changed.
      - Running tests/regression without running test_pretest which has a test to clean up cache (PR#2978)
      - Test case development phase to work out testbed information changes.

    This fixture is not automatically applied, if you want to use it, you have to add a call to it in your tests.
    """
    tbname, tbinfo = get_tbinfo(request)
    inv_files = get_inventory_files(request)
    cache.cleanup(zone=tbname)
    for a_dut in tbinfo['duts']:
        cache.cleanup(zone=a_dut)
    inv_data = get_host_visible_vars(inv_files, a_dut)
    if 'num_asics' in inv_data and inv_data['num_asics'] > 1:
        for asic_id in range(inv_data['num_asics']):
            cache.cleanup(zone="{}-asic{}".format(a_dut, asic_id))


def get_l2_info(dut):
    """
    Helper function for l2 mode fixture
    """
    config_facts = dut.get_running_config_facts()
    mgmt_intf_table = config_facts['MGMT_INTERFACE']
    metadata_table = config_facts['DEVICE_METADATA']['localhost']
    mgmt_ip = None
    for ip in list(mgmt_intf_table['eth0'].keys()):
        if type(ip_interface(ip)) is IPv4Interface:
            mgmt_ip = ip
    mgmt_gw = mgmt_intf_table['eth0'][mgmt_ip]['gwaddr']
    hwsku = metadata_table['hwsku']

    return mgmt_ip, mgmt_gw, hwsku


@pytest.fixture(scope='session')
def enable_l2_mode(duthosts, tbinfo, backup_and_restore_config_db_session):     # noqa F811
    """
    Configures L2 switch mode according to
    https://github.com/sonic-net/SONiC/wiki/L2-Switch-mode

    Currently not compatible with version 201811

    This fixture does not auto-cleanup after itself
    A manual config reload is required to restore regular state
    """
    base_config_db_cmd = 'echo \'{}\' | config reload /dev/stdin -y'
    l2_preset_cmd = 'sonic-cfggen --preset l2 -p -H -k {} -a \'{}\' | config load /dev/stdin -y'
    is_dualtor = 'dualtor' in tbinfo['topo']['name']

    for dut in duthosts:
        logger.info("Setting L2 mode on {}".format(dut))
        cmds = []
        mgmt_ip, mgmt_gw, hwsku = get_l2_info(dut)
        # step 1
        base_config_db = {
                            "MGMT_INTERFACE": {
                                "eth0|{}".format(mgmt_ip): {
                                    "gwaddr": "{}".format(mgmt_gw)
                                }
                            },
                            "DEVICE_METADATA": {
                                "localhost": {
                                    "hostname": "sonic"
                                }
                            }
                        }

        if is_dualtor:
            base_config_db["DEVICE_METADATA"]["localhost"]["subtype"] = "DualToR"
        cmds.append(base_config_db_cmd.format(json.dumps(base_config_db)))

        # step 2
        cmds.append('sonic-cfggen -H --write-to-db')

        # step 3 is optional and skipped here
        # step 4
        if is_dualtor:
            mg_facts = dut.get_extended_minigraph_facts(tbinfo)
            all_ports = list(mg_facts['minigraph_ports'].keys())
            downlinks = []
            for vlan_info in list(mg_facts['minigraph_vlans'].values()):
                downlinks.extend(vlan_info['members'])
            uplinks = [intf for intf in all_ports if intf not in downlinks]
            extra_args = {
                'is_dualtor': 'true',
                'uplinks': uplinks,
                'downlinks': downlinks
            }
        else:
            extra_args = {}
        cmds.append(l2_preset_cmd.format(hwsku, json.dumps(extra_args)))

        # extra step needed to render the feature table correctly
        if is_dualtor:
            cmds.append('while [ $(show feature config mux | awk \'{print $2}\' | tail -n 1) != "enabled" ]; '
                        'do sleep 1; done')

        # step 5
        cmds.append('config save -y')

        # step 6
        cmds.append('config reload -y')

        logger.debug("Commands to be run:\n{}".format(cmds))

        dut.shell_cmds(cmds=cmds)


@pytest.fixture(scope='session')
def duts_running_config_facts(duthosts):
    """Return running config facts for all multi-ASIC DUT hosts

    Args:
        duthosts (DutHosts): Instance of DutHosts for interacting with DUT hosts.

    Returns:
        dict: {
            <dut hostname>: [
                (asic0_idx, {asic0_cfg_facts}),
                (asic1_idx, {asic1_cfg_facts})
            ]
        }
    """
    cfg_facts = {}
    for duthost in duthosts:
        cfg_facts[duthost.hostname] = []
        for asic in duthost.asics:
            if asic.is_it_backend():
                continue
            asic_cfg_facts = asic.config_facts(source='running')['ansible_facts']
            cfg_facts[duthost.hostname].append((asic.asic_index, asic_cfg_facts))
    return cfg_facts


@pytest.fixture(scope='class')
def dut_test_params_qos(duthosts, tbinfo, ptfhost, get_src_dst_asic_and_duts, lower_tor_host, creds,
                        mux_server_url, mux_status_from_nic_simulator, duts_running_config_facts, duts_minigraph_facts):
    if 'dualtor' in tbinfo['topo']['name']:
        all_duts = [lower_tor_host]
    else:
        all_duts = get_src_dst_asic_and_duts['all_duts']

    src_asic = get_src_dst_asic_and_duts['src_asic']
    dst_asic = get_src_dst_asic_and_duts['dst_asic']

    src_dut = get_src_dst_asic_and_duts['src_dut']
    src_dut_ip = src_dut.host.options['inventory_manager'].get_host(src_dut.hostname).vars['ansible_host']
    src_server = "{}:{}".format(src_dut_ip, src_asic.get_rpc_port_ssh_tunnel())

    duthost = all_duts[0]
    mgFacts = duthost.get_extended_minigraph_facts(tbinfo)
    topo = tbinfo["topo"]["name"]

    rtn_dict = {
        "topo": topo,
        "hwsku": mgFacts["minigraph_hwsku"],
        "basicParams": {
            "router_mac": duthost.facts["router_mac"],
            "src_server": src_server,
            "port_map_file": ptf_test_port_map_active_active(
                ptfhost, tbinfo, duthosts, mux_server_url,
                duts_running_config_facts, duts_minigraph_facts,
                mux_status_from_nic_simulator()),
            "sonic_asic_type": duthost.facts['asic_type'],
            "sonic_version": duthost.os_version,
            "src_dut_index": get_src_dst_asic_and_duts['src_dut_index'],
            "src_asic_index": get_src_dst_asic_and_duts['src_asic_index'],
            "dst_dut_index": get_src_dst_asic_and_duts['dst_dut_index'],
            "dst_asic_index": get_src_dst_asic_and_duts['dst_asic_index'],
            "dut_username": creds['sonicadmin_user'],
            "dut_password": creds['sonicadmin_password']
        },

    }

    # Add dst server info if src and dst asic are different
    if src_asic != dst_asic:
        dst_dut = get_src_dst_asic_and_duts['dst_dut']
        dst_dut_ip = dst_dut.host.options['inventory_manager'].get_host(dst_dut.hostname).vars['ansible_host']
        rtn_dict["basicParams"]["dst_server"] = "{}:{}".format(dst_dut_ip, dst_asic.get_rpc_port_ssh_tunnel())

    if 'platform_asic' in duthost.facts:
        rtn_dict['basicParams']["platform_asic"] = duthost.facts['platform_asic']

    yield rtn_dict


@ pytest.fixture(scope='class')
def dut_test_params(duthosts, enum_rand_one_per_hwsku_frontend_hostname, tbinfo,
                    ptf_portmap_file, lower_tor_host, creds):   # noqa F811
    """
        Prepares DUT host test params

        Args:
            duthost (AnsibleHost): Device Under Test (DUT)
            tbinfo (Fixture, dict): Map containing testbed information
            ptfPortMapFile (Fxiture, str): filename residing
              on PTF host and contains port maps information

        Returns:
            dut_test_params (dict): DUT host test params
    """
    if 'dualtor' in tbinfo['topo']['name']:
        duthost = lower_tor_host
    else:
        duthost = duthosts[enum_rand_one_per_hwsku_frontend_hostname]
    mgFacts = duthost.get_extended_minigraph_facts(tbinfo)
    topo = tbinfo["topo"]["name"]

    rtn_dict = {
        "topo": topo,
        "hwsku": mgFacts["minigraph_hwsku"],
        "basicParams": {
            "router_mac": duthost.facts["router_mac"],
            "server": duthost.host.options['inventory_manager'].get_host(
                        duthost.hostname
                    ).vars['ansible_host'],
            "port_map_file": ptf_portmap_file,
            "sonic_asic_type": duthost.facts['asic_type'],
            "sonic_version": duthost.os_version,
            "dut_username": creds['sonicadmin_user'],
            "dut_password": creds['sonicadmin_password']
        }
    }
    if 'platform_asic' in duthost.facts:
        rtn_dict['basicParams']["platform_asic"] = duthost.facts['platform_asic']

    yield rtn_dict


@pytest.fixture(scope='module')
def duts_minigraph_facts(duthosts, tbinfo):
    """Return minigraph facts for all DUT hosts

    Args:
        duthosts (DutHosts): Instance of DutHosts for interacting with DUT hosts.
        tbinfo (object): Instance of TestbedInfo.

    Returns:
        dict: {
            <dut hostname>: [
                (asic0_idx, {asic0_mg_facts}),
                (asic1_idx, {asic1_mg_facts})
            ]
        }
    """
    mg_facts = {}
    for duthost in duthosts:
        mg_facts[duthost.hostname] = []
        for asic in duthost.asics:
            if asic.is_it_backend():
                continue
            asic_mg_facts = asic.get_extended_minigraph_facts(tbinfo)
            mg_facts[duthost.hostname].append((asic.asic_index, asic_mg_facts))

    return mg_facts


@pytest.fixture(scope="module", autouse=True)
def get_reboot_cause(duthost):
    uptime_start = duthost.get_up_time()
    yield
    uptime_end = duthost.get_up_time()
    if not uptime_end == uptime_start:
        if "201811" in duthost.os_version or "201911" in duthost.os_version:
            duthost.show_and_parse("show reboot-cause")
        else:
            duthost.show_and_parse("show reboot-cause history")


def collect_db_dump_on_duts(request, duthosts):
    '''When test failed, this fixture will dump all the DBs on DUT and collect them to local
    '''
    if hasattr(request.node, 'rep_call') and request.node.rep_call.failed:
        dut_file_path = "/tmp/db_dump"
        local_file_path = "./logs/db_dump"

        # Remove characters that can't be used in filename
        nodename = safe_filename(request.node.nodeid)
        db_dump_path = os.path.join(dut_file_path, nodename)
        db_dump_tarfile = os.path.join(dut_file_path, "{}.tar.gz".format(nodename))

        # We don't need to collect all DBs, db_names specify the DBs we want to collect
        db_names = ["APPL_DB", "ASIC_DB", "COUNTERS_DB", "CONFIG_DB", "STATE_DB"]
        raw_db_config = duthosts[0].shell("cat /var/run/redis/sonic-db/database_config.json")["stdout"]
        db_config = json.loads(raw_db_config).get("DATABASES", {})
        db_ids = set()
        for db_name in db_names:
            # Skip STATE_DB dump on release 201911.
            # JINJA2_CACHE can't be dumped by "redis-dump", and it is stored in STATE_DB on 201911 release.
            # Please refer to issue: https://github.com/sonic-net/sonic-buildimage/issues/5587.
            # The issue has been fixed in https://github.com/sonic-net/sonic-buildimage/pull/5646.
            # However, the fix is not included in 201911 release. So we have to skip STATE_DB on release 201911
            # to avoid raising exception when dumping the STATE_DB.
            if db_name == "STATE_DB" and duthosts[0].sonic_release in ['201911']:
                continue

            if db_name in db_config:
                db_ids.add(db_config[db_name].get("id", 0))

        namespace_list = duthosts[0].get_asic_namespace_list() if duthosts[0].is_multi_asic else []
        if namespace_list:
            for namespace in namespace_list:
                # Collect DB dump
                dump_dest_path = os.path.join(db_dump_path, namespace)
                dump_cmds = ["mkdir -p {}".format(dump_dest_path)]
                for db_id in db_ids:
                    dump_cmd = "ip netns exec {} redis-dump -d {} -y -o {}/{}" \
                               .format(namespace, db_id, dump_dest_path, db_id)
                    dump_cmds.append(dump_cmd)
                duthosts.shell_cmds(cmds=dump_cmds)
        else:
            # Collect DB dump
            dump_dest_path = db_dump_path
            dump_cmds = ["mkdir -p {}".format(dump_dest_path)]
            for db_id in db_ids:
                dump_cmd = "redis-dump -d {} -y -o {}/{}".format(db_id, dump_dest_path, db_id)
                dump_cmds.append(dump_cmd)
            duthosts.shell_cmds(cmds=dump_cmds)

        # compress dump file and fetch to docker
        duthosts.shell("tar -czf {} -C {} {}".format(db_dump_tarfile, dut_file_path, nodename))
        duthosts.fetch(src=db_dump_tarfile, dest=local_file_path)

        # remove dump file from dut
        duthosts.shell("rm -fr {} {}".format(db_dump_tarfile, db_dump_path))


@pytest.fixture(autouse=True)
def collect_db_dump(request, duthosts):
    """This autoused fixture is to generate DB dumps on DUT and collect them to local for later troubleshooting when
    a test case failed.
    """
    yield
    if request.config.getoption("--collect_db_data"):
        collect_db_dump_on_duts(request, duthosts)


def __dut_reload(duts_data, node=None, results=None):
    if node is None or results is None:
        logger.error('Missing kwarg "node" or "results"')
        return
    logger.info("dut reload called on {}".format(node.hostname))
    node.copy(content=json.dumps(duts_data[node.hostname]["pre_running_config"][None], indent=4),
              dest='/etc/sonic/config_db.json', verbose=False)

    if node.is_multi_asic:
        for asic_index in range(0, node.facts.get('num_asic')):
            asic_ns = "asic{}".format(asic_index)
            asic_cfg_file = "/tmp/{}_config_db{}.json".format(node.hostname, asic_index)
            with open(asic_cfg_file, "w") as outfile:
                outfile.write(json.dumps(duts_data[node.hostname]['pre_running_config'][asic_ns], indent=4))
            node.copy(src=asic_cfg_file, dest='/etc/sonic/config_db{}.json'.format(asic_index), verbose=False)
            os.remove(asic_cfg_file)

    config_reload(node, wait_before_force_reload=300, safe_reload=True)


def compare_running_config(pre_running_config, cur_running_config):
    if type(pre_running_config) != type(cur_running_config):
        return False
    if pre_running_config == cur_running_config:
        return True
    else:
        if type(pre_running_config) is dict:
            if set(pre_running_config.keys()) != set(cur_running_config.keys()):
                return False
            for key in pre_running_config.keys():
                if not compare_running_config(pre_running_config[key], cur_running_config[key]):
                    return False
            return True
        # We only have string in list in running config now, so we can ignore the order of the list.
        elif type(pre_running_config) is list:
            if set(pre_running_config) != set(cur_running_config):
                return False
            else:
                return True
        else:
            return False


@pytest.fixture(scope="module", autouse=True)
def core_dump_and_config_check(duthosts, tbinfo, request,
                               # make sure the tear down of sanity_check happened after core_dump_and_config_check
                               sanity_check):
    '''
    Check if there are new core dump files and if the running config is modified after the test case running.
    If so, we will reload the running config after test case running.
    '''

    is_par_run, target_hostname, is_par_leader, par_followers, par_state_file = (
        is_parallel_run(request),
        get_target_hostname(request),
        is_parallel_leader(request),
        get_parallel_followers(request),
        get_parallel_state_file(request),
    )

    initial_check_state = (InitialCheckState(par_followers, par_state_file) if is_par_run else None)
    if is_par_run and not is_par_leader:
        logger.info(
            "Fixture core_dump_and_config_check setup for non-leader nodes in parallel run is skipped. "
            "Please refer to the leader node log for core dump and config check status."
        )

        initial_check_state.wait_and_acknowledge_status(
            InitialCheckStatus.SETUP_COMPLETED,
            is_par_leader,
            target_hostname,
        )

        yield {}

        initial_check_state.mark_tests_completed_for_follower(target_hostname)
        logger.info(
            "Fixture core_dump_and_config_check teardown for non-leader nodes in parallel run is skipped. "
            "Please refer to the leader node log for core dump and config check status."
        )
    else:
        check_flag = True
        if hasattr(request.config.option, 'enable_macsec') and request.config.option.enable_macsec:
            check_flag = False
        for m in request.node.iter_markers():
            if m.name == "skip_check_dut_health":
                check_flag = False

        module_name = request.node.name

        duts_data = {}

        new_core_dumps = {}
        core_dump_check_pass = True

        inconsistent_config = {}
        pre_only_config = {}
        cur_only_config = {}
        config_db_check_pass = True

        check_result = {}

        if check_flag:
            for duthost in duthosts:
                logger.info("Dumping Disk and Memory Space informataion before test on {}".format(duthost.hostname))
                duthost.shell("free -h")
                duthost.shell("df -h")

                logger.info("Collecting core dumps before test on {}".format(duthost.hostname))
                duts_data[duthost.hostname] = {}

                if "20191130" in duthost.os_version:
                    pre_existing_core_dumps = duthost.shell('ls /var/core/ | grep -v python || true')['stdout'].split()
                else:
                    pre_existing_core_dumps = duthost.shell('ls /var/core/')['stdout'].split()
                duts_data[duthost.hostname]["pre_core_dumps"] = pre_existing_core_dumps

                logger.info("Collecting running config before test on {}".format(duthost.hostname))
                duts_data[duthost.hostname]["pre_running_config"] = {}
                if not duthost.stat(path="/etc/sonic/running_golden_config.json")['stat']['exists']:
                    logger.info("Collecting running golden config before test on {}".format(duthost.hostname))
                    duthost.shell("sonic-cfggen -d --print-data > /etc/sonic/running_golden_config.json")
                duts_data[duthost.hostname]["pre_running_config"][None] = \
                    json.loads(duthost.shell("cat /etc/sonic/running_golden_config.json", verbose=False)['stdout'])

                if duthost.is_multi_asic:
                    for asic_index in range(0, duthost.facts.get('num_asic')):
                        asic_ns = "asic{}".format(asic_index)
                        if not duthost.stat(
                                path="/etc/sonic/running_golden_config{}.json".format(asic_index))['stat']['exists']:
                            duthost.shell(
                                "sonic-cfggen -n {} -d --print-data > /etc/sonic/running_golden_config{}.json".format(
                                    asic_ns,
                                    asic_index,
                                )
                            )
                        duts_data[duthost.hostname]['pre_running_config'][asic_ns] = \
                            json.loads(duthost.shell("cat /etc/sonic/running_golden_config{}.json".format(asic_index),
                                                     verbose=False)['stdout'])

        if is_par_run and is_par_leader:
            initial_check_state.set_new_status(InitialCheckStatus.SETUP_COMPLETED, is_par_leader, target_hostname)
            initial_check_state.wait_for_all_acknowledgments(InitialCheckStatus.SETUP_COMPLETED)

        yield duts_data

        if is_par_run and is_par_leader:
            initial_check_state.wait_for_all_acknowledgments(InitialCheckStatus.TESTS_COMPLETED)
            initial_check_state.set_new_status(InitialCheckStatus.TEARDOWN_STARTED, is_par_leader, target_hostname)

        if check_flag:
            for duthost in duthosts:
                inconsistent_config[duthost.hostname] = {}
                pre_only_config[duthost.hostname] = {}
                cur_only_config[duthost.hostname] = {}
                new_core_dumps[duthost.hostname] = []

                logger.info("Dumping Disk and Memory Space informataion after test on {}".format(duthost.hostname))
                duthost.shell("free -h")
                duthost.shell("df -h")

                logger.info("Collecting core dumps after test on {}".format(duthost.hostname))
                if "20191130" in duthost.os_version:
                    cur_cores = duthost.shell('ls /var/core/ | grep -v python || true')['stdout'].split()
                else:
                    cur_cores = duthost.shell('ls /var/core/')['stdout'].split()
                duts_data[duthost.hostname]["cur_core_dumps"] = cur_cores

                cur_core_dumps_set = set(duts_data[duthost.hostname]["cur_core_dumps"])
                pre_core_dumps_set = set(duts_data[duthost.hostname]["pre_core_dumps"])
                new_core_dumps[duthost.hostname] = list(cur_core_dumps_set - pre_core_dumps_set)

                if new_core_dumps[duthost.hostname]:
                    core_dump_check_pass = False

                    base_dir = os.path.dirname(os.path.realpath(__file__))
                    for new_core_dump in new_core_dumps[duthost.hostname]:
                        duthost.fetch(src="/var/core/{}".format(new_core_dump), dest=os.path.join(base_dir, "logs"))

                logger.info("Collecting running config after test on {}".format(duthost.hostname))
                # get running config after running
                duts_data[duthost.hostname]["cur_running_config"] = {}
                duts_data[duthost.hostname]["cur_running_config"][None] = \
                    json.loads(duthost.shell("sonic-cfggen -d --print-data", verbose=False)['stdout'])
                if duthost.is_multi_asic:
                    for asic_index in range(0, duthost.facts.get('num_asic')):
                        asic_ns = "asic{}".format(asic_index)
                        duts_data[duthost.hostname]["cur_running_config"][asic_ns] = \
                            json.loads(duthost.shell("sonic-cfggen -n {} -d --print-data".format(asic_ns),
                                                     verbose=False)['stdout'])

                # The tables that we don't care
                EXCLUDE_CONFIG_TABLE_NAMES = set([])
                # The keys that we don't care
                # Current skipped keys:
                # 1. "MUX_LINKMGR|LINK_PROBER"
                # 2. "MUX_LINKMGR|TIMED_OSCILLATION"
                # 3. "LOGGER|linkmgrd"
                # NOTE: this key is edited by the `run_icmp_responder_session` or `run_icmp_responder`
                # to account for the lower performance of the ICMP responder/mux simulator compared to
                # real servers and mux cables.
                # Linkmgrd is the only service to consume this table so it should not affect other test cases.
                # Let's keep this setting in db and we don't want any config reload caused by this key, so
                # let's skip checking it.
                if "dualtor" in tbinfo["topo"]["name"]:
                    EXCLUDE_CONFIG_KEY_NAMES = [
                        'MUX_LINKMGR|LINK_PROBER',
                        'MUX_LINKMGR|TIMED_OSCILLATION',
                        'LOGGER|linkmgrd'
                    ]
                else:
                    EXCLUDE_CONFIG_KEY_NAMES = []

                def _remove_entry(table_name, key_name, config):
                    if table_name in config and key_name in config[table_name]:
                        config[table_name].pop(key_name)
                        if len(config[table_name]) == 0:
                            config.pop(table_name)

                for cfg_context in duts_data[duthost.hostname]['pre_running_config']:
                    pre_only_config[duthost.hostname][cfg_context] = {}
                    cur_only_config[duthost.hostname][cfg_context] = {}
                    inconsistent_config[duthost.hostname][cfg_context] = {}

                    pre_running_config = duts_data[duthost.hostname]["pre_running_config"][cfg_context]
                    cur_running_config = duts_data[duthost.hostname]["cur_running_config"][cfg_context]

                    # Remove ignored keys from base config
                    for exclude_key in EXCLUDE_CONFIG_KEY_NAMES:
                        fields = exclude_key.split('|')
                        if len(fields) != 2:
                            continue
                        _remove_entry(fields[0], fields[1], pre_running_config)
                        _remove_entry(fields[0], fields[1], cur_running_config)

                    pre_running_config_keys = set(pre_running_config.keys())
                    cur_running_config_keys = set(cur_running_config.keys())

                    # Check if there are extra keys in pre running config
                    pre_config_extra_keys = list(
                        pre_running_config_keys - cur_running_config_keys - EXCLUDE_CONFIG_TABLE_NAMES)
                    for key in pre_config_extra_keys:
                        pre_only_config[duthost.hostname][cfg_context].update({key: pre_running_config[key]})

                    # Check if there are extra keys in cur running config
                    cur_config_extra_keys = list(
                        cur_running_config_keys - pre_running_config_keys - EXCLUDE_CONFIG_TABLE_NAMES)
                    for key in cur_config_extra_keys:
                        cur_only_config[duthost.hostname][cfg_context].update({key: cur_running_config[key]})

                    # Get common keys in pre running config and cur running config
                    common_config_keys = list(pre_running_config_keys & cur_running_config_keys -
                                              EXCLUDE_CONFIG_TABLE_NAMES)

                    # Check if the running config is modified after module running
                    for key in common_config_keys:
                        # TODO: remove these code when solve the problem of "FLEX_COUNTER_DELAY_STATUS"
                        if key == "FLEX_COUNTER_TABLE":
                            for sub_key, sub_value in list(pre_running_config[key].items()):
                                try:
                                    pre_value = pre_running_config[key][sub_key]
                                    cur_value = cur_running_config[key][sub_key]
                                    if pre_value["FLEX_COUNTER_STATUS"] != cur_value["FLEX_COUNTER_STATUS"]:
                                        inconsistent_config[duthost.hostname][cfg_context].update(
                                            {
                                                key: {
                                                    "pre_value": pre_running_config[key],
                                                    "cur_value": cur_running_config[key]
                                                }
                                            }
                                        )
                                except KeyError:
                                    inconsistent_config[duthost.hostname][cfg_context].update(
                                        {
                                            key: {
                                                "pre_value": pre_running_config[key],
                                                "cur_value": cur_running_config[key]
                                            }
                                        }
                                    )
                        elif not compare_running_config(pre_running_config[key], cur_running_config[key]):
                            inconsistent_config[duthost.hostname][cfg_context].update(
                                {
                                    key: {
                                        "pre_value": pre_running_config[key],
                                        "cur_value": cur_running_config[key]
                                    }
                                }
                            )

                    if pre_only_config[duthost.hostname][cfg_context] or \
                            cur_only_config[duthost.hostname][cfg_context] or \
                            inconsistent_config[duthost.hostname][cfg_context]:
                        config_db_check_pass = False
            if not (core_dump_check_pass and config_db_check_pass):
                check_result = {
                    "core_dump_check": {
                        "pass": core_dump_check_pass,
                        "new_core_dumps": new_core_dumps
                    },
                    "config_db_check": {
                        "pass": config_db_check_pass,
                        "pre_only_config": pre_only_config,
                        "cur_only_config": cur_only_config,
                        "inconsistent_config": inconsistent_config
                    }
                }
                logger.warning("Core dump or config check failed for {}, results: {}"
                               .format(module_name, json.dumps(check_result)))

                is_modular_chassis = duthosts[0].get_facts().get("modular_chassis")
                if is_modular_chassis:
                    recover_chassis(duthosts)
                else:
                    results = parallel_run(__dut_reload, (), {"duts_data": duts_data}, duthosts, timeout=360)
                    logger.debug('Results of dut reload: {}'.format(json.dumps(dict(results))))
            else:
                logger.info("Core dump and config check passed for {}".format(module_name))
        if check_result:
            logger.debug("core_dump_and_config_check failed, check_result: {}".format(json.dumps(check_result)))
            add_custom_msg(request, f"{DUT_CHECK_NAMESPACE}.core_dump_check_pass", core_dump_check_pass)
            add_custom_msg(request, f"{DUT_CHECK_NAMESPACE}.config_db_check_pass", config_db_check_pass)


@pytest.fixture(scope="function")
def on_exit():
    '''
    Utility to register callbacks for cleanup. Runs callbacks despite assertion
    failures. Callbacks are executed in reverse order of registration.
    '''
    class OnExit():
        def __init__(self):
            self.cbs = []

        def register(self, fn):
            self.cbs.append(fn)

        def cleanup(self):
            while len(self.cbs) != 0:
                self.cbs.pop()()

    on_exit = OnExit()
    yield on_exit
    on_exit.cleanup()


@pytest.fixture(scope="session", autouse=True)
def add_mgmt_test_mark(duthosts):
    '''
    @summary: Create mark file at /etc/sonic/mgmt_test_mark, and DUT can use this mark to detect mgmt test.
    @param duthosts: fixture to get DUT hosts
    '''
    mark_file = "/etc/sonic/mgmt_test_mark"
    duthosts.shell("touch %s" % mark_file, module_ignore_errors=True)


def verify_packets_any_fixed(test, pkt, ports=[], device_number=0, timeout=None):
    """
    Check that a packet is received on _any_ of the specified ports belonging to
    the given device (default device_number is 0).

    Also verifies that the packet is not received on any other ports for this
    device, and that no other packets are received on the device (unless --relax
    is in effect).

    The function is redefined here to workaround code bug in testutils.verify_packets_any
    """
    received = False
    failures = []
    for device, port in testutils.ptf_ports():
        if device != device_number:
            continue
        if port in ports:
            logging.debug("Checking for pkt on device %d, port %d", device_number, port)
            result = testutils.dp_poll(test, device_number=device, port_number=port,
                                       timeout=timeout, exp_pkt=pkt)
            if isinstance(result, test.dataplane.PollSuccess):
                received = True
            else:
                failures.append((port, result))
        else:
            testutils.verify_no_packet(test, pkt, (device, port))
    testutils.verify_no_other_packets(test)

    if not received:
        def format_failure(port, failure):
            return "On port %d:\n%s" % (port, failure.format())
        failure_report = "\n".join([format_failure(*f) for f in failures])
        test.fail("Did not receive expected packet on any of ports %r for device %d.\n%s"
                  % (ports, device_number, failure_report))


# HACK: testutils.verify_packets_any to workaround code bug
# TODO: delete me when ptf version is advanced than https://github.com/p4lang/ptf/pull/139
testutils.verify_packets_any = verify_packets_any_fixed

# HACK: We are using set_do_not_care_scapy but it will be deprecated.
if not hasattr(Mask, "set_do_not_care_scapy"):
    Mask.set_do_not_care_scapy = Mask.set_do_not_care_packet


def run_logrotate(duthost, stop_event):
    logger.info("Start rotate_syslog on {}".format(duthost))
    while not stop_event.is_set():
        try:
            # Run logrotate for rsyslog
            duthost.shell("logrotate -f /etc/logrotate.conf", module_ignore_errors=True)
        except subprocess.CalledProcessError as e:
            logger.error("Error: {}".format(str(e)))
        # Wait for 60 seconds before the next rotation
        time.sleep(60)


@pytest.fixture(scope="function")
def rotate_syslog(duthosts, enum_rand_one_per_hwsku_frontend_hostname):
    duthost = duthosts[enum_rand_one_per_hwsku_frontend_hostname]

    stop_event = threading.Event()
    thread = InterruptableThread(
        target=run_logrotate,
        args=(duthost, stop_event,)
    )
    thread.daemon = True
    thread.start()

    yield
    stop_event.set()
    try:
        if thread.is_alive():
            thread.join(timeout=30)
            logger.info("thread {} joined".format(thread))
    except Exception as e:
        logger.debug("Exception occurred in thread {}".format(str(e)))

    logger.info("rotate_syslog exit {}".format(thread))


@pytest.fixture(scope="module")
def gnxi_path(ptfhost):
    """
    gnxi's location is updated from /gnxi to /root/gnxi
    in RP https://github.com/sonic-net/sonic-buildimage/pull/10599.
    But old docker-ptf images don't have this update,
    test case will fail for these docker-ptf images,
    because it should still call /gnxi files.
    For avoiding this conflict, check gnxi path before test and set GNXI_PATH to correct value.
    Add a new gnxi_path module fixture to make sure to set GNXI_PATH before test.
    """
    path_exists = ptfhost.stat(path="/root/gnxi/")
    if path_exists["stat"]["exists"] and path_exists["stat"]["isdir"]:
        gnxipath = "/root/gnxi/"
    else:
        gnxipath = "/gnxi/"
    return gnxipath


@pytest.fixture(scope="session")
def state_db(request):
    database_ip = request.config.getoption("--database-ip")
    database_port = request.config.getoption("--database-port")
    state_db = SonicDB(host=database_ip, port=database_port, db_id=SonicDBInstance.STATE_DB)
    yield state_db


@pytest.fixture(scope="session")
def asic_db(request):
    database_ip = request.config.getoption("--database-ip")
    database_port = request.config.getoption("--database-port")
    asic_db = SonicDB(host=database_ip, port=database_port, db_id=SonicDBInstance.ASIC_DB)
    yield asic_db


@pytest.fixture(scope="class")
def state_db_connection(state_db):
    yield state_db.connection()


@pytest.fixture(scope="class")
def asic_db_connection(asic_db):
    yield asic_db.connection()<|MERGE_RESOLUTION|>--- conflicted
+++ resolved
@@ -1918,33 +1918,15 @@
         console_host = console_host.split("/")[0]
     console_port = conn_graph_facts['device_console_link'][dut_hostname]['ConsolePort']['peerport']
     console_type = conn_graph_facts['device_console_link'][dut_hostname]['ConsolePort']['type']
-<<<<<<< HEAD
-    console_type = "console_" + console_type
-=======
     console_menu_type = conn_graph_facts['device_console_link'][dut_hostname]['ConsolePort']['menu_type']
     console_username = conn_graph_facts['device_console_link'][dut_hostname]['ConsolePort']['proxy']
 
     console_type = f"console_{console_type}"
     console_menu_type = f"{console_type}_{console_menu_type}"
->>>>>>> f2d6c053
 
     # console password and sonic_password are lists, which may contain more than one password
     sonicadmin_alt_password = localhost.host.options['variable_manager']._hostvars[dut_hostname].get(
         "ansible_altpassword")
-<<<<<<< HEAD
-    sonicadmin_alt_passwords = creds["ansible_altpasswords"]
-
-    sonic_password = [creds['sonicadmin_password'], sonicadmin_alt_password]
-    sonic_password = sonic_password + sonicadmin_alt_passwords
-
-    host = ConsoleHost(console_type=console_type,
-                       console_host=console_host,
-                       console_port=console_port,
-                       sonic_username=creds['sonicadmin_user'],
-                       sonic_password=sonic_password,
-                       console_username=creds['console_user'][console_type],
-                       console_password=creds['console_password'][console_type])
-=======
     sonic_password = [creds['sonicadmin_password'], sonicadmin_alt_password]
 
     # Attempt to clear the console port
@@ -1977,7 +1959,6 @@
     else:
         raise Exception("Failed to set up connection to console port. See warning logs for details.")
 
->>>>>>> f2d6c053
     yield host
     host.disconnect()
 
