import os
import glob
import json
import logging
import getpass
import random

import pytest
import yaml
import jinja2

from datetime import datetime
from ipaddress import ip_interface, IPv4Interface
from tests.common.fixtures.conn_graph_facts import conn_graph_facts
from tests.common.devices.local import Localhost
from tests.common.devices.ptf import PTFHost
from tests.common.devices.eos import EosHost
from tests.common.devices.sonic import SonicHost
from tests.common.devices.fanout import FanoutHost
from tests.common.devices.k8s import K8sMasterHost
from tests.common.devices.k8s import K8sMasterCluster
from tests.common.devices.duthosts import DutHosts
from tests.common.devices.vmhost import VMHost
from tests.common.fixtures.duthost_utils import backup_and_restore_config_db_session

from tests.common.helpers.constants import (
    ASIC_PARAM_TYPE_ALL, ASIC_PARAM_TYPE_FRONTEND, DEFAULT_ASIC_ID,
)
from tests.common.helpers.dut_ports import encode_dut_port_name
from tests.common.helpers.dut_utils import encode_dut_and_container_name
from tests.common.system_utils import docker
from tests.common.testbed import TestbedInfo
from tests.common.utilities import get_inventory_files
from tests.common.utilities import get_host_vars
from tests.common.utilities import get_host_visible_vars
from tests.common.utilities import get_test_server_host
from tests.common.helpers.dut_utils import is_supervisor_node, is_frontend_node
from tests.common.cache import FactsCache

from tests.common.connections.console_host import ConsoleHost


logger = logging.getLogger(__name__)
cache = FactsCache()

pytest_plugins = ('tests.common.plugins.ptfadapter',
                  'tests.common.plugins.ansible_fixtures',
                  'tests.common.plugins.dut_monitor',
                  'tests.common.plugins.tacacs',
                  'tests.common.plugins.loganalyzer',
                  'tests.common.plugins.pdu_controller',
                  'tests.common.plugins.sanity_check',
                  'tests.common.plugins.custom_markers',
                  'tests.common.plugins.custom_skipif.CustomSkipIf',
                  'tests.common.plugins.test_completeness',
                  'tests.common.plugins.log_section_start',
                  'tests.common.plugins.custom_fixtures',
                  'tests.common.dualtor',
                  'tests.vxlan',
                  'tests.decap',
                  'tests.common.plugins.allure_server')


def pytest_addoption(parser):
    parser.addoption("--testbed", action="store", default=None, help="testbed name")
    parser.addoption("--testbed_file", action="store", default=None, help="testbed file name")

    # test_vrf options
    parser.addoption("--vrf_capacity", action="store", default=None, type=int, help="vrf capacity of dut (4-1000)")
    parser.addoption("--vrf_test_count", action="store", default=None, type=int, help="number of vrf to be tested (1-997)")

    # qos_sai options
    parser.addoption("--ptf_portmap", action="store", default=None, type=str, help="PTF port index to DUT port alias map")

    # Kubernetes master options
    parser.addoption("--kube_master", action="store", default=None, type=str, help="Name of k8s master group used in k8s inventory, format: k8s_vms{msetnumber}_{servernumber}")

    # neighbor device type
    parser.addoption("--neighbor_type", action="store", default="eos", type=str, choices=["eos", "sonic"],
                    help="Neighbor devices type")

    # FWUtil options
    parser.addoption('--fw-pkg', action='store', help='Firmware package file')

    ############################
    # pfc_asym options         #
    ############################
    parser.addoption("--server_ports_num", action="store", default=20, type=int, help="Number of server ports to use")
    parser.addoption("--fanout_inventory", action="store", default="lab", help="Inventory with defined fanout hosts")

    ############################
    # test_techsupport options #
    ############################
    parser.addoption("--loop_num", action="store", default=2, type=int,
                    help="Change default loop range for show techsupport command")
    parser.addoption("--loop_delay", action="store", default=2, type=int,
                    help="Change default loops delay")
    parser.addoption("--logs_since", action="store", type=int,
                    help="number of minutes for show techsupport command")
    parser.addoption("--collect_techsupport", action="store", default=True, type=bool,
                    help="Enable/Disable tech support collection. Default is enabled (True)")

    ############################
    #   sanity_check options   #
    ############################
    parser.addoption("--skip_sanity", action="store_true", default=False,
                     help="Skip sanity check")
    parser.addoption("--allow_recover", action="store_true", default=False,
                     help="Allow recovery attempt in sanity check in case of failure")
    parser.addoption("--check_items", action="store", default=False,
                     help="Change (add|remove) check items in the check list")
    parser.addoption("--post_check", action="store_true", default=False,
                     help="Perform post test sanity check if sanity check is enabled")
    parser.addoption("--post_check_items", action="store", default=False,
                     help="Change (add|remove) post test check items based on pre test check items")
    parser.addoption("--recover_method", action="store", default="adaptive",
                     help="Set method to use for recover if sanity failed")

    ########################
    #   pre-test options   #
    ########################
    parser.addoption("--deep_clean", action="store_true", default=False,
                     help="Deep clean DUT before tests (remove old logs, cores, dumps)")
    parser.addoption("--py_saithrift_url", action="store", default=None, type=str,
                     help="Specify the url of the saithrift package to be installed on the ptf (should be http://<serverip>/path/python-saithrift_0.9.4_amd64.deb")
    ############################
    #  keysight ixanvl options #
    ############################
    parser.addoption("--testnum", action="store", default=None, type=str)

    ############################
    # platform sfp api options #
    ############################
    # Allow user to skip the absent sfp modules. User can use it like below:
    # "--skip-absent-sfp=True"
    # If this option is not specified, False will be used by default.
    parser.addoption("--skip-absent-sfp", action="store", type=bool, default=False,
        help="Skip test on absent SFP",
    )

    ############################
    # upgrade_path options     #
    ############################
    parser.addoption("--upgrade_type", default="warm",
        help="Specify the type (warm/fast/cold/soft) of upgrade that is needed from source to target image",
    )

    parser.addoption("--base_image_list", default="",
        help="Specify the base image(s) for upgrade (comma seperated list is allowed)",
    )

    parser.addoption("--target_image_list", default="",
        help="Specify the target image(s) for upgrade (comma seperated list is allowed)",
    )

    parser.addoption("--restore_to_image", default="",
        help="Specify the target image to restore to, or stay in target image if empty",
    )


@pytest.fixture(scope="session", autouse=True)
def enhance_inventory(request):
    """
    This fixture is to enhance the capability of parsing the value of pytest cli argument '--inventory'.
    The pytest-ansible plugin always assumes that the value of cli argument '--inventory' is a single
    inventory file. With this enhancement, we can pass in multiple inventory files using the cli argument
    '--inventory'. The multiple inventory files can be separated by comma ','.

    For example:
        pytest --inventory "inventory1, inventory2" <other arguments>
        pytest --inventory inventory1,inventory2 <other arguments>

    This fixture is automatically applied, you don't need to declare it in your test script.
    """
    inv_opt = request.config.getoption("ansible_inventory")
    inv_files = [inv_file.strip() for inv_file in inv_opt.split(",")]
    try:
        setattr(request.config.option, "ansible_inventory", inv_files)
    except AttributeError:
        logger.error("Failed to set enhanced 'ansible_inventory' to request.config.option")


@pytest.fixture(scope="session", autouse=True)
def config_logging(request):

    # Filter out unnecessary pytest_ansible plugin log messages
    pytest_ansible_logger = logging.getLogger("pytest_ansible")
    if pytest_ansible_logger:
        pytest_ansible_logger.setLevel(logging.WARNING)

    # Filter out unnecessary ansible log messages (ansible v2.8)
    # The logger name of ansible v2.8 is nasty
    mypid = str(os.getpid())
    user = getpass.getuser()
    ansible_loggerv28 = logging.getLogger("p=%s u=%s | " % (mypid, user))
    if ansible_loggerv28:
        ansible_loggerv28.setLevel(logging.WARNING)

    # Filter out unnecessary ansible log messages (latest ansible)
    ansible_logger = logging.getLogger("ansible")
    if ansible_logger:
        ansible_logger.setLevel(logging.WARNING)

    # Filter out unnecessary logs generated by calling the ptfadapter plugin
    dataplane_logger = logging.getLogger("dataplane")
    if dataplane_logger:
        dataplane_logger.setLevel(logging.ERROR)


def get_tbinfo(request):
    """
    Helper function to create and return testbed information
    """
    tbname = request.config.getoption("--testbed")
    tbfile = request.config.getoption("--testbed_file")
    if tbname is None or tbfile is None:
        raise ValueError("testbed and testbed_file are required!")

    testbedinfo = cache.read(tbname, 'tbinfo')
    if testbedinfo is cache.NOTEXIST:
        testbedinfo = TestbedInfo(tbfile)
        cache.write(tbname, 'tbinfo', testbedinfo)

    return tbname, testbedinfo.testbed_topo.get(tbname, {})

@pytest.fixture(scope="session")
def tbinfo(request):
    """
    Create and return testbed information
    """
    _, testbedinfo = get_tbinfo(request)
    return testbedinfo


def get_specified_duts(request):
    """
    Get a list of DUT hostnames specified with the --host-pattern CLI option
    or -d if using `run_tests.sh`
    """
    tbname, tbinfo = get_tbinfo(request)
    testbed_duts = tbinfo['duts']

    host_pattern = request.config.getoption("--host-pattern")
    if host_pattern=='all':
        return testbed_duts

    if ';' in host_pattern:
        specified_duts = host_pattern.replace('[', '').replace(']', '').split(';')
    else:
        specified_duts = host_pattern.split(',')

    if any([dut not in testbed_duts for dut in specified_duts]):
        pytest.fail("One of the specified DUTs {} does not belong to the testbed {}".format(specified_duts, tbname))

    if len(testbed_duts) != specified_duts:
        duts = specified_duts
        logger.debug("Different DUTs specified than in testbed file, using {}"
                    .format(str(specified_duts)))

    return duts


@pytest.fixture(name="duthosts", scope="session")
def fixture_duthosts(enhance_inventory, ansible_adhoc, tbinfo, request):
    """
    @summary: fixture to get DUT hosts defined in testbed.
    @param ansible_adhoc: Fixture provided by the pytest-ansible package.
        Source of the various device objects. It is
        mandatory argument for the class constructors.
    @param tbinfo: fixture provides information about testbed.
    """
    return DutHosts(ansible_adhoc, tbinfo, get_specified_duts(request))


@pytest.fixture(scope="session")
def duthost(duthosts, request):
    '''
    @summary: Shortcut fixture for getting DUT host. For a lengthy test case, test case module can
              pass a request to disable sh time out mechanis on dut in order to avoid ssh timeout.
              After test case completes, the fixture will restore ssh timeout.
    @param duthosts: fixture to get DUT hosts
    @param request: request parameters for duthost test fixture
    '''
    dut_index = getattr(request.session, "dut_index", 0)
    assert dut_index < len(duthosts), \
        "DUT index '{0}' is out of bound '{1}'".format(dut_index,
                                                       len(duthosts))

    duthost = duthosts[dut_index]

    return duthost


@pytest.fixture(scope="module")
def rand_one_dut_hostname(request):
    """
    """
    dut_hostnames = generate_params_dut_hostname(request)
    if len(dut_hostnames) > 1:
        dut_hostnames = random.sample(dut_hostnames, 1)
    logger.info("Randomly select dut {} for testing".format(dut_hostnames[0]))
    return dut_hostnames[0]


@pytest.fixture(scope="module")
def rand_selected_dut(duthosts, rand_one_dut_hostname):
    """
    Return the randomly selected duthost
    """
    return duthosts[rand_one_dut_hostname]


@pytest.fixture(scope="module")
def rand_unselected_dut(request, duthosts, rand_one_dut_hostname):
    """
    Return the left duthost after random selection.
    Return None for non dualtor testbed
    """
    dut_hostnames = generate_params_dut_hostname(request)
    if len(dut_hostnames) <= 1:
        return None
    idx = dut_hostnames.index(rand_one_dut_hostname)
    return duthosts[dut_hostnames[1 - idx]]


@pytest.fixture(scope="module")
def rand_one_dut_portname_oper_up(request):
    oper_up_ports = generate_port_lists(request, "oper_up_ports")
    if len(oper_up_ports) > 1:
        oper_up_ports = random.sample(oper_up_ports, 1)
    return oper_up_ports[0]


@pytest.fixture(scope="module")
def rand_one_dut_lossless_prio(request):
    lossless_prio_list = generate_priority_lists(request, 'lossless')
    if len(lossless_prio_list) > 1:
        lossless_prio_list = random.sample(lossless_prio_list, 1)
    return lossless_prio_list[0]


@pytest.fixture(scope="module", autouse=True)
def reset_critical_services_list(duthosts):
    """
    Resets the critical services list between test modules to ensure that it is
    left in a known state after tests finish running.
    """
    [a_dut.critical_services_tracking_list() for a_dut in duthosts]


@pytest.fixture(scope="session")
def localhost(ansible_adhoc):
    return Localhost(ansible_adhoc)


@pytest.fixture(scope="session")
def ptfhost(ansible_adhoc, tbinfo, duthost):
    if "ptf_image_name" in tbinfo and "docker-keysight-api-server" in tbinfo["ptf_image_name"]:
        return None
    if "ptf" in tbinfo:
        return PTFHost(ansible_adhoc, tbinfo["ptf"])
    else:
        # when no ptf defined in testbed.csv
        # try to parse it from inventory
        ptf_host = duthost.host.options["inventory_manager"].get_host(duthost.hostname).get_vars()["ptf_host"]
        return PTFHost(ansible_adhoc, ptf_host)


@pytest.fixture(scope="module")
def k8smasters(ansible_adhoc, request):
    """
    Shortcut fixture for getting Kubernetes master hosts
    """
    k8s_master_ansible_group = request.config.getoption("--kube_master")
    master_vms = {}
    inv_files = request.config.getoption("ansible_inventory")
    for inv_file in inv_files:
        if "k8s" in inv_file:
            k8s_inv_file = inv_file
    with open('../ansible/{}'.format(k8s_inv_file), 'r') as kinv:
        k8sinventory = yaml.safe_load(kinv)
        for hostname, attributes in k8sinventory[k8s_master_ansible_group]['hosts'].items():
            if 'haproxy' in attributes:
                is_haproxy = True
            else:
                is_haproxy = False
            master_vms[hostname] = {'host': K8sMasterHost(ansible_adhoc,
                                                               hostname,
                                                               is_haproxy)}
    return master_vms

@pytest.fixture(scope="module")
def k8scluster(k8smasters):
    k8s_master_cluster = K8sMasterCluster(k8smasters)
    return k8s_master_cluster


@pytest.fixture(scope="module")
def nbrhosts(ansible_adhoc, tbinfo, creds, request):
    """
    Shortcut fixture for getting VM host
    """

    devices = {}
    if (not tbinfo['vm_base'] and 'tgen' in tbinfo['topo']['name']) or 'ptf' in tbinfo['topo']['name']:
        logger.info("No VMs exist for this topology: {}".format(tbinfo['topo']['name']))
        return devices

    vm_base = int(tbinfo['vm_base'][2:])
    neighbor_type = request.config.getoption("--neighbor_type")

    if not 'VMs' in tbinfo['topo']['properties']['topology']:
        logger.info("No VMs exist for this topology: {}".format(tbinfo['topo']['properties']['topology']))
        return devices

    for k, v in tbinfo['topo']['properties']['topology']['VMs'].items():
        if neighbor_type == "eos":
            devices[k] = {'host': EosHost(ansible_adhoc,
                                        "VM%04d" % (vm_base + v['vm_offset']),
                                        creds['eos_login'],
                                        creds['eos_password'],
                                        shell_user=creds['eos_root_user'] if 'eos_root_user' in creds else None,
                                        shell_passwd=creds['eos_root_password'] if 'eos_root_password' in creds else None),
                        'conf': tbinfo['topo']['properties']['configuration'][k]}
        elif neighbor_type == "sonic":
            devices[k] = {'host': SonicHost(ansible_adhoc,
                                        "VM%04d" % (vm_base + v['vm_offset']),
                                        ssh_user=creds['sonic_login'] if 'sonic_login' in creds else None,
                                        ssh_passwd=creds['sonic_password'] if 'sonic_password' in creds else None),
                        'conf': tbinfo['topo']['properties']['configuration'][k]}
        else:
            raise ValueError("Unknown neighbor type %s" % (neighbor_type, ))
    return devices


@pytest.fixture(scope="module")
def fanouthosts(ansible_adhoc, conn_graph_facts, creds):
    """
    Shortcut fixture for getting Fanout hosts
    """

    dev_conn = conn_graph_facts.get('device_conn', {})
    fanout_hosts = {}
    # WA for virtual testbed which has no fanout
    try:
        for dut_host, value in dev_conn.items():
            for dut_port in value.keys():
                fanout_rec = value[dut_port]
                fanout_host = str(fanout_rec['peerdevice'])
                fanout_port = str(fanout_rec['peerport'])

                if fanout_host in fanout_hosts.keys():
                    fanout = fanout_hosts[fanout_host]
                else:
                    host_vars = ansible_adhoc().options[
                        'inventory_manager'].get_host(fanout_host).vars
                    os_type = host_vars.get('os', 'eos')
                    admin_user = creds['fanout_admin_user']
                    admin_password = creds['fanout_admin_password']
                    # `fanout_network_user` and `fanout_network_password` are for
                    # accessing the non-shell CLI of fanout.
                    # Ansible will use this set of credentail for establishing
                    # `network_cli` connection with device when applicable.
                    network_user = creds.get('fanout_network_user', admin_user)
                    network_password = creds.get('fanout_network_password',
                                                 admin_password)
                    shell_user = creds.get('fanout_shell_user', admin_user)
                    shell_password = creds.get('fanout_shell_pass', admin_password)
                    if os_type == 'sonic':
                        shell_user = creds['fanout_sonic_user']
                        shell_password = creds['fanout_sonic_password']

                    fanout = FanoutHost(ansible_adhoc,
                                        os_type,
                                        fanout_host,
                                        'FanoutLeaf',
                                        network_user,
                                        network_password,
                                        shell_user=shell_user,
                                        shell_passwd=shell_password)
                    fanout.dut_hostnames = [dut_host]
                    fanout_hosts[fanout_host] = fanout
                fanout.add_port_map(encode_dut_port_name(dut_host, dut_port), fanout_port)
                if dut_host not in fanout.dut_hostnames:
                    fanout.dut_hostnames.append(dut_host)
    except:
        pass
    return fanout_hosts


@pytest.fixture(scope="session")
def vmhost(ansible_adhoc, request, tbinfo):
    server = tbinfo["server"]
    inv_files = request.config.option.ansible_inventory
    vmhost = get_test_server_host(inv_files, server)
    return VMHost(ansible_adhoc, vmhost.name)


@pytest.fixture(scope='session')
def eos():
    """ read and yield eos configuration """
    with open('eos/eos.yml') as stream:
        eos = yaml.safe_load(stream)
        return eos


@pytest.fixture(scope='session')
def sonic():
    """ read and yield sonic configuration """
    with open('sonic/sonic.yml') as stream:
        eos = yaml.safe_load(stream)
        return eos


@pytest.fixture(scope='session')
def pdu():
    """ read and yield pdu configuration """
    with open('../ansible/group_vars/pdu/pdu.yml') as stream:
        pdu = yaml.safe_load(stream)
        return pdu


def creds_on_dut(duthost):
    """ read credential information according to the dut inventory """
    groups = duthost.host.options['inventory_manager'].get_host(duthost.hostname).get_vars()['group_names']
    groups.append("fanout")
    logger.info("dut {} belongs to groups {}".format(duthost.hostname, groups))
    files = glob.glob("../ansible/group_vars/all/*.yml")
    files += glob.glob("../ansible/vars/*.yml")
    for group in groups:
        files += glob.glob("../ansible/group_vars/{}/*.yml".format(group))
    creds = {}
    for f in files:
        with open(f) as stream:
            v = yaml.safe_load(stream)
            if v is not None:
                creds.update(v)
            else:
                logging.info("skip empty var file {}".format(f))

    cred_vars = [
        "sonicadmin_user",
        "sonicadmin_password",
        "docker_registry_host",
        "docker_registry_username",
        "docker_registry_password"
    ]
    hostvars = duthost.host.options['variable_manager']._hostvars[duthost.hostname]
    for cred_var in cred_vars:
        if cred_var in creds:
            creds[cred_var] = jinja2.Template(creds[cred_var]).render(**hostvars)
    # load creds for console
    console_login_creds = getattr(hostvars, "console_login", {})
    creds["console_user"] = {}
    creds["console_password"] = {}

    for k, v in console_login_creds.iteritems():
        creds["console_user"][k] = v["user"]
        creds["console_password"][k] = v["passwd"]

    return creds

@pytest.fixture(scope="module")
def creds(duthosts, rand_one_dut_hostname):
    duthost = duthosts[rand_one_dut_hostname]
    return creds_on_dut(duthost)


@pytest.fixture(scope='module')
def creds_all_duts(duthosts):
    creds_all_duts = dict()
    for duthost in duthosts.nodes:
        creds_all_duts[duthost] = creds_on_dut(duthost)
    return creds_all_duts


@pytest.hookimpl(tryfirst=True, hookwrapper=True)
def pytest_runtest_makereport(item, call):

    # Filter out unnecessary logs captured on "stdout" and "stderr"
    item._report_sections = filter(lambda report: report[1] not in ("stdout", "stderr"), item._report_sections)

    # execute all other hooks to obtain the report object
    outcome = yield
    rep = outcome.get_result()

    # set a report attribute for each phase of a call, which can
    # be "setup", "call", "teardown"

    setattr(item, "rep_" + rep.when, rep)


def fetch_dbs(duthost, testname):
    dbs = [[0, "appdb"], [1, "asicdb"], [2, "counterdb"], [4, "configdb"]]
    for db in dbs:
        duthost.shell("redis-dump -d {} --pretty -o {}.json".format(db[0], db[1]))
        duthost.fetch(src="{}.json".format(db[1]), dest="logs/{}".format(testname))


def collect_techsupport_on_dut(request, a_dut):
    # request.node is an "item" because we use the default
    # "function" scope
    testname = request.node.name
    if request.config.getoption("--collect_techsupport") and request.node.rep_call.failed:
        res = a_dut.shell("generate_dump -s \"-2 hours\"")
        fname = res['stdout_lines'][-1]
        a_dut.fetch(src=fname, dest="logs/{}".format(testname))

        logging.info("########### Collected tech support for test {} ###########".format(testname))


@pytest.fixture
def collect_techsupport(request, duthosts, enum_dut_hostname):
    yield
    # request.node is an "item" because we use the default
    # "function" scope
    duthost = duthosts[enum_dut_hostname]
    collect_techsupport_on_dut(request, duthost)


@pytest.fixture
def collect_techsupport_all_duts(request, duthosts):
    yield
    [collect_techsupport_on_dut(request, a_dut) for a_dut in duthosts]


@pytest.fixture(scope="session", autouse=True)
def tag_test_report(request, pytestconfig, tbinfo, duthost, record_testsuite_property):
    if not request.config.getoption("--junit-xml"):
        return

    # Test run information
    record_testsuite_property("topology", tbinfo["topo"]["name"])
    record_testsuite_property("testbed", tbinfo["conf-name"])
    record_testsuite_property("timestamp", datetime.utcnow())

    # Device information
    record_testsuite_property("host", duthost.hostname)
    record_testsuite_property("asic", duthost.facts["asic_type"])
    record_testsuite_property("platform", duthost.facts["platform"])
    record_testsuite_property("hwsku", duthost.facts["hwsku"])
    record_testsuite_property("os_version", duthost.os_version)


@pytest.fixture(scope="module", autouse=True)
def clear_neigh_entries(duthosts, tbinfo):
    """
        This is a stop bleeding change for dualtor testbed. Because dualtor duts will
        learn the same set of arp entries during tests. But currently the test only
        cleans up on the dut under test. So the other dut will accumulate arp entries
        until kernel start to barf.
        Adding this fixture to flush out IPv4/IPv6 static ARP entries after each test
        moduel is done.
    """

    yield

    if 'dualtor' in tbinfo['topo']['name']:
        for dut in duthosts:
            dut.command("sudo ip neigh flush nud permanent")


@pytest.fixture(scope="module")
def patch_lldpctl():
    def patch_lldpctl(localhost, duthost):
        output = localhost.shell('ansible --version')
        if 'ansible 2.8.12' in output['stdout']:
            """
                Work around a known lldp module bug in ansible version 2.8.12:
                When neighbor sent more than one unknown tlv. Ansible will throw
                exception.
                This function applies the patch before test.
            """
            duthost.shell('sudo sed -i -e \'s/lldp lldpctl "$@"$/lldp lldpctl "$@" | grep -v "unknown-tlvs"/\' /usr/bin/lldpctl')

    return patch_lldpctl


@pytest.fixture(scope="module")
def unpatch_lldpctl():
    def unpatch_lldpctl(localhost, duthost):
        output = localhost.shell('ansible --version')
        if 'ansible 2.8.12' in output['stdout']:
            """
                Work around a known lldp module bug in ansible version 2.8.12:
                When neighbor sent more than one unknown tlv. Ansible will throw
                exception.
                This function removes the patch after the test is done.
            """
            duthost.shell('sudo sed -i -e \'s/lldp lldpctl "$@"$/lldp lldpctl "$@" | grep -v "unknown-tlvs"/\' /usr/bin/lldpctl')

    return unpatch_lldpctl


@pytest.fixture(scope="module")
def disable_container_autorestart():
    def disable_container_autorestart(duthost, testcase="", feature_list=None):
        '''
        @summary: Disable autorestart of the features present in feature_list.

        @param duthosts: Instance of DutHost
        @param testcase: testcase name used to save pretest autorestart state. Later to be used for restoration.
        @feature_list: List of features to disable autorestart. If None, autorestart of all the features will be disabled.
        '''
        command_output = duthost.shell("show feature autorestart", module_ignore_errors=True)
        if command_output['rc'] != 0:
            logging.info("Feature autorestart utility not supported. Error: {}".format(command_output['stderr']))
            logging.info("Skipping disable_container_autorestart")
            return
        container_autorestart_states = duthost.get_container_autorestart_states()
        state_file_name = "/tmp/autorestart_state_{}_{}.json".format(duthost.hostname, testcase)
        # Dump autorestart state to file
        with open(state_file_name, "w") as f:
            json.dump(container_autorestart_states, f)
        # Disable autorestart for all containers
        logging.info("Disable container autorestart")
        cmd_disable = "config feature autorestart {} disabled"
        cmds_disable = []
        for name, state in container_autorestart_states.items():
            if state == "enabled" and (feature_list is None or name in feature_list):
                cmds_disable.append(cmd_disable.format(name))
        # Write into config_db
        cmds_disable.append("config save -y")
        duthost.shell_cmds(cmds=cmds_disable)

    return disable_container_autorestart

@pytest.fixture(scope="module")
def enable_container_autorestart():
    def enable_container_autorestart(duthost, testcase="", feature_list=None):
        '''
        @summary: Enable autorestart of the features present in feature_list.

        @param duthosts: Instance of DutHost
        @param testcase: testcase name used to find corresponding file to restore autorestart state.
        @feature_list: List of features to enable autorestart. If None, autorestart of all the features will be disabled.
        '''
        state_file_name = "/tmp/autorestart_state_{}_{}.json".format(duthost.hostname, testcase)
        if not os.path.exists(state_file_name):
            return
        stored_autorestart_states = {}
        with open(state_file_name, "r") as f:
            stored_autorestart_states = json.load(f)
        container_autorestart_states = duthost.get_container_autorestart_states()
        # Recover autorestart states
        logging.info("Recover container autorestart")
        cmd_enable = "config feature autorestart {} enabled"
        cmds_enable = []
        for name, state in container_autorestart_states.items():
            if state == "disabled"  and (feature_list is None or name in feature_list) \
                    and stored_autorestart_states.has_key(name) \
                    and stored_autorestart_states[name] == "enabled":
                cmds_enable.append(cmd_enable.format(name))
        # Write into config_db
        cmds_enable.append("config save -y")
        duthost.shell_cmds(cmds=cmds_enable)
        os.remove(state_file_name)

    return enable_container_autorestart

@pytest.fixture(scope='module')
def swapSyncd(request, duthosts, rand_one_dut_hostname, creds):
    """
        Swap syncd on DUT host

        Args:
            request (Fixture): pytest request object
            duthost (AnsibleHost): Device Under Test (DUT)

        Returns:
            None
    """
    duthost = duthosts[rand_one_dut_hostname]
    swapSyncd = request.config.getoption("--qos_swap_syncd")
    try:
        if swapSyncd:
            docker.swap_syncd(duthost, creds)

        yield
    finally:
        if swapSyncd:
            docker.restore_default_syncd(duthost, creds)

def get_host_data(request, dut):
    '''
    This function parses multple inventory files and returns the dut information present in the inventory
    '''
    inv_files = get_inventory_files(request)
    return get_host_vars(inv_files, dut)


def generate_params_frontend_hostname(request):
    frontend_duts = []
    tbname, _ = get_tbinfo(request)
    duts = get_specified_duts(request)
    inv_files = get_inventory_files(request)
    for dut in duts:
        if is_frontend_node(inv_files, dut):
            frontend_duts.append(dut)
    assert len(frontend_duts) > 0, \
        "Test selected require at-least one frontend node, " \
        "none of the DUTs '{}' in testbed '{}' are a supervisor node".format(duts, tbname)
    return frontend_duts


def generate_params_hostname_rand_per_hwsku(request, frontend_only=False):
    hosts = get_specified_duts(request)
    if frontend_only:
        hosts = generate_params_frontend_hostname(request)
    inv_files = get_inventory_files(request)
    # Create a list of hosts per hwsku
    host_hwskus = {}
    for a_host in hosts:
        host_vars = get_host_visible_vars(inv_files, a_host)
        a_host_hwsku = None
        if 'hwsku' in host_vars:
            a_host_hwsku = host_vars['hwsku']
        else:
            # Lets try 'sonic_hwsku' as well
            if 'sonic_hwsku' in host_vars:
                a_host_hwsku = host_vars['sonic_hwsku']
        if a_host_hwsku:
            if a_host_hwsku not in host_hwskus:
                host_hwskus[a_host_hwsku] = [a_host]
            else:
                host_hwskus[a_host_hwsku].append(a_host)
        else:
            pytest.fail("Test selected require a node per hwsku, but 'hwsku' for '{}' not defined in the inventory".format(a_host))

    hosts_per_hwsku = []
    for hosts in host_hwskus.values():
        if len(hosts) == 1:
            hosts_per_hwsku.append(hosts[0])
        else:
            hosts_per_hwsku.extend(random.sample(hosts, 1))

    return hosts_per_hwsku


def generate_params_supervisor_hostname(request):
    duts = get_specified_duts(request)
    if len(duts) == 1:
        # We have a single node - dealing with pizza box, return it
        return [duts[0]]
    inv_files = get_inventory_files(request)
    for dut in duts:
        # Expecting only a single supervisor node
        if is_supervisor_node(inv_files, dut):
            return [dut]
    # If there are no supervisor cards in a multi-dut tesbed, we are dealing with all pizza box in the testbed, pick the first DUT
    return [duts[0]]

def generate_param_asic_index(request, dut_hostnames, param_type, random_asic=False):
    _, tbinfo = get_tbinfo(request)
    inv_files = get_inventory_files(request)
    logging.info("generating {} asic indicies for  DUT [{}] in ".format(param_type, dut_hostnames))

    asic_index_params = []
    for dut in dut_hostnames:
        inv_data = get_host_visible_vars(inv_files, dut)
        # if the params are not present treat the device as a single asic device
        dut_asic_params = [DEFAULT_ASIC_ID]
        if inv_data:
            if param_type == ASIC_PARAM_TYPE_ALL and ASIC_PARAM_TYPE_ALL in inv_data:
                if int(inv_data[ASIC_PARAM_TYPE_ALL]) == 1:
                    dut_asic_params = [DEFAULT_ASIC_ID]
                else:
                    dut_asic_params = range(int(inv_data[ASIC_PARAM_TYPE_ALL]))
            elif param_type == ASIC_PARAM_TYPE_FRONTEND and ASIC_PARAM_TYPE_FRONTEND in inv_data:
                dut_asic_params = inv_data[ASIC_PARAM_TYPE_FRONTEND]
            logging.info("dut name {}  asics params = {}".format(dut, dut_asic_params))

        if random_asic:
            asic_index_params.append(random.sample(dut_asic_params, 1))
        else:
            asic_index_params.append(dut_asic_params)
    return asic_index_params


def generate_params_dut_index(request):
    tbname, _ = get_tbinfo(request)
    num_duts = len(get_specified_duts(request))
    logging.info("Using {} duts from testbed '{}'".format(num_duts, tbname))

    return range(num_duts)


def generate_params_dut_hostname(request):
    tbname, _ = get_tbinfo(request)
    duts = get_specified_duts(request)
    logging.info("Using DUTs {} in testbed '{}'".format(str(duts), tbname))

    return duts


def get_testbed_metadata(request):
    """
    Get the metadata for the testbed name. Return None if tbname is
    not provided, or metadata file not found or metadata does not
    contain tbname
    """
    tbname = request.config.getoption("--testbed")
    if not tbname:
        return None

    folder = 'metadata'
    filepath = os.path.join(folder, tbname + '.json')
    metadata = None

    try:
        with open(filepath, 'r') as yf:
            metadata = json.load(yf)
    except IOError as e:
        return None

    return metadata.get(tbname)


def generate_port_lists(request, port_scope):
    empty = [ encode_dut_port_name('unknown', 'unknown') ]
    if 'ports' in port_scope:
        scope = 'Ethernet'
    elif 'pcs' in port_scope:
        scope = 'PortChannel'
    else:
        return empty

    if 'all' in port_scope:
        state = None
    elif 'oper_up' in port_scope:
        state = 'oper_state'
    elif 'admin_up' in port_scope:
        state = 'admin_state'
    else:
        return empty

    dut_ports = get_testbed_metadata(request)

    if dut_ports is None:
        return empty

    ret = []
    for dut, val in dut_ports.items():
        if 'intf_status' not in val:
            continue
        for intf, status in val['intf_status'].items():
            if scope in intf and (not state or status[state] == 'up'):
                ret.append(encode_dut_port_name(dut, intf))

    return ret if ret else empty


def generate_dut_feature_container_list(request):
    """
    Generate list of containers given the list of features.
    List of features and container names are both obtained from
    metadata file
    """
    empty = [ encode_dut_and_container_name("unknown", "unknown") ]

<<<<<<< HEAD
    tbname = request.config.getoption("--testbed")
    if not tbname:
        return empty

    folder = "metadata"
    filepath = os.path.join(folder, tbname + ".json")
    if not os.path.exists(filepath):
        tbname = "default-testbed"
        filepath = os.path.join(folder, tbname + ".json")
    
    try:
        with open(filepath, "r") as yf:
            metadata = json.load(yf)
    except IOError as e:
=======
    meta = get_testbed_metadata(request)

    if meta is None:
>>>>>>> 22e48b2b
        return empty

    container_list = []

    for dut, val in meta.items():
        if "features" not in val:
            continue
        for feature in val["features"].keys():
            dut_info = meta[dut]
            services = dut_info["asic_services"].get(feature)

            if services is not None:
                for service in services:
                    container_list.append(encode_dut_and_container_name(dut, service))
            else:
                container_list.append(encode_dut_and_container_name(dut, feature))

    return container_list


def generate_dut_backend_asics(request, duts_selected):
    dut_asic_list = []

    metadata = get_testbed_metadata(request)

    if metadata is None:
        return [[None]]

    for dut in duts_selected:
        mdata = metadata.get(dut)
        if mdata is None:
            continue
        dut_asic_list.append(mdata.get("backend_asics", [None]))

    return dut_asic_list


def generate_priority_lists(request, prio_scope):
    empty = []

    tbname = request.config.getoption("--testbed")
    if not tbname:
        return empty

    folder = 'priority'
    filepath = os.path.join(folder, tbname + '-' + prio_scope + '.json')

    try:
        with open(filepath, 'r') as yf:
            info = json.load(yf)
    except IOError as e:
        return empty

    if tbname not in info:
        return empty

    dut_prio = info[tbname]
    ret = []

    for dut, priorities in dut_prio.items():
        for p in priorities:
            ret.append('{}|{}'.format(dut, p))

    return ret if ret else empty

_frontend_hosts_per_hwsku_per_module = {}
_hosts_per_hwsku_per_module = {}
def pytest_generate_tests(metafunc):
    # The topology always has atleast 1 dut
    dut_fixture_name = None
    duts_selected = None
    global _frontend_hosts_per_hwsku_per_module, _hosts_per_hwsku_per_module
    # Enumerators for duts are mutually exclusive
    if "enum_dut_hostname" in metafunc.fixturenames:
        duts_selected = generate_params_dut_hostname(metafunc)
        dut_fixture_name = "enum_dut_hostname"
    elif "enum_supervisor_dut_hostname" in metafunc.fixturenames:
        duts_selected = generate_params_supervisor_hostname(metafunc)
        dut_fixture_name = "enum_supervisor_dut_hostname"
    elif "enum_frontend_dut_hostname" in metafunc.fixturenames:
        duts_selected = generate_params_frontend_hostname(metafunc)
        dut_fixture_name = "enum_frontend_dut_hostname"
    elif "enum_rand_one_per_hwsku_hostname" in metafunc.fixturenames:
        if metafunc.module not in _hosts_per_hwsku_per_module:
            hosts_per_hwsku = generate_params_hostname_rand_per_hwsku(metafunc)
            _hosts_per_hwsku_per_module[metafunc.module] = hosts_per_hwsku
        duts_selected = _hosts_per_hwsku_per_module[metafunc.module]
        dut_fixture_name = "enum_rand_one_per_hwsku_hostname"
    elif "enum_rand_one_per_hwsku_frontend_hostname" in metafunc.fixturenames:
        if metafunc.module not in _frontend_hosts_per_hwsku_per_module:
            hosts_per_hwsku = generate_params_hostname_rand_per_hwsku(metafunc, frontend_only=True)
            _frontend_hosts_per_hwsku_per_module[metafunc.module] = hosts_per_hwsku
        duts_selected = _frontend_hosts_per_hwsku_per_module[metafunc.module]
        dut_fixture_name = "enum_rand_one_per_hwsku_frontend_hostname"

    asics_selected = None
    asic_fixture_name = None

    if duts_selected is None:
        tbname, tbinfo = get_tbinfo(metafunc)
        duts_selected = [tbinfo["duts"][0]]

    if "enum_asic_index" in metafunc.fixturenames:
        asic_fixture_name = "enum_asic_index"
        asics_selected = generate_param_asic_index(metafunc, duts_selected, ASIC_PARAM_TYPE_ALL)
    elif "enum_frontend_asic_index" in metafunc.fixturenames:
        asic_fixture_name = "enum_frontend_asic_index"
        asics_selected = generate_param_asic_index(metafunc, duts_selected, ASIC_PARAM_TYPE_FRONTEND)
    elif "enum_backend_asic_index" in metafunc.fixturenames:
        asic_fixture_name = "enum_backend_asic_index"
        asics_selected = generate_dut_backend_asics(metafunc, duts_selected)
    elif "enum_rand_one_asic_index" in metafunc.fixturenames:
        asic_fixture_name = "enum_rand_one_asic_index"
        asics_selected = generate_param_asic_index(metafunc, duts_selected, ASIC_PARAM_TYPE_ALL, random_asic=True)

    # Create parameterization tuple of dut_fixture_name and asic_fixture_name to parameterize
    if dut_fixture_name and asic_fixture_name:
        # parameterize on both - create tuple for each
        tuple_list = []
        for a_dut_index, a_dut in enumerate(duts_selected):
            for a_asic in asics_selected[a_dut_index]:
                # Create tuple of dut and asic index
                tuple_list.append((a_dut, a_asic))
        metafunc.parametrize(dut_fixture_name + "," + asic_fixture_name, tuple_list, scope="module")
    elif dut_fixture_name:
        # parameterize only on DUT
        metafunc.parametrize(dut_fixture_name, duts_selected, scope="module")
    elif asic_fixture_name:
        # We have no duts selected, so need asic list for the first DUT
        metafunc.parametrize(asic_fixture_name, asics_selected[0], scope="module")

    if "enum_dut_portname" in metafunc.fixturenames:
        metafunc.parametrize("enum_dut_portname", generate_port_lists(metafunc, "all_ports"))
    if "enum_dut_portname_module_fixture" in metafunc.fixturenames:
        metafunc.parametrize("enum_dut_portname_module_fixture", generate_port_lists(metafunc, "all_ports"), scope="module")
    if "enum_dut_portname_oper_up" in metafunc.fixturenames:
        metafunc.parametrize("enum_dut_portname_oper_up", generate_port_lists(metafunc, "oper_up_ports"))
    if "enum_dut_portname_admin_up" in metafunc.fixturenames:
        metafunc.parametrize("enum_dut_portname_admin_up", generate_port_lists(metafunc, "admin_up_ports"))
    if "enum_dut_portchannel" in metafunc.fixturenames:
        metafunc.parametrize("enum_dut_portchannel", generate_port_lists(metafunc, "all_pcs"))
    if "enum_dut_portchannel_oper_up" in metafunc.fixturenames:
        metafunc.parametrize("enum_dut_portchannel_oper_up", generate_port_lists(metafunc, "oper_up_pcs"))
    if "enum_dut_portchannel_admin_up" in metafunc.fixturenames:
        metafunc.parametrize("enum_dut_portchannel_admin_up", generate_port_lists(metafunc, "admin_up_pcs"))
    if "enum_dut_feature_container" in metafunc.fixturenames:
        metafunc.parametrize(
            "enum_dut_feature_container", generate_dut_feature_container_list(metafunc)
        )
    if 'enum_dut_lossless_prio' in metafunc.fixturenames:
        metafunc.parametrize("enum_dut_lossless_prio", generate_priority_lists(metafunc, 'lossless'))
    if 'enum_dut_lossy_prio' in metafunc.fixturenames:
        metafunc.parametrize("enum_dut_lossy_prio", generate_priority_lists(metafunc, 'lossy'))

@pytest.fixture(scope="module")
def duthost_console(localhost, creds, request):
    dut_hostname = request.config.getoption("ansible_host_pattern")

    vars = localhost.host.options['inventory_manager'].get_host(dut_hostname).vars
    # console password and sonic_password are lists, which may contain more than one password
    sonicadmin_alt_password = localhost.host.options['variable_manager']._hostvars[dut_hostname].get("ansible_altpassword")
    host = ConsoleHost(console_type=vars['console_type'],
                       console_host=vars['console_host'],
                       console_port=vars['console_port'],
                       sonic_username=creds['sonicadmin_user'],
                       sonic_password=[creds['sonicadmin_password'], sonicadmin_alt_password],
                       console_username=creds['console_user'][vars['console_type']],
                       console_password=creds['console_password'][vars['console_type']])
    yield host
    host.disconnect()

@pytest.fixture(scope='session')
def cleanup_cache_for_session(request):
    """
    This fixture allows developers to cleanup the cached data for all DUTs in the testbed before test.
    Use cases:
      - Running tests where some 'facts' about the DUT that get cached are changed.
      - Running tests/regression without running test_pretest which has a test to clean up cache (PR#2978)
      - Test case development phase to work out testbed information changes.

    This fixture is not automatically applied, if you want to use it, you have to add a call to it in your tests.
    """
    tbname, tbinfo = get_tbinfo(request)
    cache.cleanup(zone=tbname)
    for a_dut in tbinfo['duts']:
        cache.cleanup(zone=a_dut)

def get_l2_info(dut):
    """
    Helper function for l2 mode fixture
    """
    config_facts = dut.get_running_config_facts()
    mgmt_intf_table = config_facts['MGMT_INTERFACE']
    metadata_table = config_facts['DEVICE_METADATA']['localhost']
    mgmt_ip = None
    for ip in mgmt_intf_table['eth0'].keys():
        if type(ip_interface(ip)) is IPv4Interface:
            mgmt_ip = ip
    mgmt_gw = mgmt_intf_table['eth0'][mgmt_ip]['gwaddr']
    hwsku = metadata_table['hwsku']

    return mgmt_ip, mgmt_gw, hwsku

@pytest.fixture(scope='session')
def enable_l2_mode(duthosts, tbinfo, backup_and_restore_config_db_session):
    """
    Configures L2 switch mode according to
    https://github.com/Azure/SONiC/wiki/L2-Switch-mode

    Currently not compatible with version 201811

    This fixture does not auto-cleanup after itself
    A manual config reload is required to restore regular state
    """
    base_config_db_cmd = 'echo \'{}\' | config reload /dev/stdin -y'
    l2_preset_cmd = 'sonic-cfggen --preset l2 -p -H -k {} -a \'{}\' | config load /dev/stdin -y'
    is_dualtor = 'dualtor' in tbinfo['topo']['name']

    for dut in duthosts:
        logger.info("Setting L2 mode on {}".format(dut))
        cmds = []
        mgmt_ip, mgmt_gw, hwsku = get_l2_info(dut)
        # step 1
        base_config_db = {
                            "MGMT_INTERFACE": {
                                "eth0|{}".format(mgmt_ip): {
                                    "gwaddr": "{}".format(mgmt_gw)
                                }
                            },
                            "DEVICE_METADATA": {
                                "localhost": {
                                    "hostname": "sonic"
                                }
                            }
                        }

        if is_dualtor:
            base_config_db["DEVICE_METADATA"]["localhost"]["subtype"] = "DualToR"
        cmds.append(base_config_db_cmd.format(json.dumps(base_config_db)))

        # step 2
        cmds.append('sonic-cfggen -H --write-to-db')

        # step 3 is optional and skipped here
        # step 4
        if is_dualtor:
            mg_facts = dut.get_extended_minigraph_facts(tbinfo)
            all_ports = mg_facts['minigraph_ports'].keys()
            downlinks = []
            for vlan_info in mg_facts['minigraph_vlans'].values():
                downlinks.extend(vlan_info['members'])
            uplinks = [intf for intf in all_ports if intf not in downlinks]
            extra_args = {
                'is_dualtor': 'true',
                'uplinks': uplinks,
                'downlinks': downlinks
            }
        else:
            extra_args = {}
        cmds.append(l2_preset_cmd.format(hwsku, json.dumps(extra_args)))

        # extra step needed to render the feature table correctly
        if is_dualtor:
            cmds.append('while [ $(show feature config mux | awk \'{print $2}\' | tail -n 1) != "enabled" ]; do sleep 1; done')

        # step 5
        cmds.append('config save -y')

        # step 6
        cmds.append('config reload -y')

        logger.debug("Commands to be run:\n{}".format(cmds))

        dut.shell_cmds(cmds=cmds)

@pytest.fixture(scope='session')
def duts_running_config_facts(duthosts):
    """Return running config facts for all multi-ASIC DUT hosts

    Args:
        duthosts (DutHosts): Instance of DutHosts for interacting with DUT hosts.

    Returns:
        dict: {
            <dut hostname>: [
                {asic0_cfg_facts},
                {asic1_cfg_facts}
            ]
        }
    """
    cfg_facts = {}
    for duthost in duthosts:
        cfg_facts[duthost.hostname] = []
        for asic in duthost.asics:
            if asic.is_it_backend():
                continue
            asic_cfg_facts = asic.config_facts(source='running')['ansible_facts']
            cfg_facts[duthost.hostname].append(asic_cfg_facts)
    return cfg_facts


@pytest.fixture(scope='module')
def duts_minigraph_facts(duthosts, tbinfo):
    """Return minigraph facts for all DUT hosts

    Args:
        duthosts (DutHosts): Instance of DutHosts for interacting with DUT hosts.
        tbinfo (object): Instance of TestbedInfo.

    Returns:
        dict: {
            <dut hostname>: {dut_minigraph_facts}
        }
    """
    return duthosts.get_extended_minigraph_facts(tbinfo)<|MERGE_RESOLUTION|>--- conflicted
+++ resolved
@@ -905,6 +905,9 @@
 
     folder = 'metadata'
     filepath = os.path.join(folder, tbname + '.json')
+    if not os.path.exists(filepath):
+        tbname = "default-testbed"
+        filepath = os.path.join(folder, tbname + ".json")
     metadata = None
 
     try:
@@ -957,27 +960,9 @@
     metadata file
     """
     empty = [ encode_dut_and_container_name("unknown", "unknown") ]
-
-<<<<<<< HEAD
-    tbname = request.config.getoption("--testbed")
-    if not tbname:
-        return empty
-
-    folder = "metadata"
-    filepath = os.path.join(folder, tbname + ".json")
-    if not os.path.exists(filepath):
-        tbname = "default-testbed"
-        filepath = os.path.join(folder, tbname + ".json")
-    
-    try:
-        with open(filepath, "r") as yf:
-            metadata = json.load(yf)
-    except IOError as e:
-=======
     meta = get_testbed_metadata(request)
 
     if meta is None:
->>>>>>> 22e48b2b
         return empty
 
     container_list = []
