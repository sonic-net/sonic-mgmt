--- conflicted
+++ resolved
@@ -836,18 +836,13 @@
     if "enum_asic_index" in metafunc.fixturenames:
         metafunc.parametrize("enum_asic_index", generate_param_asic_index(metafunc, dut_indices, ASIC_PARAM_TYPE_ALL))
     if "enum_frontend_asic_index" in metafunc.fixturenames:
-<<<<<<< HEAD
-        metafunc.parametrize("enum_frontend_asic_index",
-                             generate_param_asic_index(
-                                 metafunc, duts_in_testbed, dut_indices,
-                                 ASIC_PARAM_TYPE_FRONTEND
-                                ),
-                             scope="class"
-                            )
-=======
-        metafunc.parametrize("enum_frontend_asic_index",generate_param_asic_index(metafunc, dut_indices, ASIC_PARAM_TYPE_FRONTEND))
-
->>>>>>> 2b00e379
+        metafunc.parametrize(
+            "enum_frontend_asic_index",
+            generate_param_asic_index(
+                metafunc, dut_indices, ASIC_PARAM_TYPE_FRONTEND
+            ),
+            scope="class"
+        )
     if "enum_dut_portname" in metafunc.fixturenames:
         metafunc.parametrize("enum_dut_portname", generate_port_lists(metafunc, "all_ports"))
     if "enum_dut_portname_oper_up" in metafunc.fixturenames:
