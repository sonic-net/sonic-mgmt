import concurrent.futures
import os
import json
import logging
import getpass
import random
from concurrent.futures import as_completed

import pytest
import yaml
import copy
import time
import subprocess
import threading

from datetime import datetime
from ipaddress import ip_interface, IPv4Interface
from tests.common.multi_servers_utils import MultiServersUtils
from tests.common.fixtures.conn_graph_facts import conn_graph_facts     # noqa F401
from tests.common.devices.local import Localhost
from tests.common.devices.ptf import PTFHost
from tests.common.devices.eos import EosHost
from tests.common.devices.sonic import SonicHost
from tests.common.devices.fanout import FanoutHost
from tests.common.devices.k8s import K8sMasterHost
from tests.common.devices.k8s import K8sMasterCluster
from tests.common.devices.duthosts import DutHosts
from tests.common.devices.vmhost import VMHost
from tests.common.devices.base import NeighborDevice
from tests.common.devices.cisco import CiscoHost
from tests.common.fixtures.duthost_utils import backup_and_restore_config_db_session    # noqa F401
from tests.common.fixtures.ptfhost_utils import ptf_portmap_file                        # noqa F401
from tests.common.fixtures.ptfhost_utils import ptf_test_port_map_active_active         # noqa F401
from tests.common.fixtures.ptfhost_utils import run_icmp_responder_session              # noqa F401
from tests.common.dualtor.dual_tor_utils import disable_timed_oscillation_active_standby# noqa F401

from tests.common.helpers.constants import (
    ASIC_PARAM_TYPE_ALL, ASIC_PARAM_TYPE_FRONTEND, DEFAULT_ASIC_ID, ASICS_PRESENT, DUT_CHECK_NAMESPACE
)
from tests.common.helpers.custom_msg_utils import add_custom_msg
from tests.common.helpers.dut_ports import encode_dut_port_name
from tests.common.helpers.dut_utils import encode_dut_and_container_name
from tests.common.helpers.parallel_utils import InitialCheckState, InitialCheckStatus
from tests.common.system_utils import docker
from tests.common.testbed import TestbedInfo
from tests.common.utilities import get_inventory_files
from tests.common.utilities import get_host_vars
from tests.common.utilities import get_host_visible_vars
from tests.common.utilities import get_test_server_host
from tests.common.utilities import str2bool
from tests.common.utilities import safe_filename
from tests.common.utilities import get_duts_from_host_pattern
from tests.common.helpers.dut_utils import is_supervisor_node, is_frontend_node, create_duthost_console, creds_on_dut
from tests.common.cache import FactsCache
from tests.common.config_reload import config_reload
from tests.common.helpers.assertions import pytest_assert as pt_assert
from tests.common.helpers.inventory_utils import trim_inventory
from tests.common.utilities import InterruptableThread
from tests.common.plugins.ptfadapter.dummy_testutils import DummyTestUtils
from tests.common.helpers.multi_thread_utils import SafeThreadPoolExecutor

try:
    from tests.common.macsec import MacsecPluginT2, MacsecPluginT0
except ImportError as e:
    logging.error(e)

from tests.common.platform.args.advanced_reboot_args import add_advanced_reboot_args
from tests.common.platform.args.cont_warm_reboot_args import add_cont_warm_reboot_args
from tests.common.platform.args.normal_reboot_args import add_normal_reboot_args
from ptf import testutils
from ptf.mask import Mask

logger = logging.getLogger(__name__)
cache = FactsCache()

DUTHOSTS_FIXTURE_FAILED_RC = 15
CUSTOM_MSG_PREFIX = "sonic_custom_msg"

SERVER_FILE = 'platform_api_server.py'
SERVER_PORT = 8000
IPTABLES_PREPEND_RULE_CMD = 'iptables -I INPUT 1 -p tcp -m tcp --dport {} -j ACCEPT'.format(SERVER_PORT)

pytest_plugins = ('tests.common.plugins.ptfadapter',
                  'tests.common.plugins.ansible_fixtures',
                  'tests.common.plugins.dut_monitor',
                  'tests.common.plugins.loganalyzer',
                  'tests.common.plugins.pdu_controller',
                  'tests.common.plugins.sanity_check',
                  'tests.common.plugins.custom_markers',
                  'tests.common.plugins.test_completeness',
                  'tests.common.plugins.log_section_start',
                  'tests.common.plugins.custom_fixtures',
                  'tests.common.dualtor',
                  'tests.decap',
                  'tests.platform_tests.api',
                  'tests.common.plugins.allure_server',
                  'tests.common.plugins.conditional_mark',
                  'tests.common.plugins.random_seed',
                  'tests.common.plugins.memory_utilization',
                  'tests.common.fixtures.duthost_utils')


def pytest_addoption(parser):
    parser.addoption("--testbed", action="store", default=None, help="testbed name")
    parser.addoption("--testbed_file", action="store", default=None, help="testbed file name")

    # test_vrf options
    parser.addoption("--vrf_capacity", action="store", default=None, type=int, help="vrf capacity of dut (4-1000)")
    parser.addoption("--vrf_test_count", action="store", default=None, type=int,
                     help="number of vrf to be tested (1-997)")

    # qos_sai options
    parser.addoption("--ptf_portmap", action="store", default=None, type=str,
                     help="PTF port index to DUT port alias map")
    parser.addoption("--qos_swap_syncd", action="store", type=str2bool, default=True,
                     help="Swap syncd container with syncd-rpc container")

    # Kubernetes master options
    parser.addoption("--kube_master", action="store", default=None, type=str,
                     help="Name of k8s master group used in k8s inventory, format: k8s_vms{msetnumber}_{servernumber}")

    # neighbor device type
    parser.addoption("--neighbor_type", action="store", default="eos", type=str, choices=["eos", "sonic", "cisco"],
                     help="Neighbor devices type")

    # FWUtil options
    parser.addoption('--fw-pkg', action='store', help='Firmware package file')

    ############################
    # pfc_asym options         #
    ############################
    parser.addoption("--server_ports_num", action="store", default=20, type=int, help="Number of server ports to use")
    parser.addoption("--fanout_inventory", action="store", default="lab", help="Inventory with defined fanout hosts")

    ############################
    # test_techsupport options #
    ############################
    parser.addoption("--loop_num", action="store", default=2, type=int,
                     help="Change default loop range for show techsupport command")
    parser.addoption("--loop_delay", action="store", default=2, type=int,
                     help="Change default loops delay")
    parser.addoption("--logs_since", action="store", type=int,
                     help="number of minutes for show techsupport command")
    parser.addoption("--collect_techsupport", action="store", default=True, type=str2bool,
                     help="Enable/Disable tech support collection. Default is enabled (True)")

    ############################
    #   sanity_check options   #
    ############################
    parser.addoption("--skip_sanity", action="store_true", default=False,
                     help="Skip sanity check")
    parser.addoption("--allow_recover", action="store_true", default=False,
                     help="Allow recovery attempt in sanity check in case of failure")
    parser.addoption("--check_items", action="store", default=False,
                     help="Change (add|remove) check items in the check list")
    parser.addoption("--post_check", action="store_true", default=False,
                     help="Perform post test sanity check if sanity check is enabled")
    parser.addoption("--post_check_items", action="store", default=False,
                     help="Change (add|remove) post test check items based on pre test check items")
    parser.addoption("--recover_method", action="store", default="adaptive",
                     help="Set method to use for recover if sanity failed")

    ########################
    #   pre-test options   #
    ########################
    parser.addoption("--deep_clean", action="store_true", default=False,
                     help="Deep clean DUT before tests (remove old logs, cores, dumps)")
    parser.addoption("--py_saithrift_url", action="store", default=None, type=str,
                     help="Specify the url of the saithrift package to be installed on the ptf "
                          "(should be http://<serverip>/path/python-saithrift_0.9.4_amd64.deb")

    #########################
    #   post-test options   #
    #########################
    parser.addoption("--posttest_show_tech_since", action="store", default="yesterday",
                     help="collect show techsupport since <date>. <date> should be a string which can "
                          "be parsed by bash command 'date --d <date>'. Default value is yesterday. "
                          "To collect all time spans, please use '@0' as the value.")

    ############################
    #  keysight ixanvl options #
    ############################
    parser.addoption("--testnum", action="store", default=None, type=str)

    ##################################
    # advance-reboot,upgrade options #
    ##################################
    add_advanced_reboot_args(parser)
    add_cont_warm_reboot_args(parser)
    add_normal_reboot_args(parser)

    ############################
    #   loop_times options     #
    ############################
    parser.addoption("--loop_times", metavar="LOOP_TIMES", action="store", default=1, type=int,
                     help="Define the loop times of the test")
    ############################
    #   collect logs option    #
    ############################
    parser.addoption("--collect_db_data", action="store_true", default=False, help="Collect db info if test failed")

    ############################
    #   macsec options         #
    ############################
    parser.addoption("--enable_macsec", action="store_true", default=False,
                     help="Enable macsec on some links of testbed")
    parser.addoption("--macsec_profile", action="store", default="all",
                     type=str, help="profile name list in macsec/profile.json")

    ############################
    #   QoS options         #
    ############################
    parser.addoption("--public_docker_registry", action="store_true", default=False,
                     help="To use public docker registry for syncd swap, by default is disabled (False)")

    ##############################
    #   ansible inventory option #
    ##############################
    parser.addoption("--trim_inv", action="store_true", default=False, help="Trim inventory files")

    ############################
    #   Parallel run options   #
    ############################
    parser.addoption("--target_hostname", action="store", default=None, type=str,
                     help="Target hostname to run the test in parallel")
    parser.addoption("--parallel_state_file", action="store", default=None, type=str,
                     help="File to store the state of the parallel run")
    parser.addoption("--is_parallel_leader", action="store_true", default=False, help="Is the parallel leader")
    parser.addoption("--parallel_followers", action="store", default=0, type=int, help="Number of parallel followers")

    ############################
    #   SmartSwitch options    #
    ############################
    parser.addoption("--dpu-pattern", action="store", default="all", help="dpu host name")

<<<<<<< HEAD
    ##################################
    #   Container Upgrade options    #
    ##################################
    parser.addoption("--containers", action="store", default=None, type=str,
                     help="Container bundle to test on each iteration")
    parser.addoption("--os_versions", action="store", default=None, type=str,
                     help="OS Versions to install, one per iteration")
    parser.addoption("--image_url_template", action="store", default=None, type=str,
                     help="Template url to use to download image")
    parser.addoption("--parameters_file", action="store", default=None, type=str,
                     help="File that containers parameters for each container")
    parser.addoption("--testcase_file", action="store", default=None, type=str,
                     help="File that contains testcases to execute per iteration")
=======
    #################################
    #   Performance test options    #
    #################################
    parser.addoption("--performance-meter-run", action="store", default=1, type=int,
                     help="Number of run for performance meter")
>>>>>>> ffc0a411


def pytest_configure(config):
    if config.getoption("enable_macsec"):
        topo = config.getoption("topology")
        if topo is not None and "t2" in topo:
            config.pluginmanager.register(MacsecPluginT2())
        else:
            config.pluginmanager.register(MacsecPluginT0())


@pytest.fixture(scope="session", autouse=True)
def enhance_inventory(request, tbinfo):
    """
    This fixture is to enhance the capability of parsing the value of pytest cli argument '--inventory'.
    The pytest-ansible plugin always assumes that the value of cli argument '--inventory' is a single
    inventory file. With this enhancement, we can pass in multiple inventory files using the cli argument
    '--inventory'. The multiple inventory files can be separated by comma ','.

    For example:
        pytest --inventory "inventory1, inventory2" <other arguments>
        pytest --inventory inventory1,inventory2 <other arguments>

    This fixture is automatically applied, you don't need to declare it in your test script.
    """
    inv_opt = request.config.getoption("ansible_inventory")
    if isinstance(inv_opt, list):
        return
    inv_files = [inv_file.strip() for inv_file in inv_opt.split(",")]

    if request.config.getoption("trim_inv"):
        trim_inventory(inv_files, tbinfo)

    try:
        logger.info(f"Inventory file: {inv_files}")
        setattr(request.config.option, "ansible_inventory", inv_files)
    except AttributeError:
        logger.error("Failed to set enhanced 'ansible_inventory' to request.config.option")


def pytest_cmdline_main(config):

    # Filter out unnecessary pytest_ansible plugin log messages
    pytest_ansible_logger = logging.getLogger("pytest_ansible")
    if pytest_ansible_logger:
        pytest_ansible_logger.setLevel(logging.WARNING)

    # Filter out unnecessary ansible log messages (ansible v2.8)
    # The logger name of ansible v2.8 is nasty
    mypid = str(os.getpid())
    user = getpass.getuser()
    ansible_loggerv28 = logging.getLogger("p=%s u=%s | " % (mypid, user))
    if ansible_loggerv28:
        ansible_loggerv28.setLevel(logging.WARNING)

    # Filter out unnecessary ansible log messages (latest ansible)
    ansible_logger = logging.getLogger("ansible")
    if ansible_logger:
        ansible_logger.setLevel(logging.WARNING)

    # Filter out unnecessary logs generated by calling the ptfadapter plugin
    dataplane_logger = logging.getLogger("dataplane")
    if dataplane_logger:
        dataplane_logger.setLevel(logging.ERROR)


def pytest_collection(session):
    """Workaround to reduce messy plugin logs generated during collection only

    Args:
        session (ojb): Pytest session object
    """
    if session.config.option.collectonly:
        root_logger = logging.getLogger()
        root_logger.setLevel(logging.WARNING)


def get_target_hostname(request):
    return request.config.getoption("--target_hostname")


def get_parallel_state_file(request):
    return request.config.getoption("--parallel_state_file")


def is_parallel_run(request):
    return get_target_hostname(request) is not None


def is_parallel_leader(request):
    return request.config.getoption("--is_parallel_leader")


def get_parallel_followers(request):
    return request.config.getoption("--parallel_followers")


def get_tbinfo(request):
    """
    Helper function to create and return testbed information
    """
    tbname = request.config.getoption("--testbed")
    tbfile = request.config.getoption("--testbed_file")
    if tbname is None or tbfile is None:
        raise ValueError("testbed and testbed_file are required!")

    testbedinfo = cache.read(tbname, 'tbinfo')
    if testbedinfo is cache.NOTEXIST:
        testbedinfo = TestbedInfo(tbfile)
        cache.write(tbname, 'tbinfo', testbedinfo)

    return tbname, testbedinfo.testbed_topo.get(tbname, {})


@pytest.fixture(scope="session")
def tbinfo(request):
    """
    Create and return testbed information
    """
    _, testbedinfo = get_tbinfo(request)
    return testbedinfo


@pytest.fixture(scope="session")
def parallel_run_context(request):
    return (
        is_parallel_run(request),
        get_target_hostname(request),
        is_parallel_leader(request),
        get_parallel_followers(request),
        get_parallel_state_file(request),
    )


def get_specified_device_info(request, device_pattern):
    """
    Get a list of device hostnames specified with the --host-pattern or --dpu-pattern CLI option
    """
    tbname, tbinfo = get_tbinfo(request)
    testbed_duts = tbinfo['duts']

    if is_parallel_run(request):
        return [get_target_hostname(request)]

    host_pattern = request.config.getoption(device_pattern)
    if host_pattern == 'all':
        if device_pattern == '--dpu-pattern':
            testbed_duts = [dut for dut in testbed_duts if 'dpu' in dut]
            logger.info(f"dpu duts: {testbed_duts}")
        return testbed_duts
    else:
        specified_duts = get_duts_from_host_pattern(host_pattern)

    if any([dut not in testbed_duts for dut in specified_duts]):
        pytest.fail("One of the specified DUTs {} does not belong to the testbed {}".format(specified_duts, tbname))

    if len(testbed_duts) != specified_duts:
        duts = specified_duts
        logger.debug("Different DUTs specified than in testbed file, using {}"
                     .format(str(duts)))

    return duts


def get_specified_duts(request):
    """
    Get a list of DUT hostnames specified with the --host-pattern CLI option
    or -d if using `run_tests.sh`
    """
    return get_specified_device_info(request, "--host-pattern")


def get_specified_dpus(request):
    """
    Get a list of DUT hostnames specified with the --dpu-pattern CLI option
    """
    return get_specified_device_info(request, "--dpu-pattern")


def pytest_sessionstart(session):
    # reset all the sonic_custom_msg keys from cache
    # reset here because this fixture will always be very first fixture to be called
    cache_dir = session.config.cache._cachedir
    keys = [p.name for p in cache_dir.glob('**/*') if p.is_file() and p.name.startswith(CUSTOM_MSG_PREFIX)]
    for key in keys:
        logger.debug("reset existing key: {}".format(key))
        session.config.cache.set(key, None)


def pytest_sessionfinish(session, exitstatus):
    if session.config.cache.get("duthosts_fixture_failed", None):
        session.config.cache.set("duthosts_fixture_failed", None)
        session.exitstatus = DUTHOSTS_FIXTURE_FAILED_RC


@pytest.fixture(name="duthosts", scope="session")
def fixture_duthosts(enhance_inventory, ansible_adhoc, tbinfo, request):
    """
    @summary: fixture to get DUT hosts defined in testbed.
    @param enhance_inventory: fixture to enhance the capability of parsing the value of pytest cli argument
    @param ansible_adhoc: Fixture provided by the pytest-ansible package.
        Source of the various device objects. It is
        mandatory argument for the class constructors.
    @param tbinfo: fixture provides information about testbed.
    @param request: pytest request object
    """
    try:
        host = DutHosts(ansible_adhoc, tbinfo, request, get_specified_duts(request),
                        target_hostname=get_target_hostname(request), is_parallel_leader=is_parallel_leader(request))
        return host
    except BaseException as e:
        logger.error("Failed to initialize duthosts.")
        request.config.cache.set("duthosts_fixture_failed", True)
        pt_assert(False, "!!!!!!!!!!!!!!!! duthosts fixture failed !!!!!!!!!!!!!!!!"
                  "Exception: {}".format(repr(e)))


@pytest.fixture(scope="session")
def duthost(duthosts, request):
    '''
    @summary: Shortcut fixture for getting DUT host. For a lengthy test case, test case module can
              pass a request to disable sh time out mechanis on dut in order to avoid ssh timeout.
              After test case completes, the fixture will restore ssh timeout.
    @param duthosts: fixture to get DUT hosts
    @param request: request parameters for duthost test fixture
    '''
    dut_index = getattr(request.session, "dut_index", 0)
    assert dut_index < len(duthosts), \
        "DUT index '{0}' is out of bound '{1}'".format(dut_index,
                                                       len(duthosts))

    duthost = duthosts[dut_index]

    return duthost


@pytest.fixture(name="dpuhosts", scope="session")
def fixture_dpuhosts(enhance_inventory, ansible_adhoc, tbinfo, request):
    """
    @summary: fixture to get DPU hosts defined in testbed.
    @param ansible_adhoc: Fixture provided by the pytest-ansible package.
        Source of the various device objects. It is
        mandatory argument for the class constructors.
    @param tbinfo: fixture provides information about testbed.
    """
    # Before calling dpuhosts, we must enable NAT on NPU.
    # E.g. run sonic-dpu-mgmt-traffic.sh on NPU to enable NAT
    # sonic-dpu-mgmt-traffic.sh inbound -e --dpus all --ports 5021,5022,5023,5024
    try:
        host = DutHosts(ansible_adhoc, tbinfo, request, get_specified_dpus(request),
                        target_hostname=get_target_hostname(request), is_parallel_leader=is_parallel_leader(request))
        return host
    except BaseException as e:
        logger.error("Failed to initialize dpuhosts.")
        request.config.cache.set("dpuhosts_fixture_failed", True)
        pt_assert(False, "!!!!!!!!!!!!!!!! dpuhosts fixture failed !!!!!!!!!!!!!!!!"
                  "Exception: {}".format(repr(e)))


@pytest.fixture(scope="session")
def dpuhost(dpuhosts, request):
    '''
    @summary: Shortcut fixture for getting DPU host. For a lengthy test case, test case module can
              pass a request to disable sh time out mechanis on dut in order to avoid ssh timeout.
              After test case completes, the fixture will restore ssh timeout.
    @param duthosts: fixture to get DPU hosts
    @param request: request parameters for duphost test fixture
    '''
    dpu_index = getattr(request.session, "dpu_index", 0)
    assert dpu_index < len(dpuhosts), \
        "DPU index '{0}' is out of bound '{1}'".format(dpu_index,
                                                       len(dpuhosts))

    duthost = dpuhosts[dpu_index]

    return duthost


@pytest.fixture(scope="session")
def mg_facts(duthost):
    return duthost.minigraph_facts(host=duthost.hostname)['ansible_facts']


@pytest.fixture(scope="session")
def macsec_duthost(duthosts, tbinfo):
    # get the first macsec capable node
    macsec_dut = None
    if 't2' in tbinfo['topo']['name']:
        # currently in the T2 topo only the uplink linecard will have
        # macsec enabled
        for duthost in duthosts:
            if duthost.is_macsec_capable_node():
                macsec_dut = duthost
            break
    else:
        return duthosts[0]
    return macsec_dut


# Make sure in same test module, always use same random DUT
rand_one_dut_hostname_var = None


def set_rand_one_dut_hostname(request):
    global rand_one_dut_hostname_var
    if rand_one_dut_hostname_var is None:
        dut_hostnames = generate_params_dut_hostname(request)
        if len(dut_hostnames) > 1:
            dut_hostnames = random.sample(dut_hostnames, 1)
        rand_one_dut_hostname_var = dut_hostnames[0]
        logger.info("Randomly select dut {} for testing".format(rand_one_dut_hostname_var))


@pytest.fixture(scope="module")
def rand_one_dut_hostname(request):
    """
    """
    global rand_one_dut_hostname_var
    if rand_one_dut_hostname_var is None:
        set_rand_one_dut_hostname(request)
    return rand_one_dut_hostname_var


@pytest.fixture(scope="module")
def rand_selected_dut(duthosts, rand_one_dut_hostname):
    """
    Return the randomly selected duthost
    """
    return duthosts[rand_one_dut_hostname]


@pytest.fixture(scope="module")
def selected_rand_dut(request):
    global rand_one_dut_hostname_var
    if rand_one_dut_hostname_var is None:
        set_rand_one_dut_hostname(request)
    return rand_one_dut_hostname_var


@pytest.fixture(scope="module")
def rand_one_dut_front_end_hostname(request):
    """
    """
    dut_hostnames = generate_params_frontend_hostname(request)
    if len(dut_hostnames) > 1:
        dut_hostnames = random.sample(dut_hostnames, 1)
    logger.info("Randomly select dut {} for testing".format(dut_hostnames[0]))
    return dut_hostnames[0]


@pytest.fixture(scope="module")
def rand_one_tgen_dut_hostname(request, tbinfo, rand_one_dut_front_end_hostname, rand_one_dut_hostname):
    """
    Return the randomly selected duthost for TGEN test cases
    """
    # For T2, we need to skip supervisor, only use linecards.
    if 't2' in tbinfo['topo']['name']:
        return rand_one_dut_front_end_hostname
    return rand_one_dut_hostname


@pytest.fixture(scope="module")
def rand_selected_front_end_dut(duthosts, rand_one_dut_front_end_hostname):
    """
    Return the randomly selected duthost
    """
    return duthosts[rand_one_dut_front_end_hostname]


@pytest.fixture(scope="module")
def rand_unselected_dut(request, duthosts, rand_one_dut_hostname):
    """
    Return the left duthost after random selection.
    Return None for non dualtor testbed
    """
    dut_hostnames = generate_params_dut_hostname(request)
    if len(dut_hostnames) <= 1:
        return None
    idx = dut_hostnames.index(rand_one_dut_hostname)
    return duthosts[dut_hostnames[1 - idx]]


@pytest.fixture(scope="module")
def selected_rand_one_per_hwsku_hostname(request):
    """
    Return the selected hostnames for the given module.
    This fixture will return the list of selected dut hostnames
    when another fixture like enum_rand_one_per_hwsku_hostname
    or enum_rand_one_per_hwsku_frontend_hostname is used.
    """
    if request.module in _hosts_per_hwsku_per_module:
        return _hosts_per_hwsku_per_module[request.module]
    else:
        return []


@pytest.fixture(scope="module")
def rand_one_dut_portname_oper_up(request):
    oper_up_ports = generate_port_lists(request, "oper_up_ports")
    if len(oper_up_ports) > 1:
        oper_up_ports = random.sample(oper_up_ports, 1)
    return oper_up_ports[0]


@pytest.fixture(scope="module")
def rand_one_dut_lossless_prio(request):
    lossless_prio_list = generate_priority_lists(request, 'lossless')
    if len(lossless_prio_list) > 1:
        lossless_prio_list = random.sample(lossless_prio_list, 1)
    return lossless_prio_list[0]


@pytest.fixture(scope="module", autouse=True)
def reset_critical_services_list(duthosts):
    """
    Resets the critical services list between test modules to ensure that it is
    left in a known state after tests finish running.
    """
    [a_dut.critical_services_tracking_list() for a_dut in duthosts]


@pytest.fixture(scope="session")
def localhost(ansible_adhoc):
    return Localhost(ansible_adhoc)


@pytest.fixture(scope="session")
def ptfhost(ptfhosts):
    if not ptfhosts:
        return ptfhosts
    return ptfhosts[0]  # For backward compatibility, this is for single ptfhost testbed.


@pytest.fixture(scope="session")
def ptfhosts(enhance_inventory, ansible_adhoc, tbinfo, duthost, request):
    _hosts = []
    if 'ptp' in tbinfo['topo']['name']:
        return None
    if "ptf_image_name" in tbinfo and "docker-keysight-api-server" in tbinfo["ptf_image_name"]:
        return None
    if "ptf" in tbinfo:
        _hosts.append(PTFHost(ansible_adhoc, tbinfo["ptf"], duthost, tbinfo,
                              macsec_enabled=request.config.option.enable_macsec))
    elif "servers" in tbinfo:
        for server in tbinfo["servers"].values():
            if "ptf" in server and server["ptf"]:
                _host = PTFHost(ansible_adhoc, server["ptf"], duthost, tbinfo,
                                macsec_enabled=request.config.option.enable_macsec)
                _hosts.append(_host)
    else:
        # when no ptf defined in testbed.csv
        # try to parse it from inventory
        ptf_host = duthost.host.options["inventory_manager"].get_host(duthost.hostname).get_vars()["ptf_host"]
        _hosts.apend(PTFHost(ansible_adhoc, ptf_host, duthost, tbinfo,
                             macsec_enabled=request.config.option.enable_macsec))
    return _hosts


@pytest.fixture(scope="module")
def k8smasters(enhance_inventory, ansible_adhoc, request):
    """
    Shortcut fixture for getting Kubernetes master hosts
    """
    k8s_master_ansible_group = request.config.getoption("--kube_master")
    master_vms = {}
    inv_files = request.config.getoption("ansible_inventory")
    k8s_inv_file = None
    for inv_file in inv_files:
        if "k8s" in inv_file:
            k8s_inv_file = inv_file
    if not k8s_inv_file:
        pytest.skip("k8s inventory not found, skipping tests")
    with open('../ansible/{}'.format(k8s_inv_file), 'r') as kinv:
        k8sinventory = yaml.safe_load(kinv)
        for hostname, attributes in list(k8sinventory[k8s_master_ansible_group]['hosts'].items()):
            if 'haproxy' in attributes:
                is_haproxy = True
            else:
                is_haproxy = False
            master_vms[hostname] = {'host': K8sMasterHost(ansible_adhoc,
                                                          hostname,
                                                          is_haproxy)}
    return master_vms


@pytest.fixture(scope="module")
def k8scluster(k8smasters):
    k8s_master_cluster = K8sMasterCluster(k8smasters)
    return k8s_master_cluster


@pytest.fixture(scope="session")
def nbrhosts(enhance_inventory, ansible_adhoc, tbinfo, creds, request):
    """
    Shortcut fixture for getting VM host
    """
    logger.info("Fixture nbrhosts started")
    devices = {}
    if ('vm_base' in tbinfo and not tbinfo['vm_base'] and 'tgen' in tbinfo['topo']['name']) or \
        'ptf' in tbinfo['topo']['name'] or \
            'ixia' in tbinfo['topo']['name']:
        logger.info("No VMs exist for this topology: {}".format(tbinfo['topo']['name']))
        return devices

    neighbor_type = request.config.getoption("--neighbor_type")
    if 'VMs' not in tbinfo['topo']['properties']['topology']:
        logger.info("No VMs exist for this topology: {}".format(tbinfo['topo']['properties']['topology']))
        return devices

    def initial_neighbor(neighbor_name, vm_name):
        logger.info(f"nbrhosts started: {neighbor_name}_{vm_name}")
        if neighbor_type == "eos":
            device = NeighborDevice(
                {
                    'host': EosHost(
                        ansible_adhoc,
                        vm_name,
                        creds['eos_login'],
                        creds['eos_password'],
                        shell_user=creds['eos_root_user'] if 'eos_root_user' in creds else None,
                        shell_passwd=creds['eos_root_password'] if 'eos_root_password' in creds else None
                    ),
                    'conf': tbinfo['topo']['properties']['configuration'][neighbor_name]
                }
            )
        elif neighbor_type == "sonic":
            device = NeighborDevice(
                {
                    'host': SonicHost(
                        ansible_adhoc,
                        vm_name,
                        ssh_user=creds['sonic_login'] if 'sonic_login' in creds else None,
                        ssh_passwd=creds['sonic_password'] if 'sonic_password' in creds else None
                    ),
                    'conf': tbinfo['topo']['properties']['configuration'][neighbor_name]
                }
            )
        elif neighbor_type == "cisco":
            device = NeighborDevice(
                {
                    'host': CiscoHost(
                        ansible_adhoc,
                        vm_name,
                        creds['cisco_login'],
                        creds['cisco_password'],
                    ),
                    'conf': tbinfo['topo']['properties']['configuration'][neighbor_name]
                }
            )
        else:
            raise ValueError("Unknown neighbor type %s" % (neighbor_type,))
        devices[neighbor_name] = device
        logger.info(f"nbrhosts finished: {neighbor_name}_{vm_name}")

    executor = concurrent.futures.ThreadPoolExecutor(max_workers=8)
    futures = []
    servers = []
    if 'servers' in tbinfo:
        servers.extend(tbinfo['servers'].values())
    elif 'server' in tbinfo:
        servers.append(tbinfo)
    else:
        logger.warning("Unknown testbed schema for setup nbrhosts")
    for server in servers:
        vm_base = int(server['vm_base'][2:])
        vm_name_fmt = 'VM%0{}d'.format(len(server['vm_base']) - 2)
        vms = MultiServersUtils.parse_topology_vms(
                tbinfo['topo']['properties']['topology']['VMs'],
                server['dut_interfaces']
            ) if 'dut_interfaces' in server else tbinfo['topo']['properties']['topology']['VMs']
        for neighbor_name, neighbor in vms.items():
            vm_name = vm_name_fmt % (vm_base + neighbor['vm_offset'])
            futures.append(executor.submit(initial_neighbor, neighbor_name, vm_name))

    for future in as_completed(futures):
        # if exception caught in the sub-thread, .result() will raise it in the main thread
        _ = future.result()
    executor.shutdown(wait=True)
    logger.info("Fixture nbrhosts finished")
    return devices


@pytest.fixture(scope="module")
def fanouthosts(enhance_inventory, ansible_adhoc, conn_graph_facts, creds, duthosts):      # noqa F811
    """
    Shortcut fixture for getting Fanout hosts
    """

    dev_conn = conn_graph_facts.get('device_conn', {})
    fanout_hosts = {}
    # WA for virtual testbed which has no fanout
    for dut_host, value in list(dev_conn.items()):
        duthost = duthosts[dut_host]
        if duthost.facts['platform'] == 'x86_64-kvm_x86_64-r0':
            continue  # skip for kvm platform which has no fanout
        mg_facts = duthost.minigraph_facts(host=duthost.hostname)['ansible_facts']
        for dut_port in list(value.keys()):
            fanout_rec = value[dut_port]
            fanout_host = str(fanout_rec['peerdevice'])
            fanout_port = str(fanout_rec['peerport'])

            if fanout_host in list(fanout_hosts.keys()):
                fanout = fanout_hosts[fanout_host]
            else:
                host_vars = ansible_adhoc().options[
                    'inventory_manager'].get_host(fanout_host).vars
                os_type = host_vars.get('os', 'eos')
                if 'fanout_tacacs_user' in creds:
                    fanout_user = creds['fanout_tacacs_user']
                    fanout_password = creds['fanout_tacacs_password']
                elif 'fanout_tacacs_{}_user'.format(os_type) in creds:
                    fanout_user = creds['fanout_tacacs_{}_user'.format(os_type)]
                    fanout_password = creds['fanout_tacacs_{}_password'.format(os_type)]
                elif os_type == 'sonic':
                    fanout_user = creds.get('fanout_sonic_user', None)
                    fanout_password = creds.get('fanout_sonic_password', None)
                elif os_type == 'eos':
                    fanout_user = creds.get('fanout_network_user', None)
                    fanout_password = creds.get('fanout_network_password', None)
                elif os_type == 'onyx':
                    fanout_user = creds.get('fanout_mlnx_user', None)
                    fanout_password = creds.get('fanout_mlnx_password', None)
                elif os_type == 'ixia':
                    # Skip for ixia device which has no fanout
                    continue
                else:
                    # when os is mellanox, not supported
                    pytest.fail("os other than sonic and eos not supported")

                eos_shell_user = None
                eos_shell_password = None
                if os_type == "eos":
                    admin_user = creds['fanout_admin_user']
                    admin_password = creds['fanout_admin_password']
                    eos_shell_user = creds.get('fanout_shell_user', admin_user)
                    eos_shell_password = creds.get('fanout_shell_password', admin_password)

                fanout = FanoutHost(ansible_adhoc,
                                    os_type,
                                    fanout_host,
                                    'FanoutLeaf',
                                    fanout_user,
                                    fanout_password,
                                    eos_shell_user=eos_shell_user,
                                    eos_shell_passwd=eos_shell_password)
                fanout.dut_hostnames = [dut_host]
                fanout_hosts[fanout_host] = fanout

                if fanout.os == 'sonic':
                    ifs_status = fanout.host.get_interfaces_status()
                    for key, interface_info in list(ifs_status.items()):
                        fanout.fanout_port_alias_to_name[interface_info['alias']] = interface_info['interface']
                    logging.info("fanout {} fanout_port_alias_to_name {}"
                                 .format(fanout_host, fanout.fanout_port_alias_to_name))

            fanout.add_port_map(encode_dut_port_name(dut_host, dut_port), fanout_port)

            # Add port name to fanout port mapping port if dut_port is alias.
            if dut_port in mg_facts['minigraph_port_alias_to_name_map']:
                mapped_port = mg_facts['minigraph_port_alias_to_name_map'][dut_port]
                # only add the mapped port which isn't in device_conn ports to avoid overwriting port map wrongly,
                # it happens when an interface has the same name with another alias, for example:
                # Interface     Alias
                # --------------------
                # Ethernet108   Ethernet32
                # Ethernet32    Ethernet13/1
                if mapped_port not in list(value.keys()):
                    fanout.add_port_map(encode_dut_port_name(dut_host, mapped_port), fanout_port)

            if dut_host not in fanout.dut_hostnames:
                fanout.dut_hostnames.append(dut_host)

    return fanout_hosts


@pytest.fixture(scope="session")
def vmhost(vmhosts):
    if not vmhosts:
        return vmhosts
    return vmhosts[0]  # For backward compatibility, this is for single vmhost testbed.


@pytest.fixture(scope="session")
def vmhosts(enhance_inventory, ansible_adhoc, request, tbinfo):
    hosts = []
    inv_files = get_inventory_files(request)
    if 'ptp' in tbinfo['topo']['name']:
        return None
    elif "servers" in tbinfo:
        for server in tbinfo["servers"].keys():
            vmhost = get_test_server_host(inv_files, server)
            hosts.append(VMHost(ansible_adhoc, vmhost.name))
    elif "server" in tbinfo:
        server = tbinfo["server"]
        vmhost = get_test_server_host(inv_files, server)
        hosts.append(VMHost(ansible_adhoc, vmhost.name))
    else:
        logger.info("No VM host exist for this topology: {}".format(tbinfo['topo']['name']))
    return hosts


@pytest.fixture(scope='session')
def eos():
    """ read and yield eos configuration """
    with open('eos/eos.yml') as stream:
        eos = yaml.safe_load(stream)
        return eos


@pytest.fixture(scope='session')
def sonic():
    """ read and yield sonic configuration """
    with open('sonic/sonic.yml') as stream:
        eos = yaml.safe_load(stream)
        return eos


@pytest.fixture(scope='session')
def pdu():
    """ read and yield pdu configuration """
    with open('../ansible/group_vars/pdu/pdu.yml') as stream:
        pdu = yaml.safe_load(stream)
        return pdu


@pytest.fixture(scope="session")
def creds(duthost):
    return creds_on_dut(duthost)


@pytest.fixture(scope='module')
def creds_all_duts(duthosts):
    creds_all_duts = dict()
    for duthost in duthosts.nodes:
        creds_all_duts[duthost.hostname] = creds_on_dut(duthost)
    return creds_all_duts


def update_custom_msg(custom_msg, key, value):
    if custom_msg is None:
        custom_msg = {}
    chunks = key.split('.')
    if chunks[0] == CUSTOM_MSG_PREFIX:
        chunks = chunks[1:]
    if len(chunks) == 1:
        custom_msg.update({chunks[0]: value})
        return custom_msg
    if chunks[0] not in custom_msg:
        custom_msg[chunks[0]] = {}
    custom_msg[chunks[0]] = update_custom_msg(custom_msg[chunks[0]], '.'.join(chunks[1:]), value)
    return custom_msg


def log_custom_msg(item):
    # temp log output to track module name
    logger.debug("[log_custom_msg] item: {}".format(item))

    cache_dir = item.session.config.cache._cachedir
    keys = [p.name for p in cache_dir.glob('**/*') if p.is_file() and p.name.startswith(CUSTOM_MSG_PREFIX)]

    custom_msg = {}
    for key in keys:
        value = item.session.config.cache.get(key, None)
        if value is not None:
            custom_msg = update_custom_msg(custom_msg, key, value)

    if custom_msg:
        logger.debug("append custom_msg: {}".format(custom_msg))
        item.user_properties.append(('CustomMsg', json.dumps(custom_msg)))


# This function is a pytest hook implementation that is called to create a test report.
# By placing the call to log_custom_msg in the 'teardown' phase, we ensure that it is executed
# at the end of each test, after all other fixture teardowns. This guarantees that any custom
# messages are logged at the latest possible stage in the test lifecycle.
@pytest.hookimpl(tryfirst=True, hookwrapper=True)
def pytest_runtest_makereport(item, call):

    if call.when == 'setup':
        item.user_properties.append(('start', str(datetime.fromtimestamp(call.start))))
    elif call.when == 'teardown':
        if item.nodeid == item.session.items[-1].nodeid:
            log_custom_msg(item)
        item.user_properties.append(('end', str(datetime.fromtimestamp(call.stop))))

    # Filter out unnecessary logs captured on "stdout" and "stderr"
    item._report_sections = list([report for report in item._report_sections if report[1] not in ("stdout", "stderr")])

    # execute all other hooks to obtain the report object
    outcome = yield
    rep = outcome.get_result()

    # set a report attribute for each phase of a call, which can
    # be "setup", "call", "teardown"

    setattr(item, "rep_" + rep.when, rep)


# This function is a pytest hook implementation that is called in runtest call stage.
# We are using this hook to set ptf.testutils to DummyTestUtils if the test is marked with "skip_traffic_test",
# DummyTestUtils would always return True for all verify function in ptf.testutils.
@pytest.hookimpl(tryfirst=True, hookwrapper=True)
def pytest_runtest_call(item):
    if "skip_traffic_test" in item.keywords:
        logger.info("Got skip_traffic_test marker, will skip traffic test")
        with DummyTestUtils():
            logger.info("Set ptf.testutils to DummyTestUtils to skip traffic test")
            yield
            logger.info("Reset ptf.testutils")
    else:
        yield


def collect_techsupport_on_dut(request, a_dut):
    # request.node is an "item" because we use the default
    # "function" scope
    testname = request.node.name
    if request.config.getoption("--collect_techsupport") and request.node.rep_call.failed:
        res = a_dut.shell("generate_dump -s \"-2 hours\"")
        fname = res['stdout_lines'][-1]
        a_dut.fetch(src=fname, dest="logs/{}".format(testname))

        logging.info("########### Collected tech support for test {} ###########".format(testname))


@pytest.fixture
def collect_techsupport(request, duthosts, enum_dut_hostname):
    yield
    # request.node is an "item" because we use the default
    # "function" scope
    duthost = duthosts[enum_dut_hostname]
    collect_techsupport_on_dut(request, duthost)


@pytest.fixture
def collect_techsupport_all_duts(request, duthosts):
    yield
    [collect_techsupport_on_dut(request, a_dut) for a_dut in duthosts]


@pytest.fixture
def collect_techsupport_all_nbrs(request, nbrhosts):
    yield
    if request.config.getoption("neighbor_type") == "sonic":
        [collect_techsupport_on_dut(request, nbrhosts[nbrhost]['host']) for nbrhost in nbrhosts]


@pytest.fixture(scope="session", autouse=True)
def tag_test_report(request, pytestconfig, tbinfo, duthost, record_testsuite_property):
    if not request.config.getoption("--junit-xml"):
        return

    # Test run information
    record_testsuite_property("topology", tbinfo["topo"]["name"])
    record_testsuite_property("testbed", tbinfo["conf-name"])
    record_testsuite_property("timestamp", datetime.utcnow())

    # Device information
    record_testsuite_property("host", duthost.hostname)
    record_testsuite_property("asic", duthost.facts["asic_type"])
    record_testsuite_property("platform", duthost.facts["platform"])
    record_testsuite_property("hwsku", duthost.facts["hwsku"])
    record_testsuite_property("os_version", duthost.os_version)


@pytest.fixture(scope="module", autouse=True)
def clear_neigh_entries(duthosts, tbinfo):
    """
        This is a stop bleeding change for dualtor testbed. Because dualtor duts will
        learn the same set of arp entries during tests. But currently the test only
        cleans up on the dut under test. So the other dut will accumulate arp entries
        until kernel start to barf.
        Adding this fixture to flush out IPv4/IPv6 static ARP entries after each test
        moduel is done.
    """

    yield

    if 'dualtor' in tbinfo['topo']['name']:
        for dut in duthosts:
            dut.command("sudo ip neigh flush nud permanent")


@pytest.fixture(scope="module")
def patch_lldpctl():
    def patch_lldpctl(localhost, duthost):
        output = localhost.shell('ansible --version')
        if 'ansible 2.8.12' in output['stdout']:
            """
                Work around a known lldp module bug in ansible version 2.8.12:
                When neighbor sent more than one unknown tlv. Ansible will throw
                exception.
                This function applies the patch before test.
            """
            duthost.shell(
                'sudo sed -i -e \'s/lldp lldpctl "$@"$/lldp lldpctl "$@" | grep -v "unknown-tlvs"/\' /usr/bin/lldpctl'
            )

    return patch_lldpctl


@pytest.fixture(scope="module")
def unpatch_lldpctl():
    def unpatch_lldpctl(localhost, duthost):
        output = localhost.shell('ansible --version')
        if 'ansible 2.8.12' in output['stdout']:
            """
                Work around a known lldp module bug in ansible version 2.8.12:
                When neighbor sent more than one unknown tlv. Ansible will throw
                exception.
                This function removes the patch after the test is done.
            """
            duthost.shell(
                'sudo sed -i -e \'s/lldp lldpctl "$@"$/lldp lldpctl "$@" | grep -v "unknown-tlvs"/\' /usr/bin/lldpctl'
            )

    return unpatch_lldpctl


@pytest.fixture(scope="module")
def disable_container_autorestart():
    def disable_container_autorestart(duthost, testcase="", feature_list=None):
        '''
        @summary: Disable autorestart of the features present in feature_list.

        @param duthosts: Instance of DutHost
        @param testcase: testcase name used to save pretest autorestart state. Later to be used for restoration.
        @feature_list: List of features to disable autorestart. If None, autorestart of all the features will be
                       disabled.
        '''
        command_output = duthost.shell("show feature autorestart", module_ignore_errors=True)
        if command_output['rc'] != 0:
            logging.info("Feature autorestart utility not supported. Error: {}".format(command_output['stderr']))
            logging.info("Skipping disable_container_autorestart")
            return
        container_autorestart_states = duthost.get_container_autorestart_states()
        state_file_name = "/tmp/autorestart_state_{}_{}.json".format(duthost.hostname, testcase)
        # Dump autorestart state to file
        with open(state_file_name, "w") as f:
            json.dump(container_autorestart_states, f)
        # Disable autorestart for all containers
        logging.info("Disable container autorestart")
        cmd_disable = "config feature autorestart {} disabled"
        cmds_disable = []
        for name, state in list(container_autorestart_states.items()):
            if state == "enabled" and (feature_list is None or name in feature_list):
                cmds_disable.append(cmd_disable.format(name))
        # Write into config_db
        cmds_disable.append("config save -y")
        duthost.shell_cmds(cmds=cmds_disable)

    return disable_container_autorestart


@pytest.fixture(scope="module")
def enable_container_autorestart():
    def enable_container_autorestart(duthost, testcase="", feature_list=None):
        '''
        @summary: Enable autorestart of the features present in feature_list.

        @param duthosts: Instance of DutHost
        @param testcase: testcase name used to find corresponding file to restore autorestart state.
        @feature_list: List of features to enable autorestart. If None, autorestart of all the features will
                       be disabled.
        '''
        state_file_name = "/tmp/autorestart_state_{}_{}.json".format(duthost.hostname, testcase)
        if not os.path.exists(state_file_name):
            return
        stored_autorestart_states = {}
        with open(state_file_name, "r") as f:
            stored_autorestart_states = json.load(f)
        container_autorestart_states = duthost.get_container_autorestart_states()
        # Recover autorestart states
        logging.info("Recover container autorestart")
        cmd_enable = "config feature autorestart {} enabled"
        cmds_enable = []
        for name, state in list(container_autorestart_states.items()):
            if state == "disabled" and (feature_list is None or name in feature_list) \
                    and name in stored_autorestart_states \
                    and stored_autorestart_states[name] == "enabled":
                cmds_enable.append(cmd_enable.format(name))
        # Write into config_db
        cmds_enable.append("config save -y")
        duthost.shell_cmds(cmds=cmds_enable)
        os.remove(state_file_name)

    return enable_container_autorestart


@pytest.fixture(scope='module')
def swapSyncd(request, duthosts, enum_rand_one_per_hwsku_frontend_hostname, creds, tbinfo, lower_tor_host):
    """
        Swap syncd on DUT host

        Args:
            request (Fixture): pytest request object
            duthost (AnsibleHost): Device Under Test (DUT)

        Returns:
            None
    """
    if 'dualtor' in tbinfo['topo']['name']:
        duthost = lower_tor_host
    else:
        duthost = duthosts[enum_rand_one_per_hwsku_frontend_hostname]
    swapSyncd = request.config.getoption("--qos_swap_syncd")
    public_docker_reg = request.config.getoption("--public_docker_registry")
    try:
        if swapSyncd:
            if public_docker_reg:
                new_creds = copy.deepcopy(creds)
                new_creds['docker_registry_host'] = new_creds['public_docker_registry_host']
                new_creds['docker_registry_username'] = ''
                new_creds['docker_registry_password'] = ''
            else:
                new_creds = creds
            docker.swap_syncd(duthost, new_creds)

        yield
    finally:
        if swapSyncd:
            docker.restore_default_syncd(duthost, new_creds)


def get_host_data(request, dut):
    '''
    This function parses multple inventory files and returns the dut information present in the inventory
    '''
    inv_files = get_inventory_files(request)
    return get_host_vars(inv_files, dut)


def generate_params_frontend_hostname(request):
    frontend_duts = []
    tbname, _ = get_tbinfo(request)
    duts = get_specified_duts(request)
    inv_files = get_inventory_files(request)
    for dut in duts:
        if is_frontend_node(inv_files, dut):
            frontend_duts.append(dut)
    assert len(frontend_duts) > 0, \
        "Test selected require at-least one frontend node, " \
        "none of the DUTs '{}' in testbed '{}' are a supervisor node".format(duts, tbname)
    return frontend_duts


def generate_params_hostname_rand_per_hwsku(request, frontend_only=False):
    hosts = get_specified_duts(request)
    if frontend_only:
        hosts = generate_params_frontend_hostname(request)

    hosts_per_hwsku = get_hosts_per_hwsku(request, hosts)
    return hosts_per_hwsku


def get_hosts_per_hwsku(request, hosts):
    inv_files = get_inventory_files(request)
    # Create a list of hosts per hwsku
    host_hwskus = {}
    for a_host in hosts:
        host_vars = get_host_visible_vars(inv_files, a_host)
        a_host_hwsku = None
        if 'hwsku' in host_vars:
            a_host_hwsku = host_vars['hwsku']
        else:
            # Lets try 'sonic_hwsku' as well
            if 'sonic_hwsku' in host_vars:
                a_host_hwsku = host_vars['sonic_hwsku']
        if a_host_hwsku:
            if a_host_hwsku not in host_hwskus:
                host_hwskus[a_host_hwsku] = [a_host]
            else:
                host_hwskus[a_host_hwsku].append(a_host)
        else:
            pytest.fail("Test selected require a node per hwsku, but 'hwsku' for '{}' not defined in the inventory"
                        .format(a_host))

    hosts_per_hwsku = []
    for hosts in list(host_hwskus.values()):
        if len(hosts) == 1:
            hosts_per_hwsku.append(hosts[0])
        else:
            hosts_per_hwsku.extend(random.sample(hosts, 1))

    return hosts_per_hwsku


def generate_params_supervisor_hostname(request):
    duts = get_specified_duts(request)
    if len(duts) == 1:
        # We have a single node - dealing with pizza box, return it
        return [duts[0]]
    inv_files = get_inventory_files(request)
    for dut in duts:
        # Expecting only a single supervisor node
        if is_supervisor_node(inv_files, dut):
            return [dut]
    # If there are no supervisor cards in a multi-dut tesbed, we are dealing with all pizza box in the testbed,
    # pick the first DUT
    return [duts[0]]


def generate_param_asic_index(request, dut_hostnames, param_type, random_asic=False):
    _, tbinfo = get_tbinfo(request)
    inv_files = get_inventory_files(request)
    logging.info("generating {} asic indicies for  DUT [{}] in ".format(param_type, dut_hostnames))

    asic_index_params = []
    for dut in dut_hostnames:
        inv_data = get_host_visible_vars(inv_files, dut)
        # if the params are not present treat the device as a single asic device
        dut_asic_params = [DEFAULT_ASIC_ID]
        if inv_data:
            if param_type == ASIC_PARAM_TYPE_ALL and ASIC_PARAM_TYPE_ALL in inv_data:
                if int(inv_data[ASIC_PARAM_TYPE_ALL]) == 1:
                    dut_asic_params = [DEFAULT_ASIC_ID]
                else:
                    if ASICS_PRESENT in inv_data:
                        dut_asic_params = inv_data[ASICS_PRESENT]
                    else:
                        dut_asic_params = list(range(int(inv_data[ASIC_PARAM_TYPE_ALL])))
            elif param_type == ASIC_PARAM_TYPE_FRONTEND and ASIC_PARAM_TYPE_FRONTEND in inv_data:
                dut_asic_params = inv_data[ASIC_PARAM_TYPE_FRONTEND]
            logging.info("dut name {}  asics params = {}".format(dut, dut_asic_params))

        if random_asic:
            asic_index_params.append(random.sample(dut_asic_params, 1))
        else:
            asic_index_params.append(dut_asic_params)
    return asic_index_params


def generate_params_dut_index(request):
    tbname, _ = get_tbinfo(request)
    num_duts = len(get_specified_duts(request))
    logging.info("Using {} duts from testbed '{}'".format(num_duts, tbname))

    return list(range(num_duts))


def generate_params_dut_hostname(request):
    tbname, _ = get_tbinfo(request)
    duts = get_specified_duts(request)
    logging.info("Using DUTs {} in testbed '{}'".format(str(duts), tbname))

    return duts


def get_completeness_level_metadata(request):
    completeness_level = request.config.getoption("--completeness_level")
    # if completeness_level is not set or an unknown completeness_level is set
    # return "thorough" to run all test set
    if not completeness_level or completeness_level not in ["debug", "basic", "confident", "thorough"]:
        return "debug"
    return completeness_level


def get_testbed_metadata(request):
    """
    Get the metadata for the testbed name. Return None if tbname is
    not provided, or metadata file not found or metadata does not
    contain tbname
    """
    tbname = request.config.getoption("--testbed")
    if not tbname:
        return None

    folder = 'metadata'
    filepath = os.path.join(folder, tbname + '.json')
    metadata = None

    try:
        with open(filepath, 'r') as yf:
            metadata = json.load(yf)
    except IOError:
        return None

    return metadata.get(tbname)


def generate_port_lists(request, port_scope, with_completeness_level=False):
    empty = [encode_dut_port_name('unknown', 'unknown')]
    if 'ports' in port_scope:
        scope = 'Ethernet'
    elif 'pcs' in port_scope:
        scope = 'PortChannel'
    else:
        return empty

    if 'all' in port_scope:
        state = None
    elif 'oper_up' in port_scope:
        state = 'oper_state'
    elif 'admin_up' in port_scope:
        state = 'admin_state'
    else:
        return empty

    dut_ports = get_testbed_metadata(request)

    if dut_ports is None:
        return empty

    dut_port_map = {}
    for dut, val in list(dut_ports.items()):
        dut_port_pairs = []
        if 'intf_status' not in val:
            continue
        for intf, status in list(val['intf_status'].items()):
            if scope in intf and (not state or status[state] == 'up'):
                dut_port_pairs.append(encode_dut_port_name(dut, intf))
        dut_port_map[dut] = dut_port_pairs
    logger.info("Generate dut_port_map: {}".format(dut_port_map))

    if with_completeness_level:
        completeness_level = get_completeness_level_metadata(request)
        # if completeness_level in ["debug", "basic", "confident"],
        # only select several ports on every DUT to save test time

        def trim_dut_port_lists(dut_port_list, target_len):
            if len(dut_port_list) <= target_len:
                return dut_port_list
            # for diversity, fetch the ports from both the start and the end of the original list
            pos_1 = target_len // 2
            pos_2 = target_len - pos_1
            return dut_ports[:pos_1] + dut_ports[-pos_2:]

        if completeness_level in ["debug"]:
            for dut, dut_ports in list(dut_port_map.items()):
                dut_port_map[dut] = trim_dut_port_lists(dut_ports, 1)
        elif completeness_level in ["basic", "confident"]:
            for dut, dut_ports in list(dut_port_map.items()):
                dut_port_map[dut] = trim_dut_port_lists(dut_ports, 4)

    ret = sum(list(dut_port_map.values()), [])
    logger.info("Generate port_list: {}".format(ret))
    return ret if ret else empty


def generate_dut_feature_container_list(request):
    """
    Generate list of containers given the list of features.
    List of features and container names are both obtained from
    metadata file
    """
    empty = [encode_dut_and_container_name("unknown", "unknown")]

    meta = get_testbed_metadata(request)

    if meta is None:
        return empty

    container_list = []

    for dut, val in list(meta.items()):
        if "features" not in val:
            continue
        for feature in list(val["features"].keys()):
            if "disabled" in val["features"][feature]:
                continue

            dut_info = meta[dut]

            if "asic_services" in dut_info and dut_info["asic_services"].get(feature) is not None:
                for service in dut_info["asic_services"].get(feature):
                    container_list.append(encode_dut_and_container_name(dut, service))
            else:
                container_list.append(encode_dut_and_container_name(dut, feature))

    return container_list


def generate_dut_feature_list(request, duts_selected, asics_selected):
    """
    Generate a list of features.
    The list of features willl be obtained from
    metadata file.
    This list will be features that can be stopped
    or restarted.
    """
    meta = get_testbed_metadata(request)
    tuple_list = []

    if meta is None:
        return tuple_list

    skip_feature_list = ['database', 'database-chassis', 'gbsyncd']

    for a_dut_index, a_dut in enumerate(duts_selected):
        if len(asics_selected):
            for a_asic in asics_selected[a_dut_index]:
                # Create tuple of dut and asic index
                if "features" in meta[a_dut]:
                    for a_feature in list(meta[a_dut]["features"].keys()):
                        if a_feature not in skip_feature_list:
                            tuple_list.append((a_dut, a_asic, a_feature))
                else:
                    tuple_list.append((a_dut, a_asic, None))
        else:
            if "features" in meta[a_dut]:
                for a_feature in list(meta[a_dut]["features"].keys()):
                    if a_feature not in skip_feature_list:
                        tuple_list.append((a_dut, None, a_feature))
            else:
                tuple_list.append((a_dut, None, None))
    return tuple_list


def generate_dut_backend_asics(request, duts_selected):
    dut_asic_list = []

    metadata = get_testbed_metadata(request)

    if metadata is None:
        return [[None]]*len(duts_selected)

    for dut in duts_selected:
        mdata = metadata.get(dut)
        if mdata is None:
            dut_asic_list.append([None])
        dut_asic_list.append(mdata.get("backend_asics", [None]))

    return dut_asic_list


def generate_priority_lists(request, prio_scope, with_completeness_level=False, one_dut_only=False):
    empty = []

    tbname = request.config.getoption("--testbed")
    if not tbname:
        return empty

    folder = 'priority'
    filepath = os.path.join(folder, tbname + '-' + prio_scope + '.json')

    try:
        with open(filepath, 'r') as yf:
            info = json.load(yf)
    except IOError:
        return empty

    if tbname not in info:
        return empty

    dut_prio = info[tbname]
    ret = []

    for dut, priorities in list(dut_prio.items()):
        for p in priorities:
            ret.append('{}|{}'.format(dut, p))

        if one_dut_only:
            break

    if with_completeness_level:
        completeness_level = get_completeness_level_metadata(request)
        # if completeness_level in ["debug", "basic", "confident"],
        # select a small subnet to save test time
        # if completeness_level in ["debug"], only select one item
        # if completeness_level in ["basic", "confident"], select 1 priority per DUT

        if completeness_level in ["debug"] and ret:
            ret = random.sample(ret, 1)
        elif completeness_level in ["basic", "confident"]:
            ret = []
            for dut, priorities in list(dut_prio.items()):
                if priorities:
                    p = random.choice(priorities)
                    ret.append('{}|{}'.format(dut, p))

                if one_dut_only:
                    break

    return ret if ret else empty


def pfc_pause_delay_test_params(request):
    empty = []

    tbname = request.config.getoption("--testbed")
    if not tbname:
        return empty

    folder = 'pfc_headroom_test_params'
    filepath = os.path.join(folder, tbname + '.json')

    try:
        with open(filepath, 'r') as yf:
            info = json.load(yf)
    except IOError:
        return empty

    if tbname not in info:
        return empty

    dut_pfc_delay_params = info[tbname]
    ret = []

    for dut, pfc_pause_delay_params in list(dut_pfc_delay_params.items()):
        for pfc_delay, headroom_result in list(pfc_pause_delay_params.items()):
            ret.append('{}|{}|{}'.format(dut, pfc_delay, headroom_result))

    return ret if ret else empty


_frontend_hosts_per_hwsku_per_module = {}
_hosts_per_hwsku_per_module = {}
def pytest_generate_tests(metafunc):        # noqa E302
    # The topology always has atleast 1 dut
    dut_fixture_name = None
    duts_selected = None
    global _frontend_hosts_per_hwsku_per_module, _hosts_per_hwsku_per_module
    # Enumerators for duts are mutually exclusive
    target_hostname = get_target_hostname(metafunc)
    if target_hostname:
        duts_selected = [target_hostname]
        if "enum_dut_hostname" in metafunc.fixturenames:
            dut_fixture_name = "enum_dut_hostname"
        elif "enum_supervisor_dut_hostname" in metafunc.fixturenames:
            dut_fixture_name = "enum_supervisor_dut_hostname"
        elif "enum_frontend_dut_hostname" in metafunc.fixturenames:
            dut_fixture_name = "enum_frontend_dut_hostname"
        elif "enum_rand_one_per_hwsku_hostname" in metafunc.fixturenames:
            if metafunc.module not in _hosts_per_hwsku_per_module:
                _hosts_per_hwsku_per_module[metafunc.module] = duts_selected

            dut_fixture_name = "enum_rand_one_per_hwsku_hostname"
        elif "enum_rand_one_per_hwsku_frontend_hostname" in metafunc.fixturenames:
            if metafunc.module not in _frontend_hosts_per_hwsku_per_module:
                _frontend_hosts_per_hwsku_per_module[metafunc.module] = duts_selected

            dut_fixture_name = "enum_rand_one_per_hwsku_frontend_hostname"
    else:
        if "enum_dut_hostname" in metafunc.fixturenames:
            duts_selected = generate_params_dut_hostname(metafunc)
            dut_fixture_name = "enum_dut_hostname"
        elif "enum_supervisor_dut_hostname" in metafunc.fixturenames:
            duts_selected = generate_params_supervisor_hostname(metafunc)
            dut_fixture_name = "enum_supervisor_dut_hostname"
        elif "enum_frontend_dut_hostname" in metafunc.fixturenames:
            duts_selected = generate_params_frontend_hostname(metafunc)
            dut_fixture_name = "enum_frontend_dut_hostname"
        elif "enum_rand_one_per_hwsku_hostname" in metafunc.fixturenames:
            if metafunc.module not in _hosts_per_hwsku_per_module:
                hosts_per_hwsku = generate_params_hostname_rand_per_hwsku(metafunc)
                _hosts_per_hwsku_per_module[metafunc.module] = hosts_per_hwsku
            duts_selected = _hosts_per_hwsku_per_module[metafunc.module]
            dut_fixture_name = "enum_rand_one_per_hwsku_hostname"
        elif "enum_rand_one_per_hwsku_frontend_hostname" in metafunc.fixturenames:
            if metafunc.module not in _frontend_hosts_per_hwsku_per_module:
                hosts_per_hwsku = generate_params_hostname_rand_per_hwsku(metafunc, frontend_only=True)
                _frontend_hosts_per_hwsku_per_module[metafunc.module] = hosts_per_hwsku
            duts_selected = _frontend_hosts_per_hwsku_per_module[metafunc.module]
            dut_fixture_name = "enum_rand_one_per_hwsku_frontend_hostname"

    asics_selected = None
    asic_fixture_name = None

    tbname, tbinfo = get_tbinfo(metafunc)
    if duts_selected is None:
        duts_selected = [tbinfo["duts"][0]]

    possible_asic_enums = ["enum_asic_index", "enum_frontend_asic_index", "enum_backend_asic_index",
                           "enum_rand_one_asic_index", "enum_rand_one_frontend_asic_index"]
    enums_asic_fixtures = set(metafunc.fixturenames).intersection(possible_asic_enums)
    assert len(enums_asic_fixtures) < 2, \
        "The number of asic_enum fixtures should be 1 or zero, " \
        "the following fixtures conflict one with each other: {}".format(str(enums_asic_fixtures))

    if "enum_asic_index" in metafunc.fixturenames:
        asic_fixture_name = "enum_asic_index"
        asics_selected = generate_param_asic_index(metafunc, duts_selected, ASIC_PARAM_TYPE_ALL)
    elif "enum_frontend_asic_index" in metafunc.fixturenames:
        asic_fixture_name = "enum_frontend_asic_index"
        asics_selected = generate_param_asic_index(metafunc, duts_selected, ASIC_PARAM_TYPE_FRONTEND)
    elif "enum_backend_asic_index" in metafunc.fixturenames:
        asic_fixture_name = "enum_backend_asic_index"
        asics_selected = generate_dut_backend_asics(metafunc, duts_selected)
    elif "enum_rand_one_asic_index" in metafunc.fixturenames:
        asic_fixture_name = "enum_rand_one_asic_index"
        asics_selected = generate_param_asic_index(metafunc, duts_selected, ASIC_PARAM_TYPE_ALL, random_asic=True)
    elif "enum_rand_one_frontend_asic_index" in metafunc.fixturenames:
        asic_fixture_name = "enum_rand_one_frontend_asic_index"
        asics_selected = generate_param_asic_index(metafunc, duts_selected, ASIC_PARAM_TYPE_FRONTEND, random_asic=True)

    # Create parameterization tuple of dut_fixture_name, asic_fixture_name and feature to parameterize
    if dut_fixture_name and asic_fixture_name and ("enum_dut_feature" in metafunc.fixturenames):
        tuple_list = generate_dut_feature_list(metafunc, duts_selected, asics_selected)
        feature_fixture = "enum_dut_feature"
        metafunc.parametrize(dut_fixture_name + "," + asic_fixture_name + "," + feature_fixture,
                             tuple_list, scope="module", indirect=True)
    # Create parameterization tuple of dut_fixture_name and asic_fixture_name to parameterize
    elif dut_fixture_name and asic_fixture_name:
        # parameterize on both - create tuple for each
        tuple_list = []
        for a_dut_index, a_dut in enumerate(duts_selected):
            if len(asics_selected):
                for a_asic in asics_selected[a_dut_index]:
                    # Create tuple of dut and asic index
                    tuple_list.append((a_dut, a_asic))
            else:
                tuple_list.append((a_dut, None))
        metafunc.parametrize(dut_fixture_name + "," + asic_fixture_name, tuple_list, scope="module", indirect=True)
    elif dut_fixture_name:
        # parameterize only on DUT
        metafunc.parametrize(dut_fixture_name, duts_selected, scope="module", indirect=True)
    elif asic_fixture_name:
        # We have no duts selected, so need asic list for the first DUT
        if len(asics_selected):
            metafunc.parametrize(asic_fixture_name, asics_selected[0], scope="module", indirect=True)
        else:
            metafunc.parametrize(asic_fixture_name, [None], scope="module", indirect=True)

    # When selected_dut used and select a dut for test, parameterize dut for enable TACACS on all UT
    if dut_fixture_name and "selected_dut" in metafunc.fixturenames:
        metafunc.parametrize("selected_dut", duts_selected, scope="module", indirect=True)

    if "enum_dut_portname" in metafunc.fixturenames:
        metafunc.parametrize("enum_dut_portname", generate_port_lists(metafunc, "all_ports"))

    def format_portautoneg_test_id(param):
        speeds = param['speeds'] if 'speeds' in param else [param['speed']]
        return "{}|{}|{}".format(param['dutname'], param['port'], ','.join(speeds))

    if "enum_dut_portname_module_fixture" in metafunc.fixturenames or \
            "enum_speed_per_dutport_fixture" in metafunc.fixturenames:
        autoneg_tests_data = get_autoneg_tests_data()
        if "enum_dut_portname_module_fixture" in metafunc.fixturenames:
            metafunc.parametrize(
                "enum_dut_portname_module_fixture",
                autoneg_tests_data,
                scope="module",
                ids=format_portautoneg_test_id,
                indirect=True
            )

        if "enum_speed_per_dutport_fixture" in metafunc.fixturenames:
            metafunc.parametrize(
                "enum_speed_per_dutport_fixture",
                parametrise_per_supported_port_speed(autoneg_tests_data),
                scope="module",
                ids=format_portautoneg_test_id,
                indirect=True
            )

    if "enum_dut_portname_oper_up" in metafunc.fixturenames:
        metafunc.parametrize("enum_dut_portname_oper_up", generate_port_lists(metafunc, "oper_up_ports"))
    if "enum_dut_portname_admin_up" in metafunc.fixturenames:
        metafunc.parametrize("enum_dut_portname_admin_up", generate_port_lists(metafunc, "admin_up_ports"))
    if "enum_dut_portchannel" in metafunc.fixturenames:
        metafunc.parametrize("enum_dut_portchannel", generate_port_lists(metafunc, "all_pcs"))
    if "enum_dut_portchannel_oper_up" in metafunc.fixturenames:
        metafunc.parametrize("enum_dut_portchannel_oper_up", generate_port_lists(metafunc, "oper_up_pcs"))
    if "enum_dut_portchannel_admin_up" in metafunc.fixturenames:
        metafunc.parametrize("enum_dut_portchannel_admin_up", generate_port_lists(metafunc, "admin_up_pcs"))
    if "enum_dut_portchannel_with_completeness_level" in metafunc.fixturenames:
        metafunc.parametrize("enum_dut_portchannel_with_completeness_level",
                             generate_port_lists(metafunc, "all_pcs", with_completeness_level=True))
    if "enum_dut_feature_container" in metafunc.fixturenames:
        metafunc.parametrize(
            "enum_dut_feature_container", generate_dut_feature_container_list(metafunc)
        )
    if 'enum_dut_all_prio' in metafunc.fixturenames:
        metafunc.parametrize("enum_dut_all_prio", generate_priority_lists(metafunc, 'all'))
    if 'enum_dut_lossless_prio' in metafunc.fixturenames:
        metafunc.parametrize("enum_dut_lossless_prio", generate_priority_lists(metafunc, 'lossless'))
    if 'enum_one_dut_lossless_prio' in metafunc.fixturenames:
        metafunc.parametrize("enum_one_dut_lossless_prio",
                             generate_priority_lists(metafunc, 'lossless', one_dut_only=True))
    if 'enum_dut_lossless_prio_with_completeness_level' in metafunc.fixturenames:
        metafunc.parametrize("enum_dut_lossless_prio_with_completeness_level",
                             generate_priority_lists(metafunc, 'lossless', with_completeness_level=True))
    if 'enum_one_dut_lossless_prio_with_completeness_level' in metafunc.fixturenames:
        metafunc.parametrize("enum_one_dut_lossless_prio_with_completeness_level",
                             generate_priority_lists(metafunc, 'lossless', with_completeness_level=True,
                                                     one_dut_only=True))
    if 'enum_dut_lossy_prio' in metafunc.fixturenames:
        metafunc.parametrize("enum_dut_lossy_prio", generate_priority_lists(metafunc, 'lossy'))
    if 'enum_one_dut_lossy_prio' in metafunc.fixturenames:
        metafunc.parametrize("enum_one_dut_lossy_prio", generate_priority_lists(metafunc, 'lossy',
                                                                                one_dut_only=True))
    if 'enum_dut_lossy_prio_with_completeness_level' in metafunc.fixturenames:
        metafunc.parametrize("enum_dut_lossy_prio_with_completeness_level",
                             generate_priority_lists(metafunc, 'lossy', with_completeness_level=True))
    if 'enum_one_dut_lossy_prio_with_completeness_level' in metafunc.fixturenames:
        metafunc.parametrize("enum_one_dut_lossy_prio_with_completeness_level",
                             generate_priority_lists(metafunc, 'lossy', with_completeness_level=True,
                                                     one_dut_only=True))
    if 'enum_pfc_pause_delay_test_params' in metafunc.fixturenames:
        metafunc.parametrize("enum_pfc_pause_delay_test_params", pfc_pause_delay_test_params(metafunc))

    if 'topo_scenario' in metafunc.fixturenames:
        if tbinfo['topo']['type'] == 'm0' and 'topo_scenario' in metafunc.fixturenames:
            metafunc.parametrize('topo_scenario', ['m0_vlan_scenario', 'm0_l3_scenario'], scope='module')
        else:
            metafunc.parametrize('topo_scenario', ['default'], scope='module')

    if 'vlan_name' in metafunc.fixturenames:
        if tbinfo['topo']['type'] == 'm0' and 'topo_scenario' in metafunc.fixturenames:
            if tbinfo['topo']['name'] == 'm0-2vlan':
                metafunc.parametrize('vlan_name', ['Vlan1000', 'Vlan2000'], scope='module')
            else:
                metafunc.parametrize('vlan_name', ['Vlan1000'], scope='module')
        # Non M0 topo
        else:
            try:
                if tbinfo["topo"]["type"] in ["t0", "mx"]:
                    default_vlan_config = tbinfo["topo"]["properties"]["topology"][
                        "DUT"
                    ]["vlan_configs"]["default_vlan_config"]
                    if default_vlan_config == "two_vlan_a":
                        logger.info("default_vlan_config is two_vlan_a")
                        vlan_list = list(
                            tbinfo["topo"]["properties"]["topology"]["DUT"][
                                "vlan_configs"
                            ]["two_vlan_a"].keys()
                        )
                    elif default_vlan_config == "one_vlan_a":
                        logger.info("default_vlan_config is one_vlan_a")
                        vlan_list = list(
                            tbinfo["topo"]["properties"]["topology"]["DUT"][
                                "vlan_configs"
                            ]["one_vlan_a"].keys()
                        )
                    else:
                        vlan_list = ["Vlan1000"]
                    logger.info("parametrize vlan_name: {}".format(vlan_list))
                    metafunc.parametrize("vlan_name", vlan_list, scope="module")
                else:
                    metafunc.parametrize("vlan_name", ["no_vlan"], scope="module")
            except KeyError:
                logger.error("topo {} keys are missing in the tbinfo={}".format(tbinfo['topo']['name'], tbinfo))
                if tbinfo['topo']['type'] in ['t0', 'mx']:
                    metafunc.parametrize('vlan_name', ['Vlan1000'], scope='module')
                else:
                    metafunc.parametrize('vlan_name', ['no_vlan'], scope='module')


def get_autoneg_tests_data():
    folder = 'metadata'
    filepath = os.path.join(folder, 'autoneg-test-params.json')
    if not os.path.exists(filepath):
        logger.warning('Autoneg tests datafile is missing: {}. " \
            "Run test_pretest -k test_update_testbed_metadata to create it'.format(filepath))
        return [{'dutname': 'unknown', 'port': 'unknown', 'speeds': ['unknown']}]
    data = {}
    with open(filepath) as yf:
        data = json.load(yf)

    return [
        {'dutname': dutname, 'port': dutport, 'speeds': portinfo['common_port_speeds']}
        for dutname, ports in list(data.items())
        for dutport, portinfo in list(ports.items())
    ]


def parametrise_per_supported_port_speed(data):
    return [
        {'dutname': conn_info['dutname'], 'port': conn_info['port'], 'speed': speed}
        for conn_info in data for speed in conn_info['speeds']
    ]


# Override enum fixtures for duts and asics to ensure that parametrization happens once per module.
@pytest.fixture(scope="module")
def enum_dut_hostname(request):
    return request.param


@pytest.fixture(scope="module")
def enum_supervisor_dut_hostname(request):
    return request.param


@pytest.fixture(scope="module")
def enum_frontend_dut_hostname(request):
    return request.param


@pytest.fixture(scope="module")
def selected_dut(request):
    try:
        logger.debug("selected_dut host: {}".format(request.param))
        return request.param
    except AttributeError:
        return None


@pytest.fixture(scope="module")
def enum_rand_one_per_hwsku_hostname(request):
    return request.param


@pytest.fixture(scope="module")
def enum_rand_one_per_hwsku_frontend_hostname(request):
    return request.param


@pytest.fixture(scope="module")
def enum_asic_index(request):
    return request.param


@pytest.fixture(scope="module")
def enum_frontend_asic_index(request):
    return request.param


@pytest.fixture(scope="module")
def enum_backend_asic_index(request):
    return request.param


@pytest.fixture(scope="module")
def enum_rand_one_asic_index(request):
    return request.param


@pytest.fixture(scope="module")
def enum_dut_feature(request):
    return request.param


@pytest.fixture(scope="module")
def enum_rand_one_frontend_asic_index(request):
    return request.param


@pytest.fixture(scope='module')
def enum_upstream_dut_hostname(duthosts, tbinfo):
    if tbinfo["topo"]["type"] == "m0":
        upstream_nbr_type = "M1"
    elif tbinfo["topo"]["type"] == "mx":
        upstream_nbr_type = "M0"
    elif tbinfo["topo"]["type"] == "t0":
        upstream_nbr_type = "T1"
    elif tbinfo["topo"]["type"] == "t1":
        upstream_nbr_type = "T2"
    else:
        upstream_nbr_type = "T3"

    for a_dut in duthosts.frontend_nodes:
        minigraph_facts = a_dut.get_extended_minigraph_facts(tbinfo)
        minigraph_neighbors = minigraph_facts['minigraph_neighbors']
        for key, value in minigraph_neighbors.items():
            if upstream_nbr_type in value['name']:
                return a_dut.hostname

    pytest.fail("Did not find a dut in duthosts that for topo type {} that has upstream nbr type {}".
                format(tbinfo["topo"]["type"], upstream_nbr_type))


@pytest.fixture(scope="module")
def duthost_console(duthosts, enum_supervisor_dut_hostname, localhost, conn_graph_facts, creds):   # noqa F811
    duthost = duthosts[enum_supervisor_dut_hostname]
    host = create_duthost_console(duthost, localhost, conn_graph_facts, creds)

    yield host
    host.disconnect()


@pytest.fixture(scope='session')
def cleanup_cache_for_session(request):
    """
    This fixture allows developers to cleanup the cached data for all DUTs in the testbed before test.
    Use cases:
      - Running tests where some 'facts' about the DUT that get cached are changed.
      - Running tests/regression without running test_pretest which has a test to clean up cache (PR#2978)
      - Test case development phase to work out testbed information changes.

    This fixture is not automatically applied, if you want to use it, you have to add a call to it in your tests.
    """
    tbname, tbinfo = get_tbinfo(request)
    inv_files = get_inventory_files(request)
    cache.cleanup(zone=tbname)
    for a_dut in tbinfo['duts']:
        cache.cleanup(zone=a_dut)
    inv_data = get_host_visible_vars(inv_files, a_dut)
    if 'num_asics' in inv_data and inv_data['num_asics'] > 1:
        for asic_id in range(inv_data['num_asics']):
            cache.cleanup(zone="{}-asic{}".format(a_dut, asic_id))


def get_l2_info(dut):
    """
    Helper function for l2 mode fixture
    """
    config_facts = dut.get_running_config_facts()
    mgmt_intf_table = config_facts['MGMT_INTERFACE']
    metadata_table = config_facts['DEVICE_METADATA']['localhost']
    mgmt_ip = None
    for ip in list(mgmt_intf_table['eth0'].keys()):
        if type(ip_interface(ip)) is IPv4Interface:
            mgmt_ip = ip
    mgmt_gw = mgmt_intf_table['eth0'][mgmt_ip]['gwaddr']
    hwsku = metadata_table['hwsku']

    return mgmt_ip, mgmt_gw, hwsku


@pytest.fixture(scope='session')
def enable_l2_mode(duthosts, tbinfo, backup_and_restore_config_db_session):     # noqa F811
    """
    Configures L2 switch mode according to
    https://github.com/sonic-net/SONiC/wiki/L2-Switch-mode

    Currently not compatible with version 201811

    This fixture does not auto-cleanup after itself
    A manual config reload is required to restore regular state
    """
    base_config_db_cmd = 'echo \'{}\' | config reload /dev/stdin -y'
    l2_preset_cmd = 'sonic-cfggen --preset l2 -p -H -k {} -a \'{}\' | config load /dev/stdin -y'
    is_dualtor = 'dualtor' in tbinfo['topo']['name']

    for dut in duthosts:
        logger.info("Setting L2 mode on {}".format(dut))
        cmds = []
        mgmt_ip, mgmt_gw, hwsku = get_l2_info(dut)
        # step 1
        base_config_db = {
                            "MGMT_INTERFACE": {
                                "eth0|{}".format(mgmt_ip): {
                                    "gwaddr": "{}".format(mgmt_gw)
                                }
                            },
                            "DEVICE_METADATA": {
                                "localhost": {
                                    "hostname": "sonic"
                                }
                            }
                        }

        if is_dualtor:
            base_config_db["DEVICE_METADATA"]["localhost"]["subtype"] = "DualToR"
        cmds.append(base_config_db_cmd.format(json.dumps(base_config_db)))

        # step 2
        cmds.append('sonic-cfggen -H --write-to-db')

        # step 3 is optional and skipped here
        # step 4
        if is_dualtor:
            mg_facts = dut.get_extended_minigraph_facts(tbinfo)
            all_ports = list(mg_facts['minigraph_ports'].keys())
            downlinks = []
            for vlan_info in list(mg_facts['minigraph_vlans'].values()):
                downlinks.extend(vlan_info['members'])
            uplinks = [intf for intf in all_ports if intf not in downlinks]
            extra_args = {
                'is_dualtor': 'true',
                'uplinks': uplinks,
                'downlinks': downlinks
            }
        else:
            extra_args = {}
        cmds.append(l2_preset_cmd.format(hwsku, json.dumps(extra_args)))

        # extra step needed to render the feature table correctly
        if is_dualtor:
            cmds.append('while [ $(show feature config mux | awk \'{print $2}\' | tail -n 1) != "enabled" ]; '
                        'do sleep 1; done')

        # step 5
        cmds.append('config save -y')

        # step 6
        cmds.append('config reload -y')

        logger.debug("Commands to be run:\n{}".format(cmds))

        dut.shell_cmds(cmds=cmds)


@pytest.fixture(scope='session')
def duts_running_config_facts(duthosts):
    """Return running config facts for all multi-ASIC DUT hosts

    Args:
        duthosts (DutHosts): Instance of DutHosts for interacting with DUT hosts.

    Returns:
        dict: {
            <dut hostname>: [
                (asic0_idx, {asic0_cfg_facts}),
                (asic1_idx, {asic1_cfg_facts})
            ]
        }
    """
    cfg_facts = {}
    for duthost in duthosts:
        cfg_facts[duthost.hostname] = []
        for asic in duthost.asics:
            if asic.is_it_backend():
                continue
            asic_cfg_facts = asic.config_facts(source='running')['ansible_facts']
            cfg_facts[duthost.hostname].append((asic.asic_index, asic_cfg_facts))
    return cfg_facts


@pytest.fixture(scope='class')
def dut_test_params_qos(duthosts, tbinfo, ptfhost, get_src_dst_asic_and_duts, lower_tor_host, creds,
                        mux_server_url, mux_status_from_nic_simulator, duts_running_config_facts, duts_minigraph_facts):
    if 'dualtor' in tbinfo['topo']['name']:
        all_duts = [lower_tor_host]
    else:
        all_duts = get_src_dst_asic_and_duts['all_duts']

    src_asic = get_src_dst_asic_and_duts['src_asic']
    dst_asic = get_src_dst_asic_and_duts['dst_asic']

    src_dut = get_src_dst_asic_and_duts['src_dut']
    src_dut_ip = src_dut.host.options['inventory_manager'].get_host(src_dut.hostname).vars['ansible_host']
    src_server = "{}:{}".format(src_dut_ip, src_asic.get_rpc_port_ssh_tunnel())

    duthost = all_duts[0]
    mgFacts = duthost.get_extended_minigraph_facts(tbinfo)
    topo = tbinfo["topo"]["name"]

    rtn_dict = {
        "topo": topo,
        "hwsku": mgFacts["minigraph_hwsku"],
        "basicParams": {
            "router_mac": duthost.facts["router_mac"],
            "src_server": src_server,
            "port_map_file": ptf_test_port_map_active_active(
                ptfhost, tbinfo, duthosts, mux_server_url,
                duts_running_config_facts, duts_minigraph_facts,
                mux_status_from_nic_simulator()),
            "sonic_asic_type": duthost.facts['asic_type'],
            "sonic_version": duthost.os_version,
            "src_dut_index": get_src_dst_asic_and_duts['src_dut_index'],
            "src_asic_index": get_src_dst_asic_and_duts['src_asic_index'],
            "dst_dut_index": get_src_dst_asic_and_duts['dst_dut_index'],
            "dst_asic_index": get_src_dst_asic_and_duts['dst_asic_index'],
            "dut_username": creds['sonicadmin_user'],
            "dut_password": creds['sonicadmin_password']
        },

    }

    # Add dst server info if src and dst asic are different
    if src_asic != dst_asic:
        dst_dut = get_src_dst_asic_and_duts['dst_dut']
        dst_dut_ip = dst_dut.host.options['inventory_manager'].get_host(dst_dut.hostname).vars['ansible_host']
        rtn_dict["basicParams"]["dst_server"] = "{}:{}".format(dst_dut_ip, dst_asic.get_rpc_port_ssh_tunnel())

    if 'platform_asic' in duthost.facts:
        rtn_dict['basicParams']["platform_asic"] = duthost.facts['platform_asic']

    yield rtn_dict


@ pytest.fixture(scope='class')
def dut_test_params(duthosts, enum_rand_one_per_hwsku_frontend_hostname, tbinfo,
                    ptf_portmap_file, lower_tor_host, creds):   # noqa F811
    """
        Prepares DUT host test params

        Args:
            duthost (AnsibleHost): Device Under Test (DUT)
            tbinfo (Fixture, dict): Map containing testbed information
            ptfPortMapFile (Fxiture, str): filename residing
              on PTF host and contains port maps information

        Returns:
            dut_test_params (dict): DUT host test params
    """
    if 'dualtor' in tbinfo['topo']['name']:
        duthost = lower_tor_host
    else:
        duthost = duthosts[enum_rand_one_per_hwsku_frontend_hostname]
    mgFacts = duthost.get_extended_minigraph_facts(tbinfo)
    topo = tbinfo["topo"]["name"]

    rtn_dict = {
        "topo": topo,
        "hwsku": mgFacts["minigraph_hwsku"],
        "basicParams": {
            "router_mac": duthost.facts["router_mac"],
            "server": duthost.host.options['inventory_manager'].get_host(
                        duthost.hostname
                    ).vars['ansible_host'],
            "port_map_file": ptf_portmap_file,
            "sonic_asic_type": duthost.facts['asic_type'],
            "sonic_version": duthost.os_version,
            "dut_username": creds['sonicadmin_user'],
            "dut_password": creds['sonicadmin_password']
        }
    }
    if 'platform_asic' in duthost.facts:
        rtn_dict['basicParams']["platform_asic"] = duthost.facts['platform_asic']

    yield rtn_dict


@pytest.fixture(scope='module')
def duts_minigraph_facts(duthosts, tbinfo):
    """Return minigraph facts for all DUT hosts

    Args:
        duthosts (DutHosts): Instance of DutHosts for interacting with DUT hosts.
        tbinfo (object): Instance of TestbedInfo.

    Returns:
        dict: {
            <dut hostname>: [
                (asic0_idx, {asic0_mg_facts}),
                (asic1_idx, {asic1_mg_facts})
            ]
        }
    """
    mg_facts = {}
    for duthost in duthosts:
        mg_facts[duthost.hostname] = []
        for asic in duthost.asics:
            if asic.is_it_backend():
                continue
            asic_mg_facts = asic.get_extended_minigraph_facts(tbinfo)
            mg_facts[duthost.hostname].append((asic.asic_index, asic_mg_facts))

    return mg_facts


@pytest.fixture(scope="module", autouse=True)
def get_reboot_cause(duthost):
    uptime_start = duthost.get_up_time()
    yield
    uptime_end = duthost.get_up_time()
    if not uptime_end == uptime_start:
        if "201811" in duthost.os_version or "201911" in duthost.os_version:
            duthost.show_and_parse("show reboot-cause")
        else:
            duthost.show_and_parse("show reboot-cause history")


def collect_db_dump_on_duts(request, duthosts):
    '''When test failed, this fixture will dump all the DBs on DUT and collect them to local
    '''
    if hasattr(request.node, 'rep_call') and request.node.rep_call.failed:
        dut_file_path = "/tmp/db_dump"
        local_file_path = "./logs/db_dump"

        # Remove characters that can't be used in filename
        nodename = safe_filename(request.node.nodeid)
        db_dump_path = os.path.join(dut_file_path, nodename)
        db_dump_tarfile = os.path.join(dut_file_path, "{}.tar.gz".format(nodename))

        # We don't need to collect all DBs, db_names specify the DBs we want to collect
        db_names = ["APPL_DB", "ASIC_DB", "COUNTERS_DB", "CONFIG_DB", "STATE_DB"]
        raw_db_config = duthosts[0].shell("cat /var/run/redis/sonic-db/database_config.json")["stdout"]
        db_config = json.loads(raw_db_config).get("DATABASES", {})
        db_ids = set()
        for db_name in db_names:
            # Skip STATE_DB dump on release 201911.
            # JINJA2_CACHE can't be dumped by "redis-dump", and it is stored in STATE_DB on 201911 release.
            # Please refer to issue: https://github.com/sonic-net/sonic-buildimage/issues/5587.
            # The issue has been fixed in https://github.com/sonic-net/sonic-buildimage/pull/5646.
            # However, the fix is not included in 201911 release. So we have to skip STATE_DB on release 201911
            # to avoid raising exception when dumping the STATE_DB.
            if db_name == "STATE_DB" and duthosts[0].sonic_release in ['201911']:
                continue

            if db_name in db_config:
                db_ids.add(db_config[db_name].get("id", 0))

        namespace_list = duthosts[0].get_asic_namespace_list() if duthosts[0].is_multi_asic else []
        if namespace_list:
            for namespace in namespace_list:
                # Collect DB dump
                dump_dest_path = os.path.join(db_dump_path, namespace)
                dump_cmds = ["mkdir -p {}".format(dump_dest_path)]
                for db_id in db_ids:
                    dump_cmd = "ip netns exec {} redis-dump -d {} -y -o {}/{}" \
                               .format(namespace, db_id, dump_dest_path, db_id)
                    dump_cmds.append(dump_cmd)
                duthosts.shell_cmds(cmds=dump_cmds)
        else:
            # Collect DB dump
            dump_dest_path = db_dump_path
            dump_cmds = ["mkdir -p {}".format(dump_dest_path)]
            for db_id in db_ids:
                dump_cmd = "redis-dump -d {} -y -o {}/{}".format(db_id, dump_dest_path, db_id)
                dump_cmds.append(dump_cmd)
            duthosts.shell_cmds(cmds=dump_cmds)

        # compress dump file and fetch to docker
        duthosts.shell("tar -czf {} -C {} {}".format(db_dump_tarfile, dut_file_path, nodename))
        duthosts.fetch(src=db_dump_tarfile, dest=local_file_path)

        # remove dump file from dut
        duthosts.shell("rm -fr {} {}".format(db_dump_tarfile, db_dump_path))


@pytest.fixture(autouse=True)
def collect_db_dump(request, duthosts):
    """This autoused fixture is to generate DB dumps on DUT and collect them to local for later troubleshooting when
    a test case failed.
    """
    yield
    if request.config.getoption("--collect_db_data"):
        collect_db_dump_on_duts(request, duthosts)


def restore_config_db_and_config_reload(duts_data, duthosts):
    # First copy the pre_running_config to the config_db.json files
    for duthost in duthosts:
        logger.info("dut reload called on {}".format(duthost.hostname))
        duthost.copy(content=json.dumps(duts_data[duthost.hostname]["pre_running_config"][None], indent=4),
                     dest='/etc/sonic/config_db.json', verbose=False)

        if duthost.is_multi_asic:
            for asic_index in range(0, duthost.facts.get('num_asic')):
                asic_ns = "asic{}".format(asic_index)
                asic_cfg_file = "/tmp/{}_config_db{}.json".format(duthost.hostname, asic_index)
                with open(asic_cfg_file, "w") as outfile:
                    outfile.write(json.dumps(duts_data[duthost.hostname]['pre_running_config'][asic_ns], indent=4))
                duthost.copy(src=asic_cfg_file, dest='/etc/sonic/config_db{}.json'.format(asic_index), verbose=False)
                os.remove(asic_cfg_file)

    # Second execute config reload on all duthosts
    with SafeThreadPoolExecutor(max_workers=8) as executor:
        for duthost in duthosts:
            executor.submit(config_reload, duthost, wait_before_force_reload=300, safe_reload=True,
                            check_intf_up_ports=True, wait_for_bgp=True)


def compare_running_config(pre_running_config, cur_running_config):
    if type(pre_running_config) != type(cur_running_config):
        return False
    if pre_running_config == cur_running_config:
        return True
    else:
        if type(pre_running_config) is dict:
            if set(pre_running_config.keys()) != set(cur_running_config.keys()):
                return False
            for key in pre_running_config.keys():
                if not compare_running_config(pre_running_config[key], cur_running_config[key]):
                    return False
            return True
        # We only have string in list in running config now, so we can ignore the order of the list.
        elif type(pre_running_config) is list:
            if set(pre_running_config) != set(cur_running_config):
                return False
            else:
                return True
        else:
            return False


@pytest.fixture(scope="module", autouse=True)
def core_dump_and_config_check(duthosts, tbinfo, request,
                               # make sure the tear down of sanity_check happened after core_dump_and_config_check
                               sanity_check):
    '''
    Check if there are new core dump files and if the running config is modified after the test case running.
    If so, we will reload the running config after test case running.
    '''

    is_par_run, target_hostname, is_par_leader, par_followers, par_state_file = (
        is_parallel_run(request),
        get_target_hostname(request),
        is_parallel_leader(request),
        get_parallel_followers(request),
        get_parallel_state_file(request),
    )

    initial_check_state = (InitialCheckState(par_followers, par_state_file) if is_par_run else None)
    if is_par_run and not is_par_leader:
        logger.info(
            "Fixture core_dump_and_config_check setup for non-leader nodes in parallel run is skipped. "
            "Please refer to the leader node log for core dump and config check status."
        )

        initial_check_state.wait_and_acknowledge_status(
            InitialCheckStatus.SETUP_COMPLETED,
            is_par_leader,
            target_hostname,
        )

        yield {}

        initial_check_state.mark_tests_completed_for_follower(target_hostname)
        logger.info(
            "Fixture core_dump_and_config_check teardown for non-leader nodes in parallel run is skipped. "
            "Please refer to the leader node log for core dump and config check status."
        )
    else:
        check_flag = True
        if hasattr(request.config.option, 'enable_macsec') and request.config.option.enable_macsec:
            check_flag = False
        if hasattr(request.config.option, 'markexpr') and request.config.option.markexpr:
            if "bsl" in request.config.option.markexpr:
                check_flag = False
        for m in request.node.iter_markers():
            if m.name == "skip_check_dut_health":
                check_flag = False

        module_name = request.node.name

        duts_data = {}

        new_core_dumps = {}
        core_dump_check_failed = False

        inconsistent_config = {}
        pre_only_config = {}
        cur_only_config = {}
        config_db_check_failed = False

        check_result = {}

        if check_flag:
            for duthost in duthosts:
                logger.info("Dumping Disk and Memory Space informataion before test on {}".format(duthost.hostname))
                duthost.shell("free -h")
                duthost.shell("df -h")

                logger.info("Collecting core dumps before test on {}".format(duthost.hostname))
                duts_data[duthost.hostname] = {}

                if "20191130" in duthost.os_version:
                    pre_existing_core_dumps = duthost.shell('ls /var/core/ | grep -v python || true')['stdout'].split()
                else:
                    pre_existing_core_dumps = duthost.shell('ls /var/core/')['stdout'].split()
                duts_data[duthost.hostname]["pre_core_dumps"] = pre_existing_core_dumps

                logger.info("Collecting running config before test on {}".format(duthost.hostname))
                duts_data[duthost.hostname]["pre_running_config"] = {}
                if not duthost.stat(path="/etc/sonic/running_golden_config.json")['stat']['exists']:
                    logger.info("Collecting running golden config before test on {}".format(duthost.hostname))
                    duthost.shell("sonic-cfggen -d --print-data > /etc/sonic/running_golden_config.json")
                duts_data[duthost.hostname]["pre_running_config"][None] = \
                    json.loads(duthost.shell("cat /etc/sonic/running_golden_config.json", verbose=False)['stdout'])

                if duthost.is_multi_asic:
                    for asic_index in range(0, duthost.facts.get('num_asic')):
                        asic_ns = "asic{}".format(asic_index)
                        if not duthost.stat(
                                path="/etc/sonic/running_golden_config{}.json".format(asic_index))['stat']['exists']:
                            duthost.shell(
                                "sonic-cfggen -n {} -d --print-data > /etc/sonic/running_golden_config{}.json".format(
                                    asic_ns,
                                    asic_index,
                                )
                            )
                        duts_data[duthost.hostname]['pre_running_config'][asic_ns] = \
                            json.loads(duthost.shell("cat /etc/sonic/running_golden_config{}.json".format(asic_index),
                                                     verbose=False)['stdout'])

        if is_par_run and is_par_leader:
            initial_check_state.set_new_status(InitialCheckStatus.SETUP_COMPLETED, is_par_leader, target_hostname)
            initial_check_state.wait_for_all_acknowledgments(InitialCheckStatus.SETUP_COMPLETED)

        yield duts_data

        if is_par_run and is_par_leader:
            initial_check_state.wait_for_all_acknowledgments(InitialCheckStatus.TESTS_COMPLETED)
            initial_check_state.set_new_status(InitialCheckStatus.TEARDOWN_STARTED, is_par_leader, target_hostname)

        if check_flag:
            for duthost in duthosts:
                inconsistent_config[duthost.hostname] = {}
                pre_only_config[duthost.hostname] = {}
                cur_only_config[duthost.hostname] = {}
                new_core_dumps[duthost.hostname] = []

                logger.info("Dumping Disk and Memory Space informataion after test on {}".format(duthost.hostname))
                duthost.shell("free -h")
                duthost.shell("df -h")

                logger.info("Collecting core dumps after test on {}".format(duthost.hostname))
                if "20191130" in duthost.os_version:
                    cur_cores = duthost.shell('ls /var/core/ | grep -v python || true')['stdout'].split()
                else:
                    cur_cores = duthost.shell('ls /var/core/')['stdout'].split()
                duts_data[duthost.hostname]["cur_core_dumps"] = cur_cores

                cur_core_dumps_set = set(duts_data[duthost.hostname]["cur_core_dumps"])
                pre_core_dumps_set = set(duts_data[duthost.hostname]["pre_core_dumps"])
                new_core_dumps[duthost.hostname] = list(cur_core_dumps_set - pre_core_dumps_set)

                if new_core_dumps[duthost.hostname]:
                    core_dump_check_failed = True

                    base_dir = os.path.dirname(os.path.realpath(__file__))
                    for new_core_dump in new_core_dumps[duthost.hostname]:
                        duthost.fetch(src="/var/core/{}".format(new_core_dump), dest=os.path.join(base_dir, "logs"))

                logger.info("Collecting running config after test on {}".format(duthost.hostname))
                # get running config after running
                duts_data[duthost.hostname]["cur_running_config"] = {}
                duts_data[duthost.hostname]["cur_running_config"][None] = \
                    json.loads(duthost.shell("sonic-cfggen -d --print-data", verbose=False)['stdout'])
                if duthost.is_multi_asic:
                    for asic_index in range(0, duthost.facts.get('num_asic')):
                        asic_ns = "asic{}".format(asic_index)
                        duts_data[duthost.hostname]["cur_running_config"][asic_ns] = \
                            json.loads(duthost.shell("sonic-cfggen -n {} -d --print-data".format(asic_ns),
                                                     verbose=False)['stdout'])

                # The tables that we don't care
                EXCLUDE_CONFIG_TABLE_NAMES = set([])
                # The keys that we don't care
                # Current skipped keys:
                # 1. "MUX_LINKMGR|LINK_PROBER"
                # 2. "MUX_LINKMGR|TIMED_OSCILLATION"
                # 3. "LOGGER|linkmgrd"
                # NOTE: this key is edited by the `run_icmp_responder_session` or `run_icmp_responder`
                # to account for the lower performance of the ICMP responder/mux simulator compared to
                # real servers and mux cables.
                # Linkmgrd is the only service to consume this table so it should not affect other test cases.
                # Let's keep this setting in db and we don't want any config reload caused by this key, so
                # let's skip checking it.
                if "dualtor" in tbinfo["topo"]["name"]:
                    EXCLUDE_CONFIG_KEY_NAMES = [
                        'MUX_LINKMGR|LINK_PROBER',
                        'MUX_LINKMGR|TIMED_OSCILLATION',
                        'LOGGER|linkmgrd'
                    ]
                else:
                    EXCLUDE_CONFIG_KEY_NAMES = []

                def _remove_entry(table_name, key_name, config):
                    if table_name in config and key_name in config[table_name]:
                        config[table_name].pop(key_name)
                        if len(config[table_name]) == 0:
                            config.pop(table_name)

                for cfg_context in duts_data[duthost.hostname]['pre_running_config']:
                    pre_only_config[duthost.hostname][cfg_context] = {}
                    cur_only_config[duthost.hostname][cfg_context] = {}
                    inconsistent_config[duthost.hostname][cfg_context] = {}

                    pre_running_config = duts_data[duthost.hostname]["pre_running_config"][cfg_context]
                    cur_running_config = duts_data[duthost.hostname]["cur_running_config"][cfg_context]

                    # Remove ignored keys from base config
                    for exclude_key in EXCLUDE_CONFIG_KEY_NAMES:
                        fields = exclude_key.split('|')
                        if len(fields) != 2:
                            continue
                        _remove_entry(fields[0], fields[1], pre_running_config)
                        _remove_entry(fields[0], fields[1], cur_running_config)

                    pre_running_config_keys = set(pre_running_config.keys())
                    cur_running_config_keys = set(cur_running_config.keys())

                    # Check if there are extra keys in pre running config
                    pre_config_extra_keys = list(
                        pre_running_config_keys - cur_running_config_keys - EXCLUDE_CONFIG_TABLE_NAMES)
                    for key in pre_config_extra_keys:
                        pre_only_config[duthost.hostname][cfg_context].update({key: pre_running_config[key]})

                    # Check if there are extra keys in cur running config
                    cur_config_extra_keys = list(
                        cur_running_config_keys - pre_running_config_keys - EXCLUDE_CONFIG_TABLE_NAMES)
                    for key in cur_config_extra_keys:
                        cur_only_config[duthost.hostname][cfg_context].update({key: cur_running_config[key]})

                    # Get common keys in pre running config and cur running config
                    common_config_keys = list(pre_running_config_keys & cur_running_config_keys -
                                              EXCLUDE_CONFIG_TABLE_NAMES)

                    # Check if the running config is modified after module running
                    for key in common_config_keys:
                        # TODO: remove these code when solve the problem of "FLEX_COUNTER_DELAY_STATUS"
                        if key == "FLEX_COUNTER_TABLE":
                            for sub_key, sub_value in list(pre_running_config[key].items()):
                                try:
                                    pre_value = pre_running_config[key][sub_key]
                                    cur_value = cur_running_config[key][sub_key]
                                    if pre_value["FLEX_COUNTER_STATUS"] != cur_value["FLEX_COUNTER_STATUS"]:
                                        inconsistent_config[duthost.hostname][cfg_context].update(
                                            {
                                                key: {
                                                    "pre_value": pre_running_config[key],
                                                    "cur_value": cur_running_config[key]
                                                }
                                            }
                                        )
                                except KeyError:
                                    inconsistent_config[duthost.hostname][cfg_context].update(
                                        {
                                            key: {
                                                "pre_value": pre_running_config[key],
                                                "cur_value": cur_running_config[key]
                                            }
                                        }
                                    )
                        elif not compare_running_config(pre_running_config[key], cur_running_config[key]):
                            inconsistent_config[duthost.hostname][cfg_context].update(
                                {
                                    key: {
                                        "pre_value": pre_running_config[key],
                                        "cur_value": cur_running_config[key]
                                    }
                                }
                            )

                    if pre_only_config[duthost.hostname][cfg_context] or \
                            cur_only_config[duthost.hostname][cfg_context] or \
                            inconsistent_config[duthost.hostname][cfg_context]:
                        config_db_check_failed = True
            if (core_dump_check_failed or config_db_check_failed):
                check_result = {
                    "core_dump_check": {
                        "failed": core_dump_check_failed,
                        "new_core_dumps": new_core_dumps
                    },
                    "config_db_check": {
                        "failed": config_db_check_failed,
                        "pre_only_config": pre_only_config,
                        "cur_only_config": cur_only_config,
                        "inconsistent_config": inconsistent_config
                    }
                }
                logger.warning("Core dump or config check failed for {}, results: {}"
                               .format(module_name, json.dumps(check_result)))

                restore_config_db_and_config_reload(duts_data, duthosts)
            else:
                logger.info("Core dump and config check passed for {}".format(module_name))
        if check_result:
            logger.debug("core_dump_and_config_check failed, check_result: {}".format(json.dumps(check_result)))
            add_custom_msg(request, f"{DUT_CHECK_NAMESPACE}.core_dump_check_failed", core_dump_check_failed)
            add_custom_msg(request, f"{DUT_CHECK_NAMESPACE}.config_db_check_failed", config_db_check_failed)


@pytest.fixture(scope="module", autouse=True)
def temporarily_disable_route_check(request, duthosts):
    check_flag = False
    for m in request.node.iter_markers():
        if m.name == "disable_route_check":
            check_flag = True
            break

    def run_route_check(dut):
        rc = dut.shell("sudo route_check.py", module_ignore_errors=True)
        if rc['rc'] != 0:
            pytest.fail("route_check.py failed on DUT {} in test setup/teardown stage".format(dut.hostname))

    if check_flag:
        with SafeThreadPoolExecutor(max_workers=8) as executor:
            for duthost in duthosts.frontend_nodes:
                executor.submit(run_route_check, duthost)

        with SafeThreadPoolExecutor(max_workers=8) as executor:
            for duthost in duthosts.frontend_nodes:
                executor.submit(duthost.shell, "sudo monit stop routeCheck")

    yield

    if check_flag:
        try:
            with SafeThreadPoolExecutor(max_workers=8) as executor:
                for duthost in duthosts.frontend_nodes:
                    executor.submit(run_route_check, duthost)
        finally:
            with SafeThreadPoolExecutor(max_workers=8) as executor:
                for duthost in duthosts.frontend_nodes:
                    executor.submit(duthost.shell, "sudo monit start routeCheck")


@pytest.fixture(scope="function")
def on_exit():
    '''
    Utility to register callbacks for cleanup. Runs callbacks despite assertion
    failures. Callbacks are executed in reverse order of registration.
    '''
    class OnExit():
        def __init__(self):
            self.cbs = []

        def register(self, fn):
            self.cbs.append(fn)

        def cleanup(self):
            while len(self.cbs) != 0:
                self.cbs.pop()()

    on_exit = OnExit()
    yield on_exit
    on_exit.cleanup()


@pytest.fixture(scope="session", autouse=True)
def add_mgmt_test_mark(duthosts):
    '''
    @summary: Create mark file at /etc/sonic/mgmt_test_mark, and DUT can use this mark to detect mgmt test.
    @param duthosts: fixture to get DUT hosts
    '''
    mark_file = "/etc/sonic/mgmt_test_mark"
    duthosts.shell("touch %s" % mark_file, module_ignore_errors=True)


def verify_packets_any_fixed(test, pkt, ports=[], device_number=0, timeout=None):
    """
    Check that a packet is received on _any_ of the specified ports belonging to
    the given device (default device_number is 0).

    Also verifies that the packet is not received on any other ports for this
    device, and that no other packets are received on the device (unless --relax
    is in effect).

    The function is redefined here to workaround code bug in testutils.verify_packets_any
    """
    received = False
    failures = []
    for device, port in testutils.ptf_ports():
        if device != device_number:
            continue
        if port in ports:
            logging.debug("Checking for pkt on device %d, port %d", device_number, port)
            result = testutils.dp_poll(test, device_number=device, port_number=port,
                                       timeout=timeout, exp_pkt=pkt)
            if isinstance(result, test.dataplane.PollSuccess):
                received = True
            else:
                failures.append((port, result))
        else:
            testutils.verify_no_packet(test, pkt, (device, port))
    testutils.verify_no_other_packets(test)

    if not received:
        def format_failure(port, failure):
            return "On port %d:\n%s" % (port, failure.format())
        failure_report = "\n".join([format_failure(*f) for f in failures])
        test.fail("Did not receive expected packet on any of ports %r for device %d.\n%s"
                  % (ports, device_number, failure_report))


# HACK: testutils.verify_packets_any to workaround code bug
# TODO: delete me when ptf version is advanced than https://github.com/p4lang/ptf/pull/139
testutils.verify_packets_any = verify_packets_any_fixed

# HACK: We are using set_do_not_care_scapy but it will be deprecated.
if not hasattr(Mask, "set_do_not_care_scapy"):
    Mask.set_do_not_care_scapy = Mask.set_do_not_care_packet


def run_logrotate(duthost, stop_event):
    logger.info("Start rotate_syslog on {}".format(duthost))
    while not stop_event.is_set():
        try:
            # Run logrotate for rsyslog
            duthost.shell("logrotate -f /etc/logrotate.conf", module_ignore_errors=True)
        except subprocess.CalledProcessError as e:
            logger.error("Error: {}".format(str(e)))
        # Wait for 60 seconds before the next rotation
        time.sleep(60)


@pytest.fixture(scope="function")
def rotate_syslog(duthosts, enum_rand_one_per_hwsku_frontend_hostname):
    duthost = duthosts[enum_rand_one_per_hwsku_frontend_hostname]

    stop_event = threading.Event()
    thread = InterruptableThread(
        target=run_logrotate,
        args=(duthost, stop_event,)
    )
    thread.daemon = True
    thread.start()

    yield
    stop_event.set()
    try:
        if thread.is_alive():
            thread.join(timeout=30)
            logger.info("thread {} joined".format(thread))
    except Exception as e:
        logger.debug("Exception occurred in thread {}".format(str(e)))

    logger.info("rotate_syslog exit {}".format(thread))


@pytest.fixture(scope="module")
def gnxi_path(ptfhost):
    """
    gnxi's location is updated from /gnxi to /root/gnxi
    in RP https://github.com/sonic-net/sonic-buildimage/pull/10599.
    But old docker-ptf images don't have this update,
    test case will fail for these docker-ptf images,
    because it should still call /gnxi files.
    For avoiding this conflict, check gnxi path before test and set GNXI_PATH to correct value.
    Add a new gnxi_path module fixture to make sure to set GNXI_PATH before test.
    """
    path_exists = ptfhost.stat(path="/root/gnxi/")
    if path_exists["stat"]["exists"] and path_exists["stat"]["isdir"]:
        gnxipath = "/root/gnxi/"
    else:
        gnxipath = "/gnxi/"
    return gnxipath


@pytest.fixture(scope='function')
def start_platform_api_service(duthosts, enum_rand_one_per_hwsku_hostname, localhost, request):
    duthost = duthosts[enum_rand_one_per_hwsku_hostname]
    dut_ip = duthost.mgmt_ip

    res = localhost.wait_for(host=dut_ip,
                             port=SERVER_PORT,
                             state='started',
                             delay=1,
                             timeout=10,
                             module_ignore_errors=True)
    if res['failed'] is True:

        res = duthost.command('docker exec -i pmon python3 -c "import sonic_platform"', module_ignore_errors=True)
        py3_platform_api_available = not res['failed']

        supervisor_conf = [
            '[program:platform_api_server]',
            'command=/usr/bin/python{} /opt/platform_api_server.py --port {}'.format('3' if py3_platform_api_available
                                                                                     else '2', SERVER_PORT),
            'autostart=True',
            'autorestart=True',
            'stdout_logfile=syslog',
            'stderr_logfile=syslog',
        ]
        dest_path = os.path.join(os.sep, 'tmp', 'platform_api_server.conf')
        pmon_path = os.path.join(os.sep, 'etc', 'supervisor', 'conf.d', 'platform_api_server.conf')
        duthost.copy(content='\n'.join(supervisor_conf), dest=dest_path)
        duthost.command('docker cp {} pmon:{}'.format(dest_path, pmon_path))

        src_path = os.path.join('common', 'helpers', 'platform_api', 'scripts', SERVER_FILE)
        dest_path = os.path.join(os.sep, 'tmp', SERVER_FILE)
        pmon_path = os.path.join(os.sep, 'opt', SERVER_FILE)
        duthost.copy(src=src_path, dest=dest_path)
        duthost.command('docker cp {} pmon:{}'.format(dest_path, pmon_path))

        # Prepend an iptables rule to allow incoming traffic to the HTTP server
        duthost.command(IPTABLES_PREPEND_RULE_CMD)

        # Reload the supervisor config and Start the HTTP server
        duthost.command('docker exec -i pmon supervisorctl reread')
        duthost.command('docker exec -i pmon supervisorctl update')

        res = localhost.wait_for(host=dut_ip, port=SERVER_PORT, state='started', delay=1, timeout=10)
        assert res['failed'] is False<|MERGE_RESOLUTION|>--- conflicted
+++ resolved
@@ -233,7 +233,12 @@
     ############################
     parser.addoption("--dpu-pattern", action="store", default="all", help="dpu host name")
 
-<<<<<<< HEAD
+    #################################
+    #   Performance test options    #
+    #################################
+    parser.addoption("--performance-meter-run", action="store", default=1, type=int,
+                     help="Number of run for performance meter")
+
     ##################################
     #   Container Upgrade options    #
     ##################################
@@ -247,13 +252,6 @@
                      help="File that containers parameters for each container")
     parser.addoption("--testcase_file", action="store", default=None, type=str,
                      help="File that contains testcases to execute per iteration")
-=======
-    #################################
-    #   Performance test options    #
-    #################################
-    parser.addoption("--performance-meter-run", action="store", default=1, type=int,
-                     help="Number of run for performance meter")
->>>>>>> ffc0a411
 
 
 def pytest_configure(config):
