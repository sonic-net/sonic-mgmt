--- conflicted
+++ resolved
@@ -1436,9 +1436,6 @@
     yield
     uptime_end = duthost.get_up_time()
     if not uptime_end == uptime_start:
-<<<<<<< HEAD
-        duthost.show_and_parse("show reboot-cause history")
-=======
         if "201811" in duthost.os_version or "201911" in duthost.os_version:
             duthost.show_and_parse("show reboot-cause")
         else:
@@ -1535,5 +1532,4 @@
 
 # HACK: testutils.verify_packets_any to workaround code bug
 # TODO: delete me when ptf version is advanced than https://github.com/p4lang/ptf/pull/139
-testutils.verify_packets_any = verify_packets_any_fixed
->>>>>>> 4134fa5d
+testutils.verify_packets_any = verify_packets_any_fixed