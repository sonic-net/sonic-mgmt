import os
import glob
import json
import logging
import getpass
import random
import re

import pytest
import yaml
import jinja2

from datetime import datetime
from ipaddress import ip_interface, IPv4Interface
from tests.common.fixtures.conn_graph_facts import conn_graph_facts
from tests.common.devices.local import Localhost
from tests.common.devices.ptf import PTFHost
from tests.common.devices.eos import EosHost
from tests.common.devices.sonic import SonicHost
from tests.common.devices.fanout import FanoutHost
from tests.common.devices.k8s import K8sMasterHost
from tests.common.devices.k8s import K8sMasterCluster
from tests.common.devices.duthosts import DutHosts
from tests.common.devices.vmhost import VMHost
from tests.common.devices.base import NeighborDevice
from tests.common.fixtures.duthost_utils import backup_and_restore_config_db_session

from tests.common.helpers.constants import (
    ASIC_PARAM_TYPE_ALL, ASIC_PARAM_TYPE_FRONTEND, DEFAULT_ASIC_ID,
)
from tests.common.helpers.dut_ports import encode_dut_port_name
from tests.common.helpers.dut_utils import encode_dut_and_container_name
from tests.common.system_utils import docker
from tests.common.testbed import TestbedInfo
from tests.common.utilities import get_inventory_files
from tests.common.utilities import get_host_vars
from tests.common.utilities import get_host_visible_vars
from tests.common.utilities import get_test_server_host
from tests.common.helpers.dut_utils import is_supervisor_node, is_frontend_node
from tests.common.cache import FactsCache

from tests.common.connections.console_host import ConsoleHost
from tests.common.utilities import str2bool
from tests.platform_tests.args.advanced_reboot_args import add_advanced_reboot_args
from tests.platform_tests.args.cont_warm_reboot_args import add_cont_warm_reboot_args
from tests.platform_tests.args.normal_reboot_args import add_normal_reboot_args


logger = logging.getLogger(__name__)
cache = FactsCache()

pytest_plugins = ('tests.common.plugins.ptfadapter',
                  'tests.common.plugins.ansible_fixtures',
                  'tests.common.plugins.dut_monitor',
                  'tests.common.plugins.loganalyzer',
                  'tests.common.plugins.pdu_controller',
                  'tests.common.plugins.sanity_check',
                  'tests.common.plugins.custom_markers',
                  'tests.common.plugins.custom_skipif.CustomSkipIf',
                  'tests.common.plugins.test_completeness',
                  'tests.common.plugins.log_section_start',
                  'tests.common.plugins.custom_fixtures',
                  'tests.common.dualtor',
                  'tests.vxlan',
                  'tests.decap',
                  'tests.common.plugins.allure_server',
                  'tests.common.plugins.conditional_mark')


def pytest_addoption(parser):
    parser.addoption("--testbed", action="store", default=None, help="testbed name")
    parser.addoption("--testbed_file", action="store", default=None, help="testbed file name")

    # test_vrf options
    parser.addoption("--vrf_capacity", action="store", default=None, type=int, help="vrf capacity of dut (4-1000)")
    parser.addoption("--vrf_test_count", action="store", default=None, type=int, help="number of vrf to be tested (1-997)")

    # qos_sai options
    parser.addoption("--ptf_portmap", action="store", default=None, type=str, help="PTF port index to DUT port alias map")

    # Kubernetes master options
    parser.addoption("--kube_master", action="store", default=None, type=str, help="Name of k8s master group used in k8s inventory, format: k8s_vms{msetnumber}_{servernumber}")

    # neighbor device type
    parser.addoption("--neighbor_type", action="store", default="eos", type=str, choices=["eos", "sonic"],
                    help="Neighbor devices type")

    # FWUtil options
    parser.addoption('--fw-pkg', action='store', help='Firmware package file')

    ############################
    # pfc_asym options         #
    ############################
    parser.addoption("--server_ports_num", action="store", default=20, type=int, help="Number of server ports to use")
    parser.addoption("--fanout_inventory", action="store", default="lab", help="Inventory with defined fanout hosts")

    ############################
    # test_techsupport options #
    ############################
    parser.addoption("--loop_num", action="store", default=2, type=int,
                    help="Change default loop range for show techsupport command")
    parser.addoption("--loop_delay", action="store", default=2, type=int,
                    help="Change default loops delay")
    parser.addoption("--logs_since", action="store", type=int,
                    help="number of minutes for show techsupport command")
    parser.addoption("--collect_techsupport", action="store", default=True, type=str2bool,
                    help="Enable/Disable tech support collection. Default is enabled (True)")

    ############################
    #   sanity_check options   #
    ############################
    parser.addoption("--skip_sanity", action="store_true", default=False,
                     help="Skip sanity check")
    parser.addoption("--allow_recover", action="store_true", default=False,
                     help="Allow recovery attempt in sanity check in case of failure")
    parser.addoption("--check_items", action="store", default=False,
                     help="Change (add|remove) check items in the check list")
    parser.addoption("--post_check", action="store_true", default=False,
                     help="Perform post test sanity check if sanity check is enabled")
    parser.addoption("--post_check_items", action="store", default=False,
                     help="Change (add|remove) post test check items based on pre test check items")
    parser.addoption("--recover_method", action="store", default="adaptive",
                     help="Set method to use for recover if sanity failed")

    ########################
    #   pre-test options   #
    ########################
    parser.addoption("--deep_clean", action="store_true", default=False,
                     help="Deep clean DUT before tests (remove old logs, cores, dumps)")
    parser.addoption("--py_saithrift_url", action="store", default=None, type=str,
                     help="Specify the url of the saithrift package to be installed on the ptf (should be http://<serverip>/path/python-saithrift_0.9.4_amd64.deb")
    ############################
    #  keysight ixanvl options #
    ############################
    parser.addoption("--testnum", action="store", default=None, type=str)

    ##################################
    # advance-reboot,upgrade options #
    ##################################
    add_advanced_reboot_args(parser)
    add_cont_warm_reboot_args(parser)
    add_normal_reboot_args(parser)

    ############################
    #   loop_times options     #
    ############################
    parser.addoption("--loop_times", metavar="LOOP_TIMES", action="store", default=1, type=int,
                     help="Define the loop times of the test")


@pytest.fixture(scope="session", autouse=True)
def enhance_inventory(request):
    """
    This fixture is to enhance the capability of parsing the value of pytest cli argument '--inventory'.
    The pytest-ansible plugin always assumes that the value of cli argument '--inventory' is a single
    inventory file. With this enhancement, we can pass in multiple inventory files using the cli argument
    '--inventory'. The multiple inventory files can be separated by comma ','.

    For example:
        pytest --inventory "inventory1, inventory2" <other arguments>
        pytest --inventory inventory1,inventory2 <other arguments>

    This fixture is automatically applied, you don't need to declare it in your test script.
    """
    inv_opt = request.config.getoption("ansible_inventory")
    inv_files = [inv_file.strip() for inv_file in inv_opt.split(",")]
    try:
        setattr(request.config.option, "ansible_inventory", inv_files)
    except AttributeError:
        logger.error("Failed to set enhanced 'ansible_inventory' to request.config.option")


@pytest.fixture(scope="session", autouse=True)
def config_logging(request):

    # Filter out unnecessary pytest_ansible plugin log messages
    pytest_ansible_logger = logging.getLogger("pytest_ansible")
    if pytest_ansible_logger:
        pytest_ansible_logger.setLevel(logging.WARNING)

    # Filter out unnecessary ansible log messages (ansible v2.8)
    # The logger name of ansible v2.8 is nasty
    mypid = str(os.getpid())
    user = getpass.getuser()
    ansible_loggerv28 = logging.getLogger("p=%s u=%s | " % (mypid, user))
    if ansible_loggerv28:
        ansible_loggerv28.setLevel(logging.WARNING)

    # Filter out unnecessary ansible log messages (latest ansible)
    ansible_logger = logging.getLogger("ansible")
    if ansible_logger:
        ansible_logger.setLevel(logging.WARNING)

    # Filter out unnecessary logs generated by calling the ptfadapter plugin
    dataplane_logger = logging.getLogger("dataplane")
    if dataplane_logger:
        dataplane_logger.setLevel(logging.ERROR)


def get_tbinfo(request):
    """
    Helper function to create and return testbed information
    """
    tbname = request.config.getoption("--testbed")
    tbfile = request.config.getoption("--testbed_file")
    if tbname is None or tbfile is None:
        raise ValueError("testbed and testbed_file are required!")

    testbedinfo = cache.read(tbname, 'tbinfo')
    if testbedinfo is cache.NOTEXIST:
        testbedinfo = TestbedInfo(tbfile)
        cache.write(tbname, 'tbinfo', testbedinfo)

    return tbname, testbedinfo.testbed_topo.get(tbname, {})

@pytest.fixture(scope="session")
def tbinfo(request):
    """
    Create and return testbed information
    """
    _, testbedinfo = get_tbinfo(request)
    return testbedinfo


def get_specified_duts(request):
    """
    Get a list of DUT hostnames specified with the --host-pattern CLI option
    or -d if using `run_tests.sh`
    """
    tbname, tbinfo = get_tbinfo(request)
    testbed_duts = tbinfo['duts']

    host_pattern = request.config.getoption("--host-pattern")
    if host_pattern=='all':
        return testbed_duts

    if ';' in host_pattern:
        specified_duts = host_pattern.replace('[', '').replace(']', '').split(';')
    else:
        specified_duts = host_pattern.split(',')

    if any([dut not in testbed_duts for dut in specified_duts]):
        pytest.fail("One of the specified DUTs {} does not belong to the testbed {}".format(specified_duts, tbname))

    if len(testbed_duts) != specified_duts:
        duts = specified_duts
        logger.debug("Different DUTs specified than in testbed file, using {}"
                    .format(str(duts)))

    return duts


@pytest.fixture(name="duthosts", scope="session")
def fixture_duthosts(enhance_inventory, ansible_adhoc, tbinfo, request):
    """
    @summary: fixture to get DUT hosts defined in testbed.
    @param ansible_adhoc: Fixture provided by the pytest-ansible package.
        Source of the various device objects. It is
        mandatory argument for the class constructors.
    @param tbinfo: fixture provides information about testbed.
    """
    return DutHosts(ansible_adhoc, tbinfo, get_specified_duts(request))


@pytest.fixture(scope="session")
def duthost(duthosts, request):
    '''
    @summary: Shortcut fixture for getting DUT host. For a lengthy test case, test case module can
              pass a request to disable sh time out mechanis on dut in order to avoid ssh timeout.
              After test case completes, the fixture will restore ssh timeout.
    @param duthosts: fixture to get DUT hosts
    @param request: request parameters for duthost test fixture
    '''
    dut_index = getattr(request.session, "dut_index", 0)
    assert dut_index < len(duthosts), \
        "DUT index '{0}' is out of bound '{1}'".format(dut_index,
                                                       len(duthosts))

    duthost = duthosts[dut_index]

    return duthost


@pytest.fixture(scope="module")
def rand_one_dut_hostname(request):
    """
    """
    dut_hostnames = generate_params_dut_hostname(request)
    if len(dut_hostnames) > 1:
        dut_hostnames = random.sample(dut_hostnames, 1)
    logger.info("Randomly select dut {} for testing".format(dut_hostnames[0]))
    return dut_hostnames[0]


@pytest.fixture(scope="module")
def rand_selected_dut(duthosts, rand_one_dut_hostname):
    """
    Return the randomly selected duthost
    """
    return duthosts[rand_one_dut_hostname]


@pytest.fixture(scope="module")
def rand_unselected_dut(request, duthosts, rand_one_dut_hostname):
    """
    Return the left duthost after random selection.
    Return None for non dualtor testbed
    """
    dut_hostnames = generate_params_dut_hostname(request)
    if len(dut_hostnames) <= 1:
        return None
    idx = dut_hostnames.index(rand_one_dut_hostname)
    return duthosts[dut_hostnames[1 - idx]]


@pytest.fixture(scope="module")
def rand_one_dut_portname_oper_up(request):
    oper_up_ports = generate_port_lists(request, "oper_up_ports")
    if len(oper_up_ports) > 1:
        oper_up_ports = random.sample(oper_up_ports, 1)
    return oper_up_ports[0]


@pytest.fixture(scope="module")
def rand_one_dut_lossless_prio(request):
    lossless_prio_list = generate_priority_lists(request, 'lossless')
    if len(lossless_prio_list) > 1:
        lossless_prio_list = random.sample(lossless_prio_list, 1)
    return lossless_prio_list[0]


@pytest.fixture(scope="module", autouse=True)
def reset_critical_services_list(duthosts):
    """
    Resets the critical services list between test modules to ensure that it is
    left in a known state after tests finish running.
    """
    [a_dut.critical_services_tracking_list() for a_dut in duthosts]


@pytest.fixture(scope="session")
def localhost(ansible_adhoc):
    return Localhost(ansible_adhoc)


@pytest.fixture(scope="session")
def ptfhost(ansible_adhoc, tbinfo, duthost):
    if "ptf_image_name" in tbinfo and "docker-keysight-api-server" in tbinfo["ptf_image_name"]:
        return None
    if "ptf" in tbinfo:
        return PTFHost(ansible_adhoc, tbinfo["ptf"])
    else:
        # when no ptf defined in testbed.csv
        # try to parse it from inventory
        ptf_host = duthost.host.options["inventory_manager"].get_host(duthost.hostname).get_vars()["ptf_host"]
        return PTFHost(ansible_adhoc, ptf_host)


@pytest.fixture(scope="module")
def k8smasters(ansible_adhoc, request):
    """
    Shortcut fixture for getting Kubernetes master hosts
    """
    k8s_master_ansible_group = request.config.getoption("--kube_master")
    master_vms = {}
    inv_files = request.config.getoption("ansible_inventory")
    k8s_inv_file = None
    for inv_file in inv_files:
        if "k8s" in inv_file:
            k8s_inv_file = inv_file
    if not k8s_inv_file:
        pytest.skip("k8s inventory not found, skipping tests")
    with open('../ansible/{}'.format(k8s_inv_file), 'r') as kinv:
        k8sinventory = yaml.safe_load(kinv)
        for hostname, attributes in k8sinventory[k8s_master_ansible_group]['hosts'].items():
            if 'haproxy' in attributes:
                is_haproxy = True
            else:
                is_haproxy = False
            master_vms[hostname] = {'host': K8sMasterHost(ansible_adhoc,
                                                               hostname,
                                                               is_haproxy)}
    return master_vms

@pytest.fixture(scope="module")
def k8scluster(k8smasters):
    k8s_master_cluster = K8sMasterCluster(k8smasters)
    return k8s_master_cluster


@pytest.fixture(scope="module")
def nbrhosts(ansible_adhoc, tbinfo, creds, request):
    """
    Shortcut fixture for getting VM host
    """

    devices = {}
    if (not tbinfo['vm_base'] and 'tgen' in tbinfo['topo']['name']) or 'ptf' in tbinfo['topo']['name']:
        logger.info("No VMs exist for this topology: {}".format(tbinfo['topo']['name']))
        return devices

    vm_base = int(tbinfo['vm_base'][2:])
    vm_name_fmt = 'VM%0{}d'.format(len(tbinfo['vm_base']) - 2)
    neighbor_type = request.config.getoption("--neighbor_type")

    if not 'VMs' in tbinfo['topo']['properties']['topology']:
        logger.info("No VMs exist for this topology: {}".format(tbinfo['topo']['properties']['topology']))
        return devices

    for k, v in tbinfo['topo']['properties']['topology']['VMs'].items():
        vm_name = vm_name_fmt % (vm_base + v['vm_offset'])
        if neighbor_type == "eos":
            device = NeighborDevice({'host': EosHost(ansible_adhoc,
                                                     vm_name,
                                                     creds['eos_login'],
                                                     creds['eos_password'],
                                                     shell_user=creds[
                                                         'eos_root_user'] if 'eos_root_user' in creds else None,
                                                     shell_passwd=creds[
                                                         'eos_root_password'] if 'eos_root_password' in creds else None),
                                     'conf': tbinfo['topo']['properties']['configuration'][k]})
        elif neighbor_type == "sonic":
            device = NeighborDevice({'host': SonicHost(ansible_adhoc,
                                        vm_name,
                                        ssh_user=creds['sonic_login'] if 'sonic_login' in creds else None,
                                        ssh_passwd=creds['sonic_password'] if 'sonic_password' in creds else None),
                                    'conf': tbinfo['topo']['properties']['configuration'][k]})
        else:
            raise ValueError("Unknown neighbor type %s" % (neighbor_type, ))
        devices[k] = device
    return devices


@pytest.fixture(scope="module")
def fanouthosts(ansible_adhoc, conn_graph_facts, creds, duthosts):
    """
    Shortcut fixture for getting Fanout hosts
    """

    dev_conn = conn_graph_facts.get('device_conn', {})
    fanout_hosts = {}
    # WA for virtual testbed which has no fanout
    try:
        for dut_host, value in dev_conn.items():
            duthost = duthosts[dut_host]
            mg_facts = duthost.minigraph_facts(host=duthost.hostname)['ansible_facts']
            for dut_port in value.keys():
                fanout_rec = value[dut_port]
                fanout_host = str(fanout_rec['peerdevice'])
                fanout_port = str(fanout_rec['peerport'])

                if fanout_host in fanout_hosts.keys():
                    fanout = fanout_hosts[fanout_host]
                else:
                    host_vars = ansible_adhoc().options[
                        'inventory_manager'].get_host(fanout_host).vars
                    os_type = host_vars.get('os', 'eos')
                    admin_user = creds['fanout_admin_user']
                    admin_password = creds['fanout_admin_password']
                    # `fanout_network_user` and `fanout_network_password` are for
                    # accessing the non-shell CLI of fanout.
                    # Ansible will use this set of credentail for establishing
                    # `network_cli` connection with device when applicable.
                    network_user = creds.get('fanout_network_user', admin_user)
                    network_password = creds.get('fanout_network_password',
                                                 admin_password)
                    shell_user = creds.get('fanout_shell_user', admin_user)
                    shell_password = creds.get('fanout_shell_pass', admin_password)
                    if os_type == 'sonic':
                        shell_user = creds['fanout_sonic_user']
                        shell_password = creds['fanout_sonic_password']

                    fanout = FanoutHost(ansible_adhoc,
                                        os_type,
                                        fanout_host,
                                        'FanoutLeaf',
                                        network_user,
                                        network_password,
                                        shell_user=shell_user,
                                        shell_passwd=shell_password)
                    fanout.dut_hostnames = [dut_host]
                    fanout_hosts[fanout_host] = fanout
                fanout.add_port_map(encode_dut_port_name(dut_host, dut_port), fanout_port)

                # Add port name to fanout port mapping port if dut_port is alias.
                if dut_port in mg_facts['minigraph_port_alias_to_name_map']:
                    mapped_port = mg_facts['minigraph_port_alias_to_name_map'][dut_port]
                    # only add the mapped port which isn't in device_conn ports to avoid overwriting port map wrongly,
                    # it happens when an interface has the same name with another alias, for example:
                    # Interface     Alias
                    # --------------------
                    # Ethernet108   Ethernet32
                    # Ethernet32    Ethernet13/1
                    if mapped_port not in value.keys():
                        fanout.add_port_map(encode_dut_port_name(dut_host, mapped_port), fanout_port)

                if dut_host not in fanout.dut_hostnames:
                    fanout.dut_hostnames.append(dut_host)
    except:
        pass
    return fanout_hosts


@pytest.fixture(scope="session")
def vmhost(ansible_adhoc, request, tbinfo):
    server = tbinfo["server"]
    inv_files = get_inventory_files(request)
    vmhost = get_test_server_host(inv_files, server)
    return VMHost(ansible_adhoc, vmhost.name)


@pytest.fixture(scope='session')
def eos():
    """ read and yield eos configuration """
    with open('eos/eos.yml') as stream:
        eos = yaml.safe_load(stream)
        return eos


@pytest.fixture(scope='session')
def sonic():
    """ read and yield sonic configuration """
    with open('sonic/sonic.yml') as stream:
        eos = yaml.safe_load(stream)
        return eos


@pytest.fixture(scope='session')
def pdu():
    """ read and yield pdu configuration """
    with open('../ansible/group_vars/pdu/pdu.yml') as stream:
        pdu = yaml.safe_load(stream)
        return pdu


def creds_on_dut(duthost):
    """ read credential information according to the dut inventory """
    groups = duthost.host.options['inventory_manager'].get_host(duthost.hostname).get_vars()['group_names']
    groups.append("fanout")
    logger.info("dut {} belongs to groups {}".format(duthost.hostname, groups))
    exclude_regex_patterns = [
        'topo_.*\.yml',
        'breakout_speed\.yml',
        'lag_fanout_ports_test_vars\.yml',
        'qos\.yml',
        'mux_simulator_http_port_map\.yml'
        ]
    files = glob.glob("../ansible/group_vars/all/*.yml")
    files += glob.glob("../ansible/vars/*.yml")
    for group in groups:
        files += glob.glob("../ansible/group_vars/{}/*.yml".format(group))
    filtered_files = [
        f for f in files if not re.search('|'.join(exclude_regex_patterns), f)
    ]

    creds = {}
    for f in filtered_files:
        with open(f) as stream:
            v = yaml.safe_load(stream)
            if v is not None:
                creds.update(v)
            else:
                logging.info("skip empty var file {}".format(f))

    cred_vars = [
        "sonicadmin_user",
        "sonicadmin_password",
        "docker_registry_host",
        "docker_registry_username",
        "docker_registry_password"
    ]
    hostvars = duthost.host.options['variable_manager']._hostvars[duthost.hostname]
    for cred_var in cred_vars:
        if cred_var in creds:
            creds[cred_var] = jinja2.Template(creds[cred_var]).render(**hostvars)
    # load creds for console
    console_login_creds = getattr(hostvars, "console_login", {})
    creds["console_user"] = {}
    creds["console_password"] = {}

    for k, v in console_login_creds.items():
        creds["console_user"][k] = v["user"]
        creds["console_password"][k] = v["passwd"]

    return creds

@pytest.fixture(scope="module")
def creds(duthosts, rand_one_dut_hostname):
    duthost = duthosts[rand_one_dut_hostname]
    return creds_on_dut(duthost)


@pytest.fixture(scope='module')
def creds_all_duts(duthosts):
    creds_all_duts = dict()
    for duthost in duthosts.nodes:
        creds_all_duts[duthost.hostname] = creds_on_dut(duthost)
    return creds_all_duts


@pytest.hookimpl(tryfirst=True, hookwrapper=True)
def pytest_runtest_makereport(item, call):

    # Filter out unnecessary logs captured on "stdout" and "stderr"
    item._report_sections = list(filter(lambda report: report[1] not in ("stdout", "stderr"), item._report_sections))

    # execute all other hooks to obtain the report object
    outcome = yield
    rep = outcome.get_result()

    # set a report attribute for each phase of a call, which can
    # be "setup", "call", "teardown"

    setattr(item, "rep_" + rep.when, rep)


def fetch_dbs(duthost, testname):
    dbs = [[0, "appdb"], [1, "asicdb"], [2, "counterdb"], [4, "configdb"]]
    for db in dbs:
        duthost.shell("redis-dump -d {} --pretty -o {}.json".format(db[0], db[1]))
        duthost.fetch(src="{}.json".format(db[1]), dest="logs/{}".format(testname))


def collect_techsupport_on_dut(request, a_dut):
    # request.node is an "item" because we use the default
    # "function" scope
    testname = request.node.name
    if request.config.getoption("--collect_techsupport") and request.node.rep_call.failed:
        res = a_dut.shell("generate_dump -s \"-2 hours\"")
        fname = res['stdout_lines'][-1]
        a_dut.fetch(src=fname, dest="logs/{}".format(testname))

        logging.info("########### Collected tech support for test {} ###########".format(testname))


@pytest.fixture
def collect_techsupport(request, duthosts, enum_dut_hostname):
    yield
    # request.node is an "item" because we use the default
    # "function" scope
    duthost = duthosts[enum_dut_hostname]
    collect_techsupport_on_dut(request, duthost)


@pytest.fixture
def collect_techsupport_all_duts(request, duthosts):
    yield
    [collect_techsupport_on_dut(request, a_dut) for a_dut in duthosts]


@pytest.fixture(scope="session", autouse=True)
def tag_test_report(request, pytestconfig, tbinfo, duthost, record_testsuite_property):
    if not request.config.getoption("--junit-xml"):
        return

    # Test run information
    record_testsuite_property("topology", tbinfo["topo"]["name"])
    record_testsuite_property("testbed", tbinfo["conf-name"])
    record_testsuite_property("timestamp", datetime.utcnow())

    # Device information
    record_testsuite_property("host", duthost.hostname)
    record_testsuite_property("asic", duthost.facts["asic_type"])
    record_testsuite_property("platform", duthost.facts["platform"])
    record_testsuite_property("hwsku", duthost.facts["hwsku"])
    record_testsuite_property("os_version", duthost.os_version)


@pytest.fixture(scope="module", autouse=True)
def clear_neigh_entries(duthosts, tbinfo):
    """
        This is a stop bleeding change for dualtor testbed. Because dualtor duts will
        learn the same set of arp entries during tests. But currently the test only
        cleans up on the dut under test. So the other dut will accumulate arp entries
        until kernel start to barf.
        Adding this fixture to flush out IPv4/IPv6 static ARP entries after each test
        moduel is done.
    """

    yield

    if 'dualtor' in tbinfo['topo']['name']:
        for dut in duthosts:
            dut.command("sudo ip neigh flush nud permanent")


@pytest.fixture(scope="module")
def patch_lldpctl():
    def patch_lldpctl(localhost, duthost):
        output = localhost.shell('ansible --version')
        if 'ansible 2.8.12' in output['stdout']:
            """
                Work around a known lldp module bug in ansible version 2.8.12:
                When neighbor sent more than one unknown tlv. Ansible will throw
                exception.
                This function applies the patch before test.
            """
            duthost.shell('sudo sed -i -e \'s/lldp lldpctl "$@"$/lldp lldpctl "$@" | grep -v "unknown-tlvs"/\' /usr/bin/lldpctl')

    return patch_lldpctl


@pytest.fixture(scope="module")
def unpatch_lldpctl():
    def unpatch_lldpctl(localhost, duthost):
        output = localhost.shell('ansible --version')
        if 'ansible 2.8.12' in output['stdout']:
            """
                Work around a known lldp module bug in ansible version 2.8.12:
                When neighbor sent more than one unknown tlv. Ansible will throw
                exception.
                This function removes the patch after the test is done.
            """
            duthost.shell('sudo sed -i -e \'s/lldp lldpctl "$@"$/lldp lldpctl "$@" | grep -v "unknown-tlvs"/\' /usr/bin/lldpctl')

    return unpatch_lldpctl


@pytest.fixture(scope="module")
def disable_container_autorestart():
    def disable_container_autorestart(duthost, testcase="", feature_list=None):
        '''
        @summary: Disable autorestart of the features present in feature_list.

        @param duthosts: Instance of DutHost
        @param testcase: testcase name used to save pretest autorestart state. Later to be used for restoration.
        @feature_list: List of features to disable autorestart. If None, autorestart of all the features will be disabled.
        '''
        command_output = duthost.shell("show feature autorestart", module_ignore_errors=True)
        if command_output['rc'] != 0:
            logging.info("Feature autorestart utility not supported. Error: {}".format(command_output['stderr']))
            logging.info("Skipping disable_container_autorestart")
            return
        container_autorestart_states = duthost.get_container_autorestart_states()
        state_file_name = "/tmp/autorestart_state_{}_{}.json".format(duthost.hostname, testcase)
        # Dump autorestart state to file
        with open(state_file_name, "w") as f:
            json.dump(container_autorestart_states, f)
        # Disable autorestart for all containers
        logging.info("Disable container autorestart")
        cmd_disable = "config feature autorestart {} disabled"
        cmds_disable = []
        for name, state in container_autorestart_states.items():
            if state == "enabled" and (feature_list is None or name in feature_list):
                cmds_disable.append(cmd_disable.format(name))
        # Write into config_db
        cmds_disable.append("config save -y")
        duthost.shell_cmds(cmds=cmds_disable)

    return disable_container_autorestart

@pytest.fixture(scope="module")
def enable_container_autorestart():
    def enable_container_autorestart(duthost, testcase="", feature_list=None):
        '''
        @summary: Enable autorestart of the features present in feature_list.

        @param duthosts: Instance of DutHost
        @param testcase: testcase name used to find corresponding file to restore autorestart state.
        @feature_list: List of features to enable autorestart. If None, autorestart of all the features will be disabled.
        '''
        state_file_name = "/tmp/autorestart_state_{}_{}.json".format(duthost.hostname, testcase)
        if not os.path.exists(state_file_name):
            return
        stored_autorestart_states = {}
        with open(state_file_name, "r") as f:
            stored_autorestart_states = json.load(f)
        container_autorestart_states = duthost.get_container_autorestart_states()
        # Recover autorestart states
        logging.info("Recover container autorestart")
        cmd_enable = "config feature autorestart {} enabled"
        cmds_enable = []
        for name, state in container_autorestart_states.items():
            if state == "disabled"  and (feature_list is None or name in feature_list) \
                    and stored_autorestart_states.has_key(name) \
                    and stored_autorestart_states[name] == "enabled":
                cmds_enable.append(cmd_enable.format(name))
        # Write into config_db
        cmds_enable.append("config save -y")
        duthost.shell_cmds(cmds=cmds_enable)
        os.remove(state_file_name)

    return enable_container_autorestart

@pytest.fixture(scope='module')
def swapSyncd(request, duthosts, rand_one_dut_hostname, creds):
    """
        Swap syncd on DUT host

        Args:
            request (Fixture): pytest request object
            duthost (AnsibleHost): Device Under Test (DUT)

        Returns:
            None
    """
    duthost = duthosts[rand_one_dut_hostname]
    swapSyncd = request.config.getoption("--qos_swap_syncd")
    try:
        if swapSyncd:
            docker.swap_syncd(duthost, creds)

        yield
    finally:
        if swapSyncd:
            docker.restore_default_syncd(duthost, creds)

def get_host_data(request, dut):
    '''
    This function parses multple inventory files and returns the dut information present in the inventory
    '''
    inv_files = get_inventory_files(request)
    return get_host_vars(inv_files, dut)


def generate_params_frontend_hostname(request):
    frontend_duts = []
    tbname, _ = get_tbinfo(request)
    duts = get_specified_duts(request)
    inv_files = get_inventory_files(request)
    for dut in duts:
        if is_frontend_node(inv_files, dut):
            frontend_duts.append(dut)
    assert len(frontend_duts) > 0, \
        "Test selected require at-least one frontend node, " \
        "none of the DUTs '{}' in testbed '{}' are a supervisor node".format(duts, tbname)
    return frontend_duts


def generate_params_hostname_rand_per_hwsku(request, frontend_only=False):
    hosts = get_specified_duts(request)
    if frontend_only:
        hosts = generate_params_frontend_hostname(request)
    inv_files = get_inventory_files(request)
    # Create a list of hosts per hwsku
    host_hwskus = {}
    for a_host in hosts:
        host_vars = get_host_visible_vars(inv_files, a_host)
        a_host_hwsku = None
        if 'hwsku' in host_vars:
            a_host_hwsku = host_vars['hwsku']
        else:
            # Lets try 'sonic_hwsku' as well
            if 'sonic_hwsku' in host_vars:
                a_host_hwsku = host_vars['sonic_hwsku']
        if a_host_hwsku:
            if a_host_hwsku not in host_hwskus:
                host_hwskus[a_host_hwsku] = [a_host]
            else:
                host_hwskus[a_host_hwsku].append(a_host)
        else:
            pytest.fail("Test selected require a node per hwsku, but 'hwsku' for '{}' not defined in the inventory".format(a_host))

    hosts_per_hwsku = []
    for hosts in host_hwskus.values():
        if len(hosts) == 1:
            hosts_per_hwsku.append(hosts[0])
        else:
            hosts_per_hwsku.extend(random.sample(hosts, 1))

    return hosts_per_hwsku


def generate_params_supervisor_hostname(request):
    duts = get_specified_duts(request)
    if len(duts) == 1:
        # We have a single node - dealing with pizza box, return it
        return [duts[0]]
    inv_files = get_inventory_files(request)
    for dut in duts:
        # Expecting only a single supervisor node
        if is_supervisor_node(inv_files, dut):
            return [dut]
    # If there are no supervisor cards in a multi-dut tesbed, we are dealing with all pizza box in the testbed, pick the first DUT
    return [duts[0]]

def generate_param_asic_index(request, dut_hostnames, param_type, random_asic=False):
    _, tbinfo = get_tbinfo(request)
    inv_files = get_inventory_files(request)
    logging.info("generating {} asic indicies for  DUT [{}] in ".format(param_type, dut_hostnames))

    asic_index_params = []
    for dut in dut_hostnames:
        inv_data = get_host_visible_vars(inv_files, dut)
        # if the params are not present treat the device as a single asic device
        dut_asic_params = [DEFAULT_ASIC_ID]
        if inv_data:
            if param_type == ASIC_PARAM_TYPE_ALL and ASIC_PARAM_TYPE_ALL in inv_data:
                if int(inv_data[ASIC_PARAM_TYPE_ALL]) == 1:
                    dut_asic_params = [DEFAULT_ASIC_ID]
                else:
                    dut_asic_params = range(int(inv_data[ASIC_PARAM_TYPE_ALL]))
            elif param_type == ASIC_PARAM_TYPE_FRONTEND and ASIC_PARAM_TYPE_FRONTEND in inv_data:
                dut_asic_params = inv_data[ASIC_PARAM_TYPE_FRONTEND]
            logging.info("dut name {}  asics params = {}".format(dut, dut_asic_params))

        if random_asic:
            asic_index_params.append(random.sample(dut_asic_params, 1))
        else:
            asic_index_params.append(dut_asic_params)
    return asic_index_params


def generate_params_dut_index(request):
    tbname, _ = get_tbinfo(request)
    num_duts = len(get_specified_duts(request))
    logging.info("Using {} duts from testbed '{}'".format(num_duts, tbname))

    return range(num_duts)


def generate_params_dut_hostname(request):
    tbname, _ = get_tbinfo(request)
    duts = get_specified_duts(request)
    logging.info("Using DUTs {} in testbed '{}'".format(str(duts), tbname))

    return duts


def get_testbed_metadata(request):
    """
    Get the metadata for the testbed name. Return None if tbname is
    not provided, or metadata file not found or metadata does not
    contain tbname
    """
    tbname = request.config.getoption("--testbed")
    if not tbname:
        return None

    folder = 'metadata'
    filepath = os.path.join(folder, tbname + '.json')
    metadata = None

    try:
        with open(filepath, 'r') as yf:
            metadata = json.load(yf)
    except IOError as e:
        return None

    return metadata.get(tbname)


def generate_port_lists(request, port_scope):
    empty = [ encode_dut_port_name('unknown', 'unknown') ]
    if 'ports' in port_scope:
        scope = 'Ethernet'
    elif 'pcs' in port_scope:
        scope = 'PortChannel'
    else:
        return empty

    if 'all' in port_scope:
        state = None
    elif 'oper_up' in port_scope:
        state = 'oper_state'
    elif 'admin_up' in port_scope:
        state = 'admin_state'
    else:
        return empty

    dut_ports = get_testbed_metadata(request)

    if dut_ports is None:
        return empty

    ret = []
    for dut, val in dut_ports.items():
        if 'intf_status' not in val:
            continue
        for intf, status in val['intf_status'].items():
            if scope in intf and (not state or status[state] == 'up'):
                ret.append(encode_dut_port_name(dut, intf))

    return ret if ret else empty


def generate_dut_feature_container_list(request):
    """
    Generate list of containers given the list of features.
    List of features and container names are both obtained from
    metadata file
    """
    empty = [ encode_dut_and_container_name("unknown", "unknown") ]

    meta = get_testbed_metadata(request)

    if meta is None:
        return empty

    container_list = []

    for dut, val in meta.items():
        if "features" not in val:
            continue
        for feature in val["features"].keys():
            dut_info = meta[dut]

            if "asic_services" in dut_info and dut_info["asic_services"].get(feature) is not None:
                for service in dut_info["asic_services"].get(feature):
                    container_list.append(encode_dut_and_container_name(dut, service))
            else:
                container_list.append(encode_dut_and_container_name(dut, feature))

    return container_list


def generate_dut_backend_asics(request, duts_selected):
    dut_asic_list = []

    metadata = get_testbed_metadata(request)

    if metadata is None:
        return [[None]]

    for dut in duts_selected:
        mdata = metadata.get(dut)
        if mdata is None:
            continue
        dut_asic_list.append(mdata.get("backend_asics", [None]))

    return dut_asic_list


def generate_priority_lists(request, prio_scope):
    empty = []

    tbname = request.config.getoption("--testbed")
    if not tbname:
        return empty

    folder = 'priority'
    filepath = os.path.join(folder, tbname + '-' + prio_scope + '.json')

    try:
        with open(filepath, 'r') as yf:
            info = json.load(yf)
    except IOError as e:
        return empty

    if tbname not in info:
        return empty

    dut_prio = info[tbname]
    ret = []

    for dut, priorities in dut_prio.items():
        for p in priorities:
            ret.append('{}|{}'.format(dut, p))

    return ret if ret else empty

_frontend_hosts_per_hwsku_per_module = {}
_hosts_per_hwsku_per_module = {}
def pytest_generate_tests(metafunc):
    # The topology always has atleast 1 dut
    dut_fixture_name = None
    duts_selected = None
    global _frontend_hosts_per_hwsku_per_module, _hosts_per_hwsku_per_module
    # Enumerators for duts are mutually exclusive
    if "enum_dut_hostname" in metafunc.fixturenames:
        duts_selected = generate_params_dut_hostname(metafunc)
        dut_fixture_name = "enum_dut_hostname"
    elif "enum_supervisor_dut_hostname" in metafunc.fixturenames:
        duts_selected = generate_params_supervisor_hostname(metafunc)
        dut_fixture_name = "enum_supervisor_dut_hostname"
    elif "enum_frontend_dut_hostname" in metafunc.fixturenames:
        duts_selected = generate_params_frontend_hostname(metafunc)
        dut_fixture_name = "enum_frontend_dut_hostname"
    elif "enum_rand_one_per_hwsku_hostname" in metafunc.fixturenames:
        if metafunc.module not in _hosts_per_hwsku_per_module:
            hosts_per_hwsku = generate_params_hostname_rand_per_hwsku(metafunc)
            _hosts_per_hwsku_per_module[metafunc.module] = hosts_per_hwsku
        duts_selected = _hosts_per_hwsku_per_module[metafunc.module]
        dut_fixture_name = "enum_rand_one_per_hwsku_hostname"
    elif "enum_rand_one_per_hwsku_frontend_hostname" in metafunc.fixturenames:
        if metafunc.module not in _frontend_hosts_per_hwsku_per_module:
            hosts_per_hwsku = generate_params_hostname_rand_per_hwsku(metafunc, frontend_only=True)
            _frontend_hosts_per_hwsku_per_module[metafunc.module] = hosts_per_hwsku
        duts_selected = _frontend_hosts_per_hwsku_per_module[metafunc.module]
        dut_fixture_name = "enum_rand_one_per_hwsku_frontend_hostname"

    asics_selected = None
    asic_fixture_name = None

    if duts_selected is None:
        tbname, tbinfo = get_tbinfo(metafunc)
        duts_selected = [tbinfo["duts"][0]]

    if "enum_asic_index" in metafunc.fixturenames:
        asic_fixture_name = "enum_asic_index"
        asics_selected = generate_param_asic_index(metafunc, duts_selected, ASIC_PARAM_TYPE_ALL)
    elif "enum_frontend_asic_index" in metafunc.fixturenames:
        asic_fixture_name = "enum_frontend_asic_index"
        asics_selected = generate_param_asic_index(metafunc, duts_selected, ASIC_PARAM_TYPE_FRONTEND)
    elif "enum_backend_asic_index" in metafunc.fixturenames:
        asic_fixture_name = "enum_backend_asic_index"
        asics_selected = generate_dut_backend_asics(metafunc, duts_selected)
    elif "enum_rand_one_asic_index" in metafunc.fixturenames:
        asic_fixture_name = "enum_rand_one_asic_index"
        asics_selected = generate_param_asic_index(metafunc, duts_selected, ASIC_PARAM_TYPE_ALL, random_asic=True)

    # Create parameterization tuple of dut_fixture_name and asic_fixture_name to parameterize
    if dut_fixture_name and asic_fixture_name:
        # parameterize on both - create tuple for each
        tuple_list = []
        for a_dut_index, a_dut in enumerate(duts_selected):
            if len(asics_selected):
                for a_asic in asics_selected[a_dut_index]:
                    # Create tuple of dut and asic index
                    tuple_list.append((a_dut, a_asic))
            else:
                tuple_list.append((a_dut, None))
        metafunc.parametrize(dut_fixture_name + "," + asic_fixture_name, tuple_list, scope="module", indirect=True)
    elif dut_fixture_name:
        # parameterize only on DUT
        metafunc.parametrize(dut_fixture_name, duts_selected, scope="module", indirect=True)
    elif asic_fixture_name:
        # We have no duts selected, so need asic list for the first DUT
        if len(asics_selected):
            metafunc.parametrize(asic_fixture_name, asics_selected[0], scope="module", indirect=True)
        else:
            metafunc.parametrize(asic_fixture_name, [None], scope="module", indirect=True)

    if "enum_dut_portname" in metafunc.fixturenames:
        metafunc.parametrize("enum_dut_portname", generate_port_lists(metafunc, "all_ports"))
    if "enum_dut_portname_module_fixture" in metafunc.fixturenames:
        metafunc.parametrize("enum_dut_portname_module_fixture", generate_port_lists(metafunc, "all_ports"), scope="module", indirect=True)
    if "enum_dut_portname_oper_up" in metafunc.fixturenames:
        metafunc.parametrize("enum_dut_portname_oper_up", generate_port_lists(metafunc, "oper_up_ports"))
    if "enum_dut_portname_admin_up" in metafunc.fixturenames:
        metafunc.parametrize("enum_dut_portname_admin_up", generate_port_lists(metafunc, "admin_up_ports"))
    if "enum_dut_portchannel" in metafunc.fixturenames:
        metafunc.parametrize("enum_dut_portchannel", generate_port_lists(metafunc, "all_pcs"))
    if "enum_dut_portchannel_oper_up" in metafunc.fixturenames:
        metafunc.parametrize("enum_dut_portchannel_oper_up", generate_port_lists(metafunc, "oper_up_pcs"))
    if "enum_dut_portchannel_admin_up" in metafunc.fixturenames:
        metafunc.parametrize("enum_dut_portchannel_admin_up", generate_port_lists(metafunc, "admin_up_pcs"))
    if "enum_dut_feature_container" in metafunc.fixturenames:
        metafunc.parametrize(
            "enum_dut_feature_container", generate_dut_feature_container_list(metafunc)
        )
    if 'enum_dut_lossless_prio' in metafunc.fixturenames:
        metafunc.parametrize("enum_dut_lossless_prio", generate_priority_lists(metafunc, 'lossless'))
    if 'enum_dut_lossy_prio' in metafunc.fixturenames:
        metafunc.parametrize("enum_dut_lossy_prio", generate_priority_lists(metafunc, 'lossy'))


### Override enum fixtures for duts and asics to ensure that parametrization happens once per module.
@pytest.fixture(scope="module")
def enum_dut_hostname(request):
    return request.param

@pytest.fixture(scope="module")
def enum_supervisor_dut_hostname(request):
    return request.param

@pytest.fixture(scope="module")
def enum_frontend_dut_hostname(request):
    return request.param

@pytest.fixture(scope="module")
def enum_rand_one_per_hwsku_hostname(request):
    return request.param

@pytest.fixture(scope="module")
def enum_rand_one_per_hwsku_frontend_hostname(request):
    return request.param

@pytest.fixture(scope="module")
def enum_asic_index(request):
    return request.param

@pytest.fixture(scope="module")
def enum_frontend_asic_index(request):
    return request.param

@pytest.fixture(scope="module")
def enum_backend_asic_index(request):
    return request.param

@pytest.fixture(scope="module")
def enum_rand_one_asic_index(request):
    return request.param

@pytest.fixture(scope="module")
def duthost_console(localhost, creds, request):
    dut_hostname = request.config.getoption("ansible_host_pattern")

    vars = localhost.host.options['inventory_manager'].get_host(dut_hostname).vars
    # console password and sonic_password are lists, which may contain more than one password
    sonicadmin_alt_password = localhost.host.options['variable_manager']._hostvars[dut_hostname].get("ansible_altpassword")
    host = ConsoleHost(console_type=vars['console_type'],
                       console_host=vars['console_host'],
                       console_port=vars['console_port'],
                       sonic_username=creds['sonicadmin_user'],
                       sonic_password=[creds['sonicadmin_password'], sonicadmin_alt_password],
                       console_username=creds['console_user'][vars['console_type']],
                       console_password=creds['console_password'][vars['console_type']])
    yield host
    host.disconnect()

@pytest.fixture(scope='session')
def cleanup_cache_for_session(request):
    """
    This fixture allows developers to cleanup the cached data for all DUTs in the testbed before test.
    Use cases:
      - Running tests where some 'facts' about the DUT that get cached are changed.
      - Running tests/regression without running test_pretest which has a test to clean up cache (PR#2978)
      - Test case development phase to work out testbed information changes.

    This fixture is not automatically applied, if you want to use it, you have to add a call to it in your tests.
    """
    tbname, tbinfo = get_tbinfo(request)
    inv_files = get_inventory_files(request)
    cache.cleanup(zone=tbname)
    for a_dut in tbinfo['duts']:
        cache.cleanup(zone=a_dut)
    inv_data = get_host_visible_vars(inv_files, a_dut)
    if 'num_asics' in inv_data and inv_data['num_asics'] > 1:
            for asic_id in range(inv_data['num_asics']):
                cache.cleanup(zone="{}-asic{}".format(a_dut, asic_id))


def get_l2_info(dut):
    """
    Helper function for l2 mode fixture
    """
    config_facts = dut.get_running_config_facts()
    mgmt_intf_table = config_facts['MGMT_INTERFACE']
    metadata_table = config_facts['DEVICE_METADATA']['localhost']
    mgmt_ip = None
    for ip in mgmt_intf_table['eth0'].keys():
        if type(ip_interface(ip)) is IPv4Interface:
            mgmt_ip = ip
    mgmt_gw = mgmt_intf_table['eth0'][mgmt_ip]['gwaddr']
    hwsku = metadata_table['hwsku']

    return mgmt_ip, mgmt_gw, hwsku

@pytest.fixture(scope='session')
def enable_l2_mode(duthosts, tbinfo, backup_and_restore_config_db_session):
    """
    Configures L2 switch mode according to
    https://github.com/Azure/SONiC/wiki/L2-Switch-mode

    Currently not compatible with version 201811

    This fixture does not auto-cleanup after itself
    A manual config reload is required to restore regular state
    """
    base_config_db_cmd = 'echo \'{}\' | config reload /dev/stdin -y'
    l2_preset_cmd = 'sonic-cfggen --preset l2 -p -H -k {} -a \'{}\' | config load /dev/stdin -y'
    is_dualtor = 'dualtor' in tbinfo['topo']['name']

    for dut in duthosts:
        logger.info("Setting L2 mode on {}".format(dut))
        cmds = []
        mgmt_ip, mgmt_gw, hwsku = get_l2_info(dut)
        # step 1
        base_config_db = {
                            "MGMT_INTERFACE": {
                                "eth0|{}".format(mgmt_ip): {
                                    "gwaddr": "{}".format(mgmt_gw)
                                }
                            },
                            "DEVICE_METADATA": {
                                "localhost": {
                                    "hostname": "sonic"
                                }
                            }
                        }

        if is_dualtor:
            base_config_db["DEVICE_METADATA"]["localhost"]["subtype"] = "DualToR"
        cmds.append(base_config_db_cmd.format(json.dumps(base_config_db)))

        # step 2
        cmds.append('sonic-cfggen -H --write-to-db')

        # step 3 is optional and skipped here
        # step 4
        if is_dualtor:
            mg_facts = dut.get_extended_minigraph_facts(tbinfo)
            all_ports = mg_facts['minigraph_ports'].keys()
            downlinks = []
            for vlan_info in mg_facts['minigraph_vlans'].values():
                downlinks.extend(vlan_info['members'])
            uplinks = [intf for intf in all_ports if intf not in downlinks]
            extra_args = {
                'is_dualtor': 'true',
                'uplinks': uplinks,
                'downlinks': downlinks
            }
        else:
            extra_args = {}
        cmds.append(l2_preset_cmd.format(hwsku, json.dumps(extra_args)))

        # extra step needed to render the feature table correctly
        if is_dualtor:
            cmds.append('while [ $(show feature config mux | awk \'{print $2}\' | tail -n 1) != "enabled" ]; do sleep 1; done')

        # step 5
        cmds.append('config save -y')

        # step 6
        cmds.append('config reload -y')

        logger.debug("Commands to be run:\n{}".format(cmds))

        dut.shell_cmds(cmds=cmds)

@pytest.fixture(scope='session')
def duts_running_config_facts(duthosts):
    """Return running config facts for all multi-ASIC DUT hosts

    Args:
        duthosts (DutHosts): Instance of DutHosts for interacting with DUT hosts.

    Returns:
        dict: {
            <dut hostname>: [
                {asic0_cfg_facts},
                {asic1_cfg_facts}
            ]
        }
    """
    cfg_facts = {}
    for duthost in duthosts:
        cfg_facts[duthost.hostname] = []
        for asic in duthost.asics:
            if asic.is_it_backend():
                continue
            asic_cfg_facts = asic.config_facts(source='running')['ansible_facts']
            cfg_facts[duthost.hostname].append(asic_cfg_facts)
    return cfg_facts


@pytest.fixture(scope='module')
def duts_minigraph_facts(duthosts, tbinfo):
    """Return minigraph facts for all DUT hosts

    Args:
        duthosts (DutHosts): Instance of DutHosts for interacting with DUT hosts.
        tbinfo (object): Instance of TestbedInfo.

    Returns:
        dict: {
            <dut hostname>: {dut_minigraph_facts}
        }
    """
<<<<<<< HEAD
    mg_facts = {}
    for duthost in duthosts:
        mg_facts[duthost.hostname] = []
        for asic in duthost.asics:
            if asic.is_it_backend():
                continue
            asic_mg_facts = asic.get_extended_minigraph_facts(tbinfo)
            mg_facts[duthost.hostname].append(asic_mg_facts)

 
    return mg_facts
=======
    return duthosts.get_extended_minigraph_facts(tbinfo)

@pytest.fixture(scope="module", autouse=True)
def get_reboot_cause(duthost):
    uptime_start = duthost.get_up_time()
    yield
    uptime_end = duthost.get_up_time()
    if not uptime_end == uptime_start:
        duthost.show_and_parse("show reboot-cause history")
>>>>>>> e1667efd
<|MERGE_RESOLUTION|>--- conflicted
+++ resolved
@@ -1348,7 +1348,6 @@
             <dut hostname>: {dut_minigraph_facts}
         }
     """
-<<<<<<< HEAD
     mg_facts = {}
     for duthost in duthosts:
         mg_facts[duthost.hostname] = []
@@ -1360,8 +1359,6 @@
 
  
     return mg_facts
-=======
-    return duthosts.get_extended_minigraph_facts(tbinfo)
 
 @pytest.fixture(scope="module", autouse=True)
 def get_reboot_cause(duthost):
@@ -1370,4 +1367,3 @@
     uptime_end = duthost.get_up_time()
     if not uptime_end == uptime_start:
         duthost.show_and_parse("show reboot-cause history")
->>>>>>> e1667efd
