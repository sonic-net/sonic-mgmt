--- conflicted
+++ resolved
@@ -431,7 +431,6 @@
     record_testsuite_property("hwsku", duthost.facts["hwsku"])
     record_testsuite_property("os_version", duthost.os_version)
 
-<<<<<<< HEAD
 @pytest.fixture(scope="module", autouse=True)
 def disable_container_autorestart(duthost, request):
     skip = False
@@ -505,5 +504,3 @@
         metafunc.parametrize("asic_index",generate_param_asic_index(metafunc, dut_indices, ASIC_PARAM_TYPE_ALL))
     if "frontend_asic_index" in metafunc.fixturenames:
         metafunc.parametrize("frontend_asic_index",generate_param_asic_index(metafunc, dut_indices, ASIC_PARAM_TYPE_FRONTEND))
-=======
->>>>>>> a079d4dc
