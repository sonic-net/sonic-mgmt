import sys
import os
import glob
import tarfile
import logging
import time
import string
import re

import pytest
import csv
import yaml
import ipaddr as ipaddress

from collections import defaultdict
from common.fixtures.conn_graph_facts import conn_graph_facts
from common.devices import SonicHost, Localhost, PTFHost, EosHost, FanoutHost

logger = logging.getLogger(__name__)

pytest_plugins = ('common.plugins.ptfadapter',
                  'common.plugins.ansible_fixtures',
                  'common.plugins.dut_monitor',
                  'common.plugins.fib',
                  'common.plugins.tacacs',
                  'common.plugins.loganalyzer',
                  'common.plugins.psu_controller',
                  'common.plugins.sanity_check')


class TestbedInfo(object):
    """
    Parse the CSV file used to describe whole testbed info
    Please refer to the example of the CSV file format
    CSV file first line is title
    The topology name in title is using conf-name
    """

    def __init__(self, testbed_file):
        self.testbed_filename = testbed_file
        self.testbed_topo = defaultdict()
        CSV_FIELDS = ('conf-name', 'group-name', 'topo', 'ptf_image_name', 'ptf', 'ptf_ip', 'server', 'vm_base', 'dut', 'comment')

        with open(self.testbed_filename) as f:
            topo = csv.DictReader(f, fieldnames=CSV_FIELDS, delimiter=',')

            # Validate all field are in the same order and are present
            header = next(topo)
            for field in CSV_FIELDS:
                assert header[field].replace('#', '').strip() == field

            for line in topo:
                if line['conf-name'].lstrip().startswith('#'):
                    ### skip comment line
                    continue
                if line['ptf_ip']:
                    ptfaddress = ipaddress.IPNetwork(line['ptf_ip'])
                    line['ptf_ip'] = str(ptfaddress.ip)
                    line['ptf_netmask'] = str(ptfaddress.netmask)

                line['duts'] = line['dut'].translate(string.maketrans("", ""), "[] ").split(';')
                del line['dut']

                topo = line['topo']
                del line['topo']
                line['topo'] = defaultdict()
                line['topo']['name'] = topo
                line['topo']['type'] = self.get_testbed_type(line['topo']['name'])
                with open("../ansible/vars/topo_{}.yml".format(topo), 'r') as fh:
                    line['topo']['properties'] = yaml.safe_load(fh)

                self.testbed_topo[line['conf-name']] = line

    def get_testbed_type(self, topo_name):
        pattern = re.compile(r'^(t0|t1|ptf)')
        match = pattern.match(topo_name)
        if match == None:
            raise Exception("Unsupported testbed type - {}".format(topo_name))
        return match.group()

def pytest_addoption(parser):
    parser.addoption("--testbed", action="store", default=None, help="testbed name")
    parser.addoption("--testbed_file", action="store", default=None, help="testbed file name")

    # test_vrf options
    parser.addoption("--vrf_capacity", action="store", default=None, type=int, help="vrf capacity of dut (4-1000)")
    parser.addoption("--vrf_test_count", action="store", default=None, type=int, help="number of vrf to be tested (1-997)")

    ############################
    # pfc_asym options         #
    ############################
    parser.addoption("--server_ports_num", action="store", default=20, type=int, help="Number of server ports to use")

    ############################
    # test_techsupport options #
    ############################

    parser.addoption("--loop_num", action="store", default=10, type=int,
                    help="Change default loop range for show techsupport command")
    parser.addoption("--loop_delay", action="store", default=10, type=int,
                    help="Change default loops delay")
    parser.addoption("--logs_since", action="store", type=int,
                    help="number of minutes for show techsupport command")


@pytest.fixture(scope="session", autouse=True)
def enhance_inventory(request):
    """
    This fixture is to enhance the capability of parsing the value of pytest cli argument '--inventory'.
    The pytest-ansible plugin always assumes that the value of cli argument '--inventory' is a single
    inventory file. With this enhancement, we can pass in multiple inventory files using the cli argument
    '--inventory'. The multiple inventory files can be separated by comma ','.

    For example:
        pytest --inventory "inventory1, inventory2" <other arguments>
        pytest --inventory inventory1,inventory2 <other arguments>

    This fixture is automatically applied, you don't need to declare it in your test script.
    """
    inv_opt = request.config.getoption("ansible_inventory")
    inv_files = [inv_file.strip() for inv_file in inv_opt.split(",")]
    try:
        setattr(request.config.option, "ansible_inventory", inv_files)
    except AttributeError:
        logger.error("Failed to set enhanced 'ansible_inventory' to request.config.option")


@pytest.fixture(scope="session")
def testbed(request):
    """
    Create and return testbed information
    """
    tbname = request.config.getoption("--testbed")
    tbfile = request.config.getoption("--testbed_file")
    if tbname is None or tbfile is None:
        raise ValueError("testbed and testbed_file are required!")

    tbinfo = TestbedInfo(tbfile)
    return tbinfo.testbed_topo[tbname]


@pytest.fixture(scope="module")
def testbed_devices(ansible_adhoc, testbed, duthost):
    """
    @summary: Fixture for creating dut, localhost and other necessary objects for testing. These objects provide
        interfaces for interacting with the devices used in testing.
    @param ansible_adhoc: Fixture provided by the pytest-ansible package. Source of the various device objects. It is
        mandatory argument for the class constructors.
    @param testbed: Fixture for parsing testbed configuration file.
    @return: Return the created device objects in a dictionary
    """

    devices = {
        "localhost": Localhost(ansible_adhoc),
<<<<<<< HEAD
        "dut": SonicHost(ansible_adhoc, testbed["dut"], gather_facts=True)
=======
        "duts" : [SonicHost(ansible_adhoc, x, gather_facts=True) for x in testbed["duts"]],
>>>>>>> f11d076c
    }

    if "ptf" in testbed:
        devices["ptf"] = PTFHost(ansible_adhoc, testbed["ptf"])
    else:
        # when no ptf defined in testbed.csv
        # try to parse it from inventory
        ptf_host = duthost.host.options["inventory_manager"].get_host(duthost.hostname).get_vars()["ptf_host"]
        devices["ptf"] = PTFHost(ansible_adhoc, ptf_host)

    return devices


def disable_ssh_timout(dut):
    '''
    @summary disable ssh session on target dut
    @param dut: Ansible host DUT
    '''
    logger.info('Disabling ssh time out on dut: %s' % dut.hostname)
    dut.command("sudo sed -i 's/^ClientAliveInterval/#&/' /etc/ssh/sshd_config")
    dut.command("sudo sed -i 's/^ClientAliveCountMax/#&/' /etc/ssh/sshd_config")

    dut.command("sudo systemctl restart ssh")
    time.sleep(5)


def enable_ssh_timout(dut):
    '''
    @summary: enable ssh session on target dut
    @param dut: Ansible host DUT
    '''
    logger.info('Enabling ssh time out on dut: %s' % dut.hostname)
    dut.command("sudo sed -i '/^#ClientAliveInterval/s/^#//' /etc/ssh/sshd_config")
    dut.command("sudo sed -i '/^#ClientAliveCountMax/s/^#//' /etc/ssh/sshd_config")

    dut.command("sudo systemctl restart ssh")
    time.sleep(5)


@pytest.fixture(scope="module")
def duthost(ansible_adhoc, testbed, request):
    '''
    @summary: Shortcut fixture for getting DUT host. For a lengthy test case, test case module can
              pass a request to disable sh time out mechanis on dut in order to avoid ssh timeout.
              After test case completes, the fixture will restore ssh timeout.
    @param ansible_adhoc: Fixture provided by the pytest-ansible package. Source of the various device objects. It is
        mandatory argument for the class constructors.
    @param testbed: Ansible framework testbed information
    @param request: request parameters for duthost test fixture
    '''
    stop_ssh_timeout = getattr(request.module, "pause_ssh_timeout", None)
    dut_index = getattr(request.module, "dut_index", 0)
    assert dut_index < len(testbed["duts"]), "DUT index '{0}' is out of bound '{1}'".format(dut_index, len(testbed["duts"]))

    duthost = SonicHost(ansible_adhoc, testbed["duts"][dut_index], gather_facts=True)
    if stop_ssh_timeout is not None:
        disable_ssh_timout(duthost)

    yield duthost

    if stop_ssh_timeout is not None:
        enable_ssh_timout(duthost)


@pytest.fixture(scope="module")
def localhost(ansible_adhoc):
    return Localhost(ansible_adhoc)


@pytest.fixture(scope="module")
def ptfhost(ansible_adhoc, testbed):
    if "ptf" in testbed:
        return PTFHost(ansible_adhoc, testbed["ptf"])
    else:
        # when no ptf defined in testbed.csv
        # try to parse it from inventory
        ptf_host = duthost.host.options["inventory_manager"].get_host(duthost.hostname).get_vars()["ptf_host"]
        return PTFHost(ansible_adhoc, ptf_host)


@pytest.fixture(scope="module")
def nbrhosts(ansible_adhoc, testbed, creds):
    """
    Shortcut fixture for getting VM host
    """

    vm_base = int(testbed['vm_base'][2:])
    devices = {}
    for k, v in testbed['topo']['properties']['topology']['VMs'].items():
        devices[k] = {'host': EosHost(ansible_adhoc, \
                                      "VM%04d" % (vm_base + v['vm_offset']), \
                                      creds['eos_login'], \
                                      creds['eos_password']),
                      'conf': testbed['topo']['properties']['configuration'][k]}
    return devices

@pytest.fixture(scope="module")
def fanouthosts(ansible_adhoc, conn_graph_facts, creds):
    """
    Shortcut fixture for getting Fanout hosts
    """

    dev_conn     = conn_graph_facts['device_conn'] if 'device_conn' in conn_graph_facts else {}
    fanout_hosts = {}
    for dut_port in dev_conn.keys():
        fanout_rec  = dev_conn[dut_port]
        fanout_host = fanout_rec['peerdevice']
        fanout_port = fanout_rec['peerport']
        if fanout_host in fanout_hosts.keys():
            fanout  = fanout_hosts[fanout_host]
        else:
            host_vars = ansible_adhoc().options['inventory_manager'].get_host(fanout_host).vars
            os_type = 'eos' if 'os' not in host_vars else host_vars['os']
            fanout  = FanoutHost(ansible_adhoc, os_type, fanout_host, 'FanoutLeaf', creds['fanout_admin_user'], creds['fanout_admin_password'])
            fanout_hosts[fanout_host] = fanout
        fanout.add_port_map(dut_port, fanout_port)

    return fanout_hosts

@pytest.fixture(scope='session')
def eos():
    """ read and yield eos configuration """
    with open('eos/eos.yml') as stream:
        eos = yaml.safe_load(stream)
        return eos


@pytest.fixture(scope="module")
def creds(duthost):
    """ read credential information according to the dut inventory """
    groups = duthost.host.options['inventory_manager'].get_host(duthost.hostname).get_vars()['group_names']
    logger.info("dut {} belongs to groups {}".format(duthost.hostname, groups))
    files = glob.glob("../ansible/group_vars/all/*.yml")
    for group in groups:
        files += glob.glob("../ansible/group_vars/{}/*.yml".format(group))
    creds = {}
    for f in files:
        with open(f) as stream:
            v = yaml.safe_load(stream)
            if v is not None:
                creds.update(v)
            else:
                logging.info("skip empty var file {}".format(f))
    return creds


@pytest.hookimpl(tryfirst=True, hookwrapper=True)
def pytest_runtest_makereport(item, call):
    # execute all other hooks to obtain the report object
    outcome = yield
    rep = outcome.get_result()

    # set a report attribute for each phase of a call, which can
    # be "setup", "call", "teardown"

    setattr(item, "rep_" + rep.when, rep)

def fetch_dbs(duthost, testname):
    dbs = [[0, "appdb"], [1, "asicdb"], [2, "counterdb"], [4, "configdb"]]
    for db in dbs:
        duthost.shell("redis-dump -d {} --pretty -o {}.json".format(db[0], db[1]))
        duthost.fetch(src="{}.json".format(db[1]), dest="logs/{}".format(testname))


@pytest.fixture
def collect_techsupport(request, duthost):
    yield
    # request.node is an "item" because we use the default
    # "function" scope
    testname = request.node.name
    if request.node.rep_call.failed:
        res = duthost.shell("generate_dump")
        fname = res['stdout']
        duthost.fetch(src=fname, dest="logs/{}".format(testname))
        tar = tarfile.open("logs/{}/{}/{}".format(testname, duthost.hostname, fname))
        for m in tar.getmembers():
            if m.isfile():
                tar.extract(m, path="logs/{}/{}/".format(testname, duthost.hostname))

        logging.info("########### Collected tech support for test {} ###########".format(testname))<|MERGE_RESOLUTION|>--- conflicted
+++ resolved
@@ -1,6 +1,7 @@
 import sys
 import os
 import glob
+import json
 import tarfile
 import logging
 import time
@@ -94,7 +95,7 @@
     ############################
     # test_techsupport options #
     ############################
-
+    
     parser.addoption("--loop_num", action="store", default=10, type=int,
                     help="Change default loop range for show techsupport command")
     parser.addoption("--loop_delay", action="store", default=10, type=int,
@@ -152,11 +153,7 @@
 
     devices = {
         "localhost": Localhost(ansible_adhoc),
-<<<<<<< HEAD
-        "dut": SonicHost(ansible_adhoc, testbed["dut"], gather_facts=True)
-=======
         "duts" : [SonicHost(ansible_adhoc, x, gather_facts=True) for x in testbed["duts"]],
->>>>>>> f11d076c
     }
 
     if "ptf" in testbed:
