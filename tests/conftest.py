import concurrent.futures
import os
import json
import logging
import getpass
import random
from concurrent.futures import as_completed

import pytest
import yaml
import copy
import time
import subprocess
import threading

from datetime import datetime
from ipaddress import ip_interface, IPv4Interface
from tests.common.multi_servers_utils import MultiServersUtils
from tests.common.fixtures.conn_graph_facts import conn_graph_facts     # noqa: F401
from tests.common.devices.local import Localhost
from tests.common.devices.ptf import PTFHost
from tests.common.devices.eos import EosHost
from tests.common.devices.sonic import SonicHost
from tests.common.devices.fanout import FanoutHost
from tests.common.devices.k8s import K8sMasterHost
from tests.common.devices.k8s import K8sMasterCluster
from tests.common.devices.duthosts import DutHosts
from tests.common.devices.vmhost import VMHost
from tests.common.devices.base import NeighborDevice
from tests.common.devices.cisco import CiscoHost
from tests.common.fixtures.duthost_utils import backup_and_restore_config_db_session        # noqa: F401
from tests.common.fixtures.ptfhost_utils import ptf_portmap_file                            # noqa: F401
from tests.common.fixtures.ptfhost_utils import ptf_test_port_map_active_active             # noqa: F401
from tests.common.fixtures.ptfhost_utils import run_icmp_responder_session                  # noqa: F401
from tests.common.dualtor.dual_tor_utils import disable_timed_oscillation_active_standby    # noqa: F401

from tests.common.helpers.constants import (
    ASIC_PARAM_TYPE_ALL, ASIC_PARAM_TYPE_FRONTEND, DEFAULT_ASIC_ID, NAMESPACE_PREFIX,
    ASICS_PRESENT, DUT_CHECK_NAMESPACE
)
from tests.common.helpers.custom_msg_utils import add_custom_msg
from tests.common.helpers.dut_ports import encode_dut_port_name
from tests.common.helpers.dut_utils import encode_dut_and_container_name
from tests.common.helpers.parallel_utils import InitialCheckState, InitialCheckStatus
from tests.common.system_utils import docker
from tests.common.testbed import TestbedInfo
from tests.common.utilities import get_inventory_files, wait_until
from tests.common.utilities import get_host_vars
from tests.common.utilities import get_host_visible_vars
from tests.common.utilities import get_test_server_host
from tests.common.utilities import str2bool
from tests.common.utilities import safe_filename
from tests.common.utilities import get_duts_from_host_pattern
from tests.common.helpers.dut_utils import is_supervisor_node, is_frontend_node, create_duthost_console, creds_on_dut, \
    is_enabled_nat_for_dpu, get_dpu_names_and_ssh_ports, enable_nat_for_dpus
from tests.common.cache import FactsCache
from tests.common.config_reload import config_reload
from tests.common.helpers.assertions import pytest_assert as pt_assert
from tests.common.helpers.inventory_utils import trim_inventory
from tests.common.utilities import InterruptableThread
from tests.common.plugins.ptfadapter.dummy_testutils import DummyTestUtils
from tests.common.helpers.multi_thread_utils import SafeThreadPoolExecutor

try:
    from tests.common.macsec import MacsecPluginT2, MacsecPluginT0
except ImportError as e:
    logging.error(e)

from tests.common.platform.args.advanced_reboot_args import add_advanced_reboot_args
from tests.common.platform.args.cont_warm_reboot_args import add_cont_warm_reboot_args
from tests.common.platform.args.normal_reboot_args import add_normal_reboot_args
from ptf import testutils
from ptf.mask import Mask

logger = logging.getLogger(__name__)
cache = FactsCache()

DUTHOSTS_FIXTURE_FAILED_RC = 15
CUSTOM_MSG_PREFIX = "sonic_custom_msg"

pytest_plugins = ('tests.common.plugins.ptfadapter',
                  'tests.common.plugins.ansible_fixtures',
                  'tests.common.plugins.dut_monitor',
                  'tests.common.plugins.loganalyzer',
                  'tests.common.plugins.pdu_controller',
                  'tests.common.plugins.sanity_check',
                  'tests.common.plugins.custom_markers',
                  'tests.common.plugins.test_completeness',
                  'tests.common.plugins.log_section_start',
                  'tests.common.plugins.custom_fixtures',
                  'tests.common.dualtor',
                  'tests.decap',
                  'tests.platform_tests.api',
                  'tests.common.plugins.allure_server',
                  'tests.common.plugins.conditional_mark',
                  'tests.common.plugins.random_seed',
                  'tests.common.plugins.memory_utilization',
                  'tests.common.fixtures.duthost_utils')


def pytest_addoption(parser):
    parser.addoption("--testbed", action="store", default=None, help="testbed name")
    parser.addoption("--testbed_file", action="store", default=None, help="testbed file name")

    # test_vrf options
    parser.addoption("--vrf_capacity", action="store", default=None, type=int, help="vrf capacity of dut (4-1000)")
    parser.addoption("--vrf_test_count", action="store", default=None, type=int,
                     help="number of vrf to be tested (1-997)")

    # qos_sai options
    parser.addoption("--ptf_portmap", action="store", default=None, type=str,
                     help="PTF port index to DUT port alias map")
    parser.addoption("--qos_swap_syncd", action="store", type=str2bool, default=True,
                     help="Swap syncd container with syncd-rpc container")

    # Kubernetes master options
    parser.addoption("--kube_master", action="store", default=None, type=str,
                     help="Name of k8s master group used in k8s inventory, format: k8s_vms{msetnumber}_{servernumber}")

    # neighbor device type
    parser.addoption("--neighbor_type", action="store", default="eos", type=str, choices=["eos", "sonic", "cisco"],
                     help="Neighbor devices type")

    # FWUtil options
    parser.addoption('--fw-pkg', action='store', help='Firmware package file')

    ############################
    # pfc_asym options         #
    ############################
    parser.addoption("--server_ports_num", action="store", default=20, type=int, help="Number of server ports to use")
    parser.addoption("--fanout_inventory", action="store", default="lab", help="Inventory with defined fanout hosts")

    ############################
    # test_techsupport options #
    ############################
    parser.addoption("--loop_num", action="store", default=2, type=int,
                     help="Change default loop range for show techsupport command")
    parser.addoption("--loop_delay", action="store", default=2, type=int,
                     help="Change default loops delay")
    parser.addoption("--logs_since", action="store", type=int,
                     help="number of minutes for show techsupport command")
    parser.addoption("--collect_techsupport", action="store", default=True, type=str2bool,
                     help="Enable/Disable tech support collection. Default is enabled (True)")

    ############################
    #   sanity_check options   #
    ############################
    parser.addoption("--skip_sanity", action="store_true", default=False,
                     help="Skip sanity check")
    parser.addoption("--allow_recover", action="store_true", default=False,
                     help="Allow recovery attempt in sanity check in case of failure")
    parser.addoption("--check_items", action="store", default=False,
                     help="Change (add|remove) check items in the check list")
    parser.addoption("--post_check", action="store_true", default=False,
                     help="Perform post test sanity check if sanity check is enabled")
    parser.addoption("--post_check_items", action="store", default=False,
                     help="Change (add|remove) post test check items based on pre test check items")
    parser.addoption("--recover_method", action="store", default="adaptive",
                     help="Set method to use for recover if sanity failed")

    ########################
    #   pre-test options   #
    ########################
    parser.addoption("--deep_clean", action="store_true", default=False,
                     help="Deep clean DUT before tests (remove old logs, cores, dumps)")
    parser.addoption("--py_saithrift_url", action="store", default=None, type=str,
                     help="Specify the url of the saithrift package to be installed on the ptf "
                          "(should be http://<serverip>/path/python-saithrift_0.9.4_amd64.deb")

    #########################
    #   post-test options   #
    #########################
    parser.addoption("--posttest_show_tech_since", action="store", default="yesterday",
                     help="collect show techsupport since <date>. <date> should be a string which can "
                          "be parsed by bash command 'date --d <date>'. Default value is yesterday. "
                          "To collect all time spans, please use '@0' as the value.")

    ############################
    #  keysight ixanvl options #
    ############################
    parser.addoption("--testnum", action="store", default=None, type=str)

    ##################################
    # advance-reboot,upgrade options #
    ##################################
    add_advanced_reboot_args(parser)
    add_cont_warm_reboot_args(parser)
    add_normal_reboot_args(parser)

    ############################
    #   loop_times options     #
    ############################
    parser.addoption("--loop_times", metavar="LOOP_TIMES", action="store", default=1, type=int,
                     help="Define the loop times of the test")
    ############################
    #   collect logs option    #
    ############################
    parser.addoption("--collect_db_data", action="store_true", default=False, help="Collect db info if test failed")

    ############################
    #   macsec options         #
    ############################
    parser.addoption("--enable_macsec", action="store_true", default=False,
                     help="Enable macsec on some links of testbed")
    parser.addoption("--macsec_profile", action="store", default="all",
                     type=str, help="profile name list in macsec/profile.json")

    ############################
    #   QoS options         #
    ############################
    parser.addoption("--public_docker_registry", action="store_true", default=False,
                     help="To use public docker registry for syncd swap, by default is disabled (False)")

    ##############################
    #   ansible inventory option #
    ##############################
    parser.addoption("--trim_inv", action="store_true", default=False, help="Trim inventory files")

    ############################
    #   Parallel run options   #
    ############################
    parser.addoption("--target_hostname", action="store", default=None, type=str,
                     help="Target hostname to run the test in parallel")
    parser.addoption("--parallel_state_file", action="store", default=None, type=str,
                     help="File to store the state of the parallel run")
    parser.addoption("--is_parallel_leader", action="store_true", default=False, help="Is the parallel leader")
    parser.addoption("--parallel_followers", action="store", default=0, type=int, help="Number of parallel followers")

    ############################
    #   SmartSwitch options    #
    ############################
    parser.addoption("--dpu-pattern", action="store", default="all", help="dpu host name")

    ##################################
    #   Container Upgrade options    #
    ##################################
    parser.addoption("--containers", action="store", default=None, type=str,
                     help="Container bundle to test on each iteration")
    parser.addoption("--os_versions", action="store", default=None, type=str,
                     help="OS Versions to install, one per iteration")
    parser.addoption("--image_url_template", action="store", default=None, type=str,
                     help="Template url to use to download image")
    parser.addoption("--parameters_file", action="store", default=None, type=str,
                     help="File that containers parameters for each container")
    parser.addoption("--testcase_file", action="store", default=None, type=str,
                     help="File that contains testcases to execute per iteration")

    #################################
    #   Stress test options         #
    #################################
    parser.addoption("--run-stress-tests", action="store_true", default=False, help="Run only tests stress tests")


def pytest_configure(config):
    if config.getoption("enable_macsec"):
        topo = config.getoption("topology")
        if topo is not None and "t2" in topo:
            config.pluginmanager.register(MacsecPluginT2())
        else:
            config.pluginmanager.register(MacsecPluginT0())


@pytest.fixture(scope="session", autouse=True)
def enhance_inventory(request, tbinfo):
    """
    This fixture is to enhance the capability of parsing the value of pytest cli argument '--inventory'.
    The pytest-ansible plugin always assumes that the value of cli argument '--inventory' is a single
    inventory file. With this enhancement, we can pass in multiple inventory files using the cli argument
    '--inventory'. The multiple inventory files can be separated by comma ','.

    For example:
        pytest --inventory "inventory1, inventory2" <other arguments>
        pytest --inventory inventory1,inventory2 <other arguments>

    This fixture is automatically applied, you don't need to declare it in your test script.
    """
    inv_opt = request.config.getoption("ansible_inventory")
    if isinstance(inv_opt, list):
        return
    inv_files = [inv_file.strip() for inv_file in inv_opt.split(",")]

    if request.config.getoption("trim_inv"):
        target_hostname = get_target_hostname(request)
        trim_inventory(inv_files, tbinfo, target_hostname)

    try:
        logger.info(f"Inventory file: {inv_files}")
        setattr(request.config.option, "ansible_inventory", inv_files)
    except AttributeError:
        logger.error("Failed to set enhanced 'ansible_inventory' to request.config.option")


def pytest_cmdline_main(config):

    # Filter out unnecessary pytest_ansible plugin log messages
    pytest_ansible_logger = logging.getLogger("pytest_ansible")
    if pytest_ansible_logger:
        pytest_ansible_logger.setLevel(logging.WARNING)

    # Filter out unnecessary ansible log messages (ansible v2.8)
    # The logger name of ansible v2.8 is nasty
    mypid = str(os.getpid())
    user = getpass.getuser()
    ansible_loggerv28 = logging.getLogger("p=%s u=%s | " % (mypid, user))
    if ansible_loggerv28:
        ansible_loggerv28.setLevel(logging.WARNING)

    # Filter out unnecessary ansible log messages (latest ansible)
    ansible_logger = logging.getLogger("ansible")
    if ansible_logger:
        ansible_logger.setLevel(logging.WARNING)

    # Filter out unnecessary logs generated by calling the ptfadapter plugin
    dataplane_logger = logging.getLogger("dataplane")
    if dataplane_logger:
        dataplane_logger.setLevel(logging.ERROR)


def pytest_collection(session):
    """Workaround to reduce messy plugin logs generated during collection only

    Args:
        session (ojb): Pytest session object
    """
    if session.config.option.collectonly:
        root_logger = logging.getLogger()
        root_logger.setLevel(logging.WARNING)


def get_target_hostname(request):
    return request.config.getoption("--target_hostname")


def get_parallel_state_file(request):
    return request.config.getoption("--parallel_state_file")


def is_parallel_run(request):
    return get_target_hostname(request) is not None


def is_parallel_leader(request):
    return request.config.getoption("--is_parallel_leader")


def get_parallel_followers(request):
    return request.config.getoption("--parallel_followers")


def get_tbinfo(request):
    """
    Helper function to create and return testbed information
    """
    tbname = request.config.getoption("--testbed")
    tbfile = request.config.getoption("--testbed_file")
    if tbname is None or tbfile is None:
        raise ValueError("testbed and testbed_file are required!")

    testbedinfo = cache.read(tbname, 'tbinfo')
    if testbedinfo is cache.NOTEXIST:
        testbedinfo = TestbedInfo(tbfile)
        cache.write(tbname, 'tbinfo', testbedinfo)

    return tbname, testbedinfo.testbed_topo.get(tbname, {})


@pytest.fixture(scope="session")
def tbinfo(request):
    """
    Create and return testbed information
    """
    _, testbedinfo = get_tbinfo(request)
    return testbedinfo


@pytest.fixture(scope="session")
def parallel_run_context(request):
    return (
        is_parallel_run(request),
        get_target_hostname(request),
        is_parallel_leader(request),
        get_parallel_followers(request),
        get_parallel_state_file(request),
    )


def get_specified_device_info(request, device_pattern):
    """
    Get a list of device hostnames specified with the --host-pattern or --dpu-pattern CLI option
    """
    tbname, tbinfo = get_tbinfo(request)
    testbed_duts = tbinfo['duts']

    if is_parallel_run(request):
        return [get_target_hostname(request)]

    host_pattern = request.config.getoption(device_pattern)
    if host_pattern == 'all':
        if device_pattern == '--dpu-pattern':
            testbed_duts = [dut for dut in testbed_duts if 'dpu' in dut]
            logger.info(f"dpu duts: {testbed_duts}")
        return testbed_duts
    else:
        specified_duts = get_duts_from_host_pattern(host_pattern)

    if any([dut not in testbed_duts for dut in specified_duts]):
        pytest.fail("One of the specified DUTs {} does not belong to the testbed {}".format(specified_duts, tbname))

    if len(testbed_duts) != specified_duts:
        duts = specified_duts
        logger.debug("Different DUTs specified than in testbed file, using {}"
                     .format(str(duts)))

    return duts


def get_specified_duts(request):
    """
    Get a list of DUT hostnames specified with the --host-pattern CLI option
    or -d if using `run_tests.sh`
    """
    return get_specified_device_info(request, "--host-pattern")


def get_specified_dpus(request):
    """
    Get a list of DUT hostnames specified with the --dpu-pattern CLI option
    """
    return get_specified_device_info(request, "--dpu-pattern")


def pytest_sessionstart(session):
    # reset all the sonic_custom_msg keys from cache
    # reset here because this fixture will always be very first fixture to be called
    cache_dir = session.config.cache._cachedir
    keys = [p.name for p in cache_dir.glob('**/*') if p.is_file() and p.name.startswith(CUSTOM_MSG_PREFIX)]
    for key in keys:
        logger.debug("reset existing key: {}".format(key))
        session.config.cache.set(key, None)


def pytest_sessionfinish(session, exitstatus):
    if session.config.cache.get("duthosts_fixture_failed", None):
        session.config.cache.set("duthosts_fixture_failed", None)
        session.exitstatus = DUTHOSTS_FIXTURE_FAILED_RC


@pytest.fixture(name="duthosts", scope="session")
def fixture_duthosts(enhance_inventory, ansible_adhoc, tbinfo, request):
    """
    @summary: fixture to get DUT hosts defined in testbed.
    @param enhance_inventory: fixture to enhance the capability of parsing the value of pytest cli argument
    @param ansible_adhoc: Fixture provided by the pytest-ansible package.
        Source of the various device objects. It is
        mandatory argument for the class constructors.
    @param tbinfo: fixture provides information about testbed.
    @param request: pytest request object
    """
    try:
        host = DutHosts(ansible_adhoc, tbinfo, request, get_specified_duts(request),
                        target_hostname=get_target_hostname(request), is_parallel_leader=is_parallel_leader(request))
        return host
    except BaseException as e:
        logger.error("Failed to initialize duthosts.")
        request.config.cache.set("duthosts_fixture_failed", True)
        pt_assert(False, "!!!!!!!!!!!!!!!! duthosts fixture failed !!!!!!!!!!!!!!!!"
                  "Exception: {}".format(repr(e)))


@pytest.fixture(scope="session")
def duthost(duthosts, request):
    '''
    @summary: Shortcut fixture for getting DUT host. For a lengthy test case, test case module can
              pass a request to disable sh time out mechanis on dut in order to avoid ssh timeout.
              After test case completes, the fixture will restore ssh timeout.
    @param duthosts: fixture to get DUT hosts
    @param request: request parameters for duthost test fixture
    '''
    dut_index = getattr(request.session, "dut_index", 0)
    assert dut_index < len(duthosts), \
        "DUT index '{0}' is out of bound '{1}'".format(dut_index,
                                                       len(duthosts))

    duthost = duthosts[dut_index]

    return duthost


@pytest.fixture(scope="session")
def enable_nat_for_dpuhosts(duthosts, ansible_adhoc, request):
    """
    @summary: fixture to enable nat for dpuhost.
    @param duthosts: fixture to get DUT hosts
    @param ansible_adhoc: Fixture provided by the pytest-ansible package.
        Source of the various device objects. It is
        mandatory argument for the class constructors.
    @param request: request parameters for duthost test fixture
    """
    dpuhost_names = get_specified_dpus(request)
    if dpuhost_names:
        logging.info(f"dpuhost_names: {dpuhost_names}")
        for duthost in duthosts:
            if not is_enabled_nat_for_dpu(duthost, request):
                dpu_name_ssh_port_dict = get_dpu_names_and_ssh_ports(duthost, dpuhost_names, ansible_adhoc)
                enable_nat_for_dpus(duthost, dpu_name_ssh_port_dict, request)


@pytest.fixture(name="dpuhosts", scope="session")
def fixture_dpuhosts(enhance_inventory, ansible_adhoc, tbinfo, request, enable_nat_for_dpuhosts):
    """
    @summary: fixture to get DPU hosts defined in testbed.
    @param ansible_adhoc: Fixture provided by the pytest-ansible package.
        Source of the various device objects. It is
        mandatory argument for the class constructors.
    @param tbinfo: fixture provides information about testbed.
    """
    # Before calling dpuhosts, we must enable NAT on NPU.
    # E.g. run sonic-dpu-mgmt-traffic.sh on NPU to enable NAT
    # sonic-dpu-mgmt-traffic.sh inbound -e --dpus all --ports 5021,5022,5023,5024
    try:
        host = DutHosts(ansible_adhoc, tbinfo, request, get_specified_dpus(request),
                        target_hostname=get_target_hostname(request), is_parallel_leader=is_parallel_leader(request))
        return host
    except BaseException as e:
        logger.error("Failed to initialize dpuhosts.")
        request.config.cache.set("dpuhosts_fixture_failed", True)
        pt_assert(False, "!!!!!!!!!!!!!!!! dpuhosts fixture failed !!!!!!!!!!!!!!!!"
                  "Exception: {}".format(repr(e)))


@pytest.fixture(scope="session")
def dpuhost(dpuhosts, request):
    '''
    @summary: Shortcut fixture for getting DPU host. For a lengthy test case, test case module can
              pass a request to disable sh time out mechanis on dut in order to avoid ssh timeout.
              After test case completes, the fixture will restore ssh timeout.
    @param duthosts: fixture to get DPU hosts
    @param request: request parameters for duphost test fixture
    '''
    dpu_index = getattr(request.session, "dpu_index", 0)
    assert dpu_index < len(dpuhosts), \
        "DPU index '{0}' is out of bound '{1}'".format(dpu_index,
                                                       len(dpuhosts))

    duthost = dpuhosts[dpu_index]

    return duthost


@pytest.fixture(scope="session")
def mg_facts(duthost):
    return duthost.minigraph_facts(host=duthost.hostname)['ansible_facts']


@pytest.fixture(scope="session")
def macsec_duthost(duthosts, tbinfo):
    # get the first macsec capable node
    macsec_dut = None
    if 't2' in tbinfo['topo']['name']:
        # currently in the T2 topo only the uplink linecard will have
        # macsec enabled
        for duthost in duthosts:
            if duthost.is_macsec_capable_node():
                macsec_dut = duthost
            break
    else:
        return duthosts[0]
    return macsec_dut


# Make sure in same test module, always use same random DUT
rand_one_dut_hostname_var = None


def set_rand_one_dut_hostname(request):
    global rand_one_dut_hostname_var
    if rand_one_dut_hostname_var is None:
        dut_hostnames = generate_params_dut_hostname(request)
        if len(dut_hostnames) > 1:
            dut_hostnames = random.sample(dut_hostnames, 1)
        rand_one_dut_hostname_var = dut_hostnames[0]
        logger.info("Randomly select dut {} for testing".format(rand_one_dut_hostname_var))


@pytest.fixture(scope="module")
def rand_one_dut_hostname(request):
    """
    """
    global rand_one_dut_hostname_var
    if rand_one_dut_hostname_var is None:
        set_rand_one_dut_hostname(request)
    return rand_one_dut_hostname_var


@pytest.fixture(scope="module")
def rand_selected_dut(duthosts, rand_one_dut_hostname):
    """
    Return the randomly selected duthost
    """
    return duthosts[rand_one_dut_hostname]


@pytest.fixture(scope="module")
def selected_rand_dut(request):
    global rand_one_dut_hostname_var
    if rand_one_dut_hostname_var is None:
        set_rand_one_dut_hostname(request)
    return rand_one_dut_hostname_var


@pytest.fixture(scope="module")
def rand_one_dut_front_end_hostname(request):
    """
    """
    dut_hostnames = generate_params_frontend_hostname(request)
    if len(dut_hostnames) > 1:
        dut_hostnames = random.sample(dut_hostnames, 1)
    logger.info("Randomly select dut {} for testing".format(dut_hostnames[0]))
    return dut_hostnames[0]


@pytest.fixture(scope="module")
def rand_one_tgen_dut_hostname(request, tbinfo, rand_one_dut_front_end_hostname, rand_one_dut_hostname):
    """
    Return the randomly selected duthost for TGEN test cases
    """
    # For T2, we need to skip supervisor, only use linecards.
    if 't2' in tbinfo['topo']['name']:
        return rand_one_dut_front_end_hostname
    return rand_one_dut_hostname


@pytest.fixture(scope="module")
def rand_selected_front_end_dut(duthosts, rand_one_dut_front_end_hostname):
    """
    Return the randomly selected duthost
    """
    return duthosts[rand_one_dut_front_end_hostname]


@pytest.fixture(scope="module")
def rand_unselected_dut(request, duthosts, rand_one_dut_hostname):
    """
    Return the left duthost after random selection.
    Return None for non dualtor testbed
    """
    dut_hostnames = generate_params_dut_hostname(request)
    if len(dut_hostnames) <= 1:
        return None
    idx = dut_hostnames.index(rand_one_dut_hostname)
    return duthosts[dut_hostnames[1 - idx]]


@pytest.fixture(scope="module")
def selected_rand_one_per_hwsku_hostname(request):
    """
    Return the selected hostnames for the given module.
    This fixture will return the list of selected dut hostnames
    when another fixture like enum_rand_one_per_hwsku_hostname
    or enum_rand_one_per_hwsku_frontend_hostname is used.
    """
    if request.module in _hosts_per_hwsku_per_module:
        return _hosts_per_hwsku_per_module[request.module]
    else:
        return []


@pytest.fixture(scope="module")
def rand_one_dut_portname_oper_up(request):
    oper_up_ports = generate_port_lists(request, "oper_up_ports")
    if len(oper_up_ports) > 1:
        oper_up_ports = random.sample(oper_up_ports, 1)
    return oper_up_ports[0]


@pytest.fixture(scope="module")
def rand_one_dut_lossless_prio(request):
    lossless_prio_list = generate_priority_lists(request, 'lossless')
    if len(lossless_prio_list) > 1:
        lossless_prio_list = random.sample(lossless_prio_list, 1)
    return lossless_prio_list[0]


@pytest.fixture(scope="module", autouse=True)
def reset_critical_services_list(duthosts):
    """
    Resets the critical services list between test modules to ensure that it is
    left in a known state after tests finish running.
    """
    [a_dut.critical_services_tracking_list() for a_dut in duthosts]


@pytest.fixture(scope="session")
def localhost(ansible_adhoc):
    return Localhost(ansible_adhoc)


@pytest.fixture(scope="session")
def ptfhost(ptfhosts):
    if not ptfhosts:
        return ptfhosts
    return ptfhosts[0]  # For backward compatibility, this is for single ptfhost testbed.


@pytest.fixture(scope="session")
def ptfhosts(enhance_inventory, ansible_adhoc, tbinfo, duthost, request):
    _hosts = []
    if 'ptp' in tbinfo['topo']['name']:
        return None
    if "ptf_image_name" in tbinfo and "docker-keysight-api-server" in tbinfo["ptf_image_name"]:
        return None
    if "ptf" in tbinfo:
        _hosts.append(PTFHost(ansible_adhoc, tbinfo["ptf"], duthost, tbinfo,
                              macsec_enabled=request.config.option.enable_macsec))
    elif "servers" in tbinfo:
        for server in tbinfo["servers"].values():
            if "ptf" in server and server["ptf"]:
                _host = PTFHost(ansible_adhoc, server["ptf"], duthost, tbinfo,
                                macsec_enabled=request.config.option.enable_macsec)
                _hosts.append(_host)
    else:
        # when no ptf defined in testbed.csv
        # try to parse it from inventory
        ptf_host = duthost.host.options["inventory_manager"].get_host(duthost.hostname).get_vars()["ptf_host"]
        _hosts.apend(PTFHost(ansible_adhoc, ptf_host, duthost, tbinfo,
                             macsec_enabled=request.config.option.enable_macsec))
    return _hosts


@pytest.fixture(scope="module")
def k8smasters(enhance_inventory, ansible_adhoc, request):
    """
    Shortcut fixture for getting Kubernetes master hosts
    """
    k8s_master_ansible_group = request.config.getoption("--kube_master")
    master_vms = {}
    inv_files = request.config.getoption("ansible_inventory")
    k8s_inv_file = None
    for inv_file in inv_files:
        if "k8s" in inv_file:
            k8s_inv_file = inv_file
    if not k8s_inv_file:
        pytest.skip("k8s inventory not found, skipping tests")
    with open('../ansible/{}'.format(k8s_inv_file), 'r') as kinv:
        k8sinventory = yaml.safe_load(kinv)
        for hostname, attributes in list(k8sinventory[k8s_master_ansible_group]['hosts'].items()):
            if 'haproxy' in attributes:
                is_haproxy = True
            else:
                is_haproxy = False
            master_vms[hostname] = {'host': K8sMasterHost(ansible_adhoc,
                                                          hostname,
                                                          is_haproxy)}
    return master_vms


@pytest.fixture(scope="module")
def k8scluster(k8smasters):
    k8s_master_cluster = K8sMasterCluster(k8smasters)
    return k8s_master_cluster


@pytest.fixture(scope="session")
def nbrhosts(enhance_inventory, ansible_adhoc, tbinfo, creds, request):
    """
    Shortcut fixture for getting VM host
    """
    logger.info("Fixture nbrhosts started")
    devices = {}
    if ('vm_base' in tbinfo and not tbinfo['vm_base'] and 'tgen' in tbinfo['topo']['name']) or \
        'ptf' in tbinfo['topo']['name'] or \
            'ixia' in tbinfo['topo']['name']:
        logger.info("No VMs exist for this topology: {}".format(tbinfo['topo']['name']))
        return devices

    neighbor_type = request.config.getoption("--neighbor_type")
    if 'VMs' not in tbinfo['topo']['properties']['topology']:
        logger.info("No VMs exist for this topology: {}".format(tbinfo['topo']['properties']['topology']))
        return devices

    def initial_neighbor(neighbor_name, vm_name):
        logger.info(f"nbrhosts started: {neighbor_name}_{vm_name}")
        if neighbor_type == "eos":
            device = NeighborDevice(
                {
                    'host': EosHost(
                        ansible_adhoc,
                        vm_name,
                        creds['eos_login'],
                        creds['eos_password'],
                        shell_user=creds['eos_root_user'] if 'eos_root_user' in creds else None,
                        shell_passwd=creds['eos_root_password'] if 'eos_root_password' in creds else None
                    ),
                    'conf': tbinfo['topo']['properties']['configuration'][neighbor_name]
                }
            )
        elif neighbor_type == "sonic":
            device = NeighborDevice(
                {
                    'host': SonicHost(
                        ansible_adhoc,
                        vm_name,
                        ssh_user=creds['sonic_login'] if 'sonic_login' in creds else None,
                        ssh_passwd=creds['sonic_password'] if 'sonic_password' in creds else None
                    ),
                    'conf': tbinfo['topo']['properties']['configuration'][neighbor_name]
                }
            )
        elif neighbor_type == "cisco":
            device = NeighborDevice(
                {
                    'host': CiscoHost(
                        ansible_adhoc,
                        vm_name,
                        creds['cisco_login'],
                        creds['cisco_password'],
                    ),
                    'conf': tbinfo['topo']['properties']['configuration'][neighbor_name]
                }
            )
        else:
            raise ValueError("Unknown neighbor type %s" % (neighbor_type,))
        devices[neighbor_name] = device
        logger.info(f"nbrhosts finished: {neighbor_name}_{vm_name}")

    executor = concurrent.futures.ThreadPoolExecutor(max_workers=8)
    futures = []
    servers = []
    if 'servers' in tbinfo:
        servers.extend(tbinfo['servers'].values())
    elif 'server' in tbinfo:
        servers.append(tbinfo)
    else:
        logger.warning("Unknown testbed schema for setup nbrhosts")
    for server in servers:
        vm_base = int(server['vm_base'][2:])
        vm_name_fmt = 'VM%0{}d'.format(len(server['vm_base']) - 2)
        vms = MultiServersUtils.parse_topology_vms(
                tbinfo['topo']['properties']['topology']['VMs'],
                server['dut_interfaces']
            ) if 'dut_interfaces' in server else tbinfo['topo']['properties']['topology']['VMs']
        for neighbor_name, neighbor in vms.items():
            vm_name = vm_name_fmt % (vm_base + neighbor['vm_offset'])
            futures.append(executor.submit(initial_neighbor, neighbor_name, vm_name))

    for future in as_completed(futures):
        # if exception caught in the sub-thread, .result() will raise it in the main thread
        _ = future.result()
    executor.shutdown(wait=True)
    logger.info("Fixture nbrhosts finished")
    return devices


@pytest.fixture(scope="module")
def fanouthosts(enhance_inventory, ansible_adhoc, conn_graph_facts, creds, duthosts):      # noqa: F811
    """
    Shortcut fixture for getting Fanout hosts
    """

    dev_conn = conn_graph_facts.get('device_conn', {})
    fanout_hosts = {}
    # WA for virtual testbed which has no fanout
    for dut_host, value in list(dev_conn.items()):
        duthost = duthosts[dut_host]
        if duthost.facts['platform'] == 'x86_64-kvm_x86_64-r0':
            continue  # skip for kvm platform which has no fanout
        mg_facts = duthost.minigraph_facts(host=duthost.hostname)['ansible_facts']
        for dut_port in list(value.keys()):
            fanout_rec = value[dut_port]
            fanout_host = str(fanout_rec['peerdevice'])
            fanout_port = str(fanout_rec['peerport'])

            if fanout_host in list(fanout_hosts.keys()):
                fanout = fanout_hosts[fanout_host]
            else:
                host_vars = ansible_adhoc().options[
                    'inventory_manager'].get_host(fanout_host).vars
                os_type = host_vars.get('os', 'eos')
                if 'fanout_tacacs_user' in creds:
                    fanout_user = creds['fanout_tacacs_user']
                    fanout_password = creds['fanout_tacacs_password']
                elif 'fanout_tacacs_{}_user'.format(os_type) in creds:
                    fanout_user = creds['fanout_tacacs_{}_user'.format(os_type)]
                    fanout_password = creds['fanout_tacacs_{}_password'.format(os_type)]
                elif os_type == 'sonic':
                    fanout_user = creds.get('fanout_sonic_user', None)
                    fanout_password = creds.get('fanout_sonic_password', None)
                elif os_type == 'eos':
                    fanout_user = creds.get('fanout_network_user', None)
                    fanout_password = creds.get('fanout_network_password', None)
                elif os_type == 'onyx':
                    fanout_user = creds.get('fanout_mlnx_user', None)
                    fanout_password = creds.get('fanout_mlnx_password', None)
                elif os_type == 'ixia':
                    # Skip for ixia device which has no fanout
                    continue
                else:
                    # when os is mellanox, not supported
                    pytest.fail("os other than sonic and eos not supported")

                eos_shell_user = None
                eos_shell_password = None
                if os_type == "eos":
                    admin_user = creds['fanout_admin_user']
                    admin_password = creds['fanout_admin_password']
                    eos_shell_user = creds.get('fanout_shell_user', admin_user)
                    eos_shell_password = creds.get('fanout_shell_password', admin_password)

                fanout = FanoutHost(ansible_adhoc,
                                    os_type,
                                    fanout_host,
                                    'FanoutLeaf',
                                    fanout_user,
                                    fanout_password,
                                    eos_shell_user=eos_shell_user,
                                    eos_shell_passwd=eos_shell_password)
                fanout.dut_hostnames = [dut_host]
                fanout_hosts[fanout_host] = fanout

                if fanout.os == 'sonic':
                    ifs_status = fanout.host.get_interfaces_status()
                    for key, interface_info in list(ifs_status.items()):
                        fanout.fanout_port_alias_to_name[interface_info['alias']] = interface_info['interface']
                    logging.info("fanout {} fanout_port_alias_to_name {}"
                                 .format(fanout_host, fanout.fanout_port_alias_to_name))

            fanout.add_port_map(encode_dut_port_name(dut_host, dut_port), fanout_port)

            # Add port name to fanout port mapping port if dut_port is alias.
            if dut_port in mg_facts['minigraph_port_alias_to_name_map']:
                mapped_port = mg_facts['minigraph_port_alias_to_name_map'][dut_port]
                # only add the mapped port which isn't in device_conn ports to avoid overwriting port map wrongly,
                # it happens when an interface has the same name with another alias, for example:
                # Interface     Alias
                # --------------------
                # Ethernet108   Ethernet32
                # Ethernet32    Ethernet13/1
                if mapped_port not in list(value.keys()):
                    fanout.add_port_map(encode_dut_port_name(dut_host, mapped_port), fanout_port)

            if dut_host not in fanout.dut_hostnames:
                fanout.dut_hostnames.append(dut_host)

    return fanout_hosts


@pytest.fixture(scope="session")
def vmhost(vmhosts):
    if not vmhosts:
        return vmhosts
    return vmhosts[0]  # For backward compatibility, this is for single vmhost testbed.


@pytest.fixture(scope="session")
def vmhosts(enhance_inventory, ansible_adhoc, request, tbinfo):
    hosts = []
    inv_files = get_inventory_files(request)
    if 'ptp' in tbinfo['topo']['name']:
        return None
    elif "servers" in tbinfo:
        for server in tbinfo["servers"].keys():
            vmhost = get_test_server_host(inv_files, server)
            hosts.append(VMHost(ansible_adhoc, vmhost.name))
    elif "server" in tbinfo:
        server = tbinfo["server"]
        vmhost = get_test_server_host(inv_files, server)
        hosts.append(VMHost(ansible_adhoc, vmhost.name))
    else:
        logger.info("No VM host exist for this topology: {}".format(tbinfo['topo']['name']))
    return hosts


@pytest.fixture(scope='session')
def eos():
    """ read and yield eos configuration """
    with open('eos/eos.yml') as stream:
        eos = yaml.safe_load(stream)
        return eos


@pytest.fixture(scope='session')
def sonic():
    """ read and yield sonic configuration """
    with open('sonic/sonic.yml') as stream:
        eos = yaml.safe_load(stream)
        return eos


@pytest.fixture(scope='session')
def pdu():
    """ read and yield pdu configuration """
    with open('../ansible/group_vars/pdu/pdu.yml') as stream:
        pdu = yaml.safe_load(stream)
        return pdu


@pytest.fixture(scope="session")
def creds(duthost):
    return creds_on_dut(duthost)


@pytest.fixture(scope='module')
def creds_all_duts(duthosts):
    creds_all_duts = dict()
    for duthost in duthosts.nodes:
        creds_all_duts[duthost.hostname] = creds_on_dut(duthost)
    return creds_all_duts


def update_custom_msg(custom_msg, key, value):
    if custom_msg is None:
        custom_msg = {}
    chunks = key.split('.')
    if chunks[0] == CUSTOM_MSG_PREFIX:
        chunks = chunks[1:]
    if len(chunks) == 1:
        custom_msg.update({chunks[0]: value})
        return custom_msg
    if chunks[0] not in custom_msg:
        custom_msg[chunks[0]] = {}
    custom_msg[chunks[0]] = update_custom_msg(custom_msg[chunks[0]], '.'.join(chunks[1:]), value)
    return custom_msg


def log_custom_msg(item):
    # temp log output to track module name
    logger.debug("[log_custom_msg] item: {}".format(item))

    cache_dir = item.session.config.cache._cachedir
    keys = [p.name for p in cache_dir.glob('**/*') if p.is_file() and p.name.startswith(CUSTOM_MSG_PREFIX)]

    custom_msg = {}
    for key in keys:
        value = item.session.config.cache.get(key, None)
        if value is not None:
            custom_msg = update_custom_msg(custom_msg, key, value)

    if custom_msg:
        logger.debug("append custom_msg: {}".format(custom_msg))
        item.user_properties.append(('CustomMsg', json.dumps(custom_msg)))


# This function is a pytest hook implementation that is called to create a test report.
# By placing the call to log_custom_msg in the 'teardown' phase, we ensure that it is executed
# at the end of each test, after all other fixture teardowns. This guarantees that any custom
# messages are logged at the latest possible stage in the test lifecycle.
@pytest.hookimpl(tryfirst=True, hookwrapper=True)
def pytest_runtest_makereport(item, call):

    if call.when == 'setup':
        item.user_properties.append(('start', str(datetime.fromtimestamp(call.start))))
    elif call.when == 'teardown':
        if item.nodeid == item.session.items[-1].nodeid:
            log_custom_msg(item)
        item.user_properties.append(('end', str(datetime.fromtimestamp(call.stop))))

    # Filter out unnecessary logs captured on "stdout" and "stderr"
    item._report_sections = list([report for report in item._report_sections if report[1] not in ("stdout", "stderr")])

    # execute all other hooks to obtain the report object
    outcome = yield
    rep = outcome.get_result()

    # set a report attribute for each phase of a call, which can
    # be "setup", "call", "teardown"

    setattr(item, "rep_" + rep.when, rep)


# This function is a pytest hook implementation that is called in runtest call stage.
# We are using this hook to set ptf.testutils to DummyTestUtils if the test is marked with "skip_traffic_test",
# DummyTestUtils would always return True for all verify function in ptf.testutils.
@pytest.hookimpl(tryfirst=True, hookwrapper=True)
def pytest_runtest_call(item):
    # See tests/common/plugins/conditional_mark/tests_mark_conditions_skip_traffic_test.yaml
    if "skip_traffic_test" in item.keywords:
        logger.info("Got skip_traffic_test marker, will skip traffic test")
        with DummyTestUtils():
            logger.info("Set ptf.testutils to DummyTestUtils to skip traffic test")
            yield
            logger.info("Reset ptf.testutils")
    else:
        yield


def collect_techsupport_on_dut(request, a_dut):
    # request.node is an "item" because we use the default
    # "function" scope
    testname = request.node.name
    if request.config.getoption("--collect_techsupport") and request.node.rep_call.failed:
        res = a_dut.shell("generate_dump -s \"-2 hours\"")
        fname = res['stdout_lines'][-1]
        a_dut.fetch(src=fname, dest="logs/{}".format(testname))

        logging.info("########### Collected tech support for test {} ###########".format(testname))


@pytest.fixture
def collect_techsupport(request, duthosts, enum_dut_hostname):
    yield
    # request.node is an "item" because we use the default
    # "function" scope
    duthost = duthosts[enum_dut_hostname]
    collect_techsupport_on_dut(request, duthost)


@pytest.fixture
def collect_techsupport_all_duts(request, duthosts):
    yield
    [collect_techsupport_on_dut(request, a_dut) for a_dut in duthosts]


@pytest.fixture
def collect_techsupport_all_nbrs(request, nbrhosts):
    yield
    if request.config.getoption("neighbor_type") == "sonic":
        [collect_techsupport_on_dut(request, nbrhosts[nbrhost]['host']) for nbrhost in nbrhosts]


@pytest.fixture(scope="session", autouse=True)
def tag_test_report(request, pytestconfig, tbinfo, duthost, record_testsuite_property):
    if not request.config.getoption("--junit-xml"):
        return

    # Test run information
    record_testsuite_property("topology", tbinfo["topo"]["name"])
    record_testsuite_property("testbed", tbinfo["conf-name"])
    record_testsuite_property("timestamp", datetime.utcnow())

    # Device information
    record_testsuite_property("host", duthost.hostname)
    record_testsuite_property("asic", duthost.facts["asic_type"])
    record_testsuite_property("platform", duthost.facts["platform"])
    record_testsuite_property("hwsku", duthost.facts["hwsku"])
    record_testsuite_property("os_version", duthost.os_version)


@pytest.fixture(scope="module", autouse=True)
def clear_neigh_entries(duthosts, tbinfo):
    """
        This is a stop bleeding change for dualtor testbed. Because dualtor duts will
        learn the same set of arp entries during tests. But currently the test only
        cleans up on the dut under test. So the other dut will accumulate arp entries
        until kernel start to barf.
        Adding this fixture to flush out IPv4/IPv6 static ARP entries after each test
        moduel is done.
    """

    yield

    if 'dualtor' in tbinfo['topo']['name']:
        for dut in duthosts:
            dut.command("sudo ip neigh flush nud permanent")


@pytest.fixture(scope="module")
def patch_lldpctl():
    def patch_lldpctl(localhost, duthost):
        output = localhost.shell('ansible --version')
        if 'ansible 2.8.12' in output['stdout']:
            """
                Work around a known lldp module bug in ansible version 2.8.12:
                When neighbor sent more than one unknown tlv. Ansible will throw
                exception.
                This function applies the patch before test.
            """
            duthost.shell(
                'sudo sed -i -e \'s/lldp lldpctl "$@"$/lldp lldpctl "$@" | grep -v "unknown-tlvs"/\' /usr/bin/lldpctl'
            )

    return patch_lldpctl


@pytest.fixture(scope="module")
def unpatch_lldpctl():
    def unpatch_lldpctl(localhost, duthost):
        output = localhost.shell('ansible --version')
        if 'ansible 2.8.12' in output['stdout']:
            """
                Work around a known lldp module bug in ansible version 2.8.12:
                When neighbor sent more than one unknown tlv. Ansible will throw
                exception.
                This function removes the patch after the test is done.
            """
            duthost.shell(
                'sudo sed -i -e \'s/lldp lldpctl "$@"$/lldp lldpctl "$@" | grep -v "unknown-tlvs"/\' /usr/bin/lldpctl'
            )

    return unpatch_lldpctl


@pytest.fixture(scope="module")
def disable_container_autorestart():
    def disable_container_autorestart(duthost, testcase="", feature_list=None):
        '''
        @summary: Disable autorestart of the features present in feature_list.

        @param duthosts: Instance of DutHost
        @param testcase: testcase name used to save pretest autorestart state. Later to be used for restoration.
        @feature_list: List of features to disable autorestart. If None, autorestart of all the features will be
                       disabled.
        '''
        command_output = duthost.shell("show feature autorestart", module_ignore_errors=True)
        if command_output['rc'] != 0:
            logging.info("Feature autorestart utility not supported. Error: {}".format(command_output['stderr']))
            logging.info("Skipping disable_container_autorestart")
            return
        container_autorestart_states = duthost.get_container_autorestart_states()
        state_file_name = "/tmp/autorestart_state_{}_{}.json".format(duthost.hostname, testcase)
        # Dump autorestart state to file
        with open(state_file_name, "w") as f:
            json.dump(container_autorestart_states, f)
        # Disable autorestart for all containers
        logging.info("Disable container autorestart")
        cmd_disable = "config feature autorestart {} disabled"
        cmds_disable = []
        for name, state in list(container_autorestart_states.items()):
            if state == "enabled" and (feature_list is None or name in feature_list):
                cmds_disable.append(cmd_disable.format(name))
        # Write into config_db
        cmds_disable.append("config save -y")
        duthost.shell_cmds(cmds=cmds_disable)

    return disable_container_autorestart


@pytest.fixture(scope="module")
def enable_container_autorestart():
    def enable_container_autorestart(duthost, testcase="", feature_list=None):
        '''
        @summary: Enable autorestart of the features present in feature_list.

        @param duthosts: Instance of DutHost
        @param testcase: testcase name used to find corresponding file to restore autorestart state.
        @feature_list: List of features to enable autorestart. If None, autorestart of all the features will
                       be disabled.
        '''
        state_file_name = "/tmp/autorestart_state_{}_{}.json".format(duthost.hostname, testcase)
        if not os.path.exists(state_file_name):
            return
        stored_autorestart_states = {}
        with open(state_file_name, "r") as f:
            stored_autorestart_states = json.load(f)
        container_autorestart_states = duthost.get_container_autorestart_states()
        # Recover autorestart states
        logging.info("Recover container autorestart")
        cmd_enable = "config feature autorestart {} enabled"
        cmds_enable = []
        for name, state in list(container_autorestart_states.items()):
            if state == "disabled" and (feature_list is None or name in feature_list) \
                    and name in stored_autorestart_states \
                    and stored_autorestart_states[name] == "enabled":
                cmds_enable.append(cmd_enable.format(name))
        # Write into config_db
        cmds_enable.append("config save -y")
        duthost.shell_cmds(cmds=cmds_enable)
        os.remove(state_file_name)

    return enable_container_autorestart


@pytest.fixture(scope='module')
def swapSyncd(request, duthosts, enum_rand_one_per_hwsku_frontend_hostname, creds, tbinfo, lower_tor_host):
    """
        Swap syncd on DUT host

        Args:
            request (Fixture): pytest request object
            duthost (AnsibleHost): Device Under Test (DUT)

        Returns:
            None
    """
    if 'dualtor' in tbinfo['topo']['name']:
        duthost = lower_tor_host
    else:
        duthost = duthosts[enum_rand_one_per_hwsku_frontend_hostname]
    swapSyncd = request.config.getoption("--qos_swap_syncd")
    public_docker_reg = request.config.getoption("--public_docker_registry")
    try:
        if swapSyncd:
            if public_docker_reg:
                new_creds = copy.deepcopy(creds)
                new_creds['docker_registry_host'] = new_creds['public_docker_registry_host']
                new_creds['docker_registry_username'] = ''
                new_creds['docker_registry_password'] = ''
            else:
                new_creds = creds
            docker.swap_syncd(duthost, new_creds)

        yield
    finally:
        if swapSyncd:
            docker.restore_default_syncd(duthost, new_creds)


def get_host_data(request, dut):
    '''
    This function parses multple inventory files and returns the dut information present in the inventory
    '''
    inv_files = get_inventory_files(request)
    return get_host_vars(inv_files, dut)


def generate_params_frontend_hostname(request):
    frontend_duts = []
    tbname, _ = get_tbinfo(request)
    duts = get_specified_duts(request)
    inv_files = get_inventory_files(request)
    for dut in duts:
        if is_frontend_node(inv_files, dut):
            frontend_duts.append(dut)
    assert len(frontend_duts) > 0, \
        "Test selected require at-least one frontend node, " \
        "none of the DUTs '{}' in testbed '{}' are a supervisor node".format(duts, tbname)
    return frontend_duts


def generate_params_hostname_rand_per_hwsku(request, frontend_only=False):
    hosts = get_specified_duts(request)
    if frontend_only:
        hosts = generate_params_frontend_hostname(request)

    hosts_per_hwsku = get_hosts_per_hwsku(request, hosts)
    return hosts_per_hwsku


def get_hosts_per_hwsku(request, hosts):
    inv_files = get_inventory_files(request)
    # Create a list of hosts per hwsku
    host_hwskus = {}
    for a_host in hosts:
        host_vars = get_host_visible_vars(inv_files, a_host)
        a_host_hwsku = None
        if 'hwsku' in host_vars:
            a_host_hwsku = host_vars['hwsku']
        else:
            # Lets try 'sonic_hwsku' as well
            if 'sonic_hwsku' in host_vars:
                a_host_hwsku = host_vars['sonic_hwsku']
        if a_host_hwsku:
            if a_host_hwsku not in host_hwskus:
                host_hwskus[a_host_hwsku] = [a_host]
            else:
                host_hwskus[a_host_hwsku].append(a_host)
        else:
            pytest.fail("Test selected require a node per hwsku, but 'hwsku' for '{}' not defined in the inventory"
                        .format(a_host))

    hosts_per_hwsku = []
    for hosts in list(host_hwskus.values()):
        if len(hosts) == 1:
            hosts_per_hwsku.append(hosts[0])
        else:
            hosts_per_hwsku.extend(random.sample(hosts, 1))

    return hosts_per_hwsku


def generate_params_supervisor_hostname(request):
    duts = get_specified_duts(request)
    if len(duts) == 1:
        # We have a single node - dealing with pizza box, return it
        return [duts[0]]
    inv_files = get_inventory_files(request)
    for dut in duts:
        # Expecting only a single supervisor node
        if is_supervisor_node(inv_files, dut):
            return [dut]
    # If there are no supervisor cards in a multi-dut tesbed, we are dealing with all pizza box in the testbed,
    # pick the first DUT
    return [duts[0]]


def generate_param_asic_index(request, dut_hostnames, param_type, random_asic=False):
    _, tbinfo = get_tbinfo(request)
    inv_files = get_inventory_files(request)
    logging.info("generating {} asic indicies for  DUT [{}] in ".format(param_type, dut_hostnames))

    asic_index_params = []
    for dut in dut_hostnames:
        inv_data = get_host_visible_vars(inv_files, dut)
        # if the params are not present treat the device as a single asic device
        dut_asic_params = [DEFAULT_ASIC_ID]
        if inv_data:
            if param_type == ASIC_PARAM_TYPE_ALL and ASIC_PARAM_TYPE_ALL in inv_data:
                if int(inv_data[ASIC_PARAM_TYPE_ALL]) == 1:
                    dut_asic_params = [DEFAULT_ASIC_ID]
                else:
                    if ASICS_PRESENT in inv_data:
                        dut_asic_params = inv_data[ASICS_PRESENT]
                    else:
                        dut_asic_params = list(range(int(inv_data[ASIC_PARAM_TYPE_ALL])))
            elif param_type == ASIC_PARAM_TYPE_FRONTEND and ASIC_PARAM_TYPE_FRONTEND in inv_data:
                dut_asic_params = inv_data[ASIC_PARAM_TYPE_FRONTEND]
            logging.info("dut name {}  asics params = {}".format(dut, dut_asic_params))

        if random_asic:
            asic_index_params.append(random.sample(dut_asic_params, 1))
        else:
            asic_index_params.append(dut_asic_params)
    return asic_index_params


def generate_params_dut_index(request):
    tbname, _ = get_tbinfo(request)
    num_duts = len(get_specified_duts(request))
    logging.info("Using {} duts from testbed '{}'".format(num_duts, tbname))

    return list(range(num_duts))


def generate_params_dut_hostname(request):
    tbname, _ = get_tbinfo(request)
    duts = get_specified_duts(request)
    logging.info("Using DUTs {} in testbed '{}'".format(str(duts), tbname))

    return duts


def get_completeness_level_metadata(request):
    completeness_level = request.config.getoption("--completeness_level")
    # if completeness_level is not set or an unknown completeness_level is set
    # return "thorough" to run all test set
    if not completeness_level or completeness_level not in ["debug", "basic", "confident", "thorough"]:
        return "debug"
    return completeness_level


def get_testbed_metadata(request):
    """
    Get the metadata for the testbed name. Return None if tbname is
    not provided, or metadata file not found or metadata does not
    contain tbname
    """
    tbname = request.config.getoption("--testbed")
    if not tbname:
        return None

    folder = 'metadata'
    filepath = os.path.join(folder, tbname + '.json')
    metadata = None

    try:
        with open(filepath, 'r') as yf:
            metadata = json.load(yf)
    except IOError:
        return None

    return metadata.get(tbname)


def generate_port_lists(request, port_scope, with_completeness_level=False):
    empty = [encode_dut_port_name('unknown', 'unknown')]
    if 'ports' in port_scope:
        scope = 'Ethernet'
    elif 'pcs' in port_scope:
        scope = 'PortChannel'
    else:
        return empty

    if 'all' in port_scope:
        state = None
    elif 'oper_up' in port_scope:
        state = 'oper_state'
    elif 'admin_up' in port_scope:
        state = 'admin_state'
    else:
        return empty

    dut_ports = get_testbed_metadata(request)

    if dut_ports is None:
        return empty

    dut_port_map = {}
    for dut, val in list(dut_ports.items()):
        dut_port_pairs = []
        if 'intf_status' not in val:
            continue
        for intf, status in list(val['intf_status'].items()):
            if scope in intf and (not state or status[state] == 'up'):
                dut_port_pairs.append(encode_dut_port_name(dut, intf))
        dut_port_map[dut] = dut_port_pairs
    logger.info("Generate dut_port_map: {}".format(dut_port_map))

    if with_completeness_level:
        completeness_level = get_completeness_level_metadata(request)
        # if completeness_level in ["debug", "basic", "confident"],
        # only select several ports on every DUT to save test time

        def trim_dut_port_lists(dut_port_list, target_len):
            if len(dut_port_list) <= target_len:
                return dut_port_list
            # for diversity, fetch the ports from both the start and the end of the original list
            pos_1 = target_len // 2
            pos_2 = target_len - pos_1
            return dut_ports[:pos_1] + dut_ports[-pos_2:]

        if completeness_level in ["debug"]:
            for dut, dut_ports in list(dut_port_map.items()):
                dut_port_map[dut] = trim_dut_port_lists(dut_ports, 1)
        elif completeness_level in ["basic", "confident"]:
            for dut, dut_ports in list(dut_port_map.items()):
                dut_port_map[dut] = trim_dut_port_lists(dut_ports, 4)

    ret = sum(list(dut_port_map.values()), [])
    logger.info("Generate port_list: {}".format(ret))
    return ret if ret else empty


def generate_dut_feature_container_list(request):
    """
    Generate list of containers given the list of features.
    List of features and container names are both obtained from
    metadata file
    """
    empty = [encode_dut_and_container_name("unknown", "unknown")]

    meta = get_testbed_metadata(request)

    if meta is None:
        return empty

    container_list = []

    for dut, val in list(meta.items()):
        if "features" not in val:
            continue
        for feature in list(val["features"].keys()):
            if "disabled" in val["features"][feature]:
                continue

            dut_info = meta[dut]

            if "asic_services" in dut_info and dut_info["asic_services"].get(feature) is not None:
                for service in dut_info["asic_services"].get(feature):
                    container_list.append(encode_dut_and_container_name(dut, service))
            else:
                container_list.append(encode_dut_and_container_name(dut, feature))

    return container_list


def generate_dut_feature_list(request, duts_selected, asics_selected):
    """
    Generate a list of features.
    The list of features willl be obtained from
    metadata file.
    This list will be features that can be stopped
    or restarted.
    """
    meta = get_testbed_metadata(request)
    tuple_list = []

    if meta is None:
        return tuple_list

    skip_feature_list = ['database', 'database-chassis', 'gbsyncd']

    for a_dut_index, a_dut in enumerate(duts_selected):
        if len(asics_selected):
            for a_asic in asics_selected[a_dut_index]:
                # Create tuple of dut and asic index
                if "features" in meta[a_dut]:
                    for a_feature in list(meta[a_dut]["features"].keys()):
                        if a_feature not in skip_feature_list:
                            tuple_list.append((a_dut, a_asic, a_feature))
                else:
                    tuple_list.append((a_dut, a_asic, None))
        else:
            if "features" in meta[a_dut]:
                for a_feature in list(meta[a_dut]["features"].keys()):
                    if a_feature not in skip_feature_list:
                        tuple_list.append((a_dut, None, a_feature))
            else:
                tuple_list.append((a_dut, None, None))
    return tuple_list


def generate_dut_backend_asics(request, duts_selected):
    dut_asic_list = []

    metadata = get_testbed_metadata(request)

    if metadata is None:
        return [[None]]*len(duts_selected)

    for dut in duts_selected:
        mdata = metadata.get(dut)
        if mdata is None:
            dut_asic_list.append([None])
        dut_asic_list.append(mdata.get("backend_asics", [None]))

    return dut_asic_list


def generate_priority_lists(request, prio_scope, with_completeness_level=False, one_dut_only=False):
    empty = []

    tbname = request.config.getoption("--testbed")
    if not tbname:
        return empty

    folder = 'priority'
    filepath = os.path.join(folder, tbname + '-' + prio_scope + '.json')

    try:
        with open(filepath, 'r') as yf:
            info = json.load(yf)
    except IOError:
        return empty

    if tbname not in info:
        return empty

    dut_prio = info[tbname]
    ret = []

    for dut, priorities in list(dut_prio.items()):
        for p in priorities:
            ret.append('{}|{}'.format(dut, p))

        if one_dut_only:
            break

    if with_completeness_level:
        completeness_level = get_completeness_level_metadata(request)
        # if completeness_level in ["debug", "basic", "confident"],
        # select a small subnet to save test time
        # if completeness_level in ["debug"], only select one item
        # if completeness_level in ["basic", "confident"], select 1 priority per DUT

        if completeness_level in ["debug"] and ret:
            ret = random.sample(ret, 1)
        elif completeness_level in ["basic", "confident"]:
            ret = []
            for dut, priorities in list(dut_prio.items()):
                if priorities:
                    p = random.choice(priorities)
                    ret.append('{}|{}'.format(dut, p))

                if one_dut_only:
                    break

    return ret if ret else empty


def pfc_pause_delay_test_params(request):
    empty = []

    tbname = request.config.getoption("--testbed")
    if not tbname:
        return empty

    folder = 'pfc_headroom_test_params'
    filepath = os.path.join(folder, tbname + '.json')

    try:
        with open(filepath, 'r') as yf:
            info = json.load(yf)
    except IOError:
        return empty

    if tbname not in info:
        return empty

    dut_pfc_delay_params = info[tbname]
    ret = []

    for dut, pfc_pause_delay_params in list(dut_pfc_delay_params.items()):
        for pfc_delay, headroom_result in list(pfc_pause_delay_params.items()):
            ret.append('{}|{}|{}'.format(dut, pfc_delay, headroom_result))

    return ret if ret else empty


_frontend_hosts_per_hwsku_per_module = {}
_hosts_per_hwsku_per_module = {}
def pytest_generate_tests(metafunc):        # noqa: E302
    # The topology always has atleast 1 dut
    dut_fixture_name = None
    duts_selected = None
    global _frontend_hosts_per_hwsku_per_module, _hosts_per_hwsku_per_module
    # Enumerators for duts are mutually exclusive
    target_hostname = get_target_hostname(metafunc)
    if target_hostname:
        duts_selected = [target_hostname]
        if "enum_dut_hostname" in metafunc.fixturenames:
            dut_fixture_name = "enum_dut_hostname"
        elif "enum_supervisor_dut_hostname" in metafunc.fixturenames:
            dut_fixture_name = "enum_supervisor_dut_hostname"
        elif "enum_frontend_dut_hostname" in metafunc.fixturenames:
            dut_fixture_name = "enum_frontend_dut_hostname"
        elif "enum_rand_one_per_hwsku_hostname" in metafunc.fixturenames:
            if metafunc.module not in _hosts_per_hwsku_per_module:
                _hosts_per_hwsku_per_module[metafunc.module] = duts_selected

            dut_fixture_name = "enum_rand_one_per_hwsku_hostname"
        elif "enum_rand_one_per_hwsku_frontend_hostname" in metafunc.fixturenames:
            if metafunc.module not in _frontend_hosts_per_hwsku_per_module:
                _frontend_hosts_per_hwsku_per_module[metafunc.module] = duts_selected

            dut_fixture_name = "enum_rand_one_per_hwsku_frontend_hostname"
    else:
        if "enum_dut_hostname" in metafunc.fixturenames:
            duts_selected = generate_params_dut_hostname(metafunc)
            dut_fixture_name = "enum_dut_hostname"
        elif "enum_supervisor_dut_hostname" in metafunc.fixturenames:
            duts_selected = generate_params_supervisor_hostname(metafunc)
            dut_fixture_name = "enum_supervisor_dut_hostname"
        elif "enum_frontend_dut_hostname" in metafunc.fixturenames:
            duts_selected = generate_params_frontend_hostname(metafunc)
            dut_fixture_name = "enum_frontend_dut_hostname"
        elif "enum_rand_one_per_hwsku_hostname" in metafunc.fixturenames:
            if metafunc.module not in _hosts_per_hwsku_per_module:
                hosts_per_hwsku = generate_params_hostname_rand_per_hwsku(metafunc)
                _hosts_per_hwsku_per_module[metafunc.module] = hosts_per_hwsku
            duts_selected = _hosts_per_hwsku_per_module[metafunc.module]
            dut_fixture_name = "enum_rand_one_per_hwsku_hostname"
        elif "enum_rand_one_per_hwsku_frontend_hostname" in metafunc.fixturenames:
            if metafunc.module not in _frontend_hosts_per_hwsku_per_module:
                hosts_per_hwsku = generate_params_hostname_rand_per_hwsku(metafunc, frontend_only=True)
                _frontend_hosts_per_hwsku_per_module[metafunc.module] = hosts_per_hwsku
            duts_selected = _frontend_hosts_per_hwsku_per_module[metafunc.module]
            dut_fixture_name = "enum_rand_one_per_hwsku_frontend_hostname"

    asics_selected = None
    asic_fixture_name = None

    tbname, tbinfo = get_tbinfo(metafunc)
    if duts_selected is None:
        duts_selected = [tbinfo["duts"][0]]

    possible_asic_enums = ["enum_asic_index", "enum_frontend_asic_index", "enum_backend_asic_index",
                           "enum_rand_one_asic_index", "enum_rand_one_frontend_asic_index"]
    enums_asic_fixtures = set(metafunc.fixturenames).intersection(possible_asic_enums)
    assert len(enums_asic_fixtures) < 2, \
        "The number of asic_enum fixtures should be 1 or zero, " \
        "the following fixtures conflict one with each other: {}".format(str(enums_asic_fixtures))

    if "enum_asic_index" in metafunc.fixturenames:
        asic_fixture_name = "enum_asic_index"
        asics_selected = generate_param_asic_index(metafunc, duts_selected, ASIC_PARAM_TYPE_ALL)
    elif "enum_frontend_asic_index" in metafunc.fixturenames:
        asic_fixture_name = "enum_frontend_asic_index"
        asics_selected = generate_param_asic_index(metafunc, duts_selected, ASIC_PARAM_TYPE_FRONTEND)
    elif "enum_backend_asic_index" in metafunc.fixturenames:
        asic_fixture_name = "enum_backend_asic_index"
        asics_selected = generate_dut_backend_asics(metafunc, duts_selected)
    elif "enum_rand_one_asic_index" in metafunc.fixturenames:
        asic_fixture_name = "enum_rand_one_asic_index"
        asics_selected = generate_param_asic_index(metafunc, duts_selected, ASIC_PARAM_TYPE_ALL, random_asic=True)
    elif "enum_rand_one_frontend_asic_index" in metafunc.fixturenames:
        asic_fixture_name = "enum_rand_one_frontend_asic_index"
        asics_selected = generate_param_asic_index(metafunc, duts_selected, ASIC_PARAM_TYPE_FRONTEND, random_asic=True)

    # Create parameterization tuple of dut_fixture_name, asic_fixture_name and feature to parameterize
    if dut_fixture_name and asic_fixture_name and ("enum_dut_feature" in metafunc.fixturenames):
        tuple_list = generate_dut_feature_list(metafunc, duts_selected, asics_selected)
        feature_fixture = "enum_dut_feature"
        metafunc.parametrize(dut_fixture_name + "," + asic_fixture_name + "," + feature_fixture,
                             tuple_list, scope="module", indirect=True)
    # Create parameterization tuple of dut_fixture_name and asic_fixture_name to parameterize
    elif dut_fixture_name and asic_fixture_name:
        # parameterize on both - create tuple for each
        tuple_list = []
        for a_dut_index, a_dut in enumerate(duts_selected):
            if len(asics_selected):
                for a_asic in asics_selected[a_dut_index]:
                    # Create tuple of dut and asic index
                    tuple_list.append((a_dut, a_asic))
            else:
                tuple_list.append((a_dut, None))
        metafunc.parametrize(dut_fixture_name + "," + asic_fixture_name, tuple_list, scope="module", indirect=True)
    elif dut_fixture_name:
        # parameterize only on DUT
        metafunc.parametrize(dut_fixture_name, duts_selected, scope="module", indirect=True)
    elif asic_fixture_name:
        # We have no duts selected, so need asic list for the first DUT
        if len(asics_selected):
            metafunc.parametrize(asic_fixture_name, asics_selected[0], scope="module", indirect=True)
        else:
            metafunc.parametrize(asic_fixture_name, [None], scope="module", indirect=True)

    # When selected_dut used and select a dut for test, parameterize dut for enable TACACS on all UT
    if dut_fixture_name and "selected_dut" in metafunc.fixturenames:
        metafunc.parametrize("selected_dut", duts_selected, scope="module", indirect=True)

    if "enum_dut_portname" in metafunc.fixturenames:
        metafunc.parametrize("enum_dut_portname", generate_port_lists(metafunc, "all_ports"))

    def format_portautoneg_test_id(param):
        speeds = param['speeds'] if 'speeds' in param else [param['speed']]
        return "{}|{}|{}".format(param['dutname'], param['port'], ','.join(speeds))

    if "enum_dut_portname_module_fixture" in metafunc.fixturenames or \
            "enum_speed_per_dutport_fixture" in metafunc.fixturenames:
        autoneg_tests_data = get_autoneg_tests_data()
        if "enum_dut_portname_module_fixture" in metafunc.fixturenames:
            metafunc.parametrize(
                "enum_dut_portname_module_fixture",
                autoneg_tests_data,
                scope="module",
                ids=format_portautoneg_test_id,
                indirect=True
            )

        if "enum_speed_per_dutport_fixture" in metafunc.fixturenames:
            metafunc.parametrize(
                "enum_speed_per_dutport_fixture",
                parametrise_per_supported_port_speed(autoneg_tests_data),
                scope="module",
                ids=format_portautoneg_test_id,
                indirect=True
            )

    if "enum_dut_portname_oper_up" in metafunc.fixturenames:
        metafunc.parametrize("enum_dut_portname_oper_up", generate_port_lists(metafunc, "oper_up_ports"))
    if "enum_dut_portname_admin_up" in metafunc.fixturenames:
        metafunc.parametrize("enum_dut_portname_admin_up", generate_port_lists(metafunc, "admin_up_ports"))
    if "enum_dut_portchannel" in metafunc.fixturenames:
        metafunc.parametrize("enum_dut_portchannel", generate_port_lists(metafunc, "all_pcs"))
    if "enum_dut_portchannel_oper_up" in metafunc.fixturenames:
        metafunc.parametrize("enum_dut_portchannel_oper_up", generate_port_lists(metafunc, "oper_up_pcs"))
    if "enum_dut_portchannel_admin_up" in metafunc.fixturenames:
        metafunc.parametrize("enum_dut_portchannel_admin_up", generate_port_lists(metafunc, "admin_up_pcs"))
    if "enum_dut_portchannel_with_completeness_level" in metafunc.fixturenames:
        metafunc.parametrize("enum_dut_portchannel_with_completeness_level",
                             generate_port_lists(metafunc, "all_pcs", with_completeness_level=True))
    if "enum_dut_feature_container" in metafunc.fixturenames:
        metafunc.parametrize(
            "enum_dut_feature_container", generate_dut_feature_container_list(metafunc)
        )
    if 'enum_dut_all_prio' in metafunc.fixturenames:
        metafunc.parametrize("enum_dut_all_prio", generate_priority_lists(metafunc, 'all'))
    if 'enum_dut_lossless_prio' in metafunc.fixturenames:
        metafunc.parametrize("enum_dut_lossless_prio", generate_priority_lists(metafunc, 'lossless'))
    if 'enum_one_dut_lossless_prio' in metafunc.fixturenames:
        metafunc.parametrize("enum_one_dut_lossless_prio",
                             generate_priority_lists(metafunc, 'lossless', one_dut_only=True))
    if 'enum_dut_lossless_prio_with_completeness_level' in metafunc.fixturenames:
        metafunc.parametrize("enum_dut_lossless_prio_with_completeness_level",
                             generate_priority_lists(metafunc, 'lossless', with_completeness_level=True))
    if 'enum_one_dut_lossless_prio_with_completeness_level' in metafunc.fixturenames:
        metafunc.parametrize("enum_one_dut_lossless_prio_with_completeness_level",
                             generate_priority_lists(metafunc, 'lossless', with_completeness_level=True,
                                                     one_dut_only=True))
    if 'enum_dut_lossy_prio' in metafunc.fixturenames:
        metafunc.parametrize("enum_dut_lossy_prio", generate_priority_lists(metafunc, 'lossy'))
    if 'enum_one_dut_lossy_prio' in metafunc.fixturenames:
        metafunc.parametrize("enum_one_dut_lossy_prio", generate_priority_lists(metafunc, 'lossy',
                                                                                one_dut_only=True))
    if 'enum_dut_lossy_prio_with_completeness_level' in metafunc.fixturenames:
        metafunc.parametrize("enum_dut_lossy_prio_with_completeness_level",
                             generate_priority_lists(metafunc, 'lossy', with_completeness_level=True))
    if 'enum_one_dut_lossy_prio_with_completeness_level' in metafunc.fixturenames:
        metafunc.parametrize("enum_one_dut_lossy_prio_with_completeness_level",
                             generate_priority_lists(metafunc, 'lossy', with_completeness_level=True,
                                                     one_dut_only=True))
    if 'enum_pfc_pause_delay_test_params' in metafunc.fixturenames:
        metafunc.parametrize("enum_pfc_pause_delay_test_params", pfc_pause_delay_test_params(metafunc))

    if 'topo_scenario' in metafunc.fixturenames:
        if tbinfo['topo']['type'] == 'm0' and 'topo_scenario' in metafunc.fixturenames:
            metafunc.parametrize('topo_scenario', ['m0_vlan_scenario', 'm0_l3_scenario'], scope='module')
        else:
            metafunc.parametrize('topo_scenario', ['default'], scope='module')

    if 'vlan_name' in metafunc.fixturenames:
        if tbinfo['topo']['type'] == 'm0' and 'topo_scenario' in metafunc.fixturenames:
            if tbinfo['topo']['name'] == 'm0-2vlan':
                metafunc.parametrize('vlan_name', ['Vlan1000', 'Vlan2000'], scope='module')
            else:
                metafunc.parametrize('vlan_name', ['Vlan1000'], scope='module')
        # Non M0 topo
        else:
            try:
                if tbinfo["topo"]["type"] in ["t0", "mx"]:
                    default_vlan_config = tbinfo["topo"]["properties"]["topology"][
                        "DUT"
                    ]["vlan_configs"]["default_vlan_config"]
                    if default_vlan_config == "two_vlan_a":
                        logger.info("default_vlan_config is two_vlan_a")
                        vlan_list = list(
                            tbinfo["topo"]["properties"]["topology"]["DUT"][
                                "vlan_configs"
                            ]["two_vlan_a"].keys()
                        )
                    elif default_vlan_config == "one_vlan_a":
                        logger.info("default_vlan_config is one_vlan_a")
                        vlan_list = list(
                            tbinfo["topo"]["properties"]["topology"]["DUT"][
                                "vlan_configs"
                            ]["one_vlan_a"].keys()
                        )
                    else:
                        vlan_list = ["Vlan1000"]
                    logger.info("parametrize vlan_name: {}".format(vlan_list))
                    metafunc.parametrize("vlan_name", vlan_list, scope="module")
                else:
                    metafunc.parametrize("vlan_name", ["no_vlan"], scope="module")
            except KeyError:
                logger.error("topo {} keys are missing in the tbinfo={}".format(tbinfo['topo']['name'], tbinfo))
                if tbinfo['topo']['type'] in ['t0', 'mx']:
                    metafunc.parametrize('vlan_name', ['Vlan1000'], scope='module')
                else:
                    metafunc.parametrize('vlan_name', ['no_vlan'], scope='module')


def get_autoneg_tests_data():
    folder = 'metadata'
    filepath = os.path.join(folder, 'autoneg-test-params.json')
    if not os.path.exists(filepath):
        logger.warning('Autoneg tests datafile is missing: {}. " \
            "Run test_pretest -k test_update_testbed_metadata to create it'.format(filepath))
        return [{'dutname': 'unknown', 'port': 'unknown', 'speeds': ['unknown']}]
    data = {}
    with open(filepath) as yf:
        data = json.load(yf)

    return [
        {'dutname': dutname, 'port': dutport, 'speeds': portinfo['common_port_speeds']}
        for dutname, ports in list(data.items())
        for dutport, portinfo in list(ports.items())
    ]


def parametrise_per_supported_port_speed(data):
    return [
        {'dutname': conn_info['dutname'], 'port': conn_info['port'], 'speed': speed}
        for conn_info in data for speed in conn_info['speeds']
    ]


# Override enum fixtures for duts and asics to ensure that parametrization happens once per module.
@pytest.fixture(scope="module")
def enum_dut_hostname(request):
    return request.param


@pytest.fixture(scope="module")
def enum_supervisor_dut_hostname(request):
    return request.param


@pytest.fixture(scope="module")
def enum_frontend_dut_hostname(request):
    return request.param


@pytest.fixture(scope="module")
def selected_dut(request):
    try:
        logger.debug("selected_dut host: {}".format(request.param))
        return request.param
    except AttributeError:
        return None


@pytest.fixture(scope="module")
def enum_rand_one_per_hwsku_hostname(request):
    return request.param


@pytest.fixture(scope="module")
def enum_rand_one_per_hwsku_frontend_hostname(request):
    return request.param


@pytest.fixture(scope="module")
def enum_asic_index(request):
    return request.param


@pytest.fixture(scope="module")
def enum_frontend_asic_index(request):
    return request.param


@pytest.fixture(scope="module")
def enum_backend_asic_index(request):
    return request.param


@pytest.fixture(scope="module")
def enum_rand_one_asic_index(request):
    return request.param


@pytest.fixture(scope="module")
def enum_dut_feature(request):
    return request.param


@pytest.fixture(scope="module")
def enum_rand_one_frontend_asic_index(request):
    return request.param


@pytest.fixture(scope='module')
def enum_upstream_dut_hostname(duthosts, tbinfo):
    if tbinfo["topo"]["type"] == "m0":
        upstream_nbr_type = "M1"
    elif tbinfo["topo"]["type"] == "mx":
        upstream_nbr_type = "M0"
    elif tbinfo["topo"]["type"] == "t0":
        upstream_nbr_type = "T1"
    elif tbinfo["topo"]["type"] == "t1":
        upstream_nbr_type = "T2"
    else:
        upstream_nbr_type = "T3"

    for a_dut in duthosts.frontend_nodes:
        minigraph_facts = a_dut.get_extended_minigraph_facts(tbinfo)
        minigraph_neighbors = minigraph_facts['minigraph_neighbors']
        for key, value in minigraph_neighbors.items():
            if upstream_nbr_type in value['name']:
                return a_dut.hostname

    pytest.fail("Did not find a dut in duthosts that for topo type {} that has upstream nbr type {}".
                format(tbinfo["topo"]["type"], upstream_nbr_type))


@pytest.fixture(scope="module")
def duthost_console(duthosts, enum_supervisor_dut_hostname, localhost, conn_graph_facts, creds):   # noqa: F811
    duthost = duthosts[enum_supervisor_dut_hostname]
    host = create_duthost_console(duthost, localhost, conn_graph_facts, creds)

    yield host
    host.disconnect()


@pytest.fixture(scope='session')
def cleanup_cache_for_session(request):
    """
    This fixture allows developers to cleanup the cached data for all DUTs in the testbed before test.
    Use cases:
      - Running tests where some 'facts' about the DUT that get cached are changed.
      - Running tests/regression without running test_pretest which has a test to clean up cache (PR#2978)
      - Test case development phase to work out testbed information changes.

    This fixture is not automatically applied, if you want to use it, you have to add a call to it in your tests.
    """
    tbname, tbinfo = get_tbinfo(request)
    inv_files = get_inventory_files(request)
    cache.cleanup(zone=tbname)
    for a_dut in tbinfo['duts']:
        cache.cleanup(zone=a_dut)
    inv_data = get_host_visible_vars(inv_files, a_dut)
    if 'num_asics' in inv_data and inv_data['num_asics'] > 1:
        for asic_id in range(inv_data['num_asics']):
            cache.cleanup(zone="{}-asic{}".format(a_dut, asic_id))


def get_l2_info(dut):
    """
    Helper function for l2 mode fixture
    """
    config_facts = dut.get_running_config_facts()
    mgmt_intf_table = config_facts['MGMT_INTERFACE']
    metadata_table = config_facts['DEVICE_METADATA']['localhost']
    mgmt_ip = None
    for ip in list(mgmt_intf_table['eth0'].keys()):
        if type(ip_interface(ip)) is IPv4Interface:
            mgmt_ip = ip
    mgmt_gw = mgmt_intf_table['eth0'][mgmt_ip]['gwaddr']
    hwsku = metadata_table['hwsku']

    return mgmt_ip, mgmt_gw, hwsku


@pytest.fixture(scope='session')
def enable_l2_mode(duthosts, tbinfo, backup_and_restore_config_db_session):     # noqa: F811
    """
    Configures L2 switch mode according to
    https://github.com/sonic-net/SONiC/wiki/L2-Switch-mode

    Currently not compatible with version 201811

    This fixture does not auto-cleanup after itself
    A manual config reload is required to restore regular state
    """
    base_config_db_cmd = 'echo \'{}\' | config reload /dev/stdin -y'
    l2_preset_cmd = 'sonic-cfggen --preset l2 -p -H -k {} -a \'{}\' | config load /dev/stdin -y'
    is_dualtor = 'dualtor' in tbinfo['topo']['name']

    for dut in duthosts:
        logger.info("Setting L2 mode on {}".format(dut))
        cmds = []
        mgmt_ip, mgmt_gw, hwsku = get_l2_info(dut)
        # step 1
        base_config_db = {
                            "MGMT_INTERFACE": {
                                "eth0|{}".format(mgmt_ip): {
                                    "gwaddr": "{}".format(mgmt_gw)
                                }
                            },
                            "DEVICE_METADATA": {
                                "localhost": {
                                    "hostname": "sonic"
                                }
                            }
                        }

        if is_dualtor:
            base_config_db["DEVICE_METADATA"]["localhost"]["subtype"] = "DualToR"
        cmds.append(base_config_db_cmd.format(json.dumps(base_config_db)))

        # step 2
        cmds.append('sonic-cfggen -H --write-to-db')

        # step 3 is optional and skipped here
        # step 4
        if is_dualtor:
            mg_facts = dut.get_extended_minigraph_facts(tbinfo)
            all_ports = list(mg_facts['minigraph_ports'].keys())
            downlinks = []
            for vlan_info in list(mg_facts['minigraph_vlans'].values()):
                downlinks.extend(vlan_info['members'])
            uplinks = [intf for intf in all_ports if intf not in downlinks]
            extra_args = {
                'is_dualtor': 'true',
                'uplinks': uplinks,
                'downlinks': downlinks
            }
        else:
            extra_args = {}
        cmds.append(l2_preset_cmd.format(hwsku, json.dumps(extra_args)))

        # extra step needed to render the feature table correctly
        if is_dualtor:
            cmds.append('while [ $(show feature config mux | awk \'{print $2}\' | tail -n 1) != "enabled" ]; '
                        'do sleep 1; done')

        # step 5
        cmds.append('config save -y')

        # step 6
        cmds.append('config reload -y')

        logger.debug("Commands to be run:\n{}".format(cmds))

        dut.shell_cmds(cmds=cmds)


@pytest.fixture(scope='session')
def duts_running_config_facts(duthosts):
    """Return running config facts for all multi-ASIC DUT hosts

    Args:
        duthosts (DutHosts): Instance of DutHosts for interacting with DUT hosts.

    Returns:
        dict: {
            <dut hostname>: [
                (asic0_idx, {asic0_cfg_facts}),
                (asic1_idx, {asic1_cfg_facts})
            ]
        }
    """
    cfg_facts = {}
    for duthost in duthosts:
        cfg_facts[duthost.hostname] = []
        for asic in duthost.asics:
            if asic.is_it_backend():
                continue
            asic_cfg_facts = asic.config_facts(source='running')['ansible_facts']
            cfg_facts[duthost.hostname].append((asic.asic_index, asic_cfg_facts))
    return cfg_facts


@pytest.fixture(scope='class')
def dut_test_params_qos(duthosts, tbinfo, ptfhost, get_src_dst_asic_and_duts, lower_tor_host, creds,
                        mux_server_url, mux_status_from_nic_simulator, duts_running_config_facts, duts_minigraph_facts):
    if 'dualtor' in tbinfo['topo']['name']:
        all_duts = [lower_tor_host]
    else:
        all_duts = get_src_dst_asic_and_duts['all_duts']

    src_asic = get_src_dst_asic_and_duts['src_asic']
    dst_asic = get_src_dst_asic_and_duts['dst_asic']

    src_dut = get_src_dst_asic_and_duts['src_dut']
    src_dut_ip = src_dut.host.options['inventory_manager'].get_host(src_dut.hostname).vars['ansible_host']
    src_server = "{}:{}".format(src_dut_ip, src_asic.get_rpc_port_ssh_tunnel())

    duthost = all_duts[0]
    mgFacts = duthost.get_extended_minigraph_facts(tbinfo)
    topo = tbinfo["topo"]["name"]

    rtn_dict = {
        "topo": topo,
        "hwsku": mgFacts["minigraph_hwsku"],
        "basicParams": {
            "router_mac": duthost.facts["router_mac"],
            "src_server": src_server,
            "port_map_file": ptf_test_port_map_active_active(
                ptfhost, tbinfo, duthosts, mux_server_url,
                duts_running_config_facts, duts_minigraph_facts,
                mux_status_from_nic_simulator()),
            "sonic_asic_type": duthost.facts['asic_type'],
            "sonic_version": duthost.os_version,
            "src_dut_index": get_src_dst_asic_and_duts['src_dut_index'],
            "src_asic_index": get_src_dst_asic_and_duts['src_asic_index'],
            "dst_dut_index": get_src_dst_asic_and_duts['dst_dut_index'],
            "dst_asic_index": get_src_dst_asic_and_duts['dst_asic_index'],
            "dut_username": creds['sonicadmin_user'],
            "dut_password": creds['sonicadmin_password']
        },

    }

    # Add dst server info if src and dst asic are different
    if src_asic != dst_asic:
        dst_dut = get_src_dst_asic_and_duts['dst_dut']
        dst_dut_ip = dst_dut.host.options['inventory_manager'].get_host(dst_dut.hostname).vars['ansible_host']
        rtn_dict["basicParams"]["dst_server"] = "{}:{}".format(dst_dut_ip, dst_asic.get_rpc_port_ssh_tunnel())

    if 'platform_asic' in duthost.facts:
        rtn_dict['basicParams']["platform_asic"] = duthost.facts['platform_asic']

    yield rtn_dict


@pytest.fixture(scope='class')
def dut_test_params(duthosts, enum_rand_one_per_hwsku_frontend_hostname, tbinfo,
                    ptf_portmap_file, lower_tor_host, creds):   # noqa: F811
    """
        Prepares DUT host test params

        Args:
            duthost (AnsibleHost): Device Under Test (DUT)
            tbinfo (Fixture, dict): Map containing testbed information
            ptfPortMapFile (Fxiture, str): filename residing
              on PTF host and contains port maps information

        Returns:
            dut_test_params (dict): DUT host test params
    """
    if 'dualtor' in tbinfo['topo']['name']:
        duthost = lower_tor_host
    else:
        duthost = duthosts[enum_rand_one_per_hwsku_frontend_hostname]
    mgFacts = duthost.get_extended_minigraph_facts(tbinfo)
    topo = tbinfo["topo"]["name"]

    rtn_dict = {
        "topo": topo,
        "hwsku": mgFacts["minigraph_hwsku"],
        "basicParams": {
            "router_mac": duthost.facts["router_mac"],
            "server": duthost.host.options['inventory_manager'].get_host(
                        duthost.hostname
                    ).vars['ansible_host'],
            "port_map_file": ptf_portmap_file,
            "sonic_asic_type": duthost.facts['asic_type'],
            "sonic_version": duthost.os_version,
            "dut_username": creds['sonicadmin_user'],
            "dut_password": creds['sonicadmin_password']
        }
    }
    if 'platform_asic' in duthost.facts:
        rtn_dict['basicParams']["platform_asic"] = duthost.facts['platform_asic']

    yield rtn_dict


@pytest.fixture(scope='module')
def duts_minigraph_facts(duthosts, tbinfo):
    """Return minigraph facts for all DUT hosts

    Args:
        duthosts (DutHosts): Instance of DutHosts for interacting with DUT hosts.
        tbinfo (object): Instance of TestbedInfo.

    Returns:
        dict: {
            <dut hostname>: [
                (asic0_idx, {asic0_mg_facts}),
                (asic1_idx, {asic1_mg_facts})
            ]
        }
    """
    mg_facts = {}
    for duthost in duthosts:
        mg_facts[duthost.hostname] = []
        for asic in duthost.asics:
            if asic.is_it_backend():
                continue
            asic_mg_facts = asic.get_extended_minigraph_facts(tbinfo)
            mg_facts[duthost.hostname].append((asic.asic_index, asic_mg_facts))

    return mg_facts


@pytest.fixture(scope="module", autouse=True)
def get_reboot_cause(duthost):
    uptime_start = duthost.get_up_time()
    yield
    uptime_end = duthost.get_up_time()
    if not uptime_end == uptime_start:
        if "201811" in duthost.os_version or "201911" in duthost.os_version:
            duthost.show_and_parse("show reboot-cause")
        else:
            duthost.show_and_parse("show reboot-cause history")


def collect_db_dump_on_duts(request, duthosts):
    '''When test failed, this fixture will dump all the DBs on DUT and collect them to local
    '''
    if hasattr(request.node, 'rep_call') and request.node.rep_call.failed:
        dut_file_path = "/tmp/db_dump"
        local_file_path = "./logs/db_dump"

        # Remove characters that can't be used in filename
        nodename = safe_filename(request.node.nodeid)
        db_dump_path = os.path.join(dut_file_path, nodename)
        db_dump_tarfile = os.path.join(dut_file_path, "{}.tar.gz".format(nodename))

        # We don't need to collect all DBs, db_names specify the DBs we want to collect
        db_names = ["APPL_DB", "ASIC_DB", "COUNTERS_DB", "CONFIG_DB", "STATE_DB"]
        raw_db_config = duthosts[0].shell("cat /var/run/redis/sonic-db/database_config.json")["stdout"]
        db_config = json.loads(raw_db_config).get("DATABASES", {})
        db_ids = set()
        for db_name in db_names:
            # Skip STATE_DB dump on release 201911.
            # JINJA2_CACHE can't be dumped by "redis-dump", and it is stored in STATE_DB on 201911 release.
            # Please refer to issue: https://github.com/sonic-net/sonic-buildimage/issues/5587.
            # The issue has been fixed in https://github.com/sonic-net/sonic-buildimage/pull/5646.
            # However, the fix is not included in 201911 release. So we have to skip STATE_DB on release 201911
            # to avoid raising exception when dumping the STATE_DB.
            if db_name == "STATE_DB" and duthosts[0].sonic_release in ['201911']:
                continue

            if db_name in db_config:
                db_ids.add(db_config[db_name].get("id", 0))

        namespace_list = duthosts[0].get_asic_namespace_list() if duthosts[0].is_multi_asic else []
        if namespace_list:
            for namespace in namespace_list:
                # Collect DB dump
                dump_dest_path = os.path.join(db_dump_path, namespace)
                dump_cmds = ["mkdir -p {}".format(dump_dest_path)]
                for db_id in db_ids:
                    dump_cmd = "ip netns exec {} redis-dump -d {} -y -o {}/{}" \
                               .format(namespace, db_id, dump_dest_path, db_id)
                    dump_cmds.append(dump_cmd)
                duthosts.shell_cmds(cmds=dump_cmds)
        else:
            # Collect DB dump
            dump_dest_path = db_dump_path
            dump_cmds = ["mkdir -p {}".format(dump_dest_path)]
            for db_id in db_ids:
                dump_cmd = "redis-dump -d {} -y -o {}/{}".format(db_id, dump_dest_path, db_id)
                dump_cmds.append(dump_cmd)
            duthosts.shell_cmds(cmds=dump_cmds)

        # compress dump file and fetch to docker
        duthosts.shell("tar -czf {} -C {} {}".format(db_dump_tarfile, dut_file_path, nodename))
        duthosts.fetch(src=db_dump_tarfile, dest=local_file_path)

        # remove dump file from dut
        duthosts.shell("rm -fr {} {}".format(db_dump_tarfile, db_dump_path))


@pytest.fixture(autouse=True)
def collect_db_dump(request, duthosts):
    """This autoused fixture is to generate DB dumps on DUT and collect them to local for later troubleshooting when
    a test case failed.
    """
    yield
    if request.config.getoption("--collect_db_data"):
        collect_db_dump_on_duts(request, duthosts)


def restore_config_db_and_config_reload(duts_data, duthosts):
    # First copy the pre_running_config to the config_db.json files
    for duthost in duthosts:
        logger.info("dut reload called on {}".format(duthost.hostname))
        duthost.copy(content=json.dumps(duts_data[duthost.hostname]["pre_running_config"][None], indent=4),
                     dest='/etc/sonic/config_db.json', verbose=False)

        if duthost.is_multi_asic:
            for asic_index in range(0, duthost.facts.get('num_asic')):
                asic_ns = "asic{}".format(asic_index)
                asic_cfg_file = "/tmp/{}_config_db{}.json".format(duthost.hostname, asic_index)
                with open(asic_cfg_file, "w") as outfile:
                    outfile.write(json.dumps(duts_data[duthost.hostname]['pre_running_config'][asic_ns], indent=4))
                duthost.copy(src=asic_cfg_file, dest='/etc/sonic/config_db{}.json'.format(asic_index), verbose=False)
                os.remove(asic_cfg_file)

    # Second execute config reload on all duthosts
    with SafeThreadPoolExecutor(max_workers=8) as executor:
        for duthost in duthosts:
            executor.submit(config_reload, duthost, wait_before_force_reload=300, safe_reload=True,
                            check_intf_up_ports=True, wait_for_bgp=True)


def compare_running_config(pre_running_config, cur_running_config):
    if type(pre_running_config) != type(cur_running_config):
        return False
    if pre_running_config == cur_running_config:
        return True
    else:
        if type(pre_running_config) is dict:
            if set(pre_running_config.keys()) != set(cur_running_config.keys()):
                return False
            for key in pre_running_config.keys():
                if not compare_running_config(pre_running_config[key], cur_running_config[key]):
                    return False
            return True
        # We only have string in list in running config now, so we can ignore the order of the list.
        elif type(pre_running_config) is list:
            if set(pre_running_config) != set(cur_running_config):
                return False
            else:
                return True
        else:
            return False


@pytest.fixture(scope="module", autouse=True)
def core_dump_and_config_check(duthosts, tbinfo, request,
                               # make sure the tear down of sanity_check happened after core_dump_and_config_check
                               sanity_check):
    '''
    Check if there are new core dump files and if the running config is modified after the test case running.
    If so, we will reload the running config after test case running.
    '''

    is_par_run, target_hostname, is_par_leader, par_followers, par_state_file = (
        is_parallel_run(request),
        get_target_hostname(request),
        is_parallel_leader(request),
        get_parallel_followers(request),
        get_parallel_state_file(request),
    )

    initial_check_state = (InitialCheckState(par_followers, par_state_file) if is_par_run else None)
    if is_par_run and not is_par_leader:
        logger.info(
            "Fixture core_dump_and_config_check setup for non-leader nodes in parallel run is skipped. "
            "Please refer to the leader node log for core dump and config check status."
        )

        initial_check_state.wait_and_acknowledge_status(
            InitialCheckStatus.SETUP_COMPLETED,
            is_par_leader,
            target_hostname,
        )

        yield {}

        initial_check_state.mark_tests_completed_for_follower(target_hostname)
        logger.info(
            "Fixture core_dump_and_config_check teardown for non-leader nodes in parallel run is skipped. "
            "Please refer to the leader node log for core dump and config check status."
        )
    else:
        check_flag = True
        if hasattr(request.config.option, 'enable_macsec') and request.config.option.enable_macsec:
            check_flag = False
        if hasattr(request.config.option, 'markexpr') and request.config.option.markexpr:
            if "bsl" in request.config.option.markexpr:
                check_flag = False
        for m in request.node.iter_markers():
            if m.name == "skip_check_dut_health":
                check_flag = False

        module_name = request.node.name

        duts_data = {}

        if check_flag:

            def collect_before_test(dut):
                logger.info("Dumping Disk and Memory Space information before test on {}".format(dut.hostname))
                dut.shell("free -h")
                dut.shell("df -h")

                logger.info("Collecting core dumps before test on {}".format(dut.hostname))
                duts_data[dut.hostname] = {}

                if "20191130" in dut.os_version:
                    pre_existing_core_dumps = dut.shell('ls /var/core/ | grep -v python || true')['stdout'].split()
                else:
                    pre_existing_core_dumps = dut.shell('ls /var/core/')['stdout'].split()
                duts_data[dut.hostname]["pre_core_dumps"] = pre_existing_core_dumps

                logger.info("Collecting running config before test on {}".format(dut.hostname))
                duts_data[dut.hostname]["pre_running_config"] = {}
                if not dut.stat(path="/etc/sonic/running_golden_config.json")['stat']['exists']:
                    logger.info("Collecting running golden config before test on {}".format(dut.hostname))
                    dut.shell("sonic-cfggen -d --print-data > /etc/sonic/running_golden_config.json")
                duts_data[dut.hostname]["pre_running_config"][None] = \
                    json.loads(dut.shell("cat /etc/sonic/running_golden_config.json", verbose=False)['stdout'])

                if dut.is_multi_asic:
                    for asic_index in range(0, dut.facts.get('num_asic')):
                        asic_ns = "asic{}".format(asic_index)
                        if not dut.stat(
                                path="/etc/sonic/running_golden_config{}.json".format(asic_index))['stat']['exists']:
                            dut.shell(
                                "sonic-cfggen -n {} -d --print-data > /etc/sonic/running_golden_config{}.json".format(
                                    asic_ns,
                                    asic_index,
                                )
                            )
                        duts_data[dut.hostname]['pre_running_config'][asic_ns] = \
                            json.loads(dut.shell("cat /etc/sonic/running_golden_config{}.json".format(asic_index),
                                                 verbose=False)['stdout'])

            with SafeThreadPoolExecutor(max_workers=8) as executor:
                for duthost in duthosts:
                    executor.submit(collect_before_test, duthost)

        if is_par_run and is_par_leader:
            initial_check_state.set_new_status(InitialCheckStatus.SETUP_COMPLETED, is_par_leader, target_hostname)
            initial_check_state.wait_for_all_acknowledgments(InitialCheckStatus.SETUP_COMPLETED)

        yield duts_data

        if is_par_run and is_par_leader:
            initial_check_state.wait_for_all_acknowledgments(InitialCheckStatus.TESTS_COMPLETED)
            initial_check_state.set_new_status(InitialCheckStatus.TEARDOWN_STARTED, is_par_leader, target_hostname)

        inconsistent_config = {}
        pre_only_config = {}
        cur_only_config = {}
        new_core_dumps = {}

        core_dump_check_failed = False
        config_db_check_failed = False

        check_result = {}

        if check_flag:

            def collect_after_test(dut):
                inconsistent_config[dut.hostname] = {}
                pre_only_config[dut.hostname] = {}
                cur_only_config[dut.hostname] = {}
                new_core_dumps[dut.hostname] = []

                logger.info("Dumping Disk and Memory Space information after test on {}".format(dut.hostname))
                dut.shell("free -h")
                dut.shell("df -h")

                logger.info("Collecting core dumps after test on {}".format(dut.hostname))
                if "20191130" in dut.os_version:
                    cur_cores = dut.shell('ls /var/core/ | grep -v python || true')['stdout'].split()
                else:
                    cur_cores = dut.shell('ls /var/core/')['stdout'].split()
                duts_data[dut.hostname]["cur_core_dumps"] = cur_cores

                cur_core_dumps_set = set(duts_data[dut.hostname]["cur_core_dumps"])
                pre_core_dumps_set = set(duts_data[dut.hostname]["pre_core_dumps"])
                new_core_dumps[dut.hostname] = list(cur_core_dumps_set - pre_core_dumps_set)

                logger.info("Collecting running config after test on {}".format(dut.hostname))
                # get running config after running
                duts_data[dut.hostname]["cur_running_config"] = {}
                duts_data[dut.hostname]["cur_running_config"][None] = \
                    json.loads(dut.shell("sonic-cfggen -d --print-data", verbose=False)['stdout'])
                if dut.is_multi_asic:
                    for asic_index in range(0, dut.facts.get('num_asic')):
                        asic_ns = "asic{}".format(asic_index)
                        duts_data[dut.hostname]["cur_running_config"][asic_ns] = \
                            json.loads(dut.shell("sonic-cfggen -n {} -d --print-data".format(asic_ns),
                                                 verbose=False)['stdout'])

            with SafeThreadPoolExecutor(max_workers=8) as executor:
                for duthost in duthosts:
                    executor.submit(collect_after_test, duthost)

            for duthost in duthosts:
                if new_core_dumps[duthost.hostname]:
                    core_dump_check_failed = True

                    base_dir = os.path.dirname(os.path.realpath(__file__))
                    for new_core_dump in new_core_dumps[duthost.hostname]:
                        duthost.fetch(src="/var/core/{}".format(new_core_dump), dest=os.path.join(base_dir, "logs"))

                # The tables that we don't care
                exclude_config_table_names = set([])
                # The keys that we don't care
                # Current skipped keys:
                # 1. "MUX_LINKMGR|LINK_PROBER"
                # 2. "MUX_LINKMGR|TIMED_OSCILLATION"
                # 3. "LOGGER|linkmgrd"
                # NOTE: this key is edited by the `run_icmp_responder_session` or `run_icmp_responder`
                # to account for the lower performance of the ICMP responder/mux simulator compared to
                # real servers and mux cables.
                # Linkmgrd is the only service to consume this table so it should not affect other test cases.
                # Let's keep this setting in db and we don't want any config reload caused by this key, so
                # let's skip checking it.
                if "dualtor" in tbinfo["topo"]["name"]:
                    exclude_config_key_names = [
                        'MUX_LINKMGR|LINK_PROBER',
                        'MUX_LINKMGR|TIMED_OSCILLATION',
                        'LOGGER|linkmgrd'
                    ]
                else:
                    exclude_config_key_names = []

                def _remove_entry(table_name, key_name, config):
                    if table_name in config and key_name in config[table_name]:
                        config[table_name].pop(key_name)
                        if len(config[table_name]) == 0:
                            config.pop(table_name)

                for cfg_context in duts_data[duthost.hostname]['pre_running_config']:
                    pre_only_config[duthost.hostname][cfg_context] = {}
                    cur_only_config[duthost.hostname][cfg_context] = {}
                    inconsistent_config[duthost.hostname][cfg_context] = {}

                    pre_running_config = duts_data[duthost.hostname]["pre_running_config"][cfg_context]
                    cur_running_config = duts_data[duthost.hostname]["cur_running_config"][cfg_context]

                    # Remove ignored keys from base config
                    for exclude_key in exclude_config_key_names:
                        fields = exclude_key.split('|')
                        if len(fields) != 2:
                            continue
                        _remove_entry(fields[0], fields[1], pre_running_config)
                        _remove_entry(fields[0], fields[1], cur_running_config)

                    pre_running_config_keys = set(pre_running_config.keys())
                    cur_running_config_keys = set(cur_running_config.keys())

                    # Check if there are extra keys in pre running config
                    pre_config_extra_keys = list(
                        pre_running_config_keys - cur_running_config_keys - exclude_config_table_names)
                    for key in pre_config_extra_keys:
                        pre_only_config[duthost.hostname][cfg_context].update({key: pre_running_config[key]})

                    # Check if there are extra keys in cur running config
                    cur_config_extra_keys = list(
                        cur_running_config_keys - pre_running_config_keys - exclude_config_table_names)
                    for key in cur_config_extra_keys:
                        cur_only_config[duthost.hostname][cfg_context].update({key: cur_running_config[key]})

                    # Get common keys in pre running config and cur running config
                    common_config_keys = list(pre_running_config_keys & cur_running_config_keys -
                                              exclude_config_table_names)

                    # Check if the running config is modified after module running
                    for key in common_config_keys:
                        # TODO: remove these code when solve the problem of "FLEX_COUNTER_DELAY_STATUS"
                        if key == "FLEX_COUNTER_TABLE":
                            for sub_key, sub_value in list(pre_running_config[key].items()):
                                try:
                                    pre_value = pre_running_config[key][sub_key]
                                    cur_value = cur_running_config[key][sub_key]
                                    if pre_value["FLEX_COUNTER_STATUS"] != cur_value["FLEX_COUNTER_STATUS"]:
                                        inconsistent_config[duthost.hostname][cfg_context].update(
                                            {
                                                key: {
                                                    "pre_value": pre_running_config[key],
                                                    "cur_value": cur_running_config[key]
                                                }
                                            }
                                        )
                                except KeyError:
                                    inconsistent_config[duthost.hostname][cfg_context].update(
                                        {
                                            key: {
                                                "pre_value": pre_running_config[key],
                                                "cur_value": cur_running_config[key]
                                            }
                                        }
                                    )
                        elif not compare_running_config(pre_running_config[key], cur_running_config[key]):
                            inconsistent_config[duthost.hostname][cfg_context].update(
                                {
                                    key: {
                                        "pre_value": pre_running_config[key],
                                        "cur_value": cur_running_config[key]
                                    }
                                }
                            )

                    if pre_only_config[duthost.hostname][cfg_context] or \
                            cur_only_config[duthost.hostname][cfg_context] or \
                            inconsistent_config[duthost.hostname][cfg_context]:
                        config_db_check_failed = True

            if core_dump_check_failed or config_db_check_failed:
                check_result = {
                    "core_dump_check": {
                        "failed": core_dump_check_failed,
                        "new_core_dumps": new_core_dumps
                    },
                    "config_db_check": {
                        "failed": config_db_check_failed,
                        "pre_only_config": pre_only_config,
                        "cur_only_config": cur_only_config,
                        "inconsistent_config": inconsistent_config
                    }
                }
                logger.warning("Core dump or config check failed for {}, results: {}"
                               .format(module_name, json.dumps(check_result)))

                restore_config_db_and_config_reload(duts_data, duthosts)
            else:
                logger.info("Core dump and config check passed for {}".format(module_name))

        if check_result:
            logger.debug("core_dump_and_config_check failed, check_result: {}".format(json.dumps(check_result)))
            add_custom_msg(request, f"{DUT_CHECK_NAMESPACE}.core_dump_check_failed", core_dump_check_failed)
            add_custom_msg(request, f"{DUT_CHECK_NAMESPACE}.config_db_check_failed", config_db_check_failed)


@pytest.fixture(scope="module", autouse=True)
def temporarily_disable_route_check(request, duthosts):
    check_flag = False
    for m in request.node.iter_markers():
        if m.name == "disable_route_check":
            check_flag = True
            break

    def wait_for_route_check_to_pass(dut):

        def run_route_check():
            res = dut.shell("sudo route_check.py", module_ignore_errors=True)
            return res["rc"] == 0

        pt_assert(
            wait_until(180, 15, 0, run_route_check),
            "route_check.py is still failing after timeout",
        )

    if check_flag:
        # If a pytest.fail or any other exceptions are raised in the setup stage of a fixture (before the yield),
        # the teardown code (after the yield) will not run, so we are using try...finally... to ensure the
        # routeCheck monit will always be started after this fixture.
        try:
            with SafeThreadPoolExecutor(max_workers=8) as executor:
                for duthost in duthosts.frontend_nodes:
                    executor.submit(wait_for_route_check_to_pass, duthost)

            with SafeThreadPoolExecutor(max_workers=8) as executor:
                for duthost in duthosts.frontend_nodes:
                    executor.submit(duthost.shell, "sudo monit stop routeCheck")

            yield

            with SafeThreadPoolExecutor(max_workers=8) as executor:
                for duthost in duthosts.frontend_nodes:
                    executor.submit(wait_for_route_check_to_pass, duthost)
        finally:
            with SafeThreadPoolExecutor(max_workers=8) as executor:
                for duthost in duthosts.frontend_nodes:
                    executor.submit(duthost.shell, "sudo monit start routeCheck")
    else:
        logger.info("Skipping temporarily_disable_route_check fixture")
        yield
        logger.info("Skipping temporarily_disable_route_check fixture")


@pytest.fixture(scope="function")
def on_exit():
    '''
    Utility to register callbacks for cleanup. Runs callbacks despite assertion
    failures. Callbacks are executed in reverse order of registration.
    '''
    class OnExit():
        def __init__(self):
            self.cbs = []

        def register(self, fn):
            self.cbs.append(fn)

        def cleanup(self):
            while len(self.cbs) != 0:
                self.cbs.pop()()

    on_exit = OnExit()
    yield on_exit
    on_exit.cleanup()


@pytest.fixture(scope="session", autouse=True)
def add_mgmt_test_mark(duthosts):
    '''
    @summary: Create mark file at /etc/sonic/mgmt_test_mark, and DUT can use this mark to detect mgmt test.
    @param duthosts: fixture to get DUT hosts
    '''
    mark_file = "/etc/sonic/mgmt_test_mark"
    duthosts.shell("touch %s" % mark_file, module_ignore_errors=True)


def verify_packets_any_fixed(test, pkt, ports=[], device_number=0, timeout=None):
    """
    Check that a packet is received on _any_ of the specified ports belonging to
    the given device (default device_number is 0).

    Also verifies that the packet is not received on any other ports for this
    device, and that no other packets are received on the device (unless --relax
    is in effect).

    The function is redefined here to workaround code bug in testutils.verify_packets_any
    """
    received = False
    failures = []
    for device, port in testutils.ptf_ports():
        if device != device_number:
            continue
        if port in ports:
            logging.debug("Checking for pkt on device %d, port %d", device_number, port)
            result = testutils.dp_poll(test, device_number=device, port_number=port,
                                       timeout=timeout, exp_pkt=pkt)
            if isinstance(result, test.dataplane.PollSuccess):
                received = True
            else:
                failures.append((port, result))
        else:
            testutils.verify_no_packet(test, pkt, (device, port))
    testutils.verify_no_other_packets(test)

    if not received:
        def format_failure(port, failure):
            return "On port %d:\n%s" % (port, failure.format())
        failure_report = "\n".join([format_failure(*f) for f in failures])
        test.fail("Did not receive expected packet on any of ports %r for device %d.\n%s"
                  % (ports, device_number, failure_report))


# HACK: testutils.verify_packets_any to workaround code bug
# TODO: delete me when ptf version is advanced than https://github.com/p4lang/ptf/pull/139
testutils.verify_packets_any = verify_packets_any_fixed

# HACK: We are using set_do_not_care_scapy but it will be deprecated.
if not hasattr(Mask, "set_do_not_care_scapy"):
    Mask.set_do_not_care_scapy = Mask.set_do_not_care_packet


def run_logrotate(duthost, stop_event):
    logger.info("Start rotate_syslog on {}".format(duthost))
    while not stop_event.is_set():
        try:
            # Run logrotate for rsyslog
            duthost.shell("logrotate -f /etc/logrotate.conf", module_ignore_errors=True)
        except subprocess.CalledProcessError as e:
            logger.error("Error: {}".format(str(e)))
        # Wait for 60 seconds before the next rotation
        time.sleep(60)


@pytest.fixture(scope="function")
def rotate_syslog(duthosts, enum_rand_one_per_hwsku_frontend_hostname):
    duthost = duthosts[enum_rand_one_per_hwsku_frontend_hostname]

    stop_event = threading.Event()
    thread = InterruptableThread(
        target=run_logrotate,
        args=(duthost, stop_event,)
    )
    thread.daemon = True
    thread.start()

    yield
    stop_event.set()
    try:
        if thread.is_alive():
            thread.join(timeout=30)
            logger.info("thread {} joined".format(thread))
    except Exception as e:
        logger.debug("Exception occurred in thread {}".format(str(e)))

    logger.info("rotate_syslog exit {}".format(thread))


@pytest.fixture(scope="module")
def gnxi_path(ptfhost):
    """
    gnxi's location is updated from /gnxi to /root/gnxi
    in RP https://github.com/sonic-net/sonic-buildimage/pull/10599.
    But old docker-ptf images don't have this update,
    test case will fail for these docker-ptf images,
    because it should still call /gnxi files.
    For avoiding this conflict, check gnxi path before test and set GNXI_PATH to correct value.
    Add a new gnxi_path module fixture to make sure to set GNXI_PATH before test.
    """
    path_exists = ptfhost.stat(path="/root/gnxi/")
    if path_exists["stat"]["exists"] and path_exists["stat"]["isdir"]:
        gnxipath = "/root/gnxi/"
    else:
        gnxipath = "/gnxi/"
    return gnxipath


<<<<<<< HEAD
@pytest.fixture
def ip_netns_namespace_prefix(request):
    """
    Construct the formatted namespace prefix for executed commands inside the specific
    network namespace or for linux commands.
    """

    asic_index = DEFAULT_ASIC_ID
    if "enum_asic_index" in request.fixturenames:
        asic_index = request.getfixturevalue("enum_asic_index")
    elif "enum_frontend_asic_index" in request.fixturenames:
        asic_index = request.getfixturevalue("enum_frontend_asic_index")
    elif "enum_backend_asic_index" in request.fixturenames:
        asic_index = request.getfixturevalue("enum_backend_asic_index")
    elif "enum_rand_one_asic_index" in request.fixturenames:
        asic_index = request.getfixturevalue("enum_rand_one_asic_index")
    elif "enum_rand_one_frontend_asic_index" in request.fixturenames:
        asic_index = request.getfixturevalue("enum_rand_one_frontend_asic_index")

    if asic_index == DEFAULT_ASIC_ID:
        return ''
    else:
        return f'sudo ip netns exec {NAMESPACE_PREFIX}{asic_index}'


@pytest.fixture
def cli_namespace_prefix(request):
    """
    Construct the formatted namespace prefix for executed commands inside the specific
    network namespace or for CLI commands.
    """

    asic_index = DEFAULT_ASIC_ID
    if "enum_asic_index" in request.fixturenames:
        asic_index = request.getfixturevalue("enum_asic_index")
    elif "enum_frontend_asic_index" in request.fixturenames:
        asic_index = request.getfixturevalue("enum_frontend_asic_index")
    elif "enum_backend_asic_index" in request.fixturenames:
        asic_index = request.getfixturevalue("enum_backend_asic_index")
    elif "enum_rand_one_asic_index" in request.fixturenames:
        asic_index = request.getfixturevalue("enum_rand_one_asic_index")
    elif "enum_rand_one_frontend_asic_index" in request.fixturenames:
        asic_index = request.getfixturevalue("enum_rand_one_frontend_asic_index")

    if asic_index == DEFAULT_ASIC_ID:
        return ''
    else:
        return f'-n {NAMESPACE_PREFIX}{asic_index}'


@pytest.fixture(scope='function')
def start_platform_api_service(duthosts, enum_rand_one_per_hwsku_hostname, localhost, request):
    duthost = duthosts[enum_rand_one_per_hwsku_hostname]
    dut_ip = duthost.mgmt_ip

    res = localhost.wait_for(host=dut_ip,
                             port=SERVER_PORT,
                             state='started',
                             delay=1,
                             timeout=10,
                             module_ignore_errors=True)
    if res['failed'] is True:

        res = duthost.command('docker exec -i pmon python3 -c "import sonic_platform"', module_ignore_errors=True)
        py3_platform_api_available = not res['failed']

        supervisor_conf = [
            '[program:platform_api_server]',
            'command=/usr/bin/python{} /opt/platform_api_server.py --port {}'.format('3' if py3_platform_api_available
                                                                                     else '2', SERVER_PORT),
            'autostart=True',
            'autorestart=True',
            'stdout_logfile=syslog',
            'stderr_logfile=syslog',
        ]
        dest_path = os.path.join(os.sep, 'tmp', 'platform_api_server.conf')
        pmon_path = os.path.join(os.sep, 'etc', 'supervisor', 'conf.d', 'platform_api_server.conf')
        duthost.copy(content='\n'.join(supervisor_conf), dest=dest_path)
        duthost.command('docker cp {} pmon:{}'.format(dest_path, pmon_path))

        src_path = os.path.join('common', 'helpers', 'platform_api', 'scripts', SERVER_FILE)
        dest_path = os.path.join(os.sep, 'tmp', SERVER_FILE)
        pmon_path = os.path.join(os.sep, 'opt', SERVER_FILE)
        duthost.copy(src=src_path, dest=dest_path)
        duthost.command('docker cp {} pmon:{}'.format(dest_path, pmon_path))

        # Prepend an iptables rule to allow incoming traffic to the HTTP server
        duthost.command(IPTABLES_PREPEND_RULE_CMD)

        # Reload the supervisor config and Start the HTTP server
        duthost.command('docker exec -i pmon supervisorctl reread')
        duthost.command('docker exec -i pmon supervisorctl update')

        res = localhost.wait_for(host=dut_ip, port=SERVER_PORT, state='started', delay=1, timeout=10)
        assert res['failed'] is False
=======
def pytest_collection_modifyitems(config, items):
    # Skip all stress_tests if --run-stress-test is not set
    if not config.getoption("--run-stress-tests"):
        skip_stress_tests = pytest.mark.skip(reason="Stress tests run only if --run-stress-tests is passed")
        for item in items:
            if "stress_test" in item.keywords:
                item.add_marker(skip_stress_tests)
>>>>>>> d4186745
<|MERGE_RESOLUTION|>--- conflicted
+++ resolved
@@ -2891,7 +2891,6 @@
     return gnxipath
 
 
-<<<<<<< HEAD
 @pytest.fixture
 def ip_netns_namespace_prefix(request):
     """
@@ -2987,7 +2986,8 @@
 
         res = localhost.wait_for(host=dut_ip, port=SERVER_PORT, state='started', delay=1, timeout=10)
         assert res['failed'] is False
-=======
+
+        
 def pytest_collection_modifyitems(config, items):
     # Skip all stress_tests if --run-stress-test is not set
     if not config.getoption("--run-stress-tests"):
@@ -2995,4 +2995,3 @@
         for item in items:
             if "stress_test" in item.keywords:
                 item.add_marker(skip_stress_tests)
->>>>>>> d4186745
