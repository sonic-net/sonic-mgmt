--- conflicted
+++ resolved
@@ -31,11 +31,8 @@
                   'tests.common.plugins.custom_markers',
                   'tests.common.plugins.test_completeness',
                   'tests.common.plugins.log_section_start',
-<<<<<<< HEAD
-                  'tests.common.plugins.custom_fixtures')
-=======
+                  'tests.common.plugins.custom_fixtures',
                   'tests.vxlan')
->>>>>>> 647b57e0
 
 
 class TestbedInfo(object):
