--- conflicted
+++ resolved
@@ -1876,16 +1876,11 @@
         asics_selected = _rand_one_asic_per_module[metafunc.module]
     elif "enum_rand_one_frontend_asic_index" in metafunc.fixturenames:
         asic_fixture_name = "enum_rand_one_frontend_asic_index"
-<<<<<<< HEAD
-        asics_selected = generate_param_asic_index(metafunc, duts_selected, ASIC_PARAM_TYPE_FRONTEND, random_asic=True)
-    logger.info("Using DUTs {} and ASICs {} in testbed '{}'".format(str(duts_selected), str(asics_selected), tbname))
-=======
         if metafunc.module not in _rand_one_frontend_asic_per_module:
             asics_selected = generate_param_asic_index(metafunc, duts_selected,
                                                        ASIC_PARAM_TYPE_FRONTEND, random_asic=True)
             _rand_one_frontend_asic_per_module[metafunc.module] = asics_selected
         asics_selected = _rand_one_frontend_asic_per_module[metafunc.module]
->>>>>>> 8a4f1e9a
 
     # Create parameterization tuple of dut_fixture_name, asic_fixture_name and feature to parameterize
     if dut_fixture_name and asic_fixture_name and ("enum_dut_feature" in metafunc.fixturenames):
