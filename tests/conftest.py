--- conflicted
+++ resolved
@@ -21,10 +21,7 @@
 from tests.common.devices import DutHosts
 from tests.common.testbed import TestbedInfo
 
-<<<<<<< HEAD
 from tests.common.connections import ConsoleHost
-=======
->>>>>>> 20d729d3
 
 
 logger = logging.getLogger(__name__)
@@ -223,11 +220,7 @@
     """
     Shortcut fixture for getting Kubernetes master hosts
     """
-<<<<<<< HEAD
-    k8s_master_ansible_group = request.config.getoption("--kube_master")
-=======
     k8s_master_ansible_group = request.config.getoption("--kube_master") 
->>>>>>> 20d729d3
     master_vms = {}
     inv_files = request.config.getoption("ansible_inventory")
     for inv_file in inv_files:
@@ -238,11 +231,7 @@
         for hostname, attributes in k8sinventory[k8s_master_ansible_group]['hosts'].items():
             if 'haproxy' in attributes:
                 is_haproxy = True
-<<<<<<< HEAD
-            else:
-=======
             else: 
->>>>>>> 20d729d3
                 is_haproxy = False
             master_vms[hostname] = {'host': K8sMasterHost(ansible_adhoc,
                                                                hostname,
@@ -716,17 +705,10 @@
             info = json.load(yf)
     except IOError as e:
         return empty
-<<<<<<< HEAD
-
-    if tbname not in info:
-        return empty
-
-=======
     
     if tbname not in info:
         return empty
     
->>>>>>> 20d729d3
     dut_prio = info[tbname]
     ret = []
 
@@ -772,7 +754,6 @@
     if 'enum_dut_lossless_prio' in metafunc.fixturenames:
         metafunc.parametrize("enum_dut_lossless_prio", generate_priority_lists(metafunc, 'lossless'))
     if 'enum_dut_lossy_prio' in metafunc.fixturenames:
-<<<<<<< HEAD
         metafunc.parametrize("enum_dut_lossy_prio", generate_priority_lists(metafunc, 'lossy'))
 
 @pytest.fixture(scope="module")
@@ -791,6 +772,3 @@
                        console_password=creds['console_password'][vars['console_type']])
     yield host
     host.disconnect()
-=======
-        metafunc.parametrize("enum_dut_lossy_prio", generate_priority_lists(metafunc, 'lossy'))
->>>>>>> 20d729d3
