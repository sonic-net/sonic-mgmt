--- conflicted
+++ resolved
@@ -2846,57 +2846,7 @@
         gnxipath = "/root/gnxi/"
     else:
         gnxipath = "/gnxi/"
-<<<<<<< HEAD
     return gnxipath
-=======
-    return gnxipath
-
-
-@pytest.fixture(scope='function')
-def start_platform_api_service(duthosts, enum_rand_one_per_hwsku_hostname, localhost, request):
-    duthost = duthosts[enum_rand_one_per_hwsku_hostname]
-    dut_ip = duthost.mgmt_ip
-
-    res = localhost.wait_for(host=dut_ip,
-                             port=SERVER_PORT,
-                             state='started',
-                             delay=1,
-                             timeout=10,
-                             module_ignore_errors=True)
-    if res['failed'] is True:
-
-        res = duthost.command('docker exec -i pmon python3 -c "import sonic_platform"', module_ignore_errors=True)
-        py3_platform_api_available = not res['failed']
-
-        supervisor_conf = [
-            '[program:platform_api_server]',
-            'command=/usr/bin/python{} /opt/platform_api_server.py --port {}'.format('3' if py3_platform_api_available
-                                                                                     else '2', SERVER_PORT),
-            'autostart=True',
-            'autorestart=True',
-            'stdout_logfile=syslog',
-            'stderr_logfile=syslog',
-        ]
-        dest_path = os.path.join(os.sep, 'tmp', 'platform_api_server.conf')
-        pmon_path = os.path.join(os.sep, 'etc', 'supervisor', 'conf.d', 'platform_api_server.conf')
-        duthost.copy(content='\n'.join(supervisor_conf), dest=dest_path)
-        duthost.command('docker cp {} pmon:{}'.format(dest_path, pmon_path))
-
-        src_path = os.path.join('common', 'helpers', 'platform_api', 'scripts', SERVER_FILE)
-        dest_path = os.path.join(os.sep, 'tmp', SERVER_FILE)
-        pmon_path = os.path.join(os.sep, 'opt', SERVER_FILE)
-        duthost.copy(src=src_path, dest=dest_path)
-        duthost.command('docker cp {} pmon:{}'.format(dest_path, pmon_path))
-
-        # Prepend an iptables rule to allow incoming traffic to the HTTP server
-        duthost.command(IPTABLES_PREPEND_RULE_CMD)
-
-        # Reload the supervisor config and Start the HTTP server
-        duthost.command('docker exec -i pmon supervisorctl reread')
-        duthost.command('docker exec -i pmon supervisorctl update')
-
-        res = localhost.wait_for(host=dut_ip, port=SERVER_PORT, state='started', delay=1, timeout=10)
-        assert res['failed'] is False
 
 
 def pytest_collection_modifyitems(config, items):
@@ -2905,5 +2855,4 @@
         skip_stress_tests = pytest.mark.skip(reason="Stress tests run only if --run-stress-tests is passed")
         for item in items:
             if "stress_test" in item.keywords:
-                item.add_marker(skip_stress_tests)
->>>>>>> cb2215d2
+                item.add_marker(skip_stress_tests)