--- conflicted
+++ resolved
@@ -62,14 +62,9 @@
     logger.info("Restore bgp neighbours ...")
     duthost.shell("config bgp startup all")
 
-<<<<<<< HEAD
 
 def install_stress_utility(duthost, creds, container_name):
-    """Installs the 'stress' utility in container before testing.
-=======
-def install_stress_utility(duthost, container_name):
     """Installs the 'stress' utility in container.
->>>>>>> 90f6951f
 
     Args:
         duthost: The AnsibleHost object of DuT.
@@ -222,10 +217,7 @@
                    or parse_version(duthost.kernel_version) > parse_version("4.9.0"),
                    "Test is not supported for 20191130.72 and older image versions!")
 
-<<<<<<< HEAD
-    install_stress_utility(duthost, creds, container_name)
-    consume_memory_and_restart_container(duthost, container_name, vm_workers)
-=======
+
     expected_alerting_messages = []
     loganalyzer = LogAnalyzer(ansible_host=duthost, marker_prefix="container_restart_due_to_memory")
     loganalyzer.expect_regex = []
@@ -236,8 +228,8 @@
     loganalyzer.expect_regex.extend(expected_alerting_messages)
     marker = loganalyzer.init()
 
-    install_stress_utility(duthost, container_name)
+    install_stress_utility(duthost, creds, container_name)
     consume_memory_and_restart_container(duthost, container_name, vm_workers, loganalyzer, marker)
->>>>>>> 90f6951f
+
     remove_stress_utility(duthost, container_name)
     postcheck_critical_processes(duthost, container_name)