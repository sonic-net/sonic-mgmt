--- conflicted
+++ resolved
@@ -14,7 +14,7 @@
 
 def check_dut_bmp_neighbor_status(duthost, neighbor_addr, expected_state, max_attempts=12, retry_interval=10):
     for i in range(max_attempts + 1):
-        bmp_info = duthost.shell("redis-cli -n 20 -p 6400 HGETALL 'BGP_NEIGHBOR_TABLE|{}'"
+        bmp_info = duthost.shell("sonic-db-cli BMP_STATE_DB HGETALL 'BGP_NEIGHBOR_TABLE|{}'"
                                  .format(neighbor_addr), module_ignore_errors=False)['stdout_lines']
         logger.info("BMP state check: {} - {}".format(neighbor_addr, bmp_info[0]))
 
@@ -30,7 +30,7 @@
 
 def check_dut_bmp_rib_in_status(duthost, neighbor_addr, max_attempts=12, retry_interval=10):
     for i in range(max_attempts + 1):
-        bmp_info = duthost.shell("redis-cli -n 20 -p 6400 HGETALL 'BGP_RIB_IN_TABLE|*|{}'"
+        bmp_info = duthost.shell("sonic-db-cli BMP_STATE_DB HGETALL 'BGP_RIB_IN_TABLE|*|{}'"
                                  .format(neighbor_addr), module_ignore_errors=False)['stdout_lines']
         logger.info("BMP state check: {} - {}".format(neighbor_addr, bmp_info[0]))
         entry_num = len(bmp_info)
@@ -44,13 +44,9 @@
     assert entry_num != 0  # If all attempts fail, raise an assertion error
 
 
-<<<<<<< HEAD
-=======
-
->>>>>>> 1279fd7c
 def check_dut_bmp_rib_out_status(duthost, neighbor_addr, max_attempts=12, retry_interval=10):
     for i in range(max_attempts + 1):
-        bmp_info = duthost.shell("redis-cli -n 20 -p 6400 HGETALL 'BGP_RIB_OUT_TABLE|*|{}'"
+        bmp_info = duthost.shell("sonic-db-cli BMP_STATE_DB HGETALL 'BGP_RIB_OUT_TABLE|*|{}'"
                                  .format(neighbor_addr), module_ignore_errors=False)['stdout_lines']
         logger.info("BMP state check: {} - {}".format(neighbor_addr, bmp_info[0]))
         entry_num = len(bmp_info)
