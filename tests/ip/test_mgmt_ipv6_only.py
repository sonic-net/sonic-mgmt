import logging

import pytest
import re

from tests.common.utilities import get_mgmt_ipv6, check_output, run_show_features
from tests.common.helpers.assertions import pytest_assert, pytest_require
from tests.common.helpers.bgp import run_bgp_facts
<<<<<<< HEAD
from tests.common.helpers.tacacs.tacacs_helper import ssh_remote_run_retry, check_tacacs_v6_func    # noqa F401
from tests.common.fixtures.tacacs import tacacs_creds   # noqa F401
from tests.common.helpers.ntp_helper import run_ntp, setup_ntp_func, ntp_daemon_in_use     # noqa F401
from tests.common.helpers.telemetry_helper import setup_streaming_telemetry_func    # noqa F401
from tests.common.helpers.syslog_helpers import run_syslog, check_default_route   # noqa F401
=======
from tests.common.helpers.tacacs.tacacs_helper import ssh_remote_run_retry, tacacs_v6_context
from tests.common.helpers.ntp_helper import run_ntp, setup_ntp_context
from tests.common.helpers.telemetry_helper import setup_streaming_telemetry_context
from tests.common.helpers.syslog_helpers import run_syslog, check_default_route     # noqa F401
>>>>>>> bac1222b
from tests.common.helpers.gnmi_utils import GNMIEnvironment
from tests.common.fixtures.duthost_utils import duthosts_ipv6_mgmt_only # noqa F401
from tests.common.fixtures.tacacs import tacacs_creds # noqa F401


pytestmark = [
    pytest.mark.disable_loganalyzer,
    pytest.mark.topology('any'),
    pytest.mark.device_type('vs')
]


def pytest_generate_tests(metafunc):
    if "ptf_use_ipv6" in metafunc.fixturenames:
        metafunc.parametrize("ptf_use_ipv6", [True], scope="module")


@pytest.fixture(autouse=True)
def ignore_expected_loganalyzer_exception(loganalyzer):
    ignore_regex = [
        # For dualtor duts, we set up mux simulator on the servers,
        # but if the server doesn't have IPv6 addr, the mux simulator is unavailable,
        # Then y cable issue is reported, since the IPv6 test only focus on the mgmt plane,
        # we can ignore this error log
        # Sample logs:

        # Mar 28 05:18:28.331508 dut INFO logrotate: Sending SIGHUP to OA log_file_name: /var/log/swss/sairedis.rec
        # Mar 28 05:18:28.459615 dut WARNING pmon#CCmisApi: y_cable_port 11: attempt=6, GET http://192.168.0.1:8082/mux/vms21-6/20 for physical_port 11 failed with URLError(timeout('timed out')) # noqa E501
        # Mar 28 05:18:28.459615 dut WARNING pmon#CCmisApi: y_cable_port 11: Retry GET http://192.168.0.1:8082/mux/vms21-6/20 for physical port 11 timeout after 30 seconds, attempted=6 # noqa E501
        # Mar 28 05:18:28.460209 dut ERR pmon#CCmisApi: Error: Could not establish the active side for Y cable port Ethernet40 to perform read_y_cable update state db # noqa E501
        # Mar 28 05:18:28.460598 dut NOTICE swss#orchagent: message repeated 2 times: [ :- start: performing log rotate]
        # Mar 28 05:18:28.460598 dut NOTICE swss#orchagent: :- addOperation: Mux setting State DB entry (hw state unknown, mux state unknown) for port Ethernet40 # noqa E501
        # Mar 28 05:18:28.461333 dut NOTICE mux#linkmgrd: MuxManager.cpp:288 addOrUpdateMuxPortMuxState: Ethernet40: state db mux state: unknown # noqa E501
        # Mar 28 05:18:28.461640 dut NOTICE mux#linkmgrd: link_manager/LinkManagerStateMachineActiveStandby.cpp:686 handleMuxStateNotification: Ethernet40: state db mux state: Unknown # noqa E501
        # Mar 28 05:18:28.462126 dut NOTICE mux#linkmgrd: link_manager/LinkManagerStateMachineActiveStandby.cpp:1297 LinkProberWaitMuxUnknownLinkUpTransitionFunction: Ethernet40 # noqa E501

        ".*ERR pmon#CCmisApi: Error: Could not establish the active side for Y cable port Ethernet[0-9]* to perform read_y_cable update state db", # noqa E501
    ]

    if loganalyzer:
        for hostname in loganalyzer.keys():
            loganalyzer[hostname].ignore_regex.extend(ignore_regex)


def log_eth0_interface_info(duthosts):
    for duthost in duthosts:
        duthost_interface = duthost.shell("sudo ifconfig eth0")['stdout']
        logging.debug(f"Checking host[{duthost.hostname}] ifconfig eth0:[{duthost_interface}] after fixture") # noqa E231


def log_tacacs(duthosts, ptfhost):
    for duthost in duthosts:
        # Print debug info for ipv6 pingability
        ptfhost_vars = ptfhost.host.options['inventory_manager'].get_host(ptfhost.hostname).vars
        if 'ansible_hostv6' in ptfhost_vars:
            tacacs_server_ip = ptfhost_vars['ansible_hostv6']
            ping_result = duthost.shell(f"ping {tacacs_server_ip} -c 1 -W 3", module_ignore_errors=True)["stdout"]
            logging.debug(f"Checking ping_result [{ping_result}]")

        # Print debug info for mgmt interfaces and forced mgmt routes
        mgmt_interface_keys = duthost.command("sonic-db-cli CONFIG_DB keys 'MGMT_INTERFACE|*'")['stdout']
        logging.debug(f"mgmt_interface_keys: {mgmt_interface_keys}")
        for intf_key in mgmt_interface_keys.split('\n'):
            logging.debug(f"interface key: {intf_key}")
            intf_values = intf_key.split('|')
            if len(intf_values) != 3:
                logging.debug(f"Unexpected interface key: {intf_key}")
                continue
            forced_mgmt_rte = duthost.command(f"sonic-db-cli CONFIG_DB HGET '{intf_key}' forced_mgmt_routes@")['stdout']
            logging.debug(f"forced_mgmt_routes: {forced_mgmt_rte}, interface address: {intf_values[2]}")


def test_bgp_facts_ipv6_only(duthosts_ipv6_mgmt_only,       # noqa F411
                             enum_frontend_dut_hostname, enum_asic_index):
    # Add a temporary debug log to see if DUTs are reachable via IPv6 mgmt-ip. Will remove later
    log_eth0_interface_info(duthosts_ipv6_mgmt_only)
    run_bgp_facts(duthosts_ipv6_mgmt_only, enum_frontend_dut_hostname, enum_asic_index)


def test_show_features_ipv6_only(duthosts_ipv6_mgmt_only,   # noqa F411
                                 enum_dut_hostname):
    # Add a temporary debug log to see if DUTs are reachable via IPv6 mgmt-ip. Will remove later
    log_eth0_interface_info(duthosts_ipv6_mgmt_only)
    run_show_features(duthosts_ipv6_mgmt_only, enum_dut_hostname)


def test_image_download_ipv6_only(creds, duthosts_ipv6_mgmt_only,   # noqa F411
                                  enum_dut_hostname):
    """
    Test image download in mgmt ipv6 only scenario
    """
    # Add a temporary debug log to see if DUTs are reachable via IPv6 mgmt-ip. Will remove later
    log_eth0_interface_info(duthosts_ipv6_mgmt_only)
    duthost = duthosts_ipv6_mgmt_only[enum_dut_hostname]
    image_url = creds.get("test_image_url", {}).get("ipv6", "")
    pytest_require(len(image_url) != 0, "Cannot get image url")
    cfg_facts = duthost.config_facts(host=duthost.hostname, source="running")['ansible_facts']
    mgmt_interfaces = cfg_facts.get("MGMT_INTERFACE", {}).keys()
    for mgmt_interface in mgmt_interfaces:
        output = duthost.shell("curl --fail --interface {} {}".format(mgmt_interface, image_url),
                               module_ignore_errors=True)
        if output["rc"] == 0:
            break
    else:
        pytest.fail("Failed to download image from image_url {} via any of {}"
                    .format(image_url, list(mgmt_interfaces)))


@pytest.mark.parametrize("dummy_syslog_server_ip_a, dummy_syslog_server_ip_b",
                         [("fd82:b34f:cc99::100", None),
                          ("fd82:b34f:cc99::100", "fd82:b34f:cc99::200")])
def test_syslog_ipv6_only(duthosts_ipv6_mgmt_only, check_default_route,          # noqa F411
                          rand_selected_dut, dummy_syslog_server_ip_a,
                          dummy_syslog_server_ip_b):
    # Add a temporary debug log to see if DUTs are reachable via IPv6 mgmt-ip. Will remove later
    log_eth0_interface_info(duthosts_ipv6_mgmt_only)
    run_syslog(rand_selected_dut, dummy_syslog_server_ip_a, dummy_syslog_server_ip_b, check_default_route)


def test_snmp_ipv6_only(duthosts_ipv6_mgmt_only,            # noqa F411
                        enum_rand_one_per_hwsku_hostname, localhost, creds_all_duts):
    # Add a temporary debug log to see if DUTs are reachable via IPv6 mgmt-ip. Will remove later
    log_eth0_interface_info(duthosts_ipv6_mgmt_only)
    duthost = duthosts_ipv6_mgmt_only[enum_rand_one_per_hwsku_hostname]
    hostipv6 = duthost.host.options['inventory_manager'].get_host(
        duthost.hostname).vars['ansible_hostv6']

    sysDescr_oid = ".1.3.6.1.2.1.1.1.0"
    # Query by specifying udp6 protocol along with host IPv6
    snmpget = "snmpget -v2c -c {} udp6:[{}] {}".format(
        creds_all_duts[duthost.hostname]['snmp_rocommunity'], hostipv6, sysDescr_oid)
    result = localhost.shell(snmpget)['stdout_lines']

    assert result is not None, "Failed to get snmp result from localhost"
    assert result[0] is not None, "Failed to get snmp result from DUT IPv6 {}".format(hostipv6)
    assert "SONiC Software Version" in result[0], "Sysdescr not found in SNMP result from DUT IPv6 {}".format(hostipv6)


def test_ro_user_ipv6_only(localhost, ptfhost, duthosts_ipv6_mgmt_only, tacacs_creds,     # noqa F411
                           enum_rand_one_per_hwsku_hostname):
    duthost = duthosts_ipv6_mgmt_only[enum_rand_one_per_hwsku_hostname]
    with tacacs_v6_context(ptfhost, duthost, tacacs_creds):
        # Add a temporary debug log to see if DUTs are reachable via IPv6 mgmt-ip. Will remove later
        log_eth0_interface_info(duthosts_ipv6_mgmt_only)
        dutipv6 = get_mgmt_ipv6(duthost)
        log_tacacs(duthosts_ipv6_mgmt_only, ptfhost)

        res = ssh_remote_run_retry(localhost, dutipv6, ptfhost, tacacs_creds['tacacs_ro_user'],
                                   tacacs_creds['tacacs_ro_user_passwd'], 'cat /etc/passwd')
        check_output(res, 'test', 'remote_user')


def test_rw_user_ipv6_only(localhost, ptfhost, duthosts_ipv6_mgmt_only, tacacs_creds,    # noqa F411
                           enum_rand_one_per_hwsku_hostname):
    duthost = duthosts_ipv6_mgmt_only[enum_rand_one_per_hwsku_hostname]
    with tacacs_v6_context(ptfhost, duthost, tacacs_creds):
        # Add a temporary debug log to see if DUTs are reachable via IPv6 mgmt-ip. Will remove later
        log_eth0_interface_info(duthosts_ipv6_mgmt_only)
        dutipv6 = get_mgmt_ipv6(duthost)
        log_tacacs(duthosts_ipv6_mgmt_only, ptfhost)

        res = ssh_remote_run_retry(localhost, dutipv6, ptfhost, tacacs_creds['tacacs_rw_user'],
                                   tacacs_creds['tacacs_rw_user_passwd'], "cat /etc/passwd")
        check_output(res, 'testadmin', 'remote_user_su')


def test_telemetry_output_ipv6_only(duthosts_ipv6_mgmt_only,        # noqa F411
                                    enum_rand_one_per_hwsku_hostname,
                                    localhost, ptfhost, gnxi_path):
    # Add a temporary debug log to see if DUTs are reachable via IPv6 mgmt-ip. Will remove later
<<<<<<< HEAD
    log_eth0_interface_info(duthosts)
    duthost = duthosts[enum_rand_one_per_hwsku_hostname]
    env = GNMIEnvironment(duthost, GNMIEnvironment.TELEMETRY_MODE)
    if duthost.is_supervisor_node():
        pytest.skip(
            "Skipping test as no Ethernet0 frontpanel port on supervisor")
    dut_ip = get_mgmt_ipv6(duthost)
    cmd = "~/gnmi_get -xpath_target COUNTERS_DB -xpath COUNTERS/Ethernet0 -target_addr \
          [%s]:%s -logtostderr -insecure" % (dut_ip, env.gnmi_port)
    show_gnmi_out = duthost.shell(cmd)['stdout']
    result = str(show_gnmi_out)
    inerrors_match = re.search("SAI_PORT_STAT_IF_IN_ERRORS", result)
    pytest_assert(inerrors_match is not None,
                  "SAI_PORT_STAT_IF_IN_ERRORS not found in gnmi output")


# use function scope fixture so that convert_and_restore_config_db_to_ipv6_only will run before setup_ntp_func
def test_ntp_ipv6_only(duthosts, rand_one_dut_hostname,
                       convert_and_restore_config_db_to_ipv6_only, setup_ntp_func, ntp_daemon_in_use): # noqa F811
    # Add a temporary debug log to see if DUTs are reachable via IPv6 mgmt-ip. Will remove later
    log_eth0_interface_info(duthosts)
    run_ntp(duthosts, rand_one_dut_hostname, setup_ntp_func, ntp_daemon_in_use)
=======
    duthost = duthosts_ipv6_mgmt_only[enum_rand_one_per_hwsku_hostname]
    with setup_streaming_telemetry_context(True, duthost, localhost, ptfhost, gnxi_path):
        log_eth0_interface_info(duthosts_ipv6_mgmt_only)
        env = GNMIEnvironment(duthost, GNMIEnvironment.TELEMETRY_MODE)
        if duthost.is_supervisor_node():
            pytest.skip(
                "Skipping test as no Ethernet0 frontpanel port on supervisor")
        dut_ip = get_mgmt_ipv6(duthost)
        cmd = "~/gnmi_get -xpath_target COUNTERS_DB -xpath COUNTERS/Ethernet0 -target_addr \
            [%s]:%s -logtostderr -insecure" % (dut_ip, env.gnmi_port)
        show_gnmi_out = duthost.shell(cmd)['stdout']
        result = str(show_gnmi_out)
        inerrors_match = re.search("SAI_PORT_STAT_IF_IN_ERRORS", result)
        pytest_assert(inerrors_match is not None,
                      "SAI_PORT_STAT_IF_IN_ERRORS not found in gnmi output")


# use function scope fixture so that duthosts_ipv6_mgmt_only will run before setup_ntp_func
def test_ntp_ipv6_only(duthosts_ipv6_mgmt_only,             # noqa F411
                       rand_one_dut_hostname, ptfhost, ptf_use_ipv6):
    # Add a temporary debug log to see if DUTs are reachable via IPv6 mgmt-ip. Will remove later
    duthost = duthosts_ipv6_mgmt_only[rand_one_dut_hostname]
    with setup_ntp_context(ptfhost, duthost, ptf_use_ipv6):
        log_eth0_interface_info(duthosts_ipv6_mgmt_only)
        run_ntp(duthost)
>>>>>>> bac1222b
<|MERGE_RESOLUTION|>--- conflicted
+++ resolved
@@ -6,18 +6,11 @@
 from tests.common.utilities import get_mgmt_ipv6, check_output, run_show_features
 from tests.common.helpers.assertions import pytest_assert, pytest_require
 from tests.common.helpers.bgp import run_bgp_facts
-<<<<<<< HEAD
-from tests.common.helpers.tacacs.tacacs_helper import ssh_remote_run_retry, check_tacacs_v6_func    # noqa F401
-from tests.common.fixtures.tacacs import tacacs_creds   # noqa F401
-from tests.common.helpers.ntp_helper import run_ntp, setup_ntp_func, ntp_daemon_in_use     # noqa F401
-from tests.common.helpers.telemetry_helper import setup_streaming_telemetry_func    # noqa F401
-from tests.common.helpers.syslog_helpers import run_syslog, check_default_route   # noqa F401
-=======
 from tests.common.helpers.tacacs.tacacs_helper import ssh_remote_run_retry, tacacs_v6_context
 from tests.common.helpers.ntp_helper import run_ntp, setup_ntp_context
+from tests.common.helpers.ntp_helper import run_ntp, setup_ntp_context, ntp_daemon_in_use     # noqa F401
 from tests.common.helpers.telemetry_helper import setup_streaming_telemetry_context
 from tests.common.helpers.syslog_helpers import run_syslog, check_default_route     # noqa F401
->>>>>>> bac1222b
 from tests.common.helpers.gnmi_utils import GNMIEnvironment
 from tests.common.fixtures.duthost_utils import duthosts_ipv6_mgmt_only # noqa F401
 from tests.common.fixtures.tacacs import tacacs_creds # noqa F401
@@ -188,30 +181,6 @@
                                     enum_rand_one_per_hwsku_hostname,
                                     localhost, ptfhost, gnxi_path):
     # Add a temporary debug log to see if DUTs are reachable via IPv6 mgmt-ip. Will remove later
-<<<<<<< HEAD
-    log_eth0_interface_info(duthosts)
-    duthost = duthosts[enum_rand_one_per_hwsku_hostname]
-    env = GNMIEnvironment(duthost, GNMIEnvironment.TELEMETRY_MODE)
-    if duthost.is_supervisor_node():
-        pytest.skip(
-            "Skipping test as no Ethernet0 frontpanel port on supervisor")
-    dut_ip = get_mgmt_ipv6(duthost)
-    cmd = "~/gnmi_get -xpath_target COUNTERS_DB -xpath COUNTERS/Ethernet0 -target_addr \
-          [%s]:%s -logtostderr -insecure" % (dut_ip, env.gnmi_port)
-    show_gnmi_out = duthost.shell(cmd)['stdout']
-    result = str(show_gnmi_out)
-    inerrors_match = re.search("SAI_PORT_STAT_IF_IN_ERRORS", result)
-    pytest_assert(inerrors_match is not None,
-                  "SAI_PORT_STAT_IF_IN_ERRORS not found in gnmi output")
-
-
-# use function scope fixture so that convert_and_restore_config_db_to_ipv6_only will run before setup_ntp_func
-def test_ntp_ipv6_only(duthosts, rand_one_dut_hostname,
-                       convert_and_restore_config_db_to_ipv6_only, setup_ntp_func, ntp_daemon_in_use): # noqa F811
-    # Add a temporary debug log to see if DUTs are reachable via IPv6 mgmt-ip. Will remove later
-    log_eth0_interface_info(duthosts)
-    run_ntp(duthosts, rand_one_dut_hostname, setup_ntp_func, ntp_daemon_in_use)
-=======
     duthost = duthosts_ipv6_mgmt_only[enum_rand_one_per_hwsku_hostname]
     with setup_streaming_telemetry_context(True, duthost, localhost, ptfhost, gnxi_path):
         log_eth0_interface_info(duthosts_ipv6_mgmt_only)
@@ -236,5 +205,4 @@
     duthost = duthosts_ipv6_mgmt_only[rand_one_dut_hostname]
     with setup_ntp_context(ptfhost, duthost, ptf_use_ipv6):
         log_eth0_interface_info(duthosts_ipv6_mgmt_only)
-        run_ntp(duthost)
->>>>>>> bac1222b
+        run_ntp(duthost, ntp_daemon_in_use)