--- conflicted
+++ resolved
@@ -128,7 +128,6 @@
     check_output(res, 'testadmin', 'remote_user_su')
 
 
-<<<<<<< HEAD
 @pytest.mark.parametrize('setup_streaming_telemetry', [True], indirect=True)
 def test_telemetry_output_ipv6_only(duthosts, enum_rand_one_per_hwsku_hostname,
                                     setup_streaming_telemetry, # noqa F811
@@ -146,8 +145,8 @@
     inerrors_match = re.search("SAI_PORT_STAT_IF_IN_ERRORS", result)
     pytest_assert(inerrors_match is not None,
                   "SAI_PORT_STAT_IF_IN_ERRORS not found in gnmi output")
-=======
+
+
 def test_ntp_ipv6_only(duthosts, rand_one_dut_hostname,
                                   convert_and_restore_config_db_to_ipv6_only, setup_ntp): # noqa F811
     run_ntp(duthosts, rand_one_dut_hostname, setup_ntp)
->>>>>>> bc74af3d
