--- conflicted
+++ resolved
@@ -323,14 +323,10 @@
                       "DUT forwarded {} packets, but {} packets matched expected format, not in expected range"
                       .format(tx_ok, match_cnt))
 
-<<<<<<< HEAD
     def test_forward_ip_packet_with_0xffff_chksum_drop(self, duthosts, localhost,
                                                        enum_rand_one_per_hwsku_frontend_hostname, ptfadapter,
-                                                       common_param):
-=======
-    def test_forward_ip_packet_with_0xffff_chksum_drop(self, duthosts, enum_rand_one_per_hwsku_frontend_hostname,
-                                                       ptfadapter, common_param, tbinfo):
->>>>>>> 0a74f8c2
+                                                       common_param, tbinfo):
+
         # GIVEN a ip packet with checksum 0x0000(compute from scratch)
         # WHEN manually set checksum as 0xffff and send the packet to DUT
         # THEN DUT should drop packet with 0xffff and add drop count
