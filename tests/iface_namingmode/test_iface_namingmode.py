import logging
import pytest
import re

from tests.common.devices.base import AnsibleHostBase
from tests.common.utilities import wait, wait_until
from netaddr import IPAddress
from tests.common.helpers.assertions import pytest_assert
from tests.common.helpers.sonic_db import redis_get_keys

pytestmark = [
    pytest.mark.topology('any')
]

logger = logging.getLogger(__name__)


PORT_TOGGLE_TIMEOUT = 30

def skip_test_for_multi_asic(duthosts,enum_rand_one_per_hwsku_frontend_hostname ):
    duthost = duthosts[enum_rand_one_per_hwsku_frontend_hostname]
    if duthost.is_multi_asic:
        pytest.skip('CLI command not supported')


@pytest.fixture(scope='module', autouse=True)
def setup(duthosts, enum_rand_one_per_hwsku_frontend_hostname, tbinfo):
    """
    Sets up all the parameters needed for the interface naming mode tests

    Args:
        duthost: AnsiblecHost instance for DUT
    Yields:
        setup_info: dictionary containing port alias mappings, list of
        working interfaces, minigraph facts
    """
    duthost = duthosts[enum_rand_one_per_hwsku_frontend_hostname]

    hwsku = duthost.facts['hwsku']
    minigraph_facts = duthost.get_extended_minigraph_facts(tbinfo)
    port_alias_facts = duthost.port_alias(hwsku=hwsku, include_internal=False)['ansible_facts']
    up_ports = minigraph_facts['minigraph_ports'].keys()
    default_interfaces = port_alias_facts['port_name_map'].keys()
    minigraph_portchannels = minigraph_facts['minigraph_portchannels']
    port_speed_facts = port_alias_facts['port_speed']
    if not port_speed_facts:
        all_vars = duthost.host.options['variable_manager'].get_vars()
        iface_speed = all_vars['hostvars'][duthost.hostname]['iface_speed']
        iface_speed = str(iface_speed)
        port_speed_facts = {_: iface_speed for _ in
                            port_alias_facts['port_alias_map'].keys()}

    port_alias = list()
    port_name_map = dict()
    port_alias_map = dict()
    port_speed = dict()

    # Change port alias names to make it common for all platforms
    logger.info('Updating common port alias names in redis db')
    for i, item in enumerate(default_interfaces):
        port_alias_new = 'TestAlias{}'.format(i)
        asic_index = duthost.get_port_asic_instance(item).asic_index
        port_alias_old = port_alias_facts['port_name_map'][item]
        port_alias.append(port_alias_new)
        port_name_map[item] = port_alias_new
        port_alias_map[port_alias_new] = item
        port_speed[port_alias_new] = port_speed_facts[port_alias_old]

        #sonic-db-cli command
        db_cmd = 'sudo {} CONFIG_DB HSET "PORT|{}" alias {}'\
            .format(duthost.asic_instance(asic_index).sonic_db_cli,
                    item,
                    port_alias_new)
        # Update port alias name in redis db
        duthost.command(db_cmd)

    upport_alias_list = [ port_name_map[item] for item in up_ports ]
    portchannel_members = [ member for portchannel in minigraph_portchannels.values() for member in portchannel['members'] ]
    physical_interfaces = [ item for item in up_ports if item not in portchannel_members ]
    setup_info = {
         'default_interfaces' : default_interfaces,
         'minigraph_facts' : minigraph_facts,
         'physical_interfaces' : physical_interfaces,
         'port_alias' : port_alias,
         'port_name_map' : port_name_map,
         'port_alias_map' : port_alias_map,
         'port_speed' : port_speed,
         'up_ports' : up_ports,
         'upport_alias_list' : upport_alias_list
    }

    yield setup_info

    logger.info('Reverting the port alias name in redis db to the actual values')
    for item in default_interfaces:
        asic_index = duthost.get_port_asic_instance(item).asic_index
        port_alias_old = port_alias_facts['port_name_map'][item]
        db_cmd = 'sudo {} CONFIG_DB HSET "PORT|{}" alias {}'\
            .format(duthost.asic_instance(asic_index).sonic_db_cli,
                    item,
                    port_alias_old)
        duthost.command(db_cmd)

@pytest.fixture(scope='module', params=['alias', 'default'])
def setup_config_mode(ansible_adhoc, duthosts, enum_rand_one_per_hwsku_frontend_hostname, request):
    """
    Creates a guest user and configures the interface naming mode

    Args:
        ansible_adhoc: Fixture provided by the pytest-ansible package
        duthost: AnsibleHost instance for DUT
        request: request parameters for setup_config_mode fixture
    Yields:
        dutHostGuest: AnsibleHost instance for DUT with user as 'guest'
        mode: Interface naming mode to be configured
        ifmode: Current interface naming mode present in the DUT
    """
    duthost = duthosts[enum_rand_one_per_hwsku_frontend_hostname]
    mode = request.param

    logger.info('Creating a guest user')
    duthost.user(name='guest', groups='sudo', state ='present', shell='/bin/bash')
    duthost.shell('echo guest:guest | sudo chpasswd')

    logger.info('Configuring the interface naming mode as {} for the guest user'.format(mode))
    dutHostGuest = AnsibleHostBase(ansible_adhoc, duthost.hostname, become_user='guest')
    dutHostGuest.shell('sudo config interface_naming_mode {}'.format(mode))
    ifmode = dutHostGuest.shell('cat /home/guest/.bashrc | grep SONIC_CLI_IFACE_MODE')['stdout'].split('=')[-1]
    naming_mode = dutHostGuest.shell('SONIC_CLI_IFACE_MODE={} show interfaces naming_mode'.format(ifmode))['stdout']

    # If the correct mode is not set in .bashrc, all test cases will fail.
    # So return Error from this fixture itself.
    if (ifmode != mode) or (naming_mode != mode):
        logger.info('Removing the created guest user')
        duthost.user(name='guest', groups='sudo', state ='absent', shell='/bin/bash', remove='yes')
        pytest.fail('Interface naming mode in .bashrc "{}", returned by show interfaces naming_mode "{}" does not the match the configured naming mode "{}"'.format(ifmode, naming_mode, mode))

    yield dutHostGuest, mode, ifmode

    logger.info('Removing the created guest user')
    duthost.user(name='guest', groups='sudo', state ='absent', shell='/bin/bash', remove='yes')

@pytest.fixture(scope='module')
def sample_intf(setup, duthosts, enum_rand_one_per_hwsku_frontend_hostname):
    """
    Selects and returns the alias, name and native speed of the test interface

    Args:
        setup: Fixture defined in this module
    Returns:
        sample_intf: a dictionary containing the alias, name and native
        speed of the test interface
    """
    duthost = duthosts[enum_rand_one_per_hwsku_frontend_hostname]
    minigraph_interfaces = setup['minigraph_facts']['minigraph_interfaces']
    interface_info = dict()
    interface_info['ip'] = None

    if setup['physical_interfaces']:
        interface = sorted(setup['physical_interfaces'])[0]
        asic_index = duthost.get_port_asic_instance(interface).asic_index
        interface_info['is_portchannel_member'] = False
        for item in minigraph_interfaces:
            if (item['attachto'] == interface) and (IPAddress(item['addr']).version == 4):
                interface_info['ip'] = item['subnet']
                break
    else:
        interface = sorted(setup['up_ports'])[0]
        asic_index = duthost.get_port_asic_instance(interface).asic_index
        interface_info['is_portchannel_member'] = True

    interface_info['default'] = interface
    interface_info['asic_index'] = asic_index
    interface_info['alias'] = setup['port_name_map'][interface]
    interface_info['native_speed'] = setup['port_speed'][interface_info['alias']]
    interface_info['cli_ns_option'] = duthost.asic_instance(asic_index).cli_ns_option

    return interface_info

#############################################################
######################## START OF TESTS #####################
#############################################################

# Tests to be run in all topologies

class TestShowLLDP():

    @pytest.fixture(scope="class")
    def lldp_interfaces(self, setup):
        """
        Returns the alias and names of the lldp interfaces

        Args:
            setup: Fixture defined in this module
        Returns:
            lldp_interfaces: dictionary containing lists of aliases and
            names of the lldp interfaces
        """
        minigraph_neighbors = setup['minigraph_facts']['minigraph_neighbors']
        lldp_interfaces = dict()
        lldp_interfaces['alias'] = list()
        lldp_interfaces['interface'] = list()

        for key, value in minigraph_neighbors.items():
            if 'server' not in value['name'].lower():
                lldp_interfaces['alias'].append(setup['port_name_map'][key])
                lldp_interfaces['interface'].append(key)

        if len(lldp_interfaces['alias']) == 0:
            pytest.skip('No lldp interfaces found')

        return lldp_interfaces

    def test_show_lldp_table(self, setup, setup_config_mode, lldp_interfaces):
        """
        Checks whether 'show lldp table' lists the interface name as per
        the configured naming mode
        """
        dutHostGuest, mode, ifmode = setup_config_mode
        minigraph_neighbors = setup['minigraph_facts']['minigraph_neighbors']

        lldp_table = dutHostGuest.shell('SONIC_CLI_IFACE_MODE={} show lldp table'.format(ifmode))['stdout']
        logger.info('lldp_table:\n{}'.format(lldp_table))

        if mode == 'alias':
            for alias in lldp_interfaces['alias']:
                assert re.search(r'{}.*\s+{}'.format(alias, minigraph_neighbors[setup['port_alias_map'][alias]]['name']), lldp_table) is not None
        elif mode == 'default':
            for intf in lldp_interfaces['interface']:
                assert re.search(r'{}.*\s+{}'.format(intf, minigraph_neighbors[intf]['name']), lldp_table) is not None

    def test_show_lldp_neighbor(self, setup, setup_config_mode, lldp_interfaces):
        """
        Checks whether 'show lldp neighbor <port>' lists the lldp neighbor
        information corresponding to the test interface when its interface
        alias/name is provied according to the configured naming mode
        """
        dutHostGuest, mode, ifmode = setup_config_mode
        test_intf = lldp_interfaces['alias'][0] if (mode == 'alias') else lldp_interfaces['interface'][0]
        minigraph_neighbors = setup['minigraph_facts']['minigraph_neighbors']

        lldp_neighbor = dutHostGuest.shell('SONIC_CLI_IFACE_MODE={} show lldp neighbor {}'.format(ifmode, test_intf))['stdout']
        logger.info('lldp_neighbor:\n{}'.format(lldp_neighbor))

        if mode == 'alias':
            assert re.search(r'Interface:\s+{},\svia:\sLLDP,'.format(test_intf), lldp_neighbor) is not None
            assert re.search(r'SysName:\s+{}'.format(minigraph_neighbors[setup['port_alias_map'][test_intf]]['name']), lldp_neighbor) is not None
        elif mode == 'default':
            assert re.search(r'Interface:\s+{},\svia:\sLLDP,'.format(test_intf), lldp_neighbor) is not None
            assert re.search(r'SysName:\s+{}'.format(minigraph_neighbors[test_intf]['name']), lldp_neighbor) is not None

class TestShowInterfaces():

    def test_show_interfaces_counter(self, setup, setup_config_mode):
        """
        Checks whether 'show interfaces counter' lists the interface names
        as per the configured naming mode
        """
        dutHostGuest, mode, ifmode = setup_config_mode
        regex_int = re.compile(r'(\S+)(\d+)')
        interfaces = list()

        show_intf_counter = dutHostGuest.shell('SONIC_CLI_IFACE_MODE={} show interfaces counter'.format(ifmode))
        logger.info('show_intf_counter:\n{}'.format(show_intf_counter['stdout']))

        for line in show_intf_counter['stdout_lines']:
            line = line.strip()
            if regex_int.match(line):
                interfaces.append(regex_int.match(line).group(0))

        assert(len(interfaces) > 0)

        for item in interfaces:
            if mode == 'alias':
                assert item in setup['port_alias']
            elif mode == 'default':
                assert item in setup['default_interfaces']

    def test_show_interfaces_description(self, setup_config_mode, sample_intf):
        """
        Checks whether 'show interfaces description <port>' lists the
        information corresponding to the test interface when its interface
        alias/name is provided according to the configured naming mode
        """
        dutHostGuest, mode, ifmode = setup_config_mode
        test_intf = sample_intf[mode]
        interface = sample_intf['default']
        interface_alias = sample_intf['alias']

        show_intf_desc = dutHostGuest.shell('SONIC_CLI_IFACE_MODE={} show interfaces description {} | sed -n "/^ *Eth/ p"'.format(ifmode, test_intf))['stdout']
        logger.info('show_intf_desc:\n{}'.format(show_intf_desc))

        assert re.search(r'{}.*{}'.format(interface, interface_alias), show_intf_desc) is not None

    def test_show_interfaces_status(self, setup_config_mode, sample_intf):
        """
        Checks whether 'show interfaces status <port>' lists the information
        corresponding to the test interface when its interface alias/name
        is provided according to the configured naming mode
        """
        dutHostGuest, mode, ifmode = setup_config_mode
        test_intf = sample_intf[mode]
        interface = sample_intf['default']
        interface_alias = sample_intf['alias']
        regex_int = re.compile(r'(\S+)\s+[\d,N\/A]+\s+(\w+)\s+(\d+)\s+[\w\/]+\s+([\w\/]+)\s+(\w+)\s+(\w+)\s+(\w+)')

        show_intf_status = dutHostGuest.shell('SONIC_CLI_IFACE_MODE={0} show interfaces status {1} | grep -w {1}'.format(ifmode, test_intf))
        logger.info('show_intf_status:\n{}'.format(show_intf_status['stdout']))

        line = show_intf_status['stdout'].strip()
        if regex_int.match(line) and interface == regex_int.match(line).group(1):
            name = regex_int.match(line).group(1)
            alias = regex_int.match(line).group(4)

        assert (name == interface) and (alias == interface_alias)

    def test_show_interfaces_portchannel(self, setup, setup_config_mode):
        """
        Checks whether 'show interfaces portchannel' lists the member
        interface names as per the configured naming mode
        """
        dutHostGuest, mode, ifmode = setup_config_mode
        minigraph_portchannels = setup['minigraph_facts']['minigraph_portchannels']
        if not minigraph_portchannels:
            pytest.skip('No portchannels found')

        int_po = dutHostGuest.shell('SONIC_CLI_IFACE_MODE={} sudo show interfaces portchannel'.format(ifmode))['stdout']
        logger.info('int_po:\n{}'.format(int_po))

        for key, value in minigraph_portchannels.items():
            if mode == 'alias':
                assert re.search(r'{}\s+LACP\(A\)\(Up\).*{}'.format(key, setup['port_name_map'][value['members'][0]]), int_po) is not None
            elif mode == 'default':
                assert re.search(r'{}\s+LACP\(A\)\(Up\).*{}'.format(key, value['members'][0]), int_po) is not None

def test_show_pfc_counters(setup, setup_config_mode):
    """
    Checks whether 'show pfc counters' lists the interface names as
    per the configured naming mode
    """
    dutHostGuest, mode, ifmode = setup_config_mode
    pfc_rx = dutHostGuest.shell('SONIC_CLI_IFACE_MODE={} sudo show pfc counters | sed -n "/Port Rx/,/^$/p"'.format(ifmode))['stdout']
    pfc_tx = dutHostGuest.shell('SONIC_CLI_IFACE_MODE={} sudo show pfc counters | sed -n "/Port Tx/,/^$/p"'.format(ifmode))['stdout']
    logger.info('pfc_rx:\n{}'.format(pfc_rx))
    logger.info('pfc_tx:\n{}'.format(pfc_tx))

    if mode == 'alias':
        for alias in setup['port_alias']:
            assert (alias in pfc_rx) and (alias in pfc_tx)
            assert (setup['port_alias_map'][alias] not in pfc_rx) and (setup['port_alias_map'][alias] not in pfc_tx)
    elif mode == 'default':
        for intf in setup['default_interfaces']:
            assert (intf in pfc_rx) and (intf in pfc_tx)
            assert (setup['port_name_map'][intf] not in pfc_rx) and (setup['port_name_map'][intf] not in pfc_tx)

class TestShowPriorityGroup():

    @pytest.fixture(scope="class", autouse=True)
    def setup_check_topo(self, duthosts, enum_rand_one_per_hwsku_frontend_hostname):
        skip_test_for_multi_asic(duthosts, enum_rand_one_per_hwsku_frontend_hostname)

    def test_show_priority_group_persistent_watermark_headroom(self, setup, setup_config_mode):
        """
        Checks whether 'show priority-group persistent-watermark headroom'
        lists the interface names as per the configured naming mode
        """
        dutHostGuest, mode, ifmode = setup_config_mode
        show_pg = dutHostGuest.shell('SONIC_CLI_IFACE_MODE={} show priority-group persistent-watermark headroom'.format(ifmode))['stdout']
        logger.info('show_pg:\n{}'.format(show_pg))

        if mode == 'alias':
            for alias in setup['upport_alias_list']:
                assert re.search(r'{}.*'.format(alias), show_pg) is not None
        elif mode == 'default':
            for intf in setup['up_ports']:
                assert re.search(r'{}.*'.format(intf), show_pg) is not None

    def test_show_priority_group_persistent_watermark_shared(self, setup, setup_config_mode):
        """
        Checks whether 'show priority-group persistent-watermark shared'
        lists the interface names as per the configured naming mode
        """
        dutHostGuest, mode, ifmode = setup_config_mode
        show_pg = dutHostGuest.shell('SONIC_CLI_IFACE_MODE={} show priority-group persistent-watermark shared'.format(ifmode))['stdout']
        logger.info('show_pg:\n{}'.format(show_pg))

        if mode == 'alias':
            for alias in setup['upport_alias_list']:
                assert re.search(r'{}.*'.format(alias), show_pg) is not None
        elif mode == 'default':
            for intf in setup['up_ports']:
                assert re.search(r'{}.*'.format(intf), show_pg) is not None

    def test_show_priority_group_watermark_headroom(self, setup, setup_config_mode):
        """
        Checks whether 'show priority-group watermark headroom' lists the
        interface names as per the configured naming mode
        """
        dutHostGuest, mode, ifmode = setup_config_mode
        show_pg = dutHostGuest.shell('SONIC_CLI_IFACE_MODE={} show priority-group watermark headroom'.format(ifmode))['stdout']
        logger.info('show_pg:\n{}'.format(show_pg))

        if mode == 'alias':
            for alias in setup['upport_alias_list']:
                assert re.search(r'{}.*'.format(alias), show_pg) is not None
        elif mode == 'default':
            for intf in setup['up_ports']:
                assert re.search(r'{}.*'.format(intf), show_pg) is not None

    def test_show_priority_group_watermark_shared(self, setup, setup_config_mode):
        """
        Checks whether 'show priority-group watermark shared' lists the
        interface names as per the configured naming mode
        """
        dutHostGuest, mode, ifmode = setup_config_mode
        show_pg = dutHostGuest.shell('SONIC_CLI_IFACE_MODE={} show priority-group watermark shared'.format(ifmode))['stdout']
        logger.info('show_pg:\n{}'.format(show_pg))

        if mode == 'alias':
            for alias in setup['upport_alias_list']:
                assert re.search(r'{}.*'.format(alias), show_pg) is not None
        elif mode == 'default':
            for intf in setup['up_ports']:
                assert re.search(r'{}.*'.format(intf), show_pg) is not None


class TestShowQueue():

    @pytest.fixture(scope="class", autouse=True)
    def setup_check_topo(self, duthosts, enum_rand_one_per_hwsku_frontend_hostname):
        skip_test_for_multi_asic(
            duthosts, enum_rand_one_per_hwsku_frontend_hostname)
        
    @pytest.fixture(scope="class", name="supported_queues", autouse=True)
    def setup_queues(self, duthosts, rand_one_dut_hostname, enum_frontend_asic_index):
        """
        Collects supported SAI queue types for 'show queue' command
        """
        duthost = duthosts[rand_one_dut_hostname]
        sonic_asic = duthost.asic_instance(asic_index=enum_frontend_asic_index)
        redis_out = sonic_asic.run_redis_cmd(argv=["redis-dump", "-d", 1, "-y", "-k", "*ASIC_STATE:SAI_OBJECT_TYPE_QUEUE*"])
        supported_queues = set(re.findall(r'SAI_QUEUE_TYPE_(\w*)', ''.join(redis_out)))
        return supported_queues

    def test_show_queue_counters(self, setup, setup_config_mode, duthosts, enum_rand_one_per_hwsku_frontend_hostname):
        """
        Checks whether 'show queue counters' lists the interface names as
        per the configured naming mode
        """
        dutHostGuest, mode, ifmode = setup_config_mode
        queue_counter = dutHostGuest.shell('SONIC_CLI_IFACE_MODE={} sudo show queue counters | grep "UC\|MC\|ALL"'.format(ifmode))['stdout']
        logger.info('queue_counter:\n{}'.format(queue_counter))

        duthost = duthosts[enum_rand_one_per_hwsku_frontend_hostname]
        buffer_queue_keys = redis_get_keys(duthost, 'CONFIG_DB', 'BUFFER_QUEUE|*')
        interfaces = set()

        for key in buffer_queue_keys:
            try:
                interfaces.add(key.split('|')[1])
            except IndexError:
                pass

        if mode == 'alias':
            for intf in interfaces:
                alias = setup['port_name_map'][intf]
                assert (re.search(r'{}\s+[U|M]C|ALL\d\s+\S+\s+\S+\s+\S+\s+\S+'.format(alias), queue_counter) is not None) and (setup['port_alias_map'][alias] not in queue_counter)
        elif mode == 'default':
            for intf in interfaces:
                assert (re.search(r'{}\s+[U|M]C|ALL\d\s+\S+\s+\S+\s+\S+\s+\S+'.format(intf), queue_counter) is not None) and (setup['port_name_map'][intf] not in queue_counter)

    def test_show_queue_counters_interface(self, setup_config_mode, sample_intf):
        """
        Check whether the interface name is present in output in the format
        corresponding to the mode set
        """
        dutHostGuest, mode, ifmode = setup_config_mode
        test_intf = sample_intf[mode]
        queue_counter_intf = dutHostGuest.shell('SONIC_CLI_IFACE_MODE={} sudo show queue counters {} | grep "UC\|MC\|ALL"'.format(ifmode, test_intf))
        logger.info('queue_counter_intf:\n{}'.format(queue_counter_intf))

        for i in range(len(queue_counter_intf['stdout_lines'])):
            assert re.search(r'{}\s+[U|M]C|ALL{}\s+\S+\s+\S+\s+\S+\s+\S+'.format(test_intf, i), queue_counter_intf['stdout']) is not None
<<<<<<< HEAD
            
    @pytest.mark.parametrize("queues", ["multicast", "unicast", "all"])
    def test_show_queue_persistent_watermark(self, setup, setup_config_mode, queues, supported_queues):
=======

    def test_show_queue_persistent_watermark_multicast(self, setup, setup_config_mode):
        """
        Checks whether 'show queue persistent-watermark multicast' lists
        the interface names as per the configured naming mode
        """
        dutHostGuest, mode, ifmode = setup_config_mode
        show_queue_wm_mcast = dutHostGuest.shell('SONIC_CLI_IFACE_MODE={} show queue persistent-watermark multicast'.format(ifmode))['stdout']
        logger.info('show_queue_wm_mcast:\n{}'.format(show_queue_wm_mcast))

        if show_queue_wm_mcast != "Object map from the COUNTERS_DB is empty because the multicast queues are not configured in the CONFIG_DB!":
            if mode == 'alias':
                for alias in setup['port_alias']:
                    assert re.search(r'{}'.format(alias), show_queue_wm_mcast) is not None
            elif mode == 'default':
                for intf in setup['default_interfaces']:
                    assert re.search(r'{}'.format(intf), show_queue_wm_mcast) is not None

    def test_show_queue_persistent_watermark_unicast(self, setup, setup_config_mode):
>>>>>>> 8289c70c
        """
        Checks whether 'show queue persistent-watermark [multicast|unicast|all]'
        lists the interface names as per the configured naming mode
        """
        if queues.upper() not in supported_queues:
            pytest.skip("Unsupported queue type")
        dutHostGuest, mode, ifmode = setup_config_mode
        show_queue_pwm_cast = dutHostGuest.shell('SONIC_CLI_IFACE_MODE={} show queue persistent-watermark {}'.format(ifmode, queues))['stdout']
        logger.info('show_queue_pwm_cast:\n{}'.format(show_queue_pwm_cast))

<<<<<<< HEAD
        if mode == 'alias':
            for alias in setup['port_alias']:
                assert re.search(r'{}'.format(alias), show_queue_pwm_cast) is not None
        elif mode == 'default':
            for intf in setup['default_interfaces']:
                assert re.search(r'{}'.format(intf), show_queue_pwm_cast) is not None
=======
        if show_queue_wm_mcast != "Object map from the COUNTERS_DB is empty because the multicast queues are not configured in the CONFIG_DB!":
            if mode == 'alias':
                for alias in setup['port_alias']:
                    assert re.search(r'{}'.format(alias), show_queue_wm_mcast) is not None
            elif mode == 'default':
                for intf in setup['default_interfaces']:
                    assert re.search(r'{}'.format(intf), show_queue_wm_mcast) is not None
>>>>>>> 8289c70c

    @pytest.mark.parametrize("queues", ["multicast", "unicast", "all"])
    def test_show_queue_watermark(self, setup, setup_config_mode, queues, supported_queues):
        """
        Checks whether 'show queue watermark [multicast|unicast|all]'
        lists the interface names as per the configured naming mode
        """
        if queues.upper() not in supported_queues:
            pytest.skip("Unsupported queue type")
        dutHostGuest, mode, ifmode = setup_config_mode
        show_queue_wm_cast = dutHostGuest.shell('SONIC_CLI_IFACE_MODE={} show queue watermark {}'.format(ifmode, queues))['stdout']
        logger.info('show_queue_wm_cast:\n{}'.format(show_queue_wm_cast))

        if mode == 'alias':
            for alias in setup['port_alias']:
                assert re.search(r'{}'.format(alias), show_queue_wm_cast) is not None
        elif mode == 'default':
            for intf in setup['default_interfaces']:
                assert re.search(r'{}'.format(intf), show_queue_wm_cast) is not None

# Tests to be run in t0/m0 topology

class TestShowVlan():

    @pytest.fixture(scope="class", autouse=True)
    def setup_check_topo(self, tbinfo):
        if tbinfo['topo']['type'] not in ['t0', 'm0']:
            pytest.skip('Unsupported topology')

    @pytest.fixture()
    def setup_vlan(self, setup_config_mode):
        """
        Creates VLAN 100 for testing and cleans it up on completion

        Args:
            setup_config_mode: Fixture defined in this module
        Yields:
            None
        """
        dutHostGuest, mode, ifmode = setup_config_mode
        logger.info('Creating a test vlan 100')
        dutHostGuest.shell('SONIC_CLI_IFACE_MODE={} sudo config vlan add 100'.format(ifmode))
        yield

        logger.info('Cleaning up the test vlan 100')
        dutHostGuest.shell('SONIC_CLI_IFACE_MODE={} sudo config vlan del 100'.format(ifmode))

    def test_show_vlan_brief(self, setup, setup_config_mode):
        """
        Checks whether 'show vlan brief' lists the interface names
        as per the configured naming mode
        """
        dutHostGuest, mode, ifmode = setup_config_mode
        minigraph_vlans = setup['minigraph_facts']['minigraph_vlans']

        show_vlan_brief = dutHostGuest.shell('SONIC_CLI_IFACE_MODE={} sudo show vlan brief'.format(ifmode))['stdout']
        logger.info('show_vlan_brief:\n{}'.format(show_vlan_brief))

        vlan_type = minigraph_vlans['Vlan1000'].get('type', 'untagged').lower()

        for item in minigraph_vlans['Vlan1000']['members']:
            if mode == 'alias':
                assert re.search(r'{}.*{}'.format(setup['port_name_map'][item], vlan_type), show_vlan_brief) is not None
            elif mode == 'default':
                assert re.search(r'{}.*{}'.format(item, vlan_type), show_vlan_brief) is not None

    @pytest.mark.usefixtures('setup_vlan')
    def test_show_vlan_config(self, setup, setup_config_mode):
        """
        Checks whether 'config vlan member add <vlan> <intf>' adds
        the test interface when its interface alias/name is provided
        as per the configured naming mode
        """
        dutHostGuest, mode, ifmode = setup_config_mode
        minigraph_vlans = setup['minigraph_facts']['minigraph_vlans']
        vlan_interface = minigraph_vlans[minigraph_vlans.keys()[0]]['members'][0]
        vlan_interface_alias = setup['port_name_map'][vlan_interface]
        v_intf = vlan_interface_alias if (mode == 'alias') else vlan_interface

        dutHostGuest.shell('SONIC_CLI_IFACE_MODE={} sudo config vlan member add 100 {}'.format(ifmode, v_intf))
        show_vlan = dutHostGuest.shell('SONIC_CLI_IFACE_MODE={} sudo show vlan config | grep -w "Vlan100"'.format(ifmode))['stdout']
        logger.info('show_vlan:\n{}'.format(show_vlan))
        dutHostGuest.shell('SONIC_CLI_IFACE_MODE={} sudo config vlan member del 100 {}'.format(ifmode, v_intf))

        assert v_intf in show_vlan

# Tests to be run in t1 topology

class TestConfigInterface():

    @pytest.fixture(scope="class", autouse=True)
    def setup_check_topo(self, tbinfo):
        if tbinfo['topo']['type'] not in ['t2', 't1']:
            pytest.skip('Unsupported topology')

    @pytest.fixture(scope='class', autouse=True)
    def reset_config_interface(self, duthosts, enum_rand_one_per_hwsku_frontend_hostname, sample_intf):
        """
        Resets the test interface's configurations on completion of
        all tests in the enclosing test class.

        Args:
            duthost: AnsibleHost instance for DUT
            test_intf: Fixture defined in this module
        Yields:
            None
        """
        duthost = duthosts[enum_rand_one_per_hwsku_frontend_hostname]
        interface = sample_intf['default']
        interface_ip = sample_intf['ip']
        native_speed = sample_intf['native_speed']
        cli_ns_option = sample_intf['cli_ns_option']


        yield

        if interface_ip is not None:
            duthost.shell('config interface {} ip add {} {}'.format(cli_ns_option, interface, interface_ip))

        duthost.shell('config interface {} startup {}'.format(cli_ns_option, interface))
        duthost.shell('config interface {} speed {} {}'.format(cli_ns_option, interface, native_speed))

    def test_config_interface_ip(self, setup_config_mode, sample_intf):
        """
        Checks whether 'config interface ip add/remove <intf> <ip>'
        adds/removes the ip on the test interface when its interface
        alias/name is provided as per the configured naming mode
        """
        if sample_intf['ip'] is None:
            pytest.skip('No L3 physical interface present')

        dutHostGuest, mode, ifmode = setup_config_mode
        test_intf = sample_intf[mode]
        test_intf_ip = sample_intf['ip']
        cli_ns_option = sample_intf['cli_ns_option']

        out = dutHostGuest.shell('SONIC_CLI_IFACE_MODE={} sudo config interface {} ip remove {} {}'.format(
            ifmode, cli_ns_option, test_intf, test_intf_ip))
        if out['rc'] != 0:
            pytest.fail()

        wait(3)
        show_ip_intf = dutHostGuest.shell('SONIC_CLI_IFACE_MODE={} show ip interface'.format(ifmode))['stdout']
        logger.info('show_ip_intf:\n{}'.format(show_ip_intf))

        assert re.search(r'{}\s+{}'.format(test_intf, test_intf_ip), show_ip_intf) is None

        out = dutHostGuest.shell('SONIC_CLI_IFACE_MODE={} sudo config interface {} ip add {} {}'.format(
            ifmode, cli_ns_option, test_intf, test_intf_ip))
        if out['rc'] != 0:
            pytest.fail()

        wait(3)
        show_ip_intf = dutHostGuest.shell('SONIC_CLI_IFACE_MODE={} show ip interface'.format(ifmode))['stdout']
        logger.info('show_ip_intf:\n{}'.format(show_ip_intf))

        assert re.search(r'{}\s+{}'.format(test_intf, test_intf_ip), show_ip_intf) is not None

    def test_config_interface_state(self, setup_config_mode, sample_intf):
        """
        Checks whether 'config interface startup/shutdown <intf>'
        changes the admin state of the test interface to up/down when
        its interface alias/name is provided as per the configured
        naming mode
        """
        dutHostGuest, mode, ifmode = setup_config_mode
        test_intf = sample_intf[mode]
        interface = sample_intf['default']
        cli_ns_option = sample_intf['cli_ns_option']

        regex_int = re.compile(r'(\S+)\s+[\d,N\/A]+\s+(\w+)\s+(\d+)\s+[\w\/]+\s+([\w\/]+)\s+(\w+)\s+(\w+)\s+(\w+)')
        
        def _port_status(expected_state):
            admin_state = ""
            show_intf_status = dutHostGuest.shell('SONIC_CLI_IFACE_MODE={0} show interfaces status {1} | grep -w {1}'.format(ifmode, test_intf))
            logger.info('show_intf_status:\n{}'.format(show_intf_status['stdout']))

            line = show_intf_status['stdout'].strip()
            if regex_int.match(line) and interface == regex_int.match(line).group(1):
                admin_state = regex_int.match(line).group(7)

            return admin_state == expected_state

        out = dutHostGuest.shell('SONIC_CLI_IFACE_MODE={} sudo config interface {} shutdown {}'.format(
            ifmode, cli_ns_option, test_intf))
        if out['rc'] != 0:
            pytest.fail()
        pytest_assert(wait_until(PORT_TOGGLE_TIMEOUT, 2, 0, _port_status, 'down'),
                        "Interface {} should be admin down".format(test_intf))

        out = dutHostGuest.shell('SONIC_CLI_IFACE_MODE={} sudo config interface {} startup {}'.format(
            ifmode, cli_ns_option, test_intf))
        if out['rc'] != 0:
            pytest.fail()
        pytest_assert(wait_until(PORT_TOGGLE_TIMEOUT, 2, 0, _port_status, 'up'),
                        "Interface {} should be admin up".format(test_intf))


    def test_config_interface_speed(self, setup_config_mode, sample_intf, duthosts, enum_rand_one_per_hwsku_frontend_hostname):
        """
        Checks whether 'config interface speed <intf> <speed>' sets
        speed of the test interface when its interface alias/name is
        provided as per the configured naming mode
        """
        dutHostGuest, mode, ifmode = setup_config_mode
        test_intf = sample_intf[mode]
        interface = sample_intf['default']
        native_speed = sample_intf['native_speed']
        cli_ns_option = sample_intf['cli_ns_option']
        asic_index = sample_intf['asic_index']
        duthost = duthosts[enum_rand_one_per_hwsku_frontend_hostname]
        # Get supported speeds for interface
        supported_speeds = duthost.get_supported_speeds(interface)
        # Remove native speed from supported speeds
        if supported_speeds != None:
            supported_speeds.remove(native_speed)
        # Set speed to configure
        configure_speed = supported_speeds[0] if supported_speeds else native_speed

        out = dutHostGuest.shell('SONIC_CLI_IFACE_MODE={} sudo config interface {} speed {} {}'.format(
             ifmode,cli_ns_option, test_intf, configure_speed))

        if out['rc'] != 0:
            pytest.fail()

        db_cmd = 'sudo {} CONFIG_DB HGET "PORT|{}" speed'\
            .format(duthost.asic_instance(asic_index).sonic_db_cli,
                    interface)

        speed = dutHostGuest.shell('SONIC_CLI_IFACE_MODE={} {}'.format(ifmode, db_cmd))['stdout']
        logger.info('speed: {}'.format(speed))

        assert speed == configure_speed

        out = dutHostGuest.shell('SONIC_CLI_IFACE_MODE={} sudo config interface {}  speed {} {}'.format(
            ifmode, cli_ns_option, test_intf, native_speed))
        if out['rc'] != 0:
            pytest.fail()

        speed = dutHostGuest.shell('SONIC_CLI_IFACE_MODE={} {}'.format(ifmode, db_cmd))['stdout']
        logger.info('speed: {}'.format(speed))

        assert speed == native_speed

def test_show_acl_table(setup, setup_config_mode, tbinfo):
    """
    Checks whether 'show acl table DATAACL' lists the interface names
    as per the configured naming mode
    """
    if tbinfo['topo']['type'] not in  ['t1', 't2']:
        pytest.skip('Unsupported topology')

    if not setup['physical_interfaces']:
        pytest.skip('No non-portchannel member interface present')

    dutHostGuest, mode, ifmode = setup_config_mode
    minigraph_acls = setup['minigraph_facts']['minigraph_acls']

    if 'DataAcl' not in minigraph_acls:
        pytest.skip("Skipping test since DATAACL table is not supported on this platform")

    acl_table = dutHostGuest.shell('SONIC_CLI_IFACE_MODE={} show acl table DATAACL'.format(ifmode))['stdout']
    logger.info('acl_table:\n{}'.format(acl_table))

    for item in minigraph_acls['DataAcl']:
        if item in setup['physical_interfaces']:
            if mode == 'alias':
                assert setup['port_name_map'][item] in acl_table
            elif mode == 'default':
                assert item in acl_table

def test_show_interfaces_neighbor_expected(setup, setup_config_mode, tbinfo,duthosts, enum_rand_one_per_hwsku_frontend_hostname):
    """
    Checks whether 'show interfaces neighbor expected' lists the
    interface names as per the configured naming mode
    """
    if tbinfo['topo']['type'] not in ['t1', 't2']:
        pytest.skip('Unsupported topology')

    skip_test_for_multi_asic(duthosts, enum_rand_one_per_hwsku_frontend_hostname)

    dutHostGuest, mode, ifmode = setup_config_mode
    minigraph_neighbors = setup['minigraph_facts']['minigraph_neighbors']

    show_int_neighbor = dutHostGuest.shell('SONIC_CLI_IFACE_MODE={} show interfaces neighbor expected'.format(ifmode))['stdout']
    logger.info('show_int_neighbor:\n{}'.format(show_int_neighbor))

    for key, value in minigraph_neighbors.items():
        if 'server' not in value['name'].lower():
            if mode == 'alias':
                assert re.search(r'{}\s+{}'.format(setup['port_name_map'][key], value['name']), show_int_neighbor) is not None
            elif mode == 'default':
                assert re.search(r'{}\s+{}'.format(key, value['name']), show_int_neighbor) is not None

class TestNeighbors():

    @pytest.fixture(scope="class", autouse=True)
    def setup_check_topo(self, setup, tbinfo, duthosts, enum_rand_one_per_hwsku_frontend_hostname):
        if tbinfo['topo']['type'] not in ['t2', 't1']:
            pytest.skip('Unsupported topology')
        duthost = duthosts[enum_rand_one_per_hwsku_frontend_hostname]
        if duthost.is_multi_asic:
            pytest.skip("CLI not supported")

        if not setup['physical_interfaces']:
            pytest.skip('No non-portchannel member interface present')

    def test_show_arp(self, duthosts, enum_rand_one_per_hwsku_frontend_hostname, setup, setup_config_mode):
        """
        Checks whether 'show arp' lists the interface names as per the
        configured naming mode
        """
        duthost = duthosts[enum_rand_one_per_hwsku_frontend_hostname]
        dutHostGuest, mode, ifmode = setup_config_mode
        arptable = duthost.switch_arptable()['ansible_facts']['arptable']
        minigraph_portchannels = setup['minigraph_facts']['minigraph_portchannels']

        arp_output = dutHostGuest.shell('SONIC_CLI_IFACE_MODE={} show arp'.format(ifmode))['stdout']
        logger.info('arp_output:\n{}'.format(arp_output))

        for item in arptable['v4']:
            # To ignore Midplane interface, added check on what is being set in setup fixture
            if (arptable['v4'][item]['interface'] in setup['port_name_map']) and (arptable['v4'][item]['interface'] not in minigraph_portchannels):
                if mode == 'alias':
                    assert re.search(r'{}.*\s+{}'.format(item, setup['port_name_map'][arptable['v4'][item]['interface']]), arp_output) is not None
                elif mode == 'default':
                    assert re.search(r'{}.*\s+{}'.format(item, arptable['v4'][item]['interface']), arp_output) is not None

    def test_show_ndp(self, duthosts, enum_rand_one_per_hwsku_frontend_hostname, setup, setup_config_mode):
        """
        Checks whether 'show ndp' lists the interface names as per the
        configured naming mode
        """
        duthost = duthosts[enum_rand_one_per_hwsku_frontend_hostname]
        dutHostGuest, mode, ifmode = setup_config_mode
        arptable = duthost.switch_arptable()['ansible_facts']['arptable']
        minigraph_portchannels = setup['minigraph_facts']['minigraph_portchannels']

        ndp_output = dutHostGuest.shell('SONIC_CLI_IFACE_MODE={} show ndp'.format(ifmode))['stdout']
        logger.info('ndp:\n{}'.format(ndp_output))

        for addr, detail in arptable['v6'].items():
            if (
                    detail['macaddress'] != 'None' and
                    detail['interface'] in setup['port_name_map'] and
                    detail['interface'] not in minigraph_portchannels
            ):
                if mode == 'alias':
                    assert re.search(r'{}.*\s+{}'.format(addr, setup['port_name_map'][detail['interface']]), ndp_output) is not None
                elif mode == 'default':
                    assert re.search(r'{}.*\s+{}'.format(addr, detail['interface']), ndp_output) is not None


class TestShowIP():

    @pytest.fixture(scope="class", autouse=True)
    def setup_check_topo(self, setup, tbinfo):
        if tbinfo['topo']['type'] not in ['t2', 't1']:
            pytest.skip('Unsupported topology')

        if not setup['physical_interfaces']:
            pytest.skip('No non-portchannel member interface present')

    @pytest.fixture(scope='class')
    def spine_ports(self, setup, tbinfo):
        """
        Returns the alias and names of the spine ports

        Args:
            setup: Fixture defined in this module
        Returns:
            spine_ports: dictionary containing lists of aliases and names
            of the spine ports
        """
        minigraph_neighbors = setup['minigraph_facts']['minigraph_neighbors']
        spine_ports = dict()
        spine_ports['interface'] = list()
        spine_ports['alias'] = list()

        for key, value in minigraph_neighbors.items():
            if (key in setup['physical_interfaces'] 
                    and ('T2' in value['name'] or (tbinfo['topo']['type'] == 't2' and 'T3' in value['name']))):
                spine_ports['interface'].append(key)
                spine_ports['alias'].append(setup['port_name_map'][key])

        if not spine_ports['interface']:
            pytest.skip('No non-portchannel member interface present')

        logger.info('spine_ports:\n{}'.format(spine_ports))
        return spine_ports

    def test_show_ip_interface(self, setup, setup_config_mode):
        """
        Checks whether 'show ip interface' lists the interface names as
        per the configured naming mode
        """
        dutHostGuest, mode, ifmode = setup_config_mode
        minigraph_interfaces = setup['minigraph_facts']['minigraph_interfaces']

        show_ip_interface = dutHostGuest.shell('SONIC_CLI_IFACE_MODE={} show ip interface'.format(ifmode))['stdout']
        logger.info('show_ip_interface:\n{}'.format(show_ip_interface))

        for item in minigraph_interfaces:
            if IPAddress(item['addr']).version == 4:
                if mode == 'alias':
                    assert re.search(r'{}\s+{}'.format(setup['port_name_map'][item['attachto']], item['addr']), show_ip_interface) is not None
                elif mode == 'default':
                    assert re.search(r'{}\s+{}'.format(item['attachto'], item['addr']), show_ip_interface) is not None

    def test_show_ipv6_interface(self, setup, setup_config_mode):
        """
        Checks whether 'show ipv6 interface' lists the interface names as
        per the configured naming mode
        """
        dutHostGuest, mode, ifmode = setup_config_mode
        minigraph_interfaces = setup['minigraph_facts']['minigraph_interfaces']

        show_ipv6_interface = dutHostGuest.shell('SONIC_CLI_IFACE_MODE={} show ipv6 interface'.format(ifmode))['stdout']
        logger.info('show_ipv6_interface:\n{}'.format(show_ipv6_interface))

        for item in minigraph_interfaces:
            if IPAddress(item['addr']).version == 6:
                if mode == 'alias':
                    assert re.search(r'{}\s+{}'.format(setup['port_name_map'][item['attachto']], item['addr']), show_ipv6_interface) is not None
                elif mode == 'default':
                    assert re.search(r'{}\s+{}'.format(item['attachto'], item['addr']), show_ipv6_interface) is not None

    def test_show_ip_route_v4(self, setup_config_mode, spine_ports):
        """
        Checks whether 'show ip route <ip>' lists the interface name as
        per the configured naming mode
        """
        dutHostGuest, mode, ifmode = setup_config_mode
        route = dutHostGuest.shell('SONIC_CLI_IFACE_MODE={} show ip route 192.168.1.1'.format(ifmode))['stdout']
        logger.info('route:\n{}'.format(route))

        if mode == 'alias':
            for alias in spine_ports['alias']:
                assert re.search(r'via {}'.format(alias), route) is not None
        elif mode == 'default':
            for intf in spine_ports['interface']:
                assert re.search(r'via {}'.format(intf), route) is not None

    def test_show_ip_route_v6(self, setup_config_mode, spine_ports):
        """
        Checks whether 'show ipv6 route <ipv6>' lists the interface name
        as per the configured naming mode
        """
        dutHostGuest, mode, ifmode = setup_config_mode
        route = dutHostGuest.shell('SONIC_CLI_IFACE_MODE={} show ipv6 route ::/0'.format(ifmode))['stdout']
        logger.info('route:\n{}'.format(route))

        if mode == 'alias':
            for alias in spine_ports['alias']:
                assert re.search(r'via {}'.format(alias), route) is not None
        elif mode == 'default':
            for intf in spine_ports['interface']:
                assert re.search(r'via {}'.format(intf), route) is not None<|MERGE_RESOLUTION|>--- conflicted
+++ resolved
@@ -481,57 +481,26 @@
 
         for i in range(len(queue_counter_intf['stdout_lines'])):
             assert re.search(r'{}\s+[U|M]C|ALL{}\s+\S+\s+\S+\s+\S+\s+\S+'.format(test_intf, i), queue_counter_intf['stdout']) is not None
-<<<<<<< HEAD
             
     @pytest.mark.parametrize("queues", ["multicast", "unicast", "all"])
     def test_show_queue_persistent_watermark(self, setup, setup_config_mode, queues, supported_queues):
-=======
-
-    def test_show_queue_persistent_watermark_multicast(self, setup, setup_config_mode):
-        """
-        Checks whether 'show queue persistent-watermark multicast' lists
-        the interface names as per the configured naming mode
-        """
-        dutHostGuest, mode, ifmode = setup_config_mode
-        show_queue_wm_mcast = dutHostGuest.shell('SONIC_CLI_IFACE_MODE={} show queue persistent-watermark multicast'.format(ifmode))['stdout']
-        logger.info('show_queue_wm_mcast:\n{}'.format(show_queue_wm_mcast))
-
-        if show_queue_wm_mcast != "Object map from the COUNTERS_DB is empty because the multicast queues are not configured in the CONFIG_DB!":
+        """
+        Checks whether 'show queue persistent-watermark [multicast|unicast|all]'
+        lists the interface names as per the configured naming mode
+        """
+        if queues.upper() not in supported_queues:
+            pytest.skip("Unsupported queue type")
+        dutHostGuest, mode, ifmode = setup_config_mode
+        show_queue_pwm_cast = dutHostGuest.shell('SONIC_CLI_IFACE_MODE={} show queue persistent-watermark {}'.format(ifmode, queues))['stdout']
+        logger.info('show_queue_pwm_cast:\n{}'.format(show_queue_pwm_cast))
+
+        if show_queue_pwm_cast != "Object map from the COUNTERS_DB is empty because the multicast queues are not configured in the CONFIG_DB!":
             if mode == 'alias':
                 for alias in setup['port_alias']:
-                    assert re.search(r'{}'.format(alias), show_queue_wm_mcast) is not None
+                    assert re.search(r'{}'.format(alias), show_queue_pwm_cast) is not None
             elif mode == 'default':
                 for intf in setup['default_interfaces']:
-                    assert re.search(r'{}'.format(intf), show_queue_wm_mcast) is not None
-
-    def test_show_queue_persistent_watermark_unicast(self, setup, setup_config_mode):
->>>>>>> 8289c70c
-        """
-        Checks whether 'show queue persistent-watermark [multicast|unicast|all]'
-        lists the interface names as per the configured naming mode
-        """
-        if queues.upper() not in supported_queues:
-            pytest.skip("Unsupported queue type")
-        dutHostGuest, mode, ifmode = setup_config_mode
-        show_queue_pwm_cast = dutHostGuest.shell('SONIC_CLI_IFACE_MODE={} show queue persistent-watermark {}'.format(ifmode, queues))['stdout']
-        logger.info('show_queue_pwm_cast:\n{}'.format(show_queue_pwm_cast))
-
-<<<<<<< HEAD
-        if mode == 'alias':
-            for alias in setup['port_alias']:
-                assert re.search(r'{}'.format(alias), show_queue_pwm_cast) is not None
-        elif mode == 'default':
-            for intf in setup['default_interfaces']:
-                assert re.search(r'{}'.format(intf), show_queue_pwm_cast) is not None
-=======
-        if show_queue_wm_mcast != "Object map from the COUNTERS_DB is empty because the multicast queues are not configured in the CONFIG_DB!":
-            if mode == 'alias':
-                for alias in setup['port_alias']:
-                    assert re.search(r'{}'.format(alias), show_queue_wm_mcast) is not None
-            elif mode == 'default':
-                for intf in setup['default_interfaces']:
-                    assert re.search(r'{}'.format(intf), show_queue_wm_mcast) is not None
->>>>>>> 8289c70c
+                    assert re.search(r'{}'.format(intf), show_queue_pwm_cast) is not None
 
     @pytest.mark.parametrize("queues", ["multicast", "unicast", "all"])
     def test_show_queue_watermark(self, setup, setup_config_mode, queues, supported_queues):
