--- conflicted
+++ resolved
@@ -74,16 +74,10 @@
         # Update port alias name in redis db
         duthost.command(db_cmd)
 
-<<<<<<< HEAD
     upport_alias_list = [port_name_map[item] for item in up_ports]
-    portchannel_members = [member for portchannel in minigraph_portchannels.values()
+    portchannel_members = [member for portchannel in list(minigraph_portchannels.values())
                            for member in portchannel['members']]
     physical_interfaces = [item for item in up_ports if item not in portchannel_members]
-=======
-    upport_alias_list = [ port_name_map[item] for item in up_ports ]
-    portchannel_members = [ member for portchannel in list(minigraph_portchannels.values()) for member in portchannel['members'] ]
-    physical_interfaces = [ item for item in up_ports if item not in portchannel_members ]
->>>>>>> efb25e57
     setup_info = {
          'default_interfaces': default_interfaces,
          'minigraph_facts': minigraph_facts,
@@ -961,13 +955,8 @@
         spine_ports['interface'] = list()
         spine_ports['alias'] = list()
 
-<<<<<<< HEAD
-        for key, value in minigraph_neighbors.items():
+        for key, value in list(minigraph_neighbors.items()):
             if (key in setup['physical_interfaces']
-=======
-        for key, value in list(minigraph_neighbors.items()):
-            if (key in setup['physical_interfaces'] 
->>>>>>> efb25e57
                     and ('T2' in value['name'] or (tbinfo['topo']['type'] == 't2' and 'T3' in value['name']))):
                 spine_ports['interface'].append(key)
                 spine_ports['alias'].append(setup['port_name_map'][key])
