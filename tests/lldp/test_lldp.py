--- conflicted
+++ resolved
@@ -30,7 +30,6 @@
     container_name = asic.get_docker_name(feature_name)
     program_name = "orchagent"
 
-<<<<<<< HEAD
     pre_lldpctl_facts = get_num_lldpctl_facts(duthost, enum_frontend_asic_index)
     assert pre_lldpctl_facts != 0, "Cannot get lldp neighbor information"
 
@@ -50,24 +49,14 @@
         time.sleep(30)
     else:
         logger.info("Restarting program '{}' in container '{}'".format(program_name, container_name))
-        duthost.shell("sudo config feature autorestart swss disabled")
+        # disable feature autorestart. Feature is enabled/disabled at feature level and
+        # not per container namespace level.
+        duthost.shell("sudo config feature autorestart {} disabled".format(feature_name))
         _, program_pid = get_program_info(duthost, container_name, program_name)
         kill_process_by_pid(duthost, container_name, program_name, program_pid)
         is_running = is_container_running(duthost, container_name)
         pytest_assert(is_running, "Container '{}' is not running. Exiting...".format(container_name))
         duthost.shell("docker exec {} supervisorctl start {}".format(container_name, program_name))
-=======
-    logger.info("Restarting program '{}' in container '{}'".format(program_name, container_name))
-
-    # disable feature autorestart. Feature is enabled/disabled at feature level and
-    # not per container namespace level.
-    duthost.shell("sudo config feature autorestart {} disabled".format(feature_name))
-    _, program_pid = get_program_info(duthost, container_name, program_name)
-    kill_process_by_pid(duthost, container_name, program_name, program_pid)
-    is_running = is_container_running(duthost, container_name)
-    pytest_assert(is_running, "Container '{}' is not running. Exiting...".format(container_name))
-    duthost.shell("docker exec {} supervisorctl start {}".format(container_name, program_name))
->>>>>>> bf4068a5
     yield
 
 
