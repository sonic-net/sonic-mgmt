# Test plan in docs/testplan/LLDP-syncd-test-plan.md
import pytest
import json
from tests.common.helpers.sonic_db import SonicDbCli
import logging
from tests.common.reboot import reboot, REBOOT_TYPE_COLD
from tests.common.utilities import wait_until
from tests.common.helpers.assertions import pytest_assert


logger = logging.getLogger(__name__)

APPL_DB = "APPL_DB"

pytestmark = [
    pytest.mark.topology("any"),
]


@pytest.fixture(autouse="True")
def db_instance(duthosts, enum_rand_one_per_hwsku_frontend_hostname):
    duthost = duthosts[enum_rand_one_per_hwsku_frontend_hostname]
    appl_db = SonicDbCli(duthost, APPL_DB)
    # Cleanup code here
    return appl_db


# Helper function to get the LLDP_ENTRY_TABLE keys
def get_lldp_entry_keys(db):
    items = db.get_keys("LLDP_ENTRY_TABLE*")
    return [key.split(":")[1] for key in items]


# Helper function to get LLDP_ENTRY_TABLE content
def get_lldp_entry_content(db, interface):
    return db.hget_all("LLDP_ENTRY_TABLE:{}".format(interface))


# Helper function to get lldptcl output
def get_lldpctl_facts_output(duthost, enum_frontend_asic_index):
    lldpctl_facts = duthost.lldpctl_facts(
        asic_instance_id=enum_frontend_asic_index,
        skip_interface_pattern_list=["Ethernet-BP", "Ethernet-IB"],
    )["ansible_facts"]
    return lldpctl_facts


def get_lldpctl_output(duthost):
    result = duthost.shell("docker exec lldp /usr/sbin/lldpctl -f json")["stdout"]
    return json.loads(result)


# Helper function to get show lldp table output
def get_show_lldp_table_output(duthost):
    lines = duthost.shell("show lldp table")["stdout"].split("\n")[3:-2]
    interface_list = [line.split()[0] for line in lines]
    return interface_list


def assert_lldp_interfaces(
    lldp_entry_keys, show_lldp_table_int_list, lldpctl_interface
):
    # Verify LLDP_ENTRY_TABLE keys match show lldp table output
    pytest_assert(
        sorted(lldp_entry_keys) == sorted(show_lldp_table_int_list),
        "LLDP_ENTRY_TABLE keys do not match 'show lldp table' output",
    )

    # Verify LLDP_ENTRY_TABLE keys match lldpctl interface indexes
    # Handle cases where lldpctl_output["lldp"]["interface"] might be a list or dict
    if isinstance(lldpctl_interface, dict):
        lldpctl_interfaces = [interface for interface in lldpctl_interface.keys()]
    elif isinstance(lldpctl_interface, list):
        lldpctl_interfaces = [
            list(interface.keys())[0] for interface in lldpctl_interface
        ]
    else:
        raise TypeError(
            "Unexpected type for lldpctl interfaces: {}".format(type(lldpctl_interface))
        )

    pytest_assert(
        sorted(lldp_entry_keys) == sorted(lldpctl_interfaces),
        "LLDP_ENTRY_TABLE keys do not match lldpctl interface indexes",
    )


def assert_lldp_entry_content(interface, entry_content, lldpctl_interface):
    pytest_assert(
        lldpctl_interface,
        "No LLDP data found for {} in lldpctl output".format(interface),
    )

    chassis_info = lldpctl_interface["chassis"][entry_content["lldp_rem_sys_name"]]
    port_info = lldpctl_interface["port"]

    # Compare relevant fields between LLDP_ENTRY_TABLE and lldpctl output
    pytest_assert(
        entry_content["lldp_rem_chassis_id"] == chassis_info["id"]["value"],
        "lldp_rem_chassis_id does not match for {}".format(interface),
    )
    pytest_assert(
        entry_content["lldp_rem_port_id"] == port_info["id"]["value"],
        "lldp_rem_port_id does not match for {}".format(interface),
    )
    pytest_assert(
        entry_content["lldp_rem_sys_name"]
        == list(lldpctl_interface["chassis"].keys())[0],
        "lldp_rem_sys_name does not match for {}".format(interface),
    )
<<<<<<< HEAD
    if 'descr' in chassis_info.keys():
        pytest_assert(
            entry_content["lldp_rem_sys_desc"] == chassis_info["descr"],
            "lldp_rem_sys_desc does not match for {}".format(interface),
        )
    if 'descr' in port_info.keys():
        pytest_assert(
            entry_content["lldp_rem_port_desc"] == port_info.get("descr", ""),
            "lldp_rem_port_desc does not match for {}".format(interface),
        )
    if 'mgmt-ip' in chassis_info.keys():
        pytest_assert(
            entry_content["lldp_rem_man_addr"] == chassis_info.get("mgmt-ip", ""),
            "lldp_rem_man_addr does not match for {}".format(interface),
        )
=======
    pytest_assert(
        entry_content["lldp_rem_sys_desc"] == chassis_info.get("descr", ""),
        "lldp_rem_sys_desc does not match for {}".format(interface),
    )
    pytest_assert(
        entry_content["lldp_rem_port_desc"] == port_info.get("descr", ""),
        "lldp_rem_port_desc does not match for {}".format(interface),
    )
    pytest_assert(
        entry_content["lldp_rem_man_addr"] == chassis_info.get("mgmt-ip", ""),
        "lldp_rem_man_addr does not match for {}".format(interface),
    )
>>>>>>> 5c52fd58
    pytest_assert(
        entry_content["lldp_rem_sys_cap_supported"] == "28 00",
        "lldp_rem_sys_cap_supported does not match for {}".format(interface),
    )
    if interface == "eth0":
        expected_sys_cap_enable_result = (
            entry_content["lldp_rem_sys_cap_enabled"] == "28 00"
            or entry_content["lldp_rem_sys_cap_enabled"] == "20 00",
        )
    else:
        expected_sys_cap_enable_result = (
            entry_content["lldp_rem_sys_cap_enabled"] == "28 00"
        )
    pytest_assert(
        expected_sys_cap_enable_result,
        "lldp_rem_sys_cap_enabled does not match for {}".format(interface),
    )


def verify_lldp_entry(db_instance, interface):
    entry_content = get_lldp_entry_content(db_instance, interface)
    if entry_content:
        return True
    else:
        return False


def verify_lldp_table(duthost):
    output = duthost.shell("show lldp table")["stdout"]
    if "Total entries displayed" in output:
        return True
    else:
        return False


# Test case 1: Verify LLDP_ENTRY_TABLE keys match show lldp table output and lldpctl output
def test_lldp_entry_table_keys(
    duthosts, enum_rand_one_per_hwsku_frontend_hostname, db_instance
):
    duthost = duthosts[enum_rand_one_per_hwsku_frontend_hostname]
    lldp_entry_keys = get_lldp_entry_keys(db_instance)
    show_lldp_table_int_list = get_show_lldp_table_output(duthost)
    lldpctl_output = get_lldpctl_output(duthost)
    assert_lldp_interfaces(
        lldp_entry_keys, show_lldp_table_int_list, lldpctl_output["lldp"]["interface"]
    )


# Test case 2: Verify LLDP_ENTRY_TABLE content against lldpctl output
def test_lldp_entry_table_content(
    duthosts, enum_rand_one_per_hwsku_frontend_hostname, db_instance
):
    duthost = duthosts[enum_rand_one_per_hwsku_frontend_hostname]
    lldpctl_output = get_lldpctl_output(duthost)
    lldpctl_interfaces = lldpctl_output["lldp"]["interface"]

    for interface in get_lldp_entry_keys(db_instance):
        entry_content = get_lldp_entry_content(db_instance, interface)
        if isinstance(lldpctl_interfaces, dict):
            lldpctl_interface = lldpctl_interfaces.get(interface)
        elif isinstance(lldpctl_interfaces, list):
            for iface in lldpctl_interfaces:
                if list(iface.keys())[0].lower() == interface.lower():
                    lldpctl_interface = iface.get(list(iface.keys())[0])
                    logger.info("lldpctl_interface: {}".format(lldpctl_interface))
                    break
        assert_lldp_entry_content(interface, entry_content, lldpctl_interface)

        # Add assertions to compare specific fields between LLDP_ENTRY_TABLE and lldpctl output


# Test case 3: Verify LLDP_ENTRY_TABLE after interface flap
def test_lldp_entry_table_after_flap(
    duthosts, enum_rand_one_per_hwsku_frontend_hostname, db_instance
):
    duthost = duthosts[enum_rand_one_per_hwsku_frontend_hostname]
    # Fetch interfaces from LLDP_ENTRY_TABLE
    lldp_entry_keys = get_lldp_entry_keys(db_instance)
    show_lldp_table_int_list = get_show_lldp_table_output(duthost)
    lldpctl_output = get_lldpctl_output(duthost)

    for interface in lldp_entry_keys:
        if interface == "eth0":
            pytest.skip("Skipping test for eth0 interface")
        # Shutdown and startup the interface
        duthost.shell("sudo config interface shutdown {}".format(interface))
        duthost.shell("sudo config interface startup {}".format(interface))
        result = wait_until(60, 2, 5, verify_lldp_entry, db_instance, interface)
        pytest_assert(
            result,
            "After interface {} flap, no LLDP_ENTRY_TABLE entry for it.".format(
                interface
            ),
        )
        lldpctl_interfaces = lldpctl_output["lldp"]["interface"]
        assert_lldp_interfaces(
            lldp_entry_keys, show_lldp_table_int_list, lldpctl_interfaces
        )
        entry_content = get_lldp_entry_content(db_instance, interface)
        logger.info("entry_content={}".format(entry_content))
        if isinstance(lldpctl_interfaces, dict):
            lldpctl_interface = lldpctl_interfaces.get(interface)
            logger.info(
                "lldpctl_interfaces type dict, lldpctl_interface: {}".format(
                    lldpctl_interface
                )
            )
        elif isinstance(lldpctl_interfaces, list):
            for iface in lldpctl_interfaces:
                if list(iface.keys())[0].lower() == interface.lower():
                    lldpctl_interface = iface.get(list(iface.keys())[0])
                    logger.info(
                        "lldpctl_interfaces type list, lldpctl_interface: {}".format(
                            lldpctl_interface
                        )
                    )
                    break
        assert_lldp_entry_content(interface, entry_content, lldpctl_interface)


# Test case 4: Verify LLDP_ENTRY_TABLE after system reboot
def test_lldp_entry_table_after_lldp_restart(
    duthosts, enum_rand_one_per_hwsku_frontend_hostname, db_instance
):
    duthost = duthosts[enum_rand_one_per_hwsku_frontend_hostname]
    lldp_entry_keys = get_lldp_entry_keys(db_instance)
    show_lldp_table_int_list = get_show_lldp_table_output(duthost)
    lldpctl_output = get_lldpctl_output(duthost)

    # Restart the LLDP service
    duthost.shell("sudo systemctl restart lldp")
    result = wait_until(
        60, 2, 5, verify_lldp_table, duthost
    )  # Adjust based on LLDP service restart time
    pytest_assert(result, "no output for show lldp table after restarting lldp")
    result = duthost.shell("sudo systemctl status lldp")["stdout"]
    pytest_assert(
        "active (running)" in result,
        "LLDP service is not running",
    )
    lldpctl_interfaces = lldpctl_output["lldp"]["interface"]
    assert_lldp_interfaces(
        lldp_entry_keys, show_lldp_table_int_list, lldpctl_interfaces
    )
    for interface in lldp_entry_keys:
        entry_content = get_lldp_entry_content(db_instance, interface)
        logger.debug("entry_content:{}".format(entry_content))
        if isinstance(lldpctl_interfaces, dict):
            lldpctl_interface = lldpctl_interfaces.get(interface)
        elif isinstance(lldpctl_interfaces, list):
            for iface in lldpctl_interfaces:
                if list(iface.keys())[0].lower() == interface.lower():
                    lldpctl_interface = iface.get(list(iface.keys())[0])
                    break
        assert_lldp_entry_content(interface, entry_content, lldpctl_interface)


# Test case 5: Verify LLDP_ENTRY_TABLE after reboot
@pytest.mark.disable_loganalyzer
def test_lldp_entry_table_after_reboot(
    localhost, duthosts, enum_rand_one_per_hwsku_frontend_hostname, db_instance
):
    duthost = duthosts[enum_rand_one_per_hwsku_frontend_hostname]
    lldp_entry_keys = get_lldp_entry_keys(db_instance)
    show_lldp_table_int_list = get_show_lldp_table_output(duthost)
    lldpctl_output = get_lldpctl_output(duthost)

    # reboot
    logging.info("Run cold reboot on DUT")
    reboot(
        duthost,
        localhost,
        reboot_type=REBOOT_TYPE_COLD,
        reboot_helper=None,
        reboot_kwargs=None,
        safe_reboot=True,
    )
    lldpctl_interfaces = lldpctl_output["lldp"]["interface"]
    assert_lldp_interfaces(
        lldp_entry_keys, show_lldp_table_int_list, lldpctl_interfaces
    )
    for interface in get_lldp_entry_keys(db_instance):
        entry_content = get_lldp_entry_content(db_instance, interface)

        if isinstance(lldpctl_interfaces, dict):
            lldpctl_interface = lldpctl_interfaces.get(interface)
        elif isinstance(lldpctl_interfaces, list):
            for iface in lldpctl_interfaces:
                if list(iface.keys())[0].lower() == interface.lower():
                    lldpctl_interface = iface.get(list(iface.keys())[0])
                    break
        assert_lldp_entry_content(interface, entry_content, lldpctl_interface)<|MERGE_RESOLUTION|>--- conflicted
+++ resolved
@@ -108,23 +108,6 @@
         == list(lldpctl_interface["chassis"].keys())[0],
         "lldp_rem_sys_name does not match for {}".format(interface),
     )
-<<<<<<< HEAD
-    if 'descr' in chassis_info.keys():
-        pytest_assert(
-            entry_content["lldp_rem_sys_desc"] == chassis_info["descr"],
-            "lldp_rem_sys_desc does not match for {}".format(interface),
-        )
-    if 'descr' in port_info.keys():
-        pytest_assert(
-            entry_content["lldp_rem_port_desc"] == port_info.get("descr", ""),
-            "lldp_rem_port_desc does not match for {}".format(interface),
-        )
-    if 'mgmt-ip' in chassis_info.keys():
-        pytest_assert(
-            entry_content["lldp_rem_man_addr"] == chassis_info.get("mgmt-ip", ""),
-            "lldp_rem_man_addr does not match for {}".format(interface),
-        )
-=======
     pytest_assert(
         entry_content["lldp_rem_sys_desc"] == chassis_info.get("descr", ""),
         "lldp_rem_sys_desc does not match for {}".format(interface),
@@ -137,7 +120,6 @@
         entry_content["lldp_rem_man_addr"] == chassis_info.get("mgmt-ip", ""),
         "lldp_rem_man_addr does not match for {}".format(interface),
     )
->>>>>>> 5c52fd58
     pytest_assert(
         entry_content["lldp_rem_sys_cap_supported"] == "28 00",
         "lldp_rem_sys_cap_supported does not match for {}".format(interface),
