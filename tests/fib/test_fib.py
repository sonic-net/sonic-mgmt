import pytest
from netaddr import *
import time
import json
import logging
import requests
from ptf_runner import ptf_runner
from datetime import datetime 

logger = logging.getLogger(__name__)

HASH_KEYS = ['src-ip', 'dst-ip', 'src-port', 'dst-port', 'ingress-port', 'src-mac', 'dst-mac', 'ip-proto', 'vlan-id']
SRC_IP_RANGE = ['8.0.0.0', '8.255.255.255']
DST_IP_RANGE = ['9.0.0.0', '9.255.255.255']
SRC_IPV6_RANGE = ['20D0:A800:0:00::', '20D0:A800:0:00::FFFF']
DST_IPV6_RANGE = ['20D0:A800:0:01::', '20D0:A800:0:01::FFFF']
VLANIDS = range(1032, 1279)
VLANIP = '192.168.{}.1/24'

g_vars = {}

def build_fib(duthost, config_facts, fibfile, t):

    mg_facts = duthost.minigraph_facts(host=duthost.hostname)['ansible_facts']

    duthost.shell("redis-dump -d 0 -k 'ROUTE*' -y > /tmp/fib.{}.txt".format(t))
    duthost.fetch(src="/tmp/fib.{}.txt".format(t), dest="/tmp/fib")

    po = config_facts.get('PORTCHANNEL', {})
    ports = config_facts.get('PORT', {})

    with open("/tmp/fib/{}/tmp/fib.{}.txt".format(duthost.hostname, t)) as fp, \
         open(fibfile, 'w') as ofp:
        fib = json.load(fp)

        for k, v in fib.items():
            skip = False
            prefix = k.split(':', 1)[1]
            ifnames = v['value']['ifname'].split(',')
            nh = v['value']['nexthop']

            oports = []
            for ifname in ifnames:
                if po.has_key(ifname):
                    oports.append([str(mg_facts['minigraph_port_indices'][x]) for x in po[ifname]['members']])
                else:
                    if ports.has_key(ifname):
                        oports.append([str(mg_facts['minigraph_port_indices'][ifname])])
                    else:
                        logger.info("Route point to non front panel port {}:{}".format(k, v))
                        skip = True
            # skip direct attached subnet
            if nh == '0.0.0.0' or nh == '::':
                skip = True

            if not skip:
                ofp.write("{}".format(prefix))
                for op in oports:
                    ofp.write(" [{}]".format(" ".join(op)))
                ofp.write("\n")
            else:
                ofp.write("{} []\n".format(prefix))

def get_router_interface_ports(config_facts, testbed):
    """
    get all physical ports associated with router interface (physical router interface, port channel router interface and vlan router interface)
    """

    ports = config_facts.get('INTERFACE', {}).keys()
    portchannels_member_ports = []
    vlan_untag_ports = []
    portchannels_name = config_facts.get('PORTCHANNEL_INTERFACE', {}).keys()
    if portchannels_name:
        for po_name in portchannels_name:
            for port_name in config_facts.get('PORTCHANNEL', {})[po_name]['members']:
                portchannels_member_ports.append(port_name)
    if 't0' in testbed['topo']['name']:
        vlans = config_facts.get('VLAN_INTERFACE', {}).keys()
        for vlan in vlans:
            vlan_member_info = config_facts.get('VLAN_MEMBER', {}).get(vlan, {})
            if vlan_member_info:
                for port_name, tag_mode in vlan_member_info.items():
                    if tag_mode['tagging_mode'] == 'untagged':
                        vlan_untag_ports.append(port_name)

    router_interface_ports = ports + portchannels_member_ports + vlan_untag_ports

    return router_interface_ports

@pytest.mark.parametrize("ipv4, ipv6, mtu", [pytest.param(True, True, 1514)])
def test_fib(testbed, duthost, ptfhost, ipv4, ipv6, mtu):

    config_facts = duthost.config_facts(host=duthost.hostname, source="running")['ansible_facts']

    t = datetime.now().strftime('%Y-%m-%d-%H:%M:%S')

    ofpname = "/tmp/fib/{}/tmp/fib_info.{}.txt".format(duthost.hostname, t)

    build_fib(duthost, config_facts, ofpname, t)

    ptfhost.copy(src=ofpname, dest="/root/fib_info.txt")
    ptfhost.copy(src="ptftests", dest="/root")
    logging.info("run ptf test")

    # do not test load balancing for vs platform as kernel 4.9
    # can only do load balance base on L3
    meta = config_facts.get('DEVICE_METADATA')
    if meta['localhost']['platform'] == 'x86_64-kvm_x86_64-r0':
        test_balancing = False
    else:
        test_balancing = True

    testbed_type = testbed['topo']['name']
    router_mac = duthost.shell('sonic-cfggen -d -v \'DEVICE_METADATA.localhost.mac\'')["stdout_lines"][0].decode("utf-8")
    log_file = "/tmp/fib_test.FibTest.ipv4.{}.ipv6.{}.{}.log".format(ipv4, ipv6, t)
    logging.info("PTF log file: %s" % log_file)
    ptf_runner(ptfhost,
                "ptftests",
                "fib_test.FibTest",
                platform_dir="ptftests",
                params={"testbed_type": testbed_type,
                        "router_mac": router_mac,
                        "fib_info": "/root/fib_info.txt",
                        "ipv4": ipv4,
                        "ipv6": ipv6,
                        "testbed_mtu": mtu,
                        "test_balancing": test_balancing },
                log_file=log_file,
                socket_recv_size=16384)


class TestHash():
    hash_keys = HASH_KEYS
    t = datetime.now().strftime('%Y-%m-%d-%H:%M:%S')

    @pytest.fixture(scope="class", autouse=True)
    def setup_hash(self, testbed, duthost, ptfhost):
        global g_vars

        config_facts = duthost.config_facts(host=duthost.hostname, source="running")['ansible_facts']

        ofpname = "/tmp/fib/{}/tmp/fib_info.{}.txt".format(duthost.hostname, self.t)

        build_fib(duthost, config_facts, ofpname, self.t)

        ptfhost.copy(src=ofpname, dest="/root/fib_info.txt")
        ptfhost.copy(src="ptftests", dest="/root")
        logging.info("run ptf test")

        # TODO
        self.hash_keys.remove('dst-mac')

        # do not test load balancing on L4 port on vs platform as kernel 4.9
        # can only do load balance base on L3
        meta = config_facts.get('DEVICE_METADATA')
        if meta['localhost']['platform'] == 'x86_64-kvm_x86_64-r0':
            self.hash_keys.remove('src-port')
            self.hash_keys.remove('dst-port')

        g_vars['testbed_type'] = testbed['topo']['name']
        g_vars['router_mac'] = duthost.shell('sonic-cfggen -d -v \'DEVICE_METADATA.localhost.mac\'')["stdout_lines"][0].decode("utf-8")

<<<<<<< HEAD
        # generate available send packet ports
        ports = config_facts.get('INTERFACE', {}).keys()
        portchannels_member_ports = []
        vlan_untag_ports = []
        portchannels_name = config_facts.get('PORTCHANNEL_INTERFACE', {}).keys()
        if portchannels_name:
            for po_name in portchannels_name:
                for p in config_facts.get('PORTCHANNEL', {})[po_name]['members']:
                    portchannels_member_ports.append(p)
        if 't0' in g_vars['testbed_type']:
            vlans = config_facts.get('VLAN_INTERFACE', {}).keys()
            for vlan in vlans:
                vlan_member_info = config_facts.get('VLAN_MEMBER', {}).get(vlan, {})
                if vlan_member_info:
                    for port_name, tag_mode in vlan_member_info.items():
                        if tag_mode['tagging_mode'] == 'untagged':
                            vlan_untag_ports.append(port_name)

        in_ports_name = ports + portchannels_member_ports + vlan_untag_ports
        g_vars['in_ports'] = [config_facts.get('port_index_map', {})[p] for p in in_ports_name]

        # add some vlan for hash_key vlan-id test
        if 't0' in g_vars['testbed_type']:
            for vlan in VLANIDS:
                duthost.shell('config vlan add {}'.format(vlan))
                for port in vlan_untag_ports:
                    duthost.shell('config vlan member add {} {}'.format(vlan, port))
                duthost.shell('config interface ip add Vlan{} '.format(vlan) + VLANIP.format(vlan%256))
            time.sleep(5)

        yield

        # remove added vlan
        if 't0' in g_vars['testbed_type']:
            for vlan in VLANIDS:
                duthost.shell('config interface ip remove Vlan{} '.format(vlan) + VLANIP.format(vlan%256))
                for port in vlan_untag_ports:
                    duthost.shell('config vlan member del {} {}'.format(vlan, port))
                duthost.shell('config vlan del {}'.format(vlan))
            time.sleep(5)

=======
        in_ports_name = get_router_interface_ports(config_facts, testbed)
        g_vars['in_ports'] = [config_facts.get('port_index_map', {})[p] for p in in_ports_name]

>>>>>>> f7ec8f9a
    def test_hash_ipv4(self, ptfhost):
        log_file = "/tmp/hash_test.HashTest.ipv4.{}.log".format(self.t)
        logging.info("PTF log file: %s" % log_file)
        src_ip_range = SRC_IP_RANGE
        dst_ip_range = DST_IP_RANGE

        ptf_runner(ptfhost,
                "ptftests",
                "hash_test.HashTest",
                platform_dir="ptftests",
                params={"testbed_type": g_vars['testbed_type'],
                        "router_mac": g_vars['router_mac'],
                        "fib_info": "/root/fib_info.txt",
                        "src_ip_range": ",".join(src_ip_range),
                        "dst_ip_range": ",".join(dst_ip_range),
                        "in_ports": g_vars['in_ports'],
<<<<<<< HEAD
                        "vlans": VLANIDS,
=======
>>>>>>> f7ec8f9a
                        "hash_keys": self.hash_keys },
                log_file=log_file,
                socket_recv_size=16384)

    def test_hash_ipv6(self, ptfhost):
        log_file = "/tmp/hash_test.HashTest.ipv6.{}.log".format(self.t)
        logging.info("PTF log file: %s" % log_file)
        src_ip_range = SRC_IPV6_RANGE
        dst_ip_range = DST_IPV6_RANGE

        ptf_runner(ptfhost,
                "ptftests",
                "hash_test.HashTest",
                platform_dir="ptftests",
                params={"testbed_type": g_vars['testbed_type'],
                        "router_mac": g_vars['router_mac'],
                        "fib_info": "/root/fib_info.txt",
                        "src_ip_range": ",".join(src_ip_range),
                        "dst_ip_range": ",".join(dst_ip_range),
                        "in_ports": g_vars['in_ports'],
<<<<<<< HEAD
                        "vlans": VLANIDS,
=======
>>>>>>> f7ec8f9a
                        "hash_keys": self.hash_keys },
                log_file=log_file,
                socket_recv_size=16384)<|MERGE_RESOLUTION|>--- conflicted
+++ resolved
@@ -160,26 +160,7 @@
         g_vars['testbed_type'] = testbed['topo']['name']
         g_vars['router_mac'] = duthost.shell('sonic-cfggen -d -v \'DEVICE_METADATA.localhost.mac\'')["stdout_lines"][0].decode("utf-8")
 
-<<<<<<< HEAD
-        # generate available send packet ports
-        ports = config_facts.get('INTERFACE', {}).keys()
-        portchannels_member_ports = []
-        vlan_untag_ports = []
-        portchannels_name = config_facts.get('PORTCHANNEL_INTERFACE', {}).keys()
-        if portchannels_name:
-            for po_name in portchannels_name:
-                for p in config_facts.get('PORTCHANNEL', {})[po_name]['members']:
-                    portchannels_member_ports.append(p)
-        if 't0' in g_vars['testbed_type']:
-            vlans = config_facts.get('VLAN_INTERFACE', {}).keys()
-            for vlan in vlans:
-                vlan_member_info = config_facts.get('VLAN_MEMBER', {}).get(vlan, {})
-                if vlan_member_info:
-                    for port_name, tag_mode in vlan_member_info.items():
-                        if tag_mode['tagging_mode'] == 'untagged':
-                            vlan_untag_ports.append(port_name)
-
-        in_ports_name = ports + portchannels_member_ports + vlan_untag_ports
+        in_ports_name = get_router_interface_ports(config_facts, testbed)
         g_vars['in_ports'] = [config_facts.get('port_index_map', {})[p] for p in in_ports_name]
 
         # add some vlan for hash_key vlan-id test
@@ -202,11 +183,6 @@
                 duthost.shell('config vlan del {}'.format(vlan))
             time.sleep(5)
 
-=======
-        in_ports_name = get_router_interface_ports(config_facts, testbed)
-        g_vars['in_ports'] = [config_facts.get('port_index_map', {})[p] for p in in_ports_name]
-
->>>>>>> f7ec8f9a
     def test_hash_ipv4(self, ptfhost):
         log_file = "/tmp/hash_test.HashTest.ipv4.{}.log".format(self.t)
         logging.info("PTF log file: %s" % log_file)
@@ -223,10 +199,7 @@
                         "src_ip_range": ",".join(src_ip_range),
                         "dst_ip_range": ",".join(dst_ip_range),
                         "in_ports": g_vars['in_ports'],
-<<<<<<< HEAD
                         "vlans": VLANIDS,
-=======
->>>>>>> f7ec8f9a
                         "hash_keys": self.hash_keys },
                 log_file=log_file,
                 socket_recv_size=16384)
@@ -247,10 +220,7 @@
                         "src_ip_range": ",".join(src_ip_range),
                         "dst_ip_range": ",".join(dst_ip_range),
                         "in_ports": g_vars['in_ports'],
-<<<<<<< HEAD
                         "vlans": VLANIDS,
-=======
->>>>>>> f7ec8f9a
                         "hash_keys": self.hash_keys },
                 log_file=log_file,
                 socket_recv_size=16384)