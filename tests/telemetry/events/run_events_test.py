--- conflicted
+++ resolved
@@ -11,11 +11,7 @@
 
 
 def run_test(duthost, gnxi_path, ptfhost, data_dir, validate_yang, trigger, json_file,
-<<<<<<< HEAD
-             filter_event_regex, tag, heartbeat=False, timeout=30):
-=======
-             filter_event_regex, tag, heartbeat=False, thread_timeout=30, ptfadapter=None):
->>>>>>> 36e572fc
+             filter_event_regex, tag, heartbeat=False, timeout=30, ptfadapter=None):
     op_file = os.path.join(data_dir, json_file)
     if trigger is not None:  # no trigger for heartbeat
         if ptfadapter is None:
