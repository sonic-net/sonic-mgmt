--- conflicted
+++ resolved
@@ -15,11 +15,7 @@
     logger.info("Beginning to test host events")
     run_test(duthost, gnxi_path, ptfhost, data_dir, validate_yang, trigger_kernel_event,
              "event_kernel.json", "sonic-events-host:event-kernel", tag, False)
-<<<<<<< HEAD
-    run_test(duthost, gnxi_path, ptfhost, data_dir, validate_yang, stop_container,
-=======
     run_test(duthost, gnxi_path, ptfhost, data_dir, validate_yang, restart_container,
->>>>>>> d6d3bc64
              "event_stopped_ctr.json", "sonic-events-host:event-stopped-ctr", tag, False)
     run_test(duthost, gnxi_path, ptfhost, data_dir, validate_yang, mask_container,
              "event_down_ctr.json", "sonic-events-host:event-down-ctr", tag, False)
@@ -56,11 +52,7 @@
     trigger_logger(duthost, "zlib decompression failed, data probably corrupt", "kernel")
 
 
-<<<<<<< HEAD
-def get_container(duthost):
-=======
 def get_running_container(duthost):
->>>>>>> d6d3bc64
     logger.info("Check if acms or snmp container is running")
     container = "acms"
     container_running = is_container_running(duthost, container)
@@ -74,15 +66,9 @@
     return container
 
 
-<<<<<<< HEAD
-def stop_container(duthost):
-    logger.info("Stopping container for event stopped event")
-    container = get_container(duthost)
-=======
 def restart_container(duthost):
     logger.info("Stopping container for event stopped event")
     container = get_running_container(duthost)
->>>>>>> d6d3bc64
     assert container != "", "No available container for testing"
 
     duthost.shell("systemctl restart {}".format(container))
@@ -90,11 +76,7 @@
 
 def mask_container(duthost):
     logger.info("Masking container for event down event")
-<<<<<<< HEAD
-    container = get_container(duthost)
-=======
     container = get_running_container(duthost)
->>>>>>> d6d3bc64
     assert container != "", "No available container for testing"
 
     duthost.shell("systemctl mask {}".format(container))
