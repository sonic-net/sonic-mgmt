#! /usr/bin/env python3

import logging
import time
import random
import pytest

from run_events_test import run_test

logger = logging.getLogger(__name__)
tag = "sonic-events-bgp"


<<<<<<< HEAD
def test_event(duthost, gnxi_path, ptfhost, data_dir, validate_yang):
    if duthost.is_supervisor_node():
        pytest.skip(
            "Skipping test for BGP onsupervisor card")
=======
def test_event(duthost, gnxi_path, ptfhost, ptfadapter, data_dir, validate_yang):
>>>>>>> 4c4d15d0
    run_test(duthost, gnxi_path, ptfhost, data_dir, validate_yang, drop_tcp_packets,
             "bgp_notification.json", "sonic-events-bgp:notification", tag)
    run_test(duthost, gnxi_path, ptfhost, data_dir, validate_yang, shutdown_bgp_neighbors,
             "bgp_state.json", "sonic-events-bgp:bgp-state", tag)


def drop_tcp_packets(duthost):
    if duthost.is_multi_asic:
        nslist = duthost.get_asic_namespace_list()
        ns = random.choice(nslist)
        asic_id = duthost.get_asic_id_from_namespace(ns)
        bgp_neighbor = list(duthost.get_bgp_neighbors_for_asic(ns).keys())[0]
        holdtime_timer_ms = duthost.get_bgp_neighbor_info(bgp_neighbor, asic_id)["bgpTimerConfiguredHoldTimeMsecs"]

        logger.info("Adding rule to drop TCP packets to test bgp-notification")

        ret = duthost.shell("sudo ip netns exec {} iptables -I INPUT -p tcp --dport 179 -j DROP".format(ns))
        assert ret["rc"] == 0, "Unable to add DROP rule to iptables"

        ret = duthost.shell("sudo ip netns exec {} iptables -I INPUT -p tcp --sport 179 -j DROP".format(ns))
        assert ret["rc"] == 0, "Unable to add DROP rule to iptables"

        ret = duthost.shell("sudo ip netns exec {} iptables -L".format(ns))
        assert ret["rc"] == 0, "Unable to list iptables rules"

        # Give time for hold timer expiry event, val from configured bgp neighbor info
        time.sleep(holdtime_timer_ms / 1000)

        ret = duthost.shell("sudo ip netns exec {} iptables -D INPUT -p tcp --dport 179 -j DROP".format(ns))
        assert ret["rc"] == 0, "Unable to remove DROP rule from iptables"
        ret = duthost.shell("sudo ip netns exec {} iptables -D INPUT -p tcp --sport 179 -j DROP".format(ns))
        assert ret["rc"] == 0, "Unable to remove DROP rule from iptables"
    else:
        bgp_neighbor = list(duthost.get_bgp_neighbors().keys())[0]

        holdtime_timer_ms = duthost.get_bgp_neighbor_info(bgp_neighbor)["bgpTimerConfiguredHoldTimeMsecs"]

        logger.info("Adding rule to drop TCP packets to test bgp-notification")

        ret = duthost.shell("iptables -I INPUT -p tcp --dport 179 -j DROP")
        assert ret["rc"] == 0, "Unable to add DROP rule to iptables"

        ret = duthost.shell("iptables -I INPUT -p tcp --sport 179 -j DROP")
        assert ret["rc"] == 0, "Unable to add DROP rule to iptables"

        ret = duthost.shell("iptables -L")
        assert ret["rc"] == 0, "Unable to list iptables rules"

        # Give time for hold timer expiry event, val from configured bgp neighbor info
        time.sleep(holdtime_timer_ms / 1000)

        ret = duthost.shell("iptables -D INPUT -p tcp --dport 179 -j DROP")
        assert ret["rc"] == 0, "Unable to remove DROP rule from iptables"

        ret = duthost.shell("iptables -D INPUT -p tcp --sport 179 -j DROP")
        assert ret["rc"] == 0, "Unable to remove DROP rule from iptables"


def shutdown_bgp_neighbors(duthost):
    logger.info("Shutting down bgp neighbors to test bgp-state event")
    assert duthost.is_service_running("bgpcfgd", "bgp") is True and duthost.is_bgp_state_idle() is False
    logger.info("Start all bgp sessions")
    ret = duthost.shell("config bgp startup all")
    assert ret["rc"] == 0, "Failing to startup"

    ret = duthost.shell("config bgp shutdown all")
    assert ret["rc"] == 0, "Failing to shutdown"

    ret = duthost.shell("config bgp startup all")
    assert ret["rc"] == 0, "Failing to startup"<|MERGE_RESOLUTION|>--- conflicted
+++ resolved
@@ -11,14 +11,10 @@
 tag = "sonic-events-bgp"
 
 
-<<<<<<< HEAD
-def test_event(duthost, gnxi_path, ptfhost, data_dir, validate_yang):
+def test_event(duthost, gnxi_path, ptfhost, ptfadapter, data_dir, validate_yang):
     if duthost.is_supervisor_node():
         pytest.skip(
             "Skipping test for BGP onsupervisor card")
-=======
-def test_event(duthost, gnxi_path, ptfhost, ptfadapter, data_dir, validate_yang):
->>>>>>> 4c4d15d0
     run_test(duthost, gnxi_path, ptfhost, data_dir, validate_yang, drop_tcp_packets,
              "bgp_notification.json", "sonic-events-bgp:notification", tag)
     run_test(duthost, gnxi_path, ptfhost, data_dir, validate_yang, shutdown_bgp_neighbors,
