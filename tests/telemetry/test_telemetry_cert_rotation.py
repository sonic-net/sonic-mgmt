import logging
import pytest

from tests.common.helpers.assertions import pytest_assert
from tests.common.utilities import wait_until, wait_tcp_connection
from tests.common.helpers.gnmi_utils import GNMIEnvironment
from telemetry_utils import generate_client_cli
from telemetry_utils import archive_telemetry_certs, unarchive_telemetry_certs, rotate_telemetry_certs

pytestmark = [
    pytest.mark.topology('any')
]

logger = logging.getLogger(__name__)

METHOD_GET = "get"
SUBMODE_POLL = 2

"""

Testing cert rotation by telemetry

1. Test that telemetry will stay up without certs
2. Test that when we serve one successful request, delete certs, second request will not work
3. Test that when we have no certs, first request will fail, rotate certs, second request will work
4. Test that when we have certs, request will succeed, rotate certs, second request will also succeed

"""


@pytest.mark.parametrize('setup_streaming_telemetry', [False], indirect=True)
def test_telemetry_not_exit(duthosts, rand_one_dut_hostname, setup_streaming_telemetry, localhost):
    """ Test that telemetry server will not exit when certs are missing. We will shutdown telemetry,
    remove certs and verify that telemetry is up and running.
    """
    logger.info("Testing telemetry server will startup without certs")

    duthost = setup_streaming_telemetry
    env = GNMIEnvironment(duthost, GNMIEnvironment.TELEMETRY_MODE)

    # Shutting down telemetry
    duthost.service(name=env.gnmi_container, state="stopped")

    # Remove certs
    archive_telemetry_certs(duthost)

    # Bring back telemetry
    duthost.shell("systemctl reset-failed %s" % (env.gnmi_container), module_ignore_errors=True)
    duthost.service(name=env.gnmi_container, state="restarted")

    # Wait until telemetry is active and running
    pytest_assert(wait_until(100, 10, 0, duthost.is_service_fully_started, env.gnmi_container),
                  "%s not started." % (env.gnmi_container))

    # Restore certs
    unarchive_telemetry_certs(duthost)

    # Wait for telemetry server to listen on port
    dut_ip = duthost.mgmt_ip
    wait_tcp_connection(localhost, dut_ip, env.gnmi_port, timeout_s=60)


@pytest.mark.parametrize('setup_streaming_telemetry', [False], indirect=True)
<<<<<<< HEAD
def test_telemetry_post_cert_del(duthosts, rand_one_dut_hostname, ptfhost, gnxi_path, localhost,
=======
def test_telemetry_post_cert_del(duthosts, rand_one_dut_hostname, ptfhost, gnxi_path, localhost, 
>>>>>>> 8bb92488
                                 setup_streaming_telemetry):
    """ Test that telemetry server with certificates will accept requests.
    When certs are deleted, subsequent requests will not work.
    """
    logger.info("Testing telemetry server post cert add")

    duthost = setup_streaming_telemetry
    env = GNMIEnvironment(duthost, GNMIEnvironment.TELEMETRY_MODE)

    # Initial request should pass with certs
    cmd = generate_client_cli(duthost=duthost, gnxi_path=gnxi_path, method=METHOD_GET,
                              target="OTHERS", xpath="proc/uptime")
    ret = ptfhost.shell(cmd)['rc']
    assert ret == 0, "Telemetry server request should complete with certs"

    # Remove certs
    archive_telemetry_certs(duthost)

    # Requests should fail without certs
    cmd = generate_client_cli(duthost=duthost, gnxi_path=gnxi_path, method=METHOD_GET,
                              target="OTHERS", xpath="proc/uptime")
    ret = ptfhost.shell(cmd, module_ignore_errors=True)['rc']
    assert ret != 0, "Telemetry server request should fail without certs"

    # Restore certs
    unarchive_telemetry_certs(duthost)

    # Wait for telemetry server to listen on port
    dut_ip = duthost.mgmt_ip
    wait_tcp_connection(localhost, dut_ip, env.gnmi_port, timeout_s=60)


@pytest.mark.parametrize('setup_streaming_telemetry', [False], indirect=True)
def test_telemetry_post_cert_add(duthosts, rand_one_dut_hostname, ptfhost, gnxi_path, localhost,
                                 setup_streaming_telemetry):
    """ Test that telemetry server with no certificates will reject requests.
    When certs are rotated, subsequent requests will work.
    """
    logger.info("Testing telemetry server post cert add")

    duthost = setup_streaming_telemetry
    env = GNMIEnvironment(duthost, GNMIEnvironment.TELEMETRY_MODE)

    # Remove certs
    archive_telemetry_certs(duthost)

    # Initial request should fail without certs
    cmd = generate_client_cli(duthost=duthost, gnxi_path=gnxi_path, method=METHOD_GET,
                              target="OTHERS", xpath="proc/uptime")
    ret = ptfhost.shell(cmd, module_ignore_errors=True)['rc']
    assert ret != 0, "Telemetry server request should fail without certs"

    # Rotate certs
    rotate_telemetry_certs(duthost, localhost)

    # Wait for telemetry server to listen on port
    dut_ip = duthost.mgmt_ip
    wait_tcp_connection(localhost, dut_ip, env.gnmi_port, timeout_s=60)

    # Requests should successfully complete with certs
    cmd = generate_client_cli(duthost=duthost, gnxi_path=gnxi_path, method=METHOD_GET,
                              target="OTHERS", xpath="proc/uptime")
    ret = ptfhost.shell(cmd)['rc']
    assert ret == 0, "Telemetry server request should complete with certs"


@pytest.mark.parametrize('setup_streaming_telemetry', [False], indirect=True)
<<<<<<< HEAD
def test_telemetry_cert_rotate(duthosts, rand_one_dut_hostname, ptfhost, gnxi_path, localhost,
=======
def test_telemetry_cert_rotate(duthosts, rand_one_dut_hostname, ptfhost, gnxi_path, localhost, 
>>>>>>> 8bb92488
                               setup_streaming_telemetry):
    """ Test that telemetry server with certs will serve requests.
    When certs are rotated, subsequent requests will work.
    """
    logger.info("Testing telemetry server cert rotate")

    duthost = setup_streaming_telemetry
    env = GNMIEnvironment(duthost, GNMIEnvironment.TELEMETRY_MODE)

    # Initial request should complete with certs
    cmd = generate_client_cli(duthost=duthost, gnxi_path=gnxi_path, method=METHOD_GET,
                              target="OTHERS", xpath="proc/uptime")
    ret = ptfhost.shell(cmd)['rc']
    assert ret == 0, "Telemetry server request should fail without certs"

    # Rotate certs
    rotate_telemetry_certs(duthost, localhost)

    # Wait for telemetry server to listen on port
    dut_ip = duthost.mgmt_ip
    wait_tcp_connection(localhost, dut_ip, env.gnmi_port, timeout_s=60)

    # Requests should successfully complete with certs
    cmd = generate_client_cli(duthost=duthost, gnxi_path=gnxi_path, method=METHOD_GET,
                              target="OTHERS", xpath="proc/uptime")
    ret = ptfhost.shell(cmd)['rc']
    assert ret == 0, "Telemetry server request should complete with certs"<|MERGE_RESOLUTION|>--- conflicted
+++ resolved
@@ -35,7 +35,7 @@
     """
     logger.info("Testing telemetry server will startup without certs")
 
-    duthost = setup_streaming_telemetry
+    duthost = duthosts[rand_one_dut_hostname]
     env = GNMIEnvironment(duthost, GNMIEnvironment.TELEMETRY_MODE)
 
     # Shutting down telemetry
@@ -61,18 +61,14 @@
 
 
 @pytest.mark.parametrize('setup_streaming_telemetry', [False], indirect=True)
-<<<<<<< HEAD
 def test_telemetry_post_cert_del(duthosts, rand_one_dut_hostname, ptfhost, gnxi_path, localhost,
-=======
-def test_telemetry_post_cert_del(duthosts, rand_one_dut_hostname, ptfhost, gnxi_path, localhost, 
->>>>>>> 8bb92488
                                  setup_streaming_telemetry):
     """ Test that telemetry server with certificates will accept requests.
     When certs are deleted, subsequent requests will not work.
     """
     logger.info("Testing telemetry server post cert add")
 
-    duthost = setup_streaming_telemetry
+    duthost = duthosts[rand_one_dut_hostname]
     env = GNMIEnvironment(duthost, GNMIEnvironment.TELEMETRY_MODE)
 
     # Initial request should pass with certs
@@ -106,7 +102,7 @@
     """
     logger.info("Testing telemetry server post cert add")
 
-    duthost = setup_streaming_telemetry
+    duthost = duthosts[rand_one_dut_hostname]
     env = GNMIEnvironment(duthost, GNMIEnvironment.TELEMETRY_MODE)
 
     # Remove certs
@@ -133,18 +129,14 @@
 
 
 @pytest.mark.parametrize('setup_streaming_telemetry', [False], indirect=True)
-<<<<<<< HEAD
 def test_telemetry_cert_rotate(duthosts, rand_one_dut_hostname, ptfhost, gnxi_path, localhost,
-=======
-def test_telemetry_cert_rotate(duthosts, rand_one_dut_hostname, ptfhost, gnxi_path, localhost, 
->>>>>>> 8bb92488
                                setup_streaming_telemetry):
     """ Test that telemetry server with certs will serve requests.
     When certs are rotated, subsequent requests will work.
     """
     logger.info("Testing telemetry server cert rotate")
 
-    duthost = setup_streaming_telemetry
+    duthost = duthosts[rand_one_dut_hostname]
     env = GNMIEnvironment(duthost, GNMIEnvironment.TELEMETRY_MODE)
 
     # Initial request should complete with certs
