import logging
import pytest
import os
import sys

from tests.common.utilities import InterruptableThread
from telemetry_utils import listen_for_events
from telemetry_utils import skip_201911_and_older
from events.event_utils import create_ip_file
from events.event_utils import event_publish_tool, verify_received_output
from events.event_utils import reset_event_counters, read_event_counters
from events.event_utils import verify_counter_increase, restart_eventd

pytestmark = [
    pytest.mark.topology('any')
]

EVENTS_TESTS_PATH = "./telemetry/events"
sys.path.append(EVENTS_TESTS_PATH)


logger = logging.getLogger(__name__)

BASE_DIR = "logs/telemetry"
DATA_DIR = os.path.join(BASE_DIR, "files")
MISSED_TO_CACHE = 0
PUBLISHED = 1


def validate_yang(duthost, op_file="", yang_file=""):
    assert op_file != "" and yang_file != "", "op_file path or yang_file name not provided"
    cmd = "python ~/validate_yang_events.py -f {} -y {}".format(op_file, yang_file)
    logger.info("Performing yang validation on {} for {}".format(op_file, yang_file))
    ret = duthost.shell(cmd)
    assert ret["rc"] == 0, "Yang validation failed for {}".format(yang_file)


@pytest.mark.disable_loganalyzer
<<<<<<< HEAD
def test_events(duthosts, enum_rand_one_per_hwsku_hostname, ptfhost, setup_streaming_telemetry, localhost, gnxi_path):
    """Run series of events inside duthost and validate that output is correct
    and conforms to YANG schema"""

=======
def test_events(duthosts, enum_rand_one_per_hwsku_hostname, ptfhost, setup_streaming_telemetry, localhost, gnxi_path,
                test_eventd_healthy):
    """ Run series of events inside duthost and validate that output is correct
    and conforms to YANG schema
    """
>>>>>>> 91cea73e
    duthost = duthosts[enum_rand_one_per_hwsku_hostname]
    logger.info("Start events testing")

    skip_201911_and_older(duthost)

    # Load rest of events
    for file in os.listdir(EVENTS_TESTS_PATH):
        if file.endswith("_events.py") and not file.endswith("eventd_events.py"):
            module = __import__(file[:len(file)-3])
            module.test_event(duthost, gnxi_path, ptfhost, DATA_DIR, validate_yang)
            logger.info("Completed test file: {}".format(os.path.join(EVENTS_TESTS_PATH, file)))


@pytest.mark.disable_loganalyzer
def test_events_cache(duthosts, enum_rand_one_per_hwsku_hostname, ptfhost, gnxi_path):
    """Create expected o/p file of events with N events. Call event-publisher tool to publish M events (M<N). Publish
    remainder of events. Verify o/p file that N events were received"""
    duthost = duthosts[enum_rand_one_per_hwsku_hostname]
    logger.info("Start events cache testing")

    skip_201911_and_older(duthost)
    reset_event_counters(duthost)
    restart_eventd(duthost)
    current_published_counter = read_event_counters(duthost)[1]

    M = 20
    N = 30

    received_op_file = os.path.join(DATA_DIR, "received_op_file")

    create_ip_file(duthost, DATA_DIR, "first_part_ip_file", 1, M)
    create_ip_file(duthost, DATA_DIR, "second_part_ip_file", M + 1, N)

    # Publish first M events
    event_publish_tool(duthost, "first_part_ip_file")

    event_thread = InterruptableThread(target=listen_for_events, args=(duthost, gnxi_path, ptfhost,
                                       "test-event-source:test", received_op_file, 30, N, N-1))
    event_thread.start()

    # Publish second batch of events
    event_publish_tool(duthost, "second_part_ip_file")

    event_thread.join(30)

    # Verify received output
    verify_received_output(received_op_file, N)

    verify_counter_increase(duthost, current_published_counter, N, PUBLISHED)


@pytest.mark.disable_loganalyzer
def test_events_cache_overflow(duthosts, enum_rand_one_per_hwsku_hostname, ptfhost, gnxi_path):
    """ Published events till cache overflow, stats should read events missed_to_cache"""
    duthost = duthosts[enum_rand_one_per_hwsku_hostname]
    logger.info("Start events cache overflow testing")

    skip_201911_and_older(duthost)
    reset_event_counters(duthost)
    restart_eventd(duthost)

    current_missed_to_cache_counter = read_event_counters(duthost)[0]

    """Max cache default configuration size is defined as 100 MB (100 * 1024 * 1024) bytes
    and each event is around 150 bytes,such that max cache would hold ~700,000 events.
    event_publish_tool if no input file provided will post X test bgp events twice,
    for shutdown and startup, hence why we pick 351,000 such that 702,000 events get published
    in order to get cache overflow"""

    event_publish_tool(duthost, "", 351000)

    verify_counter_increase(duthost, current_missed_to_cache_counter, 2000, MISSED_TO_CACHE)<|MERGE_RESOLUTION|>--- conflicted
+++ resolved
@@ -36,18 +36,10 @@
 
 
 @pytest.mark.disable_loganalyzer
-<<<<<<< HEAD
-def test_events(duthosts, enum_rand_one_per_hwsku_hostname, ptfhost, setup_streaming_telemetry, localhost, gnxi_path):
-    """Run series of events inside duthost and validate that output is correct
-    and conforms to YANG schema"""
-
-=======
 def test_events(duthosts, enum_rand_one_per_hwsku_hostname, ptfhost, setup_streaming_telemetry, localhost, gnxi_path,
                 test_eventd_healthy):
     """ Run series of events inside duthost and validate that output is correct
-    and conforms to YANG schema
-    """
->>>>>>> 91cea73e
+    and conforms to YANG schema"""
     duthost = duthosts[enum_rand_one_per_hwsku_hostname]
     logger.info("Start events testing")
 
