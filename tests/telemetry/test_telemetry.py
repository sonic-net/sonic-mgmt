--- conflicted
+++ resolved
@@ -60,12 +60,6 @@
     else:
         logger.info('client auth is false. No need to restart telemetry')
 
-<<<<<<< HEAD
-    # Wait until the TCP port is open
-    dut_ip = duthost.mgmt_ip
-    wait_tcp_connection(localhost, dut_ip, TELEMETRY_PORT, timeout_s=60)
-
-
 def generate_client_cli(duthost, method=METHOD_GET, xpath="COUNTERS/Ethernet0", target="COUNTERS_DB", subscribe_mode=SUBSCRIBE_MODE_STREAM, submode=SUBMODE_SAMPLE, intervalms=0, update_count=3):
     """Generate the py_gnmicli command line based on the given params.
     """
@@ -81,11 +75,8 @@
     """
     pytest_assert(actual == expected, "{0}. Expected {1} vs actual {2}".format(message, expected, actual))
 
-def verify_telemetry_dockerimage(duthost):
-=======
 @pytest.fixture(scope="module", autouse=True)
 def verify_telemetry_dockerimage(duthosts, rand_one_dut_hostname):
->>>>>>> ab91edde
     """If telemetry docker is available in image then return true
     """
     docker_out_list = []
@@ -120,13 +111,7 @@
 def test_config_db_parameters(duthost):
     """Verifies required telemetry parameters from config_db.
     """
-<<<<<<< HEAD
-    docker_present = verify_telemetry_dockerimage(duthost)
-    if not docker_present:
-        pytest.skip("docker-sonic-telemetry is not part of the image")
-=======
-    duthost = duthosts[rand_one_dut_hostname]
->>>>>>> ab91edde
+    duthost = duthosts[rand_one_dut_hostname]
 
     gnmi = duthost.shell('sonic-db-cli CONFIG_DB HGETALL "TELEMETRY|gnmi"', module_ignore_errors=False)['stdout_lines']
     pytest_assert(gnmi is not None, "TELEMETRY|gnmi does not exist in config_db")
@@ -152,13 +137,7 @@
 def test_telemetry_enabledbydefault(duthost):
     """Verify telemetry should be enabled by default
     """
-<<<<<<< HEAD
-    docker_present = verify_telemetry_dockerimage(duthost)
-    if not docker_present:
-        pytest.skip("docker-sonic-telemetry is not part of the image")
-=======
-    duthost = duthosts[rand_one_dut_hostname]
->>>>>>> ab91edde
+    duthost = duthosts[rand_one_dut_hostname]
 
     status = duthost.shell('sonic-db-cli CONFIG_DB HGETALL "FEATURE|telemetry"', module_ignore_errors=False)['stdout_lines']
     status_list = get_list_stdout(status)
@@ -171,22 +150,6 @@
             status_expected = "enabled";
             pytest_assert(str(v) == status_expected, "Telemetry feature is not enabled")
 
-<<<<<<< HEAD
-def test_telemetry_ouput(duthost, ptfhost, localhost):
-    """Run pyclient from ptfdocker and show gnmi server outputself.
-    """
-    docker_present = verify_telemetry_dockerimage(duthost)
-    if not docker_present:
-        pytest.skip("docker-sonic-telemetry is not part of the image")
-
-    logger.info('start telemetry output testing')
-    setup_telemetry_forpyclient(duthost, localhost)
-    dut_ip = duthost.mgmt_ip
-
-    # pyclient should be available on ptfhost. If not fail pytest.
-    file_exists = ptfhost.stat(path="/gnxi/gnmi_cli_py/py_gnmicli.py")
-    pytest_assert(file_exists["stat"]["exists"] is True)
-=======
 def test_telemetry_ouput(duthosts, rand_one_dut_hostname, ptfhost, setup_streaming_telemetry, localhost):
     """Run pyclient from ptfdocker and show gnmi server outputself.
     """
@@ -194,7 +157,6 @@
 
     logger.info('start telemetry output testing')
     dut_ip = duthost.mgmt_ip
->>>>>>> ab91edde
     cmd = 'python /gnxi/gnmi_cli_py/py_gnmicli.py -g -t {0} -p {1} -m get -x COUNTERS/Ethernet0 -xt COUNTERS_DB \
            -o "ndastreamingservertest"'.format(dut_ip, TELEMETRY_PORT)
     show_gnmi_out = ptfhost.shell(cmd)['stdout']
@@ -204,12 +166,10 @@
     inerrors_match = re.search("SAI_PORT_STAT_IF_IN_ERRORS", result)
     pytest_assert(inerrors_match is not None, "SAI_PORT_STAT_IF_IN_ERRORS not found in gnmi_output")
 
-<<<<<<< HEAD
 def test_virtualdb_table_streaming(duthost, ptfhost, localhost):
     """Run pyclient from ptfdocker to stream a virtual-db query multiple times.
     """
     logger.info('start virtual db sample streaming testing')
-    setup_telemetry_forpyclient(duthost, localhost)
 
     cmd = generate_client_cli(duthost=duthost, method=METHOD_SUBSCRIBE, update_count = 3)
     logger.debug("Command to run: {0}".format(cmd))
@@ -220,7 +180,7 @@
     assert_equal(len(re.findall('Max update count reached 3', result)), 1, "Streaming update count in:\n{0}".format(result))
     assert_equal(len(re.findall('name: "Ethernet0"\n', result)), 4, "Streaming updates for Ethernet0 in:\n{0}".format(result)) # 1 for request, 3 for response
     assert_equal(len(re.findall('timestamp: \d+', result)), 3, "Timestamp markers for each update message in:\n{0}".format(result))
-=======
+
 def test_sysuptime(duthosts, rand_one_dut_hostname, ptfhost, setup_streaming_telemetry, localhost):
     """
     @summary: Run pyclient from ptfdocker and test the dataset 'system uptime' to check
@@ -263,5 +223,4 @@
         pytest.fail("The field of system uptime was not found.")
 
     if system_uptime_2nd - system_uptime_1st < 10:
-        pytest.fail("The value of system uptime was not updated correctly.")
->>>>>>> ab91edde
+        pytest.fail("The value of system uptime was not updated correctly.")