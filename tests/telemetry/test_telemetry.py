import time
from multiprocessing.pool import ThreadPool

import logging
import re
import pytest

from pkg_resources import parse_version
from tests.common.helpers.assertions import pytest_assert
from tests.common.helpers.dut_utils import check_container_state
from tests.common.utilities import wait_until, wait_tcp_connection
from tests.common.plugins.loganalyzer.loganalyzer import LogAnalyzer

pytestmark = [
    pytest.mark.topology('any')
]

logger = logging.getLogger(__name__)

TELEMETRY_PORT = 50051
METHOD_SUBSCRIBE = "subscribe"
METHOD_GET = "get"

SUBSCRIBE_MODE_STREAM = 0
SUBSCRIBE_MODE_ONCE = 1
SUBSCRIBE_MODE_POLL = 2

SUBMODE_TARGET_DEFINED = 0
SUBMODE_ON_CHANGE = 1
SUBMODE_SAMPLE = 2

CHECK_MEM_USAGE_COUNTER = 10
CONTAINER_NAME = "telemetry"
WAITING_SYSLOG_MSG_SECS = 200
CONTAINER_STOP_THRESHOLD_SECS = 200
CONTAINER_RESTART_THRESHOLD_SECS = 180
CONTAINER_CHECK_INTERVAL_SECS = 1
MONIT_RESTART_THRESHOLD_SECS = 320
MONIT_CHECK_INTERVAL_SECS = 5


def get_dict_stdout(gnmi_out, certs_out):
    """ Extracts dictionary from redis output.
    """
    gnmi_list = []
    gnmi_list = get_list_stdout(gnmi_out) + get_list_stdout(certs_out)
    # Elements in list alternate between key and value. Separate them and combine into a dict.
    key_list = gnmi_list[0::2]
    value_list = gnmi_list[1::2]
    params_dict = dict(zip(key_list, value_list))
    return params_dict

def get_list_stdout(cmd_out):
    out_list = []
    for x in cmd_out:
        result = x.encode('UTF-8')
        out_list.append(result)
    return out_list


def setup_telemetry_forpyclient(duthost):
    """ Set client_auth=false. This is needed for pyclient to successfully set up channel with gNMI server.
        Restart telemetry process
    """
    client_auth_out = duthost.shell('sonic-db-cli CONFIG_DB HGET "TELEMETRY|gnmi" "client_auth"', module_ignore_errors=False)['stdout_lines']
    client_auth = str(client_auth_out[0])
    if client_auth == "true":
        duthost.shell('sonic-db-cli CONFIG_DB HSET "TELEMETRY|gnmi" "client_auth" "false"', module_ignore_errors=False)
        duthost.service(name="telemetry", state="restarted")
    else:
        logger.info('client auth is false. No need to restart telemetry')

<<<<<<< HEAD

def generate_client_cli(duthost, method=METHOD_GET, xpath="COUNTERS/Ethernet0", target="COUNTERS_DB", subscribe_mode=SUBSCRIBE_MODE_STREAM, submode=SUBMODE_SAMPLE, intervalms=0, update_count=3):
=======
def generate_client_cli(duthost, gnxi_path, method=METHOD_GET, xpath="COUNTERS/Ethernet0", target="COUNTERS_DB", subscribe_mode=SUBSCRIBE_MODE_STREAM, submode=SUBMODE_SAMPLE, intervalms=0, update_count=3):
>>>>>>> 0ef874f3
    """Generate the py_gnmicli command line based on the given params.
    """
    cmdFormat = 'python '+ gnxi_path + 'gnmi_cli_py/py_gnmicli.py -g -t {0} -p {1} -m {2} -x {3} -xt {4} -o {5}'
    cmd = cmdFormat.format(duthost.mgmt_ip, TELEMETRY_PORT, method, xpath, target, "ndastreamingservertest")

    if method == METHOD_SUBSCRIBE:
        cmd += " --subscribe_mode {0} --submode {1} --interval {2} --update_count {3}".format(subscribe_mode, submode, intervalms, update_count)
    return cmd


def assert_equal(actual, expected, message):
    """Helper method to compare an expected value vs the actual value.
    """
    pytest_assert(actual == expected, "{0}. Expected {1} vs actual {2}".format(message, expected, actual))

<<<<<<< HEAD
=======
@pytest.fixture(scope="module")
def gnxi_path(ptfhost):
    """
    gnxi's location is updated from /gnxi to /root/gnxi
    in RP https://github.com/Azure/sonic-buildimage/pull/10599.
    But old docker-ptf images don't have this update,
    test case will fail for these docker-ptf images, 
    because it should still call /gnxi files.
    For avoiding this conflict, check gnxi path before test and set GNXI_PATH to correct value.
    Add a new gnxi_path module fixture to make sure to set GNXI_PATH before test.
    """
    path_exists = ptfhost.stat(path="/root/gnxi/")
    if path_exists["stat"]["exists"] and path_exists["stat"]["isdir"]:
        gnxipath = "/root/gnxi/"
    else:
        gnxipath = "/gnxi/"
    return gnxipath
>>>>>>> 0ef874f3

@pytest.fixture(scope="module", autouse=True)
def verify_telemetry_dockerimage(duthosts, rand_one_dut_hostname):
    """If telemetry docker is available in image then return true
    """
    docker_out_list = []
    duthost = duthosts[rand_one_dut_hostname]
    docker_out = duthost.shell('docker images docker-sonic-telemetry', module_ignore_errors=False)['stdout_lines']
    docker_out_list = get_list_stdout(docker_out)
    matching = [s for s in docker_out_list if "docker-sonic-telemetry" in s]
    if not (len(matching) > 0):
        pytest.skip("docker-sonic-telemetry is not part of the image")


@pytest.fixture
def setup_streaming_telemetry(duthosts, rand_one_dut_hostname, localhost,  ptfhost, gnxi_path):
    """
    @summary: Post setting up the streaming telemetry before running the test.
    """
    duthost = duthosts[rand_one_dut_hostname]
    setup_telemetry_forpyclient(duthost)

    # Wait until telemetry was restarted
    pytest_assert(wait_until(100, 10, 0, duthost.is_service_fully_started, "telemetry"), "TELEMETRY not started.")
    logger.info("telemetry process restarted. Now run pyclient on ptfdocker")

    # Wait until the TCP port was opened
    dut_ip = duthost.mgmt_ip
    wait_tcp_connection(localhost, dut_ip, TELEMETRY_PORT, timeout_s=60)

    # pyclient should be available on ptfhost. If it was not available, then fail pytest.
    file_exists = ptfhost.stat(path=gnxi_path + "gnmi_cli_py/py_gnmicli.py")
    pytest_assert(file_exists["stat"]["exists"] is True)


def skip_201911_and_older(duthost):
    """ Skip the current test if the DUT version is 201911 or older.
    """
    if parse_version(duthost.kernel_version) <= parse_version('4.9.0'):
        pytest.skip("Test not supported for 201911 images. Skipping the test")


def test_config_db_parameters(duthosts, rand_one_dut_hostname):
    """Verifies required telemetry parameters from config_db.
    """
    duthost = duthosts[rand_one_dut_hostname]

    gnmi = duthost.shell('sonic-db-cli CONFIG_DB HGETALL "TELEMETRY|gnmi"', module_ignore_errors=False)['stdout_lines']
    pytest_assert(gnmi is not None, "TELEMETRY|gnmi does not exist in config_db")

    certs = duthost.shell('sonic-db-cli CONFIG_DB HGETALL "TELEMETRY|certs"', module_ignore_errors=False)['stdout_lines']
    pytest_assert(certs is not None, "TELEMETRY|certs does not exist in config_db")

    d = get_dict_stdout(gnmi, certs)
    for key, value in d.items():
        if str(key) == "port":
            port_expected = str(TELEMETRY_PORT)
            pytest_assert(str(value) == port_expected, "'port' value is not '{}'".format(port_expected))
        if str(key) == "ca_crt":
            ca_crt_value_expected = "/etc/sonic/telemetry/dsmsroot.cer"
            pytest_assert(str(value) == ca_crt_value_expected, "'ca_crt' value is not '{}'".format(ca_crt_value_expected))
        if str(key) == "server_key":
            server_key_expected = "/etc/sonic/telemetry/streamingtelemetryserver.key"
            pytest_assert(str(value) == server_key_expected, "'server_key' value is not '{}'".format(server_key_expected))
        if str(key) == "server_crt":
            server_crt_expected = "/etc/sonic/telemetry/streamingtelemetryserver.cer"
            pytest_assert(str(value) == server_crt_expected, "'server_crt' value is not '{}'".format(server_crt_expected))


def test_telemetry_enabledbydefault(duthosts, rand_one_dut_hostname):
    """Verify telemetry should be enabled by default
    """
    duthost = duthosts[rand_one_dut_hostname]

    status = duthost.shell('sonic-db-cli CONFIG_DB HGETALL "FEATURE|telemetry"', module_ignore_errors=False)['stdout_lines']
    status_list = get_list_stdout(status)
    # Elements in list alternate between key and value. Separate them and combine into a dict.
    status_key_list = status_list[0::2]
    status_value_list = status_list[1::2]
    status_dict = dict(zip(status_key_list, status_value_list))
    for k, v in status_dict.items():
        if str(k) == "status":
            status_expected = "enabled"
            pytest_assert(str(v) == status_expected, "Telemetry feature is not enabled")

<<<<<<< HEAD

def test_telemetry_ouput(duthosts, rand_one_dut_hostname, ptfhost, setup_streaming_telemetry, localhost):
    """Run pyclient from ptfdocker and show gnmi server output.
=======
def test_telemetry_ouput(duthosts, rand_one_dut_hostname, ptfhost, setup_streaming_telemetry, localhost, gnxi_path):
    """Run pyclient from ptfdocker and show gnmi server outputself.
>>>>>>> 0ef874f3
    """
    duthost = duthosts[rand_one_dut_hostname]

    logger.info('start telemetry output testing')
    dut_ip = duthost.mgmt_ip
    cmd = 'python ' + gnxi_path + 'gnmi_cli_py/py_gnmicli.py -g -t {0} -p {1} -m get -x COUNTERS/Ethernet0 -xt COUNTERS_DB \
           -o "ndastreamingservertest"'.format(dut_ip, TELEMETRY_PORT)
    show_gnmi_out = ptfhost.shell(cmd)['stdout']
    logger.info("GNMI Server output")
    logger.info(show_gnmi_out)
    result = str(show_gnmi_out)
    inerrors_match = re.search("SAI_PORT_STAT_IF_IN_ERRORS", result)
    pytest_assert(inerrors_match is not None, "SAI_PORT_STAT_IF_IN_ERRORS not found in gnmi_output")

<<<<<<< HEAD

def test_osbuild_version(duthosts, rand_one_dut_hostname, ptfhost, localhost):
=======
def test_osbuild_version(duthosts, rand_one_dut_hostname, ptfhost, localhost, gnxi_path):
>>>>>>> 0ef874f3
    """ Test osbuild/version query.
    """
    duthost = duthosts[rand_one_dut_hostname]
    skip_201911_and_older(duthost)
    cmd = generate_client_cli(duthost=duthost, gnxi_path=gnxi_path, method=METHOD_GET, target="OTHERS", xpath="osversion/build")
    show_gnmi_out = ptfhost.shell(cmd)['stdout']
    result = str(show_gnmi_out)

    assert_equal(len(re.findall('"build_version": "sonic\.', result)), 1, "build_version value at {0}".format(result))
    assert_equal(len(re.findall('sonic\.NA', result, flags=re.IGNORECASE)), 0, "invalid build_version value at {0}".format(result))

<<<<<<< HEAD

def test_sysuptime(duthosts, rand_one_dut_hostname, ptfhost, setup_streaming_telemetry, localhost):
=======
def test_sysuptime(duthosts, rand_one_dut_hostname, ptfhost, setup_streaming_telemetry, localhost, gnxi_path):
>>>>>>> 0ef874f3
    """
    @summary: Run pyclient from ptfdocker and test the dataset 'system uptime' to check
              whether the value of 'system uptime' was float number and whether the value was
              updated correctly.
    """
    logger.info("start test the dataset 'system uptime'")
    duthost = duthosts[rand_one_dut_hostname]
    skip_201911_and_older(duthost)
    dut_ip = duthost.mgmt_ip
    cmd = 'python '+ gnxi_path + 'gnmi_cli_py/py_gnmicli.py -g -t {0} -p {1} -m get -x proc/uptime -xt OTHERS \
           -o "ndastreamingservertest"'.format(dut_ip, TELEMETRY_PORT)
    system_uptime_info = ptfhost.shell(cmd)["stdout_lines"]
    system_uptime_1st = 0
    found_system_uptime_field = False
    for line_info in system_uptime_info:
        if "total" in line_info:
            try:
                system_uptime_1st = float(line_info.split(":")[1].strip())
                found_system_uptime_field = True
            except ValueError as err:
                pytest.fail("The value of system uptime was not a float. Error message was '{}'".format(err))

    if not found_system_uptime_field:
        pytest.fail("The field of system uptime was not found.")

    # Wait 10 seconds such that the value of system uptime was added 10 seconds.
    time.sleep(10)
    system_uptime_info = ptfhost.shell(cmd)["stdout_lines"]
    system_uptime_2nd = 0
    found_system_uptime_field = False
    for line_info in system_uptime_info:
        if "total" in line_info:
            try:
                system_uptime_2nd = float(line_info.split(":")[1].strip())
                found_system_uptime_field = True
            except ValueError as err:
                pytest.fail("The value of system uptime was not a float. Error message was '{}'".format(err))

    if not found_system_uptime_field:
        pytest.fail("The field of system uptime was not found.")

    if system_uptime_2nd - system_uptime_1st < 10:
        pytest.fail("The value of system uptime was not updated correctly.")

<<<<<<< HEAD

def test_virtualdb_table_streaming(duthosts, rand_one_dut_hostname, ptfhost, localhost):
=======
def test_virtualdb_table_streaming(duthosts, rand_one_dut_hostname, ptfhost, localhost, gnxi_path):
>>>>>>> 0ef874f3
    """Run pyclient from ptfdocker to stream a virtual-db query multiple times.
    """
    logger.info('start virtual db sample streaming testing')

    duthost = duthosts[rand_one_dut_hostname]
    skip_201911_and_older(duthost)
    cmd = generate_client_cli(duthost=duthost, gnxi_path=gnxi_path, method=METHOD_SUBSCRIBE, update_count = 3)
    show_gnmi_out = ptfhost.shell(cmd)['stdout']
    result = str(show_gnmi_out)

    assert_equal(len(re.findall('Max update count reached 3', result)), 1, "Streaming update count in:\n{0}".format(result))
    assert_equal(len(re.findall('name: "Ethernet0"\n', result)), 4, "Streaming updates for Ethernet0 in:\n{0}".format(result)) # 1 for request, 3 for response
    assert_equal(len(re.findall('timestamp: \d+', result)), 3, "Timestamp markers for each update message in:\n{0}".format(result))


def run_gnmi_client(ptfhost, dut_ip):
    """Runs python gNMI client in the corresponding PTF docker to query valid/invalid
    tables in 'STATE_DB' on the DuT.

    Args:
        pfthost: PTF docker binding to the selected DuT.
        dut_ip: Management IP of DuT.

    Returns:
        None.
    """
    gnmi_cli_cmd = 'python /root/gnxi/gnmi_cli_py/py_gnmicli.py -g -t {0} -p {1} -m subscribe --subscribe_mode 0\
                   -x DOCKER_STATS,TEST_STATS -xt STATE_DB -o ndastreamingservertest --trigger_mem_spike '.format(dut_ip, TELEMETRY_PORT)
    logger.info("Starting to run python gNMI client with command '{}' in PTF docker '{}'"
                .format(gnmi_cli_cmd, ptfhost.mgmt_ip))
    ptfhost.shell(gnmi_cli_cmd)


def backup_monit_config_files(duthost):
    """Backs up Monit configuration files on DuT.

    Args:
        duthost: The AnsibleHost object of DuT.

    Returns:
        None.
    """
    logger.info("Backing up Monit configuration files on DuT '{}' ...".format(duthost.hostname))
    duthost.shell("cp -f /etc/monit/monitrc /tmp/")
    duthost.shell("mv -f /etc/monit/conf.d/monit_* /tmp/")
    duthost.shell("cp -f /tmp/monit_telemetry /etc/monit/conf.d/")
    logger.info("Monit configuration files on DuT '{}' is backed up.".format(duthost.hostname))


def customize_monit_config_files(duthost, temp_config_line):
    """Customizes the Monit configuration file on DuT.

    Args:
        duthost: The AnsibleHost object of DuT.
        temp_config_line: A string to replace the initial Monit configuration.

    Returns:
        None.
    """
    logger.info("Modifying Monit config to eliminate start delay and decrease interval ...")
    duthost.shell("sed -i '$s/^./#/' /etc/monit/conf.d/monit_telemetry")
    duthost.shell("echo '{}' | tee -a /etc/monit/conf.d/monit_telemetry".format(temp_config_line))
    duthost.shell("sed -i '/with start delay 300/s/^./#/' /etc/monit/monitrc")
    logger.info("Modifying Monit config to eliminate start delay and decrease interval are done.")


def restore_monit_config_files(duthost):
    """Restores the initial Monit configuration file on DuT.

    Args:
        duthost: The AnsibleHost object of DuT.

    Returns:
        None.
    """
    logger.info("Restoring original Monit configuration files on DuT '{}' ...".format(duthost.hostname))
    duthost.shell("mv -f /tmp/monitrc /etc/monit/")
    duthost.shell("mv -f /tmp/monit_* /etc/monit/conf.d/")
    logger.info("Original Monit configuration files on DuT '{}' are restored.".format(duthost.hostname))


def check_monit_running(duthost):
    """Checks whether Monit is running or not.

    Args:
        duthost: The AnsibleHost object of DuT.

    Returns:
        Returns True if Monit is running; Otherwist, returns False.
    """
    monit_services_status = duthost.get_monit_services_status()
    if not monit_services_status:
        return False

    return True


def restart_monit_service(duthost):
    """Restarts Monit service and polls Monit running status.

    Args:
        duthost: The AnsibleHost object of DuT.

    Returns:
        None.
    """
    logger.info("Restarting Monit service ...")
    duthost.shell("systemctl restart monit")
    logger.info("Monit service is restarted.")

    logger.info("Checks whether Monit is running or not after restarted ...")
    is_monit_running = wait_until(MONIT_RESTART_THRESHOLD_SECS,
                                  MONIT_CHECK_INTERVAL_SECS,
                                  0,
                                  check_monit_running,
                                  duthost)
    pytest_assert(is_monit_running, "Monit is not running after restarted!")
    logger.info("Monit is running!")


def check_critical_processes(duthost, container_name):
    """Checks whether the critical processes are running after container was restarted.

    Args:
        duthost: The AnsibleHost object of DuT.
        container_name: Name of container.

    Returns:
        None.
    """
    status_result = duthost.critical_process_status(container_name)
    if status_result["status"] is False or len(status_result["exited_critical_process"]) > 0:
        return False

    return True


def postcheck_critical_processes(duthost, container_name):
    """Checks whether the critical processes are running after container was restarted.

    Args:
        duthost: The AnsibleHost object of DuT.
        container_name: Name of container.

    Returns:
        None.
    """
    logger.info("Checking the running status of critical processes in '{}' container ..."
                .format(container_name))
    is_succeeded = wait_until(CONTAINER_RESTART_THRESHOLD_SECS, CONTAINER_CHECK_INTERVAL_SECS, 0,
                              check_critical_processes, duthost, container_name)
    if not is_succeeded:
        pytest.fail("Not all critical processes in '{}' container are running!"
                    .format(container_name))
    logger.info("All critical processes in '{}' container are running.".format(container_name))


@pytest.fixture
def test_mem_spike_setup_and_cleanup(duthosts, rand_one_dut_hostname, setup_streaming_telemetry, request):
    """Customizes Monit configuration files before testing and restores them after testing.

    Args:
        duthosts: list of DUTs.
        rand_one_dut_hostname: The fixture returns a randomly selected DuT.
        setup_streaming_telemetry: Fixture to setup telemetry server authentication before testing.

    Returns:
        None.
    """
    duthost = duthosts[rand_one_dut_hostname]

    backup_monit_config_files(duthost)
    customize_monit_config_files(duthost, request.param)
    restart_monit_service(duthost)

    yield

    restore_monit_config_files(duthost)
    restart_monit_service(duthost)

@pytest.mark.disable_loganalyzer
@pytest.mark.parametrize("test_mem_spike_setup_and_cleanup",
                         ['    if status == 3 for 1 times within 2 cycles then exec "/usr/bin/restart_service telemetry" repeat every 2 cycles'],
                         indirect=["test_mem_spike_setup_and_cleanup"])
def test_mem_spike(duthosts, rand_one_dut_hostname, ptfhost, test_mem_spike_setup_and_cleanup):
    """Test whether memory usage of telemetry container will increase and be restarted
    or not by Monit if python gNMI client continuously creates channels with gNMI server.

    Args:
        duthosts: list of DUTs.
        rand_one_dut_hostname: The fixture returns a randomly selected DuT.
        pfthost: PTF docker binding to the selected DuT.
        test_mem_spike_setup_and_cleanup: Fixture does testing setup and cleanup.

    Returns:
        None.
    """
    logger.info("Starting to test the memory spike issue of '{}' ...".format(CONTAINER_NAME))

    duthost = duthosts[rand_one_dut_hostname]
    dut_ip = duthost.mgmt_ip

    skip_201911_and_older(duthost)

    logger.info("Checking whether the '{}' container is running before testing...".format(CONTAINER_NAME))
    is_running = wait_until(CONTAINER_RESTART_THRESHOLD_SECS,
                            CONTAINER_CHECK_INTERVAL_SECS,
                            0,
                            check_container_state, duthost, CONTAINER_NAME, True)
    pytest_assert(is_running, "'{}' is not running on DuT!".format(CONTAINER_NAME))
    logger.info("'{}' is running on DuT!".format(CONTAINER_NAME))

    expected_alerting_messages = []
    expected_alerting_messages.append(".*restart_service.*Restarting service 'telemetry'.*")
    expected_alerting_messages.append(".*Stopping Telemetry container.*")
    expected_alerting_messages.append(".*Stopped Telemetry container.*")
    expected_alerting_messages.append(".*Starting Telemetry container.*")
    expected_alerting_messages.append(".*Started Telemetry container.*")

    loganalyzer = LogAnalyzer(ansible_host=duthost, marker_prefix="container_restart_due_to_memory")
    loganalyzer.expect_regex = []
    loganalyzer.expect_regex.extend(expected_alerting_messages)
    marker = loganalyzer.init()

    client_thread = ThreadPool(processes=1)
    client_thread.apply_async(run_gnmi_client, (ptfhost, dut_ip))

    logger.info("Sleep '{}' seconds to wait for the syslog messages related to '{}' container restarted ..."
                .format(WAITING_SYSLOG_MSG_SECS, CONTAINER_NAME))
    time.sleep(WAITING_SYSLOG_MSG_SECS)

    logger.info("Checking the syslog messages related to '{}' container restarted ...".format(CONTAINER_NAME))
    analyzing_result = loganalyzer.analyze(marker, fail=False)
    if analyzing_result["total"]["expected_match"] < len(expected_alerting_messages):
        duthost.service(name="telemetry", state="restarted")
        pytest.fail("Failed to find all expected syslog messages!")
    else:
        logger.info("Found all the expected syslog messages!")

    logger.info("Checking whether the '{}' container is running after testing...".format(CONTAINER_NAME))
    is_running = wait_until(CONTAINER_RESTART_THRESHOLD_SECS,
                            CONTAINER_CHECK_INTERVAL_SECS,
                            0,
                            check_container_state, duthost, CONTAINER_NAME, True)
    pytest_assert(is_running, "'{}' is not running on DuT!".format(CONTAINER_NAME))
    logger.info("'{}' is running on DuT!".format(CONTAINER_NAME))

    postcheck_critical_processes(duthost, CONTAINER_NAME)<|MERGE_RESOLUTION|>--- conflicted
+++ resolved
@@ -70,12 +70,8 @@
     else:
         logger.info('client auth is false. No need to restart telemetry')
 
-<<<<<<< HEAD
-
-def generate_client_cli(duthost, method=METHOD_GET, xpath="COUNTERS/Ethernet0", target="COUNTERS_DB", subscribe_mode=SUBSCRIBE_MODE_STREAM, submode=SUBMODE_SAMPLE, intervalms=0, update_count=3):
-=======
+
 def generate_client_cli(duthost, gnxi_path, method=METHOD_GET, xpath="COUNTERS/Ethernet0", target="COUNTERS_DB", subscribe_mode=SUBSCRIBE_MODE_STREAM, submode=SUBMODE_SAMPLE, intervalms=0, update_count=3):
->>>>>>> 0ef874f3
     """Generate the py_gnmicli command line based on the given params.
     """
     cmdFormat = 'python '+ gnxi_path + 'gnmi_cli_py/py_gnmicli.py -g -t {0} -p {1} -m {2} -x {3} -xt {4} -o {5}'
@@ -91,8 +87,7 @@
     """
     pytest_assert(actual == expected, "{0}. Expected {1} vs actual {2}".format(message, expected, actual))
 
-<<<<<<< HEAD
-=======
+
 @pytest.fixture(scope="module")
 def gnxi_path(ptfhost):
     """
@@ -110,7 +105,7 @@
     else:
         gnxipath = "/gnxi/"
     return gnxipath
->>>>>>> 0ef874f3
+
 
 @pytest.fixture(scope="module", autouse=True)
 def verify_telemetry_dockerimage(duthosts, rand_one_dut_hostname):
@@ -196,14 +191,8 @@
             status_expected = "enabled"
             pytest_assert(str(v) == status_expected, "Telemetry feature is not enabled")
 
-<<<<<<< HEAD
-
-def test_telemetry_ouput(duthosts, rand_one_dut_hostname, ptfhost, setup_streaming_telemetry, localhost):
-    """Run pyclient from ptfdocker and show gnmi server output.
-=======
 def test_telemetry_ouput(duthosts, rand_one_dut_hostname, ptfhost, setup_streaming_telemetry, localhost, gnxi_path):
     """Run pyclient from ptfdocker and show gnmi server outputself.
->>>>>>> 0ef874f3
     """
     duthost = duthosts[rand_one_dut_hostname]
 
@@ -218,12 +207,8 @@
     inerrors_match = re.search("SAI_PORT_STAT_IF_IN_ERRORS", result)
     pytest_assert(inerrors_match is not None, "SAI_PORT_STAT_IF_IN_ERRORS not found in gnmi_output")
 
-<<<<<<< HEAD
-
-def test_osbuild_version(duthosts, rand_one_dut_hostname, ptfhost, localhost):
-=======
+
 def test_osbuild_version(duthosts, rand_one_dut_hostname, ptfhost, localhost, gnxi_path):
->>>>>>> 0ef874f3
     """ Test osbuild/version query.
     """
     duthost = duthosts[rand_one_dut_hostname]
@@ -235,12 +220,8 @@
     assert_equal(len(re.findall('"build_version": "sonic\.', result)), 1, "build_version value at {0}".format(result))
     assert_equal(len(re.findall('sonic\.NA', result, flags=re.IGNORECASE)), 0, "invalid build_version value at {0}".format(result))
 
-<<<<<<< HEAD
-
-def test_sysuptime(duthosts, rand_one_dut_hostname, ptfhost, setup_streaming_telemetry, localhost):
-=======
+
 def test_sysuptime(duthosts, rand_one_dut_hostname, ptfhost, setup_streaming_telemetry, localhost, gnxi_path):
->>>>>>> 0ef874f3
     """
     @summary: Run pyclient from ptfdocker and test the dataset 'system uptime' to check
               whether the value of 'system uptime' was float number and whether the value was
@@ -285,12 +266,8 @@
     if system_uptime_2nd - system_uptime_1st < 10:
         pytest.fail("The value of system uptime was not updated correctly.")
 
-<<<<<<< HEAD
-
-def test_virtualdb_table_streaming(duthosts, rand_one_dut_hostname, ptfhost, localhost):
-=======
+
 def test_virtualdb_table_streaming(duthosts, rand_one_dut_hostname, ptfhost, localhost, gnxi_path):
->>>>>>> 0ef874f3
     """Run pyclient from ptfdocker to stream a virtual-db query multiple times.
     """
     logger.info('start virtual db sample streaming testing')
