<<<<<<< HEAD
import time

import logging
import re
import pytest

from tests.common.helpers.assertions import pytest_assert
from telemetry_utils import assert_equal, get_list_stdout, get_dict_stdout, skip_201911_and_older, generate_client_cli

pytestmark = [
    pytest.mark.topology('any')
]

logger = logging.getLogger(__name__)

TELEMETRY_PORT = 50051
METHOD_SUBSCRIBE = "subscribe"
METHOD_GET = "get"


def test_config_db_parameters(duthosts, enum_rand_one_per_hwsku_hostname):
    """Verifies required telemetry parameters from config_db.
    """
    duthost = duthosts[enum_rand_one_per_hwsku_hostname]

    gnmi = duthost.shell('sonic-db-cli CONFIG_DB HGETALL "TELEMETRY|gnmi"', module_ignore_errors=False)['stdout_lines']
    pytest_assert(gnmi is not None, "TELEMETRY|gnmi does not exist in config_db")

    certs = duthost.shell('sonic-db-cli CONFIG_DB HGETALL "TELEMETRY|certs"', module_ignore_errors=False)['stdout_lines']
    pytest_assert(certs is not None, "TELEMETRY|certs does not exist in config_db")

    d = get_dict_stdout(gnmi, certs)
    for key, value in d.items():
        if str(key) == "port":
            port_expected = str(TELEMETRY_PORT)
            pytest_assert(str(value) == port_expected, "'port' value is not '{}'".format(port_expected))
        if str(key) == "ca_crt":
            ca_crt_value_expected = "/etc/sonic/telemetry/dsmsroot.cer"
            pytest_assert(str(value) == ca_crt_value_expected, "'ca_crt' value is not '{}'".format(ca_crt_value_expected))
        if str(key) == "server_key":
            server_key_expected = "/etc/sonic/telemetry/streamingtelemetryserver.key"
            pytest_assert(str(value) == server_key_expected, "'server_key' value is not '{}'".format(server_key_expected))
        if str(key) == "server_crt":
            server_crt_expected = "/etc/sonic/telemetry/streamingtelemetryserver.cer"
            pytest_assert(str(value) == server_crt_expected, "'server_crt' value is not '{}'".format(server_crt_expected))

def test_telemetry_enabledbydefault(duthosts, enum_rand_one_per_hwsku_hostname):
    """Verify telemetry should be enabled by default
    """
    duthost = duthosts[enum_rand_one_per_hwsku_hostname]

    status = duthost.shell('sonic-db-cli CONFIG_DB HGETALL "FEATURE|telemetry"', module_ignore_errors=False)['stdout_lines']
    status_list = get_list_stdout(status)
    # Elements in list alternate between key and value. Separate them and combine into a dict.
    status_key_list = status_list[0::2]
    status_value_list = status_list[1::2]
    status_dict = dict(zip(status_key_list, status_value_list))
    for k, v in status_dict.items():
        if str(k) == "status":
            status_expected = "enabled"
            pytest_assert(str(v) == status_expected, "Telemetry feature is not enabled")

def test_telemetry_ouput(duthosts, enum_rand_one_per_hwsku_hostname, ptfhost, setup_streaming_telemetry, localhost, gnxi_path):
    """Run pyclient from ptfdocker and show gnmi server outputself.
    """
    duthost = duthosts[enum_rand_one_per_hwsku_hostname]
    if duthost.is_supervisor_node():
        pytest.skip("Skipping test as no Ethernet0 frontpanel port on supervisor")
    logger.info('start telemetry output testing')
    dut_ip = duthost.mgmt_ip
    cmd = 'python ' + gnxi_path + 'gnmi_cli_py/py_gnmicli.py -g -t {0} -p {1} -m get -x COUNTERS/Ethernet0 -xt COUNTERS_DB \
           -o "ndastreamingservertest"'.format(dut_ip, TELEMETRY_PORT)
    show_gnmi_out = ptfhost.shell(cmd)['stdout']
    logger.info("GNMI Server output")
    logger.info(show_gnmi_out)
    result = str(show_gnmi_out)
    inerrors_match = re.search("SAI_PORT_STAT_IF_IN_ERRORS", result)
    pytest_assert(inerrors_match is not None, "SAI_PORT_STAT_IF_IN_ERRORS not found in gnmi_output")

def test_osbuild_version(duthosts, enum_rand_one_per_hwsku_hostname, ptfhost, localhost, gnxi_path):
    """ Test osbuild/version query.
    """
    duthost = duthosts[enum_rand_one_per_hwsku_hostname]
    skip_201911_and_older(duthost)
    cmd = generate_client_cli(duthost=duthost, gnxi_path=gnxi_path, method=METHOD_GET, target="OTHERS", xpath="osversion/build")
    show_gnmi_out = ptfhost.shell(cmd)['stdout']
    result = str(show_gnmi_out)

    assert_equal(len(re.findall('"build_version": "sonic\.', result)), 1, "build_version value at {0}".format(result))
    assert_equal(len(re.findall('sonic\.NA', result, flags=re.IGNORECASE)), 0, "invalid build_version value at {0}".format(result))

def test_sysuptime(duthosts, enum_rand_one_per_hwsku_hostname, ptfhost, localhost, gnxi_path):
    """
    @summary: Run pyclient from ptfdocker and test the dataset 'system uptime' to check
              whether the value of 'system uptime' was float number and whether the value was
              updated correctly.
    """
    logger.info("start test the dataset 'system uptime'")
    duthost = duthosts[enum_rand_one_per_hwsku_hostname]
    skip_201911_and_older(duthost)
    dut_ip = duthost.mgmt_ip
    cmd = 'python '+ gnxi_path + 'gnmi_cli_py/py_gnmicli.py -g -t {0} -p {1} -m get -x proc/uptime -xt OTHERS \
           -o "ndastreamingservertest"'.format(dut_ip, TELEMETRY_PORT)
    system_uptime_info = ptfhost.shell(cmd)["stdout_lines"]
    system_uptime_1st = 0
    found_system_uptime_field = False
    for line_info in system_uptime_info:
        if "total" in line_info:
            try:
                system_uptime_1st = float(line_info.split(":")[1].strip())
                found_system_uptime_field = True
            except ValueError as err:
                pytest.fail("The value of system uptime was not a float. Error message was '{}'".format(err))

    if not found_system_uptime_field:
        pytest.fail("The field of system uptime was not found.")

    # Wait 10 seconds such that the value of system uptime was added 10 seconds.
    time.sleep(10)
    system_uptime_info = ptfhost.shell(cmd)["stdout_lines"]
    system_uptime_2nd = 0
    found_system_uptime_field = False
    for line_info in system_uptime_info:
        if "total" in line_info:
            try:
                system_uptime_2nd = float(line_info.split(":")[1].strip())
                found_system_uptime_field = True
            except ValueError as err:
                pytest.fail("The value of system uptime was not a float. Error message was '{}'".format(err))

    if not found_system_uptime_field:
        pytest.fail("The field of system uptime was not found.")

    if system_uptime_2nd - system_uptime_1st < 10:
        pytest.fail("The value of system uptime was not updated correctly.")

def test_virtualdb_table_streaming(duthosts, enum_rand_one_per_hwsku_hostname, ptfhost, localhost, gnxi_path):
    """Run pyclient from ptfdocker to stream a virtual-db query multiple times.
    """
    logger.info('start virtual db sample streaming testing')

    duthost = duthosts[enum_rand_one_per_hwsku_hostname]
    if duthost.is_supervisor_node():
        pytest.skip("Skipping test as no Ethernet0 frontpanel port on supervisor")
    skip_201911_and_older(duthost)
    cmd = generate_client_cli(duthost=duthost, gnxi_path=gnxi_path, method=METHOD_SUBSCRIBE, update_count = 3)
    show_gnmi_out = ptfhost.shell(cmd)['stdout']
    result = str(show_gnmi_out)

    assert_equal(len(re.findall('Max update count reached 3', result)), 1, "Streaming update count in:\n{0}".format(result))
    assert_equal(len(re.findall('name: "Ethernet0"\n', result)), 4, "Streaming updates for Ethernet0 in:\n{0}".format(result)) # 1 for request, 3 for response
    assert_equal(len(re.findall('timestamp: \d+', result)), 3, "Timestamp markers for each update message in:\n{0}".format(result))
=======
import time
from multiprocessing.pool import ThreadPool

import logging
import re
import pytest

from pkg_resources import parse_version
from tests.common.helpers.assertions import pytest_assert
from tests.common.helpers.dut_utils import check_container_state
from tests.common.utilities import wait_until, wait_tcp_connection
from tests.common.plugins.loganalyzer.loganalyzer import LogAnalyzer

pytestmark = [
    pytest.mark.topology('any')
]

logger = logging.getLogger(__name__)

TELEMETRY_PORT = 50051
METHOD_SUBSCRIBE = "subscribe"
METHOD_GET = "get"

SUBSCRIBE_MODE_STREAM = 0
SUBSCRIBE_MODE_ONCE = 1
SUBSCRIBE_MODE_POLL = 2

SUBMODE_TARGET_DEFINED = 0
SUBMODE_ON_CHANGE = 1
SUBMODE_SAMPLE = 2

CHECK_MEM_USAGE_COUNTER = 10
CONTAINER_NAME = "telemetry"
WAITING_SYSLOG_MSG_SECS = 300
CONTAINER_STOP_THRESHOLD_SECS = 200
CONTAINER_RESTART_THRESHOLD_SECS = 180
CONTAINER_CHECK_INTERVAL_SECS = 1
MONIT_RESTART_THRESHOLD_SECS = 320
MONIT_CHECK_INTERVAL_SECS = 5


def get_dict_stdout(gnmi_out, certs_out):
    """ Extracts dictionary from redis output.
    """
    gnmi_list = []
    gnmi_list = get_list_stdout(gnmi_out) + get_list_stdout(certs_out)
    # Elements in list alternate between key and value. Separate them and combine into a dict.
    key_list = gnmi_list[0::2]
    value_list = gnmi_list[1::2]
    params_dict = dict(zip(key_list, value_list))
    return params_dict

def get_list_stdout(cmd_out):
    out_list = []
    for x in cmd_out:
        result = x.encode('UTF-8')
        out_list.append(result)
    return out_list


def setup_telemetry_forpyclient(duthost):
    """ Set client_auth=false. This is needed for pyclient to successfully set up channel with gNMI server.
        Restart telemetry process
    """
    client_auth_out = duthost.shell('sonic-db-cli CONFIG_DB HGET "TELEMETRY|gnmi" "client_auth"', module_ignore_errors=False)['stdout_lines']
    client_auth = str(client_auth_out[0])
    if client_auth == "true":
        duthost.shell('sonic-db-cli CONFIG_DB HSET "TELEMETRY|gnmi" "client_auth" "false"', module_ignore_errors=False)
        duthost.service(name="telemetry", state="restarted")
    else:
        logger.info('client auth is false. No need to restart telemetry')


def generate_client_cli(duthost, gnxi_path, method=METHOD_GET, xpath="COUNTERS/Ethernet0", target="COUNTERS_DB", subscribe_mode=SUBSCRIBE_MODE_STREAM, submode=SUBMODE_SAMPLE, intervalms=0, update_count=3):
    """Generate the py_gnmicli command line based on the given params.
    """
    cmdFormat = 'python '+ gnxi_path + 'gnmi_cli_py/py_gnmicli.py -g -t {0} -p {1} -m {2} -x {3} -xt {4} -o {5}'
    cmd = cmdFormat.format(duthost.mgmt_ip, TELEMETRY_PORT, method, xpath, target, "ndastreamingservertest")

    if method == METHOD_SUBSCRIBE:
        cmd += " --subscribe_mode {0} --submode {1} --interval {2} --update_count {3}".format(subscribe_mode, submode, intervalms, update_count)
    return cmd


def assert_equal(actual, expected, message):
    """Helper method to compare an expected value vs the actual value.
    """
    pytest_assert(actual == expected, "{0}. Expected {1} vs actual {2}".format(message, expected, actual))


@pytest.fixture(scope="module")
def gnxi_path(ptfhost):
    """
    gnxi's location is updated from /gnxi to /root/gnxi
    in RP https://github.com/Azure/sonic-buildimage/pull/10599.
    But old docker-ptf images don't have this update,
    test case will fail for these docker-ptf images, 
    because it should still call /gnxi files.
    For avoiding this conflict, check gnxi path before test and set GNXI_PATH to correct value.
    Add a new gnxi_path module fixture to make sure to set GNXI_PATH before test.
    """
    path_exists = ptfhost.stat(path="/root/gnxi/")
    if path_exists["stat"]["exists"] and path_exists["stat"]["isdir"]:
        gnxipath = "/root/gnxi/"
    else:
        gnxipath = "/gnxi/"
    return gnxipath


@pytest.fixture(scope="module", autouse=True)
def verify_telemetry_dockerimage(duthosts, rand_one_dut_hostname):
    """If telemetry docker is available in image then return true
    """
    docker_out_list = []
    duthost = duthosts[rand_one_dut_hostname]
    docker_out = duthost.shell('docker images docker-sonic-telemetry', module_ignore_errors=False)['stdout_lines']
    docker_out_list = get_list_stdout(docker_out)
    matching = [s for s in docker_out_list if "docker-sonic-telemetry" in s]
    if not (len(matching) > 0):
        pytest.skip("docker-sonic-telemetry is not part of the image")


@pytest.fixture
def setup_streaming_telemetry(duthosts, rand_one_dut_hostname, localhost,  ptfhost, gnxi_path):
    """
    @summary: Post setting up the streaming telemetry before running the test.
    """
    duthost = duthosts[rand_one_dut_hostname]
    setup_telemetry_forpyclient(duthost)

    # Wait until telemetry was restarted
    pytest_assert(wait_until(100, 10, 0, duthost.is_service_fully_started, "telemetry"), "TELEMETRY not started.")
    logger.info("telemetry process restarted. Now run pyclient on ptfdocker")

    # Wait until the TCP port was opened
    dut_ip = duthost.mgmt_ip
    wait_tcp_connection(localhost, dut_ip, TELEMETRY_PORT, timeout_s=60)

    # pyclient should be available on ptfhost. If it was not available, then fail pytest.
    file_exists = ptfhost.stat(path=gnxi_path + "gnmi_cli_py/py_gnmicli.py")
    pytest_assert(file_exists["stat"]["exists"] is True)


def skip_201911_and_older(duthost):
    """ Skip the current test if the DUT version is 201911 or older.
    """
    if parse_version(duthost.kernel_version) <= parse_version('4.9.0'):
        pytest.skip("Test not supported for 201911 images. Skipping the test")


def test_config_db_parameters(duthosts, rand_one_dut_hostname):
    """Verifies required telemetry parameters from config_db.
    """
    duthost = duthosts[rand_one_dut_hostname]

    gnmi = duthost.shell('sonic-db-cli CONFIG_DB HGETALL "TELEMETRY|gnmi"', module_ignore_errors=False)['stdout_lines']
    pytest_assert(gnmi is not None, "TELEMETRY|gnmi does not exist in config_db")

    certs = duthost.shell('sonic-db-cli CONFIG_DB HGETALL "TELEMETRY|certs"', module_ignore_errors=False)['stdout_lines']
    pytest_assert(certs is not None, "TELEMETRY|certs does not exist in config_db")

    d = get_dict_stdout(gnmi, certs)
    for key, value in d.items():
        if str(key) == "port":
            port_expected = str(TELEMETRY_PORT)
            pytest_assert(str(value) == port_expected, "'port' value is not '{}'".format(port_expected))
        if str(key) == "ca_crt":
            ca_crt_value_expected = "/etc/sonic/telemetry/dsmsroot.cer"
            pytest_assert(str(value) == ca_crt_value_expected, "'ca_crt' value is not '{}'".format(ca_crt_value_expected))
        if str(key) == "server_key":
            server_key_expected = "/etc/sonic/telemetry/streamingtelemetryserver.key"
            pytest_assert(str(value) == server_key_expected, "'server_key' value is not '{}'".format(server_key_expected))
        if str(key) == "server_crt":
            server_crt_expected = "/etc/sonic/telemetry/streamingtelemetryserver.cer"
            pytest_assert(str(value) == server_crt_expected, "'server_crt' value is not '{}'".format(server_crt_expected))


def test_telemetry_enabledbydefault(duthosts, rand_one_dut_hostname):
    """Verify telemetry should be enabled by default
    """
    duthost = duthosts[rand_one_dut_hostname]

    status = duthost.shell('sonic-db-cli CONFIG_DB HGETALL "FEATURE|telemetry"', module_ignore_errors=False)['stdout_lines']
    status_list = get_list_stdout(status)
    # Elements in list alternate between key and value. Separate them and combine into a dict.
    status_key_list = status_list[0::2]
    status_value_list = status_list[1::2]
    status_dict = dict(zip(status_key_list, status_value_list))
    for k, v in status_dict.items():
        if str(k) == "status":
            status_expected = "enabled"
            pytest_assert(str(v) == status_expected, "Telemetry feature is not enabled")

def test_telemetry_ouput(duthosts, rand_one_dut_hostname, ptfhost, setup_streaming_telemetry, localhost, gnxi_path):
    """Run pyclient from ptfdocker and show gnmi server outputself.
    """
    duthost = duthosts[rand_one_dut_hostname]

    logger.info('start telemetry output testing')
    dut_ip = duthost.mgmt_ip
    cmd = 'python ' + gnxi_path + 'gnmi_cli_py/py_gnmicli.py -g -t {0} -p {1} -m get -x COUNTERS/Ethernet0 -xt COUNTERS_DB \
           -o "ndastreamingservertest"'.format(dut_ip, TELEMETRY_PORT)
    show_gnmi_out = ptfhost.shell(cmd)['stdout']
    logger.info("GNMI Server output")
    logger.info(show_gnmi_out)
    result = str(show_gnmi_out)
    inerrors_match = re.search("SAI_PORT_STAT_IF_IN_ERRORS", result)
    pytest_assert(inerrors_match is not None, "SAI_PORT_STAT_IF_IN_ERRORS not found in gnmi_output")


def test_osbuild_version(duthosts, rand_one_dut_hostname, ptfhost, localhost, gnxi_path):
    """ Test osbuild/version query.
    """
    duthost = duthosts[rand_one_dut_hostname]
    skip_201911_and_older(duthost)
    cmd = generate_client_cli(duthost=duthost, gnxi_path=gnxi_path, method=METHOD_GET, target="OTHERS", xpath="osversion/build")
    show_gnmi_out = ptfhost.shell(cmd)['stdout']
    result = str(show_gnmi_out)

    assert_equal(len(re.findall('"build_version": "sonic\.', result)), 1, "build_version value at {0}".format(result))
    assert_equal(len(re.findall('sonic\.NA', result, flags=re.IGNORECASE)), 0, "invalid build_version value at {0}".format(result))


def test_sysuptime(duthosts, rand_one_dut_hostname, ptfhost, setup_streaming_telemetry, localhost, gnxi_path):
    """
    @summary: Run pyclient from ptfdocker and test the dataset 'system uptime' to check
              whether the value of 'system uptime' was float number and whether the value was
              updated correctly.
    """
    logger.info("start test the dataset 'system uptime'")
    duthost = duthosts[rand_one_dut_hostname]
    skip_201911_and_older(duthost)
    dut_ip = duthost.mgmt_ip
    cmd = 'python '+ gnxi_path + 'gnmi_cli_py/py_gnmicli.py -g -t {0} -p {1} -m get -x proc/uptime -xt OTHERS \
           -o "ndastreamingservertest"'.format(dut_ip, TELEMETRY_PORT)
    system_uptime_info = ptfhost.shell(cmd)["stdout_lines"]
    system_uptime_1st = 0
    found_system_uptime_field = False
    for line_info in system_uptime_info:
        if "total" in line_info:
            try:
                system_uptime_1st = float(line_info.split(":")[1].strip())
                found_system_uptime_field = True
            except ValueError as err:
                pytest.fail("The value of system uptime was not a float. Error message was '{}'".format(err))

    if not found_system_uptime_field:
        pytest.fail("The field of system uptime was not found.")

    # Wait 10 seconds such that the value of system uptime was added 10 seconds.
    time.sleep(10)
    system_uptime_info = ptfhost.shell(cmd)["stdout_lines"]
    system_uptime_2nd = 0
    found_system_uptime_field = False
    for line_info in system_uptime_info:
        if "total" in line_info:
            try:
                system_uptime_2nd = float(line_info.split(":")[1].strip())
                found_system_uptime_field = True
            except ValueError as err:
                pytest.fail("The value of system uptime was not a float. Error message was '{}'".format(err))

    if not found_system_uptime_field:
        pytest.fail("The field of system uptime was not found.")

    if system_uptime_2nd - system_uptime_1st < 10:
        pytest.fail("The value of system uptime was not updated correctly.")


def test_virtualdb_table_streaming(duthosts, rand_one_dut_hostname, ptfhost, localhost, gnxi_path):
    """Run pyclient from ptfdocker to stream a virtual-db query multiple times.
    """
    logger.info('start virtual db sample streaming testing')

    duthost = duthosts[rand_one_dut_hostname]
    skip_201911_and_older(duthost)
    cmd = generate_client_cli(duthost=duthost, gnxi_path=gnxi_path, method=METHOD_SUBSCRIBE, update_count = 3)
    show_gnmi_out = ptfhost.shell(cmd)['stdout']
    result = str(show_gnmi_out)

    assert_equal(len(re.findall('Max update count reached 3', result)), 1, "Streaming update count in:\n{0}".format(result))
    assert_equal(len(re.findall('name: "Ethernet0"\n', result)), 4, "Streaming updates for Ethernet0 in:\n{0}".format(result)) # 1 for request, 3 for response
    assert_equal(len(re.findall('timestamp: \d+', result)), 3, "Timestamp markers for each update message in:\n{0}".format(result))


def run_gnmi_client(ptfhost, dut_ip, gnxi_path, num_connections):
    """Runs python gNMI client in the corresponding PTF docker to query valid/invalid
    tables in 'STATE_DB' on the DuT.

    Args:
        pfthost: PTF docker binding to the selected DuT.
        dut_ip: Management IP of DuT.
        num_connections: The number of gNMI client connections created with server side.

    Returns:
        None.
    """
    gnmi_cli_cmd = 'python ' + gnxi_path + '/gnmi_cli_py/py_gnmicli.py -g -t {} -p {} -m subscribe --subscribe_mode 0\
                   -x DOCKER_STATS,TEST_STATS -xt STATE_DB -o ndastreamingservertest --create_connections {}'.format(dut_ip, TELEMETRY_PORT, num_connections)
    logger.info("Starting to run python gNMI client with command '{}' in PTF docker '{}'"
                .format(gnmi_cli_cmd, ptfhost.mgmt_ip))
    ptfhost.shell(gnmi_cli_cmd)


def backup_monit_config_files(duthost):
    """Backs up Monit configuration files on DuT.

    Args:
        duthost: The AnsibleHost object of DuT.

    Returns:
        None.
    """
    logger.info("Backing up Monit configuration files on DuT '{}' ...".format(duthost.hostname))
    duthost.shell("cp -f /etc/monit/monitrc /tmp/")
    duthost.shell("mv -f /etc/monit/conf.d/monit_* /tmp/")
    duthost.shell("cp -f /tmp/monit_telemetry /etc/monit/conf.d/")
    logger.info("Monit configuration files on DuT '{}' is backed up.".format(duthost.hostname))


def customize_monit_config_files(duthost, temp_config_line):
    """Customizes the Monit configuration file on DuT.

    Args:
        duthost: The AnsibleHost object of DuT.
        temp_config_line: A string to replace the initial Monit configuration.

    Returns:
        None.
    """
    logger.info("Modifying Monit config to eliminate start delay and decrease interval ...")
    duthost.shell("sed -i '$s/^./#/' /etc/monit/conf.d/monit_telemetry")
    duthost.shell("echo '{}' | tee -a /etc/monit/conf.d/monit_telemetry".format(temp_config_line))
    duthost.shell("sed -i '/with start delay 300/s/^./#/' /etc/monit/monitrc")
    logger.info("Modifying Monit config to eliminate start delay and decrease interval are done.")


def restore_monit_config_files(duthost):
    """Restores the initial Monit configuration file on DuT.

    Args:
        duthost: The AnsibleHost object of DuT.

    Returns:
        None.
    """
    logger.info("Restoring original Monit configuration files on DuT '{}' ...".format(duthost.hostname))
    duthost.shell("mv -f /tmp/monitrc /etc/monit/")
    duthost.shell("mv -f /tmp/monit_* /etc/monit/conf.d/")
    logger.info("Original Monit configuration files on DuT '{}' are restored.".format(duthost.hostname))


def check_monit_running(duthost):
    """Checks whether Monit is running or not.

    Args:
        duthost: The AnsibleHost object of DuT.

    Returns:
        Returns True if Monit is running; Otherwist, returns False.
    """
    monit_services_status = duthost.get_monit_services_status()
    if not monit_services_status:
        return False

    return True


def restart_monit_service(duthost):
    """Restarts Monit service and polls Monit running status.

    Args:
        duthost: The AnsibleHost object of DuT.

    Returns:
        None.
    """
    logger.info("Restarting Monit service ...")
    duthost.shell("systemctl restart monit")
    logger.info("Monit service is restarted.")

    logger.info("Checks whether Monit is running or not after restarted ...")
    is_monit_running = wait_until(MONIT_RESTART_THRESHOLD_SECS,
                                  MONIT_CHECK_INTERVAL_SECS,
                                  0,
                                  check_monit_running,
                                  duthost)
    pytest_assert(is_monit_running, "Monit is not running after restarted!")
    logger.info("Monit is running!")


def check_critical_processes(duthost, container_name):
    """Checks whether the critical processes are running after container was restarted.

    Args:
        duthost: The AnsibleHost object of DuT.
        container_name: Name of container.

    Returns:
        None.
    """
    status_result = duthost.critical_process_status(container_name)
    if status_result["status"] is False or len(status_result["exited_critical_process"]) > 0:
        return False

    return True


def postcheck_critical_processes(duthost, container_name):
    """Checks whether the critical processes are running after container was restarted.

    Args:
        duthost: The AnsibleHost object of DuT.
        container_name: Name of container.

    Returns:
        None.
    """
    logger.info("Checking the running status of critical processes in '{}' container ..."
                .format(container_name))
    is_succeeded = wait_until(CONTAINER_RESTART_THRESHOLD_SECS, CONTAINER_CHECK_INTERVAL_SECS, 0,
                              check_critical_processes, duthost, container_name)
    if not is_succeeded:
        pytest.fail("Not all critical processes in '{}' container are running!"
                    .format(container_name))
    logger.info("All critical processes in '{}' container are running.".format(container_name))


@pytest.fixture(params=['if status == 3 for 1 times within 2 cycles then exec "/usr/bin/restart_service telemetry" repeat every 2 cycles'],
                ids=["monit_config_line"])
def test_mem_spike_setup_and_cleanup(duthosts, rand_one_dut_hostname, setup_streaming_telemetry, request):
    """Customizes Monit configuration files before testing and restores them after testing.

    Args:
        duthosts: list of DUTs.
        rand_one_dut_hostname: The fixture returns a randomly selected DuT.
        setup_streaming_telemetry: Fixture to setup telemetry server authentication before testing.

    Returns:
        None.
    """
    duthost = duthosts[rand_one_dut_hostname]

    backup_monit_config_files(duthost)
    customize_monit_config_files(duthost, request.param)
    restart_monit_service(duthost)

    yield

    restore_monit_config_files(duthost)
    restart_monit_service(duthost)


@pytest.mark.disable_loganalyzer
def test_mem_spike(duthosts, rand_one_dut_hostname, ptfhost, test_mem_spike_setup_and_cleanup, gnxi_path):
    """Test whether memory usage of telemetry container will increase and be restarted
    or not by Monit if python gNMI client continuously creates channels with gNMI server.

    Args:
        duthosts: list of DUTs.
        rand_one_dut_hostname: The fixture returns a randomly selected DuT.
        pfthost: PTF docker binding to the selected DuT.
        test_mem_spike_setup_and_cleanup: Fixture does testing setup and cleanup.

    Returns:
        None.
    """
    logger.info("Starting to test the memory spike issue of '{}' ...".format(CONTAINER_NAME))

    duthost = duthosts[rand_one_dut_hostname]
    dut_ip = duthost.mgmt_ip

    logger.info("Checking whether the '{}' container is running before testing...".format(CONTAINER_NAME))
    is_running = wait_until(CONTAINER_RESTART_THRESHOLD_SECS,
                            CONTAINER_CHECK_INTERVAL_SECS,
                            0,
                            check_container_state, duthost, CONTAINER_NAME, True)
    pytest_assert(is_running, "'{}' is not running on DuT!".format(CONTAINER_NAME))
    logger.info("'{}' is running on DuT!".format(CONTAINER_NAME))

    expected_alerting_messages = []
    expected_alerting_messages.append(".*restart_service.*Restarting service 'telemetry'.*")
    expected_alerting_messages.append(".*Stopping Telemetry container.*")
    expected_alerting_messages.append(".*Stopped Telemetry container.*")
    expected_alerting_messages.append(".*Starting Telemetry container.*")
    expected_alerting_messages.append(".*Started Telemetry container.*")

    loganalyzer = LogAnalyzer(ansible_host=duthost, marker_prefix="container_restart_due_to_memory")
    loganalyzer.expect_regex = []
    loganalyzer.expect_regex.extend(expected_alerting_messages)
    marker = loganalyzer.init()

    client_thread = ThreadPool(processes=1)
    client_thread.apply_async(run_gnmi_client, (ptfhost, dut_ip, gnxi_path, -1))

    logger.info("Sleep '{}' seconds to wait for the syslog messages related to '{}' container restarted ..."
                .format(WAITING_SYSLOG_MSG_SECS, CONTAINER_NAME))
    time.sleep(WAITING_SYSLOG_MSG_SECS)

    logger.info("Checking the syslog messages related to '{}' container restarted ...".format(CONTAINER_NAME))
    analyzing_result = loganalyzer.analyze(marker, fail=False)
    if analyzing_result["total"]["expected_match"] < len(expected_alerting_messages):
        duthost.service(name="telemetry", state="restarted")
        pytest.fail("Failed to find all expected syslog messages!")
    else:
        logger.info("Found all the expected syslog messages!")

    logger.info("Checking whether the '{}' container is running after testing...".format(CONTAINER_NAME))
    is_running = wait_until(CONTAINER_RESTART_THRESHOLD_SECS,
                            CONTAINER_CHECK_INTERVAL_SECS,
                            0,
                            check_container_state, duthost, CONTAINER_NAME, True)
    pytest_assert(is_running, "'{}' is not running on DuT!".format(CONTAINER_NAME))
    logger.info("'{}' is running on DuT!".format(CONTAINER_NAME))

    postcheck_critical_processes(duthost, CONTAINER_NAME)
>>>>>>> 593ac34b
<|MERGE_RESOLUTION|>--- conflicted
+++ resolved
@@ -1,4 +1,3 @@
-<<<<<<< HEAD
 import time
 
 import logging
@@ -151,309 +150,6 @@
     assert_equal(len(re.findall('Max update count reached 3', result)), 1, "Streaming update count in:\n{0}".format(result))
     assert_equal(len(re.findall('name: "Ethernet0"\n', result)), 4, "Streaming updates for Ethernet0 in:\n{0}".format(result)) # 1 for request, 3 for response
     assert_equal(len(re.findall('timestamp: \d+', result)), 3, "Timestamp markers for each update message in:\n{0}".format(result))
-=======
-import time
-from multiprocessing.pool import ThreadPool
-
-import logging
-import re
-import pytest
-
-from pkg_resources import parse_version
-from tests.common.helpers.assertions import pytest_assert
-from tests.common.helpers.dut_utils import check_container_state
-from tests.common.utilities import wait_until, wait_tcp_connection
-from tests.common.plugins.loganalyzer.loganalyzer import LogAnalyzer
-
-pytestmark = [
-    pytest.mark.topology('any')
-]
-
-logger = logging.getLogger(__name__)
-
-TELEMETRY_PORT = 50051
-METHOD_SUBSCRIBE = "subscribe"
-METHOD_GET = "get"
-
-SUBSCRIBE_MODE_STREAM = 0
-SUBSCRIBE_MODE_ONCE = 1
-SUBSCRIBE_MODE_POLL = 2
-
-SUBMODE_TARGET_DEFINED = 0
-SUBMODE_ON_CHANGE = 1
-SUBMODE_SAMPLE = 2
-
-CHECK_MEM_USAGE_COUNTER = 10
-CONTAINER_NAME = "telemetry"
-WAITING_SYSLOG_MSG_SECS = 300
-CONTAINER_STOP_THRESHOLD_SECS = 200
-CONTAINER_RESTART_THRESHOLD_SECS = 180
-CONTAINER_CHECK_INTERVAL_SECS = 1
-MONIT_RESTART_THRESHOLD_SECS = 320
-MONIT_CHECK_INTERVAL_SECS = 5
-
-
-def get_dict_stdout(gnmi_out, certs_out):
-    """ Extracts dictionary from redis output.
-    """
-    gnmi_list = []
-    gnmi_list = get_list_stdout(gnmi_out) + get_list_stdout(certs_out)
-    # Elements in list alternate between key and value. Separate them and combine into a dict.
-    key_list = gnmi_list[0::2]
-    value_list = gnmi_list[1::2]
-    params_dict = dict(zip(key_list, value_list))
-    return params_dict
-
-def get_list_stdout(cmd_out):
-    out_list = []
-    for x in cmd_out:
-        result = x.encode('UTF-8')
-        out_list.append(result)
-    return out_list
-
-
-def setup_telemetry_forpyclient(duthost):
-    """ Set client_auth=false. This is needed for pyclient to successfully set up channel with gNMI server.
-        Restart telemetry process
-    """
-    client_auth_out = duthost.shell('sonic-db-cli CONFIG_DB HGET "TELEMETRY|gnmi" "client_auth"', module_ignore_errors=False)['stdout_lines']
-    client_auth = str(client_auth_out[0])
-    if client_auth == "true":
-        duthost.shell('sonic-db-cli CONFIG_DB HSET "TELEMETRY|gnmi" "client_auth" "false"', module_ignore_errors=False)
-        duthost.service(name="telemetry", state="restarted")
-    else:
-        logger.info('client auth is false. No need to restart telemetry')
-
-
-def generate_client_cli(duthost, gnxi_path, method=METHOD_GET, xpath="COUNTERS/Ethernet0", target="COUNTERS_DB", subscribe_mode=SUBSCRIBE_MODE_STREAM, submode=SUBMODE_SAMPLE, intervalms=0, update_count=3):
-    """Generate the py_gnmicli command line based on the given params.
-    """
-    cmdFormat = 'python '+ gnxi_path + 'gnmi_cli_py/py_gnmicli.py -g -t {0} -p {1} -m {2} -x {3} -xt {4} -o {5}'
-    cmd = cmdFormat.format(duthost.mgmt_ip, TELEMETRY_PORT, method, xpath, target, "ndastreamingservertest")
-
-    if method == METHOD_SUBSCRIBE:
-        cmd += " --subscribe_mode {0} --submode {1} --interval {2} --update_count {3}".format(subscribe_mode, submode, intervalms, update_count)
-    return cmd
-
-
-def assert_equal(actual, expected, message):
-    """Helper method to compare an expected value vs the actual value.
-    """
-    pytest_assert(actual == expected, "{0}. Expected {1} vs actual {2}".format(message, expected, actual))
-
-
-@pytest.fixture(scope="module")
-def gnxi_path(ptfhost):
-    """
-    gnxi's location is updated from /gnxi to /root/gnxi
-    in RP https://github.com/Azure/sonic-buildimage/pull/10599.
-    But old docker-ptf images don't have this update,
-    test case will fail for these docker-ptf images, 
-    because it should still call /gnxi files.
-    For avoiding this conflict, check gnxi path before test and set GNXI_PATH to correct value.
-    Add a new gnxi_path module fixture to make sure to set GNXI_PATH before test.
-    """
-    path_exists = ptfhost.stat(path="/root/gnxi/")
-    if path_exists["stat"]["exists"] and path_exists["stat"]["isdir"]:
-        gnxipath = "/root/gnxi/"
-    else:
-        gnxipath = "/gnxi/"
-    return gnxipath
-
-
-@pytest.fixture(scope="module", autouse=True)
-def verify_telemetry_dockerimage(duthosts, rand_one_dut_hostname):
-    """If telemetry docker is available in image then return true
-    """
-    docker_out_list = []
-    duthost = duthosts[rand_one_dut_hostname]
-    docker_out = duthost.shell('docker images docker-sonic-telemetry', module_ignore_errors=False)['stdout_lines']
-    docker_out_list = get_list_stdout(docker_out)
-    matching = [s for s in docker_out_list if "docker-sonic-telemetry" in s]
-    if not (len(matching) > 0):
-        pytest.skip("docker-sonic-telemetry is not part of the image")
-
-
-@pytest.fixture
-def setup_streaming_telemetry(duthosts, rand_one_dut_hostname, localhost,  ptfhost, gnxi_path):
-    """
-    @summary: Post setting up the streaming telemetry before running the test.
-    """
-    duthost = duthosts[rand_one_dut_hostname]
-    setup_telemetry_forpyclient(duthost)
-
-    # Wait until telemetry was restarted
-    pytest_assert(wait_until(100, 10, 0, duthost.is_service_fully_started, "telemetry"), "TELEMETRY not started.")
-    logger.info("telemetry process restarted. Now run pyclient on ptfdocker")
-
-    # Wait until the TCP port was opened
-    dut_ip = duthost.mgmt_ip
-    wait_tcp_connection(localhost, dut_ip, TELEMETRY_PORT, timeout_s=60)
-
-    # pyclient should be available on ptfhost. If it was not available, then fail pytest.
-    file_exists = ptfhost.stat(path=gnxi_path + "gnmi_cli_py/py_gnmicli.py")
-    pytest_assert(file_exists["stat"]["exists"] is True)
-
-
-def skip_201911_and_older(duthost):
-    """ Skip the current test if the DUT version is 201911 or older.
-    """
-    if parse_version(duthost.kernel_version) <= parse_version('4.9.0'):
-        pytest.skip("Test not supported for 201911 images. Skipping the test")
-
-
-def test_config_db_parameters(duthosts, rand_one_dut_hostname):
-    """Verifies required telemetry parameters from config_db.
-    """
-    duthost = duthosts[rand_one_dut_hostname]
-
-    gnmi = duthost.shell('sonic-db-cli CONFIG_DB HGETALL "TELEMETRY|gnmi"', module_ignore_errors=False)['stdout_lines']
-    pytest_assert(gnmi is not None, "TELEMETRY|gnmi does not exist in config_db")
-
-    certs = duthost.shell('sonic-db-cli CONFIG_DB HGETALL "TELEMETRY|certs"', module_ignore_errors=False)['stdout_lines']
-    pytest_assert(certs is not None, "TELEMETRY|certs does not exist in config_db")
-
-    d = get_dict_stdout(gnmi, certs)
-    for key, value in d.items():
-        if str(key) == "port":
-            port_expected = str(TELEMETRY_PORT)
-            pytest_assert(str(value) == port_expected, "'port' value is not '{}'".format(port_expected))
-        if str(key) == "ca_crt":
-            ca_crt_value_expected = "/etc/sonic/telemetry/dsmsroot.cer"
-            pytest_assert(str(value) == ca_crt_value_expected, "'ca_crt' value is not '{}'".format(ca_crt_value_expected))
-        if str(key) == "server_key":
-            server_key_expected = "/etc/sonic/telemetry/streamingtelemetryserver.key"
-            pytest_assert(str(value) == server_key_expected, "'server_key' value is not '{}'".format(server_key_expected))
-        if str(key) == "server_crt":
-            server_crt_expected = "/etc/sonic/telemetry/streamingtelemetryserver.cer"
-            pytest_assert(str(value) == server_crt_expected, "'server_crt' value is not '{}'".format(server_crt_expected))
-
-
-def test_telemetry_enabledbydefault(duthosts, rand_one_dut_hostname):
-    """Verify telemetry should be enabled by default
-    """
-    duthost = duthosts[rand_one_dut_hostname]
-
-    status = duthost.shell('sonic-db-cli CONFIG_DB HGETALL "FEATURE|telemetry"', module_ignore_errors=False)['stdout_lines']
-    status_list = get_list_stdout(status)
-    # Elements in list alternate between key and value. Separate them and combine into a dict.
-    status_key_list = status_list[0::2]
-    status_value_list = status_list[1::2]
-    status_dict = dict(zip(status_key_list, status_value_list))
-    for k, v in status_dict.items():
-        if str(k) == "status":
-            status_expected = "enabled"
-            pytest_assert(str(v) == status_expected, "Telemetry feature is not enabled")
-
-def test_telemetry_ouput(duthosts, rand_one_dut_hostname, ptfhost, setup_streaming_telemetry, localhost, gnxi_path):
-    """Run pyclient from ptfdocker and show gnmi server outputself.
-    """
-    duthost = duthosts[rand_one_dut_hostname]
-
-    logger.info('start telemetry output testing')
-    dut_ip = duthost.mgmt_ip
-    cmd = 'python ' + gnxi_path + 'gnmi_cli_py/py_gnmicli.py -g -t {0} -p {1} -m get -x COUNTERS/Ethernet0 -xt COUNTERS_DB \
-           -o "ndastreamingservertest"'.format(dut_ip, TELEMETRY_PORT)
-    show_gnmi_out = ptfhost.shell(cmd)['stdout']
-    logger.info("GNMI Server output")
-    logger.info(show_gnmi_out)
-    result = str(show_gnmi_out)
-    inerrors_match = re.search("SAI_PORT_STAT_IF_IN_ERRORS", result)
-    pytest_assert(inerrors_match is not None, "SAI_PORT_STAT_IF_IN_ERRORS not found in gnmi_output")
-
-
-def test_osbuild_version(duthosts, rand_one_dut_hostname, ptfhost, localhost, gnxi_path):
-    """ Test osbuild/version query.
-    """
-    duthost = duthosts[rand_one_dut_hostname]
-    skip_201911_and_older(duthost)
-    cmd = generate_client_cli(duthost=duthost, gnxi_path=gnxi_path, method=METHOD_GET, target="OTHERS", xpath="osversion/build")
-    show_gnmi_out = ptfhost.shell(cmd)['stdout']
-    result = str(show_gnmi_out)
-
-    assert_equal(len(re.findall('"build_version": "sonic\.', result)), 1, "build_version value at {0}".format(result))
-    assert_equal(len(re.findall('sonic\.NA', result, flags=re.IGNORECASE)), 0, "invalid build_version value at {0}".format(result))
-
-
-def test_sysuptime(duthosts, rand_one_dut_hostname, ptfhost, setup_streaming_telemetry, localhost, gnxi_path):
-    """
-    @summary: Run pyclient from ptfdocker and test the dataset 'system uptime' to check
-              whether the value of 'system uptime' was float number and whether the value was
-              updated correctly.
-    """
-    logger.info("start test the dataset 'system uptime'")
-    duthost = duthosts[rand_one_dut_hostname]
-    skip_201911_and_older(duthost)
-    dut_ip = duthost.mgmt_ip
-    cmd = 'python '+ gnxi_path + 'gnmi_cli_py/py_gnmicli.py -g -t {0} -p {1} -m get -x proc/uptime -xt OTHERS \
-           -o "ndastreamingservertest"'.format(dut_ip, TELEMETRY_PORT)
-    system_uptime_info = ptfhost.shell(cmd)["stdout_lines"]
-    system_uptime_1st = 0
-    found_system_uptime_field = False
-    for line_info in system_uptime_info:
-        if "total" in line_info:
-            try:
-                system_uptime_1st = float(line_info.split(":")[1].strip())
-                found_system_uptime_field = True
-            except ValueError as err:
-                pytest.fail("The value of system uptime was not a float. Error message was '{}'".format(err))
-
-    if not found_system_uptime_field:
-        pytest.fail("The field of system uptime was not found.")
-
-    # Wait 10 seconds such that the value of system uptime was added 10 seconds.
-    time.sleep(10)
-    system_uptime_info = ptfhost.shell(cmd)["stdout_lines"]
-    system_uptime_2nd = 0
-    found_system_uptime_field = False
-    for line_info in system_uptime_info:
-        if "total" in line_info:
-            try:
-                system_uptime_2nd = float(line_info.split(":")[1].strip())
-                found_system_uptime_field = True
-            except ValueError as err:
-                pytest.fail("The value of system uptime was not a float. Error message was '{}'".format(err))
-
-    if not found_system_uptime_field:
-        pytest.fail("The field of system uptime was not found.")
-
-    if system_uptime_2nd - system_uptime_1st < 10:
-        pytest.fail("The value of system uptime was not updated correctly.")
-
-
-def test_virtualdb_table_streaming(duthosts, rand_one_dut_hostname, ptfhost, localhost, gnxi_path):
-    """Run pyclient from ptfdocker to stream a virtual-db query multiple times.
-    """
-    logger.info('start virtual db sample streaming testing')
-
-    duthost = duthosts[rand_one_dut_hostname]
-    skip_201911_and_older(duthost)
-    cmd = generate_client_cli(duthost=duthost, gnxi_path=gnxi_path, method=METHOD_SUBSCRIBE, update_count = 3)
-    show_gnmi_out = ptfhost.shell(cmd)['stdout']
-    result = str(show_gnmi_out)
-
-    assert_equal(len(re.findall('Max update count reached 3', result)), 1, "Streaming update count in:\n{0}".format(result))
-    assert_equal(len(re.findall('name: "Ethernet0"\n', result)), 4, "Streaming updates for Ethernet0 in:\n{0}".format(result)) # 1 for request, 3 for response
-    assert_equal(len(re.findall('timestamp: \d+', result)), 3, "Timestamp markers for each update message in:\n{0}".format(result))
-
-
-def run_gnmi_client(ptfhost, dut_ip, gnxi_path, num_connections):
-    """Runs python gNMI client in the corresponding PTF docker to query valid/invalid
-    tables in 'STATE_DB' on the DuT.
-
-    Args:
-        pfthost: PTF docker binding to the selected DuT.
-        dut_ip: Management IP of DuT.
-        num_connections: The number of gNMI client connections created with server side.
-
-    Returns:
-        None.
-    """
-    gnmi_cli_cmd = 'python ' + gnxi_path + '/gnmi_cli_py/py_gnmicli.py -g -t {} -p {} -m subscribe --subscribe_mode 0\
-                   -x DOCKER_STATS,TEST_STATS -xt STATE_DB -o ndastreamingservertest --create_connections {}'.format(dut_ip, TELEMETRY_PORT, num_connections)
-    logger.info("Starting to run python gNMI client with command '{}' in PTF docker '{}'"
-                .format(gnmi_cli_cmd, ptfhost.mgmt_ip))
-    ptfhost.shell(gnmi_cli_cmd)
 
 
 def backup_monit_config_files(duthost):
@@ -667,5 +363,4 @@
     pytest_assert(is_running, "'{}' is not running on DuT!".format(CONTAINER_NAME))
     logger.info("'{}' is running on DuT!".format(CONTAINER_NAME))
 
-    postcheck_critical_processes(duthost, CONTAINER_NAME)
->>>>>>> 593ac34b
+    postcheck_critical_processes(duthost, CONTAINER_NAME)