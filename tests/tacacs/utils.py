--- conflicted
+++ resolved
@@ -2,11 +2,7 @@
 import logging
 import re
 import binascii
-<<<<<<< HEAD
-=======
-import time
 import pytest
->>>>>>> 36f2d251
 
 from tests.common.errors import RunAnsibleModuleFail
 from tests.common.utilities import wait_until, check_skip_release, delete_running_config
