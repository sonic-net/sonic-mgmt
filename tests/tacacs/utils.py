import binascii
import logging
import pytest
import paramiko
import time
from tests.common.helpers.assertions import pytest_assert
<<<<<<< HEAD
from ansible.errors import AnsibleConnectionFailure

logger = logging.getLogger(__name__)


DEVICE_UNREACHABLE_MAX_RETRIES = 3


# per-command authorization feature not available in following versions
per_command_authorization_skip_versions = ["201811", "201911", "202012", "202106"]


# per-command accounting feature not available in following versions
per_command_accounting_skip_versions = ["201811", "201911", "202106"]


def check_output(output, exp_val1, exp_val2):
    pytest_assert(not output['failed'], output['stderr'])
    for line in output['stdout_lines']:
        fds = line.split(':')
        if fds[0] == exp_val1:
            pytest_assert(fds[4] == exp_val2)


def check_all_services_status(ptfhost):
    res = ptfhost.command("service --status-all")
    logger.info(res["stdout_lines"])


def tacacs_running(ptfhost):
    out = ptfhost.command("service tacacs_plus status", module_ignore_errors=True)["stdout"]
    return "tacacs+ running" in out


def start_tacacs_server(ptfhost):
    ptfhost.command("service tacacs_plus restart", module_ignore_errors=True)
    return wait_until(5, 1, 0, tacacs_running, ptfhost)


def stop_tacacs_server(ptfhost):
    def tacacs_not_running(ptfhost):
        out = ptfhost.command("service tacacs_plus status", module_ignore_errors=True)["stdout"]
        return "tacacs+ apparently not running" in out
    ptfhost.shell("service tacacs_plus stop")
    return wait_until(5, 1, 0, tacacs_not_running, ptfhost)
=======
from tests.common.helpers.tacacs.tacacs_helper import start_tacacs_server
from tests.common.utilities import wait_until, paramiko_ssh

logger = logging.getLogger(__name__)

TIMEOUT_LIMIT = 120
>>>>>>> 937a6528


@pytest.fixture
def ensure_tacacs_server_running_after_ut(duthosts, enum_rand_one_per_hwsku_hostname):
    """make sure tacacs server running after UT finish"""
    duthost = duthosts[enum_rand_one_per_hwsku_hostname]

    yield

    start_tacacs_server(duthost)


def check_server_received(ptfhost, data, timeout=30):
    """
        Check if tacacs server received the data.
    """
    hex = binascii.hexlify(data.encode('ascii'))
    hex_string = hex.decode()

    """
      Extract received data from tac_plus.log, then use grep to check if the received data contains hex_string:
            1. tac_plus server start with '-d 2058' parameter to log received data in following format in tac_plus.log:
                    Thu Mar  9 06:26:16 2023 [75483]: data[140] = 0xf8, xor'ed with hash[12] = 0xab -> 0x53
                    Thu Mar  9 06:26:16 2023 [75483]: data[141] = 0x8d, xor'ed with hash[13] = 0xc2 -> 0x4f
                In above log, the 'data[140] = 0xf8' is received data.

            2. Following sed command will extract the received data from tac_plus.log:
                    sed -n 's/.*-> 0x\(..\).*/\\1/p'  /var/log/tac_plus.log     # noqa W605

            3. Following set command will join all received data to hex string:
                    sed ':a; N; $!ba; s/\\n//g'

            4. Then the grep command will check if the received hex data containes expected hex string.
                    grep '{0}'".format(hex_string)

      Also suppress following Flake8 error/warning:
            W605 : Invalid escape sequence. Flake8 can't handle sed command escape sequence, so will report false alert.
            E501 : Line too long. Following sed command difficult to split to multiple line.
    """
    sed_command = "sed -n 's/.*-> 0x\(..\).*/\\1/p'  /var/log/tac_plus.log | sed ':a; N; $!ba; s/\\n//g' | grep '{0}'".format(hex_string)   # noqa W605 E501

    # After tacplus service receive data, it need take some time to update to log file.
    def log_exist(ptfhost, sed_command):
        res = ptfhost.shell(sed_command)
        logger.info(sed_command)
        logger.info(res["stdout_lines"])
        return len(res["stdout_lines"]) > 0

    exist = wait_until(timeout, 1, 0, log_exist, ptfhost, sed_command)
    pytest_assert(exist, "Not found data: {} in tacplus server log".format(data))


def get_auditd_config_reload_timestamp(duthost):
    res = duthost.shell("sudo journalctl -u auditd --boot | grep 'audisp-tacplus re-initializing configuration'")
    logger.info("aaa config file timestamp {}".format(res["stdout_lines"]))

    if len(res["stdout_lines"]) == 0:
        return ""

    return res["stdout_lines"][-1]


def change_and_wait_aaa_config_update(duthost, command, last_timestamp=None, timeout=10):
    if not last_timestamp:
        last_timestamp = get_auditd_config_reload_timestamp(duthost)

    duthost.shell(command)

    # After AAA config update, hostcfgd will modify config file and notify auditd reload config
    # Wait auditd reload config finish
    def log_exist(duthost):
        latest_timestamp = get_auditd_config_reload_timestamp(duthost)
        return latest_timestamp != last_timestamp

    exist = wait_until(timeout, 1, 0, log_exist, duthost)
    pytest_assert(exist, "Not found aaa config update log: {}".format(command))


<<<<<<< HEAD
def load_tacacs_creds():
    TACACS_CREDS_FILE = 'tacacs_creds.yaml'
    creds_file_path = os.path.join(os.path.dirname(os.path.realpath(__file__)), TACACS_CREDS_FILE)
    return yaml.safe_load(open(creds_file_path).read())


def duthost_shell_with_unreachable_retry(duthost, command):
    retries = 0
    while True:
        try:
            return duthost.shell(command)
        except AnsibleConnectionFailure as e:
            retries += 1
            logger.warning("retry_when_dut_unreachable exception： {}, retry {}/{}"
                           .format(e, retries, DEVICE_UNREACHABLE_MAX_RETRIES))
            if retries > DEVICE_UNREACHABLE_MAX_RETRIES:
                raise e
=======
def ssh_run_command(ssh_client, command):
    stdin, stdout, stderr = ssh_client.exec_command(command, timeout=TIMEOUT_LIMIT)
    exit_code = stdout.channel.recv_exit_status()
    return exit_code, stdout, stderr


def ssh_connect_remote_retry(remote_ip, remote_username, remote_password, duthost):
    retry_count = 3
    while retry_count > 0:
        try:
            return paramiko_ssh(remote_ip, remote_username, remote_password)
        except paramiko.ssh_exception.AuthenticationException as e:
            logger.info("Paramiko SSH connect failed with authentication: " + repr(e))

            # get syslog for debug
            recent_syslog = duthost.shell('sudo tail -100 /var/log/syslog')['stdout']
            logger.debug("Target device syslog: {}".format(recent_syslog))

        time.sleep(1)
        retry_count -= 1
>>>>>>> 937a6528
<|MERGE_RESOLUTION|>--- conflicted
+++ resolved
@@ -4,61 +4,15 @@
 import paramiko
 import time
 from tests.common.helpers.assertions import pytest_assert
-<<<<<<< HEAD
+from tests.common.helpers.tacacs.tacacs_helper import start_tacacs_server
+from tests.common.utilities import wait_until, paramiko_ssh
 from ansible.errors import AnsibleConnectionFailure
 
 logger = logging.getLogger(__name__)
 
+TIMEOUT_LIMIT = 120
 
 DEVICE_UNREACHABLE_MAX_RETRIES = 3
-
-
-# per-command authorization feature not available in following versions
-per_command_authorization_skip_versions = ["201811", "201911", "202012", "202106"]
-
-
-# per-command accounting feature not available in following versions
-per_command_accounting_skip_versions = ["201811", "201911", "202106"]
-
-
-def check_output(output, exp_val1, exp_val2):
-    pytest_assert(not output['failed'], output['stderr'])
-    for line in output['stdout_lines']:
-        fds = line.split(':')
-        if fds[0] == exp_val1:
-            pytest_assert(fds[4] == exp_val2)
-
-
-def check_all_services_status(ptfhost):
-    res = ptfhost.command("service --status-all")
-    logger.info(res["stdout_lines"])
-
-
-def tacacs_running(ptfhost):
-    out = ptfhost.command("service tacacs_plus status", module_ignore_errors=True)["stdout"]
-    return "tacacs+ running" in out
-
-
-def start_tacacs_server(ptfhost):
-    ptfhost.command("service tacacs_plus restart", module_ignore_errors=True)
-    return wait_until(5, 1, 0, tacacs_running, ptfhost)
-
-
-def stop_tacacs_server(ptfhost):
-    def tacacs_not_running(ptfhost):
-        out = ptfhost.command("service tacacs_plus status", module_ignore_errors=True)["stdout"]
-        return "tacacs+ apparently not running" in out
-    ptfhost.shell("service tacacs_plus stop")
-    return wait_until(5, 1, 0, tacacs_not_running, ptfhost)
-=======
-from tests.common.helpers.tacacs.tacacs_helper import start_tacacs_server
-from tests.common.utilities import wait_until, paramiko_ssh
-
-logger = logging.getLogger(__name__)
-
-TIMEOUT_LIMIT = 120
->>>>>>> 937a6528
-
 
 @pytest.fixture
 def ensure_tacacs_server_running_after_ut(duthosts, enum_rand_one_per_hwsku_hostname):
@@ -136,25 +90,6 @@
     pytest_assert(exist, "Not found aaa config update log: {}".format(command))
 
 
-<<<<<<< HEAD
-def load_tacacs_creds():
-    TACACS_CREDS_FILE = 'tacacs_creds.yaml'
-    creds_file_path = os.path.join(os.path.dirname(os.path.realpath(__file__)), TACACS_CREDS_FILE)
-    return yaml.safe_load(open(creds_file_path).read())
-
-
-def duthost_shell_with_unreachable_retry(duthost, command):
-    retries = 0
-    while True:
-        try:
-            return duthost.shell(command)
-        except AnsibleConnectionFailure as e:
-            retries += 1
-            logger.warning("retry_when_dut_unreachable exception： {}, retry {}/{}"
-                           .format(e, retries, DEVICE_UNREACHABLE_MAX_RETRIES))
-            if retries > DEVICE_UNREACHABLE_MAX_RETRIES:
-                raise e
-=======
 def ssh_run_command(ssh_client, command):
     stdin, stdout, stderr = ssh_client.exec_command(command, timeout=TIMEOUT_LIMIT)
     exit_code = stdout.channel.recv_exit_status()
@@ -175,4 +110,16 @@
 
         time.sleep(1)
         retry_count -= 1
->>>>>>> 937a6528
+
+
+def duthost_shell_with_unreachable_retry(duthost, command):
+    retries = 0
+    while True:
+        try:
+            return duthost.shell(command)
+        except AnsibleConnectionFailure as e:
+            retries += 1
+            logger.warning("retry_when_dut_unreachable exception： {}, retry {}/{}"
+                           .format(e, retries, DEVICE_UNREACHABLE_MAX_RETRIES))
+            if retries > DEVICE_UNREACHABLE_MAX_RETRIES:
+                raise e