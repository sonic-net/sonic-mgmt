--- conflicted
+++ resolved
@@ -3,6 +3,7 @@
 import re
 import binascii
 import pytest
+import time
 from tests.common.devices.ptf import PTFHost
 
 from tests.common.errors import RunAnsibleModuleFail
@@ -329,8 +330,8 @@
         latest_timestamp = get_auditd_config_reload_timestamp(duthost)
         return latest_timestamp != last_timestamp
 
-<<<<<<< HEAD
-    pytest_assert(False, "Not found aaa config update log: {}".format(command))
+    exist = wait_until(timeout, 1, 0, log_exist, duthost)
+    pytest_assert(exist, "Not found aaa config update log: {}".format(command))
 
 
 def wait_for_log(host, log_file, pattern, timeout=20, check_interval=1):
@@ -338,20 +339,20 @@
     while wait_time <= timeout:
         sed_command = "sed -nE '{0}' {1}".format(pattern, log_file)
         logger.info(sed_command)  # lgtm [py/clear-text-logging-sensitive-data]
-        if isinstance(host, PTFHost):
-            res = host.command(sed_command)
-        else:
-            res = host.shell(sed_command)
-
-        logger.info(res["stdout_lines"])
-        if len(res["stdout_lines"]) > 0:
-            return res["stdout_lines"]
+        try:
+            if isinstance(host, PTFHost):
+                res = host.command(sed_command)
+            else:
+                res = host.shell(sed_command)
+
+            logger.info(res["stdout_lines"])
+            if len(res["stdout_lines"]) > 0:
+                return res["stdout_lines"]
+        except FileNotFoundError as e:
+            # when disk remount, run command may failed with no usable temporary directory found
+            logger.debug("wait_for_log failed with FileNotFoundError: {}".format(e))
 
         time.sleep(check_interval)
         wait_time += check_interval
 
-    return []
-=======
-    exist = wait_until(timeout, 1, 0, log_exist, duthost)
-    pytest_assert(exist, "Not found aaa config update log: {}".format(command))
->>>>>>> c12bf694
+    return []