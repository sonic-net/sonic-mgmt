import crypt
import logging
import re

from tests.common.utilities import wait_until
from tests.common.helpers.assertions import pytest_assert
from tests.common.errors import RunAnsibleModuleFail

logger = logging.getLogger(__name__)

def check_output(output, exp_val1, exp_val2):
    pytest_assert(not output['failed'], output['stderr'])
    for l in output['stdout_lines']:
        fds = l.split(':')
        if fds[0] == exp_val1:
            pytest_assert(fds[4] == exp_val2)

def check_all_services_status(ptfhost):
    res = ptfhost.command("service --status-all")
    logger.info(res["stdout_lines"])


def start_tacacs_server(ptfhost):
    ptfhost.command("service tacacs_plus restart", module_ignore_errors=True)
    return "tacacs+ running" in ptfhost.command("service tacacs_plus status", module_ignore_errors=True)["stdout_lines"]


def setup_tacacs_client(duthost, creds_all_duts, tacacs_server_ip):
    """setup tacacs client"""

    # configure tacacs client
    duthost.shell("sudo config tacacs passkey %s" % creds_all_duts[duthost]['tacacs_passkey'])

    # get default tacacs servers
    config_facts = duthost.config_facts(host=duthost.hostname, source="running")['ansible_facts']
    for tacacs_server in config_facts.get('TACPLUS_SERVER', {}):
        duthost.shell("sudo config tacacs delete %s" % tacacs_server)
    duthost.shell("sudo config tacacs add %s" % tacacs_server_ip)
    duthost.shell("sudo config tacacs authtype login")

    # enable tacacs+
    duthost.shell("sudo config aaa authentication login tacacs+")

def fix_symbolic_link_in_config(duthost, ptfhost, symbolic_link_path):
    """
        Fix symbolic link in tacacs config
        Because tac_plus server not support regex in command name, and SONiC will send full path to tacacs server side for authorization, so the 'python' and 'ld' path in tac_plus config file need fix.
    """
    read_link_command = "readlink -f {0}".format(symbolic_link_path)
    target_path = duthost.shell(read_link_command)['stdout']
    # Escape path string, will use it as regex in sed command. 
    link_path_regex = re.escape(symbolic_link_path)
    target_path_regex = re.escape(target_path)
    ptfhost.shell("sed -i 's/{0}/{1}/g' /etc/tacacs+/tac_plus.conf".format(link_path_regex, target_path_regex))

def setup_tacacs_server(ptfhost, creds_all_duts, duthost):
    """setup tacacs server"""

    # configure tacacs server
    extra_vars = {'tacacs_passkey': creds_all_duts[duthost]['tacacs_passkey'],
                  'tacacs_rw_user': creds_all_duts[duthost]['tacacs_rw_user'],
                  'tacacs_rw_user_passwd': crypt.crypt(creds_all_duts[duthost]['tacacs_rw_user_passwd'], 'abc'),
                  'tacacs_ro_user': creds_all_duts[duthost]['tacacs_ro_user'],
                  'tacacs_ro_user_passwd': crypt.crypt(creds_all_duts[duthost]['tacacs_ro_user_passwd'], 'abc'),
                  'tacacs_jit_user': creds_all_duts[duthost]['tacacs_jit_user'],
                  'tacacs_jit_user_passwd': crypt.crypt(creds_all_duts[duthost]['tacacs_jit_user_passwd'], 'abc'),
                  'tacacs_jit_user_membership': creds_all_duts[duthost]['tacacs_jit_user_membership']}

    ptfhost.host.options['variable_manager'].extra_vars.update(extra_vars)
    ptfhost.template(src="tacacs/tac_plus.conf.j2", dest="/etc/tacacs+/tac_plus.conf")
<<<<<<< HEAD

    # Find 'python' command symbolic link target, and fix the tac_plus config file
    fix_symbolic_link_in_config(duthost, ptfhost, "/usr/bin/python")

    # Find ld lib symbolic link target, and fix the tac_plus config file
    fix_symbolic_link_in_config(duthost, ptfhost, "/lib/x86_64-linux-gnu/ld-linux-x86-64.so.2")
    
=======
>>>>>>> 00b97bdd
    ptfhost.lineinfile(path="/etc/default/tacacs+", line="DAEMON_OPTS=\"-d 10 -l /var/log/tac_plus.log -C /etc/tacacs+/tac_plus.conf\"", regexp='^DAEMON_OPTS=.*')
    check_all_services_status(ptfhost)

    # FIXME: This is a short term mitigation, we need to figure out why the tacacs+ server does not start
    # reliably all of a sudden.
    wait_until(5, 1, 0, start_tacacs_server, ptfhost)
    check_all_services_status(ptfhost)


def cleanup_tacacs(ptfhost, duthost, tacacs_server_ip):
    # stop tacacs server
    ptfhost.service(name="tacacs_plus", state="stopped")
    check_all_services_status(ptfhost)

    # reset tacacs client configuration
    duthost.shell("sudo config tacacs delete %s" % tacacs_server_ip)
    duthost.shell("sudo config tacacs default passkey")
    duthost.shell("sudo config aaa authentication login default")
    duthost.shell("sudo config aaa authentication failthrough default")<|MERGE_RESOLUTION|>--- conflicted
+++ resolved
@@ -68,16 +68,13 @@
 
     ptfhost.host.options['variable_manager'].extra_vars.update(extra_vars)
     ptfhost.template(src="tacacs/tac_plus.conf.j2", dest="/etc/tacacs+/tac_plus.conf")
-<<<<<<< HEAD
 
     # Find 'python' command symbolic link target, and fix the tac_plus config file
     fix_symbolic_link_in_config(duthost, ptfhost, "/usr/bin/python")
 
     # Find ld lib symbolic link target, and fix the tac_plus config file
     fix_symbolic_link_in_config(duthost, ptfhost, "/lib/x86_64-linux-gnu/ld-linux-x86-64.so.2")
-    
-=======
->>>>>>> 00b97bdd
+
     ptfhost.lineinfile(path="/etc/default/tacacs+", line="DAEMON_OPTS=\"-d 10 -l /var/log/tac_plus.log -C /etc/tacacs+/tac_plus.conf\"", regexp='^DAEMON_OPTS=.*')
     check_all_services_status(ptfhost)
 
