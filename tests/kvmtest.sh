#!/bin/bash -xe

usage() {
    cat >&2 <<EOF
Usage:
  kvmtest.sh [-en] [-i inventory] [-t testbed_file] [-T test suite] [-d SONIC_MGMT_DIR] tbname dut

Description:
  -d SONIC_MGMT_DIR
       sonic-mgmt repo directory (default: /data/sonic-mgmt)
  -e
       exit on error (default: false)
  -i inventory
       inventory file (default: veos_vtb)
  -n
       Do not refresh DUT
  -t testbed_file
       testbed file (default: vtestbed.csv)
  -T test_suite
       test suite [t0|t1-lag] (default: t0)
  tbname
       testbed name
  dut
       DUT name

Example:
  ./kvmtest.sh vms-kvm-t0 vlab-01
EOF
}

inventory="veos_vtb"
testbed_file="vtestbed.csv"
refresh_dut=true
exit_on_error=""
SONIC_MGMT_DIR=/data/sonic-mgmt
test_suite="t0"

while getopts "d:ei:nt:T:" opt; do
  case $opt in
    d)
      SONIC_MGMT_DIR=$OPTARG
      ;;
    i)
      inventory=$OPTARG
      ;;
    e)
      exit_on_error=true
      ;;
    n)
      refresh_dut=""
      ;;
    t)
      testbed_file=$OPTARG
      ;;
    T)
      test_suite=$OPTARG
      ;;
    \?)
      echo "Invalid option: -$OPTARG" >&2
      usage
      exit 1
      ;;
  esac
done
shift "$((OPTIND - 1))"

if [ $# -lt 2 ]; then
    usage
    exit 1
fi

tbname=$1
dut=$2

RUNTEST_CLI_COMMON_OPTS="\
-i $inventory \
-d $dut \
-n $tbname \
-f $testbed_file \
-k debug \
-l warning \
-m individual \
-q 1 \
-a False \
-O \
-r"

if [ -n "$exit_on_error" ]; then
    RUNTEST_CLI_COMMON_OPTS="$RUNTEST_CLI_COMMON_OPTS -E"
fi

test_t0() {
    # Run tests_1vlan on vlab-01 virtual switch
    # TODO: Use a marker to select these tests rather than providing a hard-coded list here.
    tgname=1vlan
    tests="\
    monit/test_monit_status.py \
    platform_tests/test_advanced_reboot.py \
    test_interfaces.py \
    arp/test_arp_dualtor.py \
    bgp/test_bgp_fact.py \
    bgp/test_bgp_gr_helper.py::test_bgp_gr_helper_routes_perserved \
    bgp/test_bgp_speaker.py \
    bgp/test_bgp_update_timer.py \
    cacl/test_ebtables_application.py \
    cacl/test_cacl_application.py \
    cacl/test_cacl_function.py \
    dhcp_relay/test_dhcp_relay.py \
    dhcp_relay/test_dhcpv6_relay.py \
    lldp/test_lldp.py \
    ntp/test_ntp.py \
    pc/test_po_cleanup.py \
    pc/test_po_update.py \
    route/test_default_route.py \
    route/test_static_route.py \
    arp/test_neighbor_mac.py \
    arp/test_neighbor_mac_noptf.py \
    snmp/test_snmp_cpu.py \
    snmp/test_snmp_interfaces.py \
    snmp/test_snmp_lldp.py \
    snmp/test_snmp_pfc_counters.py \
    snmp/test_snmp_queue.py \
    snmp/test_snmp_loopback.py \
    snmp/test_snmp_default_route.py \
    ssh/test_ssh_stress.py \
    ssh/test_ssh_ciphers.py \
    syslog/test_syslog.py \
    tacacs/test_rw_user.py \
    tacacs/test_ro_user.py \
    tacacs/test_ro_disk.py \
    tacacs/test_jit_user.py \
<<<<<<< HEAD
    tacacs/test_authorization.py \
    tacacs/test_accounting.py \
=======
>>>>>>> 00b97bdd
    telemetry/test_telemetry.py \
    test_features.py \
    test_procdockerstatsd.py \
    iface_namingmode/test_iface_namingmode.py \
    platform_tests/test_cpu_memory_usage.py \
    bgp/test_bgpmon.py \
    container_checker/test_container_checker.py \
    process_monitoring/test_critical_process_monitoring.py \
    system_health/test_system_status.py"

    pushd $SONIC_MGMT_DIR/tests
    ./run_tests.sh $RUNTEST_CLI_COMMON_OPTS -c "$tests" -p logs/$tgname
    popd

    # Create and deploy two vlan configuration (two_vlan_a) to the virtual switch
    pushd $SONIC_MGMT_DIR/ansible
    ./testbed-cli.sh -m $inventory -t $testbed_file deploy-mg $tbname lab password.txt -e vlan_config=two_vlan_a
    popd
    sleep 180

    # Run tests_2vlans on vlab-01 virtual switch
    tgname=2vlans
    tests="\
    dhcp_relay/test_dhcp_relay.py \
    dhcp_relay/test_dhcpv6_relay.py"

    pushd $SONIC_MGMT_DIR/tests
    ./run_tests.sh $RUNTEST_CLI_COMMON_OPTS -c "$tests" -p logs/$tgname
    popd
}

test_t0_sonic() {
    # Run tests_1vlan on vlab-01 virtual switch
    # TODO: Use a marker to select these tests rather than providing a hard-coded list here.
    tgname=t0-sonic
    tests="bgp/test_bgp_fact.py"

    pushd $SONIC_MGMT_DIR/tests
    ./run_tests.sh $RUNTEST_CLI_COMMON_OPTS -c "$tests" -p logs/$tgname -e "--neighbor_type=sonic"
    popd
}

test_t2() {
    tgname=t2-setup
    pushd $SONIC_MGMT_DIR/tests
    ./run_tests.sh $RUNTEST_CLI_COMMON_OPTS -u -E -c "test_vs_chassis_setup.py" -p logs/$tgname -e "--skip_sanity --disable_loganalyzer"
    popd

    tgname=t2
    tests="\
    voq/test_voq_init.py"

    pushd $SONIC_MGMT_DIR/tests
    ./run_tests.sh $RUNTEST_CLI_COMMON_OPTS -u -c "$tests" -p logs/$tgname -e "--skip_sanity --disable_loganalyzer"
    popd
}

test_t1_lag() {
    tgname=t1_lag
    tests="\
    monit/test_monit_status.py \
    test_interfaces.py \
    bgp/test_bgp_fact.py \
    bgp/test_bgp_allow_list.py \
    bgp/test_bgp_multipath_relax.py \
    bgp/test_bgp_bbr.py \
    bgp/test_bgp_bounce.py \
    bgp/test_bgp_update_timer.py \
    bgp/test_traffic_shift.py \
    http/test_http_copy.py \
    lldp/test_lldp.py \
    route/test_default_route.py \
    platform_tests/test_cpu_memory_usage.py \
    bgp/test_bgpmon.py \
    container_checker/test_container_checker.py \
    process_monitoring/test_critical_process_monitoring.py \
    scp/test_scp_copy.py \
    pc/test_lag_2.py"

    pushd $SONIC_MGMT_DIR/tests
    ./run_tests.sh $RUNTEST_CLI_COMMON_OPTS -c "$tests" -p logs/$tgname
    popd
}

test_multi_asic_t1_lag() {
    tgname=multi_asic_t1_lag
    tests="\
    bgp/test_bgp_fact.py \
    snmp/test_snmp_pfc_counters.py \
    snmp/test_snmp_queue.py \
    snmp/test_snmp_loopback.py \
    snmp/test_snmp_default_route.py \
    tacacs/test_rw_user.py \
    tacacs/test_ro_user.py \
    tacacs/test_ro_disk.py \
    tacacs/test_jit_user.py"

    pushd $SONIC_MGMT_DIR/tests
    # TODO: Remove disable of loganaler and sanity check once multi-asic testbed is stable.
    ./run_tests.sh $RUNTEST_CLI_COMMON_OPTS -c "$tests" -p logs/$tgname -e --disable_loganalyzer -e --skip_sanity -u
    popd
}

if [ -f /data/pkey.txt ]; then
    pushd $HOME
    mkdir -p .ssh
    cp /data/pkey.txt .ssh/id_rsa
    chmod 600 .ssh/id_rsa
    popd
fi

pushd $SONIC_MGMT_DIR/ansible
if [ -n "$refresh_dut" ]; then
    # Refresh dut in the virtual switch topology
    ./testbed-cli.sh -m $inventory -t $testbed_file -k ceos refresh-dut $tbname password.txt
    sleep 120
fi

# Create and deploy default vlan configuration (one_vlan_a) to the virtual switch
./testbed-cli.sh -m $inventory -t $testbed_file deploy-mg $tbname lab password.txt
sleep 180

popd

export ANSIBLE_LIBRARY=$SONIC_MGMT_DIR/ansible/library/

# workaround for issue https://github.com/Azure/sonic-mgmt/issues/1659
export ANSIBLE_KEEP_REMOTE_FILES=1

# clear logs from previous test runs
rm -rf $SONIC_MGMT_DIR/tests/logs
mkdir -p  $SONIC_MGMT_DIR/tests/logs

# run tests
if [ x$test_suite == x"t0" ]; then
    test_t0
elif [ x$test_suite == x"t0-sonic" ]; then
    test_t0_sonic
elif [ x$test_suite == x"t1-lag" ]; then
    test_t1_lag
elif [ x$test_suite == x"multi-asic-t1-lag" ]; then
    test_multi_asic_t1_lag
elif [ x$test_suite == x"t2" ]; then
    test_t2
else
    echo "unknown $test_suite"
    exit 1
fi<|MERGE_RESOLUTION|>--- conflicted
+++ resolved
@@ -129,11 +129,6 @@
     tacacs/test_ro_user.py \
     tacacs/test_ro_disk.py \
     tacacs/test_jit_user.py \
-<<<<<<< HEAD
-    tacacs/test_authorization.py \
-    tacacs/test_accounting.py \
-=======
->>>>>>> 00b97bdd
     telemetry/test_telemetry.py \
     test_features.py \
     test_procdockerstatsd.py \
