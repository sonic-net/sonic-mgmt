--- conflicted
+++ resolved
@@ -130,10 +130,7 @@
     tacacs/test_ro_disk.py \
     tacacs/test_jit_user.py \
     tacacs/test_authorization.py \
-<<<<<<< HEAD
     tacacs/test_accounting.py \
-=======
->>>>>>> 6e4361fc
     telemetry/test_telemetry.py \
     test_features.py \
     test_procdockerstatsd.py \
