--- conflicted
+++ resolved
@@ -260,7 +260,6 @@
 
 def prepare_autonegtest_params(duthosts, fanouthosts):
     from tests.common.platform.device_utils import list_dut_fanout_connections
-<<<<<<< HEAD
 
     cadidate_test_ports = {}
     max_interfaces_per_dut = 3
@@ -285,26 +284,6 @@
             logger.warning('skipped to create autoneg test datafile because of no ports selected')    
     except Exception as e:
         logger.warning('Unable to create a datafile for autoneg tests: {}. Err: {}'.format(filepath, e))
-=======
-
-    cadidate_test_ports = {}
-
-    for duthost in duthosts:
-        all_ports = list_dut_fanout_connections(duthost, fanouthosts)
-
-        cadidate_test_ports[duthost.hostname] = {}
-        for dut_port, fanout, fanout_port in all_ports:
-            auto_neg_mode = fanout.get_auto_negotiation_mode(fanout_port)
-            if auto_neg_mode is not None:
-                cadidate_test_ports[duthost.hostname][dut_port] = \
-                    {'fanout': fanout.hostname, 'fanout_port': fanout_port}
-    folder = 'metadata'
-    filepath = os.path.join(folder, 'autoneg-test-params.json')
-    try:
-        with open(filepath, 'w') as yf:
-            json.dump(cadidate_test_ports, yf, indent=4)
-    except IOError as e:
-        logger.warning('Unable to create a datafile for autoneg tests: {}. Err: {}'.format(filepath, e))
 
 
 """
@@ -320,5 +299,4 @@
     Generate running golden config after pre test.
     """
     for duthost in duthosts:
-        duthost.shell("sonic-cfggen -d --print-data > /etc/sonic/running_golden_config.json")
->>>>>>> 2ecca4a0
+        duthost.shell("sonic-cfggen -d --print-data > /etc/sonic/running_golden_config.json")