--- conflicted
+++ resolved
@@ -277,7 +277,6 @@
     except IOError as e:
         logger.warning('Unable to create a datafile for autoneg tests: {}. Err: {}'.format(filepath, e))
 
-<<<<<<< HEAD
 
 """
     Separator for internal pretests.
@@ -360,11 +359,11 @@
     if buf_temp_changed:
         logging.info("Executing load minigraph ...")
         config_reload(duthost, config_source='minigraph')
-=======
+
+
 def test_generate_running_golden_config(duthosts):
     """
     Generate running golden config after pre test.
     """
     for duthost in duthosts:
-        duthost.shell("sonic-cfggen -d --print-data > /etc/sonic/running_golden_config.json")
->>>>>>> 04f0a298
+        duthost.shell("sonic-cfggen -d --print-data > /etc/sonic/running_golden_config.json")