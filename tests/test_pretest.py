import json
import logging
import os
import pytest
import random
import time
import yaml

from collections import defaultdict

from tests.common.helpers.assertions import pytest_assert
from tests.common.helpers.assertions import pytest_require
<<<<<<< HEAD
from tests.common.helpers.buffer import update_cable_len
from tests.common import config_reload
from tests.common.dualtor.constants import UPPER_TOR, LOWER_TOR
=======
>>>>>>> a2521def
from tests.common.helpers.dut_utils import verify_features_state
from tests.common.utilities import wait_until
from tests.common.reboot import reboot
from tests.common.platform.processes_utils import wait_critical_processes

logger = logging.getLogger(__name__)

pytestmark = [
    pytest.mark.pretest,
    pytest.mark.topology('util'),
    pytest.mark.disable_loganalyzer,
    pytest.mark.skip_check_dut_health
]


FEATURE_STATE_VERIFYING_THRESHOLD_SECS = 600
FEATURE_STATE_VERIFYING_INTERVAL_SECS = 10


def test_features_state(duthosts, enum_dut_hostname, localhost):
    """Checks whether the state of each feature is valid or not.
    Args:
      duthosts: Fixture returns a list of Ansible object DuT.
      enum_dut_hostname: Fixture returns name of DuT.

    Returns:
      None.
    """
    duthost = duthosts[enum_dut_hostname]
    logger.info("Checking the state of each feature in 'CONFIG_DB' ...")
    if not wait_until(180, FEATURE_STATE_VERIFYING_INTERVAL_SECS, 0, verify_features_state, duthost):
        logger.warn("Not all states of features in 'CONFIG_DB' are valid, rebooting DUT {}".format(duthost.hostname))
        reboot(duthost, localhost)
        # Some services are not ready immeidately after reboot
        wait_critical_processes(duthost)

    pytest_assert(wait_until(FEATURE_STATE_VERIFYING_THRESHOLD_SECS, FEATURE_STATE_VERIFYING_INTERVAL_SECS, 0,
                             verify_features_state, duthost), "Not all service states are valid!")
    logger.info("The states of features in 'CONFIG_DB' are all valid.")


def test_cleanup_cache():
    folder = '_cache'
    if os.path.exists(folder):
        os.system('rm -rf {}'.format(folder))


def test_cleanup_testbed(duthosts, enum_dut_hostname, request, ptfhost):
    duthost = duthosts[enum_dut_hostname]
    deep_clean = request.config.getoption("--deep_clean")
    if deep_clean:
        logger.info("Deep cleaning DUT {}".format(duthost.hostname))
        # Remove old log files.
        duthost.shell("sudo find /var/log/ -name '*.gz' | sudo xargs rm -f", executable="/bin/bash")
        # Remove old core files.
        duthost.shell("sudo rm -f /var/core/*", executable="/bin/bash")
        # Remove old dump files.
        duthost.shell("sudo rm -rf /var/dump/*", executable="/bin/bash")

        # delete other log files that are more than a day old,
        # this step is needed to remove some backup files or the debug files added by users
        # which can create issue for log-analyzer
        duthost.shell("sudo find /var/log/ -mtime +1 | sudo xargs rm -f",
                      module_ignore_errors=True, executable="/bin/bash")

    # Cleanup rsyslog configuration file that might have damaged by test_syslog.py
    if ptfhost:
        ptfhost.shell("if [[ -f /etc/rsyslog.conf ]]; then mv /etc/rsyslog.conf /etc/rsyslog.conf.orig; "
                      "uniq /etc/rsyslog.conf.orig > /etc/rsyslog.conf; fi", executable="/bin/bash")


def test_disable_container_autorestart(duthosts, enum_dut_hostname, disable_container_autorestart):
    duthost = duthosts[enum_dut_hostname]
    disable_container_autorestart(duthost)
    # Wait sometime for snmp reloading
    SNMP_RELOADING_TIME = 30
    time.sleep(SNMP_RELOADING_TIME)


def collect_dut_info(dut):
    status = dut.show_interface(command='status')['ansible_facts']['int_status']
    features, _ = dut.get_feature_status()

    if dut.sonichost.is_multi_asic:
        front_end_asics = dut.get_frontend_asic_ids()
        back_end_asics = dut.get_backend_asic_ids()

    asic_services = defaultdict(list)
    for service in dut.sonichost.DEFAULT_ASIC_SERVICES:
        # for multi ASIC randomly select one frontend ASIC
        # and one backend ASIC
        if dut.sonichost.is_multi_asic:
            asic_services[service] = []
            if len(front_end_asics):
                fe = random.choice(front_end_asics)
                asic_services[service].append(dut.get_docker_name(service, asic_index=fe))
            if len(back_end_asics):
                be = random.choice(back_end_asics)
                asic_services[service].append(dut.get_docker_name(service, asic_index=be))

    dut_info = {
        "intf_status": status,
        "features": features,
        "asic_services": asic_services,
    }

    if dut.sonichost.is_multi_asic:
        dut_info.update(
            {
                "frontend_asics": front_end_asics,
                "backend_asics": back_end_asics
            }
        )

    return dut_info


def test_update_testbed_metadata(duthosts, tbinfo, fanouthosts):
    metadata = {}
    tbname = tbinfo['conf-name']
    pytest_require(tbname, "skip test due to lack of testbed name.")

    for dut in duthosts:
        dutinfo = collect_dut_info(dut)
        metadata[dut.hostname] = dutinfo

    info = {tbname: metadata}
    folder = 'metadata'
    filepath = os.path.join(folder, tbname + '.json')
    try:
        if not os.path.exists(folder):
            os.mkdir(folder)
        with open(filepath, 'w') as yf:
            json.dump(info, yf, indent=4)
    except IOError as e:
        logger.warning('Unable to create file {}: {}'.format(filepath, e))

    prepare_autonegtest_params(duthosts, fanouthosts)


def test_disable_rsyslog_rate_limit(duthosts, enum_dut_hostname):
    duthost = duthosts[enum_dut_hostname]
    features_dict, succeed = duthost.get_feature_status()
    if not succeed:
        # Something unexpected happened.
        # We don't want to fail here because it's an util
        logging.warn("Failed to retrieve feature status")
        return
    for feature_name, state in features_dict.items():
        if 'enabled' not in state:
            continue
        duthost.modify_syslog_rate_limit(feature_name, rl_option='disable')


def collect_dut_lossless_prio(dut):
    config_facts = dut.config_facts(host=dut.hostname, source="running")['ansible_facts']

    if "PORT_QOS_MAP" not in config_facts.keys():
        return []

    port_qos_map = config_facts["PORT_QOS_MAP"]
    if len(port_qos_map.keys()) == 0:
        return []

    """ Here we assume all the ports have the same lossless priorities """
    intf = port_qos_map.keys()[0]
    if 'pfc_enable' not in port_qos_map[intf]:
        return []

    result = [int(x) for x in port_qos_map[intf]['pfc_enable'].split(',')]
    return result


def collect_dut_all_prio(dut):
    config_facts = dut.config_facts(host=dut.hostname, source="running")['ansible_facts']

    if "DSCP_TO_TC_MAP" not in config_facts.keys():
        return []

    dscp_to_tc_map_lists = config_facts["DSCP_TO_TC_MAP"]
    if len(dscp_to_tc_map_lists) != 1:
        return []

    profile = dscp_to_tc_map_lists.keys()[0]
    dscp_to_tc_map = dscp_to_tc_map_lists[profile]

    tc = [int(p) for p in dscp_to_tc_map.values()]
    return list(set(tc))


def collect_dut_lossy_prio(dut):
    lossless_prio = collect_dut_lossless_prio(dut)
    all_prio = collect_dut_all_prio(dut)
    return [p for p in all_prio if p not in lossless_prio]


def test_collect_testbed_prio(duthosts, tbinfo):
    all_prio = {}
    lossless_prio = {}
    lossy_prio = {}

    tbname = tbinfo['conf-name']
    pytest_require(tbname, "skip test due to lack of testbed name.")

    for dut in duthosts:
        all_prio[dut.hostname] = collect_dut_all_prio(dut)
        lossless_prio[dut.hostname] = collect_dut_lossless_prio(dut)
        lossy_prio[dut.hostname] = collect_dut_lossy_prio(dut)

    prio_info = [all_prio, lossless_prio, lossy_prio]
    file_names = [tbname + '-' + x + '.json' for x in ['all', 'lossless', 'lossy']]
    folder = 'priority'

    for i in range(len(file_names)):
        filepath = os.path.join(folder, file_names[i])
        try:
            if not os.path.exists(folder):
                os.mkdir(folder)
            with open(filepath, 'w') as yf:
                json.dump({tbname: prio_info[i]}, yf, indent=4)
        except IOError as e:
            logger.warning('Unable to create file {}: {}'.format(filepath, e))


def test_update_saithrift_ptf(request, ptfhost):
    '''
    Install the correct python saithrift package on the ptf
    '''
    py_saithrift_url = request.config.getoption("--py_saithrift_url")
    if not py_saithrift_url:
        pytest.skip("No URL specified for python saithrift package")
    pkg_name = py_saithrift_url.split("/")[-1]
    ptfhost.shell("rm -f {}".format(pkg_name))
    result = ptfhost.get_url(url=py_saithrift_url, dest="/root", module_ignore_errors=True)
    if result["failed"] or "OK" not in result["msg"]:
        pytest.skip("Download failed/error while installing python saithrift package")
    ptfhost.shell("dpkg -i {}".format(os.path.join("/root", pkg_name)))
    logging.info("Python saithrift package installed successfully")


def test_stop_pfcwd(duthosts, enum_dut_hostname, tbinfo):
    '''
     Stop pfcwd on dual tor testbeds
    '''
    dut = duthosts[enum_dut_hostname]
    dut.command('pfcwd stop')


def prepare_autonegtest_params(duthosts, fanouthosts):
    from tests.common.platform.device_utils import list_dut_fanout_connections

    cadidate_test_ports = {}

    for duthost in duthosts:
        all_ports = list_dut_fanout_connections(duthost, fanouthosts)

        cadidate_test_ports[duthost.hostname] = {}
        for dut_port, fanout, fanout_port in all_ports:
            auto_neg_mode = fanout.get_auto_negotiation_mode(fanout_port)
            if auto_neg_mode is not None:
                cadidate_test_ports[duthost.hostname][dut_port] = \
                    {'fanout': fanout.hostname, 'fanout_port': fanout_port}
    folder = 'metadata'
    filepath = os.path.join(folder, 'autoneg-test-params.json')
    try:
        with open(filepath, 'w') as yf:
            json.dump(cadidate_test_ports, yf, indent=4)
    except IOError as e:
        logger.warning('Unable to create a datafile for autoneg tests: {}. Err: {}'.format(filepath, e))


"""
    Separator for internal pretests.
    Please add public pretest above this comment and keep internal
    pretests below this comment.
"""
<<<<<<< HEAD
def test_conn_graph_valid(duthost, localhost):

    base_path = os.path.dirname(os.path.realpath(__file__))
    lab_conn_graph_path = os.path.join(base_path, "../ansible/files/")
    invs_need_test = ["str", "str2"]

    # inv_mapping file must exist and can be loaded
    inv_mapping_file = os.path.join(base_path, "../ansible/group_vars/all/inv_mapping.yml")
    if not os.path.exists(inv_mapping_file):
        pytest.fail("inv_mapping file doesn't exist")

    try:
        with open(inv_mapping_file) as fd:
            inv_map = yaml.load(fd, Loader=yaml.FullLoader)
    except:
        pytest.fail("Load inv_mapping file failed")

    # if inv_mapping file doesn't conatin invs_need_test, failed
    for inv_need_test in invs_need_test:
        if inv_need_test not in inv_map:
            pytest_fail("inv_mapping file doesn't conatin {}".format(inv_need_test))

    # Test connection graph if it can be loaded
    logger.info("Test connection graph for all of internal inventories: {}".format(invs_need_test))

    for inv_file in invs_need_test:
        lab_conn_graph_file = os.path.join(lab_conn_graph_path, inv_map[inv_file])
        kargs = {"filename": lab_conn_graph_file}
        conn_graph_facts = localhost.conn_graph_facts(
            **kargs)["ansible_facts"]
        if not conn_graph_facts:
            pytest.fail("build connection graph for {} failed.".format(inv_file))

def test_connect_to_internal_nameserver(duthosts, enum_dut_hostname):
    cmds = [
        "echo nameserver 10.64.5.5 > /etc/resolv.conf",
        "systemctl restart systemd-resolved"
    ]

    duthost = duthosts[enum_dut_hostname]
    duthost.shell_cmds(cmds=cmds)


def test_update_buffer_template(duthosts, enum_dut_hostname, localhost):
    '''
    Update the buffer templates to use internal cable len settings.
       1. Replace the default cable_len value to 300m.
       2. Update/add ports2cable mapping
    '''
    duthost = duthosts[enum_dut_hostname]
    pytest_require(not any(vers in duthost.os_version for vers in ["201811", "201911", "202012"]), "Skip updating templates for {}".format(duthost.os_version))

    hwsku = duthost.facts["hwsku"]
    platform = duthost.facts["platform"]
    path = os.path.join("/usr/share/sonic/device", "{}/{}".format(platform, hwsku))
    buffer_files = [ os.path.join(path, "buffers_defaults_t0.j2"),
                     os.path.join(path, "buffers_defaults_t1.j2")
                   ]
    update_results = update_cable_len(duthost, buffer_files)
    buf_temp_changed = False
    for item, result in zip(buffer_files, update_results):
        if result == "Found":
            buf_temp_changed = True
            path, orig_file = os.path.split(item)
            file_prefix = orig_file.split(".")[0]
            mod_file = "{}_new.j2".format(file_prefix)
            backup_file = os.path.join(path, "{}_orig.j2".format(file_prefix))
            duthost.shell("sudo mv {} {}".format(item, backup_file))
            duthost.copy(src=mod_file, dest=item)
            localhost.shell("sudo rm -f {}".format(mod_file))
            logging.info("Buffer template {} changed" .format(item))
        else:
            logging.info("Skip updating buffer template {}".format(item))
    if buf_temp_changed:
        logging.info("Executing load minigraph ...")
        config_reload(duthost, config_source='minigraph')


=======


# This one is special. It is public, but we need to ensure that it is the last one executed in pre-test.
>>>>>>> a2521def
def test_generate_running_golden_config(duthosts):
    """
    Generate running golden config after pre test.
    """
    for duthost in duthosts:
        duthost.shell("sonic-cfggen -d --print-data > /etc/sonic/running_golden_config.json")<|MERGE_RESOLUTION|>--- conflicted
+++ resolved
@@ -10,12 +10,8 @@
 
 from tests.common.helpers.assertions import pytest_assert
 from tests.common.helpers.assertions import pytest_require
-<<<<<<< HEAD
 from tests.common.helpers.buffer import update_cable_len
 from tests.common import config_reload
-from tests.common.dualtor.constants import UPPER_TOR, LOWER_TOR
-=======
->>>>>>> a2521def
 from tests.common.helpers.dut_utils import verify_features_state
 from tests.common.utilities import wait_until
 from tests.common.reboot import reboot
@@ -292,7 +288,6 @@
     Please add public pretest above this comment and keep internal
     pretests below this comment.
 """
-<<<<<<< HEAD
 def test_conn_graph_valid(duthost, localhost):
 
     base_path = os.path.dirname(os.path.realpath(__file__))
@@ -371,11 +366,7 @@
         config_reload(duthost, config_source='minigraph')
 
 
-=======
-
-
 # This one is special. It is public, but we need to ensure that it is the last one executed in pre-test.
->>>>>>> a2521def
 def test_generate_running_golden_config(duthosts):
     """
     Generate running golden config after pre test.
