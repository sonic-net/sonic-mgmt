import json
import logging
import os
import pytest
import random
import time
<<<<<<< HEAD
import yaml
=======
from tests.common.helpers.port_utils import get_common_supported_speeds
>>>>>>> 7bd0b8b3

from collections import defaultdict

from tests.common.helpers.assertions import pytest_assert
from tests.common.helpers.assertions import pytest_require
from tests.common.helpers.buffer import update_cable_len
from tests.common import config_reload
from tests.common.helpers.dut_utils import verify_features_state
from tests.common.utilities import wait_until
from tests.common.reboot import reboot
from tests.common.platform.processes_utils import wait_critical_processes

logger = logging.getLogger(__name__)

pytestmark = [
    pytest.mark.pretest,
    pytest.mark.topology('util'),
    pytest.mark.disable_loganalyzer,
    pytest.mark.skip_check_dut_health
]


FEATURE_STATE_VERIFYING_THRESHOLD_SECS = 600
FEATURE_STATE_VERIFYING_INTERVAL_SECS = 10


def test_features_state(duthosts, enum_dut_hostname, localhost):
    """Checks whether the state of each feature is valid or not.
    Args:
      duthosts: Fixture returns a list of Ansible object DuT.
      enum_dut_hostname: Fixture returns name of DuT.

    Returns:
      None.
    """
    duthost = duthosts[enum_dut_hostname]
    logger.info("Checking the state of each feature in 'CONFIG_DB' ...")
    if not wait_until(180, FEATURE_STATE_VERIFYING_INTERVAL_SECS, 0, verify_features_state, duthost):
        logger.warn("Not all states of features in 'CONFIG_DB' are valid, rebooting DUT {}".format(duthost.hostname))
        reboot(duthost, localhost)
        # Some services are not ready immeidately after reboot
        wait_critical_processes(duthost)

    pytest_assert(wait_until(FEATURE_STATE_VERIFYING_THRESHOLD_SECS, FEATURE_STATE_VERIFYING_INTERVAL_SECS, 0,
                             verify_features_state, duthost), "Not all service states are valid!")
    logger.info("The states of features in 'CONFIG_DB' are all valid.")


def test_cleanup_cache():
    folder = '_cache'
    if os.path.exists(folder):
        os.system('rm -rf {}'.format(folder))


def test_cleanup_testbed(duthosts, enum_dut_hostname, request, ptfhost):
    duthost = duthosts[enum_dut_hostname]
    deep_clean = request.config.getoption("--deep_clean")
    if deep_clean:
        logger.info("Deep cleaning DUT {}".format(duthost.hostname))
        # Remove old log files.
        duthost.shell("sudo find /var/log/ -name '*.gz' | sudo xargs rm -f", executable="/bin/bash")
        # Remove old core files.
        duthost.shell("sudo rm -f /var/core/*", executable="/bin/bash")
        # Remove old dump files.
        duthost.shell("sudo rm -rf /var/dump/*", executable="/bin/bash")

        # delete other log files that are more than a day old,
        # this step is needed to remove some backup files or the debug files added by users
        # which can create issue for log-analyzer
        duthost.shell("sudo find /var/log/ -mtime +1 | sudo xargs rm -f",
                      module_ignore_errors=True, executable="/bin/bash")

    # Cleanup rsyslog configuration file that might have damaged by test_syslog.py
    if ptfhost:
        ptfhost.shell("if [[ -f /etc/rsyslog.conf ]]; then mv /etc/rsyslog.conf /etc/rsyslog.conf.orig; "
                      "uniq /etc/rsyslog.conf.orig > /etc/rsyslog.conf; fi", executable="/bin/bash")


def test_disable_container_autorestart(duthosts, enum_dut_hostname, disable_container_autorestart):
    duthost = duthosts[enum_dut_hostname]
    disable_container_autorestart(duthost)
    # Wait sometime for snmp reloading
    SNMP_RELOADING_TIME = 30
    time.sleep(SNMP_RELOADING_TIME)


def collect_dut_info(dut):
    status = dut.show_interface(command='status')['ansible_facts']['int_status']
    features, _ = dut.get_feature_status()

    if dut.sonichost.is_multi_asic:
        front_end_asics = dut.get_frontend_asic_ids()
        back_end_asics = dut.get_backend_asic_ids()

    asic_services = defaultdict(list)
    for service in dut.sonichost.DEFAULT_ASIC_SERVICES:
        # for multi ASIC randomly select one frontend ASIC
        # and one backend ASIC
        if dut.sonichost.is_multi_asic:
            asic_services[service] = []
            if len(front_end_asics):
                fe = random.choice(front_end_asics)
                asic_services[service].append(dut.get_docker_name(service, asic_index=fe))
            if len(back_end_asics):
                be = random.choice(back_end_asics)
                asic_services[service].append(dut.get_docker_name(service, asic_index=be))

    dut_info = {
        "intf_status": status,
        "features": features,
        "asic_services": asic_services,
    }

    if dut.sonichost.is_multi_asic:
        dut_info.update(
            {
                "frontend_asics": front_end_asics,
                "backend_asics": back_end_asics
            }
        )

    return dut_info


def test_update_testbed_metadata(duthosts, tbinfo, fanouthosts):
    metadata = {}
    tbname = tbinfo['conf-name']
    pytest_require(tbname, "skip test due to lack of testbed name.")

    for dut in duthosts:
        dutinfo = collect_dut_info(dut)
        metadata[dut.hostname] = dutinfo

    info = {tbname: metadata}
    folder = 'metadata'
    filepath = os.path.join(folder, tbname + '.json')
    try:
        if not os.path.exists(folder):
            os.mkdir(folder)
        with open(filepath, 'w') as yf:
            json.dump(info, yf, indent=4)
    except IOError as e:
        logger.warning('Unable to create file {}: {}'.format(filepath, e))

    prepare_autonegtest_params(duthosts, fanouthosts)


def test_disable_rsyslog_rate_limit(duthosts, enum_dut_hostname):
    duthost = duthosts[enum_dut_hostname]
    features_dict, succeed = duthost.get_feature_status()
    if not succeed:
        # Something unexpected happened.
        # We don't want to fail here because it's an util
        logging.warn("Failed to retrieve feature status")
        return
    config_facts = duthost.config_facts(host=duthost.hostname, source="running")
    try:
        is_dhcp_server_enable = config_facts["ansible_facts"]["DEVICE_METADATA"]["localhost"]["dhcp_server"]
    except KeyError:
        is_dhcp_server_enable = None
    for feature_name, state in features_dict.items():
        if 'enabled' not in state:
            continue
        # Skip dhcp_relay check if dhcp_server is enabled
        if is_dhcp_server_enable is not None and "enabled" in is_dhcp_server_enable and feature_name == "dhcp_relay":
            continue
        duthost.modify_syslog_rate_limit(feature_name, rl_option='disable')


def collect_dut_lossless_prio(dut):
    config_facts = dut.config_facts(host=dut.hostname, source="running")['ansible_facts']

    if "PORT_QOS_MAP" not in config_facts.keys():
        return []

    port_qos_map = config_facts["PORT_QOS_MAP"]
    if len(port_qos_map.keys()) == 0:
        return []

    """ Here we assume all the ports have the same lossless priorities """
    intf = port_qos_map.keys()[0]
    if 'pfc_enable' not in port_qos_map[intf]:
        return []

    result = [int(x) for x in port_qos_map[intf]['pfc_enable'].split(',')]
    return result


def collect_dut_all_prio(dut):
    config_facts = dut.config_facts(host=dut.hostname, source="running")['ansible_facts']

    if "DSCP_TO_TC_MAP" not in config_facts.keys():
        return []

    dscp_to_tc_map_lists = config_facts["DSCP_TO_TC_MAP"]
    if len(dscp_to_tc_map_lists) != 1:
        return []

    profile = dscp_to_tc_map_lists.keys()[0]
    dscp_to_tc_map = dscp_to_tc_map_lists[profile]

    tc = [int(p) for p in dscp_to_tc_map.values()]
    return list(set(tc))


def collect_dut_lossy_prio(dut):
    lossless_prio = collect_dut_lossless_prio(dut)
    all_prio = collect_dut_all_prio(dut)
    return [p for p in all_prio if p not in lossless_prio]


def test_collect_testbed_prio(duthosts, tbinfo):
    all_prio = {}
    lossless_prio = {}
    lossy_prio = {}

    tbname = tbinfo['conf-name']
    pytest_require(tbname, "skip test due to lack of testbed name.")

    for dut in duthosts:
        all_prio[dut.hostname] = collect_dut_all_prio(dut)
        lossless_prio[dut.hostname] = collect_dut_lossless_prio(dut)
        lossy_prio[dut.hostname] = collect_dut_lossy_prio(dut)

    prio_info = [all_prio, lossless_prio, lossy_prio]
    file_names = [tbname + '-' + x + '.json' for x in ['all', 'lossless', 'lossy']]
    folder = 'priority'

    for i in range(len(file_names)):
        filepath = os.path.join(folder, file_names[i])
        try:
            if not os.path.exists(folder):
                os.mkdir(folder)
            with open(filepath, 'w') as yf:
                json.dump({tbname: prio_info[i]}, yf, indent=4)
        except IOError as e:
            logger.warning('Unable to create file {}: {}'.format(filepath, e))


def test_update_saithrift_ptf(request, ptfhost):
    '''
    Install the correct python saithrift package on the ptf
    '''
    py_saithrift_url = request.config.getoption("--py_saithrift_url")
    if not py_saithrift_url:
        pytest.skip("No URL specified for python saithrift package")
    pkg_name = py_saithrift_url.split("/")[-1]
    ptfhost.shell("rm -f {}".format(pkg_name))
    result = ptfhost.get_url(url=py_saithrift_url, dest="/root", module_ignore_errors=True)
    if result["failed"] or "OK" not in result["msg"]:
        pytest.skip("Download failed/error while installing python saithrift package")
    ptfhost.shell("dpkg -i {}".format(os.path.join("/root", pkg_name)))
    logging.info("Python saithrift package installed successfully")


def test_stop_pfcwd(duthosts, enum_dut_hostname, tbinfo):
    '''
     Stop pfcwd on dual tor testbeds
    '''
    dut = duthosts[enum_dut_hostname]
    dut.command('pfcwd stop')


def prepare_autonegtest_params(duthosts, fanouthosts):
    from tests.common.platform.device_utils import list_dut_fanout_connections

    cadidate_test_ports = {}
    max_interfaces_per_dut = 3
    filepath = os.path.join('metadata', 'autoneg-test-params.json')
    try:
        for duthost in duthosts:
            all_ports = list_dut_fanout_connections(duthost, fanouthosts)
            selected_ports = {}
            for dut_port, fanout, fanout_port in all_ports:
                if len(selected_ports) == max_interfaces_per_dut:
                    break
                auto_neg_mode = fanout.get_auto_negotiation_mode(fanout_port)
                if auto_neg_mode is not None:
                    speeds = get_common_supported_speeds(duthost, dut_port, fanout, fanout_port)
                    selected_ports[dut_port] = {
                        'fanout': fanout.hostname,
                        'fanout_port': fanout_port,
                        'common_port_speeds': speeds
                    }
            if len(selected_ports) > 0:
                cadidate_test_ports[duthost.hostname] = selected_ports
        if len(cadidate_test_ports) > 0:
            with open(filepath, 'w') as yf:
                json.dump(cadidate_test_ports, yf, indent=4)
        else:
            logger.warning('skipped to create autoneg test datafile because of no ports selected')
    except Exception as e:
        logger.warning('Unable to create a datafile for autoneg tests: {}. Err: {}'.format(filepath, e))


"""
    Separator for internal pretests.
    Please add public pretest above this comment and keep internal
    pretests below this comment.
"""
def test_conn_graph_valid(duthost, localhost):

    base_path = os.path.dirname(os.path.realpath(__file__))
    lab_conn_graph_path = os.path.join(base_path, "../ansible/files/")
    invs_need_test = ["str", "str2"]

    # inv_mapping file must exist and can be loaded
    inv_mapping_file = os.path.join(base_path, "../ansible/group_vars/all/inv_mapping.yml")
    if not os.path.exists(inv_mapping_file):
        pytest.fail("inv_mapping file doesn't exist")

    try:
        with open(inv_mapping_file) as fd:
            inv_map = yaml.load(fd, Loader=yaml.FullLoader)
    except:
        pytest.fail("Load inv_mapping file failed")

    # if inv_mapping file doesn't conatin invs_need_test, failed
    for inv_need_test in invs_need_test:
        if inv_need_test not in inv_map:
            pytest_fail("inv_mapping file doesn't conatin {}".format(inv_need_test))

    # Test connection graph if it can be loaded
    logger.info("Test connection graph for all of internal inventories: {}".format(invs_need_test))

    for inv_file in invs_need_test:
        lab_conn_graph_file = os.path.join(lab_conn_graph_path, inv_map[inv_file])
        kargs = {"filename": lab_conn_graph_file}
        conn_graph_facts = localhost.conn_graph_facts(
            **kargs)["ansible_facts"]
        if not conn_graph_facts:
            pytest.fail("build connection graph for {} failed.".format(inv_file))

def test_connect_to_internal_nameserver(duthosts, enum_dut_hostname):
    cmds = [
        "echo nameserver 10.64.5.5 > /etc/resolv.conf",
        "systemctl restart systemd-resolved"
    ]

    duthost = duthosts[enum_dut_hostname]
    duthost.shell_cmds(cmds=cmds)


def test_update_buffer_template(duthosts, enum_dut_hostname, localhost):
    '''
    Update the buffer templates to use internal cable len settings.
       1. Replace the default cable_len value to 300m.
       2. Update/add ports2cable mapping
    '''
    duthost = duthosts[enum_dut_hostname]
    pytest_require(not any(vers in duthost.os_version for vers in ["201811", "201911", "202012"]), "Skip updating templates for {}".format(duthost.os_version))

    hwsku = duthost.facts["hwsku"]
    platform = duthost.facts["platform"]
    path = os.path.join("/usr/share/sonic/device", "{}/{}".format(platform, hwsku))
    buffer_files = [ os.path.join(path, "buffers_defaults_t0.j2"),
                     os.path.join(path, "buffers_defaults_t1.j2")
                   ]
    update_results = update_cable_len(duthost, buffer_files)
    buf_temp_changed = False
    for item, result in zip(buffer_files, update_results):
        if result == "Found":
            buf_temp_changed = True
            path, orig_file = os.path.split(item)
            file_prefix = orig_file.split(".")[0]
            mod_file = "{}_new.j2".format(file_prefix)
            backup_file = os.path.join(path, "{}_orig.j2".format(file_prefix))
            duthost.shell("sudo mv {} {}".format(item, backup_file))
            duthost.copy(src=mod_file, dest=item)
            localhost.shell("sudo rm -f {}".format(mod_file))
            logging.info("Buffer template {} changed" .format(item))
        else:
            logging.info("Skip updating buffer template {}".format(item))
    if buf_temp_changed:
        logging.info("Executing load minigraph ...")
        config_reload(duthost, config_source='minigraph')


# This one is special. It is public, but we need to ensure that it is the last one executed in pre-test.
def test_generate_running_golden_config(duthosts):
    """
    Generate running golden config after pre test.
    """
    for duthost in duthosts:
        duthost.shell("sonic-cfggen -d --print-data > /etc/sonic/running_golden_config.json")
        if duthost.is_multi_asic:
            for asic_index in range(0, duthost.facts.get('num_asic')):
                asic_ns = 'asic{}'.format(asic_index)
                duthost.shell("sonic-cfggen -n {} -d --print-data > /etc/sonic/running_golden_config{}.json".
                              format(asic_ns, asic_index))<|MERGE_RESOLUTION|>--- conflicted
+++ resolved
@@ -4,11 +4,8 @@
 import pytest
 import random
 import time
-<<<<<<< HEAD
 import yaml
-=======
 from tests.common.helpers.port_utils import get_common_supported_speeds
->>>>>>> 7bd0b8b3
 
 from collections import defaultdict
 
