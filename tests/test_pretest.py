--- conflicted
+++ resolved
@@ -30,35 +30,11 @@
     if ptfhost:
         ptfhost.shell("if [[ -f /etc/rsyslog.conf ]]; then mv /etc/rsyslog.conf /etc/rsyslog.conf.orig; uniq /etc/rsyslog.conf.orig > /etc/rsyslog.conf; fi", executable="/bin/bash")
 
-<<<<<<< HEAD
 
 @pytest.mark.usefixtures('disable_container_autorestart')
-def test_disable_container_autorestart(duthost, disable_container_autorestart):
-    disable_container_autorestart(all_features=True)
-=======
-def test_disable_container_autorestart(duthosts, dut_hostname):
+def test_disable_container_autorestart(duthosts, dut_hostname, disable_container_autorestart):
     duthost = duthosts[dut_hostname]
-    command_output = duthost.shell("show feature autorestart", module_ignore_errors=True)
-    if command_output['rc'] != 0:
-        logging.info("Feature autorestart utility not supported. Error: {}".format(command_output['stderr']))
-        logging.info("Skipping disable_container_autorestart")
-        return
-    container_autorestart_states = duthost.get_container_autorestart_states()
-    state_file_name = "/tmp/autorestart_state_{}.json".format(duthost.hostname)
-    # Dump autorestart state to file
-    with open(state_file_name, "w") as f:
-        json.dump(container_autorestart_states, f)
-    # Disable autorestart for all containers
-    logging.info("Disable container autorestart")
-    cmd_disable = "config feature autorestart {} disabled"
-    cmds_disable = []
-    for name, state in container_autorestart_states.items():
-        if state == "enabled":
-            cmds_disable.append(cmd_disable.format(name))
-    # Write into config_db
-    cmds_disable.append("config save -y")
-    duthost.shell_cmds(cmds=cmds_disable)
->>>>>>> 8c5ea5a2
+    disable_container_autorestart(duthost, all_features=True)
     # Wait sometime for snmp reloading
     SNMP_RELOADING_TIME = 30
     time.sleep(SNMP_RELOADING_TIME)
