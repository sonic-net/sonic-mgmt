import logging
import time
import math
import pytest

from collections import defaultdict
from tests.common.utilities import wait_until
from tests.common.helpers.assertions import pytest_assert
from .utils import MacToInt, IntToMac, fdb_cleanup, get_crm_resources, send_arp_request, get_fdb_dynamic_mac_count

TOTAL_FDB_ENTRIES = 12000
FDB_POPULATE_SLEEP_TIMEOUT = 2
BASE_MAC_ADDRESS = "02:11:22:{:02x}:00:00"

LOOP_TIMES_LEVEL_MAP = {
    'debug': 1,
    'basic': 10,
    'confident': 50,
    'thorough': 100,
    'diagnose': 200
}

logger = logging.getLogger(__name__)

pytestmark = [
    pytest.mark.topology('t0')
]


def get_fdb_dict(ptfadapter, vlan_table, dummay_mac_count):
    """
    :param ptfadapter: PTF adapter object
    :param vlan_table: VLAN table map: VLAN subnet -> list of VLAN members
    :return: FDB table map : VLAN member -> MAC addresses set
    """

    fdb = {}
    vlan = list(vlan_table.keys())[0]

    for member in vlan_table[vlan]:
        if 'port_index' not in member or 'tagging_mode' not in member:
            continue
        if not member['port_index']:
            continue

        port_index = member['port_index'][0]

        fdb[port_index] = {}

        dummy_macs = []
        base_mac = BASE_MAC_ADDRESS.format(port_index)
        for i in range(dummay_mac_count):
            mac_address = IntToMac(MacToInt(base_mac) + i)
            dummy_macs.append(mac_address)
        fdb[port_index] = dummy_macs
    return fdb


<<<<<<< HEAD
def test_fdb_mac_move(ptfadapter, duthosts, rand_one_dut_hostname, ptfhost, get_function_completeness_level,
                      fixture_rsyslog_conf_setup_teardown):
=======
def test_fdb_mac_move(ptfadapter, duthosts, rand_one_dut_hostname, ptfhost, get_function_conpleteness_level,
                      rotate_syslog):
>>>>>>> 8d7f379f
    # Perform FDB clean up before each test
    fdb_cleanup(duthosts, rand_one_dut_hostname)

    normalized_level = get_function_completeness_level
    if normalized_level is None:
        normalized_level = "debug"
    loop_times = LOOP_TIMES_LEVEL_MAP[normalized_level]

    duthost = duthosts[rand_one_dut_hostname]
    conf_facts = duthost.config_facts(host=duthost.hostname, source="persistent")['ansible_facts']

    # reinitialize data plane due to above changes on PTF interfaces
    ptfadapter.reinit()

    router_mac = duthost.facts['router_mac']

    port_index_to_name = {v: k for k, v in list(conf_facts['port_index_map'].items())}

    # Only take interfaces that are in ptf topology
    ptf_ports_available_in_topo = ptfhost.host.options['variable_manager'].extra_vars.get("ifaces_map")
    available_ports_idx = []
    for idx, name in list(ptf_ports_available_in_topo.items()):
        if idx in port_index_to_name and conf_facts['PORT'][port_index_to_name[idx]].get('admin_status',
                                                                                         'down') == 'up':
            available_ports_idx.append(idx)

    vlan_table = {}
    interface_table = defaultdict(set)
    config_portchannels = conf_facts.get('PORTCHANNEL', {})

    # if DUT has more than one VLANs, use the first vlan
    name = list(conf_facts['VLAN'].keys())[0]
    vlan = conf_facts['VLAN'][name]
    vlan_id = int(vlan['vlanid'])
    vlan_table[vlan_id] = []

    for ifname in list(conf_facts['VLAN_MEMBER'][name].keys()):
        if 'tagging_mode' not in conf_facts['VLAN_MEMBER'][name][ifname]:
            continue
        tagging_mode = conf_facts['VLAN_MEMBER'][name][ifname]['tagging_mode']
        port_index = []
        if ifname in config_portchannels:
            for member in config_portchannels[ifname]['members']:
                if conf_facts['port_index_map'][member] in available_ports_idx:
                    port_index.append(conf_facts['port_index_map'][member])
            if port_index:
                interface_table[ifname].add(vlan_id)
        elif conf_facts['port_index_map'][ifname] in available_ports_idx:
            port_index.append(conf_facts['port_index_map'][ifname])
            interface_table[ifname].add(vlan_id)
        if port_index:
            vlan_table[vlan_id].append({'port_index': port_index, 'tagging_mode': tagging_mode})

    vlan = list(vlan_table.keys())[0]
    vlan_member_count = len(vlan_table[vlan])
    total_fdb_entries = min(TOTAL_FDB_ENTRIES, (
            get_crm_resources(duthost, "fdb_entry", "available") - get_crm_resources(duthost, "fdb_entry", "used")))
    dummay_mac_count = int(math.floor(total_fdb_entries / vlan_member_count))

    fdb = get_fdb_dict(ptfadapter, vlan_table, dummay_mac_count)
    port_list = list(fdb.keys())
    dummy_mac_list = list(fdb.values())

    for loop_time in range(0, loop_times):
        port_index_start = (0 + loop_time) % len(port_list)

        for (port, dummy_mac_set) in zip(list(range(len(port_list))), dummy_mac_list):
            port_index = (port_index_start + port) % len(port_list)
            for dummy_mac in dummy_mac_set:
                send_arp_request(ptfadapter, port_index, dummy_mac, router_mac, vlan_id)

        time.sleep(FDB_POPULATE_SLEEP_TIMEOUT)
        pytest_assert(wait_until(20, 1, 0, lambda: get_fdb_dynamic_mac_count(duthost) > vlan_member_count),
                      "FDB Table Add failed")
        # Flush dataplane
        ptfadapter.dataplane.flush()
        fdb_cleanup(duthosts, rand_one_dut_hostname)
        # Wait for 10 seconds before starting next loop
        time.sleep(10)<|MERGE_RESOLUTION|>--- conflicted
+++ resolved
@@ -56,13 +56,8 @@
     return fdb
 
 
-<<<<<<< HEAD
 def test_fdb_mac_move(ptfadapter, duthosts, rand_one_dut_hostname, ptfhost, get_function_completeness_level,
-                      fixture_rsyslog_conf_setup_teardown):
-=======
-def test_fdb_mac_move(ptfadapter, duthosts, rand_one_dut_hostname, ptfhost, get_function_conpleteness_level,
                       rotate_syslog):
->>>>>>> 8d7f379f
     # Perform FDB clean up before each test
     fdb_cleanup(duthosts, rand_one_dut_hostname)
 
