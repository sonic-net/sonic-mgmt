--- conflicted
+++ resolved
@@ -32,8 +32,6 @@
 
 logger = logging.getLogger(__name__)
 
-<<<<<<< HEAD
-=======
 @pytest.fixture(scope="module")
 def get_dummay_mac_count(tbinfo):
     # t0-116 will take 90m with DUMMY_MAC_COUNT, so use DUMMY_MAC_COUNT_SLIM for t0-116 to reduce running time
@@ -107,8 +105,6 @@
     logger.debug('send ARP request packet source port id {} smac: {} dmac: {} vlan: {}'.format(source_port, source_mac, dest_mac, vlan_id))
     testutils.send(ptfadapter, source_port, pkt)
 
-
->>>>>>> 05a521bc
 def send_arp_reply(ptfadapter, source_port, source_mac, dest_mac, vlan_id):
     """
     send arp reply packet
