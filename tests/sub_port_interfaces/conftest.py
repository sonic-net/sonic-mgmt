--- conflicted
+++ resolved
@@ -131,21 +131,12 @@
     vlan_ranges_dut = list(range(20, 60, 10))
     vlan_ranges_ptf = list(range(20, 60, 10))
 
-<<<<<<< HEAD
-    if 'invalid' in request.node.name:
+    if 'invalid' in request._pyfuncitem.name:
         vlan_ranges_ptf = list(range(21, 41, 10))
 
-    if 'max_numbers' in request.node.name:
+    if 'max_numbers' in request._pyfuncitem.name:
         vlan_ranges_dut = list(range(11, max_numbers_of_sub_ports + 11))
         vlan_ranges_ptf = list(range(11, max_numbers_of_sub_ports + 11))
-=======
-    if 'invalid' in request._pyfuncitem.name:
-        vlan_ranges_ptf = range(21, 41, 10)
-
-    if 'max_numbers' in request._pyfuncitem.name:
-        vlan_ranges_dut = range(11, max_numbers_of_sub_ports + 11)
-        vlan_ranges_ptf = range(11, max_numbers_of_sub_ports + 11)
->>>>>>> f4fc9d17
 
         # Linux has the limitation of 15 characters on an interface name,
         # but name of LAG port should have prefix 'PortChannel' and suffix
@@ -352,12 +343,8 @@
         interface_num = 1
     else:
         interface_num = 2
-<<<<<<< HEAD
-    dut_ports, ptf_ports = get_port(duthost, ptfhost, interface_num, port_type, list(dut_ports.values()), exclude_sub_interface_ports=True)
-=======
-    dut_ports, ptf_ports = get_port(duthost, ptfhost, interface_num, port_type, dut_ports.values(),
+    dut_ports, ptf_ports = get_port(duthost, ptfhost, interface_num, port_type, list(dut_ports.values()),
                                     exclude_sub_interface_ports=True)
->>>>>>> f4fc9d17
 
     # Get additional IP addresses for configuration of RIF on the DUT and PTF
     subnet = ipaddress.ip_network(str(subnet.broadcast_address + 1) + '/24')
@@ -598,13 +585,8 @@
 
     py_assert(check_sub_port(duthost, list(sub_ports.keys()), True), "Some sub-port were not deleted")
 
-<<<<<<< HEAD
-    if 'port_in_lag' in request.node.name:
+    if 'port_in_lag' in port_type:
         for lag_port in list(dut_ports.values()):
-=======
-    if 'port_in_lag' in port_type:
-        for lag_port in dut_ports.values():
->>>>>>> f4fc9d17
             remove_lag_port(duthost, cfg_facts, lag_port)
 
     duthost.shell('sudo config load -y /etc/sonic/config_db.json')
