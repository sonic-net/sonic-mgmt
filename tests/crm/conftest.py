--- conflicted
+++ resolved
@@ -72,20 +72,12 @@
     return res
 
 
-<<<<<<< HEAD
-@pytest.fixture(scope="module", autouse=True)
-def crm_interface(duthosts, enum_rand_one_per_hwsku_frontend_hostname, tbinfo):
+@pytest.fixture(scope="function", autouse=True)
+def crm_interface(duthosts, enum_rand_one_per_hwsku_frontend_hostname, tbinfo, enum_frontend_asic_index):
     """ Return tuple of two DUT interfaces """
     duthost = duthosts[enum_rand_one_per_hwsku_frontend_hostname]
-    mg_facts = duthost.get_extended_minigraph_facts(tbinfo)
-=======
-@pytest.fixture(scope="function", autouse=True)
-def crm_interface(duthosts, rand_one_dut_hostname, tbinfo, enum_frontend_asic_index):
-    """ Return tuple of two DUT interfaces """
-    duthost = duthosts[rand_one_dut_hostname]
     asichost = duthost.asic_instance(enum_frontend_asic_index)
     mg_facts = asichost.get_extended_minigraph_facts(tbinfo)
->>>>>>> 05c5fa93
 
     if len(mg_facts["minigraph_portchannel_interfaces"]) >= 4:
         crm_intf1 = mg_facts["minigraph_portchannel_interfaces"][0]["attachto"]
