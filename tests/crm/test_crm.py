--- conflicted
+++ resolved
@@ -840,8 +840,6 @@
     asichost = duthost.asic_instance(enum_frontend_asic_index)
     asic_collector = collector[asichost.asic_index]
 
-<<<<<<< HEAD
-=======
     if duthost.facts["asic_type"] == "marvell":
         # Remove DATA ACL Table and add it again with ports in same port group
         mg_facts = duthost.get_extended_minigraph_facts(tbinfo)
@@ -851,7 +849,6 @@
             ports = ",".join(mg_facts["minigraph_portchannels"].keys())
         recreate_acl_table(duthost, ports)
 
->>>>>>> 7bf848d8
     apply_acl_config(duthost, asichost, "test_acl_entry", asic_collector)
     acl_tbl_key = asic_collector["acl_tbl_key"]
     get_acl_entry_stats = "{db_cli} COUNTERS_DB HMGET {acl_tbl_key} \
