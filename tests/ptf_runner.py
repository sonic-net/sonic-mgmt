import pipes

def ptf_runner(host, testdir, testname, platform_dir=None, params={},
               platform="remote", qlen=0, relax=True, debug_level="info",
<<<<<<< HEAD
               socket_recv_size=None, log_file=None, device_sockets=[],
               module_ignore_errors=False):
=======
               socket_recv_size=None, log_file=None, device_sockets=[], timeout=0):
>>>>>>> 47fc3a28

    cmd = "ptf --test-dir {} {}".format(testdir, testname)

    if platform_dir:
        cmd += " --platform-dir {}".format(platform_dir)

    if qlen:
        cmd += " --qlen={}".format(qlen)

    if platform:
        cmd += " --platform {}".format(platform)

    if params:
        ptf_test_params = ";".join(["{}={}".format(k, repr(v)) for k, v in params.items()])
        cmd += " -t {}".format(pipes.quote(ptf_test_params))

    if relax:
        cmd += " --relax"

    if debug_level:
        cmd += " --debug {}".format(debug_level)

    if log_file:
        cmd += " --log-file {}".format(log_file)

    if socket_recv_size:
        cmd += " --socket-recv-size {}".format(socket_recv_size)

    if device_sockets:
        cmd += " ".join(map(" --device-socket {}".format, device_sockets))

<<<<<<< HEAD
    result = host.shell(cmd, chdir="/root", module_ignore_errors=module_ignore_errors)
    if module_ignore_errors:
        if result["rc"] != 0:
            return result
    return True
=======
    if timeout:
        cmd += " --test-case-timeout {}".format(int(timeout))

    host.shell(cmd, chdir="/root")
>>>>>>> 47fc3a28
<|MERGE_RESOLUTION|>--- conflicted
+++ resolved
@@ -2,12 +2,8 @@
 
 def ptf_runner(host, testdir, testname, platform_dir=None, params={},
                platform="remote", qlen=0, relax=True, debug_level="info",
-<<<<<<< HEAD
-               socket_recv_size=None, log_file=None, device_sockets=[],
+               socket_recv_size=None, log_file=None, device_sockets=[], timeout=0,
                module_ignore_errors=False):
-=======
-               socket_recv_size=None, log_file=None, device_sockets=[], timeout=0):
->>>>>>> 47fc3a28
 
     cmd = "ptf --test-dir {} {}".format(testdir, testname)
 
@@ -39,15 +35,11 @@
     if device_sockets:
         cmd += " ".join(map(" --device-socket {}".format, device_sockets))
 
-<<<<<<< HEAD
+    if timeout:
+        cmd += " --test-case-timeout {}".format(int(timeout))
+
     result = host.shell(cmd, chdir="/root", module_ignore_errors=module_ignore_errors)
     if module_ignore_errors:
         if result["rc"] != 0:
             return result
-    return True
-=======
-    if timeout:
-        cmd += " --test-case-timeout {}".format(int(timeout))
-
-    host.shell(cmd, chdir="/root")
->>>>>>> 47fc3a28
+    return True