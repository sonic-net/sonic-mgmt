--- conflicted
+++ resolved
@@ -16,9 +16,5 @@
         raise RuntimeError("Ptf runner is failing. Pls check if the DUT is running syncd-rpc image. \
                            (check netstat -an | grep 9092) :{}".format(result))
     else:
-<<<<<<< HEAD
-        print("Got the values: {}".format(result['stdout_lines']))
-=======
         print(("Got the values: {}".format(result['stdout_lines'])))
->>>>>>> efb25e57
         return result['stdout_lines']