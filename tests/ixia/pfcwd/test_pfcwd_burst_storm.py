--- conflicted
+++ resolved
@@ -4,15 +4,9 @@
 from tests.common.helpers.assertions import pytest_require
 from tests.common.fixtures.conn_graph_facts import conn_graph_facts, fanout_graph_facts     # noqa F401
 from tests.common.ixia.ixia_fixtures import ixia_api_serv_ip, ixia_api_serv_port,\
-<<<<<<< HEAD
     ixia_api_serv_user, ixia_api_serv_passwd, ixia_api, ixia_testbed_config                 # noqa F401
 from tests.common.ixia.qos_fixtures import prio_dscp_map                                    # noqa F401
-from files.pfcwd_burst_storm_helper import run_pfcwd_burst_storm_test
-=======
-    ixia_api_serv_user, ixia_api_serv_passwd, ixia_api, ixia_testbed_config
-from tests.common.ixia.qos_fixtures import prio_dscp_map
 from .files.pfcwd_burst_storm_helper import run_pfcwd_burst_storm_test
->>>>>>> efb25e57
 
 logger = logging.getLogger(__name__)
 
