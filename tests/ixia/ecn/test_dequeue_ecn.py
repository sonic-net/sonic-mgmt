import pytest

from tests.common.helpers.assertions import pytest_require, pytest_assert
from tests.common.fixtures.conn_graph_facts import conn_graph_facts, fanout_graph_facts         # noqa F401
from tests.common.ixia.ixia_fixtures import ixia_api_serv_ip, ixia_api_serv_port,\
    ixia_api_serv_user, ixia_api_serv_passwd, ixia_api, ixia_testbed_config                     # noqa F401
from tests.common.ixia.qos_fixtures import prio_dscp_map, lossless_prio_list                    # noqa F401

from files.helper import run_ecn_test, is_ecn_marked
from tests.common.cisco_data import get_markings_dut, setup_markings_dut
from tests.ixia.ptf_utils import get_sai_attributes

pytestmark = [pytest.mark.topology('tgen')]


def test_dequeue_ecn(request, ixia_api, ixia_testbed_config, conn_graph_facts,                  # noqa F811
                     fanout_graph_facts, duthosts, ptfhost, localhost,                          # noqa F811
                     rand_one_dut_hostname, rand_one_dut_portname_oper_up,
                     rand_one_dut_lossless_prio, prio_dscp_map):                                # noqa F811
    """
    Test if the device under test (DUT) performs ECN marking at the egress

    Args:
        request (pytest fixture): pytest request object
        ixia_api (pytest fixture): IXIA session
        ixia_testbed_config (pytest fixture): testbed configuration information
        conn_graph_facts (pytest fixture): connection graph
        fanout_graph_facts (pytest fixture): fanout graph
        duthosts (pytest fixture): list of DUTs
        rand_one_dut_hostname (str): hostname of DUT
        rand_one_dut_portname_oper_up (str): name of port to test, e.g., 's6100-1|Ethernet0'
        rand_one_dut_lossless_prio (str): name of lossless priority to test, e.g., 's6100-1|3'
        prio_dscp_map (pytest fixture): priority vs. DSCP map (key = priority).

    Returns:
        N/A
    """
    disable_test = request.config.getoption("--disable_ecn_test")
    if disable_test:
        pytest.skip("test_dequeue_ecn is disabled")

    dut_hostname, dut_port = rand_one_dut_portname_oper_up.split('|')
    dut_hostname2, lossless_prio = rand_one_dut_lossless_prio.split('|')
    pytest_require(rand_one_dut_hostname == dut_hostname == dut_hostname2,
                   "Priority and port are not mapped to the expected DUT")

    testbed_config, port_config_list = ixia_testbed_config
    duthost = duthosts[rand_one_dut_hostname]
    lossless_prio = int(lossless_prio)
    cisco_platform = (duthost.facts['asic_type'] == "cisco-8000")

    kmin = 50000
    kmax = 51000
    pmax = 100
    pkt_size = 1024
    pkt_cnt = 100

    if cisco_platform:
        original_ecn_markings = get_markings_dut(duthost)
        setup_markings_dut(duthost, localhost, ecn_dequeue_marking=True, ecn_latency_marking=False)
        oq_cell_count = 100      # Number of cells in OQ for this lossless priority
        cell_size = 384
        cell_per_pkt = (pkt_size + cell_size - 1) // cell_size
        margin_cells = 25
        margin = margin_cells // cell_per_pkt
        pkt_to_oq = (oq_cell_count//cell_per_pkt) + margin      # Packets forwarded to OQ
        pkt_to_check = pkt_to_oq + 1
        get_sai_attributes(duthost, ptfhost, dut_port, [], clear_only=True)
    else:
        pkt_to_check = 0

    try:
        ip_pkts = run_ecn_test(api=ixia_api,
                               testbed_config=testbed_config,
                               port_config_list=port_config_list,
                               conn_data=conn_graph_facts,
                               fanout_data=fanout_graph_facts,
                               duthost=duthost,
                               dut_port=dut_port,
                               kmin=kmin,
                               kmax=kmax,
                               pmax=pmax,
                               pkt_size=pkt_size,
                               pkt_cnt=pkt_cnt,
                               lossless_prio=lossless_prio,
                               prio_dscp_map=prio_dscp_map,
                               iters=1)[0]

        """ Check if we capture all the packets """
        pytest_assert(len(ip_pkts) == pkt_cnt,
                      'Only capture {}/{} IP packets'.format(len(ip_pkts), pkt_cnt))

        """ Check if the first packet is marked """
        pytest_assert(is_ecn_marked(ip_pkts[pkt_to_check]), "The first packet should be marked")

        """ Check if the last packet is not marked """
        pytest_assert(not is_ecn_marked(ip_pkts[-1]),
                      "The last packet should not be marked")
        if cisco_platform:
<<<<<<< HEAD
            print(get_sai_attributes(duthost, ptfhost, dut_port,
                                     ["SAI_QUEUE_STAT_PACKETS", "SAI_QUEUE_STAT_WRED_ECN_MARKED_PACKETS"],
                                     clear_only=False))
=======
            print((get_sai_attributes(duthost, ptfhost, dut_port, ["SAI_QUEUE_STAT_PACKETS","SAI_QUEUE_STAT_WRED_ECN_MARKED_PACKETS"], clear_only=False)))
>>>>>>> efb25e57

    finally:
        if cisco_platform:
            setup_markings_dut(duthost, localhost, **original_ecn_markings)<|MERGE_RESOLUTION|>--- conflicted
+++ resolved
@@ -97,13 +97,9 @@
         pytest_assert(not is_ecn_marked(ip_pkts[-1]),
                       "The last packet should not be marked")
         if cisco_platform:
-<<<<<<< HEAD
-            print(get_sai_attributes(duthost, ptfhost, dut_port,
-                                     ["SAI_QUEUE_STAT_PACKETS", "SAI_QUEUE_STAT_WRED_ECN_MARKED_PACKETS"],
-                                     clear_only=False))
-=======
-            print((get_sai_attributes(duthost, ptfhost, dut_port, ["SAI_QUEUE_STAT_PACKETS","SAI_QUEUE_STAT_WRED_ECN_MARKED_PACKETS"], clear_only=False)))
->>>>>>> efb25e57
+            print((get_sai_attributes(duthost, ptfhost, dut_port, 
+                                      ["SAI_QUEUE_STAT_PACKETS","SAI_QUEUE_STAT_WRED_ECN_MARKED_PACKETS"],
+                                      clear_only=False)))
 
     finally:
         if cisco_platform:
