import logging
import time

from tests.common.helpers.assertions import pytest_assert
from tests.common.fixtures.conn_graph_facts import conn_graph_facts,\
<<<<<<< HEAD
fanout_graph_facts # noqa F401
from tests.common.snappi_tests.snappi_helpers import get_dut_port_id
=======
    fanout_graph_facts # noqa F401
>>>>>>> cac42112
from tests.common.snappi_tests.common_helpers import pfc_class_enable_vector,\
get_lossless_buffer_size, get_pg_dropped_packets,\
stop_pfcwd, disable_packet_aging, sec_to_nanosec,\
get_pfc_frame_count, packet_capture, config_capture_pkt,\
traffic_flow_mode, calc_pfc_pause_flow_rate # noqa F401
from tests.common.snappi_tests.port import select_ports, select_tx_port # noqa F401
from tests.common.snappi_tests.snappi_helpers import wait_for_arp # noqa F401
from tests.common.snappi_tests.traffic_generation import setup_base_traffic_config, generate_test_flows,\
run_traffic
from tests.snappi_tests.files.helper import get_npu_voq_queue_counters
from tests.common.snappi_tests.snappi_test_params import SnappiTestParams

logger = logging.getLogger(__name__)

DATA_FLOW_PKT_SIZE = 1024
DATA_FLOW_DURATION_SEC = 2
DATA_FLOW_DELAY_SEC = 1
TEST_FLOW_NAME = \['Test Flow 3', 'Test Flow 4'\]
PAUSE_FLOW_NAME = 'Pause Storm'

def verify_ecn_counters(ecn_counters, link_state_toggled=False):

```
toggle_msg = " post link state toggle" if link_state_toggled else ""
# verify that each flow had packets
init_ctr_3, post_ctr_3 = ecn_counters[0]
init_ctr_4, post_ctr_4 = ecn_counters[1]
flow3_total = post_ctr_3['SAI_QUEUE_STAT_PACKETS'] - init_ctr_3['SAI_QUEUE_STAT_PACKETS']

pytest_assert(flow3_total > 0,
              'Queue 3 counters at start {} at end {} did not increment{}'.format(
               init_ctr_3['SAI_QUEUE_STAT_PACKETS'], post_ctr_3['SAI_QUEUE_STAT_PACKETS'], toggle_msg))

flow4_total = post_ctr_4['SAI_QUEUE_STAT_PACKETS'] - init_ctr_4['SAI_QUEUE_STAT_PACKETS']

pytest_assert(flow4_total > 0,
              'Queue 4 counters at start {} at end {} did not increment{}'.format(
               init_ctr_4['SAI_QUEUE_STAT_PACKETS'], post_ctr_4['SAI_QUEUE_STAT_PACKETS'], toggle_msg))

flow3_ecn = post_ctr_3['SAI_QUEUE_STAT_WRED_ECN_MARKED_PACKETS'] -\
    init_ctr_3['SAI_QUEUE_STAT_WRED_ECN_MARKED_PACKETS']
flow4_ecn = post_ctr_4['SAI_QUEUE_STAT_WRED_ECN_MARKED_PACKETS'] -\
    init_ctr_4['SAI_QUEUE_STAT_WRED_ECN_MARKED_PACKETS']

pytest_assert(flow3_ecn > 0,
              'Must have ecn marked packets on flow 3{}'.
              format(toggle_msg))

pytest_assert(flow4_ecn > 0,
              'Must have ecn marked packets on flow 4{}'.
              format(toggle_msg))
```

# line rate percent for TC 3, 4 from tx port a, b

# ecn counter is per TC, both TC has same dwrr weight
<<<<<<< HEAD
=======
def run_ecn_test_cisco8000(api,
                           testbed_config,
                           port_config_list,
                           conn_data,
                           fanout_data,
                           duthost,
                           dut_port,
                           test_prio_list,
                           prio_dscp_map,
                           snappi_extra_params=None,
                           snappi_ports=None):
    """
    Run a PFC test
    Args:
        api (obj): snappi session
        testbed_config (obj): testbed L1/L2/L3 configuration
        port_config_list (list): list of port configuration
        conn_data (dict): the dictionary returned by conn_graph_fact.
        fanout_data (dict): the dictionary returned by fanout_graph_fact.
        duthost (Ansible host instance): device under test
        dut_port (str): DUT port to test
        test_prio_list (list): priorities of test flows
        prio_dscp_map (dict): Priority vs. DSCP map (key = priority).
        snappi_extra_params (SnappiTestParams obj): additional parameters for Snappi traffic

    Returns:
        N/A
    """

    pytest_assert(testbed_config is not None, 'Fail to get L2/3 testbed config')
    pytest_assert(len(test_prio_list) >= 2, 'Must have atleast two lossless priorities')

    if snappi_extra_params is None:
        snappi_extra_params = SnappiTestParams()

    stop_pfcwd(duthost)
    disable_packet_aging(duthost)

    init_ctr_3 = get_npu_voq_queue_counters(duthost, dut_port, test_prio_list[0])
    init_ctr_4 = get_npu_voq_queue_counters(duthost, dut_port, test_prio_list[1])

    # Get the ID of the port to test
    for i in range(len(snappi_ports)):
        if snappi_ports[i]['peer_port'] == dut_port:
            port_id = snappi_ports[i]['port_id']
            break

    pytest_assert(port_id is not None,
                  'Fail to get ID for port {}'.format(dut_port))

    # Generate base traffic config
    base_flow_config1 = setup_base_traffic_config(testbed_config=testbed_config,
                                                  port_config_list=port_config_list,
                                                  port_id=port_id)
    port_config_list2 = [x for x in port_config_list if x != base_flow_config1['tx_port_config']]
    base_flow_config2 = setup_base_traffic_config(testbed_config=testbed_config,
                                                  port_config_list=port_config_list2,
                                                  port_id=port_id)

    # Generate test flow config
    traffic_rate = 99.98
    test_flow_rate_percent = int(traffic_rate / len(test_prio_list))

    snappi_extra_params.base_flow_config = base_flow_config1

    # Set default traffic flow configs if not set
    if snappi_extra_params.traffic_flow_config.data_flow_config is None:
        snappi_extra_params.traffic_flow_config.data_flow_config = {
            "flow_name": TEST_FLOW_NAME[0],
            "flow_dur_sec": DATA_FLOW_DURATION_SEC,
            "flow_rate_percent": test_flow_rate_percent,
            "flow_rate_pps": None,
            "flow_rate_bps": None,
            "flow_pkt_size": DATA_FLOW_PKT_SIZE,
            "flow_pkt_count": None,
            "flow_delay_sec": DATA_FLOW_DELAY_SEC,
            "flow_traffic_type": traffic_flow_mode.FIXED_DURATION
        }

    generate_test_flows(testbed_config=testbed_config,
                        test_flow_prio_list=test_prio_list,
                        prio_dscp_map=prio_dscp_map,
                        snappi_extra_params=snappi_extra_params,
                        number_of_streams=2)

    snappi_extra_params.base_flow_config = base_flow_config2
>>>>>>> cac42112

def run_ecn_test_cisco8000(api,
testbed_config,
port_config_list,
conn_data,
fanout_data,
duthost,
dut_port,
test_prio_list,
prio_dscp_map,
snappi_extra_params=None):
"""
Run a PFC test
Args:
api (obj): snappi session
testbed_config (obj): testbed L1/L2/L3 configuration
port_config_list (list): list of port configuration
conn_data (dict): the dictionary returned by conn_graph_fact.
fanout_data (dict): the dictionary returned by fanout_graph_fact.
duthost (Ansible host instance): device under test
dut_port (str): DUT port to test
test_prio_list (list): priorities of test flows
prio_dscp_map (dict): Priority vs. DSCP map (key = priority).
snappi_extra_params (SnappiTestParams obj): additional parameters for Snappi traffic

```
Returns:
    N/A
"""

pytest_assert(testbed_config is not None, 'Fail to get L2/3 testbed config')
pytest_assert(len(test_prio_list) >= 2, 'Must have atleast two lossless priorities')

if snappi_extra_params is None:
    snappi_extra_params = SnappiTestParams()

stop_pfcwd(duthost)
disable_packet_aging(duthost)

init_ctr_3 = get_npu_voq_queue_counters(duthost, dut_port, test_prio_list[0])
init_ctr_4 = get_npu_voq_queue_counters(duthost, dut_port, test_prio_list[1])

# Get the ID of the port to test
port_id = get_dut_port_id(dut_hostname=duthost.hostname,
                          dut_port=dut_port,
                          conn_data=conn_data,
                          fanout_data=fanout_data)

pytest_assert(port_id is not None,
              'Fail to get ID for port {}'.format(dut_port))

# Generate base traffic config
base_flow_config1 = setup_base_traffic_config(testbed_config=testbed_config,
                                              port_config_list=port_config_list,
                                              port_id=port_id)
port_config_list2 = [x for x in port_config_list if x != base_flow_config1['tx_port_config']]
base_flow_config2 = setup_base_traffic_config(testbed_config=testbed_config,
                                              port_config_list=port_config_list2,
                                              port_id=port_id)

# Generate test flow config
traffic_rate = 99.98
test_flow_rate_percent = int(traffic_rate / len(test_prio_list))

snappi_extra_params.base_flow_config = base_flow_config1

# Set default traffic flow configs if not set
if snappi_extra_params.traffic_flow_config.data_flow_config is None:
    snappi_extra_params.traffic_flow_config.data_flow_config = {
        "flow_name": TEST_FLOW_NAME[0],
        "flow_dur_sec": DATA_FLOW_DURATION_SEC,
        "flow_rate_percent": test_flow_rate_percent,
        "flow_rate_pps": None,
        "flow_rate_bps": None,
        "flow_pkt_size": DATA_FLOW_PKT_SIZE,
        "flow_pkt_count": None,
        "flow_delay_sec": DATA_FLOW_DELAY_SEC,
        "flow_traffic_type": traffic_flow_mode.FIXED_DURATION
    }

generate_test_flows(testbed_config=testbed_config,
                    test_flow_prio_list=test_prio_list,
                    prio_dscp_map=prio_dscp_map,
                    snappi_extra_params=snappi_extra_params,
                    number_of_streams=2)

snappi_extra_params.base_flow_config = base_flow_config2

snappi_extra_params.traffic_flow_config.data_flow_config = {
        "flow_name": TEST_FLOW_NAME[1],
        "flow_dur_sec": DATA_FLOW_DURATION_SEC,
        "flow_rate_percent": test_flow_rate_percent,
        "flow_rate_pps": None,
        "flow_rate_bps": None,
        "flow_pkt_size": DATA_FLOW_PKT_SIZE,
        "flow_pkt_count": None,
        "flow_delay_sec": DATA_FLOW_DELAY_SEC,
        "flow_traffic_type": traffic_flow_mode.FIXED_DURATION
    }
generate_test_flows(testbed_config=testbed_config,
                    test_flow_prio_list=test_prio_list,
                    prio_dscp_map=prio_dscp_map,
                    snappi_extra_params=snappi_extra_params,
                    number_of_streams=2)

flows = testbed_config.flows

all_flow_names = [flow.name for flow in flows]
data_flow_names = [flow.name for flow in flows if PAUSE_FLOW_NAME not in flow.name]

# Clear PFC and queue counters before traffic run
duthost.command("pfcstat -c")
duthost.command("sonic-clear queuecounters")

""" Run traffic """
_tgen_flow_stats, _switch_flow_stats, _in_flight_flow_metrics = run_traffic(
                                                            duthost,
                                                            api=api,
                                                            config=testbed_config,
                                                            data_flow_names=data_flow_names,
                                                            all_flow_names=all_flow_names,
                                                            exp_dur_sec=DATA_FLOW_DURATION_SEC +
                                                            DATA_FLOW_DELAY_SEC,
                                                            snappi_extra_params=snappi_extra_params)

post_ctr_3 = get_npu_voq_queue_counters(duthost, dut_port, test_prio_list[0])
post_ctr_4 = get_npu_voq_queue_counters(duthost, dut_port, test_prio_list[1])

ecn_counters = [
    (init_ctr_3, post_ctr_3),
    (init_ctr_4, post_ctr_4)
]

verify_ecn_counters(ecn_counters)

# Get the current configuration
config = api.get_config()
# Collect all port names
port_names = [port.name for port in config.ports]
# Create a control state object for all ports
cs = api.control_state() 
# Create a control state object for all ports
cs.choice = cs.PORT
cs.port.choice = cs.port.LINK
# Apply the state to all ports
cs.link.port_names = port_names
# Set all ports down (shut)
cs.port.link.state = cs.port.link.DOWN
api.set_control_state(cs)
logger.info("All Snappi ports are set to DOWN")
time.sleep(0.2)
# Unshut all ports
cs.port.link.state = cs.port.link.UP
api.set_control_state(cs)
logger.info("All Snappi ports are set to UP")

init_ctr_3 = get_npu_voq_queue_counters(duthost, dut_port, test_prio_list[0])
init_ctr_4 = get_npu_voq_queue_counters(duthost, dut_port, test_prio_list[1])

""" Run traffic """
_tgen_flow_stats, _switch_flow_stats, _in_flight_flow_metrics = run_traffic(
                                                            duthost,
                                                            api=api,
                                                            config=testbed_config,
                                                            data_flow_names=data_flow_names,
                                                            all_flow_names=all_flow_names,
                                                            exp_dur_sec=DATA_FLOW_DURATION_SEC +
                                                            DATA_FLOW_DELAY_SEC,
                                                            snappi_extra_params=snappi_extra_params)

post_ctr_3 = get_npu_voq_queue_counters(duthost, dut_port, test_prio_list[0])
post_ctr_4 = get_npu_voq_queue_counters(duthost, dut_port, test_prio_list[1])

ecn_counters = [
    (init_ctr_3, post_ctr_3),
    (init_ctr_4, post_ctr_4)
]

verify_ecn_counters(ecn_counters, link_state_toggled=True)
```<|MERGE_RESOLUTION|>--- conflicted
+++ resolved
@@ -3,12 +3,7 @@
 
 from tests.common.helpers.assertions import pytest_assert
 from tests.common.fixtures.conn_graph_facts import conn_graph_facts,\
-<<<<<<< HEAD
-fanout_graph_facts # noqa F401
-from tests.common.snappi_tests.snappi_helpers import get_dut_port_id
-=======
     fanout_graph_facts # noqa F401
->>>>>>> cac42112
 from tests.common.snappi_tests.common_helpers import pfc_class_enable_vector,\
 get_lossless_buffer_size, get_pg_dropped_packets,\
 stop_pfcwd, disable_packet_aging, sec_to_nanosec,\
@@ -65,8 +60,7 @@
 # line rate percent for TC 3, 4 from tx port a, b
 
 # ecn counter is per TC, both TC has same dwrr weight
-<<<<<<< HEAD
-=======
+
 def run_ecn_test_cisco8000(api,
                            testbed_config,
                            port_config_list,
@@ -153,7 +147,7 @@
                         number_of_streams=2)
 
     snappi_extra_params.base_flow_config = base_flow_config2
->>>>>>> cac42112
+
 
 def run_ecn_test_cisco8000(api,
 testbed_config,
