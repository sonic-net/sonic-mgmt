import pytest
import random
import logging
import time
import re
from collections import defaultdict
from tests.common.helpers.assertions import pytest_require, pytest_assert                               # noqa: F401
from tests.common.fixtures.conn_graph_facts import conn_graph_facts, fanout_graph_facts, \
    fanout_graph_facts_multidut     # noqa: F401
from tests.common.snappi_tests.snappi_fixtures import snappi_api_serv_ip, snappi_api_serv_port, \
    get_snappi_ports_single_dut, snappi_testbed_config, \
    get_snappi_ports_multi_dut, is_snappi_multidut, \
    snappi_api, snappi_dut_base_config, get_snappi_ports, get_snappi_ports_for_rdma, cleanup_config      # noqa: F401
from tests.common.snappi_tests.qos_fixtures import prio_dscp_map, lossless_prio_list      # noqa F401
from tests.common.reboot import reboot                              # noqa: F401
from tests.common.utilities import wait_until                       # noqa: F401
from tests.common.config_reload import config_reload
from tests.common.platform.interface_utils import check_interface_status_of_up_ports
from tests.snappi_tests.multidut.pfcwd.files.pfcwd_multidut_basic_helper import run_pfcwd_basic_test
from tests.common.snappi_tests.snappi_test_params import SnappiTestParams
from tests.snappi_tests.files.helper import skip_pfcwd_test, reboot_duts, \
    setup_ports_and_dut, multidut_port_info   # noqa: F401
logger = logging.getLogger(__name__)
pytestmark = [pytest.mark.topology('multidut-tgen', 'tgen')]

WAIT_TIME = 600
INTERVAL = 40


@pytest.fixture(autouse=True)
def number_of_tx_rx_ports():
    yield (1, 1)


@pytest.fixture(autouse=False)
<<<<<<< HEAD
def save_restore_config(setup_ports_and_dut     # noqa: F811
                        ):
=======
def save_restore_config(setup_ports_and_dut):          # noqa: F811
>>>>>>> 4ce1e1e3
    testbed_config, port_config_list, snappi_ports = setup_ports_and_dut
    timestamp = time.time()
    dest = f'~/{timestamp}'

    for duthost in list(set([snappi_ports[0]['duthost'], snappi_ports[1]['duthost']])):
        duthost.shell(f"sudo mkdir {dest}; sudo cp /etc/sonic/config*.json {dest}")
        duthost.shell("sudo config save -y")

    yield

    for duthost in list(set([snappi_ports[0]['duthost'], snappi_ports[1]['duthost']])):
        duthost.shell(f"sudo cp {dest}/config_db*json /etc/sonic/")

    for duthost in list(set([snappi_ports[0]['duthost'], snappi_ports[1]['duthost']])):
        config_reload(duthost)


@pytest.mark.parametrize("trigger_pfcwd", [True, False])
def test_pfcwd_basic_single_lossless_prio(snappi_api,                   # noqa: F811
                                          conn_graph_facts,             # noqa: F811
                                          fanout_graph_facts_multidut,           # noqa: F811
                                          duthosts,
                                          lossless_prio_list,    # noqa: F811
                                          tbinfo,                # noqa: F811
                                          prio_dscp_map,         # noqa F811
                                          setup_ports_and_dut,   # noqa: F811
                                          trigger_pfcwd,         # noqa: F811
                                          ):
    """
    Run PFC watchdog basic test on a single lossless priority

    Args:
        snappi_api (pytest fixture): SNAPPI session
        conn_graph_facts (pytest fixture): connection graph
        fanout_graph_facts_multidut (pytest fixture): fanout graph
        duthosts (pytest fixture): list of DUTs
        prio_dscp_map (pytest fixture): priority vs. DSCP map (key = priority)
        trigger_pfcwd (bool): if PFC watchdog is expected to be triggered

    Returns:
        N/A
    """
    testbed_config, port_config_list, snappi_ports = setup_ports_and_dut

    lossless_prio = random.sample(lossless_prio_list, 1)
    lossless_prio = int(lossless_prio[0])

    snappi_extra_params = SnappiTestParams()
    snappi_extra_params.multi_dut_params.multi_dut_ports = snappi_ports

    run_pfcwd_basic_test(api=snappi_api,
                         testbed_config=testbed_config,
                         port_config_list=port_config_list,
                         conn_data=conn_graph_facts,
                         fanout_data=fanout_graph_facts_multidut,
                         dut_port=snappi_ports[0]['peer_port'],
                         prio_list=[lossless_prio],
                         prio_dscp_map=prio_dscp_map,
                         trigger_pfcwd=trigger_pfcwd,
                         snappi_extra_params=snappi_extra_params)


@pytest.mark.parametrize("trigger_pfcwd", [True, False])
def test_pfcwd_basic_multi_lossless_prio(snappi_api,                # noqa F811
                                         conn_graph_facts,          # noqa F811
                                         fanout_graph_facts_multidut,        # noqa F811
                                         duthosts,
                                         lossless_prio_list,    # noqa: F811
                                         tbinfo,      # noqa: F811
                                         prio_dscp_map,             # noqa F811
                                         setup_ports_and_dut,       # noqa: F811
                                         trigger_pfcwd):
    """
    Run PFC watchdog basic test on multiple lossless priorities

    Args:
        snappi_api (pytest fixture): SNAPPI session
        conn_graph_facts (pytest fixture): connection graph
        fanout_graph_facts_multidut (pytest fixture): fanout graph
        duthosts (pytest fixture): list of DUTs
        lossless_prio_list (pytest fixture): list of all the lossless priorities
        prio_dscp_map (pytest fixture): priority vs. DSCP map (key = priority)
        trigger_pfcwd (bool): if PFC watchdog is expected to be triggered

    Returns:
        N/A
    """
    testbed_config, port_config_list, snappi_ports = setup_ports_and_dut

    snappi_extra_params = SnappiTestParams()
    snappi_extra_params.multi_dut_params.multi_dut_ports = snappi_ports

    run_pfcwd_basic_test(api=snappi_api,
                         testbed_config=testbed_config,
                         port_config_list=port_config_list,
                         conn_data=conn_graph_facts,
                         fanout_data=fanout_graph_facts_multidut,
                         dut_port=snappi_ports[0]['peer_port'],
                         prio_list=lossless_prio_list,
                         prio_dscp_map=prio_dscp_map,
                         trigger_pfcwd=trigger_pfcwd,
                         snappi_extra_params=snappi_extra_params)


@pytest.mark.disable_loganalyzer
@pytest.mark.parametrize("trigger_pfcwd", [True, False])
def test_pfcwd_basic_single_lossless_prio_reboot(snappi_api,                # noqa F811
                                                 conn_graph_facts,          # noqa F811
                                                 fanout_graph_facts_multidut,        # noqa F811
                                                 localhost,
                                                 duthosts,
                                                 enum_dut_lossless_prio_with_completeness_level,   # noqa: F811
                                                 get_snappi_ports,   # noqa: F811
                                                 prio_dscp_map,             # noqa F811
                                                 setup_ports_and_dut,    # noqa: F811
                                                 reboot_duts,               # noqa: F811
                                                 trigger_pfcwd):
    """
    Verify PFC watchdog basic test works on a single lossless priority after various types of reboot

    Args:
        snappi_api (pytest fixture): SNAPPI session
        conn_graph_facts (pytest fixture): connection graph
        fanout_graph_facts_multidut (pytest fixture): fanout graph
        localhost (pytest fixture): localhost handle
        duthosts (pytest fixture): list of DUTs
        prio_dscp_map (pytest fixture): priority vs. DSCP map (key = priority)
        trigger_pfcwd (bool): if PFC watchdog is expected to be triggered

    Returns:
        N/A
    """

    testbed_config, port_config_list, snappi_ports = setup_ports_and_dut

    _, lossless_prio = enum_dut_lossless_prio_with_completeness_level.split('|')
    lossless_prio = int(lossless_prio)
    snappi_extra_params = SnappiTestParams()
    snappi_extra_params.multi_dut_params.multi_dut_ports = snappi_ports

    run_pfcwd_basic_test(api=snappi_api,
                         testbed_config=testbed_config,
                         port_config_list=port_config_list,
                         conn_data=conn_graph_facts,
                         fanout_data=fanout_graph_facts_multidut,
                         dut_port=snappi_ports[0]['peer_port'],
                         prio_list=[lossless_prio],
                         prio_dscp_map=prio_dscp_map,
                         trigger_pfcwd=trigger_pfcwd,
                         snappi_extra_params=snappi_extra_params)


@pytest.mark.disable_loganalyzer
@pytest.mark.parametrize("trigger_pfcwd", [True, False])
def test_pfcwd_basic_multi_lossless_prio_reboot(snappi_api,                 # noqa F811
                                                conn_graph_facts,           # noqa F811
                                                fanout_graph_facts_multidut,         # noqa F811
                                                localhost,
                                                lossless_prio_list,         # noqa F811
                                                tbinfo,      # noqa: F811
                                                prio_dscp_map,              # noqa F811
                                                setup_ports_and_dut,        # noqa: F811
                                                reboot_duts,                # noqa: F811
                                                trigger_pfcwd):
    """
    Verify PFC watchdog basic test works on multiple lossless priorities after various kinds of reboots

    Args:
        snappi_api (pytest fixture): SNAPPI session
        conn_graph_facts (pytest fixture): connection graph
        fanout_graph_facts_multidut (pytest fixture): fanout graph
        localhost (pytest fixture): localhost handle
        duthosts (pytest fixture): list of DUTs
        lossless_prio_list (pytest fixture): list of all the lossless priorities
        prio_dscp_map (pytest fixture): priority vs. DSCP map (key = priority)
        trigger_pfcwd (bool): if PFC watchdog is expected to be triggered

    Returns:
        N/A
    """
    testbed_config, port_config_list, snappi_ports = setup_ports_and_dut

    snappi_extra_params = SnappiTestParams()
    snappi_extra_params.multi_dut_params.multi_dut_ports = snappi_ports

    run_pfcwd_basic_test(api=snappi_api,
                         testbed_config=testbed_config,
                         port_config_list=port_config_list,
                         conn_data=conn_graph_facts,
                         fanout_data=fanout_graph_facts_multidut,
                         dut_port=snappi_ports[0]['peer_port'],
                         prio_list=lossless_prio_list,
                         prio_dscp_map=prio_dscp_map,
                         trigger_pfcwd=trigger_pfcwd,
                         snappi_extra_params=snappi_extra_params)


@pytest.mark.disable_loganalyzer
@pytest.mark.parametrize('restart_service', ['swss'])
@pytest.mark.parametrize("trigger_pfcwd", [True, False])
def test_pfcwd_basic_single_lossless_prio_service_restart(snappi_api,               # noqa F811
                                                          conn_graph_facts,         # noqa F811
                                                          fanout_graph_facts_multidut,       # noqa F811
                                                          duthosts,
                                                          lossless_prio_list,   # noqa: F811
                                                          tbinfo,      # noqa: F811
                                                          prio_dscp_map,            # noqa: F811
                                                          restart_service,
                                                          trigger_pfcwd,
                                                          setup_ports_and_dut,      # noqa: F811
                                                          save_restore_config):
    """
    Verify PFC watchdog basic test works on a single lossless priority after various service restarts

    Args:
        snappi_api (pytest fixture): SNAPPI session
        conn_graph_facts (pytest fixture): connection graph
        fanout_graph_facts_multidut (pytest fixture): fanout graph
        duthosts (pytest fixture): list of DUTs
        prio_dscp_map (pytest fixture): priority vs. DSCP map (key = priority)
        restart_service (str): service to restart on the DUT. Only 'swss' affects pfcwd currently
        trigger_pfcwd (bool): if PFC watchdog is expected to be triggered

    Returns:
        N/A
    """
    testbed_config, port_config_list, snappi_ports = setup_ports_and_dut
    lossless_prio = random.sample(lossless_prio_list, 1)
    lossless_prio = int(lossless_prio[0])

    if (snappi_ports[0]['duthost'].is_multi_asic):
        ports_dict = defaultdict(list)
        for port in snappi_ports:
            ports_dict[port['peer_device']].append(port['asic_value'])

        for k in ports_dict.keys():
            ports_dict[k] = list(set(ports_dict[k]))

        logger.info('Port dictionary:{}'.format(ports_dict))
        for duthost in list(set([snappi_ports[0]['duthost'], snappi_ports[1]['duthost']])):
            up_bgp_neighbors = duthost.get_bgp_neighbors_per_asic("established")
            # Record current state of critical services.
            duthost.critical_services_fully_started()

            asic_list = ports_dict[duthost.hostname]
            asic = random.sample(asic_list, 1)[0]
            asic_id = re.match(r"(asic)(\d+)", asic).group(2)
            proc = 'swss@' + asic_id
            logger.info("Issuing a restart of service {} on the dut {}".format(proc, duthost.hostname))
            duthost.command("sudo systemctl reset-failed {}".format(proc))
            duthost.command("sudo systemctl restart {}".format(proc))
            logger.info("Wait until the system is stable")
            duthost.wait_critical_services_fully_started(timeout=WAIT_TIME, poll_interval=INTERVAL)
            pytest_assert(wait_until(WAIT_TIME, INTERVAL, 0, check_interface_status_of_up_ports, duthost),
                          "Not all interfaces are up.")
            pytest_assert(wait_until(
                WAIT_TIME, INTERVAL, 0, duthost.check_bgp_session_state_all_asics, up_bgp_neighbors, "established"))

    else:
        for duthost in list(set([snappi_ports[0]['duthost'], snappi_ports[1]['duthost']])):
            logger.info("Issuing a restart of service {} on the dut {}".format(restart_service, duthost.hostname))
            duthost.command("systemctl reset-failed {}".format(restart_service))
            duthost.command("systemctl restart {}".format(restart_service))
            logger.info("Wait until the system is stable")
            duthost.wait_critical_services_fully_started(timeout=WAIT_TIME, poll_interval=INTERVAL)

    snappi_extra_params = SnappiTestParams()
    snappi_extra_params.multi_dut_params.multi_dut_ports = snappi_ports

    run_pfcwd_basic_test(api=snappi_api,
                         testbed_config=testbed_config,
                         port_config_list=port_config_list,
                         conn_data=conn_graph_facts,
                         fanout_data=fanout_graph_facts_multidut,
                         dut_port=snappi_ports[0]['peer_port'],
                         prio_list=[lossless_prio],
                         prio_dscp_map=prio_dscp_map,
                         trigger_pfcwd=trigger_pfcwd,
                         snappi_extra_params=snappi_extra_params)


@pytest.mark.disable_loganalyzer
@pytest.mark.parametrize('restart_service', ['swss'])
@pytest.mark.parametrize("trigger_pfcwd", [True, False])
def test_pfcwd_basic_multi_lossless_prio_restart_service(snappi_api,                # noqa F811
                                                         conn_graph_facts,          # noqa F811
                                                         fanout_graph_facts_multidut,        # noqa F811
                                                         duthosts,
                                                         lossless_prio_list,    # noqa: F811
                                                         tbinfo,      # noqa: F811
                                                         prio_dscp_map,             # noqa F811
                                                         restart_service,
                                                         setup_ports_and_dut,       # noqa: F811
                                                         trigger_pfcwd,
                                                         save_restore_config):
    """
    Verify PFC watchdog basic test works on multiple lossless priorities after various service restarts

    Args:
        snappi_api (pytest fixture): SNAPPI session
        conn_graph_facts (pytest fixture): connection graph
        fanout_graph_facts_multidut (pytest fixture): fanout graph
        duthosts (pytest fixture): list of DUTs
        lossless_prio_list (pytest fixture): list of all the lossless priorities
        prio_dscp_map (pytest fixture): priority vs. DSCP map (key = priority)
        restart_service (str): service to restart on the DUT. Only 'swss' affects pfcwd currently
        trigger_pfcwd (bool): if PFC watchdog is expected to be triggered

    Returns:
        N/A
    """

    testbed_config, port_config_list, snappi_ports = setup_ports_and_dut

    if (snappi_ports[0]['duthost'].is_multi_asic):
        ports_dict = defaultdict(list)
        for port in snappi_ports:
            ports_dict[port['peer_device']].append(port['asic_value'])

        for k in ports_dict.keys():
            ports_dict[k] = list(set(ports_dict[k]))

        logger.info('Port dictionary:{}'.format(ports_dict))
        for duthost in list(set([snappi_ports[0]['duthost'], snappi_ports[1]['duthost']])):
            up_bgp_neighbors = duthost.get_bgp_neighbors_per_asic("established")
            # Record current state of critical services.
            duthost.critical_services_fully_started()

            asic_list = ports_dict[duthost.hostname]
            asic = random.sample(asic_list, 1)[0]
            asic_id = re.match(r"(asic)(\d+)", asic).group(2)
            proc = 'swss@' + asic_id

            logger.info("Issuing a restart of service {} on the dut {}".format(proc, duthost.hostname))
            duthost.command("sudo systemctl reset-failed {}".format(proc))
            duthost.command("sudo systemctl restart {}".format(proc))
            logger.info("Wait until the system is stable")
            duthost.wait_critical_services_fully_started(timeout=WAIT_TIME, poll_interval=INTERVAL)
            pytest_assert(wait_until(WAIT_TIME, INTERVAL, 0, check_interface_status_of_up_ports, duthost),
                          "Not all interfaces are up.")
            pytest_assert(wait_until(
                WAIT_TIME, INTERVAL, 0, duthost.check_bgp_session_state_all_asics, up_bgp_neighbors, "established"))

    else:
        for duthost in list(set([snappi_ports[0]['duthost'], snappi_ports[1]['duthost']])):
            logger.info("Issuing a restart of service {} on the dut {}".format(restart_service, duthost.hostname))
            duthost.command("systemctl reset-failed {}".format(restart_service))
            duthost.command("systemctl restart {}".format(restart_service))
            logger.info("Wait until the system is stable")
            duthost.wait_critical_services_fully_started(timeout=WAIT_TIME, poll_interval=INTERVAL)

    snappi_extra_params = SnappiTestParams()
    snappi_extra_params.multi_dut_params.multi_dut_ports = snappi_ports
    run_pfcwd_basic_test(api=snappi_api,
                         testbed_config=testbed_config,
                         port_config_list=port_config_list,
                         conn_data=conn_graph_facts,
                         fanout_data=fanout_graph_facts_multidut,
                         dut_port=snappi_ports[0]['peer_port'],
                         prio_list=lossless_prio_list,
                         prio_dscp_map=prio_dscp_map,
                         trigger_pfcwd=trigger_pfcwd,
                         snappi_extra_params=snappi_extra_params)<|MERGE_RESOLUTION|>--- conflicted
+++ resolved
@@ -33,12 +33,7 @@
 
 
 @pytest.fixture(autouse=False)
-<<<<<<< HEAD
-def save_restore_config(setup_ports_and_dut     # noqa: F811
-                        ):
-=======
 def save_restore_config(setup_ports_and_dut):          # noqa: F811
->>>>>>> 4ce1e1e3
     testbed_config, port_config_list, snappi_ports = setup_ports_and_dut
     timestamp = time.time()
     dest = f'~/{timestamp}'
