--- conflicted
+++ resolved
@@ -11,20 +11,12 @@
     get_snappi_ports_multi_dut, is_snappi_multidut, \
     snappi_api, snappi_dut_base_config, get_snappi_ports, get_snappi_ports_for_rdma, cleanup_config      # noqa: F401
 from tests.common.snappi_tests.qos_fixtures import prio_dscp_map, lossless_prio_list      # noqa F401
-<<<<<<< HEAD
-=======
-from tests.snappi_tests.variables import MULTIDUT_PORT_INFO, MULTIDUT_TESTBED    # noqa: F401
->>>>>>> 151b07c9
 from tests.common.reboot import reboot                              # noqa: F401
 from tests.common.utilities import wait_until                       # noqa: F401
 from tests.snappi_tests.multidut.pfcwd.files.pfcwd_multidut_basic_helper import run_pfcwd_basic_test
 from tests.common.snappi_tests.snappi_test_params import SnappiTestParams
 from tests.snappi_tests.files.helper import skip_pfcwd_test, reboot_duts, \
-<<<<<<< HEAD
-    setup_ports_and_dut, multidut_port_info                         # noqa: F401
-=======
-    setup_ports_and_dut, multidut_port_info  # noqa: F401
->>>>>>> 151b07c9
+    setup_ports_and_dut   # noqa: F401
 logger = logging.getLogger(__name__)
 pytestmark = [pytest.mark.topology('multidut-tgen', 'tgen')]
 
@@ -48,18 +40,11 @@
                                           fanout_graph_facts_multidut,           # noqa: F811
                                           duthosts,
                                           lossless_prio_list,    # noqa: F811
-<<<<<<< HEAD
-                                          tbinfo,      # noqa: F811
-                                          prio_dscp_map,            # noqa F811
-                                          setup_ports_and_dut,   # noqa: F811
-                                          trigger_pfcwd):
-=======
                                           tbinfo,                # noqa: F811
                                           prio_dscp_map,         # noqa F811
                                           setup_ports_and_dut,   # noqa: F811
                                           trigger_pfcwd,         # noqa: F811
                                           ):
->>>>>>> 151b07c9
     """
     Run PFC watchdog basic test on a single lossless priority
 
@@ -102,11 +87,7 @@
                                          lossless_prio_list,    # noqa: F811
                                          tbinfo,      # noqa: F811
                                          prio_dscp_map,             # noqa F811
-<<<<<<< HEAD
-                                         setup_ports_and_dut,
-=======
                                          setup_ports_and_dut,       # noqa: F811
->>>>>>> 151b07c9
                                          trigger_pfcwd):
     """
     Run PFC watchdog basic test on multiple lossless priorities
@@ -147,22 +128,12 @@
                                                  fanout_graph_facts_multidut,        # noqa F811
                                                  localhost,
                                                  duthosts,
-<<<<<<< HEAD
                                                  enum_dut_lossless_prio_with_completeness_level,   # noqa: F811
                                                  get_snappi_ports,   # noqa: F811
                                                  prio_dscp_map,             # noqa F811
                                                  setup_ports_and_dut,    # noqa: F811
                                                  reboot_duts,               # noqa: F811
                                                  trigger_pfcwd):
-=======
-                                                 lossless_prio_list,   # noqa: F811
-                                                 tbinfo,      # noqa: F811
-                                                 prio_dscp_map,             # noqa: F811
-                                                 setup_ports_and_dut,       # noqa: F811
-                                                 reboot_duts,               # noqa: F811
-                                                 trigger_pfcwd              # noqa: F811
-                                                 ):
->>>>>>> 151b07c9
     """
     Verify PFC watchdog basic test works on a single lossless priority after various types of reboot
 
@@ -181,13 +152,8 @@
 
     testbed_config, port_config_list, snappi_ports = setup_ports_and_dut
 
-<<<<<<< HEAD
     _, lossless_prio = enum_dut_lossless_prio_with_completeness_level.split('|')
     lossless_prio = int(lossless_prio)
-=======
-    lossless_prio = random.sample(lossless_prio_list, 1)
-    lossless_prio = int(lossless_prio[0])
->>>>>>> 151b07c9
     snappi_extra_params = SnappiTestParams()
     snappi_extra_params.multi_dut_params.multi_dut_ports = snappi_ports
 
@@ -210,18 +176,10 @@
                                                 fanout_graph_facts_multidut,         # noqa F811
                                                 localhost,
                                                 duthosts,
-<<<<<<< HEAD
-                                                lossless_prio_list,   # noqa: F811
+                                                enum_dut_lossless_prio_with_completeness_level,   # noqa: F811
                                                 tbinfo,      # noqa: F811
                                                 prio_dscp_map,              # noqa F811
                                                 reboot_duts,                # noqa: F811
-=======
-                                                lossless_prio_list,    # noqa: F811
-                                                tbinfo,                # noqa: F811
-                                                prio_dscp_map,         # noqa F811
-                                                setup_ports_and_dut,   # noqa: F811
-                                                reboot_duts,           # noqa: F811
->>>>>>> 151b07c9
                                                 trigger_pfcwd):
     """
     Verify PFC watchdog basic test works on multiple lossless priorities after various kinds of reboots
@@ -240,10 +198,7 @@
         N/A
     """
     testbed_config, port_config_list, snappi_ports = setup_ports_and_dut
-<<<<<<< HEAD
-=======
-
->>>>>>> 151b07c9
+
     snappi_extra_params = SnappiTestParams()
     snappi_extra_params.multi_dut_params.multi_dut_ports = snappi_ports
 
@@ -268,17 +223,10 @@
                                                           duthosts,
                                                           lossless_prio_list,   # noqa: F811
                                                           tbinfo,      # noqa: F811
-<<<<<<< HEAD
-                                                          prio_dscp_map,            # noqa F811
-                                                          restart_service,
-                                                          trigger_pfcwd,
-                                                          setup_ports_and_dut):
-=======
                                                           prio_dscp_map,            # noqa: F811
                                                           restart_service,
                                                           trigger_pfcwd,
                                                           setup_ports_and_dut):     # noqa: F811
->>>>>>> 151b07c9
     """
     Verify PFC watchdog basic test works on a single lossless priority after various service restarts
 
@@ -308,12 +256,9 @@
 
         logger.info('Port dictionary:{}'.format(ports_dict))
         for duthost in list(set([snappi_ports[0]['duthost'], snappi_ports[1]['duthost']])):
-<<<<<<< HEAD
-=======
             # Record current state of critical services.
             duthost.critical_services_fully_started()
 
->>>>>>> 151b07c9
             asic_list = ports_dict[duthost.hostname]
             asic = random.sample(asic_list, 1)[0]
             asic_id = re.match(r"(asic)(\d+)", asic).group(2)
@@ -359,11 +304,7 @@
                                                          tbinfo,      # noqa: F811
                                                          prio_dscp_map,             # noqa F811
                                                          restart_service,
-<<<<<<< HEAD
-                                                         setup_ports_and_dut,
-=======
                                                          setup_ports_and_dut,       # noqa: F811
->>>>>>> 151b07c9
                                                          trigger_pfcwd):
     """
     Verify PFC watchdog basic test works on multiple lossless priorities after various service restarts
@@ -381,10 +322,7 @@
     Returns:
         N/A
     """
-<<<<<<< HEAD
-=======
-
->>>>>>> 151b07c9
+
     testbed_config, port_config_list, snappi_ports = setup_ports_and_dut
 
     if (snappi_ports[0]['duthost'].is_multi_asic):
