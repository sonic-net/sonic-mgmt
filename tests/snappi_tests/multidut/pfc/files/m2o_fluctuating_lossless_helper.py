--- conflicted
+++ resolved
@@ -1,9 +1,5 @@
 import logging                                                                          # noqa: F401
-<<<<<<< HEAD
-from math import ceil                                                                   # noqa: F401
-=======
 import random
->>>>>>> 691d7903
 from tests.common.helpers.assertions import pytest_assert, pytest_require               # noqa: F401
 from tests.common.fixtures.conn_graph_facts import conn_graph_facts, fanout_graph_facts  # noqa: F401
 from tests.common.snappi_tests.snappi_helpers import get_dut_port_id                     # noqa: F401
@@ -14,6 +10,7 @@
 from tests.common.snappi_tests.traffic_generation import run_traffic, \
      setup_base_traffic_config          # noqa: F401
 from tests.snappi_tests.variables import pfcQueueGroupSize, pfcQueueValueDict
+from math import ceil   
 logger = logging.getLogger(__name__)
 
 PAUSE_FLOW_NAME = 'Pause Storm'
