import pytest
from tests.common.helpers.assertions import pytest_require, pytest_assert                   # noqa: F401
from tests.common.fixtures.conn_graph_facts import conn_graph_facts, fanout_graph_facts, \
    fanout_graph_facts_multidut     # noqa: F401
from tests.common.snappi_tests.snappi_fixtures import snappi_api_serv_ip, snappi_api_serv_port, \
    snappi_api, snappi_dut_base_config, get_snappi_ports_for_rdma, cleanup_config, get_snappi_ports_multi_dut, \
    snappi_testbed_config, get_snappi_ports_single_dut, \
    get_snappi_ports, is_snappi_multidut                                        # noqa: F401
from tests.snappi_tests.files.helper import multidut_port_info, setup_ports_and_dut, reboot_duts  # noqa: F401
from tests.common.snappi_tests.qos_fixtures import prio_dscp_map, all_prio_list, lossless_prio_list,\
    lossy_prio_list, disable_pfcwd          # noqa F401
from tests.snappi_tests.multidut.pfc.files.multidut_helper import run_pfc_test
import logging
from tests.common.snappi_tests.snappi_test_params import SnappiTestParams


logger = logging.getLogger(__name__)

pytestmark = [pytest.mark.topology('multidut-tgen', 'tgen')]


@pytest.fixture(autouse=True)
def number_of_tx_rx_ports():
    yield (1, 1)


def test_pfc_pause_single_lossless_prio(snappi_api,                     # noqa: F811
                                        conn_graph_facts,               # noqa: F811
                                        fanout_graph_facts_multidut,    # noqa: F811
                                        duthosts,
                                        enum_dut_lossless_prio,
                                        prio_dscp_map,                  # noqa: F811
                                        lossless_prio_list,             # noqa: F811
                                        all_prio_list,                  # noqa: F811
                                        get_snappi_ports,               # noqa: F811
                                        tbinfo,                         # noqa: F811
                                        disable_pfcwd,                  # noqa: F811
                                        setup_ports_and_dut):           # noqa: F811

    """
    Test if PFC can pause a single lossless priority in multidut setup

    Args:
        snappi_api (pytest fixture): SNAPPI session
        conn_graph_facts (pytest fixture): connection graph
        fanout_graph_facts_multidut (pytest fixture): fanout graph
        duthosts (pytest fixture): list of DUTs
        enum_dut_lossless_prio (str): lossless priority to test, e.g., 's6100-1|3'
        all_prio_list (pytest fixture): list of all the priorities
        prio_dscp_map (pytest fixture): priority vs. DSCP map (key = priority).
        lossless_prio_list (pytest fixture): list of all the lossless priorities
        tbinfo (pytest fixture): fixture provides information about testbed
        get_snappi_ports (pytest fixture): gets snappi ports and connected DUT port info and returns as a list

    Returns:
        N/A
    """

    testbed_config, port_config_list, snappi_ports = setup_ports_and_dut

    _, lossless_prio = enum_dut_lossless_prio.split('|')
    lossless_prio = int(lossless_prio)
    pause_prio_list = [lossless_prio]
    test_prio_list = [lossless_prio]
    bg_prio_list = [p for p in all_prio_list]
    bg_prio_list.remove(lossless_prio)

    logger.info("Snappi Ports : {}".format(snappi_ports))

    snappi_extra_params = SnappiTestParams()
    snappi_extra_params.multi_dut_params.multi_dut_ports = snappi_ports

    run_pfc_test(api=snappi_api,
                 testbed_config=testbed_config,
                 port_config_list=port_config_list,
                 conn_data=conn_graph_facts,
                 fanout_data=fanout_graph_facts_multidut,
                 global_pause=False,
                 pause_prio_list=pause_prio_list,
                 test_prio_list=test_prio_list,
                 bg_prio_list=bg_prio_list,
                 prio_dscp_map=prio_dscp_map,
                 test_traffic_pause=True,
                 snappi_extra_params=snappi_extra_params)


def test_pfc_pause_multi_lossless_prio(snappi_api,                   # noqa: F811
                                       conn_graph_facts,             # noqa: F811
                                       fanout_graph_facts_multidut,  # noqa: F811
                                       duthosts,
                                       prio_dscp_map,                # noqa: F811
                                       lossy_prio_list,              # noqa: F811
                                       lossless_prio_list,           # noqa: F811
                                       get_snappi_ports,             # noqa: F811
                                       tbinfo,
                                       setup_ports_and_dut):         # noqa: F811

    """
    Test if PFC can pause multiple lossless priorities in multidut setup

    Args:
        snappi_api (pytest fixture): SNAPPI session
        conn_graph_facts (pytest fixture): connection graph
        fanout_graph_facts_multidut (pytest fixture): fanout graph
        duthosts (pytest fixture): list of DUTs
        prio_dscp_map (pytest fixture): priority vs. DSCP map (key = priority).
        lossless_prio_list (pytest fixture): list of all the lossless priorities
        lossy_prio_list (pytest fixture): list of all the lossy priorities
        tbinfo (pytest fixture): fixture provides information about testbed
        get_snappi_ports (pytest fixture): gets snappi ports and connected DUT port info and returns as a list
    Returns:
        N/A
    """
    testbed_config, port_config_list, snappi_ports = setup_ports_and_dut

    pause_prio_list = lossless_prio_list
    test_prio_list = lossless_prio_list
    bg_prio_list = lossy_prio_list
    logger.info("Snappi Ports : {}".format(snappi_ports))

    snappi_extra_params = SnappiTestParams()
    snappi_extra_params.multi_dut_params.multi_dut_ports = snappi_ports

    run_pfc_test(api=snappi_api,
                 testbed_config=testbed_config,
                 port_config_list=port_config_list,
                 conn_data=conn_graph_facts,
                 fanout_data=fanout_graph_facts_multidut,
                 global_pause=False,
                 pause_prio_list=pause_prio_list,
                 test_prio_list=test_prio_list,
                 bg_prio_list=bg_prio_list,
                 prio_dscp_map=prio_dscp_map,
                 test_traffic_pause=True,
                 snappi_extra_params=snappi_extra_params)


@pytest.mark.disable_loganalyzer
def test_pfc_pause_single_lossless_prio_reboot(snappi_api,                   # noqa: F811
                                               conn_graph_facts,             # noqa: F811
                                               fanout_graph_facts_multidut,  # noqa: F811
                                               duthosts,
                                               localhost,
<<<<<<< HEAD
                                               enum_dut_lossless_prio,       # noqa: F811
                                               prio_dscp_map,                # noqa: F811
                                               lossless_prio_list,           # noqa: F811
                                               all_prio_list,                # noqa: F811
                                               get_snappi_ports,             # noqa: F811
                                               tbinfo,
                                               setup_ports_and_dut,          # noqa: F811
                                               disable_pfcwd,                # noqa: F811
                                               reboot_duts):                 # noqa: F811
=======
                                               enum_dut_lossless_prio_with_completeness_level,    # noqa: F811
                                               prio_dscp_map,            # noqa: F811
                                               lossless_prio_list,         # noqa: F811
                                               all_prio_list,        # noqa: F811
                                               reboot_type,
                                               get_snappi_ports,         # noqa: F811
                                               tbinfo,              # noqa: F811
                                               multidut_port_info):
>>>>>>> 4ca9c6d4
    """
    Test if PFC can pause a single lossless priority even after various types of reboot in multidut setup

    Args:
        snappi_api (pytest fixture): SNAPPI session
        conn_graph_facts (pytest fixture): connection graph
        fanout_graph_facts_multidut (pytest fixture): fanout graph
        duthosts (pytest fixture): list of DUTs
        localhost (pytest fixture): localhost handle
        all_prio_list (pytest fixture): list of all the priorities
        prio_dscp_map (pytest fixture): priority vs. DSCP map (key = priority).
<<<<<<< HEAD
        lossless_prio_list (pytest fixture): list of all the lossless priorities
=======
        enum_dut_lossless_prio_with_completeness_level (str): lossless priority to test, e.g., 's6100-1|3'
        reboot_type (str): reboot type to be issued on the DUT
>>>>>>> 4ca9c6d4
        tbinfo (pytest fixture): fixture provides information about testbed
        get_snappi_ports (pytest fixture): gets snappi ports and connected DUT port info and returns as a list
    Returns:
        N/A
    """
    testbed_config, port_config_list, snappi_ports = setup_ports_and_dut

    _, lossless_prio = enum_dut_lossless_prio_with_completeness_level.split('|')
    lossless_prio = int(lossless_prio)
    pause_prio_list = [lossless_prio]
    test_prio_list = [lossless_prio]
    bg_prio_list = [p for p in all_prio_list]
    bg_prio_list.remove(lossless_prio)
    logger.info("Snappi Ports : {}".format(snappi_ports))

    snappi_extra_params = SnappiTestParams()
    snappi_extra_params.multi_dut_params.multi_dut_ports = snappi_ports

<<<<<<< HEAD
=======
    for duthost in set([snappi_ports[0]['duthost'], snappi_ports[1]['duthost']]):
        logger.info("Issuing a {} reboot on the dut {}".format(reboot_type, duthost.hostname))
        reboot(duthost, localhost, reboot_type=reboot_type, safe_reboot=True)
        logger.info("Wait until the system is stable")
        wait_until(180, 20, 0, duthost.critical_services_fully_started)

>>>>>>> 4ca9c6d4
    run_pfc_test(api=snappi_api,
                 testbed_config=testbed_config,
                 port_config_list=port_config_list,
                 conn_data=conn_graph_facts,
                 fanout_data=fanout_graph_facts_multidut,
                 global_pause=False,
                 pause_prio_list=pause_prio_list,
                 test_prio_list=test_prio_list,
                 bg_prio_list=bg_prio_list,
                 prio_dscp_map=prio_dscp_map,
                 test_traffic_pause=True,
                 snappi_extra_params=snappi_extra_params)


@pytest.mark.disable_loganalyzer
def test_pfc_pause_multi_lossless_prio_reboot(snappi_api,                   # noqa: F811
                                              conn_graph_facts,             # noqa: F811
                                              fanout_graph_facts_multidut,  # noqa: F811
                                              duthosts,
                                              localhost,
                                              prio_dscp_map,                # noqa: F811
                                              lossy_prio_list,              # noqa: F811
                                              lossless_prio_list,           # noqa: F811
                                              get_snappi_ports,             # noqa: F811
                                              tbinfo,                       # noqa: F811
                                              setup_ports_and_dut,          # noqa: F811
                                              disable_pfcwd,                # noqa: F811
                                              reboot_duts):                 # noqa: F811
    """
    Test if PFC can pause multiple lossless priorities even after various types of reboot in multidut setup

    Args:
        snappi_api (pytest fixture): SNAPPI session
        conn_graph_facts (pytest fixture): connection graph
        fanout_graph_facts_multidut (pytest fixture): fanout graph
        duthosts (pytest fixture): list of DUTs
        localhost (pytest fixture): localhost handle
        prio_dscp_map (pytest fixture): priority vs. DSCP map (key = priority).
        lossless_prio_list (pytest fixture): list of all the lossless priorities
        lossy_prio_list (pytest fixture): list of all the lossy priorities
        tbinfo (pytest fixture): fixture provides information about testbed
        get_snappi_ports (pytest fixture): gets snappi ports and connected DUT port info and returns as a list
    Returns:
        N/A
    """
    testbed_config, port_config_list, snappi_ports = setup_ports_and_dut

    pause_prio_list = lossless_prio_list
    test_prio_list = lossless_prio_list
    bg_prio_list = lossy_prio_list
    logger.info("Snappi Ports : {}".format(snappi_ports))

    snappi_extra_params = SnappiTestParams()
    snappi_extra_params.multi_dut_params.multi_dut_ports = snappi_ports

<<<<<<< HEAD
=======
    for duthost in set([snappi_ports[0]['duthost'], snappi_ports[1]['duthost']]):
        logger.info("Issuing a {} reboot on the dut {}".format(reboot_type, duthost.hostname))
        reboot(duthost, localhost, reboot_type=reboot_type, safe_reboot=True)
        logger.info("Wait until the system is stable")
        wait_until(180, 20, 0, duthost.critical_services_fully_started)

>>>>>>> 4ca9c6d4
    run_pfc_test(api=snappi_api,
                 testbed_config=testbed_config,
                 port_config_list=port_config_list,
                 conn_data=conn_graph_facts,
                 fanout_data=fanout_graph_facts_multidut,
                 global_pause=False,
                 pause_prio_list=pause_prio_list,
                 test_prio_list=test_prio_list,
                 bg_prio_list=bg_prio_list,
                 prio_dscp_map=prio_dscp_map,
                 test_traffic_pause=True,
                 snappi_extra_params=snappi_extra_params)<|MERGE_RESOLUTION|>--- conflicted
+++ resolved
@@ -141,26 +141,15 @@
                                                fanout_graph_facts_multidut,  # noqa: F811
                                                duthosts,
                                                localhost,
-<<<<<<< HEAD
-                                               enum_dut_lossless_prio,       # noqa: F811
-                                               prio_dscp_map,                # noqa: F811
-                                               lossless_prio_list,           # noqa: F811
-                                               all_prio_list,                # noqa: F811
-                                               get_snappi_ports,             # noqa: F811
-                                               tbinfo,
+                                               prio_dscp_map,            # noqa: F811
+                                               lossless_prio_list,         # noqa: F811
+                                               all_prio_list,        # noqa: F811
+                                               get_snappi_ports,         # noqa: F811
+                                               tbinfo,              # noqa: F811
+                                               enum_dut_lossless_prio_with_completeness_level,    # noqa: F811
                                                setup_ports_and_dut,          # noqa: F811
                                                disable_pfcwd,                # noqa: F811
                                                reboot_duts):                 # noqa: F811
-=======
-                                               enum_dut_lossless_prio_with_completeness_level,    # noqa: F811
-                                               prio_dscp_map,            # noqa: F811
-                                               lossless_prio_list,         # noqa: F811
-                                               all_prio_list,        # noqa: F811
-                                               reboot_type,
-                                               get_snappi_ports,         # noqa: F811
-                                               tbinfo,              # noqa: F811
-                                               multidut_port_info):
->>>>>>> 4ca9c6d4
     """
     Test if PFC can pause a single lossless priority even after various types of reboot in multidut setup
 
@@ -172,12 +161,8 @@
         localhost (pytest fixture): localhost handle
         all_prio_list (pytest fixture): list of all the priorities
         prio_dscp_map (pytest fixture): priority vs. DSCP map (key = priority).
-<<<<<<< HEAD
-        lossless_prio_list (pytest fixture): list of all the lossless priorities
-=======
+        lossless_prio_list (pytest fixture): list of all the lossless priorities
         enum_dut_lossless_prio_with_completeness_level (str): lossless priority to test, e.g., 's6100-1|3'
-        reboot_type (str): reboot type to be issued on the DUT
->>>>>>> 4ca9c6d4
         tbinfo (pytest fixture): fixture provides information about testbed
         get_snappi_ports (pytest fixture): gets snappi ports and connected DUT port info and returns as a list
     Returns:
@@ -196,15 +181,6 @@
     snappi_extra_params = SnappiTestParams()
     snappi_extra_params.multi_dut_params.multi_dut_ports = snappi_ports
 
-<<<<<<< HEAD
-=======
-    for duthost in set([snappi_ports[0]['duthost'], snappi_ports[1]['duthost']]):
-        logger.info("Issuing a {} reboot on the dut {}".format(reboot_type, duthost.hostname))
-        reboot(duthost, localhost, reboot_type=reboot_type, safe_reboot=True)
-        logger.info("Wait until the system is stable")
-        wait_until(180, 20, 0, duthost.critical_services_fully_started)
-
->>>>>>> 4ca9c6d4
     run_pfc_test(api=snappi_api,
                  testbed_config=testbed_config,
                  port_config_list=port_config_list,
@@ -260,15 +236,6 @@
     snappi_extra_params = SnappiTestParams()
     snappi_extra_params.multi_dut_params.multi_dut_ports = snappi_ports
 
-<<<<<<< HEAD
-=======
-    for duthost in set([snappi_ports[0]['duthost'], snappi_ports[1]['duthost']]):
-        logger.info("Issuing a {} reboot on the dut {}".format(reboot_type, duthost.hostname))
-        reboot(duthost, localhost, reboot_type=reboot_type, safe_reboot=True)
-        logger.info("Wait until the system is stable")
-        wait_until(180, 20, 0, duthost.critical_services_fully_started)
-
->>>>>>> 4ca9c6d4
     run_pfc_test(api=snappi_api,
                  testbed_config=testbed_config,
                  port_config_list=port_config_list,
