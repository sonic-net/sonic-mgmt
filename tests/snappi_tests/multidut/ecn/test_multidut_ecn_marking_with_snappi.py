import pytest
import logging
from tabulate import tabulate # noqa F401
<<<<<<< HEAD
from tests.common.helpers.assertions import pytest_assert, pytest_require     # noqa: F401
from tests.common.fixtures.conn_graph_facts import conn_graph_facts, fanout_graph_facts_multidut         # noqa: F401
=======
from tests.common.helpers.assertions import pytest_assert     # noqa: F401
from tests.common.fixtures.conn_graph_facts import conn_graph_facts, fanout_graph_facts, \
    fanout_graph_facts_multidut         # noqa: F401
>>>>>>> 6590c660
from tests.common.snappi_tests.snappi_fixtures import snappi_api_serv_ip, snappi_api_serv_port, \
    snappi_api, snappi_dut_base_config, get_snappi_ports, get_snappi_ports_for_rdma, cleanup_config, \
    is_snappi_multidut, get_snappi_ports_multi_dut, get_snappi_ports_single_dut   # noqa: F401
from tests.common.snappi_tests.qos_fixtures import prio_dscp_map, \
    lossless_prio_list, disable_pfcwd   # noqa F401
from tests.snappi_tests.files.helper import multidut_port_info, setup_ports_and_dut, enable_debug_shell  # noqa: F401
from tests.snappi_tests.multidut.ecn.files.multidut_helper import run_ecn_marking_test, run_ecn_marking_port_toggle_test
from tests.common.snappi_tests.snappi_test_params import SnappiTestParams
from tests.common.cisco_data import is_cisco_device
logger = logging.getLogger(__name__)
pytestmark = [pytest.mark.topology('multidut-tgen', 'tgen')]


def validate_snappi_ports(snappi_ports):

    if not is_cisco_device(snappi_ports[0]['duthost']):
        return True

    '''
        One ingress port and the egress port should be on the same DUT and asic.
        The second ingress port can be on diff asic or DUT.
        This is needed to avoid tail drops caused by use of default voq in case
        both the BP ports of egress port are on the same slice

        All ingress and egress port on the same DUT and asic is fine.
    '''

    # Extract duthost and peer_port values for rx_dut and tx_dut configurations
    rx_dut = snappi_ports[0]['duthost']
    rx_peer_port = snappi_ports[0]['peer_port']
    tx_dut_1 = snappi_ports[1]['duthost']
    tx_peer_port_1 = snappi_ports[1]['peer_port']
    tx_dut_2 = snappi_ports[2]['duthost']
    tx_peer_port_2 = snappi_ports[2]['peer_port']

    # get the ASIC namespace for a given duthost and peer_port
    def get_asic(duthost, peer_port):
        return duthost.get_port_asic_instance(peer_port).namespace

    # Retrieve ASIC namespace
    rx_asic = get_asic(rx_dut, rx_peer_port)
    tx_asic_1 = get_asic(tx_dut_1, tx_peer_port_1)
    tx_asic_2 = get_asic(tx_dut_2, tx_peer_port_2)

    # Check if all duthosts and their ASICs are the same
    if (rx_dut == tx_dut_1 == tx_dut_2) and (rx_asic == tx_asic_1 == tx_asic_2):
        return True

    # Check if rx_dut and its ASIC matches either of the tx_dut and their ASIC
    if (rx_dut == tx_dut_1 and rx_asic == tx_asic_1) or (rx_dut == tx_dut_2 and rx_asic == tx_asic_2):
        return True

    return False


@pytest.fixture(autouse=True)
def number_of_tx_rx_ports():
    yield (2, 1)


def test_ecn_marking_port_toggle(
                                snappi_api,                       # noqa: F811
                                conn_graph_facts,                 # noqa: F811
                                fanout_graph_facts_multidut,               # noqa: F811
                                duthosts,
                                lossless_prio_list,     # noqa: F811
                                get_snappi_ports,     # noqa: F811
                                tbinfo,      # noqa: F811
                                disable_pfcwd,  # noqa: F811
                                setup_ports_and_dut,     # noqa: F811
                                prio_dscp_map):                    # noqa: F811
    """
    Verify ECN marking both pre and post port shut/no shut toggle
    Args:
        request (pytest fixture): pytest request object
        snappi_api (pytest fixture): SNAPPI session
        conn_graph_facts (pytest fixture): connection graph
        fanout_graph_facts (pytest fixture): fanout graph
        duthosts (pytest fixture): list of DUTs
        lossless_prio_list (pytest fixture): list of all the lossless priorities
        prio_dscp_map (pytest fixture): priority vs. DSCP map (key = priority).
        prio_dscp_map (pytest fixture): priority vs. DSCP map (key = priority).
        tbinfo (pytest fixture): fixture provides information about testbed
        get_snappi_ports (pytest fixture): gets snappi ports and connected DUT port info and returns as a list
    Returns:
        N/A
    """

    testbed_config, port_config_list, snappi_ports = setup_ports_and_dut

    logger.info("Snappi Ports : {}".format(snappi_ports))
    snappi_extra_params = SnappiTestParams()
    snappi_extra_params.multi_dut_params.multi_dut_ports = snappi_ports

    try:
        run_ecn_marking_port_toggle_test(
                                api=snappi_api,
                                testbed_config=testbed_config,
                                port_config_list=port_config_list,
                                dut_port=snappi_ports[0]['peer_port'],
                                test_prio_list=lossless_prio_list,
                                prio_dscp_map=prio_dscp_map,
                                snappi_extra_params=snappi_extra_params)
    finally:
        cleanup_config(duthosts, snappi_ports)


test_flow_percent_list = [[90, 15], [53, 49], [15, 90], [49, 49], [50, 50], [60, 60], [60, 90], [90, 60]]


@pytest.mark.parametrize("test_flow_percent", test_flow_percent_list)
def test_ecn_marking_lossless_prio(
                                snappi_api,                       # noqa: F811
                                conn_graph_facts,                 # noqa: F811
                                fanout_graph_facts_multidut,               # noqa: F811
                                duthosts,
                                lossless_prio_list,     # noqa: F811
                                get_snappi_ports,     # noqa: F811
                                tbinfo,      # noqa: F811
                                disable_pfcwd,     # noqa: F811
                                test_flow_percent,
                                prio_dscp_map,  # noqa: F811
                                setup_ports_and_dut):                    # noqa: F811
    """
    Verify ECN marking on lossless prio with same DWRR weight

    Args:
        request (pytest fixture): pytest request object
        snappi_api (pytest fixture): SNAPPI session
        conn_graph_facts (pytest fixture): connection graph
        fanout_graph_facts (pytest fixture): fanout graph
        duthosts (pytest fixture): list of DUTs
        lossless_prio_list (pytest fixture): list of all the lossless priorities
        prio_dscp_map (pytest fixture): priority vs. DSCP map (key = priority).
        tbinfo (pytest fixture): fixture provides information about testbed
        test_flow_percent: Percentage of flow rate used for the two lossless prio
        get_snappi_ports (pytest fixture): gets snappi ports and connected DUT port info and returns as a list
    Returns:
        N/A
    """

    testbed_config, port_config_list, snappi_ports = setup_ports_and_dut

    pytest_require(validate_snappi_ports(snappi_ports), "Invalid combination of duthosts or ASICs in snappi_ports")

    logger.info("Snappi Ports : {}".format(snappi_ports))
    snappi_extra_params = SnappiTestParams()
    snappi_extra_params.multi_dut_params.multi_dut_ports = snappi_ports

    try:
        run_ecn_marking_test(
                                api=snappi_api,
                                testbed_config=testbed_config,
                                port_config_list=port_config_list,
                                dut_port=snappi_ports[0]['peer_port'],
                                test_prio_list=lossless_prio_list,
                                prio_dscp_map=prio_dscp_map,
                                test_flow_percent=test_flow_percent,
                                snappi_extra_params=snappi_extra_params)
    finally:
        cleanup_config(duthosts, snappi_ports)<|MERGE_RESOLUTION|>--- conflicted
+++ resolved
@@ -1,14 +1,9 @@
 import pytest
 import logging
 from tabulate import tabulate # noqa F401
-<<<<<<< HEAD
 from tests.common.helpers.assertions import pytest_assert, pytest_require     # noqa: F401
-from tests.common.fixtures.conn_graph_facts import conn_graph_facts, fanout_graph_facts_multidut         # noqa: F401
-=======
-from tests.common.helpers.assertions import pytest_assert     # noqa: F401
 from tests.common.fixtures.conn_graph_facts import conn_graph_facts, fanout_graph_facts, \
     fanout_graph_facts_multidut         # noqa: F401
->>>>>>> 6590c660
 from tests.common.snappi_tests.snappi_fixtures import snappi_api_serv_ip, snappi_api_serv_port, \
     snappi_api, snappi_dut_base_config, get_snappi_ports, get_snappi_ports_for_rdma, cleanup_config, \
     is_snappi_multidut, get_snappi_ports_multi_dut, get_snappi_ports_single_dut   # noqa: F401
