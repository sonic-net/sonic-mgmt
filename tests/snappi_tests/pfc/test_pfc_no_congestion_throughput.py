--- conflicted
+++ resolved
@@ -12,11 +12,8 @@
 from tests.snappi_tests.pfc.files.pfc_congestion_helper import run_pfc_test
 from tests.common.snappi_tests.snappi_test_params import SnappiTestParams
 from tests.snappi_tests.variables import MULTIDUT_PORT_INFO, MULTIDUT_TESTBED
-<<<<<<< HEAD
+from tests.snappi_tests.files.helper import adjust_test_flow_rate
 from tests.snappi_tests.cisco.helper import disable_voq_watchdog                  # noqa: F401
-=======
-from tests.snappi_tests.files.helper import adjust_test_flow_rate
->>>>>>> a4f8f286
 
 import logging
 logger = logging.getLogger(__name__)
