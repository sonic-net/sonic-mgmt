# uncompyle6 version 3.9.0
# Python bytecode version base 2.7 (62211)
# Decompiled from: Python 3.10.4 (tags/v3.10.4:9d38120, Mar 23 2022, 23:13:41) [MSC v.1929 64 bit (AMD64)]
# Embedded file name: /var/johnar/sonic-mgmt/tests/snappi/multi_dut_rdma/files/rdma_helper.py
# Compiled at: 2023-02-10 09:15:26
from math import ceil                                                                   # noqa: F401
import logging                                                                          # noqa: F401
from tests.common.helpers.assertions import pytest_assert, pytest_require               # noqa: F401
from tests.common.fixtures.conn_graph_facts import conn_graph_facts, fanout_graph_facts  # noqa: F401
from tests.common.snappi_tests.snappi_helpers import get_dut_port_id                     # noqa: F401
from tests.common.snappi_tests.common_helpers import pfc_class_enable_vector, \
    stop_pfcwd, disable_packet_aging, sec_to_nanosec, get_interface_stats       # noqa: F401
from tests.common.snappi_tests.port import select_ports                                 # noqa: F401
from tests.common.snappi_tests.snappi_test_params import SnappiTestParams
from tests.common.snappi_tests.traffic_generation import run_traffic, \
     setup_base_traffic_config                      # noqa: F401
from tests.common.snappi_tests.variables import pfcQueueGroupSize, pfcQueueValueDict
from tests.common.portstat_utilities import parse_portstat                              # noqa: F401
<<<<<<< HEAD
from tests.snappi_tests.files.helper import get_number_of_streams
=======
from tests.common.snappi_tests.snappi_fixtures import gen_data_flow_dest_ip
>>>>>>> 3dc7678d

logger = logging.getLogger(__name__)

PAUSE_FLOW_NAME = 'Pause Storm'
TEST_FLOW_NAME = 'Test Flow'
TEST_FLOW_AGGR_RATE_PERCENT = [40, 20]
BG_FLOW_NAME = 'Background Flow'
BG_FLOW_AGGR_RATE_PERCENT = [20, 40]
DATA_PKT_SIZE = 1024
DATA_FLOW_DURATION_SEC = 10
DATA_FLOW_DELAY_SEC = 5
SNAPPI_POLL_DELAY_SEC = 2
TOLERANCE_THRESHOLD = 0.05
UDP_PORT_START = 5000


def run_pfc_m2o_oversubscribe_lossless_lossy_test(api,
                                                  testbed_config,
                                                  port_config_list,
                                                  conn_data,
                                                  fanout_data,
                                                  dut_port,
                                                  pause_prio_list,
                                                  test_prio_list,
                                                  bg_prio_list,
                                                  prio_dscp_map,
                                                  snappi_extra_params=None):
    """
    Run PFC Oversubscribe Lossless Lossy for many to one traffic pattern

    Args:
        api (obj): SNAPPI session
        testbed_config (obj): testbed L1/L2/L3 configuration
        port_config_list (list): list of port configuration
        conn_data (dict): the dictionary returned by conn_graph_fact.
        fanout_data (dict): the dictionary returned by fanout_graph_fact.
        duthost (Ansible host instance): device under test
        dut_port (str): DUT port to test
        pause_prio_list (list): priorities to pause for PFC pause storm
        test_prio_list (list): priorities of test flows
        bg_prio_list (list): priorities of background flows
        prio_dscp_map (dict): Priority vs. DSCP map (key = priority)
        snappi_extra_params (SnappiTestParams obj): additional parameters for Snappi traffic

    Returns:
        N/A
    """
    if snappi_extra_params is None:
        snappi_extra_params = SnappiTestParams()

    # Traffic flow:
    # tx_port (TGEN) --- ingress DUT --- egress DUT --- rx_port (TGEN)

    # initialize the (duthost, port) set.
    dut_asics_to_be_configured = set()

    rx_port = snappi_extra_params.multi_dut_params.multi_dut_ports[0]
    rx_port_id_list = [rx_port["port_id"]]
    egress_duthost = rx_port['duthost']

    # Append the egress here for run_traffic to clear its counters
    snappi_extra_params.multi_dut_params.egress_duthosts.append(egress_duthost)

    dut_asics_to_be_configured.add((egress_duthost, rx_port['asic_value']))

    tx_port = [snappi_extra_params.multi_dut_params.multi_dut_ports[1],
               snappi_extra_params.multi_dut_params.multi_dut_ports[2]]

    # Append the ingress here for run_traffic to clear its counters
    snappi_extra_params.multi_dut_params.ingress_duthosts.append(tx_port[0]['duthost'])
    snappi_extra_params.multi_dut_params.ingress_duthosts.append(tx_port[1]['duthost'])

    tx_port_id_list = [tx_port[0]["port_id"], tx_port[1]["port_id"]]
    # add ingress DUT into the set
    dut_asics_to_be_configured.add((tx_port[0]['duthost'], tx_port[0]['asic_value']))
    dut_asics_to_be_configured.add((tx_port[1]['duthost'], tx_port[1]['asic_value']))

    pytest_assert(testbed_config is not None, 'Fail to get L2/3 testbed config')

    # Disable PFC watchdog on the rx side and tx side of the DUT
    for duthost, asic in dut_asics_to_be_configured:
        stop_pfcwd(duthost, asic)
        disable_packet_aging(duthost)

    no_of_lossy_streams = get_number_of_streams(egress_duthost, tx_port, rx_port)
    port_id = 0
    # Generate base traffic config
    snappi_extra_params.base_flow_config = setup_base_traffic_config(testbed_config=testbed_config,
                                                                     port_config_list=port_config_list,
                                                                     port_id=port_id)
    __gen_traffic(testbed_config=testbed_config,
                  port_config_list=port_config_list,
                  rx_port_id_list=rx_port_id_list,
                  tx_port_id_list=tx_port_id_list,
                  pause_flow_name=PAUSE_FLOW_NAME,
                  pause_prio_list=pause_prio_list,
                  test_flow_name=TEST_FLOW_NAME,
                  test_flow_prio_list=test_prio_list,
                  test_flow_rate_percent=TEST_FLOW_AGGR_RATE_PERCENT,
                  bg_flow_name=BG_FLOW_NAME,
                  bg_flow_prio_list=bg_prio_list,
                  bg_flow_rate_percent=BG_FLOW_AGGR_RATE_PERCENT,
                  data_flow_dur_sec=DATA_FLOW_DURATION_SEC,
                  data_pkt_size=DATA_PKT_SIZE,
                  prio_dscp_map=prio_dscp_map,
                  no_of_lossy_streams=no_of_lossy_streams)

    flows = testbed_config.flows
    all_flow_names = [flow.name for flow in flows]
    data_flow_names = [flow.name for flow in flows if PAUSE_FLOW_NAME not in flow.name]

    """ Run traffic """
    flow_stats, switch_flow_stats, _ = run_traffic(duthost=egress_duthost,
                                                   api=api,
                                                   config=testbed_config,
                                                   data_flow_names=data_flow_names,
                                                   all_flow_names=all_flow_names,
                                                   exp_dur_sec=DATA_FLOW_DURATION_SEC + DATA_FLOW_DELAY_SEC,
                                                   snappi_extra_params=snappi_extra_params)

    dut_tx_port = rx_port['peer_port']
    ingress_dut1 = tx_port[0]['duthost']
    ingress_dut2 = tx_port[1]['duthost']
    ingress_port1 = tx_port[0]['peer_port']
    ingress_port2 = tx_port[1]['peer_port']
    rx_pkts_1 = get_interface_stats(ingress_dut1, ingress_port1)[ingress_dut1.hostname][ingress_port1]['rx_ok']
    rx_pkts_2 = get_interface_stats(ingress_dut2, ingress_port2)[ingress_dut2.hostname][ingress_port2]['rx_ok']
    total_rx_pkts = rx_pkts_1 + rx_pkts_2
    # Fetch relevant statistics
    if duthost.facts['switch_type'] == "voq":
        pkt_drop_1_ingress = get_interface_stats(
            ingress_dut1, ingress_port1
        )[ingress_dut1.hostname][ingress_port1]['rx_drp']
        pkt_drop_2_ingress = get_interface_stats(
            ingress_dut2, ingress_port2
        )[ingress_dut2.hostname][ingress_port2]['rx_drp']
        total_pkt_drop_ingress = pkt_drop_1_ingress + pkt_drop_2_ingress
        drop_percentage = (100 * total_pkt_drop_ingress) / total_rx_pkts
    else:
        pkt_drop = get_interface_stats(egress_duthost, dut_tx_port)[egress_duthost.hostname][dut_tx_port]['tx_drp']
        drop_percentage = (100 * pkt_drop) / total_rx_pkts

    pytest_assert(abs(drop_percentage - 5) < 1, 'FAIL: Drop packets must be around 5 percent')

    """ Verify Results """
    verify_m2o_oversubscribe_lossless_lossy_result(flow_stats,
                                                   tx_port,
                                                   rx_port)


def __gen_traffic(testbed_config,
                  port_config_list,
                  rx_port_id_list,
                  tx_port_id_list,
                  pause_flow_name,
                  pause_prio_list,
                  test_flow_name,
                  test_flow_prio_list,
                  test_flow_rate_percent,
                  bg_flow_name,
                  bg_flow_prio_list,
                  bg_flow_rate_percent,
                  data_flow_dur_sec,
                  data_pkt_size,
                  prio_dscp_map,
                  no_of_lossy_streams):
    """
    Generate configurations of flows under all to all traffic pattern, including
    test flows, background flows and pause storm. Test flows and background flows
    are also known as data flows.

    Args:
        testbed_config (obj): testbed L1/L2/L3 configuration
        port_config_list (list): list of port configuration
        port_id (int): ID of DUT port to test.
        pause_flow_name (str): name of pause storm
        pause_prio_list (list): priorities to pause for PFC frames
        test_flow_name (str): name prefix of test flows
        test_prio_list (list): priorities of test flows
        test_flow_rate_percent (int): rate percentage for each test flow
        bg_flow_name (str): name prefix of background flows
        bg_prio_list (list): priorities of background flows
        bg_flow_rate_percent (int): rate percentage for each background flow
        data_flow_dur_sec (int): duration of data flows in second
        pfc_storm_dur_sec (float): duration of the pause storm in second
        data_pkt_size (int): packet size of data flows in byte
        prio_dscp_map (dict): Priority vs. DSCP map (key = priority).

    Returns:
        N/A
    """
    __gen_data_flows(testbed_config=testbed_config,
                     port_config_list=port_config_list,
                     src_port_id_list=tx_port_id_list,
                     dst_port_id_list=rx_port_id_list,
                     flow_name_prefix=TEST_FLOW_NAME,
                     flow_prio_list=test_flow_prio_list,
                     flow_rate_percent=TEST_FLOW_AGGR_RATE_PERCENT,
                     flow_dur_sec=data_flow_dur_sec,
                     data_pkt_size=data_pkt_size,
                     prio_dscp_map=prio_dscp_map,
                     no_of_streams=1)

    __gen_data_flows(testbed_config=testbed_config,
                     port_config_list=port_config_list,
                     src_port_id_list=tx_port_id_list,
                     dst_port_id_list=rx_port_id_list,
                     flow_name_prefix=BG_FLOW_NAME,
                     flow_prio_list=bg_flow_prio_list,
                     flow_rate_percent=BG_FLOW_AGGR_RATE_PERCENT,
                     flow_dur_sec=data_flow_dur_sec,
                     data_pkt_size=data_pkt_size,
                     prio_dscp_map=prio_dscp_map,
                     no_of_streams=no_of_lossy_streams)


def __gen_data_flows(testbed_config,
                     port_config_list,
                     src_port_id_list,
                     dst_port_id_list,
                     flow_name_prefix,
                     flow_prio_list,
                     flow_rate_percent,
                     flow_dur_sec,
                     data_pkt_size,
                     prio_dscp_map,
                     no_of_streams):
    """
    Generate the configuration for data flows

    Args:
        testbed_config (obj): testbed L1/L2/L3 configuration
        port_config_list (list): list of port configuration
        src_port_id_list (list): IDs of source ports
        dst_port_id_list (list): IDs of destination ports
        flow_name_prefix (str): prefix of flows' names
        flow_prio_list (list): priorities of data flows
        flow_rate_percent (int): rate percentage for each flow
        flow_dur_sec (int): duration of each flow in second
        data_pkt_size (int): packet size of data flows in byte
        prio_dscp_map (dict): Priority vs. DSCP map (key = priority).

    Returns:
        N/A
    """
    for index, src_port_id in enumerate(src_port_id_list):
        for dst_port_id in dst_port_id_list:
            if src_port_id == dst_port_id:
                continue
            __gen_data_flow(testbed_config=testbed_config,
                            port_config_list=port_config_list,
                            src_port_id=src_port_id,
                            dst_port_id=dst_port_id,
                            flow_name_prefix=flow_name_prefix,
                            flow_prio=flow_prio_list,
                            flow_rate_percent=flow_rate_percent[index],
                            flow_dur_sec=flow_dur_sec,
                            data_pkt_size=data_pkt_size,
                            prio_dscp_map=prio_dscp_map,
                            no_of_streams=no_of_streams)


def __gen_data_flow(testbed_config,
                    port_config_list,
                    src_port_id,
                    dst_port_id,
                    flow_name_prefix,
                    flow_prio,
                    flow_rate_percent,
                    flow_dur_sec,
                    data_pkt_size,
                    prio_dscp_map,
                    no_of_streams):
    """
    Generate the configuration for a data flow

    Args:
        testbed_config (obj): testbed L1/L2/L3 configuration
        port_config_list (list): list of port configuration
        src_port_id (int): ID of the source port
        dst_port_id (int): ID of destination port
        flow_name_prefix (str): prefix of flow' name
        flow_prio_list (list): priorities of the flow
        flow_rate_percent (int): rate percentage for the flow
        flow_dur_sec (int): duration of the flow in second
        data_pkt_size (int): packet size of the flow in byte
        prio_dscp_map (dict): Priority vs. DSCP map (key = priority).

    Returns:
        N/A
    """
    tx_port_config = next((x for x in port_config_list if x.id == src_port_id), None)
    rx_port_config = next((x for x in port_config_list if x.id == dst_port_id), None)
    tx_mac = tx_port_config.mac
    if tx_port_config.gateway == rx_port_config.gateway and tx_port_config.prefix_len == rx_port_config.prefix_len:
        rx_mac = rx_port_config.mac
    else:
        rx_mac = tx_port_config.gateway_mac

    flow = testbed_config.flows.flow(name='{} {} -> {} Rate:{}'.format(flow_name_prefix, src_port_id,
                                                                       dst_port_id, flow_rate_percent))[-1]
    flow.tx_rx.port.tx_name = testbed_config.ports[src_port_id].name
    flow.tx_rx.port.rx_name = testbed_config.ports[dst_port_id].name
    eth, ipv4, udp = flow.packet.ethernet().ipv4().udp()
    global UDP_PORT_START
    src_port = UDP_PORT_START
    UDP_PORT_START += no_of_streams
    udp.src_port.increment.start = src_port
    udp.src_port.increment.step = 1
    udp.src_port.increment.count = no_of_streams

    eth.src.value = tx_mac
    eth.dst.value = rx_mac
    flow.duration.fixed_seconds.delay.nanoseconds = 0
    if 'Test Flow' in flow.name:
        flow.duration.fixed_seconds.delay.nanoseconds = int(sec_to_nanosec(DATA_FLOW_DELAY_SEC))
    else:
        flow.duration.fixed_seconds.delay.nanoseconds = 0

    # if 'Background Flow' in flow.name:
    #     eth.pfc_queue.value = 0
    # else:
    #     eth.pfc_queue.value = 3

    if pfcQueueGroupSize == 8:
        if 'Background Flow' in flow.name:
            eth.pfc_queue.value = 1
        else:
            eth.pfc_queue.value = flow_prio[0]
    else:
        if 'Background Flow' in flow.name:
            eth.pfc_queue.value = pfcQueueValueDict[1]
        else:
            eth.pfc_queue.value = pfcQueueValueDict[flow_prio[0]]

    ipv4.src.value = tx_port_config.ip
    ipv4.dst.value = gen_data_flow_dest_ip(rx_port_config.ip)
    ipv4.priority.choice = ipv4.priority.DSCP

    if 'Background Flow 1 -> 0' in flow.name:
        ipv4.priority.dscp.phb.values = [
            ipv4.priority.dscp.phb.CS1,
        ]
    elif 'Background Flow 2 -> 0' in flow.name:
        ipv4.priority.dscp.phb.values = [
            ipv4.priority.dscp.phb.AF11,
        ]
        ipv4.priority.dscp.phb.values = [
            60, 61, 62, 63, 24, 25, 27, 21, 23, 29,
            0, 2, 6, 59, 11, 13, 15, 58, 17, 16, 19, 54, 57,
            56, 51, 50, 53, 52, 59, 49, 47, 44, 45, 42, 43, 40, 41
        ]
    elif 'Test Flow 1 -> 0' in flow.name:
        ipv4.priority.dscp.phb.values = [
            ipv4.priority.dscp.phb.DEFAULT,
        ]
        ipv4.priority.dscp.phb.values = prio_dscp_map[flow_prio[0]]
    elif 'Test Flow 2 -> 0' in flow.name:
        ipv4.priority.dscp.phb.values = [
            ipv4.priority.dscp.phb.AF11,
        ]
        ipv4.priority.dscp.phb.values = prio_dscp_map[flow_prio[1]]
    else:
        pass

    ipv4.priority.dscp.ecn.value = ipv4.priority.dscp.ecn.CAPABLE_TRANSPORT_1
    flow.size.fixed = data_pkt_size
    flow.rate.percentage = flow_rate_percent
    flow.duration.fixed_seconds.seconds = flow_dur_sec
    flow.metrics.enable = True
    flow.metrics.loss = True


def verify_m2o_oversubscribe_lossless_lossy_result(rows,
                                                   tx_port,
                                                   rx_port):
    """
    Verifies the required loss % from the Traffic Items Statistics

    Args:
        rows (list): Traffic Item Statistics from snappi config
        tx_port (list): Ingress Ports
        rx_port : Egress Port
    Returns:
        N/A
    """
    for row in rows:
        if 'Test Flow 1 -> 0' in row.name:
            pytest_assert(int(row.loss) == 0, "{} must have 0% loss".format(row.name))
        elif 'Test Flow 2 -> 0' in row.name:
            pytest_assert(int(row.loss) == 0, "{} must have 0% loss ".format(row.name))
        elif 'Background Flow 1 -> 0' in row.name:
            pytest_assert(int(row.loss) == 0, "{} must have 0% loss ".format(row.name))
        elif 'Background Flow 2 -> 0' in row.name:
            pytest_assert(int(row.loss) >= 10, "{} must have loss >= 10%".format(row.name))<|MERGE_RESOLUTION|>--- conflicted
+++ resolved
@@ -16,11 +16,8 @@
      setup_base_traffic_config                      # noqa: F401
 from tests.common.snappi_tests.variables import pfcQueueGroupSize, pfcQueueValueDict
 from tests.common.portstat_utilities import parse_portstat                              # noqa: F401
-<<<<<<< HEAD
 from tests.snappi_tests.files.helper import get_number_of_streams
-=======
 from tests.common.snappi_tests.snappi_fixtures import gen_data_flow_dest_ip
->>>>>>> 3dc7678d
 
 logger = logging.getLogger(__name__)
 
