# uncompyle6 version 3.9.0
# Python bytecode version base 2.7 (62211)
# Decompiled from: Python 3.10.4 (tags/v3.10.4:9d38120, Mar 23 2022, 23:13:41) [MSC v.1929 64 bit (AMD64)]
# Embedded file name: /var/johnar/sonic-mgmt/tests/snappi/multi_dut_rdma/files/rdma_helper.py
# Compiled at: 2023-02-10 09:15:26
from math import ceil                                                                   # noqa: F401
import logging                                                                          # noqa: F401
from tests.common.helpers.assertions import pytest_assert, pytest_require               # noqa: F401
from tests.common.fixtures.conn_graph_facts import conn_graph_facts, fanout_graph_facts  # noqa: F401
from tests.common.snappi_tests.snappi_helpers import get_dut_port_id                          # noqa: F401
from tests.common.snappi_tests.common_helpers import pfc_class_enable_vector, \
    stop_pfcwd, disable_packet_aging, sec_to_nanosec, get_interface_stats                     # noqa: F401
from tests.common.snappi_tests.port import select_ports                                       # noqa: F401
from tests.common.snappi_tests.snappi_test_params import SnappiTestParams
from tests.common.snappi_tests.traffic_generation import setup_base_traffic_config, \
     run_traffic                                         # noqa: F401
from tests.common.snappi_tests.variables import pfcQueueGroupSize, pfcQueueValueDict
<<<<<<< HEAD
from tests.snappi_tests.files.helper import get_number_of_streams
=======
from tests.common.snappi_tests.snappi_fixtures import gen_data_flow_dest_ip
>>>>>>> 3dc7678d
logger = logging.getLogger(__name__)

PAUSE_FLOW_NAME = 'Pause Storm'
TEST_FLOW_NAME = 'Test Flow'
TEST_FLOW_AGGR_RATE_PERCENT = 35
BG_FLOW_NAME = 'Background Flow'
BG_FLOW_AGGR_RATE_PERCENT = 22.5
DATA_PKT_SIZE = 1024
DATA_FLOW_DURATION_SEC = 10
DATA_FLOW_DELAY_SEC = 5
SNAPPI_POLL_DELAY_SEC = 2
TOLERANCE_THRESHOLD = 0.05
UDP_PORT_START = 5000


def run_m2o_oversubscribe_lossless_test(api,
                                        testbed_config,
                                        port_config_list,
                                        conn_data,
                                        fanout_data,
                                        dut_port,
                                        pause_prio_list,
                                        test_prio_list,
                                        bg_prio_list,
                                        prio_dscp_map,
                                        snappi_extra_params=None):
    """
    Run PFC oversubsription lossless for many to one traffic pattern

    Args:
        api (obj): SNAPPI session
        testbed_config (obj): testbed L1/L2/L3 configuration
        port_config_list (list): list of port configuration
        conn_data (dict): the dictionary returned by conn_graph_fact.
        fanout_data (dict): the dictionary returned by fanout_graph_fact.
        duthost (Ansible host instance): device under test
        dut_port (str): DUT port to test
        pause_prio_list (list): priorities to pause for PFC pause storm
        test_prio_list (list): priorities of test flows
        bg_prio_list (list): priorities of background flows
        prio_dscp_map (dict): Priority vs. DSCP map (key = priority)
        snappi_extra_params (SnappiTestParams obj): additional parameters for Snappi traffic
    Returns:
        N/A
    """
    if snappi_extra_params is None:
        snappi_extra_params = SnappiTestParams()

    # initialize the (duthost, port) set.
    dut_asics_to_be_configured = set()

    rx_port = snappi_extra_params.multi_dut_params.multi_dut_ports[0]
    rx_port_id_list = [rx_port["port_id"]]
    egress_duthost = rx_port['duthost']
    dut_asics_to_be_configured.add((egress_duthost, rx_port['asic_value']))

    # Append the egress here for run_traffic to clear its counters
    snappi_extra_params.multi_dut_params.egress_duthosts.append(egress_duthost)

    tx_port = [snappi_extra_params.multi_dut_params.multi_dut_ports[1],
               snappi_extra_params.multi_dut_params.multi_dut_ports[2]]

    # Append the ingress here for run_traffic to clear its counters
    snappi_extra_params.multi_dut_params.ingress_duthosts.append(tx_port[0]['duthost'])
    snappi_extra_params.multi_dut_params.ingress_duthosts.append(tx_port[1]['duthost'])

    tx_port_id_list = [tx_port[0]["port_id"], tx_port[1]["port_id"]]
    # add ingress DUT into the set
    dut_asics_to_be_configured.add((tx_port[0]['duthost'], tx_port[0]['asic_value']))
    dut_asics_to_be_configured.add((tx_port[1]['duthost'], tx_port[1]['asic_value']))

    pytest_assert(testbed_config is not None, 'Fail to get L2/3 testbed config')

    # Disable PFC watchdog on the rx side and tx side of the DUT
    for duthost, asic in dut_asics_to_be_configured:
        stop_pfcwd(duthost, asic)
        disable_packet_aging(duthost)

    test_flow_rate_percent = int(TEST_FLOW_AGGR_RATE_PERCENT)
    bg_flow_rate_percent = int(BG_FLOW_AGGR_RATE_PERCENT)
    no_of_bg_streams = get_number_of_streams(egress_duthost, tx_port, rx_port)
    port_id = 0
    # Generate base traffic config
    snappi_extra_params.base_flow_config = setup_base_traffic_config(testbed_config=testbed_config,
                                                                     port_config_list=port_config_list,
                                                                     port_id=port_id)
    __gen_traffic(testbed_config=testbed_config,
                  port_config_list=port_config_list,
                  rx_port_id_list=rx_port_id_list,
                  tx_port_id_list=tx_port_id_list,
                  pause_flow_name=PAUSE_FLOW_NAME,
                  pause_prio_list=pause_prio_list,
                  test_flow_name=TEST_FLOW_NAME,
                  test_flow_prio_list=test_prio_list,
                  test_flow_rate_percent=test_flow_rate_percent,
                  bg_flow_name=BG_FLOW_NAME,
                  bg_flow_prio_list=bg_prio_list,
                  bg_flow_rate_percent=bg_flow_rate_percent,
                  data_flow_dur_sec=DATA_FLOW_DURATION_SEC,
                  data_pkt_size=DATA_PKT_SIZE,
                  prio_dscp_map=prio_dscp_map,
                  no_of_bg_streams=no_of_bg_streams)

    flows = testbed_config.flows
    all_flow_names = [flow.name for flow in flows]
    data_flow_names = [flow.name for flow in flows if PAUSE_FLOW_NAME not in flow.name]

    """ Run traffic """
    flow_stats, switch_flow_stats, _ = run_traffic(duthost=egress_duthost,
                                                   api=api,
                                                   config=testbed_config,
                                                   data_flow_names=data_flow_names,
                                                   all_flow_names=all_flow_names,
                                                   exp_dur_sec=DATA_FLOW_DURATION_SEC + DATA_FLOW_DELAY_SEC,
                                                   snappi_extra_params=snappi_extra_params)

    dut_tx_port = rx_port['peer_port']
    ingress_dut1 = tx_port[0]['duthost']
    ingress_dut2 = tx_port[1]['duthost']
    ingress_port1 = tx_port[0]['peer_port']
    ingress_port2 = tx_port[1]['peer_port']
    # Fetch relevant statistics
    pkt_drop = get_interface_stats(egress_duthost, dut_tx_port)[egress_duthost.hostname][dut_tx_port]['tx_drp']
    rx_pkts_1 = get_interface_stats(ingress_dut1, ingress_port1)[ingress_dut1.hostname][ingress_port1]['rx_ok']
    rx_pkts_2 = get_interface_stats(ingress_dut2, ingress_port2)[ingress_dut2.hostname][ingress_port2]['rx_ok']
    # Calculate the total received packets
    total_rx_pkts = rx_pkts_1 + rx_pkts_2
    # Calculate the drop percentage
    drop_percentage = 100 * pkt_drop / total_rx_pkts
    pytest_assert(round(drop_percentage) == 0, 'FAIL: There should be no packet drops in ingress dut counters')

    """ Verify Results """
    verify_m2o_oversubscribe_lossless_result(flow_stats,
                                             tx_port,
                                             rx_port)


def __gen_traffic(testbed_config,
                  port_config_list,
                  rx_port_id_list,
                  tx_port_id_list,
                  pause_flow_name,
                  pause_prio_list,
                  test_flow_name,
                  test_flow_prio_list,
                  test_flow_rate_percent,
                  bg_flow_name,
                  bg_flow_prio_list,
                  bg_flow_rate_percent,
                  data_flow_dur_sec,
                  data_pkt_size,
                  prio_dscp_map,
                  no_of_bg_streams):
    """
    Generate configurations of flows under all to all traffic pattern, including
    test flows, background flows and pause storm. Test flows and background flows
    are also known as data flows.

    Args:
        testbed_config (obj): testbed L1/L2/L3 configuration
        port_config_list (list): list of port configuration
        port_id (int): ID of DUT port to test.
        pause_flow_name (str): name of pause storm
        pause_prio_list (list): priorities to pause for PFC frames
        test_flow_name (str): name prefix of test flows
        test_prio_list (list): priorities of test flows
        test_flow_rate_percent (int): rate percentage for each test flow
        bg_flow_name (str): name prefix of background flows
        bg_prio_list (list): priorities of background flows
        bg_flow_rate_percent (int): rate percentage for each background flow
        data_flow_dur_sec (int): duration of data flows in second
        pfc_storm_dur_sec (float): duration of the pause storm in second
        data_pkt_size (int): packet size of data flows in byte
        prio_dscp_map (dict): Priority vs. DSCP map (key = priority).

    Returns:
        N/A
    """
    __gen_data_flows(testbed_config=testbed_config,
                     port_config_list=port_config_list,
                     src_port_id_list=tx_port_id_list,
                     dst_port_id_list=rx_port_id_list,
                     flow_name_prefix=TEST_FLOW_NAME,
                     flow_prio_list=test_flow_prio_list,
                     flow_rate_percent=test_flow_rate_percent,
                     flow_dur_sec=data_flow_dur_sec,
                     data_pkt_size=data_pkt_size,
                     prio_dscp_map=prio_dscp_map,
                     no_of_streams=1)

    __gen_data_flows(testbed_config=testbed_config,
                     port_config_list=port_config_list,
                     src_port_id_list=tx_port_id_list,
                     dst_port_id_list=rx_port_id_list,
                     flow_name_prefix=BG_FLOW_NAME,
                     flow_prio_list=bg_flow_prio_list,
                     flow_rate_percent=bg_flow_rate_percent,
                     flow_dur_sec=data_flow_dur_sec,
                     data_pkt_size=data_pkt_size,
                     prio_dscp_map=prio_dscp_map,
                     no_of_streams=no_of_bg_streams)


def __gen_data_flows(testbed_config,
                     port_config_list,
                     src_port_id_list,
                     dst_port_id_list,
                     flow_name_prefix,
                     flow_prio_list,
                     flow_rate_percent,
                     flow_dur_sec,
                     data_pkt_size,
                     prio_dscp_map,
                     no_of_streams=1):
    """
    Generate the configuration for data flows

    Args:
        testbed_config (obj): testbed L1/L2/L3 configuration
        port_config_list (list): list of port configuration
        src_port_id_list (list): IDs of source ports
        dst_port_id_list (list): IDs of destination ports
        flow_name_prefix (str): prefix of flows' names
        flow_prio_list (list): priorities of data flows
        flow_rate_percent (int): rate percentage for each flow
        flow_dur_sec (int): duration of each flow in second
        data_pkt_size (int): packet size of data flows in byte
        prio_dscp_map (dict): Priority vs. DSCP map (key = priority).

    Returns:
        N/A
    """
    for src_port_id in src_port_id_list:
        for dst_port_id in dst_port_id_list:
            if src_port_id == dst_port_id:
                continue
            __gen_data_flow(testbed_config=testbed_config,
                            port_config_list=port_config_list,
                            src_port_id=src_port_id,
                            dst_port_id=dst_port_id,
                            flow_name_prefix=flow_name_prefix,
                            flow_prio=flow_prio_list,
                            flow_rate_percent=flow_rate_percent,
                            flow_dur_sec=flow_dur_sec,
                            data_pkt_size=data_pkt_size,
                            prio_dscp_map=prio_dscp_map,
                            no_of_streams=no_of_streams)


def __gen_data_flow(testbed_config,
                    port_config_list,
                    src_port_id,
                    dst_port_id,
                    flow_name_prefix,
                    flow_prio,
                    flow_rate_percent,
                    flow_dur_sec,
                    data_pkt_size,
                    prio_dscp_map,
                    no_of_streams):
    """
    Generate the configuration for a data flow

    Args:
        testbed_config (obj): testbed L1/L2/L3 configuration
        port_config_list (list): list of port configuration
        src_port_id (int): ID of the source port
        dst_port_id (int): ID of destination port
        flow_name_prefix (str): prefix of flow' name
        flow_prio_list (list): priorities of the flow
        flow_rate_percent (int): rate percentage for the flow
        flow_dur_sec (int): duration of the flow in second
        data_pkt_size (int): packet size of the flow in byte
        prio_dscp_map (dict): Priority vs. DSCP map (key = priority).

    Returns:
        N/A
    """
    tx_port_config = next((x for x in port_config_list if x.id == src_port_id), None)
    rx_port_config = next((x for x in port_config_list if x.id == dst_port_id), None)
    tx_mac = tx_port_config.mac
    if tx_port_config.gateway == rx_port_config.gateway and tx_port_config.prefix_len == rx_port_config.prefix_len:
        rx_mac = rx_port_config.mac
    else:
        rx_mac = tx_port_config.gateway_mac

    flow = testbed_config.flows.flow(name='{} {} -> {}'.format(flow_name_prefix, src_port_id, dst_port_id))[-1]
    flow.tx_rx.port.tx_name = testbed_config.ports[src_port_id].name
    flow.tx_rx.port.rx_name = testbed_config.ports[dst_port_id].name
    eth, ipv4, udp = flow.packet.ethernet().ipv4().udp()

    eth.src.value = tx_mac
    eth.dst.value = rx_mac
    flow.duration.fixed_seconds.delay.nanoseconds = int(sec_to_nanosec(DATA_FLOW_DELAY_SEC))
    if pfcQueueGroupSize == 8:
        if 'Background Flow' in flow.name:
            eth.pfc_queue.value = 1
        elif 'Test Flow 1 -> 0' in flow.name:
            eth.pfc_queue.value = flow_prio[0]
        elif 'Test Flow 2 -> 0' in flow.name:
            eth.pfc_queue.value = flow_prio[1]
    else:
        if 'Background Flow' in flow.name:
            eth.pfc_queue.value = pfcQueueValueDict[1]
        elif 'Test Flow 1 -> 0' in flow.name:
            eth.pfc_queue.value = pfcQueueValueDict[flow_prio[0]]
        elif 'Test Flow 2 -> 0' in flow.name:
            eth.pfc_queue.value = pfcQueueValueDict[flow_prio[1]]

    global UDP_PORT_START
    src_port = UDP_PORT_START
    UDP_PORT_START += no_of_streams
    udp.src_port.increment.start = src_port
    udp.src_port.increment.step = 1
    udp.src_port.increment.count = no_of_streams

    ipv4.src.value = tx_port_config.ip
    ipv4.dst.value = gen_data_flow_dest_ip(rx_port_config.ip)
    ipv4.priority.choice = ipv4.priority.DSCP

    flow_prio_dscp_list = []
    if 'Background Flow 1 -> 0' in flow.name:
        ipv4.priority.dscp.phb.values = [
            ipv4.priority.dscp.phb.CS1,
        ]
    elif 'Background Flow 2 -> 0' in flow.name:
        ipv4.priority.dscp.phb.values = [
            ipv4.priority.dscp.phb.AF11,
        ]
        ipv4.priority.dscp.phb.values = [
            60, 61, 62, 63, 24, 25, 27, 21, 23, 29,
            0, 2, 6, 59, 11, 13, 15, 58, 17, 16, 19, 54, 57,
            56, 51, 50, 53, 52, 59, 49, 47, 44, 45, 42, 43, 40, 41
        ]
    elif 'Test Flow 1 -> 0' in flow.name:
        for fp in flow_prio:
            for val in prio_dscp_map[fp]:
                flow_prio_dscp_list.append(val)
        ipv4.priority.dscp.phb.values = [
            ipv4.priority.dscp.phb.DEFAULT,
        ]
        ipv4.priority.dscp.phb.values = prio_dscp_map[flow_prio[0]]
    elif 'Test Flow 2 -> 0' in flow.name:
        for fp in flow_prio:
            for val in prio_dscp_map[fp]:
                flow_prio_dscp_list.append(val)
        ipv4.priority.dscp.phb.values = [
            ipv4.priority.dscp.phb.AF11,
        ]
        ipv4.priority.dscp.phb.values = prio_dscp_map[flow_prio[1]]
    else:
        pass

    ipv4.priority.dscp.ecn.value = ipv4.priority.dscp.ecn.CAPABLE_TRANSPORT_1
    flow.size.fixed = data_pkt_size
    flow.rate.percentage = flow_rate_percent
    flow.duration.fixed_seconds.seconds = flow_dur_sec
    flow.metrics.enable = True
    flow.metrics.loss = True


def verify_m2o_oversubscribe_lossless_result(rows,
                                             tx_port,
                                             rx_port):
    """
    Verifies the required loss % from the Traffic Items Statistics

    Args:
        rows (list): Traffic Item Statistics from snappi config
        tx_port (list): Ingress Ports
        rx_port : Egress Port
    Returns:
        N/A
    """
    for row in rows:
        if 'Test Flow 1 -> 0' in row.name:
            pytest_assert(int(row.loss) == 0, "{} must have 0% loss".format(row.name))
        elif 'Test Flow 2 -> 0' in row.name:
            pytest_assert(int(row.loss) == 0, "{} must have 0% loss ".format(row.name))
        elif 'Background Flow 1 -> 0' in row.name:
            pytest_assert(int(row.loss) == 0, "{} must have 0% loss ".format(row.name))
        elif 'Background Flow 2 -> 0' in row.name:
            pytest_assert(int(row.loss) == 0, "{} must have 0% loss ".format(row.name))<|MERGE_RESOLUTION|>--- conflicted
+++ resolved
@@ -15,11 +15,8 @@
 from tests.common.snappi_tests.traffic_generation import setup_base_traffic_config, \
      run_traffic                                         # noqa: F401
 from tests.common.snappi_tests.variables import pfcQueueGroupSize, pfcQueueValueDict
-<<<<<<< HEAD
 from tests.snappi_tests.files.helper import get_number_of_streams
-=======
 from tests.common.snappi_tests.snappi_fixtures import gen_data_flow_dest_ip
->>>>>>> 3dc7678d
 logger = logging.getLogger(__name__)
 
 PAUSE_FLOW_NAME = 'Pause Storm'
