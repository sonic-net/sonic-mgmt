--- conflicted
+++ resolved
@@ -12,11 +12,8 @@
 from tests.common.snappi_tests.snappi_helpers import wait_for_arp                                 # noqa: F401
 from tests.common.snappi_tests.snappi_test_params import SnappiTestParams
 from tests.common.snappi_tests.variables import pfcQueueGroupSize, pfcQueueValueDict
-<<<<<<< HEAD
 from tests.snappi_tests.files.helper import get_number_of_streams
-=======
 from tests.common.snappi_tests.snappi_fixtures import gen_data_flow_dest_ip
->>>>>>> 3dc7678d
 
 logger = logging.getLogger(__name__)
 
