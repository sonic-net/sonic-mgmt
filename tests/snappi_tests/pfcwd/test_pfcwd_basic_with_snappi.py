--- conflicted
+++ resolved
@@ -58,13 +58,9 @@
                                           duthosts,
                                           lossless_prio_list,    # noqa: F811
                                           tbinfo,                # noqa: F811
-<<<<<<< HEAD
                                           prio_dscp_map,         # noqa F811
                                           tgen_port_info,        # noqa: F811
-=======
-                                          prio_dscp_map,         # noqa: F811
                                           setup_ports_and_dut,   # noqa: F811
->>>>>>> 758176d7
                                           trigger_pfcwd,         # noqa: F811
                                           ):
     """
@@ -109,13 +105,9 @@
                                          duthosts,
                                          lossless_prio_list,    # noqa: F811
                                          tbinfo,      # noqa: F811
-<<<<<<< HEAD
                                          prio_dscp_map,             # noqa F811
                                          tgen_port_info,       # noqa: F811
-=======
-                                         prio_dscp_map,             # noqa: F811
                                          setup_ports_and_dut,       # noqa: F811
->>>>>>> 758176d7
                                          trigger_pfcwd):
     """
     Run PFC watchdog basic test on multiple lossless priorities
@@ -159,13 +151,9 @@
                                                  duthosts,
                                                  enum_dut_lossless_prio_with_completeness_level,   # noqa: F811
                                                  get_snappi_ports,   # noqa: F811
-<<<<<<< HEAD
                                                  prio_dscp_map,             # noqa F811
                                                  tgen_port_info,    # noqa: F811
-=======
-                                                 prio_dscp_map,             # noqa: F811
                                                  setup_ports_and_dut,    # noqa: F811
->>>>>>> 758176d7
                                                  reboot_duts,               # noqa: F811
                                                  trigger_pfcwd):
     """
@@ -212,13 +200,9 @@
                                                 localhost,
                                                 lossless_prio_list,         # noqa: F811
                                                 tbinfo,      # noqa: F811
-<<<<<<< HEAD
                                                 prio_dscp_map,              # noqa F811
-                                                tgen_port_info,        # noqa: F811
-=======
-                                                prio_dscp_map,              # noqa: F811
+                                                tgen_port_info,        # noqa: F811             # noqa: F811
                                                 setup_ports_and_dut,        # noqa: F811
->>>>>>> 758176d7
                                                 reboot_duts,                # noqa: F811
                                                 trigger_pfcwd):
     """
