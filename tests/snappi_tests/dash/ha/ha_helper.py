--- conflicted
+++ resolved
@@ -12,13 +12,6 @@
 logger = logging.getLogger(__name__)
 
 
-<<<<<<< HEAD
-
-def run_ha_test(duthost, localhost, ha_test_case, config_snappi_ixl):
-
-    test_type_dict = config_snappi_ixl['test_type_dict']
-    connection_dict = config_snappi_ixl['connection_dict']
-=======
 def run_ha_test(duthost, tbinfo, ha_test_case, config_snappi_l47):
 
     test_type_dict = config_snappi_l47['test_type_dict']
@@ -27,41 +20,22 @@
 
     nw_config = NetworkConfigSettings()
     nw_config.set_mac_addresses(tbinfo['l47_tg_clientmac'], tbinfo['l47_tg_servermac'], tbinfo['dut_mac'])
->>>>>>> 50d4e817
-
 
     # Configure SmartSwitch
-<<<<<<< HEAD
-    #duthost_ha_config(duthost, ha_test_case)
-
-    api = config_snappi_ixl['api']
-    config = config_snappi_ixl['config']
-    initial_cps_value = config_snappi_ixl['initial_cps_value']
-
-    # Configure IxLoad traffic
-    import pdb; pdb.set_trace()
-
-    #ha_switchTraffic(duthost, ha_test_case)
-=======
     duthost_ha_config(duthost, nw_config, ha_test_case)
 
     # Configure IxLoad traffic
     api, config, initial_cps_value = ha_main(ports_list, connection_dict, nw_config, test_type_dict['cps'],
                                              test_type_dict['test_filename'], test_type_dict['initial_cps_obj'])
->>>>>>> 50d4e817
 
     # Traffic Starts
     if ha_test_case == 'cps':
         api = run_cps_search(api, initial_cps_value)
-<<<<<<< HEAD
-        # cs.app.state = 'stop' #cs.app.state.START
-        # api.set_control_state(cs)
+        logger.info("Test Ending")
     elif ha_test_case == 'plannedswitchover':
         api = run_plannedswitchover(api, duthost, ha_test_case, initial_cps_value)
 
     logger.info("Test case {} Ending".format(ha_test_case))
-=======
-        logger.info("Test Ending")
 
     return
 
@@ -420,7 +394,6 @@
     except Exception as e:
         # Handle any exception
         logger.info(f"An error occurred: {e}")
->>>>>>> 50d4e817
 
     return
 
@@ -549,19 +522,18 @@
 
 def run_plannedswitchover(api, duthost, ha_test_case, initial_cps_value):
 
-    import pdb; pdb.set_trace()
     test_value = initial_cps_value
     activityList_url = "ixload/test/activeTest/communityList/0/activityList/0"
-    releaseConfig_url = "ixload/test/operations/abortAndReleaseConfigWaitFinish"
-    testRuns = []
+    releaseConfig_url = "ixload/test/operations/abortAndReleaseConfigWaitFinish"  # noqa F841
+    testRuns = []  # noqa F841
     test_iteration = 1
 
     logger.info(
         "----Test Iteration %d------------------------------------------------------------------"
         % test_iteration)
-    old_value = test_value
+    old_value = test_value  # noqa F841
     logger.info("Testing CPS Objective = %d" % test_value)
-    cps_objective_value = test_value
+    cps_objective_value = test_value  # noqa F841
     activityList_json = {
         'constraintType': 'ConnectionRateConstraint',
         'constraintValue': test_value,
@@ -620,9 +592,8 @@
         tmp = re.findall(r"value: '(\d+)'", str((stat)))
         client_stat_values += tmp
         client_stat_values = [int(item) for item in client_stat_values]
-    cps_max = max(client_stat_values)
-
-<<<<<<< HEAD
+    cps_max = max(client_stat_values)  # noqa F841
+
     # Moves traffic to DPU2
     ha_switch_config = (
         "vtysh "
@@ -635,7 +606,6 @@
     duthost.shell(ha_switch_config)
 
     # Sets traffic back to DPU0
-    pdb.set_trace()
     ha_switch_config = (
         "vtysh "
         "-c 'configure' "
@@ -646,10 +616,27 @@
     logger.info("HA switch shell 4")
     duthost.shell(ha_switch_config)
 
-    pdb.set_trace()
-
-    return
-=======
+    return
+
+
+"""
+def test_saveAs(api, test_filename):
+
+    saveAs_operation = 'ixload/test/operations/saveAs'
+    #url = "{}/{}".format(base_url, saveAs_operation)
+    paramDict = {
+        'fullPath': "C:\\automation\\{}.rxf".format(test_filename),
+        'overWrite': True
+    }
+
+    #response = requests.post(url, data=json.dumps(paramDict), headers=headers)
+    try:
+        # Code that may raise an exception
+        res = api.ixload_configure("post", saveAs_operation, paramDict)
+    except Exception as e:
+        # Handle any exception
+        logger.info(f"An error occurred: {e}")
+
     return
 """
 
@@ -942,5 +929,4 @@
     main_finish_time = time.time()
     logger.info("Ixload configuration app finished in {}".format(main_finish_time - main_start_time))
 
-    return api, config, initial_cps_value
->>>>>>> 50d4e817
+    return api, config, initial_cps_value