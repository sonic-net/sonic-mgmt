--- conflicted
+++ resolved
@@ -400,13 +400,6 @@
 
 def gen_specific_neigh_file(dst_ips, dst_ports, render_file, ptfhost):
     dst_ports = [str(port) for port_list in dst_ports for port in port_list]
-<<<<<<< HEAD
-    tmp_file = tempfile.NamedTemporaryFile('w')
-    for ip in dst_ips:
-        tmp_file.write('{} [{}]\n'.format(ip, ' '.join(dst_ports)))
-    tmp_file.flush()
-    ptfhost.copy(src=tmp_file.name, dest=render_file)
-=======
 
     # Use NamedTemporaryFile with text mode
     with tempfile.NamedTemporaryFile(mode='w+', encoding='utf-8', delete=False) as tmp_file:
@@ -420,7 +413,6 @@
 
     # Clean up the temporary file
     os.remove(tmp_filename)
->>>>>>> 2b20bcf6
 
 # For dualtor
 
