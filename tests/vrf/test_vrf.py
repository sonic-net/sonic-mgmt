--- conflicted
+++ resolved
@@ -720,8 +720,6 @@
     c_vars = {}
 
     @pytest.fixture(scope="class", autouse=True)
-<<<<<<< HEAD
-=======
     def is_redirect_supported(self, duthosts, rand_one_dut_hostname):
         """
         Check if switch supports acl redirect_action, if not then skip test cases
@@ -732,7 +730,6 @@
             pytest.skip("Switch does not support ACL REDIRECT_ACTION, supported actions {}".format(acl_stage_cap))
 
     @pytest.fixture(scope="class", autouse=True)
->>>>>>> 1307ca3a
     def setup_acl_redirect(self, duthosts, rand_one_dut_hostname, cfg_facts, tbinfo):
         duthost = duthosts[rand_one_dut_hostname]
         # -------- Setup ----------
