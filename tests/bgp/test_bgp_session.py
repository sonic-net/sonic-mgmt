--- conflicted
+++ resolved
@@ -40,16 +40,7 @@
     duthost = duthosts[rand_one_dut_hostname]
 
     config_facts = duthost.config_facts(host=duthost.hostname, source="running")['ansible_facts']
-<<<<<<< HEAD
     bgp_neighbors = get_bgp_neighbors_from_config_facts(duthost, config_facts, vrf_name=vrfname)
-=======
-    # If frr_mgmt_framework_config is set to true, expect vrf name in the config facts
-    if check_frr_mgmt_framework_config(duthost):
-        bgp_neighbors = config_facts.get('BGP_NEIGHBOR', {})
-        bgp_neighbors = bgp_neighbors[vrfname]
-    else:
-        bgp_neighbors = config_facts.get('BGP_NEIGHBOR', {})
->>>>>>> 863dea35
     portchannels = config_facts.get('PORTCHANNEL_MEMBER', {})
     dev_nbrs = config_facts.get('DEVICE_NEIGHBOR', {})
     bgp_neighbor = list(bgp_neighbors.keys())[0]
@@ -108,18 +99,11 @@
     # If frr_mgmt_framework_config is set to true, expect vrf name in the config facts
     for ip, details in bgp_neighbors.items():
         logger.debug(ip)
-<<<<<<< HEAD
         if duthost.get_frr_mgmt_framework_config():
             get_ip = f"('{vrfname}', '{ip}')"
         else:
             get_ip = ip
 
-=======
-        if check_frr_mgmt_framework_config(duthost):
-            get_ip = f"({vrfname}, '{ip}')"
-        else:
-            get_ip = ip
->>>>>>> 863dea35
         logger.debug(neighbor_ip_to_interfaces)
         logger.debug(neighbor_ip_to_interfaces[get_ip])
         if get_ip in neighbor_ip_to_interfaces:
