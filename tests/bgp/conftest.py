--- conflicted
+++ resolved
@@ -256,11 +256,6 @@
                 if not first_neighbor_port:
                     first_neighbor_port = conn["neighbor_intf"]
                 # NOTE: this enables the standby ToR to passively learn
-<<<<<<< HEAD
-                # all the neighbors configured on the ptf interfaces
-                ptfhost.shell(
-                    "arping %s -S %s -C 5" % (vlan_intf_addr, conn["neighbor_addr"].split("/")[0]),
-=======
                 # all the neighbors configured on the ptf interfaces.
                 # As the ptf is a multihomed environment, the packets to the
                 # vlan gateway will always egress the first ptf port that has
@@ -270,7 +265,6 @@
                     "arping %s -S %s -i %s -C 5" % (
                         vlan_intf_addr, conn["neighbor_addr"].split("/")[0], first_neighbor_port
                     ),
->>>>>>> cb833aa9
                     module_ignore_errors=True
                 )
 
