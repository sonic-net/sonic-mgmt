--- conflicted
+++ resolved
@@ -247,11 +247,7 @@
 
         vm_route = nbrhosts[node]['host'].get_route(route.prefix)
         vm_route['failed'] = False
-<<<<<<< HEAD
-=======
         vm_route['message'] = 'Checking route {} on {} passed'.format(str(route), node)
-        vm_route['tor_route'] = vm_route
->>>>>>> e96abc95
         if accepted:
             if route.prefix not in vm_route['vrfs']['default']['bgpRouteEntries'].keys():
                 vm_route['failed'] = True
