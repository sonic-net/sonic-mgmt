--- conflicted
+++ resolved
@@ -1118,60 +1118,9 @@
     orig_v4_routes, orig_v6_routes = dict(), dict()
     try:
         # Get all routes on neighbors before doing reboot
-<<<<<<< HEAD
-        orig_v4_routes = parse_routes_on_neighbors(duthost, nbrhosts, 4)
-        orig_v6_routes = parse_routes_on_neighbors(duthost, nbrhosts, 6)
-
-        # Reboot dut and wait for startup_tsa_tsb service to start
-        logger.info("Cold reboot on node: %s", duthost.hostname)
-        reboot(duthost, localhost, wait=240)
-
-        logger.info('Cold reboot finished on {}'.format(duthost.hostname))
-        dut_uptime = duthost.get_up_time()
-        logger.info('DUT {} up since {}'.format(duthost.hostname, dut_uptime))
-
-        # Ensure startup_tsa_tsb service is running after dut reboot
-        pytest_assert(wait_until(60, 5, 0, get_tsa_tsb_service_status, duthost, 'running'),
-                      "startup_tsa_tsb service is not started after reboot")
-
-        # Ensure startup_tsa_tsb service started on expected time since dut rebooted
-        dut_uptime = duthost.get_up_time()
-        logging.info('DUT {} up since {}'.format(duthost.hostname, dut_uptime))
-        service_uptime = get_tsa_tsb_service_uptime(duthost)
-        time_diff = (service_uptime - dut_uptime).total_seconds()
-        pytest_assert(int(time_diff) < 160,
-                      "startup_tsa_tsb service started much later than the expected time after dut reboot")
-
-        # Verify DUT is in maintenance state.
-        pytest_assert(TS_MAINTENANCE == get_traffic_shift_state(duthost),
-                      "DUT is not in maintenance state when startup_tsa_tsb service is running")
-
-        # Issue TSB on DUT
-        duthost.shell("TSB")
-        duthost.shell('sudo config save -y')
-
-        # Verify DUT comes back to normal state after TSB.
-        pytest_assert(TS_NORMAL == get_traffic_shift_state(duthost), "DUT is not in normal state")
-
-        # Ensure startup_tsa_tsb service is in inactive state after user-initiated TSB
-        pytest_assert(wait_until(60, 5, 10, get_tsa_tsb_service_status, duthost, 'inactive'),
-                      "startup_tsa_tsb service is not in inactive state after user init TSB")
-
-        # Make sure DUT continues to be in good state after TSB
-        duthost.wait_critical_services_fully_started(wait=2)
-
-        crit_process_check = wait_until(600, 20, 0, _all_critical_processes_healthy, duthost)
-        int_status_result = wait_until(1200, 20, 0, check_interface_status_of_up_ports, duthost)
-
-        # verify bgp sessions are established
-        pytest_assert(
-            wait_until(300, 10, 0, duthost.check_bgp_session_state_all_asics, up_bgp_neighbors, "established"),
-            "All BGP sessions are not up, no point in continuing the test")
-=======
         for linecard in duthosts.frontend_nodes:
             orig_v4_routes[linecard] = parse_routes_on_neighbors(linecard, dut_nbrhosts[linecard], 4)
             orig_v6_routes[linecard] = parse_routes_on_neighbors(linecard, dut_nbrhosts[linecard], 6)
->>>>>>> 159cb1ce
 
         def reboot_and_verify(lc):
             # Reboot dut and wait for startup_tsa_tsb service to start
@@ -1215,8 +1164,7 @@
                           "startup_tsa_tsb service is not in inactive state after user init TSB")
 
             # Make sure DUT continues to be in good state after TSB
-            assert wait_until(300, 20, 2, lc.critical_services_fully_started), \
-                "Not all critical services are fully started on {}".format(lc.hostname)
+            lc.wait_critical_services_fully_started(wait=2)
             crit_process_check_res = wait_until(600, 20, 0, _all_critical_processes_healthy, lc)
             int_status_check_res = wait_until(1200, 20, 0, check_interface_status_of_up_ports, lc)
             with lock:
@@ -1473,10 +1421,6 @@
             pytest_assert(wait_until(60, 5, 0, get_tsa_tsb_service_status, lc, 'running'),
                           "startup_tsa_tsb service is not started after reboot")
 
-<<<<<<< HEAD
-        logging.info("Wait until all critical services are fully started")
-        duthost.wait_critical_services_fully_started(wait=2)
-=======
             # Ensure startup_tsa_tsb service started on expected time since dut rebooted
             dut_uptime = lc.get_up_time()
             logging.info('DUT {} up since {}'.format(lc.hostname, dut_uptime))
@@ -1484,11 +1428,9 @@
             time_diff = (service_uptime - dut_uptime).total_seconds()
             pytest_assert(int(time_diff) < 300,
                           "startup_tsa_tsb service started much later than the expected time after dut reboot")
->>>>>>> 159cb1ce
 
             logging.info("Wait until all critical services are fully started")
-            pytest_assert(wait_until(300, 20, 2, lc.critical_services_fully_started)), \
-                "Not all critical services are fully started on {}".format(lc.hostname)
+            lc.wait_critical_services_fully_started(wait=2)
 
             logging.info("Wait until all critical processes are fully started")
             crit_process_check_res = wait_until(600, 20, 0, _all_critical_processes_healthy, lc)
