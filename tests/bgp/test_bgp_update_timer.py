"""Check how fast FRR or QUAGGA will send updates to neighbors."""
import contextlib
import ipaddress
import logging
import pytest
import tempfile
import time

from scapy.all import sniff, IP
from scapy.contrib import bgp
from tests.common.helpers.bgp import BGPNeighbor
from tests.common.utilities import wait_until

from tests.common.helpers.assertions import pytest_assert
from tests.common.dualtor.mux_simulator_control import mux_server_url
from tests.common.dualtor.mux_simulator_control import toggle_all_simulator_ports_to_rand_selected_tor_m
from tests.common.helpers.constants import DEFAULT_NAMESPACE

pytestmark = [
    pytest.mark.topology("any"),
]

PEER_COUNT = 2
BGP_LOG_TMPL = "/tmp/bgp%d.pcap"
ANNOUNCED_SUBNETS = [
    "10.10.100.0/27",
    "10.10.100.32/27",
    "10.10.100.64/27",
    "10.10.100.96/27",
    "10.10.100.128/27"
]
NEIGHBOR_ASN0 = 61000
NEIGHBOR_ASN1 = 61001
NEIGHBOR_PORT0 = 11000
NEIGHBOR_PORT1 = 11001
WAIT_TIMEOUT = 120
<<<<<<< HEAD
TCPDUMP_WAIT_TIMEOUT = 20


def is_tcpdump_running(duthost, cmd):
    check_cmd = "ps u -C tcpdump | grep '%s'" % cmd
    if cmd in duthost.shell(check_cmd)['stdout']:
        return True
    return False
=======
>>>>>>> eec42ba0


@contextlib.contextmanager
def log_bgp_updates(duthost, iface, save_path, ns):
    """Capture bgp packets to file."""
    if iface == "any":
        # Scapy doesn't support LINUX_SLL2 (Linux cooked v2), and tcpdump on Bullseye
        # defaults to writing in that format when listening on any interface. Therefore,
        # have it use LINUX_SLL (Linux cooked) instead.
        start_pcap = "tcpdump -y LINUX_SLL -i %s -w %s port 179" % (iface, save_path)
    else:
        start_pcap = "tcpdump -i %s -w %s port 179" % (iface, save_path)
    # for multi-asic dut, add 'ip netns exec asicx' to the beggining of tcpdump cmd 
    stop_pcap = "sudo pkill -f '%s%s'" % (duthost.asic_instance_from_namespace(ns).ns_arg, start_pcap)
    start_pcap_cmd = "nohup {}{} &".format(duthost.asic_instance_from_namespace(ns).ns_arg, start_pcap)
    duthost.shell(start_pcap_cmd)
    # wait until tcpdump process created
    if not wait_until(WAIT_TIMEOUT, 5, 1, lambda: is_tcpdump_running(duthost, start_pcap),):
        pytest.fail("Could not start tcpdump")
    # sleep and wait for tcpdump ready to sniff packets
    time.sleep(TCPDUMP_WAIT_TIMEOUT)

    try:
        yield
    finally:
        duthost.shell(stop_pcap, module_ignore_errors=True)


@pytest.fixture
def is_quagga(duthosts, enum_rand_one_per_hwsku_frontend_hostname):
    """Return True if current bgp is using Quagga."""
    duthost = duthosts[enum_rand_one_per_hwsku_frontend_hostname]
    show_res = duthost.asic_instance().run_vtysh("-c 'show version'")
    return "Quagga" in show_res["stdout"]


@pytest.fixture
def is_dualtor(tbinfo):
    return "dualtor" in tbinfo["topo"]["name"]


@pytest.fixture
def common_setup_teardown(duthosts, enum_rand_one_per_hwsku_frontend_hostname, is_dualtor, is_quagga, ptfhost, setup_interfaces, tbinfo):
    duthost = duthosts[enum_rand_one_per_hwsku_frontend_hostname]
    mg_facts = duthost.get_extended_minigraph_facts(tbinfo)
    conn0, conn1 = setup_interfaces
    conn0_ns = DEFAULT_NAMESPACE if "namespace" not in conn0.keys() else conn0["namespace"]
    conn1_ns = DEFAULT_NAMESPACE if "namespace" not in conn1.keys() else conn1["namespace"]
    pytest_assert(conn0_ns == conn1_ns, "Test fail for conn0 on {} and conn1 on {} started on different asics!".format(conn0_ns, conn1_ns))

    dut_asn = mg_facts["minigraph_bgp_asn"]

    dut_type = ''
    for k, v in mg_facts['minigraph_devices'].iteritems():
        if k == duthost.hostname:
            dut_type = v['type']

    if 'ToRRouter' in dut_type:
        neigh_type = 'LeafRouter'
    else:
        neigh_type = 'ToRRouter'

    bgp_neighbors = (
        BGPNeighbor(
            duthost,
            ptfhost,
            "pseudoswitch0",
            conn0["neighbor_addr"].split("/")[0],
            NEIGHBOR_ASN0,
            conn0["local_addr"].split("/")[0],
            dut_asn,
            NEIGHBOR_PORT0,
            neigh_type,
            conn0_ns,
            is_multihop=is_quagga or is_dualtor,
            is_passive=False
        ),
        BGPNeighbor(
            duthost,
            ptfhost,
            "pseudoswitch1",
            conn1["neighbor_addr"].split("/")[0],
            NEIGHBOR_ASN1,
            conn1["local_addr"].split("/")[0],
            dut_asn,
            NEIGHBOR_PORT1,
            neigh_type,
            conn1_ns,
            is_multihop=is_quagga or is_dualtor,
            is_passive=False
        )
    )

    return bgp_neighbors


@pytest.fixture
def constants(is_quagga, setup_interfaces):
    class _C(object):
        """Dummy class to save test constants."""
        pass

    _constants = _C()
    if is_quagga:
        _constants.sleep_interval = 40
        _constants.update_interval_threshold = 20
    else:
        _constants.sleep_interval = 5
        _constants.update_interval_threshold = 1

    conn0 = setup_interfaces[0]
    _constants.routes = []
    for subnet in ANNOUNCED_SUBNETS:
        _constants.routes.append(
            {"prefix": subnet, "nexthop": conn0["neighbor_addr"].split("/")[0]}
        )
    return _constants

def is_neighbor_sessions_established(duthost, neighbors):
    is_established = True

    # handle both multi-sic and single-asic
    bgp_facts = duthost.bgp_facts(num_npus=duthost.sonichost.num_asics())[
        "ansible_facts"
    ]
    for neighbor in neighbors:
        is_established &= (
            neighbor.ip in bgp_facts["bgp_neighbors"]
            and bgp_facts["bgp_neighbors"][neighbor.ip]["state"] == "established"
        )

    return is_established


def test_bgp_update_timer(common_setup_teardown, constants, duthosts, enum_rand_one_per_hwsku_frontend_hostname,
                          toggle_all_simulator_ports_to_rand_selected_tor_m):

    def bgp_update_packets(pcap_file):
        """Get bgp update packets from pcap file."""
        packets = sniff(
            offline=pcap_file,
            lfilter=lambda p: IP in p and bgp.BGPHeader in p and p[bgp.BGPHeader].type == 2
        )
        return packets

    def match_bgp_update(packet, src_ip, dst_ip, action, route):
        """Check if the bgp update packet matches."""
        if not (packet[IP].src == src_ip and packet[IP].dst == dst_ip):
            return False
        subnet = ipaddress.ip_network(route["prefix"].decode())

        # New scapy (version 2.4.5) uses a different way to represent and dissect BGP messages. Below logic is to
        # address the compatibility issue of scapy versions.
        if hasattr(bgp, 'BGPNLRI_IPv4'):
            _route = bgp.BGPNLRI_IPv4(prefix=str(subnet))
        else:
            _route = (subnet.prefixlen, str(subnet.network_address))
        bgp_fields = packet[bgp.BGPUpdate].fields
        if action == "announce":
            # New scapy (version 2.4.5) uses a different way to represent and dissect BGP messages. Below logic is to
            # address the compatibility issue of scapy versions.
            path_attr_valid = False
            if "tp_len" in bgp_fields:
                path_attr_valid = bgp_fields['tp_len'] > 0
            elif "path_attr_len" in bgp_fields:
                path_attr_valid = bgp_fields["path_attr_len"] > 0
            return path_attr_valid and _route in bgp_fields["nlri"]
        elif action == "withdraw":
            # New scapy (version 2.4.5) uses a different way to represent and dissect BGP messages. Below logic is to
            # address the compatibility issue of scapy versions.
            withdrawn_len_valid = False
            if "withdrawn_len" in bgp_fields:
                withdrawn_len_valid = bgp_fields["withdrawn_len"] > 0
            elif "withdrawn_routes_len" in bgp_fields:
                withdrawn_len_valid = bgp_fields["withdrawn_routes_len"] > 0

            # New scapy (version 2.4.5) uses a different way to represent and dissect BGP messages. Below logic is to
            # address the compatibility issue of scapy versions.
            withdrawn_route_valid = False
            if "withdrawn" in bgp_fields:
                withdrawn_route_valid = _route in bgp_fields["withdrawn"]
            elif "withdrawn_routes" in bgp_fields:
                withdrawn_route_valid = _route in bgp_fields["withdrawn_routes"]

            return withdrawn_len_valid and withdrawn_route_valid
        else:
            return False

    duthost = duthosts[enum_rand_one_per_hwsku_frontend_hostname]

    n0, n1 = common_setup_teardown
    try:
        n0.start_session()
        n1.start_session()

        # ensure new sessions are ready
        if not wait_until(
            WAIT_TIMEOUT,
            5,
            20,
            lambda: is_neighbor_sessions_established(duthost, (n0, n1)),
        ):
            pytest.fail("Could not establish bgp sessions")

        # ensure new sessions are ready
        # handle both multi-sic and single-asic
        bgp_facts = duthost.bgp_facts(num_npus=duthost.sonichost.num_asics())["ansible_facts"]
        assert n0.ip in bgp_facts["bgp_neighbors"]
        assert n1.ip in bgp_facts["bgp_neighbors"]

        announce_intervals = []
        withdraw_intervals = []
        for i, route in enumerate(constants.routes):
            bgp_pcap = BGP_LOG_TMPL % i
            with log_bgp_updates(duthost, "any", bgp_pcap, n0.namespace):
                n0.announce_route(route)
                time.sleep(constants.sleep_interval)
                n0.withdraw_route(route)
                time.sleep(constants.sleep_interval)

            with tempfile.NamedTemporaryFile() as tmp_pcap:
                duthost.fetch(src=bgp_pcap, dest=tmp_pcap.name, flat=True)
                bgp_updates = bgp_update_packets(tmp_pcap.name)

            announce_from_n0_to_dut = []
            announce_from_dut_to_n1 = []
            withdraw_from_n0_to_dut = []
            withdraw_from_dut_to_n1 = []
            for bgp_update in bgp_updates:
                if match_bgp_update(bgp_update, n0.ip, n0.peer_ip, "announce", route):
                    announce_from_n0_to_dut.append(bgp_update)
                    continue
                if match_bgp_update(bgp_update, n1.peer_ip, n1.ip, "announce", route):
                    announce_from_dut_to_n1.append(bgp_update)
                    continue
                if match_bgp_update(bgp_update, n0.ip, n0.peer_ip, "withdraw", route):
                    withdraw_from_n0_to_dut.append(bgp_update)
                    continue
                if match_bgp_update(bgp_update, n1.peer_ip, n1.ip, "withdraw", route):
                    withdraw_from_dut_to_n1.append(bgp_update)

            err_msg = "no bgp update %s route %s from %s to %s"
            no_update = False
            if not announce_from_n0_to_dut:
                err_msg %= ("announce", route, n0.ip, n0.peer_ip)
                no_update = True
            elif not announce_from_dut_to_n1:
                err_msg %= ("announce", route, n1.peer_ip, n1.ip)
                no_update = True
            elif not withdraw_from_n0_to_dut:
                err_msg %= ("withdraw", route, n0.ip, n0.peer_ip)
                no_update = True
            elif not withdraw_from_dut_to_n1:
                err_msg %= ("withdraw", route, n1.peer_ip, n1.ip)
                no_update = True
            if no_update:
                pytest.fail(err_msg)

            announce_intervals.append(
                announce_from_dut_to_n1[0].time - announce_from_n0_to_dut[0].time
            )
            withdraw_intervals.append(
                withdraw_from_dut_to_n1[0].time - withdraw_from_n0_to_dut[0].time
            )

        logging.debug("announce updates intervals: %s", announce_intervals)
        logging.debug("withdraw updates intervals: %s", withdraw_intervals)

        mi = (len(constants.routes) - 1) // 2
        announce_intervals.sort()
        withdraw_intervals.sort()
        err_msg = "%s updates interval exceeds threshold %d"
        if announce_intervals[mi] >= constants.update_interval_threshold:
            pytest.fail(err_msg % ("announce", constants.update_interval_threshold))
        if withdraw_intervals[mi] >= constants.update_interval_threshold:
            pytest.fail(err_msg % ("withdraw", constants.update_interval_threshold))

    finally:
        n0.stop_session()
        n1.stop_session()
        for route in constants.routes:
            duthost.shell("ip route flush %s" % route["prefix"])<|MERGE_RESOLUTION|>--- conflicted
+++ resolved
@@ -34,7 +34,6 @@
 NEIGHBOR_PORT0 = 11000
 NEIGHBOR_PORT1 = 11001
 WAIT_TIMEOUT = 120
-<<<<<<< HEAD
 TCPDUMP_WAIT_TIMEOUT = 20
 
 
@@ -43,8 +42,6 @@
     if cmd in duthost.shell(check_cmd)['stdout']:
         return True
     return False
-=======
->>>>>>> eec42ba0
 
 
 @contextlib.contextmanager
