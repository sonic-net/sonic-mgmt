--- conflicted
+++ resolved
@@ -112,7 +112,6 @@
     ptfhost.shell("ip route flush %s/%d" % (lo_addr, lo_addr_prefixlen))
     ptfhost.shell("ip route add %s/%d via %s" % (lo_addr, lo_addr_prefixlen, vlan_addr))
 
-<<<<<<< HEAD
     for ip in vlan_ips:
         duthost.command("ip route flush %s/32" % ip.ip)
         # The ping here is workaround for known issue:
@@ -124,11 +123,9 @@
         duthost.command("ip route add %s/32 dev %s" % (ip.ip, mg_facts['minigraph_vlan_interfaces'][0]['attachto']))
 
 
-=======
     logging.info("setup ip/routes in ptf")
     for i in [0, 1, 2]:
         ptfhost.shell("ip -6 addr add %s dev eth%d:%d" % (nexthops_ipv6[i], vlan_ports[0], i))
->>>>>>> bb06740d
 
     logging.info("Start exabgp on ptf")
     for i in range(0, 3):
