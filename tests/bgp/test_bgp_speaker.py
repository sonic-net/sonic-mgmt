--- conflicted
+++ resolved
@@ -309,7 +309,6 @@
     ptfhost.copy(content=json.dumps(ptf_test_port_map), dest=PTF_TEST_PORT_MAP)
 
     logger.info("run ptf test")
-<<<<<<< HEAD
     expecte_packet_num = 3
     packet_size = 1518
     with RouteFlowCounterTestContext(is_route_flow_counter_supported, duthost, [prefix], {prefix : {'packets': expecte_packet_num, 'bytes': packet_size * expecte_packet_num}}):
@@ -317,8 +316,7 @@
                     "ptftests",
                     "fib_test.FibTest",
                     platform_dir="ptftests",
-                    params={"router_macs": [duthost.facts['router_mac']],
-                            "ptf_test_port_map": PTF_TEST_PORT_MAP,
+                    params={"ptf_test_port_map": PTF_TEST_PORT_MAP,
                             "fib_info_files": ["/root/bgp_speaker_route_%s.txt" % family],
                             "ipv4": ipv4,
                             "ipv6": ipv6,
@@ -326,21 +324,6 @@
                             "test_balancing": False},
                     log_file="/tmp/bgp_speaker_test.FibTest.log",
                     socket_recv_size=16384)
-=======
-
-    ptf_runner(ptfhost,
-                "ptftests",
-                "fib_test.FibTest",
-                platform_dir="ptftests",
-                params={"ptf_test_port_map": PTF_TEST_PORT_MAP,
-                        "fib_info_files": ["/root/bgp_speaker_route_%s.txt" % family],
-                        "ipv4": ipv4,
-                        "ipv6": ipv6,
-                        "testbed_mtu": mtu,
-                        "test_balancing": False},
-                log_file="/tmp/bgp_speaker_test.FibTest.log",
-                socket_recv_size=16384)
->>>>>>> 99ef5c30
 
     logger.info("Withdraw routes")
     withdraw_route(ptfip, lo_addr, prefix, nexthop_ips[1].ip, port_num[0])
