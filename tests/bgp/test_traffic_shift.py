import logging
import re

import ipaddr as ipaddress
import pytest

from bgp_helpers import parse_rib, get_routes_not_announced_to_bgpmon, remove_bgp_neighbors, restore_bgp_neighbors
from tests.common import config_reload
from tests.common.helpers.assertions import pytest_assert
from tests.common.helpers.constants import DEFAULT_ASIC_ID
from tests.common.helpers.parallel import parallel_run
from tests.common.platform.processes_utils import wait_critical_processes
from tests.common.utilities import wait_until

pytestmark = [
    pytest.mark.topology('t1', 't2')
]

logger = logging.getLogger(__name__)

TS_NORMAL = "System Mode: Normal"
TS_MAINTENANCE = "System Mode: Maintenance"
TS_INCONSISTENT = "System Mode: Not consistent"
TS_NO_NEIGHBORS = "System Mode: No external neighbors"


@pytest.fixture
def traffic_shift_community(duthost):
    community = duthost.shell('sonic-cfggen -y /etc/sonic/constants.yml -v constants.bgp.traffic_shift_community')[
        'stdout']
    return community


def verify_traffic_shift_per_asic(host, outputs, match_result, asic_index):
    prefix = "BGP{} : ".format(asic_index) if asic_index != DEFAULT_ASIC_ID else ''
    result_str = "{}{}".format(prefix, match_result)
    if result_str in outputs:
        return True
    else:
        return False


def verify_traffic_shift(host, outputs, match_result):
    for asic_index in host.get_frontend_asic_ids():
        if not verify_traffic_shift_per_asic(host, outputs, match_result, asic_index):
            return "ERROR"

    return match_result


def get_traffic_shift_state(host):
    outputs = host.shell('TSC')['stdout_lines']
    if verify_traffic_shift(host, outputs, TS_NORMAL) != "ERROR":
        return TS_NORMAL
    if verify_traffic_shift(host, outputs, TS_MAINTENANCE) != "ERROR":
        return TS_MAINTENANCE
    if verify_traffic_shift(host, outputs, TS_INCONSISTENT) != "ERROR":
        return TS_INCONSISTENT
    pytest.fail("TSC return unexpected state {}".format("ERROR"))


def parse_routes_on_eos(dut_host, neigh_hosts, ip_ver):
    """
    Parse the output of 'show ip bgp neigh received-routes' on eos, and store in a dict
    """
    mg_facts = dut_host.minigraph_facts(host=dut_host.hostname)['ansible_facts']
    asn = mg_facts['minigraph_bgp_asn']
    all_routes = {}
    BGP_ENTRY_HEADING = r"BGP routing table entry for "
    BGP_COMMUNITY_HEADING = r"Community: "

    # {'VM0122': 'ARISTA11T0',...}
    host_name_map = {}
    for hostname, neigh_host in neigh_hosts.items():
        host_name_map[neigh_host['host'].hostname] = hostname

    # Retrieve the routes on all VMs  in parallel by using a thread poll
    def parse_routes_process(node=None, results=None):
        """
        The process to parse routes on a VM.
        :param neigh_host_item: tuple of hostname and host_conf dict
        :return: no return value
        """
        # get hostname('ARISTA11T0') by VM name('VM0122')
        hostname = host_name_map[node['host'].hostname]
        host = node['host']
        peer_ips = node['conf']['bgp']['peers'][asn]
        for ip in peer_ips:
            if ipaddress.IPNetwork(ip).version == 4:
                peer_ip_v4 = ip
            else:
                peer_ip_v6 = ip
        # The json formatter on EOS consumes too much time (over 40 seconds).
        # So we have to parse the raw output instead json.
        if 4 == ip_ver:
            cmd = "show ip bgp neighbors {} received-routes detail | grep -E \"{}|{}\"".format(peer_ip_v4,
                                                                                               BGP_ENTRY_HEADING,
                                                                                               BGP_COMMUNITY_HEADING)
            cmd_backup = ""
        else:
            cmd = "show ipv6 bgp peers {} received-routes detail | grep -E \"{}|{}\"".format(peer_ip_v6,
                                                                                             BGP_ENTRY_HEADING,
                                                                                             BGP_COMMUNITY_HEADING)
            # For compatibility on EOS of old version
            cmd_backup = "show ipv6 bgp neighbors {} received-routes detail | grep -E \"{}|{}\"".format(peer_ip_v6,
                                                                                                BGP_ENTRY_HEADING,
                                                                                                BGP_COMMUNITY_HEADING)
        res = host.eos_command(commands=[cmd], module_ignore_errors=True)
        if res['failed'] and cmd_backup != "":
            res = host.eos_command(commands=[cmd_backup], module_ignore_errors=True)
        pytest_assert(not res['failed'], "Failed to retrieve routes from VM {}".format(hostname))
        routes = {}
        entry = None
        for line in res['stdout_lines'][0]:
            addr = re.findall(BGP_ENTRY_HEADING + r"(.+)", line)
            if addr:
                if entry:
                    routes[entry] = ""
                    entry = None
                entry = addr[0]
            community = re.findall(BGP_COMMUNITY_HEADING + r"(.+)", line)
            if community:
                if entry:
                    routes[entry] = community[0]
                    entry = None
                    community = ""
        if entry:
            routes[entry] = community
        results[hostname] = routes

    all_routes = parallel_run(parse_routes_process, (), {}, neigh_hosts.values(), timeout=120, concurrent_tasks=8)
    return all_routes


def verify_all_routes_announce_to_neighs(dut_host, neigh_hosts, routes_dut, ip_ver):
    """
    Verify all routes are announced to neighbors in TSB
    """
    logger.info("Verifying all routes(ipv{}) are announced to bgp neighbors".format(ip_ver))
    routes_on_all_eos = parse_routes_on_eos(dut_host, neigh_hosts, ip_ver)
    # Check routes on all neigh
    for hostname, routes in routes_on_all_eos.items():
        logger.info("Verifying all routes(ipv{}) are announced to {}".format(ip_ver, hostname))
        for route, aspaths in routes_dut.iteritems():
            # Filter out routes announced by this neigh
            skip = False
            for aspath in aspaths:
                if str(neigh_hosts[hostname]['conf']['bgp']['asn']) in aspath:
                    skip = True
                    break
            if skip:
                continue
            if route not in routes.keys():
                logger.warn("{} not found on {}".format(route, hostname))
                return False
    return True


def verify_loopback_route_with_community(dut_host, neigh_hosts, ip_ver, community):
    logger.info("Verifying only loopback routes are announced to bgp neighbors")
    mg_facts = dut_host.minigraph_facts(host=dut_host.hostname)['ansible_facts']
    for i in range(0, 2):
        addr = mg_facts['minigraph_lo_interfaces'][i]['addr']
        if ipaddress.IPNetwork(addr).version == 4:
            lo_addr_v4 = ipaddress.IPNetwork(addr)
        else:
            # The IPv6 Loopback announced to neighbors is /64
            lo_addr_v6 = ipaddress.IPNetwork(addr + "/64")
    if 4 == ip_ver:
        lo_addr = lo_addr_v4
    else:
        lo_addr = lo_addr_v6
    routes_on_all_eos = parse_routes_on_eos(dut_host, neigh_hosts, ip_ver)
    for hostname, routes in routes_on_all_eos.items():
        logger.info("Verifying only loopback routes(ipv{}) are announced to {}".format(ip_ver, hostname))
        for prefix, received_community in routes.iteritems():
            if ipaddress.IPNetwork(prefix) != lo_addr:
                logger.warn("route for {} is found on {}, which is not in loopback address".format(prefix, hostname))
                return False
            if received_community != community:
                logger.warn("community for route {} is unexpected {}".format(prefix, received_community))
                return False
    return True


def verify_only_loopback_routes_are_announced_to_neighs(dut_host, neigh_hosts, community):
    """
    Verify only loopback routes with certain community are announced to neighs in TSA
    """
    return verify_loopback_route_with_community(dut_host, neigh_hosts, 4, community) and \
           verify_loopback_route_with_community(dut_host, neigh_hosts, 6, community)


# API to check if the image has support for BGP_DEVICE_GLOBAL table in the configDB
def check_tsa_persistence_support(duthost):
    # For multi-asic, check DB in one of the namespaces
    asic_index = 0 if duthost.is_multi_asic else DEFAULT_ASIC_ID
    namespace = duthost.get_namespace_from_asic_id(asic_index)
    sonic_db_cmd = "sonic-db-cli {}".format("-n " + namespace if namespace else "")
    tsa_in_configdb = duthost.shell('{} CONFIG_DB HGET "BGP_DEVICE_GLOBAL|STATE" "tsa_enabled"'.format(sonic_db_cmd),
                                    module_ignore_errors=False)['stdout_lines']
    if not tsa_in_configdb:
        return False
    return True


def test_TSA(duthost, ptfhost, nbrhosts, bgpmon_setup_teardown, traffic_shift_community):
    """
    Test TSA
    Verify all routes are announced to bgp monitor, and only loopback routes are announced to neighs
    """
    try:
        # Issue TSA on DUT
        duthost.shell("TSA")
        # Verify DUT is in maintenance state.
        pytest_assert(TS_MAINTENANCE == get_traffic_shift_state(duthost),
                      "DUT is not in maintenance state")
        pytest_assert(get_routes_not_announced_to_bgpmon(duthost, ptfhost) == [],
                      "Not all routes are announced to bgpmon")
        pytest_assert(verify_only_loopback_routes_are_announced_to_neighs(duthost, nbrhosts, traffic_shift_community),
                      "Failed to verify routes on eos in TSA")
    finally:
        # Recover to Normal state
        duthost.shell("TSB")


def test_TSB(duthost, ptfhost, nbrhosts, bgpmon_setup_teardown):
    """
    Test TSB.
    Establish BGP session between PTF and DUT, and verify all routes are announced to bgp monitor,
    and all routes are announced to neighbors
    """
    # Issue TSB on DUT
    duthost.shell("TSB")
    # Verify DUT is in normal state.
    pytest_assert(TS_NORMAL == get_traffic_shift_state(duthost),
                  "DUT is not in normal state")
    pytest_assert(get_routes_not_announced_to_bgpmon(duthost, ptfhost) == [],
                  "Not all routes are announced to bgpmon")
    pytest_assert(verify_all_routes_announce_to_neighs(duthost, nbrhosts, parse_rib(duthost, 4), 4),
                  "Not all ipv4 routes are announced to neighbors")
    pytest_assert(verify_all_routes_announce_to_neighs(duthost, nbrhosts, parse_rib(duthost, 6), 6),
                  "Not all ipv6 routes are announced to neighbors")


def test_TSA_B_C_with_no_neighbors(duthost, bgpmon_setup_teardown, nbrhosts, tbinfo):
    """
    Test TSA, TSB, TSC with no neighbors on ASIC0 in case of multi-asic and single-asic.
    """
    bgp_neighbors = {}
    asic_index = 0 if duthost.is_multi_asic else DEFAULT_ASIC_ID

    try:

        routes_4 = parse_rib(duthost, 4)
        routes_6 = parse_rib(duthost, 6)
        # Remove the Neighbors for the particular BGP instance
        bgp_neighbors = remove_bgp_neighbors(duthost, asic_index)

        # Check the traffic state
        output = duthost.shell("TSC")['stdout_lines']

        # Verify DUT is in Normal state, and ASIC0 has no neighbors message.
        pytest_assert(verify_traffic_shift_per_asic(duthost, output, TS_NO_NEIGHBORS, asic_index),
                      "ASIC is not having no neighbors")

    finally:
        # Restore BGP neighbors
        restore_bgp_neighbors(duthost, asic_index, bgp_neighbors)

        # Recover to Normal state
        duthost.shell("TSB")
        wait_critical_processes(duthost)

        # Wait until bgp sessions are established on DUT
        pytest_assert(wait_until(100, 10, 0, duthost.check_bgp_session_state, bgp_neighbors.keys()),
                      "Not all BGP sessions are established on DUT")

        # Wait until all routes are announced to neighbors
        pytest_assert(wait_until(300, 3, 0, verify_all_routes_announce_to_neighs, duthost, nbrhosts, routes_4, 4),
                      "Not all ipv4 routes are announced to neighbors")
        pytest_assert(wait_until(300, 3, 0, verify_all_routes_announce_to_neighs, duthost, nbrhosts, routes_6, 6),
                      "Not all ipv6 routes are announced to neighbors")


<<<<<<< HEAD
=======
@pytest.mark.disable_loganalyzer
>>>>>>> 7b0548fc
def test_TSA_TSB_with_config_reload(duthost, ptfhost, nbrhosts, bgpmon_setup_teardown, traffic_shift_community):
    """
    Test TSA after config save and config reload
    Verify all routes are announced to bgp monitor, and only loopback routes are announced to neighs
    """
    if not check_tsa_persistence_support(duthost):
        pytest.skip("TSA persistence not supported in the image")

    try:
        # Issue TSA on DUT
        duthost.shell("TSA")
        duthost.shell('sudo config save -y')
        config_reload(duthost, check_intf_up_ports=True)

        # Verify DUT is in maintenance state.
        pytest_assert(TS_MAINTENANCE == get_traffic_shift_state(duthost),
                      "DUT is not in maintenance state")
        pytest_assert(get_routes_not_announced_to_bgpmon(duthost, ptfhost) == [],
                      "Not all routes are announced to bgpmon")
        pytest_assert(verify_only_loopback_routes_are_announced_to_neighs(duthost, nbrhosts, traffic_shift_community),
                      "Failed to verify routes on eos in TSA")
    finally:
        """
        Test TSB after config save and config reload
        Establish BGP session between PTF and DUT, and verify all routes are announced to bgp monitor,
        and all routes are announced to neighbors
        """
        # Recover to Normal state
        duthost.shell("TSB")
        duthost.shell('sudo config save -y')
        config_reload(duthost, check_intf_up_ports=True)

        # Verify DUT is in normal state.
        pytest_assert(TS_NORMAL == get_traffic_shift_state(duthost),
                      "DUT is not in normal state")
<<<<<<< HEAD
        pytest_assert(verify_all_routes_announce_to_neighs(duthost, nbrhosts, parse_rib(duthost, 4), 4),
                      "Not all ipv4 routes are announced to neighbors")
        pytest_assert(verify_all_routes_announce_to_neighs(duthost, nbrhosts, parse_rib(duthost, 6), 6),
                      "Not all ipv6 routes are announced to neighbors")


=======
        # Wait until all routes are announced to neighbors
        pytest_assert(wait_until(300, 3, 0, 
                                verify_all_routes_announce_to_neighs, duthost, nbrhosts, parse_rib(duthost, 4), 4),
                                "Not all ipv4 routes are announced to neighbors")
        pytest_assert(wait_until(300, 3, 0, 
                                verify_all_routes_announce_to_neighs, duthost, nbrhosts, parse_rib(duthost, 6), 6),
                                "Not all ipv6 routes are announced to neighbors")


@pytest.mark.disable_loganalyzer
>>>>>>> 7b0548fc
def test_load_minigraph_with_traffic_shift_away(duthost, ptfhost, nbrhosts, bgpmon_setup_teardown,
                                                traffic_shift_community):
    """
    Test load_minigraph --traffic-shift-away
    Verify all routes are announced to bgp monitor, and only loopback routes are announced to neighs
    """
    if not check_tsa_persistence_support(duthost):
        pytest.skip("TSA persistence not supported in the image")

    try:
        config_reload(duthost, config_source='minigraph', safe_reload=True, check_intf_up_ports=True,
                      traffic_shift_away=True)

        # Verify DUT is in maintenance state.
        pytest_assert(TS_MAINTENANCE == get_traffic_shift_state(duthost),
                      "DUT is not in maintenance state")
        pytest_assert(get_routes_not_announced_to_bgpmon(duthost, ptfhost) == [],
                      "Not all routes are announced to bgpmon")
        pytest_assert(verify_only_loopback_routes_are_announced_to_neighs(duthost, nbrhosts, traffic_shift_community),
                      "Failed to verify routes on eos in TSA")
    finally:
        """
        Recover with TSB and verify route advertisement
        """
        # Recover to Normal state
        duthost.shell("TSB")
        duthost.shell('sudo config save -y')

        # Verify DUT is in normal state.
        pytest_assert(TS_NORMAL == get_traffic_shift_state(duthost),
                      "DUT is not in normal state")
<<<<<<< HEAD
        pytest_assert(verify_all_routes_announce_to_neighs(duthost, nbrhosts, parse_rib(duthost, 4), 4),
                      "Not all ipv4 routes are announced to neighbors")
        pytest_assert(verify_all_routes_announce_to_neighs(duthost, nbrhosts, parse_rib(duthost, 6), 6),
                      "Not all ipv6 routes are announced to neighbors")
=======
        # Wait until all routes are announced to neighbors
        pytest_assert(wait_until(300, 3, 0, 
                                verify_all_routes_announce_to_neighs, duthost, nbrhosts, parse_rib(duthost, 4), 4),
                                "Not all ipv4 routes are announced to neighbors")
        pytest_assert(wait_until(300, 3, 0, 
                                verify_all_routes_announce_to_neighs, duthost, nbrhosts, parse_rib(duthost, 6), 6),
                                "Not all ipv6 routes are announced to neighbors")
>>>>>>> 7b0548fc
<|MERGE_RESOLUTION|>--- conflicted
+++ resolved
@@ -283,10 +283,7 @@
                       "Not all ipv6 routes are announced to neighbors")
 
 
-<<<<<<< HEAD
-=======
 @pytest.mark.disable_loganalyzer
->>>>>>> 7b0548fc
 def test_TSA_TSB_with_config_reload(duthost, ptfhost, nbrhosts, bgpmon_setup_teardown, traffic_shift_community):
     """
     Test TSA after config save and config reload
@@ -322,14 +319,6 @@
         # Verify DUT is in normal state.
         pytest_assert(TS_NORMAL == get_traffic_shift_state(duthost),
                       "DUT is not in normal state")
-<<<<<<< HEAD
-        pytest_assert(verify_all_routes_announce_to_neighs(duthost, nbrhosts, parse_rib(duthost, 4), 4),
-                      "Not all ipv4 routes are announced to neighbors")
-        pytest_assert(verify_all_routes_announce_to_neighs(duthost, nbrhosts, parse_rib(duthost, 6), 6),
-                      "Not all ipv6 routes are announced to neighbors")
-
-
-=======
         # Wait until all routes are announced to neighbors
         pytest_assert(wait_until(300, 3, 0, 
                                 verify_all_routes_announce_to_neighs, duthost, nbrhosts, parse_rib(duthost, 4), 4),
@@ -340,7 +329,6 @@
 
 
 @pytest.mark.disable_loganalyzer
->>>>>>> 7b0548fc
 def test_load_minigraph_with_traffic_shift_away(duthost, ptfhost, nbrhosts, bgpmon_setup_teardown,
                                                 traffic_shift_community):
     """
@@ -372,17 +360,10 @@
         # Verify DUT is in normal state.
         pytest_assert(TS_NORMAL == get_traffic_shift_state(duthost),
                       "DUT is not in normal state")
-<<<<<<< HEAD
-        pytest_assert(verify_all_routes_announce_to_neighs(duthost, nbrhosts, parse_rib(duthost, 4), 4),
-                      "Not all ipv4 routes are announced to neighbors")
-        pytest_assert(verify_all_routes_announce_to_neighs(duthost, nbrhosts, parse_rib(duthost, 6), 6),
-                      "Not all ipv6 routes are announced to neighbors")
-=======
         # Wait until all routes are announced to neighbors
         pytest_assert(wait_until(300, 3, 0, 
                                 verify_all_routes_announce_to_neighs, duthost, nbrhosts, parse_rib(duthost, 4), 4),
                                 "Not all ipv4 routes are announced to neighbors")
         pytest_assert(wait_until(300, 3, 0, 
                                 verify_all_routes_announce_to_neighs, duthost, nbrhosts, parse_rib(duthost, 6), 6),
-                                "Not all ipv6 routes are announced to neighbors")
->>>>>>> 7b0548fc
+                                "Not all ipv6 routes are announced to neighbors")