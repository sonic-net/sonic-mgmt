--- conflicted
+++ resolved
@@ -12,7 +12,6 @@
     pytest.mark.topology('any')
 ]
 
-<<<<<<< HEAD
 # The list below is to ignore the 12 hardcoded ip table rules in internal caclmgrd
 ignored_iptable_rules = [
     '-A INPUT -s 20.44.16.64/27 -p tcp -m tcp --dport 8090 -j ACCEPT',
@@ -28,8 +27,6 @@
     '-A INPUT -s 52.162.110.128/27 -p tcp -m tcp --dport 8081 -j ACCEPT',
     '-A INPUT -s 52.162.110.128/27 -p tcp -m tcp --dport 8090 -j ACCEPT'
 ]
-=======
-ignored_iptable_rules = []
 
 
 @pytest.fixture(scope="module", autouse=True)
@@ -44,7 +41,6 @@
         ]
         ignored_iptable_rules += rules_to_ignore
 
->>>>>>> 6b9e5d83
 
 @pytest.fixture(scope="module")
 def docker_network(duthost):
