--- conflicted
+++ resolved
@@ -406,13 +406,8 @@
     iptables_rules.append("-A INPUT -p tcp -m tcp --dport 179 -j ACCEPT")
     ip6tables_rules.append("-A INPUT -p tcp -m tcp --dport 179 -j ACCEPT")
 
-<<<<<<< HEAD
-    os_version = duthost.os_version.split('.')[0]
-    if os_version not in IGNORE_BGP_PORT_VERSION:
-=======
     extra_rule_branches = ['201911', '202012', '202111']
     if any(branch in duthost.os_version for branch in extra_rule_branches):
->>>>>>> bde8257f
         iptables_rules.append("-A INPUT -p tcp -m tcp --sport 179 -j ACCEPT")
         ip6tables_rules.append("-A INPUT -p tcp -m tcp --sport 179 -j ACCEPT")
 
