--- conflicted
+++ resolved
@@ -614,7 +614,6 @@
     ip6tables_natrules.append("-P OUTPUT ACCEPT")
     ip6tables_natrules.append("-P POSTROUTING ACCEPT")
 
-<<<<<<< HEAD
     # If nightly test uses master or internal image, it should use ACL_SERVICES instead
     extra_rule_branches = ['201911', '202012', '202111', '202106', '202205']
     if any(branch in duthost.os_version for branch in extra_rule_branches):
@@ -626,12 +625,6 @@
         if cacl_services_standard[acl_service]["multi_asic_ns_to_host_fwd"]:
             for ip_protocol in cacl_services_standard[acl_service]["ip_protocols"]:
                 for dst_port in cacl_services_standard[acl_service]["dst_ports"]:
-=======
-    for acl_service in ACL_SERVICES:
-        if ACL_SERVICES[acl_service]["multi_asic_ns_to_host_fwd"]:
-            for ip_protocol in ACL_SERVICES[acl_service]["ip_protocols"]:
-                for dst_port in ACL_SERVICES[acl_service]["dst_ports"]:
->>>>>>> f4060c08
                     # IPv4 rules
                     iptables_natrules.append(
                                              "-A PREROUTING -p {} -m {} --dport {} -j DNAT --to-destination {}".format
@@ -858,14 +851,9 @@
                   .format(repr(missing_iptables_rules)))
 
     # Ensure there are no unexpected iptables rules present on the DuT
-<<<<<<< HEAD
     unexpected_iptables_rules = set(actual_iptables_rules) - set(expected_iptables_rules) - set(ignored_iptable_rules)
-    pytest_assert(len(unexpected_iptables_rules) == 0, "Unexpected iptables rules: {}".format(repr(unexpected_iptables_rules)))
-=======
-    unexpected_iptables_rules = set(actual_iptables_rules) - set(expected_iptables_rules)
     pytest_assert(len(unexpected_iptables_rules) == 0, "Unexpected iptables rules: {}"
                   .format(repr(unexpected_iptables_rules)))
->>>>>>> f4060c08
 
     # TODO: caclmgrd currently applies the "block_ip2me" rules in the order it gathers the interfaces and
     #       their IPs from Config DB, which is indeterminate. We first need to modify caclmgrd to sort
