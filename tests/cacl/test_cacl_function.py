import pytest
import logging
from tests.common.helpers.assertions import pytest_assert
from tests.common.helpers.snmp_helpers import get_snmp_facts

try:
    import ntplib
    NTPLIB_INSTALLED = True
except ImportError:
    NTPLIB_INSTALLED = False

from tests.common.helpers.snmp_helpers import get_snmp_facts

pytestmark = [
    pytest.mark.disable_loganalyzer,  # disable automatic loganalyzer globally
    pytest.mark.topology('any'),
    pytest.mark.device_type('vs')
]

SONIC_SSH_PORT  = 22
SONIC_SSH_REGEX = 'OpenSSH_[\\w\\.]+ Debian'


def test_cacl_function(duthosts, rand_one_dut_hostname, localhost, creds):
    """Test control plane ACL functionality on a SONiC device"""

    duthost = duthosts[rand_one_dut_hostname]
    dut_mgmt_ip = duthost.mgmt_ip

<<<<<<< HEAD
    # Start an NTP client
    if NTPLIB_INSTALLED:
        ntp_client = ntplib.NTPClient()
    else:
        logging.warning("Will not check NTP connection. ntplib is not installed.")

    # Ensure we can gather basic SNMP facts from the device. Should fail on timeout
    get_snmp_facts(localhost, 
                   host=dut_mgmt_ip, 
                   version="v2c", 
                   community=creds['snmp_rocommunity'], 
                   wait=True, 
                   timeout = 20, 
                   interval=20)

    # Ensure we can send an NTP request
    if NTPLIB_INSTALLED:
        try:
            ntp_client.request(dut_mgmt_ip)
        except ntplib.NTPException:
            pytest.fail("NTP did timed out when expected to succeed!")
=======
    # Ensure we can gather basic SNMP facts from the device
    res = get_snmp_facts(localhost, host=dut_mgmt_ip, version='v2c', community=creds['snmp_rocommunity'])

    if 'ansible_facts' not in res:
        pytest.fail("Failed to retrieve SNMP facts from DuT!")
>>>>>>> 75c551b8

    # Copy config_service_acls.sh to the DuT (this also implicitly verifies we can successfully SSH to the DuT)
    duthost.copy(src="scripts/config_service_acls.sh", dest="/tmp/config_service_acls.sh", mode="0755")

    # We run the config_service_acls.sh script in the background because it
    # will install ACL rules which will only allow control plane traffic
    # to an unused IP range. Thus, if it works properly, it will sever our
    # SSH session, but we don't want the script itself to get killed,
    # because it is also responsible for resetting the control plane ACLs
    # back to their previous, working state
    duthost.shell("nohup /tmp/config_service_acls.sh < /dev/null > /dev/null 2>&1 &")

    # Wait until we are unable to SSH into the DuT
    res = localhost.wait_for(host=dut_mgmt_ip,
                             port=SONIC_SSH_PORT,
                             state='stopped',
                             search_regex=SONIC_SSH_REGEX,
                             delay=30,
                             timeout=40,
                             module_ignore_errors=True)

    pytest_assert(not res.is_failed, "SSH port did not stop. {}".format(res.get('msg', '')))

    # Try to SSH back into the DuT, it should time out
    res = localhost.wait_for(host=dut_mgmt_ip,
                             port=SONIC_SSH_PORT,
                             state='started',
                             search_regex=SONIC_SSH_REGEX,
                             delay=0,
                             timeout=10,
                             module_ignore_errors=True)

    pytest_assert(res.is_failed, "SSH did not timeout when expected. {}".format(res.get('msg', '')))

    # Ensure we CANNOT gather basic SNMP facts from the device
<<<<<<< HEAD
    res = get_snmp_facts(localhost, host=dut_mgmt_ip, version="v2c", community=creds['snmp_rocommunity'])
=======
    res = get_snmp_facts(localhost, host=dut_mgmt_ip, version='v2c', community=creds['snmp_rocommunity'],
                         module_ignore_errors=True)
>>>>>>> 75c551b8

    pytest_assert('ansible_facts' not in res and "No SNMP response received before timeout" in res.get('msg', ''))

    # Ensure we cannot send an NTP request to the DUT
    if NTPLIB_INSTALLED:
        try:
            ntp_client.request(dut_mgmt_ip)
            pytest.fail("NTP did not time out when expected")
        except ntplib.NTPException:
            pass

    # Wait until the original service ACLs are reinstated and the SSH port on the
    # DUT is open to us once again. Note that the timeout here should be set sufficiently
    # long enough to allow config_service_acls.sh to reset the ACLs to their original
    # configuration.
    res = localhost.wait_for(host=dut_mgmt_ip,
                             port=SONIC_SSH_PORT,
                             state='started',
                             search_regex=SONIC_SSH_REGEX,
                             delay=0,
                             timeout=90,
                             module_ignore_errors=True)

    pytest_assert(not res.is_failed, "SSH did not start working when expected. {}".format(res.get('msg', '')))

    # Delete config_service_acls.sh from the DuT
    duthost.file(path="/tmp/config_service_acls.sh", state="absent")

<<<<<<< HEAD
    # Ensure we can gather basic SNMP facts from the device once again. Should fail on timeout
    get_snmp_facts(localhost, 
                   host=dut_mgmt_ip, 
                   version="v2c", 
                   community=creds['snmp_rocommunity'], 
                   wait=True, 
                   timeout = 20, 
                   interval=20)

    # Ensure we can send an NTP request
    if NTPLIB_INSTALLED:    
        try:
            ntp_client.request(dut_mgmt_ip)
        except ntplib.NTPException:
            pytest.fail("NTP did timed out when expected to succeed!")
=======
    # Ensure we can gather basic SNMP facts from the device once again
    res = get_snmp_facts(localhost, host=dut_mgmt_ip, version='v2c', community=creds['snmp_rocommunity'],
                         module_ignore_errors=True)

    if 'ansible_facts' not in res:
        pytest.fail("Failed to retrieve SNMP facts from DuT!")
>>>>>>> 75c551b8
<|MERGE_RESOLUTION|>--- conflicted
+++ resolved
@@ -27,7 +27,6 @@
     duthost = duthosts[rand_one_dut_hostname]
     dut_mgmt_ip = duthost.mgmt_ip
 
-<<<<<<< HEAD
     # Start an NTP client
     if NTPLIB_INSTALLED:
         ntp_client = ntplib.NTPClient()
@@ -49,13 +48,6 @@
             ntp_client.request(dut_mgmt_ip)
         except ntplib.NTPException:
             pytest.fail("NTP did timed out when expected to succeed!")
-=======
-    # Ensure we can gather basic SNMP facts from the device
-    res = get_snmp_facts(localhost, host=dut_mgmt_ip, version='v2c', community=creds['snmp_rocommunity'])
-
-    if 'ansible_facts' not in res:
-        pytest.fail("Failed to retrieve SNMP facts from DuT!")
->>>>>>> 75c551b8
 
     # Copy config_service_acls.sh to the DuT (this also implicitly verifies we can successfully SSH to the DuT)
     duthost.copy(src="scripts/config_service_acls.sh", dest="/tmp/config_service_acls.sh", mode="0755")
@@ -91,12 +83,8 @@
     pytest_assert(res.is_failed, "SSH did not timeout when expected. {}".format(res.get('msg', '')))
 
     # Ensure we CANNOT gather basic SNMP facts from the device
-<<<<<<< HEAD
-    res = get_snmp_facts(localhost, host=dut_mgmt_ip, version="v2c", community=creds['snmp_rocommunity'])
-=======
     res = get_snmp_facts(localhost, host=dut_mgmt_ip, version='v2c', community=creds['snmp_rocommunity'],
                          module_ignore_errors=True)
->>>>>>> 75c551b8
 
     pytest_assert('ansible_facts' not in res and "No SNMP response received before timeout" in res.get('msg', ''))
 
@@ -125,7 +113,6 @@
     # Delete config_service_acls.sh from the DuT
     duthost.file(path="/tmp/config_service_acls.sh", state="absent")
 
-<<<<<<< HEAD
     # Ensure we can gather basic SNMP facts from the device once again. Should fail on timeout
     get_snmp_facts(localhost, 
                    host=dut_mgmt_ip, 
@@ -133,19 +120,4 @@
                    community=creds['snmp_rocommunity'], 
                    wait=True, 
                    timeout = 20, 
-                   interval=20)
-
-    # Ensure we can send an NTP request
-    if NTPLIB_INSTALLED:    
-        try:
-            ntp_client.request(dut_mgmt_ip)
-        except ntplib.NTPException:
-            pytest.fail("NTP did timed out when expected to succeed!")
-=======
-    # Ensure we can gather basic SNMP facts from the device once again
-    res = get_snmp_facts(localhost, host=dut_mgmt_ip, version='v2c', community=creds['snmp_rocommunity'],
-                         module_ignore_errors=True)
-
-    if 'ansible_facts' not in res:
-        pytest.fail("Failed to retrieve SNMP facts from DuT!")
->>>>>>> 75c551b8
+                   interval=20)