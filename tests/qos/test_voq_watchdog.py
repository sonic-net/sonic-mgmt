"""SAI thrift-based tests for the VOQ watchdog feature in SONiC.

This set of test cases verifies VOQ watchdog behavior. These are dataplane
tests that depend on the SAI thrift library in order to pause ports and read
drop counters.

Parameters:
    --ptf_portmap <filename> (str): file name of port index to DUT interface alias map. Default is None.
        In case a filename is not provided, a file containing a port indices to aliases map will be generated.

    --qos_swap_syncd (bool): Used to install the RPC syncd image before running the tests. Default is True.

    --qos_dst_ports (list) Indices of available DUT test ports to serve as destination ports. Note: This is not port
        index on DUT, rather an index into filtered (excludes lag member ports) DUT ports. Plan is to randomize port
        selection. Default is [0, 1, 3].

    --qos_src_ports (list) Indices of available DUT test ports to serve as source port. Similar note as in
        qos_dst_ports applies. Default is [2].
"""

import logging
import pytest

from tests.common.fixtures.duthost_utils import dut_qos_maps, \
    separated_dscp_to_tc_map_on_uplink                                                      # noqa F401
from tests.common.fixtures.ptfhost_utils import copy_ptftests_directory                     # noqa F401
from tests.common.fixtures.ptfhost_utils import copy_saitests_directory                     # noqa F401
from tests.common.fixtures.ptfhost_utils import change_mac_addresses                        # noqa F401
from .qos_sai_base import QosSaiBase

logger = logging.getLogger(__name__)

pytestmark = [
    pytest.mark.topology('any')
]

PKTS_NUM = 100


@pytest.fixture(scope="function", autouse=True)
def ignore_log_voq_watchdog(duthosts, loganalyzer):
    if not loganalyzer:
        yield
        return
    ignore_list = [r".*HARDWARE_WATCHDOG.*", r".*soft_reset*", r".*VOQ Appears to be stuck*"]
    for dut in duthosts:
        for line in ignore_list:
            loganalyzer[dut.hostname].ignore_regex.append(line)
    yield
    return


class TestVoqWatchdog(QosSaiBase):
    """TestVoqWatchdog derives from QosSaiBase and contains collection of VOQ watchdog test cases.
    """
    @pytest.fixture(scope="class", autouse=True)
    def check_skip_voq_watchdog_test(self, get_src_dst_asic_and_duts):
        if not self.voq_watchdog_enabled(get_src_dst_asic_and_duts):
            pytest.skip("Voq watchdog test is skipped since voq watchdog is not enabled.")

    @pytest.mark.parametrize("voq_watchdog_enabled", [True, False])
    def testVoqWatchdog(
            self, ptfhost, dutTestParams, dutConfig, dutQosConfig,
            duthosts, get_src_dst_asic_and_duts, voq_watchdog_enabled
    ):
        """
            Test VOQ watchdog
            Args:
                ptfhost (AnsibleHost): Packet Test Framework (PTF)
                dutTestParams (Fixture, dict): DUT host test params
                dutConfig (Fixture, dict): Map of DUT config containing dut interfaces, test port IDs, test port IPs,
                    and test ports
                dutQosConfig (Fixture, dict): Map containing DUT host QoS configuration
                voq_watchdog_enabled (bool): if VOQ watchdog is enabled or not
            Returns:
                None
            Raises:
                RunAnsibleModuleFail if ptf test fails
        """

<<<<<<< HEAD
        try:
            if not voq_watchdog_enabled:
                self.modify_voq_watchdog(duthosts, get_src_dst_asic_and_duts, dutConfig, enable=False)

            testParams = dict()
            testParams.update(dutTestParams["basicParams"])
            testParams.update({
                "dscp": 8,
                "dst_port_id": dutConfig["testPorts"]["dst_port_id"],
                "dst_port_ip": dutConfig["testPorts"]["dst_port_ip"],
                "src_port_id": dutConfig["testPorts"]["src_port_id"],
                "src_port_ip": dutConfig["testPorts"]["src_port_ip"],
                "src_port_vlan": dutConfig["testPorts"]["src_port_vlan"],
                "packet_size": 1350,
                "pkts_num": PKTS_NUM,
                "voq_watchdog_enabled": voq_watchdog_enabled,
            })

            self.runPtfTest(
                ptfhost, testCase="sai_qos_tests.VoqWatchdogTest",
                testParams=testParams)

        finally:
            if not voq_watchdog_enabled:
                self.modify_voq_watchdog(duthosts, get_src_dst_asic_and_duts, dutConfig, enable=True)
=======
        testParams = dict()
        testParams.update(dutTestParams["basicParams"])
        testParams.update({
            "dscp": 8,
            "dst_port_id": dutConfig["testPorts"]["dst_port_id"],
            "dst_port_ip": dutConfig["testPorts"]["dst_port_ip"],
            "src_port_id": dutConfig["testPorts"]["src_port_id"],
            "src_port_ip": dutConfig["testPorts"]["src_port_ip"],
            "src_port_vlan": dutConfig["testPorts"]["src_port_vlan"],
            "packet_size": 1350,
            "pkts_num": PKTS_NUM,
            "voq_watchdog_enabled": True,
        })

        self.runPtfTest(
            ptfhost, testCase="sai_qos_tests.VoqWatchdogTest",
            testParams=testParams)

        self.runPtfTest(
            ptfhost, testCase="sai_qos_tests.TrafficSanityTest",
            testParams=testParams)

    def testVoqWatchdogDisable(
            self, ptfhost, dutTestParams, dutConfig, dutQosConfig,
            get_src_dst_asic_and_duts, disable_voq_watchdog_function_scope
    ):
        """
            Test VOQ watchdog
            Args:
                ptfhost (AnsibleHost): Packet Test Framework (PTF)
                dutTestParams (Fixture, dict): DUT host test params
                dutConfig (Fixture, dict): Map of DUT config containing dut interfaces, test port IDs, test port IPs,
                    and test ports
                dutQosConfig (Fixture, dict): Map containing DUT host QoS configuration
            Returns:
                None
            Raises:
                RunAnsibleModuleFail if ptf test fails
        """

        testParams = dict()
        testParams.update(dutTestParams["basicParams"])
        testParams.update({
            "dscp": 8,
            "dst_port_id": dutConfig["testPorts"]["dst_port_id"],
            "dst_port_ip": dutConfig["testPorts"]["dst_port_ip"],
            "src_port_id": dutConfig["testPorts"]["src_port_id"],
            "src_port_ip": dutConfig["testPorts"]["src_port_ip"],
            "src_port_vlan": dutConfig["testPorts"]["src_port_vlan"],
            "packet_size": 1350,
            "pkts_num": PKTS_NUM,
            "voq_watchdog_enabled": False,
        })

        self.runPtfTest(
            ptfhost, testCase="sai_qos_tests.VoqWatchdogTest",
            testParams=testParams)

        self.runPtfTest(
            ptfhost, testCase="sai_qos_tests.TrafficSanityTest",
            testParams=testParams)
>>>>>>> 88fb015c
<|MERGE_RESOLUTION|>--- conflicted
+++ resolved
@@ -78,7 +78,6 @@
                 RunAnsibleModuleFail if ptf test fails
         """
 
-<<<<<<< HEAD
         try:
             if not voq_watchdog_enabled:
                 self.modify_voq_watchdog(duthosts, get_src_dst_asic_and_duts, dutConfig, enable=False)
@@ -100,70 +99,11 @@
             self.runPtfTest(
                 ptfhost, testCase="sai_qos_tests.VoqWatchdogTest",
                 testParams=testParams)
+            
+            self.runPtfTest(
+                ptfhost, testCase="sai_qos_tests.TrafficSanityTest",
+                testParams=testParams)
 
         finally:
             if not voq_watchdog_enabled:
-                self.modify_voq_watchdog(duthosts, get_src_dst_asic_and_duts, dutConfig, enable=True)
-=======
-        testParams = dict()
-        testParams.update(dutTestParams["basicParams"])
-        testParams.update({
-            "dscp": 8,
-            "dst_port_id": dutConfig["testPorts"]["dst_port_id"],
-            "dst_port_ip": dutConfig["testPorts"]["dst_port_ip"],
-            "src_port_id": dutConfig["testPorts"]["src_port_id"],
-            "src_port_ip": dutConfig["testPorts"]["src_port_ip"],
-            "src_port_vlan": dutConfig["testPorts"]["src_port_vlan"],
-            "packet_size": 1350,
-            "pkts_num": PKTS_NUM,
-            "voq_watchdog_enabled": True,
-        })
-
-        self.runPtfTest(
-            ptfhost, testCase="sai_qos_tests.VoqWatchdogTest",
-            testParams=testParams)
-
-        self.runPtfTest(
-            ptfhost, testCase="sai_qos_tests.TrafficSanityTest",
-            testParams=testParams)
-
-    def testVoqWatchdogDisable(
-            self, ptfhost, dutTestParams, dutConfig, dutQosConfig,
-            get_src_dst_asic_and_duts, disable_voq_watchdog_function_scope
-    ):
-        """
-            Test VOQ watchdog
-            Args:
-                ptfhost (AnsibleHost): Packet Test Framework (PTF)
-                dutTestParams (Fixture, dict): DUT host test params
-                dutConfig (Fixture, dict): Map of DUT config containing dut interfaces, test port IDs, test port IPs,
-                    and test ports
-                dutQosConfig (Fixture, dict): Map containing DUT host QoS configuration
-            Returns:
-                None
-            Raises:
-                RunAnsibleModuleFail if ptf test fails
-        """
-
-        testParams = dict()
-        testParams.update(dutTestParams["basicParams"])
-        testParams.update({
-            "dscp": 8,
-            "dst_port_id": dutConfig["testPorts"]["dst_port_id"],
-            "dst_port_ip": dutConfig["testPorts"]["dst_port_ip"],
-            "src_port_id": dutConfig["testPorts"]["src_port_id"],
-            "src_port_ip": dutConfig["testPorts"]["src_port_ip"],
-            "src_port_vlan": dutConfig["testPorts"]["src_port_vlan"],
-            "packet_size": 1350,
-            "pkts_num": PKTS_NUM,
-            "voq_watchdog_enabled": False,
-        })
-
-        self.runPtfTest(
-            ptfhost, testCase="sai_qos_tests.VoqWatchdogTest",
-            testParams=testParams)
-
-        self.runPtfTest(
-            ptfhost, testCase="sai_qos_tests.TrafficSanityTest",
-            testParams=testParams)
->>>>>>> 88fb015c
+                self.modify_voq_watchdog(duthosts, get_src_dst_asic_and_duts, dutConfig, enable=True)