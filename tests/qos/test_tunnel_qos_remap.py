--- conflicted
+++ resolved
@@ -37,39 +37,6 @@
     pytest_require(is_tunnel_qos_remap_enabled(duthost), "Only run when tunnel_qos_remap is enabled", True)
 
 
-<<<<<<< HEAD
-=======
-def _build_testing_packet(src_ip, dst_ip, active_tor_mac, standby_tor_mac, active_tor_ip, standby_tor_ip, inner_dscp, outer_dscp, ecn=1):
-    pkt = simple_tcp_packet(
-                eth_dst=standby_tor_mac,
-                ip_src=src_ip,
-                ip_dst=dst_ip,
-                ip_dscp=inner_dscp,
-                ip_ecn=ecn,
-                ip_ttl=64
-            )
-    # The ttl of inner_frame is decreased by 1
-    pkt.ttl -= 1
-    ipinip_packet = simple_ipv4ip_packet(
-                eth_dst=active_tor_mac,
-                eth_src=standby_tor_mac,
-                ip_src=standby_tor_ip,
-                ip_dst=active_tor_ip,
-                ip_dscp=outer_dscp,
-                ip_ecn=ecn,
-                inner_frame=pkt[IP]
-            )
-    pkt.ttl += 1
-    exp_tunnel_pkt = Mask(ipinip_packet)
-    exp_tunnel_pkt.set_do_not_care_scapy(scapy.Ether, "dst")
-    exp_tunnel_pkt.set_do_not_care_scapy(scapy.Ether, "src")
-    exp_tunnel_pkt.set_do_not_care_scapy(scapy.IP, "id") # since src and dst changed, ID would change too
-    exp_tunnel_pkt.set_do_not_care_scapy(scapy.IP, "ttl") # ttl in outer packet is set to 255
-    exp_tunnel_pkt.set_do_not_care_scapy(scapy.IP, "chksum") # checksum would differ as the IP header is not the same
-
-    return pkt, exp_tunnel_pkt
-
-
 def _last_port_in_last_lag(lags):
     """
     A helper function to get the last LAG member in the last portchannel
@@ -78,7 +45,6 @@
     return lags[last_lag][-1]
 
 
->>>>>>> 2429a682
 def test_encap_dscp_rewrite(ptfhost, upper_tor_host, lower_tor_host, toggle_all_simulator_ports_to_lower_tor, tbinfo, ptfadapter):
     """
     The test is to verify the dscp rewriting of encapped packets.
