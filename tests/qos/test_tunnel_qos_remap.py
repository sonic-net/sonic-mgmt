--- conflicted
+++ resolved
@@ -496,11 +496,7 @@
 
 
 @pytest.mark.disable_loganalyzer
-<<<<<<< HEAD
-def test_tunnel_decap_dscp_to_pg_mapping(rand_selected_dut, ptfhost, dut_config, setup_module, tunnel_qos_maps):     # noqa F811
-=======
-def test_tunnel_decap_dscp_to_pg_mapping(rand_selected_dut, ptfhost, dut_config, setup_module, creds):     # noqa F811
->>>>>>> 431747b6
+def test_tunnel_decap_dscp_to_pg_mapping(rand_selected_dut, ptfhost, dut_config, setup_module, creds, tunnel_qos_maps):     # noqa F811
     """
     Test steps:
     1. Toggle all ports to active on randomly selected ToR
@@ -538,14 +534,10 @@
         "port_map_file_ini": dut_config["port_map_file_ini"],
         "sonic_asic_type": dut_config["asic_type"],
         "platform_asic": dut_config["platform_asic"],
-<<<<<<< HEAD
         "packet_size": packet_size,
-        "cell_size": cell_size
-=======
         "cell_size": cell_size,
         "dut_username": creds['sonicadmin_user'],
         "dut_password": creds['sonicadmin_password']
->>>>>>> 431747b6
     })
 
     run_ptf_test(
