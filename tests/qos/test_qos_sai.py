"""SAI thrift-based tests for the QoS feature in SONiC.

This set of test cases verifies QoS, buffer behavior, and buffer drop counter behavior. These are dataplane
tests that depend on the SAI thrift library in order to pause ports/queues and read buffer drop counters as well
as generic drop counters.

Parameters:
    --ptf_portmap <filename> (str): file name of port index to DUT interface alias map. Default is None.
        In case a filename is not provided, a file containing a port indices to aliases map will be generated.

    --disable_test (bool): Disables experimental QoS SAI test cases. Default is True.

    --qos_swap_syncd (bool): Used to install the RPC syncd image before running the tests. Default is True.

    --qos_dst_ports (list) Indices of available DUT test ports to serve as destination ports. Note: This is not port
        index on DUT, rather an index into filtered (excludes lag member ports) DUT ports. Plan is to randomize port
        selection. Default is [0, 1, 3].

    --qos_src_ports (list) Indices of available DUT test ports to serve as source port. Similar note as in
        qos_dst_ports applies. Default is [2].
"""

import logging
import pytest
import time
import json
import re
from tabulate import tabulate

from tests.common.fixtures.conn_graph_facts import fanout_graph_facts, conn_graph_facts, get_graph_facts    # noqa F401
from tests.common.fixtures.duthost_utils import dut_qos_maps, \
    separated_dscp_to_tc_map_on_uplink, load_dscp_to_pg_map                                 # noqa F401
from tests.common.fixtures.ptfhost_utils import copy_ptftests_directory                     # noqa F401
from tests.common.fixtures.ptfhost_utils import copy_saitests_directory                     # noqa F401
from tests.common.fixtures.ptfhost_utils import change_mac_addresses                        # noqa F401
from tests.common.fixtures.duthost_utils import dut_qos_maps_module                         # noqa F401
from tests.common.fixtures.ptfhost_utils import ptf_portmap_file                            # noqa F401
from tests.common.dualtor.dual_tor_utils import dualtor_ports, is_tunnel_qos_remap_enabled  # noqa F401
from tests.common.helpers.assertions import pytest_assert
from tests.common.helpers.pfc_storm import PFCStorm
from tests.pfcwd.files.pfcwd_helper import set_pfc_timers, start_wd_on_ports
from tests.common.platform.device_utils import list_dut_fanout_connections
from tests.common.utilities import wait_until
from .qos_sai_base import QosSaiBase
from tests.common.helpers.ptf_tests_helper import downstream_links, upstream_links, select_random_link,\
    get_stream_ptf_ports, apply_dscp_cfg_setup, apply_dscp_cfg_teardown, fetch_test_logs_ptf   # noqa F401
from tests.common.utilities import get_ipv4_loopback_ip
from tests.common.helpers.base_helper import read_logs

logger = logging.getLogger(__name__)

pytestmark = [
    pytest.mark.topology('any')
]

PTF_PORT_MAPPING_MODE = 'use_orig_interface'

# Constants for DSCP to PG mapping test
DUMMY_OUTER_SRC_IP = '8.8.8.8'
DUMMY_INNER_SRC_IP = '9.9.9.9'
DUMMY_INNER_DST_IP = '10.10.10.10'


@pytest.fixture(autouse=True)
def ignore_expected_loganalyzer_exception(get_src_dst_asic_and_duts, loganalyzer):
    """ignore the syslog ERR syncd0#syncd: [03:00.0] brcm_sai_set_switch_
       attribute:1920 updating switch mac addr failed with error -2"""
    ignore_regex = [
        ".*ERR syncd[0-9]*#syncd.*brcm_sai_set_switch_attribute.*updating switch mac addr failed with error.*",
        # The following error log is related to the bug of https://github.com/sonic-net/sonic-buildimage/issues/13265
        ".*ERR lldp#lldpmgrd.*Command failed.*lldpcli.*configure.*ports.*lldp.*unknown command from argument"
        ".*configure.*command was failed.*times, disabling retry.*"
    ]

    if loganalyzer:
        for a_dut in get_src_dst_asic_and_duts['all_duts']:
            hwsku = a_dut.facts["hwsku"]
            if "7050" in hwsku and "QX" in hwsku.upper():
                logger.info("ignore memory threshold check for 7050qx")
                # ERR memory_threshold_check: Free memory 381608 is less then free memory threshold 400382.4
                ignore_regex.append(".*ERR memory_threshold_check: Free memory .* is less then free memory threshold.*")
            loganalyzer[a_dut.hostname].ignore_regex.extend(ignore_regex)


@pytest.fixture(autouse=False)
def check_skip_shared_res_test(
        sharedResSizeKey, dutQosConfig,
        get_src_dst_asic_and_duts, dutConfig):
    qosConfig = dutQosConfig["param"]
    src_dut_index = get_src_dst_asic_and_duts['src_dut_index']
    src_asic_index = get_src_dst_asic_and_duts['src_asic_index']
    dst_dut_index = get_src_dst_asic_and_duts['dst_dut_index']
    dst_asic_index = get_src_dst_asic_and_duts['dst_asic_index']
    src_testPortIps = dutConfig["testPortIps"][src_dut_index][src_asic_index]
    dst_testPortIps = dutConfig["testPortIps"][dst_dut_index][dst_asic_index]

    if sharedResSizeKey not in qosConfig.keys():
        pytest.skip(
            "Shared reservation size parametrization '%s' "
            "is not enabled" % sharedResSizeKey)

    if "skip" in qosConfig[sharedResSizeKey]:
        # Skip if buffer pools and profiles are not be present,
        # marked by qos param generator
        pytest.skip(qosConfig[sharedResSizeKey]["skip"])

    src_port_idx_to_id = list(src_testPortIps.keys())
    dst_port_idx_to_id = list(dst_testPortIps.keys())
    # Translate requested port indices to available port IDs
    try:
        src_port_ids = [src_port_idx_to_id[idx] for idx in qosConfig[sharedResSizeKey]["src_port_i"]]
        dst_port_ids = [dst_port_idx_to_id[idx] for idx in qosConfig[sharedResSizeKey]["dst_port_i"]]
        return (True, src_port_ids, dst_port_ids)
    except IndexError:
        # Not enough ports.
        pytest.skip(
            "This test cannot be run since there are not enough ports."
            " Pls see qos.yaml for the port idx's that are needed.")


class TestQosSai(QosSaiBase):
    """TestQosSai derives from QosSaiBase and contains collection of QoS SAI test cases.

    Note:
        This test implicitly verifies that buffer drop counters (i.e. SAI_PORT_IN/OUT_DROPPED_PKTS)
        are working as expected by verifying the drop counters everywhere that normal drop counters
        are verified.
    """

    SUPPORTED_HEADROOM_SKUS = [
        'Arista-7060CX-32S-C32',
        'Celestica-DX010-C32',
        'Arista-7260CX3-D108C8',
        'Force10-S6100',
        'Arista-7260CX3-Q64',
        'Arista-7050CX3-32S-C32',
        'Arista-7050CX3-32S-D48C8'
    ]

    BREAKOUT_SKUS = ['Arista-7050-QX-32S']

    @pytest.fixture(scope='function')
    def change_port_speed(
            self, request, ptfhost, duthosts, dutTestParams, fanouthosts, dutConfig, tbinfo,
            get_src_dst_asic_and_duts, releaseAllPorts, handleFdbAging, lower_tor_host):
        """When port_target_speed is not None, change dut dst port speed and the corresponding port speed,
           and then recover them.
        """
        target_speed = request.config.getoption("--port_target_speed")
        is_change_sport_speed = False

        if target_speed:
            logger.info("target speed is {}".format(target_speed))
            duthost = get_src_dst_asic_and_duts['src_dut']
            dut_dst_port = dutConfig['dutInterfaces'][dutConfig["testPorts"]["dst_port_id"]]
            dut_int_status = duthost.get_interfaces_status()
            original_speed = dut_int_status[dut_dst_port]["speed"].replace("G", "000")

            if int(target_speed) < int(original_speed):
                fanout_port_list = []

                def _get_dut_change_speed_port_list():
                    src_mgFacts = duthost.get_extended_minigraph_facts(tbinfo)
                    portchannels = src_mgFacts["minigraph_portchannels"]
                    dut_port_list = [dut_dst_port]
                    for po, po_info in portchannels.items():
                        if dut_dst_port in po_info['members']:
                            dut_port_list = po_info['members']
                            break
                    logger.info("dut port list :{}".format(dut_port_list))
                    return dut_port_list

                def _get_fanout_and_fanout_change_speed_port_list(dut_port_list):
                    for dut_port, fanout, fanout_port in list_dut_fanout_connections(duthost, fanouthosts):
                        if dut_port in dut_port_list:
                            fanout_port_list.append(fanout_port)
                            fanout_host = fanout
                    logger.info("fanout port list :{}".format(fanout_port_list))
                    return fanout_host

                def _update_target_speed(fanout_host, target_speed, dut_port_list):
                    logger.info("Get one speed that is smaller or equal than target speed")
                    all_dut_speeds = duthost.get_supported_speeds(dut_port_list[0])
                    all_fanout_speeds = fanout_host.get_supported_speeds(fanout_port_list[0])
                    common_speeds = list(set(all_dut_speeds).intersection(set(all_fanout_speeds)))
                    if target_speed not in common_speeds:
                        min_speed = common_speeds[0]
                        for speed in common_speeds:
                            if int(min_speed) > int(speed):
                                min_speed = speed
                            target_speed = min_speed
                    logger.info("Updated target_speed is {}".format(target_speed))
                    return target_speed

                def _set_speed_and_populate_arp(fanout_host, speed, dut_port_list):
                    for dut_port in dut_port_list:
                        logger.info('DUT: Set {} speed to {}'.format(dut_port, speed))
                        duthost.shell("sudo config interface speed {} {}".format(dut_port, speed))
                    for fanout_port in fanout_port_list:
                        logger.info('Fanout: Set {} speed to {}'.format(fanout_host, speed))
                        fanout_host.set_speed(fanout_port, speed)
                    wait_until(60, 1, 0, duthost.links_status_up, dut_port_list)

                    logger.info("populate arp, because change speed will cause port flap")
                    self.populate_arp_entries(
                        get_src_dst_asic_and_duts, ptfhost, dutTestParams, dutConfig,
                        releaseAllPorts, handleFdbAging, tbinfo, lower_tor_host)

                dut_port_list = _get_dut_change_speed_port_list()
                fanout_host = _get_fanout_and_fanout_change_speed_port_list(dut_port_list)
                target_speed = _update_target_speed(fanout_host, target_speed, dut_port_list)

                if int(target_speed) < int(original_speed):
                    logger.info("Change speed to {}".format(target_speed))
                    is_change_sport_speed = True
                    _set_speed_and_populate_arp(fanout_host, target_speed, dut_port_list)

        yield

        if is_change_sport_speed:
            logger.info("Restore speed to {}".format(original_speed))
            _set_speed_and_populate_arp(fanout_host, original_speed, dut_port_list)

    def replaceNonExistentPortId(self, availablePortIds, portIds):
        '''
        if port id of availablePortIds/dst_port_ids is not existing in availablePortIds
        replace it with correct one, make sure all port id is valid
        e.g.
            Given below parameter:
                availablePortIds: [0, 2, 4, 6, 8, 10, 16, 18, 20, 22, 24, 26,
                                   28, 30, 32, 34, 36, 38, 44, 46, 48, 50, 52, 54]
                portIds: [1, 2, 3, 4, 5, 6, 7, 8, 9]
            get result:
                portIds: [0, 2, 16, 4, 18, 6, 20, 8, 22]
        '''
        if len(portIds) > len(availablePortIds):
            logger.info('no enough ports for test')
            return False

        # cache available as free port pool
        freePorts = [pid for pid in availablePortIds]

        # record invaild port
        # and remove valid port from free port pool
        invalid = []
        for idx, pid in enumerate(portIds):
            if pid not in freePorts:
                invalid.append(idx)
            else:
                freePorts.remove(pid)

        # replace invalid port from free port pool
        for idx in invalid:
            portIds[idx] = freePorts.pop(0)

        return True

    def updateTestPortIdIp(self, dutConfig, get_src_dst_asic_and_duts, qosParams=None):
        src_dut_index = get_src_dst_asic_and_duts['src_dut_index']
        dst_dut_index = get_src_dst_asic_and_duts['dst_dut_index']
        src_asic_index = get_src_dst_asic_and_duts['src_asic_index']
        dst_asic_index = get_src_dst_asic_and_duts['dst_asic_index']
        src_testPortIds = dutConfig["testPortIds"][src_dut_index][src_asic_index]
        dst_testPortIds = dutConfig["testPortIds"][dst_dut_index][dst_asic_index]
        testPortIds = src_testPortIds + list(set(dst_testPortIds) - set(src_testPortIds))

        portIdNames = []
        portIds = []

        for idName in dutConfig["testPorts"]:
            if re.match(r'(?:src|dst)_port\S+id', idName):
                portIdNames.append(idName)
                ipName = idName.replace('id', 'ip')
                pytest_assert(
                    ipName in dutConfig["testPorts"], 'Not find {} for {} in dutConfig'.format(ipName, idName))
                portIds.append(dutConfig["testPorts"][idName])
        pytest_assert(self.replaceNonExistentPortId(testPortIds, set(portIds)), "No enough test ports")
        for idx, idName in enumerate(portIdNames):
            dutConfig["testPorts"][idName] = portIds[idx]
            ipName = idName.replace('id', 'ip')
            if 'src' in ipName:
                testPortIps = dutConfig["testPortIps"][src_dut_index][src_asic_index]
            else:
                testPortIps = dutConfig["testPortIps"][dst_dut_index][dst_asic_index]
            dutConfig["testPorts"][ipName] = testPortIps[portIds[idx]]['peer_addr']

        if qosParams is not None:
            portIdNames = []
            portNumbers = []
            portIds = []
            for idName in qosParams.keys():
                if re.match(r'(?:src|dst)_port\S+ids?', idName):
                    portIdNames.append(idName)
                    ids = qosParams[idName]
                    if isinstance(ids, list):
                        portIds += ids
                        # if it's port list, record number of pots
                        portNumbers.append(len(ids))
                    else:
                        portIds.append(ids)
                        # record None to indicate it's just one port
                        portNumbers.append(None)
            pytest_assert(self.replaceNonExistentPortId(testPortIds, portIds), "No enough test ports")
            startPos = 0
            for idx, idName in enumerate(portIdNames):
                if portNumbers[idx] is not None:    # port list
                    qosParams[idName] = [
                        portId for portId in portIds[startPos:startPos + portNumbers[idx]]]
                    startPos += portNumbers[idx]
                else:   # not list, just one port
                    qosParams[idName] = portIds[startPos]
                    startPos += 1

    def testParameter(
        self, duthosts, get_src_dst_asic_and_duts, dutConfig, dutQosConfig, ingressLosslessProfile,
        ingressLossyProfile, egressLosslessProfile, dualtor_ports_for_duts
    ):
        logger.info("asictype {}".format(get_src_dst_asic_and_duts['src_dut'].facts["asic_type"]))
        logger.info("config {}".format(dutConfig))
        logger.info("qosConfig {}".format(dutQosConfig))
        logger.info("dualtor_ports {}".format(dualtor_ports_for_duts))

    @pytest.mark.parametrize("xoffProfile", ["xoff_1", "xoff_2", "xoff_3", "xoff_4"])
    def testQosSaiPfcXoffLimit(
        self, xoffProfile, duthosts, get_src_dst_asic_and_duts,
        ptfhost, dutTestParams, dutConfig, dutQosConfig,
        ingressLosslessProfile, egressLosslessProfile
    ):
        """
            Test QoS SAI XOFF limits

            Args:
                xoffProfile (pytest parameter): XOFF profile
                ptfhost (AnsibleHost): Packet Test Framework (PTF)
                dutTestParams (Fixture, dict): DUT host test params
                dutConfig (Fixture, dict): Map of DUT config containing dut interfaces, test port IDs, test port IPs,
                    and test ports
                dutQosConfig (Fixture, dict): Map containing DUT host QoS configuration
                ingressLosslessProfile (Fxiture): Map of egress lossless buffer profile attributes
                egressLosslessProfile (Fxiture): Map of egress lossless buffer profile attributes
                set_static_route (Fixture): Setup the static route if the src
                                            and dst ASICs are different.

            Returns:
                None

            Raises:
                RunAnsibleModuleFail if ptf test fails
        """
        normal_profile = ["xoff_1", "xoff_2"]
        if not dutConfig["dualTor"] and xoffProfile not in normal_profile:
            pytest.skip(
                "Additional DSCPs are not supported on non-dual ToR ports")

        portSpeedCableLength = dutQosConfig["portSpeedCableLength"]
        if dutTestParams['hwsku'] in self.BREAKOUT_SKUS and 'backend' not in dutTestParams['topo']:
            qosConfig = dutQosConfig["param"][portSpeedCableLength]["breakout"]
        else:
            qosConfig = dutQosConfig["param"][portSpeedCableLength]

        self.updateTestPortIdIp(dutConfig, get_src_dst_asic_and_duts)

        testParams = dict()
        testParams.update(dutTestParams["basicParams"])
        testParams.update({
            "dscp": qosConfig[xoffProfile]["dscp"],
            "ecn": qosConfig[xoffProfile]["ecn"],
            "pg": qosConfig[xoffProfile]["pg"],
            "buffer_max_size": ingressLosslessProfile["size"],
            "queue_max_size": egressLosslessProfile["static_th"],
            "dst_port_id": dutConfig["testPorts"]["dst_port_id"],
            "dst_port_ip": dutConfig["testPorts"]["dst_port_ip"],
            "src_port_id": dutConfig["testPorts"]["src_port_id"],
            "src_port_ip": dutConfig["testPorts"]["src_port_ip"],
            "src_port_vlan": dutConfig["testPorts"]["src_port_vlan"],
            "pkts_num_leak_out": qosConfig["pkts_num_leak_out"],
            "pkts_num_trig_pfc": qosConfig[xoffProfile]["pkts_num_trig_pfc"],
            "pkts_num_trig_ingr_drp": qosConfig[xoffProfile]["pkts_num_trig_ingr_drp"],
            "hwsku": dutTestParams['hwsku'],
            "src_dst_asic_diff": (dutConfig['dutAsic'] != dutConfig['dstDutAsic'])
        })

        if "platform_asic" in dutTestParams["basicParams"]:
            testParams["platform_asic"] = dutTestParams["basicParams"]["platform_asic"]
        else:
            testParams["platform_asic"] = None

        if "pkts_num_egr_mem" in list(qosConfig.keys()):
            testParams["pkts_num_egr_mem"] = qosConfig["pkts_num_egr_mem"]

        if "pkts_num_margin" in list(qosConfig[xoffProfile].keys()):
            testParams["pkts_num_margin"] = qosConfig[xoffProfile]["pkts_num_margin"]

        if "packet_size" in list(qosConfig[xoffProfile].keys()):
            testParams["packet_size"] = qosConfig[xoffProfile]["packet_size"]

        if 'cell_size' in list(qosConfig[xoffProfile].keys()):
            testParams["cell_size"] = qosConfig[xoffProfile]["cell_size"]

        self.runPtfTest(
            ptfhost, testCase="sai_qos_tests.PFCtest", testParams=testParams
        )

    @pytest.mark.parametrize("xonProfile", ["xon_1", "xon_2", "xon_3", "xon_4"])
    def testPfcStormWithSharedHeadroomOccupancy(
        self, xonProfile, ptfhost, fanouthosts, conn_graph_facts,  fanout_graph_facts,              # noqa F811
        dutTestParams, dutConfig, dutQosConfig, sharedHeadroomPoolSize, ingressLosslessProfile, localhost
    ):
        """
            Verify if the PFC Frames are not sent from the DUT after a PFC Storm from peer link.
            Ingress PG occupancy must cross into shared headroom region when the PFC Storm is seen
            Only for MLNX Platforms

            Args:
                xonProfile (pytest parameter): XON profile
                ptfhost (AnsibleHost): Packet Test Framework (PTF)
                dutTestParams (Fixture, dict): DUT host test params
                dutConfig (Fixture, dict): Map of DUT config containing dut interfaces, test port IDs, test port IPs,
                    and test ports
                fanout_graph_facts(fixture) : fanout graph info
                fanouthosts(AnsibleHost): fanout instance
                dutQosConfig (Fixture, dict): Map containing DUT host QoS configuration
                ingressLosslessProfile (Fxiture): Map of egress lossless buffer profile attributes

            Returns:
                None

            Raises:
                RunAnsibleModuleFail if ptf test fails
        """
        normal_profile = ["xon_1", "xon_2"]
        if not dutConfig["dualTor"] and xonProfile not in normal_profile:
            pytest.skip(
                "Additional DSCPs are not supported on non-dual ToR ports")

        if dutTestParams["basicParams"]["sonic_asic_type"] != "mellanox":
            pytest.skip("This Test Case is only meant for Mellanox ASIC")

        if not sharedHeadroomPoolSize or sharedHeadroomPoolSize == "0":
            pytest.skip("Shared Headroom has to be enabled for this test")

        portSpeedCableLength = dutQosConfig["portSpeedCableLength"]
        if xonProfile in list(dutQosConfig["param"][portSpeedCableLength].keys()):
            qosConfig = dutQosConfig["param"][portSpeedCableLength]
        else:
            if dutTestParams['hwsku'] in self.BREAKOUT_SKUS and 'backend' not in dutTestParams['topo']:
                qosConfig = dutQosConfig["param"][portSpeedCableLength]["breakout"]
            else:
                qosConfig = dutQosConfig["param"]

        testParams = dict()
        testParams.update(dutTestParams["basicParams"])
        testParams.update({
            "dscp": qosConfig[xonProfile]["dscp"],
            "ecn": qosConfig[xonProfile]["ecn"],
            "pg": qosConfig[xonProfile]["pg"],
            "buffer_max_size": ingressLosslessProfile["size"],
            "dst_port_id": dutConfig["testPorts"]["dst_port_id"],
            "dst_port_ip": dutConfig["testPorts"]["dst_port_ip"],
            "src_port_id": dutConfig["testPorts"]["src_port_id"],
            "src_port_ip": dutConfig["testPorts"]["src_port_ip"],
            "src_port_vlan": dutConfig["testPorts"]["src_port_vlan"],
            "pkts_num_trig_pfc": qosConfig[xonProfile]["pkts_num_trig_pfc"],
            "pkts_num_private_headrooom": dutQosConfig["param"]["pkts_num_private_headrooom"]
        })

        if "platform_asic" in dutTestParams["basicParams"]:
            testParams["platform_asic"] = dutTestParams["basicParams"]["platform_asic"]
        else:
            testParams["platform_asic"] = None

        if "packet_size" in list(qosConfig[xonProfile].keys()):
            testParams["packet_size"] = qosConfig[xonProfile]["packet_size"]
        if 'cell_size' in list(qosConfig[xonProfile].keys()):
            testParams["cell_size"] = qosConfig[xonProfile]["cell_size"]

        # Params required for generating a PFC Storm
        duthost = dutConfig["srcDutInstance"]
        pfcwd_timers = set_pfc_timers()
        pfcwd_test_port_id = dutConfig["testPorts"]["src_port_id"]
        pfcwd_test_port = dutConfig["dutInterfaces"][pfcwd_test_port_id]
        fanout_neighbors = conn_graph_facts["device_conn"][duthost.hostname]
        peerdevice = fanout_neighbors[pfcwd_test_port]["peerdevice"]
        peerport = fanout_neighbors[pfcwd_test_port]["peerport"]
        peerdevice_hwsku = get_graph_facts(duthost, localhost, peerdevice)["device_info"][peerdevice]["HwSku"]
        peer_info = {
            'peerdevice': peerdevice,
            'hwsku': peerdevice_hwsku,
            'pfc_fanout_interface': peerport
        }
        queue_index = qosConfig[xonProfile]["pg"]
        frames_number = 100000000

        logging.info("PFC Storm Gen Params \n DUT iface: {} Fanout iface : {}\
                      queue_index: {} peer_info: {}".format(pfcwd_test_port,
                                                            peerport,
                                                            queue_index,
                                                            peer_info))

        # initialize PFC Storm Handler
        storm_hndle = PFCStorm(duthost, fanout_graph_facts, fanouthosts,
                               pfc_queue_idx=queue_index,
                               pfc_frames_number=frames_number,
                               peer_info=peer_info)
        storm_hndle.deploy_pfc_gen()

        # check if pfcwd status is enabled before running the test
        prev_state = duthost.shell(
            'sonic-db-cli CONFIG_DB HGETALL "PFC_WD|{}"'.format(pfcwd_test_port))['stdout']
        prev_poll_interval = duthost.shell(
            'sonic-db-cli CONFIG_DB HGET "PFC_WD|GLOBAL" POLL_INTERVAL')['stdout']

        try:
            prev_state = json.loads(prev_state)
        except Exception as e:
            logging.debug(
                "Exception: {}, PFC_WD State: {}".format(str(e), prev_state))
            prev_state = {}

        try:
            prev_poll_interval = int(prev_poll_interval)
            if int(pfcwd_timers['pfc_wd_poll_time']) > prev_poll_interval:
                pfcwd_timers['pfc_wd_poll_time'] = str(prev_poll_interval)
        except Exception as e:
            logging.debug("Exception: {}, Poll Interval: {}".format(
                str(e), prev_poll_interval))
            prev_poll_interval = 0

        # set poll interval for pfcwd
        duthost.command("pfcwd interval {}".format(
            pfcwd_timers['pfc_wd_poll_time']))

        logger.info("--- Start Pfcwd on port {}".format(pfcwd_test_port))
        start_wd_on_ports(duthost,
                          pfcwd_test_port,
                          pfcwd_timers['pfc_wd_restore_time'],
                          pfcwd_timers['pfc_wd_detect_time'])

        try:
            logger.info("---  Fill the ingress buffers ---")
            self.runPtfTest(
                ptfhost, testCase="sai_qos_tests.PtfFillBuffer", testParams=testParams
            )

            # Trigger PfcWd
            storm_hndle.start_storm()
            logger.info("PfcWd Status: {}".format(
                duthost.command("pfcwd show stats")["stdout_lines"]))
            time.sleep(10)
            storm_hndle.stop_storm()
            logger.info("PfcWd Status: {}".format(
                duthost.command("pfcwd show stats")["stdout_lines"]))

            logger.info(
                "---  Enable dst iface and verify if the PFC frames are not sent from src port ---")
            self.runPtfTest(
                ptfhost, testCase="sai_qos_tests.PtfReleaseBuffer", testParams=testParams
            )
        except Exception as e:
            raise e
        finally:
            if prev_state:
                logger.info(
                    "--- Restore original config {} for PfcWd on {} ---".format(prev_state, pfcwd_test_port))
                start_wd_on_ports(duthost,
                                  pfcwd_test_port,
                                  prev_state.get("restoration_time", "200"),
                                  prev_state.get("detection_time", "200"),
                                  prev_state.get("action", "drop"))
            else:
                logger.info("--- Stop PfcWd on {} ---".format(pfcwd_test_port))
                duthost.command("pfcwd stop {}".format(pfcwd_test_port))

            if prev_poll_interval:
                logger.info(
                    "--- Restore original poll interval {} ---".format(prev_poll_interval))
                duthost.command("pfcwd interval {}".format(prev_poll_interval))
            else:
                logger.info("--- Set Default Polling Interval ---".format())
                duthost.command("pfcwd interval {}".format("200"))

            self.runPtfTest(
                ptfhost, testCase="sai_qos_tests.PtfEnableDstPorts", testParams=testParams
            )

    @pytest.mark.parametrize("xonProfile", ["xon_1", "xon_2", "xon_3", "xon_4"])
    def testQosSaiPfcXonLimit(
        self, get_src_dst_asic_and_duts, xonProfile, ptfhost, dutTestParams, dutConfig, dutQosConfig,
        ingressLosslessProfile
    ):
        """
            Test QoS SAI XON limits

            Args:
                xonProfile (pytest parameter): XON profile
                ptfhost (AnsibleHost): Packet Test Framework (PTF)
                dutTestParams (Fixture, dict): DUT host test params
                dutConfig (Fixture, dict): Map of DUT config containing dut interfaces, test port IDs, test port IPs,
                    and test ports
                dutQosConfig (Fixture, dict): Map containing DUT host QoS configuration
                ingressLosslessProfile (Fxiture): Map of egress lossless buffer profile attributes

            Returns:
                None

            Raises:
                RunAnsibleModuleFail if ptf test fails
        """
        normal_profile = ["xon_1", "xon_2"]
        if not dutConfig["dualTor"] and xonProfile not in normal_profile:
            pytest.skip(
                "Additional DSCPs are not supported on non-dual ToR ports")

        portSpeedCableLength = dutQosConfig["portSpeedCableLength"]
        if xonProfile in list(dutQosConfig["param"][portSpeedCableLength].keys()):
            qosConfig = dutQosConfig["param"][portSpeedCableLength]
        else:
            if dutTestParams['hwsku'] in self.BREAKOUT_SKUS and 'backend' not in dutTestParams['topo']:
                qosConfig = dutQosConfig["param"][portSpeedCableLength]["breakout"]
            else:
                qosConfig = dutQosConfig["param"]

        self.updateTestPortIdIp(dutConfig, get_src_dst_asic_and_duts)

        dst_port_count = set([
            dutConfig["testPorts"]["dst_port_id"],
            dutConfig["testPorts"]["dst_port_2_id"],
            dutConfig["testPorts"]["dst_port_3_id"],
        ])

        if len(dst_port_count) != 3:
            pytest.skip(
                "PFC Xon Limit test: Need at least 3 destination ports")

        testParams = dict()
        testParams.update(dutTestParams["basicParams"])
        testParams.update({
            "dscp": qosConfig[xonProfile]["dscp"],
            "ecn": qosConfig[xonProfile]["ecn"],
            "pg": qosConfig[xonProfile]["pg"],
            "buffer_max_size": ingressLosslessProfile["size"],
            "dst_port_id": dutConfig["testPorts"]["dst_port_id"],
            "dst_port_ip": dutConfig["testPorts"]["dst_port_ip"],
            "dst_port_2_id": dutConfig["testPorts"]["dst_port_2_id"],
            "dst_port_2_ip": dutConfig["testPorts"]["dst_port_2_ip"],
            "dst_port_3_id": dutConfig["testPorts"]["dst_port_3_id"],
            "dst_port_3_ip": dutConfig["testPorts"]["dst_port_3_ip"],
            "src_port_id": dutConfig["testPorts"]["src_port_id"],
            "src_port_ip": dutConfig["testPorts"]["src_port_ip"],
            "src_port_vlan": dutConfig["testPorts"]["src_port_vlan"],
            "pkts_num_trig_pfc": qosConfig[xonProfile]["pkts_num_trig_pfc"],
            "pkts_num_dismiss_pfc": qosConfig[xonProfile]["pkts_num_dismiss_pfc"],
            "pkts_num_leak_out": dutQosConfig["param"][portSpeedCableLength]["pkts_num_leak_out"],
            "hwsku": dutTestParams['hwsku'],
            "pkts_num_egr_mem": qosConfig[xonProfile].get('pkts_num_egr_mem', None),
            "src_dst_asic_diff": (dutConfig['dutAsic'] != dutConfig['dstDutAsic'])
        })

        if "platform_asic" in dutTestParams["basicParams"]:
            testParams["platform_asic"] = dutTestParams["basicParams"]["platform_asic"]
        else:
            testParams["platform_asic"] = None

        if "pkts_num_egr_mem" in list(qosConfig.keys()):
            testParams["pkts_num_egr_mem"] = qosConfig["pkts_num_egr_mem"]

        if "pkts_num_hysteresis" in list(qosConfig[xonProfile].keys()):
            testParams["pkts_num_hysteresis"] = qosConfig[xonProfile]["pkts_num_hysteresis"]

        if "pkts_num_margin" in list(qosConfig[xonProfile].keys()):
            testParams["pkts_num_margin"] = qosConfig[xonProfile]["pkts_num_margin"]

        if "packet_size" in list(qosConfig[xonProfile].keys()):
            testParams["packet_size"] = qosConfig[xonProfile]["packet_size"]

        if 'cell_size' in list(qosConfig[xonProfile].keys()):
            testParams["cell_size"] = qosConfig[xonProfile]["cell_size"]

        self.runPtfTest(
            ptfhost, testCase="sai_qos_tests.PFCXonTest", testParams=testParams
        )

    @pytest.mark.parametrize(
        "LosslessVoqProfile",
        ["lossless_voq_1", "lossless_voq_2",
         "lossless_voq_3", "lossless_voq_4"])
    def testQosSaiLosslessVoq(
            self, LosslessVoqProfile, ptfhost, dutTestParams, dutConfig,
            dutQosConfig, get_src_dst_asic_and_duts, skip_longlink
    ):
        """
            Test QoS SAI XOFF limits for various voq mode configurations
            Args:
                LosslessVoqProfile (pytest parameter): LosslessVoq Profile
                ptfhost (AnsibleHost): Packet Test Framework (PTF)
                dutTestParams (Fixture, dict): DUT host test params
                dutConfig (Fixture, dict): Map of DUT config containing dut
                    interfaces, test port IDs, test port IPs, configuration.
                dutQosConfig (Fixture, dict): Map containing DUT host QoS
                    configuration
                get_src_dst_asic_and_duts(Fixture, dict): Map containing the
                    src/dst asics, and duts.
            Returns:
                None
            Raises:
                RunAnsibleModuleFail if ptf test fails
        """
        if not get_src_dst_asic_and_duts['single_asic_test']:
            pytest.skip(
                "This test needs to be revisited later, for the case "
                "where src and dst ASICs are different.")
        portSpeedCableLength = dutQosConfig["portSpeedCableLength"]
        if dutTestParams['hwsku'] in self.BREAKOUT_SKUS and 'backend' not in dutTestParams['topo']:
            qosConfig = dutQosConfig["param"][portSpeedCableLength]["breakout"]
        else:
            qosConfig = dutQosConfig["param"][portSpeedCableLength]
        self.updateTestPortIdIp(dutConfig, get_src_dst_asic_and_duts, qosConfig[LosslessVoqProfile])

        testParams = dict()
        testParams.update(dutTestParams["basicParams"])
        # Swapping the src_port_*_id with all available src ports, src_port* are
        # not available in this structure anymore.
        testParams.update({
            "dscp": qosConfig[LosslessVoqProfile]["dscp"],
            "ecn": qosConfig[LosslessVoqProfile]["ecn"],
            "pg": qosConfig[LosslessVoqProfile]["pg"],
            "dst_port_id": dutConfig["testPorts"]["dst_port_id"],
            "dst_port_ip": dutConfig["testPorts"]["dst_port_ip"],
            "src_port_id": dutConfig["testPorts"]["src_port_id"],
            "src_port_ip": dutConfig["testPorts"]["src_port_ip"],
            "src_port_1_id": dutConfig["testPorts"]["dst_port_2_id"],
            "src_port_1_ip": dutConfig["testPorts"]["dst_port_2_ip"],
            "src_port_2_id": dutConfig["testPorts"]["dst_port_3_id"],
            "src_port_2_ip": dutConfig["testPorts"]["dst_port_3_ip"],
            "num_of_flows": qosConfig[LosslessVoqProfile]["num_of_flows"],
            "pkts_num_leak_out": qosConfig["pkts_num_leak_out"],
            "pkts_num_trig_pfc": qosConfig[LosslessVoqProfile]
            ["pkts_num_trig_pfc"]
        })

        if "platform_asic" in dutTestParams["basicParams"]:
            testParams["platform_asic"] = \
                dutTestParams["basicParams"]["platform_asic"]
        else:
            testParams["platform_asic"] = None

        if "pkts_num_margin" in qosConfig[LosslessVoqProfile].keys():
            testParams["pkts_num_margin"] = \
                qosConfig[LosslessVoqProfile]["pkts_num_margin"]

        if "packet_size" in qosConfig[LosslessVoqProfile].keys():
            testParams["packet_size"] = \
                qosConfig[LosslessVoqProfile]["packet_size"]

        self.runPtfTest(
            ptfhost, testCase="sai_qos_tests.LosslessVoq", testParams=testParams
        )

    def testQosSaiHeadroomPoolSize(
        self, get_src_dst_asic_and_duts, ptfhost, dutTestParams, dutConfig, dutQosConfig,
        ingressLosslessProfile
    ):
        """
            Test QoS SAI Headroom pool size

            Args:
                ptfhost (AnsibleHost): Packet Test Framework (PTF)
                dutTestParams (Fixture, dict): DUT host test params
                dutConfig (Fixture, dict): Map of DUT config containing dut interfaces, test port IDs, test port IPs,
                    and test ports
                dutQosConfig (Fixture, dict): Map containing DUT host QoS configuration
                ingressLosslessProfile (Fxiture): Map of egress lossless buffer profile attributes

            Returns:
                None

            Raises:
                RunAnsibleModuleFail if ptf test fails
        """

        portSpeedCableLength = dutQosConfig["portSpeedCableLength"]
        qosConfig = dutQosConfig["param"][portSpeedCableLength]
        testPortIps = dutConfig["testPortIps"]

        if 'hdrm_pool_size' not in list(qosConfig.keys()):
            pytest.skip("Headroom pool size is not enabled on this DUT")

        # if no enough ports, src_port_ids is empty list, skip the test
        if not qosConfig['hdrm_pool_size'].get('src_port_ids', None):
            pytest.skip("No enough test ports on this DUT")

        if not dutConfig['dualTor']:
            qosConfig['hdrm_pool_size']['pgs'] = qosConfig['hdrm_pool_size']['pgs'][:2]
            qosConfig['hdrm_pool_size']['dscps'] = qosConfig['hdrm_pool_size']['dscps'][:2]

        src_dut_index = get_src_dst_asic_and_duts['src_dut_index']
        dst_dut_index = get_src_dst_asic_and_duts['dst_dut_index']
        src_asic_index = get_src_dst_asic_and_duts['src_asic_index']
        dst_asic_index = get_src_dst_asic_and_duts['dst_asic_index']

        if ('platform_asic' in dutTestParams["basicParams"] and
                dutTestParams["basicParams"]["platform_asic"] == "broadcom-dnx"):
            # Need to adjust hdrm_pool_size src_port_ids, dst_port_id and pgs_num based on how many source and dst ports
            # present
            src_ports = dutConfig['testPortIds'][src_dut_index][src_asic_index]
            if get_src_dst_asic_and_duts['src_asic'] == get_src_dst_asic_and_duts['dst_asic']:
                # Src and dst are the same asics, leave one for dst port and the rest for src ports
                qosConfig["hdrm_pool_size"]["src_port_ids"] = src_ports[:-1]
                qosConfig["hdrm_pool_size"]["dst_port_id"] = src_ports[-1]
                qosConfig["hdrm_pool_size"]["pgs_num"] = 2 * len(qosConfig["hdrm_pool_size"]["src_port_ids"])
            else:
                qosConfig["hdrm_pool_size"]["src_port_ids"] = src_ports
                qosConfig["hdrm_pool_size"]["dst_port_id"] = dutConfig['testPortIds'][dst_dut_index][dst_asic_index][-1]
                qosConfig["hdrm_pool_size"]["pgs_num"] = 2 * len(qosConfig["hdrm_pool_size"]["src_port_ids"])

        self.updateTestPortIdIp(dutConfig, get_src_dst_asic_and_duts, qosConfig["hdrm_pool_size"])

        testParams = dict()
        testParams.update(dutTestParams["basicParams"])
        testParams.update({
            "testbed_type": dutTestParams["topo"],
            "dscps": qosConfig["hdrm_pool_size"]["dscps"],
            "ecn": qosConfig["hdrm_pool_size"]["ecn"],
            "pgs": qosConfig["hdrm_pool_size"]["pgs"],
            "src_port_ids": qosConfig["hdrm_pool_size"]["src_port_ids"],
            "src_port_ips": [testPortIps[src_dut_index][src_asic_index][port]['peer_addr']
                             for port in qosConfig["hdrm_pool_size"]["src_port_ids"]],
            "dst_port_id": qosConfig["hdrm_pool_size"]["dst_port_id"],
            "dst_port_ip":
                testPortIps[dst_dut_index][dst_asic_index][qosConfig["hdrm_pool_size"]["dst_port_id"]]['peer_addr'],
            "pgs_num": qosConfig["hdrm_pool_size"]["pgs_num"],
            "pkts_num_trig_pfc": qosConfig["hdrm_pool_size"]["pkts_num_trig_pfc"],
            "pkts_num_leak_out": qosConfig["pkts_num_leak_out"],
            "pkts_num_hdrm_full": qosConfig["hdrm_pool_size"]["pkts_num_hdrm_full"],
            "pkts_num_hdrm_partial": qosConfig["hdrm_pool_size"]["pkts_num_hdrm_partial"],
            "hwsku": dutTestParams['hwsku']
        })

        if "platform_asic" in dutTestParams["basicParams"]:
            testParams["platform_asic"] = dutTestParams["basicParams"]["platform_asic"]
        else:
            testParams["platform_asic"] = None

        pkts_num_trig_pfc_shp = qosConfig["hdrm_pool_size"].get(
            "pkts_num_trig_pfc_shp")
        if pkts_num_trig_pfc_shp:
            testParams["pkts_num_trig_pfc_shp"] = pkts_num_trig_pfc_shp

        packet_size = qosConfig["hdrm_pool_size"].get("packet_size")
        if packet_size:
            testParams["packet_size"] = packet_size
            testParams["cell_size"] = qosConfig["hdrm_pool_size"]["cell_size"]

        margin = qosConfig["hdrm_pool_size"].get("margin")
        if margin:
            testParams["margin"] = margin

        if "pkts_num_egr_mem" in list(qosConfig.keys()):
            testParams["pkts_num_egr_mem"] = qosConfig["pkts_num_egr_mem"]

        if "pkts_num_trig_pfc_multi" in qosConfig["hdrm_pool_size"]:
            testParams.update({"pkts_num_trig_pfc_multi": qosConfig["hdrm_pool_size"]["pkts_num_trig_pfc_multi"]})

        self.runPtfTest(
            ptfhost, testCase="sai_qos_tests.HdrmPoolSizeTest",
            testParams=testParams
        )

    @pytest.mark.parametrize("sharedResSizeKey", ["shared_res_size_1", "shared_res_size_2"])
    def testQosSaiSharedReservationSize(
        self, sharedResSizeKey, ptfhost, dutTestParams, dutConfig, dutQosConfig,
        get_src_dst_asic_and_duts, check_skip_shared_res_test
    ):
        """
            Test QoS SAI shared reservation size
            Args:
                sharedResSizeKey: qos.yml entry lookup key
                ptfhost (AnsibleHost): Packet Test Framework (PTF)
                dutTestParams (Fixture, dict): DUT host test params
                dutConfig (Fixture, dict): Map of DUT config containing dut interfaces, test port IDs, test port IPs,
                    and test ports
                dutQosConfig (Fixture, dict): Map containing DUT host QoS configuration
            Returns:
                None
            Raises:
                RunAnsibleModuleFail if ptf test fails
        """
        if ('modular_chassis' in get_src_dst_asic_and_duts['src_dut'].facts and
                get_src_dst_asic_and_duts['src_dut'].facts["modular_chassis"] == "True"):
            if dutConfig['dstDutAsic'] != "pac":
                pytest.skip("This test is skipped since not enough ports on cisco-8000 "
                            "T2 Q200.")
            if "shared_res_size_2" in sharedResSizeKey:
                pytest.skip("This test is skipped since on cisco-8000 Q100, "
                            "SQG thresholds have no impact on XOFF thresholds.")

        qosConfig = dutQosConfig["param"]
        src_dut_index = get_src_dst_asic_and_duts['src_dut_index']
        src_asic_index = get_src_dst_asic_and_duts['src_asic_index']
        dst_dut_index = get_src_dst_asic_and_duts['dst_dut_index']
        dst_asic_index = get_src_dst_asic_and_duts['dst_asic_index']
        src_testPortIps = dutConfig["testPortIps"][src_dut_index][src_asic_index]
        dst_testPortIps = dutConfig["testPortIps"][dst_dut_index][dst_asic_index]
        (_, src_port_ids, dst_port_ids) = check_skip_shared_res_test

        testParams = dict()
        testParams.update(dutTestParams["basicParams"])
        testParams.update({
            "testbed_type": dutTestParams["topo"],
            "dscps": qosConfig[sharedResSizeKey]["dscps"],
            "ecn": qosConfig[sharedResSizeKey]["ecn"],
            "pgs": qosConfig[sharedResSizeKey]["pgs"],
            "queues": qosConfig[sharedResSizeKey]["queues"],
            "src_port_ids": src_port_ids,
            "src_port_ips": [src_testPortIps[port]['peer_addr'] for port in src_port_ids],
            "dst_port_ids": dst_port_ids,
            "dst_port_ips": [dst_testPortIps[port]['peer_addr'] for port in dst_port_ids],
            "pkt_counts":  qosConfig[sharedResSizeKey]["pkt_counts"],
            "shared_limit_bytes": qosConfig[sharedResSizeKey]["shared_limit_bytes"],
            "hwsku": dutTestParams['hwsku']
        })

        if "platform_asic" in dutTestParams["basicParams"]:
            testParams["platform_asic"] = dutTestParams["basicParams"]["platform_asic"]
        else:
            testParams["platform_asic"] = None

        if "packet_size" in qosConfig[sharedResSizeKey]:
            testParams["packet_size"] = qosConfig[sharedResSizeKey]["packet_size"]

        if "cell_size" in qosConfig[sharedResSizeKey]:
            testParams["cell_size"] = qosConfig[sharedResSizeKey]["cell_size"]

        if "pkts_num_margin" in qosConfig[sharedResSizeKey]:
            testParams["pkts_num_margin"] = qosConfig[sharedResSizeKey]["pkts_num_margin"]

        self.runPtfTest(
            ptfhost, testCase="sai_qos_tests.SharedResSizeTest",
            testParams=testParams
        )

    def testQosSaiHeadroomPoolWatermark(
        self, duthosts, get_src_dst_asic_and_duts,  ptfhost, dutTestParams,
        dutConfig, dutQosConfig, ingressLosslessProfile, sharedHeadroomPoolSize,
        resetWatermark
    ):
        """
            Test QoS SAI Headroom pool watermark

            Args:
                duthosts (AnsibleHost): Dut hosts
                enum_rand_one_per_hwsku_frontend_hostname (AnsibleHost): select one of the frontend node
                    in multi dut testbed
                ptfhost (AnsibleHost): Packet Test Framework (PTF)
                dutTestParams (Fixture, dict): DUT host test params
                dutConfig (Fixture, dict): Map of DUT config containing dut interfaces, test port IDs, test port IPs,
                    and test ports
                dutQosConfig (Fixture, dict): Map containing DUT host QoS configuration
                ingressLosslessProfile (Fxiture): Map of egress lossless buffer profile attributes
                resetWatermark (Fixture): reset watermarks

            Returns:
                None

            Raises:
                RunAnsibleModuleFail if ptf test fails
        """
        duthost = get_src_dst_asic_and_duts['src_dut']
        cmd_output = duthost.shell("show headroom-pool watermark", module_ignore_errors=True)
        if cmd_output['rc'] != 0:
            pytest.skip("Headroom pool watermark is not supported")

        portSpeedCableLength = dutQosConfig["portSpeedCableLength"]
        qosConfig = dutQosConfig["param"][portSpeedCableLength]
        testPortIps = dutConfig["testPortIps"]
        if 'hdrm_pool_size' not in list(qosConfig.keys()):
            pytest.skip("Headroom pool size is not enabled on this DUT")

        # if no enough ports, src_port_ids is empty list, skip the test
        if not qosConfig['hdrm_pool_size'].get('src_port_ids', None):
            pytest.skip("No enough test ports on this DUT")

        src_dut_index = get_src_dst_asic_and_duts['src_dut_index']
        dst_dut_index = get_src_dst_asic_and_duts['dst_dut_index']
        src_asic_index = get_src_dst_asic_and_duts['src_asic_index']
        dst_asic_index = get_src_dst_asic_and_duts['dst_asic_index']

        if ('platform_asic' in dutTestParams["basicParams"] and
                dutTestParams["basicParams"]["platform_asic"] == "broadcom-dnx"):
            # Need to adjust hdrm_pool_size src_port_ids, dst_port_id and pgs_num based on how many source and dst ports
            # present
            src_ports = dutConfig['testPortIds'][src_dut_index][src_asic_index]
            if get_src_dst_asic_and_duts['src_asic'] == get_src_dst_asic_and_duts['dst_asic']:
                # Src and dst are the same asics, leave one for dst port and the rest for src ports
                qosConfig["hdrm_pool_size"]["src_port_ids"] = src_ports[:-1]
                qosConfig["hdrm_pool_size"]["dst_port_id"] = src_ports[-1]
                qosConfig["hdrm_pool_size"]["pgs_num"] = 2 * len(qosConfig["hdrm_pool_size"]["src_port_ids"])
            else:
                qosConfig["hdrm_pool_size"]["src_port_ids"] = src_ports
                qosConfig["hdrm_pool_size"]["dst_port_id"] = dutConfig['testPortIds'][dst_dut_index][dst_asic_index][-1]
                qosConfig["hdrm_pool_size"]["pgs_num"] = 2 * len(qosConfig["hdrm_pool_size"]["src_port_ids"])

        self.updateTestPortIdIp(dutConfig, get_src_dst_asic_and_duts, qosConfig["hdrm_pool_size"])

        testParams = dict()
        testParams.update(dutTestParams["basicParams"])
        testParams.update({
            "testbed_type": dutTestParams["topo"],
            "dscps": qosConfig["hdrm_pool_size"]["dscps"],
            "ecn": qosConfig["hdrm_pool_size"]["ecn"],
            "pgs": qosConfig["hdrm_pool_size"]["pgs"],
            "src_port_ids": qosConfig["hdrm_pool_size"]["src_port_ids"],
            "src_port_ips": [testPortIps[src_dut_index][src_asic_index][port]['peer_addr']
                             for port in qosConfig["hdrm_pool_size"]["src_port_ids"]],
            "dst_port_id": qosConfig["hdrm_pool_size"]["dst_port_id"],
            "dst_port_ip":
                testPortIps[dst_dut_index][dst_asic_index][qosConfig["hdrm_pool_size"]["dst_port_id"]]['peer_addr'],
            "pgs_num": qosConfig["hdrm_pool_size"]["pgs_num"],
            "pkts_num_leak_out": qosConfig["pkts_num_leak_out"],
            "pkts_num_trig_pfc": qosConfig["hdrm_pool_size"]["pkts_num_trig_pfc"],
            "pkts_num_hdrm_full": qosConfig["hdrm_pool_size"]["pkts_num_hdrm_full"],
            "pkts_num_hdrm_partial": qosConfig["hdrm_pool_size"]["pkts_num_hdrm_partial"],
            "hdrm_pool_wm_multiplier": dutQosConfig["param"]["hdrm_pool_wm_multiplier"],
            "cell_size": dutQosConfig["param"]["cell_size"],
            "buf_pool_roid": ingressLosslessProfile["bufferPoolRoid"],
            "max_headroom": sharedHeadroomPoolSize,
            "hwsku": dutTestParams['hwsku']
        })

        margin = qosConfig["hdrm_pool_size"].get("margin")
        if margin:
            testParams["margin"] = margin

        if "platform_asic" in dutTestParams["basicParams"]:
            testParams["platform_asic"] = dutTestParams["basicParams"]["platform_asic"]
        else:
            testParams["platform_asic"] = None

        if "pkts_num_egr_mem" in list(qosConfig.keys()):
            testParams["pkts_num_egr_mem"] = qosConfig["pkts_num_egr_mem"]

        if "pkts_num_trig_pfc_multi" in qosConfig["hdrm_pool_size"]:
            testParams.update({"pkts_num_trig_pfc_multi": qosConfig["hdrm_pool_size"]["pkts_num_trig_pfc_multi"]})

        self.runPtfTest(
            ptfhost, testCase="sai_qos_tests.HdrmPoolSizeTest",
            testParams=testParams
        )

    @pytest.mark.parametrize("bufPool", ["wm_buf_pool_lossless", "wm_buf_pool_lossy"])
    def testQosSaiBufferPoolWatermark(
        self, request, get_src_dst_asic_and_duts, bufPool, ptfhost, dutTestParams, dutConfig, dutQosConfig,
        ingressLosslessProfile, egressLossyProfile, resetWatermark, _skip_watermark_multi_DUT
    ):
        """
            Test QoS SAI Queue buffer pool watermark for lossless/lossy traffic

            Args:
                ptfhost (AnsibleHost): Packet Test Framework (PTF)
                dutTestParams (Fixture, dict): DUT host test params
                dutConfig (Fixture, dict): Map of DUT config containing dut interfaces, test port IDs, test port IPs,
                    and test ports
                dutQosConfig (Fixture, dict): Map containing DUT host QoS configuration
                ingressLosslessProfile (Fixture): Map of ingress lossless buffer profile attributes
                egressLossyProfile (Fixture): Map of egress lossy buffer profile attributes
                resetWatermark (Fixture): reset watermarks

            Returns:
                None

            Raises:
                RunAnsibleModuleFail if ptf test fails
        """
        disableTest = request.config.getoption("--disable_test")
        if dutTestParams["basicParams"]["sonic_asic_type"] == 'cisco-8000' or \
                ('platform_asic' in dutTestParams["basicParams"] and
                 dutTestParams["basicParams"]["platform_asic"] == "broadcom-dnx"):
            disableTest = False
        if disableTest:
            pytest.skip("Buffer Pool watermark test is disabled")

        portSpeedCableLength = dutQosConfig["portSpeedCableLength"]
        if "wm_buf_pool_lossless" in bufPool:
            qosConfig = dutQosConfig["param"][portSpeedCableLength]
            triggerDrop = qosConfig[bufPool]["pkts_num_trig_pfc"]
            fillMin = qosConfig[bufPool]["pkts_num_fill_ingr_min"]
            buf_pool_roid = ingressLosslessProfile["bufferPoolRoid"]
        elif "wm_buf_pool_lossy" in bufPool:
            baseQosConfig = dutQosConfig["param"]
            qosConfig = baseQosConfig.get(portSpeedCableLength, baseQosConfig)
            try:
                triggerDrop = qosConfig[bufPool]["pkts_num_trig_egr_drp"]
            except KeyError:
                qosConfig = baseQosConfig
                triggerDrop = qosConfig[bufPool]["pkts_num_trig_egr_drp"]
            fillMin = qosConfig[bufPool]["pkts_num_fill_egr_min"]
            buf_pool_roid = egressLossyProfile["bufferPoolRoid"]
        else:
            pytest.fail("Unknown pool type")

        testParams = dict()
        testParams.update(dutTestParams["basicParams"])
        testParams.update({
            "dscp": qosConfig[bufPool]["dscp"],
            "ecn": qosConfig[bufPool]["ecn"],
            "pg": qosConfig[bufPool]["pg"],
            "queue": qosConfig[bufPool]["queue"],
            "pkts_num_margin": qosConfig[bufPool].get("pkts_num_margin", 0),
            "dst_port_id": dutConfig["testPorts"]["dst_port_id"],
            "dst_port_ip": dutConfig["testPorts"]["dst_port_ip"],
            "src_port_id": dutConfig["testPorts"]["src_port_id"],
            "src_port_ip": dutConfig["testPorts"]["src_port_ip"],
            "pkts_num_leak_out": dutQosConfig["param"][portSpeedCableLength]["pkts_num_leak_out"],
            "pkts_num_fill_min": fillMin,
            "pkts_num_fill_shared": triggerDrop - 1,
            "cell_size": qosConfig[bufPool]["cell_size"],
            "buf_pool_roid": buf_pool_roid
        })

        if "platform_asic" in dutTestParams["basicParams"]:
            testParams["platform_asic"] = dutTestParams["basicParams"]["platform_asic"]
        else:
            testParams["platform_asic"] = None

        if "packet_size" in list(qosConfig[bufPool].keys()):
            testParams["packet_size"] = qosConfig[bufPool]["packet_size"]

        self.runPtfTest(
            ptfhost, testCase="sai_qos_tests.BufferPoolWatermarkTest",
            testParams=testParams
        )

    def testQosSaiLossyQueue(
        self, ptfhost, get_src_dst_asic_and_duts, dutTestParams, dutConfig, dutQosConfig,
        ingressLossyProfile, skip_src_dst_different_asic
    ):
        """
            Test QoS SAI Lossy queue, shared buffer dynamic allocation

            Args:
                ptfhost (AnsibleHost): Packet Test Framework (PTF)
                dutTestParams (Fixture, dict): DUT host test params
                dutConfig (Fixture, dict): Map of DUT config containing dut interfaces, test port IDs, test port IPs,
                    and test ports
                dutQosConfig (Fixture, dict): Map containing DUT host QoS configuration
                ingressLosslessProfile (Fxiture): Map of egress lossless buffer profile attributes

            Returns:
                None

            Raises:
                RunAnsibleModuleFail if ptf test fails
        """
        portSpeedCableLength = dutQosConfig["portSpeedCableLength"]
        if "lossy_queue_1" in list(dutQosConfig["param"][portSpeedCableLength].keys()):
            qosConfig = dutQosConfig["param"][portSpeedCableLength]
        else:
            qosConfig = dutQosConfig["param"]

        self.updateTestPortIdIp(dutConfig, get_src_dst_asic_and_duts)

        testParams = dict()
        testParams.update(dutTestParams["basicParams"])
        testParams.update({
            "dscp": qosConfig["lossy_queue_1"]["dscp"],
            "ecn": qosConfig["lossy_queue_1"]["ecn"],
            "pg": qosConfig["lossy_queue_1"]["pg"],
            "buffer_max_size": ingressLossyProfile["static_th"],
            "headroom_size": ingressLossyProfile["size"],
            "dst_port_id": dutConfig["testPorts"]["dst_port_id"],
            "dst_port_ip": dutConfig["testPorts"]["dst_port_ip"],
            "dst_port_2_id": dutConfig["testPorts"]["dst_port_2_id"],
            "dst_port_2_ip": dutConfig["testPorts"]["dst_port_2_ip"],
            "src_port_id": dutConfig["testPorts"]["src_port_id"],
            "src_port_ip": dutConfig["testPorts"]["src_port_ip"],
            "src_port_vlan": dutConfig["testPorts"]["src_port_vlan"],
            "pkts_num_leak_out": dutQosConfig["param"][portSpeedCableLength]["pkts_num_leak_out"],
            "pkts_num_trig_egr_drp": qosConfig["lossy_queue_1"]["pkts_num_trig_egr_drp"],
            "hwsku": dutTestParams['hwsku']
        })

        if "platform_asic" in dutTestParams["basicParams"]:
            testParams["platform_asic"] = dutTestParams["basicParams"]["platform_asic"]
        else:
            testParams["platform_asic"] = None

        if "pkts_num_egr_mem" in list(qosConfig.keys()):
            testParams["pkts_num_egr_mem"] = qosConfig["pkts_num_egr_mem"]

        if "packet_size" in list(qosConfig["lossy_queue_1"].keys()):
            testParams["packet_size"] = qosConfig["lossy_queue_1"]["packet_size"]
            testParams["cell_size"] = qosConfig["lossy_queue_1"]["cell_size"]

        if "pkts_num_margin" in list(qosConfig["lossy_queue_1"].keys()):
            testParams["pkts_num_margin"] = qosConfig["lossy_queue_1"]["pkts_num_margin"]

        self.runPtfTest(
            ptfhost, testCase="sai_qos_tests.LossyQueueTest",
            testParams=testParams
        )

    @pytest.mark.parametrize("LossyVoq", ["lossy_queue_voq_1", "lossy_queue_voq_2"])
    def testQosSaiLossyQueueVoq(
        self, LossyVoq, ptfhost, dutTestParams, dutConfig, dutQosConfig,
            ingressLossyProfile, duthost, localhost, get_src_dst_asic_and_duts,
            skip_src_dst_different_asic, dut_qos_maps    # noqa:  F811
    ):
        """
            Test QoS SAI Lossy queue with non_default voq and default voq
            Args:
                LossyVoq : qos.yml entry lookup key
                ptfhost (AnsibleHost): Packet Test Framework (PTF)
                dutTestParams (Fixture, dict): DUT host test params
                dutConfig (Fixture, dict): Map of DUT config containing dut interfaces, test port IDs, test port IPs,
                    and test ports
                dutQosConfig (Fixture, dict): Map containing DUT host QoS configuration
                ingressLossyProfile (Fxiture): Map of ingress lossy buffer profile attributes
                duthost : DUT host params
                localhost : local host params
            Returns:
                None
            Raises:
                RunAnsibleModuleFail if ptf test fails
        """
        if not get_src_dst_asic_and_duts['single_asic_test']:
            pytest.skip("Lossy Queue Voq test is only supported on cisco-8000 single-asic")
        if "lossy_queue_voq_1" in LossyVoq:
            if 'modular_chassis' in get_src_dst_asic_and_duts['src_dut'].facts and\
              get_src_dst_asic_and_duts['src_dut'].facts["modular_chassis"] == "True":
                pytest.skip("LossyQueueVoq: This test is skipped since cisco-8000 T2 "
                            "doesn't support split-voq.")
        elif "lossy_queue_voq_2" in LossyVoq:
            if not ('modular_chassis' in get_src_dst_asic_and_duts['src_dut'].facts and
                    get_src_dst_asic_and_duts['src_dut'].facts["modular_chassis"] == "True"):
                pytest.skip("LossyQueueVoq: lossy_queue_voq_2 test is not applicable "
                            "for split-voq.")
        portSpeedCableLength = dutQosConfig["portSpeedCableLength"]
        qosConfig = dutQosConfig["param"][portSpeedCableLength]
        flow_config = qosConfig[LossyVoq]["flow_config"]
        assert flow_config in ["separate", "shared"], "Invalid flow config '{}'".format(
            flow_config)

        self.updateTestPortIdIp(dutConfig, get_src_dst_asic_and_duts, qosConfig[LossyVoq])

        dst_port_id = dutConfig["testPorts"]["dst_port_id"]
        dst_port_ip = dutConfig["testPorts"]["dst_port_ip"]
        if separated_dscp_to_tc_map_on_uplink(dut_qos_maps):
            # We need to choose only the downlink port ids, which are associated
            # with AZURE dscp_to_tc mapping. The uplink ports have a
            # different mapping.
            for index in range(len(dutConfig['testPorts']['downlink_port_ids'])):
                if dutConfig["testPorts"]["src_port_id"] != \
                        dutConfig['testPorts']['downlink_port_ids'][index]:
                    dst_port_id = index
                    dst_port_ip = dutConfig['testPorts']['downlink_port_ips'][index]
                    break

        try:
            testParams = dict()
            testParams.update(dutTestParams["basicParams"])
            testParams.update({
                "dscp": qosConfig[LossyVoq]["dscp"],
                "ecn": qosConfig[LossyVoq]["ecn"],
                "pg": qosConfig[LossyVoq]["pg"],
                "src_port_id": dutConfig["testPorts"]["src_port_id"],
                "src_port_ip": dutConfig["testPorts"]["src_port_ip"],
                "dst_port_id": dst_port_id,
                "dst_port_ip": dst_port_ip,
                "pkts_num_leak_out": dutQosConfig["param"][portSpeedCableLength]["pkts_num_leak_out"],
                "flow_config": flow_config,
                "pkts_num_trig_egr_drp": qosConfig[LossyVoq]["pkts_num_trig_egr_drp"]
            })

            if "platform_asic" in dutTestParams["basicParams"]:
                testParams["platform_asic"] = dutTestParams["basicParams"]["platform_asic"]
            else:
                testParams["platform_asic"] = None

            if "packet_size" in qosConfig[LossyVoq].keys():
                testParams["packet_size"] = qosConfig[LossyVoq]["packet_size"]
                testParams["cell_size"] = qosConfig[LossyVoq]["cell_size"]

            if "pkts_num_margin" in list(qosConfig[LossyVoq].keys()):
                testParams["pkts_num_margin"] = qosConfig[LossyVoq]["pkts_num_margin"]

            self.runPtfTest(
                ptfhost, testCase="sai_qos_tests.LossyQueueVoqTest",
                testParams=testParams
            )

        except Exception:
            raise

    @pytest.mark.parametrize("ip_version", ["ipv4", "ipv6"])
    def testQosSaiDscpQueueMapping(
        self, ip_version, ptfhost, get_src_dst_asic_and_duts, dutTestParams, dutConfig, dut_qos_maps # noqa F811
    ):
        """
            Test QoS SAI DSCP to queue mapping

            Args:
                duthost (AnsibleHost): The DUT host
                ptfhost (AnsibleHost): Packet Test Framework (PTF)
                dutTestParams (Fixture, dict): DUT host test params
                dutConfig (Fixture, dict): Map of DUT config containing dut interfaces, test port IDs, test port IPs,
                    and test ports
                dut_qos_maps(Fixture): A fixture, return qos maps on DUT host
            Returns:
                None

            Raises:
                RunAnsibleModuleFail if ptf test fails
        """
        # Skip the regular dscp to pg mapping test. Will run another test case instead.
        duthost = get_src_dst_asic_and_duts['src_dut']    # noqa F841
        if separated_dscp_to_tc_map_on_uplink(dut_qos_maps):
            pytest.skip(
                "Skip this test since separated DSCP_TO_TC_MAP is applied")

        self.updateTestPortIdIp(dutConfig, get_src_dst_asic_and_duts)

        testParams = dict()
        testParams.update(dutTestParams["basicParams"])

        if ip_version == "ipv6":
            testParams.update({
                "src_port_ip": dutConfig["testPorts"]["src_port_ipv6"],
                "dst_port_ip": dutConfig["testPorts"]["dst_port_ipv6"],
                "ipv6": True
            })
        else:
            testParams.update({
                "src_port_ip": dutConfig["testPorts"]["src_port_ip"],
                "dst_port_ip": dutConfig["testPorts"]["dst_port_ip"],
            })

        testParams.update({
            "dst_port_id": dutConfig["testPorts"]["dst_port_id"],
            "src_port_id": dutConfig["testPorts"]["src_port_id"],
            "hwsku": dutTestParams['hwsku'],
            "dual_tor": dutConfig['dualTor'],
            "dual_tor_scenario": dutConfig['dualTorScenario']
        })

        if "platform_asic" in dutTestParams["basicParams"]:
            testParams["platform_asic"] = dutTestParams["basicParams"]["platform_asic"]
        else:
            testParams["platform_asic"] = None

        self.runPtfTest(
            ptfhost, testCase="sai_qos_tests.DscpMappingPB",
            testParams=testParams
        )

    @pytest.mark.parametrize("direction", ["downstream", "upstream"])
    def testQosSaiSeparatedDscpQueueMapping(self, duthost, ptfhost, dutTestParams,
                                            dutConfig, direction, dut_qos_maps):        # noqa F811
        """
            Test QoS SAI DSCP to queue mapping.
            We will have separated DSCP_TO_TC_MAP for uplink/downlink ports on T1 if PCBB enabled.
            This test case will generate both upstream and downstream traffic to verify the behavior

            Args:
                duthost (AnsibleHost): The DUT host
                ptfhost (AnsibleHost): Packet Test Framework (PTF)
                dutTestParams (Fixture, dict): DUT host test params
                dutConfig (Fixture, dict): Map of DUT config containing dut interfaces, test port IDs, test port IPs,
                    and test ports
                direction (str): upstream/downstream
                dut_qos_maps(Fixture): A fixture, return qos maps on DUT host
            Returns:
                None

            Raises:
                RunAnsibleModuleFail if ptf test fails
        """
        # Only run this test on T1 testbed when separated DSCP_TO_TC_MAP is defined
        if not separated_dscp_to_tc_map_on_uplink(dut_qos_maps):
            pytest.skip(
                "Skip this test since separated DSCP_TO_TC_MAP is not applied")
        if "dualtor" in dutTestParams['topo']:
            pytest.skip("Skip this test case on dualtor testbed")

        testParams = dict()
        testParams.update(dutTestParams["basicParams"])
        testParams.update({
            "hwsku": dutTestParams['hwsku'],
            "dual_tor_scenario": True
        })
        if direction == "downstream":
            testParams.update({
                "dst_port_id": dutConfig["testPorts"]["downlink_port_ids"][0],
                "dst_port_ip": dutConfig["testPorts"]["downlink_port_ips"][0],
                "src_port_id": dutConfig["testPorts"]["uplink_port_ids"][0],
                "src_port_ip": dutConfig["testPorts"]["uplink_port_ips"][0]
            })
            testParams.update({"leaf_downstream": True})
        else:
            testParams.update({
                "dst_port_id": dutConfig["testPorts"]["uplink_port_ids"][0],
                "dst_port_ip": dutConfig["testPorts"]["uplink_port_ips"][0],
                "src_port_id": dutConfig["testPorts"]["downlink_port_ids"][0],
                "src_port_ip": dutConfig["testPorts"]["downlink_port_ips"][0]
            })
            testParams.update({"leaf_downstream": False})

        if "platform_asic" in dutTestParams["basicParams"]:
            testParams["platform_asic"] = dutTestParams["basicParams"]["platform_asic"]
        else:
            testParams["platform_asic"] = None

        self.runPtfTest(
            ptfhost, testCase="sai_qos_tests.DscpMappingPB",
            testParams=testParams
        )

    def testQosSaiDot1pQueueMapping(
        self, ptfhost, dutTestParams, dutConfig
    ):
        """
            Test QoS SAI Dot1p to queue mapping

            Args:
                ptfhost (AnsibleHost): Packet Test Framework (PTF)
                dutTestParams (Fixture, dict): DUT host test params
                dutConfig (Fixture, dict): Map of DUT config containing dut interfaces, test port IDs, test port IPs,
                    and test ports

            Returns:
                None

            Raises:
                RunAnsibleModuleFail if ptf test fails
        """
        testParams = dict()
        testParams.update(dutTestParams["basicParams"])
        testParams.update({
            "dst_port_id": dutConfig["testPorts"]["dst_port_id"],
            "dst_port_ip": dutConfig["testPorts"]["dst_port_ip"],
            "src_port_id": dutConfig["testPorts"]["src_port_id"],
            "src_port_ip": dutConfig["testPorts"]["src_port_ip"],
            "vlan_id": dutConfig["testPorts"]["src_port_vlan"]
        })

        if "platform_asic" in dutTestParams["basicParams"]:
            testParams["platform_asic"] = dutTestParams["basicParams"]["platform_asic"]
        else:
            testParams["platform_asic"] = None

        self.runPtfTest(
            ptfhost, testCase="sai_qos_tests.Dot1pToQueueMapping",
            testParams=testParams
        )

    def testQosSaiDot1pPgMapping(
        self, ptfhost, dutTestParams, dutConfig
    ):
        """
            Test QoS SAI Dot1p to PG mapping
            Args:
                ptfhost (AnsibleHost): Packet Test Framework (PTF)
                dutTestParams (Fixture, dict): DUT host test params
                dutConfig (Fixture, dict): Map of DUT config containing dut interfaces, test port IDs, test port IPs,
                    and test ports

            Returns:
                None

            Raises:
                RunAnsibleModuleFail if ptf test fails
        """

        testParams = dict()
        testParams.update(dutTestParams["basicParams"])
        testParams.update({
            "dst_port_id": dutConfig["testPorts"]["dst_port_id"],
            "dst_port_ip": dutConfig["testPorts"]["dst_port_ip"],
            "src_port_id": dutConfig["testPorts"]["src_port_id"],
            "src_port_ip": dutConfig["testPorts"]["src_port_ip"],
            "vlan_id": dutConfig["testPorts"]["src_port_vlan"]
        })

        if "platform_asic" in dutTestParams["basicParams"]:
            testParams["platform_asic"] = dutTestParams["basicParams"]["platform_asic"]
        else:
            testParams["platform_asic"] = None

        self.runPtfTest(
            ptfhost, testCase="sai_qos_tests.Dot1pToPgMapping",
            testParams=testParams
        )

    def testQosSaiDwrr(
        self, ptfhost, duthosts, get_src_dst_asic_and_duts, dutTestParams, dutConfig, dutQosConfig, change_port_speed,
        skip_src_dst_different_asic
    ):
        """
            Test QoS SAI DWRR

            Args:
                ptfhost (AnsibleHost): Packet Test Framework (PTF)
                duthost (AnsibleHost): The DUT for testing
                dutTestParams (Fixture, dict): DUT host test params
                dutConfig (Fixture, dict): Map of DUT config containing dut interfaces, test port IDs, test port IPs,
                    and test ports
                dutQosConfig (Fixture, dict): Map containing DUT host QoS configuration

            Returns:
                None

            Raises:
                RunAnsibleModuleFail if ptf test fails
        """
        portSpeedCableLength = dutQosConfig["portSpeedCableLength"]
        qosConfig = dutQosConfig["param"]
        if "wrr" in qosConfig[portSpeedCableLength]:
            qosConfigWrr = qosConfig[portSpeedCableLength]["wrr"]
        else:
            qosConfigWrr = qosConfig["wrr"]
        duthost = get_src_dst_asic_and_duts['src_dut']
        qos_remap_enable = is_tunnel_qos_remap_enabled(duthost)

        self.updateTestPortIdIp(dutConfig, get_src_dst_asic_and_duts)

        testParams = dict()
        testParams.update(dutTestParams["basicParams"])
        testParams.update(qosConfigWrr)
        testParams.update({
            "dst_port_id": dutConfig["testPorts"]["dst_port_id"],
            "dst_port_ip": dutConfig["testPorts"]["dst_port_ip"],
            "src_port_id": dutConfig["testPorts"]["src_port_id"],
            "src_port_ip": dutConfig["testPorts"]["src_port_ip"],
            "src_port_vlan": dutConfig["testPorts"]["src_port_vlan"],
            "pkts_num_leak_out": qosConfig[portSpeedCableLength]["pkts_num_leak_out"],
            "hwsku": dutTestParams['hwsku'],
            "topo": dutTestParams["topo"],
            "qos_remap_enable": qos_remap_enable
        })

        if "platform_asic" in dutTestParams["basicParams"]:
            testParams["platform_asic"] = dutTestParams["basicParams"]["platform_asic"]
        else:
            testParams["platform_asic"] = None

        if "lossy_queue_1" in list(dutQosConfig["param"][portSpeedCableLength].keys()):
            testParams["ecn"] = qosConfig[portSpeedCableLength]["lossy_queue_1"]["ecn"]
        else:
            testParams["ecn"] = qosConfig["lossy_queue_1"]["ecn"]

        # To overcome this case:
        # When the previous test case just sends a large of packets only by one queue such as queue1,
        # then Dwrr test might fail, because queue1 has got much chance to send packets before,
        # so it will get less chance to send packets than expected.
        # Therefore the first run is a dry run, and will not check Dwrr function.
        # After the dry run, all tested queues can be scheduled so that all queues are at the same start.
        testParams["dry_run"] = True
        self.runPtfTest(
            ptfhost, testCase="sai_qos_tests.WRRtest", testParams=testParams
        )

        testParams["dry_run"] = False
        self.runPtfTest(
            ptfhost, testCase="sai_qos_tests.WRRtest", testParams=testParams
        )

    @pytest.mark.parametrize("pgProfile", ["wm_pg_shared_lossless", "wm_pg_shared_lossy"])
    def testQosSaiPgSharedWatermark(
        self, pgProfile, ptfhost, get_src_dst_asic_and_duts, dutTestParams, dutConfig, dutQosConfig,
        resetWatermark, _skip_watermark_multi_DUT, skip_src_dst_different_asic
    ):
        """
            Test QoS SAI PG shared watermark test for lossless/lossy traffic

            Args:
                pgProfile (pytest parameter): priority group profile
                ptfhost (AnsibleHost): Packet Test Framework (PTF)
                dutTestParams (Fixture, dict): DUT host test params
                dutConfig (Fixture, dict): Map of DUT config containing dut interfaces, test port IDs, test port IPs,
                    and test ports
                dutQosConfig (Fixture, dict): Map containing DUT host QoS configuration
                resetWatermark (Fxiture): reset queue watermarks

            Returns:
                None

            Raises:
                RunAnsibleModuleFail if ptf test fails
        """

        portSpeedCableLength = dutQosConfig["portSpeedCableLength"]
        if pgProfile in list(dutQosConfig["param"][portSpeedCableLength].keys()):
            qosConfig = dutQosConfig["param"][portSpeedCableLength]
        else:
            if dutTestParams['hwsku'] in self.BREAKOUT_SKUS and 'backend' not in dutTestParams['topo'] \
                    and pgProfile in list(dutQosConfig["param"][portSpeedCableLength]["breakout"].keys()):
                qosConfig = dutQosConfig["param"][portSpeedCableLength]["breakout"]
            else:
                qosConfig = dutQosConfig["param"]

        if "wm_pg_shared_lossless" in pgProfile:
            pktsNumFillShared = qosConfig[pgProfile]["pkts_num_trig_pfc"]
        elif "wm_pg_shared_lossy" in pgProfile:
            if dutConfig.get('dstDutAsic', 'UnknownDstDutAsic') == "pac":
                pytest.skip(
                    "PGSharedWatermark: Lossy test is not applicable in "
                    "cisco-8000 Q100 platform.")
            pktsNumFillShared = int(
                qosConfig[pgProfile]["pkts_num_trig_egr_drp"]) - 1

        self.updateTestPortIdIp(dutConfig, get_src_dst_asic_and_duts)

        testParams = dict()
        testParams.update(dutTestParams["basicParams"])
        testParams.update({
            "dscp": qosConfig[pgProfile]["dscp"],
            "ecn": qosConfig[pgProfile]["ecn"],
            "pg": qosConfig[pgProfile]["pg"],
            "dst_port_id": dutConfig["testPorts"]["dst_port_id"],
            "dst_port_ip": dutConfig["testPorts"]["dst_port_ip"],
            "src_port_id": dutConfig["testPorts"]["src_port_id"],
            "src_port_ip": dutConfig["testPorts"]["src_port_ip"],
            "src_port_vlan": dutConfig["testPorts"]["src_port_vlan"],
            "pkts_num_leak_out": dutQosConfig["param"][portSpeedCableLength]["pkts_num_leak_out"],
            "pkts_num_fill_min": qosConfig[pgProfile]["pkts_num_fill_min"],
            "pkts_num_fill_shared": pktsNumFillShared,
            "cell_size": qosConfig[pgProfile]["cell_size"],
            "hwsku": dutTestParams['hwsku']
        })

        if "platform_asic" in dutTestParams["basicParams"]:
            testParams["platform_asic"] = dutTestParams["basicParams"]["platform_asic"]
        else:
            testParams["platform_asic"] = None

        if "pkts_num_egr_mem" in list(qosConfig.keys()):
            testParams["pkts_num_egr_mem"] = qosConfig["pkts_num_egr_mem"]

        if "packet_size" in list(qosConfig[pgProfile].keys()):
            testParams["packet_size"] = qosConfig[pgProfile]["packet_size"]

        if "pkts_num_margin" in list(qosConfig[pgProfile].keys()):
            testParams["pkts_num_margin"] = qosConfig[pgProfile]["pkts_num_margin"]

        # For J2C+ we need the internal header size in calculating the shared watermarks
        if "internal_hdr_size" in list(qosConfig.keys()):
            testParams["internal_hdr_size"] = qosConfig["internal_hdr_size"]

        self.runPtfTest(
            ptfhost, testCase="sai_qos_tests.PGSharedWatermarkTest",
            testParams=testParams
        )

    def testQosSaiPgHeadroomWatermark(
        self, ptfhost, get_src_dst_asic_and_duts, dutTestParams, dutConfig, dutQosConfig, resetWatermark,
    ):
        """
            Test QoS SAI PG headroom watermark test

            Args:
                ptfhost (AnsibleHost): Packet Test Framework (PTF)
                dutTestParams (Fixture, dict): DUT host test params
                dutConfig (Fixture, dict): Map of DUT config containing dut interfaces, test port IDs, test port IPs,
                    and test ports
                dutQosConfig (Fixture, dict): Map containing DUT host QoS configuration
                resetWatermark (Fxiture): reset queue watermarks

            Returns:
                None

            Raises:
                RunAnsibleModuleFail if ptf test fails
        """
        portSpeedCableLength = dutQosConfig["portSpeedCableLength"]
        if dutTestParams['hwsku'] in self.BREAKOUT_SKUS and 'backend' not in dutTestParams['topo']:
            qosConfig = dutQosConfig["param"][portSpeedCableLength]["breakout"]
        else:
            qosConfig = dutQosConfig["param"][portSpeedCableLength]

        self.updateTestPortIdIp(dutConfig, get_src_dst_asic_and_duts)

        testParams = dict()
        testParams.update(dutTestParams["basicParams"])
        testParams.update({
            "dscp": qosConfig["wm_pg_headroom"]["dscp"],
            "ecn": qosConfig["wm_pg_headroom"]["ecn"],
            "pg": qosConfig["wm_pg_headroom"]["pg"],
            "dst_port_id": dutConfig["testPorts"]["dst_port_id"],
            "dst_port_ip": dutConfig["testPorts"]["dst_port_ip"],
            "src_port_id": dutConfig["testPorts"]["src_port_id"],
            "src_port_ip": dutConfig["testPorts"]["src_port_ip"],
            "src_port_vlan": dutConfig["testPorts"]["src_port_vlan"],
            "pkts_num_leak_out": qosConfig["pkts_num_leak_out"],
            "pkts_num_trig_pfc": qosConfig["wm_pg_headroom"]["pkts_num_trig_pfc"],
            "pkts_num_trig_ingr_drp": qosConfig["wm_pg_headroom"]["pkts_num_trig_ingr_drp"],
            "cell_size": qosConfig["wm_pg_headroom"]["cell_size"],
            "hwsku": dutTestParams['hwsku']
        })

        if "platform_asic" in dutTestParams["basicParams"]:
            testParams["platform_asic"] = dutTestParams["basicParams"]["platform_asic"]
        else:
            testParams["platform_asic"] = None

        if "pkts_num_egr_mem" in list(qosConfig.keys()):
            testParams["pkts_num_egr_mem"] = qosConfig["pkts_num_egr_mem"]

        if "pkts_num_margin" in list(qosConfig["wm_pg_headroom"].keys()):
            testParams["pkts_num_margin"] = qosConfig["wm_pg_headroom"]["pkts_num_margin"]

        if "packet_size" in list(qosConfig["wm_pg_headroom"].keys()):
            testParams["packet_size"] = qosConfig["wm_pg_headroom"]["packet_size"]

        self.runPtfTest(
            ptfhost, testCase="sai_qos_tests.PGHeadroomWatermarkTest",
            testParams=testParams
        )

    def testQosSaiPGDrop(
        self, ptfhost, dutTestParams, dutConfig, dutQosConfig,
        _check_ingress_speed_gte_400g
    ):
        """
            Test QoS SAI PG drop counter
            Args:
                ptfhost (AnsibleHost): Packet Test Framework (PTF)
                dutTestParams (Fixture, dict): DUT host test params
                dutConfig (Fixture, dict): Map of DUT config containing dut interfaces, test port IDs, test port IPs,
                    and test ports
                dutQosConfig (Fixture, dict): Map containing DUT host QoS configuration
            Returns:
                None
            Raises:
                RunAnsibleModuleFail if ptf test fails
        """

        portSpeedCableLength = dutQosConfig["portSpeedCableLength"]
        if "pg_drop" in list(dutQosConfig["param"][portSpeedCableLength].keys()):
            qosConfig = dutQosConfig["param"][portSpeedCableLength]
        else:
            qosConfig = dutQosConfig["param"]

        testParams = dict()
        testParams.update(dutTestParams["basicParams"])
        testParams.update(qosConfig['pg_drop'])
        testParams.update({
            "dst_port_id": dutConfig["testPorts"]["dst_port_id"],
            "dst_port_ip": dutConfig["testPorts"]["dst_port_ip"],
            "src_port_id": dutConfig["testPorts"]["src_port_id"],
            "src_port_ip": dutConfig["testPorts"]["src_port_ip"],
            "src_port_vlan": dutConfig["testPorts"]["src_port_vlan"],
            "hwsku": dutTestParams['hwsku']
        })

        if "platform_asic" in dutTestParams["basicParams"]:
            testParams["platform_asic"] = dutTestParams["basicParams"]["platform_asic"]
        else:
            testParams["platform_asic"] = None

        self.runPtfTest(
            ptfhost, testCase="sai_qos_tests.PGDropTest", testParams=testParams
        )

    @pytest.mark.parametrize("queueProfile", ["wm_q_shared_lossless", "wm_q_shared_lossy"])
    def testQosSaiQSharedWatermark(
        self, get_src_dst_asic_and_duts, queueProfile, ptfhost, dutTestParams, dutConfig, dutQosConfig,
        resetWatermark, _skip_watermark_multi_DUT, skip_pacific_dst_asic
    ):
        """
            Test QoS SAI Queue shared watermark test for lossless/lossy traffic

            Args:
                queueProfile (pytest parameter): queue profile
                ptfhost (AnsibleHost): Packet Test Framework (PTF)
                dutTestParams (Fixture, dict): DUT host test params
                dutConfig (Fixture, dict): Map of DUT config containing dut interfaces, test port IDs, test port IPs,
                    and test ports
                dutQosConfig (Fixture, dict): Map containing DUT host QoS configuration
                resetWatermark (Fixture): reset queue watermarks

            Returns:
                None

            Raises:
                RunAnsibleModuleFail if ptf test fails
        """
        portSpeedCableLength = dutQosConfig["portSpeedCableLength"]

        if queueProfile == "wm_q_shared_lossless":
            if dutTestParams['hwsku'] in self.BREAKOUT_SKUS and 'backend' not in dutTestParams['topo']:
                qosConfig = dutQosConfig["param"][portSpeedCableLength]["breakout"]
            else:
                qosConfig = dutQosConfig["param"][portSpeedCableLength]
            triggerDrop = qosConfig[queueProfile]["pkts_num_trig_ingr_drp"]
        else:
            if not get_src_dst_asic_and_duts['single_asic_test'] and \
                dutTestParams["basicParams"].get("platform_asic", None) \
                    == "cisco-8000":
                pytest.skip(
                    "Lossy test is not applicable in multiple ASIC case"
                    " in cisco-8000 platform.")
            if queueProfile in list(dutQosConfig["param"][portSpeedCableLength].keys()):
                qosConfig = dutQosConfig["param"][portSpeedCableLength]
            else:
                qosConfig = dutQosConfig["param"]
            triggerDrop = qosConfig[queueProfile]["pkts_num_trig_egr_drp"]

        self.updateTestPortIdIp(dutConfig, get_src_dst_asic_and_duts)

        testParams = dict()
        testParams.update(dutTestParams["basicParams"])
        testParams.update({
            "dscp": qosConfig[queueProfile]["dscp"],
            "ecn": qosConfig[queueProfile]["ecn"],
            "queue": qosConfig[queueProfile]["queue"],
            "dst_port_id": dutConfig["testPorts"]["dst_port_id"],
            "dst_port_ip": dutConfig["testPorts"]["dst_port_ip"],
            "src_port_id": dutConfig["testPorts"]["src_port_id"],
            "src_port_ip": dutConfig["testPorts"]["src_port_ip"],
            "src_port_vlan": dutConfig["testPorts"]["src_port_vlan"],
            "pkts_num_leak_out": dutQosConfig["param"][portSpeedCableLength]["pkts_num_leak_out"],
            "pkts_num_fill_min": qosConfig[queueProfile]["pkts_num_fill_min"],
            "pkts_num_trig_drp": triggerDrop,
            "cell_size": qosConfig[queueProfile]["cell_size"],
            "hwsku": dutTestParams['hwsku']
        })

        if "platform_asic" in dutTestParams["basicParams"]:
            testParams["platform_asic"] = dutTestParams["basicParams"]["platform_asic"]
        else:
            testParams["platform_asic"] = None

        if "pkts_num_egr_mem" in list(qosConfig.keys()):
            testParams["pkts_num_egr_mem"] = qosConfig["pkts_num_egr_mem"]

        if "packet_size" in list(qosConfig[queueProfile].keys()):
            testParams["packet_size"] = qosConfig[queueProfile]["packet_size"]

        if "pkts_num_margin" in list(qosConfig[queueProfile].keys()):
            testParams["pkts_num_margin"] = qosConfig[queueProfile]["pkts_num_margin"]

        self.runPtfTest(
            ptfhost, testCase="sai_qos_tests.QSharedWatermarkTest",
            testParams=testParams
        )

    def testQosSaiDscpToPgMapping(
        self, get_src_dst_asic_and_duts, duthost, request, ptfhost, dutTestParams, dutConfig, dut_qos_maps  # noqa F811
    ):
        """
            Test QoS SAI DSCP to PG mapping ptf test

            Args:
                duthost (AnsibleHost): The DUT host
                ptfhost (AnsibleHost): Packet Test Framework (PTF)
                dutTestParams (Fixture, dict): DUT host test params
                dutConfig (Fixture, dict): Map of DUT config containing dut interfaces, test port IDs, test port IPs,
                    and test ports
                dut_qos_maps(Fixture): A fixture, return qos maps on DUT host
            Returns:
                None

            Raises:
                RunAnsibleModuleFail if ptf test fails
        """
        disableTest = request.config.getoption("--disable_test")
        if dutTestParams["basicParams"]["sonic_asic_type"] == 'cisco-8000' or \
                ('platform_asic' in dutTestParams["basicParams"] and
                 dutTestParams["basicParams"]["platform_asic"] in ["broadcom-dnx", "mellanox"]):
            disableTest = False
        if disableTest:
            pytest.skip("DSCP to PG mapping test disabled")
        # Skip the regular dscp to pg mapping test. Will run another test case instead.
        if separated_dscp_to_tc_map_on_uplink(dut_qos_maps):
            pytest.skip(
                "Skip this test since separated DSCP_TO_TC_MAP is applied")

        testParams = dict()
        testParams.update(dutTestParams["basicParams"])
        testParams.update({
            "dst_port_id": dutConfig["testPorts"]["dst_port_id"],
            "dst_port_ip": dutConfig["testPorts"]["dst_port_ip"],
            "src_port_id": dutConfig["testPorts"]["src_port_id"],
            "src_port_ip": dutConfig["testPorts"]["src_port_ip"]
        })

        if dutTestParams["basicParams"]["sonic_asic_type"] == 'cisco-8000':
            src_port_name = dutConfig["dutInterfaces"][testParams["src_port_id"]]
            testParams['dscp_to_pg_map'] = load_dscp_to_pg_map(duthost, src_port_name, dut_qos_maps)

        if "platform_asic" in dutTestParams["basicParams"]:
            testParams["platform_asic"] = dutTestParams["basicParams"]["platform_asic"]
        else:
            testParams["platform_asic"] = None

        self.runPtfTest(
            ptfhost, testCase="sai_qos_tests.DscpToPgMapping",
            testParams=testParams
        )

    @pytest.mark.parametrize("decap_mode", ["uniform", "pipe"])
    def testIPIPQosSaiDscpToPgMapping(
        self, duthost, ptfhost, dutTestParams, downstream_links, upstream_links, dut_qos_maps, decap_mode  # noqa F811
    ):
        """
            Test QoS SAI DSCP to PG mapping ptf test
            Args:
                duthost (AnsibleHost): The DUT host
                ptfhost (AnsibleHost): Packet Test Framework (PTF)
                dutTestParams (Fixture, dict): DUT host test params
                downstream_links (Fixture): Dict containing DUT host downstream links
                upstream_links (Fixture): Dict containing DUT host upstream links
                dut_qos_maps(Fixture): A fixture, return qos maps on DUT host
                decap_mode (str): decap mode for DSCP
            Returns:
                None
            Raises:
                RunAnsibleModuleFail if ptf test fails
        """
        if separated_dscp_to_tc_map_on_uplink(dut_qos_maps):
            pytest.skip("Skip this test since separated DSCP_TO_TC_MAP is applied")

        # Setup DSCP decap config on DUT
        apply_dscp_cfg_setup(duthost, decap_mode)

        loopback_ip = get_ipv4_loopback_ip(duthost)
        downlink = select_random_link(downstream_links)
        uplink_ptf_ports = get_stream_ptf_ports(upstream_links)
        router_mac = duthost.facts["router_mac"]

        pytest_assert(downlink is not None, "No downlink found")
        pytest_assert(uplink_ptf_ports is not None, "No uplink found")
        pytest_assert(loopback_ip is not None, "No loopback IP found")
        pytest_assert(router_mac is not None, "No router MAC found")

        testParams = dict()
        testParams.update(dutTestParams["basicParams"])
        testParams.update({
            "router_mac": router_mac,
            "src_port_id": downlink.get("ptf_port_id"),
            "upstream_ptf_ports": uplink_ptf_ports,
            "inner_dst_port_ip": DUMMY_INNER_DST_IP,
            "inner_src_port_ip": DUMMY_INNER_SRC_IP,
            "outer_dst_port_ip": loopback_ip,
            "outer_src_port_ip": DUMMY_OUTER_SRC_IP,
            "decap_mode": decap_mode
        })

        self.runPtfTest(
            ptfhost, testCase="sai_qos_tests.DscpToPgMappingIPIP",
            testParams=testParams,
            relax=True
        )

        output_table_path = fetch_test_logs_ptf(ptfhost, ptf_location="./dscp_to_pg_mapping_ipip.txt",
                                                dest_dir="/logs/dscp_to_pg_mapping_ipip.txt")
        fail_logs_path = fetch_test_logs_ptf(ptfhost, ptf_location="./dscp_to_pg_mapping_ipip_failures.txt",
                                             dest_dir="/logs/dscp_to_pg_mapping_ipip_failures.txt")
        local_logs = read_logs(output_table_path)
        local_fail_logs = read_logs(fail_logs_path)
        headers = local_logs[0]
        data = local_logs[1:]
        logger.info(tabulate(data, headers=headers))

        # Teardown DSCP decap config on DUT
        apply_dscp_cfg_teardown(duthost)

        if local_fail_logs:
            pytest.fail("Test Failed: {}".format(local_fail_logs))

    @pytest.mark.parametrize("direction", ["downstream", "upstream"])
    def testQosSaiSeparatedDscpToPgMapping(self, duthost, request, ptfhost,
                                           dutTestParams, dutConfig, direction, dut_qos_maps):      # noqa F811
        """
            Test QoS SAI DSCP to PG mapping ptf test.
            Since we are using different DSCP_TO_TC_MAP on uplink/downlink port, the test case also need to
            run separately

            Args:
                duthost (AnsibleHost)
                ptfhost (AnsibleHost): Packet Test Framework (PTF)
                dutTestParams (Fixture, dict): DUT host test params
                dutConfig (Fixture, dict): Map of DUT config containing dut interfaces, test port IDs, test port IPs,
                    and test ports
                direction (str): downstream or upstream
                dut_qos_maps(Fixture): A fixture, return qos maps on DUT host
            Returns:
                None

            Raises:
                RunAnsibleModuleFail if ptf test fails
        """
        if not separated_dscp_to_tc_map_on_uplink(dut_qos_maps):
            pytest.skip(
                "Skip this test since separated DSCP_TO_TC_MAP is not applied")
        if "dualtor" in dutTestParams['topo']:
            pytest.skip("Skip this test case on dualtor testbed")

        testParams = dict()
        testParams.update(dutTestParams["basicParams"])
        if direction == "downstream":
            testParams.update({
                "dst_port_id": dutConfig["testPorts"]["downlink_port_ids"][0],
                "dst_port_ip": dutConfig["testPorts"]["downlink_port_ips"][0],
                "src_port_id": dutConfig["testPorts"]["uplink_port_ids"][0],
                "src_port_ip": dutConfig["testPorts"]["uplink_port_ips"][0]
            })
            src_port_name = dutConfig["testPorts"]["uplink_port_names"][0]
        else:
            testParams.update({
                "dst_port_id": dutConfig["testPorts"]["uplink_port_ids"][0],
                "dst_port_ip": dutConfig["testPorts"]["uplink_port_ips"][0],
                "src_port_id": dutConfig["testPorts"]["downlink_port_ids"][0],
                "src_port_ip": dutConfig["testPorts"]["downlink_port_ips"][0]
            })
            src_port_name = dutConfig["testPorts"]["downlink_port_names"][0]

        testParams['dscp_to_pg_map'] = load_dscp_to_pg_map(
            duthost, src_port_name, dut_qos_maps)

        if "platform_asic" in dutTestParams["basicParams"]:
            testParams["platform_asic"] = dutTestParams["basicParams"]["platform_asic"]
        else:
            testParams["platform_asic"] = None

        self.runPtfTest(
            ptfhost, testCase="sai_qos_tests.DscpToPgMapping",
            testParams=testParams
        )

    def testQosSaiDwrrWeightChange(
        self, get_src_dst_asic_and_duts, ptfhost, dutTestParams, dutConfig, dutQosConfig,
        updateSchedProfile, skip_src_dst_different_asic
    ):
        """
            Test QoS SAI DWRR runtime weight change

            Args:
                ptfhost (AnsibleHost): Packet Test Framework (PTF)
                dutTestParams (Fixture, dict): DUT host test params
                dutConfig (Fixture, dict): Map of DUT config containing dut interfaces, test port IDs, test port IPs,
                    and test ports
                dutQosConfig (Fixture, dict): Map containing DUT host QoS configuration
                updateSchedProfile (Fxiture): Updates lossless/lossy scheduler profiles

            Returns:
                None

            Raises:
                RunAnsibleModuleFail if ptf test fails
        """

        portSpeedCableLength = dutQosConfig["portSpeedCableLength"]
        qosConfig = dutQosConfig["param"]
        if "wrr_chg" in qosConfig[portSpeedCableLength]:
            qosConfigWrrChg = qosConfig[portSpeedCableLength]["wrr_chg"]
        else:
            qosConfigWrrChg = qosConfig["wrr_chg"]

        duthost = get_src_dst_asic_and_duts['src_dut']
        qos_remap_enable = is_tunnel_qos_remap_enabled(duthost)
        testParams = dict()
        testParams.update(dutTestParams["basicParams"])
        testParams.update(qosConfigWrrChg)
        testParams.update({
            "ecn": qosConfigWrrChg["ecn"],
            "dst_port_id": dutConfig["testPorts"]["dst_port_id"],
            "dst_port_ip": dutConfig["testPorts"]["dst_port_ip"],
            "src_port_id": dutConfig["testPorts"]["src_port_id"],
            "src_port_ip": dutConfig["testPorts"]["src_port_ip"],
            "src_port_vlan": dutConfig["testPorts"]["src_port_vlan"],
            "pkts_num_leak_out": qosConfig[portSpeedCableLength]["pkts_num_leak_out"],
            "hwsku": dutTestParams['hwsku'],
            "topo": dutTestParams["topo"],
            "qos_remap_enable": qos_remap_enable
        })

        if "platform_asic" in dutTestParams["basicParams"]:
            testParams["platform_asic"] = dutTestParams["basicParams"]["platform_asic"]
        else:
            testParams["platform_asic"] = None

        self.runPtfTest(
            ptfhost, testCase="sai_qos_tests.WRRtest", testParams=testParams
        )

    @pytest.mark.parametrize("queueProfile", ["wm_q_wm_all_ports"])
    def testQosSaiQWatermarkAllPorts(
        self, queueProfile, ptfhost, dutTestParams, dutConfig, dutQosConfig,
        get_src_dst_asic_and_duts, resetWatermark, _skip_watermark_multi_DUT,
        skip_pacific_dst_asic, dut_qos_maps    # noqa F811
    ):
        """
            Test QoS SAI Queue watermark test for lossless/lossy traffic on all ports

            Args:
                queueProfile (pytest parameter): queue profile
                ptfhost (AnsibleHost): Packet Test Framework (PTF)
                dutTestParams (Fixture, dict): DUT host test params
                dutConfig (Fixture, dict): Map of DUT config containing dut
                    interfaces, test port IDs, test port IPs, and test ports
                dutQosConfig (Fixture, dict): Map containing DUT host QoS
                    configuration
                resetWatermark (Fixture): reset queue watermarks
                dut_qos_maps (Fixture):  A fixture, return qos maps on DUT host

            Returns:
                None

            Raises:
                RunAnsibleModuleFail if ptf test fails
        """
        portSpeedCableLength = dutQosConfig["portSpeedCableLength"]

        if dutTestParams['hwsku'] in self.BREAKOUT_SKUS and 'backend' not in dutTestParams['topo']:
            qosConfig = dutQosConfig["param"][portSpeedCableLength]["breakout"]
        else:
            qosConfig = dutQosConfig["param"][portSpeedCableLength]

        allTestPorts = []
        allTestPortIps = []
        testPortIps = dutConfig["testPortIps"]
        all_dst_info = dutConfig['testPortIps'][get_src_dst_asic_and_duts['dst_dut_index']]
        allTestPorts.extend(list(all_dst_info[get_src_dst_asic_and_duts['dst_asic_index']].keys()))
        allTestPortIps.extend([
            x['peer_addr'] for x in
            all_dst_info[get_src_dst_asic_and_duts['dst_asic_index']].values()])
<<<<<<< HEAD
=======

        src_port_id = dutConfig["testPorts"]["src_port_id"]
        src_port_ip = dutConfig["testPorts"]["src_port_ip"]
>>>>>>> c66bf6b8
        if separated_dscp_to_tc_map_on_uplink(dut_qos_maps):
            # Remove the upstream ports from the test port list.
            allTestPorts = list(set(allTestPorts) - set(dutConfig['testPorts']['uplink_port_ids']))
            allTestPortIps = [
<<<<<<< HEAD
                dutConfig['testPortIps'][get_src_dst_asic_and_duts['dst_dut_index']]
                [get_src_dst_asic_and_duts['dst_asic_index']][port]['peer_addr']
                for port in allTestPorts]

=======
                testPortIps[get_src_dst_asic_and_duts['dst_dut_index']]
                [get_src_dst_asic_and_duts['dst_asic_index']][port]['peer_addr']
                for port in allTestPorts]
            src_port_id = allTestPorts[0]
            src_port_ip = allTestPortIps[0]
>>>>>>> c66bf6b8
        try:
            tc_to_q_map = dut_qos_maps['tc_to_queue_map']['AZURE']
            tc_to_dscp_map = {v: k for k, v in dut_qos_maps['dscp_to_tc_map']['AZURE'].items()}
        except KeyError:
            pytest.skip(
                "Need both TC_TO_PRIORITY_GROUP_MAP and DSCP_TO_TC_MAP"
                "and key AZURE to run this test.")
        dscp_to_q_map = {tc_to_dscp_map[tc]: tc_to_q_map[tc] for tc in tc_to_dscp_map}
        if get_src_dst_asic_and_duts['single_asic_test']:
            if dutConfig["testPorts"]["src_port_id"] in allTestPorts:
                allTestPorts.remove(dutConfig["testPorts"]["src_port_id"])
            if dutConfig["testPorts"]["src_port_ip"] in allTestPortIps:
                allTestPortIps.remove(dutConfig["testPorts"]["src_port_ip"])

        testParams = dict()
        testParams.update(dutTestParams["basicParams"])
        testParams.update({
            "ecn": qosConfig[queueProfile]["ecn"],
            "dst_port_ids": allTestPorts,
            "dst_port_ips": allTestPortIps,
            "src_port_id": src_port_id,
            "src_port_ip": src_port_ip,
            "src_port_vlan": dutConfig["testPorts"]["src_port_vlan"],
            "pkts_num_leak_out": dutQosConfig["param"][portSpeedCableLength]["pkts_num_leak_out"],
            "pkt_count": qosConfig[queueProfile]["pkt_count"],
            "cell_size": qosConfig[queueProfile]["cell_size"],
            "hwsku": dutTestParams['hwsku'],
            "dscp_to_q_map": dscp_to_q_map
        })

        if "platform_asic" in dutTestParams["basicParams"]:
            testParams["platform_asic"] = dutTestParams["basicParams"]["platform_asic"]
        else:
            testParams["platform_asic"] = None

        if "packet_size" in qosConfig[queueProfile].keys():
            testParams["packet_size"] = qosConfig[queueProfile]["packet_size"]

        if "pkts_num_margin" in qosConfig[queueProfile].keys():
            testParams["pkts_num_margin"] = qosConfig[queueProfile]["pkts_num_margin"]

        self.runPtfTest(
            ptfhost, testCase="sai_qos_tests.QWatermarkAllPortTest",
            testParams=testParams
        )

    def testQosSaiLossyQueueVoqMultiSrc(
        self, ptfhost, dutTestParams, dutConfig, dutQosConfig,
            get_src_dst_asic_and_duts, skip_longlink
    ):
        """
            Test QoS SAI Lossy queue with multiple source ports, applicable for fair-voq and split-voq
            Args:
                ptfhost (AnsibleHost): Packet Test Framework (PTF)
                dutTestParams (Fixture, dict): DUT host test params
                dutConfig (Fixture, dict): Map of DUT config containing dut interfaces, test port IDs, test port IPs,
                    and test ports
                dutQosConfig (Fixture, dict): Map containing DUT host QoS configuration
            Returns:
                None
            Raises:
                RunAnsibleModuleFail if ptf test fails
        """
        if not get_src_dst_asic_and_duts['single_asic_test']:
            pytest.skip("LossyQueueVoqMultiSrc: This test is skipped on multi-asic,"
                        "since same ingress backplane port will be used on egress asic.")
        portSpeedCableLength = dutQosConfig["portSpeedCableLength"]
        LossyVoq = "lossy_queue_voq_3"
        if LossyVoq in dutQosConfig["param"][portSpeedCableLength].keys():
            qosConfig = dutQosConfig["param"][portSpeedCableLength]
        else:
            qosConfig = dutQosConfig["param"]

        self.updateTestPortIdIp(dutConfig, get_src_dst_asic_and_duts, qosConfig[LossyVoq])

        src_dut_index = get_src_dst_asic_and_duts['src_dut_index']
        src_asic_index = get_src_dst_asic_and_duts['src_asic_index']

        testParams = dict()
        testParams.update(dutTestParams["basicParams"])
        all_src_ports = dutConfig["testPortIps"][src_dut_index][src_asic_index]
        all_src_port_ids = set(all_src_ports.keys())
        if get_src_dst_asic_and_duts['single_asic_test']:
            all_src_port_ids = set(all_src_ports.keys()) - \
                    set([dutConfig["testPorts"]["src_port_id"],
                        dutConfig["testPorts"]["dst_port_id"],
                        dutConfig["testPorts"]["dst_port_2_id"],
                        dutConfig["testPorts"]["dst_port_3_id"]])
        all_src_port_ids = list(all_src_port_ids)
        testParams.update({
            "dscp": qosConfig[LossyVoq]["dscp"],
            "ecn": qosConfig[LossyVoq]["ecn"],
            "pg": qosConfig[LossyVoq]["pg"],
            "src_port_id": dutConfig["testPorts"]["src_port_id"],
            "src_port_ip": dutConfig["testPorts"]["src_port_ip"],
            "src_port_2_id": all_src_port_ids[0],
            "src_port_2_ip":  all_src_ports[all_src_port_ids[0]]['peer_addr'],
            "dst_port_id": dutConfig["testPorts"]["dst_port_id"],
            "dst_port_ip": dutConfig["testPorts"]["dst_port_ip"],
            "pkts_num_leak_out": dutQosConfig["param"][portSpeedCableLength]["pkts_num_leak_out"],
            "pkts_num_trig_egr_drp": qosConfig[LossyVoq]["pkts_num_trig_egr_drp"]
        })

        if "platform_asic" in dutTestParams["basicParams"]:
            testParams["platform_asic"] = dutTestParams["basicParams"]["platform_asic"]
        else:
            testParams["platform_asic"] = None

        if "packet_size" in qosConfig[LossyVoq].keys():
            testParams["packet_size"] = qosConfig[LossyVoq]["packet_size"]
            testParams["cell_size"] = qosConfig[LossyVoq]["cell_size"]

        if "pkts_num_margin" in qosConfig[LossyVoq].keys():
            testParams["pkts_num_margin"] = qosConfig[LossyVoq]["pkts_num_margin"]

        self.runPtfTest(
            ptfhost, testCase="sai_qos_tests.LossyQueueVoqMultiSrcTest",
            testParams=testParams
        )<|MERGE_RESOLUTION|>--- conflicted
+++ resolved
@@ -33,7 +33,6 @@
 from tests.common.fixtures.ptfhost_utils import copy_ptftests_directory                     # noqa F401
 from tests.common.fixtures.ptfhost_utils import copy_saitests_directory                     # noqa F401
 from tests.common.fixtures.ptfhost_utils import change_mac_addresses                        # noqa F401
-from tests.common.fixtures.duthost_utils import dut_qos_maps_module                         # noqa F401
 from tests.common.fixtures.ptfhost_utils import ptf_portmap_file                            # noqa F401
 from tests.common.dualtor.dual_tor_utils import dualtor_ports, is_tunnel_qos_remap_enabled  # noqa F401
 from tests.common.helpers.assertions import pytest_assert
@@ -2124,28 +2123,18 @@
         allTestPortIps.extend([
             x['peer_addr'] for x in
             all_dst_info[get_src_dst_asic_and_duts['dst_asic_index']].values()])
-<<<<<<< HEAD
-=======
 
         src_port_id = dutConfig["testPorts"]["src_port_id"]
         src_port_ip = dutConfig["testPorts"]["src_port_ip"]
->>>>>>> c66bf6b8
         if separated_dscp_to_tc_map_on_uplink(dut_qos_maps):
             # Remove the upstream ports from the test port list.
             allTestPorts = list(set(allTestPorts) - set(dutConfig['testPorts']['uplink_port_ids']))
             allTestPortIps = [
-<<<<<<< HEAD
-                dutConfig['testPortIps'][get_src_dst_asic_and_duts['dst_dut_index']]
-                [get_src_dst_asic_and_duts['dst_asic_index']][port]['peer_addr']
-                for port in allTestPorts]
-
-=======
                 testPortIps[get_src_dst_asic_and_duts['dst_dut_index']]
                 [get_src_dst_asic_and_duts['dst_asic_index']][port]['peer_addr']
                 for port in allTestPorts]
             src_port_id = allTestPorts[0]
             src_port_ip = allTestPortIps[0]
->>>>>>> c66bf6b8
         try:
             tc_to_q_map = dut_qos_maps['tc_to_queue_map']['AZURE']
             tc_to_dscp_map = {v: k for k, v in dut_qos_maps['dscp_to_tc_map']['AZURE'].items()}
