"""SAI thrift-based tests for the QoS feature in SONiC.

This set of test cases verifies QoS, buffer behavior, and buffer drop counter behavior. These are dataplane
tests that depend on the SAI thrift library in order to pause ports/queues and read buffer drop counters as well
as generic drop counters.

Parameters:
    --ptf_portmap <filename> (str): file name of port index to DUT interface alias map. Default is None.
        In case a filename is not provided, a file containing a port indices to aliases map will be generated.

    --disable_test (bool): Disables experimental QoS SAI test cases. Default is True.

    --qos_swap_syncd (bool): Used to install the RPC syncd image before running the tests. Default is True.

    --qos_dst_ports (list) Indices of available DUT test ports to serve as destination ports. Note: This is not port
        index on DUT, rather an index into filtered (excludes lag member ports) DUT ports. Plan is to randomize port
        selection. Default is [0, 1, 3].

    --qos_src_ports (list) Indices of available DUT test ports to serve as source port. Similar note as in
        qos_dst_ports applies. Default is [2].
"""

import logging
import pytest
import time
import json
import re

from tests.common.fixtures.conn_graph_facts import fanout_graph_facts, conn_graph_facts
from tests.common.fixtures.duthost_utils import dut_qos_maps, separated_dscp_to_tc_map_on_uplink, load_dscp_to_pg_map # lgtm[py/unused-import]
from tests.common.fixtures.ptfhost_utils import copy_ptftests_directory   # lgtm[py/unused-import]
from tests.common.fixtures.ptfhost_utils import copy_saitests_directory   # lgtm[py/unused-import]
from tests.common.fixtures.ptfhost_utils import change_mac_addresses      # lgtm[py/unused-import]
from tests.common.fixtures.ptfhost_utils import ptf_portmap_file          # lgtm[py/unused-import]
from tests.common.dualtor.dual_tor_utils import dualtor_ports, is_tunnel_qos_remap_enabled             # lgtm[py/unused-import]
from tests.common.helpers.assertions import pytest_assert
from tests.common.helpers.pfc_storm import PFCStorm
from tests.pfcwd.files.pfcwd_helper import set_pfc_timers, start_wd_on_ports
from qos_sai_base import QosSaiBase
from tests.common.cisco_data import get_markings_dut, setup_markings_dut

logger = logging.getLogger(__name__)

pytestmark = [
    pytest.mark.topology('any')
]

PTF_PORT_MAPPING_MODE = 'use_orig_interface'

@pytest.fixture(autouse=True)
def ignore_expected_loganalyzer_exception(enum_rand_one_per_hwsku_frontend_hostname, loganalyzer):
    """ignore the syslog ERR syncd0#syncd: [03:00.0] brcm_sai_set_switch_attribute:1920 updating switch mac addr failed with error -2"""
    ignore_regex = [
            ".*ERR syncd[0-9]*#syncd.*brcm_sai_set_switch_attribute.*updating switch mac addr failed with error.*"
    ]
    if loganalyzer:
        loganalyzer[enum_rand_one_per_hwsku_frontend_hostname].ignore_regex.extend(ignore_regex)

class TestQosSai(QosSaiBase):
    """TestQosSai derives from QosSaiBase and contains collection of QoS SAI test cases.

    Note:
        This test implicitly verifies that buffer drop counters (i.e. SAI_PORT_IN/OUT_DROPPED_PKTS)
        are working as expected by verifying the drop counters everywhere that normal drop counters
        are verified.
    """

    SUPPORTED_HEADROOM_SKUS = [
        'Arista-7060CX-32S-C32',
        'Celestica-DX010-C32',
        'Arista-7260CX3-D108C8',
        'Force10-S6100',
        'Arista-7260CX3-Q64',
        'Arista-7050CX3-32S-C32',
        'Arista-7050CX3-32S-D48C8'
    ]

    BREAKOUT_SKUS = ['Arista-7050-QX-32S']

    def replaceNonExistentPortId(self, availablePortIds, portIds):
        '''
        if port id of availablePortIds/dst_port_ids is not existing in availablePortIds
        replace it with correct one, make sure all port id is valid
        e.g.
            Given below parameter:
                availablePortIds: [0, 2, 4, 6, 8, 10, 16, 18, 20, 22, 24, 26, 28, 30, 32, 34, 36, 38, 44, 46, 48, 50, 52, 54]
                portIds: [1, 2, 3, 4, 5, 6, 7, 8, 9]
            get result:
                portIds: [0, 2, 16, 4, 18, 6, 20, 8, 22]
        '''
        if len(portIds) > len(availablePortIds):
            logger.info('no enough ports for test')
            return False

        # cache available as free port pool
        freePorts = [pid for pid in availablePortIds]

        # record invaild port
        # and remove valid port from free port pool
        invalid = []
        for idx, pid in enumerate(portIds):
            if pid not in freePorts:
                invalid.append(idx)
            else:
                freePorts.remove(pid)

        # replace invalid port from free port pool
        for idx in invalid:
            portIds[idx] = freePorts.pop(0)

        return True

    def updateTestPortIdIp(self, dutConfig, qosParams=None):

        portIdNames = []
        portIds = []
        for idName in dutConfig["testPorts"]:
            if re.match('(?:src|dst)_port\S+id', idName):
                portIdNames.append(idName)
                ipName = idName.replace('id', 'ip')
                pytest_assert(ipName in dutConfig["testPorts"], 'Not find {} for {} in dutConfig'.format(ipName, idName))
                portIds.append(dutConfig["testPorts"][idName])
        pytest_assert(self.replaceNonExistentPortId(dutConfig["testPortIds"], portIds), "No enough test ports")
        for idx, idName in enumerate(portIdNames):
            dutConfig["testPorts"][idName] = portIds[idx]
            ipName = idName.replace('id', 'ip')
            dutConfig["testPorts"][ipName] = dutConfig["testPortIps"][portIds[idx]]['peer_addr']

        if qosParams != None:
            portIdNames = []
            portNumbers = []
            portIds = []
            for idName in qosParams.keys():
                if re.match('(?:src|dst)_port\S+ids?', idName):
                    portIdNames.append(idName)
                    ids = qosParams[idName]
                    if isinstance(ids, list):
                        portIds += ids
                        # if it's port list, record number of pots
                        portNumbers.append(len(ids))
                    else:
                        portIds.append(ids)
                        # record None to indicate it's just one port
                        portNumbers.append(None)
            pytest_assert(self.replaceNonExistentPortId(dutConfig["testPortIds"], portIds), "No enough test ports")
            startPos = 0
            for idx, idName in enumerate(portIdNames):
                if portNumbers[idx] != None:    # port list
                    qosParams[idName] = [portId for portId in portIds[startPos:startPos + portNumbers[idx]]]
                    startPos += portNumbers[idx]
                else:   # not list, just one port
                    qosParams[idName] = portIds[startPos]
                    startPos += 1

    def testParameter(
        self, duthost, dutConfig, dutQosConfig, ingressLosslessProfile,
        ingressLossyProfile, egressLosslessProfile, dualtor_ports
    ):
        logger.info("asictype {}".format(duthost.facts["asic_type"]))
        logger.info("config {}".format(dutConfig))
        logger.info("qosConfig {}".format(dutQosConfig))
        logger.info("dualtor_ports {}".format(dualtor_ports))

    @pytest.mark.parametrize("xoffProfile", ["xoff_1", "xoff_2", "xoff_3", "xoff_4"])
    def testQosSaiPfcXoffLimit(
        self, xoffProfile, ptfhost, dutTestParams, dutConfig, dutQosConfig,
        ingressLosslessProfile, egressLosslessProfile
    ):
        """
            Test QoS SAI XOFF limits

            Args:
                xoffProfile (pytest parameter): XOFF profile
                ptfhost (AnsibleHost): Packet Test Framework (PTF)
                dutTestParams (Fixture, dict): DUT host test params
                dutConfig (Fixture, dict): Map of DUT config containing dut interfaces, test port IDs, test port IPs,
                    and test ports
                dutQosConfig (Fixture, dict): Map containing DUT host QoS configuration
                ingressLosslessProfile (Fxiture): Map of egress lossless buffer profile attributes
                egressLosslessProfile (Fxiture): Map of egress lossless buffer profile attributes

            Returns:
                None

            Raises:
                RunAnsibleModuleFail if ptf test fails
        """
        normal_profile = ["xoff_1", "xoff_2"]
        if not dutConfig["dualTor"] and not xoffProfile in normal_profile:
            pytest.skip("Additional DSCPs are not supported on non-dual ToR ports")

        portSpeedCableLength = dutQosConfig["portSpeedCableLength"]
        if dutTestParams['hwsku'] in self.BREAKOUT_SKUS and 'backend' not in dutTestParams['topo']:
            qosConfig = dutQosConfig["param"][portSpeedCableLength]["breakout"]
        else:
            qosConfig = dutQosConfig["param"][portSpeedCableLength]

        self.updateTestPortIdIp(dutConfig)

        testParams = dict()
        testParams.update(dutTestParams["basicParams"])
        testParams.update({
            "dscp": qosConfig[xoffProfile]["dscp"],
            "ecn": qosConfig[xoffProfile]["ecn"],
            "pg": qosConfig[xoffProfile]["pg"],
            "buffer_max_size": ingressLosslessProfile["size"],
            "queue_max_size": egressLosslessProfile["static_th"],
            "dst_port_id": dutConfig["testPorts"]["dst_port_id"],
            "dst_port_ip": dutConfig["testPorts"]["dst_port_ip"],
            "src_port_id": dutConfig["testPorts"]["src_port_id"],
            "src_port_ip": dutConfig["testPorts"]["src_port_ip"],
            "src_port_vlan": dutConfig["testPorts"]["src_port_vlan"],
            "pkts_num_leak_out": qosConfig["pkts_num_leak_out"],
            "pkts_num_trig_pfc": qosConfig[xoffProfile]["pkts_num_trig_pfc"],
            "pkts_num_trig_ingr_drp": qosConfig[xoffProfile]["pkts_num_trig_ingr_drp"],
            "hwsku":dutTestParams['hwsku']
        })

        if "platform_asic" in dutTestParams["basicParams"]:
            testParams["platform_asic"] = dutTestParams["basicParams"]["platform_asic"]
        else:
            testParams["platform_asic"] = None

        if "pkts_num_egr_mem" in qosConfig.keys():
            testParams["pkts_num_egr_mem"] = qosConfig["pkts_num_egr_mem"]

        if "pkts_num_margin" in qosConfig[xoffProfile].keys():
            testParams["pkts_num_margin"] = qosConfig[xoffProfile]["pkts_num_margin"]

        if "packet_size" in qosConfig[xoffProfile].keys():
            testParams["packet_size"] = qosConfig[xoffProfile]["packet_size"]

        if 'cell_size' in qosConfig[xoffProfile].keys():
            testParams["cell_size"] = qosConfig[xoffProfile]["cell_size"]

        self.runPtfTest(
            ptfhost, testCase="sai_qos_tests.PFCtest", testParams=testParams
        )

    @pytest.mark.parametrize("xonProfile", ["xon_1", "xon_2", "xon_3", "xon_4"])
    def testPfcStormWithSharedHeadroomOccupancy(
        self, xonProfile, ptfhost, fanouthosts, conn_graph_facts,  fanout_graph_facts,
        dutTestParams, dutConfig, dutQosConfig, sharedHeadroomPoolSize, ingressLosslessProfile
    ):
        """
            Verify if the PFC Frames are not sent from the DUT after a PFC Storm from peer link.
            Ingress PG occupancy must cross into shared headroom region when the PFC Storm is seen
            Only for MLNX Platforms

            Args:
                xonProfile (pytest parameter): XON profile
                ptfhost (AnsibleHost): Packet Test Framework (PTF)
                dutTestParams (Fixture, dict): DUT host test params
                dutConfig (Fixture, dict): Map of DUT config containing dut interfaces, test port IDs, test port IPs,
                    and test ports
                fanout_graph_facts(fixture) : fanout graph info
                fanouthosts(AnsibleHost): fanout instance
                dutQosConfig (Fixture, dict): Map containing DUT host QoS configuration
                ingressLosslessProfile (Fxiture): Map of egress lossless buffer profile attributes

            Returns:
                None

            Raises:
                RunAnsibleModuleFail if ptf test fails
        """
        normal_profile = ["xon_1", "xon_2"]
        if not dutConfig["dualTor"] and not xonProfile in normal_profile:
            pytest.skip("Additional DSCPs are not supported on non-dual ToR ports")

        if dutTestParams["basicParams"]["sonic_asic_type"] != "mellanox":
            pytest.skip("This Test Case is only meant for Mellanox ASIC")

        if not sharedHeadroomPoolSize or sharedHeadroomPoolSize == "0":
            pytest.skip("Shared Headroom has to be enabled for this test")

        portSpeedCableLength = dutQosConfig["portSpeedCableLength"]
        if xonProfile in dutQosConfig["param"][portSpeedCableLength].keys():
            qosConfig = dutQosConfig["param"][portSpeedCableLength]
        else:
            if dutTestParams['hwsku'] in self.BREAKOUT_SKUS and 'backend' not in dutTestParams['topo']:
                qosConfig = dutQosConfig["param"][portSpeedCableLength]["breakout"]
            else:
                qosConfig = dutQosConfig["param"]

        testParams = dict()
        testParams.update(dutTestParams["basicParams"])
        testParams.update({
            "dscp": qosConfig[xonProfile]["dscp"],
            "ecn": qosConfig[xonProfile]["ecn"],
            "pg": qosConfig[xonProfile]["pg"],
            "buffer_max_size": ingressLosslessProfile["size"],
            "dst_port_id": dutConfig["testPorts"]["dst_port_id"],
            "dst_port_ip": dutConfig["testPorts"]["dst_port_ip"],
            "src_port_id": dutConfig["testPorts"]["src_port_id"],
            "src_port_ip": dutConfig["testPorts"]["src_port_ip"],
            "src_port_vlan": dutConfig["testPorts"]["src_port_vlan"],
            "pkts_num_trig_pfc": qosConfig[xonProfile]["pkts_num_trig_pfc"],
            "pkts_num_private_headrooom": dutQosConfig["param"]["pkts_num_private_headrooom"]
        })

        if "platform_asic" in dutTestParams["basicParams"]:
            testParams["platform_asic"] = dutTestParams["basicParams"]["platform_asic"]
        else:
            testParams["platform_asic"] = None

        if "packet_size" in qosConfig[xonProfile].keys():
            testParams["packet_size"] = qosConfig[xonProfile]["packet_size"]
        if 'cell_size' in qosConfig[xonProfile].keys():
            testParams["cell_size"] = qosConfig[xonProfile]["cell_size"]

        # Params required for generating a PFC Storm
        duthost = dutConfig["dutInstance"]
        pfcwd_timers = set_pfc_timers()
        pfcwd_test_port_id = dutConfig["testPorts"]["src_port_id"]
        pfcwd_test_port = dutConfig["dutInterfaces"][pfcwd_test_port_id]
        fanout_neighbors = conn_graph_facts["device_conn"][duthost.hostname]
        peerdevice = fanout_neighbors[pfcwd_test_port]["peerdevice"]
        peerport = fanout_neighbors[pfcwd_test_port]["peerport"]
        peer_info = {
            'peerdevice': peerdevice,
            'hwsku': fanout_graph_facts[peerdevice]["device_info"]["HwSku"],
            'pfc_fanout_interface': peerport
        }

        queue_index = qosConfig[xonProfile]["pg"]
        frames_number = 100000000

        logging.info("PFC Storm Gen Params \n DUT iface: {} Fanout iface : {}\
                      queue_index: {} peer_info: {}".format(pfcwd_test_port,
                                                            peerport,
                                                            queue_index,
                                                            peer_info))

        # initialize PFC Storm Handler
        storm_hndle = PFCStorm(duthost, fanout_graph_facts, fanouthosts,
                               pfc_queue_idx = queue_index,
                               pfc_frames_number = frames_number,
                               peer_info = peer_info)
        storm_hndle.deploy_pfc_gen()

        # check if pfcwd status is enabled before running the test
        prev_state = duthost.shell('sonic-db-cli CONFIG_DB HGETALL "PFC_WD|{}"'.format(pfcwd_test_port))['stdout']
        prev_poll_interval = duthost.shell('sonic-db-cli CONFIG_DB HGET "PFC_WD|GLOBAL" POLL_INTERVAL'.format(pfcwd_test_port))['stdout']

        try:
            prev_state = json.loads(prev_state)
        except Exception as e:
            logging.debug("Exception: {}, PFC_WD State: {}".format(str(e), prev_state))
            prev_state = {}

        try:
            prev_poll_interval = int(prev_poll_interval)
            if int(pfcwd_timers['pfc_wd_poll_time']) > prev_poll_interval:
                pfcwd_timers['pfc_wd_poll_time'] = str(prev_poll_interval)
        except Exception as e:
            logging.debug("Exception: {}, Poll Interval: {}".format(str(e), prev_poll_interval))
            prev_poll_interval = 0

        # set poll interval for pfcwd
        duthost.command("pfcwd interval {}".format(pfcwd_timers['pfc_wd_poll_time']))

        logger.info("--- Start Pfcwd on port {}".format(pfcwd_test_port))
        start_wd_on_ports(duthost,
                          pfcwd_test_port,
                          pfcwd_timers['pfc_wd_restore_time'],
                          pfcwd_timers['pfc_wd_detect_time'])

        try:
            logger.info("---  Fill the ingress buffers ---")
            self.runPtfTest(
                ptfhost, testCase="sai_qos_tests.PtfFillBuffer", testParams=testParams
            )

            # Trigger PfcWd
            storm_hndle.start_storm()
            logger.info("PfcWd Status: {}".format(duthost.command("pfcwd show stats")["stdout_lines"]))
            time.sleep(10)
            storm_hndle.stop_storm()
            logger.info("PfcWd Status: {}".format(duthost.command("pfcwd show stats")["stdout_lines"]))

            logger.info("---  Enable dst iface and verify if the PFC frames are not sent from src port ---")
            self.runPtfTest(
                ptfhost, testCase="sai_qos_tests.PtfReleaseBuffer", testParams=testParams
            )
        except Exception as e:
            raise e
        finally:
            if prev_poll_interval:
                logger.info("--- Restore original poll interval {} ---".format(prev_poll_interval))
                duthost.command("pfcwd interval {}".format(prev_poll_interval))
            else:
                logger.info("--- Set Default Polling Interval ---".format())
                duthost.command("pfcwd interval {}".format("200"))

            if prev_state:
                logger.info("--- Restore original config {} for PfcWd on {} ---".format(prev_state, pfcwd_test_port))
                start_wd_on_ports(duthost,
                        pfcwd_test_port,
                        prev_state.get("restoration_time", "200"),
                        prev_state.get("detection_time", "200"),
                        prev_state.get("action", "drop"))
            else:
                logger.info("--- Stop PfcWd on {} ---".format(pfcwd_test_port))
                duthost.command("pfcwd stop {}".format(pfcwd_test_port))

            self.runPtfTest(
                ptfhost, testCase="sai_qos_tests.PtfEnableDstPorts", testParams=testParams
            )

    @pytest.mark.parametrize("xonProfile", ["xon_1", "xon_2", "xon_3", "xon_4"])
    def testQosSaiPfcXonLimit(
        self, xonProfile, ptfhost, dutTestParams, dutConfig, dutQosConfig,
        ingressLosslessProfile
    ):
        """
            Test QoS SAI XON limits

            Args:
                xonProfile (pytest parameter): XON profile
                ptfhost (AnsibleHost): Packet Test Framework (PTF)
                dutTestParams (Fixture, dict): DUT host test params
                dutConfig (Fixture, dict): Map of DUT config containing dut interfaces, test port IDs, test port IPs,
                    and test ports
                dutQosConfig (Fixture, dict): Map containing DUT host QoS configuration
                ingressLosslessProfile (Fxiture): Map of egress lossless buffer profile attributes

            Returns:
                None

            Raises:
                RunAnsibleModuleFail if ptf test fails
        """
        normal_profile = ["xon_1", "xon_2"]
        if not dutConfig["dualTor"] and not xonProfile in normal_profile:
            pytest.skip("Additional DSCPs are not supported on non-dual ToR ports")

        portSpeedCableLength = dutQosConfig["portSpeedCableLength"]
        if xonProfile in dutQosConfig["param"][portSpeedCableLength].keys():
            qosConfig = dutQosConfig["param"][portSpeedCableLength]
        else:
            if dutTestParams['hwsku'] in self.BREAKOUT_SKUS and 'backend' not in dutTestParams['topo']:
                qosConfig = dutQosConfig["param"][portSpeedCableLength]["breakout"]
            else:
                qosConfig = dutQosConfig["param"]

        self.updateTestPortIdIp(dutConfig)

        dst_port_count = set([
            dutConfig["testPorts"]["dst_port_id"],
            dutConfig["testPorts"]["dst_port_2_id"],
            dutConfig["testPorts"]["dst_port_3_id"],
        ])

        if len(dst_port_count) != 3:
            pytest.skip("PFC Xon Limit test: Need at least 3 destination ports")

        testParams = dict()
        testParams.update(dutTestParams["basicParams"])
        testParams.update({
            "dscp": qosConfig[xonProfile]["dscp"],
            "ecn": qosConfig[xonProfile]["ecn"],
            "pg": qosConfig[xonProfile]["pg"],
            "buffer_max_size": ingressLosslessProfile["size"],
            "dst_port_id": dutConfig["testPorts"]["dst_port_id"],
            "dst_port_ip": dutConfig["testPorts"]["dst_port_ip"],
            "dst_port_2_id": dutConfig["testPorts"]["dst_port_2_id"],
            "dst_port_2_ip": dutConfig["testPorts"]["dst_port_2_ip"],
            "dst_port_3_id": dutConfig["testPorts"]["dst_port_3_id"],
            "dst_port_3_ip": dutConfig["testPorts"]["dst_port_3_ip"],
            "src_port_id": dutConfig["testPorts"]["src_port_id"],
            "src_port_ip": dutConfig["testPorts"]["src_port_ip"],
            "src_port_vlan": dutConfig["testPorts"]["src_port_vlan"],
            "pkts_num_trig_pfc": qosConfig[xonProfile]["pkts_num_trig_pfc"],
            "pkts_num_dismiss_pfc": qosConfig[xonProfile]["pkts_num_dismiss_pfc"],
            "pkts_num_leak_out": dutQosConfig["param"][portSpeedCableLength]["pkts_num_leak_out"],
            "hwsku":dutTestParams['hwsku']
        })

        if "platform_asic" in dutTestParams["basicParams"]:
            testParams["platform_asic"] = dutTestParams["basicParams"]["platform_asic"]
        else:
            testParams["platform_asic"] = None

        if "pkts_num_egr_mem" in qosConfig.keys():
            testParams["pkts_num_egr_mem"] = qosConfig["pkts_num_egr_mem"]

        if "pkts_num_hysteresis" in qosConfig[xonProfile].keys():
            testParams["pkts_num_hysteresis"] = qosConfig[xonProfile]["pkts_num_hysteresis"]

        if "pkts_num_margin" in qosConfig[xonProfile].keys():
            testParams["pkts_num_margin"] = qosConfig[xonProfile]["pkts_num_margin"]

        if "packet_size" in qosConfig[xonProfile].keys():
            testParams["packet_size"] = qosConfig[xonProfile]["packet_size"]

        if 'cell_size' in qosConfig[xonProfile].keys():
            testParams["cell_size"] = qosConfig[xonProfile]["cell_size"]

        self.runPtfTest(
            ptfhost, testCase="sai_qos_tests.PFCXonTest", testParams=testParams
        )

    @pytest.mark.parametrize("LosslessVoqProfile", ["lossless_voq_1", "lossless_voq_2",
                             "lossless_voq_3", "lossless_voq_4"])
    def testQosSaiLosslessVoq(
            self, LosslessVoqProfile, ptfhost, dutTestParams, dutConfig, dutQosConfig, singleMemberPortStaticRoute, nearbySourcePorts
    ):
        """
            Test QoS SAI XOFF limits for various voq mode configurations
            Args:
                LosslessVoqProfile (pytest parameter): LosslessVoq Profile
                ptfhost (AnsibleHost): Packet Test Framework (PTF)
                dutTestParams (Fixture, dict): DUT host test params
                dutConfig (Fixture, dict): Map of DUT config containing dut interfaces, test port IDs, test port IPs,
                    and test ports
                dutQosConfig (Fixture, dict): Map containing DUT host QoS configuration
            Returns:
                None
            Raises:
                RunAnsibleModuleFail if ptf test fails
        """
        if dutTestParams["basicParams"]["sonic_asic_type"] != "cisco-8000":
            pytest.skip("Lossless Voq test is not supported")
        portSpeedCableLength = dutQosConfig["portSpeedCableLength"]
        if dutTestParams['hwsku'] in self.BREAKOUT_SKUS and 'backend' not in dutTestParams['topo']:
            qosConfig = dutQosConfig["param"][portSpeedCableLength]["breakout"]
        else:
            qosConfig = dutQosConfig["param"][portSpeedCableLength]
        testPortIps = dutConfig["testPortIps"]
<<<<<<< HEAD
        dst_port_id, dst_port_ip = singleMemberPortStaticRoute
        src_port_1_id, src_port_2_id = nearbySourcePorts
=======

        self.updateTestPortIdIp(dutConfig, qosConfig[LosslessVoqProfile])
>>>>>>> e44b258b

        testParams = dict()
        testParams.update(dutTestParams["basicParams"])
        testParams.update({
            "dscp": qosConfig[LosslessVoqProfile]["dscp"],
            "ecn": qosConfig[LosslessVoqProfile]["ecn"],
            "pg": qosConfig[LosslessVoqProfile]["pg"],
            "dst_port_id": dst_port_id,
            "dst_port_ip": dst_port_ip,
            "src_port_1_id": src_port_1_id,
            "src_port_1_ip": testPortIps[src_port_1_id]['peer_addr'],
            "src_port_2_id": src_port_2_id,
            "src_port_2_ip": testPortIps[src_port_2_id]['peer_addr'],
            "num_of_flows": qosConfig[LosslessVoqProfile]["num_of_flows"],
            "pkts_num_leak_out": qosConfig["pkts_num_leak_out"],
            "pkts_num_trig_pfc": qosConfig[LosslessVoqProfile]["pkts_num_trig_pfc"]
        })

        if "platform_asic" in dutTestParams["basicParams"]:
            testParams["platform_asic"] = dutTestParams["basicParams"]["platform_asic"]
        else:
            testParams["platform_asic"] = None

        if "pkts_num_margin" in qosConfig[LosslessVoqProfile].keys():
            testParams["pkts_num_margin"] = qosConfig[LosslessVoqProfile]["pkts_num_margin"]

        if "packet_size" in qosConfig[LosslessVoqProfile].keys():
            testParams["packet_size"] = qosConfig[LosslessVoqProfile]["packet_size"]

        self.runPtfTest(
            ptfhost, testCase="sai_qos_tests.LosslessVoq", testParams=testParams
        )

    def testQosSaiHeadroomPoolSize(
        self, ptfhost, dutTestParams, dutConfig, dutQosConfig,
        ingressLosslessProfile
    ):
        """
            Test QoS SAI Headroom pool size

            Args:
                ptfhost (AnsibleHost): Packet Test Framework (PTF)
                dutTestParams (Fixture, dict): DUT host test params
                dutConfig (Fixture, dict): Map of DUT config containing dut interfaces, test port IDs, test port IPs,
                    and test ports
                dutQosConfig (Fixture, dict): Map containing DUT host QoS configuration
                ingressLosslessProfile (Fxiture): Map of egress lossless buffer profile attributes

            Returns:
                None

            Raises:
                RunAnsibleModuleFail if ptf test fails
        """

        portSpeedCableLength = dutQosConfig["portSpeedCableLength"]
        qosConfig = dutQosConfig["param"][portSpeedCableLength]
        testPortIps = dutConfig["testPortIps"]

        if not 'hdrm_pool_size' in qosConfig.keys():
            pytest.skip("Headroom pool size is not enabled on this DUT")

        if not dutConfig['dualTor']:
            qosConfig['hdrm_pool_size']['pgs'] = qosConfig['hdrm_pool_size']['pgs'][:2]
            qosConfig['hdrm_pool_size']['dscps'] = qosConfig['hdrm_pool_size']['dscps'][:2]

        self.updateTestPortIdIp(dutConfig, qosConfig["hdrm_pool_size"])

        testParams = dict()
        testParams.update(dutTestParams["basicParams"])
        testParams.update({
            "testbed_type": dutTestParams["topo"],
            "dscps": qosConfig["hdrm_pool_size"]["dscps"],
            "ecn": qosConfig["hdrm_pool_size"]["ecn"],
            "pgs": qosConfig["hdrm_pool_size"]["pgs"],
            "src_port_ids": qosConfig["hdrm_pool_size"]["src_port_ids"],
            "src_port_ips": [testPortIps[port]['peer_addr'] for port in qosConfig["hdrm_pool_size"]["src_port_ids"]],
            "dst_port_id": qosConfig["hdrm_pool_size"]["dst_port_id"],
            "dst_port_ip": testPortIps[qosConfig["hdrm_pool_size"]["dst_port_id"]]['peer_addr'],
            "pgs_num": qosConfig["hdrm_pool_size"]["pgs_num"],
            "pkts_num_trig_pfc": qosConfig["hdrm_pool_size"]["pkts_num_trig_pfc"],
            "pkts_num_leak_out": qosConfig["pkts_num_leak_out"],
            "pkts_num_hdrm_full": qosConfig["hdrm_pool_size"]["pkts_num_hdrm_full"],
            "pkts_num_hdrm_partial": qosConfig["hdrm_pool_size"]["pkts_num_hdrm_partial"],
            "hwsku":dutTestParams['hwsku']
        })

        if "platform_asic" in dutTestParams["basicParams"]:
            testParams["platform_asic"] = dutTestParams["basicParams"]["platform_asic"]
        else:
            testParams["platform_asic"] = None

        pkts_num_trig_pfc_shp = qosConfig["hdrm_pool_size"].get("pkts_num_trig_pfc_shp")
        if pkts_num_trig_pfc_shp:
            testParams["pkts_num_trig_pfc_shp"] = pkts_num_trig_pfc_shp

        packet_size = qosConfig["hdrm_pool_size"].get("packet_size")
        if packet_size:
            testParams["packet_size"] = packet_size
            testParams["cell_size"] = qosConfig["hdrm_pool_size"]["cell_size"]

        margin = qosConfig["hdrm_pool_size"].get("margin")
        if margin:
            testParams["margin"] = margin

        dynamic_threshold = qosConfig["hdrm_pool_size"].get("dynamic_threshold", False)
        if dynamic_threshold:
            testParams["dynamic_threshold"] = dynamic_threshold

        if "pkts_num_egr_mem" in qosConfig.keys():
            testParams["pkts_num_egr_mem"] = qosConfig["pkts_num_egr_mem"]

        self.runPtfTest(
            ptfhost, testCase="sai_qos_tests.HdrmPoolSizeTest",
            testParams=testParams
        )

    @pytest.mark.parametrize("sharedResSizeKey", ["shared_res_size_1", "shared_res_size_2"])
    def testQosSaiSharedReservationSize(
        self, sharedResSizeKey, ptfhost, dutTestParams, dutConfig, dutQosConfig
    ):
        """
            Test QoS SAI shared reservation size
            Args:
                sharedResSizeKey: qos.yml entry lookup key
                ptfhost (AnsibleHost): Packet Test Framework (PTF)
                dutTestParams (Fixture, dict): DUT host test params
                dutConfig (Fixture, dict): Map of DUT config containing dut interfaces, test port IDs, test port IPs,
                    and test ports
                dutQosConfig (Fixture, dict): Map containing DUT host QoS configuration
            Returns:
                None
            Raises:
                RunAnsibleModuleFail if ptf test fails
        """

        portSpeedCableLength = dutQosConfig["portSpeedCableLength"]
        qosConfig = dutQosConfig["param"][portSpeedCableLength]
        testPortIps = dutConfig["testPortIps"]

        if not sharedResSizeKey in qosConfig.keys():
            pytest.skip("Shared reservation size parametrization '%s' is not enabled" % sharedResSizeKey)

        self.updateTestPortIdIp(dutConfig, qosConfig[sharedResSizeKey])

        port_idx_to_id = testPortIps.keys()
        # Translate requested port indices to available port IDs
        src_port_ids = [port_idx_to_id[idx] for idx in qosConfig[sharedResSizeKey]["src_port_i"]]
        dst_port_ids = [port_idx_to_id[idx] for idx in qosConfig[sharedResSizeKey]["dst_port_i"]]

        testParams = dict()
        testParams.update(dutTestParams["basicParams"])
        testParams.update({
            "testbed_type": dutTestParams["topo"],
            "dscps": qosConfig[sharedResSizeKey]["dscps"],
            "ecn": qosConfig[sharedResSizeKey]["ecn"],
            "pgs": qosConfig[sharedResSizeKey]["pgs"],
            "queues": qosConfig[sharedResSizeKey]["queues"],
            "src_port_ids": src_port_ids,
            "src_port_ips": [testPortIps[port]['peer_addr'] for port in src_port_ids],
            "dst_port_ids": dst_port_ids,
            "dst_port_ips": [testPortIps[port]['peer_addr'] for port in dst_port_ids],
            "pkt_counts":  qosConfig[sharedResSizeKey]["pkt_counts"],
            "shared_limit_bytes": qosConfig[sharedResSizeKey]["shared_limit_bytes"],
            "hwsku":dutTestParams['hwsku']
        })

        if "platform_asic" in dutTestParams["basicParams"]:
            testParams["platform_asic"] = dutTestParams["basicParams"]["platform_asic"]
        else:
            testParams["platform_asic"] = None

        if "packet_size" in qosConfig[sharedResSizeKey]:
            testParams["packet_size"] = qosConfig[sharedResSizeKey]["packet_size"]

        if "cell_size" in qosConfig[sharedResSizeKey]:
            testParams["cell_size"] = qosConfig[sharedResSizeKey]["cell_size"]

        if "pkts_num_margin" in qosConfig[sharedResSizeKey]:
            testParams["pkts_num_margin"] = qosConfig[sharedResSizeKey]["pkts_num_margin"]

        self.runPtfTest(
            ptfhost, testCase="sai_qos_tests.SharedResSizeTest",
            testParams=testParams
        )

    def testQosSaiHeadroomPoolWatermark(
        self, duthosts, enum_rand_one_per_hwsku_frontend_hostname,  ptfhost, dutTestParams,
        dutConfig, dutQosConfig, ingressLosslessProfile, sharedHeadroomPoolSize,
        resetWatermark
    ):
        """
            Test QoS SAI Headroom pool watermark

            Args:
                duthosts (AnsibleHost): Dut hosts
                enum_rand_one_per_hwsku_frontend_hostname (AnsibleHost): select one of the frontend node
                    in multi dut testbed
                ptfhost (AnsibleHost): Packet Test Framework (PTF)
                dutTestParams (Fixture, dict): DUT host test params
                dutConfig (Fixture, dict): Map of DUT config containing dut interfaces, test port IDs, test port IPs,
                    and test ports
                dutQosConfig (Fixture, dict): Map containing DUT host QoS configuration
                ingressLosslessProfile (Fxiture): Map of egress lossless buffer profile attributes
                resetWatermark (Fixture): reset watermarks

            Returns:
                None

            Raises:
                RunAnsibleModuleFail if ptf test fails
        """
        duthost = duthosts[enum_rand_one_per_hwsku_frontend_hostname]
        cmd_output = duthost.shell("show headroom-pool watermark", module_ignore_errors=True)
        if cmd_output['rc'] != 0:
            pytest.skip("Headroom pool watermark is not supported")

        portSpeedCableLength = dutQosConfig["portSpeedCableLength"]
        qosConfig = dutQosConfig["param"][portSpeedCableLength]
        testPortIps = dutConfig["testPortIps"]
        if not 'hdrm_pool_size' in qosConfig.keys():
            pytest.skip("Headroom pool size is not enabled on this DUT")

        testParams = dict()
        testParams.update(dutTestParams["basicParams"])
        testParams.update({
            "testbed_type": dutTestParams["topo"],
            "dscps": qosConfig["hdrm_pool_size"]["dscps"],
            "ecn": qosConfig["hdrm_pool_size"]["ecn"],
            "pgs": qosConfig["hdrm_pool_size"]["pgs"],
            "src_port_ids": qosConfig["hdrm_pool_size"]["src_port_ids"],
            "src_port_ips": [testPortIps[port]['peer_addr'] for port in qosConfig["hdrm_pool_size"]["src_port_ids"]],
            "dst_port_id": qosConfig["hdrm_pool_size"]["dst_port_id"],
            "dst_port_ip": testPortIps[qosConfig["hdrm_pool_size"]["dst_port_id"]]['peer_addr'],
            "pgs_num": qosConfig["hdrm_pool_size"]["pgs_num"],
            "pkts_num_leak_out": qosConfig["pkts_num_leak_out"],
            "pkts_num_trig_pfc": qosConfig["hdrm_pool_size"]["pkts_num_trig_pfc"],
            "pkts_num_hdrm_full": qosConfig["hdrm_pool_size"]["pkts_num_hdrm_full"],
            "pkts_num_hdrm_partial": qosConfig["hdrm_pool_size"]["pkts_num_hdrm_partial"],
            "hdrm_pool_wm_multiplier": dutQosConfig["param"]["hdrm_pool_wm_multiplier"],
            "cell_size": dutQosConfig["param"]["cell_size"],
            "buf_pool_roid": ingressLosslessProfile["bufferPoolRoid"],
            "max_headroom": sharedHeadroomPoolSize,
            "hwsku":dutTestParams['hwsku']
        })

        margin = qosConfig["hdrm_pool_size"].get("margin")
        if margin:
            testParams["margin"] = margin

        dynamic_threshold = qosConfig["hdrm_pool_size"].get("dynamic_threshold", False)
        if dynamic_threshold:
            testParams["dynamic_threshold"] = dynamic_threshold

        if "platform_asic" in dutTestParams["basicParams"]:
            testParams["platform_asic"] = dutTestParams["basicParams"]["platform_asic"]
        else:
            testParams["platform_asic"] = None

        if "pkts_num_egr_mem" in qosConfig.keys():
            testParams["pkts_num_egr_mem"] = qosConfig["pkts_num_egr_mem"]

        self.runPtfTest(
            ptfhost, testCase="sai_qos_tests.HdrmPoolSizeTest",
            testParams=testParams
        )

    @pytest.mark.parametrize("bufPool", ["wm_buf_pool_lossless", "wm_buf_pool_lossy"])
    def testQosSaiBufferPoolWatermark(
        self, request, bufPool, ptfhost, dutTestParams, dutConfig, dutQosConfig,
        ingressLosslessProfile, egressLossyProfile, resetWatermark,
    ):
        """
            Test QoS SAI Queue buffer pool watermark for lossless/lossy traffic

            Args:
                ptfhost (AnsibleHost): Packet Test Framework (PTF)
                dutTestParams (Fixture, dict): DUT host test params
                dutConfig (Fixture, dict): Map of DUT config containing dut interfaces, test port IDs, test port IPs,
                    and test ports
                dutQosConfig (Fixture, dict): Map containing DUT host QoS configuration
                ingressLosslessProfile (Fixture): Map of ingress lossless buffer profile attributes
                egressLossyProfile (Fixture): Map of egress lossy buffer profile attributes
                resetWatermark (Fixture): reset watermarks

            Returns:
                None

            Raises:
                RunAnsibleModuleFail if ptf test fails
        """
        disableTest = request.config.getoption("--disable_test")
        if dutTestParams["basicParams"]["sonic_asic_type"] == 'cisco-8000' or \
                ('platform_asic' in dutTestParams["basicParams"] and
                 dutTestParams["basicParams"]["platform_asic"] == "broadcom-dnx"):
            disableTest = False
        if disableTest:
            pytest.skip("Buffer Pool watermark test is disabled")

        portSpeedCableLength = dutQosConfig["portSpeedCableLength"]
        if "wm_buf_pool_lossless" in bufPool:
            qosConfig = dutQosConfig["param"][portSpeedCableLength]
            triggerDrop = qosConfig[bufPool]["pkts_num_trig_pfc"]
            fillMin = qosConfig[bufPool]["pkts_num_fill_ingr_min"]
            buf_pool_roid = ingressLosslessProfile["bufferPoolRoid"]
        elif "wm_buf_pool_lossy" in bufPool:
            qosConfig = dutQosConfig["param"]
            triggerDrop = qosConfig[bufPool]["pkts_num_trig_egr_drp"]
            fillMin = qosConfig[bufPool]["pkts_num_fill_egr_min"]
            buf_pool_roid = egressLossyProfile["bufferPoolRoid"]
        else:
            pytest.fail("Unknown pool type")

        testParams = dict()
        testParams.update(dutTestParams["basicParams"])
        testParams.update({
            "dscp": qosConfig[bufPool]["dscp"],
            "ecn": qosConfig[bufPool]["ecn"],
            "pg": qosConfig[bufPool]["pg"],
            "queue": qosConfig[bufPool]["queue"],
            "dst_port_id": dutConfig["testPorts"]["dst_port_id"],
            "dst_port_ip": dutConfig["testPorts"]["dst_port_ip"],
            "src_port_id": dutConfig["testPorts"]["src_port_id"],
            "src_port_ip": dutConfig["testPorts"]["src_port_ip"],
            "pkts_num_leak_out": dutQosConfig["param"][portSpeedCableLength]["pkts_num_leak_out"],
            "pkts_num_fill_min": fillMin,
            "pkts_num_fill_shared": triggerDrop - 1,
            "cell_size": qosConfig[bufPool]["cell_size"],
            "buf_pool_roid": buf_pool_roid
        })

        if "platform_asic" in dutTestParams["basicParams"]:
            testParams["platform_asic"] = dutTestParams["basicParams"]["platform_asic"]
        else:
            testParams["platform_asic"] = None

        if "packet_size" in qosConfig[bufPool].keys():
            testParams["packet_size"] = qosConfig[bufPool]["packet_size"]

        self.runPtfTest(
            ptfhost, testCase="sai_qos_tests.BufferPoolWatermarkTest",
            testParams=testParams
        )

    def testQosSaiLossyQueue(
        self, ptfhost, dutTestParams, dutConfig, dutQosConfig,
        ingressLossyProfile
    ):
        """
            Test QoS SAI Lossy queue, shared buffer dynamic allocation

            Args:
                ptfhost (AnsibleHost): Packet Test Framework (PTF)
                dutTestParams (Fixture, dict): DUT host test params
                dutConfig (Fixture, dict): Map of DUT config containing dut interfaces, test port IDs, test port IPs,
                    and test ports
                dutQosConfig (Fixture, dict): Map containing DUT host QoS configuration
                ingressLosslessProfile (Fxiture): Map of egress lossless buffer profile attributes

            Returns:
                None

            Raises:
                RunAnsibleModuleFail if ptf test fails
        """
        portSpeedCableLength = dutQosConfig["portSpeedCableLength"]
        if "lossy_queue_1" in dutQosConfig["param"][portSpeedCableLength].keys():
            qosConfig = dutQosConfig["param"][portSpeedCableLength]
        else:
            qosConfig = dutQosConfig["param"]

        self.updateTestPortIdIp(dutConfig)

        testParams = dict()
        testParams.update(dutTestParams["basicParams"])
        testParams.update({
            "dscp": qosConfig["lossy_queue_1"]["dscp"],
            "ecn": qosConfig["lossy_queue_1"]["ecn"],
            "pg": qosConfig["lossy_queue_1"]["pg"],
            "buffer_max_size": ingressLossyProfile["static_th"],
            "headroom_size": ingressLossyProfile["size"],
            "dst_port_id": dutConfig["testPorts"]["dst_port_id"],
            "dst_port_ip": dutConfig["testPorts"]["dst_port_ip"],
            "dst_port_2_id": dutConfig["testPorts"]["dst_port_2_id"],
            "dst_port_2_ip": dutConfig["testPorts"]["dst_port_2_ip"],
            "src_port_id": dutConfig["testPorts"]["src_port_id"],
            "src_port_ip": dutConfig["testPorts"]["src_port_ip"],
            "src_port_vlan": dutConfig["testPorts"]["src_port_vlan"],
            "pkts_num_leak_out": dutQosConfig["param"][portSpeedCableLength]["pkts_num_leak_out"],
            "pkts_num_trig_egr_drp": qosConfig["lossy_queue_1"]["pkts_num_trig_egr_drp"],
            "hwsku":dutTestParams['hwsku']
        })

        if "platform_asic" in dutTestParams["basicParams"]:
            testParams["platform_asic"] = dutTestParams["basicParams"]["platform_asic"]
        else:
            testParams["platform_asic"] = None

        if "pkts_num_egr_mem" in qosConfig.keys():
            testParams["pkts_num_egr_mem"] = qosConfig["pkts_num_egr_mem"]

        if "packet_size" in qosConfig["lossy_queue_1"].keys():
            testParams["packet_size"] = qosConfig["lossy_queue_1"]["packet_size"]
            testParams["cell_size"] = qosConfig["lossy_queue_1"]["cell_size"]

        if "pkts_num_margin" in qosConfig["lossy_queue_1"].keys():
            testParams["pkts_num_margin"] = qosConfig["lossy_queue_1"]["pkts_num_margin"]

        self.runPtfTest(
            ptfhost, testCase="sai_qos_tests.LossyQueueTest",
            testParams=testParams
        )

    @pytest.mark.parametrize("LossyVoq", ["lossy_queue_voq_1", "lossy_queue_voq_2"])
    def testQosSaiLossyQueueVoq(
        self, LossyVoq, ptfhost, dutTestParams, dutConfig, dutQosConfig,
            ingressLossyProfile, duthost, localhost, singleMemberPortStaticRoute
    ):
        """
            Test QoS SAI Lossy queue with non_default voq and default voq
            Args:
                LossyVoq : qos.yml entry lookup key
                ptfhost (AnsibleHost): Packet Test Framework (PTF)
                dutTestParams (Fixture, dict): DUT host test params
                dutConfig (Fixture, dict): Map of DUT config containing dut interfaces, test port IDs, test port IPs,
                    and test ports
                dutQosConfig (Fixture, dict): Map containing DUT host QoS configuration
                ingressLossyProfile (Fxiture): Map of ingress lossy buffer profile attributes
                duthost : DUT host params
                localhost : local host params
            Returns:
                None
            Raises:
                RunAnsibleModuleFail if ptf test fails
        """
        if dutTestParams["basicParams"]["sonic_asic_type"] != "cisco-8000":
            pytest.skip("Lossy Queue Voq test is not supported")
        portSpeedCableLength = dutQosConfig["portSpeedCableLength"]
        qosConfig = dutQosConfig["param"][portSpeedCableLength]
        flow_config = qosConfig[LossyVoq]["flow_config"]
        assert flow_config in ["shared", "separate"], "Invalid flow config '{}'".format(flow_config)
        if flow_config == "shared":
            original_voq_markings = get_markings_dut(duthost)
            setup_markings_dut(duthost, localhost, voq_allocation_mode="default")

        self.updateTestPortIdIp(dutConfig, qosConfig[LossyVoq])

        try:
            dst_port_id, dst_port_ip = singleMemberPortStaticRoute
            testParams = dict()
            testParams.update(dutTestParams["basicParams"])
            testParams.update({
                "dscp": qosConfig[LossyVoq]["dscp"],
                "ecn": qosConfig[LossyVoq]["ecn"],
                "pg": qosConfig[LossyVoq]["pg"],
                "src_port_id": dutConfig["testPorts"]["src_port_id"],
                "src_port_ip": dutConfig["testPorts"]["src_port_ip"],
                "dst_port_id": dst_port_id,
                "dst_port_ip": dst_port_ip,
                "pkts_num_leak_out": dutQosConfig["param"][portSpeedCableLength]["pkts_num_leak_out"],
                "flow_config": flow_config,
                "pkts_num_trig_egr_drp": qosConfig[LossyVoq]["pkts_num_trig_egr_drp"]
            })

            if "platform_asic" in dutTestParams["basicParams"]:
                testParams["platform_asic"] = dutTestParams["basicParams"]["platform_asic"]
            else:
                testParams["platform_asic"] = None

            if "packet_size" in qosConfig[LossyVoq].keys():
                testParams["packet_size"] = qosConfig[LossyVoq]["packet_size"]
                testParams["cell_size"] = qosConfig[LossyVoq]["cell_size"]

            if "pkts_num_margin" in qosConfig[LossyVoq].keys():
                testParams["pkts_num_margin"] = qosConfig[LossyVoq]["pkts_num_margin"]

            self.runPtfTest(
                ptfhost, testCase="sai_qos_tests.LossyQueueVoqTest",
                testParams=testParams
            )

        finally:
            if flow_config == "shared":
                setup_markings_dut(duthost, localhost, **original_voq_markings)

    def testQosSaiDscpQueueMapping(
        self, duthost, ptfhost, dutTestParams, dutConfig, dut_qos_maps
    ):
        """
            Test QoS SAI DSCP to queue mapping

            Args:
                duthost (AnsibleHost): The DUT host
                ptfhost (AnsibleHost): Packet Test Framework (PTF)
                dutTestParams (Fixture, dict): DUT host test params
                dutConfig (Fixture, dict): Map of DUT config containing dut interfaces, test port IDs, test port IPs,
                    and test ports
                dut_qos_maps(Fixture): A fixture, return qos maps on DUT host
            Returns:
                None

            Raises:
                RunAnsibleModuleFail if ptf test fails
        """
        # Skip the regular dscp to pg mapping test. Will run another test case instead.
        if separated_dscp_to_tc_map_on_uplink(duthost, dut_qos_maps):
            pytest.skip("Skip this test since separated DSCP_TO_TC_MAP is applied")

        self.updateTestPortIdIp(dutConfig)

        testParams = dict()
        testParams.update(dutTestParams["basicParams"])
        testParams.update({
            "dst_port_id": dutConfig["testPorts"]["dst_port_id"],
            "dst_port_ip": dutConfig["testPorts"]["dst_port_ip"],
            "src_port_id": dutConfig["testPorts"]["src_port_id"],
            "src_port_ip": dutConfig["testPorts"]["src_port_ip"],
            "hwsku":dutTestParams['hwsku'],
            "dual_tor": dutConfig['dualTor'],
            "dual_tor_scenario": dutConfig['dualTorScenario']
        })

        if "platform_asic" in dutTestParams["basicParams"]:
            testParams["platform_asic"] = dutTestParams["basicParams"]["platform_asic"]
        else:
            testParams["platform_asic"] = None

        self.runPtfTest(
            ptfhost, testCase="sai_qos_tests.DscpMappingPB",
            testParams=testParams
        )

    @pytest.mark.parametrize("direction", ["downstream", "upstream"])
    def testQosSaiSeparatedDscpQueueMapping(self, duthost, ptfhost, dutTestParams, dutConfig, direction, dut_qos_maps):
        """
            Test QoS SAI DSCP to queue mapping.
            We will have separated DSCP_TO_TC_MAP for uplink/downlink ports on T1 if PCBB enabled.
            This test case will generate both upstream and downstream traffic to verify the behavior

            Args:
                duthost (AnsibleHost): The DUT host
                ptfhost (AnsibleHost): Packet Test Framework (PTF)
                dutTestParams (Fixture, dict): DUT host test params
                dutConfig (Fixture, dict): Map of DUT config containing dut interfaces, test port IDs, test port IPs,
                    and test ports
                direction (str): upstream/downstream
                dut_qos_maps(Fixture): A fixture, return qos maps on DUT host
            Returns:
                None

            Raises:
                RunAnsibleModuleFail if ptf test fails
        """
        # Only run this test on T1 testbed when separated DSCP_TO_TC_MAP is defined
        if not separated_dscp_to_tc_map_on_uplink(duthost, dut_qos_maps):
            pytest.skip("Skip this test since separated DSCP_TO_TC_MAP is not applied")
        if "dualtor" in dutTestParams['topo']:
            pytest.skip("Skip this test case on dualtor testbed")

        testParams = dict()
        testParams.update(dutTestParams["basicParams"])
        testParams.update({
            "hwsku": dutTestParams['hwsku'],
            "dual_tor_scenario": True
            })
        if direction == "downstream":
            testParams.update({
                "dst_port_id": dutConfig["testPorts"]["downlink_port_ids"][0],
                "dst_port_ip": dutConfig["testPorts"]["downlink_port_ips"][0],
                "src_port_id": dutConfig["testPorts"]["uplink_port_ids"][0],
                "src_port_ip": dutConfig["testPorts"]["uplink_port_ips"][0]
                })
            testParams.update({"leaf_downstream": True})
        else:
            testParams.update({
                "dst_port_id": dutConfig["testPorts"]["uplink_port_ids"][0],
                "dst_port_ip": dutConfig["testPorts"]["uplink_port_ips"][0],
                "src_port_id": dutConfig["testPorts"]["downlink_port_ids"][0],
                "src_port_ip": dutConfig["testPorts"]["downlink_port_ips"][0]
                })
            testParams.update({"leaf_downstream": False})

        if "platform_asic" in dutTestParams["basicParams"]:
            testParams["platform_asic"] = dutTestParams["basicParams"]["platform_asic"]
        else:
            testParams["platform_asic"] = None

        self.runPtfTest(
            ptfhost, testCase="sai_qos_tests.DscpMappingPB",
            testParams=testParams
        )

    def testQosSaiDot1pQueueMapping(
        self, ptfhost, dutTestParams, dutConfig
    ):
        """
            Test QoS SAI Dot1p to queue mapping

            Args:
                ptfhost (AnsibleHost): Packet Test Framework (PTF)
                dutTestParams (Fixture, dict): DUT host test params
                dutConfig (Fixture, dict): Map of DUT config containing dut interfaces, test port IDs, test port IPs,
                    and test ports

            Returns:
                None

            Raises:
                RunAnsibleModuleFail if ptf test fails
        """
        testParams = dict()
        testParams.update(dutTestParams["basicParams"])
        testParams.update({
            "dst_port_id": dutConfig["testPorts"]["dst_port_id"],
            "dst_port_ip": dutConfig["testPorts"]["dst_port_ip"],
            "src_port_id": dutConfig["testPorts"]["src_port_id"],
            "src_port_ip": dutConfig["testPorts"]["src_port_ip"],
            "vlan_id": dutConfig["testPorts"]["src_port_vlan"]
        })

        if "platform_asic" in dutTestParams["basicParams"]:
            testParams["platform_asic"] = dutTestParams["basicParams"]["platform_asic"]
        else:
            testParams["platform_asic"] = None

        self.runPtfTest(
            ptfhost, testCase="sai_qos_tests.Dot1pToQueueMapping",
            testParams=testParams
        )

    def testQosSaiDot1pPgMapping(
        self, ptfhost, dutTestParams, dutConfig
    ):
        """
            Test QoS SAI Dot1p to PG mapping
            Args:
                ptfhost (AnsibleHost): Packet Test Framework (PTF)
                dutTestParams (Fixture, dict): DUT host test params
                dutConfig (Fixture, dict): Map of DUT config containing dut interfaces, test port IDs, test port IPs,
                    and test ports

            Returns:
                None

            Raises:
                RunAnsibleModuleFail if ptf test fails
        """

        testParams = dict()
        testParams.update(dutTestParams["basicParams"])
        testParams.update({
            "dst_port_id": dutConfig["testPorts"]["dst_port_id"],
            "dst_port_ip": dutConfig["testPorts"]["dst_port_ip"],
            "src_port_id": dutConfig["testPorts"]["src_port_id"],
            "src_port_ip": dutConfig["testPorts"]["src_port_ip"],
            "vlan_id": dutConfig["testPorts"]["src_port_vlan"]
        })

        if "platform_asic" in dutTestParams["basicParams"]:
            testParams["platform_asic"] = dutTestParams["basicParams"]["platform_asic"]
        else:
            testParams["platform_asic"] = None

        self.runPtfTest(
            ptfhost, testCase="sai_qos_tests.Dot1pToPgMapping",
            testParams=testParams
        )

    def testQosSaiDwrr(
        self, ptfhost, duthost, dutTestParams, dutConfig, dutQosConfig,
    ):
        """
            Test QoS SAI DWRR

            Args:
                ptfhost (AnsibleHost): Packet Test Framework (PTF)
                duthost (AnsibleHost): The DUT for testing
                dutTestParams (Fixture, dict): DUT host test params
                dutConfig (Fixture, dict): Map of DUT config containing dut interfaces, test port IDs, test port IPs,
                    and test ports
                dutQosConfig (Fixture, dict): Map containing DUT host QoS configuration

            Returns:
                None

            Raises:
                RunAnsibleModuleFail if ptf test fails
        """
        portSpeedCableLength = dutQosConfig["portSpeedCableLength"]
        qosConfig = dutQosConfig["param"]
        if "wrr" in qosConfig[portSpeedCableLength]:
            qosConfigWrr = qosConfig[portSpeedCableLength]["wrr"]
        else:
            qosConfigWrr = qosConfig["wrr"]
        qos_remap_enable = is_tunnel_qos_remap_enabled(duthost)

        self.updateTestPortIdIp(dutConfig)

        testParams = dict()
        testParams.update(dutTestParams["basicParams"])
        testParams.update({
            "dst_port_id": dutConfig["testPorts"]["dst_port_id"],
            "dst_port_ip": dutConfig["testPorts"]["dst_port_ip"],
            "src_port_id": dutConfig["testPorts"]["src_port_id"],
            "src_port_ip": dutConfig["testPorts"]["src_port_ip"],
            "src_port_vlan": dutConfig["testPorts"]["src_port_vlan"],
            "q0_num_of_pkts": qosConfigWrr["q0_num_of_pkts"],
            "q1_num_of_pkts": qosConfigWrr["q1_num_of_pkts"],
            "q2_num_of_pkts": qosConfigWrr["q2_num_of_pkts"],
            "q3_num_of_pkts": qosConfigWrr["q3_num_of_pkts"],
            "q4_num_of_pkts": qosConfigWrr["q4_num_of_pkts"],
            "q5_num_of_pkts": qosConfigWrr["q5_num_of_pkts"],
            "q6_num_of_pkts": qosConfigWrr["q6_num_of_pkts"],
            "q7_num_of_pkts": qosConfigWrr.get("q7_num_of_pkts", 0),
            "limit": qosConfigWrr["limit"],
            "pkts_num_leak_out": qosConfig[portSpeedCableLength]["pkts_num_leak_out"],
            "hwsku":dutTestParams['hwsku'],
            "topo": dutTestParams["topo"],
            "qos_remap_enable": qos_remap_enable
        })

        if "platform_asic" in dutTestParams["basicParams"]:
            testParams["platform_asic"] = dutTestParams["basicParams"]["platform_asic"]
        else:
            testParams["platform_asic"] = None

        if "lossy_queue_1" in dutQosConfig["param"][portSpeedCableLength].keys():
            testParams["ecn"] = qosConfig[portSpeedCableLength]["lossy_queue_1"]["ecn"]
        else:
            testParams["ecn"] = qosConfig["lossy_queue_1"]["ecn"]

        self.runPtfTest(
            ptfhost, testCase="sai_qos_tests.WRRtest", testParams=testParams
        )

    @pytest.mark.parametrize("pgProfile", ["wm_pg_shared_lossless", "wm_pg_shared_lossy"])
    def testQosSaiPgSharedWatermark(
        self, pgProfile, ptfhost, dutTestParams, dutConfig, dutQosConfig,
        resetWatermark
    ):
        """
            Test QoS SAI PG shared watermark test for lossless/lossy traffic

            Args:
                pgProfile (pytest parameter): priority group profile
                ptfhost (AnsibleHost): Packet Test Framework (PTF)
                dutTestParams (Fixture, dict): DUT host test params
                dutConfig (Fixture, dict): Map of DUT config containing dut interfaces, test port IDs, test port IPs,
                    and test ports
                dutQosConfig (Fixture, dict): Map containing DUT host QoS configuration
                resetWatermark (Fxiture): reset queue watermarks

            Returns:
                None

            Raises:
                RunAnsibleModuleFail if ptf test fails
        """

        portSpeedCableLength = dutQosConfig["portSpeedCableLength"]
        if pgProfile in dutQosConfig["param"][portSpeedCableLength].keys():
            qosConfig = dutQosConfig["param"][portSpeedCableLength]
        else:
            if dutTestParams['hwsku'] in self.BREAKOUT_SKUS and 'backend' not in dutTestParams['topo'] and pgProfile in dutQosConfig["param"][portSpeedCableLength]["breakout"].keys():
                qosConfig = dutQosConfig["param"][portSpeedCableLength]["breakout"]
            else:
                qosConfig = dutQosConfig["param"]

        if "wm_pg_shared_lossless" in pgProfile:
            pktsNumFillShared = qosConfig[pgProfile]["pkts_num_trig_pfc"]
        elif "wm_pg_shared_lossy" in pgProfile:
            pktsNumFillShared = int(qosConfig[pgProfile]["pkts_num_trig_egr_drp"]) - 1

        self.updateTestPortIdIp(dutConfig)

        testParams = dict()
        testParams.update(dutTestParams["basicParams"])
        testParams.update({
            "dscp": qosConfig[pgProfile]["dscp"],
            "ecn": qosConfig[pgProfile]["ecn"],
            "pg": qosConfig[pgProfile]["pg"],
            "dst_port_id": dutConfig["testPorts"]["dst_port_id"],
            "dst_port_ip": dutConfig["testPorts"]["dst_port_ip"],
            "src_port_id": dutConfig["testPorts"]["src_port_id"],
            "src_port_ip": dutConfig["testPorts"]["src_port_ip"],
            "src_port_vlan": dutConfig["testPorts"]["src_port_vlan"],
            "pkts_num_leak_out": dutQosConfig["param"][portSpeedCableLength]["pkts_num_leak_out"],
            "pkts_num_fill_min": qosConfig[pgProfile]["pkts_num_fill_min"],
            "pkts_num_fill_shared": pktsNumFillShared,
            "cell_size": qosConfig[pgProfile]["cell_size"],
            "hwsku":dutTestParams['hwsku']
        })

        if "platform_asic" in dutTestParams["basicParams"]:
            testParams["platform_asic"] = dutTestParams["basicParams"]["platform_asic"]
        else:
            testParams["platform_asic"] = None

        if "pkts_num_egr_mem" in qosConfig.keys():
            testParams["pkts_num_egr_mem"] = qosConfig["pkts_num_egr_mem"]

        if "packet_size" in qosConfig[pgProfile].keys():
            testParams["packet_size"] = qosConfig[pgProfile]["packet_size"]

        if "pkts_num_margin" in qosConfig[pgProfile].keys():
            testParams["pkts_num_margin"] = qosConfig[pgProfile]["pkts_num_margin"]

        # For J2C+ we need the internal header size in calculating the shared watermarks
        if "internal_hdr_size" in qosConfig.keys():
            testParams["internal_hdr_size"] = qosConfig["internal_hdr_size"]

        self.runPtfTest(
            ptfhost, testCase="sai_qos_tests.PGSharedWatermarkTest",
            testParams=testParams
        )

    def testQosSaiPgHeadroomWatermark(
        self, ptfhost, dutTestParams, dutConfig, dutQosConfig, resetWatermark,
    ):
        """
            Test QoS SAI PG headroom watermark test

            Args:
                ptfhost (AnsibleHost): Packet Test Framework (PTF)
                dutTestParams (Fixture, dict): DUT host test params
                dutConfig (Fixture, dict): Map of DUT config containing dut interfaces, test port IDs, test port IPs,
                    and test ports
                dutQosConfig (Fixture, dict): Map containing DUT host QoS configuration
                resetWatermark (Fxiture): reset queue watermarks

            Returns:
                None

            Raises:
                RunAnsibleModuleFail if ptf test fails
        """
        portSpeedCableLength = dutQosConfig["portSpeedCableLength"]
        if dutTestParams['hwsku'] in self.BREAKOUT_SKUS and 'backend' not in dutTestParams['topo']:
            qosConfig = dutQosConfig["param"][portSpeedCableLength]["breakout"]
        else:
            qosConfig = dutQosConfig["param"][portSpeedCableLength]

        self.updateTestPortIdIp(dutConfig)

        testParams = dict()
        testParams.update(dutTestParams["basicParams"])
        testParams.update({
            "dscp": qosConfig["wm_pg_headroom"]["dscp"],
            "ecn": qosConfig["wm_pg_headroom"]["ecn"],
            "pg": qosConfig["wm_pg_headroom"]["pg"],
            "dst_port_id": dutConfig["testPorts"]["dst_port_id"],
            "dst_port_ip": dutConfig["testPorts"]["dst_port_ip"],
            "src_port_id": dutConfig["testPorts"]["src_port_id"],
            "src_port_ip": dutConfig["testPorts"]["src_port_ip"],
            "src_port_vlan": dutConfig["testPorts"]["src_port_vlan"],
            "pkts_num_leak_out": qosConfig["pkts_num_leak_out"],
            "pkts_num_trig_pfc": qosConfig["wm_pg_headroom"]["pkts_num_trig_pfc"],
            "pkts_num_trig_ingr_drp": qosConfig["wm_pg_headroom"]["pkts_num_trig_ingr_drp"],
            "cell_size": qosConfig["wm_pg_headroom"]["cell_size"],
            "hwsku":dutTestParams['hwsku']
        })

        if "platform_asic" in dutTestParams["basicParams"]:
            testParams["platform_asic"] = dutTestParams["basicParams"]["platform_asic"]
        else:
            testParams["platform_asic"] = None

        if "pkts_num_egr_mem" in qosConfig.keys():
            testParams["pkts_num_egr_mem"] = qosConfig["pkts_num_egr_mem"]

        if "pkts_num_margin" in qosConfig["wm_pg_headroom"].keys():
            testParams["pkts_num_margin"] = qosConfig["wm_pg_headroom"]["pkts_num_margin"]

        if "packet_size" in qosConfig["wm_pg_headroom"].keys():
            testParams["packet_size"] = qosConfig["wm_pg_headroom"]["packet_size"]

        self.runPtfTest(
            ptfhost, testCase="sai_qos_tests.PGHeadroomWatermarkTest",
            testParams=testParams
        )

    def testQosSaiPGDrop(
        self, ptfhost, dutTestParams, dutConfig, dutQosConfig
    ):
        """
            Test QoS SAI PG drop counter
            Args:
                ptfhost (AnsibleHost): Packet Test Framework (PTF)
                dutTestParams (Fixture, dict): DUT host test params
                dutConfig (Fixture, dict): Map of DUT config containing dut interfaces, test port IDs, test port IPs,
                    and test ports
                dutQosConfig (Fixture, dict): Map containing DUT host QoS configuration
            Returns:
                None
            Raises:
                RunAnsibleModuleFail if ptf test fails
        """

        portSpeedCableLength = dutQosConfig["portSpeedCableLength"]
        if "pg_drop" in dutQosConfig["param"][portSpeedCableLength].keys():
            qosConfig = dutQosConfig["param"][portSpeedCableLength]
        else:
            qosConfig = dutQosConfig["param"]

        testParams = dict()
        testParams.update(dutTestParams["basicParams"])
        pgDropKey = "pg_drop"
        testParams.update({
            "dscp": qosConfig[pgDropKey]["dscp"],
            "ecn": qosConfig[pgDropKey]["ecn"],
            "pg": qosConfig[pgDropKey]["pg"],
            "queue": qosConfig[pgDropKey]["queue"],
            "dst_port_id": dutConfig["testPorts"]["dst_port_id"],
            "dst_port_ip": dutConfig["testPorts"]["dst_port_ip"],
            "src_port_id": dutConfig["testPorts"]["src_port_id"],
            "src_port_ip": dutConfig["testPorts"]["src_port_ip"],
            "src_port_vlan": dutConfig["testPorts"]["src_port_vlan"],
            "pkts_num_trig_pfc": qosConfig[pgDropKey]["pkts_num_trig_pfc"],
            "pkts_num_trig_ingr_drp": qosConfig[pgDropKey]["pkts_num_trig_ingr_drp"],
            "pkts_num_margin": qosConfig[pgDropKey]["pkts_num_margin"],
            "iterations": qosConfig[pgDropKey]["iterations"],
            "hwsku":dutTestParams['hwsku']
        })

        if "platform_asic" in dutTestParams["basicParams"]:
            testParams["platform_asic"] = dutTestParams["basicParams"]["platform_asic"]
        else:
            testParams["platform_asic"] = None

        self.runPtfTest(
            ptfhost, testCase="sai_qos_tests.PGDropTest", testParams=testParams
        )

    @pytest.mark.parametrize("queueProfile", ["wm_q_shared_lossless", "wm_q_shared_lossy"])
    def testQosSaiQSharedWatermark(
        self, queueProfile, ptfhost, dutTestParams, dutConfig, dutQosConfig,
        resetWatermark
    ):
        """
            Test QoS SAI Queue shared watermark test for lossless/lossy traffic

            Args:
                queueProfile (pytest parameter): queue profile
                ptfhost (AnsibleHost): Packet Test Framework (PTF)
                dutTestParams (Fixture, dict): DUT host test params
                dutConfig (Fixture, dict): Map of DUT config containing dut interfaces, test port IDs, test port IPs,
                    and test ports
                dutQosConfig (Fixture, dict): Map containing DUT host QoS configuration
                resetWatermark (Fixture): reset queue watermarks

            Returns:
                None

            Raises:
                RunAnsibleModuleFail if ptf test fails
        """
        portSpeedCableLength = dutQosConfig["portSpeedCableLength"]

        if queueProfile == "wm_q_shared_lossless":
            if dutTestParams['hwsku'] in self.BREAKOUT_SKUS and 'backend' not in dutTestParams['topo']:
                qosConfig = dutQosConfig["param"][portSpeedCableLength]["breakout"]
            else:
                qosConfig = dutQosConfig["param"][portSpeedCableLength]
            triggerDrop = qosConfig[queueProfile]["pkts_num_trig_ingr_drp"]
        else:
            if queueProfile in dutQosConfig["param"][portSpeedCableLength].keys():
                qosConfig = dutQosConfig["param"][portSpeedCableLength]
            else:
                qosConfig = dutQosConfig["param"]
            triggerDrop = qosConfig[queueProfile]["pkts_num_trig_egr_drp"]

        self.updateTestPortIdIp(dutConfig)

        testParams = dict()
        testParams.update(dutTestParams["basicParams"])
        testParams.update({
            "dscp": qosConfig[queueProfile]["dscp"],
            "ecn": qosConfig[queueProfile]["ecn"],
            "queue": qosConfig[queueProfile]["queue"],
            "dst_port_id": dutConfig["testPorts"]["dst_port_id"],
            "dst_port_ip": dutConfig["testPorts"]["dst_port_ip"],
            "src_port_id": dutConfig["testPorts"]["src_port_id"],
            "src_port_ip": dutConfig["testPorts"]["src_port_ip"],
            "src_port_vlan": dutConfig["testPorts"]["src_port_vlan"],
            "pkts_num_leak_out": dutQosConfig["param"][portSpeedCableLength]["pkts_num_leak_out"],
            "pkts_num_fill_min": qosConfig[queueProfile]["pkts_num_fill_min"],
            "pkts_num_trig_drp": triggerDrop,
            "cell_size": qosConfig[queueProfile]["cell_size"],
            "hwsku":dutTestParams['hwsku']
        })

        if "platform_asic" in dutTestParams["basicParams"]:
            testParams["platform_asic"] = dutTestParams["basicParams"]["platform_asic"]
        else:
            testParams["platform_asic"] = None

        if "pkts_num_egr_mem" in qosConfig.keys():
            testParams["pkts_num_egr_mem"] = qosConfig["pkts_num_egr_mem"]

        if "packet_size" in qosConfig[queueProfile].keys():
            testParams["packet_size"] = qosConfig[queueProfile]["packet_size"]

        if "pkts_num_margin" in qosConfig[queueProfile].keys():
            testParams["pkts_num_margin"] = qosConfig[queueProfile]["pkts_num_margin"]

        self.runPtfTest(
            ptfhost, testCase="sai_qos_tests.QSharedWatermarkTest",
            testParams=testParams
        )

    def testQosSaiDscpToPgMapping(
        self, duthost, request, ptfhost, dutTestParams, dutConfig, dut_qos_maps
    ):
        """
            Test QoS SAI DSCP to PG mapping ptf test

            Args:
                duthost (AnsibleHost): The DUT host
                ptfhost (AnsibleHost): Packet Test Framework (PTF)
                dutTestParams (Fixture, dict): DUT host test params
                dutConfig (Fixture, dict): Map of DUT config containing dut interfaces, test port IDs, test port IPs,
                    and test ports
                dut_qos_maps(Fixture): A fixture, return qos maps on DUT host
            Returns:
                None

            Raises:
                RunAnsibleModuleFail if ptf test fails
        """
        disableTest = request.config.getoption("--disable_test")
        if dutTestParams["basicParams"]["sonic_asic_type"] == 'cisco-8000' or \
                ('platform_asic' in dutTestParams["basicParams"] and
                 dutTestParams["basicParams"]["platform_asic"] == "broadcom-dnx"):
            disableTest = False
        if disableTest:
            pytest.skip("DSCP to PG mapping test disabled")
        # Skip the regular dscp to pg mapping test. Will run another test case instead.
        if separated_dscp_to_tc_map_on_uplink(duthost, dut_qos_maps):
            pytest.skip("Skip this test since separated DSCP_TO_TC_MAP is applied")

        testParams = dict()
        testParams.update(dutTestParams["basicParams"])
        testParams.update({
            "dst_port_id": dutConfig["testPorts"]["dst_port_id"],
            "dst_port_ip": dutConfig["testPorts"]["dst_port_ip"],
            "src_port_id": dutConfig["testPorts"]["src_port_id"],
            "src_port_ip": dutConfig["testPorts"]["src_port_ip"],
        })

        if "platform_asic" in dutTestParams["basicParams"]:
            testParams["platform_asic"] = dutTestParams["basicParams"]["platform_asic"]
        else:
            testParams["platform_asic"] = None

        self.runPtfTest(
            ptfhost, testCase="sai_qos_tests.DscpToPgMapping",
            testParams=testParams
        )

    @pytest.mark.parametrize("direction", ["downstream", "upstream"])
    def testQosSaiSeparatedDscpToPgMapping(self, duthost, request, ptfhost, dutTestParams, dutConfig, direction, dut_qos_maps):
        """
            Test QoS SAI DSCP to PG mapping ptf test.
            Since we are using different DSCP_TO_TC_MAP on uplink/downlink port, the test case also need to 
            run separately 

            Args:
                duthost (AnsibleHost)
                ptfhost (AnsibleHost): Packet Test Framework (PTF)
                dutTestParams (Fixture, dict): DUT host test params
                dutConfig (Fixture, dict): Map of DUT config containing dut interfaces, test port IDs, test port IPs,
                    and test ports
                direction (str): downstream or upstream
                dut_qos_maps(Fixture): A fixture, return qos maps on DUT host
            Returns:
                None

            Raises:
                RunAnsibleModuleFail if ptf test fails
        """
        if not separated_dscp_to_tc_map_on_uplink(duthost, dut_qos_maps):
            pytest.skip("Skip this test since separated DSCP_TO_TC_MAP is not applied")
        if "dualtor" in dutTestParams['topo']:
            pytest.skip("Skip this test case on dualtor testbed")
            
        testParams = dict()
        testParams.update(dutTestParams["basicParams"])
        if direction == "downstream":
            testParams.update({
                "dst_port_id": dutConfig["testPorts"]["downlink_port_ids"][0],
                "dst_port_ip": dutConfig["testPorts"]["downlink_port_ips"][0],
                "src_port_id": dutConfig["testPorts"]["uplink_port_ids"][0],
                "src_port_ip": dutConfig["testPorts"]["uplink_port_ips"][0]
                })
            src_port_name = dutConfig["testPorts"]["uplink_port_names"][0]
        else:
            testParams.update({
                "dst_port_id": dutConfig["testPorts"]["uplink_port_ids"][0],
                "dst_port_ip": dutConfig["testPorts"]["uplink_port_ips"][0],
                "src_port_id": dutConfig["testPorts"]["downlink_port_ids"][0],
                "src_port_ip": dutConfig["testPorts"]["downlink_port_ips"][0]
                })
            src_port_name = dutConfig["testPorts"]["downlink_port_names"][0]

        testParams['dscp_to_pg_map'] = load_dscp_to_pg_map(duthost, src_port_name, dut_qos_maps)

        if "platform_asic" in dutTestParams["basicParams"]:
            testParams["platform_asic"] = dutTestParams["basicParams"]["platform_asic"]
        else:
            testParams["platform_asic"] = None

        self.runPtfTest(
            ptfhost, testCase="sai_qos_tests.DscpToPgMapping",
            testParams=testParams
        )


    def testQosSaiDwrrWeightChange(
        self, ptfhost, duthost, dutTestParams, dutConfig, dutQosConfig,
        updateSchedProfile
    ):
        """
            Test QoS SAI DWRR runtime weight change

            Args:
                ptfhost (AnsibleHost): Packet Test Framework (PTF)
                dutTestParams (Fixture, dict): DUT host test params
                dutConfig (Fixture, dict): Map of DUT config containing dut interfaces, test port IDs, test port IPs,
                    and test ports
                dutQosConfig (Fixture, dict): Map containing DUT host QoS configuration
                updateSchedProfile (Fxiture): Updates lossless/lossy scheduler profiles

            Returns:
                None

            Raises:
                RunAnsibleModuleFail if ptf test fails
        """

        portSpeedCableLength = dutQosConfig["portSpeedCableLength"]
        qosConfig = dutQosConfig["param"]
        if "wrr_chg" in qosConfig[portSpeedCableLength]:
            qosConfigWrrChg = qosConfig[portSpeedCableLength]["wrr_chg"]
        else:
            qosConfigWrrChg = qosConfig["wrr_chg"]

        qos_remap_enable = is_tunnel_qos_remap_enabled(duthost)
        testParams = dict()
        testParams.update(dutTestParams["basicParams"])
        testParams.update({
            "ecn": qosConfigWrrChg["ecn"],
            "dst_port_id": dutConfig["testPorts"]["dst_port_id"],
            "dst_port_ip": dutConfig["testPorts"]["dst_port_ip"],
            "src_port_id": dutConfig["testPorts"]["src_port_id"],
            "src_port_ip": dutConfig["testPorts"]["src_port_ip"],
            "src_port_vlan": dutConfig["testPorts"]["src_port_vlan"],
            "q0_num_of_pkts": qosConfigWrrChg["q0_num_of_pkts"],
            "q1_num_of_pkts": qosConfigWrrChg["q1_num_of_pkts"],
            "q2_num_of_pkts": qosConfigWrrChg["q2_num_of_pkts"],
            "q3_num_of_pkts": qosConfigWrrChg["q3_num_of_pkts"],
            "q4_num_of_pkts": qosConfigWrrChg["q4_num_of_pkts"],
            "q5_num_of_pkts": qosConfigWrrChg["q5_num_of_pkts"],
            "q6_num_of_pkts": qosConfigWrrChg["q6_num_of_pkts"],
            "limit": qosConfigWrrChg["limit"],
            "pkts_num_leak_out": qosConfig[portSpeedCableLength]["pkts_num_leak_out"],
            "hwsku":dutTestParams['hwsku'],
            "topo": dutTestParams["topo"],
            "qos_remap_enable": qos_remap_enable
        })

        if "platform_asic" in dutTestParams["basicParams"]:
            testParams["platform_asic"] = dutTestParams["basicParams"]["platform_asic"]
        else:
            testParams["platform_asic"] = None

        self.runPtfTest(
            ptfhost, testCase="sai_qos_tests.WRRtest", testParams=testParams
        )<|MERGE_RESOLUTION|>--- conflicted
+++ resolved
@@ -527,15 +527,12 @@
             qosConfig = dutQosConfig["param"][portSpeedCableLength]["breakout"]
         else:
             qosConfig = dutQosConfig["param"][portSpeedCableLength]
-        testPortIps = dutConfig["testPortIps"]
-<<<<<<< HEAD
+        self.updateTestPortIdIp(dutConfig, qosConfig[LosslessVoqProfile])
+
         dst_port_id, dst_port_ip = singleMemberPortStaticRoute
         src_port_1_id, src_port_2_id = nearbySourcePorts
-=======
-
-        self.updateTestPortIdIp(dutConfig, qosConfig[LosslessVoqProfile])
->>>>>>> e44b258b
-
+
+        testPortIps = dutConfig["testPortIps"]
         testParams = dict()
         testParams.update(dutTestParams["basicParams"])
         testParams.update({
