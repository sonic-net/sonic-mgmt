"""SAI thrift-based tests for the QoS feature in SONiC.

This set of test cases verifies QoS, buffer behavior, and buffer drop counter behavior. These are dataplane
tests that depend on the SAI thrift library in order to pause ports/queues and read buffer drop counters as well
as generic drop counters.

Parameters:
    --ptf_portmap <filename> (str): file name of port index to DUT interface alias map. Default is None.
        In case a filename is not provided, a file containing a port indices to aliases map will be generated.

    --disable_test (bool): Disables experimental QoS SAI test cases. Default is True.

    --qos_swap_syncd (bool): Used to install the RPC syncd image before running the tests. Default is True.

    --qos_dst_ports (list) Indices of available DUT test ports to serve as destination ports. Note: This is not port
        index on DUT, rather an index into filtered (excludes lag member ports) DUT ports. Plan is to randomize port
        selection. Default is [0, 1, 3].

    --qos_src_ports (list) Indices of available DUT test ports to serve as source port. Similar note as in
        qos_dst_ports applies. Default is [2].
"""

import logging
import pytest
import time
import json
import re

from tests.common.fixtures.conn_graph_facts import fanout_graph_facts, conn_graph_facts     # noqa F401
from tests.common.fixtures.duthost_utils import dut_qos_maps, \
    separated_dscp_to_tc_map_on_uplink, load_dscp_to_pg_map                                 # noqa F401
from tests.common.fixtures.ptfhost_utils import copy_ptftests_directory                     # noqa F401
from tests.common.fixtures.ptfhost_utils import copy_saitests_directory                     # noqa F401
from tests.common.fixtures.ptfhost_utils import change_mac_addresses                        # noqa F401
from tests.common.fixtures.ptfhost_utils import ptf_portmap_file                            # noqa F401
from tests.common.dualtor.dual_tor_utils import dualtor_ports, is_tunnel_qos_remap_enabled  # noqa F401
from tests.common.helpers.assertions import pytest_assert
from tests.common.helpers.pfc_storm import PFCStorm
from tests.pfcwd.files.pfcwd_helper import set_pfc_timers, start_wd_on_ports
from .qos_sai_base import QosSaiBase
from tests.common.cisco_data import get_markings_dut, setup_markings_dut

logger = logging.getLogger(__name__)

pytestmark = [
    pytest.mark.topology('any')
]

PTF_PORT_MAPPING_MODE = 'use_orig_interface'


@pytest.fixture(autouse=True)
def ignore_expected_loganalyzer_exception(get_src_dst_asic_and_duts, loganalyzer):
    """ignore the syslog ERR syncd0#syncd: [03:00.0] brcm_sai_set_switch_
       attribute:1920 updating switch mac addr failed with error -2"""
    ignore_regex = [
        ".*ERR syncd[0-9]*#syncd.*brcm_sai_set_switch_attribute.*updating switch mac addr failed with error.*"
    ]

    if loganalyzer:
        for a_dut in get_src_dst_asic_and_duts['all_duts']:
            hwsku = a_dut.facts["hwsku"]
            if "7050" in hwsku and "QX" in hwsku.upper():
                logger.info("ignore memory threshold check for 7050qx")
                # ERR memory_threshold_check: Free memory 381608 is less then free memory threshold 400382.4
                ignore_regex.append(".*ERR memory_threshold_check: Free memory .* is less then free memory threshold.*")
            loganalyzer[a_dut.hostname].ignore_regex.extend(ignore_regex)


class TestQosSai(QosSaiBase):
    """TestQosSai derives from QosSaiBase and contains collection of QoS SAI test cases.

    Note:
        This test implicitly verifies that buffer drop counters (i.e. SAI_PORT_IN/OUT_DROPPED_PKTS)
        are working as expected by verifying the drop counters everywhere that normal drop counters
        are verified.
    """

    SUPPORTED_HEADROOM_SKUS = [
        'Arista-7060CX-32S-C32',
        'Celestica-DX010-C32',
        'Arista-7260CX3-D108C8',
        'Force10-S6100',
        'Arista-7260CX3-Q64',
        'Arista-7050CX3-32S-C32',
        'Arista-7050CX3-32S-D48C8'
    ]

    BREAKOUT_SKUS = ['Arista-7050-QX-32S']

    def replaceNonExistentPortId(self, availablePortIds, portIds):
        '''
        if port id of availablePortIds/dst_port_ids is not existing in availablePortIds
        replace it with correct one, make sure all port id is valid
        e.g.
            Given below parameter:
                availablePortIds: [0, 2, 4, 6, 8, 10, 16, 18, 20, 22, 24, 26,
                                   28, 30, 32, 34, 36, 38, 44, 46, 48, 50, 52, 54]
                portIds: [1, 2, 3, 4, 5, 6, 7, 8, 9]
            get result:
                portIds: [0, 2, 16, 4, 18, 6, 20, 8, 22]
        '''
        if len(portIds) > len(availablePortIds):
            logger.info('no enough ports for test')
            return False

        # cache available as free port pool
        freePorts = [pid for pid in availablePortIds]

        # record invaild port
        # and remove valid port from free port pool
        invalid = []
        for idx, pid in enumerate(portIds):
            if pid not in freePorts:
                invalid.append(idx)
            else:
                freePorts.remove(pid)

        # replace invalid port from free port pool
        for idx in invalid:
            portIds[idx] = freePorts.pop(0)

        return True

    def updateTestPortIdIp(self, dutConfig, get_src_dst_asic_and_duts, qosParams=None):
        src_dut_index = get_src_dst_asic_and_duts['src_dut_index']
        dst_dut_index = get_src_dst_asic_and_duts['dst_dut_index']
        src_asic_index = get_src_dst_asic_and_duts['src_asic_index']
        dst_asic_index = get_src_dst_asic_and_duts['dst_asic_index']
        src_testPortIds = dutConfig["testPortIds"][src_dut_index][src_asic_index]
        dst_testPortIds = dutConfig["testPortIds"][dst_dut_index][dst_asic_index]
        testPortIds = src_testPortIds + list(set(dst_testPortIds) - set(src_testPortIds))

        portIdNames = []
        portIds = []

        for idName in dutConfig["testPorts"]:
            if re.match(r'(?:src|dst)_port\S+id', idName):
                portIdNames.append(idName)
                ipName = idName.replace('id', 'ip')
                pytest_assert(
                    ipName in dutConfig["testPorts"], 'Not find {} for {} in dutConfig'.format(ipName, idName))
                portIds.append(dutConfig["testPorts"][idName])
        pytest_assert(self.replaceNonExistentPortId(testPortIds, set(portIds)), "No enough test ports")
        for idx, idName in enumerate(portIdNames):
            dutConfig["testPorts"][idName] = portIds[idx]
            ipName = idName.replace('id', 'ip')
            if 'src' in ipName:
                testPortIps = dutConfig["testPortIps"][src_dut_index][src_asic_index]
            else:
                testPortIps = dutConfig["testPortIps"][dst_dut_index][dst_asic_index]
            dutConfig["testPorts"][ipName] = testPortIps[portIds[idx]]['peer_addr']

        if qosParams is not None:
            portIdNames = []
            portNumbers = []
            portIds = []
            for idName in qosParams.keys():
                if re.match(r'(?:src|dst)_port\S+ids?', idName):
                    portIdNames.append(idName)
                    ids = qosParams[idName]
                    if isinstance(ids, list):
                        portIds += ids
                        # if it's port list, record number of pots
                        portNumbers.append(len(ids))
                    else:
                        portIds.append(ids)
                        # record None to indicate it's just one port
                        portNumbers.append(None)
            pytest_assert(self.replaceNonExistentPortId(testPortIds, portIds), "No enough test ports")
            startPos = 0
            for idx, idName in enumerate(portIdNames):
                if portNumbers[idx] is not None:    # port list
                    qosParams[idName] = [
                        portId for portId in portIds[startPos:startPos + portNumbers[idx]]]
                    startPos += portNumbers[idx]
                else:   # not list, just one port
                    qosParams[idName] = portIds[startPos]
                    startPos += 1

    def testParameter(
        self, duthosts, get_src_dst_asic_and_duts, dutConfig, dutQosConfig, ingressLosslessProfile,
        ingressLossyProfile, egressLosslessProfile, dualtor_ports_for_duts
    ):
        logger.info("asictype {}".format(get_src_dst_asic_and_duts['src_dut'].facts["asic_type"]))
        logger.info("config {}".format(dutConfig))
        logger.info("qosConfig {}".format(dutQosConfig))
        logger.info("dualtor_ports {}".format(dualtor_ports_for_duts))

    @pytest.mark.parametrize("xoffProfile", ["xoff_1", "xoff_2", "xoff_3", "xoff_4"])
    def testQosSaiPfcXoffLimit(
        self, xoffProfile, duthosts, get_src_dst_asic_and_duts,
        ptfhost, dutTestParams, dutConfig, dutQosConfig,
        ingressLosslessProfile, egressLosslessProfile
    ):
        """
            Test QoS SAI XOFF limits

            Args:
                xoffProfile (pytest parameter): XOFF profile
                ptfhost (AnsibleHost): Packet Test Framework (PTF)
                dutTestParams (Fixture, dict): DUT host test params
                dutConfig (Fixture, dict): Map of DUT config containing dut interfaces, test port IDs, test port IPs,
                    and test ports
                dutQosConfig (Fixture, dict): Map containing DUT host QoS configuration
                ingressLosslessProfile (Fxiture): Map of egress lossless buffer profile attributes
                egressLosslessProfile (Fxiture): Map of egress lossless buffer profile attributes

            Returns:
                None

            Raises:
                RunAnsibleModuleFail if ptf test fails
        """
        normal_profile = ["xoff_1", "xoff_2"]
        if not dutConfig["dualTor"] and xoffProfile not in normal_profile:
            pytest.skip(
                "Additional DSCPs are not supported on non-dual ToR ports")

        portSpeedCableLength = dutQosConfig["portSpeedCableLength"]
        if dutTestParams['hwsku'] in self.BREAKOUT_SKUS and 'backend' not in dutTestParams['topo']:
            qosConfig = dutQosConfig["param"][portSpeedCableLength]["breakout"]
        else:
            qosConfig = dutQosConfig["param"][portSpeedCableLength]

        self.updateTestPortIdIp(dutConfig, get_src_dst_asic_and_duts)

        testParams = dict()
        testParams.update(dutTestParams["basicParams"])
        testParams.update({
            "dscp": qosConfig[xoffProfile]["dscp"],
            "ecn": qosConfig[xoffProfile]["ecn"],
            "pg": qosConfig[xoffProfile]["pg"],
            "buffer_max_size": ingressLosslessProfile["size"],
            "queue_max_size": egressLosslessProfile["static_th"],
            "dst_port_id": dutConfig["testPorts"]["dst_port_id"],
            "dst_port_ip": dutConfig["testPorts"]["dst_port_ip"],
            "src_port_id": dutConfig["testPorts"]["src_port_id"],
            "src_port_ip": dutConfig["testPorts"]["src_port_ip"],
            "src_port_vlan": dutConfig["testPorts"]["src_port_vlan"],
            "pkts_num_leak_out": qosConfig["pkts_num_leak_out"],
            "pkts_num_trig_pfc": qosConfig[xoffProfile]["pkts_num_trig_pfc"],
            "pkts_num_trig_ingr_drp": qosConfig[xoffProfile]["pkts_num_trig_ingr_drp"],
            "hwsku": dutTestParams['hwsku']
        })

        if "platform_asic" in dutTestParams["basicParams"]:
            testParams["platform_asic"] = dutTestParams["basicParams"]["platform_asic"]
        else:
            testParams["platform_asic"] = None

        if "pkts_num_egr_mem" in list(qosConfig.keys()):
            testParams["pkts_num_egr_mem"] = qosConfig["pkts_num_egr_mem"]

        if "pkts_num_margin" in list(qosConfig[xoffProfile].keys()):
            testParams["pkts_num_margin"] = qosConfig[xoffProfile]["pkts_num_margin"]

        if "packet_size" in list(qosConfig[xoffProfile].keys()):
            testParams["packet_size"] = qosConfig[xoffProfile]["packet_size"]

        if 'cell_size' in list(qosConfig[xoffProfile].keys()):
            testParams["cell_size"] = qosConfig[xoffProfile]["cell_size"]

        self.runPtfTest(
            ptfhost, testCase="sai_qos_tests.PFCtest", testParams=testParams
        )

    @pytest.mark.parametrize("xonProfile", ["xon_1", "xon_2", "xon_3", "xon_4"])
    def testPfcStormWithSharedHeadroomOccupancy(
        self, xonProfile, ptfhost, fanouthosts, conn_graph_facts,  fanout_graph_facts,              # noqa F811
        dutTestParams, dutConfig, dutQosConfig, sharedHeadroomPoolSize, ingressLosslessProfile
    ):
        """
            Verify if the PFC Frames are not sent from the DUT after a PFC Storm from peer link.
            Ingress PG occupancy must cross into shared headroom region when the PFC Storm is seen
            Only for MLNX Platforms

            Args:
                xonProfile (pytest parameter): XON profile
                ptfhost (AnsibleHost): Packet Test Framework (PTF)
                dutTestParams (Fixture, dict): DUT host test params
                dutConfig (Fixture, dict): Map of DUT config containing dut interfaces, test port IDs, test port IPs,
                    and test ports
                fanout_graph_facts(fixture) : fanout graph info
                fanouthosts(AnsibleHost): fanout instance
                dutQosConfig (Fixture, dict): Map containing DUT host QoS configuration
                ingressLosslessProfile (Fxiture): Map of egress lossless buffer profile attributes

            Returns:
                None

            Raises:
                RunAnsibleModuleFail if ptf test fails
        """
        normal_profile = ["xon_1", "xon_2"]
        if not dutConfig["dualTor"] and xonProfile not in normal_profile:
            pytest.skip(
                "Additional DSCPs are not supported on non-dual ToR ports")

        if dutTestParams["basicParams"]["sonic_asic_type"] != "mellanox":
            pytest.skip("This Test Case is only meant for Mellanox ASIC")

        if not sharedHeadroomPoolSize or sharedHeadroomPoolSize == "0":
            pytest.skip("Shared Headroom has to be enabled for this test")

        portSpeedCableLength = dutQosConfig["portSpeedCableLength"]
        if xonProfile in list(dutQosConfig["param"][portSpeedCableLength].keys()):
            qosConfig = dutQosConfig["param"][portSpeedCableLength]
        else:
            if dutTestParams['hwsku'] in self.BREAKOUT_SKUS and 'backend' not in dutTestParams['topo']:
                qosConfig = dutQosConfig["param"][portSpeedCableLength]["breakout"]
            else:
                qosConfig = dutQosConfig["param"]

        testParams = dict()
        testParams.update(dutTestParams["basicParams"])
        testParams.update({
            "dscp": qosConfig[xonProfile]["dscp"],
            "ecn": qosConfig[xonProfile]["ecn"],
            "pg": qosConfig[xonProfile]["pg"],
            "buffer_max_size": ingressLosslessProfile["size"],
            "dst_port_id": dutConfig["testPorts"]["dst_port_id"],
            "dst_port_ip": dutConfig["testPorts"]["dst_port_ip"],
            "src_port_id": dutConfig["testPorts"]["src_port_id"],
            "src_port_ip": dutConfig["testPorts"]["src_port_ip"],
            "src_port_vlan": dutConfig["testPorts"]["src_port_vlan"],
            "pkts_num_trig_pfc": qosConfig[xonProfile]["pkts_num_trig_pfc"],
            "pkts_num_private_headrooom": dutQosConfig["param"]["pkts_num_private_headrooom"]
        })

        if "platform_asic" in dutTestParams["basicParams"]:
            testParams["platform_asic"] = dutTestParams["basicParams"]["platform_asic"]
        else:
            testParams["platform_asic"] = None

        if "packet_size" in list(qosConfig[xonProfile].keys()):
            testParams["packet_size"] = qosConfig[xonProfile]["packet_size"]
        if 'cell_size' in list(qosConfig[xonProfile].keys()):
            testParams["cell_size"] = qosConfig[xonProfile]["cell_size"]

        # Params required for generating a PFC Storm
        duthost = dutConfig["srcDutInstance"]
        pfcwd_timers = set_pfc_timers()
        pfcwd_test_port_id = dutConfig["testPorts"]["src_port_id"]
        pfcwd_test_port = dutConfig["dutInterfaces"][pfcwd_test_port_id]
        fanout_neighbors = conn_graph_facts["device_conn"][duthost.hostname]
        peerdevice = fanout_neighbors[pfcwd_test_port]["peerdevice"]
        peerport = fanout_neighbors[pfcwd_test_port]["peerport"]
        peer_info = {
            'peerdevice': peerdevice,
            'hwsku': fanout_graph_facts[peerdevice]["device_info"]["HwSku"],
            'pfc_fanout_interface': peerport
        }

        queue_index = qosConfig[xonProfile]["pg"]
        frames_number = 100000000

        logging.info("PFC Storm Gen Params \n DUT iface: {} Fanout iface : {}\
                      queue_index: {} peer_info: {}".format(pfcwd_test_port,
                                                            peerport,
                                                            queue_index,
                                                            peer_info))

        # initialize PFC Storm Handler
        storm_hndle = PFCStorm(duthost, fanout_graph_facts, fanouthosts,
                               pfc_queue_idx=queue_index,
                               pfc_frames_number=frames_number,
                               peer_info=peer_info)
        storm_hndle.deploy_pfc_gen()

        # check if pfcwd status is enabled before running the test
        prev_state = duthost.shell(
            'sonic-db-cli CONFIG_DB HGETALL "PFC_WD|{}"'.format(pfcwd_test_port))['stdout']
        prev_poll_interval = duthost.shell(
            'sonic-db-cli CONFIG_DB HGET "PFC_WD|GLOBAL" POLL_INTERVAL')['stdout']

        try:
            prev_state = json.loads(prev_state)
        except Exception as e:
            logging.debug(
                "Exception: {}, PFC_WD State: {}".format(str(e), prev_state))
            prev_state = {}

        try:
            prev_poll_interval = int(prev_poll_interval)
            if int(pfcwd_timers['pfc_wd_poll_time']) > prev_poll_interval:
                pfcwd_timers['pfc_wd_poll_time'] = str(prev_poll_interval)
        except Exception as e:
            logging.debug("Exception: {}, Poll Interval: {}".format(
                str(e), prev_poll_interval))
            prev_poll_interval = 0

        # set poll interval for pfcwd
        duthost.command("pfcwd interval {}".format(
            pfcwd_timers['pfc_wd_poll_time']))

        logger.info("--- Start Pfcwd on port {}".format(pfcwd_test_port))
        start_wd_on_ports(duthost,
                          pfcwd_test_port,
                          pfcwd_timers['pfc_wd_restore_time'],
                          pfcwd_timers['pfc_wd_detect_time'])

        try:
            logger.info("---  Fill the ingress buffers ---")
            self.runPtfTest(
                ptfhost, testCase="sai_qos_tests.PtfFillBuffer", testParams=testParams
            )

            # Trigger PfcWd
            storm_hndle.start_storm()
            logger.info("PfcWd Status: {}".format(
                duthost.command("pfcwd show stats")["stdout_lines"]))
            time.sleep(10)
            storm_hndle.stop_storm()
            logger.info("PfcWd Status: {}".format(
                duthost.command("pfcwd show stats")["stdout_lines"]))

            logger.info(
                "---  Enable dst iface and verify if the PFC frames are not sent from src port ---")
            self.runPtfTest(
                ptfhost, testCase="sai_qos_tests.PtfReleaseBuffer", testParams=testParams
            )
        except Exception as e:
            raise e
        finally:
            if prev_state:
                logger.info(
                    "--- Restore original config {} for PfcWd on {} ---".format(prev_state, pfcwd_test_port))
                start_wd_on_ports(duthost,
                                  pfcwd_test_port,
                                  prev_state.get("restoration_time", "200"),
                                  prev_state.get("detection_time", "200"),
                                  prev_state.get("action", "drop"))
            else:
                logger.info("--- Stop PfcWd on {} ---".format(pfcwd_test_port))
                duthost.command("pfcwd stop {}".format(pfcwd_test_port))

            if prev_poll_interval:
                logger.info(
                    "--- Restore original poll interval {} ---".format(prev_poll_interval))
                duthost.command("pfcwd interval {}".format(prev_poll_interval))
            else:
                logger.info("--- Set Default Polling Interval ---".format())
                duthost.command("pfcwd interval {}".format("200"))

            self.runPtfTest(
                ptfhost, testCase="sai_qos_tests.PtfEnableDstPorts", testParams=testParams
            )

    @pytest.mark.parametrize("xonProfile", ["xon_1", "xon_2", "xon_3", "xon_4"])
    def testQosSaiPfcXonLimit(
        self, get_src_dst_asic_and_duts, xonProfile, ptfhost, dutTestParams, dutConfig, dutQosConfig,
        ingressLosslessProfile
    ):
        """
            Test QoS SAI XON limits

            Args:
                xonProfile (pytest parameter): XON profile
                ptfhost (AnsibleHost): Packet Test Framework (PTF)
                dutTestParams (Fixture, dict): DUT host test params
                dutConfig (Fixture, dict): Map of DUT config containing dut interfaces, test port IDs, test port IPs,
                    and test ports
                dutQosConfig (Fixture, dict): Map containing DUT host QoS configuration
                ingressLosslessProfile (Fxiture): Map of egress lossless buffer profile attributes

            Returns:
                None

            Raises:
                RunAnsibleModuleFail if ptf test fails
        """
        normal_profile = ["xon_1", "xon_2"]
        if not dutConfig["dualTor"] and xonProfile not in normal_profile:
            pytest.skip(
                "Additional DSCPs are not supported on non-dual ToR ports")

        portSpeedCableLength = dutQosConfig["portSpeedCableLength"]
        if xonProfile in list(dutQosConfig["param"][portSpeedCableLength].keys()):
            qosConfig = dutQosConfig["param"][portSpeedCableLength]
        else:
            if dutTestParams['hwsku'] in self.BREAKOUT_SKUS and 'backend' not in dutTestParams['topo']:
                qosConfig = dutQosConfig["param"][portSpeedCableLength]["breakout"]
            else:
                qosConfig = dutQosConfig["param"]

        self.updateTestPortIdIp(dutConfig, get_src_dst_asic_and_duts)

        dst_port_count = set([
            dutConfig["testPorts"]["dst_port_id"],
            dutConfig["testPorts"]["dst_port_2_id"],
            dutConfig["testPorts"]["dst_port_3_id"],
        ])

        if len(dst_port_count) != 3:
            pytest.skip(
                "PFC Xon Limit test: Need at least 3 destination ports")

        testParams = dict()
        testParams.update(dutTestParams["basicParams"])
        testParams.update({
            "dscp": qosConfig[xonProfile]["dscp"],
            "ecn": qosConfig[xonProfile]["ecn"],
            "pg": qosConfig[xonProfile]["pg"],
            "buffer_max_size": ingressLosslessProfile["size"],
            "dst_port_id": dutConfig["testPorts"]["dst_port_id"],
            "dst_port_ip": dutConfig["testPorts"]["dst_port_ip"],
            "dst_port_2_id": dutConfig["testPorts"]["dst_port_2_id"],
            "dst_port_2_ip": dutConfig["testPorts"]["dst_port_2_ip"],
            "dst_port_3_id": dutConfig["testPorts"]["dst_port_3_id"],
            "dst_port_3_ip": dutConfig["testPorts"]["dst_port_3_ip"],
            "src_port_id": dutConfig["testPorts"]["src_port_id"],
            "src_port_ip": dutConfig["testPorts"]["src_port_ip"],
            "src_port_vlan": dutConfig["testPorts"]["src_port_vlan"],
            "pkts_num_trig_pfc": qosConfig[xonProfile]["pkts_num_trig_pfc"],
            "pkts_num_dismiss_pfc": qosConfig[xonProfile]["pkts_num_dismiss_pfc"],
            "pkts_num_leak_out": dutQosConfig["param"][portSpeedCableLength]["pkts_num_leak_out"],
            "hwsku": dutTestParams['hwsku']
        })

        if "platform_asic" in dutTestParams["basicParams"]:
            testParams["platform_asic"] = dutTestParams["basicParams"]["platform_asic"]
        else:
            testParams["platform_asic"] = None

        if "pkts_num_egr_mem" in list(qosConfig.keys()):
            testParams["pkts_num_egr_mem"] = qosConfig["pkts_num_egr_mem"]

        if "pkts_num_hysteresis" in list(qosConfig[xonProfile].keys()):
            testParams["pkts_num_hysteresis"] = qosConfig[xonProfile]["pkts_num_hysteresis"]

        if "pkts_num_margin" in list(qosConfig[xonProfile].keys()):
            testParams["pkts_num_margin"] = qosConfig[xonProfile]["pkts_num_margin"]

        if "packet_size" in list(qosConfig[xonProfile].keys()):
            testParams["packet_size"] = qosConfig[xonProfile]["packet_size"]

        if 'cell_size' in list(qosConfig[xonProfile].keys()):
            testParams["cell_size"] = qosConfig[xonProfile]["cell_size"]

        self.runPtfTest(
            ptfhost, testCase="sai_qos_tests.PFCXonTest", testParams=testParams
        )

    @pytest.mark.parametrize("LosslessVoqProfile", ["lossless_voq_1", "lossless_voq_2",
                             "lossless_voq_3", "lossless_voq_4"])
    def testQosSaiLosslessVoq(
            self, LosslessVoqProfile, ptfhost, dutTestParams, dutConfig, dutQosConfig,
            singleMemberPortStaticRoute, nearbySourcePorts, get_src_dst_asic_and_duts
    ):
        """
            Test QoS SAI XOFF limits for various voq mode configurations
            Args:
                LosslessVoqProfile (pytest parameter): LosslessVoq Profile
                ptfhost (AnsibleHost): Packet Test Framework (PTF)
                dutTestParams (Fixture, dict): DUT host test params
                dutConfig (Fixture, dict): Map of DUT config containing dut interfaces, test port IDs, test port IPs,
                    and test ports
                dutQosConfig (Fixture, dict): Map containing DUT host QoS configuration
            Returns:
                None
            Raises:
                RunAnsibleModuleFail if ptf test fails
        """
        if dutTestParams["basicParams"]["sonic_asic_type"] != "cisco-8000":
            pytest.skip("Lossless Voq test is not supported")
        portSpeedCableLength = dutQosConfig["portSpeedCableLength"]
        if dutTestParams['hwsku'] in self.BREAKOUT_SKUS and 'backend' not in dutTestParams['topo']:
            qosConfig = dutQosConfig["param"][portSpeedCableLength]["breakout"]
        else:
            qosConfig = dutQosConfig["param"][portSpeedCableLength]
        self.updateTestPortIdIp(dutConfig, get_src_dst_asic_and_duts, qosConfig[LosslessVoqProfile])

        dst_port_id, dst_port_ip = singleMemberPortStaticRoute
        src_port_1_id, src_port_2_id = nearbySourcePorts

        src_dut_index = get_src_dst_asic_and_duts['src_dut_index']
        src_asic_index = get_src_dst_asic_and_duts['src_asic_index']
        testPortIps = dutConfig["testPortIps"][src_dut_index][src_asic_index]

        testParams = dict()
        testParams.update(dutTestParams["basicParams"])
        testParams.update({
            "dscp": qosConfig[LosslessVoqProfile]["dscp"],
            "ecn": qosConfig[LosslessVoqProfile]["ecn"],
            "pg": qosConfig[LosslessVoqProfile]["pg"],
            "dst_port_id": dst_port_id,
            "dst_port_ip": dst_port_ip,
            "src_port_1_id": src_port_1_id,
            "src_port_1_ip": testPortIps[src_port_1_id]['peer_addr'],
            "src_port_2_id": src_port_2_id,
            "src_port_2_ip": testPortIps[src_port_2_id]['peer_addr'],
            "num_of_flows": qosConfig[LosslessVoqProfile]["num_of_flows"],
            "pkts_num_leak_out": qosConfig["pkts_num_leak_out"],
            "pkts_num_trig_pfc": qosConfig[LosslessVoqProfile]["pkts_num_trig_pfc"]
        })

        if "platform_asic" in dutTestParams["basicParams"]:
            testParams["platform_asic"] = dutTestParams["basicParams"]["platform_asic"]
        else:
            testParams["platform_asic"] = None

        if "pkts_num_margin" in list(qosConfig[LosslessVoqProfile].keys()):
            testParams["pkts_num_margin"] = qosConfig[LosslessVoqProfile]["pkts_num_margin"]

        if "packet_size" in list(qosConfig[LosslessVoqProfile].keys()):
            testParams["packet_size"] = qosConfig[LosslessVoqProfile]["packet_size"]

        self.runPtfTest(
            ptfhost, testCase="sai_qos_tests.LosslessVoq", testParams=testParams
        )

    def testQosSaiHeadroomPoolSize(
        self, get_src_dst_asic_and_duts, ptfhost, dutTestParams, dutConfig, dutQosConfig,
        ingressLosslessProfile
    ):
        """
            Test QoS SAI Headroom pool size

            Args:
                ptfhost (AnsibleHost): Packet Test Framework (PTF)
                dutTestParams (Fixture, dict): DUT host test params
                dutConfig (Fixture, dict): Map of DUT config containing dut interfaces, test port IDs, test port IPs,
                    and test ports
                dutQosConfig (Fixture, dict): Map containing DUT host QoS configuration
                ingressLosslessProfile (Fxiture): Map of egress lossless buffer profile attributes

            Returns:
                None

            Raises:
                RunAnsibleModuleFail if ptf test fails
        """

        portSpeedCableLength = dutQosConfig["portSpeedCableLength"]
        qosConfig = dutQosConfig["param"][portSpeedCableLength]
        testPortIps = dutConfig["testPortIps"]

        if 'hdrm_pool_size' not in list(qosConfig.keys()):
            pytest.skip("Headroom pool size is not enabled on this DUT")

        # if no enough ports, src_port_ids is empty list, skip the test
        if not qosConfig['hdrm_pool_size'].get('src_port_ids', None):
            pytest.skip("No enough test ports on this DUT")

        if not dutConfig['dualTor']:
            qosConfig['hdrm_pool_size']['pgs'] = qosConfig['hdrm_pool_size']['pgs'][:2]
            qosConfig['hdrm_pool_size']['dscps'] = qosConfig['hdrm_pool_size']['dscps'][:2]

        src_dut_index = get_src_dst_asic_and_duts['src_dut_index']
        dst_dut_index = get_src_dst_asic_and_duts['dst_dut_index']
        src_asic_index = get_src_dst_asic_and_duts['src_asic_index']
        dst_asic_index = get_src_dst_asic_and_duts['dst_asic_index']

        if ('platform_asic' in dutTestParams["basicParams"] and
                dutTestParams["basicParams"]["platform_asic"] == "broadcom-dnx"):
            # Need to adjust hdrm_pool_size src_port_ids, dst_port_id and pgs_num based on how many source and dst ports
            # present
            src_ports = dutConfig['testPortIds'][src_dut_index][src_asic_index]
            if get_src_dst_asic_and_duts['src_asic'] == get_src_dst_asic_and_duts['dst_asic']:
                # Src and dst are the same asics, leave one for dst port and the rest for src ports
                qosConfig["hdrm_pool_size"]["src_port_ids"] = src_ports[:-1]
                qosConfig["hdrm_pool_size"]["dst_port_id"] = src_ports[-1]
                qosConfig["hdrm_pool_size"]["pgs_num"] = 2 * len(qosConfig["hdrm_pool_size"]["src_port_ids"])
            else:
                qosConfig["hdrm_pool_size"]["src_port_ids"] = src_ports
                qosConfig["hdrm_pool_size"]["dst_port_id"] = dutConfig['testPortIds'][dst_dut_index][dst_asic_index][-1]
                qosConfig["hdrm_pool_size"]["pgs_num"] = 2 * len(qosConfig["hdrm_pool_size"]["src_port_ids"])

        self.updateTestPortIdIp(dutConfig, get_src_dst_asic_and_duts, qosConfig["hdrm_pool_size"])

        testParams = dict()
        testParams.update(dutTestParams["basicParams"])
        testParams.update({
            "testbed_type": dutTestParams["topo"],
            "dscps": qosConfig["hdrm_pool_size"]["dscps"],
            "ecn": qosConfig["hdrm_pool_size"]["ecn"],
            "pgs": qosConfig["hdrm_pool_size"]["pgs"],
            "src_port_ids": qosConfig["hdrm_pool_size"]["src_port_ids"],
            "src_port_ips": [testPortIps[src_dut_index][src_asic_index][port]['peer_addr']
                             for port in qosConfig["hdrm_pool_size"]["src_port_ids"]],
            "dst_port_id": qosConfig["hdrm_pool_size"]["dst_port_id"],
            "dst_port_ip":
                testPortIps[dst_dut_index][dst_asic_index][qosConfig["hdrm_pool_size"]["dst_port_id"]]['peer_addr'],
            "pgs_num": qosConfig["hdrm_pool_size"]["pgs_num"],
            "pkts_num_trig_pfc": qosConfig["hdrm_pool_size"]["pkts_num_trig_pfc"],
            "pkts_num_leak_out": qosConfig["pkts_num_leak_out"],
            "pkts_num_hdrm_full": qosConfig["hdrm_pool_size"]["pkts_num_hdrm_full"],
            "pkts_num_hdrm_partial": qosConfig["hdrm_pool_size"]["pkts_num_hdrm_partial"],
            "hwsku": dutTestParams['hwsku']
        })

        if "platform_asic" in dutTestParams["basicParams"]:
            testParams["platform_asic"] = dutTestParams["basicParams"]["platform_asic"]
        else:
            testParams["platform_asic"] = None

        pkts_num_trig_pfc_shp = qosConfig["hdrm_pool_size"].get(
            "pkts_num_trig_pfc_shp")
        if pkts_num_trig_pfc_shp:
            testParams["pkts_num_trig_pfc_shp"] = pkts_num_trig_pfc_shp

        packet_size = qosConfig["hdrm_pool_size"].get("packet_size")
        if packet_size:
            testParams["packet_size"] = packet_size
            testParams["cell_size"] = qosConfig["hdrm_pool_size"]["cell_size"]

        margin = qosConfig["hdrm_pool_size"].get("margin")
        if margin:
            testParams["margin"] = margin

        if "pkts_num_egr_mem" in list(qosConfig.keys()):
            testParams["pkts_num_egr_mem"] = qosConfig["pkts_num_egr_mem"]

        if "pkts_num_trig_pfc_multi" in qosConfig["hdrm_pool_size"]:
            testParams.update({"pkts_num_trig_pfc_multi": qosConfig["hdrm_pool_size"]["pkts_num_trig_pfc_multi"]})

        self.runPtfTest(
            ptfhost, testCase="sai_qos_tests.HdrmPoolSizeTest",
            testParams=testParams
        )

    @pytest.mark.parametrize("sharedResSizeKey", ["shared_res_size_1", "shared_res_size_2"])
    def testQosSaiSharedReservationSize(
        self, sharedResSizeKey, ptfhost, dutTestParams, dutConfig, dutQosConfig, get_src_dst_asic_and_duts
    ):
        """
            Test QoS SAI shared reservation size
            Args:
                sharedResSizeKey: qos.yml entry lookup key
                ptfhost (AnsibleHost): Packet Test Framework (PTF)
                dutTestParams (Fixture, dict): DUT host test params
                dutConfig (Fixture, dict): Map of DUT config containing dut interfaces, test port IDs, test port IPs,
                    and test ports
                dutQosConfig (Fixture, dict): Map containing DUT host QoS configuration
            Returns:
                None
            Raises:
                RunAnsibleModuleFail if ptf test fails
        """

        qosConfig = dutQosConfig["param"]
        src_dut_index = get_src_dst_asic_and_duts['src_dut_index']
        src_asic_index = get_src_dst_asic_and_duts['src_asic_index']
        dst_dut_index = get_src_dst_asic_and_duts['dst_dut_index']
        dst_asic_index = get_src_dst_asic_and_duts['dst_asic_index']
        src_testPortIps = dutConfig["testPortIps"][src_dut_index][src_asic_index]
        dst_testPortIps = dutConfig["testPortIps"][dst_dut_index][dst_asic_index]

        if sharedResSizeKey not in list(qosConfig.keys()):
            pytest.skip(
                "Shared reservation size parametrization '%s' is not enabled" % sharedResSizeKey)

        if "skip" in qosConfig[sharedResSizeKey]:
            # Skip if buffer pools and profiles are not be present, marked by qos param generator
            pytest.skip(qosConfig[sharedResSizeKey]["skip"])

        self.updateTestPortIdIp(dutConfig, get_src_dst_asic_and_duts, qosConfig[sharedResSizeKey])

        src_port_idx_to_id = list(src_testPortIps.keys())
        dst_port_idx_to_id = list(dst_testPortIps.keys())
        # Translate requested port indices to available port IDs
        src_port_ids = [src_port_idx_to_id[idx] for idx in qosConfig[sharedResSizeKey]["src_port_i"]]
        dst_port_ids = [dst_port_idx_to_id[idx] for idx in qosConfig[sharedResSizeKey]["dst_port_i"]]

        testParams = dict()
        testParams.update(dutTestParams["basicParams"])
        testParams.update({
            "testbed_type": dutTestParams["topo"],
            "dscps": qosConfig[sharedResSizeKey]["dscps"],
            "ecn": qosConfig[sharedResSizeKey]["ecn"],
            "pgs": qosConfig[sharedResSizeKey]["pgs"],
            "queues": qosConfig[sharedResSizeKey]["queues"],
            "src_port_ids": src_port_ids,
            "src_port_ips": [src_testPortIps[port]['peer_addr'] for port in src_port_ids],
            "dst_port_ids": dst_port_ids,
            "dst_port_ips": [dst_testPortIps[port]['peer_addr'] for port in dst_port_ids],
            "pkt_counts":  qosConfig[sharedResSizeKey]["pkt_counts"],
            "shared_limit_bytes": qosConfig[sharedResSizeKey]["shared_limit_bytes"],
            "hwsku": dutTestParams['hwsku']
        })

        if "platform_asic" in dutTestParams["basicParams"]:
            testParams["platform_asic"] = dutTestParams["basicParams"]["platform_asic"]
        else:
            testParams["platform_asic"] = None

        if "packet_size" in qosConfig[sharedResSizeKey]:
            testParams["packet_size"] = qosConfig[sharedResSizeKey]["packet_size"]

        if "cell_size" in qosConfig[sharedResSizeKey]:
            testParams["cell_size"] = qosConfig[sharedResSizeKey]["cell_size"]

        if "pkts_num_margin" in qosConfig[sharedResSizeKey]:
            testParams["pkts_num_margin"] = qosConfig[sharedResSizeKey]["pkts_num_margin"]

        self.runPtfTest(
            ptfhost, testCase="sai_qos_tests.SharedResSizeTest",
            testParams=testParams
        )

    def testQosSaiHeadroomPoolWatermark(
        self, duthosts, get_src_dst_asic_and_duts,  ptfhost, dutTestParams,
        dutConfig, dutQosConfig, ingressLosslessProfile, sharedHeadroomPoolSize,
        resetWatermark
    ):
        """
            Test QoS SAI Headroom pool watermark

            Args:
                duthosts (AnsibleHost): Dut hosts
                enum_rand_one_per_hwsku_frontend_hostname (AnsibleHost): select one of the frontend node
                    in multi dut testbed
                ptfhost (AnsibleHost): Packet Test Framework (PTF)
                dutTestParams (Fixture, dict): DUT host test params
                dutConfig (Fixture, dict): Map of DUT config containing dut interfaces, test port IDs, test port IPs,
                    and test ports
                dutQosConfig (Fixture, dict): Map containing DUT host QoS configuration
                ingressLosslessProfile (Fxiture): Map of egress lossless buffer profile attributes
                resetWatermark (Fixture): reset watermarks

            Returns:
                None

            Raises:
                RunAnsibleModuleFail if ptf test fails
        """
        duthost = get_src_dst_asic_and_duts['src_dut']
        cmd_output = duthost.shell("show headroom-pool watermark", module_ignore_errors=True)
        if cmd_output['rc'] != 0:
            pytest.skip("Headroom pool watermark is not supported")

        portSpeedCableLength = dutQosConfig["portSpeedCableLength"]
        qosConfig = dutQosConfig["param"][portSpeedCableLength]
        testPortIps = dutConfig["testPortIps"]
        if 'hdrm_pool_size' not in list(qosConfig.keys()):
            pytest.skip("Headroom pool size is not enabled on this DUT")

        # if no enough ports, src_port_ids is empty list, skip the test
        if not qosConfig['hdrm_pool_size'].get('src_port_ids', None):
            pytest.skip("No enough test ports on this DUT")

        src_dut_index = get_src_dst_asic_and_duts['src_dut_index']
        dst_dut_index = get_src_dst_asic_and_duts['dst_dut_index']
        src_asic_index = get_src_dst_asic_and_duts['src_asic_index']
        dst_asic_index = get_src_dst_asic_and_duts['dst_asic_index']

        if ('platform_asic' in dutTestParams["basicParams"] and
                dutTestParams["basicParams"]["platform_asic"] == "broadcom-dnx"):
            # Need to adjust hdrm_pool_size src_port_ids, dst_port_id and pgs_num based on how many source and dst ports
            # present
            src_ports = dutConfig['testPortIds'][src_dut_index][src_asic_index]
            if get_src_dst_asic_and_duts['src_asic'] == get_src_dst_asic_and_duts['dst_asic']:
                # Src and dst are the same asics, leave one for dst port and the rest for src ports
                qosConfig["hdrm_pool_size"]["src_port_ids"] = src_ports[:-1]
                qosConfig["hdrm_pool_size"]["dst_port_id"] = src_ports[-1]
                qosConfig["hdrm_pool_size"]["pgs_num"] = 2 * len(qosConfig["hdrm_pool_size"]["src_port_ids"])
            else:
                qosConfig["hdrm_pool_size"]["src_port_ids"] = src_ports
                qosConfig["hdrm_pool_size"]["dst_port_id"] = dutConfig['testPortIds'][dst_dut_index][dst_asic_index][-1]
                qosConfig["hdrm_pool_size"]["pgs_num"] = 2 * len(qosConfig["hdrm_pool_size"]["src_port_ids"])

        self.updateTestPortIdIp(dutConfig, get_src_dst_asic_and_duts, qosConfig["hdrm_pool_size"])

        testParams = dict()
        testParams.update(dutTestParams["basicParams"])
        testParams.update({
            "testbed_type": dutTestParams["topo"],
            "dscps": qosConfig["hdrm_pool_size"]["dscps"],
            "ecn": qosConfig["hdrm_pool_size"]["ecn"],
            "pgs": qosConfig["hdrm_pool_size"]["pgs"],
            "src_port_ids": qosConfig["hdrm_pool_size"]["src_port_ids"],
            "src_port_ips": [testPortIps[src_dut_index][src_asic_index][port]['peer_addr']
                             for port in qosConfig["hdrm_pool_size"]["src_port_ids"]],
            "dst_port_id": qosConfig["hdrm_pool_size"]["dst_port_id"],
            "dst_port_ip":
                testPortIps[dst_dut_index][dst_asic_index][qosConfig["hdrm_pool_size"]["dst_port_id"]]['peer_addr'],
            "pgs_num": qosConfig["hdrm_pool_size"]["pgs_num"],
            "pkts_num_leak_out": qosConfig["pkts_num_leak_out"],
            "pkts_num_trig_pfc": qosConfig["hdrm_pool_size"]["pkts_num_trig_pfc"],
            "pkts_num_hdrm_full": qosConfig["hdrm_pool_size"]["pkts_num_hdrm_full"],
            "pkts_num_hdrm_partial": qosConfig["hdrm_pool_size"]["pkts_num_hdrm_partial"],
            "hdrm_pool_wm_multiplier": dutQosConfig["param"]["hdrm_pool_wm_multiplier"],
            "cell_size": dutQosConfig["param"]["cell_size"],
            "buf_pool_roid": ingressLosslessProfile["bufferPoolRoid"],
            "max_headroom": sharedHeadroomPoolSize,
            "hwsku": dutTestParams['hwsku']
        })

        margin = qosConfig["hdrm_pool_size"].get("margin")
        if margin:
            testParams["margin"] = margin

        if "platform_asic" in dutTestParams["basicParams"]:
            testParams["platform_asic"] = dutTestParams["basicParams"]["platform_asic"]
        else:
            testParams["platform_asic"] = None

        if "pkts_num_egr_mem" in list(qosConfig.keys()):
            testParams["pkts_num_egr_mem"] = qosConfig["pkts_num_egr_mem"]

        if "pkts_num_trig_pfc_multi" in qosConfig["hdrm_pool_size"]:
            testParams.update({"pkts_num_trig_pfc_multi": qosConfig["hdrm_pool_size"]["pkts_num_trig_pfc_multi"]})

        self.runPtfTest(
            ptfhost, testCase="sai_qos_tests.HdrmPoolSizeTest",
            testParams=testParams
        )

    @pytest.mark.parametrize("bufPool", ["wm_buf_pool_lossless", "wm_buf_pool_lossy"])
    def testQosSaiBufferPoolWatermark(
        self, request, get_src_dst_asic_and_duts, bufPool, ptfhost, dutTestParams, dutConfig, dutQosConfig,
        ingressLosslessProfile, egressLossyProfile, resetWatermark, _skip_watermark_multi_DUT
    ):
        """
            Test QoS SAI Queue buffer pool watermark for lossless/lossy traffic

            Args:
                ptfhost (AnsibleHost): Packet Test Framework (PTF)
                dutTestParams (Fixture, dict): DUT host test params
                dutConfig (Fixture, dict): Map of DUT config containing dut interfaces, test port IDs, test port IPs,
                    and test ports
                dutQosConfig (Fixture, dict): Map containing DUT host QoS configuration
                ingressLosslessProfile (Fixture): Map of ingress lossless buffer profile attributes
                egressLossyProfile (Fixture): Map of egress lossy buffer profile attributes
                resetWatermark (Fixture): reset watermarks

            Returns:
                None

            Raises:
                RunAnsibleModuleFail if ptf test fails
        """
        disableTest = request.config.getoption("--disable_test")
        if dutTestParams["basicParams"]["sonic_asic_type"] == 'cisco-8000' or \
                ('platform_asic' in dutTestParams["basicParams"] and
                 dutTestParams["basicParams"]["platform_asic"] == "broadcom-dnx"):
            disableTest = False
        if disableTest:
            pytest.skip("Buffer Pool watermark test is disabled")

        portSpeedCableLength = dutQosConfig["portSpeedCableLength"]
        if "wm_buf_pool_lossless" in bufPool:
            qosConfig = dutQosConfig["param"][portSpeedCableLength]
            triggerDrop = qosConfig[bufPool]["pkts_num_trig_pfc"]
            fillMin = qosConfig[bufPool]["pkts_num_fill_ingr_min"]
            buf_pool_roid = ingressLosslessProfile["bufferPoolRoid"]
        elif "wm_buf_pool_lossy" in bufPool:
            baseQosConfig = dutQosConfig["param"]
            qosConfig = baseQosConfig.get(portSpeedCableLength, baseQosConfig)
            triggerDrop = qosConfig[bufPool]["pkts_num_trig_egr_drp"]
            fillMin = qosConfig[bufPool]["pkts_num_fill_egr_min"]
            buf_pool_roid = egressLossyProfile["bufferPoolRoid"]
        else:
            pytest.fail("Unknown pool type")

        testParams = dict()
        testParams.update(dutTestParams["basicParams"])
        testParams.update({
            "dscp": qosConfig[bufPool]["dscp"],
            "ecn": qosConfig[bufPool]["ecn"],
            "pg": qosConfig[bufPool]["pg"],
            "queue": qosConfig[bufPool]["queue"],
            "pkts_num_margin": qosConfig[bufPool].get("pkts_num_margin", 0),
            "dst_port_id": dutConfig["testPorts"]["dst_port_id"],
            "dst_port_ip": dutConfig["testPorts"]["dst_port_ip"],
            "src_port_id": dutConfig["testPorts"]["src_port_id"],
            "src_port_ip": dutConfig["testPorts"]["src_port_ip"],
            "pkts_num_leak_out": dutQosConfig["param"][portSpeedCableLength]["pkts_num_leak_out"],
            "pkts_num_fill_min": fillMin,
            "pkts_num_fill_shared": triggerDrop - 1,
            "cell_size": qosConfig[bufPool]["cell_size"],
            "buf_pool_roid": buf_pool_roid
        })

        if "platform_asic" in dutTestParams["basicParams"]:
            testParams["platform_asic"] = dutTestParams["basicParams"]["platform_asic"]
        else:
            testParams["platform_asic"] = None

        if "packet_size" in list(qosConfig[bufPool].keys()):
            testParams["packet_size"] = qosConfig[bufPool]["packet_size"]

        self.runPtfTest(
            ptfhost, testCase="sai_qos_tests.BufferPoolWatermarkTest",
            testParams=testParams
        )

    def testQosSaiLossyQueue(
        self, ptfhost, get_src_dst_asic_and_duts, dutTestParams, dutConfig, dutQosConfig,
        ingressLossyProfile
    ):
        """
            Test QoS SAI Lossy queue, shared buffer dynamic allocation

            Args:
                ptfhost (AnsibleHost): Packet Test Framework (PTF)
                dutTestParams (Fixture, dict): DUT host test params
                dutConfig (Fixture, dict): Map of DUT config containing dut interfaces, test port IDs, test port IPs,
                    and test ports
                dutQosConfig (Fixture, dict): Map containing DUT host QoS configuration
                ingressLosslessProfile (Fxiture): Map of egress lossless buffer profile attributes

            Returns:
                None

            Raises:
                RunAnsibleModuleFail if ptf test fails
        """
        portSpeedCableLength = dutQosConfig["portSpeedCableLength"]
        if "lossy_queue_1" in list(dutQosConfig["param"][portSpeedCableLength].keys()):
            qosConfig = dutQosConfig["param"][portSpeedCableLength]
        else:
            qosConfig = dutQosConfig["param"]

        self.updateTestPortIdIp(dutConfig, get_src_dst_asic_and_duts)

        testParams = dict()
        testParams.update(dutTestParams["basicParams"])
        testParams.update({
            "dscp": qosConfig["lossy_queue_1"]["dscp"],
            "ecn": qosConfig["lossy_queue_1"]["ecn"],
            "pg": qosConfig["lossy_queue_1"]["pg"],
            "buffer_max_size": ingressLossyProfile["static_th"],
            "headroom_size": ingressLossyProfile["size"],
            "dst_port_id": dutConfig["testPorts"]["dst_port_id"],
            "dst_port_ip": dutConfig["testPorts"]["dst_port_ip"],
            "dst_port_2_id": dutConfig["testPorts"]["dst_port_2_id"],
            "dst_port_2_ip": dutConfig["testPorts"]["dst_port_2_ip"],
            "src_port_id": dutConfig["testPorts"]["src_port_id"],
            "src_port_ip": dutConfig["testPorts"]["src_port_ip"],
            "src_port_vlan": dutConfig["testPorts"]["src_port_vlan"],
            "pkts_num_leak_out": dutQosConfig["param"][portSpeedCableLength]["pkts_num_leak_out"],
            "pkts_num_trig_egr_drp": qosConfig["lossy_queue_1"]["pkts_num_trig_egr_drp"],
            "hwsku": dutTestParams['hwsku']
        })

        if "platform_asic" in dutTestParams["basicParams"]:
            testParams["platform_asic"] = dutTestParams["basicParams"]["platform_asic"]
        else:
            testParams["platform_asic"] = None

        if "pkts_num_egr_mem" in list(qosConfig.keys()):
            testParams["pkts_num_egr_mem"] = qosConfig["pkts_num_egr_mem"]

        if "packet_size" in list(qosConfig["lossy_queue_1"].keys()):
            testParams["packet_size"] = qosConfig["lossy_queue_1"]["packet_size"]
            testParams["cell_size"] = qosConfig["lossy_queue_1"]["cell_size"]

        if "pkts_num_margin" in list(qosConfig["lossy_queue_1"].keys()):
            testParams["pkts_num_margin"] = qosConfig["lossy_queue_1"]["pkts_num_margin"]

        self.runPtfTest(
            ptfhost, testCase="sai_qos_tests.LossyQueueTest",
            testParams=testParams
        )

    @pytest.mark.parametrize("LossyVoq", ["lossy_queue_voq_1", "lossy_queue_voq_2"])
    def testQosSaiLossyQueueVoq(
        self, LossyVoq, ptfhost, dutTestParams, dutConfig, dutQosConfig,
            ingressLossyProfile, duthost, localhost, singleMemberPortStaticRoute, get_src_dst_asic_and_duts
    ):
        """
            Test QoS SAI Lossy queue with non_default voq and default voq
            Args:
                LossyVoq : qos.yml entry lookup key
                ptfhost (AnsibleHost): Packet Test Framework (PTF)
                dutTestParams (Fixture, dict): DUT host test params
                dutConfig (Fixture, dict): Map of DUT config containing dut interfaces, test port IDs, test port IPs,
                    and test ports
                dutQosConfig (Fixture, dict): Map containing DUT host QoS configuration
                ingressLossyProfile (Fxiture): Map of ingress lossy buffer profile attributes
                duthost : DUT host params
                localhost : local host params
            Returns:
                None
            Raises:
                RunAnsibleModuleFail if ptf test fails
        """
        if dutTestParams["basicParams"]["sonic_asic_type"] != "cisco-8000":
            pytest.skip("Lossy Queue Voq test is not supported")
        portSpeedCableLength = dutQosConfig["portSpeedCableLength"]
        qosConfig = dutQosConfig["param"][portSpeedCableLength]
        flow_config = qosConfig[LossyVoq]["flow_config"]
        assert flow_config in [
            "shared", "separate"], "Invalid flow config '{}'".format(flow_config)
        if flow_config == "shared":
            original_voq_markings = get_markings_dut(duthost)
            setup_markings_dut(duthost, localhost,
                               voq_allocation_mode="default")

        self.updateTestPortIdIp(dutConfig, get_src_dst_asic_and_duts, qosConfig[LossyVoq])

        try:
            dst_port_id, dst_port_ip = singleMemberPortStaticRoute
            testParams = dict()
            testParams.update(dutTestParams["basicParams"])
            testParams.update({
                "dscp": qosConfig[LossyVoq]["dscp"],
                "ecn": qosConfig[LossyVoq]["ecn"],
                "pg": qosConfig[LossyVoq]["pg"],
                "src_port_id": dutConfig["testPorts"]["src_port_id"],
                "src_port_ip": dutConfig["testPorts"]["src_port_ip"],
                "dst_port_id": dst_port_id,
                "dst_port_ip": dst_port_ip,
                "pkts_num_leak_out": dutQosConfig["param"][portSpeedCableLength]["pkts_num_leak_out"],
                "flow_config": flow_config,
                "pkts_num_trig_egr_drp": qosConfig[LossyVoq]["pkts_num_trig_egr_drp"]
            })

            if "platform_asic" in dutTestParams["basicParams"]:
                testParams["platform_asic"] = dutTestParams["basicParams"]["platform_asic"]
            else:
                testParams["platform_asic"] = None

            if "packet_size" in list(qosConfig[LossyVoq].keys()):
                testParams["packet_size"] = qosConfig[LossyVoq]["packet_size"]
                testParams["cell_size"] = qosConfig[LossyVoq]["cell_size"]

            if "pkts_num_margin" in list(qosConfig[LossyVoq].keys()):
                testParams["pkts_num_margin"] = qosConfig[LossyVoq]["pkts_num_margin"]

            self.runPtfTest(
                ptfhost, testCase="sai_qos_tests.LossyQueueVoqTest",
                testParams=testParams
            )

        finally:
            if flow_config == "shared":
                setup_markings_dut(duthost, localhost, **original_voq_markings)

    def testQosSaiDscpQueueMapping(
        self, ptfhost, get_src_dst_asic_and_duts, dutTestParams, dutConfig, dut_qos_maps # noqa F811
    ):
        """
            Test QoS SAI DSCP to queue mapping

            Args:
                duthost (AnsibleHost): The DUT host
                ptfhost (AnsibleHost): Packet Test Framework (PTF)
                dutTestParams (Fixture, dict): DUT host test params
                dutConfig (Fixture, dict): Map of DUT config containing dut interfaces, test port IDs, test port IPs,
                    and test ports
                dut_qos_maps(Fixture): A fixture, return qos maps on DUT host
            Returns:
                None

            Raises:
                RunAnsibleModuleFail if ptf test fails
        """
        # Skip the regular dscp to pg mapping test. Will run another test case instead.
        duthost = get_src_dst_asic_and_duts['src_dut']    # noqa F841
        if separated_dscp_to_tc_map_on_uplink(dut_qos_maps):
            pytest.skip(
                "Skip this test since separated DSCP_TO_TC_MAP is applied")

        self.updateTestPortIdIp(dutConfig, get_src_dst_asic_and_duts)

        testParams = dict()
        testParams.update(dutTestParams["basicParams"])
        testParams.update({
            "dst_port_id": dutConfig["testPorts"]["dst_port_id"],
            "dst_port_ip": dutConfig["testPorts"]["dst_port_ip"],
            "src_port_id": dutConfig["testPorts"]["src_port_id"],
            "src_port_ip": dutConfig["testPorts"]["src_port_ip"],
            "hwsku": dutTestParams['hwsku'],
            "dual_tor": dutConfig['dualTor'],
            "dual_tor_scenario": dutConfig['dualTorScenario']
        })

        if "platform_asic" in dutTestParams["basicParams"]:
            testParams["platform_asic"] = dutTestParams["basicParams"]["platform_asic"]
        else:
            testParams["platform_asic"] = None

        self.runPtfTest(
            ptfhost, testCase="sai_qos_tests.DscpMappingPB",
            testParams=testParams
        )

    @pytest.mark.parametrize("direction", ["downstream", "upstream"])
    def testQosSaiSeparatedDscpQueueMapping(self, duthost, ptfhost, dutTestParams,
                                            dutConfig, direction, dut_qos_maps):        # noqa F811
        """
            Test QoS SAI DSCP to queue mapping.
            We will have separated DSCP_TO_TC_MAP for uplink/downlink ports on T1 if PCBB enabled.
            This test case will generate both upstream and downstream traffic to verify the behavior

            Args:
                duthost (AnsibleHost): The DUT host
                ptfhost (AnsibleHost): Packet Test Framework (PTF)
                dutTestParams (Fixture, dict): DUT host test params
                dutConfig (Fixture, dict): Map of DUT config containing dut interfaces, test port IDs, test port IPs,
                    and test ports
                direction (str): upstream/downstream
                dut_qos_maps(Fixture): A fixture, return qos maps on DUT host
            Returns:
                None

            Raises:
                RunAnsibleModuleFail if ptf test fails
        """
        # Only run this test on T1 testbed when separated DSCP_TO_TC_MAP is defined
        if not separated_dscp_to_tc_map_on_uplink(dut_qos_maps):
            pytest.skip(
                "Skip this test since separated DSCP_TO_TC_MAP is not applied")
        if "dualtor" in dutTestParams['topo']:
            pytest.skip("Skip this test case on dualtor testbed")

        testParams = dict()
        testParams.update(dutTestParams["basicParams"])
        testParams.update({
            "hwsku": dutTestParams['hwsku'],
            "dual_tor_scenario": True
        })
        if direction == "downstream":
            testParams.update({
                "dst_port_id": dutConfig["testPorts"]["downlink_port_ids"][0],
                "dst_port_ip": dutConfig["testPorts"]["downlink_port_ips"][0],
                "src_port_id": dutConfig["testPorts"]["uplink_port_ids"][0],
                "src_port_ip": dutConfig["testPorts"]["uplink_port_ips"][0]
            })
            testParams.update({"leaf_downstream": True})
        else:
            testParams.update({
                "dst_port_id": dutConfig["testPorts"]["uplink_port_ids"][0],
                "dst_port_ip": dutConfig["testPorts"]["uplink_port_ips"][0],
                "src_port_id": dutConfig["testPorts"]["downlink_port_ids"][0],
                "src_port_ip": dutConfig["testPorts"]["downlink_port_ips"][0]
            })
            testParams.update({"leaf_downstream": False})

        if "platform_asic" in dutTestParams["basicParams"]:
            testParams["platform_asic"] = dutTestParams["basicParams"]["platform_asic"]
        else:
            testParams["platform_asic"] = None

        self.runPtfTest(
            ptfhost, testCase="sai_qos_tests.DscpMappingPB",
            testParams=testParams
        )

    def testQosSaiDot1pQueueMapping(
        self, ptfhost, dutTestParams, dutConfig
    ):
        """
            Test QoS SAI Dot1p to queue mapping

            Args:
                ptfhost (AnsibleHost): Packet Test Framework (PTF)
                dutTestParams (Fixture, dict): DUT host test params
                dutConfig (Fixture, dict): Map of DUT config containing dut interfaces, test port IDs, test port IPs,
                    and test ports

            Returns:
                None

            Raises:
                RunAnsibleModuleFail if ptf test fails
        """
        testParams = dict()
        testParams.update(dutTestParams["basicParams"])
        testParams.update({
            "dst_port_id": dutConfig["testPorts"]["dst_port_id"],
            "dst_port_ip": dutConfig["testPorts"]["dst_port_ip"],
            "src_port_id": dutConfig["testPorts"]["src_port_id"],
            "src_port_ip": dutConfig["testPorts"]["src_port_ip"],
            "vlan_id": dutConfig["testPorts"]["src_port_vlan"]
        })

        if "platform_asic" in dutTestParams["basicParams"]:
            testParams["platform_asic"] = dutTestParams["basicParams"]["platform_asic"]
        else:
            testParams["platform_asic"] = None

        self.runPtfTest(
            ptfhost, testCase="sai_qos_tests.Dot1pToQueueMapping",
            testParams=testParams
        )

    def testQosSaiDot1pPgMapping(
        self, ptfhost, dutTestParams, dutConfig
    ):
        """
            Test QoS SAI Dot1p to PG mapping
            Args:
                ptfhost (AnsibleHost): Packet Test Framework (PTF)
                dutTestParams (Fixture, dict): DUT host test params
                dutConfig (Fixture, dict): Map of DUT config containing dut interfaces, test port IDs, test port IPs,
                    and test ports

            Returns:
                None

            Raises:
                RunAnsibleModuleFail if ptf test fails
        """

        testParams = dict()
        testParams.update(dutTestParams["basicParams"])
        testParams.update({
            "dst_port_id": dutConfig["testPorts"]["dst_port_id"],
            "dst_port_ip": dutConfig["testPorts"]["dst_port_ip"],
            "src_port_id": dutConfig["testPorts"]["src_port_id"],
            "src_port_ip": dutConfig["testPorts"]["src_port_ip"],
            "vlan_id": dutConfig["testPorts"]["src_port_vlan"]
        })

        if "platform_asic" in dutTestParams["basicParams"]:
            testParams["platform_asic"] = dutTestParams["basicParams"]["platform_asic"]
        else:
            testParams["platform_asic"] = None

        self.runPtfTest(
            ptfhost, testCase="sai_qos_tests.Dot1pToPgMapping",
            testParams=testParams
        )

    def testQosSaiDwrr(
        self, ptfhost, duthosts, get_src_dst_asic_and_duts, dutTestParams, dutConfig, dutQosConfig,
    ):
        """
            Test QoS SAI DWRR

            Args:
                ptfhost (AnsibleHost): Packet Test Framework (PTF)
                duthost (AnsibleHost): The DUT for testing
                dutTestParams (Fixture, dict): DUT host test params
                dutConfig (Fixture, dict): Map of DUT config containing dut interfaces, test port IDs, test port IPs,
                    and test ports
                dutQosConfig (Fixture, dict): Map containing DUT host QoS configuration

            Returns:
                None

            Raises:
                RunAnsibleModuleFail if ptf test fails
        """
        portSpeedCableLength = dutQosConfig["portSpeedCableLength"]
        qosConfig = dutQosConfig["param"]
        if "wrr" in qosConfig[portSpeedCableLength]:
            qosConfigWrr = qosConfig[portSpeedCableLength]["wrr"]
        else:
            qosConfigWrr = qosConfig["wrr"]
        duthost = get_src_dst_asic_and_duts['src_dut']
        qos_remap_enable = is_tunnel_qos_remap_enabled(duthost)

        self.updateTestPortIdIp(dutConfig, get_src_dst_asic_and_duts)

        testParams = dict()
        testParams.update(dutTestParams["basicParams"])
        testParams.update({
            "dst_port_id": dutConfig["testPorts"]["dst_port_id"],
            "dst_port_ip": dutConfig["testPorts"]["dst_port_ip"],
            "src_port_id": dutConfig["testPorts"]["src_port_id"],
            "src_port_ip": dutConfig["testPorts"]["src_port_ip"],
            "src_port_vlan": dutConfig["testPorts"]["src_port_vlan"],
            "q0_num_of_pkts": qosConfigWrr["q0_num_of_pkts"],
            "q1_num_of_pkts": qosConfigWrr["q1_num_of_pkts"],
            "q2_num_of_pkts": qosConfigWrr["q2_num_of_pkts"],
            "q3_num_of_pkts": qosConfigWrr["q3_num_of_pkts"],
            "q4_num_of_pkts": qosConfigWrr["q4_num_of_pkts"],
            "q5_num_of_pkts": qosConfigWrr["q5_num_of_pkts"],
            "q6_num_of_pkts": qosConfigWrr["q6_num_of_pkts"],
            "q7_num_of_pkts": qosConfigWrr.get("q7_num_of_pkts", 0),
            "limit": qosConfigWrr["limit"],
            "pkts_num_leak_out": qosConfig[portSpeedCableLength]["pkts_num_leak_out"],
            "hwsku": dutTestParams['hwsku'],
            "topo": dutTestParams["topo"],
            "qos_remap_enable": qos_remap_enable
        })

        if "platform_asic" in dutTestParams["basicParams"]:
            testParams["platform_asic"] = dutTestParams["basicParams"]["platform_asic"]
        else:
            testParams["platform_asic"] = None

        if "lossy_queue_1" in list(dutQosConfig["param"][portSpeedCableLength].keys()):
            testParams["ecn"] = qosConfig[portSpeedCableLength]["lossy_queue_1"]["ecn"]
        else:
            testParams["ecn"] = qosConfig["lossy_queue_1"]["ecn"]

        self.runPtfTest(
            ptfhost, testCase="sai_qos_tests.WRRtest", testParams=testParams
        )

    @pytest.mark.parametrize("pgProfile", ["wm_pg_shared_lossless", "wm_pg_shared_lossy"])
    def testQosSaiPgSharedWatermark(
        self, pgProfile, ptfhost, get_src_dst_asic_and_duts, dutTestParams, dutConfig, dutQosConfig,
        resetWatermark, _skip_watermark_multi_DUT
    ):
        """
            Test QoS SAI PG shared watermark test for lossless/lossy traffic

            Args:
                pgProfile (pytest parameter): priority group profile
                ptfhost (AnsibleHost): Packet Test Framework (PTF)
                dutTestParams (Fixture, dict): DUT host test params
                dutConfig (Fixture, dict): Map of DUT config containing dut interfaces, test port IDs, test port IPs,
                    and test ports
                dutQosConfig (Fixture, dict): Map containing DUT host QoS configuration
                resetWatermark (Fxiture): reset queue watermarks

            Returns:
                None

            Raises:
                RunAnsibleModuleFail if ptf test fails
        """

        portSpeedCableLength = dutQosConfig["portSpeedCableLength"]
        if pgProfile in list(dutQosConfig["param"][portSpeedCableLength].keys()):
            qosConfig = dutQosConfig["param"][portSpeedCableLength]
        else:
            if dutTestParams['hwsku'] in self.BREAKOUT_SKUS and 'backend' not in dutTestParams['topo'] \
                    and pgProfile in list(dutQosConfig["param"][portSpeedCableLength]["breakout"].keys()):
                qosConfig = dutQosConfig["param"][portSpeedCableLength]["breakout"]
            else:
                qosConfig = dutQosConfig["param"]

        if "wm_pg_shared_lossless" in pgProfile:
            pktsNumFillShared = qosConfig[pgProfile]["pkts_num_trig_pfc"]
        elif "wm_pg_shared_lossy" in pgProfile:
            if dutConfig['dstDutAsic'] == "pac":
                pytest.skip(
                    "PGSharedWatermark: Lossy test is not applicable in "
                    "cisco-8000 Q100 platform.")
            pktsNumFillShared = int(
                qosConfig[pgProfile]["pkts_num_trig_egr_drp"]) - 1

        self.updateTestPortIdIp(dutConfig, get_src_dst_asic_and_duts)

        testParams = dict()
        testParams.update(dutTestParams["basicParams"])
        testParams.update({
            "dscp": qosConfig[pgProfile]["dscp"],
            "ecn": qosConfig[pgProfile]["ecn"],
            "pg": qosConfig[pgProfile]["pg"],
            "dst_port_id": dutConfig["testPorts"]["dst_port_id"],
            "dst_port_ip": dutConfig["testPorts"]["dst_port_ip"],
            "src_port_id": dutConfig["testPorts"]["src_port_id"],
            "src_port_ip": dutConfig["testPorts"]["src_port_ip"],
            "src_port_vlan": dutConfig["testPorts"]["src_port_vlan"],
            "pkts_num_leak_out": dutQosConfig["param"][portSpeedCableLength]["pkts_num_leak_out"],
            "pkts_num_fill_min": qosConfig[pgProfile]["pkts_num_fill_min"],
            "pkts_num_fill_shared": pktsNumFillShared,
            "cell_size": qosConfig[pgProfile]["cell_size"],
            "hwsku": dutTestParams['hwsku']
        })

        if "platform_asic" in dutTestParams["basicParams"]:
            testParams["platform_asic"] = dutTestParams["basicParams"]["platform_asic"]
        else:
            testParams["platform_asic"] = None

        if "pkts_num_egr_mem" in list(qosConfig.keys()):
            testParams["pkts_num_egr_mem"] = qosConfig["pkts_num_egr_mem"]

        if "packet_size" in list(qosConfig[pgProfile].keys()):
            testParams["packet_size"] = qosConfig[pgProfile]["packet_size"]

        if "pkts_num_margin" in list(qosConfig[pgProfile].keys()):
            testParams["pkts_num_margin"] = qosConfig[pgProfile]["pkts_num_margin"]

        # For J2C+ we need the internal header size in calculating the shared watermarks
        if "internal_hdr_size" in list(qosConfig.keys()):
            testParams["internal_hdr_size"] = qosConfig["internal_hdr_size"]

        self.runPtfTest(
            ptfhost, testCase="sai_qos_tests.PGSharedWatermarkTest",
            testParams=testParams
        )

    def testQosSaiPgHeadroomWatermark(
        self, ptfhost, get_src_dst_asic_and_duts, dutTestParams, dutConfig, dutQosConfig, resetWatermark,
    ):
        """
            Test QoS SAI PG headroom watermark test

            Args:
                ptfhost (AnsibleHost): Packet Test Framework (PTF)
                dutTestParams (Fixture, dict): DUT host test params
                dutConfig (Fixture, dict): Map of DUT config containing dut interfaces, test port IDs, test port IPs,
                    and test ports
                dutQosConfig (Fixture, dict): Map containing DUT host QoS configuration
                resetWatermark (Fxiture): reset queue watermarks

            Returns:
                None

            Raises:
                RunAnsibleModuleFail if ptf test fails
        """
        portSpeedCableLength = dutQosConfig["portSpeedCableLength"]
        if dutTestParams['hwsku'] in self.BREAKOUT_SKUS and 'backend' not in dutTestParams['topo']:
            qosConfig = dutQosConfig["param"][portSpeedCableLength]["breakout"]
        else:
            qosConfig = dutQosConfig["param"][portSpeedCableLength]

        self.updateTestPortIdIp(dutConfig, get_src_dst_asic_and_duts)

        testParams = dict()
        testParams.update(dutTestParams["basicParams"])
        testParams.update({
            "dscp": qosConfig["wm_pg_headroom"]["dscp"],
            "ecn": qosConfig["wm_pg_headroom"]["ecn"],
            "pg": qosConfig["wm_pg_headroom"]["pg"],
            "dst_port_id": dutConfig["testPorts"]["dst_port_id"],
            "dst_port_ip": dutConfig["testPorts"]["dst_port_ip"],
            "src_port_id": dutConfig["testPorts"]["src_port_id"],
            "src_port_ip": dutConfig["testPorts"]["src_port_ip"],
            "src_port_vlan": dutConfig["testPorts"]["src_port_vlan"],
            "pkts_num_leak_out": qosConfig["pkts_num_leak_out"],
            "pkts_num_trig_pfc": qosConfig["wm_pg_headroom"]["pkts_num_trig_pfc"],
            "pkts_num_trig_ingr_drp": qosConfig["wm_pg_headroom"]["pkts_num_trig_ingr_drp"],
            "cell_size": qosConfig["wm_pg_headroom"]["cell_size"],
            "hwsku": dutTestParams['hwsku']
        })

        if "platform_asic" in dutTestParams["basicParams"]:
            testParams["platform_asic"] = dutTestParams["basicParams"]["platform_asic"]
        else:
            testParams["platform_asic"] = None

        if "pkts_num_egr_mem" in list(qosConfig.keys()):
            testParams["pkts_num_egr_mem"] = qosConfig["pkts_num_egr_mem"]

        if "pkts_num_margin" in list(qosConfig["wm_pg_headroom"].keys()):
            testParams["pkts_num_margin"] = qosConfig["wm_pg_headroom"]["pkts_num_margin"]

        if "packet_size" in list(qosConfig["wm_pg_headroom"].keys()):
            testParams["packet_size"] = qosConfig["wm_pg_headroom"]["packet_size"]

        self.runPtfTest(
            ptfhost, testCase="sai_qos_tests.PGHeadroomWatermarkTest",
            testParams=testParams
        )

    def testQosSaiPGDrop(
        self, ptfhost, dutTestParams, dutConfig, dutQosConfig,
        _check_ingress_speed_gte_400g
    ):
        """
            Test QoS SAI PG drop counter
            Args:
                ptfhost (AnsibleHost): Packet Test Framework (PTF)
                dutTestParams (Fixture, dict): DUT host test params
                dutConfig (Fixture, dict): Map of DUT config containing dut interfaces, test port IDs, test port IPs,
                    and test ports
                dutQosConfig (Fixture, dict): Map containing DUT host QoS configuration
            Returns:
                None
            Raises:
                RunAnsibleModuleFail if ptf test fails
        """

        portSpeedCableLength = dutQosConfig["portSpeedCableLength"]
        if "pg_drop" in list(dutQosConfig["param"][portSpeedCableLength].keys()):
            qosConfig = dutQosConfig["param"][portSpeedCableLength]
        else:
            qosConfig = dutQosConfig["param"]

        testParams = dict()
        testParams.update(dutTestParams["basicParams"])
        pgDropKey = "pg_drop"
        testParams.update({
            "dscp": qosConfig[pgDropKey]["dscp"],
            "ecn": qosConfig[pgDropKey]["ecn"],
            "pg": qosConfig[pgDropKey]["pg"],
            "queue": qosConfig[pgDropKey]["queue"],
            "dst_port_id": dutConfig["testPorts"]["dst_port_id"],
            "dst_port_ip": dutConfig["testPorts"]["dst_port_ip"],
            "src_port_id": dutConfig["testPorts"]["src_port_id"],
            "src_port_ip": dutConfig["testPorts"]["src_port_ip"],
            "src_port_vlan": dutConfig["testPorts"]["src_port_vlan"],
            "pkts_num_trig_pfc": qosConfig[pgDropKey]["pkts_num_trig_pfc"],
            "pkts_num_trig_ingr_drp": qosConfig[pgDropKey]["pkts_num_trig_ingr_drp"],
            "pkts_num_margin": qosConfig[pgDropKey]["pkts_num_margin"],
            "iterations": qosConfig[pgDropKey]["iterations"],
            "hwsku": dutTestParams['hwsku']
        })

        if "platform_asic" in dutTestParams["basicParams"]:
            testParams["platform_asic"] = dutTestParams["basicParams"]["platform_asic"]
        else:
            testParams["platform_asic"] = None

        self.runPtfTest(
            ptfhost, testCase="sai_qos_tests.PGDropTest", testParams=testParams
        )

    @pytest.mark.parametrize("queueProfile", ["wm_q_shared_lossless", "wm_q_shared_lossy"])
    def testQosSaiQSharedWatermark(
        self, get_src_dst_asic_and_duts, queueProfile, ptfhost, dutTestParams, dutConfig, dutQosConfig,
<<<<<<< HEAD
        resetWatermark, skip_pacific_dst_asic
=======
        resetWatermark, _skip_watermark_multi_DUT
>>>>>>> dd89b1dd
    ):
        """
            Test QoS SAI Queue shared watermark test for lossless/lossy traffic

            Args:
                queueProfile (pytest parameter): queue profile
                ptfhost (AnsibleHost): Packet Test Framework (PTF)
                dutTestParams (Fixture, dict): DUT host test params
                dutConfig (Fixture, dict): Map of DUT config containing dut interfaces, test port IDs, test port IPs,
                    and test ports
                dutQosConfig (Fixture, dict): Map containing DUT host QoS configuration
                resetWatermark (Fixture): reset queue watermarks

            Returns:
                None

            Raises:
                RunAnsibleModuleFail if ptf test fails
        """
        portSpeedCableLength = dutQosConfig["portSpeedCableLength"]

        if queueProfile == "wm_q_shared_lossless":
            if dutTestParams['hwsku'] in self.BREAKOUT_SKUS and 'backend' not in dutTestParams['topo']:
                qosConfig = dutQosConfig["param"][portSpeedCableLength]["breakout"]
            else:
                qosConfig = dutQosConfig["param"][portSpeedCableLength]
            triggerDrop = qosConfig[queueProfile]["pkts_num_trig_ingr_drp"]
        else:
            if queueProfile in list(dutQosConfig["param"][portSpeedCableLength].keys()):
                qosConfig = dutQosConfig["param"][portSpeedCableLength]
            else:
                qosConfig = dutQosConfig["param"]
            triggerDrop = qosConfig[queueProfile]["pkts_num_trig_egr_drp"]

        self.updateTestPortIdIp(dutConfig, get_src_dst_asic_and_duts)

        testParams = dict()
        testParams.update(dutTestParams["basicParams"])
        testParams.update({
            "dscp": qosConfig[queueProfile]["dscp"],
            "ecn": qosConfig[queueProfile]["ecn"],
            "queue": qosConfig[queueProfile]["queue"],
            "dst_port_id": dutConfig["testPorts"]["dst_port_id"],
            "dst_port_ip": dutConfig["testPorts"]["dst_port_ip"],
            "src_port_id": dutConfig["testPorts"]["src_port_id"],
            "src_port_ip": dutConfig["testPorts"]["src_port_ip"],
            "src_port_vlan": dutConfig["testPorts"]["src_port_vlan"],
            "pkts_num_leak_out": dutQosConfig["param"][portSpeedCableLength]["pkts_num_leak_out"],
            "pkts_num_fill_min": qosConfig[queueProfile]["pkts_num_fill_min"],
            "pkts_num_trig_drp": triggerDrop,
            "cell_size": qosConfig[queueProfile]["cell_size"],
            "hwsku": dutTestParams['hwsku']
        })

        if "platform_asic" in dutTestParams["basicParams"]:
            testParams["platform_asic"] = dutTestParams["basicParams"]["platform_asic"]
        else:
            testParams["platform_asic"] = None

        if "pkts_num_egr_mem" in list(qosConfig.keys()):
            testParams["pkts_num_egr_mem"] = qosConfig["pkts_num_egr_mem"]

        if "packet_size" in list(qosConfig[queueProfile].keys()):
            testParams["packet_size"] = qosConfig[queueProfile]["packet_size"]

        if "pkts_num_margin" in list(qosConfig[queueProfile].keys()):
            testParams["pkts_num_margin"] = qosConfig[queueProfile]["pkts_num_margin"]

        self.runPtfTest(
            ptfhost, testCase="sai_qos_tests.QSharedWatermarkTest",
            testParams=testParams
        )

    def testQosSaiDscpToPgMapping(
        self, get_src_dst_asic_and_duts, duthost, request, ptfhost, dutTestParams, dutConfig, dut_qos_maps  # noqa F811
    ):
        """
            Test QoS SAI DSCP to PG mapping ptf test

            Args:
                duthost (AnsibleHost): The DUT host
                ptfhost (AnsibleHost): Packet Test Framework (PTF)
                dutTestParams (Fixture, dict): DUT host test params
                dutConfig (Fixture, dict): Map of DUT config containing dut interfaces, test port IDs, test port IPs,
                    and test ports
                dut_qos_maps(Fixture): A fixture, return qos maps on DUT host
            Returns:
                None

            Raises:
                RunAnsibleModuleFail if ptf test fails
        """
        disableTest = request.config.getoption("--disable_test")
        if dutTestParams["basicParams"]["sonic_asic_type"] == 'cisco-8000' or \
                ('platform_asic' in dutTestParams["basicParams"] and
                 dutTestParams["basicParams"]["platform_asic"] == "broadcom-dnx"):
            disableTest = False
        if disableTest:
            pytest.skip("DSCP to PG mapping test disabled")
        # Skip the regular dscp to pg mapping test. Will run another test case instead.
        if separated_dscp_to_tc_map_on_uplink(dut_qos_maps):
            pytest.skip(
                "Skip this test since separated DSCP_TO_TC_MAP is applied")

        testParams = dict()
        testParams.update(dutTestParams["basicParams"])
        testParams.update({
            "dst_port_id": dutConfig["testPorts"]["dst_port_id"],
            "dst_port_ip": dutConfig["testPorts"]["dst_port_ip"],
            "src_port_id": dutConfig["testPorts"]["src_port_id"],
            "src_port_ip": dutConfig["testPorts"]["src_port_ip"]
        })

        if dutTestParams["basicParams"]["sonic_asic_type"] == 'cisco-8000':
            src_port_name = dutConfig["dutInterfaces"][testParams["src_port_id"]]
            testParams['dscp_to_pg_map'] = load_dscp_to_pg_map(duthost, src_port_name, dut_qos_maps)

        if "platform_asic" in dutTestParams["basicParams"]:
            testParams["platform_asic"] = dutTestParams["basicParams"]["platform_asic"]
        else:
            testParams["platform_asic"] = None

        self.runPtfTest(
            ptfhost, testCase="sai_qos_tests.DscpToPgMapping",
            testParams=testParams
        )

    @pytest.mark.parametrize("direction", ["downstream", "upstream"])
    def testQosSaiSeparatedDscpToPgMapping(self, duthost, request, ptfhost,
                                           dutTestParams, dutConfig, direction, dut_qos_maps):      # noqa F811
        """
            Test QoS SAI DSCP to PG mapping ptf test.
            Since we are using different DSCP_TO_TC_MAP on uplink/downlink port, the test case also need to
            run separately

            Args:
                duthost (AnsibleHost)
                ptfhost (AnsibleHost): Packet Test Framework (PTF)
                dutTestParams (Fixture, dict): DUT host test params
                dutConfig (Fixture, dict): Map of DUT config containing dut interfaces, test port IDs, test port IPs,
                    and test ports
                direction (str): downstream or upstream
                dut_qos_maps(Fixture): A fixture, return qos maps on DUT host
            Returns:
                None

            Raises:
                RunAnsibleModuleFail if ptf test fails
        """
        if not separated_dscp_to_tc_map_on_uplink(dut_qos_maps):
            pytest.skip(
                "Skip this test since separated DSCP_TO_TC_MAP is not applied")
        if "dualtor" in dutTestParams['topo']:
            pytest.skip("Skip this test case on dualtor testbed")

        testParams = dict()
        testParams.update(dutTestParams["basicParams"])
        if direction == "downstream":
            testParams.update({
                "dst_port_id": dutConfig["testPorts"]["downlink_port_ids"][0],
                "dst_port_ip": dutConfig["testPorts"]["downlink_port_ips"][0],
                "src_port_id": dutConfig["testPorts"]["uplink_port_ids"][0],
                "src_port_ip": dutConfig["testPorts"]["uplink_port_ips"][0]
            })
            src_port_name = dutConfig["testPorts"]["uplink_port_names"][0]
        else:
            testParams.update({
                "dst_port_id": dutConfig["testPorts"]["uplink_port_ids"][0],
                "dst_port_ip": dutConfig["testPorts"]["uplink_port_ips"][0],
                "src_port_id": dutConfig["testPorts"]["downlink_port_ids"][0],
                "src_port_ip": dutConfig["testPorts"]["downlink_port_ips"][0]
            })
            src_port_name = dutConfig["testPorts"]["downlink_port_names"][0]

        testParams['dscp_to_pg_map'] = load_dscp_to_pg_map(
            duthost, src_port_name, dut_qos_maps)

        if "platform_asic" in dutTestParams["basicParams"]:
            testParams["platform_asic"] = dutTestParams["basicParams"]["platform_asic"]
        else:
            testParams["platform_asic"] = None

        self.runPtfTest(
            ptfhost, testCase="sai_qos_tests.DscpToPgMapping",
            testParams=testParams
        )

    def testQosSaiDwrrWeightChange(
        self, get_src_dst_asic_and_duts, ptfhost, dutTestParams, dutConfig, dutQosConfig,
        updateSchedProfile
    ):
        """
            Test QoS SAI DWRR runtime weight change

            Args:
                ptfhost (AnsibleHost): Packet Test Framework (PTF)
                dutTestParams (Fixture, dict): DUT host test params
                dutConfig (Fixture, dict): Map of DUT config containing dut interfaces, test port IDs, test port IPs,
                    and test ports
                dutQosConfig (Fixture, dict): Map containing DUT host QoS configuration
                updateSchedProfile (Fxiture): Updates lossless/lossy scheduler profiles

            Returns:
                None

            Raises:
                RunAnsibleModuleFail if ptf test fails
        """

        portSpeedCableLength = dutQosConfig["portSpeedCableLength"]
        qosConfig = dutQosConfig["param"]
        if "wrr_chg" in qosConfig[portSpeedCableLength]:
            qosConfigWrrChg = qosConfig[portSpeedCableLength]["wrr_chg"]
        else:
            qosConfigWrrChg = qosConfig["wrr_chg"]

        duthost = get_src_dst_asic_and_duts['src_dut']
        qos_remap_enable = is_tunnel_qos_remap_enabled(duthost)
        testParams = dict()
        testParams.update(dutTestParams["basicParams"])
        testParams.update({
            "ecn": qosConfigWrrChg["ecn"],
            "dst_port_id": dutConfig["testPorts"]["dst_port_id"],
            "dst_port_ip": dutConfig["testPorts"]["dst_port_ip"],
            "src_port_id": dutConfig["testPorts"]["src_port_id"],
            "src_port_ip": dutConfig["testPorts"]["src_port_ip"],
            "src_port_vlan": dutConfig["testPorts"]["src_port_vlan"],
            "q0_num_of_pkts": qosConfigWrrChg["q0_num_of_pkts"],
            "q1_num_of_pkts": qosConfigWrrChg["q1_num_of_pkts"],
            "q2_num_of_pkts": qosConfigWrrChg["q2_num_of_pkts"],
            "q3_num_of_pkts": qosConfigWrrChg["q3_num_of_pkts"],
            "q4_num_of_pkts": qosConfigWrrChg["q4_num_of_pkts"],
            "q5_num_of_pkts": qosConfigWrrChg["q5_num_of_pkts"],
            "q6_num_of_pkts": qosConfigWrrChg["q6_num_of_pkts"],
            "limit": qosConfigWrrChg["limit"],
            "pkts_num_leak_out": qosConfig[portSpeedCableLength]["pkts_num_leak_out"],
            "hwsku": dutTestParams['hwsku'],
            "topo": dutTestParams["topo"],
            "qos_remap_enable": qos_remap_enable
        })

        if "platform_asic" in dutTestParams["basicParams"]:
            testParams["platform_asic"] = dutTestParams["basicParams"]["platform_asic"]
        else:
            testParams["platform_asic"] = None

        self.runPtfTest(
            ptfhost, testCase="sai_qos_tests.WRRtest", testParams=testParams
        )

    @pytest.mark.parametrize("queueProfile", ["wm_q_wm_all_ports"])
    def testQosSaiQWatermarkAllPorts(
        self, queueProfile, ptfhost, dutTestParams, dutConfig, dutQosConfig,
<<<<<<< HEAD
        resetWatermark, skip_pacific_dst_asic
=======
        resetWatermark, _skip_watermark_multi_DUT
>>>>>>> dd89b1dd
    ):
        """
            Test QoS SAI Queue watermark test for lossless/lossy traffic on all ports

            Args:
                queueProfile (pytest parameter): queue profile
                ptfhost (AnsibleHost): Packet Test Framework (PTF)
                dutTestParams (Fixture, dict): DUT host test params
                dutConfig (Fixture, dict): Map of DUT config containing dut interfaces, test port IDs, test port IPs,
                    and test ports
                dutQosConfig (Fixture, dict): Map containing DUT host QoS configuration
                resetWatermark (Fixture): reset queue watermarks

            Returns:
                None

            Raises:
                RunAnsibleModuleFail if ptf test fails
        """
        if dutTestParams["basicParams"]["sonic_asic_type"] != "cisco-8000":
            pytest.skip("This test is only supported on cisco-8000")

        portSpeedCableLength = dutQosConfig["portSpeedCableLength"]
        testPortIps = dutConfig["testPortIps"]

        if dutTestParams['hwsku'] in self.BREAKOUT_SKUS and 'backend' not in dutTestParams['topo']:
            qosConfig = dutQosConfig["param"][portSpeedCableLength]["breakout"]
        else:
            qosConfig = dutQosConfig["param"][portSpeedCableLength]

        testParams = dict()
        testParams.update(dutTestParams["basicParams"])
        testParams.update({
            "ecn": qosConfig[queueProfile]["ecn"],
            "dst_port_ids": dutConfig["testPortIds"],
            "dst_port_ips": [testPortIps[port]['peer_addr'] for port in dutConfig["testPortIds"]],
            "src_port_id": dutConfig["testPorts"]["src_port_id"],
            "src_port_ip": dutConfig["testPorts"]["src_port_ip"],
            "src_port_vlan": dutConfig["testPorts"]["src_port_vlan"],
            "pkts_num_leak_out": dutQosConfig["param"][portSpeedCableLength]["pkts_num_leak_out"],
            "pkt_count": qosConfig[queueProfile]["pkt_count"],
            "cell_size": qosConfig[queueProfile]["cell_size"],
            "hwsku": dutTestParams['hwsku']
        })

        if "platform_asic" in dutTestParams["basicParams"]:
            testParams["platform_asic"] = dutTestParams["basicParams"]["platform_asic"]
        else:
            testParams["platform_asic"] = None

        if "packet_size" in qosConfig[queueProfile].keys():
            testParams["packet_size"] = qosConfig[queueProfile]["packet_size"]

        if "pkts_num_margin" in qosConfig[queueProfile].keys():
            testParams["pkts_num_margin"] = qosConfig[queueProfile]["pkts_num_margin"]

        self.runPtfTest(
            ptfhost, testCase="sai_qos_tests.QWatermarkAllPortTest",
            testParams=testParams
        )<|MERGE_RESOLUTION|>--- conflicted
+++ resolved
@@ -1592,11 +1592,7 @@
     @pytest.mark.parametrize("queueProfile", ["wm_q_shared_lossless", "wm_q_shared_lossy"])
     def testQosSaiQSharedWatermark(
         self, get_src_dst_asic_and_duts, queueProfile, ptfhost, dutTestParams, dutConfig, dutQosConfig,
-<<<<<<< HEAD
-        resetWatermark, skip_pacific_dst_asic
-=======
-        resetWatermark, _skip_watermark_multi_DUT
->>>>>>> dd89b1dd
+        resetWatermark, _skip_watermark_multi_DUT, skip_pacific_dst_asic
     ):
         """
             Test QoS SAI Queue shared watermark test for lossless/lossy traffic
@@ -1850,11 +1846,7 @@
     @pytest.mark.parametrize("queueProfile", ["wm_q_wm_all_ports"])
     def testQosSaiQWatermarkAllPorts(
         self, queueProfile, ptfhost, dutTestParams, dutConfig, dutQosConfig,
-<<<<<<< HEAD
-        resetWatermark, skip_pacific_dst_asic
-=======
-        resetWatermark, _skip_watermark_multi_DUT
->>>>>>> dd89b1dd
+        resetWatermark, _skip_watermark_multi_DUT, skip_pacific_dst_asic
     ):
         """
             Test QoS SAI Queue watermark test for lossless/lossy traffic on all ports
