"""SAI thrift-based tests for the QoS feature in SONiC.

This set of test cases verifies QoS, buffer behavior, and buffer drop counter behavior. These are dataplane
tests that depend on the SAI thrift library in order to pause ports/queues and read buffer drop counters as well
as generic drop counters.

Parameters:
    --ptf_portmap <filename> (str): file name of port index to DUT interface alias map. Default is None.
        In case a filename is not provided, a file containing a port indices to aliases map will be generated.

    --disable_test (bool): Disables experimental QoS SAI test cases. Default is True.

    --qos_swap_syncd (bool): Used to install the RPC syncd image before running the tests. Default is True.

    --qos_dst_ports (list) Indices of available DUT test ports to serve as destination ports. Note: This is not port
        index on DUT, rather an index into filtered (excludes lag member ports) DUT ports. Plan is to randomize port
        selection. Default is [0, 1, 3].

    --qos_src_ports (list) Indices of available DUT test ports to serve as source port. Similar note as in
        qos_dst_ports applies. Default is [2].
"""

import logging
import pytest
import time
import json
import re

from tests.common.fixtures.conn_graph_facts import fanout_graph_facts, conn_graph_facts, get_graph_facts    # noqa F401
from tests.common.fixtures.duthost_utils import dut_qos_maps, \
    separated_dscp_to_tc_map_on_uplink, load_dscp_to_pg_map                                 # noqa F401
from tests.common.fixtures.ptfhost_utils import copy_ptftests_directory                     # noqa F401
from tests.common.fixtures.ptfhost_utils import copy_saitests_directory                     # noqa F401
from tests.common.fixtures.ptfhost_utils import change_mac_addresses                        # noqa F401
from tests.common.fixtures.ptfhost_utils import ptf_portmap_file                            # noqa F401
from tests.common.dualtor.dual_tor_utils import dualtor_ports, is_tunnel_qos_remap_enabled  # noqa F401
from tests.common.helpers.assertions import pytest_assert
from tests.common.helpers.pfc_storm import PFCStorm
from tests.pfcwd.files.pfcwd_helper import set_pfc_timers, start_wd_on_ports
from .qos_sai_base import QosSaiBase

logger = logging.getLogger(__name__)

pytestmark = [
    pytest.mark.topology('any')
]

PTF_PORT_MAPPING_MODE = 'use_orig_interface'


@pytest.fixture(autouse=True)
def ignore_expected_loganalyzer_exception(get_src_dst_asic_and_duts, loganalyzer):
    """ignore the syslog ERR syncd0#syncd: [03:00.0] brcm_sai_set_switch_
       attribute:1920 updating switch mac addr failed with error -2"""
    ignore_regex = [
        ".*ERR syncd[0-9]*#syncd.*brcm_sai_set_switch_attribute.*updating switch mac addr failed with error.*"
    ]

    if loganalyzer:
        for a_dut in get_src_dst_asic_and_duts['all_duts']:
            hwsku = a_dut.facts["hwsku"]
            if "7050" in hwsku and "QX" in hwsku.upper():
                logger.info("ignore memory threshold check for 7050qx")
                # ERR memory_threshold_check: Free memory 381608 is less then free memory threshold 400382.4
                ignore_regex.append(".*ERR memory_threshold_check: Free memory .* is less then free memory threshold.*")
            loganalyzer[a_dut.hostname].ignore_regex.extend(ignore_regex)


@pytest.fixture(autouse=False)
def check_skip_shared_res_test(
        sharedResSizeKey, dutQosConfig,
        get_src_dst_asic_and_duts, dutConfig):
    qosConfig = dutQosConfig["param"]
    src_dut_index = get_src_dst_asic_and_duts['src_dut_index']
    src_asic_index = get_src_dst_asic_and_duts['src_asic_index']
    dst_dut_index = get_src_dst_asic_and_duts['dst_dut_index']
    dst_asic_index = get_src_dst_asic_and_duts['dst_asic_index']
    src_testPortIps = dutConfig["testPortIps"][src_dut_index][src_asic_index]
    dst_testPortIps = dutConfig["testPortIps"][dst_dut_index][dst_asic_index]

    if sharedResSizeKey not in qosConfig.keys():
        pytest.skip(
            "Shared reservation size parametrization '%s' "
            "is not enabled" % sharedResSizeKey)

    if "skip" in qosConfig[sharedResSizeKey]:
        # Skip if buffer pools and profiles are not be present,
        # marked by qos param generator
        pytest.skip(qosConfig[sharedResSizeKey]["skip"])

    src_port_idx_to_id = list(src_testPortIps.keys())
    dst_port_idx_to_id = list(dst_testPortIps.keys())
    # Translate requested port indices to available port IDs
    try:
        src_port_ids = [src_port_idx_to_id[idx] for idx in qosConfig[sharedResSizeKey]["src_port_i"]]
        dst_port_ids = [dst_port_idx_to_id[idx] for idx in qosConfig[sharedResSizeKey]["dst_port_i"]]
        return (True, src_port_ids, dst_port_ids)
    except IndexError:
        # Not enough ports.
        pytest.skip(
            "This test cannot be run since there are not enough ports."
            " Pls see qos.yaml for the port idx's that are needed.")


class TestQosSai(QosSaiBase):
    """TestQosSai derives from QosSaiBase and contains collection of QoS SAI test cases.

    Note:
        This test implicitly verifies that buffer drop counters (i.e. SAI_PORT_IN/OUT_DROPPED_PKTS)
        are working as expected by verifying the drop counters everywhere that normal drop counters
        are verified.
    """

    SUPPORTED_HEADROOM_SKUS = [
        'Arista-7060CX-32S-C32',
        'Celestica-DX010-C32',
        'Arista-7260CX3-D108C8',
        'Force10-S6100',
        'Arista-7260CX3-Q64',
        'Arista-7050CX3-32S-C32',
        'Arista-7050CX3-32S-D48C8'
    ]

    BREAKOUT_SKUS = ['Arista-7050-QX-32S']

    def replaceNonExistentPortId(self, availablePortIds, portIds):
        '''
        if port id of availablePortIds/dst_port_ids is not existing in availablePortIds
        replace it with correct one, make sure all port id is valid
        e.g.
            Given below parameter:
                availablePortIds: [0, 2, 4, 6, 8, 10, 16, 18, 20, 22, 24, 26,
                                   28, 30, 32, 34, 36, 38, 44, 46, 48, 50, 52, 54]
                portIds: [1, 2, 3, 4, 5, 6, 7, 8, 9]
            get result:
                portIds: [0, 2, 16, 4, 18, 6, 20, 8, 22]
        '''
        if len(portIds) > len(availablePortIds):
            logger.info('no enough ports for test')
            return False

        # cache available as free port pool
        freePorts = [pid for pid in availablePortIds]

        # record invaild port
        # and remove valid port from free port pool
        invalid = []
        for idx, pid in enumerate(portIds):
            if pid not in freePorts:
                invalid.append(idx)
            else:
                freePorts.remove(pid)

        # replace invalid port from free port pool
        for idx in invalid:
            portIds[idx] = freePorts.pop(0)

        return True

    def updateTestPortIdIp(self, dutConfig, get_src_dst_asic_and_duts, qosParams=None):
        src_dut_index = get_src_dst_asic_and_duts['src_dut_index']
        dst_dut_index = get_src_dst_asic_and_duts['dst_dut_index']
        src_asic_index = get_src_dst_asic_and_duts['src_asic_index']
        dst_asic_index = get_src_dst_asic_and_duts['dst_asic_index']
        src_testPortIds = dutConfig["testPortIds"][src_dut_index][src_asic_index]
        dst_testPortIds = dutConfig["testPortIds"][dst_dut_index][dst_asic_index]
        testPortIds = src_testPortIds + list(set(dst_testPortIds) - set(src_testPortIds))

        portIdNames = []
        portIds = []

        for idName in dutConfig["testPorts"]:
            if re.match(r'(?:src|dst)_port\S+id', idName):
                portIdNames.append(idName)
                ipName = idName.replace('id', 'ip')
                pytest_assert(
                    ipName in dutConfig["testPorts"], 'Not find {} for {} in dutConfig'.format(ipName, idName))
                portIds.append(dutConfig["testPorts"][idName])
        pytest_assert(self.replaceNonExistentPortId(testPortIds, set(portIds)), "No enough test ports")
        for idx, idName in enumerate(portIdNames):
            dutConfig["testPorts"][idName] = portIds[idx]
            ipName = idName.replace('id', 'ip')
            if 'src' in ipName:
                testPortIps = dutConfig["testPortIps"][src_dut_index][src_asic_index]
            else:
                testPortIps = dutConfig["testPortIps"][dst_dut_index][dst_asic_index]
            dutConfig["testPorts"][ipName] = testPortIps[portIds[idx]]['peer_addr']

        if qosParams is not None:
            portIdNames = []
            portNumbers = []
            portIds = []
            for idName in qosParams.keys():
                if re.match(r'(?:src|dst)_port\S+ids?', idName):
                    portIdNames.append(idName)
                    ids = qosParams[idName]
                    if isinstance(ids, list):
                        portIds += ids
                        # if it's port list, record number of pots
                        portNumbers.append(len(ids))
                    else:
                        portIds.append(ids)
                        # record None to indicate it's just one port
                        portNumbers.append(None)
            pytest_assert(self.replaceNonExistentPortId(testPortIds, portIds), "No enough test ports")
            startPos = 0
            for idx, idName in enumerate(portIdNames):
                if portNumbers[idx] is not None:    # port list
                    qosParams[idName] = [
                        portId for portId in portIds[startPos:startPos + portNumbers[idx]]]
                    startPos += portNumbers[idx]
                else:   # not list, just one port
                    qosParams[idName] = portIds[startPos]
                    startPos += 1

    def testParameter(
        self, duthosts, get_src_dst_asic_and_duts, dutConfig, dutQosConfig, ingressLosslessProfile,
        ingressLossyProfile, egressLosslessProfile, dualtor_ports_for_duts
    ):
        logger.info("asictype {}".format(get_src_dst_asic_and_duts['src_dut'].facts["asic_type"]))
        logger.info("config {}".format(dutConfig))
        logger.info("qosConfig {}".format(dutQosConfig))
        logger.info("dualtor_ports {}".format(dualtor_ports_for_duts))

    @pytest.mark.parametrize("xoffProfile", ["xoff_1", "xoff_2", "xoff_3", "xoff_4"])
    def testQosSaiPfcXoffLimit(
        self, xoffProfile, duthosts, get_src_dst_asic_and_duts,
        ptfhost, dutTestParams, dutConfig, dutQosConfig,
        ingressLosslessProfile, egressLosslessProfile
    ):
        """
            Test QoS SAI XOFF limits

            Args:
                xoffProfile (pytest parameter): XOFF profile
                ptfhost (AnsibleHost): Packet Test Framework (PTF)
                dutTestParams (Fixture, dict): DUT host test params
                dutConfig (Fixture, dict): Map of DUT config containing dut interfaces, test port IDs, test port IPs,
                    and test ports
                dutQosConfig (Fixture, dict): Map containing DUT host QoS configuration
                ingressLosslessProfile (Fxiture): Map of egress lossless buffer profile attributes
                egressLosslessProfile (Fxiture): Map of egress lossless buffer profile attributes
                set_static_route (Fixture): Setup the static route if the src
                                            and dst ASICs are different.

            Returns:
                None

            Raises:
                RunAnsibleModuleFail if ptf test fails
        """
        normal_profile = ["xoff_1", "xoff_2"]
        if not dutConfig["dualTor"] and xoffProfile not in normal_profile:
            pytest.skip(
                "Additional DSCPs are not supported on non-dual ToR ports")

        portSpeedCableLength = dutQosConfig["portSpeedCableLength"]
        if dutTestParams['hwsku'] in self.BREAKOUT_SKUS and 'backend' not in dutTestParams['topo']:
            qosConfig = dutQosConfig["param"][portSpeedCableLength]["breakout"]
        else:
            qosConfig = dutQosConfig["param"][portSpeedCableLength]

        self.updateTestPortIdIp(dutConfig, get_src_dst_asic_and_duts)

        testParams = dict()
        testParams.update(dutTestParams["basicParams"])
        testParams.update({
            "dscp": qosConfig[xoffProfile]["dscp"],
            "ecn": qosConfig[xoffProfile]["ecn"],
            "pg": qosConfig[xoffProfile]["pg"],
            "buffer_max_size": ingressLosslessProfile["size"],
            "queue_max_size": egressLosslessProfile["static_th"],
            "dst_port_id": dutConfig["testPorts"]["dst_port_id"],
            "dst_port_ip": dutConfig["testPorts"]["dst_port_ip"],
            "src_port_id": dutConfig["testPorts"]["src_port_id"],
            "src_port_ip": dutConfig["testPorts"]["src_port_ip"],
            "src_port_vlan": dutConfig["testPorts"]["src_port_vlan"],
            "pkts_num_leak_out": qosConfig["pkts_num_leak_out"],
            "pkts_num_trig_pfc": qosConfig[xoffProfile]["pkts_num_trig_pfc"],
            "pkts_num_trig_ingr_drp": qosConfig[xoffProfile]["pkts_num_trig_ingr_drp"],
            "hwsku": dutTestParams['hwsku']
        })

        if "platform_asic" in dutTestParams["basicParams"]:
            testParams["platform_asic"] = dutTestParams["basicParams"]["platform_asic"]
        else:
            testParams["platform_asic"] = None

        if "pkts_num_egr_mem" in list(qosConfig.keys()):
            testParams["pkts_num_egr_mem"] = qosConfig["pkts_num_egr_mem"]

        if "pkts_num_margin" in list(qosConfig[xoffProfile].keys()):
            testParams["pkts_num_margin"] = qosConfig[xoffProfile]["pkts_num_margin"]

        if "packet_size" in list(qosConfig[xoffProfile].keys()):
            testParams["packet_size"] = qosConfig[xoffProfile]["packet_size"]

        if 'cell_size' in list(qosConfig[xoffProfile].keys()):
            testParams["cell_size"] = qosConfig[xoffProfile]["cell_size"]

        self.runPtfTest(
            ptfhost, testCase="sai_qos_tests.PFCtest", testParams=testParams
        )

    @pytest.mark.parametrize("xonProfile", ["xon_1", "xon_2", "xon_3", "xon_4"])
    def testPfcStormWithSharedHeadroomOccupancy(
        self, xonProfile, ptfhost, fanouthosts, conn_graph_facts,  fanout_graph_facts,              # noqa F811
        dutTestParams, dutConfig, dutQosConfig, sharedHeadroomPoolSize, ingressLosslessProfile, localhost
    ):
        """
            Verify if the PFC Frames are not sent from the DUT after a PFC Storm from peer link.
            Ingress PG occupancy must cross into shared headroom region when the PFC Storm is seen
            Only for MLNX Platforms

            Args:
                xonProfile (pytest parameter): XON profile
                ptfhost (AnsibleHost): Packet Test Framework (PTF)
                dutTestParams (Fixture, dict): DUT host test params
                dutConfig (Fixture, dict): Map of DUT config containing dut interfaces, test port IDs, test port IPs,
                    and test ports
                fanout_graph_facts(fixture) : fanout graph info
                fanouthosts(AnsibleHost): fanout instance
                dutQosConfig (Fixture, dict): Map containing DUT host QoS configuration
                ingressLosslessProfile (Fxiture): Map of egress lossless buffer profile attributes

            Returns:
                None

            Raises:
                RunAnsibleModuleFail if ptf test fails
        """
        normal_profile = ["xon_1", "xon_2"]
        if not dutConfig["dualTor"] and xonProfile not in normal_profile:
            pytest.skip(
                "Additional DSCPs are not supported on non-dual ToR ports")

        if dutTestParams["basicParams"]["sonic_asic_type"] != "mellanox":
            pytest.skip("This Test Case is only meant for Mellanox ASIC")

        if not sharedHeadroomPoolSize or sharedHeadroomPoolSize == "0":
            pytest.skip("Shared Headroom has to be enabled for this test")

        portSpeedCableLength = dutQosConfig["portSpeedCableLength"]
        if xonProfile in list(dutQosConfig["param"][portSpeedCableLength].keys()):
            qosConfig = dutQosConfig["param"][portSpeedCableLength]
        else:
            if dutTestParams['hwsku'] in self.BREAKOUT_SKUS and 'backend' not in dutTestParams['topo']:
                qosConfig = dutQosConfig["param"][portSpeedCableLength]["breakout"]
            else:
                qosConfig = dutQosConfig["param"]

        testParams = dict()
        testParams.update(dutTestParams["basicParams"])
        testParams.update({
            "dscp": qosConfig[xonProfile]["dscp"],
            "ecn": qosConfig[xonProfile]["ecn"],
            "pg": qosConfig[xonProfile]["pg"],
            "buffer_max_size": ingressLosslessProfile["size"],
            "dst_port_id": dutConfig["testPorts"]["dst_port_id"],
            "dst_port_ip": dutConfig["testPorts"]["dst_port_ip"],
            "src_port_id": dutConfig["testPorts"]["src_port_id"],
            "src_port_ip": dutConfig["testPorts"]["src_port_ip"],
            "src_port_vlan": dutConfig["testPorts"]["src_port_vlan"],
            "pkts_num_trig_pfc": qosConfig[xonProfile]["pkts_num_trig_pfc"],
            "pkts_num_private_headrooom": dutQosConfig["param"]["pkts_num_private_headrooom"]
        })

        if "platform_asic" in dutTestParams["basicParams"]:
            testParams["platform_asic"] = dutTestParams["basicParams"]["platform_asic"]
        else:
            testParams["platform_asic"] = None

        if "packet_size" in list(qosConfig[xonProfile].keys()):
            testParams["packet_size"] = qosConfig[xonProfile]["packet_size"]
        if 'cell_size' in list(qosConfig[xonProfile].keys()):
            testParams["cell_size"] = qosConfig[xonProfile]["cell_size"]

        # Params required for generating a PFC Storm
        duthost = dutConfig["srcDutInstance"]
        pfcwd_timers = set_pfc_timers()
        pfcwd_test_port_id = dutConfig["testPorts"]["src_port_id"]
        pfcwd_test_port = dutConfig["dutInterfaces"][pfcwd_test_port_id]
        fanout_neighbors = conn_graph_facts["device_conn"][duthost.hostname]
        peerdevice = fanout_neighbors[pfcwd_test_port]["peerdevice"]
        peerport = fanout_neighbors[pfcwd_test_port]["peerport"]
        peerdevice_hwsku = get_graph_facts(duthost, localhost, peerdevice)["device_info"][peerdevice]["HwSku"]
        peer_info = {
            'peerdevice': peerdevice,
            'hwsku': peerdevice_hwsku,
            'pfc_fanout_interface': peerport
        }
        queue_index = qosConfig[xonProfile]["pg"]
        frames_number = 100000000

        logging.info("PFC Storm Gen Params \n DUT iface: {} Fanout iface : {}\
                      queue_index: {} peer_info: {}".format(pfcwd_test_port,
                                                            peerport,
                                                            queue_index,
                                                            peer_info))

        # initialize PFC Storm Handler
        storm_hndle = PFCStorm(duthost, fanout_graph_facts, fanouthosts,
                               pfc_queue_idx=queue_index,
                               pfc_frames_number=frames_number,
                               peer_info=peer_info)
        storm_hndle.deploy_pfc_gen()

        # check if pfcwd status is enabled before running the test
        prev_state = duthost.shell(
            'sonic-db-cli CONFIG_DB HGETALL "PFC_WD|{}"'.format(pfcwd_test_port))['stdout']
        prev_poll_interval = duthost.shell(
            'sonic-db-cli CONFIG_DB HGET "PFC_WD|GLOBAL" POLL_INTERVAL')['stdout']

        try:
            prev_state = json.loads(prev_state)
        except Exception as e:
            logging.debug(
                "Exception: {}, PFC_WD State: {}".format(str(e), prev_state))
            prev_state = {}

        try:
            prev_poll_interval = int(prev_poll_interval)
            if int(pfcwd_timers['pfc_wd_poll_time']) > prev_poll_interval:
                pfcwd_timers['pfc_wd_poll_time'] = str(prev_poll_interval)
        except Exception as e:
            logging.debug("Exception: {}, Poll Interval: {}".format(
                str(e), prev_poll_interval))
            prev_poll_interval = 0

        # set poll interval for pfcwd
        duthost.command("pfcwd interval {}".format(
            pfcwd_timers['pfc_wd_poll_time']))

        logger.info("--- Start Pfcwd on port {}".format(pfcwd_test_port))
        start_wd_on_ports(duthost,
                          pfcwd_test_port,
                          pfcwd_timers['pfc_wd_restore_time'],
                          pfcwd_timers['pfc_wd_detect_time'])

        try:
            logger.info("---  Fill the ingress buffers ---")
            self.runPtfTest(
                ptfhost, testCase="sai_qos_tests.PtfFillBuffer", testParams=testParams
            )

            # Trigger PfcWd
            storm_hndle.start_storm()
            logger.info("PfcWd Status: {}".format(
                duthost.command("pfcwd show stats")["stdout_lines"]))
            time.sleep(10)
            storm_hndle.stop_storm()
            logger.info("PfcWd Status: {}".format(
                duthost.command("pfcwd show stats")["stdout_lines"]))

            logger.info(
                "---  Enable dst iface and verify if the PFC frames are not sent from src port ---")
            self.runPtfTest(
                ptfhost, testCase="sai_qos_tests.PtfReleaseBuffer", testParams=testParams
            )
        except Exception as e:
            raise e
        finally:
            if prev_state:
                logger.info(
                    "--- Restore original config {} for PfcWd on {} ---".format(prev_state, pfcwd_test_port))
                start_wd_on_ports(duthost,
                                  pfcwd_test_port,
                                  prev_state.get("restoration_time", "200"),
                                  prev_state.get("detection_time", "200"),
                                  prev_state.get("action", "drop"))
            else:
                logger.info("--- Stop PfcWd on {} ---".format(pfcwd_test_port))
                duthost.command("pfcwd stop {}".format(pfcwd_test_port))

            if prev_poll_interval:
                logger.info(
                    "--- Restore original poll interval {} ---".format(prev_poll_interval))
                duthost.command("pfcwd interval {}".format(prev_poll_interval))
            else:
                logger.info("--- Set Default Polling Interval ---".format())
                duthost.command("pfcwd interval {}".format("200"))

            self.runPtfTest(
                ptfhost, testCase="sai_qos_tests.PtfEnableDstPorts", testParams=testParams
            )

    @pytest.mark.parametrize("xonProfile", ["xon_1", "xon_2", "xon_3", "xon_4"])
    def testQosSaiPfcXonLimit(
        self, get_src_dst_asic_and_duts, xonProfile, ptfhost, dutTestParams, dutConfig, dutQosConfig,
        ingressLosslessProfile
    ):
        """
            Test QoS SAI XON limits

            Args:
                xonProfile (pytest parameter): XON profile
                ptfhost (AnsibleHost): Packet Test Framework (PTF)
                dutTestParams (Fixture, dict): DUT host test params
                dutConfig (Fixture, dict): Map of DUT config containing dut interfaces, test port IDs, test port IPs,
                    and test ports
                dutQosConfig (Fixture, dict): Map containing DUT host QoS configuration
                ingressLosslessProfile (Fxiture): Map of egress lossless buffer profile attributes

            Returns:
                None

            Raises:
                RunAnsibleModuleFail if ptf test fails
        """
        normal_profile = ["xon_1", "xon_2"]
        if not dutConfig["dualTor"] and xonProfile not in normal_profile:
            pytest.skip(
                "Additional DSCPs are not supported on non-dual ToR ports")

        portSpeedCableLength = dutQosConfig["portSpeedCableLength"]
        if xonProfile in list(dutQosConfig["param"][portSpeedCableLength].keys()):
            qosConfig = dutQosConfig["param"][portSpeedCableLength]
        else:
            if dutTestParams['hwsku'] in self.BREAKOUT_SKUS and 'backend' not in dutTestParams['topo']:
                qosConfig = dutQosConfig["param"][portSpeedCableLength]["breakout"]
            else:
                qosConfig = dutQosConfig["param"]

        self.updateTestPortIdIp(dutConfig, get_src_dst_asic_and_duts)

        dst_port_count = set([
            dutConfig["testPorts"]["dst_port_id"],
            dutConfig["testPorts"]["dst_port_2_id"],
            dutConfig["testPorts"]["dst_port_3_id"],
        ])

        if len(dst_port_count) != 3:
            pytest.skip(
                "PFC Xon Limit test: Need at least 3 destination ports")

        testParams = dict()
        testParams.update(dutTestParams["basicParams"])
        testParams.update({
            "dscp": qosConfig[xonProfile]["dscp"],
            "ecn": qosConfig[xonProfile]["ecn"],
            "pg": qosConfig[xonProfile]["pg"],
            "buffer_max_size": ingressLosslessProfile["size"],
            "dst_port_id": dutConfig["testPorts"]["dst_port_id"],
            "dst_port_ip": dutConfig["testPorts"]["dst_port_ip"],
            "dst_port_2_id": dutConfig["testPorts"]["dst_port_2_id"],
            "dst_port_2_ip": dutConfig["testPorts"]["dst_port_2_ip"],
            "dst_port_3_id": dutConfig["testPorts"]["dst_port_3_id"],
            "dst_port_3_ip": dutConfig["testPorts"]["dst_port_3_ip"],
            "src_port_id": dutConfig["testPorts"]["src_port_id"],
            "src_port_ip": dutConfig["testPorts"]["src_port_ip"],
            "src_port_vlan": dutConfig["testPorts"]["src_port_vlan"],
            "pkts_num_trig_pfc": qosConfig[xonProfile]["pkts_num_trig_pfc"],
            "pkts_num_dismiss_pfc": qosConfig[xonProfile]["pkts_num_dismiss_pfc"],
            "pkts_num_leak_out": dutQosConfig["param"][portSpeedCableLength]["pkts_num_leak_out"],
            "hwsku": dutTestParams['hwsku'],
            "pkts_num_egr_mem": qosConfig[xonProfile].get('pkts_num_egr_mem', None)

        })

        if "platform_asic" in dutTestParams["basicParams"]:
            testParams["platform_asic"] = dutTestParams["basicParams"]["platform_asic"]
        else:
            testParams["platform_asic"] = None

        if "pkts_num_egr_mem" in list(qosConfig.keys()):
            testParams["pkts_num_egr_mem"] = qosConfig["pkts_num_egr_mem"]

        if "pkts_num_hysteresis" in list(qosConfig[xonProfile].keys()):
            testParams["pkts_num_hysteresis"] = qosConfig[xonProfile]["pkts_num_hysteresis"]

        if "pkts_num_margin" in list(qosConfig[xonProfile].keys()):
            testParams["pkts_num_margin"] = qosConfig[xonProfile]["pkts_num_margin"]

        if "packet_size" in list(qosConfig[xonProfile].keys()):
            testParams["packet_size"] = qosConfig[xonProfile]["packet_size"]

        if 'cell_size' in list(qosConfig[xonProfile].keys()):
            testParams["cell_size"] = qosConfig[xonProfile]["cell_size"]

        self.runPtfTest(
            ptfhost, testCase="sai_qos_tests.PFCXonTest", testParams=testParams
        )

    @pytest.mark.parametrize(
        "LosslessVoqProfile",
        ["lossless_voq_1", "lossless_voq_2",
         "lossless_voq_3", "lossless_voq_4"])
    def testQosSaiLosslessVoq(
            self, LosslessVoqProfile, ptfhost, dutTestParams, dutConfig,
            dutQosConfig, get_src_dst_asic_and_duts
    ):
        """
            Test QoS SAI XOFF limits for various voq mode configurations
            Args:
                LosslessVoqProfile (pytest parameter): LosslessVoq Profile
                ptfhost (AnsibleHost): Packet Test Framework (PTF)
                dutTestParams (Fixture, dict): DUT host test params
                dutConfig (Fixture, dict): Map of DUT config containing dut
                    interfaces, test port IDs, test port IPs, configuration.
                dutQosConfig (Fixture, dict): Map containing DUT host QoS
                    configuration
                get_src_dst_asic_and_duts(Fixture, dict): Map containing the
                    src/dst asics, and duts.
            Returns:
                None
            Raises:
                RunAnsibleModuleFail if ptf test fails
        """
        if not get_src_dst_asic_and_duts['single_asic_test']:
            pytest.skip(
                "This test needs to be revisited later, for the case "
                "where src and dst ASICs are different.")
        portSpeedCableLength = dutQosConfig["portSpeedCableLength"]
        if dutTestParams['hwsku'] in self.BREAKOUT_SKUS and 'backend' not in dutTestParams['topo']:
            qosConfig = dutQosConfig["param"][portSpeedCableLength]["breakout"]
        else:
            qosConfig = dutQosConfig["param"][portSpeedCableLength]
        self.updateTestPortIdIp(dutConfig, get_src_dst_asic_and_duts, qosConfig[LosslessVoqProfile])

        src_dut_index = get_src_dst_asic_and_duts['src_dut_index']
        src_asic_index = get_src_dst_asic_and_duts['src_asic_index']

        testParams = dict()
        testParams.update(dutTestParams["basicParams"])
        all_src_ports = dutConfig["testPortIps"][src_dut_index][src_asic_index]
        all_src_port_ids = set(all_src_ports.keys())
        if get_src_dst_asic_and_duts['single_asic_test']:
            all_src_port_ids = set(all_src_ports.keys()) - \
                    set([dutConfig["testPorts"]["src_port_id"],
                        dutConfig["testPorts"]["dst_port_id"],
                        dutConfig["testPorts"]["dst_port_2_id"],
                        dutConfig["testPorts"]["dst_port_3_id"]])
        all_src_port_ids = list(all_src_port_ids)
        # Swapping the src_port_*_id with all available src ports, src_port* are
        # not available in this structure anymore.
        testParams.update({
            "dscp": qosConfig[LosslessVoqProfile]["dscp"],
            "ecn": qosConfig[LosslessVoqProfile]["ecn"],
            "pg": qosConfig[LosslessVoqProfile]["pg"],
            "dst_port_id": dutConfig["testPorts"]["dst_port_id"],
            "dst_port_ip": dutConfig["testPorts"]["dst_port_ip"],
            "src_port_id": dutConfig["testPorts"]["src_port_id"],
            "src_port_ip": dutConfig["testPorts"]["src_port_ip"],
            "src_port_1_id": all_src_port_ids[0],
            "src_port_1_ip": all_src_ports[all_src_port_ids[0]]['peer_addr'],
            "src_port_2_id": all_src_port_ids[1],
            "src_port_2_ip":  all_src_ports[all_src_port_ids[1]]['peer_addr'],
            "num_of_flows": qosConfig[LosslessVoqProfile]["num_of_flows"],
            "pkts_num_leak_out": qosConfig["pkts_num_leak_out"],
            "pkts_num_trig_pfc": qosConfig[LosslessVoqProfile]
            ["pkts_num_trig_pfc"]
        })

        if "platform_asic" in dutTestParams["basicParams"]:
            testParams["platform_asic"] = \
                dutTestParams["basicParams"]["platform_asic"]
        else:
            testParams["platform_asic"] = None

        if "pkts_num_margin" in qosConfig[LosslessVoqProfile].keys():
            testParams["pkts_num_margin"] = \
                qosConfig[LosslessVoqProfile]["pkts_num_margin"]

        if "packet_size" in qosConfig[LosslessVoqProfile].keys():
            testParams["packet_size"] = \
                qosConfig[LosslessVoqProfile]["packet_size"]

        self.runPtfTest(
            ptfhost, testCase="sai_qos_tests.LosslessVoq", testParams=testParams
        )

    def testQosSaiHeadroomPoolSize(
        self, get_src_dst_asic_and_duts, ptfhost, dutTestParams, dutConfig, dutQosConfig,
        ingressLosslessProfile
    ):
        """
            Test QoS SAI Headroom pool size

            Args:
                ptfhost (AnsibleHost): Packet Test Framework (PTF)
                dutTestParams (Fixture, dict): DUT host test params
                dutConfig (Fixture, dict): Map of DUT config containing dut interfaces, test port IDs, test port IPs,
                    and test ports
                dutQosConfig (Fixture, dict): Map containing DUT host QoS configuration
                ingressLosslessProfile (Fxiture): Map of egress lossless buffer profile attributes

            Returns:
                None

            Raises:
                RunAnsibleModuleFail if ptf test fails
        """

        portSpeedCableLength = dutQosConfig["portSpeedCableLength"]
        qosConfig = dutQosConfig["param"][portSpeedCableLength]
        testPortIps = dutConfig["testPortIps"]

        if 'hdrm_pool_size' not in list(qosConfig.keys()):
            pytest.skip("Headroom pool size is not enabled on this DUT")

        # if no enough ports, src_port_ids is empty list, skip the test
        if not qosConfig['hdrm_pool_size'].get('src_port_ids', None):
            pytest.skip("No enough test ports on this DUT")

        if not dutConfig['dualTor']:
            qosConfig['hdrm_pool_size']['pgs'] = qosConfig['hdrm_pool_size']['pgs'][:2]
            qosConfig['hdrm_pool_size']['dscps'] = qosConfig['hdrm_pool_size']['dscps'][:2]

        src_dut_index = get_src_dst_asic_and_duts['src_dut_index']
        dst_dut_index = get_src_dst_asic_and_duts['dst_dut_index']
        src_asic_index = get_src_dst_asic_and_duts['src_asic_index']
        dst_asic_index = get_src_dst_asic_and_duts['dst_asic_index']

        if ('platform_asic' in dutTestParams["basicParams"] and
                dutTestParams["basicParams"]["platform_asic"] == "broadcom-dnx"):
            # Need to adjust hdrm_pool_size src_port_ids, dst_port_id and pgs_num based on how many source and dst ports
            # present
            src_ports = dutConfig['testPortIds'][src_dut_index][src_asic_index]
            if get_src_dst_asic_and_duts['src_asic'] == get_src_dst_asic_and_duts['dst_asic']:
                # Src and dst are the same asics, leave one for dst port and the rest for src ports
                qosConfig["hdrm_pool_size"]["src_port_ids"] = src_ports[:-1]
                qosConfig["hdrm_pool_size"]["dst_port_id"] = src_ports[-1]
                qosConfig["hdrm_pool_size"]["pgs_num"] = 2 * len(qosConfig["hdrm_pool_size"]["src_port_ids"])
            else:
                qosConfig["hdrm_pool_size"]["src_port_ids"] = src_ports
                qosConfig["hdrm_pool_size"]["dst_port_id"] = dutConfig['testPortIds'][dst_dut_index][dst_asic_index][-1]
                qosConfig["hdrm_pool_size"]["pgs_num"] = 2 * len(qosConfig["hdrm_pool_size"]["src_port_ids"])

        self.updateTestPortIdIp(dutConfig, get_src_dst_asic_and_duts, qosConfig["hdrm_pool_size"])

        testParams = dict()
        testParams.update(dutTestParams["basicParams"])
        testParams.update({
            "testbed_type": dutTestParams["topo"],
            "dscps": qosConfig["hdrm_pool_size"]["dscps"],
            "ecn": qosConfig["hdrm_pool_size"]["ecn"],
            "pgs": qosConfig["hdrm_pool_size"]["pgs"],
            "src_port_ids": qosConfig["hdrm_pool_size"]["src_port_ids"],
            "src_port_ips": [testPortIps[src_dut_index][src_asic_index][port]['peer_addr']
                             for port in qosConfig["hdrm_pool_size"]["src_port_ids"]],
            "dst_port_id": qosConfig["hdrm_pool_size"]["dst_port_id"],
            "dst_port_ip":
                testPortIps[dst_dut_index][dst_asic_index][qosConfig["hdrm_pool_size"]["dst_port_id"]]['peer_addr'],
            "pgs_num": qosConfig["hdrm_pool_size"]["pgs_num"],
            "pkts_num_trig_pfc": qosConfig["hdrm_pool_size"]["pkts_num_trig_pfc"],
            "pkts_num_leak_out": qosConfig["pkts_num_leak_out"],
            "pkts_num_hdrm_full": qosConfig["hdrm_pool_size"]["pkts_num_hdrm_full"],
            "pkts_num_hdrm_partial": qosConfig["hdrm_pool_size"]["pkts_num_hdrm_partial"],
            "hwsku": dutTestParams['hwsku']
        })

        if "platform_asic" in dutTestParams["basicParams"]:
            testParams["platform_asic"] = dutTestParams["basicParams"]["platform_asic"]
        else:
            testParams["platform_asic"] = None

        pkts_num_trig_pfc_shp = qosConfig["hdrm_pool_size"].get(
            "pkts_num_trig_pfc_shp")
        if pkts_num_trig_pfc_shp:
            testParams["pkts_num_trig_pfc_shp"] = pkts_num_trig_pfc_shp

        packet_size = qosConfig["hdrm_pool_size"].get("packet_size")
        if packet_size:
            testParams["packet_size"] = packet_size
            testParams["cell_size"] = qosConfig["hdrm_pool_size"]["cell_size"]

        margin = qosConfig["hdrm_pool_size"].get("margin")
        if margin:
            testParams["margin"] = margin

        if "pkts_num_egr_mem" in list(qosConfig.keys()):
            testParams["pkts_num_egr_mem"] = qosConfig["pkts_num_egr_mem"]

        if "pkts_num_trig_pfc_multi" in qosConfig["hdrm_pool_size"]:
            testParams.update({"pkts_num_trig_pfc_multi": qosConfig["hdrm_pool_size"]["pkts_num_trig_pfc_multi"]})

        self.runPtfTest(
            ptfhost, testCase="sai_qos_tests.HdrmPoolSizeTest",
            testParams=testParams
        )

    @pytest.mark.parametrize("sharedResSizeKey", ["shared_res_size_1", "shared_res_size_2"])
    def testQosSaiSharedReservationSize(
        self, sharedResSizeKey, ptfhost, dutTestParams, dutConfig, dutQosConfig,
        get_src_dst_asic_and_duts, check_skip_shared_res_test
    ):
        """
            Test QoS SAI shared reservation size
            Args:
                sharedResSizeKey: qos.yml entry lookup key
                ptfhost (AnsibleHost): Packet Test Framework (PTF)
                dutTestParams (Fixture, dict): DUT host test params
                dutConfig (Fixture, dict): Map of DUT config containing dut interfaces, test port IDs, test port IPs,
                    and test ports
                dutQosConfig (Fixture, dict): Map containing DUT host QoS configuration
            Returns:
                None
            Raises:
                RunAnsibleModuleFail if ptf test fails
        """

        qosConfig = dutQosConfig["param"]
        src_dut_index = get_src_dst_asic_and_duts['src_dut_index']
        src_asic_index = get_src_dst_asic_and_duts['src_asic_index']
        dst_dut_index = get_src_dst_asic_and_duts['dst_dut_index']
        dst_asic_index = get_src_dst_asic_and_duts['dst_asic_index']
        src_testPortIps = dutConfig["testPortIps"][src_dut_index][src_asic_index]
        dst_testPortIps = dutConfig["testPortIps"][dst_dut_index][dst_asic_index]
        (_, src_port_ids, dst_port_ids) = check_skip_shared_res_test

        testParams = dict()
        testParams.update(dutTestParams["basicParams"])
        testParams.update({
            "testbed_type": dutTestParams["topo"],
            "dscps": qosConfig[sharedResSizeKey]["dscps"],
            "ecn": qosConfig[sharedResSizeKey]["ecn"],
            "pgs": qosConfig[sharedResSizeKey]["pgs"],
            "queues": qosConfig[sharedResSizeKey]["queues"],
            "src_port_ids": src_port_ids,
            "src_port_ips": [src_testPortIps[port]['peer_addr'] for port in src_port_ids],
            "dst_port_ids": dst_port_ids,
            "dst_port_ips": [dst_testPortIps[port]['peer_addr'] for port in dst_port_ids],
            "pkt_counts":  qosConfig[sharedResSizeKey]["pkt_counts"],
            "shared_limit_bytes": qosConfig[sharedResSizeKey]["shared_limit_bytes"],
            "hwsku": dutTestParams['hwsku']
        })

        if "platform_asic" in dutTestParams["basicParams"]:
            testParams["platform_asic"] = dutTestParams["basicParams"]["platform_asic"]
        else:
            testParams["platform_asic"] = None

        if "packet_size" in qosConfig[sharedResSizeKey]:
            testParams["packet_size"] = qosConfig[sharedResSizeKey]["packet_size"]

        if "cell_size" in qosConfig[sharedResSizeKey]:
            testParams["cell_size"] = qosConfig[sharedResSizeKey]["cell_size"]

        if "pkts_num_margin" in qosConfig[sharedResSizeKey]:
            testParams["pkts_num_margin"] = qosConfig[sharedResSizeKey]["pkts_num_margin"]

        self.runPtfTest(
            ptfhost, testCase="sai_qos_tests.SharedResSizeTest",
            testParams=testParams
        )

    def testQosSaiHeadroomPoolWatermark(
        self, duthosts, get_src_dst_asic_and_duts,  ptfhost, dutTestParams,
        dutConfig, dutQosConfig, ingressLosslessProfile, sharedHeadroomPoolSize,
        resetWatermark
    ):
        """
            Test QoS SAI Headroom pool watermark

            Args:
                duthosts (AnsibleHost): Dut hosts
                enum_rand_one_per_hwsku_frontend_hostname (AnsibleHost): select one of the frontend node
                    in multi dut testbed
                ptfhost (AnsibleHost): Packet Test Framework (PTF)
                dutTestParams (Fixture, dict): DUT host test params
                dutConfig (Fixture, dict): Map of DUT config containing dut interfaces, test port IDs, test port IPs,
                    and test ports
                dutQosConfig (Fixture, dict): Map containing DUT host QoS configuration
                ingressLosslessProfile (Fxiture): Map of egress lossless buffer profile attributes
                resetWatermark (Fixture): reset watermarks

            Returns:
                None

            Raises:
                RunAnsibleModuleFail if ptf test fails
        """
        duthost = get_src_dst_asic_and_duts['src_dut']
        cmd_output = duthost.shell("show headroom-pool watermark", module_ignore_errors=True)
        if cmd_output['rc'] != 0:
            pytest.skip("Headroom pool watermark is not supported")

        portSpeedCableLength = dutQosConfig["portSpeedCableLength"]
        qosConfig = dutQosConfig["param"][portSpeedCableLength]
        testPortIps = dutConfig["testPortIps"]
        if 'hdrm_pool_size' not in list(qosConfig.keys()):
            pytest.skip("Headroom pool size is not enabled on this DUT")

        # if no enough ports, src_port_ids is empty list, skip the test
        if not qosConfig['hdrm_pool_size'].get('src_port_ids', None):
            pytest.skip("No enough test ports on this DUT")

        src_dut_index = get_src_dst_asic_and_duts['src_dut_index']
        dst_dut_index = get_src_dst_asic_and_duts['dst_dut_index']
        src_asic_index = get_src_dst_asic_and_duts['src_asic_index']
        dst_asic_index = get_src_dst_asic_and_duts['dst_asic_index']

        if ('platform_asic' in dutTestParams["basicParams"] and
                dutTestParams["basicParams"]["platform_asic"] == "broadcom-dnx"):
            # Need to adjust hdrm_pool_size src_port_ids, dst_port_id and pgs_num based on how many source and dst ports
            # present
            src_ports = dutConfig['testPortIds'][src_dut_index][src_asic_index]
            if get_src_dst_asic_and_duts['src_asic'] == get_src_dst_asic_and_duts['dst_asic']:
                # Src and dst are the same asics, leave one for dst port and the rest for src ports
                qosConfig["hdrm_pool_size"]["src_port_ids"] = src_ports[:-1]
                qosConfig["hdrm_pool_size"]["dst_port_id"] = src_ports[-1]
                qosConfig["hdrm_pool_size"]["pgs_num"] = 2 * len(qosConfig["hdrm_pool_size"]["src_port_ids"])
            else:
                qosConfig["hdrm_pool_size"]["src_port_ids"] = src_ports
                qosConfig["hdrm_pool_size"]["dst_port_id"] = dutConfig['testPortIds'][dst_dut_index][dst_asic_index][-1]
                qosConfig["hdrm_pool_size"]["pgs_num"] = 2 * len(qosConfig["hdrm_pool_size"]["src_port_ids"])

        self.updateTestPortIdIp(dutConfig, get_src_dst_asic_and_duts, qosConfig["hdrm_pool_size"])

        testParams = dict()
        testParams.update(dutTestParams["basicParams"])
        testParams.update({
            "testbed_type": dutTestParams["topo"],
            "dscps": qosConfig["hdrm_pool_size"]["dscps"],
            "ecn": qosConfig["hdrm_pool_size"]["ecn"],
            "pgs": qosConfig["hdrm_pool_size"]["pgs"],
            "src_port_ids": qosConfig["hdrm_pool_size"]["src_port_ids"],
            "src_port_ips": [testPortIps[src_dut_index][src_asic_index][port]['peer_addr']
                             for port in qosConfig["hdrm_pool_size"]["src_port_ids"]],
            "dst_port_id": qosConfig["hdrm_pool_size"]["dst_port_id"],
            "dst_port_ip":
                testPortIps[dst_dut_index][dst_asic_index][qosConfig["hdrm_pool_size"]["dst_port_id"]]['peer_addr'],
            "pgs_num": qosConfig["hdrm_pool_size"]["pgs_num"],
            "pkts_num_leak_out": qosConfig["pkts_num_leak_out"],
            "pkts_num_trig_pfc": qosConfig["hdrm_pool_size"]["pkts_num_trig_pfc"],
            "pkts_num_hdrm_full": qosConfig["hdrm_pool_size"]["pkts_num_hdrm_full"],
            "pkts_num_hdrm_partial": qosConfig["hdrm_pool_size"]["pkts_num_hdrm_partial"],
            "hdrm_pool_wm_multiplier": dutQosConfig["param"]["hdrm_pool_wm_multiplier"],
            "cell_size": dutQosConfig["param"]["cell_size"],
            "buf_pool_roid": ingressLosslessProfile["bufferPoolRoid"],
            "max_headroom": sharedHeadroomPoolSize,
            "hwsku": dutTestParams['hwsku']
        })

        margin = qosConfig["hdrm_pool_size"].get("margin")
        if margin:
            testParams["margin"] = margin

        if "platform_asic" in dutTestParams["basicParams"]:
            testParams["platform_asic"] = dutTestParams["basicParams"]["platform_asic"]
        else:
            testParams["platform_asic"] = None

        if "pkts_num_egr_mem" in list(qosConfig.keys()):
            testParams["pkts_num_egr_mem"] = qosConfig["pkts_num_egr_mem"]

        if "pkts_num_trig_pfc_multi" in qosConfig["hdrm_pool_size"]:
            testParams.update({"pkts_num_trig_pfc_multi": qosConfig["hdrm_pool_size"]["pkts_num_trig_pfc_multi"]})

        self.runPtfTest(
            ptfhost, testCase="sai_qos_tests.HdrmPoolSizeTest",
            testParams=testParams
        )

    @pytest.mark.parametrize("bufPool", ["wm_buf_pool_lossless", "wm_buf_pool_lossy"])
    def testQosSaiBufferPoolWatermark(
        self, request, get_src_dst_asic_and_duts, bufPool, ptfhost, dutTestParams, dutConfig, dutQosConfig,
        ingressLosslessProfile, egressLossyProfile, resetWatermark, _skip_watermark_multi_DUT
    ):
        """
            Test QoS SAI Queue buffer pool watermark for lossless/lossy traffic

            Args:
                ptfhost (AnsibleHost): Packet Test Framework (PTF)
                dutTestParams (Fixture, dict): DUT host test params
                dutConfig (Fixture, dict): Map of DUT config containing dut interfaces, test port IDs, test port IPs,
                    and test ports
                dutQosConfig (Fixture, dict): Map containing DUT host QoS configuration
                ingressLosslessProfile (Fixture): Map of ingress lossless buffer profile attributes
                egressLossyProfile (Fixture): Map of egress lossy buffer profile attributes
                resetWatermark (Fixture): reset watermarks

            Returns:
                None

            Raises:
                RunAnsibleModuleFail if ptf test fails
        """
        disableTest = request.config.getoption("--disable_test")
        if dutTestParams["basicParams"]["sonic_asic_type"] == 'cisco-8000' or \
                ('platform_asic' in dutTestParams["basicParams"] and
                 dutTestParams["basicParams"]["platform_asic"] == "broadcom-dnx"):
            disableTest = False
        if disableTest:
            pytest.skip("Buffer Pool watermark test is disabled")

        portSpeedCableLength = dutQosConfig["portSpeedCableLength"]
        if "wm_buf_pool_lossless" in bufPool:
            qosConfig = dutQosConfig["param"][portSpeedCableLength]
            triggerDrop = qosConfig[bufPool]["pkts_num_trig_pfc"]
            fillMin = qosConfig[bufPool]["pkts_num_fill_ingr_min"]
            buf_pool_roid = ingressLosslessProfile["bufferPoolRoid"]
        elif "wm_buf_pool_lossy" in bufPool:
            baseQosConfig = dutQosConfig["param"]
            qosConfig = baseQosConfig.get(portSpeedCableLength, baseQosConfig)
            try:
                triggerDrop = qosConfig[bufPool]["pkts_num_trig_egr_drp"]
            except KeyError:
                qosConfig = baseQosConfig
                triggerDrop = qosConfig[bufPool]["pkts_num_trig_egr_drp"]
            fillMin = qosConfig[bufPool]["pkts_num_fill_egr_min"]
            buf_pool_roid = egressLossyProfile["bufferPoolRoid"]
        else:
            pytest.fail("Unknown pool type")

        testParams = dict()
        testParams.update(dutTestParams["basicParams"])
        testParams.update({
            "dscp": qosConfig[bufPool]["dscp"],
            "ecn": qosConfig[bufPool]["ecn"],
            "pg": qosConfig[bufPool]["pg"],
            "queue": qosConfig[bufPool]["queue"],
            "pkts_num_margin": qosConfig[bufPool].get("pkts_num_margin", 0),
            "dst_port_id": dutConfig["testPorts"]["dst_port_id"],
            "dst_port_ip": dutConfig["testPorts"]["dst_port_ip"],
            "src_port_id": dutConfig["testPorts"]["src_port_id"],
            "src_port_ip": dutConfig["testPorts"]["src_port_ip"],
            "pkts_num_leak_out": dutQosConfig["param"][portSpeedCableLength]["pkts_num_leak_out"],
            "pkts_num_fill_min": fillMin,
            "pkts_num_fill_shared": triggerDrop - 1,
            "cell_size": qosConfig[bufPool]["cell_size"],
            "buf_pool_roid": buf_pool_roid
        })

        if "platform_asic" in dutTestParams["basicParams"]:
            testParams["platform_asic"] = dutTestParams["basicParams"]["platform_asic"]
        else:
            testParams["platform_asic"] = None

        if "packet_size" in list(qosConfig[bufPool].keys()):
            testParams["packet_size"] = qosConfig[bufPool]["packet_size"]

        self.runPtfTest(
            ptfhost, testCase="sai_qos_tests.BufferPoolWatermarkTest",
            testParams=testParams
        )

    def testQosSaiLossyQueue(
        self, ptfhost, get_src_dst_asic_and_duts, dutTestParams, dutConfig, dutQosConfig,
        ingressLossyProfile, skip_src_dst_different_asic
    ):
        """
            Test QoS SAI Lossy queue, shared buffer dynamic allocation

            Args:
                ptfhost (AnsibleHost): Packet Test Framework (PTF)
                dutTestParams (Fixture, dict): DUT host test params
                dutConfig (Fixture, dict): Map of DUT config containing dut interfaces, test port IDs, test port IPs,
                    and test ports
                dutQosConfig (Fixture, dict): Map containing DUT host QoS configuration
                ingressLosslessProfile (Fxiture): Map of egress lossless buffer profile attributes

            Returns:
                None

            Raises:
                RunAnsibleModuleFail if ptf test fails
        """
        portSpeedCableLength = dutQosConfig["portSpeedCableLength"]
        if "lossy_queue_1" in list(dutQosConfig["param"][portSpeedCableLength].keys()):
            qosConfig = dutQosConfig["param"][portSpeedCableLength]
        else:
            qosConfig = dutQosConfig["param"]

        self.updateTestPortIdIp(dutConfig, get_src_dst_asic_and_duts)

        testParams = dict()
        testParams.update(dutTestParams["basicParams"])
        testParams.update({
            "dscp": qosConfig["lossy_queue_1"]["dscp"],
            "ecn": qosConfig["lossy_queue_1"]["ecn"],
            "pg": qosConfig["lossy_queue_1"]["pg"],
            "buffer_max_size": ingressLossyProfile["static_th"],
            "headroom_size": ingressLossyProfile["size"],
            "dst_port_id": dutConfig["testPorts"]["dst_port_id"],
            "dst_port_ip": dutConfig["testPorts"]["dst_port_ip"],
            "dst_port_2_id": dutConfig["testPorts"]["dst_port_2_id"],
            "dst_port_2_ip": dutConfig["testPorts"]["dst_port_2_ip"],
            "src_port_id": dutConfig["testPorts"]["src_port_id"],
            "src_port_ip": dutConfig["testPorts"]["src_port_ip"],
            "src_port_vlan": dutConfig["testPorts"]["src_port_vlan"],
            "pkts_num_leak_out": dutQosConfig["param"][portSpeedCableLength]["pkts_num_leak_out"],
            "pkts_num_trig_egr_drp": qosConfig["lossy_queue_1"]["pkts_num_trig_egr_drp"],
            "hwsku": dutTestParams['hwsku']
        })

        if "platform_asic" in dutTestParams["basicParams"]:
            testParams["platform_asic"] = dutTestParams["basicParams"]["platform_asic"]
        else:
            testParams["platform_asic"] = None

        if "pkts_num_egr_mem" in list(qosConfig.keys()):
            testParams["pkts_num_egr_mem"] = qosConfig["pkts_num_egr_mem"]

        if "packet_size" in list(qosConfig["lossy_queue_1"].keys()):
            testParams["packet_size"] = qosConfig["lossy_queue_1"]["packet_size"]
            testParams["cell_size"] = qosConfig["lossy_queue_1"]["cell_size"]

        if "pkts_num_margin" in list(qosConfig["lossy_queue_1"].keys()):
            testParams["pkts_num_margin"] = qosConfig["lossy_queue_1"]["pkts_num_margin"]

        self.runPtfTest(
            ptfhost, testCase="sai_qos_tests.LossyQueueTest",
            testParams=testParams
        )

    @pytest.mark.parametrize("LossyVoq", ["lossy_queue_voq_1"])
    def testQosSaiLossyQueueVoq(
        self, LossyVoq, ptfhost, dutTestParams, dutConfig, dutQosConfig,
<<<<<<< HEAD
            ingressLossyProfile, duthost, localhost, singleMemberPortStaticRoute, get_src_dst_asic_and_duts,
            skip_src_dst_different_asic
=======
            ingressLossyProfile, duthost, localhost, get_src_dst_asic_and_duts
>>>>>>> 354b592c
    ):
        """
            Test QoS SAI Lossy queue with non_default voq and default voq
            Args:
                LossyVoq : qos.yml entry lookup key
                ptfhost (AnsibleHost): Packet Test Framework (PTF)
                dutTestParams (Fixture, dict): DUT host test params
                dutConfig (Fixture, dict): Map of DUT config containing dut interfaces, test port IDs, test port IPs,
                    and test ports
                dutQosConfig (Fixture, dict): Map containing DUT host QoS configuration
                ingressLossyProfile (Fxiture): Map of ingress lossy buffer profile attributes
                duthost : DUT host params
                localhost : local host params
            Returns:
                None
            Raises:
                RunAnsibleModuleFail if ptf test fails
        """
        if not get_src_dst_asic_and_duts['single_asic_test']:
            pytest.skip("Lossy Queue Voq test is only supported on cisco-8000 single-asic")
        if "lossy_queue_voq_1" in LossyVoq:
            if 'modular_chassis' in get_src_dst_asic_and_duts['src_dut'].facts and\
              get_src_dst_asic_and_duts['src_dut'].facts["modular_chassis"] == "True":
                pytest.skip("LossyQueueVoq: This test is skipped since cisco-8000 T2 "
                            "doesn't support split-voq.")
        elif "lossy_queue_voq_2" in LossyVoq:
            if not ('modular_chassis' in get_src_dst_asic_and_duts['src_dut'].facts and
                    get_src_dst_asic_and_duts['src_dut'].facts["modular_chassis"] == "True"):
                pytest.skip("LossyQueueVoq: lossy_queue_voq_2 test is not applicable "
                            "for split-voq.")
        portSpeedCableLength = dutQosConfig["portSpeedCableLength"]
        qosConfig = dutQosConfig["param"][portSpeedCableLength]
        flow_config = qosConfig[LossyVoq]["flow_config"]
        assert flow_config in ["separate", "shared"], "Invalid flow config '{}'".format(
            flow_config)

        self.updateTestPortIdIp(dutConfig, get_src_dst_asic_and_duts, qosConfig[LossyVoq])

        try:
            testParams = dict()
            testParams.update(dutTestParams["basicParams"])
            testParams.update({
                "dscp": qosConfig[LossyVoq]["dscp"],
                "ecn": qosConfig[LossyVoq]["ecn"],
                "pg": qosConfig[LossyVoq]["pg"],
                "src_port_id": dutConfig["testPorts"]["src_port_id"],
                "src_port_ip": dutConfig["testPorts"]["src_port_ip"],
                "dst_port_id": dutConfig["testPorts"]["dst_port_id"],
                "dst_port_ip": dutConfig["testPorts"]["dst_port_ip"],
                "pkts_num_leak_out": dutQosConfig["param"][portSpeedCableLength]["pkts_num_leak_out"],
                "flow_config": flow_config,
                "pkts_num_trig_egr_drp": qosConfig[LossyVoq]["pkts_num_trig_egr_drp"]
            })

            if "platform_asic" in dutTestParams["basicParams"]:
                testParams["platform_asic"] = dutTestParams["basicParams"]["platform_asic"]
            else:
                testParams["platform_asic"] = None

            if "packet_size" in qosConfig[LossyVoq].keys():
                testParams["packet_size"] = qosConfig[LossyVoq]["packet_size"]
                testParams["cell_size"] = qosConfig[LossyVoq]["cell_size"]

            if "pkts_num_margin" in list(qosConfig[LossyVoq].keys()):
                testParams["pkts_num_margin"] = qosConfig[LossyVoq]["pkts_num_margin"]

            self.runPtfTest(
                ptfhost, testCase="sai_qos_tests.LossyQueueVoqTest",
                testParams=testParams
            )

        except Exception:
            raise

    def testQosSaiDscpQueueMapping(
        self, ptfhost, get_src_dst_asic_and_duts, dutTestParams, dutConfig, dut_qos_maps # noqa F811
    ):
        """
            Test QoS SAI DSCP to queue mapping

            Args:
                duthost (AnsibleHost): The DUT host
                ptfhost (AnsibleHost): Packet Test Framework (PTF)
                dutTestParams (Fixture, dict): DUT host test params
                dutConfig (Fixture, dict): Map of DUT config containing dut interfaces, test port IDs, test port IPs,
                    and test ports
                dut_qos_maps(Fixture): A fixture, return qos maps on DUT host
            Returns:
                None

            Raises:
                RunAnsibleModuleFail if ptf test fails
        """
        # Skip the regular dscp to pg mapping test. Will run another test case instead.
        duthost = get_src_dst_asic_and_duts['src_dut']    # noqa F841
        if separated_dscp_to_tc_map_on_uplink(dut_qos_maps):
            pytest.skip(
                "Skip this test since separated DSCP_TO_TC_MAP is applied")

        self.updateTestPortIdIp(dutConfig, get_src_dst_asic_and_duts)

        testParams = dict()
        testParams.update(dutTestParams["basicParams"])
        testParams.update({
            "dst_port_id": dutConfig["testPorts"]["dst_port_id"],
            "dst_port_ip": dutConfig["testPorts"]["dst_port_ip"],
            "src_port_id": dutConfig["testPorts"]["src_port_id"],
            "src_port_ip": dutConfig["testPorts"]["src_port_ip"],
            "hwsku": dutTestParams['hwsku'],
            "dual_tor": dutConfig['dualTor'],
            "dual_tor_scenario": dutConfig['dualTorScenario']
        })

        if "platform_asic" in dutTestParams["basicParams"]:
            testParams["platform_asic"] = dutTestParams["basicParams"]["platform_asic"]
        else:
            testParams["platform_asic"] = None

        self.runPtfTest(
            ptfhost, testCase="sai_qos_tests.DscpMappingPB",
            testParams=testParams
        )

    @pytest.mark.parametrize("direction", ["downstream", "upstream"])
    def testQosSaiSeparatedDscpQueueMapping(self, duthost, ptfhost, dutTestParams,
                                            dutConfig, direction, dut_qos_maps):        # noqa F811
        """
            Test QoS SAI DSCP to queue mapping.
            We will have separated DSCP_TO_TC_MAP for uplink/downlink ports on T1 if PCBB enabled.
            This test case will generate both upstream and downstream traffic to verify the behavior

            Args:
                duthost (AnsibleHost): The DUT host
                ptfhost (AnsibleHost): Packet Test Framework (PTF)
                dutTestParams (Fixture, dict): DUT host test params
                dutConfig (Fixture, dict): Map of DUT config containing dut interfaces, test port IDs, test port IPs,
                    and test ports
                direction (str): upstream/downstream
                dut_qos_maps(Fixture): A fixture, return qos maps on DUT host
            Returns:
                None

            Raises:
                RunAnsibleModuleFail if ptf test fails
        """
        # Only run this test on T1 testbed when separated DSCP_TO_TC_MAP is defined
        if not separated_dscp_to_tc_map_on_uplink(dut_qos_maps):
            pytest.skip(
                "Skip this test since separated DSCP_TO_TC_MAP is not applied")
        if "dualtor" in dutTestParams['topo']:
            pytest.skip("Skip this test case on dualtor testbed")

        testParams = dict()
        testParams.update(dutTestParams["basicParams"])
        testParams.update({
            "hwsku": dutTestParams['hwsku'],
            "dual_tor_scenario": True
        })
        if direction == "downstream":
            testParams.update({
                "dst_port_id": dutConfig["testPorts"]["downlink_port_ids"][0],
                "dst_port_ip": dutConfig["testPorts"]["downlink_port_ips"][0],
                "src_port_id": dutConfig["testPorts"]["uplink_port_ids"][0],
                "src_port_ip": dutConfig["testPorts"]["uplink_port_ips"][0]
            })
            testParams.update({"leaf_downstream": True})
        else:
            testParams.update({
                "dst_port_id": dutConfig["testPorts"]["uplink_port_ids"][0],
                "dst_port_ip": dutConfig["testPorts"]["uplink_port_ips"][0],
                "src_port_id": dutConfig["testPorts"]["downlink_port_ids"][0],
                "src_port_ip": dutConfig["testPorts"]["downlink_port_ips"][0]
            })
            testParams.update({"leaf_downstream": False})

        if "platform_asic" in dutTestParams["basicParams"]:
            testParams["platform_asic"] = dutTestParams["basicParams"]["platform_asic"]
        else:
            testParams["platform_asic"] = None

        self.runPtfTest(
            ptfhost, testCase="sai_qos_tests.DscpMappingPB",
            testParams=testParams
        )

    def testQosSaiDot1pQueueMapping(
        self, ptfhost, dutTestParams, dutConfig
    ):
        """
            Test QoS SAI Dot1p to queue mapping

            Args:
                ptfhost (AnsibleHost): Packet Test Framework (PTF)
                dutTestParams (Fixture, dict): DUT host test params
                dutConfig (Fixture, dict): Map of DUT config containing dut interfaces, test port IDs, test port IPs,
                    and test ports

            Returns:
                None

            Raises:
                RunAnsibleModuleFail if ptf test fails
        """
        testParams = dict()
        testParams.update(dutTestParams["basicParams"])
        testParams.update({
            "dst_port_id": dutConfig["testPorts"]["dst_port_id"],
            "dst_port_ip": dutConfig["testPorts"]["dst_port_ip"],
            "src_port_id": dutConfig["testPorts"]["src_port_id"],
            "src_port_ip": dutConfig["testPorts"]["src_port_ip"],
            "vlan_id": dutConfig["testPorts"]["src_port_vlan"]
        })

        if "platform_asic" in dutTestParams["basicParams"]:
            testParams["platform_asic"] = dutTestParams["basicParams"]["platform_asic"]
        else:
            testParams["platform_asic"] = None

        self.runPtfTest(
            ptfhost, testCase="sai_qos_tests.Dot1pToQueueMapping",
            testParams=testParams
        )

    def testQosSaiDot1pPgMapping(
        self, ptfhost, dutTestParams, dutConfig
    ):
        """
            Test QoS SAI Dot1p to PG mapping
            Args:
                ptfhost (AnsibleHost): Packet Test Framework (PTF)
                dutTestParams (Fixture, dict): DUT host test params
                dutConfig (Fixture, dict): Map of DUT config containing dut interfaces, test port IDs, test port IPs,
                    and test ports

            Returns:
                None

            Raises:
                RunAnsibleModuleFail if ptf test fails
        """

        testParams = dict()
        testParams.update(dutTestParams["basicParams"])
        testParams.update({
            "dst_port_id": dutConfig["testPorts"]["dst_port_id"],
            "dst_port_ip": dutConfig["testPorts"]["dst_port_ip"],
            "src_port_id": dutConfig["testPorts"]["src_port_id"],
            "src_port_ip": dutConfig["testPorts"]["src_port_ip"],
            "vlan_id": dutConfig["testPorts"]["src_port_vlan"]
        })

        if "platform_asic" in dutTestParams["basicParams"]:
            testParams["platform_asic"] = dutTestParams["basicParams"]["platform_asic"]
        else:
            testParams["platform_asic"] = None

        self.runPtfTest(
            ptfhost, testCase="sai_qos_tests.Dot1pToPgMapping",
            testParams=testParams
        )

    def testQosSaiDwrr(
        self, ptfhost, duthosts, get_src_dst_asic_and_duts, dutTestParams, dutConfig, dutQosConfig,
    ):
        """
            Test QoS SAI DWRR

            Args:
                ptfhost (AnsibleHost): Packet Test Framework (PTF)
                duthost (AnsibleHost): The DUT for testing
                dutTestParams (Fixture, dict): DUT host test params
                dutConfig (Fixture, dict): Map of DUT config containing dut interfaces, test port IDs, test port IPs,
                    and test ports
                dutQosConfig (Fixture, dict): Map containing DUT host QoS configuration

            Returns:
                None

            Raises:
                RunAnsibleModuleFail if ptf test fails
        """
        portSpeedCableLength = dutQosConfig["portSpeedCableLength"]
        qosConfig = dutQosConfig["param"]
        if "wrr" in qosConfig[portSpeedCableLength]:
            qosConfigWrr = qosConfig[portSpeedCableLength]["wrr"]
        else:
            qosConfigWrr = qosConfig["wrr"]
        duthost = get_src_dst_asic_and_duts['src_dut']
        qos_remap_enable = is_tunnel_qos_remap_enabled(duthost)

        self.updateTestPortIdIp(dutConfig, get_src_dst_asic_and_duts)

        testParams = dict()
        testParams.update(dutTestParams["basicParams"])
        testParams.update({
            "dst_port_id": dutConfig["testPorts"]["dst_port_id"],
            "dst_port_ip": dutConfig["testPorts"]["dst_port_ip"],
            "src_port_id": dutConfig["testPorts"]["src_port_id"],
            "src_port_ip": dutConfig["testPorts"]["src_port_ip"],
            "src_port_vlan": dutConfig["testPorts"]["src_port_vlan"],
            "q0_num_of_pkts": qosConfigWrr["q0_num_of_pkts"],
            "q1_num_of_pkts": qosConfigWrr["q1_num_of_pkts"],
            "q2_num_of_pkts": qosConfigWrr["q2_num_of_pkts"],
            "q3_num_of_pkts": qosConfigWrr["q3_num_of_pkts"],
            "q4_num_of_pkts": qosConfigWrr["q4_num_of_pkts"],
            "q5_num_of_pkts": qosConfigWrr["q5_num_of_pkts"],
            "q6_num_of_pkts": qosConfigWrr["q6_num_of_pkts"],
            "q7_num_of_pkts": qosConfigWrr.get("q7_num_of_pkts", 0),
            "limit": qosConfigWrr["limit"],
            "pkts_num_leak_out": qosConfig[portSpeedCableLength]["pkts_num_leak_out"],
            "hwsku": dutTestParams['hwsku'],
            "topo": dutTestParams["topo"],
            "qos_remap_enable": qos_remap_enable
        })

        if "platform_asic" in dutTestParams["basicParams"]:
            testParams["platform_asic"] = dutTestParams["basicParams"]["platform_asic"]
        else:
            testParams["platform_asic"] = None

        if "lossy_queue_1" in list(dutQosConfig["param"][portSpeedCableLength].keys()):
            testParams["ecn"] = qosConfig[portSpeedCableLength]["lossy_queue_1"]["ecn"]
        else:
            testParams["ecn"] = qosConfig["lossy_queue_1"]["ecn"]

        self.runPtfTest(
            ptfhost, testCase="sai_qos_tests.WRRtest", testParams=testParams
        )

    @pytest.mark.parametrize("pgProfile", ["wm_pg_shared_lossless", "wm_pg_shared_lossy"])
    def testQosSaiPgSharedWatermark(
        self, pgProfile, ptfhost, get_src_dst_asic_and_duts, dutTestParams, dutConfig, dutQosConfig,
        resetWatermark, _skip_watermark_multi_DUT
    ):
        """
            Test QoS SAI PG shared watermark test for lossless/lossy traffic

            Args:
                pgProfile (pytest parameter): priority group profile
                ptfhost (AnsibleHost): Packet Test Framework (PTF)
                dutTestParams (Fixture, dict): DUT host test params
                dutConfig (Fixture, dict): Map of DUT config containing dut interfaces, test port IDs, test port IPs,
                    and test ports
                dutQosConfig (Fixture, dict): Map containing DUT host QoS configuration
                resetWatermark (Fxiture): reset queue watermarks

            Returns:
                None

            Raises:
                RunAnsibleModuleFail if ptf test fails
        """

        portSpeedCableLength = dutQosConfig["portSpeedCableLength"]
        if pgProfile in list(dutQosConfig["param"][portSpeedCableLength].keys()):
            qosConfig = dutQosConfig["param"][portSpeedCableLength]
        else:
            if dutTestParams['hwsku'] in self.BREAKOUT_SKUS and 'backend' not in dutTestParams['topo'] \
                    and pgProfile in list(dutQosConfig["param"][portSpeedCableLength]["breakout"].keys()):
                qosConfig = dutQosConfig["param"][portSpeedCableLength]["breakout"]
            else:
                qosConfig = dutQosConfig["param"]

        if "wm_pg_shared_lossless" in pgProfile:
            pktsNumFillShared = qosConfig[pgProfile]["pkts_num_trig_pfc"]
        elif "wm_pg_shared_lossy" in pgProfile:
            pktsNumFillShared = int(
                qosConfig[pgProfile]["pkts_num_trig_egr_drp"]) - 1

        self.updateTestPortIdIp(dutConfig, get_src_dst_asic_and_duts)

        testParams = dict()
        testParams.update(dutTestParams["basicParams"])
        testParams.update({
            "dscp": qosConfig[pgProfile]["dscp"],
            "ecn": qosConfig[pgProfile]["ecn"],
            "pg": qosConfig[pgProfile]["pg"],
            "dst_port_id": dutConfig["testPorts"]["dst_port_id"],
            "dst_port_ip": dutConfig["testPorts"]["dst_port_ip"],
            "src_port_id": dutConfig["testPorts"]["src_port_id"],
            "src_port_ip": dutConfig["testPorts"]["src_port_ip"],
            "src_port_vlan": dutConfig["testPorts"]["src_port_vlan"],
            "pkts_num_leak_out": dutQosConfig["param"][portSpeedCableLength]["pkts_num_leak_out"],
            "pkts_num_fill_min": qosConfig[pgProfile]["pkts_num_fill_min"],
            "pkts_num_fill_shared": pktsNumFillShared,
            "cell_size": qosConfig[pgProfile]["cell_size"],
            "hwsku": dutTestParams['hwsku']
        })

        if "platform_asic" in dutTestParams["basicParams"]:
            testParams["platform_asic"] = dutTestParams["basicParams"]["platform_asic"]
        else:
            testParams["platform_asic"] = None

        if "pkts_num_egr_mem" in list(qosConfig.keys()):
            testParams["pkts_num_egr_mem"] = qosConfig["pkts_num_egr_mem"]

        if "packet_size" in list(qosConfig[pgProfile].keys()):
            testParams["packet_size"] = qosConfig[pgProfile]["packet_size"]

        if "pkts_num_margin" in list(qosConfig[pgProfile].keys()):
            testParams["pkts_num_margin"] = qosConfig[pgProfile]["pkts_num_margin"]

        # For J2C+ we need the internal header size in calculating the shared watermarks
        if "internal_hdr_size" in list(qosConfig.keys()):
            testParams["internal_hdr_size"] = qosConfig["internal_hdr_size"]

        self.runPtfTest(
            ptfhost, testCase="sai_qos_tests.PGSharedWatermarkTest",
            testParams=testParams
        )

    def testQosSaiPgHeadroomWatermark(
        self, ptfhost, get_src_dst_asic_and_duts, dutTestParams, dutConfig, dutQosConfig, resetWatermark,
    ):
        """
            Test QoS SAI PG headroom watermark test

            Args:
                ptfhost (AnsibleHost): Packet Test Framework (PTF)
                dutTestParams (Fixture, dict): DUT host test params
                dutConfig (Fixture, dict): Map of DUT config containing dut interfaces, test port IDs, test port IPs,
                    and test ports
                dutQosConfig (Fixture, dict): Map containing DUT host QoS configuration
                resetWatermark (Fxiture): reset queue watermarks

            Returns:
                None

            Raises:
                RunAnsibleModuleFail if ptf test fails
        """
        portSpeedCableLength = dutQosConfig["portSpeedCableLength"]
        if dutTestParams['hwsku'] in self.BREAKOUT_SKUS and 'backend' not in dutTestParams['topo']:
            qosConfig = dutQosConfig["param"][portSpeedCableLength]["breakout"]
        else:
            qosConfig = dutQosConfig["param"][portSpeedCableLength]

        self.updateTestPortIdIp(dutConfig, get_src_dst_asic_and_duts)

        testParams = dict()
        testParams.update(dutTestParams["basicParams"])
        testParams.update({
            "dscp": qosConfig["wm_pg_headroom"]["dscp"],
            "ecn": qosConfig["wm_pg_headroom"]["ecn"],
            "pg": qosConfig["wm_pg_headroom"]["pg"],
            "dst_port_id": dutConfig["testPorts"]["dst_port_id"],
            "dst_port_ip": dutConfig["testPorts"]["dst_port_ip"],
            "src_port_id": dutConfig["testPorts"]["src_port_id"],
            "src_port_ip": dutConfig["testPorts"]["src_port_ip"],
            "src_port_vlan": dutConfig["testPorts"]["src_port_vlan"],
            "pkts_num_leak_out": qosConfig["pkts_num_leak_out"],
            "pkts_num_trig_pfc": qosConfig["wm_pg_headroom"]["pkts_num_trig_pfc"],
            "pkts_num_trig_ingr_drp": qosConfig["wm_pg_headroom"]["pkts_num_trig_ingr_drp"],
            "cell_size": qosConfig["wm_pg_headroom"]["cell_size"],
            "hwsku": dutTestParams['hwsku']
        })

        if "platform_asic" in dutTestParams["basicParams"]:
            testParams["platform_asic"] = dutTestParams["basicParams"]["platform_asic"]
        else:
            testParams["platform_asic"] = None

        if "pkts_num_egr_mem" in list(qosConfig.keys()):
            testParams["pkts_num_egr_mem"] = qosConfig["pkts_num_egr_mem"]

        if "pkts_num_margin" in list(qosConfig["wm_pg_headroom"].keys()):
            testParams["pkts_num_margin"] = qosConfig["wm_pg_headroom"]["pkts_num_margin"]

        if "packet_size" in list(qosConfig["wm_pg_headroom"].keys()):
            testParams["packet_size"] = qosConfig["wm_pg_headroom"]["packet_size"]

        self.runPtfTest(
            ptfhost, testCase="sai_qos_tests.PGHeadroomWatermarkTest",
            testParams=testParams
        )

    def testQosSaiPGDrop(
        self, ptfhost, dutTestParams, dutConfig, dutQosConfig,
        _check_ingress_speed_gte_400g
    ):
        """
            Test QoS SAI PG drop counter
            Args:
                ptfhost (AnsibleHost): Packet Test Framework (PTF)
                dutTestParams (Fixture, dict): DUT host test params
                dutConfig (Fixture, dict): Map of DUT config containing dut interfaces, test port IDs, test port IPs,
                    and test ports
                dutQosConfig (Fixture, dict): Map containing DUT host QoS configuration
            Returns:
                None
            Raises:
                RunAnsibleModuleFail if ptf test fails
        """

        portSpeedCableLength = dutQosConfig["portSpeedCableLength"]
        if "pg_drop" in list(dutQosConfig["param"][portSpeedCableLength].keys()):
            qosConfig = dutQosConfig["param"][portSpeedCableLength]
        else:
            qosConfig = dutQosConfig["param"]

        testParams = dict()
        testParams.update(dutTestParams["basicParams"])
        testParams.update(qosConfig['pg_drop'])
        testParams.update({
            "dst_port_id": dutConfig["testPorts"]["dst_port_id"],
            "dst_port_ip": dutConfig["testPorts"]["dst_port_ip"],
            "src_port_id": dutConfig["testPorts"]["src_port_id"],
            "src_port_ip": dutConfig["testPorts"]["src_port_ip"],
            "src_port_vlan": dutConfig["testPorts"]["src_port_vlan"],
            "hwsku": dutTestParams['hwsku']
        })

        if "platform_asic" in dutTestParams["basicParams"]:
            testParams["platform_asic"] = dutTestParams["basicParams"]["platform_asic"]
        else:
            testParams["platform_asic"] = None

        self.runPtfTest(
            ptfhost, testCase="sai_qos_tests.PGDropTest", testParams=testParams
        )

    @pytest.mark.parametrize("queueProfile", ["wm_q_shared_lossless", "wm_q_shared_lossy"])
    def testQosSaiQSharedWatermark(
        self, get_src_dst_asic_and_duts, queueProfile, ptfhost, dutTestParams, dutConfig, dutQosConfig,
        resetWatermark, _skip_watermark_multi_DUT
    ):
        """
            Test QoS SAI Queue shared watermark test for lossless/lossy traffic

            Args:
                queueProfile (pytest parameter): queue profile
                ptfhost (AnsibleHost): Packet Test Framework (PTF)
                dutTestParams (Fixture, dict): DUT host test params
                dutConfig (Fixture, dict): Map of DUT config containing dut interfaces, test port IDs, test port IPs,
                    and test ports
                dutQosConfig (Fixture, dict): Map containing DUT host QoS configuration
                resetWatermark (Fixture): reset queue watermarks

            Returns:
                None

            Raises:
                RunAnsibleModuleFail if ptf test fails
        """
        portSpeedCableLength = dutQosConfig["portSpeedCableLength"]

        if queueProfile == "wm_q_shared_lossless":
            if dutTestParams['hwsku'] in self.BREAKOUT_SKUS and 'backend' not in dutTestParams['topo']:
                qosConfig = dutQosConfig["param"][portSpeedCableLength]["breakout"]
            else:
                qosConfig = dutQosConfig["param"][portSpeedCableLength]
            triggerDrop = qosConfig[queueProfile]["pkts_num_trig_ingr_drp"]
        else:
            if not get_src_dst_asic_and_duts['single_asic_test'] and \
                dutTestParams["basicParams"].get("platform_asic", None) \
                    == "cisco-8000":
                pytest.skip(
                    "Lossy test is not applicable in multiple ASIC case"
                    " in cisco-8000 platform.")
            if queueProfile in list(dutQosConfig["param"][portSpeedCableLength].keys()):
                qosConfig = dutQosConfig["param"][portSpeedCableLength]
            else:
                qosConfig = dutQosConfig["param"]
            triggerDrop = qosConfig[queueProfile]["pkts_num_trig_egr_drp"]

        self.updateTestPortIdIp(dutConfig, get_src_dst_asic_and_duts)

        testParams = dict()
        testParams.update(dutTestParams["basicParams"])
        testParams.update({
            "dscp": qosConfig[queueProfile]["dscp"],
            "ecn": qosConfig[queueProfile]["ecn"],
            "queue": qosConfig[queueProfile]["queue"],
            "dst_port_id": dutConfig["testPorts"]["dst_port_id"],
            "dst_port_ip": dutConfig["testPorts"]["dst_port_ip"],
            "src_port_id": dutConfig["testPorts"]["src_port_id"],
            "src_port_ip": dutConfig["testPorts"]["src_port_ip"],
            "src_port_vlan": dutConfig["testPorts"]["src_port_vlan"],
            "pkts_num_leak_out": dutQosConfig["param"][portSpeedCableLength]["pkts_num_leak_out"],
            "pkts_num_fill_min": qosConfig[queueProfile]["pkts_num_fill_min"],
            "pkts_num_trig_drp": triggerDrop,
            "cell_size": qosConfig[queueProfile]["cell_size"],
            "hwsku": dutTestParams['hwsku']
        })

        if "platform_asic" in dutTestParams["basicParams"]:
            testParams["platform_asic"] = dutTestParams["basicParams"]["platform_asic"]
        else:
            testParams["platform_asic"] = None

        if "pkts_num_egr_mem" in list(qosConfig.keys()):
            testParams["pkts_num_egr_mem"] = qosConfig["pkts_num_egr_mem"]

        if "packet_size" in list(qosConfig[queueProfile].keys()):
            testParams["packet_size"] = qosConfig[queueProfile]["packet_size"]

        if "pkts_num_margin" in list(qosConfig[queueProfile].keys()):
            testParams["pkts_num_margin"] = qosConfig[queueProfile]["pkts_num_margin"]

        self.runPtfTest(
            ptfhost, testCase="sai_qos_tests.QSharedWatermarkTest",
            testParams=testParams
        )

    def testQosSaiDscpToPgMapping(
        self, get_src_dst_asic_and_duts, duthost, request, ptfhost, dutTestParams, dutConfig, dut_qos_maps  # noqa F811
    ):
        """
            Test QoS SAI DSCP to PG mapping ptf test

            Args:
                duthost (AnsibleHost): The DUT host
                ptfhost (AnsibleHost): Packet Test Framework (PTF)
                dutTestParams (Fixture, dict): DUT host test params
                dutConfig (Fixture, dict): Map of DUT config containing dut interfaces, test port IDs, test port IPs,
                    and test ports
                dut_qos_maps(Fixture): A fixture, return qos maps on DUT host
            Returns:
                None

            Raises:
                RunAnsibleModuleFail if ptf test fails
        """
        disableTest = request.config.getoption("--disable_test")
        if dutTestParams["basicParams"]["sonic_asic_type"] == 'cisco-8000' or \
                ('platform_asic' in dutTestParams["basicParams"] and
                 dutTestParams["basicParams"]["platform_asic"] == "broadcom-dnx"):
            disableTest = False
        if disableTest:
            pytest.skip("DSCP to PG mapping test disabled")
        # Skip the regular dscp to pg mapping test. Will run another test case instead.
        if separated_dscp_to_tc_map_on_uplink(dut_qos_maps):
            pytest.skip(
                "Skip this test since separated DSCP_TO_TC_MAP is applied")

        testParams = dict()
        testParams.update(dutTestParams["basicParams"])
        testParams.update({
            "dst_port_id": dutConfig["testPorts"]["dst_port_id"],
            "dst_port_ip": dutConfig["testPorts"]["dst_port_ip"],
            "src_port_id": dutConfig["testPorts"]["src_port_id"],
            "src_port_ip": dutConfig["testPorts"]["src_port_ip"]
        })

        if dutTestParams["basicParams"]["sonic_asic_type"] == 'cisco-8000':
            src_port_name = dutConfig["dutInterfaces"][testParams["src_port_id"]]
            testParams['dscp_to_pg_map'] = load_dscp_to_pg_map(duthost, src_port_name, dut_qos_maps)

        if "platform_asic" in dutTestParams["basicParams"]:
            testParams["platform_asic"] = dutTestParams["basicParams"]["platform_asic"]
        else:
            testParams["platform_asic"] = None

        self.runPtfTest(
            ptfhost, testCase="sai_qos_tests.DscpToPgMapping",
            testParams=testParams
        )

    @pytest.mark.parametrize("direction", ["downstream", "upstream"])
    def testQosSaiSeparatedDscpToPgMapping(self, duthost, request, ptfhost,
                                           dutTestParams, dutConfig, direction, dut_qos_maps):      # noqa F811
        """
            Test QoS SAI DSCP to PG mapping ptf test.
            Since we are using different DSCP_TO_TC_MAP on uplink/downlink port, the test case also need to
            run separately

            Args:
                duthost (AnsibleHost)
                ptfhost (AnsibleHost): Packet Test Framework (PTF)
                dutTestParams (Fixture, dict): DUT host test params
                dutConfig (Fixture, dict): Map of DUT config containing dut interfaces, test port IDs, test port IPs,
                    and test ports
                direction (str): downstream or upstream
                dut_qos_maps(Fixture): A fixture, return qos maps on DUT host
            Returns:
                None

            Raises:
                RunAnsibleModuleFail if ptf test fails
        """
        if not separated_dscp_to_tc_map_on_uplink(dut_qos_maps):
            pytest.skip(
                "Skip this test since separated DSCP_TO_TC_MAP is not applied")
        if "dualtor" in dutTestParams['topo']:
            pytest.skip("Skip this test case on dualtor testbed")

        testParams = dict()
        testParams.update(dutTestParams["basicParams"])
        if direction == "downstream":
            testParams.update({
                "dst_port_id": dutConfig["testPorts"]["downlink_port_ids"][0],
                "dst_port_ip": dutConfig["testPorts"]["downlink_port_ips"][0],
                "src_port_id": dutConfig["testPorts"]["uplink_port_ids"][0],
                "src_port_ip": dutConfig["testPorts"]["uplink_port_ips"][0]
            })
            src_port_name = dutConfig["testPorts"]["uplink_port_names"][0]
        else:
            testParams.update({
                "dst_port_id": dutConfig["testPorts"]["uplink_port_ids"][0],
                "dst_port_ip": dutConfig["testPorts"]["uplink_port_ips"][0],
                "src_port_id": dutConfig["testPorts"]["downlink_port_ids"][0],
                "src_port_ip": dutConfig["testPorts"]["downlink_port_ips"][0]
            })
            src_port_name = dutConfig["testPorts"]["downlink_port_names"][0]

        testParams['dscp_to_pg_map'] = load_dscp_to_pg_map(
            duthost, src_port_name, dut_qos_maps)

        if "platform_asic" in dutTestParams["basicParams"]:
            testParams["platform_asic"] = dutTestParams["basicParams"]["platform_asic"]
        else:
            testParams["platform_asic"] = None

        self.runPtfTest(
            ptfhost, testCase="sai_qos_tests.DscpToPgMapping",
            testParams=testParams
        )

    def testQosSaiDwrrWeightChange(
        self, get_src_dst_asic_and_duts, ptfhost, dutTestParams, dutConfig, dutQosConfig,
        updateSchedProfile
    ):
        """
            Test QoS SAI DWRR runtime weight change

            Args:
                ptfhost (AnsibleHost): Packet Test Framework (PTF)
                dutTestParams (Fixture, dict): DUT host test params
                dutConfig (Fixture, dict): Map of DUT config containing dut interfaces, test port IDs, test port IPs,
                    and test ports
                dutQosConfig (Fixture, dict): Map containing DUT host QoS configuration
                updateSchedProfile (Fxiture): Updates lossless/lossy scheduler profiles

            Returns:
                None

            Raises:
                RunAnsibleModuleFail if ptf test fails
        """

        portSpeedCableLength = dutQosConfig["portSpeedCableLength"]
        qosConfig = dutQosConfig["param"]
        if "wrr_chg" in qosConfig[portSpeedCableLength]:
            qosConfigWrrChg = qosConfig[portSpeedCableLength]["wrr_chg"]
        else:
            qosConfigWrrChg = qosConfig["wrr_chg"]

        duthost = get_src_dst_asic_and_duts['src_dut']
        qos_remap_enable = is_tunnel_qos_remap_enabled(duthost)
        testParams = dict()
        testParams.update(dutTestParams["basicParams"])
        testParams.update({
            "ecn": qosConfigWrrChg["ecn"],
            "dst_port_id": dutConfig["testPorts"]["dst_port_id"],
            "dst_port_ip": dutConfig["testPorts"]["dst_port_ip"],
            "src_port_id": dutConfig["testPorts"]["src_port_id"],
            "src_port_ip": dutConfig["testPorts"]["src_port_ip"],
            "src_port_vlan": dutConfig["testPorts"]["src_port_vlan"],
            "q0_num_of_pkts": qosConfigWrrChg["q0_num_of_pkts"],
            "q1_num_of_pkts": qosConfigWrrChg["q1_num_of_pkts"],
            "q2_num_of_pkts": qosConfigWrrChg["q2_num_of_pkts"],
            "q3_num_of_pkts": qosConfigWrrChg["q3_num_of_pkts"],
            "q4_num_of_pkts": qosConfigWrrChg["q4_num_of_pkts"],
            "q5_num_of_pkts": qosConfigWrrChg["q5_num_of_pkts"],
            "q6_num_of_pkts": qosConfigWrrChg["q6_num_of_pkts"],
            "limit": qosConfigWrrChg["limit"],
            "pkts_num_leak_out": qosConfig[portSpeedCableLength]["pkts_num_leak_out"],
            "hwsku": dutTestParams['hwsku'],
            "topo": dutTestParams["topo"],
            "qos_remap_enable": qos_remap_enable
        })

        if "platform_asic" in dutTestParams["basicParams"]:
            testParams["platform_asic"] = dutTestParams["basicParams"]["platform_asic"]
        else:
            testParams["platform_asic"] = None

        self.runPtfTest(
            ptfhost, testCase="sai_qos_tests.WRRtest", testParams=testParams
        )

    @pytest.mark.parametrize("queueProfile", ["wm_q_wm_all_ports"])
    def testQosSaiQWatermarkAllPorts(
        self, queueProfile, ptfhost, dutTestParams, dutConfig, dutQosConfig,
        get_src_dst_asic_and_duts, _skip_watermark_multi_DUT,
        resetWatermark, dut_qos_maps,  # noqa F811
    ):
        """
            Test QoS SAI Queue watermark test for lossless/lossy traffic on all ports

            Args:
                queueProfile (pytest parameter): queue profile
                ptfhost (AnsibleHost): Packet Test Framework (PTF)
                dutTestParams (Fixture, dict): DUT host test params
                dutConfig (Fixture, dict): Map of DUT config containing dut
                    interfaces, test port IDs, test port IPs, and test ports
                dutQosConfig (Fixture, dict): Map containing DUT host QoS
                    configuration
                resetWatermark (Fixture): reset queue watermarks
                dut_qos_maps (Fixture):  A fixture, return qos maps on DUT host

            Returns:
                None

            Raises:
                RunAnsibleModuleFail if ptf test fails
        """
        portSpeedCableLength = dutQosConfig["portSpeedCableLength"]

        if dutTestParams['hwsku'] in self.BREAKOUT_SKUS and 'backend' not in dutTestParams['topo']:
            qosConfig = dutQosConfig["param"][portSpeedCableLength]["breakout"]
        else:
            qosConfig = dutQosConfig["param"][portSpeedCableLength]

        allTestPorts = []
        allTestPortIps = []
        all_dst_info = dutConfig['testPortIps'][get_src_dst_asic_and_duts['dst_dut_index']]
        allTestPorts.extend(list(all_dst_info[get_src_dst_asic_and_duts['dst_asic_index']].keys()))
        allTestPortIps.extend([
            x['peer_addr'] for x in
            all_dst_info[get_src_dst_asic_and_duts['dst_asic_index']].values()])
        try:
            tc_to_q_map = dut_qos_maps['tc_to_queue_map']['AZURE']
            tc_to_dscp_map = {v: k for k, v in dut_qos_maps['dscp_to_tc_map']['AZURE'].items()}
        except KeyError:
            pytest.skip(
                "Need both TC_TO_PRIORITY_GROUP_MAP and DSCP_TO_TC_MAP"
                "and key AZURE to run this test.")
        dscp_to_q_map = {tc_to_dscp_map[tc]: tc_to_q_map[tc] for tc in tc_to_dscp_map}
        if get_src_dst_asic_and_duts['single_asic_test']:
            allTestPorts.remove(dutConfig["testPorts"]["src_port_id"])
            allTestPortIps.remove(dutConfig["testPorts"]["src_port_ip"])

        testParams = dict()
        testParams.update(dutTestParams["basicParams"])
        testParams.update({
            "ecn": qosConfig[queueProfile]["ecn"],
            "dst_port_ids": allTestPorts,
            "dst_port_ips": allTestPortIps,
            "src_port_id": dutConfig["testPorts"]["src_port_id"],
            "src_port_ip": dutConfig["testPorts"]["src_port_ip"],
            "src_port_vlan": dutConfig["testPorts"]["src_port_vlan"],
            "pkts_num_leak_out": dutQosConfig["param"][portSpeedCableLength]["pkts_num_leak_out"],
            "pkt_count": qosConfig[queueProfile]["pkt_count"],
            "cell_size": qosConfig[queueProfile]["cell_size"],
            "hwsku": dutTestParams['hwsku'],
            "dscp_to_q_map": dscp_to_q_map
        })

        if "platform_asic" in dutTestParams["basicParams"]:
            testParams["platform_asic"] = dutTestParams["basicParams"]["platform_asic"]
        else:
            testParams["platform_asic"] = None

        if "packet_size" in qosConfig[queueProfile].keys():
            testParams["packet_size"] = qosConfig[queueProfile]["packet_size"]

        if "pkts_num_margin" in qosConfig[queueProfile].keys():
            testParams["pkts_num_margin"] = qosConfig[queueProfile]["pkts_num_margin"]

        self.runPtfTest(
            ptfhost, testCase="sai_qos_tests.QWatermarkAllPortTest",
            testParams=testParams
        )<|MERGE_RESOLUTION|>--- conflicted
+++ resolved
@@ -1107,12 +1107,7 @@
     @pytest.mark.parametrize("LossyVoq", ["lossy_queue_voq_1"])
     def testQosSaiLossyQueueVoq(
         self, LossyVoq, ptfhost, dutTestParams, dutConfig, dutQosConfig,
-<<<<<<< HEAD
-            ingressLossyProfile, duthost, localhost, singleMemberPortStaticRoute, get_src_dst_asic_and_duts,
-            skip_src_dst_different_asic
-=======
-            ingressLossyProfile, duthost, localhost, get_src_dst_asic_and_duts
->>>>>>> 354b592c
+            ingressLossyProfile, duthost, localhost, get_src_dst_asic_and_duts, skip_src_dst_different_asic
     ):
         """
             Test QoS SAI Lossy queue with non_default voq and default voq
