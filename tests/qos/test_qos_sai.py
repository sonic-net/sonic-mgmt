--- conflicted
+++ resolved
@@ -1173,11 +1173,8 @@
     def testQosSaiLossyQueueVoq(
         self, LossyVoq, ptfhost, dutTestParams, dutConfig, dutQosConfig,
             ingressLossyProfile, duthost, localhost, get_src_dst_asic_and_duts,
-<<<<<<< HEAD
-            skip_check_for_hbm_either_asic, dut_qos_maps
-=======
+            skip_check_for_hbm_either_asic, dut_qos_maps,
             skip_src_dst_different_asic
->>>>>>> cd18bcef
     ):
         """
             Test QoS SAI Lossy queue with non_default voq and default voq
