"""SAI thrift-based tests for the QoS feature in SONiC.

This set of test cases verifies QoS, buffer behavior, and buffer drop counter behavior. These are dataplane
tests that depend on the SAI thrift library in order to pause ports/queues and read buffer drop counters as well
as generic drop counters.

Parameters:
    --ptf_portmap <filename> (str): file name of port index to DUT interface alias map. Default is None.
        In case a filename is not provided, a file containing a port indices to aliases map will be generated.

    --disable_test (bool): Disables experimental QoS SAI test cases. Default is True.

    --qos_swap_syncd (bool): Used to install the RPC syncd image before running the tests. Default is True.

    --qos_dst_ports (list) Indices of available DUT test ports to serve as destination ports. Note: This is not port
        index on DUT, rather an index into filtered (excludes lag member ports) DUT ports. Plan is to randomize port
        selection. Default is [0, 1, 3].

    --qos_src_ports (list) Indices of available DUT test ports to serve as source port. Similar note as in
        qos_dst_ports applies. Default is [2].
"""

import logging
import pytest
import time
import json

from tests.common.fixtures.conn_graph_facts import fanout_graph_facts, conn_graph_facts # lgtm[py/unused-import]
from tests.common.fixtures.ptfhost_utils import copy_ptftests_directory   # lgtm[py/unused-import]
from tests.common.fixtures.ptfhost_utils import copy_saitests_directory   # lgtm[py/unused-import]
from tests.common.fixtures.ptfhost_utils import change_mac_addresses      # lgtm[py/unused-import]
from tests.common.fixtures.ptfhost_utils import ptf_portmap_file          # lgtm[py/unused-import]
<<<<<<< HEAD
from tests.common.fixtures.ptfhost_utils import set_ptf_port_mapping_mode
from tests.common.dualtor.dual_tor_utils import dualtor_ports
=======
from tests.common.helpers.pfc_storm import PFCStorm
from tests.pfcwd.files.pfcwd_helper import set_pfc_timers, start_wd_on_ports
>>>>>>> 6319acec
from qos_sai_base import QosSaiBase

logger = logging.getLogger(__name__)

pytestmark = [
    pytest.mark.topology('any')
]

PTF_PORT_MAPPING_MODE = 'use_orig_interface'

@pytest.fixture(autouse=True)
def ignore_expected_loganalyzer_exception(rand_one_dut_hostname, loganalyzer):
    """ignore the syslog ERR syncd0#syncd: [03:00.0] brcm_sai_set_switch_attribute:1920 updating switch mac addr failed with error -2"""
    ignore_regex = [
            ".*ERR syncd[0-9]*#syncd.*brcm_sai_set_switch_attribute.*updating switch mac addr failed with error.*"
    ]
    if loganalyzer:
        loganalyzer[rand_one_dut_hostname].ignore_regex.extend(ignore_regex)

class TestQosSai(QosSaiBase):
    """TestQosSai derives from QosSaiBase and contains collection of QoS SAI test cases.

    Note:
        This test implicitly verifies that buffer drop counters (i.e. SAI_PORT_IN/OUT_DROPPED_PKTS)
        are working as expected by verifying the drop counters everywhere that normal drop counters
        are verified.
    """

    SUPPORTED_HEADROOM_SKUS = [
        'Arista-7060CX-32S-C32',
        'Celestica-DX010-C32',
        'Arista-7260CX3-D108C8',
        'Force10-S6100',
        'Arista-7260CX3-Q64',
        'Arista-7050CX3-32S-C32'
    ]

    BREAKOUT_SKUS = ['Arista-7050-QX-32S']

    def testParameter(
        self, duthost, dutConfig, dutQosConfig, ingressLosslessProfile,
        ingressLossyProfile, egressLosslessProfile, dualtor_ports
    ):
        logger.info("asictype {}".format(duthost.facts["asic_type"]))
        logger.info("config {}".format(dutConfig))
        logger.info("qosConfig {}".format(dutQosConfig))
        logger.info("dualtor_ports {}".format(dualtor_ports))

    @pytest.mark.parametrize("xoffProfile", ["xoff_1", "xoff_2", "xoff_3", "xoff_4"])
    def testQosSaiPfcXoffLimit(
        self, xoffProfile, ptfhost, dutTestParams, dutConfig, dutQosConfig,
        ingressLosslessProfile, egressLosslessProfile
    ):
        """
            Test QoS SAI XOFF limits

            Args:
                xoffProfile (pytest parameter): XOFF profile
                ptfhost (AnsibleHost): Packet Test Framework (PTF)
                dutTestParams (Fixture, dict): DUT host test params
                dutConfig (Fixture, dict): Map of DUT config containing dut interfaces, test port IDs, test port IPs,
                    and test ports
                dutQosConfig (Fixture, dict): Map containing DUT host QoS configuration
                ingressLosslessProfile (Fxiture): Map of egress lossless buffer profile attributes
                egressLosslessProfile (Fxiture): Map of egress lossless buffer profile attributes

            Returns:
                None

            Raises:
                RunAnsibleModuleFail if ptf test fails
        """
        normal_profile = ["xoff_1", "xoff_2"]
        if not dutConfig["dualTor"] and not xoffProfile in normal_profile:
            pytest.skip("Additional DSCPs are not supported on non-dual ToR ports")

        portSpeedCableLength = dutQosConfig["portSpeedCableLength"]
        if dutTestParams['hwsku'] in self.BREAKOUT_SKUS and 'backend' not in dutTestParams['topo']:
            qosConfig = dutQosConfig["param"][portSpeedCableLength]["breakout"]
        else:
            qosConfig = dutQosConfig["param"][portSpeedCableLength]
        testParams = dict()
        testParams.update(dutTestParams["basicParams"])
        testParams.update({
            "dscp": qosConfig[xoffProfile]["dscp"],
            "ecn": qosConfig[xoffProfile]["ecn"],
            "pg": qosConfig[xoffProfile]["pg"],
            "buffer_max_size": ingressLosslessProfile["size"],
            "queue_max_size": egressLosslessProfile["static_th"],
            "dst_port_id": dutConfig["testPorts"]["dst_port_id"],
            "dst_port_ip": dutConfig["testPorts"]["dst_port_ip"],
            "src_port_id": dutConfig["testPorts"]["src_port_id"],
            "src_port_ip": dutConfig["testPorts"]["src_port_ip"],
            "src_port_vlan": dutConfig["testPorts"]["src_port_vlan"],
            "pkts_num_leak_out": qosConfig["pkts_num_leak_out"],
            "pkts_num_trig_pfc": qosConfig[xoffProfile]["pkts_num_trig_pfc"],
            "pkts_num_trig_ingr_drp": qosConfig[xoffProfile]["pkts_num_trig_ingr_drp"],
            "hwsku":dutTestParams['hwsku']
        })

        if "pkts_num_egr_mem" in qosConfig.keys():
            testParams["pkts_num_egr_mem"] = qosConfig["pkts_num_egr_mem"]

        if "pkts_num_margin" in qosConfig[xoffProfile].keys():
            testParams["pkts_num_margin"] = qosConfig[xoffProfile]["pkts_num_margin"]

        if "packet_size" in qosConfig[xoffProfile].keys():
            testParams["packet_size"] = qosConfig[xoffProfile]["packet_size"]

        self.runPtfTest(
            ptfhost, testCase="sai_qos_tests.PFCtest", testParams=testParams
        )

<<<<<<< HEAD
    @pytest.mark.parametrize("xonProfile", ["xon_1", "xon_2", "xon_3", "xon_4"])
=======
    @pytest.mark.parametrize("xonProfile", ["xon_1", "xon_2"])
    def testPfcStormWithSharedHeadroomOccupancy(
        self, xonProfile, ptfhost, fanouthosts, conn_graph_facts,  fanout_graph_facts,
        dutTestParams, dutConfig, dutQosConfig, sharedHeadroomPoolSize, ingressLosslessProfile
    ):
        """
            Verify if the PFC Frames are not sent from the DUT after a PFC Storm from peer link. 
            Ingress PG occupancy must cross into shared headroom region when the PFC Storm is seen 
            Only for MLNX Platforms

            Args:
                xonProfile (pytest parameter): XON profile
                ptfhost (AnsibleHost): Packet Test Framework (PTF)
                dutTestParams (Fixture, dict): DUT host test params
                dutConfig (Fixture, dict): Map of DUT config containing dut interfaces, test port IDs, test port IPs,
                    and test ports
                fanout_graph_facts(fixture) : fanout graph info
                fanouthosts(AnsibleHost): fanout instance
                dutQosConfig (Fixture, dict): Map containing DUT host QoS configuration
                ingressLosslessProfile (Fxiture): Map of egress lossless buffer profile attributes

            Returns:
                None

            Raises:
                RunAnsibleModuleFail if ptf test fails
        """
        if dutTestParams["basicParams"]["sonic_asic_type"] != "mellanox":
            pytest.skip("This Test Case is only meant for Mellanox ASIC")

        if not sharedHeadroomPoolSize or sharedHeadroomPoolSize == "0":
            pytest.skip("Shared Headroom has to be enabled for this test")

        portSpeedCableLength = dutQosConfig["portSpeedCableLength"]
        if xonProfile in dutQosConfig["param"][portSpeedCableLength].keys():
            qosConfig = dutQosConfig["param"][portSpeedCableLength]
        else:
            if dutTestParams['hwsku'] in self.BREAKOUT_SKUS and 'backend' not in dutTestParams['topo']:
                qosConfig = dutQosConfig["param"][portSpeedCableLength]["breakout"]
            else:
                qosConfig = dutQosConfig["param"]

        testParams = dict()
        testParams.update(dutTestParams["basicParams"])
        testParams.update({
            "dscp": qosConfig[xonProfile]["dscp"],
            "ecn": qosConfig[xonProfile]["ecn"],
            "pg": qosConfig[xonProfile]["pg"],
            "buffer_max_size": ingressLosslessProfile["size"],
            "dst_port_id": dutConfig["testPorts"]["dst_port_id"],
            "dst_port_ip": dutConfig["testPorts"]["dst_port_ip"],
            "src_port_id": dutConfig["testPorts"]["src_port_id"],
            "src_port_ip": dutConfig["testPorts"]["src_port_ip"],
            "src_port_vlan": dutConfig["testPorts"]["src_port_vlan"],
            "pkts_num_trig_pfc": qosConfig[xonProfile]["pkts_num_trig_pfc"],
            "pkts_num_private_headrooom": dutQosConfig["param"]["pkts_num_private_headrooom"]
        })

        # Params required for generating a PFC Storm
        duthost = dutConfig["dutInstance"]
        pfcwd_timers = set_pfc_timers()
        pfcwd_test_port_id = dutConfig["testPorts"]["src_port_id"]
        pfcwd_test_port = dutConfig["dutInterfaces"][pfcwd_test_port_id]
        fanout_neighbors = conn_graph_facts["device_conn"][duthost.hostname]
        peerdevice = fanout_neighbors[pfcwd_test_port]["peerdevice"]
        peerport = fanout_neighbors[pfcwd_test_port]["peerport"]
        peer_info = {
            'peerdevice': peerdevice,
            'hwsku': fanout_graph_facts[peerdevice]["device_info"]["HwSku"],
            'pfc_fanout_interface': peerport
        }

        queue_index = qosConfig[xonProfile]["pg"]
        frames_number = 100000000

        logging.info("PFC Storm Gen Params \n DUT iface: {} Fanout iface : {}\
                      queue_index: {} peer_info: {}".format(pfcwd_test_port,
                                                            peerport,
                                                            queue_index,
                                                            peer_info))

        # initialize PFC Storm Handler
        storm_hndle = PFCStorm(duthost, fanout_graph_facts, fanouthosts,
                               pfc_queue_idx = queue_index,
                               pfc_frames_number = frames_number,
                               peer_info = peer_info)
        storm_hndle.deploy_pfc_gen()

        # check if pfcwd status is enabled before running the test
        prev_state = duthost.shell('sonic-db-cli CONFIG_DB HGETALL "PFC_WD|{}"'.format(pfcwd_test_port))['stdout']
        prev_poll_interval = duthost.shell('sonic-db-cli CONFIG_DB HGET "PFC_WD|GLOBAL" POLL_INTERVAL'.format(pfcwd_test_port))['stdout']

        try:
            prev_state = json.loads(prev_state)
        except Exception as e:
            logging.debug("Exception: {}, PFC_WD State: {}".format(str(e), prev_state))
            prev_state = {}

        try:
            prev_poll_interval = int(prev_poll_interval)
        except Exception as e:
            logging.debug("Exception: {}, Poll Interval: {}".format(str(e), prev_poll_interval))
            prev_poll_interval = 0

        # set poll interval for pfcwd
        duthost.command("pfcwd interval {}".format(pfcwd_timers['pfc_wd_poll_time']))

        logger.info("--- Start Pfcwd on port {}".format(pfcwd_test_port))
        start_wd_on_ports(duthost,
                          pfcwd_test_port,
                          pfcwd_timers['pfc_wd_restore_time'],
                          pfcwd_timers['pfc_wd_detect_time'])

        try:
            logger.info("---  Fill the ingress buffers ---")
            self.runPtfTest(
                ptfhost, testCase="sai_qos_tests.PtfFillBuffer", testParams=testParams
            )

            # Trigger PfcWd
            storm_hndle.start_storm()
            logger.info("PfcWd Status: {}".format(duthost.command("pfcwd show stats")["stdout_lines"]))
            time.sleep(10)
            storm_hndle.stop_storm()
            logger.info("PfcWd Status: {}".format(duthost.command("pfcwd show stats")["stdout_lines"]))

            logger.info("---  Enable dst iface and verify if the PFC frames are not sent from src port ---")
            self.runPtfTest(
                ptfhost, testCase="sai_qos_tests.PtfReleaseBuffer", testParams=testParams
            )
        except Exception as e:
            raise e
        finally:
            if prev_poll_interval:
                logger.info("--- Restore original poll interval {} ---".format(prev_poll_interval))
                duthost.command("pfcwd interval {}".format(prev_poll_interval))
            else:
                logger.info("--- Set Default Polling Interval ---".format())
                duthost.command("pfcwd interval {}".format("200"))

            if prev_state:
                logger.info("--- Restore original config {} for PfcWd on {} ---".format(prev_state, pfcwd_test_port))
                start_wd_on_ports(duthost,
                        pfcwd_test_port,
                        prev_state.get("restoration_time", "200"),
                        prev_state.get("detection_time", "200"),
                        prev_state.get("action", "drop"))
            else:
                logger.info("--- Stop PfcWd on {} ---".format(pfcwd_test_port))
                duthost.command("pfcwd stop {}".format(pfcwd_test_port))

            self.runPtfTest(
                ptfhost, testCase="sai_qos_tests.PtfEnableDstPorts", testParams=testParams
            )

    @pytest.mark.parametrize("xonProfile", ["xon_1", "xon_2"])
>>>>>>> 6319acec
    def testQosSaiPfcXonLimit(
        self, xonProfile, ptfhost, dutTestParams, dutConfig, dutQosConfig,
        ingressLosslessProfile
    ):
        """
            Test QoS SAI XON limits

            Args:
                xonProfile (pytest parameter): XON profile
                ptfhost (AnsibleHost): Packet Test Framework (PTF)
                dutTestParams (Fixture, dict): DUT host test params
                dutConfig (Fixture, dict): Map of DUT config containing dut interfaces, test port IDs, test port IPs,
                    and test ports
                dutQosConfig (Fixture, dict): Map containing DUT host QoS configuration
                ingressLosslessProfile (Fxiture): Map of egress lossless buffer profile attributes

            Returns:
                None

            Raises:
                RunAnsibleModuleFail if ptf test fails
        """
        normal_profile = ["xon_1", "xon_2"]
        if not dutConfig["dualTor"] and not xonProfile in normal_profile:
            pytest.skip("Additional DSCPs are not supported on non-dual ToR ports")

        portSpeedCableLength = dutQosConfig["portSpeedCableLength"]
        if xonProfile in dutQosConfig["param"][portSpeedCableLength].keys():
            qosConfig = dutQosConfig["param"][portSpeedCableLength]
        else:
            if dutTestParams['hwsku'] in self.BREAKOUT_SKUS and 'backend' not in dutTestParams['topo']:
                qosConfig = dutQosConfig["param"][portSpeedCableLength]["breakout"]
            else:
                qosConfig = dutQosConfig["param"]


        dst_port_count = set([
            dutConfig["testPorts"]["dst_port_id"],
            dutConfig["testPorts"]["dst_port_2_id"],
            dutConfig["testPorts"]["dst_port_3_id"],
        ])

        if len(dst_port_count) != 3:
            pytest.skip("PFC Xon Limit test: Need at least 3 destination ports")

        testParams = dict()
        testParams.update(dutTestParams["basicParams"])
        testParams.update({
            "dscp": qosConfig[xonProfile]["dscp"],
            "ecn": qosConfig[xonProfile]["ecn"],
            "pg": qosConfig[xonProfile]["pg"],
            "buffer_max_size": ingressLosslessProfile["size"],
            "dst_port_id": dutConfig["testPorts"]["dst_port_id"],
            "dst_port_ip": dutConfig["testPorts"]["dst_port_ip"],
            "dst_port_2_id": dutConfig["testPorts"]["dst_port_2_id"],
            "dst_port_2_ip": dutConfig["testPorts"]["dst_port_2_ip"],
            "dst_port_3_id": dutConfig["testPorts"]["dst_port_3_id"],
            "dst_port_3_ip": dutConfig["testPorts"]["dst_port_3_ip"],
            "src_port_id": dutConfig["testPorts"]["src_port_id"],
            "src_port_ip": dutConfig["testPorts"]["src_port_ip"],
            "src_port_vlan": dutConfig["testPorts"]["src_port_vlan"],
            "pkts_num_trig_pfc": qosConfig[xonProfile]["pkts_num_trig_pfc"],
            "pkts_num_dismiss_pfc": qosConfig[xonProfile]["pkts_num_dismiss_pfc"],
            "pkts_num_leak_out": dutQosConfig["param"][portSpeedCableLength]["pkts_num_leak_out"],
            "hwsku":dutTestParams['hwsku']
        })

        if "pkts_num_egr_mem" in qosConfig.keys():
            testParams["pkts_num_egr_mem"] = qosConfig["pkts_num_egr_mem"]

        if "pkts_num_hysteresis" in qosConfig[xonProfile].keys():
            testParams["pkts_num_hysteresis"] = qosConfig[xonProfile]["pkts_num_hysteresis"]

        if "pkts_num_margin" in qosConfig[xonProfile].keys():
            testParams["pkts_num_margin"] = qosConfig[xonProfile]["pkts_num_margin"]

        if "packet_size" in qosConfig[xonProfile].keys():
            testParams["packet_size"] = qosConfig[xonProfile]["packet_size"]

        self.runPtfTest(
            ptfhost, testCase="sai_qos_tests.PFCXonTest", testParams=testParams
        )

    def testQosSaiHeadroomPoolSize(
        self, ptfhost, dutTestParams, dutConfig, dutQosConfig,
        ingressLosslessProfile
    ):
        """
            Test QoS SAI Headroom pool size

            Args:
                ptfhost (AnsibleHost): Packet Test Framework (PTF)
                dutTestParams (Fixture, dict): DUT host test params
                dutConfig (Fixture, dict): Map of DUT config containing dut interfaces, test port IDs, test port IPs,
                    and test ports
                dutQosConfig (Fixture, dict): Map containing DUT host QoS configuration
                ingressLosslessProfile (Fxiture): Map of egress lossless buffer profile attributes

            Returns:
                None

            Raises:
                RunAnsibleModuleFail if ptf test fails
        """
        if dutTestParams["hwsku"] not in self.SUPPORTED_HEADROOM_SKUS and dutTestParams["basicParams"]["sonic_asic_type"] != "mellanox":
            pytest.skip("Headroom pool size not supported")

        portSpeedCableLength = dutQosConfig["portSpeedCableLength"]
        qosConfig = dutQosConfig["param"][portSpeedCableLength]
        testPortIps = dutConfig["testPortIps"]

        if not dutConfig['dualTor']:
            qosConfig['hdrm_pool_size']['pgs'] = qosConfig['hdrm_pool_size']['pgs'][:2]
            qosConfig['hdrm_pool_size']['dscps'] = qosConfig['hdrm_pool_size']['dscps'][:2]

        if not 'hdrm_pool_size' in qosConfig.keys():
            pytest.skip("Headroom pool size is not enabled on this DUT")

        testParams = dict()
        testParams.update(dutTestParams["basicParams"])
        testParams.update({
            "testbed_type": dutTestParams["topo"],
            "dscps": qosConfig["hdrm_pool_size"]["dscps"],
            "ecn": qosConfig["hdrm_pool_size"]["ecn"],
            "pgs": qosConfig["hdrm_pool_size"]["pgs"],
            "src_port_ids": qosConfig["hdrm_pool_size"]["src_port_ids"],
            "src_port_ips": [testPortIps[port]['peer_addr'] for port in qosConfig["hdrm_pool_size"]["src_port_ids"]],
            "dst_port_id": qosConfig["hdrm_pool_size"]["dst_port_id"],
            "dst_port_ip": testPortIps[qosConfig["hdrm_pool_size"]["dst_port_id"]]['peer_addr'],
            "pgs_num": qosConfig["hdrm_pool_size"]["pgs_num"],
            "pkts_num_trig_pfc": qosConfig["hdrm_pool_size"]["pkts_num_trig_pfc"],
            "pkts_num_leak_out": qosConfig["pkts_num_leak_out"],
            "pkts_num_hdrm_full": qosConfig["hdrm_pool_size"]["pkts_num_hdrm_full"],
            "pkts_num_hdrm_partial": qosConfig["hdrm_pool_size"]["pkts_num_hdrm_partial"],
            "hwsku":dutTestParams['hwsku']
        })

        pkts_num_trig_pfc_shp = qosConfig["hdrm_pool_size"].get("pkts_num_trig_pfc_shp")
        if pkts_num_trig_pfc_shp:
            testParams["pkts_num_trig_pfc_shp"] = pkts_num_trig_pfc_shp

        packet_size = qosConfig["hdrm_pool_size"].get("packet_size")
        if packet_size:
            testParams["packet_size"] = packet_size
            testParams["cell_size"] = qosConfig["hdrm_pool_size"]["cell_size"]

        margin = qosConfig["hdrm_pool_size"].get("margin")
        if margin:
            testParams["margin"] = margin

        if "pkts_num_egr_mem" in qosConfig.keys():
            testParams["pkts_num_egr_mem"] = qosConfig["pkts_num_egr_mem"]

        self.runPtfTest(
            ptfhost, testCase="sai_qos_tests.HdrmPoolSizeTest",
            testParams=testParams
        )

    @pytest.mark.parametrize("sharedResSizeKey", ["shared_res_size_1", "shared_res_size_2"])
    def testQosSaiSharedReservationSize(
        self, sharedResSizeKey, ptfhost, dutTestParams, dutConfig, dutQosConfig
    ):
        """
            Test QoS SAI shared reservation size
            Args:
                sharedResSizeKey: qos.yml entry lookup key
                ptfhost (AnsibleHost): Packet Test Framework (PTF)
                dutTestParams (Fixture, dict): DUT host test params
                dutConfig (Fixture, dict): Map of DUT config containing dut interfaces, test port IDs, test port IPs,
                    and test ports
                dutQosConfig (Fixture, dict): Map containing DUT host QoS configuration
            Returns:
                None
            Raises:
                RunAnsibleModuleFail if ptf test fails
        """
        if dutTestParams["basicParams"]["sonic_asic_type"] != "cisco-8000":
            pytest.skip("Shared reservation size test is not supported")

        portSpeedCableLength = dutQosConfig["portSpeedCableLength"]
        qosConfig = dutQosConfig["param"][portSpeedCableLength]
        testPortIps = dutConfig["testPortIps"]

        if not sharedResSizeKey in qosConfig.keys():
            pytest.skip("Shared reservation size parametrization '%s' is not enabled" % sharedResSizeKey)

        testParams = dict()
        testParams.update(dutTestParams["basicParams"])
        testParams.update({
            "testbed_type": dutTestParams["topo"],
            "dscps": qosConfig[sharedResSizeKey]["dscps"],
            "ecn": qosConfig[sharedResSizeKey]["ecn"],
            "pgs": qosConfig[sharedResSizeKey]["pgs"],
            "queues": qosConfig[sharedResSizeKey]["queues"],
            "src_port_ids": qosConfig[sharedResSizeKey]["src_port_ids"],
            "src_port_ips": [testPortIps[port]['peer_addr'] for port in qosConfig[sharedResSizeKey]["src_port_ids"]],
            "dst_port_ids": qosConfig[sharedResSizeKey]["dst_port_ids"],
            "dst_port_ips": [testPortIps[port]['peer_addr'] for port in qosConfig[sharedResSizeKey]["dst_port_ids"]],
            "pkt_counts":  qosConfig[sharedResSizeKey]["pkt_counts"],
            "shared_limit_bytes": qosConfig[sharedResSizeKey]["shared_limit_bytes"],
            "hwsku":dutTestParams['hwsku']
        })

        if "packet_size" in qosConfig[sharedResSizeKey]:
            testParams["packet_size"] = qosConfig[sharedResSizeKey]["packet_size"]

        if "cell_size" in qosConfig[sharedResSizeKey]:
            testParams["cell_size"] = qosConfig[sharedResSizeKey]["cell_size"]

        if "pkts_num_margin" in qosConfig[sharedResSizeKey]:
            testParams["pkts_num_margin"] = qosConfig[sharedResSizeKey]["pkts_num_margin"]

        self.runPtfTest(
            ptfhost, testCase="sai_qos_tests.SharedResSizeTest",
            testParams=testParams
        )

    def testQosSaiHeadroomPoolWatermark(
        self, duthosts, rand_one_dut_hostname,  ptfhost, dutTestParams,
        dutConfig, dutQosConfig, ingressLosslessProfile, sharedHeadroomPoolSize,
        resetWatermark
    ):
        """
            Test QoS SAI Headroom pool watermark

            Args:
                duthosts (AnsibleHost): Dut hosts
                rand_one_dut_hostname (AnsibleHost): select one of the duts in multi dut testbed
                ptfhost (AnsibleHost): Packet Test Framework (PTF)
                dutTestParams (Fixture, dict): DUT host test params
                dutConfig (Fixture, dict): Map of DUT config containing dut interfaces, test port IDs, test port IPs,
                    and test ports
                dutQosConfig (Fixture, dict): Map containing DUT host QoS configuration
                ingressLosslessProfile (Fxiture): Map of egress lossless buffer profile attributes
                resetWatermark (Fixture): reset watermarks

            Returns:
                None

            Raises:
                RunAnsibleModuleFail if ptf test fails
        """
        duthost = duthosts[rand_one_dut_hostname]
        cmd_output = duthost.shell("show headroom-pool watermark", module_ignore_errors=True)
        if dutTestParams["hwsku"] not in self.SUPPORTED_HEADROOM_SKUS or cmd_output['rc'] != 0:
            pytest.skip("Headroom pool watermark is not supported")

        portSpeedCableLength = dutQosConfig["portSpeedCableLength"]
        qosConfig = dutQosConfig["param"][portSpeedCableLength]
        testPortIps = dutConfig["testPortIps"]
        if not 'hdrm_pool_size' in qosConfig.keys():
            pytest.skip("Headroom pool size is not enabled on this DUT")

        testParams = dict()
        testParams.update(dutTestParams["basicParams"])
        testParams.update({
            "testbed_type": dutTestParams["topo"],
            "dscps": qosConfig["hdrm_pool_size"]["dscps"],
            "ecn": qosConfig["hdrm_pool_size"]["ecn"],
            "pgs": qosConfig["hdrm_pool_size"]["pgs"],
            "src_port_ids": qosConfig["hdrm_pool_size"]["src_port_ids"],
            "src_port_ips": [testPortIps[port]['peer_addr'] for port in qosConfig["hdrm_pool_size"]["src_port_ids"]],
            "dst_port_id": qosConfig["hdrm_pool_size"]["dst_port_id"],
            "dst_port_ip": testPortIps[qosConfig["hdrm_pool_size"]["dst_port_id"]]['peer_addr'],
            "pgs_num": qosConfig["hdrm_pool_size"]["pgs_num"],
            "pkts_num_leak_out": qosConfig["pkts_num_leak_out"],
            "pkts_num_trig_pfc": qosConfig["hdrm_pool_size"]["pkts_num_trig_pfc"],
            "pkts_num_hdrm_full": qosConfig["hdrm_pool_size"]["pkts_num_hdrm_full"],
            "pkts_num_hdrm_partial": qosConfig["hdrm_pool_size"]["pkts_num_hdrm_partial"],
            "hdrm_pool_wm_multiplier": dutQosConfig["param"]["hdrm_pool_wm_multiplier"],
            "cell_size": dutQosConfig["param"]["cell_size"],
            "buf_pool_roid": ingressLosslessProfile["bufferPoolRoid"],
            "max_headroom": sharedHeadroomPoolSize,
            "hwsku":dutTestParams['hwsku']
        })

        if "pkts_num_egr_mem" in qosConfig.keys():
            testParams["pkts_num_egr_mem"] = qosConfig["pkts_num_egr_mem"]

        self.runPtfTest(
            ptfhost, testCase="sai_qos_tests.HdrmPoolSizeTest",
            testParams=testParams
        )

    @pytest.mark.parametrize("bufPool", ["wm_buf_pool_lossless", "wm_buf_pool_lossy"])
    def testQosSaiBufferPoolWatermark(
        self, request, bufPool, ptfhost, dutTestParams, dutConfig, dutQosConfig,
        ingressLosslessProfile, egressLossyProfile, resetWatermark,
    ):
        """
            Test QoS SAI Queue buffer pool watermark for lossless/lossy traffic

            Args:
                ptfhost (AnsibleHost): Packet Test Framework (PTF)
                dutTestParams (Fixture, dict): DUT host test params
                dutConfig (Fixture, dict): Map of DUT config containing dut interfaces, test port IDs, test port IPs,
                    and test ports
                dutQosConfig (Fixture, dict): Map containing DUT host QoS configuration
                ingressLosslessProfile (Fixture): Map of ingress lossless buffer profile attributes
                egressLossyProfile (Fixture): Map of egress lossy buffer profile attributes
                resetWatermark (Fixture): reset watermarks

            Returns:
                None

            Raises:
                RunAnsibleModuleFail if ptf test fails
        """
        disableTest = request.config.getoption("--disable_test")
        if dutTestParams["basicParams"]["sonic_asic_type"] == 'cisco-8000':
            disableTest = False
        if disableTest:
            pytest.skip("Buffer Pool watermark test is disabled")

        portSpeedCableLength = dutQosConfig["portSpeedCableLength"]
        if "wm_buf_pool_lossless" in bufPool:
            qosConfig = dutQosConfig["param"][portSpeedCableLength]
            triggerDrop = qosConfig[bufPool]["pkts_num_trig_pfc"]
            fillMin = qosConfig[bufPool]["pkts_num_fill_ingr_min"]
            buf_pool_roid = ingressLosslessProfile["bufferPoolRoid"]
        elif "wm_buf_pool_lossy" in bufPool:
            qosConfig = dutQosConfig["param"]
            triggerDrop = qosConfig[bufPool]["pkts_num_trig_egr_drp"]
            fillMin = qosConfig[bufPool]["pkts_num_fill_egr_min"]
            buf_pool_roid = egressLossyProfile["bufferPoolRoid"]
        else:
            pytest.fail("Unknown pool type")

        testParams = dict()
        testParams.update(dutTestParams["basicParams"])
        testParams.update({
            "dscp": qosConfig[bufPool]["dscp"],
            "ecn": qosConfig[bufPool]["ecn"],
            "pg": qosConfig[bufPool]["pg"],
            "queue": qosConfig[bufPool]["queue"],
            "dst_port_id": dutConfig["testPorts"]["dst_port_id"],
            "dst_port_ip": dutConfig["testPorts"]["dst_port_ip"],
            "src_port_id": dutConfig["testPorts"]["src_port_id"],
            "src_port_ip": dutConfig["testPorts"]["src_port_ip"],
            "pkts_num_leak_out": dutQosConfig["param"][portSpeedCableLength]["pkts_num_leak_out"],
            "pkts_num_fill_min": fillMin,
            "pkts_num_fill_shared": triggerDrop - 1,
            "cell_size": qosConfig[bufPool]["cell_size"],
            "buf_pool_roid": buf_pool_roid
        })

        if "packet_size" in qosConfig[bufPool].keys():
            testParams["packet_size"] = qosConfig[bufPool]["packet_size"]

        self.runPtfTest(
            ptfhost, testCase="sai_qos_tests.BufferPoolWatermarkTest",
            testParams=testParams
        )

    def testQosSaiLossyQueue(
        self, ptfhost, dutTestParams, dutConfig, dutQosConfig,
        ingressLossyProfile
    ):
        """
            Test QoS SAI Lossy queue, shared buffer dynamic allocation

            Args:
                ptfhost (AnsibleHost): Packet Test Framework (PTF)
                dutTestParams (Fixture, dict): DUT host test params
                dutConfig (Fixture, dict): Map of DUT config containing dut interfaces, test port IDs, test port IPs,
                    and test ports
                dutQosConfig (Fixture, dict): Map containing DUT host QoS configuration
                ingressLosslessProfile (Fxiture): Map of egress lossless buffer profile attributes

            Returns:
                None

            Raises:
                RunAnsibleModuleFail if ptf test fails
        """
        portSpeedCableLength = dutQosConfig["portSpeedCableLength"]
        if "lossy_queue_1" in dutQosConfig["param"][portSpeedCableLength].keys():
            qosConfig = dutQosConfig["param"][portSpeedCableLength]
        else:
            qosConfig = dutQosConfig["param"]


        testParams = dict()
        testParams.update(dutTestParams["basicParams"])
        testParams.update({
            "dscp": qosConfig["lossy_queue_1"]["dscp"],
            "ecn": qosConfig["lossy_queue_1"]["ecn"],
            "pg": qosConfig["lossy_queue_1"]["pg"],
            "buffer_max_size": ingressLossyProfile["static_th"],
            "headroom_size": ingressLossyProfile["size"],
            "dst_port_id": dutConfig["testPorts"]["dst_port_id"],
            "dst_port_ip": dutConfig["testPorts"]["dst_port_ip"],
            "dst_port_2_id": dutConfig["testPorts"]["dst_port_2_id"],
            "dst_port_2_ip": dutConfig["testPorts"]["dst_port_2_ip"],
            "src_port_id": dutConfig["testPorts"]["src_port_id"],
            "src_port_ip": dutConfig["testPorts"]["src_port_ip"],
            "src_port_vlan": dutConfig["testPorts"]["src_port_vlan"],
            "pkts_num_leak_out": dutQosConfig["param"][portSpeedCableLength]["pkts_num_leak_out"],
            "pkts_num_trig_egr_drp": qosConfig["lossy_queue_1"]["pkts_num_trig_egr_drp"],
            "hwsku":dutTestParams['hwsku']
        })

        if "pkts_num_egr_mem" in qosConfig.keys():
            testParams["pkts_num_egr_mem"] = qosConfig["pkts_num_egr_mem"]

        if "packet_size" in qosConfig["lossy_queue_1"].keys():
            testParams["packet_size"] = qosConfig["lossy_queue_1"]["packet_size"]
            testParams["cell_size"] = qosConfig["lossy_queue_1"]["cell_size"]

        if "pkts_num_margin" in qosConfig["lossy_queue_1"].keys():
            testParams["pkts_num_margin"] = qosConfig["lossy_queue_1"]["pkts_num_margin"]

        self.runPtfTest(
            ptfhost, testCase="sai_qos_tests.LossyQueueTest",
            testParams=testParams
        )

    def testQosSaiDscpQueueMapping(
        self, ptfhost, dutTestParams, dutConfig
    ):
        """
            Test QoS SAI DSCP to queue mapping

            Args:
                ptfhost (AnsibleHost): Packet Test Framework (PTF)
                dutTestParams (Fixture, dict): DUT host test params
                dutConfig (Fixture, dict): Map of DUT config containing dut interfaces, test port IDs, test port IPs,
                    and test ports

            Returns:
                None

            Raises:
                RunAnsibleModuleFail if ptf test fails
        """
        if "backend" in dutTestParams["topo"]:
            pytest.skip("Dscp-queue mapping is not supported on {}".format(dutTestParams["topo"]))

        testParams = dict()
        testParams.update(dutTestParams["basicParams"])
        testParams.update({
            "dst_port_id": dutConfig["testPorts"]["dst_port_id"],
            "dst_port_ip": dutConfig["testPorts"]["dst_port_ip"],
            "src_port_id": dutConfig["testPorts"]["src_port_id"],
            "src_port_ip": dutConfig["testPorts"]["src_port_ip"],
            "hwsku":dutTestParams['hwsku'],
            "dual_tor": dutConfig['dualTor'],
            "dual_tor_scenario": dutConfig['dualTorScenario']
        })

        self.runPtfTest(
            ptfhost, testCase="sai_qos_tests.DscpMappingPB",
            testParams=testParams
        )

    def testQosSaiDot1pQueueMapping(
        self, ptfhost, dutTestParams, dutConfig
    ):
        """
            Test QoS SAI Dot1p to queue mapping

            Args:
                ptfhost (AnsibleHost): Packet Test Framework (PTF)
                dutTestParams (Fixture, dict): DUT host test params
                dutConfig (Fixture, dict): Map of DUT config containing dut interfaces, test port IDs, test port IPs,
                    and test ports

            Returns:
                None

            Raises:
                RunAnsibleModuleFail if ptf test fails
        """
        if "backend" not in dutTestParams["topo"]:
            pytest.skip("Dot1p-queue mapping is not supported on {}".format(dutTestParams["topo"]))

        testParams = dict()
        testParams.update(dutTestParams["basicParams"])
        testParams.update({
            "dst_port_id": dutConfig["testPorts"]["dst_port_id"],
            "dst_port_ip": dutConfig["testPorts"]["dst_port_ip"],
            "src_port_id": dutConfig["testPorts"]["src_port_id"],
            "src_port_ip": dutConfig["testPorts"]["src_port_ip"],
            "vlan_id": dutConfig["testPorts"]["src_port_vlan"]
        })
        self.runPtfTest(
            ptfhost, testCase="sai_qos_tests.Dot1pToQueueMapping",
            testParams=testParams
        )

    def testQosSaiDot1pPgMapping(
        self, ptfhost, dutTestParams, dutConfig
    ):
        """
            Test QoS SAI Dot1p to PG mapping
            Args:
                ptfhost (AnsibleHost): Packet Test Framework (PTF)
                dutTestParams (Fixture, dict): DUT host test params
                dutConfig (Fixture, dict): Map of DUT config containing dut interfaces, test port IDs, test port IPs,
                    and test ports

            Returns:
                None

            Raises:
                RunAnsibleModuleFail if ptf test fails
        """
        if "backend" not in dutTestParams["topo"]:
            pytest.skip("Dot1p-PG mapping is not supported on {}".format(dutTestParams["topo"]))

        testParams = dict()
        testParams.update(dutTestParams["basicParams"])
        testParams.update({
            "dst_port_id": dutConfig["testPorts"]["dst_port_id"],
            "dst_port_ip": dutConfig["testPorts"]["dst_port_ip"],
            "src_port_id": dutConfig["testPorts"]["src_port_id"],
            "src_port_ip": dutConfig["testPorts"]["src_port_ip"],
            "vlan_id": dutConfig["testPorts"]["src_port_vlan"]
        })
        self.runPtfTest(
            ptfhost, testCase="sai_qos_tests.Dot1pToPgMapping",
            testParams=testParams
        )

    def testQosSaiDwrr(
        self, ptfhost, dutTestParams, dutConfig, dutQosConfig,
    ):
        """
            Test QoS SAI DWRR

            Args:
                ptfhost (AnsibleHost): Packet Test Framework (PTF)
                dutTestParams (Fixture, dict): DUT host test params
                dutConfig (Fixture, dict): Map of DUT config containing dut interfaces, test port IDs, test port IPs,
                    and test ports
                dutQosConfig (Fixture, dict): Map containing DUT host QoS configuration

            Returns:
                None

            Raises:
                RunAnsibleModuleFail if ptf test fails
        """
        portSpeedCableLength = dutQosConfig["portSpeedCableLength"]
        qosConfig = dutQosConfig["param"]

        testParams = dict()
        testParams.update(dutTestParams["basicParams"])
        testParams.update({
            "dst_port_id": dutConfig["testPorts"]["dst_port_id"],
            "dst_port_ip": dutConfig["testPorts"]["dst_port_ip"],
            "src_port_id": dutConfig["testPorts"]["src_port_id"],
            "src_port_ip": dutConfig["testPorts"]["src_port_ip"],
            "src_port_vlan": dutConfig["testPorts"]["src_port_vlan"],
            "q0_num_of_pkts": qosConfig["wrr"]["q0_num_of_pkts"],
            "q1_num_of_pkts": qosConfig["wrr"]["q1_num_of_pkts"],
            "q2_num_of_pkts": qosConfig["wrr"]["q2_num_of_pkts"],
            "q3_num_of_pkts": qosConfig["wrr"]["q3_num_of_pkts"],
            "q4_num_of_pkts": qosConfig["wrr"]["q4_num_of_pkts"],
            "q5_num_of_pkts": qosConfig["wrr"]["q5_num_of_pkts"],
            "q6_num_of_pkts": qosConfig["wrr"]["q6_num_of_pkts"],
            "limit": qosConfig["wrr"]["limit"],
            "pkts_num_leak_out": qosConfig[portSpeedCableLength]["pkts_num_leak_out"],
            "hwsku":dutTestParams['hwsku'],
            "topo": dutTestParams["topo"]
        })

        if "lossy_queue_1" in dutQosConfig["param"][portSpeedCableLength].keys():
            testParams["ecn"] = qosConfig[portSpeedCableLength]["lossy_queue_1"]["ecn"]
        else:
            testParams["ecn"] = qosConfig["lossy_queue_1"]["ecn"]

        self.runPtfTest(
            ptfhost, testCase="sai_qos_tests.WRRtest", testParams=testParams
        )

    @pytest.mark.parametrize("pgProfile", ["wm_pg_shared_lossless", "wm_pg_shared_lossy"])
    def testQosSaiPgSharedWatermark(
        self, pgProfile, ptfhost, dutTestParams, dutConfig, dutQosConfig,
        resetWatermark
    ):
        """
            Test QoS SAI PG shared watermark test for lossless/lossy traffic

            Args:
                pgProfile (pytest parameter): priority group profile
                ptfhost (AnsibleHost): Packet Test Framework (PTF)
                dutTestParams (Fixture, dict): DUT host test params
                dutConfig (Fixture, dict): Map of DUT config containing dut interfaces, test port IDs, test port IPs,
                    and test ports
                dutQosConfig (Fixture, dict): Map containing DUT host QoS configuration
                resetWatermark (Fxiture): reset queue watermarks

            Returns:
                None

            Raises:
                RunAnsibleModuleFail if ptf test fails
        """

        portSpeedCableLength = dutQosConfig["portSpeedCableLength"]
        if pgProfile in dutQosConfig["param"][portSpeedCableLength].keys():
            qosConfig = dutQosConfig["param"][portSpeedCableLength]
        else:
            if dutTestParams['hwsku'] in self.BREAKOUT_SKUS and 'backend' not in dutTestParams['topo'] and pgProfile in dutQosConfig["param"][portSpeedCableLength]["breakout"].keys():
                qosConfig = dutQosConfig["param"][portSpeedCableLength]["breakout"]
            else:
                qosConfig = dutQosConfig["param"]

        if "wm_pg_shared_lossless" in pgProfile:
            pktsNumFillShared = qosConfig[pgProfile]["pkts_num_trig_pfc"]
        elif "wm_pg_shared_lossy" in pgProfile:
            pktsNumFillShared = int(qosConfig[pgProfile]["pkts_num_trig_egr_drp"]) - 1

        testParams = dict()
        testParams.update(dutTestParams["basicParams"])
        testParams.update({
            "dscp": qosConfig[pgProfile]["dscp"],
            "ecn": qosConfig[pgProfile]["ecn"],
            "pg": qosConfig[pgProfile]["pg"],
            "dst_port_id": dutConfig["testPorts"]["dst_port_id"],
            "dst_port_ip": dutConfig["testPorts"]["dst_port_ip"],
            "src_port_id": dutConfig["testPorts"]["src_port_id"],
            "src_port_ip": dutConfig["testPorts"]["src_port_ip"],
            "src_port_vlan": dutConfig["testPorts"]["src_port_vlan"],
            "pkts_num_leak_out": dutQosConfig["param"][portSpeedCableLength]["pkts_num_leak_out"],
            "pkts_num_fill_min": qosConfig[pgProfile]["pkts_num_fill_min"],
            "pkts_num_fill_shared": pktsNumFillShared,
            "cell_size": qosConfig[pgProfile]["cell_size"],
            "hwsku":dutTestParams['hwsku']
        })

        if "pkts_num_egr_mem" in qosConfig.keys():
            testParams["pkts_num_egr_mem"] = qosConfig["pkts_num_egr_mem"]

        if "packet_size" in qosConfig[pgProfile].keys():
            testParams["packet_size"] = qosConfig[pgProfile]["packet_size"]

        if "pkts_num_margin" in qosConfig[pgProfile].keys():
            testParams["pkts_num_margin"] = qosConfig[pgProfile]["pkts_num_margin"]

        self.runPtfTest(
            ptfhost, testCase="sai_qos_tests.PGSharedWatermarkTest",
            testParams=testParams
        )

    def testQosSaiPgHeadroomWatermark(
        self, ptfhost, dutTestParams, dutConfig, dutQosConfig, resetWatermark,
    ):
        """
            Test QoS SAI PG headroom watermark test

            Args:
                ptfhost (AnsibleHost): Packet Test Framework (PTF)
                dutTestParams (Fixture, dict): DUT host test params
                dutConfig (Fixture, dict): Map of DUT config containing dut interfaces, test port IDs, test port IPs,
                    and test ports
                dutQosConfig (Fixture, dict): Map containing DUT host QoS configuration
                resetWatermark (Fxiture): reset queue watermarks

            Returns:
                None

            Raises:
                RunAnsibleModuleFail if ptf test fails
        """
        portSpeedCableLength = dutQosConfig["portSpeedCableLength"]
        if dutTestParams['hwsku'] in self.BREAKOUT_SKUS and 'backend' not in dutTestParams['topo']:
            qosConfig = dutQosConfig["param"][portSpeedCableLength]["breakout"]
        else:
            qosConfig = dutQosConfig["param"][portSpeedCableLength]

        testParams = dict()
        testParams.update(dutTestParams["basicParams"])
        testParams.update({
            "dscp": qosConfig["wm_pg_headroom"]["dscp"],
            "ecn": qosConfig["wm_pg_headroom"]["ecn"],
            "pg": qosConfig["wm_pg_headroom"]["pg"],
            "dst_port_id": dutConfig["testPorts"]["dst_port_id"],
            "dst_port_ip": dutConfig["testPorts"]["dst_port_ip"],
            "src_port_id": dutConfig["testPorts"]["src_port_id"],
            "src_port_ip": dutConfig["testPorts"]["src_port_ip"],
            "src_port_vlan": dutConfig["testPorts"]["src_port_vlan"],
            "pkts_num_leak_out": qosConfig["pkts_num_leak_out"],
            "pkts_num_trig_pfc": qosConfig["wm_pg_headroom"]["pkts_num_trig_pfc"],
            "pkts_num_trig_ingr_drp": qosConfig["wm_pg_headroom"]["pkts_num_trig_ingr_drp"],
            "cell_size": qosConfig["wm_pg_headroom"]["cell_size"],
            "hwsku":dutTestParams['hwsku']
        })

        if "pkts_num_egr_mem" in qosConfig.keys():
            testParams["pkts_num_egr_mem"] = qosConfig["pkts_num_egr_mem"]

        if "pkts_num_margin" in qosConfig["wm_pg_headroom"].keys():
            testParams["pkts_num_margin"] = qosConfig["wm_pg_headroom"]["pkts_num_margin"]

        self.runPtfTest(
            ptfhost, testCase="sai_qos_tests.PGHeadroomWatermarkTest",
            testParams=testParams
        )

    def testQosSaiPGDrop(
        self, ptfhost, dutTestParams, dutConfig, dutQosConfig
    ):
        """
            Test QoS SAI PG drop counter
            Args:
                ptfhost (AnsibleHost): Packet Test Framework (PTF)
                dutTestParams (Fixture, dict): DUT host test params
                dutConfig (Fixture, dict): Map of DUT config containing dut interfaces, test port IDs, test port IPs,
                    and test ports
                dutQosConfig (Fixture, dict): Map containing DUT host QoS configuration
            Returns:
                None
            Raises:
                RunAnsibleModuleFail if ptf test fails
        """
        if dutTestParams["basicParams"]["sonic_asic_type"] != "cisco-8000":
            pytest.skip("PG drop size test is not supported")

        portSpeedCableLength = dutQosConfig["portSpeedCableLength"]
        if "pg_drop" in dutQosConfig["param"][portSpeedCableLength].keys():
            qosConfig = dutQosConfig["param"][portSpeedCableLength]
        else:
            qosConfig = dutQosConfig["param"]

        testParams = dict()
        testParams.update(dutTestParams["basicParams"])
        pgDropKey = "pg_drop"
        testParams.update({
            "dscp": qosConfig[pgDropKey]["dscp"],
            "ecn": qosConfig[pgDropKey]["ecn"],
            "pg": qosConfig[pgDropKey]["pg"],
            "queue": qosConfig[pgDropKey]["queue"],
            "dst_port_id": dutConfig["testPorts"]["dst_port_id"],
            "dst_port_ip": dutConfig["testPorts"]["dst_port_ip"],
            "src_port_id": dutConfig["testPorts"]["src_port_id"],
            "src_port_ip": dutConfig["testPorts"]["src_port_ip"],
            "src_port_vlan": dutConfig["testPorts"]["src_port_vlan"],
            "pkts_num_trig_pfc": qosConfig[pgDropKey]["pkts_num_trig_pfc"],
            "pkts_num_trig_ingr_drp": qosConfig[pgDropKey]["pkts_num_trig_ingr_drp"],
            "pkts_num_margin": qosConfig[pgDropKey]["pkts_num_margin"],
            "iterations": qosConfig[pgDropKey]["iterations"],
            "hwsku":dutTestParams['hwsku']
        })

        self.runPtfTest(
            ptfhost, testCase="sai_qos_tests.PGDropTest", testParams=testParams
        )

    @pytest.mark.parametrize("queueProfile", ["wm_q_shared_lossless", "wm_q_shared_lossy"])
    def testQosSaiQSharedWatermark(
        self, queueProfile, ptfhost, dutTestParams, dutConfig, dutQosConfig,
        resetWatermark
    ):
        """
            Test QoS SAI Queue shared watermark test for lossless/lossy traffic

            Args:
                queueProfile (pytest parameter): queue profile
                ptfhost (AnsibleHost): Packet Test Framework (PTF)
                dutTestParams (Fixture, dict): DUT host test params
                dutConfig (Fixture, dict): Map of DUT config containing dut interfaces, test port IDs, test port IPs,
                    and test ports
                dutQosConfig (Fixture, dict): Map containing DUT host QoS configuration
                resetWatermark (Fixture): reset queue watermarks

            Returns:
                None

            Raises:
                RunAnsibleModuleFail if ptf test fails
        """
        portSpeedCableLength = dutQosConfig["portSpeedCableLength"]

        if queueProfile == "wm_q_shared_lossless":
            if dutTestParams['hwsku'] in self.BREAKOUT_SKUS and 'backend' not in dutTestParams['topo']:
                qosConfig = dutQosConfig["param"][portSpeedCableLength]["breakout"]
            else:
                qosConfig = dutQosConfig["param"][portSpeedCableLength]
            triggerDrop = qosConfig[queueProfile]["pkts_num_trig_ingr_drp"]
        else:
            if queueProfile in dutQosConfig["param"][portSpeedCableLength].keys():
                qosConfig = dutQosConfig["param"][portSpeedCableLength]
            else:
                qosConfig = dutQosConfig["param"]
            triggerDrop = qosConfig[queueProfile]["pkts_num_trig_egr_drp"]

        testParams = dict()
        testParams.update(dutTestParams["basicParams"])
        testParams.update({
            "dscp": qosConfig[queueProfile]["dscp"],
            "ecn": qosConfig[queueProfile]["ecn"],
            "queue": qosConfig[queueProfile]["queue"],
            "dst_port_id": dutConfig["testPorts"]["dst_port_id"],
            "dst_port_ip": dutConfig["testPorts"]["dst_port_ip"],
            "src_port_id": dutConfig["testPorts"]["src_port_id"],
            "src_port_ip": dutConfig["testPorts"]["src_port_ip"],
            "src_port_vlan": dutConfig["testPorts"]["src_port_vlan"],
            "pkts_num_leak_out": dutQosConfig["param"][portSpeedCableLength]["pkts_num_leak_out"],
            "pkts_num_fill_min": qosConfig[queueProfile]["pkts_num_fill_min"],
            "pkts_num_trig_drp": triggerDrop,
            "cell_size": qosConfig[queueProfile]["cell_size"],
            "hwsku":dutTestParams['hwsku']
        })

        if "pkts_num_egr_mem" in qosConfig.keys():
            testParams["pkts_num_egr_mem"] = qosConfig["pkts_num_egr_mem"]

        if "packet_size" in qosConfig[queueProfile].keys():
            testParams["packet_size"] = qosConfig[queueProfile]["packet_size"]

        if "pkts_num_margin" in qosConfig[queueProfile].keys():
            testParams["pkts_num_margin"] = qosConfig[queueProfile]["pkts_num_margin"]

        self.runPtfTest(
            ptfhost, testCase="sai_qos_tests.QSharedWatermarkTest",
            testParams=testParams
        )

    def testQosSaiDscpToPgMapping(
        self, request, ptfhost, dutTestParams, dutConfig,
    ):
        """
            Test QoS SAI DSCP to PG mapping ptf test

            Args:
                ptfhost (AnsibleHost): Packet Test Framework (PTF)
                dutTestParams (Fixture, dict): DUT host test params
                dutConfig (Fixture, dict): Map of DUT config containing dut interfaces, test port IDs, test port IPs,
                    and test ports

            Returns:
                None

            Raises:
                RunAnsibleModuleFail if ptf test fails
        """
        disableTest = request.config.getoption("--disable_test")
        if dutTestParams["basicParams"]["sonic_asic_type"] == 'cisco-8000':
            disableTest = False
        if disableTest:
            pytest.skip("DSCP to PG mapping test disabled")

        if "backend" in dutTestParams["topo"]:
            pytest.skip("Dscp-PG mapping is not supported on {}".format(dutTestParams["topo"]))

        testParams = dict()
        testParams.update(dutTestParams["basicParams"])
        testParams.update({
            "dst_port_id": dutConfig["testPorts"]["dst_port_id"],
            "dst_port_ip": dutConfig["testPorts"]["dst_port_ip"],
            "src_port_id": dutConfig["testPorts"]["src_port_id"],
            "src_port_ip": dutConfig["testPorts"]["src_port_ip"],
        })
        self.runPtfTest(
            ptfhost, testCase="sai_qos_tests.DscpToPgMapping",
            testParams=testParams
        )

    def testQosSaiDwrrWeightChange(
        self, ptfhost, dutTestParams, dutConfig, dutQosConfig,
        updateSchedProfile
    ):
        """
            Test QoS SAI DWRR runtime weight change

            Args:
                ptfhost (AnsibleHost): Packet Test Framework (PTF)
                dutTestParams (Fixture, dict): DUT host test params
                dutConfig (Fixture, dict): Map of DUT config containing dut interfaces, test port IDs, test port IPs,
                    and test ports
                dutQosConfig (Fixture, dict): Map containing DUT host QoS configuration
                updateSchedProfile (Fxiture): Updates lossless/lossy scheduler profiles

            Returns:
                None

            Raises:
                RunAnsibleModuleFail if ptf test fails
        """
        if dutTestParams["basicParams"]["sonic_asic_type"] == "mellanox":
            pytest.skip("Skip DWRR weight change test on Mellanox platform")

        portSpeedCableLength = dutQosConfig["portSpeedCableLength"]
        qosConfig = dutQosConfig["param"]

        testParams = dict()
        testParams.update(dutTestParams["basicParams"])
        testParams.update({
            "ecn": qosConfig["wrr_chg"]["ecn"],
            "dst_port_id": dutConfig["testPorts"]["dst_port_id"],
            "dst_port_ip": dutConfig["testPorts"]["dst_port_ip"],
            "src_port_id": dutConfig["testPorts"]["src_port_id"],
            "src_port_ip": dutConfig["testPorts"]["src_port_ip"],
            "src_port_vlan": dutConfig["testPorts"]["src_port_vlan"],
            "q0_num_of_pkts": qosConfig["wrr_chg"]["q0_num_of_pkts"],
            "q1_num_of_pkts": qosConfig["wrr_chg"]["q1_num_of_pkts"],
            "q2_num_of_pkts": qosConfig["wrr_chg"]["q2_num_of_pkts"],
            "q3_num_of_pkts": qosConfig["wrr_chg"]["q3_num_of_pkts"],
            "q4_num_of_pkts": qosConfig["wrr_chg"]["q4_num_of_pkts"],
            "q5_num_of_pkts": qosConfig["wrr_chg"]["q5_num_of_pkts"],
            "q6_num_of_pkts": qosConfig["wrr_chg"]["q6_num_of_pkts"],
            "limit": qosConfig["wrr_chg"]["limit"],
            "pkts_num_leak_out": qosConfig[portSpeedCableLength]["pkts_num_leak_out"],
            "hwsku":dutTestParams['hwsku'],
            "topo": dutTestParams["topo"]
        })
        self.runPtfTest(
            ptfhost, testCase="sai_qos_tests.WRRtest", testParams=testParams
        )<|MERGE_RESOLUTION|>--- conflicted
+++ resolved
@@ -30,13 +30,10 @@
 from tests.common.fixtures.ptfhost_utils import copy_saitests_directory   # lgtm[py/unused-import]
 from tests.common.fixtures.ptfhost_utils import change_mac_addresses      # lgtm[py/unused-import]
 from tests.common.fixtures.ptfhost_utils import ptf_portmap_file          # lgtm[py/unused-import]
-<<<<<<< HEAD
 from tests.common.fixtures.ptfhost_utils import set_ptf_port_mapping_mode
 from tests.common.dualtor.dual_tor_utils import dualtor_ports
-=======
 from tests.common.helpers.pfc_storm import PFCStorm
 from tests.pfcwd.files.pfcwd_helper import set_pfc_timers, start_wd_on_ports
->>>>>>> 6319acec
 from qos_sai_base import QosSaiBase
 
 logger = logging.getLogger(__name__)
@@ -150,10 +147,7 @@
             ptfhost, testCase="sai_qos_tests.PFCtest", testParams=testParams
         )
 
-<<<<<<< HEAD
     @pytest.mark.parametrize("xonProfile", ["xon_1", "xon_2", "xon_3", "xon_4"])
-=======
-    @pytest.mark.parametrize("xonProfile", ["xon_1", "xon_2"])
     def testPfcStormWithSharedHeadroomOccupancy(
         self, xonProfile, ptfhost, fanouthosts, conn_graph_facts,  fanout_graph_facts,
         dutTestParams, dutConfig, dutQosConfig, sharedHeadroomPoolSize, ingressLosslessProfile
@@ -309,7 +303,6 @@
             )
 
     @pytest.mark.parametrize("xonProfile", ["xon_1", "xon_2"])
->>>>>>> 6319acec
     def testQosSaiPfcXonLimit(
         self, xonProfile, ptfhost, dutTestParams, dutConfig, dutQosConfig,
         ingressLosslessProfile
