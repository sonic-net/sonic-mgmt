--- conflicted
+++ resolved
@@ -2290,17 +2290,6 @@
             testParams=testParams
         )
 
-<<<<<<< HEAD
-    @pytest.mark.parametrize("xonHysteresisKey", ["xon_hysteresis_1"])
-    def testQosSaiXonHysteresis(
-            self, xonHysteresisKey, ptfhost, dutTestParams, dutConfig, dutQosConfig,
-            get_src_dst_asic_and_duts, check_skip_xon_hysteresis_test
-    ):
-        """
-            Test QoS SAI SQG transitions
-            Args:
-                xonHysteresisKey (pytest parameter): XON hysteresis profile
-=======
     def testQosSaiFullMeshTrafficSanity(
             self, ptfhost, dutTestParams, dutConfig, dutQosConfig,
             get_src_dst_asic_and_duts, dut_qos_maps, # noqa F811
@@ -2309,7 +2298,6 @@
         """
             Test QoS SAI traffic sanity
             Args:
->>>>>>> 9eb5a3bf
                 ptfhost (AnsibleHost): Packet Test Framework (PTF)
                 dutTestParams (Fixture, dict): DUT host test params
                 dutConfig (Fixture, dict): Map of DUT config containing dut interfaces, test port IDs, test port IPs,
@@ -2320,37 +2308,6 @@
             Raises:
                 RunAnsibleModuleFail if ptf test fails
         """
-<<<<<<< HEAD
-
-        if dutTestParams["basicParams"]["sonic_asic_type"] != "cisco-8000":
-            pytest.skip("Xon Hysteresis test is not supported")
-
-        src_dut_index = get_src_dst_asic_and_duts['src_dut_index']
-        src_asic_index = get_src_dst_asic_and_duts['src_asic_index']
-        dst_dut_index = get_src_dst_asic_and_duts['dst_dut_index']
-        dst_asic_index = get_src_dst_asic_and_duts['dst_asic_index']
-        src_testPortIps = dutConfig["testPortIps"][src_dut_index][src_asic_index]
-        dst_testPortIps = dutConfig["testPortIps"][dst_dut_index][dst_asic_index]
-        (_, src_port_ids, dst_port_ids) = check_skip_xon_hysteresis_test
-
-        portSpeedCableLength = dutQosConfig["portSpeedCableLength"]
-        qosConfig = dutQosConfig["param"][portSpeedCableLength]
-
-        test_params = dict()
-        test_params.update(dutTestParams["basicParams"])
-        test_params.update(qosConfig[xonHysteresisKey])
-        test_params.update({
-            "testbed_type": dutTestParams["topo"],
-            "src_port_ids": src_port_ids,
-            "src_port_ips": [src_testPortIps[port]['peer_addr'] for port in src_port_ids],
-            "dst_port_ids": dst_port_ids,
-            "dst_port_ips": [dst_testPortIps[port]['peer_addr'] for port in dst_port_ids]
-        })
-
-        self.runPtfTest(
-            ptfhost, testCase="sai_qos_tests.XonHysteresisTest",
-            testParams=test_params)
-=======
         # Execution with a specific set of dst port
         def run_test_for_dst_port(start, end):
             test_params = dict()
@@ -2418,4 +2375,52 @@
         # Execute with one set of dst port at a time,  avoids ptf run getting timed out
         for start, end in zip([0] + split_points, split_points + [len(all_keys)]):
             run_test_for_dst_port(start, end)
->>>>>>> 9eb5a3bf
+
+    @pytest.mark.parametrize("xonHysteresisKey", ["xon_hysteresis_1"])
+    def testQosSaiXonHysteresis(
+            self, xonHysteresisKey, ptfhost, dutTestParams, dutConfig, dutQosConfig,
+            get_src_dst_asic_and_duts, check_skip_xon_hysteresis_test
+    ):
+        """
+            Test QoS SAI SQG transitions
+            Args:
+                xonHysteresisKey (pytest parameter): XON hysteresis profile
+                ptfhost (AnsibleHost): Packet Test Framework (PTF)
+                dutTestParams (Fixture, dict): DUT host test params
+                dutConfig (Fixture, dict): Map of DUT config containing dut interfaces, test port IDs, test port IPs,
+                    and test ports
+                dutQosConfig (Fixture, dict): Map containing DUT host QoS configuration
+            Returns:
+                None
+            Raises:
+                RunAnsibleModuleFail if ptf test fails
+        """
+
+        if dutTestParams["basicParams"]["sonic_asic_type"] != "cisco-8000":
+            pytest.skip("Xon Hysteresis test is not supported")
+
+        src_dut_index = get_src_dst_asic_and_duts['src_dut_index']
+        src_asic_index = get_src_dst_asic_and_duts['src_asic_index']
+        dst_dut_index = get_src_dst_asic_and_duts['dst_dut_index']
+        dst_asic_index = get_src_dst_asic_and_duts['dst_asic_index']
+        src_testPortIps = dutConfig["testPortIps"][src_dut_index][src_asic_index]
+        dst_testPortIps = dutConfig["testPortIps"][dst_dut_index][dst_asic_index]
+        (_, src_port_ids, dst_port_ids) = check_skip_xon_hysteresis_test
+
+        portSpeedCableLength = dutQosConfig["portSpeedCableLength"]
+        qosConfig = dutQosConfig["param"][portSpeedCableLength]
+
+        test_params = dict()
+        test_params.update(dutTestParams["basicParams"])
+        test_params.update(qosConfig[xonHysteresisKey])
+        test_params.update({
+            "testbed_type": dutTestParams["topo"],
+            "src_port_ids": src_port_ids,
+            "src_port_ips": [src_testPortIps[port]['peer_addr'] for port in src_port_ids],
+            "dst_port_ids": dst_port_ids,
+            "dst_port_ips": [dst_testPortIps[port]['peer_addr'] for port in dst_port_ids]
+        })
+
+        self.runPtfTest(
+            ptfhost, testCase="sai_qos_tests.XonHysteresisTest",
+            testParams=test_params)