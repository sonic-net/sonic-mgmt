"""
Test cases for testing DSCP to Queue mapping for IP-IP packets in SONiC.
"""
import time
import logging
import pytest
import allure
import ptf.testutils as testutils
import ptf.packet as scapy
from ptf import mask
from scapy.all import Ether, IP
from tabulate import tabulate
from tests.common.reboot import reboot

from tests.common.dualtor.mux_simulator_control import toggle_all_simulator_ports_to_rand_selected_tor  # noqa F401
from tests.common.helpers.ptf_tests_helper import downstream_links, upstream_links, select_random_link, \
    get_stream_ptf_ports, get_dut_pair_port_from_ptf_port, apply_dscp_cfg_setup, apply_dscp_cfg_teardown  # noqa F401
from tests.common.utilities import get_ipv4_loopback_ip, get_dscp_to_queue_value, find_egress_queue, \
    get_egress_queue_pkt_count_all_port_prio, wait_until, get_vlan_from_port
from tests.common.helpers.assertions import pytest_assert
from tests.qos.qos_helpers import get_upstream_exabgp_port, announce_route
from tests.common.fixtures.duthost_utils import dut_qos_maps_module  # noqa F401

logger = logging.getLogger(__name__)

pytestmark = [
    pytest.mark.topology('t0', 't1')
]

DEFAULT_MAPPING_TYPE = "AZURE"
DEFAULT_DSCP = 4
DEFAULT_TTL = 64
DEFAULT_ECN = 1
DEFAULT_PKT_COUNT = 500
BASE_EXABGP_PORT = 5000
WITHDRAW = 'withdraw'
ANNOUNCE = 'announce'
DUMMY_OUTER_SRC_IP = '8.8.8.8'
DUMMY_INNER_SRC_IP = '9.9.9.9'
INNER_DST_IP_PREFIX = '10.10.10.'
output_table = []
packet_egressed_success = []


def pytest_generate_tests(metafunc):
    if "dscp_mode" in metafunc.fixturenames:
        metafunc.parametrize("dscp_mode", ["uniform", "pipe"])


@pytest.fixture(scope='module')
def completeness_level(pytestconfig):
    return pytestconfig.getoption("--completeness_level")


@pytest.fixture(scope='module')
def route_config(nbrhosts, tbinfo):
    ptf_ip = tbinfo['ptf_ip']
    upstream_exabgp_port_list = get_upstream_exabgp_port(nbrhosts=nbrhosts,
                                                         tbinfo=tbinfo,
                                                         exabgp_base_port=BASE_EXABGP_PORT)
    upstream_vm_num = len(upstream_exabgp_port_list)
    inner_dst_ip_list = [INNER_DST_IP_PREFIX + str(i + 1) for i in range(upstream_vm_num)]

    for i in range(upstream_vm_num):
        logger.info(f"{ANNOUNCE} {inner_dst_ip_list[i] + '/32'} from upstream VMs")
        announce_route(ptfip=ptf_ip,
                       route=inner_dst_ip_list[i] + '/32',
                       port=upstream_exabgp_port_list[i])

    yield inner_dst_ip_list

    for i in range(upstream_vm_num):
        logger.info(f"{WITHDRAW} {inner_dst_ip_list[i] + '/32'} from upstream VMs")
        announce_route(ptfip=ptf_ip,
                       route=inner_dst_ip_list[i] + '/32',
                       port=upstream_exabgp_port_list[i],
                       action=WITHDRAW)


@pytest.fixture(scope='function')
def dscp_config(dscp_mode, duthost, loganalyzer):
    """
    Test setup and teardown

    Args:
        request: pytest request
        duthost (AnsibleHost): The DUT host
    """
    is_global_map_key_exist = duthost.shell('redis-cli -n 4 -c KEYS "PORT_QOS_MAP|global"')["stdout"]
    if is_global_map_key_exist:
        origin_dscp_to_tc_map = duthost.shell('redis-cli -n 4 -c HGET "PORT_QOS_MAP|global" "dscp_to_tc_map"')["stdout"]
        logger.info(f"Original dscp_to_tc_map: {origin_dscp_to_tc_map}")

    logger.info(f"Set dscp_to_tc_map to {DEFAULT_MAPPING_TYPE}")
    duthost.shell(f'redis-cli -n 4 -c HSET "PORT_QOS_MAP|global" "dscp_to_tc_map" "{DEFAULT_MAPPING_TYPE}"')
    apply_dscp_cfg_setup(duthost, dscp_mode, loganalyzer)

    yield

    apply_dscp_cfg_teardown(duthost, loganalyzer)
    logger.info("Recover the original QoS map configuration")
    if is_global_map_key_exist:
        duthost.shell(f'redis-cli -n 4 -c HSET "PORT_QOS_MAP|global" "dscp_to_tc_map" "{origin_dscp_to_tc_map}"')
    else:
        duthost.shell('redis-cli -n 4 -c DEL "PORT_QOS_MAP|global"')


def create_ipip_packet(outer_src_mac,
                       outer_dst_mac,
                       outer_src_pkt_ip,
                       outer_dst_pkt_ip,
                       outer_dscp,
                       inner_src_pkt_ip,
                       inner_dst_pkt_ip,
                       inner_dscp,
                       decap_mode):
    """
    Generate IPV4 IP-IP packets.

    Args:
        outer_src_mac: Outer source MAC address
        outer_dst_mac: Outer destination MAC address
        outer_src_pkt_ip: Outer source IP address
        outer_dst_pkt_ip: Outer destination IP address
        outer_dscp: Outer DSCP value
        inner_src_pkt_ip: Inner source IP address
        inner_dst_pkt_ip: Inner destination IP address
        inner_dscp: Inner DSCP value
        decap_mode: DSCP decap mode

    Returns:
        IP-IP packet, expected packet
    """

    inner_pkt = testutils.simple_tcp_packet(ip_src=inner_src_pkt_ip,
                                            ip_dst=inner_dst_pkt_ip,
                                            ip_dscp=inner_dscp,
                                            ip_ecn=DEFAULT_ECN,
                                            ip_ttl=DEFAULT_TTL)

    inner_pkt.ttl -= 1

    outer_pkt = testutils.simple_ipv4ip_packet(eth_src=outer_src_mac,
                                               eth_dst=outer_dst_mac,
                                               ip_src=outer_src_pkt_ip,
                                               ip_dst=outer_dst_pkt_ip,
                                               ip_dscp=outer_dscp,
                                               ip_ecn=DEFAULT_ECN,
                                               inner_frame=inner_pkt[scapy.IP])

    inner_pkt.ttl += 1

    if decap_mode == "uniform":
        exp_dscp = outer_dscp
    elif decap_mode == "pipe":
        exp_dscp = inner_dscp

    exp_pkt = testutils.simple_tcp_packet(ip_src=inner_src_pkt_ip,
                                          ip_dst=inner_dst_pkt_ip,
                                          ip_dscp=exp_dscp,
                                          ip_ecn=DEFAULT_ECN,
                                          ip_ttl=DEFAULT_TTL)

    exp_pkt = mask.Mask(exp_pkt)
    exp_pkt.set_do_not_care_scapy(Ether, 'src')
    exp_pkt.set_do_not_care_scapy(Ether, 'dst')
    exp_pkt.set_do_not_care_scapy(IP, 'id')
    exp_pkt.set_do_not_care_scapy(IP, 'ttl')
    exp_pkt.set_do_not_care_scapy(IP, 'chksum')

    return outer_pkt, exp_pkt


def send_and_verify_traffic(ptfadapter,
                            pkt_list,
                            exp_pkt_list,
                            ptf_src_port_id,
                            ptf_dst_port_ids):
    """
    Send traffic and verify that traffic was received

    Args:
        ptfadapter: PTF adapter
        pkt: Packet that should be sent
        exp_pkt: Expected packet
        ptf_src_port_id: Source port of ptf
        ptf_dst_port_ids: Possible destination ports of ptf
    """
    pkt_egress_index = 0
    ptf_dst_port_list = []
<<<<<<< HEAD
    ptfadapter.dataplane.flush()
=======
>>>>>>> aca39613
    logger.info("Send packet(s) from port {} from downstream to upstream".format(ptf_src_port_id))

    try:
        for pkt, exp_pkt in zip(pkt_list, exp_pkt_list):
<<<<<<< HEAD
            testutils.send(ptfadapter, ptf_src_port_id, pkt, count=DEFAULT_PKT_COUNT)
            logger.info(f"Send packet: {pkt}, expected packet: {exp_pkt}")
            result = testutils.verify_packet_any_port(ptfadapter, exp_pkt, ports=ptf_dst_port_ids, timeout=1)
=======
            ptfadapter.dataplane.flush()
            testutils.send(ptfadapter, ptf_src_port_id, pkt, count=DEFAULT_PKT_COUNT)
            logger.info(f"Send packet: {pkt}, expected packet: {exp_pkt}")
            result = testutils.verify_packet_any_port(ptfadapter, exp_pkt, ports=ptf_dst_port_ids, timeout=5)
>>>>>>> aca39613
            if isinstance(result, bool):
                logger.info("Return a dummy value for VS platform")
                port_index = 0
            else:
                port_index, _ = result
            logger.info("Received packet(s) on port {}".format(ptf_dst_port_ids[port_index]))
            global packet_egressed_success
            packet_egressed_success.append(True)
            ptf_dst_port_list.append(ptf_dst_port_ids[port_index])
            pkt_egress_index += 1
        return ptf_dst_port_list
    except AssertionError as detail:
        if "Did not receive expected packet on any of ports" in str(detail):
            logger.error("Expected packet(s) was not received on any of the ports -> {}".format(ptf_dst_port_ids))


def find_queue_count_and_value(duthost, queue_val_list, dut_egress_port_list):
    egress_queue_counts_all_queues = get_egress_queue_pkt_count_all_port_prio(duthost)
    global egress_queue_count_list, egress_queue_val_list
    egress_queue_count_list = []
    egress_queue_val_list = []
    for dut_egress_port, queue_val in zip(dut_egress_port_list, queue_val_list):
        egress_queue_count = egress_queue_counts_all_queues[dut_egress_port][queue_val]
        egress_queue_val = find_egress_queue(egress_queue_counts_all_queues[dut_egress_port], DEFAULT_PKT_COUNT)
        egress_queue_count_list.append(egress_queue_count)
        egress_queue_val_list.append(egress_queue_val)

    return egress_queue_count_list, egress_queue_val_list


class TestQoSSaiDSCPQueueMapping_IPIP_Base():
    """
    Test class for DSCP to Queue Mapping for IP-IP packets.
    """
    def _setup_test_params(self,
                           duthost,
                           tbinfo,
                           downstream_links,  # noqa F811
                           upstream_links,  # noqa F811
                           loganalyzer
                           ):
        """
        Set up test parameters for the DSCP to Queue mapping test for IP-IP packets.

        Destination mac returned will prioritize the VLAN mac address and fallback to the router mac
        if no VLAN is found.

        Args:
            duthost (fixture): DUT fixture
            downstream_links (fixture): Dictionary of downstream links info for DUT
            upstream_links (fixture): Dictionary of upstream links info for DUT
        """
        test_params = {}
        downlink = select_random_link(downstream_links)
        uplink_ptf_ports = get_stream_ptf_ports(upstream_links)
        loopback_ip = get_ipv4_loopback_ip(duthost)
        ptf_downlink_port_id = downlink.get("ptf_port_id")

        src_port_name = get_dut_pair_port_from_ptf_port(duthost, tbinfo, ptf_downlink_port_id)
        pytest_assert(src_port_name, "No port on DUT found for ptf downlink port {}".format(ptf_downlink_port_id))
        vlan_name = get_vlan_from_port(duthost, src_port_name)
        logger.debug("Found VLAN {} on port {}".format(vlan_name, src_port_name))
        vlan_mac = None if vlan_name is None else duthost.get_dut_iface_mac(vlan_name)
        if vlan_mac is not None:
            logger.info("Using VLAN mac {} instead of router mac".format(vlan_mac))
            dst_mac = vlan_mac
        else:
            logger.info("VLAN mac not found, falling back to router mac")
            dst_mac = duthost.facts["router_mac"]

        pytest_assert(downlink is not None, "No downlink found")
        pytest_assert(uplink_ptf_ports is not None, "No uplink found")
        pytest_assert(loopback_ip is not None, "No loopback IP found")
        pytest_assert(dst_mac is not None, "No router/vlan MAC found")

        test_params["ptf_downlink_port"] = ptf_downlink_port_id
        test_params["ptf_uplink_ports"] = uplink_ptf_ports
        test_params["outer_src_ip"] = '8.8.8.8'
        test_params["outer_dst_ip"] = loopback_ip
        test_params["dst_mac"] = dst_mac

        return test_params

    def _run_test(self,
                  ptfadapter,
                  duthost,
                  tbinfo,
                  test_params,
                  inner_dst_ip_list,
                  dut_qos_maps_module,  # noqa F811
                  decap_mode):  # noqa F811
        """
            Test QoS SAI DSCP to queue mapping for IP-IP packets
            Args:
                ptfadapter (PtfAdapter): PTF adapter
                duthost (AnsibleHost): The DUT host
                tbinfo (fixture): Testbed info
                test_params (dict): Dictionary of test parameters - initialized in _setup_test_params()
                dut_qos_maps_module (Fixture): A module level fixture, return qos maps on DUT host
                decap_mode (str): DSCP mode
            Returns:
                None
            Raises:
                RunAnsibleModuleFail if ptf test fails
        """
        ptf_port_to_dut_port_map = {}
        if "backend" in tbinfo["topo"]["type"]:
            pytest.skip("Dscp-queue mapping is not supported on {}".format(tbinfo["topo"]["type"]))

        asic_type = duthost.facts['asic_type']
        dst_mac = test_params['dst_mac']
        ptf_src_port_id = test_params['ptf_downlink_port']
        ptf_dst_port_ids = test_params['ptf_uplink_ports']
        outer_dst_pkt_ip = test_params['outer_dst_ip']
        outer_src_pkt_ip = DUMMY_OUTER_SRC_IP
        inner_dst_pkt_ip_list = inner_dst_ip_list
        inner_src_pkt_ip = DUMMY_INNER_SRC_IP
        ptf_src_mac = ptfadapter.dataplane.get_mac(0, ptf_src_port_id)
        step = len(inner_dst_ip_list)
        failed_once = False

        def _check_test_port_status(duthost, tbinfo, ptf_port_list):
            dut_test_ports = []
            for ptf_port in ptf_port_list:
                dut_port = get_dut_pair_port_from_ptf_port(duthost, tbinfo, ptf_port)
                dut_test_ports.append(dut_port)
            pytest_assert(wait_until(30, 10, 0, duthost.links_status_up, dut_test_ports), "Test ports are not up")

        def check_tunnel_dscp_mode(duthost, dscp_mode):
            real_dscp_mode = duthost.shell('redis-cli hget "TUNNEL_DECAP_TABLE:IPINIP_TUNNEL" "dscp_mode"')["stdout"]
            pytest_assert(dscp_mode == real_dscp_mode, "Wrong DSCP mode configured")

        def check_ip_route(duthost, step):
            ip_route_list = [INNER_DST_IP_PREFIX + str(i + 1) + '/32' for i in range(step)]
            for i in range(step):
                route = duthost.shell(f"show ip route {ip_route_list[i]}")["stdout"]
                if ip_route_list[i] not in route:
                    return False
            return True

        logger.info("Checking dscp mode")
        check_tunnel_dscp_mode(duthost, decap_mode)
        logger.info("Checking test ports status")
        _check_test_port_status(duthost, tbinfo, ptf_dst_port_ids[:] + [ptf_src_port_id])
        logger.info("Checking ip routes")
        pytest_assert(wait_until(30, 10, 0, check_ip_route, duthost, step), "IP routes are not configured")

        # Log packet information
        logger.info("Outer Pkt Src IP: {}".format(outer_src_pkt_ip))
        logger.info("Outer Pkt Dst IP: {}".format(outer_dst_pkt_ip))
        logger.info("Inner Pkt Src IP: {}".format(inner_src_pkt_ip))
        logger.info("Inner Pkt Dst IP: {}".format(inner_dst_pkt_ip_list))
        logger.info("Pkt Src MAC: {}".format(ptf_src_mac))
        logger.info("Pkt Dst MAC: {}".format(dst_mac))

        pytest_assert(dut_qos_maps_module.get("dscp_to_tc_map") and dut_qos_maps_module.get("tc_to_queue_map"),
                      "No QoS map found on DUT")

        for rotating_dscp in range(0, 64, step):
            pkt_list = []
            exp_pkt_list = []
            logger.info("Clear queue counter, and wait 1 seconds to make sure queue counter cleared")
            duthost.command("sonic-clear queuecounters")
            time.sleep(1)

            outer_dscp = rotating_dscp if decap_mode == "uniform" else DEFAULT_DSCP
            inner_dscp = DEFAULT_DSCP if decap_mode == "uniform" else rotating_dscp
            for i in range(step):
                logger.info(f"{decap_mode} mode: outer_dscp ="
                            f"{outer_dscp + i if decap_mode == 'uniform' else DEFAULT_DSCP}, "
                            f"inner_dscp = {inner_dscp if decap_mode == 'uniform' else inner_dscp + i}")
                pkt, exp_pkt = create_ipip_packet(outer_src_mac=ptf_src_mac,
                                                  outer_dst_mac=dst_mac,
                                                  outer_src_pkt_ip=outer_src_pkt_ip,
                                                  outer_dst_pkt_ip=outer_dst_pkt_ip,
                                                  outer_dscp=outer_dscp + i if decap_mode == "uniform" else
                                                  DEFAULT_DSCP,
                                                  inner_src_pkt_ip=inner_src_pkt_ip,
                                                  inner_dst_pkt_ip=inner_dst_pkt_ip_list[i],
                                                  inner_dscp=inner_dscp if decap_mode == "uniform" else inner_dscp + i,
                                                  decap_mode=decap_mode)
                pkt_list.append(pkt)
                exp_pkt_list.append(exp_pkt)

            queue_val_list = []
            global output_table

            for i in range(step):
                queue_val = get_dscp_to_queue_value(rotating_dscp + i,
                                                    dut_qos_maps_module.get("dscp_to_tc_map").get("AZURE"),
                                                    dut_qos_maps_module.get("tc_to_queue_map").get("AZURE"))
                if queue_val is None:
                    logger.info(f"No queue found for dscp {rotating_dscp} on DUT")
                    output_table.append([rotating_dscp, "No queue found", "N/A", "N/A"])
                    continue

                queue_val_list.append(queue_val)

            try:
                dst_ptf_port_id_list = send_and_verify_traffic(ptfadapter=ptfadapter,
                                                               pkt_list=pkt_list,
                                                               exp_pkt_list=exp_pkt_list,
                                                               ptf_src_port_id=ptf_src_port_id,
                                                               ptf_dst_port_ids=ptf_dst_port_ids)

            except ConnectionError as e:
                # Sending large number of packets can cause socket buffer to be full and leads connection timeout.
                logger.error("{}: Try reducing DEFAULT_PKT_COUNT value".format(str(e)))
                failed_once = True

            if asic_type == 'vs':
                logger.info("Skipping queue verification for VS platform")
                continue
            global packet_egressed_success

            dut_egress_port_list = []
            for i in range(step):
                dst_ptf_port_id = dst_ptf_port_id_list[i]
                if dst_ptf_port_id in ptf_port_to_dut_port_map:
                    dut_egress_port = ptf_port_to_dut_port_map[dst_ptf_port_id]
                else:
                    dut_egress_port = get_dut_pair_port_from_ptf_port(duthost, tbinfo, dst_ptf_port_id)
                    ptf_port_to_dut_port_map[dst_ptf_port_id] = dut_egress_port
                pytest_assert(dut_egress_port, "No egress port on DUT found for ptf port {}".format(dst_ptf_port_id))
                dut_egress_port_list.append(dut_egress_port)

            def validate_all_queue_counter(duthost, queue_val_list, dut_egress_port_list):
                egress_queue_count_list = find_queue_count_and_value(duthost, queue_val_list, dut_egress_port_list)[0]
                for queue_count in egress_queue_count_list:
                    if queue_count < DEFAULT_PKT_COUNT or queue_count % DEFAULT_PKT_COUNT != 0:
                        return False
                return True

            # Wait for the queue counters to be populated.
            wait_until(30, 0.5, 0, validate_all_queue_counter, duthost, queue_val_list, dut_egress_port_list)

            global egress_queue_count_list, egress_queue_val_list

            for i in range(step):
                cur_dscp = rotating_dscp + i
                if packet_egressed_success[i]:
                    if egress_queue_count_list[i] >= DEFAULT_PKT_COUNT:
                        logger.info(f"SUCCESS: Received expected number of packets on queue {queue_val_list[i]}")
                        output_table.append([cur_dscp, queue_val_list[i], egress_queue_count_list[i], "SUCCESS",
                                             queue_val_list[i]])
                    else:
                        if queue_val_list[i] == egress_queue_val_list[i]:
                            # If the queue value is correct, but the packet count is incorrect, then the DUT poll failed
                            logger.info(
                                f"FAILURE: Not all packets received on queue {queue_val_list[i]}. DUT poll failure.")
                            logger.info(f"Received {egress_queue_count_list[i]} packets instead")
                            output_table.append([cur_dscp, queue_val_list[i], egress_queue_count_list[i],
                                                 "FAILURE - INCORRECT PACKET COUNT", egress_queue_val_list[i]])
                        else:
                            if egress_queue_val_list[i] == -1:
                                logger.info("FAILURE: Packets not received on any queue. DUT poll failure.")
                                output_table.append([cur_dscp, queue_val_list[i], egress_queue_count_list[i],
                                                     "FAILURE - DUT POLL FAILURE", egress_queue_val_list[i]])
                            else:
                                logger.info(
                                    f"FAILURE: Received {DEFAULT_PKT_COUNT} packets on queue "
                                    f"{egress_queue_val_list[i]} instead of queue {queue_val_list[i]}.")
                                output_table.append([cur_dscp, queue_val_list[i], egress_queue_count_list[i],
                                                     "FAILURE - INCORRECT QUEUE", egress_queue_val_list[i]])
                        failed_once = True
                else:
                    output_table.append([cur_dscp, queue_val_list[i], 0, "FAILURE - NO PACKETS EGRESSED", "N/A"])
                    failed_once = True

            # Reset packet egress status
            packet_egressed_success = []

        logger.info("DSCP to queue mapping test results:\n{}"
                    .format(tabulate(output_table,
                                     headers=["Inner Packet DSCP Value", "Expected Egress Queue",
                                              "Egress Queue Count", "Result", "Actual Egress Queue"])))
        # Clear the output_table (for next test functions).
        output_table = []

        pytest_assert(not failed_once, "FAIL: Test failed. Please check table for details.")

    def test_dscp_to_queue_mapping(self, ptfadapter, rand_selected_dut, localhost, dscp_config, dscp_mode,
                                   toggle_all_simulator_ports_to_rand_selected_tor, completeness_level,  # noqa F811
                                   setup_standby_ports_on_rand_unselected_tor, route_config,
                                   tbinfo, downstream_links, upstream_links, dut_qos_maps_module, loganalyzer):  # noqa F811
        """
            Test QoS SAI DSCP to queue mapping for IP-IP packets in DSCP "uniform" and "pipe" mode
        """
        duthost = rand_selected_dut
        inner_dst_ip_list = route_config

        with allure.step("Prepare test parameter"):
            test_params = self._setup_test_params(duthost, tbinfo, downstream_links, upstream_links, loganalyzer)

        with allure.step("Run test"):
            self._run_test(ptfadapter, duthost, tbinfo, test_params, inner_dst_ip_list, dut_qos_maps_module, dscp_mode)

<<<<<<< HEAD
        if completeness_level != "basic":
=======
        if completeness_level != "basic" and \
                not duthost.dut_basic_facts()['ansible_facts']['dut_basic_facts'].get("is_smartswitch"):
>>>>>>> aca39613
            with allure.step("Do warm-reboot"):
                reboot(duthost, localhost, reboot_type="warm", safe_reboot=True, check_intf_up_ports=True,
                       wait_warmboot_finalizer=True)

            with allure.step("Run test after warm-reboot"):
                self._run_test(ptfadapter, duthost, tbinfo, test_params, inner_dst_ip_list, dut_qos_maps_module,
                               dscp_mode)<|MERGE_RESOLUTION|>--- conflicted
+++ resolved
@@ -188,24 +188,14 @@
     """
     pkt_egress_index = 0
     ptf_dst_port_list = []
-<<<<<<< HEAD
-    ptfadapter.dataplane.flush()
-=======
->>>>>>> aca39613
     logger.info("Send packet(s) from port {} from downstream to upstream".format(ptf_src_port_id))
 
     try:
         for pkt, exp_pkt in zip(pkt_list, exp_pkt_list):
-<<<<<<< HEAD
-            testutils.send(ptfadapter, ptf_src_port_id, pkt, count=DEFAULT_PKT_COUNT)
-            logger.info(f"Send packet: {pkt}, expected packet: {exp_pkt}")
-            result = testutils.verify_packet_any_port(ptfadapter, exp_pkt, ports=ptf_dst_port_ids, timeout=1)
-=======
             ptfadapter.dataplane.flush()
             testutils.send(ptfadapter, ptf_src_port_id, pkt, count=DEFAULT_PKT_COUNT)
             logger.info(f"Send packet: {pkt}, expected packet: {exp_pkt}")
             result = testutils.verify_packet_any_port(ptfadapter, exp_pkt, ports=ptf_dst_port_ids, timeout=5)
->>>>>>> aca39613
             if isinstance(result, bool):
                 logger.info("Return a dummy value for VS platform")
                 port_index = 0
@@ -503,12 +493,8 @@
         with allure.step("Run test"):
             self._run_test(ptfadapter, duthost, tbinfo, test_params, inner_dst_ip_list, dut_qos_maps_module, dscp_mode)
 
-<<<<<<< HEAD
-        if completeness_level != "basic":
-=======
         if completeness_level != "basic" and \
                 not duthost.dut_basic_facts()['ansible_facts']['dut_basic_facts'].get("is_smartswitch"):
->>>>>>> aca39613
             with allure.step("Do warm-reboot"):
                 reboot(duthost, localhost, reboot_type="warm", safe_reboot=True, check_intf_up_ports=True,
                        wait_warmboot_finalizer=True)
