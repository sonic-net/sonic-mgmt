--- conflicted
+++ resolved
@@ -3536,7 +3536,7 @@
                     q4_num_of_pkts: 75
                     q5_num_of_pkts: 70
                     q6_num_of_pkts: 70
-                    limit: 40
+                    limit: 80
                 wrr_chg:
                     ecn: 1
                     q0_num_of_pkts: 40
@@ -3546,72 +3546,7 @@
                     q4_num_of_pkts: 150
                     q5_num_of_pkts: 40
                     q6_num_of_pkts: 40
-                    limit: 40
-                    lossy_weight: 8
-                    lossless_weight: 30
-            400000_120000m:
-                pkts_num_leak_out: 0
-                xoff_1:
-                    dscp: 3
-                    ecn: 1
-                    pg: 3
-                    pkts_num_trig_pfc: 11522
-                    pkts_num_trig_ingr_drp: 23044
-                    packet_size: 8156
-                    pkts_num_margin: 20
-                xoff_2:
-                    dscp: 4
-                    ecn: 1
-                    pg: 4
-                    pkts_num_trig_pfc: 11522
-                    pkts_num_trig_ingr_drp: 23044
-                    packet_size: 8156
-                    pkts_num_margin: 20
-                lossy_queue_1:
-                    dscp: 8
-                    ecn: 1
-                    pg: 0
-                    pkts_num_trig_egr_drp: 16000
-                    pkts_num_margin: 4
-                    packet_size: 1350
-                    cell_size: 384
-                wm_q_shared_lossless:
-                    dscp: 3
-                    ecn: 1
-                    queue: 3
-                    pkts_num_fill_min: 0
-                    pkts_num_trig_ingr_drp: 23044
-                    pkts_num_margin: 8192
-                    cell_size: 6144
-                    packet_size: 6144
-                wm_q_shared_lossy:
-                    dscp: 8
-                    ecn: 1
-                    queue: 0
-                    pkts_num_fill_min: 0
-                    pkts_num_trig_egr_drp: 16000
-                    pkts_num_margin: 3072
-                    cell_size: 384
-                wrr:
-                    ecn: 1
-                    q0_num_of_pkts: 70
-                    q1_num_of_pkts: 70
-                    q2_num_of_pkts: 70
-                    q3_num_of_pkts: 75
-                    q4_num_of_pkts: 75
-                    q5_num_of_pkts: 70
-                    q6_num_of_pkts: 70
-                    limit: 40
-                wrr_chg:
-                    ecn: 1
-                    q0_num_of_pkts: 40
-                    q1_num_of_pkts: 40
-                    q2_num_of_pkts: 40
-                    q3_num_of_pkts: 150
-                    q4_num_of_pkts: 150
-                    q5_num_of_pkts: 40
-                    q6_num_of_pkts: 40
-                    limit: 40
+                    limit: 80
                     lossy_weight: 8
                     lossless_weight: 30
             wrr:
@@ -3709,7 +3644,6 @@
                     pkts_num_trig_ingr_drp: 10589
                     packet_size: 1350
                     pkts_num_margin: 20
-<<<<<<< HEAD
                 xon_1:
                     dscp: 3
                     ecn: 1
@@ -3756,15 +3690,12 @@
                     pkts_num_trig_pfc: 3415
                     pkts_num_margin: 4
                     packet_size: 1350
-=======
->>>>>>> 32a075df
                 lossy_queue_1:
                     dscp: 8
                     ecn: 1
                     pg: 0
                     pkts_num_trig_egr_drp: 16000
-<<<<<<< HEAD
-                    pkts_num_margin: 4
+                    pkts_num_margin: 20
                     packet_size: 1350
                     cell_size: 384
                 wm_q_shared_lossless:
@@ -3801,12 +3732,6 @@
                     pkts_num_margin: 4
                     packet_size: 1350
                     cell_size: 384
-=======
-                    pkts_num_margin: 20
-                    packet_size: 1350
-                    cell_size: 384
-
->>>>>>> 32a075df
             400000_300m:
                 pkts_num_leak_out: 0
                 pkts_num_egr_mem: 6884
