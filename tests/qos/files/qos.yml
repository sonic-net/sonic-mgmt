--- conflicted
+++ resolved
@@ -3642,7 +3642,94 @@
                     pkts_num_trig_ingr_drp: 10589
                     packet_size: 1350
                     pkts_num_margin: 20
-<<<<<<< HEAD
+                xon_1:
+                    dscp: 3
+                    ecn: 1
+                    pg: 3
+                    pkts_num_trig_pfc: 3415
+                    pkts_num_dismiss_pfc: 23
+                    packet_size: 1350
+                xon_2:
+                    dscp: 4
+                    ecn: 1
+                    pg: 4
+                    pkts_num_trig_pfc: 3415
+                    pkts_num_dismiss_pfc: 23
+                    packet_size: 1350
+                lossy_queue_1:
+                    dscp: 8
+                    ecn: 1
+                    pg: 0
+                    pkts_num_trig_egr_drp: 16000
+                    pkts_num_margin: 20
+                    packet_size: 1350
+                    cell_size: 384
+                lossless_voq_1:
+                    dscp: 3
+                    ecn: 1
+                    pg: 3
+                    num_of_flows: 'multiple'
+                    pkts_num_trig_pfc: 3415
+                    pkts_num_margin: 4
+                    packet_size: 1350
+                lossless_voq_2:
+                    dscp: 4
+                    ecn: 1
+                    pg: 4
+                    num_of_flows: 'multiple'
+                    pkts_num_trig_pfc: 3415
+                    pkts_num_margin: 4
+                    packet_size: 1350
+                lossless_voq_3:
+                    dscp: 3
+                    ecn: 1
+                    pg: 3
+                    num_of_flows: 'single'
+                    pkts_num_trig_pfc: 3415
+                    pkts_num_margin: 4
+                    packet_size: 1350
+                lossless_voq_4:
+                    dscp: 4
+                    ecn: 1
+                    pg: 4
+                    num_of_flows: 'single'
+                    pkts_num_trig_pfc: 3415
+                    pkts_num_margin: 4
+                    packet_size: 1350
+                wm_buf_pool_lossless:
+                    dscp: 3
+                    ecn: 1
+                    pg: 3
+                    queue: 3
+                    pkts_num_fill_ingr_min: 0
+                    pkts_num_trig_pfc: 3415
+                    cell_size: 384
+                    packet_size: 1350
+                wm_q_shared_lossless:
+                    dscp: 3
+                    ecn: 1
+                    queue: 3
+                    pkts_num_fill_min: 0
+                    pkts_num_trig_ingr_drp: 13660
+                    pkts_num_margin: 3072
+                    cell_size: 384
+                wm_q_shared_lossy:
+                    dscp: 8
+                    ecn: 1
+                    queue: 0
+                    pkts_num_fill_min: 0
+                    pkts_num_trig_egr_drp: 16000
+                    pkts_num_margin: 3072
+                    cell_size: 384
+                wm_pg_shared_lossless:
+                    dscp: 3
+                    ecn: 1
+                    pg: 3
+                    pkts_num_trig_pfc: 14804
+                    pkts_num_fill_min: 0
+                    pkts_num_margin: 4
+                    packet_size: 1350
+                    cell_size: 384
                 wm_buf_pool_lossless:
                     dscp: 3
                     ecn: 1
@@ -3661,99 +3748,6 @@
                 pkts_num_fill_egr_min: 0
                 cell_size: 384
                 packet_size: 1350
-=======
-                xon_1:
-                    dscp: 3
-                    ecn: 1
-                    pg: 3
-                    pkts_num_trig_pfc: 3415
-                    pkts_num_dismiss_pfc: 23
-                    packet_size: 1350
-                xon_2:
-                    dscp: 4
-                    ecn: 1
-                    pg: 4
-                    pkts_num_trig_pfc: 3415
-                    pkts_num_dismiss_pfc: 23
-                    packet_size: 1350
-                lossless_voq_1:
-                    dscp: 3
-                    ecn: 1
-                    pg: 3
-                    num_of_flows: 'multiple'
-                    pkts_num_trig_pfc: 3415
-                    pkts_num_margin: 4
-                    packet_size: 1350
-                lossless_voq_2:
-                    dscp: 4
-                    ecn: 1
-                    pg: 4
-                    num_of_flows: 'multiple'
-                    pkts_num_trig_pfc: 3415
-                    pkts_num_margin: 4
-                    packet_size: 1350
-                lossless_voq_3:
-                    dscp: 3
-                    ecn: 1
-                    pg: 3
-                    num_of_flows: 'single'
-                    pkts_num_trig_pfc: 3415
-                    pkts_num_margin: 4
-                    packet_size: 1350
-                lossless_voq_4:
-                    dscp: 4
-                    ecn: 1
-                    pg: 4
-                    num_of_flows: 'single'
-                    pkts_num_trig_pfc: 3415
-                    pkts_num_margin: 4
-                    packet_size: 1350
->>>>>>> ec40a48e
-                lossy_queue_1:
-                    dscp: 8
-                    ecn: 1
-                    pg: 0
-                    pkts_num_trig_egr_drp: 16000
-                    pkts_num_margin: 20
-                    packet_size: 1350
-                    cell_size: 384
-<<<<<<< HEAD
-=======
-                wm_q_shared_lossless:
-                    dscp: 3
-                    ecn: 1
-                    queue: 3
-                    pkts_num_fill_min: 0
-                    pkts_num_trig_ingr_drp: 13660
-                    pkts_num_margin: 3072
-                    cell_size: 384
-                wm_q_shared_lossy:
-                    dscp: 8
-                    ecn: 1
-                    queue: 0
-                    pkts_num_fill_min: 0
-                    pkts_num_trig_egr_drp: 16000
-                    pkts_num_margin: 3072
-                    cell_size: 384
-                wm_pg_shared_lossless:
-                    dscp: 3
-                    ecn: 1
-                    pg: 3
-                    pkts_num_trig_pfc: 14804
-                    pkts_num_fill_min: 0
-                    pkts_num_margin: 4
-                    packet_size: 1350
-                    cell_size: 384
-                wm_buf_pool_lossless:
-                    dscp: 3
-                    ecn: 1
-                    pg: 3
-                    queue: 3
-                    pkts_num_fill_ingr_min: 0
-                    pkts_num_trig_pfc: 3415
-                    cell_size: 384
-                    packet_size: 1350
->>>>>>> ec40a48e
             400000_300m:
                 pkts_num_leak_out: 0
                 pkts_num_egr_mem: 6884
@@ -3783,8 +3777,6 @@
                     pkts_num_trig_ingr_drp: 10589
                     packet_size: 1350
                     pkts_num_margin: 20
-<<<<<<< HEAD
-=======
                 xon_1:
                     dscp: 3
                     ecn: 1
@@ -3864,28 +3856,15 @@
                     pkts_num_margin: 4
                     packet_size: 1350
                     cell_size: 384
->>>>>>> ec40a48e
                 wm_buf_pool_lossless:
                     dscp: 3
                     ecn: 1
                     pg: 3
                     queue: 3
                     pkts_num_fill_ingr_min: 0
-<<<<<<< HEAD
                     pkts_num_trig_pfc: 3415
                     cell_size: 384
                     packet_size: 1350
-            wm_buf_pool_lossy:
-                dscp: 8
-                ecn: 1
-                pg: 0
-                queue: 0
-                pkts_num_trig_egr_drp: 4000
-                pkts_num_fill_egr_min: 0
-                cell_size: 384
-                packet_size: 1350
-
-=======
                     pkts_num_trig_pfc: 3038
                     cell_size: 384
                     packet_size: 1350
@@ -4036,7 +4015,6 @@
                     pkts_num_trig_pfc: 642
                     cell_size: 8192
                     packet_size: 6144
->>>>>>> ec40a48e
     jr2:
         topo-any:
             100000_300m:
