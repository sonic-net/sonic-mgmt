---

# TBD for ACS-MSN2700 xon_1, xon_2:
# Once the new fw version with the fix is burned, should change the
# xon_th_pkts to 10687
# xoff_th_pkts to 0
# since xon_th and xoff_th are configured to the same value.
# The current parameters are according to current fw behavior
#
# ecn:
#   Dictate the ECN field in assembling a packet
#   0 - not-ECT; 1 - ECT(1); 2 - ECT(0); 3 - CE
#
# ecn_* profile is for ECN limit test, which is removed
#
# Arista-7260CX3-D108C8:
#   xoff_1 for 50G
#   xoff_2 for 100G
qos_params:
    mellanox:
        topo-any:
            profile:
                pkts_num_leak_out: 0
                xoff_1:
                    dscp: 3
                    ecn: 1
                    pg: 3
                    packet_size: 300
                xoff_2:
                    dscp: 4
                    ecn: 1
                    pg: 4
                    packet_size: 300
                xoff_3:
                    dscp: 2
                    ecn: 1
                    pg: 2
                    packet_size: 300
                xoff_4:
                    dscp: 6
                    ecn: 1
                    pg: 6
                    packet_size: 300
                wm_pg_headroom:
                    dscp: 3
                    ecn: 1
                    pg: 3
                    pkts_num_leak_out: 0
                    packet_size: 300
                wm_q_shared_lossless:
                    dscp: 3
                    ecn: 1
                    queue: 3
                    pkts_num_leak_out: 0
                    pkts_num_fill_min: 0
                    packet_size: 300
                hdrm_pool_size:
                    dscps: [3, 4, 2, 6]
                    ecn: 1
                    pgs: [3, 4, 2, 6]
                    pkts_num_trig_pfc: 0
                    pkts_num_leak_out: 0
                    pkts_num_fill_min: 0
                    packet_size: 300
            xon_1:
                dscp: 3
                ecn: 1
                pg: 3
                pkts_num_leak_out: 0
                packet_size: 300
            xon_2:
                dscp: 4
                ecn: 1
                pg: 4
                pkts_num_leak_out: 0
                packet_size: 300
            xon_3:
                dscp: 2
                ecn: 1
                pg: 2
                pkts_num_leak_out: 0
                packet_size: 300
            xon_4:
                dscp: 6
                ecn: 1
                pg: 6
                pkts_num_leak_out: 0
                packet_size: 300
            ecn_1:
                dscp: 8
                ecn: 0
                num_of_pkts: 5000
                limit: 182000
                min_limit: 180000
            ecn_2:
                dscp: 8
                ecn: 1
                num_of_pkts: 2047
                limit: 182320
                min_limit: 0
            ecn_3:
                dscp: 0
                ecn: 0
                num_of_pkts: 5000
                limit: 182000
                min_limit: 180000
            ecn_4:
                dscp: 0
                ecn: 1
                num_of_pkts: 2047
                limit: 182320
                min_limit: 0
            lossy_queue_1:
                dscp: 8
                ecn: 1
                pg: 0
                pkts_num_leak_out: 0
                packet_size: 300
                pkts_num_margin: 4
            wrr:
                ecn: 1
                q0_num_of_pkts: 140
                q1_num_of_pkts: 140
                q2_num_of_pkts: 140
                q3_num_of_pkts: 150
                q4_num_of_pkts: 150
                q5_num_of_pkts: 140
                q6_num_of_pkts: 140
                limit: 80
                pkts_num_leak_out: 0
            wm_pg_shared_lossless:
                dscp: 3
                ecn: 1
                pg: 3
                pkts_num_leak_out: 0
                pkts_num_fill_min: 0
                packet_size: 300
            wm_pg_shared_lossy:
                dscp: 8
                ecn: 1
                pg: 0
                pkts_num_leak_out: 0
                pkts_num_fill_min: 0
                packet_size: 300
            wm_q_shared_lossy:
                dscp: 8
                ecn: 1
                queue: 0
                pkts_num_leak_out: 0
                pkts_num_fill_min: 0
                packet_size: 300
            wm_buf_pool_lossless:
                dscp: 3
                ecn: 1
                pg: 3
                queue: 3
                pkts_num_leak_out: 0
                pkts_num_fill_ingr_min: 0
                pkts_num_fill_egr_min: 0
            wm_buf_pool_lossy:
                dscp: 8
                ecn: 1
                pg: 0
                queue: 0
                pkts_num_leak_out: 0
                pkts_num_fill_ingr_min: 0
                pkts_num_fill_egr_min: 0
            wrr_chg:
                ecn: 1
                q0_num_of_pkts: 80
                q1_num_of_pkts: 80
                q2_num_of_pkts: 80
                q3_num_of_pkts: 300
                q4_num_of_pkts: 300
                q5_num_of_pkts: 80
                q6_num_of_pkts: 80
                limit: 80
                pkts_num_leak_out: 48
                lossy_weight: 8
                lossless_weight: 8
    td2:
        topo-t0-backend:
            40000_300m:
                pkts_num_leak_out: 48
                xoff_1:
                    dscp: 3
                    ecn: 1
                    pg: 3
                    pkts_num_trig_pfc: 4703
                    pkts_num_trig_ingr_drp: 5006
                xoff_2:
                    dscp: 4
                    ecn: 1
                    pg: 4
                    pkts_num_trig_pfc: 4703
                    pkts_num_trig_ingr_drp: 5006
                wm_pg_headroom:
                    dscp: 3
                    ecn: 1
                    pg: 3
                    pkts_num_trig_pfc: 4703
                    pkts_num_trig_ingr_drp: 5006
                    pkts_num_margin: 2
                    cell_size: 208
                wm_q_shared_lossless:
                    dscp: 3
                    ecn: 1
                    queue: 3
                    pkts_num_fill_min: 0
                    pkts_num_trig_ingr_drp: 5006
                    cell_size: 208
                wm_buf_pool_lossless:
                    dscp: 3
                    ecn: 1
                    pg: 3
                    queue: 3
                    pkts_num_fill_ingr_min: 6
                    pkts_num_trig_pfc: 4703
                    pkts_num_trig_ingr_drp: 5006
                    pkts_num_fill_egr_min: 0
                    cell_size: 208
                xon_1:
                    dscp: 3
                    ecn: 1
                    pg: 3
                    pkts_num_trig_pfc: 4703
                    pkts_num_dismiss_pfc: 16
                xon_2:
                    dscp: 4
                    ecn: 1
                    pg: 4
                    pkts_num_trig_pfc: 4703
                    pkts_num_dismiss_pfc: 16
                wm_pg_shared_lossless:
                        dscp: 3
                        ecn: 1
                        pg: 3
                        pkts_num_fill_min: 6
                        pkts_num_trig_pfc: 4703
                        packet_size: 64
                        cell_size: 208
            lossy_queue_1:
                dscp: 1
                ecn: 1
                pg: 0
                pkts_num_trig_egr_drp: 31322
            wm_pg_shared_lossy:
                dscp: 1
                ecn: 1
                pg: 0
                pkts_num_fill_min: 0
                pkts_num_trig_egr_drp: 31322
                packet_size: 64
                cell_size: 208
            wrr:
                ecn: 1
                q0_num_of_pkts: 140
                q1_num_of_pkts: 140
                q2_num_of_pkts: 140
                q3_num_of_pkts: 150
                q4_num_of_pkts: 150
                q5_num_of_pkts: 140
                q6_num_of_pkts: 140
                limit: 80
            wrr_chg:
                ecn: 1
                q0_num_of_pkts: 80
                q1_num_of_pkts: 80
                q2_num_of_pkts: 80
                q3_num_of_pkts: 300
                q4_num_of_pkts: 300
                q5_num_of_pkts: 80
                q6_num_of_pkts: 80
                limit: 80
                lossy_weight: 8
                lossless_weight: 30
            wm_q_shared_lossy:
                dscp: 1
                ecn: 1
                queue: 0
                pkts_num_fill_min: 8
                pkts_num_trig_egr_drp: 31322
                cell_size: 208
            wm_buf_pool_lossy:
                dscp: 1
                ecn: 1
                pg: 0
                queue: 0
                pkts_num_fill_ingr_min: 0
                pkts_num_trig_egr_drp: 31322
                pkts_num_fill_egr_min: 8
                cell_size: 208
        topo-t1-backend:
            40000_300m:
                pkts_num_leak_out: 48
                xoff_1:
                    dscp: 3
                    ecn: 1
                    pg: 3
                    pkts_num_trig_pfc: 6004
                    pkts_num_trig_ingr_drp: 6307
                xoff_2:
                    dscp: 4
                    ecn: 1
                    pg: 4
                    pkts_num_trig_pfc: 6004
                    pkts_num_trig_ingr_drp: 6307
                wm_pg_headroom:
                    dscp: 3
                    ecn: 1
                    pg: 3
                    pkts_num_trig_pfc: 6004
                    pkts_num_trig_ingr_drp: 6307
                    pkts_num_margin: 2
                    cell_size: 208
                wm_q_shared_lossless:
                    dscp: 3
                    ecn: 1
                    queue: 3
                    pkts_num_fill_min: 0
                    pkts_num_trig_ingr_drp: 6307
                    cell_size: 208
                wm_buf_pool_lossless:
                    dscp: 3
                    ecn: 1
                    pg: 3
                    queue: 3
                    pkts_num_fill_ingr_min: 6
                    pkts_num_trig_pfc: 6004
                    pkts_num_trig_ingr_drp: 6307
                    pkts_num_fill_egr_min: 0
                    cell_size: 208
                xon_1:
                    dscp: 3
                    ecn: 1
                    pg: 3
                    pkts_num_trig_pfc: 6004
                    pkts_num_dismiss_pfc: 17
                xon_2:
                    dscp: 4
                    ecn: 1
                    pg: 4
                    pkts_num_trig_pfc: 6004
                    pkts_num_dismiss_pfc: 17
                wm_pg_shared_lossless:
                        dscp: 3
                        ecn: 1
                        pg: 3
                        pkts_num_fill_min: 6
                        pkts_num_trig_pfc: 6004
                        packet_size: 64
                        cell_size: 208
            lossy_queue_1:
                dscp: 1
                ecn: 1
                pg: 0
                pkts_num_trig_egr_drp: 31322
            wm_pg_shared_lossy:
                dscp: 1
                ecn: 1
                pg: 0
                pkts_num_fill_min: 0
                pkts_num_trig_egr_drp: 31322
                packet_size: 64
                cell_size: 208
            wrr:
                ecn: 1
                q0_num_of_pkts: 140
                q1_num_of_pkts: 140
                q2_num_of_pkts: 140
                q3_num_of_pkts: 150
                q4_num_of_pkts: 150
                q5_num_of_pkts: 140
                q6_num_of_pkts: 140
                limit: 80
            wrr_chg:
                ecn: 1
                q0_num_of_pkts: 80
                q1_num_of_pkts: 80
                q2_num_of_pkts: 80
                q3_num_of_pkts: 300
                q4_num_of_pkts: 300
                q5_num_of_pkts: 80
                q6_num_of_pkts: 80
                limit: 80
                lossy_weight: 8
                lossless_weight: 30
            wm_q_shared_lossy:
                dscp: 1
                ecn: 1
                queue: 0
                pkts_num_fill_min: 8
                pkts_num_trig_egr_drp: 31322
                cell_size: 208
            wm_buf_pool_lossy:
                dscp: 1
                ecn: 1
                pg: 0
                queue: 0
                pkts_num_fill_ingr_min: 0
                pkts_num_trig_egr_drp: 31322
                pkts_num_fill_egr_min: 8
                cell_size: 208
        topo-any:
            40000_5m:
                pkts_num_leak_out: 48
                xoff_1:
                    dscp: 3
                    ecn: 1
                    pg: 3
                    pkts_num_trig_pfc: 4898
                    pkts_num_trig_ingr_drp: 5164
                xoff_2:
                    dscp: 4
                    ecn: 1
                    pg: 4
                    pkts_num_trig_pfc: 4898
                    pkts_num_trig_ingr_drp: 5164
                wm_pg_headroom:
                    dscp: 3
                    ecn: 1
                    pg: 3
                    pkts_num_trig_pfc: 4898
                    pkts_num_trig_ingr_drp: 5164
                    cell_size: 208
                wm_q_shared_lossless:
                    dscp: 3
                    ecn: 1
                    queue: 3
                    pkts_num_fill_min: 0
                    pkts_num_trig_ingr_drp: 5164
                    cell_size: 208
                wm_buf_pool_lossless:
                    dscp: 3
                    ecn: 1
                    pg: 3
                    queue: 3
                    pkts_num_fill_ingr_min: 6
                    pkts_num_trig_pfc: 4898
                    pkts_num_trig_ingr_drp: 5164
                    pkts_num_fill_egr_min: 0
                    cell_size: 208
            40000_300m:
                pkts_num_leak_out: 48
                xoff_1:
                    dscp: 3
                    ecn: 1
                    pg: 3
                    pkts_num_trig_pfc: 4898
                    pkts_num_trig_ingr_drp: 5164
                xoff_2:
                    dscp: 4
                    ecn: 1
                    pg: 4
                    pkts_num_trig_pfc: 4898
                    pkts_num_trig_ingr_drp: 5164
                wm_pg_headroom:
                    dscp: 3
                    ecn: 1
                    pg: 3
                    pkts_num_trig_pfc: 4898
                    pkts_num_trig_ingr_drp: 5164
                    cell_size: 208
                wm_q_shared_lossless:
                    dscp: 3
                    ecn: 1
                    queue: 3
                    pkts_num_fill_min: 0
                    pkts_num_trig_ingr_drp: 5164
                    cell_size: 208
                wm_buf_pool_lossless:
                    dscp: 3
                    ecn: 1
                    pg: 3
                    queue: 3
                    pkts_num_fill_ingr_min: 6
                    pkts_num_trig_pfc: 4898
                    pkts_num_trig_ingr_drp: 5164
                    pkts_num_fill_egr_min: 0
                    cell_size: 208
                breakout:
                    pkts_num_leak_out: 48
                    xoff_1:
                        dscp: 3
                        ecn: 1
                        pg: 3
                        pkts_num_trig_pfc: 4780
                        pkts_num_trig_ingr_drp: 5046
                    xoff_2:
                        dscp: 4
                        ecn: 1
                        pg: 4
                        pkts_num_trig_pfc: 4780
                        pkts_num_trig_ingr_drp: 5046
                    wm_pg_headroom:
                        dscp: 3
                        ecn: 1
                        pg: 3
                        pkts_num_trig_pfc: 4780
                        pkts_num_trig_ingr_drp: 5046
                        cell_size: 208
                    wm_q_shared_lossless:
                        dscp: 3
                        ecn: 1
                        queue: 3
                        pkts_num_fill_min: 0
                        pkts_num_trig_ingr_drp: 5046
                        cell_size: 208
                    wm_buf_pool_lossless:
                        dscp: 3
                        ecn: 1
                        pg: 3
                        queue: 3
                        pkts_num_fill_ingr_min: 6
                        pkts_num_trig_pfc: 4780
                        pkts_num_trig_ingr_drp: 5046
                        pkts_num_fill_egr_min: 0
                        cell_size: 208
                    xon_1:
                        dscp: 3
                        ecn: 1
                        pg: 3
                        pkts_num_trig_pfc: 4780
                        pkts_num_dismiss_pfc: 18
                    xon_2:
                        dscp: 4
                        ecn: 1
                        pg: 4
                        pkts_num_trig_pfc: 4780
                        pkts_num_dismiss_pfc: 18
                    wm_pg_shared_lossless:
                        dscp: 3
                        ecn: 1
                        pg: 3
                        pkts_num_fill_min: 6
                        pkts_num_trig_pfc: 4780
                        packet_size: 64
                        cell_size: 208
            40000_40m:
                pkts_num_leak_out: 48
                xoff_1:
                    dscp: 3
                    ecn: 1
                    pg: 3
                    pkts_num_trig_pfc: 4898
                    pkts_num_trig_ingr_drp: 5164
                xoff_2:
                    dscp: 4
                    ecn: 1
                    pg: 4
                    pkts_num_trig_pfc: 4898
                    pkts_num_trig_ingr_drp: 5164
                wm_pg_headroom:
                    dscp: 3
                    ecn: 1
                    pg: 3
                    pkts_num_trig_pfc: 4898
                    pkts_num_trig_ingr_drp: 5164
                    cell_size: 208
                wm_q_shared_lossless:
                    dscp: 3
                    ecn: 1
                    queue: 3
                    pkts_num_fill_min: 0
                    pkts_num_trig_ingr_drp: 5164
                    cell_size: 208
                wm_buf_pool_lossless:
                    dscp: 3
                    ecn: 1
                    pg: 3
                    queue: 3
                    pkts_num_fill_ingr_min: 6
                    pkts_num_trig_pfc: 4898
                    pkts_num_trig_ingr_drp: 5164
                    pkts_num_fill_egr_min: 0
                    cell_size: 208
            xon_1:
                dscp: 3
                ecn: 1
                pg: 3
                pkts_num_trig_pfc: 4898
                pkts_num_dismiss_pfc: 12
            xon_2:
                dscp: 4
                ecn: 1
                pg: 4
                pkts_num_trig_pfc: 4898
                pkts_num_dismiss_pfc: 12
            ecn_1:
                dscp: 8
                ecn: 0
                num_of_pkts: 5000
                limit: 182000
                min_limit: 180000
                cell_size: 208
            ecn_2:
                dscp: 8
                ecn: 1
                num_of_pkts: 2047
                limit: 182320
                min_limit: 0
                cell_size: 208
            ecn_3:
                dscp: 0
                ecn: 0
                num_of_pkts: 5000
                limit: 182000
                min_limit: 180000
                cell_size: 208
            ecn_4:
                dscp: 0
                ecn: 1
                num_of_pkts: 2047
                limit: 182320
                min_limit: 0
                cell_size: 208
            lossy_queue_1:
                dscp: 8
                ecn: 1
                pg: 0
                pkts_num_trig_egr_drp: 31322
            wrr:
                ecn: 1
                q0_num_of_pkts: 140
                q1_num_of_pkts: 140
                q2_num_of_pkts: 140
                q3_num_of_pkts: 150
                q4_num_of_pkts: 150
                q5_num_of_pkts: 140
                q6_num_of_pkts: 140
                limit: 80
            wrr_chg:
                ecn: 1
                q0_num_of_pkts: 80
                q1_num_of_pkts: 80
                q2_num_of_pkts: 80
                q3_num_of_pkts: 300
                q4_num_of_pkts: 300
                q5_num_of_pkts: 80
                q6_num_of_pkts: 80
                limit: 80
                lossy_weight: 8
                lossless_weight: 30
            wm_pg_shared_lossless:
                dscp: 3
                ecn: 1
                pg: 3
                pkts_num_fill_min: 6
                pkts_num_trig_pfc: 4898
                packet_size: 64
                cell_size: 208
            wm_pg_shared_lossy:
                dscp: 1
                ecn: 1
                pg: 0
                pkts_num_fill_min: 0
                pkts_num_trig_egr_drp: 31322
                packet_size: 64
                cell_size: 208
            wm_q_shared_lossy:
                dscp: 1
                ecn: 1
                queue: 1
                pkts_num_fill_min: 8
                pkts_num_trig_egr_drp: 31322
                cell_size: 208
            wm_buf_pool_lossy:
                dscp: 8
                ecn: 1
                pg: 0
                queue: 0
                pkts_num_fill_ingr_min: 0
                pkts_num_trig_egr_drp: 31322
                pkts_num_fill_egr_min: 8
                cell_size: 208
    td3:
        topo-t1-lag:
            100000_300m:
                pkts_num_leak_out: 32
                xoff_1:
                    dscp: 3
                    ecn: 1
                    pg: 3
                    pkts_num_trig_pfc: 59605
                    pkts_num_trig_ingr_drp: 60228
                    pkts_num_margin: 4
                xoff_2:
                    dscp: 4
                    ecn: 1
                    pg: 4
                    pkts_num_trig_pfc: 59605
                    pkts_num_trig_ingr_drp: 60228
                    pkts_num_margin: 4
                hdrm_pool_size:
                    dscps: [3, 4]
                    ecn: 1
                    pgs: [3, 4]
                    src_port_ids: [0, 2, 4, 6, 8, 10, 12, 14, 16]
                    dst_port_id: 18
                    pgs_num: 18
                    pkts_num_trig_pfc: 4478
                    pkts_num_hdrm_full: 362
                    pkts_num_hdrm_partial: 182
                wm_pg_headroom:
                    dscp: 3
                    ecn: 1
                    pg: 3
                    pkts_num_trig_pfc: 59605
                    pkts_num_trig_ingr_drp: 59967
                    cell_size: 256
                    pkts_num_margin: 2
                xon_1:
                    dscp: 3
                    ecn: 1
                    pg: 3
                    pkts_num_trig_pfc: 59605
                    pkts_num_dismiss_pfc: 18
                xon_2:
                    dscp: 4
                    ecn: 1
                    pg: 4
                    pkts_num_trig_pfc: 59605
                    pkts_num_dismiss_pfc: 18
                lossy_queue_1:
                    dscp: 8
                    ecn: 1
                    pg: 0
                    pkts_num_trig_egr_drp: 113198
                wm_pg_shared_lossless:
                    dscp: 3
                    ecn: 1
                    pg: 3
                    pkts_num_fill_min: 18
                    pkts_num_trig_pfc: 59605
                    packet_size: 64
                    cell_size: 256
                wm_pg_shared_lossy:
                    dscp: 8
                    ecn: 1
                    pg: 0
                    pkts_num_fill_min: 0
                    pkts_num_trig_egr_drp: 113198
                    packet_size: 64
                    cell_size: 256
                wm_q_shared_lossless:
                    dscp: 3
                    ecn: 1
                    queue: 3
                    pkts_num_fill_min: 0
                    pkts_num_trig_ingr_drp: 59967
                    cell_size: 256
                wm_buf_pool_lossless:
                    dscp: 3
                    ecn: 1
                    pg: 3
                    queue: 3
                    pkts_num_fill_ingr_min: 6
                    pkts_num_trig_pfc: 59605
                    pkts_num_trig_ingr_drp: 59967
                    pkts_num_fill_egr_min: 8
                    cell_size: 256
                wm_q_shared_lossy:
                    dscp: 8
                    ecn: 1
                    queue: 0
                    pkts_num_fill_min: 7
                    pkts_num_trig_egr_drp: 59967
                    cell_size: 256
                wm_buf_pool_lossy:
                    dscp: 8
                    ecn: 1
                    pg: 0
                    queue: 0
                    pkts_num_fill_ingr_min: 0
                    pkts_num_trig_egr_drp: 113198
                    pkts_num_fill_egr_min: 14
                    cell_size: 256
            ecn_1:
                dscp: 8
                ecn: 0
                num_of_pkts: 5000
                limit: 182000
                min_limit: 180000
                cell_size: 256
            ecn_2:
                dscp: 8
                ecn: 1
                num_of_pkts: 2047
                limit: 182320
                min_limit: 0
                cell_size: 256
            ecn_3:
                dscp: 0
                ecn: 0
                num_of_pkts: 5000
                limit: 182000
                min_limit: 180000
                cell_size: 256
            ecn_4:
                dscp: 0
                ecn: 1
                num_of_pkts: 2047
                limit: 182320
                min_limit: 0
                cell_size: 256
            wrr:
                ecn: 1
                q0_num_of_pkts: 140
                q1_num_of_pkts: 140
                q2_num_of_pkts: 140
                q3_num_of_pkts: 150
                q4_num_of_pkts: 150
                q5_num_of_pkts: 140
                q6_num_of_pkts: 140
                limit: 80
            wrr_chg:
                ecn: 1
                q0_num_of_pkts: 80
                q1_num_of_pkts: 80
                q2_num_of_pkts: 80
                q3_num_of_pkts: 300
                q4_num_of_pkts: 300
                q5_num_of_pkts: 80
                q6_num_of_pkts: 80
                limit: 80
                lossy_weight: 8
                lossless_weight: 30
            hdrm_pool_wm_multiplier: 1
            cell_size: 256
        topo-dualtor:
            100000_300m:
                pkts_num_leak_out: 32
                xoff_1:
                    dscp: 3
                    ecn: 1
                    pg: 3
                    pkts_num_trig_pfc: 60204
                    pkts_num_trig_ingr_drp: 60829
                    pkts_num_margin: 4
                xoff_2:
                    dscp: 4
                    ecn: 1
                    pg: 4
                    pkts_num_trig_pfc: 60204
                    pkts_num_trig_ingr_drp: 60829
                    pkts_num_margin: 4
                pcbb_xoff_1:
                    dscp: 3
                    ecn: 1
                    pg: 3
                    pkts_num_trig_pfc: 60204
                    pkts_num_trig_ingr_drp: 60829
                    pkts_num_margin: 4
                pcbb_xoff_2:
                    dscp: 4
                    ecn: 1
                    pg: 4
                    pkts_num_trig_pfc: 60204
                    pkts_num_trig_ingr_drp: 60829
                    pkts_num_margin: 4
                pcbb_xoff_3:
                    outer_dscp: 2
                    dscp: 3
                    ecn: 1
                    pg: 2
                    pkts_num_trig_pfc: 60204
                    pkts_num_trig_ingr_drp: 60829
                    pkts_num_margin: 4
                pcbb_xoff_4:
                    outer_dscp: 6
                    dscp: 4
                    ecn: 1
                    pg: 6
                    pkts_num_trig_pfc: 60204
                    pkts_num_trig_ingr_drp: 60829
                    pkts_num_margin: 4
                hdrm_pool_size:
                    dscps: [3, 4]
                    ecn: 1
                    pgs: [3, 4]
                    src_port_ids: [1, 2, 3, 4, 5, 6, 7, 8, 9]
                    dst_port_id: 10
                    pgs_num: 18
                    pkts_num_trig_pfc: 6301
                    pkts_num_hdrm_full: 362
                    pkts_num_hdrm_partial: 182
                wm_pg_headroom:
                    dscp: 3
                    ecn: 1
                    pg: 3
                    pkts_num_trig_pfc: 59714
                    pkts_num_trig_ingr_drp: 60076
                    cell_size: 256
                    pkts_num_margin: 2
                xon_1:
                    dscp: 3
                    ecn: 1
                    pg: 3
                    pkts_num_trig_pfc: 59714
                    pkts_num_dismiss_pfc: 18
                xon_2:
                    dscp: 4
                    ecn: 1
                    pg: 4
                    pkts_num_trig_pfc: 59714
                    pkts_num_dismiss_pfc: 18
                lossy_queue_1:
                    dscp: 8
                    ecn: 1
                    pg: 0
                    pkts_num_trig_egr_drp: 84935
                wm_pg_shared_lossless:
                    dscp: 3
                    ecn: 1
                    pg: 3
                    pkts_num_fill_min: 18
                    pkts_num_trig_pfc: 59714
                    packet_size: 64
                    cell_size: 256
                wm_pg_shared_lossy:
                    dscp: 8
                    ecn: 1
                    pg: 0
                    pkts_num_fill_min: 0
                    pkts_num_trig_egr_drp: 84935
                    packet_size: 64
                    cell_size: 256
                wm_q_shared_lossless:
                    dscp: 3
                    ecn: 1
                    queue: 3
                    pkts_num_fill_min: 0
                    pkts_num_trig_ingr_drp: 60076
                    cell_size: 256
                wm_buf_pool_lossless:
                    dscp: 3
                    ecn: 1
                    pg: 3
                    queue: 3
                    pkts_num_fill_ingr_min: 6
                    pkts_num_trig_pfc: 59714
                    pkts_num_trig_ingr_drp: 60076
                    pkts_num_fill_egr_min: 8
                    cell_size: 256
                wm_q_shared_lossy:
                    dscp: 8
                    ecn: 1
                    queue: 0
                    pkts_num_fill_min: 7
                    pkts_num_trig_egr_drp: 84935
                    cell_size: 256
                wm_buf_pool_lossy:
                    dscp: 8
                    ecn: 1
                    pg: 0
                    queue: 0
                    pkts_num_fill_ingr_min: 0
                    pkts_num_trig_egr_drp: 84930
                    pkts_num_fill_egr_min: 14
                    cell_size: 256
            ecn_1:
                dscp: 8
                ecn: 0
                num_of_pkts: 5000
                limit: 182000
                min_limit: 180000
                cell_size: 256
            ecn_2:
                dscp: 8
                ecn: 1
                num_of_pkts: 2047
                limit: 182320
                min_limit: 0
                cell_size: 256
            ecn_3:
                dscp: 0
                ecn: 0
                num_of_pkts: 5000
                limit: 182000
                min_limit: 180000
                cell_size: 256
            ecn_4:
                dscp: 0
                ecn: 1
                num_of_pkts: 2047
                limit: 182320
                min_limit: 0
                cell_size: 256
            wrr:
                ecn: 1
                q0_num_of_pkts: 140
                q1_num_of_pkts: 140
                q2_num_of_pkts: 140
                q3_num_of_pkts: 150
                q4_num_of_pkts: 150
                q5_num_of_pkts: 140
                q6_num_of_pkts: 140
                limit: 80
            wrr_chg:
                ecn: 1
                q0_num_of_pkts: 80
                q1_num_of_pkts: 80
                q2_num_of_pkts: 80
                q3_num_of_pkts: 300
                q4_num_of_pkts: 300
                q5_num_of_pkts: 80
                q6_num_of_pkts: 80
                limit: 80
                lossy_weight: 8
                lossless_weight: 30
            hdrm_pool_wm_multiplier: 1
            cell_size: 256
        topo-dualtor-56:
            50000_300m:
                pkts_num_leak_out: 32
                xoff_1:
                    dscp: 3
                    ecn: 1
                    pg: 3
                    pkts_num_trig_pfc: 58576
                    pkts_num_trig_ingr_drp: 58816
                    pkts_num_margin: 50
                xoff_2:
                    dscp: 4
                    ecn: 1
                    pg: 4
                    pkts_num_trig_pfc: 58576
                    pkts_num_trig_ingr_drp: 58816
                    pkts_num_margin: 50
                hdrm_pool_size:
                    dscps: [3, 4]
                    ecn: 1
                    pgs: [3, 4]
                    src_port_ids: [1, 2, 3, 4, 5, 6, 7, 8, 9]
                    dst_port_id: 10
                    pgs_num: 18
                    pkts_num_trig_pfc: 4478
                    pkts_num_hdrm_full: 240
                    pkts_num_hdrm_partial: 182
                wm_pg_headroom:
                    dscp: 3
                    ecn: 1
                    pg: 3
                    pkts_num_trig_pfc: 58276
                    pkts_num_trig_ingr_drp: 58516
                    cell_size: 256
                    pkts_num_margin: 2
                xon_1:
                    dscp: 3
                    ecn: 1
                    pg: 3
                    pkts_num_trig_pfc: 58276
                    pkts_num_dismiss_pfc: 18
                xon_2:
                    dscp: 4
                    ecn: 1
                    pg: 4
                    pkts_num_trig_pfc: 58276
                    pkts_num_dismiss_pfc: 18
                lossy_queue_1:
                    dscp: 8
                    ecn: 1
                    pg: 0
                    pkts_num_trig_egr_drp: 112302
                wm_pg_shared_lossless:
                    dscp: 3
                    ecn: 1
                    pg: 3
                    pkts_num_fill_min: 18
                    pkts_num_trig_pfc: 58276
                    packet_size: 64
                    cell_size: 256
                wm_pg_shared_lossy:
                    dscp: 8
                    ecn: 1
                    pg: 0
                    pkts_num_fill_min: 0
                    pkts_num_trig_egr_drp: 112302
                    packet_size: 64
                    cell_size: 256
                wm_q_shared_lossless:
                    dscp: 3
                    ecn: 1
                    queue: 3
                    pkts_num_fill_min: 0
                    pkts_num_trig_ingr_drp: 58516
                    cell_size: 256
                wm_buf_pool_lossless:
                    dscp: 3
                    ecn: 1
                    pg: 3
                    queue: 3
                    pkts_num_fill_ingr_min: 6
                    pkts_num_trig_pfc: 58276
                    pkts_num_trig_ingr_drp: 58516
                    pkts_num_fill_egr_min: 8
                    cell_size: 256
                wm_q_shared_lossy:
                    dscp: 8
                    ecn: 1
                    queue: 0
                    pkts_num_fill_min: 7
                    pkts_num_trig_egr_drp: 58516
                    cell_size: 256
                wm_buf_pool_lossy:
                    dscp: 8
                    ecn: 1
                    pg: 0
                    queue: 0
                    pkts_num_fill_ingr_min: 0
                    pkts_num_trig_egr_drp: 58516
                    pkts_num_fill_egr_min: 14
                    cell_size: 256
            100000_300m:
                pkts_num_leak_out: 32
                xoff_1:
                    dscp: 3
                    ecn: 1
                    pg: 3
                    pkts_num_trig_pfc: 59784
                    pkts_num_trig_ingr_drp: 60410
                    pkts_num_margin: 4
                xoff_2:
                    dscp: 4
                    ecn: 1
                    pg: 4
                    pkts_num_trig_pfc: 59784
                    pkts_num_trig_ingr_drp: 60410
                    pkts_num_margin: 4
                pcbb_xoff_1:
                    dscp: 3
                    ecn: 1
                    pg: 3
                    pkts_num_trig_pfc: 58620
                    pkts_num_trig_ingr_drp: 59245
                    pkts_num_margin: 4
                pcbb_xoff_2:
                    dscp: 4
                    ecn: 1
                    pg: 4
                    pkts_num_trig_pfc: 58620
                    pkts_num_trig_ingr_drp: 59245
                    pkts_num_margin: 4
                pcbb_xoff_3:
                    outer_dscp: 2
                    dscp: 3
                    ecn: 1
                    pg: 2
                    pkts_num_trig_pfc: 58620
                    pkts_num_trig_ingr_drp: 59245
                    pkts_num_margin: 4
                pcbb_xoff_4:
                    outer_dscp: 6
                    dscp: 4
                    ecn: 1
                    pg: 6
                    pkts_num_trig_pfc: 58620
                    pkts_num_trig_ingr_drp: 59245
                    pkts_num_margin: 4
                hdrm_pool_size:
                    dscps: [3, 4]
                    ecn: 1
                    pgs: [3, 4]
                    src_port_ids: [1, 2, 3, 4, 5, 6, 7, 8, 9]
                    dst_port_id: 10
                    pgs_num: 18
                    pkts_num_trig_pfc: 6301
                    pkts_num_hdrm_full: 362
                    pkts_num_hdrm_partial: 182
                wm_pg_headroom:
                    dscp: 3
                    ecn: 1
                    pg: 3
                    pkts_num_trig_pfc: 59714
                    pkts_num_trig_ingr_drp: 60076
                    cell_size: 256
                    pkts_num_margin: 2
                xon_1:
                    dscp: 3
                    ecn: 1
                    pg: 3
                    pkts_num_trig_pfc: 59714
                    pkts_num_dismiss_pfc: 18
                xon_2:
                    dscp: 4
                    ecn: 1
                    pg: 4
                    pkts_num_trig_pfc: 59714
                    pkts_num_dismiss_pfc: 18
                lossy_queue_1:
                    dscp: 8
                    ecn: 1
                    pg: 0
                    pkts_num_trig_egr_drp: 84935
                wm_pg_shared_lossless:
                    dscp: 3
                    ecn: 1
                    pg: 3
                    pkts_num_fill_min: 18
                    pkts_num_trig_pfc: 59714
                    packet_size: 64
                    cell_size: 256
                wm_pg_shared_lossy:
                    dscp: 8
                    ecn: 1
                    pg: 0
                    pkts_num_fill_min: 0
                    pkts_num_trig_egr_drp: 84935
                    packet_size: 64
                    cell_size: 256
                wm_q_shared_lossless:
                    dscp: 3
                    ecn: 1
                    queue: 3
                    pkts_num_fill_min: 0
                    pkts_num_trig_ingr_drp: 60076
                    cell_size: 256
                wm_buf_pool_lossless:
                    dscp: 3
                    ecn: 1
                    pg: 3
                    queue: 3
                    pkts_num_fill_ingr_min: 6
                    pkts_num_trig_pfc: 59714
                    pkts_num_trig_ingr_drp: 60076
                    pkts_num_fill_egr_min: 8
                    cell_size: 256
                wm_q_shared_lossy:
                    dscp: 8
                    ecn: 1
                    queue: 0
                    pkts_num_fill_min: 7
                    pkts_num_trig_egr_drp: 84935
                    cell_size: 256
                wm_buf_pool_lossy:
                    dscp: 8
                    ecn: 1
                    pg: 0
                    queue: 0
                    pkts_num_fill_ingr_min: 0
                    pkts_num_trig_egr_drp: 84930
                    pkts_num_fill_egr_min: 14
                    cell_size: 256
            ecn_1:
                dscp: 8
                ecn: 0
                num_of_pkts: 5000
                limit: 182000
                min_limit: 180000
                cell_size: 256
            ecn_2:
                dscp: 8
                ecn: 1
                num_of_pkts: 2047
                limit: 182320
                min_limit: 0
                cell_size: 256
            ecn_3:
                dscp: 0
                ecn: 0
                num_of_pkts: 5000
                limit: 182000
                min_limit: 180000
                cell_size: 256
            ecn_4:
                dscp: 0
                ecn: 1
                num_of_pkts: 2047
                limit: 182320
                min_limit: 0
                cell_size: 256
            wrr:
                ecn: 1
                q0_num_of_pkts: 140
                q1_num_of_pkts: 140
                q2_num_of_pkts: 140
                q3_num_of_pkts: 150
                q4_num_of_pkts: 150
                q5_num_of_pkts: 140
                q6_num_of_pkts: 140
                limit: 80
            wrr_chg:
                ecn: 1
                q0_num_of_pkts: 80
                q1_num_of_pkts: 80
                q2_num_of_pkts: 80
                q3_num_of_pkts: 300
                q4_num_of_pkts: 300
                q5_num_of_pkts: 80
                q6_num_of_pkts: 80
                limit: 80
                lossy_weight: 8
                lossless_weight: 30
            hdrm_pool_wm_multiplier: 1
            cell_size: 256
        topo-any:
            50000_300m:
                pkts_num_leak_out: 32
                xoff_1:
                    dscp: 3
                    ecn: 1
                    pg: 3
                    pkts_num_trig_pfc: 58576
                    pkts_num_trig_ingr_drp: 58816
                    pkts_num_margin: 50
                xoff_2:
                    dscp: 4
                    ecn: 1
                    pg: 4
                    pkts_num_trig_pfc: 58576
                    pkts_num_trig_ingr_drp: 58816
                    pkts_num_margin: 50
                hdrm_pool_size:
                    dscps: [3, 4]
                    ecn: 1
                    pgs: [3, 4]
                    src_port_ids: [1, 2, 3, 4, 5, 6, 7, 8, 9]
                    dst_port_id: 10
                    pgs_num: 18
                    pkts_num_trig_pfc: 4478
                    pkts_num_hdrm_full: 240
                    pkts_num_hdrm_partial: 182
                wm_pg_headroom:
                    dscp: 3
                    ecn: 1
                    pg: 3
                    pkts_num_trig_pfc: 58276
                    pkts_num_trig_ingr_drp: 58516
                    cell_size: 256
                    pkts_num_margin: 2
                xon_1:
                    dscp: 3
                    ecn: 1
                    pg: 3
                    pkts_num_trig_pfc: 58276
                    pkts_num_dismiss_pfc: 18
                xon_2:
                    dscp: 4
                    ecn: 1
                    pg: 4
                    pkts_num_trig_pfc: 58276
                    pkts_num_dismiss_pfc: 18
                lossy_queue_1:
                    dscp: 8
                    ecn: 1
                    pg: 0
                    pkts_num_trig_egr_drp: 112302
                wm_pg_shared_lossless:
                    dscp: 3
                    ecn: 1
                    pg: 3
                    pkts_num_fill_min: 18
                    pkts_num_trig_pfc: 58276
                    packet_size: 64
                    cell_size: 256
                wm_pg_shared_lossy:
                    dscp: 8
                    ecn: 1
                    pg: 0
                    pkts_num_fill_min: 0
                    pkts_num_trig_egr_drp: 112302
                    packet_size: 64
                    cell_size: 256
                wm_q_shared_lossless:
                    dscp: 3
                    ecn: 1
                    queue: 3
                    pkts_num_fill_min: 0
                    pkts_num_trig_ingr_drp: 58516
                    cell_size: 256
                wm_buf_pool_lossless:
                    dscp: 3
                    ecn: 1
                    pg: 3
                    queue: 3
                    pkts_num_fill_ingr_min: 6
                    pkts_num_trig_pfc: 58276
                    pkts_num_trig_ingr_drp: 58516
                    pkts_num_fill_egr_min: 8
                    cell_size: 256
                wm_q_shared_lossy:
                    dscp: 8
                    ecn: 1
                    queue: 0
                    pkts_num_fill_min: 7
                    pkts_num_trig_egr_drp: 58516
                    cell_size: 256
                wm_buf_pool_lossy:
                    dscp: 8
                    ecn: 1
                    pg: 0
                    queue: 0
                    pkts_num_fill_ingr_min: 0
                    pkts_num_trig_egr_drp: 58516
                    pkts_num_fill_egr_min: 14
                    cell_size: 256
            100000_300m:
                pkts_num_leak_out: 32
                xoff_1:
                    dscp: 3
                    ecn: 1
                    pg: 3
                    pkts_num_trig_pfc: 59784
                    pkts_num_trig_ingr_drp: 60410
                    pkts_num_margin: 4
                xoff_2:
                    dscp: 4
                    ecn: 1
                    pg: 4
                    pkts_num_trig_pfc: 59784
                    pkts_num_trig_ingr_drp: 60410
                    pkts_num_margin: 4
                hdrm_pool_size:
                    dscps: [3, 4]
                    ecn: 1
                    pgs: [3, 4]
                    src_port_ids: [1, 2, 3, 4, 5, 6, 7, 8, 9]
                    dst_port_id: 10
                    pgs_num: 18
                    pkts_num_trig_pfc: 6301
                    pkts_num_hdrm_full: 362
                    pkts_num_hdrm_partial: 182
                wm_pg_headroom:
                    dscp: 3
                    ecn: 1
                    pg: 3
                    pkts_num_trig_pfc: 59714
                    pkts_num_trig_ingr_drp: 60076
                    cell_size: 256
                    pkts_num_margin: 2
                xon_1:
                    dscp: 3
                    ecn: 1
                    pg: 3
                    pkts_num_trig_pfc: 59714
                    pkts_num_dismiss_pfc: 18
                xon_2:
                    dscp: 4
                    ecn: 1
                    pg: 4
                    pkts_num_trig_pfc: 59714
                    pkts_num_dismiss_pfc: 18
                lossy_queue_1:
                    dscp: 8
                    ecn: 1
                    pg: 0
                    pkts_num_trig_egr_drp: 84935
                wm_pg_shared_lossless:
                    dscp: 3
                    ecn: 1
                    pg: 3
                    pkts_num_fill_min: 18
                    pkts_num_trig_pfc: 59714
                    packet_size: 64
                    cell_size: 256
                wm_pg_shared_lossy:
                    dscp: 8
                    ecn: 1
                    pg: 0
                    pkts_num_fill_min: 0
                    pkts_num_trig_egr_drp: 84935
                    packet_size: 64
                    cell_size: 256
                wm_q_shared_lossless:
                    dscp: 3
                    ecn: 1
                    queue: 3
                    pkts_num_fill_min: 0
                    pkts_num_trig_ingr_drp: 60076
                    cell_size: 256
                wm_buf_pool_lossless:
                    dscp: 3
                    ecn: 1
                    pg: 3
                    queue: 3
                    pkts_num_fill_ingr_min: 6
                    pkts_num_trig_pfc: 59714
                    pkts_num_trig_ingr_drp: 60076
                    pkts_num_fill_egr_min: 8
                    cell_size: 256
                wm_q_shared_lossy:
                    dscp: 8
                    ecn: 1
                    queue: 0
                    pkts_num_fill_min: 7
                    pkts_num_trig_egr_drp: 84935
                    cell_size: 256
                wm_buf_pool_lossy:
                    dscp: 8
                    ecn: 1
                    pg: 0
                    queue: 0
                    pkts_num_fill_ingr_min: 0
                    pkts_num_trig_egr_drp: 84930
                    pkts_num_fill_egr_min: 14
                    cell_size: 256
            ecn_1:
                dscp: 8
                ecn: 0
                num_of_pkts: 5000
                limit: 182000
                min_limit: 180000
                cell_size: 256
            ecn_2:
                dscp: 8
                ecn: 1
                num_of_pkts: 2047
                limit: 182320
                min_limit: 0
                cell_size: 256
            ecn_3:
                dscp: 0
                ecn: 0
                num_of_pkts: 5000
                limit: 182000
                min_limit: 180000
                cell_size: 256
            ecn_4:
                dscp: 0
                ecn: 1
                num_of_pkts: 2047
                limit: 182320
                min_limit: 0
                cell_size: 256
            wrr:
                ecn: 1
                q0_num_of_pkts: 140
                q1_num_of_pkts: 140
                q2_num_of_pkts: 140
                q3_num_of_pkts: 150
                q4_num_of_pkts: 150
                q5_num_of_pkts: 140
                q6_num_of_pkts: 140
                limit: 80
            wrr_chg:
                ecn: 1
                q0_num_of_pkts: 80
                q1_num_of_pkts: 80
                q2_num_of_pkts: 80
                q3_num_of_pkts: 300
                q4_num_of_pkts: 300
                q5_num_of_pkts: 80
                q6_num_of_pkts: 80
                limit: 80
                lossy_weight: 8
                lossless_weight: 30
            hdrm_pool_wm_multiplier: 1
            cell_size: 256
    th:
        topo-any:
            40000_300m:
                pkts_num_leak_out: 19
                xoff_1:
                    dscp: 3
                    ecn: 1
                    pg: 3
                    pkts_num_trig_pfc: 6542
                    pkts_num_trig_ingr_drp: 7063
                xoff_2:
                    dscp: 4
                    ecn: 1
                    pg: 4
                    pkts_num_trig_pfc: 6542
                    pkts_num_trig_ingr_drp: 7063
                hdrm_pool_size:
                    dscps: [3, 4]
                    ecn: 1
                    pgs: [3, 4]
                    src_port_ids: [25, 26, 27, 40, 41]
                    dst_port_id: 24
                    pgs_num: 10
                    pkts_num_trig_pfc: 1194
                    pkts_num_hdrm_full: 520
                    pkts_num_hdrm_partial: 361
                wm_pg_headroom:
                    dscp: 3
                    ecn: 1
                    pg: 3
                    pkts_num_trig_pfc: 6542
                    pkts_num_trig_ingr_drp: 7063
                    cell_size: 208
                wm_q_shared_lossless:
                    dscp: 3
                    ecn: 1
                    queue: 3
                    pkts_num_fill_min: 8
                    pkts_num_trig_ingr_drp: 7063
                    cell_size: 208
                wm_buf_pool_lossless:
                    dscp: 3
                    ecn: 1
                    pg: 3
                    queue: 3
                    pkts_num_fill_ingr_min: 6
                    pkts_num_trig_pfc: 6542
                    pkts_num_trig_ingr_drp: 7063
                    pkts_num_fill_egr_min: 8
                    cell_size: 208
            50000_300m:
                pkts_num_leak_out: 23
                xoff_1:
                    dscp: 3
                    ecn: 1
                    pg: 3
                    pkts_num_trig_pfc: 6542
                    pkts_num_trig_ingr_drp: 7225
                xoff_2:
                    dscp: 4
                    ecn: 1
                    pg: 4
                    pkts_num_trig_pfc: 6542
                    pkts_num_trig_ingr_drp: 7225
                hdrm_pool_size:
                    dscps: [3, 4]
                    ecn: 1
                    pgs: [3, 4]
                    src_port_ids: [1, 2, 3, 4]
                    dst_port_id: 5
                    pgs_num: 8
                    pkts_num_trig_pfc: 1458
                    pkts_num_hdrm_full: 682
                    pkts_num_hdrm_partial: 267
                wm_pg_headroom:
                    dscp: 3
                    ecn: 1
                    pg: 3
                    pkts_num_trig_pfc: 6542
                    pkts_num_trig_ingr_drp: 7225
                    cell_size: 208
                wm_q_shared_lossless:
                    dscp: 3
                    ecn: 1
                    queue: 3
                    pkts_num_fill_min: 8
                    pkts_num_trig_ingr_drp: 7225
                    cell_size: 208
                wm_buf_pool_lossless:
                    dscp: 3
                    ecn: 1
                    pg: 3
                    queue: 3
                    pkts_num_fill_ingr_min: 6
                    pkts_num_trig_pfc: 6542
                    pkts_num_trig_ingr_drp: 7225
                    pkts_num_fill_egr_min: 8
                    cell_size: 208
            100000_300m:
                pkts_num_leak_out: 36
                xoff_1:
                    dscp: 3
                    ecn: 1
                    pg: 3
                    pkts_num_trig_pfc: 6542
                    pkts_num_trig_ingr_drp: 7835
                xoff_2:
                    dscp: 4
                    ecn: 1
                    pg: 4
                    pkts_num_trig_pfc: 6542
                    pkts_num_trig_ingr_drp: 7835
                hdrm_pool_size:
                    dscps: [3, 4]
                    ecn: 1
                    pgs: [3, 4]
                    src_port_ids: [17, 18]
                    dst_port_id: 16
                    pgs_num: 4
                    pkts_num_trig_pfc: 2620
                    pkts_num_hdrm_full: 1292
                    pkts_num_hdrm_partial: 1165
                wm_pg_shared_lossless:
                    dscp: 3
                    ecn: 1
                    pg: 3
                    pkts_num_fill_min: 6
                    pkts_num_trig_pfc: 6542
                    cell_size: 208
                wm_pg_headroom:
                    dscp: 3
                    ecn: 1
                    pg: 3
                    pkts_num_trig_pfc: 6542
                    pkts_num_trig_ingr_drp: 7835
                    cell_size: 208
                wm_q_shared_lossless:
                    dscp: 3
                    ecn: 1
                    queue: 3
                    pkts_num_fill_min: 8
                    pkts_num_trig_ingr_drp: 7835
                    cell_size: 208
                wm_buf_pool_lossless:
                    dscp: 3
                    ecn: 1
                    pg: 3
                    queue: 3
                    pkts_num_fill_ingr_min: 6
                    pkts_num_trig_pfc: 6542
                    pkts_num_trig_ingr_drp: 7835
                    pkts_num_fill_egr_min: 8
                    cell_size: 208
            xon_1:
                dscp: 3
                ecn: 1
                pg: 3
                pkts_num_trig_pfc: 6542
                pkts_num_dismiss_pfc: 12
            xon_2:
                dscp: 4
                ecn: 1
                pg: 4
                pkts_num_trig_pfc: 6542
                pkts_num_dismiss_pfc: 12
            ecn_1:
                dscp: 8
                ecn: 0
                num_of_pkts: 5000
                limit: 182000
                min_limit: 180000
                cell_size: 208
            ecn_2:
                dscp: 8
                ecn: 1
                num_of_pkts: 2047
                limit: 182320
                min_limit: 0
                cell_size: 208
            ecn_3:
                dscp: 0
                ecn: 0
                num_of_pkts: 5000
                limit: 182000
                min_limit: 180000
                cell_size: 208
            ecn_4:
                dscp: 0
                ecn: 1
                num_of_pkts: 2047
                limit: 182320
                min_limit: 0
                cell_size: 208
            lossy_queue_1:
                dscp: 8
                ecn: 1
                pg: 0
                pkts_num_trig_egr_drp: 9887
            wrr:
                ecn: 1
                q0_num_of_pkts: 140
                q1_num_of_pkts: 140
                q2_num_of_pkts: 140
                q3_num_of_pkts: 150
                q4_num_of_pkts: 150
                q5_num_of_pkts: 140
                q6_num_of_pkts: 140
                limit: 80
            wrr_chg:
                ecn: 1
                q0_num_of_pkts: 80
                q1_num_of_pkts: 80
                q2_num_of_pkts: 80
                q3_num_of_pkts: 300
                q4_num_of_pkts: 300
                q5_num_of_pkts: 80
                q6_num_of_pkts: 80
                limit: 80
                lossy_weight: 8
                lossless_weight: 30
            wm_pg_shared_lossless:
                dscp: 3
                ecn: 1
                pg: 3
                pkts_num_fill_min: 6
                pkts_num_trig_pfc: 6542
                packet_size: 64
                cell_size: 208
            wm_pg_shared_lossy:
                dscp: 8
                ecn: 1
                pg: 0
                pkts_num_fill_min: 0
                pkts_num_trig_egr_drp: 9887
                packet_size: 64
                cell_size: 208
            wm_q_shared_lossy:
                dscp: 8
                ecn: 1
                queue: 0
                pkts_num_fill_min: 8
                pkts_num_trig_egr_drp: 9887
                cell_size: 208
            wm_buf_pool_lossy:
                dscp: 8
                ecn: 1
                pg: 0
                queue: 0
                pkts_num_fill_ingr_min: 0
                pkts_num_trig_egr_drp: 9887
                pkts_num_fill_egr_min: 8
                cell_size: 208
            hdrm_pool_wm_multiplier: 4
            cell_size: 208
    th2:
        topo-t1-64-lag:
            src_port_ids: [20,50]
            dst_port_ids: [52,53,54]
            100000_300m:
                pkts_num_leak_out: 0
                xoff_1:
                    dscp: 3
                    ecn: 1
                    pg: 3
                    pkts_num_trig_pfc: 19994
                    pkts_num_trig_ingr_drp: 20481
                xoff_2:
                    dscp: 4
                    ecn: 1
                    pg: 4
                    pkts_num_trig_pfc: 19994
                    pkts_num_trig_ingr_drp: 20481
                wm_pg_headroom:
                    dscp: 3
                    ecn: 1
                    pg: 3
                    pkts_num_trig_pfc: 4490
                    pkts_num_trig_ingr_drp: 4978
                    cell_size: 208
                    pkts_num_margin: 1
                wm_q_shared_lossless:
                    dscp: 3
                    ecn: 1
                    queue: 3
                    pkts_num_fill_min: 0
                    pkts_num_trig_ingr_drp: 4978
                    cell_size: 208
                wm_buf_pool_lossless:
                    dscp: 3
                    ecn: 1
                    pg: 3
                    queue: 3
                    pkts_num_fill_ingr_min: 6
                    pkts_num_trig_pfc: 4490
                    pkts_num_trig_ingr_drp: 4978
                    pkts_num_fill_egr_min: 16
                    cell_size: 208
            100000_40m:
                pkts_num_leak_out: 0
                xoff_1:
                    dscp: 3
                    ecn: 1
                    pg: 3
                    pkts_num_trig_pfc: 4490
                    pkts_num_trig_ingr_drp: 4779
                xoff_2:
                    dscp: 4
                    ecn: 1
                    pg: 4
                    pkts_num_trig_pfc: 4490
                    pkts_num_trig_ingr_drp: 4779
                wm_pg_headroom:
                    dscp: 3
                    ecn: 1
                    pg: 3
                    pkts_num_trig_pfc: 4490
                    pkts_num_trig_ingr_drp: 4779
                    cell_size: 208
                    pkts_num_margin: 1
                wm_q_shared_lossless:
                    dscp: 3
                    ecn: 1
                    queue: 3
                    pkts_num_fill_min: 0
                    pkts_num_trig_ingr_drp: 4779
                    cell_size: 208
                wm_buf_pool_lossless:
                    dscp: 3
                    ecn: 1
                    pg: 3
                    queue: 3
                    pkts_num_fill_ingr_min: 6
                    pkts_num_trig_pfc: 4490
                    pkts_num_trig_ingr_drp: 4779
                    pkts_num_fill_egr_min: 16
                    cell_size: 208
            xon_1:
                dscp: 3
                ecn: 1
                pg: 3
                pkts_num_trig_pfc: 4490
                pkts_num_dismiss_pfc: 12
            xon_2:
                dscp: 4
                ecn: 1
                pg: 4
                pkts_num_trig_pfc: 4490
                pkts_num_dismiss_pfc: 12
            ecn_1:
                dscp: 8
                ecn: 0
                num_of_pkts: 5000
                limit: 182000
                min_limit: 180000
                cell_size: 208
            ecn_2:
                dscp: 8
                ecn: 1
                num_of_pkts: 2047
                limit: 182320
                min_limit: 0
                cell_size: 208
            ecn_3:
                dscp: 0
                ecn: 0
                num_of_pkts: 5000
                limit: 182000
                min_limit: 180000
                cell_size: 208
            ecn_4:
                dscp: 0
                ecn: 1
                num_of_pkts: 2047
                limit: 182320
                min_limit: 0
                cell_size: 208
            lossy_queue_1:
                dscp: 8
                ecn: 1
                pg: 0
                pkts_num_trig_egr_drp: 10773
            wrr:
                ecn: 1
                q0_num_of_pkts: 140
                q1_num_of_pkts: 140
                q2_num_of_pkts: 140
                q3_num_of_pkts: 150
                q4_num_of_pkts: 150
                q5_num_of_pkts: 140
                q6_num_of_pkts: 140
                q7_num_of_pkts: 140
                limit: 80
            wrr_chg:
                ecn: 1
                q0_num_of_pkts: 80
                q1_num_of_pkts: 80
                q2_num_of_pkts: 80
                q3_num_of_pkts: 300
                q4_num_of_pkts: 300
                q5_num_of_pkts: 80
                q6_num_of_pkts: 80
                q7_num_of_pkts: 80
                limit: 80
                lossy_weight: 8
                lossless_weight: 30
            wm_pg_shared_lossless:
                dscp: 3
                ecn: 1
                pg: 3
                pkts_num_fill_min: 6
                pkts_num_trig_pfc: 4490
                packet_size: 64
                cell_size: 208
            wm_pg_shared_lossy:
                dscp: 8
                ecn: 1
                pg: 0
                pkts_num_fill_min: 0
                pkts_num_trig_egr_drp: 10773
                packet_size: 64
                cell_size: 208
            wm_q_shared_lossy:
                dscp: 8
                ecn: 1
                queue: 0
                pkts_num_fill_min: 8
                pkts_num_trig_egr_drp: 10773
                cell_size: 208
            wm_buf_pool_lossy:
                dscp: 8
                ecn: 1
                pg: 0
                queue: 0
                pkts_num_fill_ingr_min: 0
                pkts_num_trig_egr_drp: 10773
                pkts_num_fill_egr_min: 16
                cell_size: 208
            hdrm_pool_wm_multiplier: 4
            cell_size: 208
        topo-any:
            40000_300m:
                pkts_num_leak_out: 0
                xoff_1:
                    dscp: 3
                    ecn: 1
                    pg: 3
                    pkts_num_trig_pfc: 4457
                    pkts_num_trig_ingr_drp: 4978
                xoff_2:
                    dscp: 4
                    ecn: 1
                    pg: 4
                    pkts_num_trig_pfc: 4457
                    pkts_num_trig_ingr_drp: 4978
                hdrm_pool_size:
                    dscps: [3, 4]
                    ecn: 1
                    pgs: [3, 4]
                    src_port_ids: [6, 7, 8, 9, 10, 38, 39, 40, 41, 42]
                    dst_port_id: 32
                    pgs_num: 19
                    pkts_num_trig_pfc: 1490
                    pkts_num_hdrm_full: 520
                    pkts_num_hdrm_partial: 47
                wm_pg_headroom:
                    dscp: 3
                    ecn: 1
                    pg: 3
                    pkts_num_trig_pfc: 4457
                    pkts_num_trig_ingr_drp: 4978
                    cell_size: 208
                wm_q_shared_lossless:
                    dscp: 3
                    ecn: 1
                    queue: 3
                    pkts_num_fill_min: 0
                    pkts_num_trig_ingr_drp: 4978
                    cell_size: 208
                wm_buf_pool_lossless:
                    dscp: 3
                    ecn: 1
                    pg: 3
                    queue: 3
                    pkts_num_fill_ingr_min: 6
                    pkts_num_trig_pfc: 4457
                    pkts_num_trig_ingr_drp: 4978
                    pkts_num_fill_egr_min: 16
                    cell_size: 208
            50000_300m:
                pkts_num_leak_out: 0
                xoff_1:
                    dscp: 3
                    ecn: 1
                    pg: 3
                    pkts_num_trig_pfc: 20034
                    pkts_num_trig_ingr_drp: 20521
                xoff_2:
                    dscp: 4
                    ecn: 1
                    pg: 4
                    pkts_num_trig_pfc: 20034
                    pkts_num_trig_ingr_drp: 20521
                hdrm_pool_size:
                    dscps: [3, 4]
                    ecn: 1
                    pgs: [3, 4]
                    src_port_ids: [1, 2, 3, 4, 5, 6, 7]
                    dst_port_id: 0
                    pgs_num: 14
                    pkts_num_trig_pfc: 1826
                    pkts_num_hdrm_full: 682
                    pkts_num_hdrm_partial: 542
                wm_pg_headroom:
                    dscp: 3
                    ecn: 1
                    pg: 3
                    pkts_num_trig_pfc: 4457
                    pkts_num_trig_ingr_drp: 5140
                    cell_size: 208
                wm_q_shared_lossless:
                    dscp: 3
                    ecn: 1
                    queue: 3
                    pkts_num_fill_min: 0
                    pkts_num_trig_ingr_drp: 5140
                    cell_size: 208
                wm_buf_pool_lossless:
                    dscp: 3
                    ecn: 1
                    pg: 3
                    queue: 3
                    pkts_num_fill_ingr_min: 6
                    pkts_num_trig_pfc: 4457
                    pkts_num_trig_ingr_drp: 5140
                    pkts_num_fill_egr_min: 16
                    cell_size: 208
            xon_1:
                dscp: 3
                ecn: 1
                pg: 3
                pkts_num_trig_pfc: 4457
                pkts_num_dismiss_pfc: 12
            xon_2:
                dscp: 4
                ecn: 1
                pg: 4
                pkts_num_trig_pfc: 4457
                pkts_num_dismiss_pfc: 12
            ecn_1:
                dscp: 8
                ecn: 0
                num_of_pkts: 5000
                limit: 182000
                min_limit: 180000
                cell_size: 208
            ecn_2:
                dscp: 8
                ecn: 1
                num_of_pkts: 2047
                limit: 182320
                min_limit: 0
                cell_size: 208
            ecn_3:
                dscp: 0
                ecn: 0
                num_of_pkts: 5000
                limit: 182000
                min_limit: 180000
                cell_size: 208
            ecn_4:
                dscp: 0
                ecn: 1
                num_of_pkts: 2047
                limit: 182320
                min_limit: 0
                cell_size: 208
            lossy_queue_1:
                dscp: 8
                ecn: 1
                pg: 0
                pkts_num_trig_egr_drp: 10692
            wrr:
                ecn: 1
                q0_num_of_pkts: 140
                q1_num_of_pkts: 140
                q2_num_of_pkts: 140
                q3_num_of_pkts: 150
                q4_num_of_pkts: 150
                q5_num_of_pkts: 140
                q6_num_of_pkts: 140
                q7_num_of_pkts: 140
                limit: 80
            wrr_chg:
                ecn: 1
                q0_num_of_pkts: 80
                q1_num_of_pkts: 80
                q2_num_of_pkts: 80
                q3_num_of_pkts: 300
                q4_num_of_pkts: 300
                q5_num_of_pkts: 80
                q6_num_of_pkts: 80
                q7_num_of_pkts: 80
                limit: 80
                lossy_weight: 8
                lossless_weight: 30
            wm_pg_shared_lossless:
                dscp: 3
                ecn: 1
                pg: 3
                pkts_num_fill_min: 6
                pkts_num_trig_pfc: 4457
                packet_size: 64
                cell_size: 208
            wm_pg_shared_lossy:
                dscp: 8
                ecn: 1
                pg: 0
                pkts_num_fill_min: 0
                pkts_num_trig_egr_drp: 10692
                packet_size: 64
                cell_size: 208
            wm_q_shared_lossy:
                dscp: 8
                ecn: 1
                queue: 0
                pkts_num_fill_min: 8
                pkts_num_trig_egr_drp: 10692
                cell_size: 208
            wm_buf_pool_lossy:
                dscp: 8
                ecn: 1
                pg: 0
                queue: 0
                pkts_num_fill_ingr_min: 0
                pkts_num_trig_egr_drp: 10692
                pkts_num_fill_egr_min: 16
                cell_size: 208
            hdrm_pool_wm_multiplier: 4
            cell_size: 208
    th3:
        topo-t0-80:
            100000_300m:
                pkts_num_leak_out: 42
                pkts_num_egr_mem: 50
                xoff_1:
                    dscp: 3
                    ecn: 1
                    pg: 3
                    pkts_num_trig_pfc: 22026
                    pkts_num_trig_ingr_drp: 22488
                    pkts_num_margin: 4
                xoff_2:
                    dscp: 4
                    ecn: 1
                    pg: 4
                    pkts_num_trig_pfc: 22026
                    pkts_num_trig_ingr_drp: 22488
                    pkts_num_margin: 4
                hdrm_pool_size:
                    dscps: [3, 4]
                    ecn: 1
                    pgs: [3, 4]
                    src_port_ids: [1, 2, 3, 4, 5, 6, 7, 8, 9, 10, 11, 12, 13, 14, 15, 16, 17, 18, 19]
                    dst_port_id: 20
                    pgs_num: 37
                    pkts_num_trig_pfc: 2634
                    pkts_num_hdrm_full: 462
                    pkts_num_hdrm_partial: 384
                wm_pg_headroom:
                    dscp: 3
                    ecn: 1
                    pg: 3
                    pkts_num_trig_pfc: 22026
                    pkts_num_trig_ingr_drp: 22488
                    cell_size: 254
                    pkts_num_margin: 8
                xon_1:
                    dscp: 3
                    ecn: 1
                    pg: 3
                    pkts_num_trig_pfc: 22026
                    pkts_num_dismiss_pfc: 13
                    pkts_num_margin: 4
                xon_2:
                    dscp: 4
                    ecn: 1
                    pg: 4
                    pkts_num_trig_pfc: 22026
                    pkts_num_dismiss_pfc: 13
                    pkts_num_margin: 4
                lossy_queue_1:
                    dscp: 8
                    ecn: 1
                    pg: 0
                    pkts_num_trig_egr_drp: 73394
                    pkts_num_margin: 11
                wm_pg_shared_lossless:
                    dscp: 3
                    ecn: 1
                    pg: 3
                    pkts_num_fill_min: 10
                    pkts_num_trig_pfc: 22026
                    packet_size: 64
                    cell_size: 254
                    pkts_num_margin: 1
                wm_pg_shared_lossy:
                    dscp: 8
                    ecn: 1
                    pg: 0
                    pkts_num_fill_min: 7
                    pkts_num_trig_egr_drp: 73394
                    packet_size: 64
                    cell_size: 254
                    pkts_num_margin: 10
                wm_q_shared_lossless:
                    dscp: 3
                    ecn: 1
                    queue: 3
                    pkts_num_fill_min: 0
                    pkts_num_trig_ingr_drp: 22488
                    cell_size: 254
                wm_buf_pool_lossless:
                    dscp: 3
                    ecn: 1
                    pg: 3
                    queue: 3
                    pkts_num_fill_ingr_min: 7
                    pkts_num_trig_pfc: 22026
                    pkts_num_trig_ingr_drp: 22488
                    pkts_num_fill_egr_min: 8
                    cell_size: 254
                wm_q_shared_lossy:
                    dscp: 8
                    ecn: 1
                    queue: 0
                    pkts_num_fill_min: 7
                    pkts_num_trig_egr_drp: 73394
                    cell_size: 254
                wm_buf_pool_lossy:
                    dscp: 8
                    ecn: 1
                    pg: 0
                    queue: 0
                    pkts_num_fill_ingr_min: 0
                    pkts_num_trig_egr_drp: 73394
                    pkts_num_fill_egr_min: 7
                    cell_size: 254
            ecn_1:
                dscp: 8
                ecn: 0
                num_of_pkts: 5000
                limit: 182000
                min_limit: 180000
                cell_size: 254
            ecn_2:
                dscp: 8
                ecn: 1
                num_of_pkts: 2047
                limit: 182320
                min_limit: 0
                cell_size: 254
            ecn_3:
                dscp: 0
                ecn: 0
                num_of_pkts: 5000
                limit: 182000
                min_limit: 180000
                cell_size: 254
            ecn_4:
                dscp: 0
                ecn: 1
                num_of_pkts: 2047
                limit: 182320
                min_limit: 0
                cell_size: 254
            wrr:
                ecn: 1
                q0_num_of_pkts: 140
                q1_num_of_pkts: 140
                q2_num_of_pkts: 140
                q3_num_of_pkts: 150
                q4_num_of_pkts: 150
                q5_num_of_pkts: 140
                q6_num_of_pkts: 140
                q7_num_of_pkts: 140
                limit: 80
            wrr_chg:
                ecn: 1
                q0_num_of_pkts: 80
                q1_num_of_pkts: 80
                q2_num_of_pkts: 80
                q3_num_of_pkts: 300
                q4_num_of_pkts: 300
                q5_num_of_pkts: 80
                q6_num_of_pkts: 80
                q7_num_of_pkts: 80
                limit: 80
                lossy_weight: 8
                lossless_weight: 30
            hdrm_pool_wm_multiplier: 1
            cell_size: 254
        topo-t1-lag:
            400000_300m:
                pkts_num_leak_out: 109
                pkts_num_egr_mem: 101
                xoff_1:
                    dscp: 3
                    ecn: 1
                    pg: 3
                    pkts_num_trig_pfc: 15152
                    pkts_num_trig_ingr_drp: 16624
                    pkts_num_margin: 4
                xoff_2:
                    dscp: 4
                    ecn: 1
                    pg: 4
                    pkts_num_trig_pfc: 15152
                    pkts_num_trig_ingr_drp: 16624
                    pkts_num_margin: 4
                hdrm_pool_size:
                    dscps: [3, 4]
                    ecn: 1
                    pgs: [3, 4]
                    src_port_ids: [0, 2, 4, 6, 8, 10, 12, 14, 16, 17, 18, 19, 20, 21, 22, 23, 24, 25, 26]
                    dst_port_id: 29
                    pgs_num: 37
                    pkts_num_trig_pfc: 1856
                    pkts_num_hdrm_full: 1472
                    pkts_num_hdrm_partial: 552
                wm_pg_headroom:
                    dscp: 3
                    ecn: 1
                    pg: 3
                    pkts_num_trig_pfc: 15152
                    pkts_num_trig_ingr_drp: 16624
                    cell_size: 254
                    pkts_num_margin: 2
                xon_1:
                    dscp: 3
                    ecn: 1
                    pg: 3
                    pkts_num_trig_pfc: 15152
                    pkts_num_dismiss_pfc: 13
                xon_2:
                    dscp: 4
                    ecn: 1
                    pg: 4
                    pkts_num_trig_pfc: 15152
                    pkts_num_dismiss_pfc: 13
                lossy_queue_1:
                    dscp: 8
                    ecn: 1
                    pg: 0
                    pkts_num_trig_egr_drp: 50482
                    pkts_num_margin: 5
                wm_pg_shared_lossless:
                    dscp: 3
                    ecn: 1
                    pg: 3
                    pkts_num_fill_min: 10
                    pkts_num_trig_pfc: 15152
                    packet_size: 64
                    cell_size: 254
                    pkts_num_margin: 1
                wm_pg_shared_lossy:
                    dscp: 8
                    ecn: 1
                    pg: 0
                    pkts_num_fill_min: 7
                    pkts_num_trig_egr_drp: 50482
                    packet_size: 64
                    cell_size: 254
                    pkts_num_margin: 1
                wm_q_shared_lossless:
                    dscp: 3
                    ecn: 1
                    queue: 3
                    pkts_num_fill_min: 0
                    pkts_num_trig_ingr_drp: 16624
                    cell_size: 254
                wm_buf_pool_lossless:
                    dscp: 3
                    ecn: 1
                    pg: 3
                    queue: 3
                    pkts_num_fill_ingr_min: 7
                    pkts_num_trig_pfc: 15152
                    pkts_num_trig_ingr_drp: 16624
                    pkts_num_fill_egr_min: 8
                    cell_size: 254
                wm_q_shared_lossy:
                    dscp: 8
                    ecn: 1
                    queue: 0
                    pkts_num_fill_min: 7
                    pkts_num_trig_egr_drp: 50482
                    cell_size: 254
                wm_buf_pool_lossy:
                    dscp: 8
                    ecn: 1
                    pg: 0
                    queue: 0
                    pkts_num_fill_ingr_min: 0
                    pkts_num_trig_egr_drp: 50482
                    pkts_num_fill_egr_min: 7
                    cell_size: 254
            ecn_1:
                dscp: 8
                ecn: 0
                num_of_pkts: 5000
                limit: 182000
                min_limit: 180000
                cell_size: 254
            ecn_2:
                dscp: 8
                ecn: 1
                num_of_pkts: 2047
                limit: 182320
                min_limit: 0
                cell_size: 254
            ecn_3:
                dscp: 0
                ecn: 0
                num_of_pkts: 5000
                limit: 182000
                min_limit: 180000
                cell_size: 254
            ecn_4:
                dscp: 0
                ecn: 1
                num_of_pkts: 2047
                limit: 182320
                min_limit: 0
                cell_size: 254
            wrr:
                ecn: 1
                q0_num_of_pkts: 140
                q1_num_of_pkts: 140
                q2_num_of_pkts: 140
                q3_num_of_pkts: 150
                q4_num_of_pkts: 150
                q5_num_of_pkts: 140
                q6_num_of_pkts: 140
                q7_num_of_pkts: 140
                limit: 80
            wrr_chg:
                ecn: 1
                q0_num_of_pkts: 80
                q1_num_of_pkts: 80
                q2_num_of_pkts: 80
                q3_num_of_pkts: 300
                q4_num_of_pkts: 300
                q5_num_of_pkts: 80
                q6_num_of_pkts: 80
                q7_num_of_pkts: 80
                limit: 80
                lossy_weight: 8
                lossless_weight: 30
            hdrm_pool_wm_multiplier: 1
            cell_size: 254
    gb:
        topo-any:
            wm_pg_shared_lossless:
                dscp: 3
                ecn: 1
                pg: 3
                pkts_num_trig_pfc: 14804
                pkts_num_fill_min: 0
                pkts_num_margin: 4
                packet_size: 1350
                cell_size: 384
            wm_pg_shared_lossy:
                dscp: 8
                ecn: 1
                pg: 0
                pkts_num_trig_egr_drp: 16000
                pkts_num_fill_min: 0
                pkts_num_margin: 4
                packet_size: 1350
                cell_size: 384
            100000_300m:
                pkts_num_leak_out: 0
                pg_drop:
                    dscp: 3
                    ecn: 1
                    pg: 3
                    queue: 3
                    pkts_num_trig_pfc: 13653
                    pkts_num_trig_ingr_drp: 14819
                    pkts_num_margin: 375
                    iterations: 100
                xoff_1:
                    dscp: 3
                    ecn: 1
                    pg: 3
                    pkts_num_trig_pfc: 3415
                    pkts_num_trig_ingr_drp: 3704
                    packet_size: 1350
                xoff_2:
                    dscp: 4
                    ecn: 1
                    pg: 4
                    pkts_num_trig_pfc: 3415
                    pkts_num_trig_ingr_drp: 3704
                    packet_size: 1350
                xon_1:
                    dscp: 3
                    ecn: 1
                    pg: 3
                    pkts_num_trig_pfc: 3414
                    pkts_num_dismiss_pfc: 2
                    packet_size: 1350
                xon_2:
                    dscp: 4
                    ecn: 1
                    pg: 4
                    pkts_num_trig_pfc: 3414
                    pkts_num_dismiss_pfc: 2
                    packet_size: 1350
                lossless_voq_1:
                    dscp: 3
                    ecn: 1
                    pg: 3
                    num_of_flows: 'multiple'
                    pkts_num_trig_pfc: 3415
                    pkts_num_margin: 4
                    packet_size: 1350
                lossless_voq_2:
                    dscp: 4
                    ecn: 1
                    pg: 4
                    num_of_flows: 'multiple'
                    pkts_num_trig_pfc: 3415
                    pkts_num_margin: 4
                    packet_size: 1350
                lossless_voq_3:
                    dscp: 3
                    ecn: 1
                    pg: 3
                    num_of_flows: 'single'
                    pkts_num_trig_pfc: 3415
                    pkts_num_margin: 4
                    packet_size: 1350
                lossless_voq_4:
                    dscp: 4
                    ecn: 1
                    pg: 4
                    num_of_flows: 'single'
                    pkts_num_trig_pfc: 3415
                    pkts_num_margin: 4
                    packet_size: 1350
                lossy_queue_1:
                    dscp: 8
                    ecn: 1
                    pg: 0
                    pkts_num_trig_egr_drp: 16000
                    pkts_num_margin: 4
                    packet_size: 1350
                    cell_size: 384
                lossy_queue_voq_1:
                    dscp: 8
                    ecn: 1
                    pg: 0
                    flow_config: separate
                    pkts_num_trig_egr_drp: 16000
                    pkts_num_margin: 4
                    packet_size: 64
                    cell_size: 384
                lossy_queue_voq_2:
                    dscp: 8
                    ecn: 1
                    pg: 0
                    flow_config: shared
                    pkts_num_trig_egr_drp: 16000
                    pkts_num_margin: 4
                    packet_size: 64
                    cell_size: 384
                wm_q_shared_lossless:
                    dscp: 3
                    ecn: 1
                    queue: 3
                    pkts_num_fill_min: 0
                    pkts_num_trig_ingr_drp: 14819
                    pkts_num_margin: 3072
                    cell_size: 384
                wm_q_shared_lossy:
                    dscp: 8
                    ecn: 1
                    queue: 0
                    pkts_num_fill_min: 0
                    pkts_num_trig_egr_drp: 16000
                    pkts_num_margin: 3072
                    cell_size: 384
                shared_res_size_1:
                    dscps: [8, 8, 8, 8, 8, 3, 4, 3, 4, 3, 4, 3, 4, 3, 4, 3, 4]
                    ecn: 1
                    pgs: [0, 0, 0, 0, 0, 3, 4, 3, 4, 3, 4, 3, 4, 3, 4, 3, 4]
                    queues: [0, 0, 0, 0, 0, 3, 4, 3, 4, 3, 4, 3, 4, 3, 4, 3, 4]
                    src_port_i: [0, 1, 2, 3, 4, 0, 0, 1, 1, 2, 2, 3, 3, 4, 4, 5, 5]
                    dst_port_i: [6, 7, 8, 9, 10, 6, 6, 7, 7, 8, 8, 9, 9, 10, 10, 11, 11]
                    pkt_counts: [3413, 3413, 3413, 3413, 3413, 2389, 2389, 2389, 1526, 1526, 1392, 415, 415, 415, 415, 42, 1] 
                    packet_size: 1350
                    cell_size: 384
                    pkts_num_margin: 1
                    shared_limit_bytes: 46661760
                shared_res_size_2:
                    dscps: [3, 4, 3, 4, 3, 4, 3, 4, 3, 4, 3, 4, 3]
                    ecn: 1
                    pgs: [3, 4, 3, 4, 3, 4, 3, 4, 3, 4, 3, 4, 3]
                    queues: [3, 4, 3, 4, 3, 4, 3, 4, 3, 4, 3, 4, 3]
                    src_port_i: [0, 0, 1, 1, 2, 2, 3, 3, 4, 4, 5, 5, 6]
                    dst_port_i: [7, 7, 8, 8, 9, 9, 10, 10, 11, 11, 12, 12, 13]
                    pkt_counts: [3527, 3527, 3527, 3527, 3527, 3527, 1798, 1798, 846, 687, 687, 328, 1]
                    packet_size: 1350
                    cell_size: 384
                    pkts_num_margin: 1
                    shared_limit_bytes: 41943552
                wm_buf_pool_lossless:
                    dscp: 3
                    ecn: 1
                    pg: 3
                    queue: 3
                    pkts_num_fill_ingr_min: 0
                    pkts_num_trig_pfc: 3703
                    cell_size: 384
                    packet_size: 1350
            wm_buf_pool_lossy:
                dscp: 8
                ecn: 1
                pg: 0
                queue: 0
                pkts_num_trig_egr_drp: 4000
                pkts_num_fill_egr_min: 0
                cell_size: 384
                packet_size: 1350
            100000_40m:
                pkts_num_leak_out: 0
                pg_drop:
                    dscp: 3
                    ecn: 1
                    pg: 3
                    queue: 3
                    pkts_num_trig_pfc: 13653
                    pkts_num_trig_ingr_drp: 14819
                    pkts_num_margin: 375
                    iterations: 100
                xoff_1:
                    dscp: 3
                    ecn: 1
                    pg: 3
                    pkts_num_trig_pfc: 3415
                    pkts_num_trig_ingr_drp: 3704
                    packet_size: 1350
                xoff_2:
                    dscp: 4
                    ecn: 1
                    pg: 4
                    pkts_num_trig_pfc: 3415
                    pkts_num_trig_ingr_drp: 3704
                    packet_size: 1350
                xon_1:
                    dscp: 3
                    ecn: 1
                    pg: 3
                    pkts_num_trig_pfc: 3414
                    pkts_num_dismiss_pfc: 2
                    packet_size: 1350
                xon_2:
                    dscp: 4
                    ecn: 1
                    pg: 4
                    pkts_num_trig_pfc: 3414
                    pkts_num_dismiss_pfc: 2
                    packet_size: 1350
                lossless_voq_1:
                    dscp: 3
                    ecn: 1
                    pg: 3
                    num_of_flows: 'multiple'
                    pkts_num_trig_pfc: 3415
                    pkts_num_margin: 4
                    packet_size: 1350
                lossless_voq_2:
                    dscp: 4
                    ecn: 1
                    pg: 4
                    num_of_flows: 'multiple'
                    pkts_num_trig_pfc: 3415
                    pkts_num_margin: 4
                    packet_size: 1350
                lossless_voq_3:
                    dscp: 3
                    ecn: 1
                    pg: 3
                    num_of_flows: 'single'
                    pkts_num_trig_pfc: 3415
                    pkts_num_margin: 4
                    packet_size: 1350
                lossless_voq_4:
                    dscp: 4
                    ecn: 1
                    pg: 4
                    num_of_flows: 'single'
                    pkts_num_trig_pfc: 3415
                    pkts_num_margin: 4
                    packet_size: 1350
                lossy_queue_1:
                    dscp: 8
                    ecn: 1
                    pg: 0
                    pkts_num_trig_egr_drp: 16000
                    pkts_num_margin: 4
                    packet_size: 1350
                    cell_size: 384
                lossy_queue_voq_1:
                    dscp: 8
                    ecn: 1
                    pg: 0
                    flow_config: separate
                    pkts_num_trig_egr_drp: 16000
                    pkts_num_margin: 4
                    packet_size: 64
                    cell_size: 384
                lossy_queue_voq_2:
                    dscp: 8
                    ecn: 1
                    pg: 0
                    flow_config: shared
                    pkts_num_trig_egr_drp: 16000
                    pkts_num_margin: 4
                    packet_size: 64
                    cell_size: 384
                wm_q_shared_lossless:
                    dscp: 3
                    ecn: 1
                    queue: 3
                    pkts_num_fill_min: 0
                    pkts_num_trig_ingr_drp: 14819
                    pkts_num_margin: 3072
                    cell_size: 384
                wm_q_shared_lossy:
                    dscp: 8
                    ecn: 1
                    queue: 0
                    pkts_num_fill_min: 0
                    pkts_num_trig_egr_drp: 16000
                    pkts_num_margin: 3072
                    cell_size: 384
                shared_res_size_1:
                    dscps: [8, 8, 8, 8, 8, 3, 4, 3, 4, 3, 4, 3, 4, 3, 4, 3, 4]
                    ecn: 1
                    pgs: [0, 0, 0, 0, 0, 3, 4, 3, 4, 3, 4, 3, 4, 3, 4, 3, 4]
                    queues: [0, 0, 0, 0, 0, 3, 4, 3, 4, 3, 4, 3, 4, 3, 4, 3, 4]
                    src_port_i: [0, 1, 2, 3, 4, 0, 0, 1, 1, 2, 2, 3, 3, 4, 4, 5, 5]
                    dst_port_i: [6, 7, 8, 9, 10, 6, 6, 7, 7, 8, 8, 9, 9, 10, 10, 11, 11]
                    pkt_counts: [3413, 3413, 3413, 3413, 3413, 2389, 2389, 2389, 1526, 1526, 1392, 415, 415, 415, 415, 42, 1]
                    packet_size: 1350
                    cell_size: 384
                    pkts_num_margin: 1
                    shared_limit_bytes: 46661760
                shared_res_size_2:
                    dscps: [3, 4, 3, 4, 3, 4, 3, 4, 3, 4, 3, 4, 3]
                    ecn: 1
                    pgs: [3, 4, 3, 4, 3, 4, 3, 4, 3, 4, 3, 4, 3]
                    queues: [3, 4, 3, 4, 3, 4, 3, 4, 3, 4, 3, 4, 3]
                    src_port_i: [0, 0, 1, 1, 2, 2, 3, 3, 4, 4, 5, 5, 6]
                    dst_port_i: [7, 7, 8, 8, 9, 9, 10, 10, 11, 11, 12, 12, 13]
                    pkt_counts: [3527, 3527, 3527, 3527, 3527, 3527, 1798, 1798, 846, 687, 687, 328, 1]
                    packet_size: 1350
                    cell_size: 384
                    pkts_num_margin: 1
                    shared_limit_bytes: 41943552
                wm_buf_pool_lossless:
                    dscp: 3
                    ecn: 1
                    pg: 3
                    queue: 3
                    pkts_num_fill_ingr_min: 0
                    pkts_num_trig_pfc: 3703
                    cell_size: 384
                    packet_size: 1350
            100000_5m:
                pkts_num_leak_out: 0
                pg_drop:
                    dscp: 3
                    ecn: 1
                    pg: 3
                    queue: 3
                    pkts_num_trig_pfc: 13653
                    pkts_num_trig_ingr_drp: 14819
                    pkts_num_margin: 375
                    iterations: 100
                xoff_1:
                    dscp: 3
                    ecn: 1
                    pg: 3
                    pkts_num_trig_pfc: 3415
                    pkts_num_trig_ingr_drp: 3704
                    packet_size: 1350
                xoff_2:
                    dscp: 4
                    ecn: 1
                    pg: 4
                    pkts_num_trig_pfc: 3415
                    pkts_num_trig_ingr_drp: 3704
                    packet_size: 1350
                xon_1:
                    dscp: 3
                    ecn: 1
                    pg: 3
                    pkts_num_trig_pfc: 3414
                    pkts_num_dismiss_pfc: 2
                    packet_size: 1350
                xon_2:
                    dscp: 4
                    ecn: 1
                    pg: 4
                    pkts_num_trig_pfc: 3414
                    pkts_num_dismiss_pfc: 2
                    packet_size: 1350
                lossless_voq_1:
                    dscp: 3
                    ecn: 1
                    pg: 3
                    num_of_flows: 'multiple'
                    pkts_num_trig_pfc: 3415
                    pkts_num_margin: 4
                    packet_size: 1350
                lossless_voq_2:
                    dscp: 4
                    ecn: 1
                    pg: 4
                    num_of_flows: 'multiple'
                    pkts_num_trig_pfc: 3415
                    pkts_num_margin: 4
                    packet_size: 1350
                lossless_voq_3:
                    dscp: 3
                    ecn: 1
                    pg: 3
                    num_of_flows: 'single'
                    pkts_num_trig_pfc: 3415
                    pkts_num_margin: 4
                    packet_size: 1350
                lossless_voq_4:
                    dscp: 4
                    ecn: 1
                    pg: 4
                    num_of_flows: 'single'
                    pkts_num_trig_pfc: 3415
                    pkts_num_margin: 4
                    packet_size: 1350
                lossy_queue_1:
                    dscp: 8
                    ecn: 1
                    pg: 0
                    pkts_num_trig_egr_drp: 16000
                    pkts_num_margin: 4
                    packet_size: 1350
                    cell_size: 384
                lossy_queue_voq_1:
                    dscp: 8
                    ecn: 1
                    pg: 0
                    flow_config: separate
                    pkts_num_trig_egr_drp: 16000
                    pkts_num_margin: 4
                    packet_size: 64
                    cell_size: 384
                lossy_queue_voq_2:
                    dscp: 8
                    ecn: 1
                    pg: 0
                    flow_config: shared
                    pkts_num_trig_egr_drp: 16000
                    pkts_num_margin: 4
                    packet_size: 64
                    cell_size: 384
                wm_q_shared_lossless:
                    dscp: 3
                    ecn: 1
                    queue: 3
                    pkts_num_fill_min: 0
                    pkts_num_trig_ingr_drp: 14819
                    pkts_num_margin: 3072
                    cell_size: 384
                wm_q_shared_lossy:
                    dscp: 8
                    ecn: 1
                    queue: 0
                    pkts_num_fill_min: 0
                    pkts_num_trig_egr_drp: 16000
                    pkts_num_margin: 3072
                    cell_size: 384
                shared_res_size_1:
                    dscps: [8, 8, 8, 8, 8, 3, 4, 3, 4, 3, 4, 3, 4, 3, 4, 3, 4]
                    ecn: 1
                    pgs: [0, 0, 0, 0, 0, 3, 4, 3, 4, 3, 4, 3, 4, 3, 4, 3, 4]
                    queues: [0, 0, 0, 0, 0, 3, 4, 3, 4, 3, 4, 3, 4, 3, 4, 3, 4]
                    src_port_i: [0, 1, 2, 3, 4, 0, 0, 1, 1, 2, 2, 3, 3, 4, 4, 5, 5]
                    dst_port_i: [6, 7, 8, 9, 10, 6, 6, 7, 7, 8, 8, 9, 9, 10, 10, 11, 11]
                    pkt_counts: [3413, 3413, 3413, 3413, 3413, 2389, 2389, 2389, 1526, 1526, 1392, 415, 415, 415, 415, 42, 1]
                    packet_size: 1350
                    cell_size: 384
                    pkts_num_margin: 1
                    shared_limit_bytes: 46661760
                shared_res_size_2:
                    dscps: [3, 4, 3, 4, 3, 4, 3, 4, 3, 4, 3, 4, 3]
                    ecn: 1
                    pgs: [3, 4, 3, 4, 3, 4, 3, 4, 3, 4, 3, 4, 3]
                    queues: [3, 4, 3, 4, 3, 4, 3, 4, 3, 4, 3, 4, 3]
                    src_port_i: [0, 0, 1, 1, 2, 2, 3, 3, 4, 4, 5, 5, 6]
                    dst_port_i: [7, 7, 8, 8, 9, 9, 10, 10, 11, 11, 12, 12, 13]
                    pkt_counts: [3527, 3527, 3527, 3527, 3527, 3527, 1798, 1798, 846, 687, 687, 328, 1]
                    packet_size: 1350
                    cell_size: 384
                    pkts_num_margin: 1
                    shared_limit_bytes: 41943552
                wm_buf_pool_lossless:
                    dscp: 3
                    ecn: 1
                    pg: 3
                    queue: 3
                    pkts_num_fill_ingr_min: 0
                    pkts_num_trig_pfc: 3703
                    cell_size: 384
                    packet_size: 1350
            400000_40m:
                pkts_num_leak_out: 0
                pg_drop:
                    dscp: 3
                    ecn: 1
                    pg: 3
                    queue: 3
                    pkts_num_trig_pfc: 12681
                    pkts_num_trig_ingr_drp: 14816
                    pkts_num_margin: 375
                    iterations: 100
                xoff_1:
                    dscp: 3
                    ecn: 1
                    pg: 3
                    pkts_num_trig_pfc: 3172
                    pkts_num_trig_ingr_drp: 3704
                    packet_size: 1350
                xoff_2:
                    dscp: 4
                    ecn: 1
                    pg: 4
                    pkts_num_trig_pfc: 3172
                    pkts_num_trig_ingr_drp: 3704
                    packet_size: 1350
                xon_1:
                    dscp: 3
                    ecn: 1
                    pg: 3
                    pkts_num_trig_pfc: 3171
                    pkts_num_dismiss_pfc: 2
                    packet_size: 1350
                xon_2:
                    dscp: 4
                    ecn: 1
                    pg: 4
                    pkts_num_trig_pfc: 3171
                    pkts_num_dismiss_pfc: 2
                    packet_size: 1350
                lossless_voq_1:
                    dscp: 3
                    ecn: 1
                    pg: 3
<<<<<<< HEAD
                    src_port_1_id: 34
                    src_port_2_id: 36
                    dst_port_id: 37
=======
>>>>>>> 26e722c2
                    num_of_flows: 'multiple'
                    pkts_num_trig_pfc: 3172
                    packet_size: 1350
                lossless_voq_2:
                    dscp: 4
                    ecn: 1
                    pg: 4
<<<<<<< HEAD
                    src_port_1_id: 34
                    src_port_2_id: 36
                    dst_port_id: 37
=======
>>>>>>> 26e722c2
                    num_of_flows: 'multiple'
                    pkts_num_trig_pfc: 3172
                    packet_size: 1350
                lossless_voq_3:
                    dscp: 3
                    ecn: 1
                    pg: 3
<<<<<<< HEAD
                    src_port_1_id: 34
                    src_port_2_id: 36
                    dst_port_id: 37
=======
>>>>>>> 26e722c2
                    num_of_flows: 'single'
                    pkts_num_trig_pfc: 3172
                    packet_size: 1350
                lossless_voq_4:
                    dscp: 4
                    ecn: 1
                    pg: 4
<<<<<<< HEAD
                    src_port_1_id: 34
                    src_port_2_id: 36
                    dst_port_id: 37
=======
>>>>>>> 26e722c2
                    num_of_flows: 'single'
                    pkts_num_trig_pfc: 3172
                    packet_size: 1350
                lossy_queue_1:
                    dscp: 8
                    ecn: 1
                    pg: 0
                    pkts_num_trig_egr_drp: 16000
                    pkts_num_margin: 4
                    packet_size: 1350
                    cell_size: 384
                lossy_queue_voq_1:
                    dscp: 8
                    ecn: 1
                    pg: 0
<<<<<<< HEAD
                    src_port_id: 34
                    dst_port_id: 36
=======
                    flow_config: separate
>>>>>>> 26e722c2
                    pkts_num_trig_egr_drp: 16000
                    pkts_num_margin: 4
                    packet_size: 64
                    cell_size: 384
                lossy_queue_voq_2:
                    dscp: 8
                    ecn: 1
                    pg: 0
<<<<<<< HEAD
                    src_port_id: 34
                    dst_port_id: 36
                    pkts_num_trig_egr_drp: 8000
=======
                    flow_config: shared
                    pkts_num_trig_egr_drp: 16000
>>>>>>> 26e722c2
                    pkts_num_margin: 4
                    packet_size: 64
                    cell_size: 384
                wm_q_shared_lossless:
                    dscp: 3
                    ecn: 1
                    queue: 3
                    pkts_num_fill_min: 0
                    pkts_num_trig_ingr_drp: 14816
                    pkts_num_margin: 3072
                    cell_size: 384
                wm_q_shared_lossy:
                    dscp: 8
                    ecn: 1
                    queue: 0
                    pkts_num_fill_min: 0
                    pkts_num_trig_egr_drp: 16000
                    pkts_num_margin: 3072
                    cell_size: 384
                shared_res_size_1:
                    dscps: [8, 8, 8, 8, 1, 1, 1, 1, 3, 4, 3, 4, 3, 4, 3, 4, 3, 4, 3, 4]
                    ecn: 1
                    pgs: [0, 0, 0, 0, 0, 0, 0, 0, 3, 4, 3, 4, 3, 4, 3, 4, 3, 4, 3, 4]
                    queues: [0, 0, 0, 0, 1, 1, 1, 1, 3, 4, 3, 4, 3, 4, 3, 4, 3, 4, 3, 4]
                    src_port_i: [0, 1, 2, 3, 0, 1, 2, 3, 0, 0, 1, 1, 2, 2, 3, 3, 4, 4, 5, 5]
                    dst_port_i: [6, 7, 8, 9, 6, 7, 8, 9, 6, 6, 7, 7, 8, 8, 9, 9, 10, 10, 11, 11]
                    pkt_counts: [3822, 3822, 3822, 3822, 3822, 3822, 3822, 3822, 2595, 2595, 2595, 2595, 2038, 2038, 1014, 1014, 1014, 1014, 64, 1]
                    packet_size: 1350
                    cell_size: 384
                    pkts_num_margin: 1
                    shared_limit_bytes: 75497472
                shared_res_size_2:
                    dscps: [3, 4, 3, 4, 3, 4, 3, 4, 3, 4, 3, 4, 3, 4, 3, 4]
                    ecn: 1
                    pgs: [3, 4, 3, 4, 3, 4, 3, 4, 3, 4, 3, 4, 3, 4, 3, 4]
                    queues: [3, 4, 3, 4, 3, 4, 3, 4, 3, 4, 3, 4, 3, 4, 3, 4]
                    src_port_i: [0, 0, 1, 1, 2, 2, 3, 3, 4, 4, 5, 5, 6, 6, 7, 7]
                    dst_port_i: [8, 8, 9, 9, 10, 10, 0, 0, 1, 1, 2, 2, 3, 3, 4, 4]
                    pkt_counts: [3549, 3549, 3549, 3549, 3549, 3549, 3549, 3549, 3549, 3549, 2052, 2052, 1511, 1511, 1074, 1]
                    packet_size: 1350
                    cell_size: 384
                    pkts_num_margin: 1
                    shared_limit_bytes: 67109376
                wm_buf_pool_lossless:
                    dscp: 3
                    ecn: 1
                    pg: 3
                    queue: 3
                    pkts_num_fill_ingr_min: 0
                    pkts_num_trig_pfc: 3703
                    cell_size: 384
                    packet_size: 1350
                wm_pg_shared_lossless:
                    dscp: 3
                    ecn: 1
                    pg: 3
                    pkts_num_trig_pfc: 14808
                    pkts_num_fill_min: 0
                    pkts_num_margin: 4
                    packet_size: 1350
                    cell_size: 384
                wm_pg_shared_lossy:
                    dscp: 8
                    ecn: 1
                    pg: 0
                    pkts_num_trig_egr_drp: 16000
                    pkts_num_fill_min: 0
                    pkts_num_margin: 4
                    packet_size: 1350
                    cell_size: 384
                wrr:
                    ecn: 1
                    q0_num_of_pkts: 70
                    q1_num_of_pkts: 70
                    q2_num_of_pkts: 70
                    q3_num_of_pkts: 75
                    q4_num_of_pkts: 75
                    q5_num_of_pkts: 70
                    q6_num_of_pkts: 70
                    limit: 40
                wrr_chg:
                    ecn: 1
                    q0_num_of_pkts: 40
                    q1_num_of_pkts: 40
                    q2_num_of_pkts: 40
                    q3_num_of_pkts: 150
                    q4_num_of_pkts: 150
                    q5_num_of_pkts: 40
                    q6_num_of_pkts: 40
                    limit: 40
                    lossy_weight: 8
                    lossless_weight: 30
            400000_300m:
                pkts_num_leak_out: 0
                pg_drop:
                    dscp: 3
                    ecn: 1
                    pg: 3
                    queue: 3
                    pkts_num_trig_pfc: 12145
                    pkts_num_trig_ingr_drp: 14816
                    pkts_num_margin: 375
                    iterations: 100
                xoff_1:
                    dscp: 3
                    ecn: 1
                    pg: 3
                    pkts_num_trig_pfc: 3038
                    pkts_num_trig_ingr_drp: 3704
                    packet_size: 1350
                xoff_2:
                    dscp: 4
                    ecn: 1
                    pg: 4
                    pkts_num_trig_pfc: 3038
                    pkts_num_trig_ingr_drp: 3704
                    packet_size: 1350
                xon_1:
                    dscp: 3
                    ecn: 1
                    pg: 3
                    pkts_num_trig_pfc: 3037
                    pkts_num_dismiss_pfc: 2
                    packet_size: 1350
                xon_2:
                    dscp: 4
                    ecn: 1
                    pg: 4
                    pkts_num_trig_pfc: 3037
                    pkts_num_dismiss_pfc: 2
                    packet_size: 1350
                lossless_voq_1:
                    dscp: 3
                    ecn: 1
                    pg: 3
<<<<<<< HEAD
                    src_port_1_id: 34
                    src_port_2_id: 36
                    dst_port_id: 37
                    num_of_flows: 'multiple'
                    pkts_num_trig_pfc: 3038
=======
                    num_of_flows: 'multiple'
                    pkts_num_trig_pfc: 3040
>>>>>>> 26e722c2
                    packet_size: 1350
                lossless_voq_2:
                    dscp: 4
                    ecn: 1
                    pg: 4
<<<<<<< HEAD
                    src_port_1_id: 34
                    src_port_2_id: 36
                    dst_port_id: 37
                    num_of_flows: 'multiple'
                    pkts_num_trig_pfc: 3038
=======
                    num_of_flows: 'multiple'
                    pkts_num_trig_pfc: 3040
>>>>>>> 26e722c2
                    packet_size: 1350
                lossless_voq_3:
                    dscp: 3
                    ecn: 1
                    pg: 3
<<<<<<< HEAD
                    src_port_1_id: 34
                    src_port_2_id: 36
                    dst_port_id: 37
                    num_of_flows: 'single'
                    pkts_num_trig_pfc: 3038
=======
                    num_of_flows: 'single'
                    pkts_num_trig_pfc: 3040
>>>>>>> 26e722c2
                    packet_size: 1350
                lossless_voq_4:
                    dscp: 4
                    ecn: 1
                    pg: 4
<<<<<<< HEAD
                    src_port_1_id: 34
                    src_port_2_id: 36
                    dst_port_id: 37
                    num_of_flows: 'single'
                    pkts_num_trig_pfc: 3038
=======
                    num_of_flows: 'single'
                    pkts_num_trig_pfc: 3040
>>>>>>> 26e722c2
                    packet_size: 1350
                lossy_queue_1:
                    dscp: 8
                    ecn: 1
                    pg: 0
                    pkts_num_trig_egr_drp: 16000
                    pkts_num_margin: 4
                    packet_size: 1350
                    cell_size: 384
                lossy_queue_voq_1:
                    dscp: 8
                    ecn: 1
                    pg: 0
<<<<<<< HEAD
                    src_port_id: 34
                    dst_port_id: 36
=======
                    flow_config: separate
>>>>>>> 26e722c2
                    pkts_num_trig_egr_drp: 16000
                    pkts_num_margin: 4
                    packet_size: 64
                    cell_size: 384
                lossy_queue_voq_2:
                    dscp: 8
                    ecn: 1
                    pg: 0
<<<<<<< HEAD
                    src_port_id: 34
                    dst_port_id: 36
                    pkts_num_trig_egr_drp: 8000
=======
                    flow_config: shared
                    pkts_num_trig_egr_drp: 16000
>>>>>>> 26e722c2
                    pkts_num_margin: 4
                    packet_size: 64
                    cell_size: 384
                wm_q_shared_lossless:
                    dscp: 3
                    ecn: 1
                    queue: 3
                    pkts_num_fill_min: 0
                    pkts_num_trig_ingr_drp: 14816
                    pkts_num_margin: 3072
                    cell_size: 384
                wm_q_shared_lossy:
                    dscp: 8
                    ecn: 1
                    queue: 0
                    pkts_num_fill_min: 0
                    pkts_num_trig_egr_drp: 16000
                    pkts_num_margin: 3072
                    cell_size: 384
                shared_res_size_1:
                    dscps: [8, 8, 8, 8, 1, 1, 1, 1, 3, 4, 3, 4, 3, 4, 3, 4, 3, 4, 3, 4]
                    ecn: 1
                    pgs: [0, 0, 0, 0, 0, 0, 0, 0, 3, 4, 3, 4, 3, 4, 3, 4, 3, 4, 3, 4]
                    queues: [0, 0, 0, 0, 1, 1, 1, 1, 3, 4, 3, 4, 3, 4, 3, 4, 3, 4, 3, 4]
                    src_port_i: [0, 1, 2, 3, 0, 1, 2, 3, 0, 0, 1, 1, 2, 2, 3, 3, 4, 4, 5, 5]
                    dst_port_i: [6, 7, 8, 9, 6, 7, 8, 9, 6, 6, 7, 7, 8, 8, 9, 9, 10, 10, 11, 11]
                    pkt_counts: [3822, 3822, 3822, 3822, 3822, 3822, 3822, 3822, 2595, 2595, 2595, 2595, 2038, 2038, 1014, 1014, 1014, 1014, 64, 1]
                    packet_size: 1350
                    cell_size: 384
                    pkts_num_margin: 1
                    shared_limit_bytes: 75497472
                shared_res_size_2:
                    dscps: [3, 4, 3, 4, 3, 4, 3, 4, 3, 4, 3, 4, 3, 4, 3, 4]
                    ecn: 1
                    pgs: [3, 4, 3, 4, 3, 4, 3, 4, 3, 4, 3, 4, 3, 4, 3, 4]
                    queues: [3, 4, 3, 4, 3, 4, 3, 4, 3, 4, 3, 4, 3, 4, 3, 4]
                    src_port_i: [0, 0, 1, 1, 2, 2, 3, 3, 4, 4, 5, 5, 6, 6, 7, 7]
                    dst_port_i: [8, 8, 9, 9, 10, 10, 0, 0, 1, 1, 2, 2, 3, 3, 4, 4]
                    pkt_counts: [3549, 3549, 3549, 3549, 3549, 3549, 3549, 3549, 3549, 3549, 2052, 2052, 1511, 1511, 1074, 1]
                    packet_size: 1350
                    cell_size: 384
                    pkts_num_margin: 1
                    shared_limit_bytes: 67109376
                wm_buf_pool_lossless:
                    dscp: 3
                    ecn: 1
                    pg: 3
                    queue: 3
                    pkts_num_fill_ingr_min: 0
                    pkts_num_trig_pfc: 3703
                    cell_size: 384
                    packet_size: 1350
                wm_pg_shared_lossless:
                    dscp: 3
                    ecn: 1
                    pg: 3
                    pkts_num_trig_pfc: 14808
                    pkts_num_fill_min: 0
                    pkts_num_margin: 4
                    packet_size: 1350
                    cell_size: 384
                wm_pg_shared_lossy:
                    dscp: 8
                    ecn: 1
                    pg: 0
                    pkts_num_trig_egr_drp: 16000
                    pkts_num_fill_min: 0
                    pkts_num_margin: 4
                    packet_size: 1350
                    cell_size: 384
                wrr:
                    ecn: 1
                    q0_num_of_pkts: 70
                    q1_num_of_pkts: 70
                    q2_num_of_pkts: 70
                    q3_num_of_pkts: 75
                    q4_num_of_pkts: 75
                    q5_num_of_pkts: 70
                    q6_num_of_pkts: 70
                    limit: 40
                wrr_chg:
                    ecn: 1
                    q0_num_of_pkts: 40
                    q1_num_of_pkts: 40
                    q2_num_of_pkts: 40
                    q3_num_of_pkts: 150
                    q4_num_of_pkts: 150
                    q5_num_of_pkts: 40
                    q6_num_of_pkts: 40
                    limit: 40
                    lossy_weight: 8
                    lossless_weight: 30
            400000_5m:
                pkts_num_leak_out: 0
                pg_drop:
                    dscp: 3
                    ecn: 1
                    pg: 3
                    queue: 3
                    pkts_num_trig_pfc: 12753
                    pkts_num_trig_ingr_drp: 14816
                    pkts_num_margin: 375
                    iterations: 100
                xoff_1:
                    dscp: 3
                    ecn: 1
                    pg: 3
                    pkts_num_trig_pfc: 3190
                    pkts_num_trig_ingr_drp: 3704
                    packet_size: 1350
                xoff_2:
                    dscp: 4
                    ecn: 1
                    pg: 4
                    pkts_num_trig_pfc: 3190
                    pkts_num_trig_ingr_drp: 3704
                    packet_size: 1350
                xon_1:
                    dscp: 3
                    ecn: 1
                    pg: 3
                    pkts_num_trig_pfc: 3189
                    pkts_num_dismiss_pfc: 2
                    packet_size: 1350
                xon_2:
                    dscp: 4
                    ecn: 1
                    pg: 4
                    pkts_num_trig_pfc: 3189
                    pkts_num_dismiss_pfc: 2
                    packet_size: 1350
                lossless_voq_1:
                    dscp: 3
                    ecn: 1
                    pg: 3
<<<<<<< HEAD
                    src_port_1_id: 34
                    src_port_2_id: 36
                    dst_port_id: 37
=======
>>>>>>> 26e722c2
                    num_of_flows: 'multiple'
                    pkts_num_trig_pfc: 3190
                    packet_size: 1350
                lossless_voq_2:
                    dscp: 4
                    ecn: 1
                    pg: 4
<<<<<<< HEAD
                    src_port_1_id: 34
                    src_port_2_id: 36
                    dst_port_id: 37
=======
>>>>>>> 26e722c2
                    num_of_flows: 'multiple'
                    pkts_num_trig_pfc: 3190
                    packet_size: 1350
                lossless_voq_3:
                    dscp: 3
                    ecn: 1
                    pg: 3
<<<<<<< HEAD
                    src_port_1_id: 34
                    src_port_2_id: 36
                    dst_port_id: 37
=======
>>>>>>> 26e722c2
                    num_of_flows: 'single'
                    pkts_num_trig_pfc: 3190
                    packet_size: 1350
                lossless_voq_4:
                    dscp: 4
                    ecn: 1
                    pg: 4
<<<<<<< HEAD
                    src_port_1_id: 34
                    src_port_2_id: 36
                    dst_port_id: 37
=======
>>>>>>> 26e722c2
                    num_of_flows: 'single'
                    pkts_num_trig_pfc: 3190
                    packet_size: 1350
                lossy_queue_1:
                    dscp: 8
                    ecn: 1
                    pg: 0
                    pkts_num_trig_egr_drp: 16000
                    pkts_num_margin: 4
                    packet_size: 1350
                    cell_size: 384
                lossy_queue_voq_1:
                    dscp: 8
                    ecn: 1
                    pg: 0
<<<<<<< HEAD
                    src_port_id: 34
                    dst_port_id: 36
=======
                    flow_config: separate
>>>>>>> 26e722c2
                    pkts_num_trig_egr_drp: 16000
                    pkts_num_margin: 4
                    packet_size: 64
                    cell_size: 384
                lossy_queue_voq_2:
                    dscp: 8
                    ecn: 1
                    pg: 0
<<<<<<< HEAD
                    src_port_id: 34
                    dst_port_id: 36
                    pkts_num_trig_egr_drp: 8000
=======
                    flow_config: shared
                    pkts_num_trig_egr_drp: 16000
>>>>>>> 26e722c2
                    pkts_num_margin: 4
                    packet_size: 64
                    cell_size: 384
                wm_q_shared_lossless:
                    dscp: 3
                    ecn: 1
                    queue: 3
                    pkts_num_fill_min: 0
                    pkts_num_trig_ingr_drp: 14816
                    pkts_num_margin: 3072
                    cell_size: 384
                wm_q_shared_lossy:
                    dscp: 8
                    ecn: 1
                    queue: 0
                    pkts_num_fill_min: 0
                    pkts_num_trig_egr_drp: 16000
                    pkts_num_margin: 3072
                    cell_size: 384
                shared_res_size_1:
                    dscps: [8, 8, 8, 8, 1, 1, 1, 1, 3, 4, 3, 4, 3, 4, 3, 4, 3, 4, 3, 4]
                    ecn: 1
                    pgs: [0, 0, 0, 0, 0, 0, 0, 0, 3, 4, 3, 4, 3, 4, 3, 4, 3, 4, 3, 4]
                    queues: [0, 0, 0, 0, 1, 1, 1, 1, 3, 4, 3, 4, 3, 4, 3, 4, 3, 4, 3, 4]
                    src_port_i: [0, 1, 2, 3, 0, 1, 2, 3, 0, 0, 1, 1, 2, 2, 3, 3, 4, 4, 5, 5]
                    dst_port_i: [6, 7, 8, 9, 6, 7, 8, 9, 6, 6, 7, 7, 8, 8, 9, 9, 10, 10, 11, 11]
                    pkt_counts: [3822, 3822, 3822, 3822, 3822, 3822, 3822, 3822, 2595, 2595, 2595, 2595, 2038, 2038, 1014, 1014, 1014, 1014, 64, 1]
                    packet_size: 1350
                    cell_size: 384
                    pkts_num_margin: 1
                    shared_limit_bytes: 75497472
                shared_res_size_2:
                    dscps: [3, 4, 3, 4, 3, 4, 3, 4, 3, 4, 3, 4, 3, 4, 3, 4]
                    ecn: 1
                    pgs: [3, 4, 3, 4, 3, 4, 3, 4, 3, 4, 3, 4, 3, 4, 3, 4]
                    queues: [3, 4, 3, 4, 3, 4, 3, 4, 3, 4, 3, 4, 3, 4, 3, 4]
                    src_port_i: [0, 0, 1, 1, 2, 2, 3, 3, 4, 4, 5, 5, 6, 6, 7, 7]
                    dst_port_i: [8, 8, 9, 9, 10, 10, 0, 0, 1, 1, 2, 2, 3, 3, 4, 4]
                    pkt_counts: [3549, 3549, 3549, 3549, 3549, 3549, 3549, 3549, 3549, 3549, 2052, 2052, 1511, 1511, 1074, 1]
                    packet_size: 1350
                    cell_size: 384
                    pkts_num_margin: 1
                    shared_limit_bytes: 67109376
                wm_buf_pool_lossless:
                    dscp: 3
                    ecn: 1
                    pg: 3
                    queue: 3
                    pkts_num_fill_ingr_min: 0
                    pkts_num_trig_pfc: 3703
                    cell_size: 384
                    packet_size: 1350
                wm_pg_shared_lossless:
                    dscp: 3
                    ecn: 1
                    pg: 3
                    pkts_num_trig_pfc: 14808
                    pkts_num_fill_min: 0
                    pkts_num_margin: 4
                    packet_size: 1350
                    cell_size: 384
                wm_pg_shared_lossy:
                    dscp: 8
                    ecn: 1
                    pg: 0
                    pkts_num_trig_egr_drp: 16000
                    pkts_num_fill_min: 0
                    pkts_num_margin: 4
                    packet_size: 1350
                    cell_size: 384
                wrr:
                    ecn: 1
                    q0_num_of_pkts: 70
                    q1_num_of_pkts: 70
                    q2_num_of_pkts: 70
                    q3_num_of_pkts: 75
                    q4_num_of_pkts: 75
                    q5_num_of_pkts: 70
                    q6_num_of_pkts: 70
                    limit: 40
                wrr_chg:
                    ecn: 1
                    q0_num_of_pkts: 40
                    q1_num_of_pkts: 40
                    q2_num_of_pkts: 40
                    q3_num_of_pkts: 150
                    q4_num_of_pkts: 150
                    q5_num_of_pkts: 40
                    q6_num_of_pkts: 40
                    limit: 40
                    lossy_weight: 8
                    lossless_weight: 30
            wrr:
                ecn: 1
                q0_num_of_pkts: 140
                q1_num_of_pkts: 140
                q2_num_of_pkts: 140
                q3_num_of_pkts: 150
                q4_num_of_pkts: 150
                q5_num_of_pkts: 140
                q6_num_of_pkts: 140
                limit: 80
            wrr_chg:
                ecn: 1
                q0_num_of_pkts: 80
                q1_num_of_pkts: 80
                q2_num_of_pkts: 80
                q3_num_of_pkts: 300
                q4_num_of_pkts: 300
                q5_num_of_pkts: 80
                q6_num_of_pkts: 80
                limit: 80
                lossy_weight: 8
                lossless_weight: 30
            hdrm_pool_wm_multiplier: 1
            cell_size: 384
    jr2:
        topo-any:
            100000_300m:
                pkts_num_leak_out: 51
                internal_hdr_size: 48
                xoff_1:
                    dscp: 3
                    ecn: 1
                    pg: 3
                    pkts_num_trig_pfc: 9874
                    pkts_num_trig_ingr_drp: 10861
                    pkts_num_margin: 100
                xoff_2:
                    dscp: 4
                    ecn: 1
                    pg: 4
                    pkts_num_trig_pfc: 9874
                    pkts_num_trig_ingr_drp: 10861
                    pkts_num_margin: 100
                hdrm_pool_size:
                    dscps: [3, 4]
                    ecn: 1
                    pgs: [3, 4]
                    src_port_ids: [0, 2, 4, 6, 8, 10, 12, 14, 16]
                    dst_port_id: 18
                    pgs_num: 18
                    pkts_num_trig_pfc: 9974
                    pkts_num_hdrm_full: 362
                    pkts_num_hdrm_partial: 182
                wm_pg_headroom:
                    dscp: 3
                    ecn: 1
                    pg: 3
                    pkts_num_trig_pfc: 9874
                    pkts_num_trig_ingr_drp: 10861
                    cell_size: 4096
                    pkts_num_margin: 30
                xon_1:
                    dscp: 3
                    ecn: 1
                    pg: 3
                    pkts_num_trig_pfc: 9874
                    pkts_num_dismiss_pfc: 200
                    pkts_num_margin: 150
                xon_2:
                    dscp: 4
                    ecn: 1
                    pg: 4
                    pkts_num_trig_pfc: 9874
                    pkts_num_dismiss_pfc: 200
                    pkts_num_margin: 150
                lossy_queue_1:
                    dscp: 8
                    ecn: 1
                    pg: 0
                    pkts_num_trig_egr_drp: 2396745
                    pkts_num_margin: 20
                wm_pg_shared_lossless:
                    dscp: 3
                    ecn: 1
                    pg: 3
                    pkts_num_fill_min: 51
                    pkts_num_trig_pfc: 9874
                    packet_size: 64
                    cell_size: 4096
                    pkts_num_margin: 40
                wm_pg_shared_lossy:
                    dscp: 8
                    ecn: 1
                    pg: 0
                    pkts_num_fill_min: 51
                    pkts_num_trig_egr_drp: 2396745
                    packet_size: 64
                    cell_size: 4096
                    pkts_num_margin: 40
                wm_q_shared_lossless:
                    dscp: 3
                    ecn: 1
                    queue: 3
                    pkts_num_fill_min: 0
                    pkts_num_trig_ingr_drp: 10861
                    cell_size: 4096
                wm_buf_pool_lossless:
                    dscp: 3
                    ecn: 1
                    pg: 3
                    queue: 3
                    pkts_num_fill_ingr_min: 0
                    pkts_num_trig_pfc: 9974
                    pkts_num_trig_ingr_drp: 10861
                    pkts_num_fill_egr_min: 8
                    cell_size: 4096
                wm_q_shared_lossy:
                    dscp: 8
                    ecn: 1
                    queue: 0
                    pkts_num_fill_min: 0
                    pkts_num_trig_egr_drp: 2396745
                    cell_size: 4096
                wm_buf_pool_lossy:
                    dscp: 8
                    ecn: 1
                    pg: 0
                    queue: 0
                    pkts_num_fill_ingr_min: 0
                    pkts_num_trig_egr_drp: 2396745
                    pkts_num_fill_egr_min: 0
                    cell_size: 4096
            ecn_1:
                dscp: 8
                ecn: 0
                num_of_pkts: 5000
                limit: 182000
                min_limit: 180000
                cell_size: 4096
            ecn_2:
                dscp: 8
                ecn: 1
                num_of_pkts: 2047
                limit: 182320
                min_limit: 0
                cell_size: 4096
            ecn_3:
                dscp: 0
                ecn: 0
                num_of_pkts: 5000
                limit: 182000
                min_limit: 180000
                cell_size: 4096
            ecn_4:
                dscp: 0
                ecn: 1
                num_of_pkts: 2047
                limit: 182320
                min_limit: 0
                cell_size: 4096
            wrr:
                ecn: 1
                q0_num_of_pkts: 140
                q1_num_of_pkts: 140
                q2_num_of_pkts: 140
                q3_num_of_pkts: 150
                q4_num_of_pkts: 150
                q5_num_of_pkts: 140
                q6_num_of_pkts: 140
                limit: 80
            wrr_chg:
                ecn: 1
                q0_num_of_pkts: 80
                q1_num_of_pkts: 80
                q2_num_of_pkts: 80
                q3_num_of_pkts: 300
                q4_num_of_pkts: 300
                q5_num_of_pkts: 80
                q6_num_of_pkts: 80
                limit: 150
                lossy_weight: 8
                lossless_weight: 30
            hdrm_pool_wm_multiplier: 1
            cell_size: 4096
    j2c+:
        topo-any:
            100000_300m:
                pkts_num_leak_out: 51
                internal_hdr_size: 48
                xoff_1:
                    dscp: 3
                    ecn: 1
                    pg: 3
                    pkts_num_trig_pfc: 9874
                    pkts_num_trig_ingr_drp: 10861
                    pkts_num_margin: 100
                xoff_2:
                    dscp: 4
                    ecn: 1
                    pg: 4
                    pkts_num_trig_pfc: 9874
                    pkts_num_trig_ingr_drp: 10861
                    pkts_num_margin: 100
                hdrm_pool_size:
                    dscps: [3, 4]
                    ecn: 1
                    pgs: [3, 4]
                    src_port_ids: [0, 2, 4, 6, 8, 10, 12, 14, 16]
                    dst_port_id: 18
                    pgs_num: 18
                    pkts_num_trig_pfc: 9974
                    pkts_num_hdrm_full: 362
                    pkts_num_hdrm_partial: 182
                wm_pg_headroom:
                    dscp: 3
                    ecn: 1
                    pg: 3
                    pkts_num_trig_pfc: 9874
                    pkts_num_trig_ingr_drp: 10861
                    cell_size: 4096
                    pkts_num_margin: 30
                xon_1:
                    dscp: 3
                    ecn: 1
                    pg: 3
                    pkts_num_trig_pfc: 9874
                    pkts_num_dismiss_pfc: 200
                    pkts_num_margin: 150
                xon_2:
                    dscp: 4
                    ecn: 1
                    pg: 4
                    pkts_num_trig_pfc: 9874
                    pkts_num_dismiss_pfc: 200
                    pkts_num_margin: 150
                lossy_queue_1:
                    dscp: 8
                    ecn: 1
                    pg: 0
                    pkts_num_trig_egr_drp: 2396745
                    pkts_num_margin: 20
                wm_pg_shared_lossless:
                    dscp: 3
                    ecn: 1
                    pg: 3
                    pkts_num_fill_min: 51
                    pkts_num_trig_pfc: 9874
                    packet_size: 64
                    cell_size: 4096
                    pkts_num_margin: 40
                wm_pg_shared_lossy:
                    dscp: 8
                    ecn: 1
                    pg: 0
                    pkts_num_fill_min: 51
                    pkts_num_trig_egr_drp: 2396745
                    packet_size: 64
                    cell_size: 4096
                    pkts_num_margin: 40
                wm_q_shared_lossless:
                    dscp: 3
                    ecn: 1
                    queue: 3
                    pkts_num_fill_min: 0
                    pkts_num_trig_ingr_drp: 10861
                    cell_size: 4096
                wm_buf_pool_lossless:
                    dscp: 3
                    ecn: 1
                    pg: 3
                    queue: 3
                    pkts_num_fill_ingr_min: 0
                    pkts_num_trig_pfc: 9974
                    pkts_num_trig_ingr_drp: 10861
                    pkts_num_fill_egr_min: 8
                    cell_size: 4096
                wm_q_shared_lossy:
                    dscp: 8
                    ecn: 1
                    queue: 0
                    pkts_num_fill_min: 0
                    pkts_num_trig_egr_drp: 2396745
                    cell_size: 4096
                wm_buf_pool_lossy:
                    dscp: 8
                    ecn: 1
                    pg: 0
                    queue: 0
                    pkts_num_fill_ingr_min: 0
                    pkts_num_trig_egr_drp: 2396745
                    pkts_num_fill_egr_min: 0
                    cell_size: 4096
            400000_300m:
                pkts_num_leak_out: 71
                internal_hdr_size: 48
                xoff_1:
                    dscp: 3
                    ecn: 1
                    pg: 3
                    pkts_num_trig_pfc: 28160
                    pkts_num_trig_ingr_drp: 28187
                    pkts_num_margin: 100
                xoff_2:
                    dscp: 4
                    ecn: 1
                    pg: 4
                    pkts_num_trig_pfc: 28160
                    pkts_num_trig_ingr_drp: 28187
                    pkts_num_margin: 100
                hdrm_pool_size:
                    dscps: [3, 4]
                    ecn: 1
                    pgs: [3, 4]
                    src_port_ids: [0, 2, 4, 6, 8, 10, 12, 14, 16]
                    dst_port_id: 18
                    pgs_num: 18
                    pkts_num_trig_pfc: 28260
                    pkts_num_hdrm_full: 362
                    pkts_num_hdrm_partial: 182
                wm_pg_headroom:
                    dscp: 3
                    ecn: 1
                    pg: 3
                    pkts_num_trig_pfc: 28160
                    pkts_num_trig_ingr_drp: 28187
                    cell_size: 4096
                    pkts_num_margin: 30
                xon_1:
                    dscp: 3
                    ecn: 1
                    pg: 3
                    pkts_num_trig_pfc: 28160
                    pkts_num_dismiss_pfc: 200
                    pkts_num_margin: 150
                xon_2:
                    dscp: 4
                    ecn: 1
                    pg: 4
                    pkts_num_trig_pfc: 28160
                    pkts_num_dismiss_pfc: 200
                    pkts_num_margin: 150
                lossy_queue_1:
                    dscp: 8
                    ecn: 1
                    pg: 0
                    pkts_num_trig_egr_drp: 2396745
                    pkts_num_margin: 3500
                wm_pg_shared_lossless:
                    dscp: 3
                    ecn: 1
                    pg: 3
                    pkts_num_fill_min: 71
                    pkts_num_trig_pfc: 28160
                    packet_size: 64
                    cell_size: 4096
                    pkts_num_margin: 40
                wm_pg_shared_lossy:
                    dscp: 8
                    ecn: 1
                    pg: 0
                    pkts_num_fill_min: 71
                    pkts_num_trig_egr_drp: 2396745
                    packet_size: 64
                    cell_size: 4096
                    pkts_num_margin: 40
                wm_q_shared_lossless:
                    dscp: 3
                    ecn: 1
                    queue: 3
                    pkts_num_fill_min: 0
                    pkts_num_trig_ingr_drp: 28187
                    cell_size: 4096
                wm_buf_pool_lossless:
                    dscp: 3
                    ecn: 1
                    pg: 3
                    queue: 3
                    pkts_num_fill_ingr_min: 0
                    pkts_num_trig_pfc: 28160
                    pkts_num_trig_ingr_drp: 28187
                    pkts_num_fill_egr_min: 8
                    cell_size: 4096
                wm_q_shared_lossy:
                    dscp: 8
                    ecn: 1
                    queue: 0
                    pkts_num_fill_min: 0
                    pkts_num_trig_egr_drp: 2396745
                    cell_size: 4096
                wm_buf_pool_lossy:
                    dscp: 8
                    ecn: 1
                    pg: 0
                    queue: 0
                    pkts_num_fill_ingr_min: 0
                    pkts_num_trig_egr_drp: 2396745
                    pkts_num_fill_egr_min: 0
                    cell_size: 4096
            ecn_1:
                dscp: 8
                ecn: 0
                num_of_pkts: 5000
                limit: 182000
                min_limit: 180000
                cell_size: 4096
            ecn_2:
                dscp: 8
                ecn: 1
                num_of_pkts: 2047
                limit: 182320
                min_limit: 0
                cell_size: 4096
            ecn_3:
                dscp: 0
                ecn: 0
                num_of_pkts: 5000
                limit: 182000
                min_limit: 180000
                cell_size: 4096
            ecn_4:
                dscp: 0
                ecn: 1
                num_of_pkts: 2047
                limit: 182320
                min_limit: 0
                cell_size: 4096
            wrr:
                ecn: 1
                q0_num_of_pkts: 140
                q1_num_of_pkts: 140
                q2_num_of_pkts: 140
                q3_num_of_pkts: 150
                q4_num_of_pkts: 150
                q5_num_of_pkts: 140
                q6_num_of_pkts: 140
                limit: 80
            wrr_chg:
                ecn: 1
                q0_num_of_pkts: 80
                q1_num_of_pkts: 80
                q2_num_of_pkts: 80
                q3_num_of_pkts: 300
                q4_num_of_pkts: 300
                q5_num_of_pkts: 80
                q6_num_of_pkts: 80
                limit: 150
                lossy_weight: 8
                lossless_weight: 30
            hdrm_pool_wm_multiplier: 1
            cell_size: 4096<|MERGE_RESOLUTION|>--- conflicted
+++ resolved
@@ -3016,12 +3016,6 @@
                     dscp: 3
                     ecn: 1
                     pg: 3
-<<<<<<< HEAD
-                    src_port_1_id: 34
-                    src_port_2_id: 36
-                    dst_port_id: 37
-=======
->>>>>>> 26e722c2
                     num_of_flows: 'multiple'
                     pkts_num_trig_pfc: 3172
                     packet_size: 1350
@@ -3029,12 +3023,6 @@
                     dscp: 4
                     ecn: 1
                     pg: 4
-<<<<<<< HEAD
-                    src_port_1_id: 34
-                    src_port_2_id: 36
-                    dst_port_id: 37
-=======
->>>>>>> 26e722c2
                     num_of_flows: 'multiple'
                     pkts_num_trig_pfc: 3172
                     packet_size: 1350
@@ -3042,12 +3030,6 @@
                     dscp: 3
                     ecn: 1
                     pg: 3
-<<<<<<< HEAD
-                    src_port_1_id: 34
-                    src_port_2_id: 36
-                    dst_port_id: 37
-=======
->>>>>>> 26e722c2
                     num_of_flows: 'single'
                     pkts_num_trig_pfc: 3172
                     packet_size: 1350
@@ -3055,12 +3037,6 @@
                     dscp: 4
                     ecn: 1
                     pg: 4
-<<<<<<< HEAD
-                    src_port_1_id: 34
-                    src_port_2_id: 36
-                    dst_port_id: 37
-=======
->>>>>>> 26e722c2
                     num_of_flows: 'single'
                     pkts_num_trig_pfc: 3172
                     packet_size: 1350
@@ -3076,12 +3052,7 @@
                     dscp: 8
                     ecn: 1
                     pg: 0
-<<<<<<< HEAD
-                    src_port_id: 34
-                    dst_port_id: 36
-=======
                     flow_config: separate
->>>>>>> 26e722c2
                     pkts_num_trig_egr_drp: 16000
                     pkts_num_margin: 4
                     packet_size: 64
@@ -3090,14 +3061,8 @@
                     dscp: 8
                     ecn: 1
                     pg: 0
-<<<<<<< HEAD
-                    src_port_id: 34
-                    dst_port_id: 36
-                    pkts_num_trig_egr_drp: 8000
-=======
                     flow_config: shared
                     pkts_num_trig_egr_drp: 16000
->>>>>>> 26e722c2
                     pkts_num_margin: 4
                     packet_size: 64
                     cell_size: 384
@@ -3233,61 +3198,29 @@
                     dscp: 3
                     ecn: 1
                     pg: 3
-<<<<<<< HEAD
-                    src_port_1_id: 34
-                    src_port_2_id: 36
-                    dst_port_id: 37
-                    num_of_flows: 'multiple'
-                    pkts_num_trig_pfc: 3038
-=======
                     num_of_flows: 'multiple'
                     pkts_num_trig_pfc: 3040
->>>>>>> 26e722c2
                     packet_size: 1350
                 lossless_voq_2:
                     dscp: 4
                     ecn: 1
                     pg: 4
-<<<<<<< HEAD
-                    src_port_1_id: 34
-                    src_port_2_id: 36
-                    dst_port_id: 37
-                    num_of_flows: 'multiple'
-                    pkts_num_trig_pfc: 3038
-=======
                     num_of_flows: 'multiple'
                     pkts_num_trig_pfc: 3040
->>>>>>> 26e722c2
                     packet_size: 1350
                 lossless_voq_3:
                     dscp: 3
                     ecn: 1
                     pg: 3
-<<<<<<< HEAD
-                    src_port_1_id: 34
-                    src_port_2_id: 36
-                    dst_port_id: 37
-                    num_of_flows: 'single'
-                    pkts_num_trig_pfc: 3038
-=======
                     num_of_flows: 'single'
                     pkts_num_trig_pfc: 3040
->>>>>>> 26e722c2
                     packet_size: 1350
                 lossless_voq_4:
                     dscp: 4
                     ecn: 1
                     pg: 4
-<<<<<<< HEAD
-                    src_port_1_id: 34
-                    src_port_2_id: 36
-                    dst_port_id: 37
-                    num_of_flows: 'single'
-                    pkts_num_trig_pfc: 3038
-=======
                     num_of_flows: 'single'
                     pkts_num_trig_pfc: 3040
->>>>>>> 26e722c2
                     packet_size: 1350
                 lossy_queue_1:
                     dscp: 8
@@ -3301,12 +3234,7 @@
                     dscp: 8
                     ecn: 1
                     pg: 0
-<<<<<<< HEAD
-                    src_port_id: 34
-                    dst_port_id: 36
-=======
                     flow_config: separate
->>>>>>> 26e722c2
                     pkts_num_trig_egr_drp: 16000
                     pkts_num_margin: 4
                     packet_size: 64
@@ -3315,14 +3243,8 @@
                     dscp: 8
                     ecn: 1
                     pg: 0
-<<<<<<< HEAD
-                    src_port_id: 34
-                    dst_port_id: 36
-                    pkts_num_trig_egr_drp: 8000
-=======
                     flow_config: shared
                     pkts_num_trig_egr_drp: 16000
->>>>>>> 26e722c2
                     pkts_num_margin: 4
                     packet_size: 64
                     cell_size: 384
@@ -3458,12 +3380,6 @@
                     dscp: 3
                     ecn: 1
                     pg: 3
-<<<<<<< HEAD
-                    src_port_1_id: 34
-                    src_port_2_id: 36
-                    dst_port_id: 37
-=======
->>>>>>> 26e722c2
                     num_of_flows: 'multiple'
                     pkts_num_trig_pfc: 3190
                     packet_size: 1350
@@ -3471,12 +3387,6 @@
                     dscp: 4
                     ecn: 1
                     pg: 4
-<<<<<<< HEAD
-                    src_port_1_id: 34
-                    src_port_2_id: 36
-                    dst_port_id: 37
-=======
->>>>>>> 26e722c2
                     num_of_flows: 'multiple'
                     pkts_num_trig_pfc: 3190
                     packet_size: 1350
@@ -3484,12 +3394,6 @@
                     dscp: 3
                     ecn: 1
                     pg: 3
-<<<<<<< HEAD
-                    src_port_1_id: 34
-                    src_port_2_id: 36
-                    dst_port_id: 37
-=======
->>>>>>> 26e722c2
                     num_of_flows: 'single'
                     pkts_num_trig_pfc: 3190
                     packet_size: 1350
@@ -3497,12 +3401,6 @@
                     dscp: 4
                     ecn: 1
                     pg: 4
-<<<<<<< HEAD
-                    src_port_1_id: 34
-                    src_port_2_id: 36
-                    dst_port_id: 37
-=======
->>>>>>> 26e722c2
                     num_of_flows: 'single'
                     pkts_num_trig_pfc: 3190
                     packet_size: 1350
@@ -3518,12 +3416,7 @@
                     dscp: 8
                     ecn: 1
                     pg: 0
-<<<<<<< HEAD
-                    src_port_id: 34
-                    dst_port_id: 36
-=======
                     flow_config: separate
->>>>>>> 26e722c2
                     pkts_num_trig_egr_drp: 16000
                     pkts_num_margin: 4
                     packet_size: 64
@@ -3532,14 +3425,8 @@
                     dscp: 8
                     ecn: 1
                     pg: 0
-<<<<<<< HEAD
-                    src_port_id: 34
-                    dst_port_id: 36
-                    pkts_num_trig_egr_drp: 8000
-=======
                     flow_config: shared
                     pkts_num_trig_egr_drp: 16000
->>>>>>> 26e722c2
                     pkts_num_margin: 4
                     packet_size: 64
                     cell_size: 384
