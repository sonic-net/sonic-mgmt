--- conflicted
+++ resolved
@@ -3506,7 +3506,6 @@
                     pkts_num_trig_ingr_drp: 10589
                     packet_size: 1350
                     pkts_num_margin: 20
-<<<<<<< HEAD
                 wm_buf_pool_lossless:
                     dscp: 3
                     ecn: 1
@@ -3525,7 +3524,6 @@
                 pkts_num_fill_egr_min: 0
                 cell_size: 384
                 packet_size: 1350
-=======
                 lossy_queue_1:
                     dscp: 8
                     ecn: 1
@@ -3534,8 +3532,6 @@
                     pkts_num_margin: 20
                     packet_size: 1350
                     cell_size: 384
->>>>>>> 0ee3eb9c
-
             400000_300m:
                 pkts_num_leak_out: 10
                 xoff_1:
