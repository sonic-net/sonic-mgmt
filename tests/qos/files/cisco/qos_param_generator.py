import logging
import math

logger = logging.getLogger(__name__)


class QosParamCisco(object):
    SMALL_SMS_PLATFORMS = ["x86_64-8102_64h_o-r0"]
    DEEP_BUFFER_PLATFORMS = ["x86_64-8111_32eh_o-r0"]
    LOG_PREFIX = "QosParamCisco: "

    def __init__(self, qos_params, duthost, dutAsic, topo, bufferConfig, portSpeedCableLength):
        '''
        Initialize parameters all tests will use
        '''
        self.qos_params = qos_params
        self.bufferConfig = bufferConfig
        self.portSpeedCableLength = portSpeedCableLength
        if self.portSpeedCableLength not in self.qos_params:
            self.qos_params[self.portSpeedCableLength] = {}
        if "pkts_num_leak_out" not in self.qos_params[self.portSpeedCableLength]:
            # Provide a global default of 0 if not specified
            self.qos_params[self.portSpeedCableLength]["pkts_num_leak_out"] = 0
        self.ingress_pool_size = None
        self.ingress_pool_headroom = None
        if "ingress_lossless_pool" in self.bufferConfig["BUFFER_POOL"]:
            self.ingress_pool_size = int(self.bufferConfig["BUFFER_POOL"]["ingress_lossless_pool"]["size"])
            self.ingress_pool_headroom = int(self.bufferConfig["BUFFER_POOL"]["ingress_lossless_pool"]["xoff"])
        self.egress_pool_size = None
        if "egress_lossy_pool" in self.bufferConfig["BUFFER_POOL"]:
            self.egress_pool_size = int(self.bufferConfig["BUFFER_POOL"]["egress_lossy_pool"]["size"])
        # Find SMS size
        self.is_large_sms = duthost.facts['platform'] not in self.SMALL_SMS_PLATFORMS
        self.is_deep_buffer = duthost.facts['platform'] in self.DEEP_BUFFER_PLATFORMS
        self.buffer_size = 384
        # If t2 chassis
        self.is_t2 = duthost.facts["modular_chassis"] == "True"
        # Lossless profile attributes
        lossless_prof_name = "pg_lossless_{}_profile".format(self.portSpeedCableLength)
        lossless_prof = self.bufferConfig["BUFFER_PROFILE"][lossless_prof_name]
        # Init device parameters
        # TODO: topo-t2 support
        # Per-asic variable description:
        # 0: Max queue depth in bytes
        # 1: Flow control configuration on this device, either 'separate' or 'shared'.
        # 2: Number of packets margin for the quantized queue watermark tests.
        asic_params = {"gb": (6144000, "separate", 3072),
                       "gr": (24576000, "shared", 18000)}
        self.supports_autogen = dutAsic in asic_params and topo == "topo-any"
        if self.supports_autogen:
            # Asic dependent parameters
            self.max_depth, self.flow_config, self.q_wmk_margin = asic_params[dutAsic]
            # Calculate intermediate variables
            max_drop = self.max_depth * (1 - 0.0748125)
            max_pause = int(max_drop - int(lossless_prof["xoff"]))
            if "dynamic_th" in lossless_prof:
                dynamic_th = int(lossless_prof["dynamic_th"])
                attempted_pause = (2 ** dynamic_th) * self.egress_pool_size
            elif "static_th" in lossless_prof:
                attempted_pause = int(lossless_prof["static_th"])
            else:
                assert False, "Lossless profile had no dynamic_th or static_th: {}".format(lossless_prof)
            pre_pad_pause = min(attempted_pause, max_pause)
            if dutAsic == "gr":
                refined_pause_thr = self.gr_get_hw_thr_buffs(pre_pad_pause // self.buffer_size) * self.buffer_size
                self.log("GR pre-pad pause threshold changed from {} to {}".format(pre_pad_pause, refined_pause_thr))
                pre_pad_pause = refined_pause_thr
            pre_pad_drop = pre_pad_pause + int(lossless_prof["xoff"])
            # Tune thresholds with padding for precise testing
            self.pause_thr = pre_pad_pause + (8 * self.buffer_size)
            self.drop_thr = pre_pad_drop + (12 * self.buffer_size)
            if self.is_deep_buffer:
                self.reduced_pause_thr = 10 * (1024 ** 2) * (2 ** dynamic_th)
            elif self.is_large_sms:
                self.reduced_pause_thr = 3 * (1024 ** 2)
            else:
                self.reduced_pause_thr = 2.25 * (1024 ** 2)
            self.log("Max pause thr bytes:       {}".format(max_pause))
            self.log("Attempted pause thr bytes: {}".format(attempted_pause))
            self.log("Pre-pad pause thr bytes:   {}".format(pre_pad_pause))
            self.log("Pause thr bytes:           {}".format(self.pause_thr))
            self.log("Pre-pad drop thr bytes:    {}".format(pre_pad_drop))
            self.log("Drop thr bytes:            {}".format(self.drop_thr))
<<<<<<< HEAD
            self.config_facts = duthost.get_running_config_facts()
            # DSCP value for lossy
            self.dscp_queue0 = self.get_one_dscp_from_queue(0)
            self.dscp_queue1 = self.get_one_dscp_from_queue(1)
=======
            self.log("Reduced pause thr bytes:   {}".format(self.reduced_pause_thr))
>>>>>>> 4c4d15d0

    def run(self):
        '''
        Define parameters for each test.

        Each function takes common parameters and outputs to the relevant section of the
        self.qos_params structure.
        '''
        self.__define_shared_reservation_size()
        if not self.supports_autogen:
            return self.qos_params
        self.__define_pfc_xoff_limit()
        self.__define_pfc_xon_limit()
        self.__define_pg_shared_watermark()
        self.__define_buffer_pool_watermark()
        self.__define_q_shared_watermark()
        self.__define_lossy_queue_voq()
        self.__define_lossy_queue()
        self.__define_lossless_voq()
        self.__define_q_watermark_all_ports()
        self.__define_pg_drop()
        self.__define_xon_hysteresis()
        return self.qos_params

    def get_one_dscp_from_queue(self, queue):
        '''
        Get one dscp value which is mapped to given queue
        '''
        dscp_to_tc_map = self.config_facts['DSCP_TO_TC_MAP']['AZURE']
        tc_to_queue_map = self.config_facts['TC_TO_QUEUE_MAP']['AZURE']
        queue = str(queue)
        tc = list(tc_to_queue_map.keys())[list(tc_to_queue_map.values()).index(queue)]
        dscp = list(dscp_to_tc_map.keys())[list(dscp_to_tc_map.values()).index(tc)]
        return int(dscp)

    def gr_get_mantissa_exp(self, thr):
        assert thr >= 0, "Expected non-negative threshold, not {}".format(thr)
        found = False
        exp = 1
        mantissa = 0
        reduced_thr = int(thr) >> 4
        further_reduced_thr = int(thr) >> 5
        for i in range(32):
            ith_bit = 1 << i
            if further_reduced_thr < ith_bit <= reduced_thr:
                mantissa = int(thr) // ith_bit
                exp = i
                found = True
                break
        if found:
            return mantissa, exp
        return None, None

    def gr_get_hw_thr_buffs(self, thr):
        ''' thr must be in units of buffers '''
        mantissa, exp = self.gr_get_mantissa_exp(thr)
        if mantissa is None or exp is None:
            raise Exception("Failed to convert thr {}".format(thr))
        hw_thr = mantissa * (2 ** exp)
        return hw_thr

    def log(self, msg):
        logger.info("{}{}".format(self.LOG_PREFIX, msg))

    def write_params(self, label, params):
        self.log("Label {} autogenerated params {}".format(label, params))
        self.qos_params[self.portSpeedCableLength][label] = params

    def get_buffer_occupancy(self, packet_size):
        return (packet_size + self.buffer_size - 1) // self.buffer_size

    def should_autogen(self, parametrizations):
        '''
        Determines whether to autogenerate parameters on this platform.

        Asserts:
        - 'parametrizations' is a non-empty list of qos yaml param strings.
        - All parameter strings in the list must be either
          all in the qos yaml (top-level or per-port-speed) or not present.

        Returns whether all the below requirements are satisfied:
        - ASIC was provided basic required params at __init__ time (self.supports_autogen).
        - No parameters for these tests are present in the yaml file (yaml takes priority).
        '''
        assert len(parametrizations) > 0, "Invalid should_autogen invocation with empty list"
        param_in_yaml = [(param in self.qos_params or
                          param in self.qos_params[self.portSpeedCableLength])
                         for param in parametrizations]
        assert len(set(param_in_yaml)) == 1, \
            "QOS param generator requires params {} to have same qos.yaml presence".format(parametrizations)
        autogen = self.supports_autogen and not param_in_yaml[0]
        self.log("{} for test labels {}".format(
            "Autogenerating qos" if autogen else "Using qos yaml entries instead of autogen",
            parametrizations))
        return autogen

    def __mark_skip(self, testcase, reason):
        self.qos_params[testcase] = {}
        self.qos_params[testcase]["skip"] = reason

    def __define_shared_reservation_size(self):
        if self.ingress_pool_size is None or self.ingress_pool_headroom is None:
            skip_reason = "ingress_lossless_pool not defined, nothing to test"
            self.__mark_skip("shared_res_size_1", skip_reason)
            self.__mark_skip("shared_res_size_2", skip_reason)
            return
        if self.is_large_sms:
            if self.is_deep_buffer:
                res_1 = {"dscps": [8, 8, 1, 1, 3, 4, 3, 4, 3, 4, 3],
                         "pgs": [0, 0, 0, 0, 3, 4, 3, 4, 3, 4, 3],
                         "queues": [0, 0, 1, 1, 3, 4, 3, 4, 3, 4, 3],
                         "src_port_i": [0, 1, 0, 1, 0, 0, 1, 1, 2, 2, 4],
                         "dst_port_i": [5, 6, 7, 8, 5, 5, 6, 6, 7, 7, 8],
                         "pkt_counts": [9728, 9728, 9728, 9728, 3583, 6646, 6646, 1654, 1654, 979, 1],
                         "shared_limit_bytes": 92274816}
                res_2 = {"dscps": [3, 4, 3, 4, 3, 4, 3, 4],
                         "pgs": [3, 4, 3, 4, 3, 4, 3, 4],
                         "queues": [3, 4, 3, 4, 3, 4, 3, 4],
                         "src_port_i": [0, 0, 1, 1, 2, 2, 3, 3],
                         "dst_port_i": [4, 4, 5, 5, 6, 6, 7, 7],
                         "pkt_counts": [11946, 11946, 11946, 11946, 2561, 2561, 1707, 1],
                         "shared_limit_bytes": 83886720}
            else:
                res_1 = {"dscps": [8, 8, 8, 8, 1, 1, 1, 1, 3, 4, 3, 4, 3, 4, 3, 4, 3, 4, 3, 4],
                         "pgs": [0, 0, 0, 0, 0, 0, 0, 0, 3, 4, 3, 4, 3, 4, 3, 4, 3, 4, 3, 4],
                         "queues": [0, 0, 0, 0, 1, 1, 1, 1, 3, 4, 3, 4, 3, 4, 3, 4, 3, 4, 3, 4],
                         "src_port_i": [0, 1, 2, 3, 0, 1, 2, 3, 0, 0, 1, 1, 2, 2, 3, 3, 4, 4, 5, 5],
                         "dst_port_i": [6, 7, 8, 9, 6, 7, 8, 9, 6, 6, 7, 7, 8, 8, 9, 9, 10, 10, 11, 11],
                         "pkt_counts": [3822, 3822, 3822, 3822, 3822, 3822, 3822, 3822, 2595, 2595, 2595, 2595,
                                        2038, 2038, 1014, 1014, 1014, 1014, 64, 1],
                         "shared_limit_bytes": 75497472}
                res_2 = {"dscps": [3, 4, 3, 4, 3, 4, 3, 4, 3, 4, 3, 4, 3, 4, 3, 4, 3],
                         "pgs": [3, 4, 3, 4, 3, 4, 3, 4, 3, 4, 3, 4, 3, 4, 3, 4, 3],
                         "queues": [3, 4, 3, 4, 3, 4, 3, 4, 3, 4, 3, 4, 3, 4, 3, 4, 3],
                         "src_port_i": [0, 0, 1, 1, 2, 2, 3, 3, 4, 4, 5, 5, 6, 6, 7, 7, 8],
                         "dst_port_i": [9, 9, 10, 10, 0, 0, 1, 1, 2, 2, 3, 3, 4, 4, 5, 5, 6],
                         "pkt_counts": [3549, 3549, 3549, 3549, 3549, 3549, 3549, 3549, 3549, 3549, 2052, 2052,
                                        1286, 1286, 1286, 238, 1],
                         "shared_limit_bytes": 67109376}
        else:
            res_1 = {"dscps": [8, 8, 8, 8, 8, 3, 4, 3, 4, 3, 4, 3, 4, 3, 4, 3, 4],
                     "pgs": [0, 0, 0, 0, 0, 3, 4, 3, 4, 3, 4, 3, 4, 3, 4, 3, 4],
                     "queues": [0, 0, 0, 0, 0, 3, 4, 3, 4, 3, 4, 3, 4, 3, 4, 3, 4],
                     "src_port_i": [0, 1, 2, 3, 4, 0, 0, 1, 1, 2, 2, 3, 3, 4, 4, 5, 5],
                     "dst_port_i": [6, 7, 8, 9, 10, 6, 6, 7, 7, 8, 8, 9, 9, 10, 10, 11, 11],
                     "pkt_counts": [3413, 3413, 3413, 3413, 3413, 2389, 2389, 2389, 1526, 1526, 1392, 415,
                                    415, 415, 415, 42, 1],
                     "shared_limit_bytes": 46661760}
            res_2 = {"dscps": [3, 4, 3, 4, 3, 4, 3, 4, 3, 4, 3, 4, 3],
                     "pgs": [3, 4, 3, 4, 3, 4, 3, 4, 3, 4, 3, 4, 3],
                     "queues": [3, 4, 3, 4, 3, 4, 3, 4, 3, 4, 3, 4, 3],
                     "src_port_i": [0, 0, 1, 1, 2, 2, 3, 3, 4, 4, 5, 5, 6],
                     "dst_port_i": [7, 7, 8, 8, 9, 9, 10, 10, 11, 11, 12, 12, 13],
                     "pkt_counts": [3527, 3527, 3527, 3527, 3527, 3527, 1798, 1798, 846, 687, 687, 328, 1],
                     "shared_limit_bytes": 41943552}
        try:
            self.qos_params["shared_res_size_1"].update(res_1)
            self.qos_params["shared_res_size_2"].update(res_2)
        except KeyError:
            skip_reason = "Shared Res Size Keys are not found, will be skipping test."
            self.__mark_skip("shared_res_size_1", skip_reason)
            self.__mark_skip("shared_res_size_2", skip_reason)

    def __define_pfc_xoff_limit(self):
        if not self.should_autogen(["xoff_1", "xoff_2"]):
            return
        packet_size = 1350
        packet_buffs = self.get_buffer_occupancy(packet_size)
        for param_i, dscp_pg in [(1, 3), (2, 4)]:
            params = {"dscp": dscp_pg,
                      "ecn": 1,
                      "pg": dscp_pg,
                      "pkts_num_trig_pfc": self.pause_thr // self.buffer_size // packet_buffs,
                      "pkts_num_trig_ingr_drp": self.drop_thr // self.buffer_size // packet_buffs,
                      "packet_size": packet_size}
            self.write_params("xoff_{}".format(param_i), params)

    def __define_pfc_xon_limit(self):
        if not self.should_autogen(["xon_1", "xon_2"]):
            return
        packet_size = 1350
        packet_buffs = self.get_buffer_occupancy(packet_size)
        for param_i, dscp_pg in [(1, 3), (2, 4)]:
            params = {"dscp": dscp_pg,
                      "ecn": 1,
                      "pg": dscp_pg,
                      "pkts_num_trig_pfc": (self.pause_thr // self.buffer_size // packet_buffs) - 1,
                      "pkts_num_hysteresis": int(((self.pause_thr - self.reduced_pause_thr)
                                                  // self.buffer_size // packet_buffs) - 2),
                      "pkts_num_dismiss_pfc": 2,
                      "packet_size": packet_size}
            self.write_params("xon_{}".format(param_i), params)

    def __define_pg_shared_watermark(self):
        common_params = {"ecn": 1,
                         "pkts_num_fill_min": 0,
                         "pkts_num_margin": 4,
                         "packet_size": 1350,
                         "cell_size": self.buffer_size}
        if self.should_autogen(["wm_pg_shared_lossless"]):
            lossless_params = common_params.copy()
            # In this context, pkts_num_trig_pfc is the maximal watermark value reachable
            # by sending lossless traffic, which includes the headroom. So the drop
            # threshold is used instead of the pause threshold.
            lossless_params.update({"dscp": 3,
                                    "pg": 3,
                                    "pkts_num_trig_pfc": (self.drop_thr // self.buffer_size) - 8})
            self.write_params("wm_pg_shared_lossless", lossless_params)
        if self.should_autogen(["wm_pg_shared_lossy"]):
            lossy_params = common_params.copy()
            lossy_params.update({"dscp": 8,
                                 "pg": 0,
                                 "pkts_num_trig_egr_drp": self.max_depth // self.buffer_size})
            self.write_params("wm_pg_shared_lossy", lossy_params)

    def __define_buffer_pool_watermark(self):
        packet_size = 1350
        packet_buffs = self.get_buffer_occupancy(packet_size)
        if self.should_autogen(["wm_buf_pool_lossless"]):
            lossless_params = {"dscp": 3,
                               "ecn": 1,
                               "pg": 3,
                               "queue": 3,
                               "pkts_num_fill_ingr_min": 0,
                               "pkts_num_trig_pfc": self.drop_thr // self.buffer_size // packet_buffs,
                               "cell_size": self.buffer_size,
                               "packet_size": packet_size}
            self.write_params("wm_buf_pool_lossless", lossless_params)
        if self.should_autogen(["wm_buf_pool_lossy"]):
            lossy_params = {"dscp": 8,
                            "ecn": 1,
                            "pg": 0,
                            "queue": 0,
                            "pkts_num_trig_egr_drp": self.max_depth // self.buffer_size // packet_buffs,
                            "pkts_num_fill_egr_min": 0,
                            "cell_size": self.buffer_size,
                            "packet_size": packet_size}
            self.write_params("wm_buf_pool_lossy", lossy_params)

    def __define_q_shared_watermark(self):
        if self.should_autogen(["wm_q_shared_lossless"]):
            lossless_params = {"dscp": 3,
                               "ecn": 1,
                               "queue": 3,
                               "pkts_num_fill_min": 0,
                               "pkts_num_trig_ingr_drp": self.drop_thr // self.buffer_size,
                               "pkts_num_margin": self.q_wmk_margin,
                               "cell_size": self.buffer_size}
            self.write_params("wm_q_shared_lossless", lossless_params)
        if self.should_autogen(["wm_q_shared_lossy"]):
            lossy_params = {"dscp": 8,
                            "ecn": 1,
                            "queue": 0,
                            "pkts_num_fill_min": 0,
                            "pkts_num_trig_egr_drp": self.max_depth // self.buffer_size,
                            "pkts_num_margin": self.q_wmk_margin,
                            "cell_size": self.buffer_size}
            self.write_params("wm_q_shared_lossy", lossy_params)

    def __define_lossy_queue_voq(self):
        if self.should_autogen(["lossy_queue_voq_1"]):
            params = {"dscp": 8,
                      "ecn": 1,
                      "pg": 0,
                      "flow_config": self.flow_config,
                      "pkts_num_trig_egr_drp": self.max_depth // self.buffer_size,
                      "pkts_num_margin": 4,
                      "packet_size": 64,
                      "cell_size": self.buffer_size}
            self.write_params("lossy_queue_voq_1", params)
        if self.should_autogen(["lossy_queue_voq_2"]):
            params = {"dscp": 8,
                      "ecn": 1,
                      "pg": 0,
                      "flow_config": "shared",
                      "pkts_num_trig_egr_drp": self.max_depth // self.buffer_size,
                      "pkts_num_margin": 4,
                      "packet_size": 64,
                      "cell_size": self.buffer_size}
            self.write_params("lossy_queue_voq_2", params)
        if self.should_autogen(["lossy_queue_voq_3"]):
            params = {"dscp": 8,
                      "ecn": 1,
                      "pg": 0,
                      "pkts_num_trig_egr_drp": self.max_depth // self.buffer_size,
                      "pkts_num_margin": 4,
                      "packet_size": 1350,
                      "cell_size": self.buffer_size}
            self.write_params("lossy_queue_voq_3", params)

    def __define_lossy_queue(self):
        if self.should_autogen(["lossy_queue_1"]):
            params = {"dscp": 8,
                      "ecn": 1,
                      "pg": 0,
                      "pkts_num_trig_egr_drp": self.max_depth // self.buffer_size,
                      "pkts_num_margin": 4,
                      "packet_size": 1350,
                      "cell_size": self.buffer_size}
            self.write_params("lossy_queue_1", params)

    def __define_lossless_voq(self):
        packet_size = 1350
        packet_buffs = self.get_buffer_occupancy(packet_size)
        common_params = {"ecn": 1,
                         "pkts_num_margin": 4,
                         "packet_size": packet_size,
                         "pkts_num_trig_pfc": self.pause_thr // self.buffer_size // packet_buffs}

        if self.should_autogen(["lossless_voq_1"]):
            params = common_params.copy()
            params.update({"dscp": 3,
                           "pg": 3,
                           "num_of_flows": "multiple"})
            self.write_params("lossless_voq_1", params)

        if self.should_autogen(["lossless_voq_2"]):
            params = common_params.copy()
            params.update({"dscp": 4,
                           "pg": 4,
                           "num_of_flows": "multiple"})
            self.write_params("lossless_voq_2", params)

        if self.should_autogen(["lossless_voq_3"]):
            params = common_params.copy()
            params.update({"dscp": 3,
                           "pg": 3,
                           "num_of_flows": "single"})
            self.write_params("lossless_voq_3", params)

        if self.should_autogen(["lossless_voq_4"]):
            params = common_params.copy()
            params.update({"dscp": 4,
                           "pg": 4,
                           "num_of_flows": "single"})
            self.write_params("lossless_voq_4", params)

    def __define_q_watermark_all_ports(self):
        packet_size = 1350
        packet_buffs = self.get_buffer_occupancy(packet_size)
        if self.should_autogen(["wm_q_wm_all_ports"]):
            params = {"ecn": 1,
                      "pkt_count": self.max_depth // self.buffer_size // packet_buffs,
                      "pkts_num_margin": self.q_wmk_margin,
                      "cell_size": self.buffer_size,
                      "packet_size": packet_size}
            self.write_params("wm_q_wm_all_ports", params)

    def __define_pg_drop(self):
        drop_buffers = self.drop_thr // self.buffer_size
        margin = round(3 * (drop_buffers ** 0.5))
        if self.should_autogen(["pg_drop"]):
            params = {"dscp": 3,
                      "ecn": 1,
                      "pg": 3,
                      "queue": 3,
                      "pkts_num_trig_pfc": self.pause_thr // self.buffer_size,
                      "pkts_num_trig_ingr_drp": drop_buffers,
                      "pkts_num_margin": margin,
                      "iterations": 100}
            self.write_params("pg_drop", params)

    def __define_xon_hysteresis(self):
        if self.is_t2:
            return

        self.log("Autogenerating qos params for test labels {}".format("xon_hysteresis_"))
        cell_size = 384
        packet_size = 1350

        def mb_to_pkt_count(sq_occupancies_mb):
            pkt_counts = []
            cell_per_pkt = math.ceil(packet_size/cell_size)
            for sq_occupancy_mb in sq_occupancies_mb:
                pkt_counts.append(math.ceil(sq_occupancy_mb * 1024 ** 2 / (cell_per_pkt * cell_size)))
            return pkt_counts

        if self.is_large_sms:
            if self.is_deep_buffer: # Crocodile/8111/Graphene/G100
                if self.portSpeedCableLength.find('400000') == 0:
                    # Crocodile 400G

                    # 20*3 + 10.1 = 70.1 MB
                    # 1st flow is to relieve and trigger SQG or Ctr-A region transition
                    # last flow is flow under test
                    sq_occupancies_mb = [20, 20, 20, 10.1]
                    params_1 = {"packet_size": packet_size,
                                "ecn": 1,
                                "dscps":      [3, 3, 4, 3],
                                "pgs":        [3, 3, 4, 3],
                                "queues":     [3, 3, 4, 3],
                                "src_port_i": [0, 1, 1, 2],
                                "dst_port_i": [3, 4, 4, 5],
                                "pkt_counts": mb_to_pkt_count(sq_occupancies_mb)}
                    self.write_params("xon_hysteresis_1", params_1)

                    # 7 + 20*3 + 8 + 2.6 = 76.6 MB
                    sq_occupancies_mb = [7, 20, 20, 20, 8, 2.6]
                    params_1 = {"packet_size": packet_size,
                                "ecn": 1,
                                "dscps":      [3, 3, 4, 3, 4, 3],
                                "pgs":        [3, 3, 4, 3, 4, 3],
                                "queues":     [3, 3, 4, 3, 4, 3],
                                "src_port_i": [0, 1, 1, 2, 2, 3],
                                "dst_port_i": [4, 5, 5, 6, 6, 7],
                                "pkt_counts": mb_to_pkt_count(sq_occupancies_mb)}
                    self.write_params("xon_hysteresis_2", params_1)

                    # lossy 7 + 10 = 17 MB
                    # lossless 20*3 + 9 = 69 MB
                    # Ctr-A 86 -> 79 MB
                    sq_occupancies_mb = [7, 10, 20, 20, 20, 9]
                    params_1 = {"packet_size": packet_size,
                                "ecn": 1,
                                "dscps":      [self.dscp_queue1, self.dscp_queue1,
                                               3, 4, 3, 4],
                                "pgs":        [0, 0, 3, 4, 3, 4],
                                "queues":     [1, 1, 3, 4, 3, 4],
                                "src_port_i": [0, 1, 1, 1, 2, 2],
                                "dst_port_i": [3, 4, 4, 4, 5, 5],
                                "pkt_counts": mb_to_pkt_count(sq_occupancies_mb)}
                    self.write_params("xon_hysteresis_3", params_1)

                    # lossy 2 + 17 = 19 MB
                    # lossless 20*2 + 19 + 7.5 + 2.5 + 0.1 = 69.1 MB
                    # Ctr-A 19 + 69.1 = 88.1 MB -> 86.1 MB
                    sq_occupancies_mb = [2, 17, 20, 20, 19, 7.5, 2.5, 0.1]
                    params_1 = {"packet_size": packet_size,
                                "ecn": 1,
                                "dscps":      [self.dscp_queue1, self.dscp_queue1,
                                               3, 4, 3, 4, 3, 4],
                                "pgs":        [0, 0, 3, 4, 3, 4, 3, 4],
                                "queues":     [1, 1, 3, 4, 3, 4, 3, 4],
                                "src_port_i": [0, 1, 1, 1, 2, 2, 3, 3],
                                "dst_port_i": [4, 5, 5, 5, 6, 6, 7, 7],
                                "pkt_counts": mb_to_pkt_count(sq_occupancies_mb)}
                    self.write_params("xon_hysteresis_4", params_1)

                    # lossy 2 + 9 = 11 MB
                    # lossless 20*3 + 10 + 4.5 + 2.5 + 0.1 = 77.1 MB
                    # Ctr-A 11 + 77.1 = 88.1 MB -> 86.1 MB
                    sq_occupancies_mb = [2, 9, 20, 20, 20, 10, 4.5, 2.5, 0.1]
                    params_1 = {"packet_size": packet_size,
                                "ecn": 1,
                                "dscps":      [self.dscp_queue1, self.dscp_queue1,
                                               3, 4, 3, 4, 3, 4, 3],
                                "pgs":        [0, 0, 3, 4, 3, 4, 3, 4, 3],
                                "queues":     [1, 1, 3, 4, 3, 4, 3, 4, 3],
                                "src_port_i": [0, 1, 1, 1, 2, 2, 3, 3, 4],
                                "dst_port_i": [5, 6, 6, 6, 7, 7, 8, 8, 9],
                                "pkt_counts": mb_to_pkt_count(sq_occupancies_mb)}
                    self.write_params("xon_hysteresis_5", params_1)

                    # lossy 3 MB
                    # SQG0: 2 + 20*3 + 10 + 3.4 + 2.6 = 78 MB -> 76 MB
                    # Ctr-A 3 + 78 = 81 MB -> 79 MB
                    sq_occupancies_mb = [2, 3, 20, 20, 20, 10, 3.4, 2.6]
                    params_1 = {"packet_size": packet_size,
                                "ecn": 1,
                                "dscps":      [3, self.dscp_queue1, 3, 4, 3, 4, 3, 4],
                                "pgs":        [3, 0, 3, 4, 3, 4, 3, 4],
                                "queues":     [3, 1, 3, 4, 3, 4, 3, 4],
                                "src_port_i": [0, 1, 1, 1, 2, 2, 3, 3],
                                "dst_port_i": [4, 5, 5, 5, 6, 6, 7, 7],
                                "pkt_counts": mb_to_pkt_count(sq_occupancies_mb)}
                    self.write_params("xon_hysteresis_6", params_1)

                    # SQG0: 2.5 + 20*3 + 7.5 * 2 + 2.5 + 0.1 = 80.1 MB -> 77.6 MB
                    sq_occupancies_mb = [2.5, 20, 20, 20, 7.5, 7.5, 2.5, 0.1]
                    params_1 = {"packet_size": packet_size,
                                "ecn": 1,
                                "dscps":      [3, 3, 4, 3, 4, 3, 4, 3],
                                "pgs":        [3, 3, 4, 3, 4, 3, 4, 3],
                                "queues":     [3, 3, 4, 3, 4, 3, 4, 3],
                                "src_port_i": [0, 1, 1, 2, 2, 3, 3, 4],
                                "dst_port_i": [5, 6, 6, 7, 7, 8, 8, 9],
                                "pkt_counts": mb_to_pkt_count(sq_occupancies_mb)}
                    self.write_params("xon_hysteresis_7", params_1)

                    # SQG0: 2 + 20*3 + 8 + 7.5 + 2.5 + 0.1 = 80.1 MB -> 78.1 MB
                    sq_occupancies_mb = [2, 20, 20, 20, 8, 7.5, 2.5, 0.1]
                    params_1 = {"packet_size": packet_size,
                                "ecn": 1,
                                "dscps":      [3, 3, 4, 3, 4, 3, 4, 3],
                                "pgs":        [3, 3, 4, 3, 4, 3, 4, 3],
                                "queues":     [3, 3, 4, 3, 4, 3, 4, 3],
                                "src_port_i": [0, 1, 1, 2, 2, 3, 3, 4],
                                "dst_port_i": [5, 6, 6, 7, 7, 8, 8, 9],
                                "pkt_counts": mb_to_pkt_count(sq_occupancies_mb)}
                    self.write_params("xon_hysteresis_8", params_1)

                    # Lossy: 2 + 6.5 = 8.5 MB
                    # SQG0: 20*3 + 10 + 7 + 2.5 + 0.1 = 79.6 MB
                    # Ctr-A: 8.5 + 79.6 = 88.1 - 2 = 86.1 MB
                    sq_occupancies_mb = [2, 6.5, 20, 20, 20, 10, 7, 2.5, 0.1]
                    params_1 = {"packet_size": packet_size,
                                "ecn": 1,
                                "dscps":      [self.dscp_queue1, self.dscp_queue1, 3, 4, 3, 4, 3, 4, 3],
                                "pgs":        [0, 0, 3, 4, 3, 4, 3, 4, 3],
                                "queues":     [1, 1, 3, 4, 3, 4, 3, 4, 3],
                                "src_port_i": [0, 1, 1, 1, 2, 2, 3, 3, 4],
                                "dst_port_i": [5, 6, 6, 6, 7, 7, 8, 8, 9],
                                "pkt_counts": mb_to_pkt_count(sq_occupancies_mb)}
                    self.write_params("xon_hysteresis_9", params_1)

            else: # Churchill-Mono/8101/Gibraltar/Q200

                # 5*10 + 4 = 54 MB
                sq_occupancies_mb = [5, 5, 5, 5, 5, 5, 5, 5, 5, 5, 4]
                params_1 = {"packet_size": packet_size,
                            "ecn": 1,
                            "dscps":  [3, 4, 3, 4, 3, 4, 3, 4, 3, 3, 3],
                            "pgs":    [3, 4, 3, 4, 3, 4, 3, 4, 3, 3, 3],
                            "queues": [3, 4, 3, 4, 3, 4, 3, 4, 3, 3, 3],
                            "src_port_i": [0, 0, 1, 1, 2, 2, 3, 3, 4, 5, 6],
                            "dst_port_i": [7, 8, 8, 8, 8, 8, 8, 8, 8, 8, 8],
                            "pkt_counts": mb_to_pkt_count(sq_occupancies_mb)}
                self.write_params("xon_hysteresis_1", params_1)

                # 3 + 2 + 5*9 + 3(3) = 59 MB
                sq_occupancies_mb = [3, 2, 5, 5, 5, 5, 5, 5, 5, 5, 5, 3, 3, 3]
                params_2 = {"packet_size": packet_size,
                            "ecn": 1,
                            "dscps":      [3, 4, 3, 4, 3, 4, 3, 4, 3, 4, 3, 4, 3, 4],
                            "pgs":        [3, 4, 3, 4, 3, 4, 3, 4, 3, 4, 3, 4, 3, 4],
                            "queues":     [3, 4, 3, 4, 3, 4, 3, 4, 3, 4, 3, 4, 3, 4],
                            "src_port_i": [0, 0, 1, 1, 2, 2, 3, 3, 4, 4, 5, 5, 6, 6],
                            "dst_port_i": [7, 8, 8, 8, 8, 8, 8, 8, 8, 8, 8, 8, 8, 8],
                            "pkt_counts": mb_to_pkt_count(sq_occupancies_mb)}
                self.write_params("xon_hysteresis_2", params_2)

                # Total: 67.5 MB
                # lossy: 5(5) = 25
                # lossless: 3 + 2 + 5(5) + 4 + 3(2) + 2.5 = 42.5
                sq_occupancies_mb = [3, 5, 5, 5, 5, 5, 2, 5, 5, 5, 5, 5, 4, 3, 3, 2.5]
                params_3 = {"packet_size": packet_size,
                            "ecn": 1,
                            "dscps":      [3, self.dscp_queue1, self.dscp_queue0,
                                           self.dscp_queue1, self.dscp_queue0,
                                           self.dscp_queue1, 3, 4, 3, 4, 3, 4, 3, 4, 3, 4],
                            "pgs":        [3, 0, 0, 0, 0, 0, 3, 4, 3, 4, 3, 4, 3, 4, 3, 4],
                            "queues":     [3, 1, 0, 1, 0, 1, 3, 4, 3, 4, 3, 4, 3, 4, 3, 4],
                            "src_port_i": [0, 0, 1, 1, 2, 2, 3, 3, 4, 4, 5, 5, 6, 6, 9, 9],
                            "dst_port_i": [7, 8, 8, 8, 8, 8, 8, 8, 8, 8, 8, 8, 8, 8, 8, 8],
                            "pkt_counts": mb_to_pkt_count(sq_occupancies_mb)}
                self.write_params("xon_hysteresis_3", params_3)

                # Total: 72.4 MB
                # lossy: 5(5) = 25
                # lossless: 3 + 2 + 5(5) + 4 + 3(2) + 1.5(4) + 1.4 = 47.4
                sq_occupancies_mb = [3, 5, 5, 5, 5, 5, 2, 5, 5, 5, 5, 5, 4, 3, 3, 1.5, 1.5, 1.5, 1.5, 1.4]
                params_4 = {"packet_size": packet_size,
                            "ecn": 1,
                            "dscps":      [3, self.dscp_queue1, self.dscp_queue0,
                                           self.dscp_queue1, self.dscp_queue0,
                                           self.dscp_queue1, 3, 4, 3, 4, 3, 4, 3, 4, 3, 4, 3, 4, 3, 4],
                            "pgs":        [3, 0, 0, 0, 0, 0, 3, 4, 3, 4, 3, 4, 3, 4, 3, 4,  3,  4,  3,  4],
                            "queues":     [3, 1, 0, 1, 0, 1, 3, 4, 3, 4, 3, 4, 3, 4, 3, 4,  3,  4,  3,  4],
                            "src_port_i": [0, 0, 1, 1, 2, 2, 3, 3, 4, 4, 5, 5, 6, 6, 9, 9, 10, 10, 11, 11],
                            "dst_port_i": [7, 8, 8, 8, 8, 8, 8, 8, 8, 8, 8, 8, 8, 8, 8, 8,  8,  8,  8,  8],
                            "pkt_counts": mb_to_pkt_count(sq_occupancies_mb)}
                self.write_params("xon_hysteresis_4", params_4)

                # Total: 73 MB
                # lossy: 3 + 2 + 5(3) = 20MB
                # lossless: 5(7) + 3(3) + 1.5(6) = 53MB
                sq_occupancies_mb = [3, 2, 5, 5, 5, 5, 5, 5, 5, 5, 5, 5, 3, 3, 3, 1.5, 1.5, 1.5, 1.5, 1.5, 1.5]
                params_5 = {"packet_size": packet_size,
                            "ecn": 1,
                            "dscps":      [self.dscp_queue1, self.dscp_queue0,
                                           self.dscp_queue1, self.dscp_queue0,
                                           self.dscp_queue1, 3, 4, 3, 4, 3, 4, 3, 4, 3, 4, 3, 4, 3, 4, 3, 4],
                            "pgs":        [0, 0, 0, 0, 0, 3, 4, 3, 4, 3, 4, 3, 4, 3, 4, 3,  4,  3,  4,  3,  4],
                            "queues":     [1, 0, 1, 0, 1, 3, 4, 3, 4, 3, 4, 3, 4, 3, 4, 3,  4,  3,  4,  3,  4],
                            "src_port_i": [0, 0, 1, 1, 2, 2, 3, 3, 4, 4, 5, 5, 6, 6, 9, 9, 10, 10, 11, 11, 12],
                            "dst_port_i": [7, 8, 8, 8, 8, 8, 8, 8, 8, 8, 8, 8, 8, 8, 8, 8,  8,  8,  8,  8,  8],
                            "pkt_counts": mb_to_pkt_count(sq_occupancies_mb)}
                self.write_params("xon_hysteresis_5", params_5)

                # Total: 64MB MB
                # lossy: 5 MB
                # lossless: 3 + 2 + 5(9) + 3(3) = 59MB
                sq_occupancies_mb = [3, 2, 5, 5, 5, 5, 5, 5, 5, 5, 5, 5, 3, 3, 3]
                params_6 = {"packet_size": packet_size,
                            "ecn": 1,
                            "dscps":      [3, 4, self.dscp_queue1, 3, 4, 3, 4, 3, 4, 3,
                                           4, 3, 4, 3, 4],
                            "pgs":        [3, 4, 0, 3, 4, 3, 4, 3, 4, 3, 4, 3, 4, 3, 4],
                            "queues":     [3, 4, 1, 3, 4, 3, 4, 3, 4, 3, 4, 3, 4, 3, 4],
                            "src_port_i": [0, 0, 1, 1, 2, 2, 3, 3, 4, 4, 5, 5, 6, 6, 9],
                            "dst_port_i": [7, 8, 8, 8, 8, 8, 8, 8, 8, 8, 8, 8, 8, 8, 8],
                            "pkt_counts": mb_to_pkt_count(sq_occupancies_mb)}
                self.write_params("xon_hysteresis_6", params_6)

                # 3*2 + 4 + 5*8 + 3(2) + 1(9) = 65 MB
                sq_occupancies_mb = [3, 3, 4, 5, 5, 5, 5, 5, 5, 5, 5, 3, 3, 1, 1, 1, 1, 1, 1, 1, 1, 1]
                params_7 = {"packet_size": packet_size,
                            "ecn": 1,
                            "dscps":      [3, 4, 3, 4, 3, 4, 3, 4, 3, 4, 3, 4, 3, 4, 3, 4,  3,  4,  3,  4,  3,  4],
                            "pgs":        [3, 4, 3, 4, 3, 4, 3, 4, 3, 4, 3, 4, 3, 4, 3, 4,  3,  4,  3,  4,  3,  4],
                            "queues":     [3, 4, 3, 4, 3, 4, 3, 4, 3, 4, 3, 4, 3, 4, 3, 4,  3,  4,  3,  4,  3,  4],
                            "src_port_i": [0, 0, 1, 1, 2, 2, 3, 3, 4, 4, 5, 5, 6, 6, 9, 9, 10, 10, 11, 11, 12, 12],
                            "dst_port_i": [7, 7, 8, 8, 8, 8, 8, 8, 8, 8, 8, 8, 8, 8, 8, 8,  8,  8,  8,  8,  8,  8],
                            "pkt_counts": mb_to_pkt_count(sq_occupancies_mb)}
                self.write_params("xon_hysteresis_7", params_7)

                # 3 + 2 + 5*9 + 3(2) + 1(9) = 65 MB
                sq_occupancies_mb = [3, 2, 5, 5, 5, 5, 5, 5, 5, 5, 5, 3, 3, 1, 1, 1, 1, 1, 1, 1, 1, 1]
                params_8 = {"packet_size": packet_size,
                            "ecn": 1,
                            "dscps":      [3, 4, 3, 4, 3, 4, 3, 4, 3, 4, 3, 4, 3, 4, 3, 4,  3,  4,  3,  4,  3,  4],
                            "pgs":        [3, 4, 3, 4, 3, 4, 3, 4, 3, 4, 3, 4, 3, 4, 3, 4,  3,  4,  3,  4,  3,  4],
                            "queues":     [3, 4, 3, 4, 3, 4, 3, 4, 3, 4, 3, 4, 3, 4, 3, 4,  3,  4,  3,  4,  3,  4],
                            "src_port_i": [0, 0, 1, 1, 2, 2, 3, 3, 4, 4, 5, 5, 6, 6, 9, 9, 10, 10, 11, 11, 12, 12],
                            "dst_port_i": [7, 8, 8, 8, 8, 8, 8, 8, 8, 8, 8, 8, 8, 8, 8, 8,  8,  8,  8,  8,  8,  8],
                            "pkt_counts": mb_to_pkt_count(sq_occupancies_mb)}
                self.write_params("xon_hysteresis_8", params_8)

                # Total: 72.5 MB
                # lossy: 5*2 + 4 = 14MB
                # lossless: 5(9) + 3(2) + 1.5(5) = 58.5MB
                sq_occupancies_mb = [5, 5, 4, 5, 5, 5, 5, 5, 5, 5, 5, 5, 3, 3, 1.5, 1.5, 1.5, 1.5, 1.5]
                params_9 = {"packet_size": packet_size,
                            "ecn": 1,
                            "dscps":      [self.dscp_queue1, self.dscp_queue0,
                                           self.dscp_queue1, 3, 4, 3, 4, 3, 4, 3, 4, 3, 4,
                                           3, 4, 3, 4, 3, 4],
                            "pgs":        [0, 0, 0, 3, 4, 3, 4, 3, 4, 3, 4, 3, 4, 3, 4, 3,  4,  3,  4],
                            "queues":     [1, 0, 1, 3, 4, 3, 4, 3, 4, 3, 4, 3, 4, 3, 4, 3,  4,  3,  4],
                            "src_port_i": [0, 0, 1, 1, 2, 2, 3, 3, 4, 4, 5, 5, 6, 6, 9, 9, 10, 10, 11],
                            "dst_port_i": [7, 7, 7, 8, 8, 8, 8, 8, 8, 8, 8, 8, 8, 8, 8, 8,  8,  8,  8],
                            "pkt_counts": mb_to_pkt_count(sq_occupancies_mb)}
                self.write_params("xon_hysteresis_9", params_9)

        else: # Matilda64/8102/Gibraltar/Q200

            # 4 + 5*5 + 2.5 = 31.5 MB
            # 1st flow do "tx enable" to trigger SQG transition from region 1 to region 0
            # last flow is target SQ, keep XOFF state after SQG transition
            sq_occupancies_mb = [4, 5, 5, 5, 5, 5, 2.5]
            params_1 = {"packet_size": packet_size,
                        "ecn": 1,
                        "dscps": [3, 3, 3, 3, 3, 3, 3],
                        "pgs":   [3, 3, 3, 3, 3, 3, 3],
                        "queues": [3, 3, 3, 3, 3, 3, 3],
                        "src_port_i": [0, 1, 2, 3, 4, 5, 6],
                        "dst_port_i": [7, 8, 8, 8, 8, 8, 8],
                        "pkt_counts": mb_to_pkt_count(sq_occupancies_mb)}
            self.write_params("xon_hysteresis_1", params_1)

            # 6*5 + 2.25*3 + 0.8 = 37.55 MB
            # 1st flow do "tx enable" to trigger SQG transition from region 2 to region 1
            # last flow is target SQ, keep XOFF state after SQG transition
            sq_occupancies_mb = [5, 5, 5, 5, 5, 5, 2.25, 2.25, 2.25, 0.8]
            params_2 = {"packet_size": packet_size,
                        "ecn": 1,
                        "dscps":      [3, 3, 3, 3, 3, 3, 3, 3,  3,  3],
                        "pgs":        [3, 3, 3, 3, 3, 3, 3, 3,  3,  3],
                        "queues":     [3, 3, 3, 3, 3, 3, 3, 3,  3,  3],
                        "src_port_i": [0, 1, 2, 3, 4, 5, 6, 9, 10, 11],
                        "dst_port_i": [7, 8, 8, 8, 8, 8, 8, 8,  8,  8],
                        "pkt_counts": mb_to_pkt_count(sq_occupancies_mb)}
            self.write_params("xon_hysteresis_2", params_2)

            # CTR-A: 20 + 24 = 44MB
            # Lossless: 2 + 3 + 5*2 + 2.25*4 = 24MB
            # Lossy: 5*4 = 20MB
            # 1st flow do "tx enable" to trigger CTR-A transition from region 2 to region 1
            # last flow is target SQ, keep XOFF state after SQG transition
            sq_occupancies_mb = [2, 5, 5, 5, 5, 3, 5, 5, 2.25, 2.25, 2.25, 2.25]
            params_3 = {"packet_size": packet_size,
                        "ecn": 1,
                        "dscps":      [3, self.dscp_queue1, self.dscp_queue1,
                                       self.dscp_queue1, self.dscp_queue1, 3, 3, 3, 3, 3, 3, 3],
                        "pgs":        [3, 0, 0, 0, 0, 3, 3, 3,  3,  3,  3,  3],
                        "queues":     [3, 1, 1, 1, 1, 3, 3, 3,  3,  3,  3,  3],
                        "src_port_i": [0, 1, 2, 3, 4, 5, 6, 9, 10, 11, 12, 13],
                        "dst_port_i": [7, 8, 8, 8, 8, 8, 8, 8,  8,  8,  8,  8],
                        "pkt_counts": mb_to_pkt_count(sq_occupancies_mb)}
            self.write_params("xon_hysteresis_3", params_3)

            # CTR-A: 25.25 + 20 = 45.25 MB
            # Lossless: 3 + 2 + 5*2 + 2.25*3 + 0.5*7 = 25.25
            # Lossy: 5*4 = 20 MB
            # 1st flow do "tx enable" to trigger CTR-A transition from region 3 to region 2
            # last flow is target SQ, keep XOFF state after SQG transition
            sq_occupancies_mb = [3, 5, 5, 5, 5, 2, 5, 5, 2.25, 2.25, 2.25, 0.5, 0.5, 0.5, 0.5, 0.5, 0.5, 0.5]
            params_4 = {"packet_size": packet_size,
                        "ecn": 1,
                        "dscps":      [3, self.dscp_queue1, self.dscp_queue1,
                                       self.dscp_queue1, self.dscp_queue1, 3, 3, 3, 3, 3, 3, 3, 3, 3, 3, 3, 3, 3],
                        "pgs":        [3, 0, 0, 0, 0, 3, 3, 3,  3,  3,  3,  3,  3,  3,  3,  3,  3,  3],
                        "queues":     [3, 1, 1, 1, 1, 3, 3, 3,  3,  3,  3,  3,  3,  3,  3,  3,  3,  3],
                        "src_port_i": [0, 1, 2, 3, 4, 5, 6, 9, 10, 11, 12, 13, 14, 15, 16, 17, 18, 19],
                        "dst_port_i": [7, 8, 8, 8, 8, 8, 8, 8,  8,  8,  8,  8,  8,  8,  8,  8,  8,  8],
                        "pkt_counts": mb_to_pkt_count(sq_occupancies_mb)}
            self.write_params("xon_hysteresis_4", params_4)

            # CTR-A: 46.25 MB
            # Lossless: 5(4) + 2.25*3 + 0.5(9) = 31.25 MB
            # Lossy: 3 + 2 + 5(2) = 15 MB
            # 1st flow do "tx enable" to trigger CTR-A transition from region 3 to region 2
            # SQG in region 1 throughout
            # last flow is target SQ, keep XOFF state after SQG transition
            sq_occupancies_mb = [3, 2, 5, 5, 5, 5, 5, 5, 2.25, 2.25, 2.25, 0.5, 0.5, 0.5, 0.5, 0.5, 0.5, 0.5, 0.5, 0.5]
            params_5 = {"packet_size": packet_size,
                        "ecn": 1,
                        "dscps":      [self.dscp_queue1, self.dscp_queue1,
                                       self.dscp_queue1, self.dscp_queue1,
                                       3, 3, 3, 3, 3, 3, 3, 3, 3, 3, 3, 3, 3, 3, 3],
                        "pgs":        [0, 0, 0, 0, 3, 3, 3, 3,  3,  3,  3,  3,  3,  3,  3,  3,  3,  3,  3],
                        "queues":     [1, 1, 1, 1, 3, 3, 3, 3,  3,  3,  3,  3,  3,  3,  3,  3,  3,  3,  3],
                        "src_port_i": [0, 1, 2, 3, 4, 5, 6, 9, 10, 11, 12, 13, 14, 15, 16, 17, 18, 19, 20],
                        "dst_port_i": [7, 8, 8, 8, 8, 8, 8, 8,  8,  8,  8,  8,  8,  8,  8,  8,  8,  8,  8],
                        "pkt_counts": mb_to_pkt_count(sq_occupancies_mb)}
            self.write_params("xon_hysteresis_5", params_5)

            # CTR-A: 37.75 + 4 = 41.75 MB
            # Lossless: 6*5 + 2.25*3 + 1 = 37.75 MB
            # Lossy: 4MB
            # 1st flow do "tx enable" to trigger SQG transition from region 2 to region 1
            # CTR-A must stay in region 1
            # last flow is target SQ, keep XOFF state after SQG transition
            sq_occupancies_mb = [5, 4, 5, 5, 5, 5, 5, 2.25, 2.25, 2.25, 1]
            params_6 = {"packet_size": packet_size,
                        "ecn": 1,
                        "dscps":      [3, self.dscp_queue1, 3, 3, 3, 3, 3, 3, 3, 3, 3],
                        "pgs":        [3, 0, 3, 3, 3, 3, 3, 3,  3,  3,  3],
                        "queues":     [3, 1, 3, 3, 3, 3, 3, 3,  3,  3,  3],
                        "src_port_i": [0, 1, 2, 3, 4, 5, 6, 9, 10, 11, 12],
                        "dst_port_i": [7, 8, 8, 8, 8, 8, 8, 8,  8,  8,  8],
                        "pkt_counts": mb_to_pkt_count(sq_occupancies_mb)}
            self.write_params("xon_hysteresis_6", params_6)

            # CTR-A = 40.1 + 1.5 = 41.6 MB
            # Lossy: 1.5 MB
            # Lossless: 2.5 + 5*5 + 2.25*4 + 0.62*5 + 0.5 = 40.1 MB
            # 1st flow do "tx enable" to trigger SQG transition from region 3 to region 2
            # CTR-A must stay in region 1
            # last flow is target SQ, keep XOFF state after SQG transition
            sq_occupancies_mb = [2.5, 1.5, 5, 5, 5, 5, 5, 2.25, 2.25, 2.25, 2.25, 0.62, 0.62, 0.62, 0.62, 0.62, 0.5]
            params_8 = {"packet_size": packet_size,
                        "ecn": 1,
                        "dscps":      [3, self.dscp_queue1, 3, 3, 3, 3, 3, 3, 3, 3, 3, 3,
                                       3, 3, 3, 3, 3],
                        "pgs":        [3, 0, 3, 3, 3, 3, 3, 3,  3,  3,  3,  3,  3,  3,  3,  3,  3],
                        "queues":     [3, 1, 3, 3, 3, 3, 3, 3,  3,  3,  3,  3,  3,  3,  3,  3,  3],
                        "src_port_i": [0, 1, 2, 3, 4, 5, 6, 9, 10, 11, 12, 13, 14, 15, 16, 17, 18],
                        "dst_port_i": [7, 8, 8, 8, 8, 8, 8, 8,  8,  8,  8,  8,  8,  8,  8,  8,  8],
                        "pkt_counts": mb_to_pkt_count(sq_occupancies_mb)}
            self.write_params("xon_hysteresis_8", params_8)

            # CTR-A: 44.98 MB
            # Lossless: 5*5 + 3.5 + 2.25*2 + 2 + 0.62*4 + 0.5 = 37.98 MB
            # Lossy: 3.5 * 2 = 7MB
            # 1st flow do "tx enable" to trigger CTRA transition from region 3 to region 1
            # SQG must stay in region 2
            # last flow is target SQ, keep XOFF state after SQG transition
            sq_occupancies_mb = [3.5, 3.5, 5, 5, 5, 5, 5, 3.5, 2.25, 2.25, 2, 0.62, 0.62, 0.62, 0.62, 0.5]
            params_9 = {"packet_size": packet_size,
                        "ecn": 1,
                        "dscps":      [self.dscp_queue1, self.dscp_queue1,
                                       3, 3, 3, 3, 3, 3, 3, 3, 3, 3, 3, 3, 3, 3],
                        "pgs":        [0, 0, 3, 3, 3, 3, 3, 3,  3,  3,  3,  3,  3,  3,  3,  3],
                        "queues":     [1, 1, 3, 3, 3, 3, 3, 3,  3,  3,  3,  3,  3,  3,  3,  3],
                        "src_port_i": [0, 1, 2, 3, 4, 5, 6, 9, 10, 11, 12, 13, 14, 15, 16, 17],
                        "dst_port_i": [7, 7, 8, 8, 8, 8, 8, 8,  8,  8,  8,  8,  8,  8,  8,  8],
                        "pkt_counts": mb_to_pkt_count(sq_occupancies_mb)}
            self.write_params("xon_hysteresis_9", params_9)<|MERGE_RESOLUTION|>--- conflicted
+++ resolved
@@ -81,14 +81,11 @@
             self.log("Pause thr bytes:           {}".format(self.pause_thr))
             self.log("Pre-pad drop thr bytes:    {}".format(pre_pad_drop))
             self.log("Drop thr bytes:            {}".format(self.drop_thr))
-<<<<<<< HEAD
+            self.log("Reduced pause thr bytes:   {}".format(self.reduced_pause_thr))
             self.config_facts = duthost.get_running_config_facts()
             # DSCP value for lossy
             self.dscp_queue0 = self.get_one_dscp_from_queue(0)
             self.dscp_queue1 = self.get_one_dscp_from_queue(1)
-=======
-            self.log("Reduced pause thr bytes:   {}".format(self.reduced_pause_thr))
->>>>>>> 4c4d15d0
 
     def run(self):
         '''
