import logging
<<<<<<< HEAD
import math

=======
from tests.qos.qos_sai_base import QosSaiBase
>>>>>>> e83007b2
logger = logging.getLogger(__name__)


class QosParamCisco(object):
    SMALL_SMS_PLATFORMS = ["x86_64-8102_64h_o-r0"]
    DEEP_BUFFER_PLATFORMS = ["x86_64-8111_32eh_o-r0"]
    LOG_PREFIX = "QosParamCisco: "

    def __init__(self, qos_params, duthost, dutAsic, topo, bufferConfig, portSpeedCableLength):
        '''
        Initialize parameters all tests will use
        '''
        self.qos_params = qos_params
        self.dutAsic = dutAsic
        self.bufferConfig = bufferConfig
        self.portSpeedCableLength = portSpeedCableLength
        if self.portSpeedCableLength not in self.qos_params:
            self.qos_params[self.portSpeedCableLength] = {}
        if "pkts_num_leak_out" not in self.qos_params[self.portSpeedCableLength]:
            # Provide a global default of 0 if not specified
            self.qos_params[self.portSpeedCableLength]["pkts_num_leak_out"] = 0
        self.ingress_pool_size = None
        self.ingress_pool_headroom = None
        if "ingress_lossless_pool" in self.bufferConfig["BUFFER_POOL"]:
            self.ingress_pool_size = int(self.bufferConfig["BUFFER_POOL"]["ingress_lossless_pool"]["size"])
            self.ingress_pool_headroom = int(self.bufferConfig["BUFFER_POOL"]["ingress_lossless_pool"]["xoff"])
        self.egress_pool_size = None
        if "egress_lossy_pool" in self.bufferConfig["BUFFER_POOL"]:
            self.egress_pool_size = int(self.bufferConfig["BUFFER_POOL"]["egress_lossy_pool"]["size"])
        # Find SMS size
        self.is_large_sms = duthost.facts['platform'] not in self.SMALL_SMS_PLATFORMS
        self.is_deep_buffer = duthost.facts['platform'] in self.DEEP_BUFFER_PLATFORMS
<<<<<<< HEAD
        self.buffer_size = 384
        # If t2 chassis
        self.is_t2 = duthost.facts["modular_chassis"] == "True"
=======
>>>>>>> e83007b2
        # Lossless profile attributes
        lossless_prof_name = "pg_lossless_{}_profile".format(self.portSpeedCableLength)
        lossless_prof = self.bufferConfig["BUFFER_PROFILE"][lossless_prof_name]
        # Init device parameters
        # TODO: topo-t2 support
        # Per-asic variable description:
        # 0: Max queue depth in bytes
        # 1: Flow control configuration on this device, either 'separate' or 'shared'.
        # 2: Number of packets margin for the quantized queue watermark tests.
        asic_params = {"gb": (6144000, "separate", 3072, 384, 1350, 2, 3),
                       "gr": (24576000, "shared", 18000, 384, 1350, 2, 3),
                       "gr2": (None, None, 1, 512, 64, 1, 3)}
        self.supports_autogen = dutAsic in asic_params and topo == "topo-any"
        if self.supports_autogen:
            # Asic dependent parameters
            (max_queue_depth,
             self.flow_config,
             self.q_wmk_margin,
             self.buffer_size,
             self.preferred_packet_size,
             self.lossless_pause_tuning_pkts,
             self.lossless_drop_tuning_pkts) = asic_params[dutAsic]

            # Calculate attempted pause threshold
            if "dynamic_th" in lossless_prof:
                dynamic_th = int(lossless_prof["dynamic_th"])
                alpha = 2 ** dynamic_th
                if dutAsic == "gr2":
                    attempted_pause = int((self.ingress_pool_size - self.ingress_pool_headroom) * alpha / (1. + alpha))
                else:
                    attempted_pause = alpha * self.ingress_pool_size
            elif "static_th" in lossless_prof:
                attempted_pause = int(lossless_prof["static_th"])
            else:
                assert False, "Lossless profile had no dynamic_th or static_th: {}".format(lossless_prof)

            # Calculate real lossless/lossy thresholds while accounting for maxes
            if max_queue_depth is None:
                dynamic_th = int(self.bufferConfig["BUFFER_PROFILE"]["egress_lossy_profile"]["dynamic_th"])
                alpha = 2 ** dynamic_th
                theoretical_drop_thr = int(self.egress_pool_size * alpha / (1. + alpha))
                self.lossy_drop_bytes = (self.gr_get_hw_thr_buffs(theoretical_drop_thr // self.buffer_size) *
                                         self.buffer_size)
                self.log("Lossy queue drop theoretical {} adjusted to {}".format(theoretical_drop_thr,
                                                                                 self.lossy_drop_bytes))
                pre_pad_pause = attempted_pause
            else:
                self.lossy_drop_bytes = max_queue_depth
                max_drop = max_queue_depth * (1 - 0.0748125)
                max_pause = int(max_drop - int(lossless_prof["xoff"]))
                self.log("Max pause thr bytes:       {}".format(max_pause))
                pre_pad_pause = min(attempted_pause, max_pause)

            if dutAsic in ["gr", "gr2"]:
                refined_pause_thr = (self.gr_get_hw_thr_buffs(pre_pad_pause // self.buffer_size) *
                                     self.buffer_size)
                self.log("{} pre-pad pause threshold changed from {} to {}".format(dutAsic, pre_pad_pause,
                                                                                   refined_pause_thr))
                pre_pad_pause = refined_pause_thr

            if dutAsic == "gr2":
                # Has more precise HR accounting based on packet size. Calculate the real
                # number of packets and convert to what later calculations will treat as a
                # 512 buffer size.
                mini_buffer_size = 32
                overhead_mini_buffers = 2
                mini_buffers_per_packet = (self.get_buffer_occupancy(self.preferred_packet_size, mini_buffer_size) +
                                           overhead_mini_buffers)
                self.log("Calculated {} mini buffers per packet of size {}".format(mini_buffers_per_packet,
                                                                                   self.preferred_packet_size))
                mini_buffer_hr = int(int(lossless_prof["xoff"]) // mini_buffer_size)
                packets_hr = int(mini_buffer_hr // mini_buffers_per_packet)
                # Need to parametrize test with HR scaled by full buffer size so the test
                # can divide by buffer size later to get the correct packet count.
                advertised_hr = packets_hr * self.buffer_size
                pre_pad_drop = pre_pad_pause + advertised_hr
            else:
                pre_pad_drop = pre_pad_pause + int(lossless_prof["xoff"])

            # Tune thresholds with padding for precise testing
            buffer_occupancy = self.get_buffer_occupancy(self.preferred_packet_size)
            self.pause_thr = pre_pad_pause + (self.lossless_pause_tuning_pkts * buffer_occupancy * self.buffer_size)
            self.lossless_drop_thr = (pre_pad_drop + (self.lossless_drop_tuning_pkts * buffer_occupancy *
                                                      self.buffer_size))

            # Hysteresis calculations depending on asic
            if dutAsic == "gr2":
                assert "xon_offset" in lossless_prof, "gr2 missing xon_offset from lossless buffer profile"
                xon_offset = int(lossless_prof["xon_offset"])
                self.log("Pre-pad hysteresis bytes: {}".format(xon_offset))
                # Determine difference between pause thr and hysteresis thr.
                # Use raw pause thr for calculation.
                xon_thr = (self.gr_get_hw_thr_buffs((pre_pad_pause - xon_offset) // self.buffer_size) *
                           self.buffer_size)
                # Use padded value for precise packet determination
                self.hysteresis_bytes = self.pause_thr - xon_thr
            else:
                if self.is_deep_buffer:
                    self.reduced_pause_thr = 10 * (1024 ** 2) * (2 ** dynamic_th)
                elif self.is_large_sms:
                    self.reduced_pause_thr = 3 * (1024 ** 2)
                else:
                    self.reduced_pause_thr = 2.25 * (1024 ** 2)
                if dutAsic == "gr":
                    self.reduced_pause_thr = self.gr_get_hw_thr_buffs(self.reduced_pause_thr
                                                                      // self.buffer_size) * self.buffer_size
                self.log("Reduced pause thr bytes:   {}".format(self.reduced_pause_thr))
                self.hysteresis_bytes = int(self.pause_thr - self.reduced_pause_thr -
                                            (2 * self.buffer_size * buffer_occupancy))

            # Logging
            self.log("Attempted pause thr bytes: {}".format(attempted_pause))
            self.log("Pre-pad pause thr bytes:   {}".format(pre_pad_pause))
            self.log("Pause thr bytes:           {}".format(self.pause_thr))
            self.log("Hysteresis bytes: {}".format(self.hysteresis_bytes))
            self.log("Pre-pad drop thr bytes:    {}".format(pre_pad_drop))
<<<<<<< HEAD
            self.log("Drop thr bytes:            {}".format(self.drop_thr))
            self.log("Reduced pause thr bytes:   {}".format(self.reduced_pause_thr))
            self.config_facts = duthost.get_running_config_facts()
            # DSCP value for lossy
            self.dscp_queue0 = self.get_one_dscp_from_queue(0)
            self.dscp_queue1 = self.get_one_dscp_from_queue(1)
=======
            self.log("Drop thr bytes:            {}".format(self.lossless_drop_thr))
            self.config_facts = duthost.asic_instance().config_facts(source="running")["ansible_facts"]
            # DSCP value for lossy
            self.dscp_queue0 = self.get_one_dscp_from_queue(0)
            self.dscp_queue1 = self.get_one_dscp_from_queue(1)
            # DSCP, queue, weight list
            self.dscp_list, self.q_list, self.weight_list = self.get_dscp_q_weight_list()

    def get_one_dscp_from_queue(self, queue):
        '''
        Get one dscp value which is mapped to given queue
        '''
        dscp_to_tc_map = self.config_facts['DSCP_TO_TC_MAP']['AZURE']
        tc_to_queue_map = self.config_facts['TC_TO_QUEUE_MAP']['AZURE']
        queue = str(queue)
        tc = list(tc_to_queue_map.keys())[list(tc_to_queue_map.values()).index(queue)]
        dscp = list(dscp_to_tc_map.keys())[list(dscp_to_tc_map.values()).index(tc)]
        return int(dscp)

    def get_scheduler_cfg(self):
        '''
        Get scheduler configuration
        '''
        return self.config_facts['SCHEDULER']

    def get_queue_cfg(self):
        '''
        Get queue configuration of first interface
        '''
        queue_cfg = self.config_facts['QUEUE']
        interface = list(queue_cfg.keys())[0]
        return queue_cfg[interface]

    def get_queues_from_scheduler(self, scheduler):
        '''
        Get queue list which are mapped to given scheduler
        '''
        queue_list = []
        for q, value in self.get_queue_cfg().items():
            if scheduler == value['scheduler']:
                queue_list.append(int(q))
        return queue_list

    def get_scheduler_from_queue(self, queue):
        '''
        Get scheduler for given queue
        '''
        return self.get_queue_cfg()[str(queue)]["scheduler"]

    def get_queues_on_same_scheduler(self, queue):
        '''
        Get queue list on the same scheduler for given queue
        '''
        scheduler = self.get_scheduler_from_queue(queue)
        return self.get_queues_from_scheduler(scheduler)

    def get_queue_dscp_weight_dict(self):
        q_dscp_weight_dict = {}
        scheduler_cfg = self.get_scheduler_cfg()
        for q, value in self.get_queue_cfg().items():
            queue = int(q)
            scheduler = value['scheduler']
            q_dscp_weight_dict[queue] = {}
            q_dscp_weight_dict[queue]["dscp"] = self.get_one_dscp_from_queue(queue)
            q_dscp_weight_dict[queue]["weight"] = int(scheduler_cfg[scheduler]["weight"])
        return q_dscp_weight_dict

    def get_dscp_q_weight_list(self):
        dscp_list = []
        q_list = []
        weight_list = []
        q_dscp_weight_dict = self.get_queue_dscp_weight_dict()
        for queue, value in q_dscp_weight_dict.items():
            q_list.append(queue)
            weight_list.append(value["weight"])
            dscp_list.append(value["dscp"])
        return dscp_list, q_list, weight_list
>>>>>>> e83007b2

    def run(self):
        '''
        Define parameters for each test.

        Each function takes common parameters and outputs to the relevant section of the
        self.qos_params structure.
        '''
        self.__define_shared_reservation_size()
        if not self.supports_autogen:
            return self.qos_params
        self.__define_pfc_xoff_limit()
        self.__define_pfc_xon_limit()
        self.__define_pg_shared_watermark()
        self.__define_buffer_pool_watermark()
        self.__define_q_shared_watermark()
        self.__define_lossy_queue_voq()
        self.__define_lossy_queue()
        self.__define_lossless_voq()
        self.__define_q_watermark_all_ports()
        self.__define_pg_drop()
<<<<<<< HEAD
        self.__define_xon_hysteresis()
=======
        self.__define_wm_pg_headroom()
        self.__define_wrr()
        self.__define_wrr_chg()
>>>>>>> e83007b2
        return self.qos_params

    def get_one_dscp_from_queue(self, queue):
        '''
        Get one dscp value which is mapped to given queue
        '''
        dscp_to_tc_map = self.config_facts['DSCP_TO_TC_MAP']['AZURE']
        tc_to_queue_map = self.config_facts['TC_TO_QUEUE_MAP']['AZURE']
        queue = str(queue)
        tc = list(tc_to_queue_map.keys())[list(tc_to_queue_map.values()).index(queue)]
        dscp = list(dscp_to_tc_map.keys())[list(dscp_to_tc_map.values()).index(tc)]
        return int(dscp)

    def gr_get_mantissa_exp(self, thr):
        assert thr >= 0, "Expected non-negative threshold, not {}".format(thr)
        found = False
        exp = 1
        mantissa = 0
        reduced_thr = int(thr) >> 4
        further_reduced_thr = int(thr) >> 5
        for i in range(32):
            ith_bit = 1 << i
            if further_reduced_thr < ith_bit <= reduced_thr:
                mantissa = int(thr) // ith_bit
                exp = i
                found = True
                break
        if found:
            return mantissa, exp
        return None, None

    def gr2_get_mantissa_exp(self, thr):
        mantissa_len = 5
        exponent = max(thr.bit_length() - mantissa_len, 0)
        mantissa = thr >> exponent
        return mantissa, exponent

    def gr_get_hw_thr_buffs(self, thr):
        ''' thr must be in units of buffers '''
        if self.dutAsic == "gr":
            mantissa, exp = self.gr_get_mantissa_exp(thr)
        elif self.dutAsic == "gr2":
            mantissa, exp = self.gr2_get_mantissa_exp(thr)
        else:
            assert False, "Invalid asic {} for gr_get_hw_thr_buffs".format(self.dutAsic)
        if mantissa is None or exp is None:
            raise Exception("Failed to convert thr {}".format(thr))
        hw_thr = mantissa * (2 ** exp)
        return hw_thr

    def log(self, msg):
        logger.info("{}{}".format(self.LOG_PREFIX, msg))

    def write_params(self, label, params):
        self.log("Label {} autogenerated params {}".format(label, params))
        self.qos_params[self.portSpeedCableLength][label] = params

    def get_buffer_occupancy(self, packet_size, buffer_size=None):
        if buffer_size is None:
            buffer_size = self.buffer_size
        return (packet_size + buffer_size - 1) // buffer_size

    def should_autogen(self, parametrizations):
        '''
        Determines whether to autogenerate parameters on this platform.

        Asserts:
        - 'parametrizations' is a non-empty list of qos yaml param strings.
        - All parameter strings in the list must be either
          all in the qos yaml (top-level or per-port-speed) or not present.

        Returns whether all the below requirements are satisfied:
        - ASIC was provided basic required params at __init__ time (self.supports_autogen).
        - No parameters for these tests are present in the yaml file (yaml takes priority).
        '''
        assert len(parametrizations) > 0, "Invalid should_autogen invocation with empty list"
        param_in_yaml = [(param in self.qos_params or
                          param in self.qos_params[self.portSpeedCableLength])
                         for param in parametrizations]
        assert len(set(param_in_yaml)) == 1, \
            "QOS param generator requires params {} to have same qos.yaml presence".format(parametrizations)
        autogen = self.supports_autogen and not param_in_yaml[0]
        self.log("{} for test labels {}".format(
            "Autogenerating qos" if autogen else "Using qos yaml entries instead of autogen",
            parametrizations))
        return autogen

    def __mark_skip(self, testcase, reason):
        self.qos_params[testcase] = {}
        self.qos_params[testcase]["skip"] = reason

    def __define_shared_reservation_size(self):
        if self.ingress_pool_size is None or self.ingress_pool_headroom is None:
            skip_reason = "ingress_lossless_pool not defined, nothing to test"
            self.__mark_skip("shared_res_size_1", skip_reason)
            self.__mark_skip("shared_res_size_2", skip_reason)
            return
        if self.is_large_sms:
            if self.is_deep_buffer:
                res_1 = {"dscps": [self.dscp_queue0, self.dscp_queue0,
                                   self.dscp_queue1, self.dscp_queue1,
                                   3, 4, 3, 4, 3, 4, 3],
                         "pgs": [0, 0, 0, 0, 3, 4, 3, 4, 3, 4, 3],
                         "queues": [0, 0, 1, 1, 3, 4, 3, 4, 3, 4, 3],
                         "src_port_i": [0, 1, 0, 1, 0, 0, 1, 1, 2, 2, 4],
                         "dst_port_i": [5, 6, 7, 8, 5, 5, 6, 6, 7, 7, 8],
                         "pkt_counts": [9728, 9728, 9728, 9728, 3583, 6646, 6646, 1654, 1654, 979, 1],
                         "shared_limit_bytes": 92274816}
                res_2 = {"dscps": [3, 4, 3, 4, 3, 4, 3, 4],
                         "pgs": [3, 4, 3, 4, 3, 4, 3, 4],
                         "queues": [3, 4, 3, 4, 3, 4, 3, 4],
                         "src_port_i": [0, 0, 1, 1, 2, 2, 3, 3],
                         "dst_port_i": [4, 4, 5, 5, 6, 6, 7, 7],
                         "pkt_counts": [11946, 11946, 11946, 11946, 2561, 2561, 1707, 1],
                         "shared_limit_bytes": 83886720}
            else:
                res_1 = {"dscps": [8, 8, 8, 8, 1, 1, 1, 1, 3, 4, 3, 4, 3, 4, 3, 4, 3, 4, 3, 4],
                         "pgs": [0, 0, 0, 0, 0, 0, 0, 0, 3, 4, 3, 4, 3, 4, 3, 4, 3, 4, 3, 4],
                         "queues": [0, 0, 0, 0, 1, 1, 1, 1, 3, 4, 3, 4, 3, 4, 3, 4, 3, 4, 3, 4],
                         "src_port_i": [0, 1, 2, 3, 0, 1, 2, 3, 0, 0, 1, 1, 2, 2, 3, 3, 4, 4, 5, 5],
                         "dst_port_i": [6, 7, 8, 9, 6, 7, 8, 9, 6, 6, 7, 7, 8, 8, 9, 9, 10, 10, 11, 11],
                         "pkt_counts": [3822, 3822, 3822, 3822, 3822, 3822, 3822, 3822, 2595, 2595, 2595, 2595,
                                        2038, 2038, 1014, 1014, 1014, 1014, 64, 1],
                         "shared_limit_bytes": 75497472}
                res_2 = {"dscps": [3, 4, 3, 4, 3, 4, 3, 4, 3, 4, 3, 4, 3, 4, 3, 4, 3],
                         "pgs": [3, 4, 3, 4, 3, 4, 3, 4, 3, 4, 3, 4, 3, 4, 3, 4, 3],
                         "queues": [3, 4, 3, 4, 3, 4, 3, 4, 3, 4, 3, 4, 3, 4, 3, 4, 3],
                         "src_port_i": [0, 0, 1, 1, 2, 2, 3, 3, 4, 4, 5, 5, 6, 6, 7, 7, 8],
                         "dst_port_i": [9, 9, 10, 10, 0, 0, 1, 1, 2, 2, 3, 3, 4, 4, 5, 5, 6],
                         "pkt_counts": [3549, 3549, 3549, 3549, 3549, 3549, 3549, 3549, 3549, 3549, 2052, 2052,
                                        1286, 1286, 1286, 238, 1],
                         "shared_limit_bytes": 67109376}
        else:
            res_1 = {"dscps": [8, 8, 8, 8, 8, 3, 4, 3, 4, 3, 4, 3, 4, 3, 4, 3, 4],
                     "pgs": [0, 0, 0, 0, 0, 3, 4, 3, 4, 3, 4, 3, 4, 3, 4, 3, 4],
                     "queues": [0, 0, 0, 0, 0, 3, 4, 3, 4, 3, 4, 3, 4, 3, 4, 3, 4],
                     "src_port_i": [0, 1, 2, 3, 4, 0, 0, 1, 1, 2, 2, 3, 3, 4, 4, 5, 5],
                     "dst_port_i": [6, 7, 8, 9, 10, 6, 6, 7, 7, 8, 8, 9, 9, 10, 10, 11, 11],
                     "pkt_counts": [3413, 3413, 3413, 3413, 3413, 2389, 2389, 2389, 1526, 1526, 1392, 415,
                                    415, 415, 415, 42, 1],
                     "shared_limit_bytes": 46661760}
            res_2 = {"dscps": [3, 4, 3, 4, 3, 4, 3, 4, 3, 4, 3, 4, 3],
                     "pgs": [3, 4, 3, 4, 3, 4, 3, 4, 3, 4, 3, 4, 3],
                     "queues": [3, 4, 3, 4, 3, 4, 3, 4, 3, 4, 3, 4, 3],
                     "src_port_i": [0, 0, 1, 1, 2, 2, 3, 3, 4, 4, 5, 5, 6],
                     "dst_port_i": [7, 7, 8, 8, 9, 9, 10, 10, 11, 11, 12, 12, 13],
                     "pkt_counts": [3527, 3527, 3527, 3527, 3527, 3527, 1798, 1798, 846, 687, 687, 328, 1],
                     "shared_limit_bytes": 41943552}
        try:
            self.qos_params["shared_res_size_1"].update(res_1)
            self.qos_params["shared_res_size_2"].update(res_2)
        except KeyError:
            skip_reason = "Shared Res Size Keys are not found, will be skipping test."
            self.__mark_skip("shared_res_size_1", skip_reason)
            self.__mark_skip("shared_res_size_2", skip_reason)

    def __define_pfc_xoff_limit(self):
        if not self.should_autogen(["xoff_1", "xoff_2"]):
            return
        packet_size = self.preferred_packet_size
        packet_buffs = self.get_buffer_occupancy(packet_size)
        for param_i, dscp_pg in [(1, 3), (2, 4)]:
            params = {"dscp": dscp_pg,
                      "ecn": 1,
                      "pg": dscp_pg,
                      "pkts_num_trig_pfc": self.pause_thr // self.buffer_size // packet_buffs,
                      "pkts_num_trig_ingr_drp": self.lossless_drop_thr // self.buffer_size // packet_buffs,
                      "packet_size": packet_size}
            if dscp_pg == 4:
                # Some control traffic maps to DSCP 4, increase margin.
                params["pkts_num_margin"] = 8
            self.write_params("xoff_{}".format(param_i), params)

    def __define_pfc_xon_limit(self):
        if not self.should_autogen(["xon_1", "xon_2"]):
            return
        packet_size = self.preferred_packet_size
        packet_buffs = self.get_buffer_occupancy(packet_size)
        for param_i, dscp_pg in [(1, 3), (2, 4)]:
            params = {"dscp": dscp_pg,
                      "ecn": 1,
                      "pg": dscp_pg,
                      "pkts_num_trig_pfc": (self.pause_thr // self.buffer_size // packet_buffs) - 1,
                      "pkts_num_hysteresis": self.hysteresis_bytes // self.buffer_size // packet_buffs,
                      "pkts_num_dismiss_pfc": 2,
                      "packet_size": packet_size}
            self.write_params("xon_{}".format(param_i), params)

    def __define_pg_shared_watermark(self):
        common_params = {"ecn": 1,
                         "pkts_num_fill_min": 0,
                         "pkts_num_margin": 4,
                         "packet_size": self.preferred_packet_size,
                         "cell_size": self.buffer_size}
        if self.should_autogen(["wm_pg_shared_lossless"]):
            lossless_params = common_params.copy()
            # In this context, pkts_num_trig_pfc is the maximal watermark value reachable
            # by sending lossless traffic, which includes the headroom. So the drop
            # threshold is used instead of the pause threshold.  The value passed is also
            # in units of buffers, since the final pkt send in the test divides by buffer
            # occupancy first.
            lossless_params.update({"dscp": 3,
                                    "pg": 3,
                                    "pkts_num_trig_pfc": (self.lossless_drop_thr // self.buffer_size)})
            self.write_params("wm_pg_shared_lossless", lossless_params)
        if self.should_autogen(["wm_pg_shared_lossy"]):
            lossy_params = common_params.copy()
            lossy_params.update({"dscp": self.dscp_queue0,
                                 "pg": 0,
                                 "pkts_num_trig_egr_drp": self.lossy_drop_bytes // self.buffer_size})
            self.write_params("wm_pg_shared_lossy", lossy_params)

    def __define_buffer_pool_watermark(self):
        packet_size = self.preferred_packet_size
        packet_buffs = self.get_buffer_occupancy(packet_size)
        if self.should_autogen(["wm_buf_pool_lossless"]):
            lossless_params = {"dscp": 3,
                               "ecn": 1,
                               "pg": 3,
                               "queue": 3,
                               "pkts_num_fill_ingr_min": 0,
                               "pkts_num_trig_pfc": self.lossless_drop_thr // self.buffer_size // packet_buffs,
                               "cell_size": self.buffer_size,
                               "packet_size": packet_size}
            self.write_params("wm_buf_pool_lossless", lossless_params)
        if self.should_autogen(["wm_buf_pool_lossy"]):
            lossy_params = {"dscp": self.dscp_queue0,
                            "ecn": 1,
                            "pg": 0,
                            "queue": 0,
                            "pkts_num_trig_egr_drp": self.lossy_drop_bytes // self.buffer_size // packet_buffs,
                            "pkts_num_fill_egr_min": 0,
                            "cell_size": self.buffer_size,
                            "packet_size": packet_size}
            self.write_params("wm_buf_pool_lossy", lossy_params)

    def __define_q_shared_watermark(self):
        if self.should_autogen(["wm_q_shared_lossless"]):
            lossless_params = {"dscp": 3,
                               "ecn": 1,
                               "queue": 3,
                               "pkts_num_fill_min": 0,
                               "pkts_num_trig_ingr_drp": self.lossless_drop_thr // self.buffer_size,
                               "pkts_num_margin": self.q_wmk_margin,
                               "cell_size": self.buffer_size}
            self.write_params("wm_q_shared_lossless", lossless_params)
        if self.should_autogen(["wm_q_shared_lossy"]):
            lossy_params = {"dscp": self.dscp_queue0,
                            "ecn": 1,
                            "queue": 0,
                            "pkts_num_fill_min": 0,
                            "pkts_num_trig_egr_drp": self.lossy_drop_bytes // self.buffer_size,
                            "pkts_num_margin": self.q_wmk_margin,
                            "cell_size": self.buffer_size}
            self.write_params("wm_q_shared_lossy", lossy_params)

    def __define_lossy_queue_voq(self):
        if self.should_autogen(["lossy_queue_voq_1"]):
            params = {"dscp": self.dscp_queue0,
                      "ecn": 1,
                      "pg": 0,
                      "flow_config": self.flow_config,
                      "pkts_num_trig_egr_drp": self.lossy_drop_bytes // self.buffer_size,
                      "pkts_num_margin": 4,
                      "packet_size": 64,
                      "cell_size": self.buffer_size}
            self.write_params("lossy_queue_voq_1", params)
        if self.should_autogen(["lossy_queue_voq_2"]):
            params = {"dscp": self.dscp_queue0,
                      "ecn": 1,
                      "pg": 0,
                      "flow_config": "shared",
                      "pkts_num_trig_egr_drp": self.lossy_drop_bytes // self.buffer_size,
                      "pkts_num_margin": 4,
                      "packet_size": 64,
                      "cell_size": self.buffer_size}
            self.write_params("lossy_queue_voq_2", params)
        if self.should_autogen(["lossy_queue_voq_3"]):
            params = {"dscp": self.dscp_queue0,
                      "ecn": 1,
                      "pg": 0,
                      "pkts_num_trig_egr_drp": self.lossy_drop_bytes // self.buffer_size,
                      "pkts_num_margin": 4,
                      "packet_size": self.preferred_packet_size,
                      "cell_size": self.buffer_size}
            self.write_params("lossy_queue_voq_3", params)

    def __define_lossy_queue(self):
        if self.should_autogen(["lossy_queue_1"]):
            params = {"dscp": self.dscp_queue0,
                      "ecn": 1,
                      "pg": 0,
                      "pkts_num_trig_egr_drp": self.lossy_drop_bytes // self.buffer_size,
                      "pkts_num_margin": 4,
                      "packet_size": self.preferred_packet_size,
                      "cell_size": self.buffer_size}
            self.write_params("lossy_queue_1", params)

    def __define_lossless_voq(self):
        packet_size = self.preferred_packet_size
        packet_buffs = self.get_buffer_occupancy(packet_size)
        common_params = {"ecn": 1,
                         "pkts_num_margin": 4,
                         "packet_size": packet_size,
                         "pkts_num_trig_pfc": self.pause_thr // self.buffer_size // packet_buffs}

        if self.should_autogen(["lossless_voq_1"]):
            params = common_params.copy()
            params.update({"dscp": 3,
                           "pg": 3,
                           "num_of_flows": "multiple"})
            self.write_params("lossless_voq_1", params)

        if self.should_autogen(["lossless_voq_2"]):
            params = common_params.copy()
            params.update({"dscp": 4,
                           "pg": 4,
                           "num_of_flows": "multiple"})
            self.write_params("lossless_voq_2", params)

        if self.should_autogen(["lossless_voq_3"]):
            params = common_params.copy()
            params.update({"dscp": 3,
                           "pg": 3,
                           "num_of_flows": "single"})
            self.write_params("lossless_voq_3", params)

        if self.should_autogen(["lossless_voq_4"]):
            params = common_params.copy()
            params.update({"dscp": 4,
                           "pg": 4,
                           "num_of_flows": "single"})
            self.write_params("lossless_voq_4", params)

    def __define_q_watermark_all_ports(self):
        packet_size = self.preferred_packet_size
        packet_buffs = self.get_buffer_occupancy(packet_size)
        if self.should_autogen(["wm_q_wm_all_ports"]):
            lossy_lossless_action_thr = min(self.lossy_drop_bytes, self.pause_thr)
            pkts_num_leak_out = 0
            if self.dutAsic == "gr2":
                # Send a burst of leakout packets to optimize runtime. Expected leakout is around 950
                pkts_num_leak_out = 800
            self.log("In __define_q_watermark_all_ports, using min lossy-drop/lossless-pause threshold of {}".format(
                lossy_lossless_action_thr))
            params = {"ecn": 1,
                      "pkt_count": lossy_lossless_action_thr // self.buffer_size // packet_buffs,
                      "pkts_num_margin": self.q_wmk_margin,
                      "cell_size": self.buffer_size,
                      "pkts_num_leak_out": pkts_num_leak_out,
                      "packet_size": packet_size}
            self.write_params("wm_q_wm_all_ports", params)

    def __define_pg_drop(self):
        drop_buffers = self.lossless_drop_thr // self.buffer_size
        margin = round(3 * (drop_buffers ** 0.5))
        if self.should_autogen(["pg_drop"]):
            params = {"dscp": 3,
                      "ecn": 1,
                      "pg": 3,
                      "queue": 3,
                      "pkts_num_trig_pfc": self.pause_thr // self.buffer_size,
                      "pkts_num_trig_ingr_drp": drop_buffers,
                      "pkts_num_margin": margin,
                      "iterations": 100}
            self.write_params("pg_drop", params)

<<<<<<< HEAD
    def __define_xon_hysteresis(self):
        if self.is_t2:
            return

        self.log("Autogenerating qos params for test labels {}".format("xon_hysteresis_"))
        cell_size = 384
        packet_size = 1350

        def mb_to_pkt_count(sq_occupancies_mb):
            pkt_counts = []
            cell_per_pkt = math.ceil(packet_size/cell_size)
            for sq_occupancy_mb in sq_occupancies_mb:
                pkt_counts.append(math.ceil(sq_occupancy_mb * 1024 ** 2 / (cell_per_pkt * cell_size)))
            return pkt_counts

        if self.is_large_sms:
            if self.is_deep_buffer:  # 8111/G100
                if self.portSpeedCableLength.find('400000') == 0:
                    # 20*3 + 10.1 = 70.1 MB
                    # 1st flow is to relieve and trigger SQG or Ctr-A region transition
                    # last flow is flow under test
                    sq_occupancies_mb = [20, 20, 20, 10.1]
                    params_1 = {"packet_size": packet_size,
                                "ecn": 1,
                                "dscps":      [3, 3, 4, 3],
                                "pgs":        [3, 3, 4, 3],
                                "queues":     [3, 3, 4, 3],
                                "src_port_i": [0, 1, 1, 2],
                                "dst_port_i": [3, 4, 4, 5],
                                "pkt_counts": mb_to_pkt_count(sq_occupancies_mb)}
                    self.write_params("xon_hysteresis_1", params_1)

                    # 7 + 20*3 + 8 + 2.6 = 76.6 MB
                    sq_occupancies_mb = [7, 20, 20, 20, 8, 2.6]
                    params_1 = {"packet_size": packet_size,
                                "ecn": 1,
                                "dscps":      [3, 3, 4, 3, 4, 3],
                                "pgs":        [3, 3, 4, 3, 4, 3],
                                "queues":     [3, 3, 4, 3, 4, 3],
                                "src_port_i": [0, 1, 1, 2, 2, 3],
                                "dst_port_i": [4, 5, 5, 6, 6, 7],
                                "pkt_counts": mb_to_pkt_count(sq_occupancies_mb)}
                    self.write_params("xon_hysteresis_2", params_1)

                    # lossy 7 + 10 = 17 MB
                    # lossless 20*3 + 9 = 69 MB
                    # Ctr-A 86 -> 79 MB
                    sq_occupancies_mb = [7, 10, 20, 20, 20, 9]
                    params_1 = {"packet_size": packet_size,
                                "ecn": 1,
                                "dscps":      [self.dscp_queue1, self.dscp_queue1,
                                               3, 4, 3, 4],
                                "pgs":        [0, 0, 3, 4, 3, 4],
                                "queues":     [1, 1, 3, 4, 3, 4],
                                "src_port_i": [0, 1, 1, 1, 2, 2],
                                "dst_port_i": [3, 4, 4, 4, 5, 5],
                                "pkt_counts": mb_to_pkt_count(sq_occupancies_mb)}
                    self.write_params("xon_hysteresis_3", params_1)

                    # lossy 2 + 17 = 19 MB
                    # lossless 20*2 + 19 + 7.5 + 2.5 + 0.1 = 69.1 MB
                    # Ctr-A 19 + 69.1 = 88.1 MB -> 86.1 MB
                    sq_occupancies_mb = [2, 17, 20, 20, 19, 7.5, 2.5, 0.1]
                    params_1 = {"packet_size": packet_size,
                                "ecn": 1,
                                "dscps":      [self.dscp_queue1, self.dscp_queue1,
                                               3, 4, 3, 4, 3, 4],
                                "pgs":        [0, 0, 3, 4, 3, 4, 3, 4],
                                "queues":     [1, 1, 3, 4, 3, 4, 3, 4],
                                "src_port_i": [0, 1, 1, 1, 2, 2, 3, 3],
                                "dst_port_i": [4, 5, 5, 5, 6, 6, 7, 7],
                                "pkt_counts": mb_to_pkt_count(sq_occupancies_mb)}
                    self.write_params("xon_hysteresis_4", params_1)

                    # lossy 2 + 9 = 11 MB
                    # lossless 20*3 + 10 + 4.5 + 2.5 + 0.1 = 77.1 MB
                    # Ctr-A 11 + 77.1 = 88.1 MB -> 86.1 MB
                    sq_occupancies_mb = [2, 9, 20, 20, 20, 10, 4.5, 2.5, 0.1]
                    params_1 = {"packet_size": packet_size,
                                "ecn": 1,
                                "dscps":      [self.dscp_queue1, self.dscp_queue1,
                                               3, 4, 3, 4, 3, 4, 3],
                                "pgs":        [0, 0, 3, 4, 3, 4, 3, 4, 3],
                                "queues":     [1, 1, 3, 4, 3, 4, 3, 4, 3],
                                "src_port_i": [0, 1, 1, 1, 2, 2, 3, 3, 4],
                                "dst_port_i": [5, 6, 6, 6, 7, 7, 8, 8, 9],
                                "pkt_counts": mb_to_pkt_count(sq_occupancies_mb)}
                    self.write_params("xon_hysteresis_5", params_1)

                    # lossy 3 MB
                    # SQG0: 2 + 20*3 + 10 + 3.4 + 2.6 = 78 MB -> 76 MB
                    # Ctr-A 3 + 78 = 81 MB -> 79 MB
                    sq_occupancies_mb = [2, 3, 20, 20, 20, 10, 3.4, 2.6]
                    params_1 = {"packet_size": packet_size,
                                "ecn": 1,
                                "dscps":      [3, self.dscp_queue1, 3, 4, 3, 4, 3, 4],
                                "pgs":        [3, 0, 3, 4, 3, 4, 3, 4],
                                "queues":     [3, 1, 3, 4, 3, 4, 3, 4],
                                "src_port_i": [0, 1, 1, 1, 2, 2, 3, 3],
                                "dst_port_i": [4, 5, 5, 5, 6, 6, 7, 7],
                                "pkt_counts": mb_to_pkt_count(sq_occupancies_mb)}
                    self.write_params("xon_hysteresis_6", params_1)

                    # SQG0: 2.5 + 20*3 + 7.5 * 2 + 2.5 + 0.1 = 80.1 MB -> 77.6 MB
                    sq_occupancies_mb = [2.5, 20, 20, 20, 7.5, 7.5, 2.5, 0.1]
                    params_1 = {"packet_size": packet_size,
                                "ecn": 1,
                                "dscps":      [3, 3, 4, 3, 4, 3, 4, 3],
                                "pgs":        [3, 3, 4, 3, 4, 3, 4, 3],
                                "queues":     [3, 3, 4, 3, 4, 3, 4, 3],
                                "src_port_i": [0, 1, 1, 2, 2, 3, 3, 4],
                                "dst_port_i": [5, 6, 6, 7, 7, 8, 8, 9],
                                "pkt_counts": mb_to_pkt_count(sq_occupancies_mb)}
                    self.write_params("xon_hysteresis_7", params_1)

                    # SQG0: 2 + 20*3 + 8 + 7.5 + 2.5 + 0.1 = 80.1 MB -> 78.1 MB
                    sq_occupancies_mb = [2, 20, 20, 20, 8, 7.5, 2.5, 0.1]
                    params_1 = {"packet_size": packet_size,
                                "ecn": 1,
                                "dscps":      [3, 3, 4, 3, 4, 3, 4, 3],
                                "pgs":        [3, 3, 4, 3, 4, 3, 4, 3],
                                "queues":     [3, 3, 4, 3, 4, 3, 4, 3],
                                "src_port_i": [0, 1, 1, 2, 2, 3, 3, 4],
                                "dst_port_i": [5, 6, 6, 7, 7, 8, 8, 9],
                                "pkt_counts": mb_to_pkt_count(sq_occupancies_mb)}
                    self.write_params("xon_hysteresis_8", params_1)

                    # Lossy: 2 + 6.5 = 8.5 MB
                    # SQG0: 20*3 + 10 + 7 + 2.5 + 0.1 = 79.6 MB
                    # Ctr-A: 8.5 + 79.6 = 88.1 - 2 = 86.1 MB
                    sq_occupancies_mb = [2, 6.5, 20, 20, 20, 10, 7, 2.5, 0.1]
                    params_1 = {"packet_size": packet_size,
                                "ecn": 1,
                                "dscps":      [self.dscp_queue1, self.dscp_queue1, 3, 4, 3, 4, 3, 4, 3],
                                "pgs":        [0, 0, 3, 4, 3, 4, 3, 4, 3],
                                "queues":     [1, 1, 3, 4, 3, 4, 3, 4, 3],
                                "src_port_i": [0, 1, 1, 1, 2, 2, 3, 3, 4],
                                "dst_port_i": [5, 6, 6, 6, 7, 7, 8, 8, 9],
                                "pkt_counts": mb_to_pkt_count(sq_occupancies_mb)}
                    self.write_params("xon_hysteresis_9", params_1)

            else:  # 8101/Q200

                # 5*10 + 4 = 54 MB
                sq_occupancies_mb = [5, 5, 5, 5, 5, 5, 5, 5, 5, 5, 4]
                params_1 = {"packet_size": packet_size,
                            "ecn": 1,
                            "dscps":  [3, 4, 3, 4, 3, 4, 3, 4, 3, 3, 3],
                            "pgs":    [3, 4, 3, 4, 3, 4, 3, 4, 3, 3, 3],
                            "queues": [3, 4, 3, 4, 3, 4, 3, 4, 3, 3, 3],
                            "src_port_i": [0, 0, 1, 1, 2, 2, 3, 3, 4, 5, 6],
                            "dst_port_i": [7, 8, 8, 8, 8, 8, 8, 8, 8, 8, 8],
                            "pkt_counts": mb_to_pkt_count(sq_occupancies_mb)}
                self.write_params("xon_hysteresis_1", params_1)

                # 3 + 2 + 5*9 + 3(3) = 59 MB
                sq_occupancies_mb = [3, 2, 5, 5, 5, 5, 5, 5, 5, 5, 5, 3, 3, 3]
                params_2 = {"packet_size": packet_size,
                            "ecn": 1,
                            "dscps":      [3, 4, 3, 4, 3, 4, 3, 4, 3, 4, 3, 4, 3, 4],
                            "pgs":        [3, 4, 3, 4, 3, 4, 3, 4, 3, 4, 3, 4, 3, 4],
                            "queues":     [3, 4, 3, 4, 3, 4, 3, 4, 3, 4, 3, 4, 3, 4],
                            "src_port_i": [0, 0, 1, 1, 2, 2, 3, 3, 4, 4, 5, 5, 6, 6],
                            "dst_port_i": [7, 8, 8, 8, 8, 8, 8, 8, 8, 8, 8, 8, 8, 8],
                            "pkt_counts": mb_to_pkt_count(sq_occupancies_mb)}
                self.write_params("xon_hysteresis_2", params_2)

                # Total: 67.5 MB
                # lossy: 5(5) = 25
                # lossless: 3 + 2 + 5(5) + 4 + 3(2) + 2.5 = 42.5
                sq_occupancies_mb = [3, 5, 5, 5, 5, 5, 2, 5, 5, 5, 5, 5, 4, 3, 3, 2.5]
                params_3 = {"packet_size": packet_size,
                            "ecn": 1,
                            "dscps":      [3, self.dscp_queue1, self.dscp_queue0,
                                           self.dscp_queue1, self.dscp_queue0,
                                           self.dscp_queue1, 3, 4, 3, 4, 3, 4, 3, 4, 3, 4],
                            "pgs":        [3, 0, 0, 0, 0, 0, 3, 4, 3, 4, 3, 4, 3, 4, 3, 4],
                            "queues":     [3, 1, 0, 1, 0, 1, 3, 4, 3, 4, 3, 4, 3, 4, 3, 4],
                            "src_port_i": [0, 0, 1, 1, 2, 2, 3, 3, 4, 4, 5, 5, 6, 6, 9, 9],
                            "dst_port_i": [7, 8, 8, 8, 8, 8, 8, 8, 8, 8, 8, 8, 8, 8, 8, 8],
                            "pkt_counts": mb_to_pkt_count(sq_occupancies_mb)}
                self.write_params("xon_hysteresis_3", params_3)

                # Total: 72.4 MB
                # lossy: 5(5) = 25
                # lossless: 3 + 2 + 5(5) + 4 + 3(2) + 1.5(4) + 1.4 = 47.4
                sq_occupancies_mb = [3, 5, 5, 5, 5, 5, 2, 5, 5, 5, 5, 5, 4, 3, 3, 1.5, 1.5, 1.5, 1.5, 1.4]
                params_4 = {"packet_size": packet_size,
                            "ecn": 1,
                            "dscps":      [3, self.dscp_queue1, self.dscp_queue0,
                                           self.dscp_queue1, self.dscp_queue0,
                                           self.dscp_queue1, 3, 4, 3, 4, 3, 4, 3, 4, 3, 4, 3, 4, 3, 4],
                            "pgs":        [3, 0, 0, 0, 0, 0, 3, 4, 3, 4, 3, 4, 3, 4, 3, 4,  3,  4,  3,  4],
                            "queues":     [3, 1, 0, 1, 0, 1, 3, 4, 3, 4, 3, 4, 3, 4, 3, 4,  3,  4,  3,  4],
                            "src_port_i": [0, 0, 1, 1, 2, 2, 3, 3, 4, 4, 5, 5, 6, 6, 9, 9, 10, 10, 11, 11],
                            "dst_port_i": [7, 8, 8, 8, 8, 8, 8, 8, 8, 8, 8, 8, 8, 8, 8, 8,  8,  8,  8,  8],
                            "pkt_counts": mb_to_pkt_count(sq_occupancies_mb)}
                self.write_params("xon_hysteresis_4", params_4)

                # Total: 73 MB
                # lossy: 3 + 2 + 5(3) = 20MB
                # lossless: 5(7) + 3(3) + 1.5(6) = 53MB
                sq_occupancies_mb = [3, 2, 5, 5, 5, 5, 5, 5, 5, 5, 5, 5, 3, 3, 3, 1.5, 1.5, 1.5, 1.5, 1.5, 1.5]
                params_5 = {"packet_size": packet_size,
                            "ecn": 1,
                            "dscps":      [self.dscp_queue1, self.dscp_queue0,
                                           self.dscp_queue1, self.dscp_queue0,
                                           self.dscp_queue1, 3, 4, 3, 4, 3, 4, 3, 4, 3, 4, 3, 4, 3, 4, 3, 4],
                            "pgs":        [0, 0, 0, 0, 0, 3, 4, 3, 4, 3, 4, 3, 4, 3, 4, 3,  4,  3,  4,  3,  4],
                            "queues":     [1, 0, 1, 0, 1, 3, 4, 3, 4, 3, 4, 3, 4, 3, 4, 3,  4,  3,  4,  3,  4],
                            "src_port_i": [0, 0, 1, 1, 2, 2, 3, 3, 4, 4, 5, 5, 6, 6, 9, 9, 10, 10, 11, 11, 12],
                            "dst_port_i": [7, 8, 8, 8, 8, 8, 8, 8, 8, 8, 8, 8, 8, 8, 8, 8,  8,  8,  8,  8,  8],
                            "pkt_counts": mb_to_pkt_count(sq_occupancies_mb)}
                self.write_params("xon_hysteresis_5", params_5)

                # Total: 64MB MB
                # lossy: 5 MB
                # lossless: 3 + 2 + 5(9) + 3(3) = 59MB
                sq_occupancies_mb = [3, 2, 5, 5, 5, 5, 5, 5, 5, 5, 5, 5, 3, 3, 3]
                params_6 = {"packet_size": packet_size,
                            "ecn": 1,
                            "dscps":      [3, 4, self.dscp_queue1, 3, 4, 3, 4, 3, 4, 3,
                                           4, 3, 4, 3, 4],
                            "pgs":        [3, 4, 0, 3, 4, 3, 4, 3, 4, 3, 4, 3, 4, 3, 4],
                            "queues":     [3, 4, 1, 3, 4, 3, 4, 3, 4, 3, 4, 3, 4, 3, 4],
                            "src_port_i": [0, 0, 1, 1, 2, 2, 3, 3, 4, 4, 5, 5, 6, 6, 9],
                            "dst_port_i": [7, 8, 8, 8, 8, 8, 8, 8, 8, 8, 8, 8, 8, 8, 8],
                            "pkt_counts": mb_to_pkt_count(sq_occupancies_mb)}
                self.write_params("xon_hysteresis_6", params_6)

                # 3*2 + 4 + 5*8 + 3(2) + 1(9) = 65 MB
                sq_occupancies_mb = [3, 3, 4, 5, 5, 5, 5, 5, 5, 5, 5, 3, 3, 1, 1, 1, 1, 1, 1, 1, 1, 1]
                params_7 = {"packet_size": packet_size,
                            "ecn": 1,
                            "dscps":      [3, 4, 3, 4, 3, 4, 3, 4, 3, 4, 3, 4, 3, 4, 3, 4,  3,  4,  3,  4,  3,  4],
                            "pgs":        [3, 4, 3, 4, 3, 4, 3, 4, 3, 4, 3, 4, 3, 4, 3, 4,  3,  4,  3,  4,  3,  4],
                            "queues":     [3, 4, 3, 4, 3, 4, 3, 4, 3, 4, 3, 4, 3, 4, 3, 4,  3,  4,  3,  4,  3,  4],
                            "src_port_i": [0, 0, 1, 1, 2, 2, 3, 3, 4, 4, 5, 5, 6, 6, 9, 9, 10, 10, 11, 11, 12, 12],
                            "dst_port_i": [7, 7, 8, 8, 8, 8, 8, 8, 8, 8, 8, 8, 8, 8, 8, 8,  8,  8,  8,  8,  8,  8],
                            "pkt_counts": mb_to_pkt_count(sq_occupancies_mb)}
                self.write_params("xon_hysteresis_7", params_7)

                # 3 + 2 + 5*9 + 3(2) + 1(9) = 65 MB
                sq_occupancies_mb = [3, 2, 5, 5, 5, 5, 5, 5, 5, 5, 5, 3, 3, 1, 1, 1, 1, 1, 1, 1, 1, 1]
                params_8 = {"packet_size": packet_size,
                            "ecn": 1,
                            "dscps":      [3, 4, 3, 4, 3, 4, 3, 4, 3, 4, 3, 4, 3, 4, 3, 4,  3,  4,  3,  4,  3,  4],
                            "pgs":        [3, 4, 3, 4, 3, 4, 3, 4, 3, 4, 3, 4, 3, 4, 3, 4,  3,  4,  3,  4,  3,  4],
                            "queues":     [3, 4, 3, 4, 3, 4, 3, 4, 3, 4, 3, 4, 3, 4, 3, 4,  3,  4,  3,  4,  3,  4],
                            "src_port_i": [0, 0, 1, 1, 2, 2, 3, 3, 4, 4, 5, 5, 6, 6, 9, 9, 10, 10, 11, 11, 12, 12],
                            "dst_port_i": [7, 8, 8, 8, 8, 8, 8, 8, 8, 8, 8, 8, 8, 8, 8, 8,  8,  8,  8,  8,  8,  8],
                            "pkt_counts": mb_to_pkt_count(sq_occupancies_mb)}
                self.write_params("xon_hysteresis_8", params_8)

                # Total: 72.5 MB
                # lossy: 5*2 + 4 = 14MB
                # lossless: 5(9) + 3(2) + 1.5(5) = 58.5MB
                sq_occupancies_mb = [5, 5, 4, 5, 5, 5, 5, 5, 5, 5, 5, 5, 3, 3, 1.5, 1.5, 1.5, 1.5, 1.5]
                params_9 = {"packet_size": packet_size,
                            "ecn": 1,
                            "dscps":      [self.dscp_queue1, self.dscp_queue0,
                                           self.dscp_queue1, 3, 4, 3, 4, 3, 4, 3, 4, 3, 4,
                                           3, 4, 3, 4, 3, 4],
                            "pgs":        [0, 0, 0, 3, 4, 3, 4, 3, 4, 3, 4, 3, 4, 3, 4, 3,  4,  3,  4],
                            "queues":     [1, 0, 1, 3, 4, 3, 4, 3, 4, 3, 4, 3, 4, 3, 4, 3,  4,  3,  4],
                            "src_port_i": [0, 0, 1, 1, 2, 2, 3, 3, 4, 4, 5, 5, 6, 6, 9, 9, 10, 10, 11],
                            "dst_port_i": [7, 7, 7, 8, 8, 8, 8, 8, 8, 8, 8, 8, 8, 8, 8, 8,  8,  8,  8],
                            "pkt_counts": mb_to_pkt_count(sq_occupancies_mb)}
                self.write_params("xon_hysteresis_9", params_9)

        else:  # 8102/Q200

            # 4 + 5*5 + 2.5 = 31.5 MB
            # 1st flow do "tx enable" to trigger SQG transition from region 1 to region 0
            # last flow is target SQ, keep XOFF state after SQG transition
            sq_occupancies_mb = [4, 5, 5, 5, 5, 5, 2.5]
            params_1 = {"packet_size": packet_size,
                        "ecn": 1,
                        "dscps": [3, 3, 3, 3, 3, 3, 3],
                        "pgs":   [3, 3, 3, 3, 3, 3, 3],
                        "queues": [3, 3, 3, 3, 3, 3, 3],
                        "src_port_i": [0, 1, 2, 3, 4, 5, 6],
                        "dst_port_i": [7, 8, 8, 8, 8, 8, 8],
                        "pkt_counts": mb_to_pkt_count(sq_occupancies_mb)}
            self.write_params("xon_hysteresis_1", params_1)

            # 6*5 + 2.25*3 + 0.8 = 37.55 MB
            # 1st flow do "tx enable" to trigger SQG transition from region 2 to region 1
            # last flow is target SQ, keep XOFF state after SQG transition
            sq_occupancies_mb = [5, 5, 5, 5, 5, 5, 2.25, 2.25, 2.25, 0.8]
            params_2 = {"packet_size": packet_size,
                        "ecn": 1,
                        "dscps":      [3, 3, 3, 3, 3, 3, 3, 3,  3,  3],
                        "pgs":        [3, 3, 3, 3, 3, 3, 3, 3,  3,  3],
                        "queues":     [3, 3, 3, 3, 3, 3, 3, 3,  3,  3],
                        "src_port_i": [0, 1, 2, 3, 4, 5, 6, 9, 10, 11],
                        "dst_port_i": [7, 8, 8, 8, 8, 8, 8, 8,  8,  8],
                        "pkt_counts": mb_to_pkt_count(sq_occupancies_mb)}
            self.write_params("xon_hysteresis_2", params_2)

            # CTR-A: 20 + 24 = 44MB
            # Lossless: 2 + 3 + 5*2 + 2.25*4 = 24MB
            # Lossy: 5*4 = 20MB
            # 1st flow do "tx enable" to trigger CTR-A transition from region 2 to region 1
            # last flow is target SQ, keep XOFF state after SQG transition
            sq_occupancies_mb = [2, 5, 5, 5, 5, 3, 5, 5, 2.25, 2.25, 2.25, 2.25]
            params_3 = {"packet_size": packet_size,
                        "ecn": 1,
                        "dscps":      [3, self.dscp_queue1, self.dscp_queue1,
                                       self.dscp_queue1, self.dscp_queue1, 3, 3, 3, 3, 3, 3, 3],
                        "pgs":        [3, 0, 0, 0, 0, 3, 3, 3,  3,  3,  3,  3],
                        "queues":     [3, 1, 1, 1, 1, 3, 3, 3,  3,  3,  3,  3],
                        "src_port_i": [0, 1, 2, 3, 4, 5, 6, 9, 10, 11, 12, 13],
                        "dst_port_i": [7, 8, 8, 8, 8, 8, 8, 8,  8,  8,  8,  8],
                        "pkt_counts": mb_to_pkt_count(sq_occupancies_mb)}
            self.write_params("xon_hysteresis_3", params_3)

            # CTR-A: 25.25 + 20 = 45.25 MB
            # Lossless: 3 + 2 + 5*2 + 2.25*3 + 0.5*7 = 25.25
            # Lossy: 5*4 = 20 MB
            # 1st flow do "tx enable" to trigger CTR-A transition from region 3 to region 2
            # last flow is target SQ, keep XOFF state after SQG transition
            sq_occupancies_mb = [3, 5, 5, 5, 5, 2, 5, 5, 2.25, 2.25, 2.25, 0.5, 0.5, 0.5, 0.5, 0.5, 0.5, 0.5]
            params_4 = {"packet_size": packet_size,
                        "ecn": 1,
                        "dscps":      [3, self.dscp_queue1, self.dscp_queue1,
                                       self.dscp_queue1, self.dscp_queue1, 3, 3, 3, 3, 3, 3, 3, 3, 3, 3, 3, 3, 3],
                        "pgs":        [3, 0, 0, 0, 0, 3, 3, 3,  3,  3,  3,  3,  3,  3,  3,  3,  3,  3],
                        "queues":     [3, 1, 1, 1, 1, 3, 3, 3,  3,  3,  3,  3,  3,  3,  3,  3,  3,  3],
                        "src_port_i": [0, 1, 2, 3, 4, 5, 6, 9, 10, 11, 12, 13, 14, 15, 16, 17, 18, 19],
                        "dst_port_i": [7, 8, 8, 8, 8, 8, 8, 8,  8,  8,  8,  8,  8,  8,  8,  8,  8,  8],
                        "pkt_counts": mb_to_pkt_count(sq_occupancies_mb)}
            self.write_params("xon_hysteresis_4", params_4)

            # CTR-A: 46.25 MB
            # Lossless: 5(4) + 2.25*3 + 0.5(9) = 31.25 MB
            # Lossy: 3 + 2 + 5(2) = 15 MB
            # 1st flow do "tx enable" to trigger CTR-A transition from region 3 to region 2
            # SQG in region 1 throughout
            # last flow is target SQ, keep XOFF state after SQG transition
            sq_occupancies_mb = [3, 2, 5, 5, 5, 5, 5, 5, 2.25, 2.25, 2.25, 0.5, 0.5, 0.5, 0.5, 0.5, 0.5, 0.5, 0.5, 0.5]
            params_5 = {"packet_size": packet_size,
                        "ecn": 1,
                        "dscps":      [self.dscp_queue1, self.dscp_queue1,
                                       self.dscp_queue1, self.dscp_queue1,
                                       3, 3, 3, 3, 3, 3, 3, 3, 3, 3, 3, 3, 3, 3, 3],
                        "pgs":        [0, 0, 0, 0, 3, 3, 3, 3,  3,  3,  3,  3,  3,  3,  3,  3,  3,  3,  3],
                        "queues":     [1, 1, 1, 1, 3, 3, 3, 3,  3,  3,  3,  3,  3,  3,  3,  3,  3,  3,  3],
                        "src_port_i": [0, 1, 2, 3, 4, 5, 6, 9, 10, 11, 12, 13, 14, 15, 16, 17, 18, 19, 20],
                        "dst_port_i": [7, 8, 8, 8, 8, 8, 8, 8,  8,  8,  8,  8,  8,  8,  8,  8,  8,  8,  8],
                        "pkt_counts": mb_to_pkt_count(sq_occupancies_mb)}
            self.write_params("xon_hysteresis_5", params_5)

            # CTR-A: 37.75 + 4 = 41.75 MB
            # Lossless: 6*5 + 2.25*3 + 1 = 37.75 MB
            # Lossy: 4MB
            # 1st flow do "tx enable" to trigger SQG transition from region 2 to region 1
            # CTR-A must stay in region 1
            # last flow is target SQ, keep XOFF state after SQG transition
            sq_occupancies_mb = [5, 4, 5, 5, 5, 5, 5, 2.25, 2.25, 2.25, 1]
            params_6 = {"packet_size": packet_size,
                        "ecn": 1,
                        "dscps":      [3, self.dscp_queue1, 3, 3, 3, 3, 3, 3, 3, 3, 3],
                        "pgs":        [3, 0, 3, 3, 3, 3, 3, 3,  3,  3,  3],
                        "queues":     [3, 1, 3, 3, 3, 3, 3, 3,  3,  3,  3],
                        "src_port_i": [0, 1, 2, 3, 4, 5, 6, 9, 10, 11, 12],
                        "dst_port_i": [7, 8, 8, 8, 8, 8, 8, 8,  8,  8,  8],
                        "pkt_counts": mb_to_pkt_count(sq_occupancies_mb)}
            self.write_params("xon_hysteresis_6", params_6)

            # CTR-A = 40.1 + 1.5 = 41.6 MB
            # Lossy: 1.5 MB
            # Lossless: 2.5 + 5*5 + 2.25*4 + 0.62*5 + 0.5 = 40.1 MB
            # 1st flow do "tx enable" to trigger SQG transition from region 3 to region 2
            # CTR-A must stay in region 1
            # last flow is target SQ, keep XOFF state after SQG transition
            sq_occupancies_mb = [2.5, 1.5, 5, 5, 5, 5, 5, 2.25, 2.25, 2.25, 2.25, 0.62, 0.62, 0.62, 0.62, 0.62, 0.5]
            params_8 = {"packet_size": packet_size,
                        "ecn": 1,
                        "dscps":      [3, self.dscp_queue1, 3, 3, 3, 3, 3, 3, 3, 3, 3, 3,
                                       3, 3, 3, 3, 3],
                        "pgs":        [3, 0, 3, 3, 3, 3, 3, 3,  3,  3,  3,  3,  3,  3,  3,  3,  3],
                        "queues":     [3, 1, 3, 3, 3, 3, 3, 3,  3,  3,  3,  3,  3,  3,  3,  3,  3],
                        "src_port_i": [0, 1, 2, 3, 4, 5, 6, 9, 10, 11, 12, 13, 14, 15, 16, 17, 18],
                        "dst_port_i": [7, 8, 8, 8, 8, 8, 8, 8,  8,  8,  8,  8,  8,  8,  8,  8,  8],
                        "pkt_counts": mb_to_pkt_count(sq_occupancies_mb)}
            self.write_params("xon_hysteresis_8", params_8)

            # CTR-A: 44.98 MB
            # Lossless: 5*5 + 3.5 + 2.25*2 + 2 + 0.62*4 + 0.5 = 37.98 MB
            # Lossy: 3.5 * 2 = 7MB
            # 1st flow do "tx enable" to trigger CTRA transition from region 3 to region 1
            # SQG must stay in region 2
            # last flow is target SQ, keep XOFF state after SQG transition
            sq_occupancies_mb = [3.5, 3.5, 5, 5, 5, 5, 5, 3.5, 2.25, 2.25, 2, 0.62, 0.62, 0.62, 0.62, 0.5]
            params_9 = {"packet_size": packet_size,
                        "ecn": 1,
                        "dscps":      [self.dscp_queue1, self.dscp_queue1,
                                       3, 3, 3, 3, 3, 3, 3, 3, 3, 3, 3, 3, 3, 3],
                        "pgs":        [0, 0, 3, 3, 3, 3, 3, 3,  3,  3,  3,  3,  3,  3,  3,  3],
                        "queues":     [1, 1, 3, 3, 3, 3, 3, 3,  3,  3,  3,  3,  3,  3,  3,  3],
                        "src_port_i": [0, 1, 2, 3, 4, 5, 6, 9, 10, 11, 12, 13, 14, 15, 16, 17],
                        "dst_port_i": [7, 7, 8, 8, 8, 8, 8, 8,  8,  8,  8,  8,  8,  8,  8,  8],
                        "pkt_counts": mb_to_pkt_count(sq_occupancies_mb)}
            self.write_params("xon_hysteresis_9", params_9)
=======
    def __define_wm_pg_headroom(self):
        if self.dutAsic != "gr2":
            self.log("Skipping wm_pg_headroom parameters, not supported on this asic.")
            return

        if self.should_autogen(["wm_pg_headroom"]):
            # The cell_size for this test is used in HR watermark calculations. For GR2,
            # this is the packet size plus 64B.
            hr_packet_overhead_bytes = 64
            params = {"dscp": 3,
                      "ecn": 1,
                      "pg": 3,
                      "pkts_num_leak_out": 0,
                      "pkts_num_trig_pfc": self.pause_thr // self.buffer_size,
                      "pkts_num_trig_ingr_drp": (self.lossless_drop_thr // self.buffer_size) + 1,
                      "pkts_num_margin": 2,
                      "packet_size": self.preferred_packet_size,
                      "cell_size": self.preferred_packet_size + hr_packet_overhead_bytes}
            self.write_params("wm_pg_headroom", params)

    def __define_wrr(self):
        q_pkt_cnt = []
        pkt_cnt_multiplier = 470/sum(self.weight_list)
        for weight in self.weight_list:
            q_pkt_cnt.append(int(weight * pkt_cnt_multiplier))
        if self.should_autogen(["wrr"]):
            params = {"ecn": 1,
                      "dscp_list": self.dscp_list,
                      "q_list": self.q_list,
                      "q_pkt_cnt": q_pkt_cnt,
                      "limit": 80}
            self.write_params("wrr", params)

    def __define_wrr_chg(self):
        q_pkt_cnt = []
        weight_list = []
        lossy_queues_chg = self.get_queues_on_same_scheduler(QosSaiBase.TARGET_LOSSY_QUEUE_SCHED)
        lossless_queues_chg = self.get_queues_on_same_scheduler(QosSaiBase.TARGET_LOSSLESS_QUEUE_SCHED)
        for queue, weight in zip(self.q_list, self.weight_list):
            if queue in lossy_queues_chg:
                weight_list.append(8)
            elif queue in lossless_queues_chg:
                weight_list.append(30)
            else:
                weight_list.append(weight)
        pkt_cnt_multiplier = 470/sum(weight_list)
        for weight in weight_list:
            q_pkt_cnt.append(int(weight * pkt_cnt_multiplier))
        if self.should_autogen(["wrr_chg"]):
            params = {"ecn": 1,
                      "dscp_list": self.dscp_list,
                      "q_list": self.q_list,
                      "q_pkt_cnt": q_pkt_cnt,
                      "limit": 80,
                      "lossy_weight": 8,
                      "lossless_weight": 30}
            self.write_params("wrr_chg", params)
>>>>>>> e83007b2
<|MERGE_RESOLUTION|>--- conflicted
+++ resolved
@@ -1,10 +1,6 @@
 import logging
-<<<<<<< HEAD
 import math
-
-=======
 from tests.qos.qos_sai_base import QosSaiBase
->>>>>>> e83007b2
 logger = logging.getLogger(__name__)
 
 
@@ -37,12 +33,8 @@
         # Find SMS size
         self.is_large_sms = duthost.facts['platform'] not in self.SMALL_SMS_PLATFORMS
         self.is_deep_buffer = duthost.facts['platform'] in self.DEEP_BUFFER_PLATFORMS
-<<<<<<< HEAD
-        self.buffer_size = 384
         # If t2 chassis
         self.is_t2 = duthost.facts["modular_chassis"] == "True"
-=======
->>>>>>> e83007b2
         # Lossless profile attributes
         lossless_prof_name = "pg_lossless_{}_profile".format(self.portSpeedCableLength)
         lossless_prof = self.bufferConfig["BUFFER_PROFILE"][lossless_prof_name]
@@ -159,14 +151,6 @@
             self.log("Pause thr bytes:           {}".format(self.pause_thr))
             self.log("Hysteresis bytes: {}".format(self.hysteresis_bytes))
             self.log("Pre-pad drop thr bytes:    {}".format(pre_pad_drop))
-<<<<<<< HEAD
-            self.log("Drop thr bytes:            {}".format(self.drop_thr))
-            self.log("Reduced pause thr bytes:   {}".format(self.reduced_pause_thr))
-            self.config_facts = duthost.get_running_config_facts()
-            # DSCP value for lossy
-            self.dscp_queue0 = self.get_one_dscp_from_queue(0)
-            self.dscp_queue1 = self.get_one_dscp_from_queue(1)
-=======
             self.log("Drop thr bytes:            {}".format(self.lossless_drop_thr))
             self.config_facts = duthost.asic_instance().config_facts(source="running")["ansible_facts"]
             # DSCP value for lossy
@@ -244,7 +228,6 @@
             weight_list.append(value["weight"])
             dscp_list.append(value["dscp"])
         return dscp_list, q_list, weight_list
->>>>>>> e83007b2
 
     def run(self):
         '''
@@ -266,25 +249,11 @@
         self.__define_lossless_voq()
         self.__define_q_watermark_all_ports()
         self.__define_pg_drop()
-<<<<<<< HEAD
-        self.__define_xon_hysteresis()
-=======
         self.__define_wm_pg_headroom()
         self.__define_wrr()
         self.__define_wrr_chg()
->>>>>>> e83007b2
+        self.__define_xon_hysteresis()
         return self.qos_params
-
-    def get_one_dscp_from_queue(self, queue):
-        '''
-        Get one dscp value which is mapped to given queue
-        '''
-        dscp_to_tc_map = self.config_facts['DSCP_TO_TC_MAP']['AZURE']
-        tc_to_queue_map = self.config_facts['TC_TO_QUEUE_MAP']['AZURE']
-        queue = str(queue)
-        tc = list(tc_to_queue_map.keys())[list(tc_to_queue_map.values()).index(queue)]
-        dscp = list(dscp_to_tc_map.keys())[list(dscp_to_tc_map.values()).index(tc)]
-        return int(dscp)
 
     def gr_get_mantissa_exp(self, thr):
         assert thr >= 0, "Expected non-negative threshold, not {}".format(thr)
@@ -640,413 +609,6 @@
                       "iterations": 100}
             self.write_params("pg_drop", params)
 
-<<<<<<< HEAD
-    def __define_xon_hysteresis(self):
-        if self.is_t2:
-            return
-
-        self.log("Autogenerating qos params for test labels {}".format("xon_hysteresis_"))
-        cell_size = 384
-        packet_size = 1350
-
-        def mb_to_pkt_count(sq_occupancies_mb):
-            pkt_counts = []
-            cell_per_pkt = math.ceil(packet_size/cell_size)
-            for sq_occupancy_mb in sq_occupancies_mb:
-                pkt_counts.append(math.ceil(sq_occupancy_mb * 1024 ** 2 / (cell_per_pkt * cell_size)))
-            return pkt_counts
-
-        if self.is_large_sms:
-            if self.is_deep_buffer:  # 8111/G100
-                if self.portSpeedCableLength.find('400000') == 0:
-                    # 20*3 + 10.1 = 70.1 MB
-                    # 1st flow is to relieve and trigger SQG or Ctr-A region transition
-                    # last flow is flow under test
-                    sq_occupancies_mb = [20, 20, 20, 10.1]
-                    params_1 = {"packet_size": packet_size,
-                                "ecn": 1,
-                                "dscps":      [3, 3, 4, 3],
-                                "pgs":        [3, 3, 4, 3],
-                                "queues":     [3, 3, 4, 3],
-                                "src_port_i": [0, 1, 1, 2],
-                                "dst_port_i": [3, 4, 4, 5],
-                                "pkt_counts": mb_to_pkt_count(sq_occupancies_mb)}
-                    self.write_params("xon_hysteresis_1", params_1)
-
-                    # 7 + 20*3 + 8 + 2.6 = 76.6 MB
-                    sq_occupancies_mb = [7, 20, 20, 20, 8, 2.6]
-                    params_1 = {"packet_size": packet_size,
-                                "ecn": 1,
-                                "dscps":      [3, 3, 4, 3, 4, 3],
-                                "pgs":        [3, 3, 4, 3, 4, 3],
-                                "queues":     [3, 3, 4, 3, 4, 3],
-                                "src_port_i": [0, 1, 1, 2, 2, 3],
-                                "dst_port_i": [4, 5, 5, 6, 6, 7],
-                                "pkt_counts": mb_to_pkt_count(sq_occupancies_mb)}
-                    self.write_params("xon_hysteresis_2", params_1)
-
-                    # lossy 7 + 10 = 17 MB
-                    # lossless 20*3 + 9 = 69 MB
-                    # Ctr-A 86 -> 79 MB
-                    sq_occupancies_mb = [7, 10, 20, 20, 20, 9]
-                    params_1 = {"packet_size": packet_size,
-                                "ecn": 1,
-                                "dscps":      [self.dscp_queue1, self.dscp_queue1,
-                                               3, 4, 3, 4],
-                                "pgs":        [0, 0, 3, 4, 3, 4],
-                                "queues":     [1, 1, 3, 4, 3, 4],
-                                "src_port_i": [0, 1, 1, 1, 2, 2],
-                                "dst_port_i": [3, 4, 4, 4, 5, 5],
-                                "pkt_counts": mb_to_pkt_count(sq_occupancies_mb)}
-                    self.write_params("xon_hysteresis_3", params_1)
-
-                    # lossy 2 + 17 = 19 MB
-                    # lossless 20*2 + 19 + 7.5 + 2.5 + 0.1 = 69.1 MB
-                    # Ctr-A 19 + 69.1 = 88.1 MB -> 86.1 MB
-                    sq_occupancies_mb = [2, 17, 20, 20, 19, 7.5, 2.5, 0.1]
-                    params_1 = {"packet_size": packet_size,
-                                "ecn": 1,
-                                "dscps":      [self.dscp_queue1, self.dscp_queue1,
-                                               3, 4, 3, 4, 3, 4],
-                                "pgs":        [0, 0, 3, 4, 3, 4, 3, 4],
-                                "queues":     [1, 1, 3, 4, 3, 4, 3, 4],
-                                "src_port_i": [0, 1, 1, 1, 2, 2, 3, 3],
-                                "dst_port_i": [4, 5, 5, 5, 6, 6, 7, 7],
-                                "pkt_counts": mb_to_pkt_count(sq_occupancies_mb)}
-                    self.write_params("xon_hysteresis_4", params_1)
-
-                    # lossy 2 + 9 = 11 MB
-                    # lossless 20*3 + 10 + 4.5 + 2.5 + 0.1 = 77.1 MB
-                    # Ctr-A 11 + 77.1 = 88.1 MB -> 86.1 MB
-                    sq_occupancies_mb = [2, 9, 20, 20, 20, 10, 4.5, 2.5, 0.1]
-                    params_1 = {"packet_size": packet_size,
-                                "ecn": 1,
-                                "dscps":      [self.dscp_queue1, self.dscp_queue1,
-                                               3, 4, 3, 4, 3, 4, 3],
-                                "pgs":        [0, 0, 3, 4, 3, 4, 3, 4, 3],
-                                "queues":     [1, 1, 3, 4, 3, 4, 3, 4, 3],
-                                "src_port_i": [0, 1, 1, 1, 2, 2, 3, 3, 4],
-                                "dst_port_i": [5, 6, 6, 6, 7, 7, 8, 8, 9],
-                                "pkt_counts": mb_to_pkt_count(sq_occupancies_mb)}
-                    self.write_params("xon_hysteresis_5", params_1)
-
-                    # lossy 3 MB
-                    # SQG0: 2 + 20*3 + 10 + 3.4 + 2.6 = 78 MB -> 76 MB
-                    # Ctr-A 3 + 78 = 81 MB -> 79 MB
-                    sq_occupancies_mb = [2, 3, 20, 20, 20, 10, 3.4, 2.6]
-                    params_1 = {"packet_size": packet_size,
-                                "ecn": 1,
-                                "dscps":      [3, self.dscp_queue1, 3, 4, 3, 4, 3, 4],
-                                "pgs":        [3, 0, 3, 4, 3, 4, 3, 4],
-                                "queues":     [3, 1, 3, 4, 3, 4, 3, 4],
-                                "src_port_i": [0, 1, 1, 1, 2, 2, 3, 3],
-                                "dst_port_i": [4, 5, 5, 5, 6, 6, 7, 7],
-                                "pkt_counts": mb_to_pkt_count(sq_occupancies_mb)}
-                    self.write_params("xon_hysteresis_6", params_1)
-
-                    # SQG0: 2.5 + 20*3 + 7.5 * 2 + 2.5 + 0.1 = 80.1 MB -> 77.6 MB
-                    sq_occupancies_mb = [2.5, 20, 20, 20, 7.5, 7.5, 2.5, 0.1]
-                    params_1 = {"packet_size": packet_size,
-                                "ecn": 1,
-                                "dscps":      [3, 3, 4, 3, 4, 3, 4, 3],
-                                "pgs":        [3, 3, 4, 3, 4, 3, 4, 3],
-                                "queues":     [3, 3, 4, 3, 4, 3, 4, 3],
-                                "src_port_i": [0, 1, 1, 2, 2, 3, 3, 4],
-                                "dst_port_i": [5, 6, 6, 7, 7, 8, 8, 9],
-                                "pkt_counts": mb_to_pkt_count(sq_occupancies_mb)}
-                    self.write_params("xon_hysteresis_7", params_1)
-
-                    # SQG0: 2 + 20*3 + 8 + 7.5 + 2.5 + 0.1 = 80.1 MB -> 78.1 MB
-                    sq_occupancies_mb = [2, 20, 20, 20, 8, 7.5, 2.5, 0.1]
-                    params_1 = {"packet_size": packet_size,
-                                "ecn": 1,
-                                "dscps":      [3, 3, 4, 3, 4, 3, 4, 3],
-                                "pgs":        [3, 3, 4, 3, 4, 3, 4, 3],
-                                "queues":     [3, 3, 4, 3, 4, 3, 4, 3],
-                                "src_port_i": [0, 1, 1, 2, 2, 3, 3, 4],
-                                "dst_port_i": [5, 6, 6, 7, 7, 8, 8, 9],
-                                "pkt_counts": mb_to_pkt_count(sq_occupancies_mb)}
-                    self.write_params("xon_hysteresis_8", params_1)
-
-                    # Lossy: 2 + 6.5 = 8.5 MB
-                    # SQG0: 20*3 + 10 + 7 + 2.5 + 0.1 = 79.6 MB
-                    # Ctr-A: 8.5 + 79.6 = 88.1 - 2 = 86.1 MB
-                    sq_occupancies_mb = [2, 6.5, 20, 20, 20, 10, 7, 2.5, 0.1]
-                    params_1 = {"packet_size": packet_size,
-                                "ecn": 1,
-                                "dscps":      [self.dscp_queue1, self.dscp_queue1, 3, 4, 3, 4, 3, 4, 3],
-                                "pgs":        [0, 0, 3, 4, 3, 4, 3, 4, 3],
-                                "queues":     [1, 1, 3, 4, 3, 4, 3, 4, 3],
-                                "src_port_i": [0, 1, 1, 1, 2, 2, 3, 3, 4],
-                                "dst_port_i": [5, 6, 6, 6, 7, 7, 8, 8, 9],
-                                "pkt_counts": mb_to_pkt_count(sq_occupancies_mb)}
-                    self.write_params("xon_hysteresis_9", params_1)
-
-            else:  # 8101/Q200
-
-                # 5*10 + 4 = 54 MB
-                sq_occupancies_mb = [5, 5, 5, 5, 5, 5, 5, 5, 5, 5, 4]
-                params_1 = {"packet_size": packet_size,
-                            "ecn": 1,
-                            "dscps":  [3, 4, 3, 4, 3, 4, 3, 4, 3, 3, 3],
-                            "pgs":    [3, 4, 3, 4, 3, 4, 3, 4, 3, 3, 3],
-                            "queues": [3, 4, 3, 4, 3, 4, 3, 4, 3, 3, 3],
-                            "src_port_i": [0, 0, 1, 1, 2, 2, 3, 3, 4, 5, 6],
-                            "dst_port_i": [7, 8, 8, 8, 8, 8, 8, 8, 8, 8, 8],
-                            "pkt_counts": mb_to_pkt_count(sq_occupancies_mb)}
-                self.write_params("xon_hysteresis_1", params_1)
-
-                # 3 + 2 + 5*9 + 3(3) = 59 MB
-                sq_occupancies_mb = [3, 2, 5, 5, 5, 5, 5, 5, 5, 5, 5, 3, 3, 3]
-                params_2 = {"packet_size": packet_size,
-                            "ecn": 1,
-                            "dscps":      [3, 4, 3, 4, 3, 4, 3, 4, 3, 4, 3, 4, 3, 4],
-                            "pgs":        [3, 4, 3, 4, 3, 4, 3, 4, 3, 4, 3, 4, 3, 4],
-                            "queues":     [3, 4, 3, 4, 3, 4, 3, 4, 3, 4, 3, 4, 3, 4],
-                            "src_port_i": [0, 0, 1, 1, 2, 2, 3, 3, 4, 4, 5, 5, 6, 6],
-                            "dst_port_i": [7, 8, 8, 8, 8, 8, 8, 8, 8, 8, 8, 8, 8, 8],
-                            "pkt_counts": mb_to_pkt_count(sq_occupancies_mb)}
-                self.write_params("xon_hysteresis_2", params_2)
-
-                # Total: 67.5 MB
-                # lossy: 5(5) = 25
-                # lossless: 3 + 2 + 5(5) + 4 + 3(2) + 2.5 = 42.5
-                sq_occupancies_mb = [3, 5, 5, 5, 5, 5, 2, 5, 5, 5, 5, 5, 4, 3, 3, 2.5]
-                params_3 = {"packet_size": packet_size,
-                            "ecn": 1,
-                            "dscps":      [3, self.dscp_queue1, self.dscp_queue0,
-                                           self.dscp_queue1, self.dscp_queue0,
-                                           self.dscp_queue1, 3, 4, 3, 4, 3, 4, 3, 4, 3, 4],
-                            "pgs":        [3, 0, 0, 0, 0, 0, 3, 4, 3, 4, 3, 4, 3, 4, 3, 4],
-                            "queues":     [3, 1, 0, 1, 0, 1, 3, 4, 3, 4, 3, 4, 3, 4, 3, 4],
-                            "src_port_i": [0, 0, 1, 1, 2, 2, 3, 3, 4, 4, 5, 5, 6, 6, 9, 9],
-                            "dst_port_i": [7, 8, 8, 8, 8, 8, 8, 8, 8, 8, 8, 8, 8, 8, 8, 8],
-                            "pkt_counts": mb_to_pkt_count(sq_occupancies_mb)}
-                self.write_params("xon_hysteresis_3", params_3)
-
-                # Total: 72.4 MB
-                # lossy: 5(5) = 25
-                # lossless: 3 + 2 + 5(5) + 4 + 3(2) + 1.5(4) + 1.4 = 47.4
-                sq_occupancies_mb = [3, 5, 5, 5, 5, 5, 2, 5, 5, 5, 5, 5, 4, 3, 3, 1.5, 1.5, 1.5, 1.5, 1.4]
-                params_4 = {"packet_size": packet_size,
-                            "ecn": 1,
-                            "dscps":      [3, self.dscp_queue1, self.dscp_queue0,
-                                           self.dscp_queue1, self.dscp_queue0,
-                                           self.dscp_queue1, 3, 4, 3, 4, 3, 4, 3, 4, 3, 4, 3, 4, 3, 4],
-                            "pgs":        [3, 0, 0, 0, 0, 0, 3, 4, 3, 4, 3, 4, 3, 4, 3, 4,  3,  4,  3,  4],
-                            "queues":     [3, 1, 0, 1, 0, 1, 3, 4, 3, 4, 3, 4, 3, 4, 3, 4,  3,  4,  3,  4],
-                            "src_port_i": [0, 0, 1, 1, 2, 2, 3, 3, 4, 4, 5, 5, 6, 6, 9, 9, 10, 10, 11, 11],
-                            "dst_port_i": [7, 8, 8, 8, 8, 8, 8, 8, 8, 8, 8, 8, 8, 8, 8, 8,  8,  8,  8,  8],
-                            "pkt_counts": mb_to_pkt_count(sq_occupancies_mb)}
-                self.write_params("xon_hysteresis_4", params_4)
-
-                # Total: 73 MB
-                # lossy: 3 + 2 + 5(3) = 20MB
-                # lossless: 5(7) + 3(3) + 1.5(6) = 53MB
-                sq_occupancies_mb = [3, 2, 5, 5, 5, 5, 5, 5, 5, 5, 5, 5, 3, 3, 3, 1.5, 1.5, 1.5, 1.5, 1.5, 1.5]
-                params_5 = {"packet_size": packet_size,
-                            "ecn": 1,
-                            "dscps":      [self.dscp_queue1, self.dscp_queue0,
-                                           self.dscp_queue1, self.dscp_queue0,
-                                           self.dscp_queue1, 3, 4, 3, 4, 3, 4, 3, 4, 3, 4, 3, 4, 3, 4, 3, 4],
-                            "pgs":        [0, 0, 0, 0, 0, 3, 4, 3, 4, 3, 4, 3, 4, 3, 4, 3,  4,  3,  4,  3,  4],
-                            "queues":     [1, 0, 1, 0, 1, 3, 4, 3, 4, 3, 4, 3, 4, 3, 4, 3,  4,  3,  4,  3,  4],
-                            "src_port_i": [0, 0, 1, 1, 2, 2, 3, 3, 4, 4, 5, 5, 6, 6, 9, 9, 10, 10, 11, 11, 12],
-                            "dst_port_i": [7, 8, 8, 8, 8, 8, 8, 8, 8, 8, 8, 8, 8, 8, 8, 8,  8,  8,  8,  8,  8],
-                            "pkt_counts": mb_to_pkt_count(sq_occupancies_mb)}
-                self.write_params("xon_hysteresis_5", params_5)
-
-                # Total: 64MB MB
-                # lossy: 5 MB
-                # lossless: 3 + 2 + 5(9) + 3(3) = 59MB
-                sq_occupancies_mb = [3, 2, 5, 5, 5, 5, 5, 5, 5, 5, 5, 5, 3, 3, 3]
-                params_6 = {"packet_size": packet_size,
-                            "ecn": 1,
-                            "dscps":      [3, 4, self.dscp_queue1, 3, 4, 3, 4, 3, 4, 3,
-                                           4, 3, 4, 3, 4],
-                            "pgs":        [3, 4, 0, 3, 4, 3, 4, 3, 4, 3, 4, 3, 4, 3, 4],
-                            "queues":     [3, 4, 1, 3, 4, 3, 4, 3, 4, 3, 4, 3, 4, 3, 4],
-                            "src_port_i": [0, 0, 1, 1, 2, 2, 3, 3, 4, 4, 5, 5, 6, 6, 9],
-                            "dst_port_i": [7, 8, 8, 8, 8, 8, 8, 8, 8, 8, 8, 8, 8, 8, 8],
-                            "pkt_counts": mb_to_pkt_count(sq_occupancies_mb)}
-                self.write_params("xon_hysteresis_6", params_6)
-
-                # 3*2 + 4 + 5*8 + 3(2) + 1(9) = 65 MB
-                sq_occupancies_mb = [3, 3, 4, 5, 5, 5, 5, 5, 5, 5, 5, 3, 3, 1, 1, 1, 1, 1, 1, 1, 1, 1]
-                params_7 = {"packet_size": packet_size,
-                            "ecn": 1,
-                            "dscps":      [3, 4, 3, 4, 3, 4, 3, 4, 3, 4, 3, 4, 3, 4, 3, 4,  3,  4,  3,  4,  3,  4],
-                            "pgs":        [3, 4, 3, 4, 3, 4, 3, 4, 3, 4, 3, 4, 3, 4, 3, 4,  3,  4,  3,  4,  3,  4],
-                            "queues":     [3, 4, 3, 4, 3, 4, 3, 4, 3, 4, 3, 4, 3, 4, 3, 4,  3,  4,  3,  4,  3,  4],
-                            "src_port_i": [0, 0, 1, 1, 2, 2, 3, 3, 4, 4, 5, 5, 6, 6, 9, 9, 10, 10, 11, 11, 12, 12],
-                            "dst_port_i": [7, 7, 8, 8, 8, 8, 8, 8, 8, 8, 8, 8, 8, 8, 8, 8,  8,  8,  8,  8,  8,  8],
-                            "pkt_counts": mb_to_pkt_count(sq_occupancies_mb)}
-                self.write_params("xon_hysteresis_7", params_7)
-
-                # 3 + 2 + 5*9 + 3(2) + 1(9) = 65 MB
-                sq_occupancies_mb = [3, 2, 5, 5, 5, 5, 5, 5, 5, 5, 5, 3, 3, 1, 1, 1, 1, 1, 1, 1, 1, 1]
-                params_8 = {"packet_size": packet_size,
-                            "ecn": 1,
-                            "dscps":      [3, 4, 3, 4, 3, 4, 3, 4, 3, 4, 3, 4, 3, 4, 3, 4,  3,  4,  3,  4,  3,  4],
-                            "pgs":        [3, 4, 3, 4, 3, 4, 3, 4, 3, 4, 3, 4, 3, 4, 3, 4,  3,  4,  3,  4,  3,  4],
-                            "queues":     [3, 4, 3, 4, 3, 4, 3, 4, 3, 4, 3, 4, 3, 4, 3, 4,  3,  4,  3,  4,  3,  4],
-                            "src_port_i": [0, 0, 1, 1, 2, 2, 3, 3, 4, 4, 5, 5, 6, 6, 9, 9, 10, 10, 11, 11, 12, 12],
-                            "dst_port_i": [7, 8, 8, 8, 8, 8, 8, 8, 8, 8, 8, 8, 8, 8, 8, 8,  8,  8,  8,  8,  8,  8],
-                            "pkt_counts": mb_to_pkt_count(sq_occupancies_mb)}
-                self.write_params("xon_hysteresis_8", params_8)
-
-                # Total: 72.5 MB
-                # lossy: 5*2 + 4 = 14MB
-                # lossless: 5(9) + 3(2) + 1.5(5) = 58.5MB
-                sq_occupancies_mb = [5, 5, 4, 5, 5, 5, 5, 5, 5, 5, 5, 5, 3, 3, 1.5, 1.5, 1.5, 1.5, 1.5]
-                params_9 = {"packet_size": packet_size,
-                            "ecn": 1,
-                            "dscps":      [self.dscp_queue1, self.dscp_queue0,
-                                           self.dscp_queue1, 3, 4, 3, 4, 3, 4, 3, 4, 3, 4,
-                                           3, 4, 3, 4, 3, 4],
-                            "pgs":        [0, 0, 0, 3, 4, 3, 4, 3, 4, 3, 4, 3, 4, 3, 4, 3,  4,  3,  4],
-                            "queues":     [1, 0, 1, 3, 4, 3, 4, 3, 4, 3, 4, 3, 4, 3, 4, 3,  4,  3,  4],
-                            "src_port_i": [0, 0, 1, 1, 2, 2, 3, 3, 4, 4, 5, 5, 6, 6, 9, 9, 10, 10, 11],
-                            "dst_port_i": [7, 7, 7, 8, 8, 8, 8, 8, 8, 8, 8, 8, 8, 8, 8, 8,  8,  8,  8],
-                            "pkt_counts": mb_to_pkt_count(sq_occupancies_mb)}
-                self.write_params("xon_hysteresis_9", params_9)
-
-        else:  # 8102/Q200
-
-            # 4 + 5*5 + 2.5 = 31.5 MB
-            # 1st flow do "tx enable" to trigger SQG transition from region 1 to region 0
-            # last flow is target SQ, keep XOFF state after SQG transition
-            sq_occupancies_mb = [4, 5, 5, 5, 5, 5, 2.5]
-            params_1 = {"packet_size": packet_size,
-                        "ecn": 1,
-                        "dscps": [3, 3, 3, 3, 3, 3, 3],
-                        "pgs":   [3, 3, 3, 3, 3, 3, 3],
-                        "queues": [3, 3, 3, 3, 3, 3, 3],
-                        "src_port_i": [0, 1, 2, 3, 4, 5, 6],
-                        "dst_port_i": [7, 8, 8, 8, 8, 8, 8],
-                        "pkt_counts": mb_to_pkt_count(sq_occupancies_mb)}
-            self.write_params("xon_hysteresis_1", params_1)
-
-            # 6*5 + 2.25*3 + 0.8 = 37.55 MB
-            # 1st flow do "tx enable" to trigger SQG transition from region 2 to region 1
-            # last flow is target SQ, keep XOFF state after SQG transition
-            sq_occupancies_mb = [5, 5, 5, 5, 5, 5, 2.25, 2.25, 2.25, 0.8]
-            params_2 = {"packet_size": packet_size,
-                        "ecn": 1,
-                        "dscps":      [3, 3, 3, 3, 3, 3, 3, 3,  3,  3],
-                        "pgs":        [3, 3, 3, 3, 3, 3, 3, 3,  3,  3],
-                        "queues":     [3, 3, 3, 3, 3, 3, 3, 3,  3,  3],
-                        "src_port_i": [0, 1, 2, 3, 4, 5, 6, 9, 10, 11],
-                        "dst_port_i": [7, 8, 8, 8, 8, 8, 8, 8,  8,  8],
-                        "pkt_counts": mb_to_pkt_count(sq_occupancies_mb)}
-            self.write_params("xon_hysteresis_2", params_2)
-
-            # CTR-A: 20 + 24 = 44MB
-            # Lossless: 2 + 3 + 5*2 + 2.25*4 = 24MB
-            # Lossy: 5*4 = 20MB
-            # 1st flow do "tx enable" to trigger CTR-A transition from region 2 to region 1
-            # last flow is target SQ, keep XOFF state after SQG transition
-            sq_occupancies_mb = [2, 5, 5, 5, 5, 3, 5, 5, 2.25, 2.25, 2.25, 2.25]
-            params_3 = {"packet_size": packet_size,
-                        "ecn": 1,
-                        "dscps":      [3, self.dscp_queue1, self.dscp_queue1,
-                                       self.dscp_queue1, self.dscp_queue1, 3, 3, 3, 3, 3, 3, 3],
-                        "pgs":        [3, 0, 0, 0, 0, 3, 3, 3,  3,  3,  3,  3],
-                        "queues":     [3, 1, 1, 1, 1, 3, 3, 3,  3,  3,  3,  3],
-                        "src_port_i": [0, 1, 2, 3, 4, 5, 6, 9, 10, 11, 12, 13],
-                        "dst_port_i": [7, 8, 8, 8, 8, 8, 8, 8,  8,  8,  8,  8],
-                        "pkt_counts": mb_to_pkt_count(sq_occupancies_mb)}
-            self.write_params("xon_hysteresis_3", params_3)
-
-            # CTR-A: 25.25 + 20 = 45.25 MB
-            # Lossless: 3 + 2 + 5*2 + 2.25*3 + 0.5*7 = 25.25
-            # Lossy: 5*4 = 20 MB
-            # 1st flow do "tx enable" to trigger CTR-A transition from region 3 to region 2
-            # last flow is target SQ, keep XOFF state after SQG transition
-            sq_occupancies_mb = [3, 5, 5, 5, 5, 2, 5, 5, 2.25, 2.25, 2.25, 0.5, 0.5, 0.5, 0.5, 0.5, 0.5, 0.5]
-            params_4 = {"packet_size": packet_size,
-                        "ecn": 1,
-                        "dscps":      [3, self.dscp_queue1, self.dscp_queue1,
-                                       self.dscp_queue1, self.dscp_queue1, 3, 3, 3, 3, 3, 3, 3, 3, 3, 3, 3, 3, 3],
-                        "pgs":        [3, 0, 0, 0, 0, 3, 3, 3,  3,  3,  3,  3,  3,  3,  3,  3,  3,  3],
-                        "queues":     [3, 1, 1, 1, 1, 3, 3, 3,  3,  3,  3,  3,  3,  3,  3,  3,  3,  3],
-                        "src_port_i": [0, 1, 2, 3, 4, 5, 6, 9, 10, 11, 12, 13, 14, 15, 16, 17, 18, 19],
-                        "dst_port_i": [7, 8, 8, 8, 8, 8, 8, 8,  8,  8,  8,  8,  8,  8,  8,  8,  8,  8],
-                        "pkt_counts": mb_to_pkt_count(sq_occupancies_mb)}
-            self.write_params("xon_hysteresis_4", params_4)
-
-            # CTR-A: 46.25 MB
-            # Lossless: 5(4) + 2.25*3 + 0.5(9) = 31.25 MB
-            # Lossy: 3 + 2 + 5(2) = 15 MB
-            # 1st flow do "tx enable" to trigger CTR-A transition from region 3 to region 2
-            # SQG in region 1 throughout
-            # last flow is target SQ, keep XOFF state after SQG transition
-            sq_occupancies_mb = [3, 2, 5, 5, 5, 5, 5, 5, 2.25, 2.25, 2.25, 0.5, 0.5, 0.5, 0.5, 0.5, 0.5, 0.5, 0.5, 0.5]
-            params_5 = {"packet_size": packet_size,
-                        "ecn": 1,
-                        "dscps":      [self.dscp_queue1, self.dscp_queue1,
-                                       self.dscp_queue1, self.dscp_queue1,
-                                       3, 3, 3, 3, 3, 3, 3, 3, 3, 3, 3, 3, 3, 3, 3],
-                        "pgs":        [0, 0, 0, 0, 3, 3, 3, 3,  3,  3,  3,  3,  3,  3,  3,  3,  3,  3,  3],
-                        "queues":     [1, 1, 1, 1, 3, 3, 3, 3,  3,  3,  3,  3,  3,  3,  3,  3,  3,  3,  3],
-                        "src_port_i": [0, 1, 2, 3, 4, 5, 6, 9, 10, 11, 12, 13, 14, 15, 16, 17, 18, 19, 20],
-                        "dst_port_i": [7, 8, 8, 8, 8, 8, 8, 8,  8,  8,  8,  8,  8,  8,  8,  8,  8,  8,  8],
-                        "pkt_counts": mb_to_pkt_count(sq_occupancies_mb)}
-            self.write_params("xon_hysteresis_5", params_5)
-
-            # CTR-A: 37.75 + 4 = 41.75 MB
-            # Lossless: 6*5 + 2.25*3 + 1 = 37.75 MB
-            # Lossy: 4MB
-            # 1st flow do "tx enable" to trigger SQG transition from region 2 to region 1
-            # CTR-A must stay in region 1
-            # last flow is target SQ, keep XOFF state after SQG transition
-            sq_occupancies_mb = [5, 4, 5, 5, 5, 5, 5, 2.25, 2.25, 2.25, 1]
-            params_6 = {"packet_size": packet_size,
-                        "ecn": 1,
-                        "dscps":      [3, self.dscp_queue1, 3, 3, 3, 3, 3, 3, 3, 3, 3],
-                        "pgs":        [3, 0, 3, 3, 3, 3, 3, 3,  3,  3,  3],
-                        "queues":     [3, 1, 3, 3, 3, 3, 3, 3,  3,  3,  3],
-                        "src_port_i": [0, 1, 2, 3, 4, 5, 6, 9, 10, 11, 12],
-                        "dst_port_i": [7, 8, 8, 8, 8, 8, 8, 8,  8,  8,  8],
-                        "pkt_counts": mb_to_pkt_count(sq_occupancies_mb)}
-            self.write_params("xon_hysteresis_6", params_6)
-
-            # CTR-A = 40.1 + 1.5 = 41.6 MB
-            # Lossy: 1.5 MB
-            # Lossless: 2.5 + 5*5 + 2.25*4 + 0.62*5 + 0.5 = 40.1 MB
-            # 1st flow do "tx enable" to trigger SQG transition from region 3 to region 2
-            # CTR-A must stay in region 1
-            # last flow is target SQ, keep XOFF state after SQG transition
-            sq_occupancies_mb = [2.5, 1.5, 5, 5, 5, 5, 5, 2.25, 2.25, 2.25, 2.25, 0.62, 0.62, 0.62, 0.62, 0.62, 0.5]
-            params_8 = {"packet_size": packet_size,
-                        "ecn": 1,
-                        "dscps":      [3, self.dscp_queue1, 3, 3, 3, 3, 3, 3, 3, 3, 3, 3,
-                                       3, 3, 3, 3, 3],
-                        "pgs":        [3, 0, 3, 3, 3, 3, 3, 3,  3,  3,  3,  3,  3,  3,  3,  3,  3],
-                        "queues":     [3, 1, 3, 3, 3, 3, 3, 3,  3,  3,  3,  3,  3,  3,  3,  3,  3],
-                        "src_port_i": [0, 1, 2, 3, 4, 5, 6, 9, 10, 11, 12, 13, 14, 15, 16, 17, 18],
-                        "dst_port_i": [7, 8, 8, 8, 8, 8, 8, 8,  8,  8,  8,  8,  8,  8,  8,  8,  8],
-                        "pkt_counts": mb_to_pkt_count(sq_occupancies_mb)}
-            self.write_params("xon_hysteresis_8", params_8)
-
-            # CTR-A: 44.98 MB
-            # Lossless: 5*5 + 3.5 + 2.25*2 + 2 + 0.62*4 + 0.5 = 37.98 MB
-            # Lossy: 3.5 * 2 = 7MB
-            # 1st flow do "tx enable" to trigger CTRA transition from region 3 to region 1
-            # SQG must stay in region 2
-            # last flow is target SQ, keep XOFF state after SQG transition
-            sq_occupancies_mb = [3.5, 3.5, 5, 5, 5, 5, 5, 3.5, 2.25, 2.25, 2, 0.62, 0.62, 0.62, 0.62, 0.5]
-            params_9 = {"packet_size": packet_size,
-                        "ecn": 1,
-                        "dscps":      [self.dscp_queue1, self.dscp_queue1,
-                                       3, 3, 3, 3, 3, 3, 3, 3, 3, 3, 3, 3, 3, 3],
-                        "pgs":        [0, 0, 3, 3, 3, 3, 3, 3,  3,  3,  3,  3,  3,  3,  3,  3],
-                        "queues":     [1, 1, 3, 3, 3, 3, 3, 3,  3,  3,  3,  3,  3,  3,  3,  3],
-                        "src_port_i": [0, 1, 2, 3, 4, 5, 6, 9, 10, 11, 12, 13, 14, 15, 16, 17],
-                        "dst_port_i": [7, 7, 8, 8, 8, 8, 8, 8,  8,  8,  8,  8,  8,  8,  8,  8],
-                        "pkt_counts": mb_to_pkt_count(sq_occupancies_mb)}
-            self.write_params("xon_hysteresis_9", params_9)
-=======
     def __define_wm_pg_headroom(self):
         if self.dutAsic != "gr2":
             self.log("Skipping wm_pg_headroom parameters, not supported on this asic.")
@@ -1104,4 +666,409 @@
                       "lossy_weight": 8,
                       "lossless_weight": 30}
             self.write_params("wrr_chg", params)
->>>>>>> e83007b2
+
+    def __define_xon_hysteresis(self):
+        if self.is_t2:
+            return
+
+        self.log("Autogenerating qos params for test labels {}".format("xon_hysteresis_"))
+        cell_size = 384
+        packet_size = 1350
+
+        def mb_to_pkt_count(sq_occupancies_mb):
+            pkt_counts = []
+            cell_per_pkt = math.ceil(packet_size/cell_size)
+            for sq_occupancy_mb in sq_occupancies_mb:
+                pkt_counts.append(math.ceil(sq_occupancy_mb * 1024 ** 2 / (cell_per_pkt * cell_size)))
+            return pkt_counts
+
+        if self.is_large_sms:
+            if self.is_deep_buffer:  # 8111/G100
+                if self.portSpeedCableLength.find('400000') == 0:
+                    # 20*3 + 10.1 = 70.1 MB
+                    # 1st flow is to relieve and trigger SQG or Ctr-A region transition
+                    # last flow is flow under test
+                    sq_occupancies_mb = [20, 20, 20, 10.1]
+                    params_1 = {"packet_size": packet_size,
+                                "ecn": 1,
+                                "dscps":      [3, 3, 4, 3],
+                                "pgs":        [3, 3, 4, 3],
+                                "queues":     [3, 3, 4, 3],
+                                "src_port_i": [0, 1, 1, 2],
+                                "dst_port_i": [3, 4, 4, 5],
+                                "pkt_counts": mb_to_pkt_count(sq_occupancies_mb)}
+                    self.write_params("xon_hysteresis_1", params_1)
+
+                    # 7 + 20*3 + 8 + 2.6 = 76.6 MB
+                    sq_occupancies_mb = [7, 20, 20, 20, 8, 2.6]
+                    params_1 = {"packet_size": packet_size,
+                                "ecn": 1,
+                                "dscps":      [3, 3, 4, 3, 4, 3],
+                                "pgs":        [3, 3, 4, 3, 4, 3],
+                                "queues":     [3, 3, 4, 3, 4, 3],
+                                "src_port_i": [0, 1, 1, 2, 2, 3],
+                                "dst_port_i": [4, 5, 5, 6, 6, 7],
+                                "pkt_counts": mb_to_pkt_count(sq_occupancies_mb)}
+                    self.write_params("xon_hysteresis_2", params_1)
+
+                    # lossy 7 + 10 = 17 MB
+                    # lossless 20*3 + 9 = 69 MB
+                    # Ctr-A 86 -> 79 MB
+                    sq_occupancies_mb = [7, 10, 20, 20, 20, 9]
+                    params_1 = {"packet_size": packet_size,
+                                "ecn": 1,
+                                "dscps":      [self.dscp_queue1, self.dscp_queue1,
+                                               3, 4, 3, 4],
+                                "pgs":        [0, 0, 3, 4, 3, 4],
+                                "queues":     [1, 1, 3, 4, 3, 4],
+                                "src_port_i": [0, 1, 1, 1, 2, 2],
+                                "dst_port_i": [3, 4, 4, 4, 5, 5],
+                                "pkt_counts": mb_to_pkt_count(sq_occupancies_mb)}
+                    self.write_params("xon_hysteresis_3", params_1)
+
+                    # lossy 2 + 17 = 19 MB
+                    # lossless 20*2 + 19 + 7.5 + 2.5 + 0.1 = 69.1 MB
+                    # Ctr-A 19 + 69.1 = 88.1 MB -> 86.1 MB
+                    sq_occupancies_mb = [2, 17, 20, 20, 19, 7.5, 2.5, 0.1]
+                    params_1 = {"packet_size": packet_size,
+                                "ecn": 1,
+                                "dscps":      [self.dscp_queue1, self.dscp_queue1,
+                                               3, 4, 3, 4, 3, 4],
+                                "pgs":        [0, 0, 3, 4, 3, 4, 3, 4],
+                                "queues":     [1, 1, 3, 4, 3, 4, 3, 4],
+                                "src_port_i": [0, 1, 1, 1, 2, 2, 3, 3],
+                                "dst_port_i": [4, 5, 5, 5, 6, 6, 7, 7],
+                                "pkt_counts": mb_to_pkt_count(sq_occupancies_mb)}
+                    self.write_params("xon_hysteresis_4", params_1)
+
+                    # lossy 2 + 9 = 11 MB
+                    # lossless 20*3 + 10 + 4.5 + 2.5 + 0.1 = 77.1 MB
+                    # Ctr-A 11 + 77.1 = 88.1 MB -> 86.1 MB
+                    sq_occupancies_mb = [2, 9, 20, 20, 20, 10, 4.5, 2.5, 0.1]
+                    params_1 = {"packet_size": packet_size,
+                                "ecn": 1,
+                                "dscps":      [self.dscp_queue1, self.dscp_queue1,
+                                               3, 4, 3, 4, 3, 4, 3],
+                                "pgs":        [0, 0, 3, 4, 3, 4, 3, 4, 3],
+                                "queues":     [1, 1, 3, 4, 3, 4, 3, 4, 3],
+                                "src_port_i": [0, 1, 1, 1, 2, 2, 3, 3, 4],
+                                "dst_port_i": [5, 6, 6, 6, 7, 7, 8, 8, 9],
+                                "pkt_counts": mb_to_pkt_count(sq_occupancies_mb)}
+                    self.write_params("xon_hysteresis_5", params_1)
+
+                    # lossy 3 MB
+                    # SQG0: 2 + 20*3 + 10 + 3.4 + 2.6 = 78 MB -> 76 MB
+                    # Ctr-A 3 + 78 = 81 MB -> 79 MB
+                    sq_occupancies_mb = [2, 3, 20, 20, 20, 10, 3.4, 2.6]
+                    params_1 = {"packet_size": packet_size,
+                                "ecn": 1,
+                                "dscps":      [3, self.dscp_queue1, 3, 4, 3, 4, 3, 4],
+                                "pgs":        [3, 0, 3, 4, 3, 4, 3, 4],
+                                "queues":     [3, 1, 3, 4, 3, 4, 3, 4],
+                                "src_port_i": [0, 1, 1, 1, 2, 2, 3, 3],
+                                "dst_port_i": [4, 5, 5, 5, 6, 6, 7, 7],
+                                "pkt_counts": mb_to_pkt_count(sq_occupancies_mb)}
+                    self.write_params("xon_hysteresis_6", params_1)
+
+                    # SQG0: 2.5 + 20*3 + 7.5 * 2 + 2.5 + 0.1 = 80.1 MB -> 77.6 MB
+                    sq_occupancies_mb = [2.5, 20, 20, 20, 7.5, 7.5, 2.5, 0.1]
+                    params_1 = {"packet_size": packet_size,
+                                "ecn": 1,
+                                "dscps":      [3, 3, 4, 3, 4, 3, 4, 3],
+                                "pgs":        [3, 3, 4, 3, 4, 3, 4, 3],
+                                "queues":     [3, 3, 4, 3, 4, 3, 4, 3],
+                                "src_port_i": [0, 1, 1, 2, 2, 3, 3, 4],
+                                "dst_port_i": [5, 6, 6, 7, 7, 8, 8, 9],
+                                "pkt_counts": mb_to_pkt_count(sq_occupancies_mb)}
+                    self.write_params("xon_hysteresis_7", params_1)
+
+                    # SQG0: 2 + 20*3 + 8 + 7.5 + 2.5 + 0.1 = 80.1 MB -> 78.1 MB
+                    sq_occupancies_mb = [2, 20, 20, 20, 8, 7.5, 2.5, 0.1]
+                    params_1 = {"packet_size": packet_size,
+                                "ecn": 1,
+                                "dscps":      [3, 3, 4, 3, 4, 3, 4, 3],
+                                "pgs":        [3, 3, 4, 3, 4, 3, 4, 3],
+                                "queues":     [3, 3, 4, 3, 4, 3, 4, 3],
+                                "src_port_i": [0, 1, 1, 2, 2, 3, 3, 4],
+                                "dst_port_i": [5, 6, 6, 7, 7, 8, 8, 9],
+                                "pkt_counts": mb_to_pkt_count(sq_occupancies_mb)}
+                    self.write_params("xon_hysteresis_8", params_1)
+
+                    # Lossy: 2 + 6.5 = 8.5 MB
+                    # SQG0: 20*3 + 10 + 7 + 2.5 + 0.1 = 79.6 MB
+                    # Ctr-A: 8.5 + 79.6 = 88.1 - 2 = 86.1 MB
+                    sq_occupancies_mb = [2, 6.5, 20, 20, 20, 10, 7, 2.5, 0.1]
+                    params_1 = {"packet_size": packet_size,
+                                "ecn": 1,
+                                "dscps":      [self.dscp_queue1, self.dscp_queue1, 3, 4, 3, 4, 3, 4, 3],
+                                "pgs":        [0, 0, 3, 4, 3, 4, 3, 4, 3],
+                                "queues":     [1, 1, 3, 4, 3, 4, 3, 4, 3],
+                                "src_port_i": [0, 1, 1, 1, 2, 2, 3, 3, 4],
+                                "dst_port_i": [5, 6, 6, 6, 7, 7, 8, 8, 9],
+                                "pkt_counts": mb_to_pkt_count(sq_occupancies_mb)}
+                    self.write_params("xon_hysteresis_9", params_1)
+
+            else:  # 8101/Q200
+
+                # 5*10 + 4 = 54 MB
+                sq_occupancies_mb = [5, 5, 5, 5, 5, 5, 5, 5, 5, 5, 4]
+                params_1 = {"packet_size": packet_size,
+                            "ecn": 1,
+                            "dscps":  [3, 4, 3, 4, 3, 4, 3, 4, 3, 3, 3],
+                            "pgs":    [3, 4, 3, 4, 3, 4, 3, 4, 3, 3, 3],
+                            "queues": [3, 4, 3, 4, 3, 4, 3, 4, 3, 3, 3],
+                            "src_port_i": [0, 0, 1, 1, 2, 2, 3, 3, 4, 5, 6],
+                            "dst_port_i": [7, 8, 8, 8, 8, 8, 8, 8, 8, 8, 8],
+                            "pkt_counts": mb_to_pkt_count(sq_occupancies_mb)}
+                self.write_params("xon_hysteresis_1", params_1)
+
+                # 3 + 2 + 5*9 + 3(3) = 59 MB
+                sq_occupancies_mb = [3, 2, 5, 5, 5, 5, 5, 5, 5, 5, 5, 3, 3, 3]
+                params_2 = {"packet_size": packet_size,
+                            "ecn": 1,
+                            "dscps":      [3, 4, 3, 4, 3, 4, 3, 4, 3, 4, 3, 4, 3, 4],
+                            "pgs":        [3, 4, 3, 4, 3, 4, 3, 4, 3, 4, 3, 4, 3, 4],
+                            "queues":     [3, 4, 3, 4, 3, 4, 3, 4, 3, 4, 3, 4, 3, 4],
+                            "src_port_i": [0, 0, 1, 1, 2, 2, 3, 3, 4, 4, 5, 5, 6, 6],
+                            "dst_port_i": [7, 8, 8, 8, 8, 8, 8, 8, 8, 8, 8, 8, 8, 8],
+                            "pkt_counts": mb_to_pkt_count(sq_occupancies_mb)}
+                self.write_params("xon_hysteresis_2", params_2)
+
+                # Total: 67.5 MB
+                # lossy: 5(5) = 25
+                # lossless: 3 + 2 + 5(5) + 4 + 3(2) + 2.5 = 42.5
+                sq_occupancies_mb = [3, 5, 5, 5, 5, 5, 2, 5, 5, 5, 5, 5, 4, 3, 3, 2.5]
+                params_3 = {"packet_size": packet_size,
+                            "ecn": 1,
+                            "dscps":      [3, self.dscp_queue1, self.dscp_queue0,
+                                           self.dscp_queue1, self.dscp_queue0,
+                                           self.dscp_queue1, 3, 4, 3, 4, 3, 4, 3, 4, 3, 4],
+                            "pgs":        [3, 0, 0, 0, 0, 0, 3, 4, 3, 4, 3, 4, 3, 4, 3, 4],
+                            "queues":     [3, 1, 0, 1, 0, 1, 3, 4, 3, 4, 3, 4, 3, 4, 3, 4],
+                            "src_port_i": [0, 0, 1, 1, 2, 2, 3, 3, 4, 4, 5, 5, 6, 6, 9, 9],
+                            "dst_port_i": [7, 8, 8, 8, 8, 8, 8, 8, 8, 8, 8, 8, 8, 8, 8, 8],
+                            "pkt_counts": mb_to_pkt_count(sq_occupancies_mb)}
+                self.write_params("xon_hysteresis_3", params_3)
+
+                # Total: 72.4 MB
+                # lossy: 5(5) = 25
+                # lossless: 3 + 2 + 5(5) + 4 + 3(2) + 1.5(4) + 1.4 = 47.4
+                sq_occupancies_mb = [3, 5, 5, 5, 5, 5, 2, 5, 5, 5, 5, 5, 4, 3, 3, 1.5, 1.5, 1.5, 1.5, 1.4]
+                params_4 = {"packet_size": packet_size,
+                            "ecn": 1,
+                            "dscps":      [3, self.dscp_queue1, self.dscp_queue0,
+                                           self.dscp_queue1, self.dscp_queue0,
+                                           self.dscp_queue1, 3, 4, 3, 4, 3, 4, 3, 4, 3, 4, 3, 4, 3, 4],
+                            "pgs":        [3, 0, 0, 0, 0, 0, 3, 4, 3, 4, 3, 4, 3, 4, 3, 4,  3,  4,  3,  4],
+                            "queues":     [3, 1, 0, 1, 0, 1, 3, 4, 3, 4, 3, 4, 3, 4, 3, 4,  3,  4,  3,  4],
+                            "src_port_i": [0, 0, 1, 1, 2, 2, 3, 3, 4, 4, 5, 5, 6, 6, 9, 9, 10, 10, 11, 11],
+                            "dst_port_i": [7, 8, 8, 8, 8, 8, 8, 8, 8, 8, 8, 8, 8, 8, 8, 8,  8,  8,  8,  8],
+                            "pkt_counts": mb_to_pkt_count(sq_occupancies_mb)}
+                self.write_params("xon_hysteresis_4", params_4)
+
+                # Total: 73 MB
+                # lossy: 3 + 2 + 5(3) = 20MB
+                # lossless: 5(7) + 3(3) + 1.5(6) = 53MB
+                sq_occupancies_mb = [3, 2, 5, 5, 5, 5, 5, 5, 5, 5, 5, 5, 3, 3, 3, 1.5, 1.5, 1.5, 1.5, 1.5, 1.5]
+                params_5 = {"packet_size": packet_size,
+                            "ecn": 1,
+                            "dscps":      [self.dscp_queue1, self.dscp_queue0,
+                                           self.dscp_queue1, self.dscp_queue0,
+                                           self.dscp_queue1, 3, 4, 3, 4, 3, 4, 3, 4, 3, 4, 3, 4, 3, 4, 3, 4],
+                            "pgs":        [0, 0, 0, 0, 0, 3, 4, 3, 4, 3, 4, 3, 4, 3, 4, 3,  4,  3,  4,  3,  4],
+                            "queues":     [1, 0, 1, 0, 1, 3, 4, 3, 4, 3, 4, 3, 4, 3, 4, 3,  4,  3,  4,  3,  4],
+                            "src_port_i": [0, 0, 1, 1, 2, 2, 3, 3, 4, 4, 5, 5, 6, 6, 9, 9, 10, 10, 11, 11, 12],
+                            "dst_port_i": [7, 8, 8, 8, 8, 8, 8, 8, 8, 8, 8, 8, 8, 8, 8, 8,  8,  8,  8,  8,  8],
+                            "pkt_counts": mb_to_pkt_count(sq_occupancies_mb)}
+                self.write_params("xon_hysteresis_5", params_5)
+
+                # Total: 64MB MB
+                # lossy: 5 MB
+                # lossless: 3 + 2 + 5(9) + 3(3) = 59MB
+                sq_occupancies_mb = [3, 2, 5, 5, 5, 5, 5, 5, 5, 5, 5, 5, 3, 3, 3]
+                params_6 = {"packet_size": packet_size,
+                            "ecn": 1,
+                            "dscps":      [3, 4, self.dscp_queue1, 3, 4, 3, 4, 3, 4, 3,
+                                           4, 3, 4, 3, 4],
+                            "pgs":        [3, 4, 0, 3, 4, 3, 4, 3, 4, 3, 4, 3, 4, 3, 4],
+                            "queues":     [3, 4, 1, 3, 4, 3, 4, 3, 4, 3, 4, 3, 4, 3, 4],
+                            "src_port_i": [0, 0, 1, 1, 2, 2, 3, 3, 4, 4, 5, 5, 6, 6, 9],
+                            "dst_port_i": [7, 8, 8, 8, 8, 8, 8, 8, 8, 8, 8, 8, 8, 8, 8],
+                            "pkt_counts": mb_to_pkt_count(sq_occupancies_mb)}
+                self.write_params("xon_hysteresis_6", params_6)
+
+                # 3*2 + 4 + 5*8 + 3(2) + 1(9) = 65 MB
+                sq_occupancies_mb = [3, 3, 4, 5, 5, 5, 5, 5, 5, 5, 5, 3, 3, 1, 1, 1, 1, 1, 1, 1, 1, 1]
+                params_7 = {"packet_size": packet_size,
+                            "ecn": 1,
+                            "dscps":      [3, 4, 3, 4, 3, 4, 3, 4, 3, 4, 3, 4, 3, 4, 3, 4,  3,  4,  3,  4,  3,  4],
+                            "pgs":        [3, 4, 3, 4, 3, 4, 3, 4, 3, 4, 3, 4, 3, 4, 3, 4,  3,  4,  3,  4,  3,  4],
+                            "queues":     [3, 4, 3, 4, 3, 4, 3, 4, 3, 4, 3, 4, 3, 4, 3, 4,  3,  4,  3,  4,  3,  4],
+                            "src_port_i": [0, 0, 1, 1, 2, 2, 3, 3, 4, 4, 5, 5, 6, 6, 9, 9, 10, 10, 11, 11, 12, 12],
+                            "dst_port_i": [7, 7, 8, 8, 8, 8, 8, 8, 8, 8, 8, 8, 8, 8, 8, 8,  8,  8,  8,  8,  8,  8],
+                            "pkt_counts": mb_to_pkt_count(sq_occupancies_mb)}
+                self.write_params("xon_hysteresis_7", params_7)
+
+                # 3 + 2 + 5*9 + 3(2) + 1(9) = 65 MB
+                sq_occupancies_mb = [3, 2, 5, 5, 5, 5, 5, 5, 5, 5, 5, 3, 3, 1, 1, 1, 1, 1, 1, 1, 1, 1]
+                params_8 = {"packet_size": packet_size,
+                            "ecn": 1,
+                            "dscps":      [3, 4, 3, 4, 3, 4, 3, 4, 3, 4, 3, 4, 3, 4, 3, 4,  3,  4,  3,  4,  3,  4],
+                            "pgs":        [3, 4, 3, 4, 3, 4, 3, 4, 3, 4, 3, 4, 3, 4, 3, 4,  3,  4,  3,  4,  3,  4],
+                            "queues":     [3, 4, 3, 4, 3, 4, 3, 4, 3, 4, 3, 4, 3, 4, 3, 4,  3,  4,  3,  4,  3,  4],
+                            "src_port_i": [0, 0, 1, 1, 2, 2, 3, 3, 4, 4, 5, 5, 6, 6, 9, 9, 10, 10, 11, 11, 12, 12],
+                            "dst_port_i": [7, 8, 8, 8, 8, 8, 8, 8, 8, 8, 8, 8, 8, 8, 8, 8,  8,  8,  8,  8,  8,  8],
+                            "pkt_counts": mb_to_pkt_count(sq_occupancies_mb)}
+                self.write_params("xon_hysteresis_8", params_8)
+
+                # Total: 72.5 MB
+                # lossy: 5*2 + 4 = 14MB
+                # lossless: 5(9) + 3(2) + 1.5(5) = 58.5MB
+                sq_occupancies_mb = [5, 5, 4, 5, 5, 5, 5, 5, 5, 5, 5, 5, 3, 3, 1.5, 1.5, 1.5, 1.5, 1.5]
+                params_9 = {"packet_size": packet_size,
+                            "ecn": 1,
+                            "dscps":      [self.dscp_queue1, self.dscp_queue0,
+                                           self.dscp_queue1, 3, 4, 3, 4, 3, 4, 3, 4, 3, 4,
+                                           3, 4, 3, 4, 3, 4],
+                            "pgs":        [0, 0, 0, 3, 4, 3, 4, 3, 4, 3, 4, 3, 4, 3, 4, 3,  4,  3,  4],
+                            "queues":     [1, 0, 1, 3, 4, 3, 4, 3, 4, 3, 4, 3, 4, 3, 4, 3,  4,  3,  4],
+                            "src_port_i": [0, 0, 1, 1, 2, 2, 3, 3, 4, 4, 5, 5, 6, 6, 9, 9, 10, 10, 11],
+                            "dst_port_i": [7, 7, 7, 8, 8, 8, 8, 8, 8, 8, 8, 8, 8, 8, 8, 8,  8,  8,  8],
+                            "pkt_counts": mb_to_pkt_count(sq_occupancies_mb)}
+                self.write_params("xon_hysteresis_9", params_9)
+
+        else:  # 8102/Q200
+
+            # 4 + 5*5 + 2.5 = 31.5 MB
+            # 1st flow do "tx enable" to trigger SQG transition from region 1 to region 0
+            # last flow is target SQ, keep XOFF state after SQG transition
+            sq_occupancies_mb = [4, 5, 5, 5, 5, 5, 2.5]
+            params_1 = {"packet_size": packet_size,
+                        "ecn": 1,
+                        "dscps": [3, 3, 3, 3, 3, 3, 3],
+                        "pgs":   [3, 3, 3, 3, 3, 3, 3],
+                        "queues": [3, 3, 3, 3, 3, 3, 3],
+                        "src_port_i": [0, 1, 2, 3, 4, 5, 6],
+                        "dst_port_i": [7, 8, 8, 8, 8, 8, 8],
+                        "pkt_counts": mb_to_pkt_count(sq_occupancies_mb)}
+            self.write_params("xon_hysteresis_1", params_1)
+
+            # 6*5 + 2.25*3 + 0.8 = 37.55 MB
+            # 1st flow do "tx enable" to trigger SQG transition from region 2 to region 1
+            # last flow is target SQ, keep XOFF state after SQG transition
+            sq_occupancies_mb = [5, 5, 5, 5, 5, 5, 2.25, 2.25, 2.25, 0.8]
+            params_2 = {"packet_size": packet_size,
+                        "ecn": 1,
+                        "dscps":      [3, 3, 3, 3, 3, 3, 3, 3,  3,  3],
+                        "pgs":        [3, 3, 3, 3, 3, 3, 3, 3,  3,  3],
+                        "queues":     [3, 3, 3, 3, 3, 3, 3, 3,  3,  3],
+                        "src_port_i": [0, 1, 2, 3, 4, 5, 6, 9, 10, 11],
+                        "dst_port_i": [7, 8, 8, 8, 8, 8, 8, 8,  8,  8],
+                        "pkt_counts": mb_to_pkt_count(sq_occupancies_mb)}
+            self.write_params("xon_hysteresis_2", params_2)
+
+            # CTR-A: 20 + 24 = 44MB
+            # Lossless: 2 + 3 + 5*2 + 2.25*4 = 24MB
+            # Lossy: 5*4 = 20MB
+            # 1st flow do "tx enable" to trigger CTR-A transition from region 2 to region 1
+            # last flow is target SQ, keep XOFF state after SQG transition
+            sq_occupancies_mb = [2, 5, 5, 5, 5, 3, 5, 5, 2.25, 2.25, 2.25, 2.25]
+            params_3 = {"packet_size": packet_size,
+                        "ecn": 1,
+                        "dscps":      [3, self.dscp_queue1, self.dscp_queue1,
+                                       self.dscp_queue1, self.dscp_queue1, 3, 3, 3, 3, 3, 3, 3],
+                        "pgs":        [3, 0, 0, 0, 0, 3, 3, 3,  3,  3,  3,  3],
+                        "queues":     [3, 1, 1, 1, 1, 3, 3, 3,  3,  3,  3,  3],
+                        "src_port_i": [0, 1, 2, 3, 4, 5, 6, 9, 10, 11, 12, 13],
+                        "dst_port_i": [7, 8, 8, 8, 8, 8, 8, 8,  8,  8,  8,  8],
+                        "pkt_counts": mb_to_pkt_count(sq_occupancies_mb)}
+            self.write_params("xon_hysteresis_3", params_3)
+
+            # CTR-A: 25.25 + 20 = 45.25 MB
+            # Lossless: 3 + 2 + 5*2 + 2.25*3 + 0.5*7 = 25.25
+            # Lossy: 5*4 = 20 MB
+            # 1st flow do "tx enable" to trigger CTR-A transition from region 3 to region 2
+            # last flow is target SQ, keep XOFF state after SQG transition
+            sq_occupancies_mb = [3, 5, 5, 5, 5, 2, 5, 5, 2.25, 2.25, 2.25, 0.5, 0.5, 0.5, 0.5, 0.5, 0.5, 0.5]
+            params_4 = {"packet_size": packet_size,
+                        "ecn": 1,
+                        "dscps":      [3, self.dscp_queue1, self.dscp_queue1,
+                                       self.dscp_queue1, self.dscp_queue1, 3, 3, 3, 3, 3, 3, 3, 3, 3, 3, 3, 3, 3],
+                        "pgs":        [3, 0, 0, 0, 0, 3, 3, 3,  3,  3,  3,  3,  3,  3,  3,  3,  3,  3],
+                        "queues":     [3, 1, 1, 1, 1, 3, 3, 3,  3,  3,  3,  3,  3,  3,  3,  3,  3,  3],
+                        "src_port_i": [0, 1, 2, 3, 4, 5, 6, 9, 10, 11, 12, 13, 14, 15, 16, 17, 18, 19],
+                        "dst_port_i": [7, 8, 8, 8, 8, 8, 8, 8,  8,  8,  8,  8,  8,  8,  8,  8,  8,  8],
+                        "pkt_counts": mb_to_pkt_count(sq_occupancies_mb)}
+            self.write_params("xon_hysteresis_4", params_4)
+
+            # CTR-A: 46.25 MB
+            # Lossless: 5(4) + 2.25*3 + 0.5(9) = 31.25 MB
+            # Lossy: 3 + 2 + 5(2) = 15 MB
+            # 1st flow do "tx enable" to trigger CTR-A transition from region 3 to region 2
+            # SQG in region 1 throughout
+            # last flow is target SQ, keep XOFF state after SQG transition
+            sq_occupancies_mb = [3, 2, 5, 5, 5, 5, 5, 5, 2.25, 2.25, 2.25, 0.5, 0.5, 0.5, 0.5, 0.5, 0.5, 0.5, 0.5, 0.5]
+            params_5 = {"packet_size": packet_size,
+                        "ecn": 1,
+                        "dscps":      [self.dscp_queue1, self.dscp_queue1,
+                                       self.dscp_queue1, self.dscp_queue1,
+                                       3, 3, 3, 3, 3, 3, 3, 3, 3, 3, 3, 3, 3, 3, 3],
+                        "pgs":        [0, 0, 0, 0, 3, 3, 3, 3,  3,  3,  3,  3,  3,  3,  3,  3,  3,  3,  3],
+                        "queues":     [1, 1, 1, 1, 3, 3, 3, 3,  3,  3,  3,  3,  3,  3,  3,  3,  3,  3,  3],
+                        "src_port_i": [0, 1, 2, 3, 4, 5, 6, 9, 10, 11, 12, 13, 14, 15, 16, 17, 18, 19, 20],
+                        "dst_port_i": [7, 8, 8, 8, 8, 8, 8, 8,  8,  8,  8,  8,  8,  8,  8,  8,  8,  8,  8],
+                        "pkt_counts": mb_to_pkt_count(sq_occupancies_mb)}
+            self.write_params("xon_hysteresis_5", params_5)
+
+            # CTR-A: 37.75 + 4 = 41.75 MB
+            # Lossless: 6*5 + 2.25*3 + 1 = 37.75 MB
+            # Lossy: 4MB
+            # 1st flow do "tx enable" to trigger SQG transition from region 2 to region 1
+            # CTR-A must stay in region 1
+            # last flow is target SQ, keep XOFF state after SQG transition
+            sq_occupancies_mb = [5, 4, 5, 5, 5, 5, 5, 2.25, 2.25, 2.25, 1]
+            params_6 = {"packet_size": packet_size,
+                        "ecn": 1,
+                        "dscps":      [3, self.dscp_queue1, 3, 3, 3, 3, 3, 3, 3, 3, 3],
+                        "pgs":        [3, 0, 3, 3, 3, 3, 3, 3,  3,  3,  3],
+                        "queues":     [3, 1, 3, 3, 3, 3, 3, 3,  3,  3,  3],
+                        "src_port_i": [0, 1, 2, 3, 4, 5, 6, 9, 10, 11, 12],
+                        "dst_port_i": [7, 8, 8, 8, 8, 8, 8, 8,  8,  8,  8],
+                        "pkt_counts": mb_to_pkt_count(sq_occupancies_mb)}
+            self.write_params("xon_hysteresis_6", params_6)
+
+            # CTR-A = 40.1 + 1.5 = 41.6 MB
+            # Lossy: 1.5 MB
+            # Lossless: 2.5 + 5*5 + 2.25*4 + 0.62*5 + 0.5 = 40.1 MB
+            # 1st flow do "tx enable" to trigger SQG transition from region 3 to region 2
+            # CTR-A must stay in region 1
+            # last flow is target SQ, keep XOFF state after SQG transition
+            sq_occupancies_mb = [2.5, 1.5, 5, 5, 5, 5, 5, 2.25, 2.25, 2.25, 2.25, 0.62, 0.62, 0.62, 0.62, 0.62, 0.5]
+            params_8 = {"packet_size": packet_size,
+                        "ecn": 1,
+                        "dscps":      [3, self.dscp_queue1, 3, 3, 3, 3, 3, 3, 3, 3, 3, 3,
+                                       3, 3, 3, 3, 3],
+                        "pgs":        [3, 0, 3, 3, 3, 3, 3, 3,  3,  3,  3,  3,  3,  3,  3,  3,  3],
+                        "queues":     [3, 1, 3, 3, 3, 3, 3, 3,  3,  3,  3,  3,  3,  3,  3,  3,  3],
+                        "src_port_i": [0, 1, 2, 3, 4, 5, 6, 9, 10, 11, 12, 13, 14, 15, 16, 17, 18],
+                        "dst_port_i": [7, 8, 8, 8, 8, 8, 8, 8,  8,  8,  8,  8,  8,  8,  8,  8,  8],
+                        "pkt_counts": mb_to_pkt_count(sq_occupancies_mb)}
+            self.write_params("xon_hysteresis_8", params_8)
+
+            # CTR-A: 44.98 MB
+            # Lossless: 5*5 + 3.5 + 2.25*2 + 2 + 0.62*4 + 0.5 = 37.98 MB
+            # Lossy: 3.5 * 2 = 7MB
+            # 1st flow do "tx enable" to trigger CTRA transition from region 3 to region 1
+            # SQG must stay in region 2
+            # last flow is target SQ, keep XOFF state after SQG transition
+            sq_occupancies_mb = [3.5, 3.5, 5, 5, 5, 5, 5, 3.5, 2.25, 2.25, 2, 0.62, 0.62, 0.62, 0.62, 0.5]
+            params_9 = {"packet_size": packet_size,
+                        "ecn": 1,
+                        "dscps":      [self.dscp_queue1, self.dscp_queue1,
+                                       3, 3, 3, 3, 3, 3, 3, 3, 3, 3, 3, 3, 3, 3],
+                        "pgs":        [0, 0, 3, 3, 3, 3, 3, 3,  3,  3,  3,  3,  3,  3,  3,  3],
+                        "queues":     [1, 1, 3, 3, 3, 3, 3, 3,  3,  3,  3,  3,  3,  3,  3,  3],
+                        "src_port_i": [0, 1, 2, 3, 4, 5, 6, 9, 10, 11, 12, 13, 14, 15, 16, 17],
+                        "dst_port_i": [7, 7, 8, 8, 8, 8, 8, 8,  8,  8,  8,  8,  8,  8,  8,  8],
+                        "pkt_counts": mb_to_pkt_count(sq_occupancies_mb)}
+            self.write_params("xon_hysteresis_9", params_9)