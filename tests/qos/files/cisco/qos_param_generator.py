import logging
import math
from tests.qos.qos_sai_base import QosSaiBase
logger = logging.getLogger(__name__)


class QosParamCisco(object):
    SMALL_SMS_PLATFORMS = ["x86_64-8102_64h_o-r0"]
    DEEP_BUFFER_PLATFORMS = ["x86_64-8111_32eh_o-r0"]
    LOG_PREFIX = "QosParamCisco: "

    def __init__(self, qos_params, duthost, dutAsic, topo, bufferConfig, portSpeedCableLength):
        '''
        Initialize parameters all tests will use
        '''
        self.qos_params = qos_params
        self.dutAsic = dutAsic
        self.bufferConfig = bufferConfig
        self.portSpeedCableLength = portSpeedCableLength
        if self.portSpeedCableLength not in self.qos_params:
            self.qos_params[self.portSpeedCableLength] = {}
        if "pkts_num_leak_out" not in self.qos_params[self.portSpeedCableLength]:
            # Provide a global default of 0 if not specified
            self.qos_params[self.portSpeedCableLength]["pkts_num_leak_out"] = 0
        self.ingress_pool_size = None
        self.ingress_pool_headroom = None
        if "ingress_lossless_pool" in self.bufferConfig["BUFFER_POOL"]:
            self.ingress_pool_size = int(self.bufferConfig["BUFFER_POOL"]["ingress_lossless_pool"]["size"])
            self.ingress_pool_headroom = int(self.bufferConfig["BUFFER_POOL"]["ingress_lossless_pool"]["xoff"])
        self.egress_pool_size = None
        if "egress_lossy_pool" in self.bufferConfig["BUFFER_POOL"]:
            self.egress_pool_size = int(self.bufferConfig["BUFFER_POOL"]["egress_lossy_pool"]["size"])
        # Find SMS size
        self.is_large_sms = duthost.facts['platform'] not in self.SMALL_SMS_PLATFORMS
        self.is_deep_buffer = duthost.facts['platform'] in self.DEEP_BUFFER_PLATFORMS
        # If t2 chassis
        self.is_t2 = duthost.facts["modular_chassis"] == "True"
        # Lossless profile attributes
        lossless_prof_name = "pg_lossless_{}_profile".format(self.portSpeedCableLength)
        lossless_prof = self.bufferConfig["BUFFER_PROFILE"][lossless_prof_name]
        # Init device parameters
        # TODO: topo-t2 support
        # Per-asic variable description:
        # 0: Max queue depth in bytes
        # 1: Flow control configuration on this device, either 'separate' or 'shared'.
        # 2: Number of packets margin for the quantized queue watermark tests.
        asic_params = {"gb": (6144000, "separate", 3072, 384, 1350, 2, 3),
                       "gr": (24576000, "shared", 18000, 384, 1350, 2, 3),
                       "gr2": (None, None, 1, 512, 64, 1, 3)}
        self.supports_autogen = dutAsic in asic_params and topo == "topo-any"
        if self.supports_autogen:
            # Asic dependent parameters
            (max_queue_depth,
             self.flow_config,
             self.q_wmk_margin,
             self.buffer_size,
             self.preferred_packet_size,
             self.lossless_pause_tuning_pkts,
             self.lossless_drop_tuning_pkts) = asic_params[dutAsic]

            # Calculate attempted pause threshold
            if "dynamic_th" in lossless_prof:
                dynamic_th = int(lossless_prof["dynamic_th"])
                alpha = 2 ** dynamic_th
                if dutAsic == "gr2":
                    attempted_pause = int((self.ingress_pool_size - self.ingress_pool_headroom) * alpha / (1. + alpha))
                else:
                    attempted_pause = alpha * self.ingress_pool_size
            elif "static_th" in lossless_prof:
                attempted_pause = int(lossless_prof["static_th"])
            else:
                assert False, "Lossless profile had no dynamic_th or static_th: {}".format(lossless_prof)

            # Calculate real lossless/lossy thresholds while accounting for maxes
            if max_queue_depth is None:
                dynamic_th = int(self.bufferConfig["BUFFER_PROFILE"]["egress_lossy_profile"]["dynamic_th"])
                alpha = 2 ** dynamic_th
                theoretical_drop_thr = int(self.egress_pool_size * alpha / (1. + alpha))
                self.lossy_drop_bytes = (self.gr_get_hw_thr_buffs(theoretical_drop_thr // self.buffer_size) *
                                         self.buffer_size)
                self.log("Lossy queue drop theoretical {} adjusted to {}".format(theoretical_drop_thr,
                                                                                 self.lossy_drop_bytes))
                pre_pad_pause = attempted_pause
            else:
                self.lossy_drop_bytes = max_queue_depth
                max_drop = max_queue_depth * (1 - 0.0748125)
                max_pause = int(max_drop - int(lossless_prof["xoff"]))
                self.log("Max pause thr bytes:       {}".format(max_pause))
                pre_pad_pause = min(attempted_pause, max_pause)

            if dutAsic in ["gr", "gr2"]:
                refined_pause_thr = (self.gr_get_hw_thr_buffs(pre_pad_pause // self.buffer_size) *
                                     self.buffer_size)
                self.log("{} pre-pad pause threshold changed from {} to {}".format(dutAsic, pre_pad_pause,
                                                                                   refined_pause_thr))
                pre_pad_pause = refined_pause_thr

            if dutAsic == "gr2":
                # Has more precise HR accounting based on packet size. Calculate the real
                # number of packets and convert to what later calculations will treat as a
                # 512 buffer size.
                mini_buffer_size = 32
                overhead_mini_buffers = 2
                mini_buffers_per_packet = (self.get_buffer_occupancy(self.preferred_packet_size, mini_buffer_size) +
                                           overhead_mini_buffers)
                self.log("Calculated {} mini buffers per packet of size {}".format(mini_buffers_per_packet,
                                                                                   self.preferred_packet_size))
                mini_buffer_hr = int(int(lossless_prof["xoff"]) // mini_buffer_size)
                packets_hr = int(mini_buffer_hr // mini_buffers_per_packet)
                # Need to parametrize test with HR scaled by full buffer size so the test
                # can divide by buffer size later to get the correct packet count.
                advertised_hr = packets_hr * self.buffer_size
                pre_pad_drop = pre_pad_pause + advertised_hr
            else:
                pre_pad_drop = pre_pad_pause + int(lossless_prof["xoff"])

            # Tune thresholds with padding for precise testing
            buffer_occupancy = self.get_buffer_occupancy(self.preferred_packet_size)
            self.pause_thr = pre_pad_pause + (self.lossless_pause_tuning_pkts * buffer_occupancy * self.buffer_size)
            self.lossless_drop_thr = (pre_pad_drop + (self.lossless_drop_tuning_pkts * buffer_occupancy *
                                                      self.buffer_size))

            # Hysteresis calculations depending on asic
            if dutAsic == "gr2":
                assert "xon_offset" in lossless_prof, "gr2 missing xon_offset from lossless buffer profile"
                xon_offset = int(lossless_prof["xon_offset"])
                self.log("Pre-pad hysteresis bytes: {}".format(xon_offset))
                # Determine difference between pause thr and hysteresis thr.
                # Use raw pause thr for calculation.
                xon_thr = (self.gr_get_hw_thr_buffs((pre_pad_pause - xon_offset) // self.buffer_size) *
                           self.buffer_size)
                # Use padded value for precise packet determination
                self.hysteresis_bytes = self.pause_thr - xon_thr
            else:
                if self.is_deep_buffer:
                    self.reduced_pause_thr = 10 * (1024 ** 2) * (2 ** dynamic_th)
                elif self.is_large_sms:
                    self.reduced_pause_thr = 3 * (1024 ** 2)
                else:
                    self.reduced_pause_thr = 2.25 * (1024 ** 2)
                if dutAsic == "gr":
                    self.reduced_pause_thr = self.gr_get_hw_thr_buffs(self.reduced_pause_thr
                                                                      // self.buffer_size) * self.buffer_size
                self.log("Reduced pause thr bytes:   {}".format(self.reduced_pause_thr))
                self.hysteresis_bytes = int(self.pause_thr - self.reduced_pause_thr -
                                            (2 * self.buffer_size * buffer_occupancy))

            # Logging
            self.log("Attempted pause thr bytes: {}".format(attempted_pause))
            self.log("Pre-pad pause thr bytes:   {}".format(pre_pad_pause))
            self.log("Pause thr bytes:           {}".format(self.pause_thr))
            self.log("Hysteresis bytes: {}".format(self.hysteresis_bytes))
            self.log("Pre-pad drop thr bytes:    {}".format(pre_pad_drop))
            self.log("Drop thr bytes:            {}".format(self.lossless_drop_thr))
            self.config_facts = duthost.asic_instance().config_facts(source="running")["ansible_facts"]
            # DSCP value for lossy
            self.dscp_queue0 = self.get_one_dscp_from_queue(0)
            self.dscp_queue1 = self.get_one_dscp_from_queue(1)
            # DSCP, queue, weight list
            self.dscp_list, self.q_list, self.weight_list = self.get_dscp_q_weight_list()

    def get_one_dscp_from_queue(self, queue):
        '''
        Get one dscp value which is mapped to given queue
        '''
        dscp_to_tc_map = self.config_facts['DSCP_TO_TC_MAP']['AZURE']
        tc_to_queue_map = self.config_facts['TC_TO_QUEUE_MAP']['AZURE']
        queue = str(queue)
        tc_to_queue_map_keys = list(tc_to_queue_map.keys())
        tc_to_queue_map_vals = list(tc_to_queue_map.values())
        tc = None
        dscp = None
        if queue in tc_to_queue_map_vals:
            tc = tc_to_queue_map_keys[tc_to_queue_map_vals.index(queue)]
        dscp_to_tc_map_keys = list(dscp_to_tc_map.keys())
        dscp_to_tc_map_vals = list(dscp_to_tc_map.values())
        if tc is not None and tc in dscp_to_tc_map_vals:
            dscp = int(dscp_to_tc_map_keys[dscp_to_tc_map_vals.index(tc)])
        return dscp

    def get_scheduler_cfg(self):
        '''
        Get scheduler configuration
        '''
        return self.config_facts['SCHEDULER']

    def get_queue_cfg(self):
        '''
        Get queue configuration of first interface
        '''
        queue_cfg = self.config_facts['QUEUE']
        interface = list(queue_cfg.keys())[0]
        return queue_cfg[interface]

    def get_queues_from_scheduler(self, scheduler):
        '''
        Get queue list which are mapped to given scheduler
        '''
        queue_list = []
        for q, value in self.get_queue_cfg().items():
            if scheduler == value['scheduler']:
                queue_list.append(int(q))
        return queue_list

    def get_scheduler_from_queue(self, queue):
        '''
        Get scheduler for given queue
        '''
        return self.get_queue_cfg()[str(queue)]["scheduler"]

    def get_queues_on_same_scheduler(self, queue):
        '''
        Get queue list on the same scheduler for given queue
        '''
        scheduler = self.get_scheduler_from_queue(queue)
        return self.get_queues_from_scheduler(scheduler)

    def get_queue_dscp_weight_dict(self):
        q_dscp_weight_dict = {}
        scheduler_cfg = self.get_scheduler_cfg()
        for q, value in self.get_queue_cfg().items():
            queue = int(q)
            scheduler = value['scheduler']
            q_dscp_weight_dict[queue] = {}
            q_dscp_weight_dict[queue]["dscp"] = self.get_one_dscp_from_queue(queue)
            q_dscp_weight_dict[queue]["weight"] = int(scheduler_cfg[scheduler]["weight"])
        return q_dscp_weight_dict

    def get_dscp_q_weight_list(self):
        dscp_list = []
        q_list = []
        weight_list = []
        q_dscp_weight_dict = self.get_queue_dscp_weight_dict()
        for queue, value in q_dscp_weight_dict.items():
            q_list.append(queue)
            weight_list.append(value["weight"])
            dscp_list.append(value["dscp"])
        return dscp_list, q_list, weight_list

    def run(self):
        '''
        Define parameters for each test.

        Each function takes common parameters and outputs to the relevant section of the
        self.qos_params structure.
        '''
        self.__define_shared_reservation_size()
        if not self.supports_autogen:
            return self.qos_params
        self.__define_pfc_xoff_limit()
        self.__define_pfc_xon_limit()
        self.__define_pg_shared_watermark()
        self.__define_buffer_pool_watermark()
        self.__define_q_shared_watermark()
        self.__define_lossy_queue_voq()
        self.__define_lossy_queue()
        self.__define_lossless_voq()
        self.__define_q_watermark_all_ports()
        self.__define_pg_drop()
        self.__define_wm_pg_headroom()
        self.__define_wrr()
        self.__define_wrr_chg()
<<<<<<< HEAD
        self.__define_pcbb_xoff()
=======
        self.__define_xon_hysteresis()
>>>>>>> 5b33a166
        return self.qos_params

    def gr_get_mantissa_exp(self, thr):
        assert thr >= 0, "Expected non-negative threshold, not {}".format(thr)
        found = False
        exp = 1
        mantissa = 0
        reduced_thr = int(thr) >> 4
        further_reduced_thr = int(thr) >> 5
        for i in range(32):
            ith_bit = 1 << i
            if further_reduced_thr < ith_bit <= reduced_thr:
                mantissa = int(thr) // ith_bit
                exp = i
                found = True
                break
        if found:
            return mantissa, exp
        return None, None

    def gr2_get_mantissa_exp(self, thr):
        mantissa_len = 5
        exponent = max(thr.bit_length() - mantissa_len, 0)
        mantissa = thr >> exponent
        return mantissa, exponent

    def gr_get_hw_thr_buffs(self, thr):
        ''' thr must be in units of buffers '''
        if self.dutAsic == "gr":
            mantissa, exp = self.gr_get_mantissa_exp(thr)
        elif self.dutAsic == "gr2":
            mantissa, exp = self.gr2_get_mantissa_exp(thr)
        else:
            assert False, "Invalid asic {} for gr_get_hw_thr_buffs".format(self.dutAsic)
        if mantissa is None or exp is None:
            raise Exception("Failed to convert thr {}".format(thr))
        hw_thr = mantissa * (2 ** exp)
        return hw_thr

    def log(self, msg):
        logger.info("{}{}".format(self.LOG_PREFIX, msg))

    def write_params(self, label, params):
        self.log("Label {} autogenerated params {}".format(label, params))
        self.qos_params[self.portSpeedCableLength][label] = params

    def get_buffer_occupancy(self, packet_size, buffer_size=None):
        if buffer_size is None:
            buffer_size = self.buffer_size
        return (packet_size + buffer_size - 1) // buffer_size

    def should_autogen(self, parametrizations):
        '''
        Determines whether to autogenerate parameters on this platform.

        Asserts:
        - 'parametrizations' is a non-empty list of qos yaml param strings.
        - All parameter strings in the list must be either
          all in the qos yaml (top-level or per-port-speed) or not present.

        Returns whether all the below requirements are satisfied:
        - ASIC was provided basic required params at __init__ time (self.supports_autogen).
        - No parameters for these tests are present in the yaml file (yaml takes priority).
        '''
        assert len(parametrizations) > 0, "Invalid should_autogen invocation with empty list"
        param_in_yaml = [(param in self.qos_params or
                          param in self.qos_params[self.portSpeedCableLength])
                         for param in parametrizations]
        assert len(set(param_in_yaml)) == 1, \
            "QOS param generator requires params {} to have same qos.yaml presence".format(parametrizations)
        autogen = self.supports_autogen and not param_in_yaml[0]
        self.log("{} for test labels {}".format(
            "Autogenerating qos" if autogen else "Using qos yaml entries instead of autogen",
            parametrizations))
        return autogen

    def __mark_skip(self, testcase, reason):
        self.qos_params[testcase] = {}
        self.qos_params[testcase]["skip"] = reason

    def __define_shared_reservation_size(self):
        if self.ingress_pool_size is None or self.ingress_pool_headroom is None:
            skip_reason = "ingress_lossless_pool not defined, nothing to test"
            self.__mark_skip("shared_res_size_1", skip_reason)
            self.__mark_skip("shared_res_size_2", skip_reason)
            return
        if self.is_large_sms:
            if self.is_deep_buffer:
                res_1 = {"dscps": [self.dscp_queue0, self.dscp_queue0,
                                   self.dscp_queue1, self.dscp_queue1,
                                   3, 4, 3, 4, 3, 4, 3],
                         "pgs": [0, 0, 0, 0, 3, 4, 3, 4, 3, 4, 3],
                         "queues": [0, 0, 1, 1, 3, 4, 3, 4, 3, 4, 3],
                         "src_port_i": [0, 1, 0, 1, 0, 0, 1, 1, 2, 2, 4],
                         "dst_port_i": [5, 6, 7, 8, 5, 5, 6, 6, 7, 7, 8],
                         "pkt_counts": [9728, 9728, 9728, 9728, 3583, 6646, 6646, 1654, 1654, 979, 1],
                         "shared_limit_bytes": 92274816}
                res_2 = {"dscps": [3, 4, 3, 4, 3, 4, 3, 4],
                         "pgs": [3, 4, 3, 4, 3, 4, 3, 4],
                         "queues": [3, 4, 3, 4, 3, 4, 3, 4],
                         "src_port_i": [0, 0, 1, 1, 2, 2, 3, 3],
                         "dst_port_i": [4, 4, 5, 5, 6, 6, 7, 7],
                         "pkt_counts": [11946, 11946, 11946, 11946, 2561, 2561, 1707, 1],
                         "shared_limit_bytes": 83886720}
            else:
                res_1 = {"dscps": [8, 8, 8, 8, 1, 1, 1, 1, 3, 4, 3, 4, 3, 4, 3, 4, 3, 4, 3, 4],
                         "pgs": [0, 0, 0, 0, 0, 0, 0, 0, 3, 4, 3, 4, 3, 4, 3, 4, 3, 4, 3, 4],
                         "queues": [0, 0, 0, 0, 1, 1, 1, 1, 3, 4, 3, 4, 3, 4, 3, 4, 3, 4, 3, 4],
                         "src_port_i": [0, 1, 2, 3, 0, 1, 2, 3, 0, 0, 1, 1, 2, 2, 3, 3, 4, 4, 5, 5],
                         "dst_port_i": [6, 7, 8, 9, 6, 7, 8, 9, 6, 6, 7, 7, 8, 8, 9, 9, 10, 10, 11, 11],
                         "pkt_counts": [3822, 3822, 3822, 3822, 3822, 3822, 3822, 3822, 2595, 2595, 2595, 2595,
                                        2038, 2038, 1014, 1014, 1014, 1014, 64, 1],
                         "shared_limit_bytes": 75497472}
                res_2 = {"dscps": [3, 4, 3, 4, 3, 4, 3, 4, 3, 4, 3, 4, 3, 4, 3, 4, 3],
                         "pgs": [3, 4, 3, 4, 3, 4, 3, 4, 3, 4, 3, 4, 3, 4, 3, 4, 3],
                         "queues": [3, 4, 3, 4, 3, 4, 3, 4, 3, 4, 3, 4, 3, 4, 3, 4, 3],
                         "src_port_i": [0, 0, 1, 1, 2, 2, 3, 3, 4, 4, 5, 5, 6, 6, 7, 7, 8],
                         "dst_port_i": [9, 9, 10, 10, 0, 0, 1, 1, 2, 2, 3, 3, 4, 4, 5, 5, 6],
                         "pkt_counts": [3549, 3549, 3549, 3549, 3549, 3549, 3549, 3549, 3549, 3549, 2052, 2052,
                                        1286, 1286, 1286, 238, 1],
                         "shared_limit_bytes": 67109376}
        else:
            res_1 = {"dscps": [8, 8, 8, 8, 8, 3, 4, 3, 4, 3, 4, 3, 4, 3, 4, 3, 4],
                     "pgs": [0, 0, 0, 0, 0, 3, 4, 3, 4, 3, 4, 3, 4, 3, 4, 3, 4],
                     "queues": [0, 0, 0, 0, 0, 3, 4, 3, 4, 3, 4, 3, 4, 3, 4, 3, 4],
                     "src_port_i": [0, 1, 2, 3, 4, 0, 0, 1, 1, 2, 2, 3, 3, 4, 4, 5, 5],
                     "dst_port_i": [6, 7, 8, 9, 10, 6, 6, 7, 7, 8, 8, 9, 9, 10, 10, 11, 11],
                     "pkt_counts": [3413, 3413, 3413, 3413, 3413, 2389, 2389, 2389, 1526, 1526, 1392, 415,
                                    415, 415, 415, 42, 1],
                     "shared_limit_bytes": 46661760}
            res_2 = {"dscps": [3, 4, 3, 4, 3, 4, 3, 4, 3, 4, 3, 4, 3],
                     "pgs": [3, 4, 3, 4, 3, 4, 3, 4, 3, 4, 3, 4, 3],
                     "queues": [3, 4, 3, 4, 3, 4, 3, 4, 3, 4, 3, 4, 3],
                     "src_port_i": [0, 0, 1, 1, 2, 2, 3, 3, 4, 4, 5, 5, 6],
                     "dst_port_i": [7, 7, 8, 8, 9, 9, 10, 10, 11, 11, 12, 12, 13],
                     "pkt_counts": [3527, 3527, 3527, 3527, 3527, 3527, 1798, 1798, 846, 687, 687, 328, 1],
                     "shared_limit_bytes": 41943552}
        try:
            self.qos_params["shared_res_size_1"].update(res_1)
            self.qos_params["shared_res_size_2"].update(res_2)
        except KeyError:
            skip_reason = "Shared Res Size Keys are not found, will be skipping test."
            self.__mark_skip("shared_res_size_1", skip_reason)
            self.__mark_skip("shared_res_size_2", skip_reason)

    def __define_pfc_xoff_limit(self):
        if not self.should_autogen(["xoff_1", "xoff_2"]):
            return
        packet_size = self.preferred_packet_size
        packet_buffs = self.get_buffer_occupancy(packet_size)
        for param_i, dscp_pg in [(1, 3), (2, 4)]:
            params = {"dscp": dscp_pg,
                      "ecn": 1,
                      "pg": dscp_pg,
                      "pkts_num_trig_pfc": self.pause_thr // self.buffer_size // packet_buffs,
                      "pkts_num_trig_ingr_drp": self.lossless_drop_thr // self.buffer_size // packet_buffs,
                      "packet_size": packet_size}
            if dscp_pg == 4:
                # Some control traffic maps to DSCP 4, increase margin.
                params["pkts_num_margin"] = 8
            self.write_params("xoff_{}".format(param_i), params)

    def __define_pfc_xon_limit(self):
        if not self.should_autogen(["xon_1", "xon_2"]):
            return
        packet_size = self.preferred_packet_size
        packet_buffs = self.get_buffer_occupancy(packet_size)
        for param_i, dscp_pg in [(1, 3), (2, 4)]:
            params = {"dscp": dscp_pg,
                      "ecn": 1,
                      "pg": dscp_pg,
                      "pkts_num_trig_pfc": (self.pause_thr // self.buffer_size // packet_buffs) - 1,
                      "pkts_num_hysteresis": self.hysteresis_bytes // self.buffer_size // packet_buffs,
                      "pkts_num_dismiss_pfc": 2,
                      "packet_size": packet_size}
            self.write_params("xon_{}".format(param_i), params)

    def __define_pg_shared_watermark(self):
        common_params = {"ecn": 1,
                         "pkts_num_fill_min": 0,
                         "pkts_num_margin": 4,
                         "packet_size": self.preferred_packet_size,
                         "cell_size": self.buffer_size}
        if self.should_autogen(["wm_pg_shared_lossless"]):
            lossless_params = common_params.copy()
            # In this context, pkts_num_trig_pfc is the maximal watermark value reachable
            # by sending lossless traffic, which includes the headroom. So the drop
            # threshold is used instead of the pause threshold.  The value passed is also
            # in units of buffers, since the final pkt send in the test divides by buffer
            # occupancy first.
            lossless_params.update({"dscp": 3,
                                    "pg": 3,
                                    "pkts_num_trig_pfc": (self.lossless_drop_thr // self.buffer_size)})
            self.write_params("wm_pg_shared_lossless", lossless_params)
        if self.should_autogen(["wm_pg_shared_lossy"]):
            lossy_params = common_params.copy()
            lossy_params.update({"dscp": self.dscp_queue0,
                                 "pg": 0,
                                 "pkts_num_trig_egr_drp": self.lossy_drop_bytes // self.buffer_size})
            self.write_params("wm_pg_shared_lossy", lossy_params)

    def __define_buffer_pool_watermark(self):
        packet_size = self.preferred_packet_size
        packet_buffs = self.get_buffer_occupancy(packet_size)
        if self.should_autogen(["wm_buf_pool_lossless"]):
            lossless_params = {"dscp": 3,
                               "ecn": 1,
                               "pg": 3,
                               "queue": 3,
                               "pkts_num_fill_ingr_min": 0,
                               "pkts_num_trig_pfc": self.lossless_drop_thr // self.buffer_size // packet_buffs,
                               "cell_size": self.buffer_size,
                               "packet_size": packet_size}
            if self.dutAsic == "gr2":
                lossless_params["pkts_num_margin"] = 8
            self.write_params("wm_buf_pool_lossless", lossless_params)
        if self.should_autogen(["wm_buf_pool_lossy"]):
            lossy_params = {"dscp": self.dscp_queue0,
                            "ecn": 1,
                            "pg": 0,
                            "queue": 0,
                            "pkts_num_trig_egr_drp": self.lossy_drop_bytes // self.buffer_size // packet_buffs,
                            "pkts_num_fill_egr_min": 0,
                            "cell_size": self.buffer_size,
                            "packet_size": packet_size}
            if self.dutAsic == "gr2":
                lossy_params["pkts_num_margin"] = 8
            self.write_params("wm_buf_pool_lossy", lossy_params)

    def __define_q_shared_watermark(self):
        if self.should_autogen(["wm_q_shared_lossless"]):
            lossless_params = {"dscp": 3,
                               "ecn": 1,
                               "queue": 3,
                               "pkts_num_fill_min": 0,
                               "pkts_num_trig_ingr_drp": self.lossless_drop_thr // self.buffer_size,
                               "pkts_num_margin": self.q_wmk_margin,
                               "cell_size": self.buffer_size}
            self.write_params("wm_q_shared_lossless", lossless_params)
        if self.should_autogen(["wm_q_shared_lossy"]):
            lossy_params = {"dscp": self.dscp_queue0,
                            "ecn": 1,
                            "queue": 0,
                            "pkts_num_fill_min": 0,
                            "pkts_num_trig_egr_drp": self.lossy_drop_bytes // self.buffer_size,
                            "pkts_num_margin": self.q_wmk_margin,
                            "cell_size": self.buffer_size}
            self.write_params("wm_q_shared_lossy", lossy_params)

    def __define_lossy_queue_voq(self):
        if self.should_autogen(["lossy_queue_voq_1"]):
            params = {"dscp": self.dscp_queue0,
                      "ecn": 1,
                      "pg": 0,
                      "flow_config": self.flow_config,
                      "pkts_num_trig_egr_drp": self.lossy_drop_bytes // self.buffer_size,
                      "pkts_num_margin": 4,
                      "packet_size": 64,
                      "cell_size": self.buffer_size}
            self.write_params("lossy_queue_voq_1", params)
        if self.should_autogen(["lossy_queue_voq_2"]):
            params = {"dscp": self.dscp_queue0,
                      "ecn": 1,
                      "pg": 0,
                      "flow_config": "shared",
                      "pkts_num_trig_egr_drp": self.lossy_drop_bytes // self.buffer_size,
                      "pkts_num_margin": 4,
                      "packet_size": 64,
                      "cell_size": self.buffer_size}
            self.write_params("lossy_queue_voq_2", params)
        if self.should_autogen(["lossy_queue_voq_3"]):
            params = {"dscp": self.dscp_queue0,
                      "ecn": 1,
                      "pg": 0,
                      "pkts_num_trig_egr_drp": self.lossy_drop_bytes // self.buffer_size,
                      "pkts_num_margin": 4,
                      "packet_size": self.preferred_packet_size,
                      "cell_size": self.buffer_size}
            self.write_params("lossy_queue_voq_3", params)

    def __define_lossy_queue(self):
        if self.should_autogen(["lossy_queue_1"]):
            params = {"dscp": self.dscp_queue0,
                      "ecn": 1,
                      "pg": 0,
                      "pkts_num_trig_egr_drp": self.lossy_drop_bytes // self.buffer_size,
                      "pkts_num_margin": 4,
                      "packet_size": self.preferred_packet_size,
                      "cell_size": self.buffer_size}
            self.write_params("lossy_queue_1", params)

    def __define_lossless_voq(self):
        packet_size = self.preferred_packet_size
        packet_buffs = self.get_buffer_occupancy(packet_size)
        common_params = {"ecn": 1,
                         "pkts_num_margin": 4,
                         "packet_size": packet_size,
                         "pkts_num_trig_pfc": self.pause_thr // self.buffer_size // packet_buffs}

        if self.should_autogen(["lossless_voq_1"]):
            params = common_params.copy()
            params.update({"dscp": 3,
                           "pg": 3,
                           "num_of_flows": "multiple"})
            self.write_params("lossless_voq_1", params)

        if self.should_autogen(["lossless_voq_2"]):
            params = common_params.copy()
            params.update({"dscp": 4,
                           "pg": 4,
                           "num_of_flows": "multiple"})
            self.write_params("lossless_voq_2", params)

        if self.should_autogen(["lossless_voq_3"]):
            params = common_params.copy()
            params.update({"dscp": 3,
                           "pg": 3,
                           "num_of_flows": "single"})
            self.write_params("lossless_voq_3", params)

        if self.should_autogen(["lossless_voq_4"]):
            params = common_params.copy()
            params.update({"dscp": 4,
                           "pg": 4,
                           "num_of_flows": "single"})
            self.write_params("lossless_voq_4", params)

    def __define_q_watermark_all_ports(self):
        packet_size = self.preferred_packet_size
        packet_buffs = self.get_buffer_occupancy(packet_size)
        if self.should_autogen(["wm_q_wm_all_ports"]):
            lossy_lossless_action_thr = min(self.lossy_drop_bytes, self.pause_thr)
            pkts_num_leak_out = 0
            if self.dutAsic == "gr2":
                # Send a burst of leakout packets to optimize runtime. Expected leakout is around 950
                pkts_num_leak_out = 800
            self.log("In __define_q_watermark_all_ports, using min lossy-drop/lossless-pause threshold of {}".format(
                lossy_lossless_action_thr))
            params = {"ecn": 1,
                      "pkt_count": lossy_lossless_action_thr // self.buffer_size // packet_buffs,
                      "pkts_num_margin": self.q_wmk_margin,
                      "cell_size": self.buffer_size,
                      "pkts_num_leak_out": pkts_num_leak_out,
                      "packet_size": packet_size}
            self.write_params("wm_q_wm_all_ports", params)

    def __define_pg_drop(self):
        drop_buffers = self.lossless_drop_thr // self.buffer_size
        margin = round(3 * (drop_buffers ** 0.5))
        if self.should_autogen(["pg_drop"]):
            params = {"dscp": 3,
                      "ecn": 1,
                      "pg": 3,
                      "queue": 3,
                      "pkts_num_trig_pfc": self.pause_thr // self.buffer_size,
                      "pkts_num_trig_ingr_drp": drop_buffers,
                      "pkts_num_margin": margin,
                      "iterations": 100}
            self.write_params("pg_drop", params)

    def __define_wm_pg_headroom(self):
        if self.dutAsic != "gr2":
            self.log("Skipping wm_pg_headroom parameters, not supported on this asic.")
            return

        if self.should_autogen(["wm_pg_headroom"]):
            # The cell_size for this test is used in HR watermark calculations. For GR2,
            # this is the packet size plus 64B.
            hr_packet_overhead_bytes = 64
            params = {"dscp": 3,
                      "ecn": 1,
                      "pg": 3,
                      "pkts_num_leak_out": 0,
                      "pkts_num_trig_pfc": self.pause_thr // self.buffer_size,
                      "pkts_num_trig_ingr_drp": (self.lossless_drop_thr // self.buffer_size) + 1,
                      "pkts_num_margin": 2,
                      "packet_size": self.preferred_packet_size,
                      "cell_size": self.preferred_packet_size + hr_packet_overhead_bytes}
            self.write_params("wm_pg_headroom", params)

    def __define_wrr(self):
        q_pkt_cnt = []
        pkt_cnt_multiplier = 470/sum(self.weight_list)
        for weight in self.weight_list:
            q_pkt_cnt.append(int(weight * pkt_cnt_multiplier))
        if self.should_autogen(["wrr"]):
            params = {"ecn": 1,
                      "dscp_list": self.dscp_list,
                      "q_list": self.q_list,
                      "q_pkt_cnt": q_pkt_cnt,
                      "limit": 80}
            self.write_params("wrr", params)

    def __define_wrr_chg(self):
        q_pkt_cnt = []
        weight_list = []
        lossy_queues_chg = self.get_queues_on_same_scheduler(QosSaiBase.TARGET_LOSSY_QUEUE_SCHED)
        lossless_queues_chg = self.get_queues_on_same_scheduler(QosSaiBase.TARGET_LOSSLESS_QUEUE_SCHED)
        for queue, weight in zip(self.q_list, self.weight_list):
            if queue in lossy_queues_chg:
                weight_list.append(8)
            elif queue in lossless_queues_chg:
                weight_list.append(30)
            else:
                weight_list.append(weight)
        pkt_cnt_multiplier = 470/sum(weight_list)
        for weight in weight_list:
            q_pkt_cnt.append(int(weight * pkt_cnt_multiplier))
        if self.should_autogen(["wrr_chg"]):
            params = {"ecn": 1,
                      "dscp_list": self.dscp_list,
                      "q_list": self.q_list,
                      "q_pkt_cnt": q_pkt_cnt,
                      "limit": 80,
                      "lossy_weight": 8,
                      "lossless_weight": 30}
            self.write_params("wrr_chg", params)

<<<<<<< HEAD
    def __define_pcbb_xoff(self):
        if self.should_autogen(["pcbb_xoff_{}".format(n) for n in range(1, 5)]):
            dscps = [3, 4, 3, 4]
            outer_dscps = [None, None, 2, 6]
            pgs = [3, 4, 2, 6]
            packet_buffs = self.get_buffer_occupancy(self.preferred_packet_size)
            for i in range(4):
                label = "pcbb_xoff_{}".format(i + 1)
                params = {"dscp": dscps[i],
                          "ecn": 1,
                          "pg": pgs[i],
                          "pkts_num_trig_pfc": self.pause_thr // self.buffer_size // packet_buffs,
                          "pkts_num_margin": 4,
                          "packet_size": self.preferred_packet_size}
                outer_dscp = outer_dscps[i]
                if outer_dscp is not None:
                    params["outer_dscp"] = outer_dscp
                self.write_params(label, params)
=======
    def __define_xon_hysteresis(self):
        if self.is_t2:
            return

        self.log("Autogenerating qos params for test labels {}".format("xon_hysteresis_"))
        cell_size = 384
        packet_size = 1350

        def mb_to_pkt_count(sq_occupancies_mb):
            pkt_counts = []
            cell_per_pkt = math.ceil(packet_size/cell_size)
            for sq_occupancy_mb in sq_occupancies_mb:
                pkt_counts.append(math.ceil(sq_occupancy_mb * 1024 ** 2 / (cell_per_pkt * cell_size)))
            return pkt_counts

        if self.is_large_sms:
            if self.is_deep_buffer:  # 8111/G100
                if self.portSpeedCableLength.find('400000') == 0:
                    # 20*3 + 10.1 = 70.1 MB
                    # 1st flow is to relieve and trigger SQG or Ctr-A region transition
                    # last flow is flow under test
                    sq_occupancies_mb = [20, 20, 20, 10.1]
                    params_1 = {"packet_size": packet_size,
                                "ecn": 1,
                                "dscps":      [3, 3, 4, 3],
                                "pgs":        [3, 3, 4, 3],
                                "queues":     [3, 3, 4, 3],
                                "src_port_i": [0, 1, 1, 2],
                                "dst_port_i": [3, 4, 4, 5],
                                "pkt_counts": mb_to_pkt_count(sq_occupancies_mb)}
                    self.write_params("xon_hysteresis_1", params_1)

                    # 7 + 20*3 + 8 + 2.6 = 76.6 MB
                    sq_occupancies_mb = [7, 20, 20, 20, 8, 2.6]
                    params_1 = {"packet_size": packet_size,
                                "ecn": 1,
                                "dscps":      [3, 3, 4, 3, 4, 3],
                                "pgs":        [3, 3, 4, 3, 4, 3],
                                "queues":     [3, 3, 4, 3, 4, 3],
                                "src_port_i": [0, 1, 1, 2, 2, 3],
                                "dst_port_i": [4, 5, 5, 6, 6, 7],
                                "pkt_counts": mb_to_pkt_count(sq_occupancies_mb)}
                    self.write_params("xon_hysteresis_2", params_1)

                    # lossy 7 + 10 = 17 MB
                    # lossless 20*3 + 9 = 69 MB
                    # Ctr-A 86 -> 79 MB
                    sq_occupancies_mb = [7, 10, 20, 20, 20, 9]
                    params_1 = {"packet_size": packet_size,
                                "ecn": 1,
                                "dscps":      [self.dscp_queue1, self.dscp_queue1,
                                               3, 4, 3, 4],
                                "pgs":        [0, 0, 3, 4, 3, 4],
                                "queues":     [1, 1, 3, 4, 3, 4],
                                "src_port_i": [0, 1, 1, 1, 2, 2],
                                "dst_port_i": [3, 4, 4, 4, 5, 5],
                                "pkt_counts": mb_to_pkt_count(sq_occupancies_mb)}
                    self.write_params("xon_hysteresis_3", params_1)

                    # lossy 2 + 17 = 19 MB
                    # lossless 20*2 + 19 + 7.5 + 2.5 + 0.1 = 69.1 MB
                    # Ctr-A 19 + 69.1 = 88.1 MB -> 86.1 MB
                    sq_occupancies_mb = [2, 17, 20, 20, 19, 7.5, 2.5, 0.1]
                    params_1 = {"packet_size": packet_size,
                                "ecn": 1,
                                "dscps":      [self.dscp_queue1, self.dscp_queue1,
                                               3, 4, 3, 4, 3, 4],
                                "pgs":        [0, 0, 3, 4, 3, 4, 3, 4],
                                "queues":     [1, 1, 3, 4, 3, 4, 3, 4],
                                "src_port_i": [0, 1, 1, 1, 2, 2, 3, 3],
                                "dst_port_i": [4, 5, 5, 5, 6, 6, 7, 7],
                                "pkt_counts": mb_to_pkt_count(sq_occupancies_mb)}
                    self.write_params("xon_hysteresis_4", params_1)

                    # lossy 2 + 9 = 11 MB
                    # lossless 20*3 + 10 + 4.5 + 2.5 + 0.1 = 77.1 MB
                    # Ctr-A 11 + 77.1 = 88.1 MB -> 86.1 MB
                    sq_occupancies_mb = [2, 9, 20, 20, 20, 10, 4.5, 2.5, 0.1]
                    params_1 = {"packet_size": packet_size,
                                "ecn": 1,
                                "dscps":      [self.dscp_queue1, self.dscp_queue1,
                                               3, 4, 3, 4, 3, 4, 3],
                                "pgs":        [0, 0, 3, 4, 3, 4, 3, 4, 3],
                                "queues":     [1, 1, 3, 4, 3, 4, 3, 4, 3],
                                "src_port_i": [0, 1, 1, 1, 2, 2, 3, 3, 4],
                                "dst_port_i": [5, 6, 6, 6, 7, 7, 8, 8, 9],
                                "pkt_counts": mb_to_pkt_count(sq_occupancies_mb)}
                    self.write_params("xon_hysteresis_5", params_1)

                    # lossy 3 MB
                    # SQG0: 2 + 20*3 + 10 + 3.4 + 2.6 = 78 MB -> 76 MB
                    # Ctr-A 3 + 78 = 81 MB -> 79 MB
                    sq_occupancies_mb = [2, 3, 20, 20, 20, 10, 3.4, 2.6]
                    params_1 = {"packet_size": packet_size,
                                "ecn": 1,
                                "dscps":      [3, self.dscp_queue1, 3, 4, 3, 4, 3, 4],
                                "pgs":        [3, 0, 3, 4, 3, 4, 3, 4],
                                "queues":     [3, 1, 3, 4, 3, 4, 3, 4],
                                "src_port_i": [0, 1, 1, 1, 2, 2, 3, 3],
                                "dst_port_i": [4, 5, 5, 5, 6, 6, 7, 7],
                                "pkt_counts": mb_to_pkt_count(sq_occupancies_mb)}
                    self.write_params("xon_hysteresis_6", params_1)

                    # SQG0: 2.5 + 20*3 + 7.5 * 2 + 2.5 + 0.1 = 80.1 MB -> 77.6 MB
                    sq_occupancies_mb = [2.5, 20, 20, 20, 7.5, 7.5, 2.5, 0.1]
                    params_1 = {"packet_size": packet_size,
                                "ecn": 1,
                                "dscps":      [3, 3, 4, 3, 4, 3, 4, 3],
                                "pgs":        [3, 3, 4, 3, 4, 3, 4, 3],
                                "queues":     [3, 3, 4, 3, 4, 3, 4, 3],
                                "src_port_i": [0, 1, 1, 2, 2, 3, 3, 4],
                                "dst_port_i": [5, 6, 6, 7, 7, 8, 8, 9],
                                "pkt_counts": mb_to_pkt_count(sq_occupancies_mb)}
                    self.write_params("xon_hysteresis_7", params_1)

                    # SQG0: 2 + 20*3 + 8 + 7.5 + 2.5 + 0.1 = 80.1 MB -> 78.1 MB
                    sq_occupancies_mb = [2, 20, 20, 20, 8, 7.5, 2.5, 0.1]
                    params_1 = {"packet_size": packet_size,
                                "ecn": 1,
                                "dscps":      [3, 3, 4, 3, 4, 3, 4, 3],
                                "pgs":        [3, 3, 4, 3, 4, 3, 4, 3],
                                "queues":     [3, 3, 4, 3, 4, 3, 4, 3],
                                "src_port_i": [0, 1, 1, 2, 2, 3, 3, 4],
                                "dst_port_i": [5, 6, 6, 7, 7, 8, 8, 9],
                                "pkt_counts": mb_to_pkt_count(sq_occupancies_mb)}
                    self.write_params("xon_hysteresis_8", params_1)

                    # Lossy: 2 + 6.5 = 8.5 MB
                    # SQG0: 20*3 + 10 + 7 + 2.5 + 0.1 = 79.6 MB
                    # Ctr-A: 8.5 + 79.6 = 88.1 - 2 = 86.1 MB
                    sq_occupancies_mb = [2, 6.5, 20, 20, 20, 10, 7, 2.5, 0.1]
                    params_1 = {"packet_size": packet_size,
                                "ecn": 1,
                                "dscps":      [self.dscp_queue1, self.dscp_queue1, 3, 4, 3, 4, 3, 4, 3],
                                "pgs":        [0, 0, 3, 4, 3, 4, 3, 4, 3],
                                "queues":     [1, 1, 3, 4, 3, 4, 3, 4, 3],
                                "src_port_i": [0, 1, 1, 1, 2, 2, 3, 3, 4],
                                "dst_port_i": [5, 6, 6, 6, 7, 7, 8, 8, 9],
                                "pkt_counts": mb_to_pkt_count(sq_occupancies_mb)}
                    self.write_params("xon_hysteresis_9", params_1)

            else:  # 8101/Q200

                # 5*10 + 4 = 54 MB
                sq_occupancies_mb = [5, 5, 5, 5, 5, 5, 5, 5, 5, 5, 4]
                params_1 = {"packet_size": packet_size,
                            "ecn": 1,
                            "dscps":  [3, 4, 3, 4, 3, 4, 3, 4, 3, 3, 3],
                            "pgs":    [3, 4, 3, 4, 3, 4, 3, 4, 3, 3, 3],
                            "queues": [3, 4, 3, 4, 3, 4, 3, 4, 3, 3, 3],
                            "src_port_i": [0, 0, 1, 1, 2, 2, 3, 3, 4, 5, 6],
                            "dst_port_i": [7, 8, 8, 8, 8, 8, 8, 8, 8, 8, 8],
                            "pkt_counts": mb_to_pkt_count(sq_occupancies_mb)}
                self.write_params("xon_hysteresis_1", params_1)

                # 3 + 2 + 5*9 + 3(3) = 59 MB
                sq_occupancies_mb = [3, 2, 5, 5, 5, 5, 5, 5, 5, 5, 5, 3, 3, 3]
                params_2 = {"packet_size": packet_size,
                            "ecn": 1,
                            "dscps":      [3, 4, 3, 4, 3, 4, 3, 4, 3, 4, 3, 4, 3, 4],
                            "pgs":        [3, 4, 3, 4, 3, 4, 3, 4, 3, 4, 3, 4, 3, 4],
                            "queues":     [3, 4, 3, 4, 3, 4, 3, 4, 3, 4, 3, 4, 3, 4],
                            "src_port_i": [0, 0, 1, 1, 2, 2, 3, 3, 4, 4, 5, 5, 6, 6],
                            "dst_port_i": [7, 8, 8, 8, 8, 8, 8, 8, 8, 8, 8, 8, 8, 8],
                            "pkt_counts": mb_to_pkt_count(sq_occupancies_mb)}
                self.write_params("xon_hysteresis_2", params_2)

                # Total: 67.5 MB
                # lossy: 5(5) = 25
                # lossless: 3 + 2 + 5(5) + 4 + 3(2) + 2.5 = 42.5
                sq_occupancies_mb = [3, 5, 5, 5, 5, 5, 2, 5, 5, 5, 5, 5, 4, 3, 3, 2.5]
                params_3 = {"packet_size": packet_size,
                            "ecn": 1,
                            "dscps":      [3, self.dscp_queue1, self.dscp_queue0,
                                           self.dscp_queue1, self.dscp_queue0,
                                           self.dscp_queue1, 3, 4, 3, 4, 3, 4, 3, 4, 3, 4],
                            "pgs":        [3, 0, 0, 0, 0, 0, 3, 4, 3, 4, 3, 4, 3, 4, 3, 4],
                            "queues":     [3, 1, 0, 1, 0, 1, 3, 4, 3, 4, 3, 4, 3, 4, 3, 4],
                            "src_port_i": [0, 0, 1, 1, 2, 2, 3, 3, 4, 4, 5, 5, 6, 6, 9, 9],
                            "dst_port_i": [7, 8, 8, 8, 8, 8, 8, 8, 8, 8, 8, 8, 8, 8, 8, 8],
                            "pkt_counts": mb_to_pkt_count(sq_occupancies_mb)}
                self.write_params("xon_hysteresis_3", params_3)

                # Total: 72.4 MB
                # lossy: 5(5) = 25
                # lossless: 3 + 2 + 5(5) + 4 + 3(2) + 1.5(4) + 1.4 = 47.4
                sq_occupancies_mb = [3, 5, 5, 5, 5, 5, 2, 5, 5, 5, 5, 5, 4, 3, 3, 1.5, 1.5, 1.5, 1.5, 1.4]
                params_4 = {"packet_size": packet_size,
                            "ecn": 1,
                            "dscps":      [3, self.dscp_queue1, self.dscp_queue0,
                                           self.dscp_queue1, self.dscp_queue0,
                                           self.dscp_queue1, 3, 4, 3, 4, 3, 4, 3, 4, 3, 4, 3, 4, 3, 4],
                            "pgs":        [3, 0, 0, 0, 0, 0, 3, 4, 3, 4, 3, 4, 3, 4, 3, 4,  3,  4,  3,  4],
                            "queues":     [3, 1, 0, 1, 0, 1, 3, 4, 3, 4, 3, 4, 3, 4, 3, 4,  3,  4,  3,  4],
                            "src_port_i": [0, 0, 1, 1, 2, 2, 3, 3, 4, 4, 5, 5, 6, 6, 9, 9, 10, 10, 11, 11],
                            "dst_port_i": [7, 8, 8, 8, 8, 8, 8, 8, 8, 8, 8, 8, 8, 8, 8, 8,  8,  8,  8,  8],
                            "pkt_counts": mb_to_pkt_count(sq_occupancies_mb)}
                self.write_params("xon_hysteresis_4", params_4)

                # Total: 73 MB
                # lossy: 3 + 2 + 5(3) = 20MB
                # lossless: 5(7) + 3(3) + 1.5(6) = 53MB
                sq_occupancies_mb = [3, 2, 5, 5, 5, 5, 5, 5, 5, 5, 5, 5, 3, 3, 3, 1.5, 1.5, 1.5, 1.5, 1.5, 1.5]
                params_5 = {"packet_size": packet_size,
                            "ecn": 1,
                            "dscps":      [self.dscp_queue1, self.dscp_queue0,
                                           self.dscp_queue1, self.dscp_queue0,
                                           self.dscp_queue1, 3, 4, 3, 4, 3, 4, 3, 4, 3, 4, 3, 4, 3, 4, 3, 4],
                            "pgs":        [0, 0, 0, 0, 0, 3, 4, 3, 4, 3, 4, 3, 4, 3, 4, 3,  4,  3,  4,  3,  4],
                            "queues":     [1, 0, 1, 0, 1, 3, 4, 3, 4, 3, 4, 3, 4, 3, 4, 3,  4,  3,  4,  3,  4],
                            "src_port_i": [0, 0, 1, 1, 2, 2, 3, 3, 4, 4, 5, 5, 6, 6, 9, 9, 10, 10, 11, 11, 12],
                            "dst_port_i": [7, 8, 8, 8, 8, 8, 8, 8, 8, 8, 8, 8, 8, 8, 8, 8,  8,  8,  8,  8,  8],
                            "pkt_counts": mb_to_pkt_count(sq_occupancies_mb)}
                self.write_params("xon_hysteresis_5", params_5)

                # Total: 64MB MB
                # lossy: 5 MB
                # lossless: 3 + 2 + 5(9) + 3(3) = 59MB
                sq_occupancies_mb = [3, 2, 5, 5, 5, 5, 5, 5, 5, 5, 5, 5, 3, 3, 3]
                params_6 = {"packet_size": packet_size,
                            "ecn": 1,
                            "dscps":      [3, 4, self.dscp_queue1, 3, 4, 3, 4, 3, 4, 3,
                                           4, 3, 4, 3, 4],
                            "pgs":        [3, 4, 0, 3, 4, 3, 4, 3, 4, 3, 4, 3, 4, 3, 4],
                            "queues":     [3, 4, 1, 3, 4, 3, 4, 3, 4, 3, 4, 3, 4, 3, 4],
                            "src_port_i": [0, 0, 1, 1, 2, 2, 3, 3, 4, 4, 5, 5, 6, 6, 9],
                            "dst_port_i": [7, 8, 8, 8, 8, 8, 8, 8, 8, 8, 8, 8, 8, 8, 8],
                            "pkt_counts": mb_to_pkt_count(sq_occupancies_mb)}
                self.write_params("xon_hysteresis_6", params_6)

                # 3*2 + 4 + 5*8 + 3(2) + 1(9) = 65 MB
                sq_occupancies_mb = [3, 3, 4, 5, 5, 5, 5, 5, 5, 5, 5, 3, 3, 1, 1, 1, 1, 1, 1, 1, 1, 1]
                params_7 = {"packet_size": packet_size,
                            "ecn": 1,
                            "dscps":      [3, 4, 3, 4, 3, 4, 3, 4, 3, 4, 3, 4, 3, 4, 3, 4,  3,  4,  3,  4,  3,  4],
                            "pgs":        [3, 4, 3, 4, 3, 4, 3, 4, 3, 4, 3, 4, 3, 4, 3, 4,  3,  4,  3,  4,  3,  4],
                            "queues":     [3, 4, 3, 4, 3, 4, 3, 4, 3, 4, 3, 4, 3, 4, 3, 4,  3,  4,  3,  4,  3,  4],
                            "src_port_i": [0, 0, 1, 1, 2, 2, 3, 3, 4, 4, 5, 5, 6, 6, 9, 9, 10, 10, 11, 11, 12, 12],
                            "dst_port_i": [7, 7, 8, 8, 8, 8, 8, 8, 8, 8, 8, 8, 8, 8, 8, 8,  8,  8,  8,  8,  8,  8],
                            "pkt_counts": mb_to_pkt_count(sq_occupancies_mb)}
                self.write_params("xon_hysteresis_7", params_7)

                # 3 + 2 + 5*9 + 3(2) + 1(9) = 65 MB
                sq_occupancies_mb = [3, 2, 5, 5, 5, 5, 5, 5, 5, 5, 5, 3, 3, 1, 1, 1, 1, 1, 1, 1, 1, 1]
                params_8 = {"packet_size": packet_size,
                            "ecn": 1,
                            "dscps":      [3, 4, 3, 4, 3, 4, 3, 4, 3, 4, 3, 4, 3, 4, 3, 4,  3,  4,  3,  4,  3,  4],
                            "pgs":        [3, 4, 3, 4, 3, 4, 3, 4, 3, 4, 3, 4, 3, 4, 3, 4,  3,  4,  3,  4,  3,  4],
                            "queues":     [3, 4, 3, 4, 3, 4, 3, 4, 3, 4, 3, 4, 3, 4, 3, 4,  3,  4,  3,  4,  3,  4],
                            "src_port_i": [0, 0, 1, 1, 2, 2, 3, 3, 4, 4, 5, 5, 6, 6, 9, 9, 10, 10, 11, 11, 12, 12],
                            "dst_port_i": [7, 8, 8, 8, 8, 8, 8, 8, 8, 8, 8, 8, 8, 8, 8, 8,  8,  8,  8,  8,  8,  8],
                            "pkt_counts": mb_to_pkt_count(sq_occupancies_mb)}
                self.write_params("xon_hysteresis_8", params_8)

                # Total: 72.5 MB
                # lossy: 5*2 + 4 = 14MB
                # lossless: 5(9) + 3(2) + 1.5(5) = 58.5MB
                sq_occupancies_mb = [5, 5, 4, 5, 5, 5, 5, 5, 5, 5, 5, 5, 3, 3, 1.5, 1.5, 1.5, 1.5, 1.5]
                params_9 = {"packet_size": packet_size,
                            "ecn": 1,
                            "dscps":      [self.dscp_queue1, self.dscp_queue0,
                                           self.dscp_queue1, 3, 4, 3, 4, 3, 4, 3, 4, 3, 4,
                                           3, 4, 3, 4, 3, 4],
                            "pgs":        [0, 0, 0, 3, 4, 3, 4, 3, 4, 3, 4, 3, 4, 3, 4, 3,  4,  3,  4],
                            "queues":     [1, 0, 1, 3, 4, 3, 4, 3, 4, 3, 4, 3, 4, 3, 4, 3,  4,  3,  4],
                            "src_port_i": [0, 0, 1, 1, 2, 2, 3, 3, 4, 4, 5, 5, 6, 6, 9, 9, 10, 10, 11],
                            "dst_port_i": [7, 7, 7, 8, 8, 8, 8, 8, 8, 8, 8, 8, 8, 8, 8, 8,  8,  8,  8],
                            "pkt_counts": mb_to_pkt_count(sq_occupancies_mb)}
                self.write_params("xon_hysteresis_9", params_9)

        else:  # 8102/Q200

            # 4 + 5*5 + 2.5 = 31.5 MB
            # 1st flow do "tx enable" to trigger SQG transition from region 1 to region 0
            # last flow is target SQ, keep XOFF state after SQG transition
            sq_occupancies_mb = [4, 5, 5, 5, 5, 5, 2.5]
            params_1 = {"packet_size": packet_size,
                        "ecn": 1,
                        "dscps": [3, 3, 3, 3, 3, 3, 3],
                        "pgs":   [3, 3, 3, 3, 3, 3, 3],
                        "queues": [3, 3, 3, 3, 3, 3, 3],
                        "src_port_i": [0, 1, 2, 3, 4, 5, 6],
                        "dst_port_i": [7, 8, 8, 8, 8, 8, 8],
                        "pkt_counts": mb_to_pkt_count(sq_occupancies_mb)}
            self.write_params("xon_hysteresis_1", params_1)

            # 6*5 + 2.25*3 + 0.8 = 37.55 MB
            # 1st flow do "tx enable" to trigger SQG transition from region 2 to region 1
            # last flow is target SQ, keep XOFF state after SQG transition
            sq_occupancies_mb = [5, 5, 5, 5, 5, 5, 2.25, 2.25, 2.25, 0.8]
            params_2 = {"packet_size": packet_size,
                        "ecn": 1,
                        "dscps":      [3, 3, 3, 3, 3, 3, 3, 3,  3,  3],
                        "pgs":        [3, 3, 3, 3, 3, 3, 3, 3,  3,  3],
                        "queues":     [3, 3, 3, 3, 3, 3, 3, 3,  3,  3],
                        "src_port_i": [0, 1, 2, 3, 4, 5, 6, 9, 10, 11],
                        "dst_port_i": [7, 8, 8, 8, 8, 8, 8, 8,  8,  8],
                        "pkt_counts": mb_to_pkt_count(sq_occupancies_mb)}
            self.write_params("xon_hysteresis_2", params_2)

            # CTR-A: 20 + 24 = 44MB
            # Lossless: 2 + 3 + 5*2 + 2.25*4 = 24MB
            # Lossy: 5*4 = 20MB
            # 1st flow do "tx enable" to trigger CTR-A transition from region 2 to region 1
            # last flow is target SQ, keep XOFF state after SQG transition
            sq_occupancies_mb = [2, 5, 5, 5, 5, 3, 5, 5, 2.25, 2.25, 2.25, 2.25]
            params_3 = {"packet_size": packet_size,
                        "ecn": 1,
                        "dscps":      [3, self.dscp_queue1, self.dscp_queue1,
                                       self.dscp_queue1, self.dscp_queue1, 3, 3, 3, 3, 3, 3, 3],
                        "pgs":        [3, 0, 0, 0, 0, 3, 3, 3,  3,  3,  3,  3],
                        "queues":     [3, 1, 1, 1, 1, 3, 3, 3,  3,  3,  3,  3],
                        "src_port_i": [0, 1, 2, 3, 4, 5, 6, 9, 10, 11, 12, 13],
                        "dst_port_i": [7, 8, 8, 8, 8, 8, 8, 8,  8,  8,  8,  8],
                        "pkt_counts": mb_to_pkt_count(sq_occupancies_mb)}
            self.write_params("xon_hysteresis_3", params_3)

            # CTR-A: 25.25 + 20 = 45.25 MB
            # Lossless: 3 + 2 + 5*2 + 2.25*3 + 0.5*7 = 25.25
            # Lossy: 5*4 = 20 MB
            # 1st flow do "tx enable" to trigger CTR-A transition from region 3 to region 2
            # last flow is target SQ, keep XOFF state after SQG transition
            sq_occupancies_mb = [3, 5, 5, 5, 5, 2, 5, 5, 2.25, 2.25, 2.25, 0.5, 0.5, 0.5, 0.5, 0.5, 0.5, 0.5]
            params_4 = {"packet_size": packet_size,
                        "ecn": 1,
                        "dscps":      [3, self.dscp_queue1, self.dscp_queue1,
                                       self.dscp_queue1, self.dscp_queue1, 3, 3, 3, 3, 3, 3, 3, 3, 3, 3, 3, 3, 3],
                        "pgs":        [3, 0, 0, 0, 0, 3, 3, 3,  3,  3,  3,  3,  3,  3,  3,  3,  3,  3],
                        "queues":     [3, 1, 1, 1, 1, 3, 3, 3,  3,  3,  3,  3,  3,  3,  3,  3,  3,  3],
                        "src_port_i": [0, 1, 2, 3, 4, 5, 6, 9, 10, 11, 12, 13, 14, 15, 16, 17, 18, 19],
                        "dst_port_i": [7, 8, 8, 8, 8, 8, 8, 8,  8,  8,  8,  8,  8,  8,  8,  8,  8,  8],
                        "pkt_counts": mb_to_pkt_count(sq_occupancies_mb)}
            self.write_params("xon_hysteresis_4", params_4)

            # CTR-A: 46.25 MB
            # Lossless: 5(4) + 2.25*3 + 0.5(9) = 31.25 MB
            # Lossy: 3 + 2 + 5(2) = 15 MB
            # 1st flow do "tx enable" to trigger CTR-A transition from region 3 to region 2
            # SQG in region 1 throughout
            # last flow is target SQ, keep XOFF state after SQG transition
            sq_occupancies_mb = [3, 2, 5, 5, 5, 5, 5, 5, 2.25, 2.25, 2.25, 0.5, 0.5, 0.5, 0.5, 0.5, 0.5, 0.5, 0.5, 0.5]
            params_5 = {"packet_size": packet_size,
                        "ecn": 1,
                        "dscps":      [self.dscp_queue1, self.dscp_queue1,
                                       self.dscp_queue1, self.dscp_queue1,
                                       3, 3, 3, 3, 3, 3, 3, 3, 3, 3, 3, 3, 3, 3, 3],
                        "pgs":        [0, 0, 0, 0, 3, 3, 3, 3,  3,  3,  3,  3,  3,  3,  3,  3,  3,  3,  3],
                        "queues":     [1, 1, 1, 1, 3, 3, 3, 3,  3,  3,  3,  3,  3,  3,  3,  3,  3,  3,  3],
                        "src_port_i": [0, 1, 2, 3, 4, 5, 6, 9, 10, 11, 12, 13, 14, 15, 16, 17, 18, 19, 20],
                        "dst_port_i": [7, 8, 8, 8, 8, 8, 8, 8,  8,  8,  8,  8,  8,  8,  8,  8,  8,  8,  8],
                        "pkt_counts": mb_to_pkt_count(sq_occupancies_mb)}
            self.write_params("xon_hysteresis_5", params_5)

            # CTR-A: 37.75 + 4 = 41.75 MB
            # Lossless: 6*5 + 2.25*3 + 1 = 37.75 MB
            # Lossy: 4MB
            # 1st flow do "tx enable" to trigger SQG transition from region 2 to region 1
            # CTR-A must stay in region 1
            # last flow is target SQ, keep XOFF state after SQG transition
            sq_occupancies_mb = [5, 4, 5, 5, 5, 5, 5, 2.25, 2.25, 2.25, 1]
            params_6 = {"packet_size": packet_size,
                        "ecn": 1,
                        "dscps":      [3, self.dscp_queue1, 3, 3, 3, 3, 3, 3, 3, 3, 3],
                        "pgs":        [3, 0, 3, 3, 3, 3, 3, 3,  3,  3,  3],
                        "queues":     [3, 1, 3, 3, 3, 3, 3, 3,  3,  3,  3],
                        "src_port_i": [0, 1, 2, 3, 4, 5, 6, 9, 10, 11, 12],
                        "dst_port_i": [7, 8, 8, 8, 8, 8, 8, 8,  8,  8,  8],
                        "pkt_counts": mb_to_pkt_count(sq_occupancies_mb)}
            self.write_params("xon_hysteresis_6", params_6)

            # CTR-A = 40.1 + 1.5 = 41.6 MB
            # Lossy: 1.5 MB
            # Lossless: 2.5 + 5*5 + 2.25*4 + 0.62*5 + 0.5 = 40.1 MB
            # 1st flow do "tx enable" to trigger SQG transition from region 3 to region 2
            # CTR-A must stay in region 1
            # last flow is target SQ, keep XOFF state after SQG transition
            sq_occupancies_mb = [2.5, 1.5, 5, 5, 5, 5, 5, 2.25, 2.25, 2.25, 2.25, 0.62, 0.62, 0.62, 0.62, 0.62, 0.5]
            params_8 = {"packet_size": packet_size,
                        "ecn": 1,
                        "dscps":      [3, self.dscp_queue1, 3, 3, 3, 3, 3, 3, 3, 3, 3, 3,
                                       3, 3, 3, 3, 3],
                        "pgs":        [3, 0, 3, 3, 3, 3, 3, 3,  3,  3,  3,  3,  3,  3,  3,  3,  3],
                        "queues":     [3, 1, 3, 3, 3, 3, 3, 3,  3,  3,  3,  3,  3,  3,  3,  3,  3],
                        "src_port_i": [0, 1, 2, 3, 4, 5, 6, 9, 10, 11, 12, 13, 14, 15, 16, 17, 18],
                        "dst_port_i": [7, 8, 8, 8, 8, 8, 8, 8,  8,  8,  8,  8,  8,  8,  8,  8,  8],
                        "pkt_counts": mb_to_pkt_count(sq_occupancies_mb)}
            self.write_params("xon_hysteresis_8", params_8)

            # CTR-A: 44.98 MB
            # Lossless: 5*5 + 3.5 + 2.25*2 + 2 + 0.62*4 + 0.5 = 37.98 MB
            # Lossy: 3.5 * 2 = 7MB
            # 1st flow do "tx enable" to trigger CTRA transition from region 3 to region 1
            # SQG must stay in region 2
            # last flow is target SQ, keep XOFF state after SQG transition
            sq_occupancies_mb = [3.5, 3.5, 5, 5, 5, 5, 5, 3.5, 2.25, 2.25, 2, 0.62, 0.62, 0.62, 0.62, 0.5]
            params_9 = {"packet_size": packet_size,
                        "ecn": 1,
                        "dscps":      [self.dscp_queue1, self.dscp_queue1,
                                       3, 3, 3, 3, 3, 3, 3, 3, 3, 3, 3, 3, 3, 3],
                        "pgs":        [0, 0, 3, 3, 3, 3, 3, 3,  3,  3,  3,  3,  3,  3,  3,  3],
                        "queues":     [1, 1, 3, 3, 3, 3, 3, 3,  3,  3,  3,  3,  3,  3,  3,  3],
                        "src_port_i": [0, 1, 2, 3, 4, 5, 6, 9, 10, 11, 12, 13, 14, 15, 16, 17],
                        "dst_port_i": [7, 7, 8, 8, 8, 8, 8, 8,  8,  8,  8,  8,  8,  8,  8,  8],
                        "pkt_counts": mb_to_pkt_count(sq_occupancies_mb)}
            self.write_params("xon_hysteresis_9", params_9)
>>>>>>> 5b33a166
<|MERGE_RESOLUTION|>--- conflicted
+++ resolved
@@ -260,11 +260,8 @@
         self.__define_wm_pg_headroom()
         self.__define_wrr()
         self.__define_wrr_chg()
-<<<<<<< HEAD
+        self.__define_xon_hysteresis()
         self.__define_pcbb_xoff()
-=======
-        self.__define_xon_hysteresis()
->>>>>>> 5b33a166
         return self.qos_params
 
     def gr_get_mantissa_exp(self, thr):
@@ -683,26 +680,6 @@
                       "lossless_weight": 30}
             self.write_params("wrr_chg", params)
 
-<<<<<<< HEAD
-    def __define_pcbb_xoff(self):
-        if self.should_autogen(["pcbb_xoff_{}".format(n) for n in range(1, 5)]):
-            dscps = [3, 4, 3, 4]
-            outer_dscps = [None, None, 2, 6]
-            pgs = [3, 4, 2, 6]
-            packet_buffs = self.get_buffer_occupancy(self.preferred_packet_size)
-            for i in range(4):
-                label = "pcbb_xoff_{}".format(i + 1)
-                params = {"dscp": dscps[i],
-                          "ecn": 1,
-                          "pg": pgs[i],
-                          "pkts_num_trig_pfc": self.pause_thr // self.buffer_size // packet_buffs,
-                          "pkts_num_margin": 4,
-                          "packet_size": self.preferred_packet_size}
-                outer_dscp = outer_dscps[i]
-                if outer_dscp is not None:
-                    params["outer_dscp"] = outer_dscp
-                self.write_params(label, params)
-=======
     def __define_xon_hysteresis(self):
         if self.is_t2:
             return
@@ -1108,4 +1085,22 @@
                         "dst_port_i": [7, 7, 8, 8, 8, 8, 8, 8,  8,  8,  8,  8,  8,  8,  8,  8],
                         "pkt_counts": mb_to_pkt_count(sq_occupancies_mb)}
             self.write_params("xon_hysteresis_9", params_9)
->>>>>>> 5b33a166
+
+    def __define_pcbb_xoff(self):
+        if self.should_autogen(["pcbb_xoff_{}".format(n) for n in range(1, 5)]):
+            dscps = [3, 4, 3, 4]
+            outer_dscps = [None, None, 2, 6]
+            pgs = [3, 4, 2, 6]
+            packet_buffs = self.get_buffer_occupancy(self.preferred_packet_size)
+            for i in range(4):
+                label = "pcbb_xoff_{}".format(i + 1)
+                params = {"dscp": dscps[i],
+                          "ecn": 1,
+                          "pg": pgs[i],
+                          "pkts_num_trig_pfc": self.pause_thr // self.buffer_size // packet_buffs,
+                          "pkts_num_margin": 4,
+                          "packet_size": self.preferred_packet_size}
+                outer_dscp = outer_dscps[i]
+                if outer_dscp is not None:
+                    params["outer_dscp"] = outer_dscp
+                self.write_params(label, params)