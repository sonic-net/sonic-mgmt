--- conflicted
+++ resolved
@@ -132,29 +132,6 @@
 for i in range(0, port_cnt):
     port_attributes = sx_port_attributes_t_arr_getitem(port_attributes_list, i)
     log_port = int(port_attributes.log_port)
-<<<<<<< HEAD
-    if log_port < 0xFFFFF: # only physical ports
-        if set_mode:
-            rc = sx_api_port_hll_set(handle, log_port, hll_time, hll_stall)
-            if (rc != SX_STATUS_SUCCESS):
-                sys.stderr.write("An error returned by sx_api_port_hll_set.\n")
-                # do not exit. workaround to disable/enable aging on all ports when topo contains LAG members
-                #sys.exit(1)
-        else:
-            hll_max_time_p = new_uint32_t_p()
-            hll_stall_cnt_p = new_uint32_t_p()
-            rc = sx_api_port_hll_get(handle,log_port, hll_max_time_p, hll_stall_cnt_p)
-            if (rc != SX_STATUS_SUCCESS):
-                sys.stderr.write("An error returned by sx_api_port_hll_set.\n")
-                # do not exit. workaround to disable/enable aging on all ports when topo contains LAG members
-                #sys.exit(1)
-            else:
-                hll_max_time = uint32_t_p_value(hll_max_time_p)
-                hll_stall_cnt = uint32_t_p_value(hll_stall_cnt_p)
-                sys.stderr.write(("Port%d(Ethernet%d, logical:0x%X) hll_time:0x%X, hll_stall:0x%X\n" %
-                    (port_attributes.port_mapping.module_port, (port_attributes.port_mapping.module_port * 4),
-                        log_port, hll_max_time, hll_stall_cnt)))
-=======
     if log_port not in lag_member_list and log_port < 0xFFFFF:
         logical_port_list.append(log_port)
 sys.stderr.write("All ports to set {}\n".format(logical_port_list))
@@ -177,5 +154,4 @@
             hll_stall_cnt = uint32_t_p_value(hll_stall_cnt_p)
             sys.stderr.write(("Port%d(Ethernet%d, logical:0x%X) hll_time:0x%X, hll_stall:0x%X\n" %
                               (port_attributes.port_mapping.module_port, (port_attributes.port_mapping.module_port * 4),
-                               log_port, hll_max_time, hll_stall_cnt)))
->>>>>>> 40d95bb1
+                               log_port, hll_max_time, hll_stall_cnt)))