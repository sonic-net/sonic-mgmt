qos_params:
    gb:
        topo-any:
            wm_pg_shared_lossless:
                dscp: 3
                ecn: 1
                pg: 3
                pkts_num_trig_pfc: 14804
                pkts_num_fill_min: 0
                pkts_num_margin: 4
                packet_size: 1350
                cell_size: 384
            wm_pg_shared_lossy:
                dscp: 8
                ecn: 1
                pg: 0
                pkts_num_trig_egr_drp: 16000
                pkts_num_fill_min: 0
                pkts_num_margin: 4
                packet_size: 1350
                cell_size: 384
            wm_buf_pool_lossy:
                dscp: 8
                ecn: 1
                pg: 0
                queue: 0
                pkts_num_trig_egr_drp: 4000
                pkts_num_fill_egr_min: 0
                cell_size: 384
                packet_size: 1350
            shared_res_size_1:
                ecn: 1
                packet_size: 1350
                cell_size: 384
                pkts_num_margin: 1
            shared_res_size_2:
                ecn: 1
                packet_size: 1350
                cell_size: 384
                pkts_num_margin: 1
            wrr:
                ecn: 1
                q0_num_of_pkts: 70
                q1_num_of_pkts: 70
                q2_num_of_pkts: 70
                q3_num_of_pkts: 75
                q4_num_of_pkts: 75
                q5_num_of_pkts: 70
                q6_num_of_pkts: 70
                limit: 80
            wrr_chg:
                ecn: 1
                q0_num_of_pkts: 40
                q1_num_of_pkts: 40
                q2_num_of_pkts: 40
                q3_num_of_pkts: 150
                q4_num_of_pkts: 150
                q5_num_of_pkts: 40
                q6_num_of_pkts: 40
                limit: 80
                lossy_weight: 8
                lossless_weight: 30
            hdrm_pool_wm_multiplier: 1
            cell_size: 384
            100000_300m:
                pkts_num_leak_out: 0
                pg_drop:
                    dscp: 3
                    ecn: 1
                    pg: 3
                    queue: 3
                    pkts_num_trig_pfc: 13653
                    pkts_num_trig_ingr_drp: 14819
                    pkts_num_margin: 375
                    iterations: 100
                xoff_1:
                    dscp: 3
                    ecn: 1
                    pg: 3
                    pkts_num_trig_pfc: 3415
                    pkts_num_trig_ingr_drp: 3704
                    packet_size: 1350
                xoff_2:
                    dscp: 4
                    ecn: 1
                    pg: 4
                    pkts_num_trig_pfc: 3415
                    pkts_num_trig_ingr_drp: 3704
                    packet_size: 1350
                xon_1:
                    dscp: 3
                    ecn: 1
                    pg: 3
                    pkts_num_trig_pfc: 3414
                    pkts_num_dismiss_pfc: 2
                    packet_size: 1350
                xon_2:
                    dscp: 4
                    ecn: 1
                    pg: 4
                    pkts_num_trig_pfc: 3414
                    pkts_num_dismiss_pfc: 2
                    packet_size: 1350
                lossless_voq_1:
                    dscp: 3
                    ecn: 1
                    pg: 3
                    num_of_flows: 'multiple'
                    pkts_num_trig_pfc: 3415
                    pkts_num_margin: 4
                    packet_size: 1350
                lossless_voq_2:
                    dscp: 4
                    ecn: 1
                    pg: 4
                    num_of_flows: 'multiple'
                    pkts_num_trig_pfc: 3415
                    pkts_num_margin: 4
                    packet_size: 1350
                lossless_voq_3:
                    dscp: 3
                    ecn: 1
                    pg: 3
                    num_of_flows: 'single'
                    pkts_num_trig_pfc: 3415
                    pkts_num_margin: 4
                    packet_size: 1350
                lossless_voq_4:
                    dscp: 4
                    ecn: 1
                    pg: 4
                    num_of_flows: 'single'
                    pkts_num_trig_pfc: 3415
                    pkts_num_margin: 4
                    packet_size: 1350
                lossy_queue_1:
                    dscp: 8
                    ecn: 1
                    pg: 0
                    pkts_num_trig_egr_drp: 16000
                    pkts_num_margin: 4
                    packet_size: 1350
                    cell_size: 384
                lossy_queue_voq_1:
                    dscp: 8
                    ecn: 1
                    pg: 0
                    flow_config: separate
                    pkts_num_trig_egr_drp: 16000
                    pkts_num_margin: 4
                    packet_size: 64
                    cell_size: 384
                lossy_queue_voq_2:
                    dscp: 8
                    ecn: 1
                    pg: 0
                    flow_config: shared
                    pkts_num_trig_egr_drp: 16000
                    pkts_num_margin: 4
                    packet_size: 64
                    cell_size: 384
                wm_q_shared_lossless:
                    dscp: 3
                    ecn: 1
                    queue: 3
                    pkts_num_fill_min: 0
                    pkts_num_trig_ingr_drp: 14819
                    pkts_num_margin: 3072
                    cell_size: 384
                wm_q_shared_lossy:
                    dscp: 8
                    ecn: 1
                    queue: 0
                    pkts_num_fill_min: 0
                    pkts_num_trig_egr_drp: 16000
                    pkts_num_margin: 3072
                    cell_size: 384
                wm_q_wm_all_ports:
                    ecn: 1
                    pkt_count: 3000
                    pkts_num_margin: 1024
                    cell_size: 384
                    packet_size: 1350
                wm_buf_pool_lossless:
                    dscp: 3
                    ecn: 1
                    pg: 3
                    queue: 3
                    pkts_num_fill_ingr_min: 0
                    pkts_num_trig_pfc: 3703
                    cell_size: 384
                    packet_size: 1350
<<<<<<< HEAD
                pcbb_xoff_1:
                    dscp: 3
                    ecn: 1
                    pg: 3
                    pkts_num_trig_pfc: 3414
                    packet_size: 1350
                    pkts_num_margin: 4
                pcbb_xoff_2:
                    dscp: 4
                    ecn: 1
                    pg: 4
                    pkts_num_trig_pfc: 3414
                    packet_size: 1350
                    pkts_num_margin: 4
                pcbb_xoff_3:
                    outer_dscp: 2
                    dscp: 3
                    ecn: 1
                    pg: 2
                    pkts_num_trig_pfc: 3414
                    packet_size: 1350
                    pkts_num_margin: 4
                pcbb_xoff_4:
                    outer_dscp: 6
                    dscp: 4
                    ecn: 1
                    pg: 6
                    pkts_num_trig_pfc: 3414
                    packet_size: 1350
                    pkts_num_margin: 4
            wm_buf_pool_lossy:
                dscp: 8
                ecn: 1
                pg: 0
                queue: 0
                pkts_num_trig_egr_drp: 4000
                pkts_num_fill_egr_min: 0
                cell_size: 384
                packet_size: 1350
=======
>>>>>>> 960d3d59
            100000_40m:
                pkts_num_leak_out: 0
                pg_drop:
                    dscp: 3
                    ecn: 1
                    pg: 3
                    queue: 3
                    pkts_num_trig_pfc: 13653
                    pkts_num_trig_ingr_drp: 14819
                    pkts_num_margin: 375
                    iterations: 100
                xoff_1:
                    dscp: 3
                    ecn: 1
                    pg: 3
                    pkts_num_trig_pfc: 3415
                    pkts_num_trig_ingr_drp: 3704
                    packet_size: 1350
                xoff_2:
                    dscp: 4
                    ecn: 1
                    pg: 4
                    pkts_num_trig_pfc: 3415
                    pkts_num_trig_ingr_drp: 3704
                    packet_size: 1350
                xon_1:
                    dscp: 3
                    ecn: 1
                    pg: 3
                    pkts_num_trig_pfc: 3414
                    pkts_num_dismiss_pfc: 2
                    packet_size: 1350
                xon_2:
                    dscp: 4
                    ecn: 1
                    pg: 4
                    pkts_num_trig_pfc: 3414
                    pkts_num_dismiss_pfc: 2
                    packet_size: 1350
                lossless_voq_1:
                    dscp: 3
                    ecn: 1
                    pg: 3
                    num_of_flows: 'multiple'
                    pkts_num_trig_pfc: 3415
                    pkts_num_margin: 4
                    packet_size: 1350
                lossless_voq_2:
                    dscp: 4
                    ecn: 1
                    pg: 4
                    num_of_flows: 'multiple'
                    pkts_num_trig_pfc: 3415
                    pkts_num_margin: 4
                    packet_size: 1350
                lossless_voq_3:
                    dscp: 3
                    ecn: 1
                    pg: 3
                    num_of_flows: 'single'
                    pkts_num_trig_pfc: 3415
                    pkts_num_margin: 4
                    packet_size: 1350
                lossless_voq_4:
                    dscp: 4
                    ecn: 1
                    pg: 4
                    num_of_flows: 'single'
                    pkts_num_trig_pfc: 3415
                    pkts_num_margin: 4
                    packet_size: 1350
                lossy_queue_1:
                    dscp: 8
                    ecn: 1
                    pg: 0
                    pkts_num_trig_egr_drp: 16000
                    pkts_num_margin: 4
                    packet_size: 1350
                    cell_size: 384
                lossy_queue_voq_1:
                    dscp: 8
                    ecn: 1
                    pg: 0
                    flow_config: separate
                    pkts_num_trig_egr_drp: 16000
                    pkts_num_margin: 4
                    packet_size: 64
                    cell_size: 384
                lossy_queue_voq_2:
                    dscp: 8
                    ecn: 1
                    pg: 0
                    flow_config: shared
                    pkts_num_trig_egr_drp: 16000
                    pkts_num_margin: 4
                    packet_size: 64
                    cell_size: 384
                wm_q_shared_lossless:
                    dscp: 3
                    ecn: 1
                    queue: 3
                    pkts_num_fill_min: 0
                    pkts_num_trig_ingr_drp: 14819
                    pkts_num_margin: 3072
                    cell_size: 384
                wm_q_shared_lossy:
                    dscp: 8
                    ecn: 1
                    queue: 0
                    pkts_num_fill_min: 0
                    pkts_num_trig_egr_drp: 16000
                    pkts_num_margin: 3072
                    cell_size: 384
                wm_q_wm_all_ports:
                    ecn: 1
                    pkt_count: 3000
                    pkts_num_margin: 1024
                    cell_size: 384
                    packet_size: 1350
                wm_buf_pool_lossless:
                    dscp: 3
                    ecn: 1
                    pg: 3
                    queue: 3
                    pkts_num_fill_ingr_min: 0
                    pkts_num_trig_pfc: 3703
                    cell_size: 384
                    packet_size: 1350
                pcbb_xoff_1:
                    dscp: 3
                    ecn: 1
                    pg: 3
                    pkts_num_trig_pfc: 3414
                    packet_size: 1350
                    pkts_num_margin: 4
                pcbb_xoff_2:
                    dscp: 4
                    ecn: 1
                    pg: 4
                    pkts_num_trig_pfc: 3414
                    packet_size: 1350
                    pkts_num_margin: 4
                pcbb_xoff_3:
                    outer_dscp: 2
                    dscp: 3
                    ecn: 1
                    pg: 2
                    pkts_num_trig_pfc: 3414
                    packet_size: 1350
                    pkts_num_margin: 4
                pcbb_xoff_4:
                    outer_dscp: 6
                    dscp: 4
                    ecn: 1
                    pg: 6
                    pkts_num_trig_pfc: 3414
                    packet_size: 1350
                    pkts_num_margin: 4
            100000_5m:
                pkts_num_leak_out: 0
                pg_drop:
                    dscp: 3
                    ecn: 1
                    pg: 3
                    queue: 3
                    pkts_num_trig_pfc: 13653
                    pkts_num_trig_ingr_drp: 14819
                    pkts_num_margin: 375
                    iterations: 100
                xoff_1:
                    dscp: 3
                    ecn: 1
                    pg: 3
                    pkts_num_trig_pfc: 3415
                    pkts_num_trig_ingr_drp: 3704
                    packet_size: 1350
                xoff_2:
                    dscp: 4
                    ecn: 1
                    pg: 4
                    pkts_num_trig_pfc: 3415
                    pkts_num_trig_ingr_drp: 3704
                    packet_size: 1350
                xon_1:
                    dscp: 3
                    ecn: 1
                    pg: 3
                    pkts_num_trig_pfc: 3414
                    pkts_num_dismiss_pfc: 2
                    packet_size: 1350
                xon_2:
                    dscp: 4
                    ecn: 1
                    pg: 4
                    pkts_num_trig_pfc: 3414
                    pkts_num_dismiss_pfc: 2
                    packet_size: 1350
                lossless_voq_1:
                    dscp: 3
                    ecn: 1
                    pg: 3
                    num_of_flows: 'multiple'
                    pkts_num_trig_pfc: 3415
                    pkts_num_margin: 4
                    packet_size: 1350
                lossless_voq_2:
                    dscp: 4
                    ecn: 1
                    pg: 4
                    num_of_flows: 'multiple'
                    pkts_num_trig_pfc: 3415
                    pkts_num_margin: 4
                    packet_size: 1350
                lossless_voq_3:
                    dscp: 3
                    ecn: 1
                    pg: 3
                    num_of_flows: 'single'
                    pkts_num_trig_pfc: 3415
                    pkts_num_margin: 4
                    packet_size: 1350
                lossless_voq_4:
                    dscp: 4
                    ecn: 1
                    pg: 4
                    num_of_flows: 'single'
                    pkts_num_trig_pfc: 3415
                    pkts_num_margin: 4
                    packet_size: 1350
                lossy_queue_1:
                    dscp: 8
                    ecn: 1
                    pg: 0
                    pkts_num_trig_egr_drp: 16000
                    pkts_num_margin: 4
                    packet_size: 1350
                    cell_size: 384
                lossy_queue_voq_1:
                    dscp: 8
                    ecn: 1
                    pg: 0
                    flow_config: separate
                    pkts_num_trig_egr_drp: 16000
                    pkts_num_margin: 4
                    packet_size: 64
                    cell_size: 384
                lossy_queue_voq_2:
                    dscp: 8
                    ecn: 1
                    pg: 0
                    flow_config: shared
                    pkts_num_trig_egr_drp: 16000
                    pkts_num_margin: 4
                    packet_size: 64
                    cell_size: 384
                wm_q_shared_lossless:
                    dscp: 3
                    ecn: 1
                    queue: 3
                    pkts_num_fill_min: 0
                    pkts_num_trig_ingr_drp: 14819
                    pkts_num_margin: 3072
                    cell_size: 384
                wm_q_shared_lossy:
                    dscp: 8
                    ecn: 1
                    queue: 0
                    pkts_num_fill_min: 0
                    pkts_num_trig_egr_drp: 16000
                    pkts_num_margin: 3072
                    cell_size: 384
                wm_q_wm_all_ports:
                    ecn: 1
                    pkt_count: 3000
                    pkts_num_margin: 1024
                    cell_size: 384
                    packet_size: 1350
                wm_buf_pool_lossless:
                    dscp: 3
                    ecn: 1
                    pg: 3
                    queue: 3
                    pkts_num_fill_ingr_min: 0
                    pkts_num_trig_pfc: 3703
                    cell_size: 384
                    packet_size: 1350
<<<<<<< HEAD
                wrr:
                    ecn: 1
                    q0_num_of_pkts: 70
                    q1_num_of_pkts: 70
                    q2_num_of_pkts: 70
                    q3_num_of_pkts: 75
                    q4_num_of_pkts: 75
                    q5_num_of_pkts: 70
                    q6_num_of_pkts: 70
                    limit: 40
                wrr_chg:
                    ecn: 1
                    q0_num_of_pkts: 40
                    q1_num_of_pkts: 40
                    q2_num_of_pkts: 40
                    q3_num_of_pkts: 150
                    q4_num_of_pkts: 150
                    q5_num_of_pkts: 40
                    q6_num_of_pkts: 40
                    limit: 40
                    lossy_weight: 8
                    lossless_weight: 30
                pcbb_xoff_1:
                    dscp: 3
                    ecn: 1
                    pg: 3
                    pkts_num_trig_pfc: 3414
                    packet_size: 1350
                    pkts_num_margin: 4
                pcbb_xoff_2:
                    dscp: 4
                    ecn: 1
                    pg: 4
                    pkts_num_trig_pfc: 3414
                    packet_size: 1350
                    pkts_num_margin: 4
                pcbb_xoff_3:
                    outer_dscp: 2
                    dscp: 3
                    ecn: 1
                    pg: 2
                    pkts_num_trig_pfc: 3414
                    packet_size: 1350
                    pkts_num_margin: 4
                pcbb_xoff_4:
                    outer_dscp: 6
                    dscp: 4
                    ecn: 1
                    pg: 6
                    pkts_num_trig_pfc: 3414
                    packet_size: 1350
                    pkts_num_margin: 4
=======
>>>>>>> 960d3d59
            400000_40m:
                pkts_num_leak_out: 0
                pg_drop:
                    dscp: 3
                    ecn: 1
                    pg: 3
                    queue: 3
                    pkts_num_trig_pfc: 12681
                    pkts_num_trig_ingr_drp: 14816
                    pkts_num_margin: 375
                    iterations: 100
                xoff_1:
                    dscp: 3
                    ecn: 1
                    pg: 3
                    pkts_num_trig_pfc: 3172
                    pkts_num_trig_ingr_drp: 3704
                    packet_size: 1350
                xoff_2:
                    dscp: 4
                    ecn: 1
                    pg: 4
                    pkts_num_trig_pfc: 3172
                    pkts_num_trig_ingr_drp: 3704
                    packet_size: 1350
                xon_1:
                    dscp: 3
                    ecn: 1
                    pg: 3
                    pkts_num_trig_pfc: 3171
                    pkts_num_dismiss_pfc: 2
                    packet_size: 1350
                xon_2:
                    dscp: 4
                    ecn: 1
                    pg: 4
                    pkts_num_trig_pfc: 3171
                    pkts_num_dismiss_pfc: 2
                    packet_size: 1350
                lossless_voq_1:
                    dscp: 3
                    ecn: 1
                    pg: 3
                    num_of_flows: 'multiple'
                    pkts_num_trig_pfc: 3172
                    packet_size: 1350
                lossless_voq_2:
                    dscp: 4
                    ecn: 1
                    pg: 4
                    num_of_flows: 'multiple'
                    pkts_num_trig_pfc: 3172
                    packet_size: 1350
                lossless_voq_3:
                    dscp: 3
                    ecn: 1
                    pg: 3
                    num_of_flows: 'single'
                    pkts_num_trig_pfc: 3172
                    packet_size: 1350
                lossless_voq_4:
                    dscp: 4
                    ecn: 1
                    pg: 4
                    num_of_flows: 'single'
                    pkts_num_trig_pfc: 3172
                    packet_size: 1350
                lossy_queue_1:
                    dscp: 8
                    ecn: 1
                    pg: 0
                    pkts_num_trig_egr_drp: 16000
                    pkts_num_margin: 4
                    packet_size: 1350
                    cell_size: 384
                lossy_queue_voq_1:
                    dscp: 8
                    ecn: 1
                    pg: 0
                    flow_config: separate
                    pkts_num_trig_egr_drp: 16000
                    pkts_num_margin: 4
                    packet_size: 64
                    cell_size: 384
                lossy_queue_voq_2:
                    dscp: 8
                    ecn: 1
                    pg: 0
                    flow_config: shared
                    pkts_num_trig_egr_drp: 16000
                    pkts_num_margin: 4
                    packet_size: 64
                    cell_size: 384
                wm_q_shared_lossless:
                    dscp: 3
                    ecn: 1
                    queue: 3
                    pkts_num_fill_min: 0
                    pkts_num_trig_ingr_drp: 14816
                    pkts_num_margin: 3072
                    cell_size: 384
                wm_q_shared_lossy:
                    dscp: 8
                    ecn: 1
                    queue: 0
                    pkts_num_fill_min: 0
                    pkts_num_trig_egr_drp: 16000
                    pkts_num_margin: 3072
                    cell_size: 384
                wm_q_wm_all_ports:
                    ecn: 1
                    pkt_count: 3000
                    pkts_num_margin: 1024
                    cell_size: 384
                    packet_size: 1350
                wm_buf_pool_lossless:
                    dscp: 3
                    ecn: 1
                    pg: 3
                    queue: 3
                    pkts_num_fill_ingr_min: 0
                    pkts_num_trig_pfc: 3703
                    cell_size: 384
                    packet_size: 1350
                wm_pg_shared_lossless:
                    dscp: 3
                    ecn: 1
                    pg: 3
                    pkts_num_trig_pfc: 14808
                    pkts_num_fill_min: 0
                    pkts_num_margin: 4
                    packet_size: 1350
                    cell_size: 384
                wm_pg_shared_lossy:
                    dscp: 8
                    ecn: 1
                    pg: 0
                    pkts_num_trig_egr_drp: 16000
                    pkts_num_fill_min: 0
                    pkts_num_margin: 4
                    packet_size: 1350
                    cell_size: 384
            400000_300m:
                pkts_num_leak_out: 0
                pg_drop:
                    dscp: 3
                    ecn: 1
                    pg: 3
                    queue: 3
                    pkts_num_trig_pfc: 12145
                    pkts_num_trig_ingr_drp: 14816
                    pkts_num_margin: 375
                    iterations: 100
                xoff_1:
                    dscp: 3
                    ecn: 1
                    pg: 3
                    pkts_num_trig_pfc: 3038
                    pkts_num_trig_ingr_drp: 3704
                    packet_size: 1350
                xoff_2:
                    dscp: 4
                    ecn: 1
                    pg: 4
                    pkts_num_trig_pfc: 3038
                    pkts_num_trig_ingr_drp: 3704
                    packet_size: 1350
                xon_1:
                    dscp: 3
                    ecn: 1
                    pg: 3
                    pkts_num_trig_pfc: 3037
                    pkts_num_dismiss_pfc: 2
                    packet_size: 1350
                xon_2:
                    dscp: 4
                    ecn: 1
                    pg: 4
                    pkts_num_trig_pfc: 3037
                    pkts_num_dismiss_pfc: 2
                    packet_size: 1350
                lossless_voq_1:
                    dscp: 3
                    ecn: 1
                    pg: 3
                    num_of_flows: 'multiple'
                    pkts_num_trig_pfc: 3040
                    packet_size: 1350
                lossless_voq_2:
                    dscp: 4
                    ecn: 1
                    pg: 4
                    num_of_flows: 'multiple'
                    pkts_num_trig_pfc: 3040
                    packet_size: 1350
                lossless_voq_3:
                    dscp: 3
                    ecn: 1
                    pg: 3
                    num_of_flows: 'single'
                    pkts_num_trig_pfc: 3040
                    packet_size: 1350
                lossless_voq_4:
                    dscp: 4
                    ecn: 1
                    pg: 4
                    num_of_flows: 'single'
                    pkts_num_trig_pfc: 3040
                    packet_size: 1350
                lossy_queue_1:
                    dscp: 8
                    ecn: 1
                    pg: 0
                    pkts_num_trig_egr_drp: 16000
                    pkts_num_margin: 4
                    packet_size: 1350
                    cell_size: 384
                lossy_queue_voq_1:
                    dscp: 8
                    ecn: 1
                    pg: 0
                    flow_config: separate
                    pkts_num_trig_egr_drp: 16000
                    pkts_num_margin: 4
                    packet_size: 64
                    cell_size: 384
                lossy_queue_voq_2:
                    dscp: 8
                    ecn: 1
                    pg: 0
                    flow_config: shared
                    pkts_num_trig_egr_drp: 16000
                    pkts_num_margin: 4
                    packet_size: 64
                    cell_size: 384
                wm_q_shared_lossless:
                    dscp: 3
                    ecn: 1
                    queue: 3
                    pkts_num_fill_min: 0
                    pkts_num_trig_ingr_drp: 14816
                    pkts_num_margin: 3072
                    cell_size: 384
                wm_q_shared_lossy:
                    dscp: 8
                    ecn: 1
                    queue: 0
                    pkts_num_fill_min: 0
                    pkts_num_trig_egr_drp: 16000
                    pkts_num_margin: 3072
                    cell_size: 384
                wm_q_wm_all_ports:
                    ecn: 1
                    pkt_count: 3000
                    pkts_num_margin: 1024
                    cell_size: 384
                    packet_size: 1350
                wm_buf_pool_lossless:
                    dscp: 3
                    ecn: 1
                    pg: 3
                    queue: 3
                    pkts_num_fill_ingr_min: 0
                    pkts_num_trig_pfc: 3703
                    cell_size: 384
                    packet_size: 1350
                wm_pg_shared_lossless:
                    dscp: 3
                    ecn: 1
                    pg: 3
                    pkts_num_trig_pfc: 14808
                    pkts_num_fill_min: 0
                    pkts_num_margin: 4
                    packet_size: 1350
                    cell_size: 384
                wm_pg_shared_lossy:
                    dscp: 8
                    ecn: 1
                    pg: 0
                    pkts_num_trig_egr_drp: 16000
                    pkts_num_fill_min: 0
                    pkts_num_margin: 4
                    packet_size: 1350
                    cell_size: 384
                wrr:
                    ecn: 1
                    q0_num_of_pkts: 70
                    q1_num_of_pkts: 70
                    q2_num_of_pkts: 70
                    q3_num_of_pkts: 75
                    q4_num_of_pkts: 75
                    q5_num_of_pkts: 70
                    q6_num_of_pkts: 70
                    limit: 40
                wrr_chg:
                    ecn: 1
                    q0_num_of_pkts: 40
                    q1_num_of_pkts: 40
                    q2_num_of_pkts: 40
                    q3_num_of_pkts: 150
                    q4_num_of_pkts: 150
                    q5_num_of_pkts: 40
                    q6_num_of_pkts: 40
                    limit: 40
                    lossy_weight: 8
                    lossless_weight: 30
            400000_5m:
                pkts_num_leak_out: 0
                pg_drop:
                    dscp: 3
                    ecn: 1
                    pg: 3
                    queue: 3
                    pkts_num_trig_pfc: 12753
                    pkts_num_trig_ingr_drp: 14816
                    pkts_num_margin: 375
                    iterations: 100
                xoff_1:
                    dscp: 3
                    ecn: 1
                    pg: 3
                    pkts_num_trig_pfc: 3190
                    pkts_num_trig_ingr_drp: 3704
                    packet_size: 1350
                xoff_2:
                    dscp: 4
                    ecn: 1
                    pg: 4
                    pkts_num_trig_pfc: 3190
                    pkts_num_trig_ingr_drp: 3704
                    packet_size: 1350
                xon_1:
                    dscp: 3
                    ecn: 1
                    pg: 3
                    pkts_num_trig_pfc: 3189
                    pkts_num_dismiss_pfc: 2
                    packet_size: 1350
                xon_2:
                    dscp: 4
                    ecn: 1
                    pg: 4
                    pkts_num_trig_pfc: 3189
                    pkts_num_dismiss_pfc: 2
                    packet_size: 1350
                lossless_voq_1:
                    dscp: 3
                    ecn: 1
                    pg: 3
                    num_of_flows: 'multiple'
                    pkts_num_trig_pfc: 3190
                    packet_size: 1350
                lossless_voq_2:
                    dscp: 4
                    ecn: 1
                    pg: 4
                    num_of_flows: 'multiple'
                    pkts_num_trig_pfc: 3190
                    packet_size: 1350
                lossless_voq_3:
                    dscp: 3
                    ecn: 1
                    pg: 3
                    num_of_flows: 'single'
                    pkts_num_trig_pfc: 3190
                    packet_size: 1350
                lossless_voq_4:
                    dscp: 4
                    ecn: 1
                    pg: 4
                    num_of_flows: 'single'
                    pkts_num_trig_pfc: 3190
                    packet_size: 1350
                lossy_queue_1:
                    dscp: 8
                    ecn: 1
                    pg: 0
                    pkts_num_trig_egr_drp: 16000
                    pkts_num_margin: 4
                    packet_size: 1350
                    cell_size: 384
                lossy_queue_voq_1:
                    dscp: 8
                    ecn: 1
                    pg: 0
                    flow_config: separate
                    pkts_num_trig_egr_drp: 16000
                    pkts_num_margin: 4
                    packet_size: 64
                    cell_size: 384
                lossy_queue_voq_2:
                    dscp: 8
                    ecn: 1
                    pg: 0
                    flow_config: shared
                    pkts_num_trig_egr_drp: 16000
                    pkts_num_margin: 4
                    packet_size: 64
                    cell_size: 384
                wm_q_shared_lossless:
                    dscp: 3
                    ecn: 1
                    queue: 3
                    pkts_num_fill_min: 0
                    pkts_num_trig_ingr_drp: 14816
                    pkts_num_margin: 3072
                    cell_size: 384
                wm_q_shared_lossy:
                    dscp: 8
                    ecn: 1
                    queue: 0
                    pkts_num_fill_min: 0
                    pkts_num_trig_egr_drp: 16000
                    pkts_num_margin: 3072
                    cell_size: 384
                wm_q_wm_all_ports:
                    ecn: 1
                    pkt_count: 3000
                    pkts_num_margin: 1024
                    cell_size: 384
                    packet_size: 1350
                wm_buf_pool_lossless:
                    dscp: 3
                    ecn: 1
                    pg: 3
                    queue: 3
                    pkts_num_fill_ingr_min: 0
                    pkts_num_trig_pfc: 3703
                    cell_size: 384
                    packet_size: 1350
                wm_pg_shared_lossless:
                    dscp: 3
                    ecn: 1
                    pg: 3
                    pkts_num_trig_pfc: 14808
                    pkts_num_fill_min: 0
                    pkts_num_margin: 4
                    packet_size: 1350
                    cell_size: 384
                wm_pg_shared_lossy:
                    dscp: 8
                    ecn: 1
                    pg: 0
                    pkts_num_trig_egr_drp: 16000
                    pkts_num_fill_min: 0
                    pkts_num_margin: 4
                    packet_size: 1350
                    cell_size: 384
            100000_120000m:
                pkts_num_leak_out: 0
                pg_drop:
                    dscp: 3
                    ecn: 1
                    pg: 3
                    queue: 3
                    pkts_num_trig_pfc: 262144
                    pkts_num_trig_ingr_drp: 524288
                    pkts_num_margin: 30000
                    iterations: 30
                xoff_1:
                    dscp: 3
                    ecn: 1
                    pg: 3
                    pkts_num_trig_pfc: 3202
                    pkts_num_trig_ingr_drp: 6404
                    packet_size: 8156
                    pkts_num_margin: 20
                xoff_2:
                    dscp: 4
                    ecn: 1
                    pg: 4
                    pkts_num_trig_pfc: 3202
                    pkts_num_trig_ingr_drp: 6404
                    packet_size: 8156
                    pkts_num_margin: 20
                xon_1:
                    dscp: 3
                    ecn: 1
                    pg: 3
                    pkts_num_trig_pfc: 3201
                    pkts_num_dismiss_pfc: 2
                    packet_size: 8156
                xon_2:
                    dscp: 4
                    ecn: 1
                    pg: 4
                    pkts_num_trig_pfc: 3201
                    pkts_num_dismiss_pfc: 2
                    packet_size: 8156
                lossy_queue_1:
                    dscp: 8
                    ecn: 1
                    pg: 0
                    pkts_num_trig_egr_drp: 16000
                    pkts_num_margin: 4
                    packet_size: 1350
                    cell_size: 384
                lossy_queue_voq_2:
                    dscp: 8
                    ecn: 1
                    pg: 0
                    flow_config: shared
                    pkts_num_trig_egr_drp: 16000
                    pkts_num_margin: 4
                    packet_size: 64
                    cell_size: 384
                wm_pg_shared_lossless:
                    dscp: 3
                    ecn: 1
                    pg: 3
                    pkts_num_trig_pfc: 6403
                    pkts_num_fill_min: 0
                    pkts_num_margin: 4
                    packet_size: 8156
                    cell_size: 8192
                wm_pg_shared_lossy:
                    dscp: 8
                    ecn: 1
                    pg: 0
                    pkts_num_trig_egr_drp: 728
                    pkts_num_fill_min: 0
                    pkts_num_margin: 4
                    packet_size: 8156
                    cell_size: 8192
                wm_q_shared_lossless:
                    dscp: 3
                    ecn: 1
                    queue: 3
                    pkts_num_fill_min: 0
                    pkts_num_trig_ingr_drp: 12807
                    pkts_num_margin: 19456
                    cell_size: 6144
                    packet_size: 8156
                wm_q_shared_lossy:
                    dscp: 8
                    ecn: 1
                    queue: 0
                    pkts_num_fill_min: 0
                    pkts_num_trig_egr_drp: 16000
                    pkts_num_margin: 3072
                    cell_size: 384
                wm_buf_pool_lossless:
                    dscp: 3
                    ecn: 1
                    pg: 3
                    queue: 3
                    pkts_num_fill_ingr_min: 140
                    pkts_num_trig_pfc: 6412
                    cell_size: 8192
                    packet_size: 8140
                wm_q_wm_all_ports:
                    ecn: 1
                    pkt_count: 3000
                    pkts_num_margin: 19456
                    cell_size: 6144
                    packet_size: 6144
            400000_120000m:
                pkts_num_leak_out: 0
                wm_buf_pool_lossless:
                    dscp: 3
                    ecn: 1
                    pg: 3
                    queue: 3
                    pkts_num_fill_ingr_min: 181
                    pkts_num_trig_pfc: 23044
                    cell_size: 8192
                    packet_size: 6144
                wm_q_shared_lossless:
                    dscp: 3
                    ecn: 1
                    queue: 3
                    pkts_num_fill_min: 0
                    pkts_num_trig_ingr_drp: 6404
                    pkts_num_margin: 19456
                    cell_size: 6144
                    packet_size: 6144
                wm_q_shared_lossy:
                    dscp: 8
                    ecn: 1
                    queue: 0
                    pkts_num_fill_min: 0
                    pkts_num_trig_egr_drp: 16000
                    pkts_num_margin: 3072
                    cell_size: 384
                wm_q_wm_all_ports:
                    ecn: 1
                    pkt_count: 3000
                    pkts_num_margin: 19456
                    cell_size: 6144
                    packet_size: 6144
        topo-t2:
            wm_buf_pool_lossy:
                dscp: 8
                ecn: 1
                pg: 0
                queue: 0
                pkts_num_trig_egr_drp: 4000
                pkts_num_fill_egr_min: 0
                cell_size: 384
                packet_size: 1350
            shared_res_size_1:
                ecn: 1
                packet_size: 1350
                cell_size: 384
                pkts_num_margin: 1
            shared_res_size_2:
                ecn: 1
                packet_size: 1350
                cell_size: 384
                pkts_num_margin: 1
            wrr:
                ecn: 1
                q0_num_of_pkts: 70
                q1_num_of_pkts: 70
                q2_num_of_pkts: 70
                q3_num_of_pkts: 75
                q4_num_of_pkts: 75
                q5_num_of_pkts: 70
                q6_num_of_pkts: 70
                limit: 40
            wrr_chg:
                ecn: 1
                q0_num_of_pkts: 40
                q1_num_of_pkts: 40
                q2_num_of_pkts: 40
                q3_num_of_pkts: 150
                q4_num_of_pkts: 150
                q5_num_of_pkts: 40
                q6_num_of_pkts: 40
                limit: 40
                lossy_weight: 8
                lossless_weight: 30
            100000_300m:
                pkts_num_leak_out: 0
                pkts_num_egr_mem: 6884
                pg_drop:
                    dscp: 3
                    ecn: 1
                    pg: 3
                    queue: 3
                    pkts_num_trig_pfc: 13660
                    pkts_num_trig_ingr_drp: 14819
                    pkts_num_margin: 375
                    iterations: 100
                    cell_size: 384
                xoff_1:
                    dscp: 3
                    ecn: 1
                    pg: 3
                    pkts_num_trig_pfc: 10300
                    pkts_num_trig_ingr_drp: 10589
                    packet_size: 1350
                    pkts_num_margin: 20
                xoff_2:
                    dscp: 4
                    ecn: 1
                    pg: 4
                    pkts_num_trig_pfc: 10300
                    pkts_num_trig_ingr_drp: 10589
                    packet_size: 1350
                    pkts_num_margin: 20
                wm_q_wm_all_ports:
                    ecn: 1
                    pkt_count: 3000
                    pkts_num_margin: 1024
                    cell_size: 384
                xon_1:
                    dscp: 3
                    ecn: 1
                    pg: 3
                    pkts_num_trig_pfc: 3415
                    pkts_num_dismiss_pfc: 23
                    packet_size: 1350
                xon_2:
                    dscp: 4
                    ecn: 1
                    pg: 4
                    pkts_num_trig_pfc: 3415
                    pkts_num_dismiss_pfc: 23
                    packet_size: 1350
                lossy_queue_1:
                    dscp: 8
                    ecn: 1
                    pg: 0
                    pkts_num_trig_egr_drp: 16000
                    pkts_num_margin: 20
                    packet_size: 1350
                    cell_size: 384
                lossless_voq_1:
                    dscp: 3
                    ecn: 1
                    pg: 3
                    num_of_flows: 'multiple'
                    pkts_num_trig_pfc: 3415
                    pkts_num_margin: 4
                    packet_size: 1350
                lossless_voq_2:
                    dscp: 4
                    ecn: 1
                    pg: 4
                    num_of_flows: 'multiple'
                    pkts_num_trig_pfc: 3415
                    pkts_num_margin: 4
                    packet_size: 1350
                lossless_voq_3:
                    dscp: 3
                    ecn: 1
                    pg: 3
                    num_of_flows: 'single'
                    pkts_num_trig_pfc: 3415
                    pkts_num_margin: 4
                    packet_size: 1350
                lossless_voq_4:
                    dscp: 4
                    ecn: 1
                    pg: 4
                    num_of_flows: 'single'
                    pkts_num_trig_pfc: 3415
                    pkts_num_margin: 4
                    packet_size: 1350
                wm_q_shared_lossless:
                    dscp: 3
                    ecn: 1
                    queue: 3
                    pkts_num_fill_min: 0
                    pkts_num_trig_ingr_drp: 13660
                    pkts_num_margin: 3072
                    cell_size: 384
                wm_q_shared_lossy:
                    dscp: 8
                    ecn: 1
                    queue: 0
                    pkts_num_fill_min: 0
                    pkts_num_trig_egr_drp: 16000
                    pkts_num_margin: 3072
                    cell_size: 384
                wm_pg_shared_lossless:
                    dscp: 3
                    ecn: 1
                    pg: 3
                    pkts_num_trig_pfc: 14804
                    pkts_num_fill_min: 0
                    pkts_num_margin: 4
                    packet_size: 1350
                    cell_size: 384
                wm_buf_pool_lossless:
                    dscp: 3
                    ecn: 1
                    pg: 3
                    queue: 3
                    pkts_num_fill_ingr_min: 0
                    pkts_num_trig_pfc: 3415
                    cell_size: 384
                    packet_size: 1350
            400000_300m:
                pkts_num_leak_out: 0
                pkts_num_egr_mem: 6884
                pg_drop:
                    dscp: 3
                    ecn: 1
                    pg: 3
                    queue: 3
                    pkts_num_trig_pfc: 12152
                    pkts_num_trig_ingr_drp: 14816
                    pkts_num_margin: 375
                    iterations: 100
                    cell_size: 384
                xoff_1:
                    dscp: 3
                    ecn: 1
                    pg: 3
                    pkts_num_trig_pfc: 9923
                    pkts_num_trig_ingr_drp: 10589
                    packet_size: 1350
                    pkts_num_margin: 20
                xoff_2:
                    dscp: 4
                    ecn: 1
                    pg: 4
                    pkts_num_trig_pfc: 9923
                    pkts_num_trig_ingr_drp: 10589
                    packet_size: 1350
                    pkts_num_margin: 20
                wm_q_wm_all_ports:
                    ecn: 1
                    pkt_count: 3000
                    pkts_num_margin: 1024
                    cell_size: 384
                    packet_size: 1350
                xon_1:
                    dscp: 3
                    ecn: 1
                    pg: 3
                    pkts_num_trig_pfc: 3038
                    pkts_num_dismiss_pfc: 23
                    packet_size: 1350
                xon_2:
                    dscp: 4
                    ecn: 1
                    pg: 4
                    pkts_num_trig_pfc: 3038
                    pkts_num_dismiss_pfc: 23
                    packet_size: 1350
                lossless_voq_1:
                    dscp: 3
                    ecn: 1
                    pg: 3
                    num_of_flows: 'multiple'
                    pkts_num_trig_pfc: 3038
                    pkts_num_margin: 4
                    packet_size: 1350
                lossless_voq_2:
                    dscp: 4
                    ecn: 1
                    pg: 4
                    num_of_flows: 'multiple'
                    pkts_num_trig_pfc: 3038
                    pkts_num_margin: 4
                    packet_size: 1350
                lossless_voq_3:
                    dscp: 3
                    ecn: 1
                    pg: 3
                    num_of_flows: 'single'
                    pkts_num_trig_pfc: 3038
                    pkts_num_margin: 4
                    packet_size: 1350
                lossless_voq_4:
                    dscp: 4
                    ecn: 1
                    pg: 4
                    num_of_flows: 'single'
                    pkts_num_trig_pfc: 3038
                    pkts_num_margin: 4
                    packet_size: 1350
                lossy_queue_1:
                    dscp: 8
                    ecn: 1
                    pg: 0
                    pkts_num_trig_egr_drp: 16000
                    pkts_num_margin: 4
                    packet_size: 1350
                    cell_size: 384
                wm_q_shared_lossless:
                    dscp: 3
                    ecn: 1
                    queue: 3
                    pkts_num_fill_min: 0
                    pkts_num_trig_ingr_drp: 13660
                    pkts_num_margin: 3072
                    cell_size: 384
                wm_q_shared_lossy:
                    dscp: 8
                    ecn: 1
                    queue: 0
                    pkts_num_fill_min: 0
                    pkts_num_trig_egr_drp: 16000
                    pkts_num_margin: 3072
                    cell_size: 384
                wm_pg_shared_lossless:
                    dscp: 3
                    ecn: 1
                    pg: 3
                    pkts_num_trig_pfc: 14804
                    pkts_num_fill_min: 0
                    pkts_num_margin: 4
                    packet_size: 1350
                    cell_size: 384
                wm_buf_pool_lossless:
                    dscp: 3
                    ecn: 1
                    pg: 3
                    queue: 3
                    pkts_num_fill_ingr_min: 0
                    pkts_num_trig_pfc: 3038
                    cell_size: 384
                    packet_size: 1350
            100000_120000m:
                pkts_num_leak_out: 0
                pkts_num_egr_mem: 1276
                pg_drop:
                    dscp: 3
                    ecn: 1
                    pg: 3
                    queue: 3
                    pkts_num_trig_pfc: 262144
                    pkts_num_trig_ingr_drp: 524288
                    pkts_num_margin: 13267
                    iterations: 100
                xoff_1:
                    dscp: 3
                    ecn: 1
                    pg: 3
                    pkts_num_trig_pfc: 4481
                    pkts_num_trig_ingr_drp: 7689
                    packet_size: 8140
                    pkts_num_margin: 20
                xoff_2:
                    dscp: 4
                    ecn: 1
                    pg: 4
                    pkts_num_trig_pfc: 4481
                    pkts_num_trig_ingr_drp: 7689
                    packet_size: 8140
                    pkts_num_margin: 20
                xon_1:
                    dscp: 3
                    ecn: 1
                    pg: 3
                    pkts_num_trig_pfc: 3202
                    pkts_num_dismiss_pfc: 4
                    packet_size: 8156
                xon_2:
                    dscp: 4
                    ecn: 1
                    pg: 4
                    pkts_num_trig_pfc: 3202
                    pkts_num_dismiss_pfc: 4
                    packet_size: 8156
                lossy_queue_1:
                    dscp: 8
                    ecn: 1
                    pg: 0
                    pkts_num_trig_egr_drp: 16000
                    pkts_num_margin: 4
                    packet_size: 1350
                    cell_size: 384
                lossy_queue_voq_2:
                    dscp: 8
                    ecn: 1
                    pg: 0
                    flow_config: shared
                    pkts_num_trig_egr_drp: 16000
                    pkts_num_margin: 4
                    packet_size: 64
                    cell_size: 384
                wm_buf_pool_lossless:
                    dscp: 3
                    ecn: 1
                    pg: 3
                    queue: 3
                    pkts_num_fill_ingr_min: 181
                    pkts_num_trig_pfc: 642
                    cell_size: 8192
                    packet_size: 6144
                wm_pg_shared_lossless:
                    dscp: 3
                    ecn: 1
                    pg: 3
                    pkts_num_trig_pfc: 6403
                    pkts_num_fill_min: 0
                    pkts_num_margin: 4
                    packet_size: 8156
                    cell_size: 8192
                wm_q_shared_lossless:
                    dscp: 3
                    ecn: 1
                    queue: 3
                    pkts_num_fill_min: 0
                    pkts_num_trig_ingr_drp: 855
                    pkts_num_margin: 1024
                    cell_size: 6144
                    packet_size: 6144
                wm_q_shared_lossy:
                    dscp: 8
                    ecn: 1
                    queue: 0
                    pkts_num_fill_min: 0
                    pkts_num_trig_egr_drp: 16000
                    pkts_num_margin: 3072
                    cell_size: 384
                wm_q_wm_all_ports:
                    ecn: 1
                    pkt_count: 855
                    pkts_num_margin: 1024
                    cell_size: 6144
                    packet_size: 6144
            400000_120000m:
                pkts_num_leak_out: 0
                pkts_num_egr_mem: 1276
                xoff_1:
                    dscp: 3
                    ecn: 1
                    pg: 3
                    pkts_num_trig_pfc: 12798
                    pkts_num_trig_ingr_drp: 24320
                    packet_size: 8156
                    pkts_num_margin: 20
                xoff_2:
                    dscp: 4
                    ecn: 1
                    pg: 4
                    pkts_num_trig_pfc: 12798
                    pkts_num_trig_ingr_drp: 24320
                    packet_size: 8156
                    pkts_num_margin: 20
                lossy_queue_1:
                    dscp: 8
                    ecn: 1
                    pg: 0
                    pkts_num_trig_egr_drp: 16000
                    pkts_num_margin: 4
                    packet_size: 1350
                    cell_size: 384
                wm_buf_pool_lossless:
                    dscp: 3
                    ecn: 1
                    pg: 3
                    queue: 3
                    pkts_num_fill_ingr_min: 181
                    pkts_num_trig_pfc: 642
                    cell_size: 8192
                    packet_size: 6144
                wm_q_shared_lossless:
                    dscp: 3
                    ecn: 1
                    queue: 3
                    pkts_num_fill_min: 0
                    pkts_num_trig_ingr_drp: 855
                    pkts_num_margin: 1024
                    cell_size: 6144
                    packet_size: 6144
                wm_q_shared_lossy:
                    dscp: 8
                    ecn: 1
                    queue: 0
                    pkts_num_fill_min: 0
                    pkts_num_trig_egr_drp: 16000
                    pkts_num_margin: 3072
                    cell_size: 384
                wm_q_wm_all_ports:
                    ecn: 1
                    pkt_count: 855
                    pkts_num_margin: 1024
                    cell_size: 6144
                    packet_size: 6144<|MERGE_RESOLUTION|>--- conflicted
+++ resolved
@@ -190,7 +190,6 @@
                     pkts_num_trig_pfc: 3703
                     cell_size: 384
                     packet_size: 1350
-<<<<<<< HEAD
                 pcbb_xoff_1:
                     dscp: 3
                     ecn: 1
@@ -221,17 +220,6 @@
                     pkts_num_trig_pfc: 3414
                     packet_size: 1350
                     pkts_num_margin: 4
-            wm_buf_pool_lossy:
-                dscp: 8
-                ecn: 1
-                pg: 0
-                queue: 0
-                pkts_num_trig_egr_drp: 4000
-                pkts_num_fill_egr_min: 0
-                cell_size: 384
-                packet_size: 1350
-=======
->>>>>>> 960d3d59
             100000_40m:
                 pkts_num_leak_out: 0
                 pg_drop:
@@ -518,29 +506,6 @@
                     pkts_num_trig_pfc: 3703
                     cell_size: 384
                     packet_size: 1350
-<<<<<<< HEAD
-                wrr:
-                    ecn: 1
-                    q0_num_of_pkts: 70
-                    q1_num_of_pkts: 70
-                    q2_num_of_pkts: 70
-                    q3_num_of_pkts: 75
-                    q4_num_of_pkts: 75
-                    q5_num_of_pkts: 70
-                    q6_num_of_pkts: 70
-                    limit: 40
-                wrr_chg:
-                    ecn: 1
-                    q0_num_of_pkts: 40
-                    q1_num_of_pkts: 40
-                    q2_num_of_pkts: 40
-                    q3_num_of_pkts: 150
-                    q4_num_of_pkts: 150
-                    q5_num_of_pkts: 40
-                    q6_num_of_pkts: 40
-                    limit: 40
-                    lossy_weight: 8
-                    lossless_weight: 30
                 pcbb_xoff_1:
                     dscp: 3
                     ecn: 1
@@ -571,8 +536,6 @@
                     pkts_num_trig_pfc: 3414
                     packet_size: 1350
                     pkts_num_margin: 4
-=======
->>>>>>> 960d3d59
             400000_40m:
                 pkts_num_leak_out: 0
                 pg_drop:
