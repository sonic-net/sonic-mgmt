qos_params:
    gb:
        topo-any:
<<<<<<< HEAD
=======
            wm_pg_shared_lossless:
                dscp: 3
                ecn: 1
                pg: 3
                pkts_num_trig_pfc: 14804
                pkts_num_fill_min: 0
                pkts_num_margin: 4
                packet_size: 1350
                cell_size: 384
            wm_pg_shared_lossy:
                dscp: 8
                ecn: 1
                pg: 0
                pkts_num_trig_egr_drp: 16000
                pkts_num_fill_min: 0
                pkts_num_margin: 4
                packet_size: 1350
                cell_size: 384
            wm_buf_pool_lossy:
                dscp: 8
                ecn: 1
                pg: 0
                queue: 0
                pkts_num_trig_egr_drp: 4000
                pkts_num_fill_egr_min: 0
                cell_size: 384
                packet_size: 1350
>>>>>>> c1f8c80a
            shared_res_size_1:
                ecn: 1
                packet_size: 1350
                cell_size: 384
                pkts_num_margin: 1
            shared_res_size_2:
                ecn: 1
                packet_size: 1350
                cell_size: 384
                pkts_num_margin: 1
            wrr:
                ecn: 1
                q0_num_of_pkts: 70
                q1_num_of_pkts: 70
                q2_num_of_pkts: 70
                q3_num_of_pkts: 75
                q4_num_of_pkts: 75
                q5_num_of_pkts: 70
                q6_num_of_pkts: 70
                limit: 80
            wrr_chg:
                ecn: 1
                q0_num_of_pkts: 40
                q1_num_of_pkts: 40
                q2_num_of_pkts: 40
                q3_num_of_pkts: 150
                q4_num_of_pkts: 150
                q5_num_of_pkts: 40
                q6_num_of_pkts: 40
                limit: 80
                lossy_weight: 8
                lossless_weight: 30
            hdrm_pool_wm_multiplier: 1
            cell_size: 384
            100000_300m:
                pkts_num_leak_out: 0
<<<<<<< HEAD
=======
                pg_drop:
                    dscp: 3
                    ecn: 1
                    pg: 3
                    queue: 3
                    pkts_num_trig_pfc: 13653
                    pkts_num_trig_ingr_drp: 14819
                    pkts_num_margin: 375
                    iterations: 100
                xoff_1:
                    dscp: 3
                    ecn: 1
                    pg: 3
                    pkts_num_trig_pfc: 3415
                    pkts_num_trig_ingr_drp: 3704
                    packet_size: 1350
                xoff_2:
                    dscp: 4
                    ecn: 1
                    pg: 4
                    pkts_num_trig_pfc: 3415
                    pkts_num_trig_ingr_drp: 3704
                    packet_size: 1350
                xon_1:
                    dscp: 3
                    ecn: 1
                    pg: 3
                    pkts_num_trig_pfc: 3414
                    pkts_num_dismiss_pfc: 2
                    packet_size: 1350
                xon_2:
                    dscp: 4
                    ecn: 1
                    pg: 4
                    pkts_num_trig_pfc: 3414
                    pkts_num_dismiss_pfc: 2
                    packet_size: 1350
                lossless_voq_1:
                    dscp: 3
                    ecn: 1
                    pg: 3
                    num_of_flows: 'multiple'
                    pkts_num_trig_pfc: 3415
                    pkts_num_margin: 4
                    packet_size: 1350
                lossless_voq_2:
                    dscp: 4
                    ecn: 1
                    pg: 4
                    num_of_flows: 'multiple'
                    pkts_num_trig_pfc: 3415
                    pkts_num_margin: 4
                    packet_size: 1350
                lossless_voq_3:
                    dscp: 3
                    ecn: 1
                    pg: 3
                    num_of_flows: 'single'
                    pkts_num_trig_pfc: 3415
                    pkts_num_margin: 4
                    packet_size: 1350
                lossless_voq_4:
                    dscp: 4
                    ecn: 1
                    pg: 4
                    num_of_flows: 'single'
                    pkts_num_trig_pfc: 3415
                    pkts_num_margin: 4
                    packet_size: 1350
                lossy_queue_1:
                    dscp: 8
                    ecn: 1
                    pg: 0
                    pkts_num_trig_egr_drp: 16000
                    pkts_num_margin: 4
                    packet_size: 1350
                    cell_size: 384
                lossy_queue_voq_1:
                    dscp: 8
                    ecn: 1
                    pg: 0
                    flow_config: separate
                    pkts_num_trig_egr_drp: 16000
                    pkts_num_margin: 4
                    packet_size: 64
                    cell_size: 384
                lossy_queue_voq_2:
                    dscp: 8
                    ecn: 1
                    pg: 0
                    flow_config: shared
                    pkts_num_trig_egr_drp: 16000
                    pkts_num_margin: 4
                    packet_size: 64
                    cell_size: 384
                wm_q_shared_lossless:
                    dscp: 3
                    ecn: 1
                    queue: 3
                    pkts_num_fill_min: 0
                    pkts_num_trig_ingr_drp: 14819
                    pkts_num_margin: 3072
                    cell_size: 384
                wm_q_shared_lossy:
                    dscp: 8
                    ecn: 1
                    queue: 0
                    pkts_num_fill_min: 0
                    pkts_num_trig_egr_drp: 16000
                    pkts_num_margin: 3072
                    cell_size: 384
                wm_q_wm_all_ports:
                    ecn: 1
                    pkt_count: 3000
                    pkts_num_margin: 1024
                    cell_size: 384
                    packet_size: 1350
                wm_buf_pool_lossless:
                    dscp: 3
                    ecn: 1
                    pg: 3
                    queue: 3
                    pkts_num_fill_ingr_min: 0
                    pkts_num_trig_pfc: 3703
                    cell_size: 384
                    packet_size: 1350
>>>>>>> c1f8c80a
            100000_40m:
                pkts_num_leak_out: 0
            100000_5m:
                pkts_num_leak_out: 0
<<<<<<< HEAD
            400000_40m:
                pkts_num_leak_out: 0
=======
                pg_drop:
                    dscp: 3
                    ecn: 1
                    pg: 3
                    queue: 3
                    pkts_num_trig_pfc: 13653
                    pkts_num_trig_ingr_drp: 14819
                    pkts_num_margin: 375
                    iterations: 100
                xoff_1:
                    dscp: 3
                    ecn: 1
                    pg: 3
                    pkts_num_trig_pfc: 3415
                    pkts_num_trig_ingr_drp: 3704
                    packet_size: 1350
                xoff_2:
                    dscp: 4
                    ecn: 1
                    pg: 4
                    pkts_num_trig_pfc: 3415
                    pkts_num_trig_ingr_drp: 3704
                    packet_size: 1350
                xon_1:
                    dscp: 3
                    ecn: 1
                    pg: 3
                    pkts_num_trig_pfc: 3414
                    pkts_num_dismiss_pfc: 2
                    packet_size: 1350
                xon_2:
                    dscp: 4
                    ecn: 1
                    pg: 4
                    pkts_num_trig_pfc: 3414
                    pkts_num_dismiss_pfc: 2
                    packet_size: 1350
                lossless_voq_1:
                    dscp: 3
                    ecn: 1
                    pg: 3
                    num_of_flows: 'multiple'
                    pkts_num_trig_pfc: 3415
                    pkts_num_margin: 4
                    packet_size: 1350
                lossless_voq_2:
                    dscp: 4
                    ecn: 1
                    pg: 4
                    num_of_flows: 'multiple'
                    pkts_num_trig_pfc: 3415
                    pkts_num_margin: 4
                    packet_size: 1350
                lossless_voq_3:
                    dscp: 3
                    ecn: 1
                    pg: 3
                    num_of_flows: 'single'
                    pkts_num_trig_pfc: 3415
                    pkts_num_margin: 4
                    packet_size: 1350
                lossless_voq_4:
                    dscp: 4
                    ecn: 1
                    pg: 4
                    num_of_flows: 'single'
                    pkts_num_trig_pfc: 3415
                    pkts_num_margin: 4
                    packet_size: 1350
                lossy_queue_1:
                    dscp: 8
                    ecn: 1
                    pg: 0
                    pkts_num_trig_egr_drp: 16000
                    pkts_num_margin: 4
                    packet_size: 1350
                    cell_size: 384
                lossy_queue_voq_1:
                    dscp: 8
                    ecn: 1
                    pg: 0
                    flow_config: separate
                    pkts_num_trig_egr_drp: 16000
                    pkts_num_margin: 4
                    packet_size: 64
                    cell_size: 384
                lossy_queue_voq_2:
                    dscp: 8
                    ecn: 1
                    pg: 0
                    flow_config: shared
                    pkts_num_trig_egr_drp: 16000
                    pkts_num_margin: 4
                    packet_size: 64
                    cell_size: 384
                wm_q_shared_lossless:
                    dscp: 3
                    ecn: 1
                    queue: 3
                    pkts_num_fill_min: 0
                    pkts_num_trig_ingr_drp: 14819
                    pkts_num_margin: 3072
                    cell_size: 384
                wm_q_shared_lossy:
                    dscp: 8
                    ecn: 1
                    queue: 0
                    pkts_num_fill_min: 0
                    pkts_num_trig_egr_drp: 16000
                    pkts_num_margin: 3072
                    cell_size: 384
                wm_q_wm_all_ports:
                    ecn: 1
                    pkt_count: 3000
                    pkts_num_margin: 1024
                    cell_size: 384
                    packet_size: 1350
                wm_buf_pool_lossless:
                    dscp: 3
                    ecn: 1
                    pg: 3
                    queue: 3
                    pkts_num_fill_ingr_min: 0
                    pkts_num_trig_pfc: 3703
                    cell_size: 384
                    packet_size: 1350
            400000_40m:
                pkts_num_leak_out: 0
                pg_drop:
                    dscp: 3
                    ecn: 1
                    pg: 3
                    queue: 3
                    pkts_num_trig_pfc: 12681
                    pkts_num_trig_ingr_drp: 14816
                    pkts_num_margin: 375
                    iterations: 100
                xoff_1:
                    dscp: 3
                    ecn: 1
                    pg: 3
                    pkts_num_trig_pfc: 3172
                    pkts_num_trig_ingr_drp: 3704
                    packet_size: 1350
                xoff_2:
                    dscp: 4
                    ecn: 1
                    pg: 4
                    pkts_num_trig_pfc: 3172
                    pkts_num_trig_ingr_drp: 3704
                    packet_size: 1350
                xon_1:
                    dscp: 3
                    ecn: 1
                    pg: 3
                    pkts_num_trig_pfc: 3171
                    pkts_num_dismiss_pfc: 2
                    packet_size: 1350
                xon_2:
                    dscp: 4
                    ecn: 1
                    pg: 4
                    pkts_num_trig_pfc: 3171
                    pkts_num_dismiss_pfc: 2
                    packet_size: 1350
                lossless_voq_1:
                    dscp: 3
                    ecn: 1
                    pg: 3
                    num_of_flows: 'multiple'
                    pkts_num_trig_pfc: 3172
                    packet_size: 1350
                lossless_voq_2:
                    dscp: 4
                    ecn: 1
                    pg: 4
                    num_of_flows: 'multiple'
                    pkts_num_trig_pfc: 3172
                    packet_size: 1350
                lossless_voq_3:
                    dscp: 3
                    ecn: 1
                    pg: 3
                    num_of_flows: 'single'
                    pkts_num_trig_pfc: 3172
                    packet_size: 1350
                lossless_voq_4:
                    dscp: 4
                    ecn: 1
                    pg: 4
                    num_of_flows: 'single'
                    pkts_num_trig_pfc: 3172
                    packet_size: 1350
                lossy_queue_1:
                    dscp: 8
                    ecn: 1
                    pg: 0
                    pkts_num_trig_egr_drp: 16000
                    pkts_num_margin: 4
                    packet_size: 1350
                    cell_size: 384
                lossy_queue_voq_1:
                    dscp: 8
                    ecn: 1
                    pg: 0
                    flow_config: separate
                    pkts_num_trig_egr_drp: 16000
                    pkts_num_margin: 4
                    packet_size: 64
                    cell_size: 384
                lossy_queue_voq_2:
                    dscp: 8
                    ecn: 1
                    pg: 0
                    flow_config: shared
                    pkts_num_trig_egr_drp: 16000
                    pkts_num_margin: 4
                    packet_size: 64
                    cell_size: 384
                wm_q_shared_lossless:
                    dscp: 3
                    ecn: 1
                    queue: 3
                    pkts_num_fill_min: 0
                    pkts_num_trig_ingr_drp: 14816
                    pkts_num_margin: 3072
                    cell_size: 384
                wm_q_shared_lossy:
                    dscp: 8
                    ecn: 1
                    queue: 0
                    pkts_num_fill_min: 0
                    pkts_num_trig_egr_drp: 16000
                    pkts_num_margin: 3072
                    cell_size: 384
                wm_q_wm_all_ports:
                    ecn: 1
                    pkt_count: 3000
                    pkts_num_margin: 1024
                    cell_size: 384
                    packet_size: 1350
                wm_buf_pool_lossless:
                    dscp: 3
                    ecn: 1
                    pg: 3
                    queue: 3
                    pkts_num_fill_ingr_min: 0
                    pkts_num_trig_pfc: 3703
                    cell_size: 384
                    packet_size: 1350
                wm_pg_shared_lossless:
                    dscp: 3
                    ecn: 1
                    pg: 3
                    pkts_num_trig_pfc: 14808
                    pkts_num_fill_min: 0
                    pkts_num_margin: 4
                    packet_size: 1350
                    cell_size: 384
                wm_pg_shared_lossy:
                    dscp: 8
                    ecn: 1
                    pg: 0
                    pkts_num_trig_egr_drp: 16000
                    pkts_num_fill_min: 0
                    pkts_num_margin: 4
                    packet_size: 1350
                    cell_size: 384
>>>>>>> c1f8c80a
            400000_300m:
                pkts_num_leak_out: 0
                wrr:
                    ecn: 1
                    q0_num_of_pkts: 70
                    q1_num_of_pkts: 70
                    q2_num_of_pkts: 70
                    q3_num_of_pkts: 75
                    q4_num_of_pkts: 75
                    q5_num_of_pkts: 70
                    q6_num_of_pkts: 70
                    limit: 40
                wrr_chg:
                    ecn: 1
                    q0_num_of_pkts: 40
                    q1_num_of_pkts: 40
                    q2_num_of_pkts: 40
                    q3_num_of_pkts: 150
                    q4_num_of_pkts: 150
                    q5_num_of_pkts: 40
                    q6_num_of_pkts: 40
                    limit: 40
                    lossy_weight: 8
                    lossless_weight: 30
            400000_5m:
                pkts_num_leak_out: 0
<<<<<<< HEAD
                wrr:
=======
                pg_drop:
                    dscp: 3
                    ecn: 1
                    pg: 3
                    queue: 3
                    pkts_num_trig_pfc: 12753
                    pkts_num_trig_ingr_drp: 14816
                    pkts_num_margin: 375
                    iterations: 100
                xoff_1:
                    dscp: 3
                    ecn: 1
                    pg: 3
                    pkts_num_trig_pfc: 3190
                    pkts_num_trig_ingr_drp: 3704
                    packet_size: 1350
                xoff_2:
                    dscp: 4
                    ecn: 1
                    pg: 4
                    pkts_num_trig_pfc: 3190
                    pkts_num_trig_ingr_drp: 3704
                    packet_size: 1350
                xon_1:
                    dscp: 3
                    ecn: 1
                    pg: 3
                    pkts_num_trig_pfc: 3189
                    pkts_num_dismiss_pfc: 2
                    packet_size: 1350
                xon_2:
                    dscp: 4
                    ecn: 1
                    pg: 4
                    pkts_num_trig_pfc: 3189
                    pkts_num_dismiss_pfc: 2
                    packet_size: 1350
                lossless_voq_1:
                    dscp: 3
                    ecn: 1
                    pg: 3
                    num_of_flows: 'multiple'
                    pkts_num_trig_pfc: 3190
                    packet_size: 1350
                lossless_voq_2:
                    dscp: 4
                    ecn: 1
                    pg: 4
                    num_of_flows: 'multiple'
                    pkts_num_trig_pfc: 3190
                    packet_size: 1350
                lossless_voq_3:
                    dscp: 3
                    ecn: 1
                    pg: 3
                    num_of_flows: 'single'
                    pkts_num_trig_pfc: 3190
                    packet_size: 1350
                lossless_voq_4:
                    dscp: 4
                    ecn: 1
                    pg: 4
                    num_of_flows: 'single'
                    pkts_num_trig_pfc: 3190
                    packet_size: 1350
                lossy_queue_1:
                    dscp: 8
                    ecn: 1
                    pg: 0
                    pkts_num_trig_egr_drp: 16000
                    pkts_num_margin: 4
                    packet_size: 1350
                    cell_size: 384
                lossy_queue_voq_1:
                    dscp: 8
                    ecn: 1
                    pg: 0
                    flow_config: separate
                    pkts_num_trig_egr_drp: 16000
                    pkts_num_margin: 4
                    packet_size: 64
                    cell_size: 384
                lossy_queue_voq_2:
                    dscp: 8
                    ecn: 1
                    pg: 0
                    flow_config: shared
                    pkts_num_trig_egr_drp: 16000
                    pkts_num_margin: 4
                    packet_size: 64
                    cell_size: 384
                wm_q_shared_lossless:
                    dscp: 3
                    ecn: 1
                    queue: 3
                    pkts_num_fill_min: 0
                    pkts_num_trig_ingr_drp: 14816
                    pkts_num_margin: 3072
                    cell_size: 384
                wm_q_shared_lossy:
                    dscp: 8
                    ecn: 1
                    queue: 0
                    pkts_num_fill_min: 0
                    pkts_num_trig_egr_drp: 16000
                    pkts_num_margin: 3072
                    cell_size: 384
                wm_q_wm_all_ports:
                    ecn: 1
                    pkt_count: 3000
                    pkts_num_margin: 1024
                    cell_size: 384
                    packet_size: 1350
                wm_buf_pool_lossless:
                    dscp: 3
                    ecn: 1
                    pg: 3
                    queue: 3
                    pkts_num_fill_ingr_min: 0
                    pkts_num_trig_pfc: 3703
                    cell_size: 384
                    packet_size: 1350
                wm_pg_shared_lossless:
                    dscp: 3
                    ecn: 1
                    pg: 3
                    pkts_num_trig_pfc: 14808
                    pkts_num_fill_min: 0
                    pkts_num_margin: 4
                    packet_size: 1350
                    cell_size: 384
                wm_pg_shared_lossy:
                    dscp: 8
                    ecn: 1
                    pg: 0
                    pkts_num_trig_egr_drp: 16000
                    pkts_num_fill_min: 0
                    pkts_num_margin: 4
                    packet_size: 1350
                    cell_size: 384
            100000_120000m:
                pkts_num_leak_out: 0
                pg_drop:
                    dscp: 3
>>>>>>> c1f8c80a
                    ecn: 1
                    pg: 3
                    queue: 3
                    pkts_num_trig_pfc: 262144
                    pkts_num_trig_ingr_drp: 524288
                    pkts_num_margin: 30000
                    iterations: 30
                xoff_1:
                    dscp: 3
                    ecn: 1
                    pg: 3
                    pkts_num_trig_pfc: 3202
                    pkts_num_trig_ingr_drp: 6404
                    packet_size: 8156
                    pkts_num_margin: 20
                xoff_2:
                    dscp: 4
                    ecn: 1
                    pg: 4
                    pkts_num_trig_pfc: 3202
                    pkts_num_trig_ingr_drp: 6404
                    packet_size: 8156
                    pkts_num_margin: 20
                xon_1:
                    dscp: 3
                    ecn: 1
                    pg: 3
                    pkts_num_trig_pfc: 3201
                    pkts_num_dismiss_pfc: 2
                    packet_size: 8156
                xon_2:
                    dscp: 4
                    ecn: 1
                    pg: 4
                    pkts_num_trig_pfc: 3201
                    pkts_num_dismiss_pfc: 2
                    packet_size: 8156
                lossy_queue_1:
                    dscp: 8
                    ecn: 1
                    pg: 0
                    pkts_num_trig_egr_drp: 16000
                    pkts_num_margin: 4
                    packet_size: 1350
                    cell_size: 384
                lossy_queue_voq_2:
                    dscp: 8
                    ecn: 1
                    pg: 0
                    flow_config: shared
                    pkts_num_trig_egr_drp: 16000
                    pkts_num_margin: 4
                    packet_size: 64
                    cell_size: 384
                wm_pg_shared_lossless:
                    dscp: 3
                    ecn: 1
                    pg: 3
                    pkts_num_trig_pfc: 6403
                    pkts_num_fill_min: 0
                    pkts_num_margin: 4
                    packet_size: 8156
                    cell_size: 8192
                wm_pg_shared_lossy:
                    dscp: 8
                    ecn: 1
                    pg: 0
                    pkts_num_trig_egr_drp: 728
                    pkts_num_fill_min: 0
                    pkts_num_margin: 4
                    packet_size: 8156
                    cell_size: 8192
                wm_q_shared_lossless:
                    dscp: 3
                    ecn: 1
                    queue: 3
                    pkts_num_fill_min: 0
                    pkts_num_trig_ingr_drp: 12807
                    pkts_num_margin: 19456
                    cell_size: 6144
                    packet_size: 8156
                wm_q_shared_lossy:
                    dscp: 8
                    ecn: 1
                    queue: 0
                    pkts_num_fill_min: 0
                    pkts_num_trig_egr_drp: 16000
                    pkts_num_margin: 3072
                    cell_size: 384
                wm_buf_pool_lossless:
                    dscp: 3
                    ecn: 1
                    pg: 3
                    queue: 3
                    pkts_num_fill_ingr_min: 140
                    pkts_num_trig_pfc: 6412
                    cell_size: 8192
                    packet_size: 8140
                wm_q_wm_all_ports:
                    ecn: 1
                    pkt_count: 3000
                    pkts_num_margin: 19456
                    cell_size: 6144
                    packet_size: 6144
            400000_120000m:
                pkts_num_leak_out: 0
                wm_buf_pool_lossless:
                    dscp: 3
                    ecn: 1
                    pg: 3
                    queue: 3
                    pkts_num_fill_ingr_min: 181
                    pkts_num_trig_pfc: 23044
                    cell_size: 8192
                    packet_size: 6144
                wm_q_shared_lossless:
                    dscp: 3
                    ecn: 1
                    queue: 3
                    pkts_num_fill_min: 0
                    pkts_num_trig_ingr_drp: 6404
                    pkts_num_margin: 19456
                    cell_size: 6144
                    packet_size: 6144
                wm_q_shared_lossy:
                    dscp: 8
                    ecn: 1
                    queue: 0
                    pkts_num_fill_min: 0
                    pkts_num_trig_egr_drp: 16000
                    pkts_num_margin: 3072
                    cell_size: 384
                wm_q_wm_all_ports:
                    ecn: 1
                    pkt_count: 3000
                    pkts_num_margin: 19456
                    cell_size: 6144
                    packet_size: 6144
        topo-t2:
            wm_buf_pool_lossy:
                dscp: 8
                ecn: 1
                pg: 0
                queue: 0
                pkts_num_trig_egr_drp: 4000
                pkts_num_fill_egr_min: 0
                cell_size: 384
                packet_size: 1350
            shared_res_size_1:
                ecn: 1
                packet_size: 1350
                cell_size: 384
                pkts_num_margin: 1
            shared_res_size_2:
                ecn: 1
                packet_size: 1350
                cell_size: 384
                pkts_num_margin: 1
            wrr:
                ecn: 1
                q0_num_of_pkts: 70
                q1_num_of_pkts: 70
                q2_num_of_pkts: 70
                q3_num_of_pkts: 75
                q4_num_of_pkts: 75
                q5_num_of_pkts: 70
                q6_num_of_pkts: 70
                limit: 40
            wrr_chg:
                ecn: 1
                q0_num_of_pkts: 40
                q1_num_of_pkts: 40
                q2_num_of_pkts: 40
                q3_num_of_pkts: 150
                q4_num_of_pkts: 150
                q5_num_of_pkts: 40
                q6_num_of_pkts: 40
                limit: 40
                lossy_weight: 8
                lossless_weight: 30
            100000_300m:
                pkts_num_leak_out: 0
                pkts_num_egr_mem: 6884
                pg_drop:
                    dscp: 3
                    ecn: 1
                    pg: 3
                    queue: 3
                    pkts_num_trig_pfc: 13660
                    pkts_num_trig_ingr_drp: 14819
                    pkts_num_margin: 375
                    iterations: 100
                    cell_size: 384
                xoff_1:
                    dscp: 3
                    ecn: 1
                    pg: 3
                    pkts_num_trig_pfc: 10300
                    pkts_num_trig_ingr_drp: 10589
                    packet_size: 1350
                    pkts_num_margin: 20
                xoff_2:
                    dscp: 4
                    ecn: 1
                    pg: 4
                    pkts_num_trig_pfc: 10300
                    pkts_num_trig_ingr_drp: 10589
                    packet_size: 1350
                    pkts_num_margin: 20
                wm_q_wm_all_ports:
                    ecn: 1
                    pkt_count: 3000
                    pkts_num_margin: 1024
                    cell_size: 384
                xon_1:
                    dscp: 3
                    ecn: 1
                    pg: 3
                    pkts_num_trig_pfc: 3415
                    pkts_num_dismiss_pfc: 23
                    packet_size: 1350
                xon_2:
                    dscp: 4
                    ecn: 1
                    pg: 4
                    pkts_num_trig_pfc: 3415
                    pkts_num_dismiss_pfc: 23
                    packet_size: 1350
                lossy_queue_1:
                    dscp: 8
                    ecn: 1
                    pg: 0
                    pkts_num_trig_egr_drp: 16000
                    pkts_num_margin: 20
                    packet_size: 1350
                    cell_size: 384
                lossless_voq_1:
                    dscp: 3
                    ecn: 1
                    pg: 3
                    num_of_flows: 'multiple'
                    pkts_num_trig_pfc: 3415
                    pkts_num_margin: 4
                    packet_size: 1350
                lossless_voq_2:
                    dscp: 4
                    ecn: 1
                    pg: 4
                    num_of_flows: 'multiple'
                    pkts_num_trig_pfc: 3415
                    pkts_num_margin: 4
                    packet_size: 1350
                lossless_voq_3:
                    dscp: 3
                    ecn: 1
                    pg: 3
                    num_of_flows: 'single'
                    pkts_num_trig_pfc: 3415
                    pkts_num_margin: 4
                    packet_size: 1350
                lossless_voq_4:
                    dscp: 4
                    ecn: 1
                    pg: 4
                    num_of_flows: 'single'
                    pkts_num_trig_pfc: 3415
                    pkts_num_margin: 4
                    packet_size: 1350
                wm_q_shared_lossless:
                    dscp: 3
                    ecn: 1
                    queue: 3
                    pkts_num_fill_min: 0
                    pkts_num_trig_ingr_drp: 13660
                    pkts_num_margin: 3072
                    cell_size: 384
                wm_q_shared_lossy:
                    dscp: 8
                    ecn: 1
                    queue: 0
                    pkts_num_fill_min: 0
                    pkts_num_trig_egr_drp: 16000
                    pkts_num_margin: 3072
                    cell_size: 384
                wm_pg_shared_lossless:
                    dscp: 3
                    ecn: 1
                    pg: 3
                    pkts_num_trig_pfc: 14804
                    pkts_num_fill_min: 0
                    pkts_num_margin: 4
                    packet_size: 1350
                    cell_size: 384
                wm_buf_pool_lossless:
                    dscp: 3
                    ecn: 1
                    pg: 3
                    queue: 3
                    pkts_num_fill_ingr_min: 0
                    pkts_num_trig_pfc: 3415
                    cell_size: 384
                    packet_size: 1350
            400000_300m:
                pkts_num_leak_out: 0
                pkts_num_egr_mem: 6884
                pg_drop:
                    dscp: 3
                    ecn: 1
                    pg: 3
                    queue: 3
                    pkts_num_trig_pfc: 12152
                    pkts_num_trig_ingr_drp: 14816
                    pkts_num_margin: 375
                    iterations: 100
                    cell_size: 384
                xoff_1:
                    dscp: 3
                    ecn: 1
                    pg: 3
                    pkts_num_trig_pfc: 9923
                    pkts_num_trig_ingr_drp: 10589
                    packet_size: 1350
                    pkts_num_margin: 20
                xoff_2:
                    dscp: 4
                    ecn: 1
                    pg: 4
                    pkts_num_trig_pfc: 9923
                    pkts_num_trig_ingr_drp: 10589
                    packet_size: 1350
                    pkts_num_margin: 20
                wm_q_wm_all_ports:
                    ecn: 1
                    pkt_count: 3000
                    pkts_num_margin: 1024
                    cell_size: 384
                    packet_size: 1350
                xon_1:
                    dscp: 3
                    ecn: 1
                    pg: 3
                    pkts_num_trig_pfc: 3038
                    pkts_num_dismiss_pfc: 23
                    packet_size: 1350
                xon_2:
                    dscp: 4
                    ecn: 1
                    pg: 4
                    pkts_num_trig_pfc: 3038
                    pkts_num_dismiss_pfc: 23
                    packet_size: 1350
                lossless_voq_1:
                    dscp: 3
                    ecn: 1
                    pg: 3
                    num_of_flows: 'multiple'
                    pkts_num_trig_pfc: 3038
                    pkts_num_margin: 4
                    packet_size: 1350
                lossless_voq_2:
                    dscp: 4
                    ecn: 1
                    pg: 4
                    num_of_flows: 'multiple'
                    pkts_num_trig_pfc: 3038
                    pkts_num_margin: 4
                    packet_size: 1350
                lossless_voq_3:
                    dscp: 3
                    ecn: 1
                    pg: 3
                    num_of_flows: 'single'
                    pkts_num_trig_pfc: 3038
                    pkts_num_margin: 4
                    packet_size: 1350
                lossless_voq_4:
                    dscp: 4
                    ecn: 1
                    pg: 4
                    num_of_flows: 'single'
                    pkts_num_trig_pfc: 3038
                    pkts_num_margin: 4
                    packet_size: 1350
                lossy_queue_1:
                    dscp: 8
                    ecn: 1
                    pg: 0
                    pkts_num_trig_egr_drp: 16000
                    pkts_num_margin: 4
                    packet_size: 1350
                    cell_size: 384
                wm_q_shared_lossless:
                    dscp: 3
                    ecn: 1
                    queue: 3
                    pkts_num_fill_min: 0
                    pkts_num_trig_ingr_drp: 13660
                    pkts_num_margin: 3072
                    cell_size: 384
                wm_q_shared_lossy:
                    dscp: 8
                    ecn: 1
                    queue: 0
                    pkts_num_fill_min: 0
                    pkts_num_trig_egr_drp: 16000
                    pkts_num_margin: 3072
                    cell_size: 384
                wm_pg_shared_lossless:
                    dscp: 3
                    ecn: 1
                    pg: 3
                    pkts_num_trig_pfc: 14804
                    pkts_num_fill_min: 0
                    pkts_num_margin: 4
                    packet_size: 1350
                    cell_size: 384
                wm_buf_pool_lossless:
                    dscp: 3
                    ecn: 1
                    pg: 3
                    queue: 3
                    pkts_num_fill_ingr_min: 0
                    pkts_num_trig_pfc: 3038
                    cell_size: 384
                    packet_size: 1350
            100000_120000m:
                pkts_num_leak_out: 0
                pkts_num_egr_mem: 1276
                pg_drop:
                    dscp: 3
                    ecn: 1
                    pg: 3
                    queue: 3
                    pkts_num_trig_pfc: 262144
                    pkts_num_trig_ingr_drp: 524288
                    pkts_num_margin: 13267
                    iterations: 100
                xoff_1:
                    dscp: 3
                    ecn: 1
                    pg: 3
                    pkts_num_trig_pfc: 4481
                    pkts_num_trig_ingr_drp: 7689
                    packet_size: 8140
                    pkts_num_margin: 20
                xoff_2:
                    dscp: 4
                    ecn: 1
                    pg: 4
                    pkts_num_trig_pfc: 4481
                    pkts_num_trig_ingr_drp: 7689
                    packet_size: 8140
                    pkts_num_margin: 20
                xon_1:
                    dscp: 3
                    ecn: 1
                    pg: 3
                    pkts_num_trig_pfc: 3202
                    pkts_num_dismiss_pfc: 4
                    packet_size: 8156
                xon_2:
                    dscp: 4
                    ecn: 1
                    pg: 4
                    pkts_num_trig_pfc: 3202
                    pkts_num_dismiss_pfc: 4
                    packet_size: 8156
                lossy_queue_1:
                    dscp: 8
                    ecn: 1
                    pg: 0
                    pkts_num_trig_egr_drp: 16000
                    pkts_num_margin: 4
                    packet_size: 1350
                    cell_size: 384
                lossy_queue_voq_2:
                    dscp: 8
                    ecn: 1
                    pg: 0
                    flow_config: shared
                    pkts_num_trig_egr_drp: 16000
                    pkts_num_margin: 4
                    packet_size: 64
                    cell_size: 384
                wm_buf_pool_lossless:
                    dscp: 3
                    ecn: 1
                    pg: 3
                    queue: 3
                    pkts_num_fill_ingr_min: 181
                    pkts_num_trig_pfc: 642
                    cell_size: 8192
                    packet_size: 6144
                wm_pg_shared_lossless:
                    dscp: 3
                    ecn: 1
                    pg: 3
                    pkts_num_trig_pfc: 6403
                    pkts_num_fill_min: 0
                    pkts_num_margin: 4
                    packet_size: 8156
                    cell_size: 8192
                wm_q_shared_lossless:
                    dscp: 3
                    ecn: 1
                    queue: 3
                    pkts_num_fill_min: 0
                    pkts_num_trig_ingr_drp: 855
                    pkts_num_margin: 1024
                    cell_size: 6144
                    packet_size: 6144
                wm_q_shared_lossy:
                    dscp: 8
                    ecn: 1
                    queue: 0
                    pkts_num_fill_min: 0
                    pkts_num_trig_egr_drp: 16000
                    pkts_num_margin: 3072
                    cell_size: 384
                wm_q_wm_all_ports:
                    ecn: 1
                    pkt_count: 855
                    pkts_num_margin: 1024
                    cell_size: 6144
                    packet_size: 6144
            400000_120000m:
                pkts_num_leak_out: 0
                pkts_num_egr_mem: 1276
                xoff_1:
                    dscp: 3
                    ecn: 1
                    pg: 3
                    pkts_num_trig_pfc: 12798
                    pkts_num_trig_ingr_drp: 24320
                    packet_size: 8156
                    pkts_num_margin: 20
                xoff_2:
                    dscp: 4
                    ecn: 1
                    pg: 4
                    pkts_num_trig_pfc: 12798
                    pkts_num_trig_ingr_drp: 24320
                    packet_size: 8156
                    pkts_num_margin: 20
                lossy_queue_1:
                    dscp: 8
                    ecn: 1
                    pg: 0
                    pkts_num_trig_egr_drp: 16000
                    pkts_num_margin: 4
                    packet_size: 1350
                    cell_size: 384
                wm_buf_pool_lossless:
                    dscp: 3
                    ecn: 1
                    pg: 3
                    queue: 3
                    pkts_num_fill_ingr_min: 181
                    pkts_num_trig_pfc: 642
                    cell_size: 8192
                    packet_size: 6144
                wm_q_shared_lossless:
                    dscp: 3
                    ecn: 1
                    queue: 3
                    pkts_num_fill_min: 0
                    pkts_num_trig_ingr_drp: 855
                    pkts_num_margin: 1024
                    cell_size: 6144
                    packet_size: 6144
                wm_q_shared_lossy:
                    dscp: 8
                    ecn: 1
                    queue: 0
                    pkts_num_fill_min: 0
                    pkts_num_trig_egr_drp: 16000
                    pkts_num_margin: 3072
                    cell_size: 384
                wm_q_wm_all_ports:
                    ecn: 1
                    pkt_count: 855
                    pkts_num_margin: 1024
                    cell_size: 6144
                    packet_size: 6144<|MERGE_RESOLUTION|>--- conflicted
+++ resolved
@@ -1,36 +1,6 @@
 qos_params:
     gb:
         topo-any:
-<<<<<<< HEAD
-=======
-            wm_pg_shared_lossless:
-                dscp: 3
-                ecn: 1
-                pg: 3
-                pkts_num_trig_pfc: 14804
-                pkts_num_fill_min: 0
-                pkts_num_margin: 4
-                packet_size: 1350
-                cell_size: 384
-            wm_pg_shared_lossy:
-                dscp: 8
-                ecn: 1
-                pg: 0
-                pkts_num_trig_egr_drp: 16000
-                pkts_num_fill_min: 0
-                pkts_num_margin: 4
-                packet_size: 1350
-                cell_size: 384
-            wm_buf_pool_lossy:
-                dscp: 8
-                ecn: 1
-                pg: 0
-                queue: 0
-                pkts_num_trig_egr_drp: 4000
-                pkts_num_fill_egr_min: 0
-                cell_size: 384
-                packet_size: 1350
->>>>>>> c1f8c80a
             shared_res_size_1:
                 ecn: 1
                 packet_size: 1350
@@ -67,412 +37,12 @@
             cell_size: 384
             100000_300m:
                 pkts_num_leak_out: 0
-<<<<<<< HEAD
-=======
-                pg_drop:
-                    dscp: 3
-                    ecn: 1
-                    pg: 3
-                    queue: 3
-                    pkts_num_trig_pfc: 13653
-                    pkts_num_trig_ingr_drp: 14819
-                    pkts_num_margin: 375
-                    iterations: 100
-                xoff_1:
-                    dscp: 3
-                    ecn: 1
-                    pg: 3
-                    pkts_num_trig_pfc: 3415
-                    pkts_num_trig_ingr_drp: 3704
-                    packet_size: 1350
-                xoff_2:
-                    dscp: 4
-                    ecn: 1
-                    pg: 4
-                    pkts_num_trig_pfc: 3415
-                    pkts_num_trig_ingr_drp: 3704
-                    packet_size: 1350
-                xon_1:
-                    dscp: 3
-                    ecn: 1
-                    pg: 3
-                    pkts_num_trig_pfc: 3414
-                    pkts_num_dismiss_pfc: 2
-                    packet_size: 1350
-                xon_2:
-                    dscp: 4
-                    ecn: 1
-                    pg: 4
-                    pkts_num_trig_pfc: 3414
-                    pkts_num_dismiss_pfc: 2
-                    packet_size: 1350
-                lossless_voq_1:
-                    dscp: 3
-                    ecn: 1
-                    pg: 3
-                    num_of_flows: 'multiple'
-                    pkts_num_trig_pfc: 3415
-                    pkts_num_margin: 4
-                    packet_size: 1350
-                lossless_voq_2:
-                    dscp: 4
-                    ecn: 1
-                    pg: 4
-                    num_of_flows: 'multiple'
-                    pkts_num_trig_pfc: 3415
-                    pkts_num_margin: 4
-                    packet_size: 1350
-                lossless_voq_3:
-                    dscp: 3
-                    ecn: 1
-                    pg: 3
-                    num_of_flows: 'single'
-                    pkts_num_trig_pfc: 3415
-                    pkts_num_margin: 4
-                    packet_size: 1350
-                lossless_voq_4:
-                    dscp: 4
-                    ecn: 1
-                    pg: 4
-                    num_of_flows: 'single'
-                    pkts_num_trig_pfc: 3415
-                    pkts_num_margin: 4
-                    packet_size: 1350
-                lossy_queue_1:
-                    dscp: 8
-                    ecn: 1
-                    pg: 0
-                    pkts_num_trig_egr_drp: 16000
-                    pkts_num_margin: 4
-                    packet_size: 1350
-                    cell_size: 384
-                lossy_queue_voq_1:
-                    dscp: 8
-                    ecn: 1
-                    pg: 0
-                    flow_config: separate
-                    pkts_num_trig_egr_drp: 16000
-                    pkts_num_margin: 4
-                    packet_size: 64
-                    cell_size: 384
-                lossy_queue_voq_2:
-                    dscp: 8
-                    ecn: 1
-                    pg: 0
-                    flow_config: shared
-                    pkts_num_trig_egr_drp: 16000
-                    pkts_num_margin: 4
-                    packet_size: 64
-                    cell_size: 384
-                wm_q_shared_lossless:
-                    dscp: 3
-                    ecn: 1
-                    queue: 3
-                    pkts_num_fill_min: 0
-                    pkts_num_trig_ingr_drp: 14819
-                    pkts_num_margin: 3072
-                    cell_size: 384
-                wm_q_shared_lossy:
-                    dscp: 8
-                    ecn: 1
-                    queue: 0
-                    pkts_num_fill_min: 0
-                    pkts_num_trig_egr_drp: 16000
-                    pkts_num_margin: 3072
-                    cell_size: 384
-                wm_q_wm_all_ports:
-                    ecn: 1
-                    pkt_count: 3000
-                    pkts_num_margin: 1024
-                    cell_size: 384
-                    packet_size: 1350
-                wm_buf_pool_lossless:
-                    dscp: 3
-                    ecn: 1
-                    pg: 3
-                    queue: 3
-                    pkts_num_fill_ingr_min: 0
-                    pkts_num_trig_pfc: 3703
-                    cell_size: 384
-                    packet_size: 1350
->>>>>>> c1f8c80a
             100000_40m:
                 pkts_num_leak_out: 0
             100000_5m:
                 pkts_num_leak_out: 0
-<<<<<<< HEAD
             400000_40m:
                 pkts_num_leak_out: 0
-=======
-                pg_drop:
-                    dscp: 3
-                    ecn: 1
-                    pg: 3
-                    queue: 3
-                    pkts_num_trig_pfc: 13653
-                    pkts_num_trig_ingr_drp: 14819
-                    pkts_num_margin: 375
-                    iterations: 100
-                xoff_1:
-                    dscp: 3
-                    ecn: 1
-                    pg: 3
-                    pkts_num_trig_pfc: 3415
-                    pkts_num_trig_ingr_drp: 3704
-                    packet_size: 1350
-                xoff_2:
-                    dscp: 4
-                    ecn: 1
-                    pg: 4
-                    pkts_num_trig_pfc: 3415
-                    pkts_num_trig_ingr_drp: 3704
-                    packet_size: 1350
-                xon_1:
-                    dscp: 3
-                    ecn: 1
-                    pg: 3
-                    pkts_num_trig_pfc: 3414
-                    pkts_num_dismiss_pfc: 2
-                    packet_size: 1350
-                xon_2:
-                    dscp: 4
-                    ecn: 1
-                    pg: 4
-                    pkts_num_trig_pfc: 3414
-                    pkts_num_dismiss_pfc: 2
-                    packet_size: 1350
-                lossless_voq_1:
-                    dscp: 3
-                    ecn: 1
-                    pg: 3
-                    num_of_flows: 'multiple'
-                    pkts_num_trig_pfc: 3415
-                    pkts_num_margin: 4
-                    packet_size: 1350
-                lossless_voq_2:
-                    dscp: 4
-                    ecn: 1
-                    pg: 4
-                    num_of_flows: 'multiple'
-                    pkts_num_trig_pfc: 3415
-                    pkts_num_margin: 4
-                    packet_size: 1350
-                lossless_voq_3:
-                    dscp: 3
-                    ecn: 1
-                    pg: 3
-                    num_of_flows: 'single'
-                    pkts_num_trig_pfc: 3415
-                    pkts_num_margin: 4
-                    packet_size: 1350
-                lossless_voq_4:
-                    dscp: 4
-                    ecn: 1
-                    pg: 4
-                    num_of_flows: 'single'
-                    pkts_num_trig_pfc: 3415
-                    pkts_num_margin: 4
-                    packet_size: 1350
-                lossy_queue_1:
-                    dscp: 8
-                    ecn: 1
-                    pg: 0
-                    pkts_num_trig_egr_drp: 16000
-                    pkts_num_margin: 4
-                    packet_size: 1350
-                    cell_size: 384
-                lossy_queue_voq_1:
-                    dscp: 8
-                    ecn: 1
-                    pg: 0
-                    flow_config: separate
-                    pkts_num_trig_egr_drp: 16000
-                    pkts_num_margin: 4
-                    packet_size: 64
-                    cell_size: 384
-                lossy_queue_voq_2:
-                    dscp: 8
-                    ecn: 1
-                    pg: 0
-                    flow_config: shared
-                    pkts_num_trig_egr_drp: 16000
-                    pkts_num_margin: 4
-                    packet_size: 64
-                    cell_size: 384
-                wm_q_shared_lossless:
-                    dscp: 3
-                    ecn: 1
-                    queue: 3
-                    pkts_num_fill_min: 0
-                    pkts_num_trig_ingr_drp: 14819
-                    pkts_num_margin: 3072
-                    cell_size: 384
-                wm_q_shared_lossy:
-                    dscp: 8
-                    ecn: 1
-                    queue: 0
-                    pkts_num_fill_min: 0
-                    pkts_num_trig_egr_drp: 16000
-                    pkts_num_margin: 3072
-                    cell_size: 384
-                wm_q_wm_all_ports:
-                    ecn: 1
-                    pkt_count: 3000
-                    pkts_num_margin: 1024
-                    cell_size: 384
-                    packet_size: 1350
-                wm_buf_pool_lossless:
-                    dscp: 3
-                    ecn: 1
-                    pg: 3
-                    queue: 3
-                    pkts_num_fill_ingr_min: 0
-                    pkts_num_trig_pfc: 3703
-                    cell_size: 384
-                    packet_size: 1350
-            400000_40m:
-                pkts_num_leak_out: 0
-                pg_drop:
-                    dscp: 3
-                    ecn: 1
-                    pg: 3
-                    queue: 3
-                    pkts_num_trig_pfc: 12681
-                    pkts_num_trig_ingr_drp: 14816
-                    pkts_num_margin: 375
-                    iterations: 100
-                xoff_1:
-                    dscp: 3
-                    ecn: 1
-                    pg: 3
-                    pkts_num_trig_pfc: 3172
-                    pkts_num_trig_ingr_drp: 3704
-                    packet_size: 1350
-                xoff_2:
-                    dscp: 4
-                    ecn: 1
-                    pg: 4
-                    pkts_num_trig_pfc: 3172
-                    pkts_num_trig_ingr_drp: 3704
-                    packet_size: 1350
-                xon_1:
-                    dscp: 3
-                    ecn: 1
-                    pg: 3
-                    pkts_num_trig_pfc: 3171
-                    pkts_num_dismiss_pfc: 2
-                    packet_size: 1350
-                xon_2:
-                    dscp: 4
-                    ecn: 1
-                    pg: 4
-                    pkts_num_trig_pfc: 3171
-                    pkts_num_dismiss_pfc: 2
-                    packet_size: 1350
-                lossless_voq_1:
-                    dscp: 3
-                    ecn: 1
-                    pg: 3
-                    num_of_flows: 'multiple'
-                    pkts_num_trig_pfc: 3172
-                    packet_size: 1350
-                lossless_voq_2:
-                    dscp: 4
-                    ecn: 1
-                    pg: 4
-                    num_of_flows: 'multiple'
-                    pkts_num_trig_pfc: 3172
-                    packet_size: 1350
-                lossless_voq_3:
-                    dscp: 3
-                    ecn: 1
-                    pg: 3
-                    num_of_flows: 'single'
-                    pkts_num_trig_pfc: 3172
-                    packet_size: 1350
-                lossless_voq_4:
-                    dscp: 4
-                    ecn: 1
-                    pg: 4
-                    num_of_flows: 'single'
-                    pkts_num_trig_pfc: 3172
-                    packet_size: 1350
-                lossy_queue_1:
-                    dscp: 8
-                    ecn: 1
-                    pg: 0
-                    pkts_num_trig_egr_drp: 16000
-                    pkts_num_margin: 4
-                    packet_size: 1350
-                    cell_size: 384
-                lossy_queue_voq_1:
-                    dscp: 8
-                    ecn: 1
-                    pg: 0
-                    flow_config: separate
-                    pkts_num_trig_egr_drp: 16000
-                    pkts_num_margin: 4
-                    packet_size: 64
-                    cell_size: 384
-                lossy_queue_voq_2:
-                    dscp: 8
-                    ecn: 1
-                    pg: 0
-                    flow_config: shared
-                    pkts_num_trig_egr_drp: 16000
-                    pkts_num_margin: 4
-                    packet_size: 64
-                    cell_size: 384
-                wm_q_shared_lossless:
-                    dscp: 3
-                    ecn: 1
-                    queue: 3
-                    pkts_num_fill_min: 0
-                    pkts_num_trig_ingr_drp: 14816
-                    pkts_num_margin: 3072
-                    cell_size: 384
-                wm_q_shared_lossy:
-                    dscp: 8
-                    ecn: 1
-                    queue: 0
-                    pkts_num_fill_min: 0
-                    pkts_num_trig_egr_drp: 16000
-                    pkts_num_margin: 3072
-                    cell_size: 384
-                wm_q_wm_all_ports:
-                    ecn: 1
-                    pkt_count: 3000
-                    pkts_num_margin: 1024
-                    cell_size: 384
-                    packet_size: 1350
-                wm_buf_pool_lossless:
-                    dscp: 3
-                    ecn: 1
-                    pg: 3
-                    queue: 3
-                    pkts_num_fill_ingr_min: 0
-                    pkts_num_trig_pfc: 3703
-                    cell_size: 384
-                    packet_size: 1350
-                wm_pg_shared_lossless:
-                    dscp: 3
-                    ecn: 1
-                    pg: 3
-                    pkts_num_trig_pfc: 14808
-                    pkts_num_fill_min: 0
-                    pkts_num_margin: 4
-                    packet_size: 1350
-                    cell_size: 384
-                wm_pg_shared_lossy:
-                    dscp: 8
-                    ecn: 1
-                    pg: 0
-                    pkts_num_trig_egr_drp: 16000
-                    pkts_num_fill_min: 0
-                    pkts_num_margin: 4
-                    packet_size: 1350
-                    cell_size: 384
->>>>>>> c1f8c80a
             400000_300m:
                 pkts_num_leak_out: 0
                 wrr:
@@ -499,154 +69,10 @@
                     lossless_weight: 30
             400000_5m:
                 pkts_num_leak_out: 0
-<<<<<<< HEAD
-                wrr:
-=======
+            100000_120000m:
+                pkts_num_leak_out: 0
                 pg_drop:
                     dscp: 3
-                    ecn: 1
-                    pg: 3
-                    queue: 3
-                    pkts_num_trig_pfc: 12753
-                    pkts_num_trig_ingr_drp: 14816
-                    pkts_num_margin: 375
-                    iterations: 100
-                xoff_1:
-                    dscp: 3
-                    ecn: 1
-                    pg: 3
-                    pkts_num_trig_pfc: 3190
-                    pkts_num_trig_ingr_drp: 3704
-                    packet_size: 1350
-                xoff_2:
-                    dscp: 4
-                    ecn: 1
-                    pg: 4
-                    pkts_num_trig_pfc: 3190
-                    pkts_num_trig_ingr_drp: 3704
-                    packet_size: 1350
-                xon_1:
-                    dscp: 3
-                    ecn: 1
-                    pg: 3
-                    pkts_num_trig_pfc: 3189
-                    pkts_num_dismiss_pfc: 2
-                    packet_size: 1350
-                xon_2:
-                    dscp: 4
-                    ecn: 1
-                    pg: 4
-                    pkts_num_trig_pfc: 3189
-                    pkts_num_dismiss_pfc: 2
-                    packet_size: 1350
-                lossless_voq_1:
-                    dscp: 3
-                    ecn: 1
-                    pg: 3
-                    num_of_flows: 'multiple'
-                    pkts_num_trig_pfc: 3190
-                    packet_size: 1350
-                lossless_voq_2:
-                    dscp: 4
-                    ecn: 1
-                    pg: 4
-                    num_of_flows: 'multiple'
-                    pkts_num_trig_pfc: 3190
-                    packet_size: 1350
-                lossless_voq_3:
-                    dscp: 3
-                    ecn: 1
-                    pg: 3
-                    num_of_flows: 'single'
-                    pkts_num_trig_pfc: 3190
-                    packet_size: 1350
-                lossless_voq_4:
-                    dscp: 4
-                    ecn: 1
-                    pg: 4
-                    num_of_flows: 'single'
-                    pkts_num_trig_pfc: 3190
-                    packet_size: 1350
-                lossy_queue_1:
-                    dscp: 8
-                    ecn: 1
-                    pg: 0
-                    pkts_num_trig_egr_drp: 16000
-                    pkts_num_margin: 4
-                    packet_size: 1350
-                    cell_size: 384
-                lossy_queue_voq_1:
-                    dscp: 8
-                    ecn: 1
-                    pg: 0
-                    flow_config: separate
-                    pkts_num_trig_egr_drp: 16000
-                    pkts_num_margin: 4
-                    packet_size: 64
-                    cell_size: 384
-                lossy_queue_voq_2:
-                    dscp: 8
-                    ecn: 1
-                    pg: 0
-                    flow_config: shared
-                    pkts_num_trig_egr_drp: 16000
-                    pkts_num_margin: 4
-                    packet_size: 64
-                    cell_size: 384
-                wm_q_shared_lossless:
-                    dscp: 3
-                    ecn: 1
-                    queue: 3
-                    pkts_num_fill_min: 0
-                    pkts_num_trig_ingr_drp: 14816
-                    pkts_num_margin: 3072
-                    cell_size: 384
-                wm_q_shared_lossy:
-                    dscp: 8
-                    ecn: 1
-                    queue: 0
-                    pkts_num_fill_min: 0
-                    pkts_num_trig_egr_drp: 16000
-                    pkts_num_margin: 3072
-                    cell_size: 384
-                wm_q_wm_all_ports:
-                    ecn: 1
-                    pkt_count: 3000
-                    pkts_num_margin: 1024
-                    cell_size: 384
-                    packet_size: 1350
-                wm_buf_pool_lossless:
-                    dscp: 3
-                    ecn: 1
-                    pg: 3
-                    queue: 3
-                    pkts_num_fill_ingr_min: 0
-                    pkts_num_trig_pfc: 3703
-                    cell_size: 384
-                    packet_size: 1350
-                wm_pg_shared_lossless:
-                    dscp: 3
-                    ecn: 1
-                    pg: 3
-                    pkts_num_trig_pfc: 14808
-                    pkts_num_fill_min: 0
-                    pkts_num_margin: 4
-                    packet_size: 1350
-                    cell_size: 384
-                wm_pg_shared_lossy:
-                    dscp: 8
-                    ecn: 1
-                    pg: 0
-                    pkts_num_trig_egr_drp: 16000
-                    pkts_num_fill_min: 0
-                    pkts_num_margin: 4
-                    packet_size: 1350
-                    cell_size: 384
-            100000_120000m:
-                pkts_num_leak_out: 0
-                pg_drop:
-                    dscp: 3
->>>>>>> c1f8c80a
                     ecn: 1
                     pg: 3
                     queue: 3
