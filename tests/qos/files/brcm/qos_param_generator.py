'''
generate and update qos params for brcm platform
'''

<<<<<<< HEAD
import logging
import re


logger = logging.getLogger(__name__)

=======
>>>>>>> c34f9d39

class QosParamBroadcom(object):

    def __init__(self,
                 qos_params,
                 asic_type,
                 speed_cable_len,
                 dutConfig,
                 ingressLosslessProfile,
                 ingressLossyProfile,
                 egressLosslessProfile,
                 egressLossyProfile,
                 sharedHeadroomPoolSize,
                 dualTor,
                 dutTopo,
                 bufferConfig,
                 dutHost,
                 testbedTopologyName,
                 verbose=True):

        if verbose:
            logger.info('Dump input options of QosParamBroadcom')
            logger.info('qos_params {}'.format(qos_params))
            logger.info('asic_type {}'.format(asic_type))
            logger.info('speed_cable_len {}'.format(speed_cable_len))
            logger.info('dutConfig {}'.format(dutConfig))
            logger.info('ingressLosslessProfile {}'.format(ingressLosslessProfile))
            logger.info('ingressLossyProfile {}'.format(ingressLossyProfile))
            logger.info('egressLosslessProfile {}'.format(egressLosslessProfile))
            logger.info('egressLossyProfile {}'.format(egressLossyProfile))
            logger.info('sharedHeadroomPoolSize {}'.format(sharedHeadroomPoolSize))
            logger.info('dualTor {}'.format(dualTor))
            logger.info('dutTopo {}'.format(dutTopo))
            logger.info('bufferConfig: {}'.format(bufferConfig))
            logger.info('testbedTopologyName: {}'.format(testbedTopologyName))

        self.asic_param_dic = {
            'td2': {
                'cell_size': 208,
                'xpe_count': 1
            },
            'td3': {
                'cell_size': 256,
                'xpe_count': 1
            },
            'th': {
                'cell_size': 208,
                'xpe_count': 4
            },
            'th2': {
                'cell_size': 208,
                'xpe_count': 4
            },
            'th3': {
                'cell_size': 208,
                'xpe_count': 2
            }
        }
        self.asic_type = asic_type
        self.cell_size = self.asic_param_dic[asic_type]['cell_size']
        self.xpe_count = self.asic_param_dic[asic_type]['xpe_count']
        self.speed_cable_len = speed_cable_len
        self.qos_params = qos_params
        self.ingressLosslessProfile = ingressLosslessProfile
        self.ingressLossyProfile = ingressLossyProfile
        self.egressLosslessProfile = egressLosslessProfile
        self.egressLossyProfile = egressLossyProfile
        self.dutConfig = dutConfig
        self.dualTor = dualTor
        self.dutTopo = dutTopo
        self.bufferConfig = bufferConfig
        self.dutHost = dutHost
        self.testbedTopologyName = testbedTopologyName
        self.verbose = verbose
        self.asicConfig = None
        if self.dutHost != None:
            self.asicConfig = self.collect_asic_config(self.dutHost)


    def collect_asic_config(self, duthost):
        asicConfig = {}
        try:
            output = duthost.shell('bcmcmd "g THDI_BUFFER_CELL_LIMIT_SP"', module_ignore_errors=True)
            logger.info('Read ASIC THDI_BUFFER_CELL_LIMIT_SP register, output {}'.format(output))
            for line in output['stdout'].replace('\r', '\n').split('\n'):
                if line:
                    m = re.match('THDI_BUFFER_CELL_LIMIT_SP\(0\).*\<LIMIT=(\S+)\>', line)
                    if m:
                        asicConfig['ingress_shared_limit_sp0'] = int(m.group(1), 0)
                        break

            output = duthost.shell('bcmcmd "g MMU_THDM_DB_POOL_SHARED_LIMIT"', module_ignore_errors=True)
            logger.info('Read ASIC MMU_THDM_DB_POOL_SHARED_LIMIT register, output {}'.format(output))
            count = 0
            for line in output['stdout'].replace('\r', '\n').split('\n'):
                if line:
                    m = re.match('MMU_THDM_DB_POOL_SHARED_LIMIT\(([01])\).*\]\=(\S+)', line)
                    if m:
                        asicConfig['egress_shared_limit_sp{}'.format(m.group(1))] = int(m.group(2), 0)
                        count += 1
                        if count == 2:
                            break
        except:
            logger.info('Failed to read and parse ASIC THDI_BUFFER_CELL_LIMIT_SP/MMU_THDM_DB_POOL_SHARED_LIMIT register')
        logger.info('ASIC buffer config {}'.format(asicConfig))
        return asicConfig

    def run(self):
        self.prepare_default_parameters()
        self.calculate_parameters()
        logger.info('Calculation of qos_params {}'.format(self.qos_params))
        return self.qos_params


    def get_similar_speed_cable_length(self, must_profile=None):

        def compare_speed_cable_len(a, b):
            # (speed, len)
            if a[0] < b[0]:
                return -1
            elif a[0] > b[0]:
                return 1
            else:
                if a[1] < b[1]:
                    return -1
                elif a[1] > b[1]:
                    return 1
                else:
                    return 0

        speed_cable_len = self.speed_cable_len.split('_')
        speed = int(speed_cable_len[0])
        length = int(speed_cable_len[1][:-1])
        speed_length_list = [(speed, length)]
        for speed_len in self.qos_params.keys():
            m = re.match('(\d+)_(\d+)m', speed_len)
            if m:
                if must_profile != None and must_profile not in self.qos_params[speed_len]:
                    continue
                speed_length_list.append((int(m.group(1)), int(m.group(2))))

        if len(speed_length_list) < 2:
            logger.info('qos parameter must has one similar speed_cable_len at least (must_profile={})'.format(must_profile))
            return None

        speed_length_list.sort(cmp=compare_speed_cable_len)
        this_index = speed_length_list.index((speed, length))
        ref_index = this_index + 1 if this_index + 1 < len(speed_length_list) else this_index - 1
        ref_speed_len = '{}_{}m'.format(speed_length_list[ref_index][0], speed_length_list[ref_index][1])
        return ref_speed_len


    def create_default_speed_cable_length_parameter(self):
        similar_speed_len = self.get_similar_speed_cable_length()
        if similar_speed_len != None:
            self.qos_params[self.speed_cable_len] = self.qos_params[similar_speed_len]
            logger.info('Clone default speed cable length parameters from qos_params[{}] to qos_params[{}]'.format(similar_speed_len, self.speed_cable_len))
        else:
            logger.info("qos_params don't support {} parameters".format(self.speed_cable_len))


    def create_default_xon_parameter(self, xon_profile):
        self.qos_params[self.speed_cable_len][xon_profile] = self.qos_params[xon_profile]
        logger.info('Clone default xon parameters from qos_params[{}] to qos_params[{}][{}]'.format(xon_profile, self.speed_cable_len, xon_profile))


    def create_default_headroom_pool_size_parameter(self, hdrm_profile):
        if hdrm_profile in self.qos_params:
            self.qos_params[self.speed_cable_len][hdrm_profile] = self.qos_params[hdrm_profile]
            logger.info('Clone default headroom pool size parameters from qos_params[{}] to qos_params[{}][{}]'.format(hdrm_profile, self.speed_cable_len, hdrm_profile))
        else:
            logger.info("qos_params don't support headroom pool size parameters")

    def create_default_pg_shared_watermark_parameter(self, pg_profile):
        self.qos_params[self.speed_cable_len][pg_profile] = self.qos_params[pg_profile]
        logger.info('Clone default PG shared watermark parameters from qos_params[{}] to qos_params[{}][{}]'.format(pg_profile, self.speed_cable_len, pg_profile))


    def create_default_queue_shared_watermark_parameter(self, que_profile):
        self.qos_params[self.speed_cable_len][que_profile] = self.qos_params[que_profile]
        logger.info('Clone default queue shared watermark parameters from qos_params[{}] to qos_params[{}][{}]'.format(que_profile, self.speed_cable_len, que_profile))


    def create_lossy_queue_parameter(self, que_profile):
        if que_profile in self.qos_params:
            # get default value from upper layer
            self.qos_params[self.speed_cable_len][que_profile] = self.qos_params[que_profile]
            logger.info('Clone default lossy queue parameters from qos_params[{}] to qos_params[{}][{}]'.format(que_profile, self.speed_cable_len, que_profile))
        else:
            # get default value from similar speed/length
            similar_speed_len = self.get_similar_speed_cable_length(que_profile)
            if similar_speed_len != None:
                self.qos_params[self.speed_cable_len][que_profile] = self.qos_params[similar_speed_len][que_profile]
                logger.info('Clone default lossy queue parameters from qos_params[{}][{}] to qos_params[{}][{}]'.format(similar_speed_len, que_profile, self.speed_cable_len, que_profile))
            else:
                logger.info("qos_params don't support lossy queue parameters")


    def create_pg_headroom_parameter(self, pg_profile):
        if pg_profile in self.qos_params:
            # get default value from upper layer
            self.qos_params[self.speed_cable_len][pg_profile] = self.qos_params[pg_profile]
            logger.info('Clone default PG headroom parameters from qos_params[{}] to qos_params[{}][{}]'.format(pg_profile, self.speed_cable_len, pg_profile))
        else:
            # get default value from similar speed/length
            similar_speed_len = self.get_similar_speed_cable_length(pg_profile)
            if similar_speed_len != None:
                self.qos_params[self.speed_cable_len][pg_profile] = self.qos_params[similar_speed_len][pg_profile]
                logger.info('Clone default PG headroom parameters from qos_params[{}][{}] to qos_params[{}][{}]'.format(similar_speed_len, pg_profile, self.speed_cable_len, pg_profile))
            else:
                logger.info("qos_params don't support PG headroom parameters")


    def prepare_default_parameters(self):
        if self.speed_cable_len not in self.qos_params:
            self.create_default_speed_cable_length_parameter()

        for xon_profile in ["xon_1", "xon_2"]:
            if xon_profile not in self.qos_params[self.speed_cable_len]:
                self.create_default_xon_parameter(xon_profile)

        for hdrm_profile in ['hdrm_pool_size']:
            if hdrm_profile not in self.qos_params[self.speed_cable_len]:
                self.create_default_headroom_pool_size_parameter(hdrm_profile)

        for pg_profile in ["wm_pg_shared_lossless", "wm_pg_shared_lossy"]:
            if pg_profile not in self.qos_params[self.speed_cable_len]:
                self.create_default_pg_shared_watermark_parameter(pg_profile)

        for que_profile in ['wm_q_shared_lossless', 'wm_q_shared_lossy']:
            if que_profile not in self.qos_params[self.speed_cable_len]:
                self.create_default_queue_shared_watermark_parameter(que_profile)

        for que_profile in ['lossy_queue_1']:
            if que_profile not in self.qos_params[self.speed_cable_len]:
                self.create_lossy_queue_parameter(que_profile)

        for pg_profile in ['wm_pg_headroom']:
            if pg_profile not in self.qos_params[self.speed_cable_len]:
                self.create_pg_headroom_parameter(pg_profile)

        for profile in ["xoff_1", "xoff_2", "xon_1", "xon_2"]:
            default_margin = 4
            if 'pkts_num_margin' not in self.qos_params[self.speed_cable_len][profile] or self.qos_params[self.speed_cable_len][profile]['pkts_num_margin'] < default_margin:
                self.qos_params[self.speed_cable_len][profile].update({'pkts_num_margin': default_margin})
                logger.info('Add/Increase default margin parameters for qos_params[{}][{}] to value {}'.format(self.speed_cable_len, profile, default_margin))


    def calculate_parameters(self):

        def byte_to_cell(bytes):
            return (int(bytes) + self.cell_size - 1) // self.cell_size

        def extract_profile_name(fullname):
            # profile name string pattern in branch internal-202012:
            #     "Ethernet112|2-4":
            #     {
            #         "profile": "[BUFFER_PROFILE|egress_lossless_profile]"
            #     },
            #
            # profile name string pattern in branch internal:
            #     "Ethernet112|2-4":
            #     {
            #         "profile": "egress_lossless_profile"
            #     },
            fn = fullname.split('|')[-1] if fullname else None
            return fn[:-1] if bool(fn) and fn[-1] == ']' else fn

        def calc_avaiable_shared_buffer(shared_buffer_cells, buffer_pool, buffer_profile):
            avaiable_shared_buffer_cells = 0
            if buffer_pool['mode'] == 'dynamic':
                # dynamic threshold:
                #     Memory can be allocated from shared buffer for pgi  for port p if
                #         Alpha * free buffer > Bp,i
                #     Bp,i: Buffer allocated for pgi of ingress port p
                # 
                # Considering one port one pg scenario, above formula is simplized as:
                #     alpha * (shared buffer - x) > x
                #     x indicate used share buffer
                # 
                # +------------+----------+-------+
                # | dynamic_th | register | alpha |
                # +------------+----------+-------+
                # |     -7     |    0     | 1/128 |
                # |     -6     |    1     | 1/64  |
                # |     -5     |    2     | 1/32  |
                # |     -4     |    3     | 1/16  |
                # |     -3     |    4     | 1/8   |
                # |     -2     |    5     | 1/4   |
                # |     -1     |    6     | 1/2   |
                # |      0     |    7     | 1     |
                # |      1     |    8     | 2     |
                # |      2     |    9     | 4     |
                # |      3     |    10    | 8     |
                # +------------+----------+-------+
                th = int(buffer_profile['dynamic_th'])
                x = 0
                if th < 0:
                    th *= -1
                    x = shared_buffer_cells // (2 ** th + 1)
                else:
                    x = shared_buffer_cells * (2 ** th) // (2 ** th + 1)
                avaiable_shared_buffer_cells = x
            else:
                assert False, 'TODO: so far, not support to calculate avaiable shared buffer for static mode'
            return avaiable_shared_buffer_cells


        # calculate ingress PG min
        ingress_pg_min_cells = byte_to_cell(self.ingressLosslessProfile['size'])

        # calculate ingress shared buffer
        ingress_lossless_pool = self.bufferConfig['BUFFER_POOL']['ingress_lossless_pool']
        # th/th2/th3's shared buffer = ingress_lossless_pool.size / xpe_count
        ingress_shared_buffer_cells = byte_to_cell(ingress_lossless_pool['size']) // self.xpe_count
        debug_message = 'shared_buffer = ingress_lossless_pool.size (bytes {}|cells {} // {})'.format(ingress_lossless_pool['size'], byte_to_cell(ingress_lossless_pool['size']), self.xpe_count)

        if self.asic_type in ['td2', 'td3']:
            # td2/td3's shared buffer = ingress_lossless_pool.size
            #                         - ingress_lossless_pool.xoff
            #                         - (egress_lossless_profile.size * total egress lossless queue number)
            #                         - (egress_lossy_profile.size * total egress lossy queue number)
            #                         - (pg_lossless_profile.size * total lossless buffer pg number)
            egress_profiles = {}
            egress_profiles['egress_lossless_profile'] = self.bufferConfig['BUFFER_PROFILE']['egress_lossless_profile']
            egress_profiles['egress_lossy_profile'] = self.bufferConfig['BUFFER_PROFILE']['egress_lossy_profile']
            pg_lossless_profiles = {}
            for prof_name, prof_value in self.bufferConfig['BUFFER_PROFILE'].items():
                if re.search('pg_lossless_(.*)_profile', prof_name):
                    pg_lossless_profiles[prof_name] = prof_value

            ingress_shared_buffer_cells -= byte_to_cell(ingress_lossless_pool.get('xoff', 0))
            debug_message += '\n              - ingress_lossless_pool.xoff (bytes {}|cells {})'.format(ingress_lossless_pool.get('xoff', 0), byte_to_cell(ingress_lossless_pool.get('xoff', 0)))
            for que_name, que_profile in self.bufferConfig['BUFFER_QUEUE'].items():
                que_profile_name = extract_profile_name(que_profile['profile'])
                m = re.match('Ethernet\d+\|(\d)-(\d)', que_name)
                if m:
                    que_num = int(m.group(2)) - int(m.group(1)) + 1
                    ingress_shared_buffer_cells -= byte_to_cell(egress_profiles[que_profile_name]['size']) * que_num
                    debug_message += '\n              - que_name ({}): egress_profile.size (bytes {}|cells {}) * que_num ({})'.format(que_name, egress_profiles[que_profile_name]['size'], byte_to_cell(egress_profiles[que_profile_name]['size']), que_num)
                else:
                    m = re.match('Ethernet\d+\|\d', que_name)
                    if m and que_profile_name in egress_profiles:
                        que_num = 1
                        ingress_shared_buffer_cells -= byte_to_cell(egress_profiles[que_profile_name]['size']) * que_num
                        debug_message += '\n              - que_name ({}): egress_profile.size (bytes {}|cells {}) * que_num ({})'.format(que_name, egress_profiles[que_profile_name]['size'], byte_to_cell(egress_profiles[que_profile_name]['size']), que_num)

            for pg_name, pg_profile in self.bufferConfig['BUFFER_PG'].items():
                pg_profile_name = extract_profile_name(pg_profile['profile'])
                m = re.match('Ethernet\d+\|(\d)-(\d)', pg_name)
                if m:
                    pg_num = int(m.group(2)) - int(m.group(1)) + 1
                    ingress_shared_buffer_cells -= byte_to_cell(
                        pg_lossless_profiles[pg_profile_name]['size']) * pg_num
                    debug_message += '\n              - pg_name ({}): pg_lossless_profile.size (bytes {}|cells {}) * pg_num ({})'.format(pg_name, pg_lossless_profiles[pg_profile_name]['size'], byte_to_cell(pg_lossless_profiles[pg_profile_name]['size']), pg_num)
                else:
                    m = re.match('Ethernet\d+\|\d', pg_name)
                    if m and pg_profile_name in pg_lossless_profiles:
                        pg_num = 1
                        ingress_shared_buffer_cells -= byte_to_cell(pg_lossless_profiles[pg_profile_name]['size']) * pg_num
                        debug_message += '\n              - pg_name ({}): pg_lossless_profile.size (bytes {}|cells {}) * pg_num ({})'.format(pg_name, pg_lossless_profiles[pg_profile_name]['size'], byte_to_cell(pg_lossless_profiles[pg_profile_name]['size']), pg_num)

        if self.verbose:
            logger.info('debug message:\n{}'.format(debug_message))

        # calculate ingress avaiable shared buffer
        ingress_avaiable_shared_buffer_cells = calc_avaiable_shared_buffer(ingress_shared_buffer_cells, ingress_lossless_pool, self.ingressLosslessProfile)

        headroom_cells = byte_to_cell(self.ingressLosslessProfile['xoff'])
        pg_reset_offset_cells = byte_to_cell(self.ingressLosslessProfile['xon_offset'])
        if self.asic_type == 'td2':
            # According to test on td2 ASIC, PG min equal half of pg_reset_offset
            # hardcode here now, do more investigation later, and then refact it
            ingress_pg_min_cells = pg_reset_offset_cells // 2

        logger.info('Ingress calculation: ingress_pg_min_cells {}, ingress_avaiable_shared_buffer_cells {}, ingress_shared_buffer_cells(calc) {}, headroom_cells {}, pg_reset_offset_cells {}'.format(
            ingress_pg_min_cells, ingress_avaiable_shared_buffer_cells, ingress_shared_buffer_cells, headroom_cells, pg_reset_offset_cells))

        # workaround for inaccureate ingress shared buffer capacity
        if 'ingress_shared_limit_sp0' in self.asicConfig and ingress_shared_buffer_cells != self.asicConfig['ingress_shared_limit_sp0']:
            ingress_avaiable_shared_buffer_cells = calc_avaiable_shared_buffer(self.asicConfig['ingress_shared_limit_sp0'], ingress_lossless_pool, self.ingressLosslessProfile)
            logger.info('Workaround ingress calculation: ingress_pg_min_cells {}, ingress_avaiable_shared_buffer_cells {}, ingress_shared_buffer_cells(reg) {}, headroom_cells {}, pg_reset_offset_cells {}'.format(
                ingress_pg_min_cells, ingress_avaiable_shared_buffer_cells, self.asicConfig['ingress_shared_limit_sp0'], headroom_cells, pg_reset_offset_cells))

        # calculate egress lossless que min
        egress_lossless_que_min_cells = byte_to_cell(self.egressLosslessProfile['size'])
        logger.info('Egress lossless calculation: egress_lossless_que_min_cells {}'.format(egress_lossless_que_min_cells))

        # calculate egress lossy que min
        egress_lossy_que_min_cells = byte_to_cell(self.egressLossyProfile['size'])

        # calculate egress lossy shared buffer
        egress_lossy_pool = self.bufferConfig['BUFFER_POOL']['egress_lossy_pool']
        egress_lossy_shared_buffer_cells = byte_to_cell(egress_lossy_pool['size']) // self.xpe_count

        # calculate egress lossy avaiable shared buffer
        egress_lossy_avaiable_shared_buffer_cells = calc_avaiable_shared_buffer(egress_lossy_shared_buffer_cells, egress_lossy_pool, self.egressLossyProfile)
        logger.info('Egress lossy calculation: egress_lossy_que_min_cells {}, egress_lossy_avaiable_shared_buffer_cells {}, egress_lossy_shared_buffer_cells(calc) {}'.format(
            egress_lossy_que_min_cells, egress_lossy_avaiable_shared_buffer_cells, egress_lossy_shared_buffer_cells))

        # workaround for inaccureate egress lossy shared buffer capacity
        # egress lossy pool size is smaller than egress lossless pool
        egress_shared_limit_sp0 = self.asicConfig.get('egress_shared_limit_sp0', 0)
        egress_shared_limit_sp1 = self.asicConfig.get('egress_shared_limit_sp1', 0)
        egress_lossy_shared_limit_sp = egress_shared_limit_sp0
        if egress_lossy_shared_limit_sp == 0:
            egress_lossy_shared_limit_sp = egress_shared_limit_sp1
        elif 0 < egress_shared_limit_sp1 < egress_lossy_shared_limit_sp:
            egress_lossy_shared_limit_sp = egress_shared_limit_sp1
        if egress_lossy_shared_limit_sp > 0 and ingress_shared_buffer_cells != egress_lossy_shared_limit_sp:
            egress_lossy_avaiable_shared_buffer_cells = calc_avaiable_shared_buffer(egress_lossy_shared_limit_sp, egress_lossy_pool, self.egressLossyProfile)
            logger.info('Workaround egress lossy calculation: egress_lossy_que_min_cells {}, egress_lossy_avaiable_shared_buffer_cells {}, egress_lossy_shared_buffer_cells(reg) {}'.format(
                egress_lossy_que_min_cells, egress_lossy_avaiable_shared_buffer_cells, egress_lossy_shared_limit_sp))

        # todo breakout case
        for xoff_profile in ["xoff_1", "xoff_2"]:
            profile = self.qos_params[self.speed_cable_len][xoff_profile]
            if profile["pkts_num_trig_pfc"] != ingress_pg_min_cells + ingress_avaiable_shared_buffer_cells:
                logger.info('Update qos_params[{}][{}]["pkts_num_trig_pfc"] from {} to {}'.format(
                    self.speed_cable_len, xoff_profile, profile["pkts_num_trig_pfc"], ingress_pg_min_cells + ingress_avaiable_shared_buffer_cells))
                profile["pkts_num_trig_pfc"] = ingress_pg_min_cells + ingress_avaiable_shared_buffer_cells
            if profile["pkts_num_trig_ingr_drp"] != ingress_pg_min_cells + ingress_avaiable_shared_buffer_cells + headroom_cells:
                logger.info('Update qos_params[{}][{}]["pkts_num_trig_ingr_drp"] from {} to {}'.format(
                    self.speed_cable_len, xoff_profile, profile["pkts_num_trig_ingr_drp"], ingress_pg_min_cells + ingress_avaiable_shared_buffer_cells + headroom_cells))
                profile["pkts_num_trig_ingr_drp"] = ingress_pg_min_cells + ingress_avaiable_shared_buffer_cells + headroom_cells

        for xon_profile in ["xon_1", "xon_2"]:
            profile = self.qos_params[self.speed_cable_len][xon_profile]
            if profile["pkts_num_trig_pfc"] != ingress_pg_min_cells + ingress_avaiable_shared_buffer_cells:
                logger.info('Update qos_params[{}][{}]["pkts_num_trig_pfc"] from {} to {}'.format(
                    self.speed_cable_len, xon_profile, profile["pkts_num_trig_pfc"], ingress_pg_min_cells + ingress_avaiable_shared_buffer_cells))
                profile["pkts_num_trig_pfc"] = ingress_pg_min_cells + ingress_avaiable_shared_buffer_cells
            if profile["pkts_num_dismiss_pfc"] != pg_reset_offset_cells:
                logger.info('Update qos_params[{}][{}]["pkts_num_dismiss_pfc"] from {} to {}'.format(
                    self.speed_cable_len, xon_profile, profile["pkts_num_dismiss_pfc"], pg_reset_offset_cells))
                profile["pkts_num_dismiss_pfc"] = pg_reset_offset_cells

        for hdrm_profile in ['hdrm_pool_size']:
            if hdrm_profile not in self.qos_params[self.speed_cable_len]:
                continue

            profile = self.qos_params[self.speed_cable_len][hdrm_profile]
            if 'pkts_num_trig_pfc' not in profile or profile['pkts_num_trig_pfc'] != ingress_pg_min_cells + ingress_avaiable_shared_buffer_cells:
                logger.info('Update qos_params[{}][{}]["pkts_num_trig_pfc"] from {} to {}'.format(self.speed_cable_len, hdrm_profile, profile.get("pkts_num_trig_pfc", -1), ingress_pg_min_cells + ingress_avaiable_shared_buffer_cells))
                profile.update({"pkts_num_trig_pfc": ingress_pg_min_cells + ingress_avaiable_shared_buffer_cells})

            if 'pkts_num_hdrm_full' not in profile or profile['pkts_num_hdrm_full'] != headroom_cells:
                logger.info('Update qos_params[{}][{}]["pkts_num_hdrm_full"] from {} to {}'.format(self.speed_cable_len, hdrm_profile, profile.get("pkts_num_hdrm_full", -1), headroom_cells))
                profile.update({"pkts_num_hdrm_full": headroom_cells})

            headroom_margin = 4
            if 'margin' not in profile or profile['margin'] < headroom_margin:
                logger.info('Update qos_params[{}][{}]["margin"] from {} to {}'.format(self.speed_cable_len, hdrm_profile, profile.get("margin", -1), headroom_margin))
                profile.update({"margin": headroom_margin})
            else:
                headroom_margin = profile['margin']

            if 'pkts_num_hdrm_partial' not in profile or profile['pkts_num_hdrm_partial'] != headroom_cells - headroom_margin * 2:
                logger.info('Update qos_params[{}][{}]["pkts_num_hdrm_partial"] from {} to {}'.format(self.speed_cable_len, hdrm_profile, profile.get("pkts_num_hdrm_partial", -1), headroom_cells - headroom_margin * 2))
                profile.update({"pkts_num_hdrm_partial": headroom_cells - headroom_margin * 2})

            if ingress_lossless_pool['mode'] == 'dynamic':
                logger.info('Update qos_params[{}][{}]["dynamic_threshold"] from {} to {}'.format(self.speed_cable_len, hdrm_profile, profile.get("dynamic_threshold", False), True))
                profile.update({"dynamic_threshold": True})


        for pg_profile in ["wm_pg_shared_lossless"]:
            profile = self.qos_params[self.speed_cable_len][pg_profile]
            if "pkts_num_trig_pfc" not in profile or profile["pkts_num_trig_pfc"] != ingress_pg_min_cells + ingress_avaiable_shared_buffer_cells:
                logger.info('Update qos_params[{}][{}]["pkts_num_trig_pfc"] from {} to {}'.format(
                    self.speed_cable_len, pg_profile, profile["pkts_num_trig_pfc"], ingress_pg_min_cells + ingress_avaiable_shared_buffer_cells))
                profile.update({"pkts_num_trig_pfc": ingress_pg_min_cells + ingress_avaiable_shared_buffer_cells})

            if "pkts_num_fill_min" not in profile or profile["pkts_num_fill_min"] != ingress_pg_min_cells:
                logger.info('Update qos_params[{}][{}]["pkts_num_fill_min"] from {} to {}'.format(
                    self.speed_cable_len, pg_profile, profile["pkts_num_fill_min"], ingress_pg_min_cells))
                profile.update({"pkts_num_fill_min": ingress_pg_min_cells})

        for pg_profile in ["wm_pg_shared_lossy"]:
            profile = self.qos_params[self.speed_cable_len][pg_profile]

            default_margin = 4
            if 'pkts_num_margin' not in profile or profile['pkts_num_margin'] < default_margin:
                logger.info('Update qos_params[{}][{}]["pkts_num_margin"] from {} to {}'.format(self.speed_cable_len, pg_profile, profile.get("pkts_num_margin", -1), default_margin))
                profile.update({"pkts_num_margin": default_margin})

            if "pkts_num_fill_min" not in profile or profile["pkts_num_fill_min"] != 0:
                logger.info('Update qos_params[{}][{}]["pkts_num_fill_min"] from {} to {}'.format(
                    self.speed_cable_len, pg_profile, profile["pkts_num_fill_min"], 0))
                profile.update({"pkts_num_fill_min": 0})

            if "pkts_num_trig_egr_drp" not in profile or profile["pkts_num_trig_egr_drp"] != egress_lossy_que_min_cells + egress_lossy_avaiable_shared_buffer_cells:
                logger.info('Update qos_params[{}][{}]["pkts_num_trig_egr_drp"] from {} to {}'.format(
                    self.speed_cable_len, pg_profile, profile["pkts_num_trig_egr_drp"], egress_lossy_que_min_cells + egress_lossy_avaiable_shared_buffer_cells))
                profile.update({"pkts_num_trig_egr_drp": egress_lossy_que_min_cells + egress_lossy_avaiable_shared_buffer_cells})


        # testQosSaiQSharedWatermark[wm_q_shared_lossless]
        #
        # ingress view:        PG min |                              PG shared |           PG HDRM |
        #                             +                                        +                   +
        # buffer space:  -------------*----------------------------------------*-------------------*------------*
        #                                  +                                                       .            +
        # egress view:             Que min |                                                       . Que shared |
        #                                  +                                                       +
        #                                  |           <-- valid Que watermark range -->           |
        # case param:    pkts_num_fill_min |                                pkts_num_trig_ingr_drp |
        for que_profile in ["wm_q_shared_lossless"]:
            profile = self.qos_params[self.speed_cable_len][que_profile]

            default_margin = 8
            if 'pkts_num_margin' not in profile or profile['pkts_num_margin'] < default_margin:
                logger.info('Update qos_params[{}][{}]["pkts_num_margin"] from {} to {}'.format(self.speed_cable_len, que_profile, profile.get("pkts_num_margin", -1), default_margin))
                profile.update({"pkts_num_margin": default_margin})

            if "pkts_num_trig_ingr_drp" not in profile or profile["pkts_num_trig_ingr_drp"] != ingress_pg_min_cells + ingress_avaiable_shared_buffer_cells + headroom_cells:
                logger.info('Update qos_params[{}][{}]["pkts_num_trig_ingr_drp"] from {} to {}'.format(
                    self.speed_cable_len, que_profile, profile["pkts_num_trig_ingr_drp"], ingress_pg_min_cells + ingress_avaiable_shared_buffer_cells + headroom_cells))
                profile.update({"pkts_num_trig_ingr_drp": ingress_pg_min_cells + ingress_avaiable_shared_buffer_cells + headroom_cells})

            if "pkts_num_fill_min" not in profile or profile["pkts_num_fill_min"] != egress_lossless_que_min_cells:
                logger.info('Update qos_params[{}][{}]["pkts_num_fill_min"] from {} to {}'.format(
                    self.speed_cable_len, que_profile, profile["pkts_num_fill_min"], egress_lossless_que_min_cells))
                profile.update({"pkts_num_fill_min": egress_lossless_que_min_cells})

        # testQosSaiQSharedWatermark[wm_q_shared_lossy]
        #
        # ingress view:        PG min |                              PG shared |           PG HDRM |
        #                             +                                        +                   +
        # buffer space:  -------------*----------------------------------------*--------------*----*------------
        #                                  +                                     .            +
        # egress view:             Que min |                                     . Que shared |
        #                                  +                                                  +
        #                                  |        <-- valid Que watermark range -->         |
        # case param:    pkts_num_fill_min |                            pkts_num_trig_egr_drp |
        for que_profile in ["wm_q_shared_lossy"]:
            profile = self.qos_params[self.speed_cable_len][que_profile]

            default_margin = 8
            if 'pkts_num_margin' not in profile or profile['pkts_num_margin'] < default_margin:
                logger.info('Update qos_params[{}][{}]["pkts_num_margin"] from {} to {}'.format(self.speed_cable_len, que_profile, profile.get("pkts_num_margin", -1), default_margin))
                profile.update({"pkts_num_margin": default_margin})

            if "pkts_num_fill_min" not in profile or profile["pkts_num_fill_min"] != egress_lossy_que_min_cells:
                logger.info('Update qos_params[{}][{}]["pkts_num_fill_min"] from {} to {}'.format(
                    self.speed_cable_len, que_profile, profile["pkts_num_fill_min"], egress_lossy_que_min_cells))
                profile.update({"pkts_num_fill_min": egress_lossy_que_min_cells})

            if "pkts_num_trig_egr_drp" not in profile or profile["pkts_num_trig_egr_drp"] != egress_lossy_que_min_cells + egress_lossy_avaiable_shared_buffer_cells:
                logger.info('Update qos_params[{}][{}]["pkts_num_trig_egr_drp"] from {} to {}'.format(
                    self.speed_cable_len, que_profile, profile.get("pkts_num_trig_egr_drp", -1), egress_lossy_que_min_cells + egress_lossy_avaiable_shared_buffer_cells))
                profile.update({"pkts_num_trig_egr_drp": egress_lossy_que_min_cells + egress_lossy_avaiable_shared_buffer_cells})


        for que_profile in ["lossy_queue_1"]:
            profile = self.qos_params[self.speed_cable_len][que_profile]

            default_margin = 4
            if 'pkts_num_margin' not in profile or profile['pkts_num_margin'] < default_margin:
                logger.info('Update qos_params[{}][{}]["pkts_num_margin"] from {} to {}'.format(self.speed_cable_len, que_profile, profile.get("pkts_num_margin", -1), default_margin))
                profile.update({"pkts_num_margin": default_margin})

            if "pkts_num_trig_egr_drp" not in profile or profile["pkts_num_trig_egr_drp"] != egress_lossy_que_min_cells + egress_lossy_avaiable_shared_buffer_cells:
                logger.info('Update qos_params[{}][{}]["pkts_num_trig_egr_drp"] from {} to {}'.format(
                    self.speed_cable_len, que_profile, profile.get("pkts_num_trig_egr_drp", -1), egress_lossy_que_min_cells + egress_lossy_avaiable_shared_buffer_cells))
                profile.update({"pkts_num_trig_egr_drp": egress_lossy_que_min_cells + egress_lossy_avaiable_shared_buffer_cells})


        for pg_profile in ["wm_pg_headroom"]:
            profile = self.qos_params[self.speed_cable_len][pg_profile]

            default_margin = 4
            if 'pkts_num_margin' not in profile or profile['pkts_num_margin'] < default_margin:
                logger.info('Update qos_params[{}][{}]["pkts_num_margin"] from {} to {}'.format(self.speed_cable_len, pg_profile, profile.get("pkts_num_margin", -1), default_margin))
                profile.update({"pkts_num_margin": default_margin})

            if "pkts_num_trig_pfc" not in profile or profile["pkts_num_trig_pfc"] != ingress_pg_min_cells + ingress_avaiable_shared_buffer_cells:
                logger.info('Update qos_params[{}][{}]["pkts_num_trig_pfc"] from {} to {}'.format(
                    self.speed_cable_len, pg_profile, profile["pkts_num_trig_pfc"], ingress_pg_min_cells + ingress_avaiable_shared_buffer_cells))
                profile.update({"pkts_num_trig_pfc": ingress_pg_min_cells + ingress_avaiable_shared_buffer_cells})

            if "pkts_num_trig_ingr_drp" not in profile or profile["pkts_num_trig_ingr_drp"] != ingress_pg_min_cells + ingress_avaiable_shared_buffer_cells + headroom_cells:
                logger.info('Update qos_params[{}][{}]["pkts_num_trig_ingr_drp"] from {} to {}'.format(
                    self.speed_cable_len, pg_profile, profile["pkts_num_trig_ingr_drp"], ingress_pg_min_cells + ingress_avaiable_shared_buffer_cells + headroom_cells))
                profile.update({"pkts_num_trig_ingr_drp": ingress_pg_min_cells + ingress_avaiable_shared_buffer_cells + headroom_cells})
<|MERGE_RESOLUTION|>--- conflicted
+++ resolved
@@ -2,15 +2,12 @@
 generate and update qos params for brcm platform
 '''
 
-<<<<<<< HEAD
 import logging
 import re
 
 
 logger = logging.getLogger(__name__)
 
-=======
->>>>>>> c34f9d39
 
 class QosParamBroadcom(object):
 
@@ -286,11 +283,11 @@
                 #     Memory can be allocated from shared buffer for pgi  for port p if
                 #         Alpha * free buffer > Bp,i
                 #     Bp,i: Buffer allocated for pgi of ingress port p
-                # 
+                #
                 # Considering one port one pg scenario, above formula is simplized as:
                 #     alpha * (shared buffer - x) > x
                 #     x indicate used share buffer
-                # 
+                #
                 # +------------+----------+-------+
                 # | dynamic_th | register | alpha |
                 # +------------+----------+-------+
