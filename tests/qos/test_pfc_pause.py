--- conflicted
+++ resolved
@@ -313,15 +313,11 @@
     errors = []
     setup = pfc_test_setup
     prio = int(enum_dut_lossless_prio.split('|')[-1])
-<<<<<<< HEAD
-    if prio not in lossless_prio_dscp_map:
-        pytest.skip("No DSCP found for priority {}.".format(prio))
-=======
+
     # Skip the extra lossless priority test if 4 lossless prio is not enabled on testing port
     if prio not in lossless_prio_dscp_map:
         pytest.skip("lossless prio {} not enabled on testing port".format(prio))
 
->>>>>>> 5e1015cc
     dscp = lossless_prio_dscp_map[prio]
     other_lossless_prio = 4 if prio == 3 else 3
 
