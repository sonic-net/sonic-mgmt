import ipaddress
import json
import logging
import pytest
import re
import yaml
import random
import os
import sys
import six
import copy

from tests.common.fixtures.ptfhost_utils import ptf_portmap_file  # noqa F401
from tests.common.helpers.assertions import pytest_assert, pytest_require
from tests.common.mellanox_data import is_mellanox_device as isMellanoxDevice
from tests.common.cisco_data import is_cisco_device
from tests.common.dualtor.dual_tor_utils import upper_tor_host, lower_tor_host, dualtor_ports  # noqa F401
from tests.common.dualtor.mux_simulator_control \
    import toggle_all_simulator_ports, get_mux_status, check_mux_status, validate_check_result  # noqa F401
from tests.common.dualtor.constants import UPPER_TOR, LOWER_TOR  # noqa F401
from tests.common.utilities import check_qos_db_fv_reference_with_table
from tests.common.fixtures.duthost_utils import dut_qos_maps, separated_dscp_to_tc_map_on_uplink  # noqa F401
from tests.common.utilities import wait_until
from tests.ptf_runner import ptf_runner
from tests.common.system_utils import docker  # noqa F401
from tests.common.errors import RunAnsibleModuleFail
from tests.common import config_reload

logger = logging.getLogger(__name__)


class QosBase:
    """
    Common APIs
    """
    SUPPORTED_T0_TOPOS = ["t0", "t0-56-po2vlan", "t0-64", "t0-116", "t0-35", "dualtor-56", "dualtor-120", "dualtor",
                          "t0-120", "t0-80", "t0-backend", "t0-56-o8v48"]
    SUPPORTED_T1_TOPOS = ["t1-lag", "t1-64-lag", "t1-56-lag", "t1-backend", "t1-28-lag"]
    SUPPORTED_PTF_TOPOS = ['ptf32', 'ptf64']
    SUPPORTED_ASIC_LIST = ["pac", "gr", "gb", "td2", "th", "th2", "spc1", "spc2", "spc3", "spc4", "td3", "th3",
                           "j2c+", "jr2"]

    TARGET_QUEUE_WRED = 3
    TARGET_LOSSY_QUEUE_SCHED = 0
    TARGET_LOSSLESS_QUEUE_SCHED = 3

    buffer_model_initialized = False
    buffer_model = None

    def isBufferInApplDb(self, dut_asic):
        if not self.buffer_model_initialized:
            self.buffer_model = dut_asic.run_redis_cmd(
                argv=[
                    "redis-cli", "-n", "4", "hget",
                    "DEVICE_METADATA|localhost", "buffer_model"
                ]
            )

            self.buffer_model_initialized = True
            logger.info(
                "Buffer model is {}, buffer tables will be fetched from {}".format(
                    self.buffer_model or "not defined",
                    "APPL_DB" if self.buffer_model else "CONFIG_DB"
                )
            )
        return self.buffer_model

    @pytest.fixture(scope='class', autouse=True)
    def dutTestParams(self, duthosts, dut_test_params_qos, tbinfo, get_src_dst_asic_and_duts):
        """
            Prepares DUT host test params
            Returns:
                dutTestParams (dict): DUT host test params
        """
        # update router mac
        if dut_test_params_qos["topo"] in self.SUPPORTED_T0_TOPOS:
            dut_test_params_qos["basicParams"]["router_mac"] = ''

        elif "dualtor" in tbinfo["topo"]["name"]:
            # For dualtor qos test scenario, DMAC of test traffic is default vlan interface's MAC address.
            # To reduce duplicated code, put "is_dualtor" and "def_vlan_mac" into dutTestParams['basicParams'].
            dut_test_params_qos["basicParams"]["is_dualtor"] = True

            vlan_cfgs = tbinfo['topo']['properties']['topology']['DUT']['vlan_configs']
            if vlan_cfgs and 'default_vlan_config' in vlan_cfgs:
                default_vlan_name = vlan_cfgs['default_vlan_config']
                if default_vlan_name:
                    for vlan in vlan_cfgs[default_vlan_name].values():
                        if 'mac' in vlan and vlan['mac']:
                            dut_test_params_qos["basicParams"]["def_vlan_mac"] = vlan['mac']
                            break

            pytest_assert(dut_test_params_qos["basicParams"]["def_vlan_mac"] is not None,
                          "Dual-TOR miss default VLAN MAC address")
        else:
            try:
                duthost = get_src_dst_asic_and_duts['src_dut']
                asic = duthost.asic_instance().asic_index
                dut_test_params_qos['basicParams']["router_mac"] = duthost.shell(
                    'sonic-db-cli -n asic{} CONFIG_DB hget "DEVICE_METADATA|localhost" mac'.format(asic))['stdout']
            except RunAnsibleModuleFail:
                dut_test_params_qos['basicParams']["router_mac"] = duthost.shell(
                    'sonic-db-cli CONFIG_DB hget "DEVICE_METADATA|localhost" mac')['stdout']

        yield dut_test_params_qos

    def runPtfTest(self, ptfhost, testCase='', testParams={}):
        """
            Runs QoS SAI test case on PTF host

            Args:
                ptfhost (AnsibleHost): Packet Test Framework (PTF)
                testCase (str): SAI tests test case name
                testParams (dict): Map of test params required by testCase

            Returns:
                None

            Raises:
                RunAnsibleModuleFail if ptf test fails
        """
        custom_options = " --disable-ipv6 --disable-vxlan --disable-geneve" \
                         " --disable-erspan --disable-mpls --disable-nvgre"
        ptf_runner(
            ptfhost,
            "saitests",
            testCase,
            platform_dir="ptftests",
            params=testParams,
            log_file="/tmp/{0}.log".format(testCase),
            qlen=10000,
            is_python3=True,
            relax=False,
            timeout=1200,
            socket_recv_size=16384,
            custom_options=custom_options
        )


class QosSaiBase(QosBase):
    """
        QosSaiBase contains collection of pytest fixtures that ready the
        testbed for QoS SAI test cases.
    """

    def __computeBufferThreshold(self, dut_asic, bufferProfile):
        """
            Computes buffer threshold for dynamic threshold profiles

            Args:
                dut_asic (SonicAsic): Device ASIC Under Test (DUT)
                bufferProfile (dict, inout): Map of puffer profile attributes

            Returns:
                Updates bufferProfile with computed buffer threshold
        """
        if self.isBufferInApplDb(dut_asic):
            db = "0"
            keystr = "BUFFER_POOL_TABLE:"
        else:
            db = "4"
            keystr = "BUFFER_POOL|"
        if check_qos_db_fv_reference_with_table(dut_asic):
            if six.PY2:
                pool = bufferProfile["pool"].encode("utf-8").translate(None, "[]")
            else:
                pool = bufferProfile["pool"].translate({ord(i): None for i in '[]'})
        else:
            pool = keystr + bufferProfile["pool"]
        bufferSize = int(
            dut_asic.run_redis_cmd(
                argv=["redis-cli", "-n", db, "HGET", pool, "size"]
            )[0]
        )
        bufferScale = 2 ** float(bufferProfile["dynamic_th"])
        bufferScale /= (bufferScale + 1)
        bufferProfile.update(
            {"static_th": int(
                bufferProfile["size"]) + int(bufferScale * bufferSize)}
        )

    def __compute_buffer_threshold_for_nvidia_device(self, dut_asic, table, port, pg_q_buffer_profile):
        """
        Computes buffer threshold for dynamic threshold profiles for nvidia device

        Args:
            dut_asic (SonicAsic): Device ASIC Under Test (DUT)
            table (str): Redis table name
            port (str): DUT port alias
            pg_q_buffer_profile (dict, inout): Map of pg or q buffer profile attributes

        Returns:
            Updates bufferProfile with computed buffer threshold
        """

        port_table_name = "BUFFER_PORT_EGRESS_PROFILE_LIST_TABLE" if \
            table == "BUFFER_QUEUE_TABLE" else "BUFFER_PORT_INGRESS_PROFILE_LIST_TABLE"
        db = "0"
        port_profile_res = dut_asic.run_redis_cmd(
            argv=["redis-cli", "-n", db, "HGET", f"{port_table_name}:{port}", "profile_list"]
        )[0]
        port_profile_list = port_profile_res.split(",")

        port_dynamic_th = ''
        for port_profile in port_profile_list:
            buffer_pool_name = dut_asic.run_redis_cmd(
                argv=["redis-cli", "-n", db, "HGET", f'BUFFER_PROFILE_TABLE:{port_profile}', "pool"]
            )[0]
            if buffer_pool_name == pg_q_buffer_profile["pool"]:
                port_dynamic_th = dut_asic.run_redis_cmd(
                    argv=["redis-cli", "-n", db, "HGET", f'BUFFER_PROFILE_TABLE:{port_profile}', "dynamic_th"]
                )[0]
                break
        if port_dynamic_th:

            def calculate_alpha(dynamic_th):
                if dynamic_th == "7":
                    alpha = 64
                else:
                    alpha = 2 ** float(dynamic_th)
                return alpha

            pg_q_alpha = calculate_alpha(pg_q_buffer_profile['dynamic_th'])
            port_alpha = calculate_alpha(port_dynamic_th)
            pool = f'BUFFER_POOL_TABLE:{pg_q_buffer_profile["pool"]}'
            buffer_size = int(
                dut_asic.run_redis_cmd(
                    argv=["redis-cli", "-n", db, "HGET", pool, "size"]
                )[0]
            )

            buffer_scale = port_alpha * pg_q_alpha / (port_alpha * pg_q_alpha + pg_q_alpha + 1)

            pg_q_max_occupancy = int(buffer_size * buffer_scale)

            pg_q_buffer_profile.update(
                {"static_th": int(
                    pg_q_buffer_profile["size"]) + int(pg_q_max_occupancy)}
            )
            pg_q_buffer_profile["pg_q_alpha"] = pg_q_alpha
            pg_q_buffer_profile["port_alpha"] = port_alpha
            pg_q_buffer_profile["pool_size"] = buffer_size
        else:
            raise Exception("Not found port dynamic th")

    def __updateVoidRoidParams(self, dut_asic, bufferProfile):
        """
            Updates buffer profile with VOID/ROID params

            Args:
                dut_asic (SonicAsic): Device Under Test (DUT)
                bufferProfile (dict, inout): Map of puffer profile attributes

            Returns:
                Updates bufferProfile with VOID/ROID obtained from Redis db
        """
        if check_qos_db_fv_reference_with_table(dut_asic):
            if self.isBufferInApplDb(dut_asic):
                if six.PY2:
                    bufferPoolName = bufferProfile["pool"].encode("utf-8").translate(
                        None, "[]").replace("BUFFER_POOL_TABLE:", '')
                else:
                    bufferPoolName = bufferProfile["pool"].translate(
                        {ord(i): None for i in '[]'}).replace("BUFFER_POOL_TABLE:", '')
            else:
                if six.PY2:
                    bufferPoolName = bufferProfile["pool"].encode("utf-8").translate(
                        None, "[]").replace("BUFFER_POOL|", '')
                else:
                    bufferPoolName = bufferProfile["pool"].translate(
                        {ord(i): None for i in '[]'}).replace("BUFFER_POOL|", '')
        else:
            bufferPoolName = six.text_type(bufferProfile["pool"])

        bufferPoolVoid = six.text_type(dut_asic.run_redis_cmd(
            argv=[
                "redis-cli", "-n", "2", "HGET",
                "COUNTERS_BUFFER_POOL_NAME_MAP", bufferPoolName
            ]
        )[0])
        bufferProfile.update({"bufferPoolVoid": bufferPoolVoid})

        bufferPoolRoid = six.text_type(dut_asic.run_redis_cmd(
            argv=["redis-cli", "-n", "1", "HGET", "VIDTORID", bufferPoolVoid]
        )[0]).replace("oid:", '')
        bufferProfile.update({"bufferPoolRoid": bufferPoolRoid})

    def __getBufferProfile(self, request, dut_asic, os_version, table, port, priorityGroup):
        """
            Get buffer profile attribute from Redis db

            Args:
                request (Fixture): pytest request object
                dut_asic(SonicAsic): Device Under Test (DUT)
                table (str): Redis table name
                port (str): DUT port alias
                priorityGroup (str): QoS priority group

            Returns:
                bufferProfile (dict): Map of buffer profile attributes
        """

        if table == "BUFFER_QUEUE_TABLE" and dut_asic.sonichost.facts['switch_type'] == 'voq':
            # For VoQ chassis, the buffer queues config is based on system port
            if dut_asic.sonichost.is_multi_asic:
                port = "{}:{}:{}".format(
                    dut_asic.sonichost.hostname, dut_asic.namespace, port)
            else:
                port = "{}:Asic0:{}".format(dut_asic.sonichost.hostname, port)

        if self.isBufferInApplDb(dut_asic):
            db = "0"
            keystr = "{0}:{1}:{2}".format(table, port, priorityGroup)
            bufkeystr = "BUFFER_PROFILE_TABLE:"
        else:
            db = "4"
            keystr = "{0}|{1}|{2}".format(table, port, priorityGroup)
            bufkeystr = "BUFFER_PROFILE|"

        if check_qos_db_fv_reference_with_table(dut_asic):
            out = dut_asic.run_redis_cmd(argv=["redis-cli", "-n", db, "HGET", keystr, "profile"])[0]
            if six.PY2:
                bufferProfileName = out.encode("utf-8").translate(None, "[]")
            else:
                bufferProfileName = out.translate({ord(i): None for i in '[]'})
        else:
            bufferProfileName = bufkeystr + dut_asic.run_redis_cmd(
                argv=["redis-cli", "-n", db, "HGET", keystr, "profile"])[0]

        result = dut_asic.run_redis_cmd(
            argv=["redis-cli", "-n", db, "HGETALL", bufferProfileName]
        )
        it = iter(result)
        bufferProfile = dict(list(zip(it, it)))
        bufferProfile.update({"profileName": bufferProfileName})

        # Update profile static threshold value if  profile threshold is dynamic
        if "dynamic_th" in list(bufferProfile.keys()):
            if dut_asic.sonichost.facts['platform'] == "x86_64-nvidia_sn5600-r0":
                self.__compute_buffer_threshold_for_nvidia_device(dut_asic, table, port, bufferProfile)
            else:
                self.__computeBufferThreshold(dut_asic, bufferProfile)

        if "pg_lossless" in bufferProfileName:
            pytest_assert(
                "xon" in list(bufferProfile.keys()) and "xoff" in list(
                    bufferProfile.keys()),
                "Could not find xon and/or xoff values for profile '{0}'".format(
                    bufferProfileName
                )
            )

        if "201811" not in os_version:
            self.__updateVoidRoidParams(dut_asic, bufferProfile)

        return bufferProfile

    def __getSharedHeadroomPoolSize(self, request, dut_asic):
        """
            Get shared headroom pool size from Redis db

            Args:
                request (Fixture): pytest request object
                dut_asic (SonicAsic): Device Under Test (DUT)

            Returns:
                size (str) size of shared headroom pool
                None if shared headroom pool isn't enabled
        """
        if self.isBufferInApplDb(dut_asic):
            db = "0"
            keystr = "BUFFER_POOL_TABLE:ingress_lossless_pool"
        else:
            db = "4"
            keystr = "BUFFER_POOL|ingress_lossless_pool"
        result = dut_asic.run_redis_cmd(
            argv=["redis-cli", "-n", db, "HGETALL", keystr]
        )
        it = iter(result)
        ingressLosslessPool = dict(list(zip(it, it)))
        return ingressLosslessPool.get("xoff")

    def __getEcnWredParam(self, dut_asic, table, port):
        """
            Get ECN/WRED parameters from Redis db

            Args:
                dut_asic (SonicAsic): Device Under Test (DUT)
                table (str): Redis table name
                port (str): DUT port alias

            Returns:
                wredProfile (dict): Map of ECN/WRED attributes
        """
        if check_qos_db_fv_reference_with_table(dut_asic):
            out = dut_asic.run_redis_cmd(
                argv=[
                    "redis-cli", "-n", "4", "HGET",
                    "{0}|{1}|{2}".format(table, port, self.TARGET_QUEUE_WRED),
                    "wred_profile"
                ]
            )[0]
            if six.PY2:
                wredProfileName = out.encode("utf-8").translate(None, "[]")
            else:
                wredProfileName = out.translate({ord(i): None for i in '[]'})
        else:
            wredProfileName = "WRED_PROFILE|" + six.text_type(dut_asic.run_redis_cmd(
                argv=[
                    "redis-cli", "-n", "4", "HGET",
                    "{0}|{1}|{2}".format(table, port, self.TARGET_QUEUE_WRED),
                    "wred_profile"
                ]
            )[0])

        result = dut_asic.run_redis_cmd(
            argv=["redis-cli", "-n", "4", "HGETALL", wredProfileName]
        )
        it = iter(result)
        wredProfile = dict(list(zip(it, it)))

        return wredProfile

    def __getWatermarkStatus(self, dut_asic):
        """
            Get watermark status from Redis db

            Args:
                dut_asic (SonicAsic): Device Under Test (DUT)

            Returns:
                watermarkStatus (str): Watermark status
        """
        watermarkStatus = six.text_type(dut_asic.run_redis_cmd(
            argv=[
                "redis-cli", "-n", "4", "HGET",
                "FLEX_COUNTER_TABLE|QUEUE_WATERMARK", "FLEX_COUNTER_STATUS"
            ]
        )[0])

        return watermarkStatus

    def __getSchedulerParam(self, dut_asic, port, queue):
        """
            Get scheduler parameters from Redis db

            Args:
                dut_asic (SonicAsic): Device Under Test (DUT)
                port (str): DUT port alias
                queue (str): QoS queue

            Returns:
                SchedulerParam (dict): Map of scheduler parameters
        """
        if check_qos_db_fv_reference_with_table(dut_asic):
            out = dut_asic.run_redis_cmd(
                argv=[
                    "redis-cli", "-n", "4", "HGET",
                    "QUEUE|{0}|{1}".format(port, queue), "scheduler"
                ]
            )[0]
            if six.PY2:
                schedProfile = out.encode("utf-8").translate(None, "[]")
            else:
                schedProfile = out.translate({ord(i): None for i in '[]'})
        else:
            schedProfile = "SCHEDULER|" + six.text_type(dut_asic.run_redis_cmd(
                argv=[
                    "redis-cli", "-n", "4", "HGET",
                    "QUEUE|{0}|{1}".format(port, queue), "scheduler"
                ]
            )[0])

        schedWeight = six.text_type(dut_asic.run_redis_cmd(
            argv=["redis-cli", "-n", "4", "HGET", schedProfile, "weight"]
        )[0])

        return {"schedProfile": schedProfile, "schedWeight": schedWeight}

    def __assignTestPortIps(self, mgFacts, topo):
        """
            Assign IPs to test ports of DUT host

            Args:
                mgFacts (dict): Map of DUT minigraph facts

            Returns:
                dutPortIps (dict): Map of port index to IPs
        """
        dutPortIps = {}
        if len(mgFacts["minigraph_vlans"]) > 0:
            # TODO: handle the case when there are multiple vlans
            vlans = iter(mgFacts["minigraph_vlans"])
            testVlan = next(vlans)
            testVlanMembers = mgFacts["minigraph_vlans"][testVlan]["members"]
            # To support t0-56-po2vlan topo, choose the Vlan with physical ports and remove the lag in Vlan members
            if topo == 't0-56-po2vlan':
                if len(testVlanMembers) == 1:
                    testVlan = next(vlans)
                    testVlanMembers = mgFacts["minigraph_vlans"][testVlan]["members"]
                for member in testVlanMembers:
                    if 'PortChannel' in member:
                        testVlanMembers.remove(member)
                        break

            testVlanIp = None
            for vlan in mgFacts["minigraph_vlan_interfaces"]:
                if mgFacts["minigraph_vlans"][testVlan]["name"] in vlan["attachto"]:
                    testVlanIp = ipaddress.ip_address(vlan["addr"])  # noqa F821
                    break
            pytest_assert(testVlanIp, "Failed to obtain vlan IP")

            vlan_id = None
            if 'type' in mgFacts["minigraph_vlans"][testVlan]:
                vlan_type = mgFacts["minigraph_vlans"][testVlan]['type']
                if vlan_type is not None and "Tagged" in vlan_type:
                    vlan_id = mgFacts["minigraph_vlans"][testVlan]['vlanid']

            for i in range(len(testVlanMembers)):
                portIndex = mgFacts["minigraph_ptf_indices"][testVlanMembers[i]]
                portIpMap = {'peer_addr': str(testVlanIp + portIndex + 1)}
                if vlan_id is not None:
                    portIpMap['vlan_id'] = vlan_id
                dutPortIps.update({portIndex: portIpMap})

        return dutPortIps

    @pytest.fixture(scope='class')
    def swapSyncd_on_selected_duts(self, request, duthosts, get_src_dst_asic_and_duts, creds, tbinfo, lower_tor_host): # noqa F811
        """
            Swap syncd on DUT host

            Args:
                request (Fixture): pytest request object
                duthost (AnsibleHost): Device Under Test (DUT)

            Returns:
                None
        """
        swapSyncd = request.config.getoption("--qos_swap_syncd")
        public_docker_reg = request.config.getoption("--public_docker_registry")
        try:
            if swapSyncd:
                if public_docker_reg:
                    new_creds = copy.deepcopy(creds)
                    new_creds['docker_registry_host'] = new_creds['public_docker_registry_host']
                    new_creds['docker_registry_username'] = ''
                    new_creds['docker_registry_password'] = ''
                else:
                    new_creds = creds
                for duthost in get_src_dst_asic_and_duts["all_duts"]:
                    docker.swap_syncd(duthost, new_creds)
            yield
        finally:
            if swapSyncd:
                for duthost in get_src_dst_asic_and_duts["all_duts"]:
                    docker.restore_default_syncd(duthost, new_creds)

    @pytest.fixture(scope='class', name="select_src_dst_dut_and_asic",
                    params=("single_asic", "single_dut_multi_asic", "multi_dut"))
    def select_src_dst_dut_and_asic(self, duthosts, request, tbinfo, lower_tor_host): # noqa F811
        test_port_selection_criteria = request.param
        logger.info("test_port_selection_criteria is {}".format(test_port_selection_criteria))
        src_dut_index = 0
        dst_dut_index = 0
        src_asic_index = 0
        dst_asic_index = 0
        topo = tbinfo["topo"]["name"]
        if 'dualtor' in tbinfo['topo']['name']:
            # index of lower_tor_host
            for a_dut_index in range(len(duthosts)):
                if duthosts[a_dut_index] == lower_tor_host:
                    lower_tor_dut_index = a_dut_index
                    break

        duthost = duthosts.frontend_nodes[0]
        if test_port_selection_criteria == 'single_asic':
            # We should randomly pick a dut from duthosts.frontend_nodes and a random asic in that selected DUT
            # for now hard code the first DUT and the first asic
            if 'dualtor' in tbinfo['topo']['name']:
                src_dut_index = lower_tor_dut_index
            else:
                src_dut_index = 0
            dst_dut_index = src_dut_index
            src_asic_index = 0
            dst_asic_index = 0

        elif test_port_selection_criteria == "single_dut_multi_asic":
            if topo in self.SUPPORTED_T0_TOPOS or isMellanoxDevice(duthost):
                pytest.skip("single_dut_multi_asic is not supported on T0 topologies")
            found_multi_asic_dut = False
            for a_dut_index in range(len(duthosts.frontend_nodes)):
                a_dut = duthosts.frontend_nodes[a_dut_index]
                if a_dut.sonichost.is_multi_asic:
                    src_dut_index = a_dut_index
                    dst_dut_index = a_dut_index
                    src_asic_index = 0
                    dst_asic_index = 1
                    found_multi_asic_dut = True
                    logger.info("Using dut {} for single_dut_multi_asic testing".format(a_dut.hostname))
                    break
            if not found_multi_asic_dut:
                pytest.skip(
                    "Did not find any frontend node that is multi-asic - so can't run single_dut_multi_asic tests")
        else:
            # Dealing with multi-dut
            if topo in self.SUPPORTED_T0_TOPOS or isMellanoxDevice(duthost):
                pytest.skip("multi-dut is not supported on T0 topologies")
            elif topo in self.SUPPORTED_T1_TOPOS:
                pytest.skip("multi-dut is not supported on T1 topologies")

            if (len(duthosts.frontend_nodes)) < 2:
                pytest.skip("Don't have 2 frontend nodes - so can't run multi_dut tests")

            src_dut_index = 0
            dst_dut_index = 1
            src_asic_index = 0
            dst_asic_index = 0

        yield {
            "src_dut_index": src_dut_index,
            "dst_dut_index": dst_dut_index,
            "src_asic_index": src_asic_index,
            "dst_asic_index": dst_asic_index
        }

    @pytest.fixture(scope='class')
    def get_src_dst_asic_and_duts(self, duthosts, tbinfo, select_src_dst_dut_and_asic, lower_tor_host): # noqa F811
        if 'dualtor' in tbinfo['topo']['name']:
            src_dut = lower_tor_host
            dst_dut = lower_tor_host
        else:
            src_dut = duthosts.frontend_nodes[select_src_dst_dut_and_asic["src_dut_index"]]
            dst_dut = duthosts.frontend_nodes[select_src_dst_dut_and_asic["dst_dut_index"]]

        src_asic = src_dut.asics[select_src_dst_dut_and_asic["src_asic_index"]]
        dst_asic = dst_dut.asics[select_src_dst_dut_and_asic["dst_asic_index"]]

        all_asics = [src_asic]
        if src_asic != dst_asic:
            all_asics.append(dst_asic)

        all_duts = [src_dut]
        if src_dut != dst_dut:
            all_duts.append(dst_dut)

        rtn_dict = {
            "src_asic": src_asic,
            "dst_asic": dst_asic,
            "src_dut": src_dut,
            "dst_dut": dst_dut,
            "single_asic_test": (src_dut == dst_dut and src_asic == dst_asic),
            "all_asics": all_asics,
            "all_duts": all_duts
        }
        rtn_dict.update(select_src_dst_dut_and_asic)
        yield rtn_dict

    def __buildTestPorts(self, request, testPortIds, testPortIps, src_port_ids,
                         dst_port_ids, get_src_dst_asic_and_duts, uplinkPortIds):
        """
            Build map of test ports index and IPs

            Args:
                request (Fixture): pytest request object
                testPortIds (list): List of QoS SAI test port IDs
                testPortIps (list): List of QoS SAI test port IPs

            Returns:
                testPorts (dict): Map of test ports index and IPs
        """
        dstPorts = request.config.getoption("--qos_dst_ports")
        srcPorts = request.config.getoption("--qos_src_ports")

        src_dut_port_ids = testPortIds[get_src_dst_asic_and_duts['src_dut_index']]
        src_test_port_ids = src_dut_port_ids[get_src_dst_asic_and_duts['src_asic_index']]
        dst_dut_port_ids = testPortIds[get_src_dst_asic_and_duts['dst_dut_index']]
        dst_test_port_ids = dst_dut_port_ids[get_src_dst_asic_and_duts['dst_asic_index']]

        src_dut_port_ips = testPortIps[get_src_dst_asic_and_duts['src_dut_index']]
        src_test_port_ips = src_dut_port_ips[get_src_dst_asic_and_duts['src_asic_index']]
        dst_dut_port_ips = testPortIps[get_src_dst_asic_and_duts['dst_dut_index']]
        dst_test_port_ips = dst_dut_port_ips[get_src_dst_asic_and_duts['dst_asic_index']]

        if dstPorts is None:
            if dst_port_ids:
                pytest_assert(
                    len(set(dst_test_port_ids).intersection(
                        set(dst_port_ids))) == len(set(dst_port_ids)),
                    "Dest port id passed in qos.yml not valid"
                )
                dstPorts = dst_port_ids
            elif len(dst_test_port_ids) >= 4:
                dstPorts = [0, 2, 3]
            elif len(dst_test_port_ids) == 3:
                dstPorts = [0, 2, 2]
            else:
                dstPorts = [0, 0, 0]

        if srcPorts is None:
            if src_port_ids:
                pytest_assert(
                    len(set(src_test_port_ids).intersection(
                        set(src_port_ids))) == len(set(src_port_ids)),
                    "Source port id passed in qos.yml not valid"
                )
                # To verify ingress lossless speed/cable-length randomize the source port.
                srcPorts = [random.choice(src_port_ids)]
            else:
                srcPorts = [1]
        if get_src_dst_asic_and_duts["src_asic"].sonichost.facts["hwsku"] == "Cisco-8101-O8C48":
            srcPorts = [testPortIds[0][0].index(uplinkPortIds[0])]
            dstPorts = [testPortIds[0][0].index(x) for x in uplinkPortIds[1:4]]
            logging.debug("Test Port dst:{}, src:{}".format(dstPorts, srcPorts))

        pytest_assert(len(dst_test_port_ids) >= 1 and len(src_test_port_ids) >= 1, "Provide at least 2 test ports")
        logging.debug(
            "Test Port IDs:{} IPs:{}".format(testPortIds, testPortIps)
        )
        logging.debug("Test Port dst:{}, src:{}".format(dstPorts, srcPorts))

        pytest_assert(
            len(set(dstPorts).intersection(set(srcPorts))) == 0,
            "Duplicate destination and source ports '{0}'".format(
                set(dstPorts).intersection(set(srcPorts))
            )
        )

        # TODO: Randomize port selection
        dstPort = dstPorts[0] if dst_port_ids else dst_test_port_ids[dstPorts[0]]
        dstVlan = dst_test_port_ips[dstPort]['vlan_id'] if 'vlan_id' in dst_test_port_ips[dstPort] else None
        dstPort2 = dstPorts[1] if dst_port_ids else dst_test_port_ids[dstPorts[1]]
        dstVlan2 = dst_test_port_ips[dstPort2]['vlan_id'] if 'vlan_id' in dst_test_port_ips[dstPort2] else None
        dstPort3 = dstPorts[2] if dst_port_ids else dst_test_port_ids[dstPorts[2]]
        dstVlan3 = dst_test_port_ips[dstPort3]['vlan_id'] if 'vlan_id' in dst_test_port_ips[dstPort3] else None
        srcPort = srcPorts[0] if src_port_ids else src_test_port_ids[srcPorts[0]]
        srcVlan = src_test_port_ips[srcPort]['vlan_id'] if 'vlan_id' in src_test_port_ips[srcPort] else None
        return {
         "dst_port_id": dstPort,
         "dst_port_ip": dst_test_port_ips[dstPort]['peer_addr'],
         "dst_port_vlan": dstVlan,
         "dst_port_2_id": dstPort2,
         "dst_port_2_ip": dst_test_port_ips[dstPort2]['peer_addr'],
         "dst_port_2_vlan": dstVlan2,
         'dst_port_3_id': dstPort3,
         "dst_port_3_ip": dst_test_port_ips[dstPort3]['peer_addr'],
         "dst_port_3_vlan": dstVlan3,
         "src_port_id": srcPort,
         "src_port_ip": src_test_port_ips[srcPorts[0] if src_port_ids else src_test_port_ids[srcPorts[0]]]["peer_addr"],
         "src_port_vlan": srcVlan
        }

    @pytest.fixture(scope='class', autouse=True)
    def dutConfig(
        self, request, duthosts, get_src_dst_asic_and_duts,
        lower_tor_host, tbinfo, dualtor_ports_for_duts, dut_qos_maps):  # noqa F811
        """
            Build DUT host config pertaining to QoS SAI tests

            Args:
                request (Fixture): pytest request object
                duthost (AnsibleHost): Device Under Test (DUT)

            Returns:
                dutConfig (dict): Map of DUT config containing dut interfaces,
                test port IDs, test port IPs, and test ports
        """

        """
        Below are dictionaries with key being dut_index and value a dictionary with key asic_index
        Example for 2 DUTs with 2 asics each
            { 0: { 0: <asic0_value>, 1: <asic1_value>}, 1: { 0: <asic0_value>, 1: <asic1_value> }}
        """
        dutPortIps = {}
        testPortIps = {}
        testPortIds = {}
        dualTorPortIndexes = {}
        uplinkPortIds = []
        uplinkPortIps = []
        uplinkPortNames = []
        downlinkPortIds = []
        downlinkPortIps = []
        downlinkPortNames = []

        src_dut_index = get_src_dst_asic_and_duts['src_dut_index']
        src_asic_index = get_src_dst_asic_and_duts['src_asic_index']
        src_dut = get_src_dst_asic_and_duts['src_dut']
        src_mgFacts = src_dut.get_extended_minigraph_facts(tbinfo)
        topo = tbinfo["topo"]["name"]

        # LAG ports in T1 TOPO need to be removed in Mellanox devices
        if topo in self.SUPPORTED_T0_TOPOS or (topo in self.SUPPORTED_PTF_TOPOS and isMellanoxDevice(src_dut)):
            # Only single asic is supported for this scenario, so use src_dut and src_asic - which will be the same
            # as dst_dut and dst_asic
            pytest_assert(
                not src_dut.sonichost.is_multi_asic, "Fixture not supported on T0 multi ASIC"
            )
            dutLagInterfaces = []
            testPortIds[src_dut_index] = {}
            for _, lag in src_mgFacts["minigraph_portchannels"].items():
                for intf in lag["members"]:
                    dutLagInterfaces.append(src_mgFacts["minigraph_ptf_indices"][intf])

            testPortIds[src_dut_index][src_asic_index] = set(src_mgFacts["minigraph_ptf_indices"][port]
                                                             for port in src_mgFacts["minigraph_ports"].keys())
            testPortIds[src_dut_index][src_asic_index] -= set(dutLagInterfaces)
            if isMellanoxDevice(src_dut):
                # The last port is used for up link from DUT switch
                testPortIds[src_dut_index][src_asic_index] -= {len(src_mgFacts["minigraph_ptf_indices"]) - 1}
            testPortIds[src_dut_index][src_asic_index] = sorted(testPortIds[src_dut_index][src_asic_index])
            pytest_require(len(testPortIds[src_dut_index][src_asic_index]) != 0,
                           "Skip test since no ports are available for testing")

            # get current DUT port IPs
            dutPortIps[src_dut_index] = {}
            dutPortIps[src_dut_index][src_asic_index] = {}
            dualTorPortIndexes[src_dut_index] = {}
            dualTorPortIndexes[src_dut_index][src_asic_index] = []
            if 'backend' in topo:
                intf_map = src_mgFacts["minigraph_vlan_sub_interfaces"]
            else:
                intf_map = src_mgFacts["minigraph_interfaces"]

            use_separated_upkink_dscp_tc_map = separated_dscp_to_tc_map_on_uplink(dut_qos_maps)
            for portConfig in intf_map:
                intf = portConfig["attachto"].split(".")[0]
                if ipaddress.ip_interface(portConfig['peer_addr']).ip.version == 4:
                    portIndex = src_mgFacts["minigraph_ptf_indices"][intf]
                    if portIndex in testPortIds[src_dut_index][src_asic_index]:
                        portIpMap = {'peer_addr': portConfig["peer_addr"]}
                        if 'vlan' in portConfig:
                            portIpMap['vlan_id'] = portConfig['vlan']
                        dutPortIps[src_dut_index][src_asic_index].update({portIndex: portIpMap})
                        if intf in dualtor_ports_for_duts:
                            dualTorPortIndexes[src_dut_index][src_asic_index].append(portIndex)
                    # If the leaf router is using separated DSCP_TO_TC_MAP on uplink/downlink ports.
                    # we also need to test them separately
                    # for mellanox device, we run it on t1 topo mocked by ptf32 topo
                    if use_separated_upkink_dscp_tc_map and isMellanoxDevice(src_dut):
                        neighName = src_mgFacts["minigraph_neighbors"].get(intf, {}).get("name", "").lower()
                        if 't0' in neighName:
                            downlinkPortIds.append(portIndex)
                            downlinkPortIps.append(portConfig["peer_addr"])
                            downlinkPortNames.append(intf)
                        elif 't2' in neighName:
                            uplinkPortIds.append(portIndex)
                            uplinkPortIps.append(portConfig["peer_addr"])
                            uplinkPortNames.append(intf)

            testPortIps[src_dut_index] = {}
            testPortIps[src_dut_index][src_asic_index] = self.__assignTestPortIps(src_mgFacts, topo)

            # restore currently assigned IPs
            if len(dutPortIps[src_dut_index][src_asic_index]) != 0:
                testPortIps.update(dutPortIps)

        elif topo in self.SUPPORTED_T1_TOPOS:
            # T1 is supported only for 'single_asic' or 'single_dut_multi_asic'.
            # So use src_dut as the dut
            use_separated_upkink_dscp_tc_map = separated_dscp_to_tc_map_on_uplink(dut_qos_maps)
            dutPortIps[src_dut_index] = {}
            testPortIds[src_dut_index] = {}
            for dut_asic in get_src_dst_asic_and_duts['all_asics']:
                dutPortIps[src_dut_index][dut_asic.asic_index] = {}
                for iface, addr in dut_asic.get_active_ip_interfaces(tbinfo).items():
                    vlan_id = None
                    if iface.startswith("Ethernet"):
                        portName = iface
                        if "." in iface:
                            portName, vlan_id = iface.split(".")
                        portIndex = src_mgFacts["minigraph_ptf_indices"][portName]
                        portIpMap = {'peer_addr': addr["peer_ipv4"]}
                        if vlan_id is not None:
                            portIpMap['vlan_id'] = vlan_id
                        dutPortIps[src_dut_index][dut_asic.asic_index].update({portIndex: portIpMap})
                    elif iface.startswith("PortChannel"):
                        portName = next(
                            iter(src_mgFacts["minigraph_portchannels"][iface]["members"])
                        )
                        portIndex = src_mgFacts["minigraph_ptf_indices"][portName]
                        portIpMap = {'peer_addr': addr["peer_ipv4"]}
                        dutPortIps[src_dut_index][dut_asic.asic_index].update({portIndex: portIpMap})
                    # If the leaf router is using separated DSCP_TO_TC_MAP on uplink/downlink ports.
                    # we also need to test them separately
                    if (use_separated_upkink_dscp_tc_map or
                            get_src_dst_asic_and_duts["src_asic"].sonichost.facts["hwsku"] ==
                            "Cisco-8101-O8C48"):
                        neighName = src_mgFacts["minigraph_neighbors"].get(portName, {}).get("name", "").lower()
                        if 't0' in neighName:
                            downlinkPortIds.append(portIndex)
                            downlinkPortIps.append(addr["peer_ipv4"])
                            downlinkPortNames.append(portName)
                        elif 't2' in neighName:
                            uplinkPortIds.append(portIndex)
                            uplinkPortIps.append(addr["peer_ipv4"])
                            uplinkPortNames.append(portName)

                testPortIds[src_dut_index][dut_asic.asic_index] = sorted(
                    dutPortIps[src_dut_index][dut_asic.asic_index].keys())

                if isMellanoxDevice(src_dut):
                    testPortIds[src_dut_index][dut_asic.asic_index] = self.select_port_ids_for_mellnaox_device(
                        src_dut, src_mgFacts, testPortIds[src_dut_index][dut_asic.asic_index])

            # Need to fix this
            testPortIps[src_dut_index] = {}
            testPortIps[src_dut_index][src_asic_index] = self.__assignTestPortIps(src_mgFacts, topo)

            # restore currently assigned IPs
            if len(dutPortIps[src_dut_index][src_asic_index]) != 0:
                testPortIps.update(dutPortIps)

        elif "t2" in tbinfo["topo"]["type"]:
            src_asic = get_src_dst_asic_and_duts['src_asic']
            dst_dut_index = get_src_dst_asic_and_duts['dst_dut_index']
            dst_asic = get_src_dst_asic_and_duts['dst_asic']

            # Lets get data for the src dut and src asic
            dutPortIps[src_dut_index] = {}
            testPortIds[src_dut_index] = {}
            dutPortIps[src_dut_index][src_asic_index] = {}
            active_ips = src_asic.get_active_ip_interfaces(tbinfo)
            for iface, addr in active_ips.items():
                if iface.startswith("Ethernet") and ("Ethernet-Rec" not in iface):
                    portIndex = src_mgFacts["minigraph_ptf_indices"][iface]
                    portIpMap = {'peer_addr': addr["peer_ipv4"], 'port': iface}
                    dutPortIps[src_dut_index][src_asic_index].update({portIndex: portIpMap})
                elif iface.startswith("PortChannel"):
                    portName = next(
                        iter(src_mgFacts["minigraph_portchannels"][iface]["members"])
                    )
                    portIndex = src_mgFacts["minigraph_ptf_indices"][portName]
                    portIpMap = {'peer_addr': addr["peer_ipv4"], 'port': portName}
                    dutPortIps[src_dut_index][src_asic_index].update({portIndex: portIpMap})

            testPortIds[src_dut_index][src_asic_index] = sorted(dutPortIps[src_dut_index][src_asic_index].keys())

            if dst_asic != src_asic:
                # Dealing with different asic
                dst_dut = get_src_dst_asic_and_duts['dst_dut']
                dst_asic_index = get_src_dst_asic_and_duts['dst_asic_index']
                if dst_dut_index != src_dut_index:
                    dst_mgFacts = dst_dut.get_extended_minigraph_facts(tbinfo)
                    dutPortIps[dst_dut_index] = {}
                    testPortIds[dst_dut_index] = {}
                else:
                    dst_mgFacts = src_mgFacts
                dutPortIps[dst_dut_index][dst_asic_index] = {}
                active_ips = dst_asic.get_active_ip_interfaces(tbinfo)
                for iface, addr in active_ips.items():
                    if iface.startswith("Ethernet") and ("Ethernet-Rec" not in iface):
                        portIndex = dst_mgFacts["minigraph_ptf_indices"][iface]
                        portIpMap = {'peer_addr': addr["peer_ipv4"], 'port': iface}
                        dutPortIps[dst_dut_index][dst_asic_index].update({portIndex: portIpMap})
                    elif iface.startswith("PortChannel"):
                        portName = next(
                            iter(dst_mgFacts["minigraph_portchannels"][iface]["members"])
                        )
                        portIndex = dst_mgFacts["minigraph_ptf_indices"][portName]
                        portIpMap = {'peer_addr': addr["peer_ipv4"], 'port': portName}
                        dutPortIps[dst_dut_index][dst_asic_index].update({portIndex: portIpMap})

                testPortIds[dst_dut_index][dst_asic_index] = sorted(dutPortIps[dst_dut_index][dst_asic_index].keys())

            # restore currently assigned IPs
            testPortIps.update(dutPortIps)

        qosConfigs = {}
        with open(r"qos/files/qos.yml") as file:
            qosConfigs = yaml.load(file, Loader=yaml.FullLoader)
        # Assuming the same chipset for all DUTs so can use src_dut to get asic type
        vendor = src_dut.facts["asic_type"]
        hostvars = src_dut.host.options['variable_manager']._hostvars[src_dut.hostname]
        dutAsic = None
        for asic in self.SUPPORTED_ASIC_LIST:
            vendorAsic = "{0}_{1}_hwskus".format(vendor, asic)
            if vendorAsic in hostvars.keys() and src_mgFacts["minigraph_hwsku"] in hostvars[vendorAsic]:
                dutAsic = asic
                break

        pytest_assert(dutAsic, "Cannot identify DUT ASIC type")

        dutTopo = "topo-"
        if dutAsic == "gb" and "t2" in topo:
            if get_src_dst_asic_and_duts['src_asic'] == \
                    get_src_dst_asic_and_duts['dst_asic']:
                dutTopo = dutTopo + "any"
            else:
                dutTopo = dutTopo + topo
        elif dutTopo + topo in qosConfigs['qos_params'].get(dutAsic, {}):
            dutTopo = dutTopo + topo
        else:
            # Default topo is any
            dutTopo = dutTopo + "any"

        # Support of passing source and dest ptf port id from qos.yml
        # This is needed when on some asic port are distributed across
        # multiple buffer pipes.
        src_port_ids = None
        dst_port_ids = None
        try:
            if "src_port_ids" in qosConfigs['qos_params'][dutAsic][dutTopo]:
                src_port_ids = qosConfigs['qos_params'][dutAsic][dutTopo]["src_port_ids"]

            if "dst_port_ids" in qosConfigs['qos_params'][dutAsic][dutTopo]:
                dst_port_ids = qosConfigs['qos_params'][dutAsic][dutTopo]["dst_port_ids"]
        except KeyError:
            pass

        dualTor = request.config.getoption("--qos_dual_tor")
        if dualTor:
            testPortIds = dualTorPortIndexes

        testPorts = self.__buildTestPorts(request, testPortIds, testPortIps,
                                          src_port_ids, dst_port_ids, get_src_dst_asic_and_duts, uplinkPortIds)
        # Update the uplink/downlink ports to testPorts
        testPorts.update({
            "uplink_port_ids": uplinkPortIds,
            "uplink_port_ips": uplinkPortIps,
            "uplink_port_names": uplinkPortNames,
            "downlink_port_ids": downlinkPortIds,
            "downlink_port_ips": downlinkPortIps,
            "downlink_port_names": downlinkPortNames
        })
        dutinterfaces = {}
        uplinkPortIds = testPorts.get('uplink_port_ids', [])

        if tbinfo["topo"]["type"] == "t2":
            # dutportIps={0: {0: {0: {'peer_addr': u'10.0.0.1', 'port': u'Ethernet8'},
            # 2: {'peer_addr': u'10.0.0.5', 'port': u'Ethernet17'}}}}
            # { 0: 'Ethernet8', 2: 'Ethernet17' }
            for dut_index, dut_val in dutPortIps.items():
                for asic_index, asic_val in dut_val.items():
                    for ptf_port, ptf_val in asic_val.items():
                        dutinterfaces[ptf_port] = ptf_val['port']
        else:
            dutinterfaces = {
                index: port for port, index in src_mgFacts["minigraph_ptf_indices"].items()
            }

        yield {
            "dutInterfaces": dutinterfaces,
            "uplinkPortIds": uplinkPortIds,
            "testPortIds": testPortIds,
            "testPortIps": testPortIps,
            "testPorts": testPorts,
            "qosConfigs": qosConfigs,
            "dutAsic": dutAsic,
            "dutTopo": dutTopo,
            "srcDutInstance": src_dut,
            "dstDutInstance": get_src_dst_asic_and_duts['dst_dut'],
            "dualTor": request.config.getoption("--qos_dual_tor"),
            "dualTorScenario": len(dualtor_ports_for_duts) != 0
        }

    @pytest.fixture(scope='class')
    def ssh_tunnel_to_syncd_rpc(self, duthosts, get_src_dst_asic_and_duts, swapSyncd_on_selected_duts, tbinfo, lower_tor_host): # noqa F811
        all_asics = get_src_dst_asic_and_duts['all_asics']

        for a_asic in all_asics:
            a_asic.create_ssh_tunnel_sai_rpc()

        yield

        for a_asic in all_asics:
            a_asic.remove_ssh_tunnel_sai_rpc()

    @pytest.fixture(scope='class')
    def updateIptables(self, duthosts, get_src_dst_asic_and_duts, swapSyncd_on_selected_duts, tbinfo, lower_tor_host): # noqa F811
        """
            Update iptables on DUT host with drop rule for BGP SYNC packets

            Args:
                duthost (AnsibleHost): Device Under Test (DUT)
                swapSyncd (Fixture): swapSyncd fixture is required to run prior to updating iptables

            Returns:
                None
        """
        all_asics = get_src_dst_asic_and_duts['all_asics']

        ipVersions = [{"ip_version": "ipv4"}, {"ip_version": "ipv6"}]

        logger.info(
            "Add ip[6]tables rule to drop BGP SYN Packet from peer so that we do not ACK back")
        for ipVersion in ipVersions:
            for a_asic in all_asics:
                a_asic.bgp_drop_rule(state="present", **ipVersion)

        yield

        logger.info("Remove ip[6]tables rule to drop BGP SYN Packet from Peer")
        for ipVersion in ipVersions:
            for a_asic in all_asics:
                a_asic.bgp_drop_rule(state="absent", **ipVersion)

    @pytest.fixture(scope='class')
    def stopServices(
        self, duthosts, get_src_dst_asic_and_duts,
        swapSyncd_on_selected_duts, enable_container_autorestart, disable_container_autorestart, get_mux_status, # noqa F811
        tbinfo, upper_tor_host, lower_tor_host, toggle_all_simulator_ports):  # noqa F811
        """
            Stop services (lldp-syncs, lldpd, bgpd) on DUT host prior to test start

            Args:
                duthost (AnsibleHost): Device Under Test (DUT)
                swapSyncd (Fxiture): swapSyncd fixture is required to run prior to stopping services

            Returns:
                None
        """
        src_asic = get_src_dst_asic_and_duts['src_asic']
        src_dut = get_src_dst_asic_and_duts['src_dut']
        dst_asic = get_src_dst_asic_and_duts['dst_asic']
        dst_dut = get_src_dst_asic_and_duts['dst_dut']

        def updateDockerService(host, docker="", action="", service=""):  # noqa: F811
            """
                Helper function to update docker services

                Args:
                    host (AnsibleHost): Ansible host that is running docker
                    docker (str): docker container name
                    action (str): action to apply to service running within docker
                    service (str): service name running within docker

                Returns:
                    None
            """
            host.command(
                "docker exec {docker} supervisorctl {action} {service}".format(
                    docker=docker,
                    action=action,
                    service=service
                ),
                module_ignore_errors=True
            )
            logger.info("{}ed {}".format(action, service))

        """ Stop mux container for dual ToR """
        if 'dualtor' in tbinfo['topo']['name']:
            file = "/usr/local/bin/write_standby.py"
            backup_file = "/usr/local/bin/write_standby.py.bkup"
            toggle_all_simulator_ports(LOWER_TOR, retries=3)
            check_result = wait_until(
                120, 10, 10, check_mux_status, duthosts, LOWER_TOR)
            validate_check_result(check_result, duthosts, get_mux_status)

            try:
                lower_tor_host.shell("ls %s" % file)
                lower_tor_host.shell("sudo cp {} {}".format(file, backup_file))
                lower_tor_host.shell("sudo rm {}".format(file))
                lower_tor_host.shell("sudo touch {}".format(file))
            except Exception as e:
                pytest.skip('file {} not found. Exception {}'.format(file, str(e)))

            upper_tor_host.shell('sudo config feature state mux disabled')
            lower_tor_host.shell('sudo config feature state mux disabled')

        src_services = [
            {"docker": src_asic.get_docker_name("lldp"), "service": "lldp-syncd"},
            {"docker": src_asic.get_docker_name("lldp"), "service": "lldpd"},
            {"docker": src_asic.get_docker_name("bgp"),  "service": "bgpd"},
            {"docker": src_asic.get_docker_name("bgp"),  "service": "bgpmon"},
            {"docker": src_asic.get_docker_name("radv"), "service": "radvd"},
            {"docker": src_asic.get_docker_name("swss"), "service": "arp_update"}
        ]
        dst_services = []
        if src_asic != dst_asic:
            dst_services = [
                {"docker": dst_asic.get_docker_name("lldp"), "service": "lldp-syncd"},
                {"docker": dst_asic.get_docker_name("lldp"), "service": "lldpd"},
                {"docker": dst_asic.get_docker_name("bgp"), "service": "bgpd"},
                {"docker": dst_asic.get_docker_name("bgp"), "service": "bgpmon"},
                {"docker": dst_asic.get_docker_name("radv"), "service": "radvd"},
                {"docker": dst_asic.get_docker_name("swss"), "service": "arp_update"}
            ]

        feature_list = ['lldp', 'bgp', 'syncd', 'swss']
        if 'dualtor' in tbinfo['topo']['name']:
            disable_container_autorestart(
                upper_tor_host, testcase="test_qos_sai", feature_list=feature_list)

        disable_container_autorestart(src_dut, testcase="test_qos_sai", feature_list=feature_list)
        for service in src_services:
            updateDockerService(src_dut, action="stop", **service)
        if src_asic != dst_asic:
            disable_container_autorestart(dst_dut, testcase="test_qos_sai", feature_list=feature_list)
            for service in dst_services:
                updateDockerService(dst_dut, action="stop", **service)
        yield

        for service in src_services:
            updateDockerService(src_dut, action="start", **service)
        if src_asic != dst_asic:
            for service in dst_services:
                updateDockerService(dst_dut, action="start", **service)

        """ Start mux conatiner for dual ToR """
        if 'dualtor' in tbinfo['topo']['name']:
            try:
                lower_tor_host.shell("ls %s" % backup_file)
                lower_tor_host.shell("sudo cp {} {}".format(backup_file, file))
                lower_tor_host.shell("sudo chmod +x {}".format(file))
                lower_tor_host.shell("sudo rm {}".format(backup_file))
            except Exception as e:
                pytest.skip('file {} not found. Exception {}'.format(backup_file, str(e)))

            lower_tor_host.shell('sudo config feature state mux enabled')
            upper_tor_host.shell('sudo config feature state mux enabled')
            logger.info("Start mux container for dual ToR testbed")

        enable_container_autorestart(src_dut, testcase="test_qos_sai", feature_list=feature_list)
        if src_asic != dst_asic:
            enable_container_autorestart(dst_dut, testcase="test_qos_sai", feature_list=feature_list)
        if 'dualtor' in tbinfo['topo']['name']:
            enable_container_autorestart(
                upper_tor_host, testcase="test_qos_sai", feature_list=feature_list)

    @pytest.fixture(autouse=True)
    def updateLoganalyzerExceptions(self, get_src_dst_asic_and_duts, loganalyzer):
        """
            Update loganalyzer ignore regex list

            Args:
                duthost (AnsibleHost): Device Under Test (DUT)
                loganalyzer (Fixture): log analyzer fixture

            Returns:
                None
        """
        if loganalyzer:
            ignoreRegex = [
                ".*ERR monit.*'lldpd_monitor' process is not running.*",
                ".*ERR monit.* 'lldp\\|lldpd_monitor' status failed.*-- 'lldpd:' is not running.*",

                ".*ERR monit.*'lldp_syncd' process is not running.*",
                ".*ERR monit.*'lldp\\|lldp_syncd' status failed.*-- 'python.* -m lldp_syncd' is not running.*",

                ".*ERR monit.*'bgpd' process is not running.*",
                ".*ERR monit.*'bgp\\|bgpd' status failed.*-- '/usr/lib/frr/bgpd' is not running.*",

                ".*ERR monit.*'bgpcfgd' process is not running.*",
                ".*ERR monit.*'bgp\\|bgpcfgd' status failed.*-- "
                "'/usr/bin/python.* /usr/local/bin/bgpcfgd' is not running.*",

                ".*ERR syncd#syncd:.*brcm_sai_set_switch_attribute:.*updating switch mac addr failed.*",

                ".*ERR monit.*'bgp\\|bgpmon' status failed.*'/usr/bin/python.* /usr/local/bin/bgpmon' is not running.*",
                ".*ERR monit.*bgp\\|fpmsyncd.*status failed.*NoSuchProcess process no longer exists.*",
                ".*WARNING syncd#SDK:.*check_attribs_metadata: Not implemented attribute.*",
                ".*WARNING syncd#SDK:.*sai_set_attribute: Failed attribs check, key:Switch ID.*",
                ".*WARNING syncd#SDK:.*check_rate: Set max rate to 0.*"
            ]
            for a_dut in get_src_dst_asic_and_duts['all_duts']:
                loganalyzer[a_dut.hostname].ignore_regex.extend(ignoreRegex)

        yield

    @pytest.fixture(scope='class', autouse=True)
    def disablePacketAging(
        self, duthosts, get_src_dst_asic_and_duts, stopServices
    ):
        """
            disable packet aging on DUT host

            Args:
                duthost (AnsibleHost): Device Under Test (DUT)
                stopServices (Fxiture): stopServices fixture is required to run prior to disabling packet aging

            Returns:
                None
        """
        for duthost in get_src_dst_asic_and_duts['all_duts']:
            if isMellanoxDevice(duthost):
                logger.info("Disable Mellanox packet aging")
                duthost.copy(src="qos/files/mellanox/packets_aging.py", dest="/tmp")
                duthost.command("docker cp /tmp/packets_aging.py syncd:/")
                duthost.command("docker exec syncd python /packets_aging.py disable")

            yield

            if isMellanoxDevice(duthost):
                logger.info("Enable Mellanox packet aging")
                duthost.command("docker exec syncd python /packets_aging.py enable")
                duthost.command("docker exec syncd rm -rf /packets_aging.py")

    def dutArpProxyConfig(self, duthost):
        # so far, only record ARP proxy config to logging for debug purpose
        for a_asic in duthost.asics:
            vlanInterface = {}
            try:
                sonic_cfgen_cmd = 'sonic-cfggen {} -d --var-json "VLAN_INTERFACE"'.format(a_asic.cli_ns_option)
                vlanInterface = json.loads(duthost.shell(sonic_cfgen_cmd)['stdout'])
            except Exception as e:
                logger.info('Failed to read vlan interface config. Excpetion {}'.format(str(e)))
            if not vlanInterface:
                return
            for key, value in vlanInterface.items():
                if 'proxy_arp' in value:
                    logger.info('ARP proxy is {} on {}'.format(value['proxy_arp'], key))

    def dutBufferConfig(self, duthost, dut_asic):
        bufferConfig = {}
        try:
            ns_spec = ""
            ns = dut_asic.get_asic_namespace()
            if ns is not None:
                # multi-asic support
                ns_spec = " -n " + ns
            bufferConfig['BUFFER_POOL'] = json.loads(duthost.shell(
                'sonic-cfggen -d --var-json "BUFFER_POOL"' + ns_spec)['stdout'])
            bufferConfig['BUFFER_PROFILE'] = json.loads(duthost.shell(
                'sonic-cfggen -d --var-json "BUFFER_PROFILE"' + ns_spec)['stdout'])
            bufferConfig['BUFFER_QUEUE'] = json.loads(duthost.shell(
                'sonic-cfggen -d --var-json "BUFFER_QUEUE"' + ns_spec)['stdout'])
            bufferConfig['BUFFER_PG'] = json.loads(duthost.shell(
                'sonic-cfggen -d --var-json "BUFFER_PG"' + ns_spec)['stdout'])
        except Exception as err:
            logger.info(err)
        return bufferConfig

    @pytest.fixture(scope='class', autouse=True)
    def dutQosConfig(
        self, duthosts, get_src_dst_asic_and_duts,
        dutConfig, ingressLosslessProfile, ingressLossyProfile,
        egressLosslessProfile, egressLossyProfile, sharedHeadroomPoolSize,
        tbinfo, lower_tor_host # noqa F811
    ):
        """
            Prepares DUT host QoS configuration

            Args:
                duthost (AnsibleHost): Device Under Test (DUT)
                ingressLosslessProfile (Fxiture): ingressLosslessProfile fixture is required to run prior to collecting
                    QoS configuration

            Returns:
                QoSConfig (dict): Map containing DUT host QoS configuration
        """
        duthost = get_src_dst_asic_and_duts['src_dut']
        dut_asic = get_src_dst_asic_and_duts['src_asic']

        mgFacts = duthost.get_extended_minigraph_facts(tbinfo)
        pytest_assert("minigraph_hwsku" in mgFacts, "Could not find DUT SKU")

        profileName = ingressLosslessProfile["profileName"]
        logger.info(
            "Lossless Buffer profile selected is {}".format(profileName))

        if self.isBufferInApplDb(dut_asic):
            profile_pattern = "^BUFFER_PROFILE_TABLE\\:pg_lossless_(.*)_profile$"
        else:
            profile_pattern = "^BUFFER_PROFILE\\|pg_lossless_(.*)_profile"
        m = re.search(profile_pattern, profileName)
        pytest_assert(m.group(1), "Cannot find port speed/cable length")

        portSpeedCableLength = m.group(1)

        qosConfigs = dutConfig["qosConfigs"]
        dutAsic = dutConfig["dutAsic"]
        dutTopo = dutConfig["dutTopo"]

        self.dutArpProxyConfig(duthost)

        if isMellanoxDevice(duthost):
            current_file_dir = os.path.dirname(os.path.realpath(__file__))
            sub_folder_dir = os.path.join(current_file_dir, "files/mellanox/")
            if sub_folder_dir not in sys.path:
                sys.path.append(sub_folder_dir)
            import qos_param_generator
            dut_top = dutTopo if dutTopo in qosConfigs['qos_params']['mellanox'] else "topo-any"
            qpm = qos_param_generator.QosParamMellanox(qosConfigs['qos_params']['mellanox'][dut_top], dutAsic,
                                                       portSpeedCableLength,
                                                       dutConfig,
                                                       ingressLosslessProfile,
                                                       ingressLossyProfile,
                                                       egressLosslessProfile,
                                                       egressLossyProfile,
                                                       sharedHeadroomPoolSize,
                                                       dutConfig["dualTor"],
                                                       get_src_dst_asic_and_duts['src_dut_index'],
                                                       get_src_dst_asic_and_duts['src_asic_index'],
                                                       get_src_dst_asic_and_duts['dst_dut_index'],
                                                       get_src_dst_asic_and_duts['dst_asic_index']
                                                       )
            qosParams = qpm.run()

        elif 'broadcom' in duthost.facts['asic_type'].lower():
            if 'platform_asic' in duthost.facts and duthost.facts['platform_asic'] == 'broadcom-dnx':
                logger.info("THDI_BUFFER_CELL_LIMIT_SP is not valid for broadcom DNX - ignore dynamic buffer config")
                qosParams = qosConfigs['qos_params'][dutAsic][dutTopo]
            else:
                bufferConfig = self.dutBufferConfig(duthost, dut_asic)
                pytest_assert(len(bufferConfig) == 4,
                              "buffer config is incompleted")
                pytest_assert('BUFFER_POOL' in bufferConfig,
                              'BUFFER_POOL is not exist in bufferConfig')
                pytest_assert('BUFFER_PROFILE' in bufferConfig,
                              'BUFFER_PROFILE is not exist in bufferConfig')
                pytest_assert('BUFFER_QUEUE' in bufferConfig,
                              'BUFFER_QUEUE is not exist in bufferConfig')
                pytest_assert('BUFFER_PG' in bufferConfig,
                              'BUFFER_PG is not exist in bufferConfig')

                current_file_dir = os.path.dirname(os.path.realpath(__file__))
                sub_folder_dir = os.path.join(current_file_dir, "files/brcm/")
                if sub_folder_dir not in sys.path:
                    sys.path.append(sub_folder_dir)
                import qos_param_generator
                qpm = qos_param_generator.QosParamBroadcom({'qos_params': qosConfigs['qos_params'][dutAsic][dutTopo],
                                                            'asic_type': dutAsic,
                                                            'speed_cable_len': portSpeedCableLength,
                                                            'dutConfig': dutConfig,
                                                            'ingressLosslessProfile': ingressLosslessProfile,
                                                            'ingressLossyProfile': ingressLossyProfile,
                                                            'egressLosslessProfile': egressLosslessProfile,
                                                            'egressLossyProfile': egressLossyProfile,
                                                            'sharedHeadroomPoolSize': sharedHeadroomPoolSize,
                                                            'dualTor': dutConfig["dualTor"],
                                                            'dutTopo': dutTopo,
                                                            'bufferConfig': bufferConfig,
                                                            'dutHost': duthost,
                                                            'testbedTopologyName': tbinfo["topo"]["name"],
                                                            'selected_profile': profileName})
                qosParams = qpm.run()
        elif is_cisco_device(duthost):
            bufferConfig = self.dutBufferConfig(duthost, dut_asic)
            pytest_assert('BUFFER_POOL' in bufferConfig,
                          'BUFFER_POOL does not exist in bufferConfig')
            pytest_assert('BUFFER_PROFILE' in bufferConfig,
                          'BUFFER_PROFILE does not exist in bufferConfig')
            pytest_assert('BUFFER_QUEUE' in bufferConfig,
                          'BUFFER_QUEUE does not exist in bufferConfig')
            pytest_assert('BUFFER_PG' in bufferConfig,
                          'BUFFER_PG does not exist in bufferConfig')
            current_file_dir = os.path.dirname(os.path.realpath(__file__))
            sub_folder_dir = os.path.join(current_file_dir, "files/cisco/")
            if sub_folder_dir not in sys.path:
                sys.path.append(sub_folder_dir)
            import qos_param_generator
            dutTopo = "topo-any"
            if (get_src_dst_asic_and_duts['src_dut_index'] ==
                    get_src_dst_asic_and_duts['dst_dut_index'] and
                get_src_dst_asic_and_duts['src_asic_index'] ==
                    get_src_dst_asic_and_duts['dst_asic_index']):
                dutTopo = "topo-any"
            qpm = qos_param_generator.QosParamCisco(
                      qosConfigs['qos_params'][dutAsic][dutTopo],
                      duthost,
                      dutAsic,
                      dutTopo,
                      bufferConfig,
                      portSpeedCableLength)

            qosParams = qpm.run()
        else:
            qosParams = qosConfigs['qos_params'][dutAsic][dutTopo]
        yield {
            "param": qosParams,
            "portSpeedCableLength": portSpeedCableLength,
        }

    @pytest.fixture(scope='class')
    def releaseAllPorts(
        self, duthosts, ptfhost, dutTestParams, updateIptables, ssh_tunnel_to_syncd_rpc
    ):
        """
            Release all paused ports prior to running QoS SAI test cases

            Args:
                ptfhost (AnsibleHost): Packet Test Framework (PTF)
                dutTestParams (Fixture, dict): DUT host test params
                updateIptables (Fixture, dict): updateIptables to run prior to releasing paused ports

            Returns:
                None

            Raises:
                RunAnsibleModuleFail if ptf test fails
        """
        self.runPtfTest(
            ptfhost, testCase="sai_qos_tests.ReleaseAllPorts",
            testParams=dutTestParams["basicParams"]
        )

    def __loadSwssConfig(self, duthost):
        """
            Load SWSS configuration on DUT

            Args:
                duthost (AnsibleHost): Device Under Test (DUT)

            Raises:
                asserts if the load SWSS config failed

            Returns:
                None
        """
        duthost.docker_cmds_on_all_asics(
            "swssconfig /etc/swss/config.d/switch.json", "swss")

    def __deleteTmpSwitchConfig(self, duthost):
        """
            Delete temporary switch.json cofiguration files

            Args:
                duthost (AnsibleHost): Device Under Test (DUT)

            Returns:
                None
        """
        result = duthost.find(path=["/tmp"], patterns=["switch.json*"])
        for file in result["files"]:
            duthost.file(path=file["path"], state="absent")

    @pytest.fixture(scope='class', autouse=True)
    def handleFdbAging(self, duthosts, get_src_dst_asic_and_duts):
        """
            Disable FDB aging and reenable at the end of tests

            Set fdb_aging_time to 0, update the swss configuration, and restore SWSS configuration afer
            test completes

            Args:
                duthost (AnsibleHost): Device Under Test (DUT)

            Returns:
                None
        """
        fdbAgingTime = 0
        for duthost in get_src_dst_asic_and_duts['all_duts']:
            self.__deleteTmpSwitchConfig(duthost)
            duthost.docker_copy_from_asic("swss", "/etc/swss/config.d/switch.json", "/tmp")
            duthost.replace(
                dest='/tmp/switch.json',
                regexp='"fdb_aging_time": ".*"',
                replace='"fdb_aging_time": "{0}"'.format(fdbAgingTime),
                backup=True
            )
            duthost.docker_copy_to_all_asics("swss", "/tmp/switch.json", "/etc/swss/config.d/switch.json")
            self.__loadSwssConfig(duthost)

        yield
        for duthost in get_src_dst_asic_and_duts['all_duts']:
            result = duthost.find(path=["/tmp"], patterns=["switch.json.*"])
            if result["matched"] > 0:
                src = result["files"][0]["path"]
                duthost.docker_copy_to_all_asics("swss", src, "/etc/swss/config.d/switch.json")
                self.__loadSwssConfig(duthost)
            self.__deleteTmpSwitchConfig(duthost)

    @pytest.fixture(scope='function', autouse=True)
    def populateArpEntries_T2(
            self, duthosts, get_src_dst_asic_and_duts, ptfhost, dutTestParams, dutConfig):
        """
            Update ARP entries for neighbors for selected test ports for each test for T2 topology
            with broadcom-dnx asic. As Broadcom dnx asic has larger queue buffer size which takes longer time interval
            compared to other topology to fill up which leads to arp aging out intermittently as lag goes down due to
            voq credits getting exhausted during test runs.

            Args:
                duthost (AnsibleHost): Device Under Test (DUT)
                ptfhost (AnsibleHost): Packet Test Framework (PTF)
                dutTestParams (Fixture, dict): DUT host test params
                dutConfig (Fixture, dict): Map of DUT config containing dut interfaces, test port IDs, test port IPs,
                    and test ports

            Returns:
                None

            Raises:
                RunAnsibleModuleFail if ptf test fails
        """
        if ('platform_asic' in dutTestParams["basicParams"] and
                dutTestParams["basicParams"]["platform_asic"] == "broadcom-dnx"):
            testParams = dutTestParams["basicParams"]
            testParams.update(dutConfig["testPorts"])
            testParams.update({
                "testPortIds": dutConfig["testPortIds"],
                "testPortIps": dutConfig["testPortIps"],
                "testbed_type": dutTestParams["topo"]
            })
            self.runPtfTest(
                ptfhost, testCase="sai_qos_tests.ARPpopulate", testParams=testParams
            )

    @pytest.fixture(scope='class', autouse=True)
    def populateArpEntries(
        self, duthosts, get_src_dst_asic_and_duts,
        ptfhost, dutTestParams, dutConfig, releaseAllPorts, handleFdbAging, tbinfo, lower_tor_host # noqa F811
    ):
        """
            Update ARP entries of QoS SAI test ports

            Args:
                ptfhost (AnsibleHost): Packet Test Framework (PTF)
                dutTestParams (Fixture, dict): DUT host test params
                dutConfig (Fixture, dict): Map of DUT config containing dut interfaces, test port IDs, test port IPs,
                    and test ports
                releaseAllPorts (Fixture, dict): releaseAllPorts to run prior to updating ARP entries

            Returns:
                None

            Raises:
                RunAnsibleModuleFail if ptf test fails
        """
        # This is not needed in T2.
        if "t2" in dutTestParams["topo"]:
            yield
            return

        self.populate_arp_entries(
            get_src_dst_asic_and_duts, ptfhost, dutTestParams,
            dutConfig, releaseAllPorts, handleFdbAging, tbinfo, lower_tor_host)

        yield
        return

    @pytest.fixture(scope='class', autouse=True)
    def dut_disable_ipv6(self, duthosts, get_src_dst_asic_and_duts, tbinfo, lower_tor_host): # noqa F811
        for duthost in get_src_dst_asic_and_duts['all_duts']:
            docker0_ipv6_addr = \
                duthost.shell("sudo ip -6  addr show dev docker0 | grep global" + " | awk '{print $2}'")[
                    "stdout_lines"][0]
            duthost.shell("sysctl -w net.ipv6.conf.all.disable_ipv6=1")

        yield

        for duthost in get_src_dst_asic_and_duts['all_duts']:
            duthost.shell("sysctl -w net.ipv6.conf.all.disable_ipv6=0")
            logger.info("Adding docker0's IPv6 address since it was removed when disabing IPv6")
            duthost.shell("ip -6 addr add {} dev docker0".format(docker0_ipv6_addr))
            config_reload(duthost, config_source='config_db', safe_reload=True, check_intf_up_ports=True)

    @pytest.fixture(scope='class', autouse=True)
    def sharedHeadroomPoolSize(
        self, request, duthosts, get_src_dst_asic_and_duts, tbinfo, lower_tor_host): # noqa F811
        """
            Retreives shared headroom pool size

            Args:
                request (Fixture): pytest request object
                duthost (AnsibleHost): Device Under Test (DUT)

            Returns:
                size: shared headroom pool size
                      none if it is not defined
        """
        yield self.__getSharedHeadroomPoolSize(
            request,
            get_src_dst_asic_and_duts['src_asic']
        )

    @pytest.fixture(scope='class', autouse=True)
    def ingressLosslessProfile(
        self, request, get_src_dst_asic_and_duts, dutConfig, tbinfo, lower_tor_host, dualtor_ports_for_duts # noqa F811
    ):
        """
            Retreives ingress lossless profile

            Args:
                request (Fixture): pytest request object
                duthost (AnsibleHost): Device Under Test (DUT)
                dutConfig (Fixture, dict): Map of DUT config containing dut interfaces, test port IDs, test port IPs,
                    and test ports

            Returns:
                ingressLosslessProfile (dict): Map of ingress lossless buffer profile attributes
        """

        dut_asic = get_src_dst_asic_and_duts['src_asic']
        duthost = get_src_dst_asic_and_duts['src_dut']
        srcport = dutConfig["dutInterfaces"][dutConfig["testPorts"]["src_port_id"]]

        if srcport in dualtor_ports_for_duts:
            pgs = "2-4"
        else:
            pgs = "3-4"

        yield self.__getBufferProfile(
            request,
            dut_asic,
            duthost.os_version,
            "BUFFER_PG_TABLE" if self.isBufferInApplDb(
                dut_asic) else "BUFFER_PG",
            srcport,
            pgs
        )

    @pytest.fixture(scope='class', autouse=True)
    def ingressLossyProfile(
        self, request, duthosts, get_src_dst_asic_and_duts, dutConfig, tbinfo, lower_tor_host # noqa F811
    ):
        """
            Retreives ingress lossy profile

            Args:
                request (Fixture): pytest request object
                duthost (AnsibleHost): Device Under Test (DUT)
                dutConfig (Fixture, dict): Map of DUT config containing dut interfaces, test port IDs, test port IPs,
                    and test ports

            Returns:
                ingressLossyProfile (dict): Map of ingress lossy buffer profile attributes
        """
        duthost = get_src_dst_asic_and_duts['src_dut']
        dut_asic = get_src_dst_asic_and_duts['src_asic']
        yield self.__getBufferProfile(
            request,
            dut_asic,
            duthost.os_version,
            "BUFFER_PG_TABLE" if self.isBufferInApplDb(
                dut_asic) else "BUFFER_PG",
            dutConfig["dutInterfaces"][dutConfig["testPorts"]["src_port_id"]],
            "0"
        )

    @pytest.fixture(scope='class', autouse=True)
    def egressLosslessProfile(
        self, request, duthosts, get_src_dst_asic_and_duts, dutConfig, tbinfo, lower_tor_host, dualtor_ports_for_duts # noqa F811
    ):
        """
            Retreives egress lossless profile

            Args:
                request (Fixture): pytest request object
                duthost (AnsibleHost): Device Under Test (DUT)
                dutConfig (Fixture, dict): Map of DUT config containing dut interfaces, test port IDs, test port IPs,
                    and test ports

            Returns:
                egressLosslessProfile (dict): Map of egress lossless buffer profile attributes
        """
        duthost = get_src_dst_asic_and_duts['src_dut']
        dut_asic = get_src_dst_asic_and_duts['src_asic']

        srcport = dutConfig["dutInterfaces"][dutConfig["testPorts"]["src_port_id"]]

        if srcport in dualtor_ports_for_duts:
            queues = "2-4"
        else:
            queues = "3-4"

        yield self.__getBufferProfile(
            request,
            dut_asic,
            duthost.os_version,
            "BUFFER_QUEUE_TABLE" if self.isBufferInApplDb(
                dut_asic) else "BUFFER_QUEUE",
            srcport,
            queues
        )

    @pytest.fixture(scope='class', autouse=True)
    def egressLossyProfile(
        self, request, duthosts, get_src_dst_asic_and_duts, dutConfig, tbinfo, lower_tor_host, dualtor_ports_for_duts # noqa F811
    ):
        """
            Retreives egress lossy profile

            Args:
                request (Fixture): pytest request object
                duthost (AnsibleHost): Device Under Test (DUT)
                dutConfig (Fixture, dict): Map of DUT config containing dut interfaces,
                test port IDs, test port IPs, and test ports

            Returns:
                egressLossyProfile (dict): Map of egress lossy buffer profile attributes
        """
        duthost = get_src_dst_asic_and_duts['src_dut']
        dut_asic = get_src_dst_asic_and_duts['src_asic']

        srcport = dutConfig["dutInterfaces"][dutConfig["testPorts"]["src_port_id"]]

        if srcport in dualtor_ports_for_duts:
            queues = "0-1"
        else:
            queues = "0-2"

        yield self.__getBufferProfile(
            request,
            dut_asic,
            duthost.os_version,
            "BUFFER_QUEUE_TABLE" if self.isBufferInApplDb(
                dut_asic) else "BUFFER_QUEUE",
            srcport,
            queues
        )

    @pytest.fixture(scope='class')
    def losslessSchedProfile(
            self, duthosts, get_src_dst_asic_and_duts, dutConfig, tbinfo, lower_tor_host  # noqa F811
    ):
        """
            Retreives lossless scheduler profile

            Args:
                duthost (AnsibleHost): Device Under Test (DUT)
                dutConfig (Fixture, dict): Map of DUT config containing dut interfaces,
                test port IDs, test port IPs, and test ports

            Returns:
                losslessSchedProfile (dict): Map of scheduler parameters
        """
        dut_asic = get_src_dst_asic_and_duts['src_asic']

        yield self.__getSchedulerParam(
            dut_asic,
            dutConfig["dutInterfaces"][dutConfig["testPorts"]["src_port_id"]],
            self.TARGET_LOSSLESS_QUEUE_SCHED
        )

    @pytest.fixture(scope='class')
    def lossySchedProfile(
        self, duthosts, get_src_dst_asic_and_duts, dutConfig, tbinfo, lower_tor_host  # noqa F811
    ):
        """
            Retreives lossy scheduler profile

            Args:
                duthost (AnsibleHost): Device Under Test (DUT)
                dutConfig (Fixture, dict): Map of DUT config containing dut interfaces,
                test port IDs, test port IPs, and test ports

            Returns:
                lossySchedProfile (dict): Map of scheduler parameters
        """
        dut_asic = get_src_dst_asic_and_duts['src_asic']
        yield self.__getSchedulerParam(
            dut_asic,
            dutConfig["dutInterfaces"][dutConfig["testPorts"]["src_port_id"]],
            self.TARGET_LOSSY_QUEUE_SCHED
        )

    @pytest.fixture
    def updateSchedProfile(
        self, duthosts, get_src_dst_asic_and_duts,
        dutQosConfig, losslessSchedProfile, lossySchedProfile, tbinfo, lower_tor_host  # noqa F811
    ):
        """
            Updates lossless/lossy scheduler profiles

            Args:
                duthost (AnsibleHost): Device Under Test (DUT)
                dutQosConfig (Fixture, dict): Map containing DUT host QoS configuration
                losslessSchedProfile (Fixture, dict): Map of lossless scheduler parameters
                lossySchedProfile (Fixture, dict): Map of lossy scheduler parameters

            Returns:
                None
        """
        def updateRedisSchedParam(schedParam):
            """
                Helper function to updates lossless/lossy scheduler profiles

                Args:
                    schedParam (dict): Scheduler params to be set

                Returns:
                    None
            """
            for a_asic in get_src_dst_asic_and_duts['all_asics']:
                a_asic.run_redis_cmd(
                    argv=[
                        "redis-cli",
                        "-n",
                        "4",
                        "HSET",
                        schedParam["profile"],
                        "weight",
                        schedParam["qosConfig"]
                    ]
                )

        wrrSchedParams = [
            {
                "profile": lossySchedProfile["schedProfile"],
                "qosConfig": dutQosConfig["param"]["wrr_chg"]["lossy_weight"]
            },
            {
                "profile": losslessSchedProfile["schedProfile"],
                "qosConfig": dutQosConfig["param"]["wrr_chg"]["lossless_weight"]
            },
        ]

        for schedParam in wrrSchedParams:
            updateRedisSchedParam(schedParam)

        yield

        schedProfileParams = [
            {
                "profile": lossySchedProfile["schedProfile"],
                "qosConfig": lossySchedProfile["schedWeight"]
            },
            {
                "profile": losslessSchedProfile["schedProfile"],
                "qosConfig": losslessSchedProfile["schedWeight"]
            },
        ]

        for schedParam in schedProfileParams:
            updateRedisSchedParam(schedParam)

    @pytest.fixture
    def resetWatermark(
        self, duthosts, get_src_dst_asic_and_duts, tbinfo, lower_tor_host   # noqa F811
    ):
        """
            Reset queue watermark

            Args:
                duthost (AnsibleHost): Device Under Test (DUT)

            Returns:
                None
        """

        for dut_asic in get_src_dst_asic_and_duts['all_asics']:
            dut_asic.command("counterpoll watermark enable")
            dut_asic.command("counterpoll queue enable")
            dut_asic.command("sleep 70")
            dut_asic.command("counterpoll watermark disable")
            dut_asic.command("counterpoll queue disable")

    @pytest.fixture(scope='class')
    def dualtor_ports_for_duts(request, get_src_dst_asic_and_duts):
        # Fetch dual ToR ports
        logger.info("Starting fetching dual ToR info")

        fetch_dual_tor_ports_script = "\
            local remap_enabled = redis.call('HGET', 'SYSTEM_DEFAULTS|tunnel_qos_remap', 'status')\
            if remap_enabled ~= 'enabled' then\
                return {}\
            end\
            local type = redis.call('HGET', 'DEVICE_METADATA|localhost', 'type')\
            local expected_neighbor_type\
            local expected_neighbor_suffix\
            if type == 'LeafRouter' then\
                expected_neighbor_type = 'ToRRouter'\
                expected_neighbor_suffix = 'T0'\
            else\
                if type == 'ToRRouter' then\
                    local subtype = redis.call('HGET', 'DEVICE_METADATA|localhost', 'subtype')\
                    if subtype == 'DualToR' then\
                        expected_neighbor_type = 'LeafRouter'\
                        expected_neighbor_suffix = 'T1'\
                    end\
                end\
            end\
            if expected_neighbor_type == nil then\
                return {}\
            end\
            local result = {}\
            local all_ports_with_neighbor = redis.call('KEYS', 'DEVICE_NEIGHBOR|*')\
            for i = 1, #all_ports_with_neighbor, 1 do\
                local neighbor = redis.call('HGET', all_ports_with_neighbor[i], 'name')\
                if neighbor ~= nil and string.sub(neighbor, -2, -1) == expected_neighbor_suffix then\
                    local peer_type = redis.call('HGET', 'DEVICE_NEIGHBOR_METADATA|' .. neighbor, 'type')\
                    if peer_type == expected_neighbor_type then\
                        table.insert(result, string.sub(all_ports_with_neighbor[i], 17, -1))\
                    end\
                end\
            end\
            return result\
        "

        duthost = get_src_dst_asic_and_duts['src_dut']  # noqa F841

        dualtor_ports_str = get_src_dst_asic_and_duts['src_asic'].run_redis_cmd(
            argv=["sonic-db-cli", "CONFIG_DB", "eval", fetch_dual_tor_ports_script, "0"])
        if dualtor_ports_str:
            dualtor_ports_set = set(dualtor_ports_str)
        else:
            dualtor_ports_set = set({})

        logger.info("Finish fetching dual ToR info {}".format(dualtor_ports_set))

        return dualtor_ports_set

    @pytest.fixture(scope='function', autouse=True)
    def set_static_route(
            self, get_src_dst_asic_and_duts, dutTestParams, dutConfig):
        # Get portchannels.
        # find the one that is backplane based.
        # set a static route through that portchannel.
        # remove when done.
        src_asic = get_src_dst_asic_and_duts['src_asic']
        dst_asic = get_src_dst_asic_and_duts['dst_asic']

        try:
            if not (
                src_asic.sonichost.facts['switch_type'] == "chassis-packet"
                    and dutTestParams['topo'] == 't2'):
                yield
                return
        except KeyError:
            yield
            return

        dst_keys = []
        for k in dutConfig["testPorts"].keys():
            if re.search("dst_port.*ip", k):
                dst_keys.append(k)

        for k in dst_keys:
            dst_asic.shell("ip netns exec asic{} ping -c 3 {}".format(
                dst_asic.asic_index,
                dutConfig["testPorts"][k]), module_ignore_errors=True)

        ip_address_mapping = self.get_interface_ip(dst_asic)
        for intf in ip_address_mapping.keys():
            if ip_address_mapping[intf]['peer_addr'] != '':
                dst_asic.shell("ip netns exec asic{} ping -c 3 {}".format(
                    dst_asic.asic_index,
                    ip_address_mapping[intf]['peer_addr']), module_ignore_errors=True)

        if src_asic == dst_asic:
            yield
            return

        portchannels = dst_asic.command(
            "show interface portchannel -n asic{} -d all".format(
                dst_asic.asic_index))['stdout']
        regx = re.compile("(PortChannel[0-9]+)")
        bp_portchannels = []
        for pc in portchannels.split("\n"):
            if "-BP" in pc:
                match = regx.search(pc)
                if match:
                    bp_portchannels.append(match.group(1))
        if not bp_portchannels:
            raise RuntimeError(
                "Couldn't find the backplane porchannels from {}".format(
                    bp_portchannels))

        non_bp_intfs = set(list(ip_address_mapping.keys())) \
            - set(bp_portchannels)
        addresses_to_ping = []
        for dst_key in dst_keys:
            addresses_to_ping.append(dutConfig["testPorts"][dst_key])

        for dst_intf in non_bp_intfs:
            if ip_address_mapping[dst_intf]['peer_addr'] != '':
                addresses_to_ping.append(
                    ip_address_mapping[dst_intf]['peer_addr'])

        addresses_to_ping = list(set(addresses_to_ping))
        no_of_bp_pcs = len(bp_portchannels)

        for dst_index in range(len(addresses_to_ping)):
            gw = ip_address_mapping[
                bp_portchannels[dst_index % no_of_bp_pcs]]['addr']
            src_asic.shell("ip netns exec asic{} ping -c 1 {}".format(
                src_asic.asic_index, gw))
            src_asic.shell("ip netns exec asic{} route add {} gw {}".format(
                src_asic.asic_index,
                addresses_to_ping[dst_index],
                gw))
        yield
        for dst_index in range(len(addresses_to_ping)):
            gw = ip_address_mapping[
                bp_portchannels[dst_index % no_of_bp_pcs]]['addr']
            src_asic.shell("ip netns exec asic{} route del {} gw {}".format(
                src_asic.asic_index,
                addresses_to_ping[dst_index],
                gw))

    def get_interface_ip(self, dut_asic):
        """
            Parse the output of "show ip int -n asic0 -d all" into a dict:
            interface => ip address.
        """
        mapping = {}
        ip_address_out = dut_asic.command(
            "show ip interface -n asic{} -d all".format(
                dut_asic.asic_index))['stdout']
        re_pattern = re.compile(
            r"^([^ ]*) [ ]*([0-9\.]*)\/[0-9]*  *[^ ]*  *[^ ]*  *([0-9\.]*)")
        for line in ip_address_out.split("\n"):
            match = re_pattern.search(line)
            if match:
                mapping[match.group(1)] = {
                    'addr': match.group(2),
                    'peer_addr': match.group(3),
                }

        return mapping

    @pytest.fixture(autouse=False)
    def _check_ingress_speed_gte_400g(
            self,
            get_src_dst_asic_and_duts,
            dutQosConfig):
        portSpeedCableLength = dutQosConfig["portSpeedCableLength"]
        m = re.search("([0-9]+)_([0-9]+m)", portSpeedCableLength)
        if not m:
            raise RuntimeError(
                "Format error in portSpeedCableLength:{}".
                format(portSpeedCableLength))
        speed = int(m.group(1))
        if speed >= 400000:
            pytest.skip("PGDrop test is not supported for 400G port speed.")

    def select_port_ids_for_mellnaox_device(self, duthost, mgFacts, testPortIds):
        """
        For Nvidia devices, the tested ports must have the same cable length and speed.
        Firstly, categorize the ports by the same cable length and speed.
        Secondly, select the port group with the largest number of ports as test ports from the above results.
        """
        ptf_port_dut_port_dict = dict(zip(mgFacts["minigraph_ptf_indices"].values(),
                                          mgFacts["minigraph_ptf_indices"].keys()))
        get_interface_cable_length_info = 'redis-cli -n 4 hgetall "CABLE_LENGTH|AZURE"'
        interface_cable_length_list = duthost.shell(get_interface_cable_length_info)['stdout_lines']
        interface_status = duthost.show_interface(command="status")["ansible_facts"]['int_status']

        cable_length_speed_interface_dict = {}
        for ptf_port in testPortIds:
            dut_port = ptf_port_dut_port_dict[ptf_port]
            if dut_port in interface_cable_length_list:
                cable_length = interface_cable_length_list[interface_cable_length_list.index(dut_port) + 1]
                speed = interface_status[dut_port]['speed']
                cable_length_speed = f"{cable_length}_{speed}"
                if cable_length_speed in cable_length_speed_interface_dict:
                    cable_length_speed_interface_dict[cable_length_speed].append(ptf_port)
                else:
                    cable_length_speed_interface_dict[cable_length_speed] = [ptf_port]
        max_port_num = 0
        test_port_ids = []
        # Find the port group with the largest number of ports as test ports
        for _, port_list in cable_length_speed_interface_dict.items():
            if max_port_num < len(port_list):
                test_port_ids = port_list
                max_port_num = len(port_list)
        logger.info(f"Test ports ids is{test_port_ids}")
        return test_port_ids

    @pytest.fixture(scope="function", autouse=False)
    def _skip_watermark_multi_DUT(
            self,
            get_src_dst_asic_and_duts,
            dutQosConfig):
        if not is_cisco_device(get_src_dst_asic_and_duts['src_dut']):
            yield
            return
        if (get_src_dst_asic_and_duts['src_dut'] !=
                get_src_dst_asic_and_duts['dst_dut']):
            pytest.skip(
                "All WM Tests are skipped for multiDUT for cisco platforms.")

        yield
        return

<<<<<<< HEAD
    @pytest.fixture(scope="function", autouse=False)
    def skip_pacific_dst_asic(self, dutConfig):
        if dutConfig['dstDutAsic'] == "pac":
            pytest.skip(
                "This test is skipped since egress asic is cisco-8000 Q100.")
        yield
        return
=======
    def populate_arp_entries(
        self, get_src_dst_asic_and_duts,
        ptfhost, dutTestParams, dutConfig, releaseAllPorts, handleFdbAging, tbinfo, lower_tor_host  # noqa F811
    ):
        """
        Update ARP entries of QoS SAI test ports
        """
        dut_asic = get_src_dst_asic_and_duts['src_asic']

        dut_asic.command('sonic-clear fdb all')
        dut_asic.command('sonic-clear arp')

        saiQosTest = None
        if dutTestParams["topo"] in self.SUPPORTED_T0_TOPOS:
            saiQosTest = "sai_qos_tests.ARPpopulate"
        elif dutTestParams["topo"] in self.SUPPORTED_PTF_TOPOS:
            saiQosTest = "sai_qos_tests.ARPpopulatePTF"
        else:
            for dut_asic in get_src_dst_asic_and_duts['all_asics']:
                result = dut_asic.command("arp -n")
                pytest_assert(result["rc"] == 0, "failed to run arp command on {0}".format(dut_asic.sonichost.hostname))
                if result["stdout"].find("incomplete") == -1:
                    saiQosTest = "sai_qos_tests.ARPpopulate"

        if saiQosTest:
            testParams = dutTestParams["basicParams"]
            testParams.update(dutConfig["testPorts"])
            testParams.update({
                "testPortIds": dutConfig["testPortIds"],
                "testPortIps": dutConfig["testPortIps"],
                "testbed_type": dutTestParams["topo"]
            })
            self.runPtfTest(
                ptfhost, testCase=saiQosTest, testParams=testParams
            )
>>>>>>> c0cf61cb
<|MERGE_RESOLUTION|>--- conflicted
+++ resolved
@@ -2153,7 +2153,6 @@
         yield
         return
 
-<<<<<<< HEAD
     @pytest.fixture(scope="function", autouse=False)
     def skip_pacific_dst_asic(self, dutConfig):
         if dutConfig['dstDutAsic'] == "pac":
@@ -2161,7 +2160,7 @@
                 "This test is skipped since egress asic is cisco-8000 Q100.")
         yield
         return
-=======
+
     def populate_arp_entries(
         self, get_src_dst_asic_and_duts,
         ptfhost, dutTestParams, dutConfig, releaseAllPorts, handleFdbAging, tbinfo, lower_tor_host  # noqa F811
@@ -2196,5 +2195,4 @@
             })
             self.runPtfTest(
                 ptfhost, testCase=saiQosTest, testParams=testParams
-            )
->>>>>>> c0cf61cb
+            )