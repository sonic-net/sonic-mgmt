--- conflicted
+++ resolved
@@ -77,33 +77,6 @@
             Raises:
                 RunAnsibleModuleFail if ptf test fails
         """
-<<<<<<< HEAD
-        pytest_assert(ptfhost.shell(
-                      argv = [
-                          "ptf",
-                          "--test-dir",
-                          "saitests",
-                          testCase,
-                          "--platform-dir",
-                          "ptftests",
-                          "--platform",
-                          "remote",
-                          "-t",
-                          ";".join(["{}={}".format(k, repr(v)) for k, v in testParams.items()]),
-                          "--disable-ipv6",
-                          "--disable-vxlan",
-                          "--disable-geneve",
-                          "--disable-erspan",
-                          "--disable-mpls",
-                          "--disable-nvgre",
-                          "--log-file",
-                          "/tmp/{0}.log".format(testCase),
-                          "--test-case-timeout",
-                          "600"
-                      ],
-                      chdir = "/root",
-                      )["rc"] == 0, "Failed when running test '{0}'".format(testCase))
-=======
         params = [
                   "/root/env-python3/bin/ptf",
                   "--test-dir",
@@ -131,7 +104,6 @@
                       chdir="/root",
                       )
         pytest_assert(result["rc"] == 0, "Failed when running test '{0}'".format(testCase))
->>>>>>> c8105e8c
 
 class QosSaiBase(QosBase):
     """
