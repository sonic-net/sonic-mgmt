--- conflicted
+++ resolved
@@ -2793,17 +2793,6 @@
             return
 
         interfaces = [dst_port]
-<<<<<<< HEAD
-        output = dst_asic.shell(f"show interface portchannel | grep {dst_port}", module_ignore_errors=True)['stdout']
-        if output != '':
-            output = output.replace('(S)', '')
-            pattern = ' *[0-9]*  *PortChannel[0-9]*  *LACP\\(A\\)\\(Up\\)  *(Ethernet[0-9]*.*)'
-            import re
-            match = re.match(pattern, output)
-            if not match:
-                raise RuntimeError(f"Couldn't find required interfaces out of the output: {output}")
-            interfaces = match.group(1).split(' ')
-=======
         # If interface is a PortChannel member, expand the list of interfaces that need scheduler setting
         mgfacts = dst_dut.get_extended_minigraph_facts()
         for portchan in mgfacts['minigraph_portchannels']:
@@ -2813,7 +2802,6 @@
                     dst_port, portchan, members))
                 interfaces = members
                 break
->>>>>>> ec7847c4
 
         # Set scheduler to 5 Gbps.
         self.copy_set_cir_script_cisco_8000(
