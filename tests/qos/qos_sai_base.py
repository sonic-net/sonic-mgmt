import ipaddress
import json
import logging
import pytest
import re
import yaml

import random
import os
import sys
import copy
from operator import xor

from tests.common.fixtures.ptfhost_utils import ptf_portmap_file  # noqa F401
import copy
from tests.common.helpers.assertions import pytest_assert, pytest_require
from tests.common.mellanox_data import is_mellanox_device as isMellanoxDevice
from tests.common.cisco_data import is_cisco_device
from tests.common.dualtor.dual_tor_utils import upper_tor_host,lower_tor_host,dualtor_ports
from tests.common.dualtor.mux_simulator_control import toggle_all_simulator_ports, get_mux_status, check_mux_status, validate_check_result
from tests.common.dualtor.constants import UPPER_TOR, LOWER_TOR
from tests.common.utilities import check_qos_db_fv_reference_with_table
from tests.common.fixtures.duthost_utils import dut_qos_maps, separated_dscp_to_tc_map_on_uplink
from tests.common.utilities import wait_until
from tests.ptf_runner import ptf_runner
from tests.common.system_utils import docker
from tests.common.errors import RunAnsibleModuleFail
from tests.common import config_reload

logger = logging.getLogger(__name__)

class QosBase:
    """
    Common APIs
    """
    SUPPORTED_T0_TOPOS = ["t0", "t0-56-po2vlan", "t0-64", "t0-116", "t0-35", "dualtor-56", "dualtor-120", "dualtor",
                          "t0-120", "t0-80", "t0-backend"]
    SUPPORTED_T1_TOPOS = ["t1-lag", "t1-64-lag", "t1-56-lag", "t1-backend"]
    SUPPORTED_PTF_TOPOS = ['ptf32', 'ptf64']
    SUPPORTED_ASIC_LIST = ["pac", "gr", "gb", "td2", "th", "th2", "spc1", "spc2", "spc3", "td3", "th3",
                           "j2c+", "jr2"]

    TARGET_QUEUE_WRED = 3
    TARGET_LOSSY_QUEUE_SCHED = 0
    TARGET_LOSSLESS_QUEUE_SCHED = 3

    buffer_model_initialized = False
    buffer_model = None

    def isBufferInApplDb(self, dut_asic):
        if not self.buffer_model_initialized:
            self.buffer_model = dut_asic.run_redis_cmd(
                argv = [
                    "redis-cli", "-n", "4", "hget",
                    "DEVICE_METADATA|localhost", "buffer_model"
                ]
            )

            self.buffer_model_initialized = True
            logger.info(
                "Buffer model is {}, buffer tables will be fetched from {}".
                format(
                    self.buffer_model or "not defined",
                    "APPL_DB" if self.buffer_model else "CONFIG_DB"
                )
            )
        return self.buffer_model

    @pytest.fixture(scope='class', autouse=True)
    def dutTestParams(self, duthosts, dut_test_params_qos, tbinfo, get_src_dst_asic_and_duts):
        """
            Prepares DUT host test params
            Returns:
                dutTestParams (dict): DUT host test params
        """
        # update router mac
        if dut_test_params_qos["topo"] in self.SUPPORTED_T0_TOPOS:
            dut_test_params_qos["basicParams"]["router_mac"] = ''

        elif "dualtor" in tbinfo["topo"]["name"]:
            # For dualtor qos test scenario, DMAC of test traffic is default vlan interface's MAC address.
            # To reduce duplicated code, put "is_dualtor" and "def_vlan_mac" into dutTestParams['basicParams'].
            dut_test_params_qos["basicParams"]["is_dualtor"] = True
            vlan_cfgs = tbinfo['topo']['properties']['topology']['DUT']['vlan_configs']
            if vlan_cfgs and 'default_vlan_config' in vlan_cfgs:
                default_vlan_name = vlan_cfgs['default_vlan_config']
                if default_vlan_name:
                    for vlan in vlan_cfgs[default_vlan_name].values():
                        if 'mac' in vlan and vlan['mac']:
                            dut_test_params_qos["basicParams"]["def_vlan_mac"] = vlan['mac']
                            break
            pytest_assert(dut_test_params_qos["basicParams"]["def_vlan_mac"] is not None, "Dual-TOR miss default VLAN MAC address")
        else:
            try:
                duthost = get_src_dst_asic_and_duts['src_dut']
                asic = duthost.asic_instance().asic_index
                dut_test_params_qos['basicParams']["router_mac"] = duthost.shell(
                    'sonic-db-cli -n asic{} CONFIG_DB hget "DEVICE_METADATA|localhost" mac'.format(asic))['stdout']
            except RunAnsibleModuleFail:
                dut_test_params_qos['basicParams']["router_mac"] = duthost.shell(
                    'sonic-db-cli CONFIG_DB hget "DEVICE_METADATA|localhost" mac')['stdout']

        yield dut_test_params_qos

    def runPtfTest(self, ptfhost, testCase='', testParams={}):
        """
            Runs QoS SAI test case on PTF host

            Args:
                ptfhost (AnsibleHost): Packet Test Framework (PTF)
                testCase (str): SAI tests test case name
                testParams (dict): Map of test params required by testCase

            Returns:
                None

            Raises:
                RunAnsibleModuleFail if ptf test fails
        """
        params = [
                  "/root/env-python3/bin/ptf",
                  "--test-dir",
                  "saitests/py3",
                  testCase,
                  "--socket-recv-size",
                  "16384",
                  "--platform-dir",
                  "ptftests",
                  "--platform",
                  "remote",
                  "-t",
                  ";".join(["{}={}".format(k, repr(v)) for k, v in testParams.items()]),
                  "--qlen",
                  "10000",
                  "--disable-ipv6",
                  "--disable-vxlan",
                  "--disable-geneve",
                  "--disable-erspan",
                  "--disable-mpls",
                  "--disable-nvgre",
                  "--log-file",
                  "/tmp/{0}.log".format(testCase),
                  "--test-case-timeout",
                  "1200"
              ]
        result = ptfhost.shell(
                      argv=params,
                      chdir="/root",
                      )
        pytest_assert(result["rc"] == 0, "Failed when running test '{0}'".format(testCase))

class QosSaiBase(QosBase):
    """
        QosSaiBase contains collection of pytest fixtures that ready the
        testbed for QoS SAI test cases.
    """

    def __computeBufferThreshold(self, dut_asic, bufferProfile):
        """
            Computes buffer threshold for dynamic threshold profiles

            Args:
                dut_asic (SonicAsic): Device ASIC Under Test (DUT)
                bufferProfile (dict, inout): Map of puffer profile attributes

            Returns:
                Updates bufferProfile with computed buffer threshold
        """
        if self.isBufferInApplDb(dut_asic):
            db = "0"
            keystr = "BUFFER_POOL_TABLE:"
        else:
            db = "4"
            keystr = "BUFFER_POOL|"
        if check_qos_db_fv_reference_with_table(dut_asic) == True:
            pool = bufferProfile["pool"].encode("utf-8").translate(None, "[]")
        else:
            pool = keystr + bufferProfile["pool"].encode("utf-8")
        bufferSize = int(
            dut_asic.run_redis_cmd(
                argv = ["redis-cli", "-n", db, "HGET", pool, "size"]
            )[0]
        )
        bufferScale = 2**float(bufferProfile["dynamic_th"])
        bufferScale /= (bufferScale + 1)
        bufferProfile.update(
            {"static_th": int(bufferProfile["size"]) + int(bufferScale * bufferSize)}
        )

    def __updateVoidRoidParams(self, dut_asic, bufferProfile):
        """
            Updates buffer profile with VOID/ROID params

            Args:
                dut_asic (SonicAsic): Device Under Test (DUT)
                bufferProfile (dict, inout): Map of puffer profile attributes

            Returns:
                Updates bufferProfile with VOID/ROID obtained from Redis db
        """
        if check_qos_db_fv_reference_with_table(dut_asic) == True:
            if self.isBufferInApplDb(dut_asic):
                bufferPoolName = bufferProfile["pool"].encode("utf-8").translate(
                    None, "[]").replace("BUFFER_POOL_TABLE:",''
                )
            else:
                bufferPoolName = bufferProfile["pool"].encode("utf-8").translate(
                    None, "[]").replace("BUFFER_POOL|",''
                )
        else:
            bufferPoolName = bufferProfile["pool"].encode("utf-8")

        bufferPoolVoid = dut_asic.run_redis_cmd(
            argv = [
                "redis-cli", "-n", "2", "HGET",
                "COUNTERS_BUFFER_POOL_NAME_MAP", bufferPoolName
            ]
        )[0].encode("utf-8")
        bufferProfile.update({"bufferPoolVoid": bufferPoolVoid})

        bufferPoolRoid = dut_asic.run_redis_cmd(
            argv = ["redis-cli", "-n", "1", "HGET", "VIDTORID", bufferPoolVoid]
        )[0].encode("utf-8").replace("oid:",'')
        bufferProfile.update({"bufferPoolRoid": bufferPoolRoid})

    def __getBufferProfile(self, request, dut_asic, os_version, table, port, priorityGroup):
        """
            Get buffer profile attribute from Redis db

            Args:
                request (Fixture): pytest request object
                dut_asic(SonicAsic): Device Under Test (DUT)
                table (str): Redis table name
                port (str): DUT port alias
                priorityGroup (str): QoS priority group

            Returns:
                bufferProfile (dict): Map of buffer profile attributes
        """

        if table == "BUFFER_QUEUE_TABLE" and dut_asic.sonichost.facts['switch_type'] == 'voq':
            # For VoQ chassis, the buffer queues config is based on system port
            if dut_asic.sonichost.is_multi_asic:
                port = "{}:{}:{}".format(dut_asic.sonichost.hostname, dut_asic.namespace, port)
            else:
                port = "{}:Asic0:{}".format(dut_asic.sonichost.hostname, port)

        if self.isBufferInApplDb(dut_asic):
            db = "0"
            keystr = "{0}:{1}:{2}".format(table, port, priorityGroup)
            bufkeystr = "BUFFER_PROFILE_TABLE:"
        else:
            db = "4"
            keystr = "{0}|{1}|{2}".format(table, port, priorityGroup)
            bufkeystr = "BUFFER_PROFILE|"

        if check_qos_db_fv_reference_with_table(dut_asic) == True:
            bufferProfileName = dut_asic.run_redis_cmd(
                argv = ["redis-cli", "-n", db, "HGET", keystr, "profile"]
            )[0].encode("utf-8").translate(None, "[]")
        else:
            bufferProfileName = bufkeystr + dut_asic.run_redis_cmd(
                argv = ["redis-cli", "-n", db, "HGET", keystr, "profile"])[0].encode("utf-8")

        result = dut_asic.run_redis_cmd(
            argv = ["redis-cli", "-n", db, "HGETALL", bufferProfileName]
        )
        it = iter(result)
        bufferProfile = dict(zip(it, it))
        bufferProfile.update({"profileName": bufferProfileName})

        # Update profile static threshold value if  profile threshold is dynamic
        if "dynamic_th" in bufferProfile.keys():
            self.__computeBufferThreshold(dut_asic, bufferProfile)

        if "pg_lossless" in bufferProfileName:
            pytest_assert(
                "xon" in bufferProfile.keys() and "xoff" in bufferProfile.keys(),
                "Could not find xon and/or xoff values for profile '{0}'".format(
                    bufferProfileName
                )
            )

        if "201811" not in os_version:
            self.__updateVoidRoidParams(dut_asic, bufferProfile)

        return bufferProfile

    def __getSharedHeadroomPoolSize(self, request, dut_asic):
        """
            Get shared headroom pool size from Redis db

            Args:
                request (Fixture): pytest request object
                dut_asic (SonicAsic): Device Under Test (DUT)

            Returns:
                size (str) size of shared headroom pool
                None if shared headroom pool isn't enabled
        """
        if self.isBufferInApplDb(dut_asic):
            db = "0"
            keystr = "BUFFER_POOL_TABLE:ingress_lossless_pool"
        else:
            db = "4"
            keystr = "BUFFER_POOL|ingress_lossless_pool"
        result = dut_asic.run_redis_cmd(
            argv = ["redis-cli", "-n", db, "HGETALL", keystr]
        )
        it = iter(result)
        ingressLosslessPool = dict(zip(it, it))
        return ingressLosslessPool.get("xoff")

    def __getEcnWredParam(self, dut_asic, table, port):
        """
            Get ECN/WRED parameters from Redis db

            Args:
                dut_asic (SonicAsic): Device Under Test (DUT)
                table (str): Redis table name
                port (str): DUT port alias

            Returns:
                wredProfile (dict): Map of ECN/WRED attributes
        """
        if check_qos_db_fv_reference_with_table(dut_asic) == True:
            wredProfileName = dut_asic.run_redis_cmd(
                argv = [
                    "redis-cli", "-n", "4", "HGET",
                    "{0}|{1}|{2}".format(table, port, self.TARGET_QUEUE_WRED),
                    "wred_profile"
                ]
            )[0].encode("utf-8").translate(None, "[]")
        else:
            wredProfileName = "WRED_PROFILE|" + dut_asic.run_redis_cmd(
                argv = [
                    "redis-cli", "-n", "4", "HGET",
                    "{0}|{1}|{2}".format(table, port, self.TARGET_QUEUE_WRED),
                    "wred_profile"
                ]
            )[0].encode("utf-8")

        result = dut_asic.run_redis_cmd(
            argv = ["redis-cli", "-n", "4", "HGETALL", wredProfileName]
        )
        it = iter(result)
        wredProfile = dict(zip(it, it))

        return wredProfile

    def __getWatermarkStatus(self, dut_asic):
        """
            Get watermark status from Redis db

            Args:
                dut_asic (SonicAsic): Device Under Test (DUT)

            Returns:
                watermarkStatus (str): Watermark status
        """
        watermarkStatus = dut_asic.run_redis_cmd(
            argv = [
                "redis-cli", "-n", "4", "HGET",
                "FLEX_COUNTER_TABLE|QUEUE_WATERMARK", "FLEX_COUNTER_STATUS"
            ]
        )[0].encode("utf-8")

        return watermarkStatus

    def __getSchedulerParam(self, dut_asic, port, queue):
        """
            Get scheduler parameters from Redis db

            Args:
                dut_asic (SonicAsic): Device Under Test (DUT)
                port (str): DUT port alias
                queue (str): QoS queue

            Returns:
                SchedulerParam (dict): Map of scheduler parameters
        """
        if check_qos_db_fv_reference_with_table(dut_asic) == True:
            schedProfile = dut_asic.run_redis_cmd(
                argv = [
                    "redis-cli", "-n", "4", "HGET",
                    "QUEUE|{0}|{1}".format(port, queue), "scheduler"
                ]
            )[0].encode("utf-8").translate(None, "[]")
        else:
            if dut_asic.sonichost.facts['switch_type'] == 'voq':
                # For VoQ chassis, the scheduler queues config is based on system port
                if dut_asic.sonichost.is_multi_asic:
                    schedProfile = "SCHEDULER|" + dut_asic.run_redis_cmd(
                        argv=[
                            "redis-cli", "-n", "4", "HGET",
                            "QUEUE|{0}|{1}|{2}|{3}"
                            .format(dut_asic.sonichost.hostname, dut_asic.namespace, port, queue), "scheduler"
                        ]
                    )[0].encode("utf-8")
                else:
                    schedProfile = "SCHEDULER|" + dut_asic.run_redis_cmd(
                        argv=[
                            "redis-cli", "-n", "4", "HGET",
                            "QUEUE|{0}|Asic0|{1}|{2}"
                            .format(dut_asic.sonichost.hostname, port, queue), "scheduler"
                        ]
                    )[0].encode("utf-8")
            else:
                schedProfile = "SCHEDULER|" + dut_asic.run_redis_cmd(
                    argv=[
                        "redis-cli", "-n", "4", "HGET",
                        "QUEUE|{0}|{1}".format(port, queue), "scheduler"
                    ]
                )[0].encode("utf-8")

        schedWeight = dut_asic.run_redis_cmd(
            argv = ["redis-cli", "-n", "4", "HGET", schedProfile, "weight"]
        )[0].encode("utf-8")

        return {"schedProfile": schedProfile, "schedWeight": schedWeight}

    def __assignTestPortIps(self, mgFacts, topo):
        """
            Assign IPs to test ports of DUT host

            Args:
                mgFacts (dict): Map of DUT minigraph facts

            Returns:
                dutPortIps (dict): Map of port index to IPs
        """
        dutPortIps = {}
        if len(mgFacts["minigraph_vlans"]) > 0:
            # TODO: handle the case when there are multiple vlans
            vlans = iter(mgFacts["minigraph_vlans"])
            testVlan = next(vlans)
            testVlanMembers = mgFacts["minigraph_vlans"][testVlan]["members"]
            # To support t0-56-po2vlan topo, choose the Vlan with physical ports and remove the lag in Vlan members
            if topo == 't0-56-po2vlan':
                if len(testVlanMembers) == 1:
                    testVlan = next(vlans)
                    testVlanMembers = mgFacts["minigraph_vlans"][testVlan]["members"]
                for member in testVlanMembers:
                    if 'PortChannel' in member:
                        testVlanMembers.remove(member)
                        break

            testVlanIp = None
            for vlan in mgFacts["minigraph_vlan_interfaces"]:
                if mgFacts["minigraph_vlans"][testVlan]["name"] in vlan["attachto"]:
                    testVlanIp = ipaddress.ip_address(unicode(vlan["addr"]))
                    break
            pytest_assert(testVlanIp, "Failed to obtain vlan IP")

            vlan_id = None
            if 'type' in mgFacts["minigraph_vlans"][testVlan]:
                vlan_type = mgFacts["minigraph_vlans"][testVlan]['type']
                if vlan_type is not None and "Tagged" in vlan_type:
                    vlan_id =  mgFacts["minigraph_vlans"][testVlan]['vlanid']

            for i in range(len(testVlanMembers)):
                portIndex = mgFacts["minigraph_ptf_indices"][testVlanMembers[i]]
                portIpMap = {'peer_addr': str(testVlanIp + portIndex + 1)}
                if vlan_id is not None:
                    portIpMap['vlan_id'] = vlan_id
                dutPortIps.update({portIndex: portIpMap})

        return dutPortIps

    @pytest.fixture(scope='class')
    def swapSyncd_on_selected_duts(self, request, duthosts, get_src_dst_asic_and_duts, creds, tbinfo, lower_tor_host):
        """
            Swap syncd on DUT host

            Args:
                request (Fixture): pytest request object
                duthost (AnsibleHost): Device Under Test (DUT)

            Returns:
                None
        """
        swapSyncd = request.config.getoption("--qos_swap_syncd")
        public_docker_reg = request.config.getoption("--public_docker_registry")
        try:
            if swapSyncd:
                if public_docker_reg:
                    new_creds = copy.deepcopy(creds)
                    new_creds['docker_registry_host'] = new_creds['public_docker_registry_host']
                    new_creds['docker_registry_username'] = ''
                    new_creds['docker_registry_password'] = ''
                else:
                    new_creds = creds
                for duthost in get_src_dst_asic_and_duts["all_duts"]:
                    docker.swap_syncd(duthost, new_creds)
            yield
        finally:
            if swapSyncd:
                for duthost in get_src_dst_asic_and_duts["all_duts"]:
                    docker.restore_default_syncd(duthost, new_creds)

    @pytest.fixture(scope='class', name="select_src_dst_dut_and_asic",
                    params=("single_asic", "single_dut_multi_asic", "multi_dut"))
    def select_src_dst_dut_and_asic(self, duthosts, request, tbinfo, lower_tor_host):
        test_port_selection_criteria = request.param
        logger.info("test_port_selection_criteria is {}".format(test_port_selection_criteria))
        src_dut_index = 0
        dst_dut_index = 0
        src_asic_index = 0
        dst_asic_index = 0
        topo = tbinfo["topo"]["name"]
        if 'dualtor' in tbinfo['topo']['name']:
            # index of lower_tor_host
            for a_dut_index in range(len(duthosts)):
                if duthosts[a_dut_index] == lower_tor_host:
                    lower_tor_dut_index = a_dut_index
                    break

        duthost = duthosts.frontend_nodes[0]
        if test_port_selection_criteria == 'single_asic':
            # We should randomly pick a dut from duthosts.frontend_nodes and a random asic in that selected DUT
            # for now hard code the first DUT and the first asic
            if 'dualtor' in tbinfo['topo']['name']:
                src_dut_index = lower_tor_dut_index
            else:
                src_dut_index = 0
            dst_dut_index = src_dut_index
            src_asic_index = 0
            dst_asic_index = 0

        elif test_port_selection_criteria == "single_dut_multi_asic":
            if topo in self.SUPPORTED_T0_TOPOS or isMellanoxDevice(duthost):
                pytest.skip("single_dut_multi_asic is not supported on T0 topologies")
            found_multi_asic_dut = False
            for a_dut_index in range(len(duthosts.frontend_nodes)):
                a_dut = duthosts.frontend_nodes[a_dut_index]
                if a_dut.sonichost.is_multi_asic:
                    src_dut_index = a_dut_index
                    dst_dut_index = a_dut_index
                    src_asic_index = 0
                    dst_asic_index = 1
                    found_multi_asic_dut = True
                    logger.info ("Using dut {} for single_dut_multi_asic testing".format(a_dut.hostname))
                    break
            if not found_multi_asic_dut:
                pytest.skip("Did not find any frontend node that is multi-asic - so can't run single_dut_multi_asic tests")
        else:
            # Dealing with multi-dut
            if topo in self.SUPPORTED_T0_TOPOS or isMellanoxDevice(duthost):
                pytest.skip("multi-dut is not supported on T0 topologies")
            elif topo in self.SUPPORTED_T1_TOPOS:
                pytest.skip("multi-dut is not supported on T1 topologies")

            if (len(duthosts.frontend_nodes)) < 2:
                pytest.skip("Don't have 2 frontend nodes - so can't run multi_dut tests")

            src_dut_index = 0
            dst_dut_index = 1
            src_asic_index = 0
            dst_asic_index = 0

        yield {
            "src_dut_index": src_dut_index,
            "dst_dut_index": dst_dut_index,
            "src_asic_index": src_asic_index,
            "dst_asic_index": dst_asic_index
        }

    @pytest.fixture(scope='class')
    def get_src_dst_asic_and_duts(self, duthosts, tbinfo, select_src_dst_dut_and_asic, lower_tor_host):
        if 'dualtor' in tbinfo['topo']['name']:
            src_dut = lower_tor_host
            dst_dut = lower_tor_host
        else:
            src_dut = duthosts.frontend_nodes[select_src_dst_dut_and_asic["src_dut_index"]]
            dst_dut = duthosts.frontend_nodes[select_src_dst_dut_and_asic["dst_dut_index"]]

        src_asic = src_dut.asics[select_src_dst_dut_and_asic["src_asic_index"]]
        dst_asic = dst_dut.asics[select_src_dst_dut_and_asic["dst_asic_index"]]

        all_asics = [src_asic]
        if src_asic != dst_asic:
            all_asics.append(dst_asic)

        all_duts = [src_dut]
        if src_dut != dst_dut:
            all_duts.append(dst_dut)

        rtn_dict = {
            "src_asic": src_asic,
            "dst_asic": dst_asic,
            "src_dut": src_dut,
            "dst_dut": dst_dut,
            "single_asic_test": (src_dut == dst_dut and
                src_asic == dst_asic),
            "all_asics": all_asics,
            "all_duts": all_duts
        }
        rtn_dict.update(select_src_dst_dut_and_asic)
        yield rtn_dict

    def __buildTestPorts(self, request, testPortIds, testPortIps, src_port_ids, dst_port_ids, get_src_dst_asic_and_duts, uplinkPortIds):
        """
            Build map of test ports index and IPs

            Args:
                request (Fixture): pytest request object
                testPortIds (list): List of QoS SAI test port IDs
                testPortIps (list): List of QoS SAI test port IPs

            Returns:
                testPorts (dict): Map of test ports index and IPs
        """
        dstPorts = request.config.getoption("--qos_dst_ports")
        srcPorts = request.config.getoption("--qos_src_ports")

        src_dut_port_ids = testPortIds[get_src_dst_asic_and_duts['src_dut_index']]
        src_test_port_ids = src_dut_port_ids[get_src_dst_asic_and_duts['src_asic_index']]
        dst_dut_port_ids = testPortIds[get_src_dst_asic_and_duts['dst_dut_index']]
        dst_test_port_ids = dst_dut_port_ids[get_src_dst_asic_and_duts['dst_asic_index']]

        src_dut_port_ips = testPortIps[get_src_dst_asic_and_duts['src_dut_index']]
        src_test_port_ips = src_dut_port_ips[get_src_dst_asic_and_duts['src_asic_index']]
        dst_dut_port_ips = testPortIps[get_src_dst_asic_and_duts['dst_dut_index']]
        dst_test_port_ips = dst_dut_port_ips[get_src_dst_asic_and_duts['dst_asic_index']]


        if dstPorts is None:
            if dst_port_ids:
                pytest_assert(
                    len(set(dst_test_port_ids).intersection(set(dst_port_ids))) == len(set(dst_port_ids)),
                        "Dest port id passed in qos.yml not valid"
                    )
                dstPorts = dst_port_ids
            elif len(dst_test_port_ids) >= 4:
                dstPorts = [0, 2, 3]
            elif len(dst_test_port_ids) == 3:
                dstPorts = [0, 2, 2]
            else:
                dstPorts = [0, 0, 0]

        if srcPorts is None:
            if src_port_ids:
                pytest_assert(
                    len(set(src_test_port_ids).intersection(set(src_port_ids))) == len(set(src_port_ids)),
                        "Source port id passed in qos.yml not valid"
                )
                # To verify ingress lossless speed/cable-length randomize the source port.
                srcPorts = [random.choice(src_port_ids)]
            else:
                srcPorts = [1]
        if get_src_dst_asic_and_duts["src_asic"].sonichost.facts["hwsku"] == "Cisco-8101-O8C48":
            srcPorts = [testPortIds[0][0].index(uplinkPortIds[0])]
            dstPorts = [testPortIds[0][0].index(x) for x in uplinkPortIds[1:4]]
            logging.debug("Test Port dst:{}, src:{}".format(dstPorts, srcPorts))


        pytest_assert(len(dst_test_port_ids) >= 1 and len(src_test_port_ids) >= 1, "Provide at least 2 test ports")
        logging.debug(
            "Test Port IDs:{} IPs:{}".format(testPortIds, testPortIps)
        )
        logging.debug("Test Port dst:{}, src:{}".format(dstPorts, srcPorts))

        pytest_assert(
            len(set(dstPorts).intersection(set(srcPorts))) == 0,
            "Duplicate destination and source ports '{0}'".format(
                set(dstPorts).intersection(set(srcPorts))
            )
        )

        # TODO: Randomize port selection
        dstPort = dstPorts[0] if dst_port_ids else dst_test_port_ids[dstPorts[0]]
        dstVlan = dst_test_port_ips[dstPort]['vlan_id'] if 'vlan_id' in dst_test_port_ips[dstPort] else None
        dstPort2 = dstPorts[1] if dst_port_ids else dst_test_port_ids[dstPorts[1]]
        dstVlan2 = dst_test_port_ips[dstPort2]['vlan_id'] if 'vlan_id' in dst_test_port_ips[dstPort2] else None
        dstPort3 = dstPorts[2] if dst_port_ids else dst_test_port_ids[dstPorts[2]]
        dstVlan3 = dst_test_port_ips[dstPort3]['vlan_id'] if 'vlan_id' in dst_test_port_ips[dstPort3] else None
        srcPort = srcPorts[0] if src_port_ids else src_test_port_ids[srcPorts[0]]
        srcVlan = src_test_port_ips[srcPort]['vlan_id'] if 'vlan_id' in src_test_port_ips[srcPort] else None
        return {
            "dst_port_id": dstPort,
            "dst_port_ip": dst_test_port_ips[dstPort]['peer_addr'],
            "dst_port_vlan": dstVlan,
            "dst_port_2_id": dstPort2,
            "dst_port_2_ip": dst_test_port_ips[dstPort2]['peer_addr'],
            "dst_port_2_vlan": dstVlan2,
            'dst_port_3_id': dstPort3,
            "dst_port_3_ip": dst_test_port_ips[dstPort3]['peer_addr'],
            "dst_port_3_vlan": dstVlan3,
            "src_port_id": srcPort,
            "src_port_ip": src_test_port_ips[srcPorts[0] if src_port_ids else src_test_port_ids[srcPorts[0]]]["peer_addr"],
            "src_port_vlan": srcVlan
        }

    @pytest.fixture(scope='class', autouse=True)
    def dutConfig(
        self, request, duthosts, get_src_dst_asic_and_duts,
            lower_tor_host, tbinfo, dualtor_ports_for_duts, dut_qos_maps): # noqa F811
        """
            Build DUT host config pertaining to QoS SAI tests

            Args:
                request (Fixture): pytest request object
                duthost (AnsibleHost): Device Under Test (DUT)

            Returns:
                dutConfig (dict): Map of DUT config containing dut interfaces,
                test port IDs, test port IPs, and test ports
        """

        """
        Below are dictionaries with key being dut_index and value a dictionary with key asic_index 
        Example for 2 DUTs with 2 asics each
            { 0: { 0: <asic0_value>, 1: <asic1_value>}, 1: { 0: <asic0_value>, 1: <asic1_value> }}
        """
        dutPortIps = {}
        testPortIps = {}
        testPortIds = {}
        dualTorPortIndexes = {}
        uplinkPortIds = []
        uplinkPortIps = []
        uplinkPortNames = []
        downlinkPortIds = []
        downlinkPortIps = []
        downlinkPortNames = []

        src_dut_index = get_src_dst_asic_and_duts['src_dut_index']
        src_asic_index = get_src_dst_asic_and_duts['src_asic_index']
        src_dut = get_src_dst_asic_and_duts['src_dut']
        src_mgFacts = src_dut.get_extended_minigraph_facts(tbinfo)
        topo = tbinfo["topo"]["name"]


        # LAG ports in T1 TOPO need to be removed in Mellanox devices
        if topo in self.SUPPORTED_T0_TOPOS or (topo in self.SUPPORTED_PTF_TOPOS and isMellanoxDevice(src_dut)):
            # Only single asic is supported for this scenario, so use src_dut and src_asic - which will be the same
            # as dst_dut and dst_asic
            pytest_assert(
                not src_dut.sonichost.is_multi_asic, "Fixture not supported on T0 multi ASIC"
            )
            dutLagInterfaces = []
            testPortIds[src_dut_index] = {}
            for _, lag in src_mgFacts["minigraph_portchannels"].items():
                for intf in lag["members"]:
                    dutLagInterfaces.append(src_mgFacts["minigraph_ptf_indices"][intf])

            testPortIds[src_dut_index][src_asic_index] = set(src_mgFacts["minigraph_ptf_indices"][port]
                                for port in src_mgFacts["minigraph_ports"].keys())
            testPortIds[src_dut_index][src_asic_index] -= set(dutLagInterfaces)
            if isMellanoxDevice(src_dut):
                # The last port is used for up link from DUT switch
                testPortIds[src_dut_index][src_asic_index] -= {len(src_mgFacts["minigraph_ptf_indices"]) - 1}
            testPortIds[src_dut_index][src_asic_index] = sorted(testPortIds[src_dut_index][src_asic_index])
            pytest_require(len(testPortIds[src_dut_index][src_asic_index]) != 0, "Skip test since no ports are available for testing")

            # get current DUT port IPs
            dutPortIps[src_dut_index] = {}
            dutPortIps[src_dut_index][src_asic_index] = {}
            dualTorPortIndexes[src_dut_index] = {}
            dualTorPortIndexes[src_dut_index][src_asic_index] = []
            if 'backend' in topo:
                intf_map = src_mgFacts["minigraph_vlan_sub_interfaces"]
            else:
                intf_map = src_mgFacts["minigraph_interfaces"]

            use_separated_upkink_dscp_tc_map = separated_dscp_to_tc_map_on_uplink(dut_qos_maps)
            for portConfig in intf_map:
                intf = portConfig["attachto"].split(".")[0]
                if ipaddress.ip_interface(portConfig['peer_addr']).ip.version == 4:
                    portIndex = src_mgFacts["minigraph_ptf_indices"][intf]
                    if portIndex in testPortIds[src_dut_index][src_asic_index]:
                        portIpMap = {'peer_addr': portConfig["peer_addr"]}
                        if 'vlan' in portConfig:
                            portIpMap['vlan_id'] = portConfig['vlan']
                        dutPortIps[src_dut_index][src_asic_index].update({portIndex: portIpMap})
                        if intf in dualtor_ports_for_duts:
                            dualTorPortIndexes[src_dut_index][src_asic_index].append(portIndex)
                    # If the leaf router is using separated DSCP_TO_TC_MAP on uplink/downlink ports.
                    # we also need to test them separately
                    # for mellanox device, we run it on t1 topo mocked by ptf32 topo
                    if use_separated_upkink_dscp_tc_map and isMellanoxDevice(src_dut):
                        neighName = src_mgFacts["minigraph_neighbors"].get(intf, {}).get("name", "").lower()
                        if 't0' in neighName:
                            downlinkPortIds.append(portIndex)
                            downlinkPortIps.append(portConfig["peer_addr"])
                            downlinkPortNames.append(intf)
                        elif 't2' in neighName:
                            uplinkPortIds.append(portIndex)
                            uplinkPortIps.append(portConfig["peer_addr"])
                            uplinkPortNames.append(intf)

            testPortIps[src_dut_index] = {}
            testPortIps[src_dut_index][src_asic_index] = self.__assignTestPortIps(src_mgFacts, topo)

            # restore currently assigned IPs
            if len(dutPortIps[src_dut_index][src_asic_index]) != 0:
                testPortIps.update(dutPortIps)

        elif topo in self.SUPPORTED_T1_TOPOS:

            # T1 is supported only for 'single_asic' or 'single_dut_multi_asic'.
            # So use src_dut as the dut
            use_separated_upkink_dscp_tc_map = separated_dscp_to_tc_map_on_uplink(dut_qos_maps)
            dutPortIps[src_dut_index] = {}
            testPortIds[src_dut_index] = {}
            for dut_asic in get_src_dst_asic_and_duts['all_asics']:
                dutPortIps[src_dut_index][dut_asic.asic_index] = {}
                for iface,addr in dut_asic.get_active_ip_interfaces(tbinfo).items():
                    vlan_id = None
                    if iface.startswith("Ethernet"):
                        portName = iface
                        if "." in iface:
                            portName, vlan_id = iface.split(".")
                        portIndex = src_mgFacts["minigraph_ptf_indices"][portName]
                        portIpMap = {'peer_addr': addr["peer_ipv4"]}
                        if vlan_id is not None:
                            portIpMap['vlan_id'] = vlan_id
                        dutPortIps[src_dut_index][dut_asic.asic_index].update({portIndex: portIpMap})
                    elif iface.startswith("PortChannel"):
                        portName = next(
                            iter(src_mgFacts["minigraph_portchannels"][iface]["members"])
                        )
                        portIndex = src_mgFacts["minigraph_ptf_indices"][portName]
                        portIpMap = {'peer_addr': addr["peer_ipv4"]}
                        dutPortIps[src_dut_index][dut_asic.asic_index].update({portIndex: portIpMap})
                    # If the leaf router is using separated DSCP_TO_TC_MAP on uplink/downlink ports.
                    # we also need to test them separately
                    if (use_separated_upkink_dscp_tc_map or
                            get_src_dst_asic_and_duts["src_asic"].sonichost.facts["hwsku"] ==
                            "Cisco-8101-O8C48"):
                        neighName = src_mgFacts["minigraph_neighbors"].get(portName, {}).get("name", "").lower()
                        if 't0' in neighName:
                            downlinkPortIds.append(portIndex)
                            downlinkPortIps.append(addr["peer_ipv4"])
                            downlinkPortNames.append(portName)
                        elif 't2' in neighName:
                            uplinkPortIds.append(portIndex)
                            uplinkPortIps.append(addr["peer_ipv4"])
                            uplinkPortNames.append(portName)

                testPortIds[src_dut_index][dut_asic.asic_index] = sorted(dutPortIps[src_dut_index][dut_asic.asic_index].keys())

                if isMellanoxDevice(src_dut):
                    testPortIds[src_dut_index][dut_asic.asic_index] = self.select_port_ids_for_mellnaox_device(
                        src_dut, src_mgFacts, testPortIds[src_dut_index][dut_asic.asic_index])

            # Need to fix this
            testPortIps[src_dut_index] = {}
            testPortIps[src_dut_index][src_asic_index] = self.__assignTestPortIps(src_mgFacts, topo)

            # restore currently assigned IPs
            if len(dutPortIps[src_dut_index][src_asic_index]) != 0:
                testPortIps.update(dutPortIps)

        elif "t2" in tbinfo["topo"]["type"]:
            src_asic = get_src_dst_asic_and_duts['src_asic']
            dst_dut_index = get_src_dst_asic_and_duts['dst_dut_index']
            dst_asic = get_src_dst_asic_and_duts['dst_asic']

            # Lets get data for the src dut and src asic
            dutPortIps[src_dut_index] = {}
            testPortIds[src_dut_index] = {}
            dutPortIps[src_dut_index][src_asic_index] = {}
            active_ips = src_asic.get_active_ip_interfaces(tbinfo)
            for iface,addr in active_ips.items():
                if iface.startswith("Ethernet") and ("Ethernet-Rec" not in iface):
                    portIndex = src_mgFacts["minigraph_ptf_indices"][iface]
                    portIpMap = {'peer_addr': addr["peer_ipv4"], 'port': iface}
                    dutPortIps[src_dut_index][src_asic_index].update({portIndex: portIpMap})
                elif iface.startswith("PortChannel"):
                    portName = next(
                        iter(src_mgFacts["minigraph_portchannels"][iface]["members"])
                    )
                    portIndex = src_mgFacts["minigraph_ptf_indices"][portName]
                    portIpMap = {'peer_addr': addr["peer_ipv4"], 'port': portName}
                    dutPortIps[src_dut_index][src_asic_index].update({portIndex: portIpMap})

            testPortIds[src_dut_index][src_asic_index] = sorted(dutPortIps[src_dut_index][src_asic_index].keys())

            if dst_asic != src_asic:
                # Dealing with different asic
                dst_dut = get_src_dst_asic_and_duts['dst_dut']
                dst_asic_index = get_src_dst_asic_and_duts['dst_asic_index']
                if dst_dut_index != src_dut_index:
                    dst_mgFacts = dst_dut.get_extended_minigraph_facts(tbinfo)
                    dutPortIps[dst_dut_index] = {}
                    testPortIds[dst_dut_index] = {}
                else:
                    dst_mgFacts = src_mgFacts
                dutPortIps[dst_dut_index][dst_asic_index] = {}
                active_ips = dst_asic.get_active_ip_interfaces(tbinfo)
                for iface, addr in active_ips.items():
                    if iface.startswith("Ethernet") and ("Ethernet-Rec" not in iface):
                        portIndex = dst_mgFacts["minigraph_ptf_indices"][iface]
                        portIpMap = {'peer_addr': addr["peer_ipv4"], 'port': iface}
                        dutPortIps[dst_dut_index][dst_asic_index].update({portIndex: portIpMap})
                    elif iface.startswith("PortChannel"):
                        portName = next(
                            iter(dst_mgFacts["minigraph_portchannels"][iface]["members"])
                        )
                        portIndex = dst_mgFacts["minigraph_ptf_indices"][portName]
                        portIpMap = {'peer_addr': addr["peer_ipv4"], 'port': portName}
                        dutPortIps[dst_dut_index][dst_asic_index].update({portIndex: portIpMap})

                testPortIds[dst_dut_index][dst_asic_index] = sorted(dutPortIps[dst_dut_index][dst_asic_index].keys())

            # restore currently assigned IPs
            testPortIps.update(dutPortIps)

        qosConfigs = {}
        with open(r"qos/files/qos.yml") as file:
            qosConfigs = yaml.load(file, Loader=yaml.FullLoader)
        # Assuming the same chipset for all DUTs so can use src_dut to get asic type
        vendor = src_dut.facts["asic_type"]
        hostvars = src_dut.host.options['variable_manager']._hostvars[src_dut.hostname]
        dutAsic = None
        for asic in self.SUPPORTED_ASIC_LIST:
            vendorAsic = "{0}_{1}_hwskus".format(vendor, asic)
            if vendorAsic in hostvars.keys() and src_mgFacts["minigraph_hwsku"] in hostvars[vendorAsic]:
                dutAsic = asic
                break

        pytest_assert(dutAsic, "Cannot identify DUT ASIC type")

        dutTopo = "topo-"

        if dutAsic == "gb" and "t2" in topo:
            if get_src_dst_asic_and_duts['src_asic'] == \
                    get_src_dst_asic_and_duts['dst_asic']:
                dutTopo = dutTopo + "any"
            else:
                dutTopo = dutTopo + topo
        elif dutTopo + topo in qosConfigs['qos_params'].get(dutAsic, {}):
            dutTopo = dutTopo + topo
        else:
            # Default topo is any
            dutTopo = dutTopo + "any"

        # Support of passing source and dest ptf port id from qos.yml
        # This is needed when on some asic port are distributed across
        # multiple buffer pipes.
        src_port_ids = None
        dst_port_ids = None
        try:
            if "src_port_ids" in qosConfigs['qos_params'][dutAsic][dutTopo]:
                src_port_ids = qosConfigs['qos_params'][dutAsic][dutTopo]["src_port_ids"]

            if "dst_port_ids" in qosConfigs['qos_params'][dutAsic][dutTopo]:
                dst_port_ids = qosConfigs['qos_params'][dutAsic][dutTopo]["dst_port_ids"]
        except KeyError:
            pass

        dualTor = request.config.getoption("--qos_dual_tor")
        if dualTor:
            testPortIds = dualTorPortIndexes

        testPorts = self.__buildTestPorts(request, testPortIds, testPortIps, src_port_ids, dst_port_ids, get_src_dst_asic_and_duts, uplinkPortIds)
        # Update the uplink/downlink ports to testPorts
        testPorts.update({
            "uplink_port_ids": uplinkPortIds,
            "uplink_port_ips": uplinkPortIps,
            "uplink_port_names": uplinkPortNames,
            "downlink_port_ids": downlinkPortIds,
            "downlink_port_ips": downlinkPortIps,
            "downlink_port_names": downlinkPortNames
        })
        dutinterfaces = {}
        uplinkPortIds = testPorts.get('uplink_port_ids', [])

        if "t2" in tbinfo["topo"]["type"]:
            #dutportIps={0: {0: {0: {'peer_addr': u'10.0.0.1', 'port': u'Ethernet8'}, 2: {'peer_addr': u'10.0.0.5', 'port': u'Ethernet17'}}}}
            # { 0: 'Ethernet8', 2: 'Ethernet17' }
            for dut_index,dut_val in dutPortIps.items():
                for asic_index,asic_val in dut_val.items():
                    for ptf_port, ptf_val in asic_val.items():
                        dutinterfaces[ptf_port] = ptf_val['port']
        else:
            dutinterfaces = {
                index: port for port, index in src_mgFacts["minigraph_ptf_indices"].items()
            }

        yield {
            "dutInterfaces": dutinterfaces,
            "uplinkPortIds": uplinkPortIds,
            "testPortIds": testPortIds,
            "testPortIps": testPortIps,
            "testPorts": testPorts,
            "qosConfigs": qosConfigs,
            "dutAsic": dutAsic,
            "dutTopo": dutTopo,
            "srcDutInstance" : src_dut,
            "dstDutInstance": get_src_dst_asic_and_duts['dst_dut'],
            "dualTor": request.config.getoption("--qos_dual_tor"),
            "dualTorScenario": len(dualtor_ports_for_duts) != 0
        }

    @pytest.fixture(scope='class')
    def ssh_tunnel_to_syncd_rpc(self, duthosts, get_src_dst_asic_and_duts, swapSyncd_on_selected_duts, tbinfo, lower_tor_host):
        all_asics = get_src_dst_asic_and_duts['all_asics']

        for a_asic in all_asics:
            a_asic.create_ssh_tunnel_sai_rpc()

        yield

        for a_asic in all_asics:
            a_asic.remove_ssh_tunnel_sai_rpc()

    @pytest.fixture(scope='class')
    def updateIptables(self, duthosts, get_src_dst_asic_and_duts, swapSyncd_on_selected_duts, tbinfo, lower_tor_host):
        """
            Update iptables on DUT host with drop rule for BGP SYNC packets

            Args:
                duthost (AnsibleHost): Device Under Test (DUT)
                swapSyncd (Fixture): swapSyncd fixture is required to run prior to updating iptables

            Returns:
                None
        """
        all_asics = get_src_dst_asic_and_duts['all_asics']

        ipVersions = [{"ip_version": "ipv4"}, {"ip_version": "ipv6"}]

        logger.info("Add ip[6]tables rule to drop BGP SYN Packet from peer so that we do not ACK back")
        for ipVersion in ipVersions:
            for a_asic in all_asics:
                a_asic.bgp_drop_rule(state="present", **ipVersion)

        yield

        logger.info("Remove ip[6]tables rule to drop BGP SYN Packet from Peer")
        for ipVersion in ipVersions:
            for a_asic in all_asics:
                a_asic.bgp_drop_rule(state="absent", **ipVersion)

    @pytest.fixture(scope='class')
    def stopServices(
        self, duthosts, get_src_dst_asic_and_duts,
        swapSyncd_on_selected_duts, enable_container_autorestart, disable_container_autorestart, get_mux_status,
        tbinfo, upper_tor_host, lower_tor_host, toggle_all_simulator_ports): # noqa F811
        """
            Stop services (lldp-syncs, lldpd, bgpd) on DUT host prior to test start

            Args:
                duthost (AnsibleHost): Device Under Test (DUT)
                swapSyncd (Fxiture): swapSyncd fixture is required to run prior to stopping services

            Returns:
                None
        """
        src_asic = get_src_dst_asic_and_duts['src_asic']
        src_dut = get_src_dst_asic_and_duts['src_dut']
        dst_asic = get_src_dst_asic_and_duts['dst_asic']
        dst_dut = get_src_dst_asic_and_duts['dst_dut']

        def updateDockerService(host, docker="", action="", service=""):  # noqa: F811
            """
                Helper function to update docker services

                Args:
                    host (AnsibleHost): Ansible host that is running docker
                    docker (str): docker container name
                    action (str): action to apply to service running within docker
                    service (str): service name running within docker

                Returns:
                    None
            """
            host.command(
                "docker exec {docker} supervisorctl {action} {service}".format(
                    docker=docker,
                    action=action,
                    service=service
                ),
                module_ignore_errors=True
            )
            logger.info("{}ed {}".format(action, service))

        """ Stop mux container for dual ToR """
        if 'dualtor' in tbinfo['topo']['name']:
            file = "/usr/local/bin/write_standby.py"
            backup_file = "/usr/local/bin/write_standby.py.bkup"
            toggle_all_simulator_ports(LOWER_TOR, retries=3)
            check_result = wait_until(
                120, 10, 10, check_mux_status, duthosts, LOWER_TOR)
            validate_check_result(check_result, duthosts, get_mux_status)

            try:
                lower_tor_host.shell("ls %s" % file)
                lower_tor_host.shell("sudo cp {} {}".format(file,backup_file))
                lower_tor_host.shell("sudo rm {}".format(file))
                lower_tor_host.shell("sudo touch {}".format(file))
            except:
                pytest.skip('file {} not found'.format(file))

            upper_tor_host.shell('sudo config feature state mux disabled')
            lower_tor_host.shell('sudo config feature state mux disabled')

        src_services = [
            {"docker": src_asic.get_docker_name("lldp"), "service": "lldp-syncd"},
            {"docker": src_asic.get_docker_name("lldp"), "service": "lldpd"},
            {"docker": src_asic.get_docker_name("bgp"), "service": "bgpd"},
            {"docker": src_asic.get_docker_name("bgp"), "service": "bgpmon"},
            {"docker": src_asic.get_docker_name("radv"), "service": "radvd"},
            {"docker": src_asic.get_docker_name("swss"), "service": "radvd"}
        ]
        dst_services = []
        if src_asic != dst_asic:
            dst_services = [
                {"docker": dst_asic.get_docker_name("lldp"), "service": "lldp-syncd"},
                {"docker": dst_asic.get_docker_name("lldp"), "service": "lldpd"},
                {"docker": dst_asic.get_docker_name("bgp"), "service": "bgpd"},
                {"docker": dst_asic.get_docker_name("bgp"), "service": "bgpmon"},
                {"docker": dst_asic.get_docker_name("radv"), "service": "radvd"},
                {"docker": dst_asic.get_docker_name("swss"), "service": "radvd"},
            ]

        feature_list = ['lldp', 'bgp', 'syncd', 'swss']
        if 'dualtor' in tbinfo['topo']['name']:
            disable_container_autorestart(
                upper_tor_host, testcase="test_qos_sai", feature_list=feature_list)

        disable_container_autorestart(src_dut, testcase="test_qos_sai", feature_list=feature_list)
        for service in src_services:
            updateDockerService(src_dut, action="stop", **service)
        if src_asic != dst_asic:
            disable_container_autorestart(dst_dut, testcase="test_qos_sai", feature_list=feature_list)
            for service in dst_services:
                updateDockerService(dst_dut, action="stop", **service)
        yield

        for service in src_services:
            updateDockerService(src_dut, action="start", **service)
        if src_asic != dst_asic:
            for service in dst_services:
                updateDockerService(dst_dut, action="start", **service)

        """ Start mux conatiner for dual ToR """
        if 'dualtor' in tbinfo['topo']['name']:
            try:

                lower_tor_host.shell("ls %s" % backup_file)
                lower_tor_host.shell("sudo cp {} {}".format(backup_file,file))
                lower_tor_host.shell("sudo chmod +x {}".format(file))
                lower_tor_host.shell("sudo rm {}".format(backup_file))
            except:
                pytest.skip('file {} not found'.format(backup_file))

            lower_tor_host.shell('sudo config feature state mux enabled')
            upper_tor_host.shell('sudo config feature state mux enabled')
            logger.info("Start mux container for dual ToR testbed")

        enable_container_autorestart(src_dut, testcase="test_qos_sai", feature_list=feature_list)
        if src_asic != dst_asic:
            enable_container_autorestart(dst_dut, testcase="test_qos_sai", feature_list=feature_list)
        if 'dualtor' in tbinfo['topo']['name']:
            enable_container_autorestart(
                upper_tor_host, testcase="test_qos_sai", feature_list=feature_list)

    @pytest.fixture(autouse=True)
    def updateLoganalyzerExceptions(self, get_src_dst_asic_and_duts, loganalyzer):
        """
            Update loganalyzer ignore regex list

            Args:
                duthost (AnsibleHost): Device Under Test (DUT)
                loganalyzer (Fixture): log analyzer fixture

            Returns:
                None
        """
        if loganalyzer:
            ignoreRegex = [
                ".*ERR monit.*'lldpd_monitor' process is not running.*",
                ".*ERR monit.* 'lldp\|lldpd_monitor' status failed.*-- 'lldpd:' is not running.*",

                ".*ERR monit.*'lldp_syncd' process is not running.*",
                ".*ERR monit.*'lldp\|lldp_syncd' status failed.*-- 'python.* -m lldp_syncd' is not running.*",

                ".*ERR monit.*'bgpd' process is not running.*",
                ".*ERR monit.*'bgp\|bgpd' status failed.*-- '/usr/lib/frr/bgpd' is not running.*",

                ".*ERR monit.*'bgpcfgd' process is not running.*",
                ".*ERR monit.*'bgp\|bgpcfgd' status failed.*-- '/usr/bin/python.* /usr/local/bin/bgpcfgd' is not running.*",

                ".*ERR syncd#syncd:.*brcm_sai_set_switch_attribute:.*updating switch mac addr failed.*",

                ".*ERR monit.*'bgp\|bgpmon' status failed.*'/usr/bin/python.* /usr/local/bin/bgpmon' is not running.*",
                ".*ERR monit.*bgp\|fpmsyncd.*status failed.*NoSuchProcess process no longer exists.*",
                ".*WARNING syncd#SDK:.*check_attribs_metadata: Not implemented attribute.*",
                ".*WARNING syncd#SDK:.*sai_set_attribute: Failed attribs check, key:Switch ID.*",
                ".*WARNING syncd#SDK:.*check_rate: Set max rate to 0.*"
            ]
            for a_dut in get_src_dst_asic_and_duts['all_duts']:
                loganalyzer[a_dut.hostname].ignore_regex.extend(ignoreRegex)

        yield

    @pytest.fixture(scope='class', autouse=True)
    def disablePacketAging(
        self, duthosts, get_src_dst_asic_and_duts, stopServices
    ):
        """
            disable packet aging on DUT host

            Args:
                duthost (AnsibleHost): Device Under Test (DUT)
                stopServices (Fxiture): stopServices fixture is required to run prior to disabling packet aging

            Returns:
                None
        """
        for duthost in get_src_dst_asic_and_duts['all_duts']:
            if isMellanoxDevice(duthost):
                logger.info("Disable Mellanox packet aging")
                duthost.copy(src="qos/files/mellanox/packets_aging.py", dest="/tmp")
                duthost.command("docker cp /tmp/packets_aging.py syncd:/")
                duthost.command("docker exec syncd python /packets_aging.py disable")

            yield

            if isMellanoxDevice(duthost):
                logger.info("Enable Mellanox packet aging")
                duthost.command("docker exec syncd python /packets_aging.py enable")
                duthost.command("docker exec syncd rm -rf /packets_aging.py")

    def dutArpProxyConfig(self, duthost):
        # so far, only record ARP proxy config to logging for debug purpose
        for a_asic in duthost.asics:
            vlanInterface = {}
            try:
                sonic_cfgen_cmd = 'sonic-cfggen {} -d --var-json "VLAN_INTERFACE"'.format(a_asic.cli_ns_option)
                vlanInterface = json.loads(duthost.shell(sonic_cfgen_cmd)['stdout'])
            except:
                logger.info('Failed to read vlan interface config')
            if not vlanInterface:
                return
            for key, value in vlanInterface.items():
                if 'proxy_arp' in value:
                    logger.info('ARP proxy is {} on {}'.format(value['proxy_arp'], key))

    def dutBufferConfig(self, duthost, dut_asic):
        bufferConfig = {}
        try:
            ns_spec = ""
            ns = dut_asic.get_asic_namespace()
            if ns is not None:
                # multi-asic support
                ns_spec = " -n " + ns
            bufferConfig['BUFFER_POOL'] = json.loads(duthost.shell(
                'sonic-cfggen -d --var-json "BUFFER_POOL"' + ns_spec)['stdout'])
            bufferConfig['BUFFER_PROFILE'] = json.loads(duthost.shell(
                'sonic-cfggen -d --var-json "BUFFER_PROFILE"' + ns_spec)['stdout'])
            bufferConfig['BUFFER_QUEUE'] = json.loads(duthost.shell(
                'sonic-cfggen -d --var-json "BUFFER_QUEUE"' + ns_spec)['stdout'])
            bufferConfig['BUFFER_PG'] = json.loads(duthost.shell(
                'sonic-cfggen -d --var-json "BUFFER_PG"' + ns_spec)['stdout'])
        except Exception as err:
            logger.info(err)
        return bufferConfig

    @pytest.fixture(scope='class', autouse=True)
    def dutQosConfig(
        self, duthosts, get_src_dst_asic_and_duts,
        dutConfig, ingressLosslessProfile, ingressLossyProfile,
        egressLosslessProfile, egressLossyProfile, sharedHeadroomPoolSize,
        tbinfo, lower_tor_host
    ):
        """
            Prepares DUT host QoS configuration

            Args:
                duthost (AnsibleHost): Device Under Test (DUT)
                ingressLosslessProfile (Fxiture): ingressLosslessProfile fixture is required to run prior to collecting
                    QoS configuration

            Returns:
                QoSConfig (dict): Map containing DUT host QoS configuration
        """
        duthost = get_src_dst_asic_and_duts['src_dut']
        dut_asic = get_src_dst_asic_and_duts['src_asic']

        mgFacts = duthost.get_extended_minigraph_facts(tbinfo)
        pytest_assert("minigraph_hwsku" in mgFacts, "Could not find DUT SKU")

        profileName = ingressLosslessProfile["profileName"]
        logger.info("Lossless Buffer profile selected is {}".format(profileName))

        if self.isBufferInApplDb(dut_asic):
            profile_pattern = "^BUFFER_PROFILE_TABLE\:pg_lossless_(.*)_profile$"
        else:
            profile_pattern = "^BUFFER_PROFILE\|pg_lossless_(.*)_profile"
        m = re.search(profile_pattern, profileName)
        pytest_assert(m.group(1), "Cannot find port speed/cable length")

        portSpeedCableLength = m.group(1)

        qosConfigs = dutConfig["qosConfigs"]
        dutAsic = dutConfig["dutAsic"]
        dutTopo = dutConfig["dutTopo"]

        self.dutArpProxyConfig(duthost)

        if isMellanoxDevice(duthost):
            current_file_dir = os.path.dirname(os.path.realpath(__file__))
            sub_folder_dir = os.path.join(current_file_dir, "files/mellanox/")
            if sub_folder_dir not in sys.path:
                sys.path.append(sub_folder_dir)
            import qos_param_generator
            dut_top = dutTopo if dutTopo in qosConfigs['qos_params']['mellanox'] else "topo-any"
            qpm = qos_param_generator.QosParamMellanox(qosConfigs['qos_params']['mellanox'][dut_top], dutAsic,
                                                       portSpeedCableLength,
                                                       dutConfig,
                                                       ingressLosslessProfile,
                                                       ingressLossyProfile,
                                                       egressLosslessProfile,
                                                       egressLossyProfile,
                                                       sharedHeadroomPoolSize,
                                                       dutConfig["dualTor"],
                                                       get_src_dst_asic_and_duts['src_dut_index'],
                                                       get_src_dst_asic_and_duts['src_asic_index'],
                                                       get_src_dst_asic_and_duts['dst_dut_index'],
                                                       get_src_dst_asic_and_duts['dst_asic_index']
                                                       )
            qosParams = qpm.run()

        elif 'broadcom' in duthost.facts['asic_type'].lower():
            if 'platform_asic' in duthost.facts and duthost.facts['platform_asic'] == 'broadcom-dnx':
                logger.info ("THDI_BUFFER_CELL_LIMIT_SP is not valid for broadcom DNX - ignore dynamic buffer config")
                qosParams = qosConfigs['qos_params'][dutAsic][dutTopo]
            else:
                bufferConfig = self.dutBufferConfig(duthost, dut_asic)
                pytest_assert(len(bufferConfig) == 4,
                              "buffer config is incompleted")
                pytest_assert('BUFFER_POOL' in bufferConfig,
                              'BUFFER_POOL is not exist in bufferConfig')
                pytest_assert('BUFFER_PROFILE' in bufferConfig,
                              'BUFFER_PROFILE is not exist in bufferConfig')
                pytest_assert('BUFFER_QUEUE' in bufferConfig,
                              'BUFFER_QUEUE is not exist in bufferConfig')
                pytest_assert('BUFFER_PG' in bufferConfig,
                              'BUFFER_PG is not exist in bufferConfig')

                current_file_dir = os.path.dirname(os.path.realpath(__file__))
                sub_folder_dir = os.path.join(current_file_dir, "files/brcm/")
                if sub_folder_dir not in sys.path:
                    sys.path.append(sub_folder_dir)
                import qos_param_generator
                qpm = qos_param_generator.QosParamBroadcom({'qos_params': qosConfigs['qos_params'][dutAsic][dutTopo],
                                                            'asic_type': dutAsic,
                                                            'speed_cable_len': portSpeedCableLength,
                                                            'dutConfig': dutConfig,
                                                            'ingressLosslessProfile': ingressLosslessProfile,
                                                            'ingressLossyProfile': ingressLossyProfile,
                                                            'egressLosslessProfile': egressLosslessProfile,
                                                            'egressLossyProfile': egressLossyProfile,
                                                            'sharedHeadroomPoolSize': sharedHeadroomPoolSize,
                                                            'dualTor': dutConfig["dualTor"],
                                                            'dutTopo': dutTopo,
                                                            'bufferConfig': bufferConfig,
                                                            'dutHost': duthost,
                                                            'testbedTopologyName': tbinfo["topo"]["name"],
                                                            'selected_profile': profileName})
                qosParams = qpm.run()
        elif is_cisco_device(duthost):
            bufferConfig = self.dutBufferConfig(duthost, dut_asic)
            pytest_assert('BUFFER_POOL' in bufferConfig,
                          'BUFFER_POOL does not exist in bufferConfig')
            pytest_assert('BUFFER_PROFILE' in bufferConfig,
                          'BUFFER_PROFILE does not exist in bufferConfig')
            pytest_assert('BUFFER_QUEUE' in bufferConfig,
                          'BUFFER_QUEUE does not exist in bufferConfig')
            pytest_assert('BUFFER_PG' in bufferConfig,
                          'BUFFER_PG does not exist in bufferConfig')
            current_file_dir = os.path.dirname(os.path.realpath(__file__))
            sub_folder_dir = os.path.join(current_file_dir, "files/cisco/")
            if sub_folder_dir not in sys.path:
                sys.path.append(sub_folder_dir)
            import qos_param_generator
            topo = dutTopo
            if (get_src_dst_asic_and_duts['src_dut_index'] == 
                    get_src_dst_asic_and_duts['dst_dut_index'] and
                get_src_dst_asic_and_duts['src_asic_index'] == 
                    get_src_dst_asic_and_duts['dst_asic_index']):
                topo = "topo-any"
            qpm = qos_param_generator.QosParamCisco(
                      qosConfigs['qos_params'][dutAsic][topo],
                      duthost,
                      dutAsic,
                      topo,
                      bufferConfig,
                      portSpeedCableLength)

            qosParams = qpm.run()
        else:
            qosParams = qosConfigs['qos_params'][dutAsic][dutTopo]
        yield {
            "param": qosParams,
            "portSpeedCableLength": portSpeedCableLength,
        }

    @pytest.fixture(scope='class')
    def releaseAllPorts(
        self, duthosts, ptfhost, dutTestParams, updateIptables, ssh_tunnel_to_syncd_rpc
    ):
        """
            Release all paused ports prior to running QoS SAI test cases

            Args:
                ptfhost (AnsibleHost): Packet Test Framework (PTF)
                dutTestParams (Fixture, dict): DUT host test params
                updateIptables (Fixture, dict): updateIptables to run prior to releasing paused ports

            Returns:
                None

            Raises:
                RunAnsibleModuleFail if ptf test fails
        """
        self.runPtfTest(
            ptfhost, testCase="sai_qos_tests.ReleaseAllPorts",
            testParams=dutTestParams["basicParams"]
        )

    def __loadSwssConfig(self, duthost):
        """
            Load SWSS configuration on DUT

            Args:
                duthost (AnsibleHost): Device Under Test (DUT)

            Raises:
                asserts if the load SWSS config failed

            Returns:
                None
        """
        duthost.docker_cmds_on_all_asics("swssconfig /etc/swss/config.d/switch.json", "swss")

    def __deleteTmpSwitchConfig(self, duthost):
        """
            Delete temporary switch.json cofiguration files

            Args:
                duthost (AnsibleHost): Device Under Test (DUT)

            Returns:
                None
        """
        result = duthost.find(path=["/tmp"], patterns=["switch.json*"])
        for file in result["files"]:
            duthost.file(path=file["path"], state="absent")

    @pytest.fixture(scope='class', autouse=True)
    def handleFdbAging(self, tbinfo, duthosts, lower_tor_host, get_src_dst_asic_and_duts):
        """
            Disable FDB aging and reenable at the end of tests

            Set fdb_aging_time to 0, update the swss configuration, and restore SWSS configuration afer
            test completes

            Args:
                duthost (AnsibleHost): Device Under Test (DUT)

            Returns:
                None
        """
        fdbAgingTime = 0

        for duthost in get_src_dst_asic_and_duts['all_duts']:
            self.__deleteTmpSwitchConfig(duthost)
            duthost.docker_copy_from_asic("swss", "/etc/swss/config.d/switch.json", "/tmp")
            duthost.replace(
                dest='/tmp/switch.json',
                regexp='"fdb_aging_time": ".*"',
                replace='"fdb_aging_time": "{0}"'.format(fdbAgingTime),
                backup=True
            )
            duthost.docker_copy_to_all_asics("swss", "/tmp/switch.json", "/etc/swss/config.d/switch.json")
            self.__loadSwssConfig(duthost)

        yield
        for duthost in get_src_dst_asic_and_duts['all_duts']:
            result = duthost.find(path=["/tmp"], patterns=["switch.json.*"])
            if result["matched"] > 0:
                src = result["files"][0]["path"]
                duthost.docker_copy_to_all_asics("swss", src, "/etc/swss/config.d/switch.json")
                self.__loadSwssConfig(duthost)
            self.__deleteTmpSwitchConfig(duthost)

    @pytest.fixture(scope='function', autouse=True)
    def populateArpEntries_T2(
            self, duthosts, get_src_dst_asic_and_duts, ptfhost, dutTestParams, dutConfig):
        """
            Update ARP entries for neighbors for selected test ports for each test for T2 topology
            with broadcom-dnx asic. As Broadcom dnx asic has larger queue buffer size which takes longer time interval
            compared to other topology to fill up which leads to arp aging out intermittently as lag goes down due to
            voq credits getting exhausted during test runs.

            Args:
                duthost (AnsibleHost): Device Under Test (DUT)
                ptfhost (AnsibleHost): Packet Test Framework (PTF)
                dutTestParams (Fixture, dict): DUT host test params
                dutConfig (Fixture, dict): Map of DUT config containing dut interfaces, test port IDs, test port IPs,
                    and test ports

            Returns:
                None

            Raises:
                RunAnsibleModuleFail if ptf test fails
        """
        if ('platform_asic' in dutTestParams["basicParams"] and
                dutTestParams["basicParams"]["platform_asic"] == "broadcom-dnx"):
            testParams = dutTestParams["basicParams"]
            testParams.update(dutConfig["testPorts"])
            testParams.update({
                "testPortIds": dutConfig["testPortIds"],
                "testPortIps": dutConfig["testPortIps"],
                "testbed_type": dutTestParams["topo"]
            })
            self.runPtfTest(
                ptfhost, testCase="sai_qos_tests.ARPpopulate", testParams=testParams
            )

    @pytest.fixture(scope='class', autouse=True)
    def populateArpEntries(
        self, duthosts, get_src_dst_asic_and_duts,
        ptfhost, dutTestParams, dutConfig, releaseAllPorts, handleFdbAging, tbinfo, lower_tor_host
    ):
        """
            Update ARP entries of QoS SAI test ports

            Args:
                duthost (AnsibleHost): Device Under Test (DUT)
                ptfhost (AnsibleHost): Packet Test Framework (PTF)
                dutTestParams (Fixture, dict): DUT host test params
                dutConfig (Fixture, dict): Map of DUT config containing dut interfaces, test port IDs, test port IPs,
                    and test ports
                releaseAllPorts (Fixture, dict): releaseAllPorts to run prior to updating ARP entries

            Returns:
                None

            Raises:
                RunAnsibleModuleFail if ptf test fails
        """

        dut_asic = get_src_dst_asic_and_duts['src_asic']
        duthost = get_src_dst_asic_and_duts['src_dut']

        # This is not needed in T2.
        if "t2" in dutTestParams["topo"]:
            yield
            return

        dut_asic.command('sonic-clear fdb all')
        dut_asic.command('sonic-clear arp')

        saiQosTest = None
        if dutTestParams["topo"] in self.SUPPORTED_T0_TOPOS:
            saiQosTest = "sai_qos_tests.ARPpopulate"
        elif dutTestParams["topo"] in self.SUPPORTED_PTF_TOPOS:
            saiQosTest = "sai_qos_tests.ARPpopulatePTF"
        else:
            for dut_asic in get_src_dst_asic_and_duts['all_asics']:
                result = dut_asic.command("arp -n")
                pytest_assert(result["rc"] == 0, "failed to run arp command on {0}".format(dut_asic.sonichost.hostname))
                if result["stdout"].find("incomplete") == -1:
                    saiQosTest = "sai_qos_tests.ARPpopulate"

        if saiQosTest:
            testParams = dutTestParams["basicParams"]
            testParams.update(dutConfig["testPorts"])
            testParams.update({
                "testPortIds": dutConfig["testPortIds"],
                "testPortIps": dutConfig["testPortIps"],
                "testbed_type": dutTestParams["topo"]
            })
            self.runPtfTest(
                ptfhost, testCase=saiQosTest, testParams=testParams
            )
        yield
        return

    @pytest.fixture(scope='class', autouse=True)
    def dut_disable_ipv6(self, duthosts, get_src_dst_asic_and_duts, tbinfo, lower_tor_host):
        for duthost in get_src_dst_asic_and_duts['all_duts']:
            docker0_ipv6_addr = \
                duthost.shell("sudo ip -6  addr show dev docker0 | grep global" + " | awk '{print $2}'")[
                    "stdout_lines"][0]
            duthost.shell("sysctl -w net.ipv6.conf.all.disable_ipv6=1")

        yield

        for duthost in get_src_dst_asic_and_duts['all_duts']:
            duthost.shell("sysctl -w net.ipv6.conf.all.disable_ipv6=0")
            logger.info("Adding docker0's IPv6 address since it was removed when disabing IPv6")
            duthost.shell("ip -6 addr add {} dev docker0".format(docker0_ipv6_addr))
            config_reload(duthost, config_source='config_db', safe_reload=True, check_intf_up_ports=True)

    @pytest.fixture(scope='class', autouse=True)
    def sharedHeadroomPoolSize(
        self, request, duthosts, get_src_dst_asic_and_duts, tbinfo, lower_tor_host
    ):
        """
            Retreives shared headroom pool size

            Args:
                request (Fixture): pytest request object
                duthost (AnsibleHost): Device Under Test (DUT)

            Returns:
                size: shared headroom pool size
                      none if it is not defined
        """
        yield self.__getSharedHeadroomPoolSize(
            request,
            get_src_dst_asic_and_duts['src_asic']
        )

    @pytest.fixture(scope='class', autouse=True)
    def ingressLosslessProfile(
        self, request, get_src_dst_asic_and_duts, dutConfig, tbinfo, lower_tor_host, dualtor_ports_for_duts
    ):
        """
            Retreives ingress lossless profile

            Args:
                request (Fixture): pytest request object
                duthost (AnsibleHost): Device Under Test (DUT)
                dutConfig (Fixture, dict): Map of DUT config containing dut interfaces, test port IDs, test port IPs,
                    and test ports

            Returns:
                ingressLosslessProfile (dict): Map of ingress lossless buffer profile attributes
        """

        dut_asic = get_src_dst_asic_and_duts['src_asic']
        duthost = get_src_dst_asic_and_duts['src_dut']
        srcport = dutConfig["dutInterfaces"][dutConfig["testPorts"]["src_port_id"]]

        if srcport in dualtor_ports_for_duts:
            pgs = "2-4"
        else:
            pgs = "3-4"

        yield self.__getBufferProfile(
            request,
            dut_asic,
            duthost.os_version,
            "BUFFER_PG_TABLE" if self.isBufferInApplDb(dut_asic) else "BUFFER_PG",
            srcport,
            pgs
        )

    @pytest.fixture(scope='class', autouse=True)
    def ingressLossyProfile(
        self, request, duthosts, get_src_dst_asic_and_duts, dutConfig, tbinfo, lower_tor_host
    ):
        """
            Retreives ingress lossy profile

            Args:
                request (Fixture): pytest request object
                duthost (AnsibleHost): Device Under Test (DUT)
                dutConfig (Fixture, dict): Map of DUT config containing dut interfaces, test port IDs, test port IPs,
                    and test ports

            Returns:
                ingressLossyProfile (dict): Map of ingress lossy buffer profile attributes
        """
        duthost = get_src_dst_asic_and_duts['src_dut']
        dut_asic = get_src_dst_asic_and_duts['src_asic']
        yield self.__getBufferProfile(
            request,
            dut_asic,
            duthost.os_version,
            "BUFFER_PG_TABLE" if self.isBufferInApplDb(dut_asic) else "BUFFER_PG",
            dutConfig["dutInterfaces"][dutConfig["testPorts"]["src_port_id"]],
            "0"
        )

    @pytest.fixture(scope='class', autouse=True)
    def egressLosslessProfile(
        self, request, duthosts, get_src_dst_asic_and_duts, dutConfig, tbinfo, lower_tor_host, dualtor_ports_for_duts
    ):
        """
            Retreives egress lossless profile

            Args:
                request (Fixture): pytest request object
                duthost (AnsibleHost): Device Under Test (DUT)
                dutConfig (Fixture, dict): Map of DUT config containing dut interfaces, test port IDs, test port IPs,
                    and test ports

            Returns:
                egressLosslessProfile (dict): Map of egress lossless buffer profile attributes
        """
        duthost = get_src_dst_asic_and_duts['src_dut']
        dut_asic = get_src_dst_asic_and_duts['src_asic']

        srcport = dutConfig["dutInterfaces"][dutConfig["testPorts"]["src_port_id"]]

        if srcport in dualtor_ports_for_duts:
            queues = "2-4"
        else:
            queues = "3-4"

        yield self.__getBufferProfile(
            request,
            dut_asic,
            duthost.os_version,
            "BUFFER_QUEUE_TABLE" if self.isBufferInApplDb(dut_asic) else "BUFFER_QUEUE",
            srcport,
            queues
        )

    @pytest.fixture(scope='class', autouse=True)
    def egressLossyProfile(
        self, request, duthosts, get_src_dst_asic_and_duts, dutConfig, tbinfo, lower_tor_host, dualtor_ports_for_duts
    ):
        """
            Retreives egress lossy profile

            Args:
                request (Fixture): pytest request object
                duthost (AnsibleHost): Device Under Test (DUT)
                dutConfig (Fixture, dict): Map of DUT config containing dut interfaces,
                test port IDs, test port IPs, and test ports

            Returns:
                egressLossyProfile (dict): Map of egress lossy buffer profile attributes
        """
        duthost = get_src_dst_asic_and_duts['src_dut']
        dut_asic = get_src_dst_asic_and_duts['src_asic']

        srcport = dutConfig["dutInterfaces"][dutConfig["testPorts"]["src_port_id"]]

        if srcport in dualtor_ports_for_duts:
            queues = "0-1"
        else:
            queues = "0-2"

        yield self.__getBufferProfile(
            request,
            dut_asic,
            duthost.os_version,
            "BUFFER_QUEUE_TABLE" if self.isBufferInApplDb(dut_asic) else "BUFFER_QUEUE",
            srcport,
            queues
        )

    @pytest.fixture(scope='class')
    def losslessSchedProfile(
            self, duthosts, get_src_dst_asic_and_duts, dutConfig, tbinfo, lower_tor_host
    ):
        """
            Retreives lossless scheduler profile

            Args:
                duthost (AnsibleHost): Device Under Test (DUT)
                dutConfig (Fixture, dict): Map of DUT config containing dut interfaces,
                test port IDs, test port IPs, and test ports

            Returns:
                losslessSchedProfile (dict): Map of scheduler parameters
        """
        dut_asic = get_src_dst_asic_and_duts['src_asic']

        yield self.__getSchedulerParam(
            dut_asic,
            dutConfig["dutInterfaces"][dutConfig["testPorts"]["src_port_id"]],
            self.TARGET_LOSSLESS_QUEUE_SCHED
        )

    @pytest.fixture(scope='class')
    def lossySchedProfile(
        self, duthosts, get_src_dst_asic_and_duts, dutConfig, tbinfo, lower_tor_host
   ):
        """
            Retreives lossy scheduler profile

            Args:
                duthost (AnsibleHost): Device Under Test (DUT)
                dutConfig (Fixture, dict): Map of DUT config containing dut interfaces,
                test port IDs, test port IPs, and test ports

            Returns:
                lossySchedProfile (dict): Map of scheduler parameters
        """
        dut_asic = get_src_dst_asic_and_duts['src_asic']
        yield self.__getSchedulerParam(
            dut_asic,
            dutConfig["dutInterfaces"][dutConfig["testPorts"]["src_port_id"]],
            self.TARGET_LOSSY_QUEUE_SCHED
        )

    @pytest.fixture
    def updateSchedProfile(
        self, duthosts, get_src_dst_asic_and_duts,
        dutQosConfig, losslessSchedProfile, lossySchedProfile, tbinfo, lower_tor_host
    ):
        """
            Updates lossless/lossy scheduler profiles

            Args:
                duthost (AnsibleHost): Device Under Test (DUT)
                dutQosConfig (Fixture, dict): Map containing DUT host QoS configuration
                losslessSchedProfile (Fixture, dict): Map of lossless scheduler parameters
                lossySchedProfile (Fixture, dict): Map of lossy scheduler parameters

            Returns:
                None
        """
        def updateRedisSchedParam(schedParam):
            """
                Helper function to updates lossless/lossy scheduler profiles

                Args:
                    schedParam (dict): Scheduler params to be set

                Returns:
                    None
            """
            for a_asic in get_src_dst_asic_and_duts['all_asics']:
                a_asic.run_redis_cmd(
                    argv = [
                        "redis-cli",
                        "-n",
                        "4",
                        "HSET",
                        schedParam["profile"],
                        "weight",
                        schedParam["qosConfig"]
                    ]
                )

        wrrSchedParams = [
            {
                "profile": lossySchedProfile["schedProfile"],
                "qosConfig": dutQosConfig["param"]["wrr_chg"]["lossy_weight"]
            },
            {
                "profile": losslessSchedProfile["schedProfile"],
                "qosConfig": dutQosConfig["param"]["wrr_chg"]["lossless_weight"]
            },
        ]

        for schedParam in wrrSchedParams:
            updateRedisSchedParam(schedParam)

        yield

        schedProfileParams = [
            {
                "profile": lossySchedProfile["schedProfile"],
                "qosConfig": lossySchedProfile["schedWeight"]
            },
            {
                "profile": losslessSchedProfile["schedProfile"],
                "qosConfig": losslessSchedProfile["schedWeight"]
            },
        ]

        for schedParam in schedProfileParams:
            updateRedisSchedParam(schedParam)

    @pytest.fixture
    def resetWatermark(
        self, duthosts, get_src_dst_asic_and_duts, tbinfo, lower_tor_host
    ):
        """
            Reset queue watermark

            Args:
                duthost (AnsibleHost): Device Under Test (DUT)

            Returns:
                None
        """

        for dut_asic in get_src_dst_asic_and_duts['all_asics']:
            dut_asic.command("counterpoll watermark enable")
            dut_asic.command("counterpoll queue enable")
            dut_asic.command("sleep 70")
            dut_asic.command("counterpoll watermark disable")
            dut_asic.command("counterpoll queue disable")

    @pytest.fixture(scope='class')
    def dualtor_ports_for_duts(request, get_src_dst_asic_and_duts):
        # Fetch dual ToR ports
        logger.info("Starting fetching dual ToR info")

        fetch_dual_tor_ports_script = "\
            local remap_enabled = redis.call('HGET', 'SYSTEM_DEFAULTS|tunnel_qos_remap', 'status')\
            if remap_enabled ~= 'enabled' then\
                return {}\
            end\
            local type = redis.call('HGET', 'DEVICE_METADATA|localhost', 'type')\
            local expected_neighbor_type\
            local expected_neighbor_suffix\
            if type == 'LeafRouter' then\
                expected_neighbor_type = 'ToRRouter'\
                expected_neighbor_suffix = 'T0'\
            else\
                if type == 'ToRRouter' then\
                    local subtype = redis.call('HGET', 'DEVICE_METADATA|localhost', 'subtype')\
                    if subtype == 'DualToR' then\
                        expected_neighbor_type = 'LeafRouter'\
                        expected_neighbor_suffix = 'T1'\
                    end\
                end\
            end\
            if expected_neighbor_type == nil then\
                return {}\
            end\
            local result = {}\
            local all_ports_with_neighbor = redis.call('KEYS', 'DEVICE_NEIGHBOR|*')\
            for i = 1, #all_ports_with_neighbor, 1 do\
                local neighbor = redis.call('HGET', all_ports_with_neighbor[i], 'name')\
                if neighbor ~= nil and string.sub(neighbor, -2, -1) == expected_neighbor_suffix then\
                    local peer_type = redis.call('HGET', 'DEVICE_NEIGHBOR_METADATA|' .. neighbor, 'type')\
                    if peer_type == expected_neighbor_type then\
                        table.insert(result, string.sub(all_ports_with_neighbor[i], 17, -1))\
                    end\
                end\
            end\
            return result\
        "

        duthost = get_src_dst_asic_and_duts['src_dut']

        dualtor_ports_str = get_src_dst_asic_and_duts['src_asic'].run_redis_cmd(
            argv=["sonic-db-cli", "CONFIG_DB", "eval", fetch_dual_tor_ports_script, "0"])
        if dualtor_ports_str:
            dualtor_ports_set = set(dualtor_ports_str)
        else:
            dualtor_ports_set = set({})

        logger.info("Finish fetching dual ToR info {}".format(dualtor_ports_set))

        return dualtor_ports_set

    @pytest.fixture(scope='function', autouse=True)
    def set_static_route(
            self, get_src_dst_asic_and_duts, dutTestParams, dutConfig):
        # Get portchannels.
        # find the one that is backplane based.
        # set a static route through that portchannel.
        # remove when done.
        src_asic = get_src_dst_asic_and_duts['src_asic']
        dst_asic = get_src_dst_asic_and_duts['dst_asic']

        try:
            if not (
                src_asic.sonichost.facts['switch_type'] == "chassis-packet" \
                and dutTestParams['topo'] == 't2'):
                yield
                return
        except KeyError:
            yield
            return

        dst_keys = []
        for k in dutConfig["testPorts"].keys():
            if re.search("dst_port.*ip", k):
                dst_keys.append(k)

        for k in dst_keys:
            dst_asic.shell("ip netns exec asic{} ping -c 3 {}".format(
                dst_asic.asic_index,
                dutConfig["testPorts"][k]), module_ignore_errors=True)

        ip_address_mapping = self.get_interface_ip(dst_asic)
        for intf in ip_address_mapping.keys():
            if ip_address_mapping[intf]['peer_addr'] != '':
                dst_asic.shell("ip netns exec asic{} ping -c 3 {}".format(
                    dst_asic.asic_index,
                    ip_address_mapping[intf]['peer_addr']), module_ignore_errors=True)

        if src_asic == dst_asic:
            yield
            return

        portchannels = dst_asic.command(
            "show interface portchannel -n asic{} -d all".format(
                dst_asic.asic_index))['stdout']
        regx = re.compile("(PortChannel[0-9]+)")
        bp_portchannels= []
        for l in portchannels.split("\n"):
            if "-BP" in l:
                match = regx.search(l)
                if match:
                    bp_portchannels.append(match.group(1))
        if not bp_portchannels:
            raise RuntimeError(
                "Couldn't find the backplane porchannels from {}".format(
                    bp_portchannels))

        non_bp_intfs = set(list(ip_address_mapping.keys())) \
            - set(bp_portchannels)
        addresses_to_ping = []
        for dst_key in dst_keys:
            addresses_to_ping.append(dutConfig["testPorts"][dst_key])

        for dst_intf in non_bp_intfs:
            if ip_address_mapping[dst_intf]['peer_addr'] != '':
                addresses_to_ping.append(
                    ip_address_mapping[dst_intf]['peer_addr'])

        addresses_to_ping = list(set(addresses_to_ping))
        no_of_bp_pcs = len(bp_portchannels)

        for dst_index in range(len(addresses_to_ping)):
            gw = ip_address_mapping[
                bp_portchannels[dst_index%no_of_bp_pcs]]['addr']
            src_asic.shell("ip netns exec asic{} ping -c 1 {}".format(
                src_asic.asic_index, gw))
            src_asic.shell("ip netns exec asic{} route add {} gw {}".format(
                src_asic.asic_index,
                addresses_to_ping[dst_index],
                gw))
        yield
        for dst_index in range(len(addresses_to_ping)):
            gw = ip_address_mapping[
                bp_portchannels[dst_index%no_of_bp_pcs]]['addr']
            src_asic.shell("ip netns exec asic{} route del {} gw {}".format(
                src_asic.asic_index,
                addresses_to_ping[dst_index],
                gw))

    def get_interface_ip(self, dut_asic):
        """
            Parse the output of "show ip int -n asic0 -d all" into a dict:
            interface => ip address.
        """
        mapping = {}
        all_opt = ""
        ip_address_out = dut_asic.command(
            "show ip interface -n asic{} -d all".format(
            dut_asic.asic_index, all_opt))['stdout']
        re_pattern = re.compile(
            "^([^ ]*) [ ]*([0-9\.]*)\/[0-9]*  *[^ ]*  *[^ ]*  *([0-9\.]*)")
        for line in ip_address_out.split("\n"):
            match = re_pattern.search(line)
            if match:
                mapping[match.group(1)] = {
                    'addr' : match.group(2),
                    'peer_addr' : match.group(3),
                }

        return mapping

    def get_hbm_status(self, dut_asic):
        hbm_platforms = ['x86_64-88_lc0_36fh_m-r0', 'x86_64-88_lc0_36fh_mo-r0']
        if 'platform' in dut_asic.sonichost.facts and \
                dut_asic.sonichost.facts['platform'] in hbm_platforms:
            return True
        return False

    @pytest.fixture(scope="function", autouse=False)
    def skip_check_for_hbm(self, get_src_dst_asic_and_duts):
        src_asic = get_src_dst_asic_and_duts['src_asic']
        dst_asic = get_src_dst_asic_and_duts['dst_asic']
        src_hbm_enabled = self.get_hbm_status(src_asic)
        dst_hbm_enabled = self.get_hbm_status(dst_asic)
        if src_asic == dst_asic and \
                get_src_dst_asic_and_duts['src_dut'] == \
                    get_src_dst_asic_and_duts['dst_dut'] :
            yield
            return
        if xor(src_hbm_enabled, dst_hbm_enabled):
            pytest.skip(
                "This test needs to be revisited for HBM enabled systems.")
        yield
        return

    @pytest.fixture(scope="function", autouse=False)
    def skip_check_for_hbm_either_asic(self, get_src_dst_asic_and_duts):
        src_asic = get_src_dst_asic_and_duts['src_asic']
        dst_asic = get_src_dst_asic_and_duts['dst_asic']
        src_hbm_enabled = self.get_hbm_status(src_asic)
        dst_hbm_enabled = self.get_hbm_status(dst_asic)
        if src_hbm_enabled or dst_hbm_enabled:
            pytest.skip(
                "This test needs to be revisited for HBM enabled systems.")
        yield
        return

<<<<<<< HEAD
    @pytest.fixture(autouse=False)
    def _check_ingress_speed_gte_400g(
            self,
            get_src_dst_asic_and_duts,
            dutQosConfig):
        portSpeedCableLength = dutQosConfig["portSpeedCableLength"]
        m = re.search("([0-9]+)_([0-9]+m)", portSpeedCableLength)
        if not m:
            raise RuntimeError(
                "Format error in portSpeedCableLength:{}".
                format(portSpeedCableLength))
        speed = int(m.group(1))
        if speed >= 400000:
            pytest.skip("PGDrop test is not supported for 400G port speed.")
=======
    @pytest.fixture(scope="function", autouse=False)
    def _skip_watermark_multi_DUT(
            self,
            get_src_dst_asic_and_duts,
            dutQosConfig):
        if not is_cisco_device(get_src_dst_asic_and_duts['src_dut']):
            yield
            return
        if (get_src_dst_asic_and_duts['src_dut'] !=
                get_src_dst_asic_and_duts['dst_dut']):
            pytest.skip(
                "All WM Tests are skipped for multiDUT for cisco platforms.")

        yield
        return
>>>>>>> b0908008

    def select_port_ids_for_mellnaox_device(self, duthost, mgFacts, testPortIds):
        """
        For Nvidia devices, the tested ports must have the same cable length and speed.
        Firstly, categorize the ports by the same cable length and speed.
        Secondly, select the port group with the largest number of ports as test ports from the above results.
        """
        ptf_port_dut_port_dict = dict(zip(mgFacts["minigraph_ptf_indices"].values(),
                                          mgFacts["minigraph_ptf_indices"].keys()))
        get_interface_cable_length_info = 'redis-cli -n 4 hgetall "CABLE_LENGTH|AZURE"'
        interface_cable_length_list = duthost.shell(get_interface_cable_length_info)['stdout_lines']
        interface_status = duthost.show_interface(command="status")["ansible_facts"]['int_status']

        cable_length_speed_interface_dict = {}
        for ptf_port in testPortIds:
            dut_port = ptf_port_dut_port_dict[ptf_port]
            if dut_port in interface_cable_length_list:
                cable_length = interface_cable_length_list[interface_cable_length_list.index(dut_port) + 1]
                speed = interface_status[dut_port]['speed']
                cable_length_speed = "{}_{}".format(cable_length, speed)
                if cable_length_speed in cable_length_speed_interface_dict:
                    cable_length_speed_interface_dict[cable_length_speed].append(ptf_port)
                else:
                    cable_length_speed_interface_dict[cable_length_speed] = [ptf_port]
        max_port_num = 0
        test_port_ids = []
        # Find the port group with the largest number of ports as test ports
        for _, port_list in cable_length_speed_interface_dict.items():
            if max_port_num < len(port_list):
                test_port_ids = port_list
                max_port_num = len(port_list)
        logger.info("Test ports ids is{}".format(test_port_ids))
        return test_port_ids<|MERGE_RESOLUTION|>--- conflicted
+++ resolved
@@ -2088,7 +2088,6 @@
         yield
         return
 
-<<<<<<< HEAD
     @pytest.fixture(autouse=False)
     def _check_ingress_speed_gte_400g(
             self,
@@ -2103,7 +2102,7 @@
         speed = int(m.group(1))
         if speed >= 400000:
             pytest.skip("PGDrop test is not supported for 400G port speed.")
-=======
+
     @pytest.fixture(scope="function", autouse=False)
     def _skip_watermark_multi_DUT(
             self,
@@ -2119,7 +2118,6 @@
 
         yield
         return
->>>>>>> b0908008
 
     def select_port_ids_for_mellnaox_device(self, duthost, mgFacts, testPortIds):
         """
