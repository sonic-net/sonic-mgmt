import ipaddress
import logging
import pytest
import re
import yaml

from tests.common.fixtures.ptfhost_utils import ptf_portmap_file    # lgtm[py/unused-import]
from tests.common.helpers.assertions import pytest_assert, pytest_require
from tests.common.mellanox_data import is_mellanox_device as isMellanoxDevice
from tests.common.dualtor.dual_tor_utils import upper_tor_host,lower_tor_host,dualtor_ports
from tests.common.dualtor.mux_simulator_control import mux_server_url, toggle_all_simulator_ports
from tests.common.dualtor.constants import UPPER_TOR, LOWER_TOR
from tests.common.utilities import check_qos_db_fv_reference_with_table

logger = logging.getLogger(__name__)

class QosBase:
    """
    Common APIs
    """
    SUPPORTED_T0_TOPOS = ["t0", "t0-64", "t0-116", "t0-35", "dualtor-56", "dualtor", "t0-80", "t0-backend"]
    SUPPORTED_T1_TOPOS = ["t1-lag", "t1-64-lag", "t1-backend"]
    SUPPORTED_PTF_TOPOS = ['ptf32', 'ptf64']
    SUPPORTED_ASIC_LIST = ["gb", "td2", "th", "th2", "spc1", "spc2", "spc3", "td3", "th3"]

    TARGET_QUEUE_WRED = 3
    TARGET_LOSSY_QUEUE_SCHED = 0
    TARGET_LOSSLESS_QUEUE_SCHED = 3

    buffer_model_initialized = False
    buffer_model = None

    def isBufferInApplDb(self, dut_asic):
        if not self.buffer_model_initialized:
            self.buffer_model = dut_asic.run_redis_cmd(
                argv = [
                    "redis-cli", "-n", "4", "hget",
                    "DEVICE_METADATA|localhost", "buffer_model"
                ]
            )

            self.buffer_model_initialized = True
            logger.info(
                "Buffer model is {}, buffer tables will be fetched from {}".
                format(
                    self.buffer_model or "not defined",
                    "APPL_DB" if self.buffer_model else "CONFIG_DB"
                )
            )
        return self.buffer_model

    @pytest.fixture(scope='class', autouse=True)
    def dutTestParams(self, dut_test_params):
        """
            Prepares DUT host test params
            Returns:
                dutTestParams (dict): DUT host test params
        """
        # update router mac
        if dut_test_params["topo"] in self.SUPPORTED_T0_TOPOS:
            dut_test_params["basicParams"]["router_mac"] = ''

        yield dut_test_params

    def runPtfTest(self, ptfhost, testCase='', testParams={}):
        """
            Runs QoS SAI test case on PTF host

            Args:
                ptfhost (AnsibleHost): Packet Test Framework (PTF)
                testCase (str): SAI tests test case name
                testParams (dict): Map of test params required by testCase

            Returns:
                None

            Raises:
                RunAnsibleModuleFail if ptf test fails
        """
        pytest_assert(ptfhost.shell(
                      argv = [
                          "ptf",
                          "--test-dir",
                          "saitests",
                          testCase,
                          "--platform-dir",
                          "ptftests",
                          "--platform",
                          "remote",
                          "-t",
                          ";".join(["{}={}".format(k, repr(v)) for k, v in testParams.items()]),
                          "--disable-ipv6",
                          "--disable-vxlan",
                          "--disable-geneve",
                          "--disable-erspan",
                          "--disable-mpls",
                          "--disable-nvgre",
                          "--log-file",
                          "/tmp/{0}.log".format(testCase),
                          "--test-case-timeout",
                          "600"
                      ],
                      chdir = "/root",
                      )["rc"] == 0, "Failed when running test '{0}'".format(testCase))


class QosSaiBase(QosBase):
    """
        QosSaiBase contains collection of pytest fixtures that ready the
        testbed for QoS SAI test cases.
    """

    def __computeBufferThreshold(self, dut_asic, bufferProfile):
        """
            Computes buffer threshold for dynamic threshold profiles

            Args:
                dut_asic (SonicAsic): Device ASIC Under Test (DUT)
                bufferProfile (dict, inout): Map of puffer profile attributes

            Returns:
                Updates bufferProfile with computed buffer threshold
        """
        if self.isBufferInApplDb(dut_asic):
            db = "0"
            keystr = "BUFFER_POOL_TABLE:"
        else:
            db = "4"
            keystr = "BUFFER_POOL|"
        if check_qos_db_fv_reference_with_table(dut_asic) == True:
            pool = bufferProfile["pool"].encode("utf-8").translate(None, "[]")
        else:
            pool = keystr + bufferProfile["pool"].encode("utf-8")
        bufferSize = int(
            dut_asic.run_redis_cmd(
                argv = ["redis-cli", "-n", db, "HGET", pool, "size"]
            )[0]
        )
        bufferScale = 2**float(bufferProfile["dynamic_th"])
        bufferScale /= (bufferScale + 1)
        bufferProfile.update(
            {"static_th": int(bufferProfile["size"]) + int(bufferScale * bufferSize)}
        )

    def __updateVoidRoidParams(self, dut_asic, bufferProfile):
        """
            Updates buffer profile with VOID/ROID params

            Args:
                dut_asic (SonicAsic): Device Under Test (DUT)
                bufferProfile (dict, inout): Map of puffer profile attributes

            Returns:
                Updates bufferProfile with VOID/ROID obtained from Redis db
        """
        if check_qos_db_fv_reference_with_table(dut_asic) == True:
            if self.isBufferInApplDb(dut_asic):
                bufferPoolName = bufferProfile["pool"].encode("utf-8").translate(
                    None, "[]").replace("BUFFER_POOL_TABLE:",''
                )
            else:
                bufferPoolName = bufferProfile["pool"].encode("utf-8").translate(
                    None, "[]").replace("BUFFER_POOL|",''
                )
        else:
            bufferPoolName = bufferProfile["pool"].encode("utf-8")

        bufferPoolVoid = dut_asic.run_redis_cmd(
            argv = [
                "redis-cli", "-n", "2", "HGET",
                "COUNTERS_BUFFER_POOL_NAME_MAP", bufferPoolName
            ]
        )[0].encode("utf-8")
        bufferProfile.update({"bufferPoolVoid": bufferPoolVoid})

        bufferPoolRoid = dut_asic.run_redis_cmd(
            argv = ["redis-cli", "-n", "1", "HGET", "VIDTORID", bufferPoolVoid]
        )[0].encode("utf-8").replace("oid:",'')
        bufferProfile.update({"bufferPoolRoid": bufferPoolRoid})

    def __getBufferProfile(self, request, dut_asic, os_version, table, port, priorityGroup):
        """
            Get buffer profile attribute from Redis db

            Args:
                request (Fixture): pytest request object
                dut_asic(SonicAsic): Device Under Test (DUT)
                table (str): Redis table name
                port (str): DUT port alias
                priorityGroup (str): QoS priority group

            Returns:
                bufferProfile (dict): Map of buffer profile attributes
        """

        if self.isBufferInApplDb(dut_asic):
            db = "0"
            keystr = "{0}:{1}:{2}".format(table, port, priorityGroup)
            bufkeystr = "BUFFER_PROFILE_TABLE:"
        else:
            db = "4"
            keystr = "{0}|{1}|{2}".format(table, port, priorityGroup)
            bufkeystr = "BUFFER_PROFILE|"

        if check_qos_db_fv_reference_with_table(dut_asic) == True:
            bufferProfileName = dut_asic.run_redis_cmd(
                argv = ["redis-cli", "-n", db, "HGET", keystr, "profile"]
            )[0].encode("utf-8").translate(None, "[]")
        else:
            bufferProfileName = bufkeystr + dut_asic.run_redis_cmd(
                argv = ["redis-cli", "-n", db, "HGET", keystr, "profile"])[0].encode("utf-8")

        result = dut_asic.run_redis_cmd(
            argv = ["redis-cli", "-n", db, "HGETALL", bufferProfileName]
        )
        it = iter(result)
        bufferProfile = dict(zip(it, it))
        bufferProfile.update({"profileName": bufferProfileName})

        # Update profile static threshold value if  profile threshold is dynamic
        if "dynamic_th" in bufferProfile.keys():
            self.__computeBufferThreshold(dut_asic, bufferProfile)

        if "pg_lossless" in bufferProfileName:
            pytest_assert(
                "xon" in bufferProfile.keys() and "xoff" in bufferProfile.keys(),
                "Could not find xon and/or xoff values for profile '{0}'".format(
                    bufferProfileName
                )
            )

        if "201811" not in os_version:
            self.__updateVoidRoidParams(dut_asic, bufferProfile)

        return bufferProfile

    def __getSharedHeadroomPoolSize(self, request, dut_asic):
        """
            Get shared headroom pool size from Redis db

            Args:
                request (Fixture): pytest request object
                dut_asic (SonicAsic): Device Under Test (DUT)

            Returns:
                size (str) size of shared headroom pool
                None if shared headroom pool isn't enabled
        """
        if self.isBufferInApplDb(dut_asic):
            db = "0"
            keystr = "BUFFER_POOL_TABLE:ingress_lossless_pool"
        else:
            db = "4"
            keystr = "BUFFER_POOL|ingress_lossless_pool"
        result = dut_asic.run_redis_cmd(
            argv = ["redis-cli", "-n", db, "HGETALL", keystr]
        )
        it = iter(result)
        ingressLosslessPool = dict(zip(it, it))
        return ingressLosslessPool.get("xoff")

    def __getEcnWredParam(self, dut_asic, table, port):
        """
            Get ECN/WRED parameters from Redis db

            Args:
                dut_asic (SonicAsic): Device Under Test (DUT)
                table (str): Redis table name
                port (str): DUT port alias

            Returns:
                wredProfile (dict): Map of ECN/WRED attributes
        """
        if check_qos_db_fv_reference_with_table(dut_asic) == True:
            wredProfileName = dut_asic.run_redis_cmd(
                argv = [
                    "redis-cli", "-n", "4", "HGET",
                    "{0}|{1}|{2}".format(table, port, self.TARGET_QUEUE_WRED),
                    "wred_profile"
                ]
            )[0].encode("utf-8").translate(None, "[]")
        else:
            wredProfileName = "WRED_PROFILE|" + dut_asic.run_redis_cmd(
                argv = [
                    "redis-cli", "-n", "4", "HGET",
                    "{0}|{1}|{2}".format(table, port, self.TARGET_QUEUE_WRED),
                    "wred_profile"
                ]
            )[0].encode("utf-8")

        result = dut_asic.run_redis_cmd(
            argv = ["redis-cli", "-n", "4", "HGETALL", wredProfileName]
        )
        it = iter(result)
        wredProfile = dict(zip(it, it))

        return wredProfile

    def __getWatermarkStatus(self, dut_asic):
        """
            Get watermark status from Redis db

            Args:
                dut_asic (SonicAsic): Device Under Test (DUT)

            Returns:
                watermarkStatus (str): Watermark status
        """
        watermarkStatus = dut_asic.run_redis_cmd(
            argv = [
                "redis-cli", "-n", "4", "HGET",
                "FLEX_COUNTER_TABLE|QUEUE_WATERMARK", "FLEX_COUNTER_STATUS"
            ]
        )[0].encode("utf-8")

        return watermarkStatus

    def __getSchedulerParam(self, dut_asic, port, queue):
        """
            Get scheduler parameters from Redis db

            Args:
                dut_asic (SonicAsic): Device Under Test (DUT)
                port (str): DUT port alias
                queue (str): QoS queue

            Returns:
                SchedulerParam (dict): Map of scheduler parameters
        """
        if check_qos_db_fv_reference_with_table(dut_asic) == True:
            schedProfile = dut_asic.run_redis_cmd(
                argv = [
                    "redis-cli", "-n", "4", "HGET",
                    "QUEUE|{0}|{1}".format(port, queue), "scheduler"
                ]
            )[0].encode("utf-8").translate(None, "[]")
        else:
            schedProfile = "SCHEDULER|" + dut_asic.run_redis_cmd(
                argv = [
                    "redis-cli", "-n", "4", "HGET",
                    "QUEUE|{0}|{1}".format(port, queue), "scheduler"
                ]
            )[0].encode("utf-8")

        schedWeight = dut_asic.run_redis_cmd(
            argv = ["redis-cli", "-n", "4", "HGET", schedProfile, "weight"]
        )[0].encode("utf-8")

        return {"schedProfile": schedProfile, "schedWeight": schedWeight}

    def __assignTestPortIps(self, mgFacts):
        """
            Assign IPs to test ports of DUT host

            Args:
                mgFacts (dict): Map of DUT minigraph facts

            Returns:
                dutPortIps (dict): Map of port index to IPs
        """
        dutPortIps = {}
        if len(mgFacts["minigraph_vlans"]) > 0:
            #TODO: handle the case when there are multiple vlans
            testVlan = next(iter(mgFacts["minigraph_vlans"]))
            testVlanMembers = mgFacts["minigraph_vlans"][testVlan]["members"]

            testVlanIp = None
            for vlan in mgFacts["minigraph_vlan_interfaces"]:
                if mgFacts["minigraph_vlans"][testVlan]["name"] in vlan["attachto"]:
                    testVlanIp = ipaddress.ip_address(unicode(vlan["addr"]))
                    break
            pytest_assert(testVlanIp, "Failed to obtain vlan IP")

            vlan_id = None
            if 'type' in mgFacts["minigraph_vlans"][testVlan]:
                vlan_type = mgFacts["minigraph_vlans"][testVlan]['type']
                if vlan_type is not None and "Tagged" in vlan_type:
                    vlan_id =  mgFacts["minigraph_vlans"][testVlan]['vlanid']

            for i in range(len(testVlanMembers)):
                portIndex = mgFacts["minigraph_ptf_indices"][testVlanMembers[i]]
                portIpMap = {'peer_addr': str(testVlanIp + portIndex + 1)}
                if vlan_id is not None:
                    portIpMap['vlan_id'] = vlan_id
                dutPortIps.update({portIndex: portIpMap})

        return dutPortIps

    def __buildTestPorts(self, request, testPortIds, testPortIps, src_port_ids, dst_port_ids):
        """
            Build map of test ports index and IPs

            Args:
                request (Fixture): pytest request object
                testPortIds (list): List of QoS SAI test port IDs
                testPortIps (list): List of QoS SAI test port IPs

            Returns:
                testPorts (dict): Map of test ports index and IPs
        """
        dstPorts = request.config.getoption("--qos_dst_ports")
        srcPorts = request.config.getoption("--qos_src_ports")

        if dstPorts is None:
            if dst_port_ids:
                pytest_assert(
                    len(set(testPortIds).intersection(set(dst_port_ids))) == len(set(dst_port_ids)),
                    "Dest port id passed in qos.yml not valid"
                    )
                dstPorts = dst_port_ids
            elif len(testPortIds) >= 4:
                dstPorts = [0, 2, 3]
            elif len(testPortIds) == 3:
                dstPorts = [0, 2, 2]
            else:
                dstPorts = [0, 0, 0]

        if srcPorts is None:
            if src_port_ids:
                pytest_assert(
                    len(set(testPortIds).intersection(set(src_port_ids))) == len(set(src_port_ids)),
                    "Source port id passed in qos.yml not valid"
                    )
                # To verify ingress lossless speed/cable-length randomize the source port.
                srcPorts = [random.choice(src_port_ids)]
            else:
                srcPorts = [1]

        pytest_assert(len(testPortIds) >= 2, "Provide at least 2 test ports")
        logging.debug(
            "Test Port IDs:{} IPs:{}".format(testPortIds, testPortIps)
        )
        logging.debug("Test Port dst:{}, src:{}".format(dstPorts, srcPorts))

        pytest_assert(
            len(set(dstPorts).intersection(set(srcPorts))) == 0,
            "Duplicate destination and source ports '{0}'".format(
                set(dstPorts).intersection(set(srcPorts))
            )
        )


        #TODO: Randomize port selection
        dstPort = dstPorts[0] if dst_port_ids else testPortIds[dstPorts[0]]
        dstVlan = testPortIps[dstPort]['vlan_id'] if 'vlan_id' in testPortIps[dstPort] else None
        dstPort2 = dstPorts[1] if dst_port_ids else testPortIds[dstPorts[1]]
        dstVlan2 = testPortIps[dstPort2]['vlan_id'] if 'vlan_id' in testPortIps[dstPort2] else None
        dstPort3 = dstPorts[2] if dst_port_ids else testPortIds[dstPorts[2]]
        dstVlan3 = testPortIps[dstPort3]['vlan_id'] if 'vlan_id' in testPortIps[dstPort3] else None
        srcPort = srcPorts[0] if src_port_ids else testPortIds[srcPorts[0]]
        srcVlan = testPortIps[srcPort]['vlan_id'] if 'vlan_id' in testPortIps[srcPort] else None
        return {
            "dst_port_id": dstPort,
            "dst_port_ip": testPortIps[dstPort]['peer_addr'],
            "dst_port_vlan": dstVlan,
            "dst_port_2_id": dstPort2,
            "dst_port_2_ip": testPortIps[dstPort2]['peer_addr'],
            "dst_port_2_vlan": dstVlan2,
            'dst_port_3_id': dstPort3,
            "dst_port_3_ip": testPortIps[dstPort3]['peer_addr'],
            "dst_port_3_vlan": dstVlan3,
            "src_port_id": srcPorts[0] if src_port_ids else testPortIds[srcPorts[0]],
            "src_port_ip": testPortIps[srcPorts[0] if src_port_ids else testPortIds[srcPorts[0]]]["peer_addr"],
            "src_port_vlan": srcVlan
        }

    @pytest.fixture(scope='class', autouse=True)
    def dutConfig(
        self, request, duthosts, rand_one_dut_hostname, tbinfo,
        enum_frontend_asic_index, lower_tor_host, dualtor_ports
    ):
        """
            Build DUT host config pertaining to QoS SAI tests

            Args:
                request (Fixture): pytest request object
                duthost (AnsibleHost): Device Under Test (DUT)

            Returns:
                dutConfig (dict): Map of DUT config containing dut interfaces,
                test port IDs, test port IPs, and test ports
        """
        if 'dualtor' in tbinfo['topo']['name']:
            duthost = lower_tor_host
        else:
            duthost = duthosts[rand_one_dut_hostname]

        dut_asic = duthost.asic_instance(enum_frontend_asic_index)
        dutLagInterfaces = []
        dutPortIps = {}
        testPortIps = {}

        mgFacts = duthost.get_extended_minigraph_facts(tbinfo)
        topo = tbinfo["topo"]["name"]

        dualTorPortIndexes = []

        testPortIds = []
        # LAG ports in T1 TOPO need to be removed in Mellanox devices
        if topo in self.SUPPORTED_T0_TOPOS or topo in self.SUPPORTED_T1_TOPOS or isMellanoxDevice(duthost):
            pytest_assert(
                not duthost.sonichost.is_multi_asic, "Fixture not supported on T0 multi ASIC"
            )
            for _, lag in mgFacts["minigraph_portchannels"].items():
                for intf in lag["members"]:
                    dutLagInterfaces.append(mgFacts["minigraph_ptf_indices"][intf])

            testPortIds = set(mgFacts["minigraph_ptf_indices"][port]
                                for port in mgFacts["minigraph_ports"].keys())
            testPortIds -= set(dutLagInterfaces)
            if isMellanoxDevice(duthost):
                # The last port is used for up link from DUT switch
                testPortIds -= {len(mgFacts["minigraph_ptf_indices"]) - 1}
            testPortIds = sorted(testPortIds)
            pytest_require(len(testPortIds) != 0, "Skip test since no ports are available for testing")

            # get current DUT port IPs
            dutPortIps = {}
            if 'backend' in topo:
                intf_map = mgFacts["minigraph_vlan_sub_interfaces"]
            else:
                intf_map = mgFacts["minigraph_interfaces"]

            for portConfig in intf_map:
                intf = portConfig["attachto"].split(".")[0]
                if ipaddress.ip_interface(portConfig['peer_addr']).ip.version == 4:
                    portIndex = mgFacts["minigraph_ptf_indices"][intf]
                    if portIndex in testPortIds:
                        portIpMap = {'peer_addr': portConfig["peer_addr"]}
                        if 'vlan' in portConfig:
                            portIpMap['vlan_id'] = portConfig['vlan']
                        dutPortIps.update({portIndex: portIpMap})
                        if intf in dualtor_ports:
                            dualTorPortIndexes.append(portIndex)

            testPortIps = self.__assignTestPortIps(mgFacts)

        elif topo in self.SUPPORTED_T1_TOPOS:
            for iface,addr in dut_asic.get_active_ip_interfaces(tbinfo).items():
                vlan_id = None
                if iface.startswith("Ethernet"):
                    if "." in iface:
                        iface, vlan_id = iface.split(".")
                    portIndex = mgFacts["minigraph_ptf_indices"][iface]
                    portIpMap = {'peer_addr': addr["peer_ipv4"]}
                    if vlan_id is not None:
                        portIpMap['vlan_id'] = vlan_id
                    dutPortIps.update({portIndex: portIpMap})
                elif iface.startswith("PortChannel"):
                    portName = next(
                        iter(mgFacts["minigraph_portchannels"][iface]["members"])
                    )
                    portIndex = mgFacts["minigraph_ptf_indices"][portName]
                    portIpMap = {'peer_addr': addr["peer_ipv4"]}
                    dutPortIps.update({portIndex: portIpMap})

            testPortIds = sorted(dutPortIps.keys())
        else:
            pytest.skip("Unsupported testbed type - {}".format(topo))

        # restore currently assigned IPs
        testPortIps.update(dutPortIps)

        qosConfigs = {}
        with open(r"qos/files/qos.yml") as file:
            qosConfigs = yaml.load(file, Loader=yaml.FullLoader)

        vendor = duthost.facts["asic_type"]
        hostvars = duthost.host.options['variable_manager']._hostvars[duthost.hostname]
        dutAsic = None
        for asic in self.SUPPORTED_ASIC_LIST:
            vendorAsic = "{0}_{1}_hwskus".format(vendor, asic)
            if vendorAsic in hostvars.keys() and mgFacts["minigraph_hwsku"] in hostvars[vendorAsic]:
                dutAsic = asic
                break

        pytest_assert(dutAsic, "Cannot identify DUT ASIC type")

        dutTopo = "topo-"

        if dutTopo + topo in qosConfigs['qos_params'].get(dutAsic, {}):
            dutTopo = dutTopo + topo
        else:
            # Default topo is any
            dutTopo = dutTopo + "any"

        # Support of passing source and dest ptf port id from qos.yml
        # This is needed when on some asic port are distributed across
        # multiple buffer pipes.
        src_port_ids = None
        dst_port_ids = None
        try:
            if "src_port_ids" in  qosConfigs['qos_params'][dutAsic][dutTopo]:
                src_port_ids = qosConfigs['qos_params'][dutAsic][dutTopo]["src_port_ids"]

            if "dst_port_ids" in  qosConfigs['qos_params'][dutAsic][dutTopo]:
                dst_port_ids = qosConfigs['qos_params'][dutAsic][dutTopo]["dst_port_ids"]
        except KeyError:
            pass

        dualTor = request.config.getoption("--qos_dual_tor")
        if dualTor:
            testPortIds = dualTorPortIndexes

        testPorts = self.__buildTestPorts(request, testPortIds, testPortIps, src_port_ids, dst_port_ids)
        yield {
            "dutInterfaces" : {
                index: port for port, index in mgFacts["minigraph_ptf_indices"].items()
            },
            "testPortIds": testPortIds,
            "testPortIps": testPortIps,
            "testPorts": testPorts,
            "qosConfigs": qosConfigs,
            "dutAsic" : dutAsic,
            "dutTopo" : dutTopo,
<<<<<<< HEAD
            "dualTor" : request.config.getoption("--qos_dual_tor"),
            "dualTorScenario" : len(dualtor_ports) != 0
=======
            "dutInstance" : duthost
>>>>>>> 6319acec
        }

    @pytest.fixture(scope='class')
    def ssh_tunnel_to_syncd_rpc(
        self, duthosts, rand_one_dut_hostname, enum_frontend_asic_index,
        swapSyncd, tbinfo, lower_tor_host
    ):
        if 'dualtor' in tbinfo['topo']['name']:
            duthost = lower_tor_host
        else:
            duthost = duthosts[rand_one_dut_hostname]
        dut_asic = duthost.asic_instance(enum_frontend_asic_index)
        dut_asic.create_ssh_tunnel_sai_rpc()

        yield

        dut_asic.remove_ssh_tunnel_sai_rpc()

    @pytest.fixture(scope='class')
    def updateIptables(
        self, duthosts, rand_one_dut_hostname, enum_frontend_asic_index, swapSyncd, tbinfo, lower_tor_host
    ):
        """
            Update iptables on DUT host with drop rule for BGP SYNC packets

            Args:
                duthost (AnsibleHost): Device Under Test (DUT)
                swapSyncd (Fixture): swapSyncd fixture is required to run prior to updating iptables

            Returns:
                None
        """
        if 'dualtor' in tbinfo['topo']['name']:
            duthost = lower_tor_host
        else:
            duthost = duthosts[rand_one_dut_hostname]
        dut_asic = duthost.asic_instance(enum_frontend_asic_index)

        ipVersions  = [{"ip_version": "ipv4"}, {"ip_version": "ipv6"}]

        logger.info("Add ip[6]tables rule to drop BGP SYN Packet from peer so that we do not ACK back")
        for ipVersion in ipVersions:
            dut_asic.bgp_drop_rule(state="present", **ipVersion)

        yield

        logger.info("Remove ip[6]tables rule to drop BGP SYN Packet from Peer")
        for ipVersion in ipVersions:
            dut_asic.bgp_drop_rule(state="absent", **ipVersion)

    @pytest.fixture(scope='class')
    def stopServices(
        self, duthosts, rand_one_dut_hostname, enum_frontend_asic_index,
        swapSyncd, enable_container_autorestart, disable_container_autorestart,
        tbinfo, upper_tor_host, lower_tor_host, toggle_all_simulator_ports
    ):
        """
            Stop services (lldp-syncs, lldpd, bgpd) on DUT host prior to test start

            Args:
                duthost (AnsibleHost): Device Under Test (DUT)
                swapSyncd (Fxiture): swapSyncd fixture is required to run prior to stopping services

            Returns:
                None
        """
        if 'dualtor' in tbinfo['topo']['name']:
            duthost = lower_tor_host
            duthost_upper = upper_tor_host
        else:
            duthost = duthosts[rand_one_dut_hostname]

        dut_asic = duthost.asic_instance(enum_frontend_asic_index)
        def updateDockerService(host, docker="", action="", service=""):
            """
                Helper function to update docker services

                Args:
                    host (AnsibleHost): Ansible host that is running docker
                    docker (str): docker container name
                    action (str): action to apply to service running within docker
                    service (str): service name running within docker

                Returns:
                    None
            """
            host.command(
                "docker exec {docker} supervisorctl {action} {service}".format(
                    docker=docker,
                    action=action,
                    service=service
                )
            )
            logger.info("{}ed {}".format(action, service))

        services = [
            {"docker": dut_asic.get_docker_name("lldp"), "service": "lldp-syncd"},
            {"docker": dut_asic.get_docker_name("lldp"), "service": "lldpd"},
            {"docker": dut_asic.get_docker_name("bgp"),  "service": "bgpd"},
            {"docker": dut_asic.get_docker_name("bgp"),  "service": "bgpmon"},
        ]

        feature_list = ['lldp', 'bgp', 'syncd', 'swss']
        if 'dualtor' in tbinfo['topo']['name']:
            disable_container_autorestart(duthost_upper, testcase="test_qos_sai", feature_list=feature_list)

        disable_container_autorestart(duthost, testcase="test_qos_sai", feature_list=feature_list)
        for service in services:
            updateDockerService(duthost, action="stop", **service)

        """ Stop mux container for dual ToR """
        if 'dualtor' in tbinfo['topo']['name']:
            file = "/usr/local/bin/write_standby.py"
            backup_file = "/usr/local/bin/write_standby.py.bkup"
            toggle_all_simulator_ports(LOWER_TOR)

            try:
                duthost.shell("ls %s" % file)
                duthost.shell("sudo cp {} {}".format(file,backup_file))
                duthost.shell("sudo rm {}".format(file))
                duthost.shell("sudo touch {}".format(file))
            except:
                pytest.skip('file {} not found'.format(file))

            duthost_upper.shell('sudo config feature state mux disabled')
            duthost.shell('sudo config feature state mux disabled')

        yield

        for service in services:
            updateDockerService(duthost, action="start", **service)

        """ Start mux conatiner for dual ToR """
        if 'dualtor' in tbinfo['topo']['name']:
           try:
               duthost.shell("ls %s" % backup_file)
               duthost.shell("sudo cp {} {}".format(backup_file,file))
               duthost.shell("sudo chmod +x {}".format(file))
               duthost.shell("sudo rm {}".format(backup_file))
           except:
               pytest.skip('file {} not found'.format(backup_file))

           duthost.shell('sudo config feature state mux enabled')
           duthost_upper.shell('sudo config feature state mux enabled')
           logger.info("Start mux container for dual ToR testbed")

        enable_container_autorestart(duthost, testcase="test_qos_sai", feature_list=feature_list)
        if 'dualtor' in tbinfo['topo']['name']:
            enable_container_autorestart(duthost_upper, testcase="test_qos_sai", feature_list=feature_list)


    @pytest.fixture(autouse=True)
    def updateLoganalyzerExceptions(self, rand_one_dut_hostname, loganalyzer):
        """
            Update loganalyzer ignore regex list

            Args:
                duthost (AnsibleHost): Device Under Test (DUT)
                loganalyzer (Fixture): log analyzer fixture

            Returns:
                None
        """
        if loganalyzer:
            ignoreRegex = [
                ".*ERR monit.*'lldpd_monitor' process is not running.*",
                ".*ERR monit.* 'lldp\|lldpd_monitor' status failed.*-- 'lldpd:' is not running.*",

                ".*ERR monit.*'lldp_syncd' process is not running.*",
                ".*ERR monit.*'lldp\|lldp_syncd' status failed.*-- 'python.* -m lldp_syncd' is not running.*",

                ".*ERR monit.*'bgpd' process is not running.*",
                ".*ERR monit.*'bgp\|bgpd' status failed.*-- '/usr/lib/frr/bgpd' is not running.*",

                ".*ERR monit.*'bgpcfgd' process is not running.*",
                ".*ERR monit.*'bgp\|bgpcfgd' status failed.*-- '/usr/bin/python.* /usr/local/bin/bgpcfgd' is not running.*",

                ".*ERR syncd#syncd:.*brcm_sai_set_switch_attribute:.*updating switch mac addr failed.*",

                ".*ERR monit.*'bgp\|bgpmon' status failed.*'/usr/bin/python.* /usr/local/bin/bgpmon' is not running.*",
                ".*ERR monit.*bgp\|fpmsyncd.*status failed.*NoSuchProcess process no longer exists.*",
                ".*WARNING syncd#SDK:.*check_attribs_metadata: Not implemented attribute.*",
                ".*WARNING syncd#SDK:.*sai_set_attribute: Failed attribs check, key:Switch ID.*",
                ".*WARNING syncd#SDK:.*check_rate: Set max rate to 0.*"
            ]
            loganalyzer[rand_one_dut_hostname].ignore_regex.extend(ignoreRegex)

        yield

    @pytest.fixture(scope='class', autouse=True)
    def disablePacketAging(
        self, duthosts, rand_one_dut_hostname, stopServices
    ):
        """
            disable packet aging on DUT host

            Args:
                duthost (AnsibleHost): Device Under Test (DUT)
                stopServices (Fxiture): stopServices fixture is required to run prior to disabling packet aging

            Returns:
                None
        """
        duthost = duthosts[rand_one_dut_hostname]

        if isMellanoxDevice(duthost):
            logger.info("Disable Mellanox packet aging")
            duthost.copy(src="qos/files/mellanox/packets_aging.py", dest="/tmp")
            duthost.command("docker cp /tmp/packets_aging.py syncd:/")
            duthost.command("docker exec syncd python /packets_aging.py disable")

        yield

        if isMellanoxDevice(duthost):
            logger.info("Enable Mellanox packet aging")
            duthost.command("docker exec syncd python /packets_aging.py enable")
            duthost.command("docker exec syncd rm -rf /packets_aging.py")

    @pytest.fixture(scope='class', autouse=True)
    def dutQosConfig(
        self, duthosts, enum_frontend_asic_index, rand_one_dut_hostname,
        dutConfig, ingressLosslessProfile, ingressLossyProfile,
        egressLosslessProfile, egressLossyProfile, sharedHeadroomPoolSize,
        tbinfo, lower_tor_host
    ):
        """
            Prepares DUT host QoS configuration

            Args:
                duthost (AnsibleHost): Device Under Test (DUT)
                ingressLosslessProfile (Fxiture): ingressLosslessProfile fixture is required to run prior to collecting
                    QoS configuration

            Returns:
                QoSConfig (dict): Map containing DUT host QoS configuration
        """
        if 'dualtor' in tbinfo['topo']['name']:
            duthost = lower_tor_host
        else:
            duthost = duthosts[rand_one_dut_hostname]

        dut_asic = duthost.asic_instance(enum_frontend_asic_index)
        mgFacts = duthost.get_extended_minigraph_facts(tbinfo)
        pytest_assert("minigraph_hwsku" in mgFacts, "Could not find DUT SKU")

        profileName = ingressLosslessProfile["profileName"]
        logger.info("Lossless Buffer profile selected is {}".format(profileName))

        if self.isBufferInApplDb(dut_asic):
            profile_pattern = "^BUFFER_PROFILE_TABLE\:pg_lossless_(.*)_profile$"
        else:
            profile_pattern = "^BUFFER_PROFILE\|pg_lossless_(.*)_profile"
        m = re.search(profile_pattern, profileName)
        pytest_assert(m.group(1), "Cannot find port speed/cable length")

        portSpeedCableLength = m.group(1)

        qosConfigs = dutConfig["qosConfigs"]
        dutAsic = dutConfig["dutAsic"]
        dutTopo = dutConfig["dutTopo"]

        if isMellanoxDevice(duthost):
            current_file_dir = os.path.dirname(os.path.realpath(__file__))
            sub_folder_dir = os.path.join(current_file_dir, "files/mellanox/")
            if sub_folder_dir not in sys.path:
                sys.path.append(sub_folder_dir)
            import qos_param_generator
            qpm = qos_param_generator.QosParamMellanox(qosConfigs['qos_params']['mellanox'][dutTopo], dutAsic,
                                                       portSpeedCableLength,
                                                       dutConfig,
                                                       ingressLosslessProfile,
                                                       ingressLossyProfile,
                                                       egressLosslessProfile,
                                                       egressLossyProfile,
                                                       sharedHeadroomPoolSize,
                                                       dutConfig["dualTor"]
            )
            qosParams = qpm.run()
        else:
            qosParams = qosConfigs['qos_params'][dutAsic][dutTopo]
        yield {
            "param": qosParams,
            "portSpeedCableLength": portSpeedCableLength,
        }

    @pytest.fixture(scope='class')
    def releaseAllPorts(
        self, duthosts, rand_one_dut_hostname, ptfhost, dutTestParams,
        updateIptables, ssh_tunnel_to_syncd_rpc
    ):
        """
            Release all paused ports prior to running QoS SAI test cases

            Args:
                ptfhost (AnsibleHost): Packet Test Framework (PTF)
                dutTestParams (Fixture, dict): DUT host test params
                updateIptables (Fixture, dict): updateIptables to run prior to releasing paused ports

            Returns:
                None

            Raises:
                RunAnsibleModuleFail if ptf test fails
        """
        self.runPtfTest(
            ptfhost, testCase="sai_qos_tests.ReleaseAllPorts",
            testParams=dutTestParams["basicParams"]
        )

    def __loadSwssConfig(self, duthost):
        """
            Load SWSS configuration on DUT

            Args:
                duthost (AnsibleHost): Device Under Test (DUT)

            Raises:
                asserts if the load SWSS config failed

            Returns:
                None
        """
        duthost.docker_cmds_on_all_asics("swssconfig /etc/swss/config.d/switch.json", "swss")

    def __deleteTmpSwitchConfig(self, duthost):
        """
            Delete temporary switch.json cofiguration files

            Args:
                duthost (AnsibleHost): Device Under Test (DUT)

            Returns:
                None
        """
        result = duthost.find(path=["/tmp"], patterns=["switch.json*"])
        for file in result["files"]:
            duthost.file(path=file["path"], state="absent")

    @pytest.fixture(scope='class', autouse=True)
    def handleFdbAging(self, duthosts, rand_one_dut_hostname):
        """
            Disable FDB aging and reenable at the end of tests

            Set fdb_aging_time to 0, update the swss configuration, and restore SWSS configuration afer
            test completes

            Args:
                duthost (AnsibleHost): Device Under Test (DUT)

            Returns:
                None
        """
        duthost = duthosts[rand_one_dut_hostname]
        fdbAgingTime = 0

        self.__deleteTmpSwitchConfig(duthost)
        duthost.docker_copy_from_asic("swss", "/etc/swss/config.d/switch.json", "/tmp")
        duthost.replace(
            dest='/tmp/switch.json',
            regexp='"fdb_aging_time": ".*"',
            replace='"fdb_aging_time": "{0}"'.format(fdbAgingTime),
            backup=True
        )
        duthost.docker_copy_to_all_asics("swss", "/tmp/switch.json", "/etc/swss/config.d/switch.json")
        self.__loadSwssConfig(duthost)

        yield

        result = duthost.find(path=["/tmp"], patterns=["switch.json.*"])
        if result["matched"] > 0:
            src = result["files"][0]["path"]
            duthost.docker_copy_to_all_asics("swss", src, "/etc/swss/config.d/switch.json")
            self.__loadSwssConfig(duthost)
        self.__deleteTmpSwitchConfig(duthost)

    @pytest.fixture(scope='class', autouse=True)
    def populateArpEntries(
        self, duthosts, enum_frontend_asic_index, rand_one_dut_hostname,
        ptfhost, dutTestParams, dutConfig, releaseAllPorts, handleFdbAging, tbinfo, lower_tor_host
    ):
        """
            Update ARP entries of QoS SAI test ports

            Args:
                duthost (AnsibleHost): Device Under Test (DUT)
                ptfhost (AnsibleHost): Packet Test Framework (PTF)
                dutTestParams (Fixture, dict): DUT host test params
                dutConfig (Fixture, dict): Map of DUT config containing dut interfaces, test port IDs, test port IPs,
                    and test ports
                releaseAllPorts (Fixture, dict): releaseAllPorts to run prior to updating ARP entries

            Returns:
                None

            Raises:
                RunAnsibleModuleFail if ptf test fails
        """
        if 'dualtor' in tbinfo['topo']['name']:
            duthost = lower_tor_host
        else:
            duthost = duthosts[rand_one_dut_hostname]

        dut_asic = duthost.asic_instance(enum_frontend_asic_index)
        saiQosTest = None
        if dutTestParams["topo"] in self.SUPPORTED_T0_TOPOS:
            saiQosTest = "sai_qos_tests.ARPpopulate"
        elif dutTestParams["topo"] in self.SUPPORTED_PTF_TOPOS:
            saiQosTest = "sai_qos_tests.ARPpopulatePTF"
        else:
            result = dut_asic.command("arp -n")
            pytest_assert(result["rc"] == 0, "failed to run arp command on {0}".format(duthost.hostname))
            if result["stdout"].find("incomplete") == -1:
                saiQosTest = "sai_qos_tests.ARPpopulate"

        if saiQosTest:
            testParams = dutTestParams["basicParams"]
            testParams.update(dutConfig["testPorts"])
            self.runPtfTest(
                ptfhost, testCase=saiQosTest, testParams=testParams
            )

    @pytest.fixture(scope='class', autouse=True)
    def dut_disable_ipv6(self, duthosts, rand_one_dut_hostname, tbinfo, lower_tor_host):
        if 'dualtor' in tbinfo['topo']['name']:
            duthost = lower_tor_host
        else:
            duthost = duthosts[rand_one_dut_hostname]

        duthost.shell("sysctl -w net.ipv6.conf.all.disable_ipv6=1")

        yield
        duthost.shell("sysctl -w net.ipv6.conf.all.disable_ipv6=0")

    @pytest.fixture(scope='class', autouse=True)
    def sharedHeadroomPoolSize(
        self, request, duthosts, enum_frontend_asic_index,
        rand_one_dut_hostname, tbinfo, lower_tor_host
    ):
        """
            Retreives shared headroom pool size

            Args:
                request (Fixture): pytest request object
                duthost (AnsibleHost): Device Under Test (DUT)

            Returns:
                size: shared headroom pool size
                      none if it is not defined
        """
        if 'dualtor' in tbinfo['topo']['name']:
            duthost = lower_tor_host
        else:
            duthost = duthosts[rand_one_dut_hostname]

        yield self.__getSharedHeadroomPoolSize(
            request,
            duthost.asic_instance(enum_frontend_asic_index)
        )

    @pytest.fixture(scope='class', autouse=True)
    def ingressLosslessProfile(
        self, request, duthosts, enum_frontend_asic_index,
        rand_one_dut_hostname, dutConfig, tbinfo, lower_tor_host, dualtor_ports
    ):
        """
            Retreives ingress lossless profile

            Args:
                request (Fixture): pytest request object
                duthost (AnsibleHost): Device Under Test (DUT)
                dutConfig (Fixture, dict): Map of DUT config containing dut interfaces, test port IDs, test port IPs,
                    and test ports

            Returns:
                ingressLosslessProfile (dict): Map of ingress lossless buffer profile attributes
        """
        if 'dualtor' in tbinfo['topo']['name']:
            duthost = lower_tor_host
        else:
            duthost = duthosts[rand_one_dut_hostname]

        dut_asic = duthost.asic_instance(enum_frontend_asic_index)
        srcport = dutConfig["dutInterfaces"][dutConfig["testPorts"]["src_port_id"]]

        if srcport in dualtor_ports:
            pgs = "2-4"
        else:
            pgs = "3-4"

        yield self.__getBufferProfile(
            request,
            dut_asic,
            duthost.os_version,
            "BUFFER_PG_TABLE" if self.isBufferInApplDb(dut_asic) else "BUFFER_PG",
            srcport,
            pgs
        )

    @pytest.fixture(scope='class', autouse=True)
    def ingressLossyProfile(
        self, request, duthosts, enum_frontend_asic_index,
        rand_one_dut_hostname, dutConfig, tbinfo, lower_tor_host
    ):
        """
            Retreives ingress lossy profile

            Args:
                request (Fixture): pytest request object
                duthost (AnsibleHost): Device Under Test (DUT)
                dutConfig (Fixture, dict): Map of DUT config containing dut interfaces, test port IDs, test port IPs,
                    and test ports

            Returns:
                ingressLossyProfile (dict): Map of ingress lossy buffer profile attributes
        """
        if 'dualtor' in tbinfo['topo']['name']:
            duthost = lower_tor_host
        else:
            duthost = duthosts[rand_one_dut_hostname]

        dut_asic = duthost.asic_instance(enum_frontend_asic_index)
        yield self.__getBufferProfile(
            request,
            dut_asic,
            duthost.os_version,
            "BUFFER_PG_TABLE" if self.isBufferInApplDb(dut_asic) else "BUFFER_PG",
            dutConfig["dutInterfaces"][dutConfig["testPorts"]["src_port_id"]],
            "0"
        )

    @pytest.fixture(scope='class', autouse=True)
    def egressLosslessProfile(
        self, request, duthosts, enum_frontend_asic_index,
        rand_one_dut_hostname, dutConfig, tbinfo, lower_tor_host, dualtor_ports
    ):
        """
            Retreives egress lossless profile

            Args:
                request (Fixture): pytest request object
                duthost (AnsibleHost): Device Under Test (DUT)
                dutConfig (Fixture, dict): Map of DUT config containing dut interfaces, test port IDs, test port IPs,
                    and test ports

            Returns:
                egressLosslessProfile (dict): Map of egress lossless buffer profile attributes
        """
        if 'dualtor' in tbinfo['topo']['name']:
            duthost = lower_tor_host
        else:
            duthost = duthosts[rand_one_dut_hostname]

        dut_asic = duthost.asic_instance(enum_frontend_asic_index)
        srcport = dutConfig["dutInterfaces"][dutConfig["testPorts"]["src_port_id"]]

        if srcport in dualtor_ports:
            queues = "2-4"
        else:
            queues = "3-4"

        yield self.__getBufferProfile(
            request,
            dut_asic,
            duthost.os_version,
            "BUFFER_QUEUE_TABLE" if self.isBufferInApplDb(dut_asic) else "BUFFER_QUEUE",
            srcport,
            queues
        )

    @pytest.fixture(scope='class', autouse=True)
    def egressLossyProfile(
        self, request, duthosts, enum_frontend_asic_index,
        rand_one_dut_hostname, dutConfig, tbinfo, lower_tor_host, dualtor_ports
    ):
        """
            Retreives egress lossy profile

            Args:
                request (Fixture): pytest request object
                duthost (AnsibleHost): Device Under Test (DUT)
                dutConfig (Fixture, dict): Map of DUT config containing dut interfaces,
                test port IDs, test port IPs, and test ports

            Returns:
                egressLossyProfile (dict): Map of egress lossy buffer profile attributes
        """
        if 'dualtor' in tbinfo['topo']['name']:
            duthost = lower_tor_host
        else:
            duthost = duthosts[rand_one_dut_hostname]

        dut_asic = duthost.asic_instance(enum_frontend_asic_index)
        srcport = dutConfig["dutInterfaces"][dutConfig["testPorts"]["src_port_id"]]

        if srcport in dualtor_ports:
            queues = "0-1"
        else:
            queues = "0-2"

        yield self.__getBufferProfile(
            request,
            dut_asic,
            duthost.os_version,
            "BUFFER_QUEUE_TABLE" if self.isBufferInApplDb(dut_asic) else "BUFFER_QUEUE",
            srcport,
            queues
        )

    @pytest.fixture(scope='class')
    def losslessSchedProfile(
            self, duthosts, enum_frontend_asic_index, rand_one_dut_hostname,
            dutConfig, tbinfo, lower_tor_host
        ):
        """
            Retreives lossless scheduler profile

            Args:
                duthost (AnsibleHost): Device Under Test (DUT)
                dutConfig (Fixture, dict): Map of DUT config containing dut interfaces,
                test port IDs, test port IPs, and test ports

            Returns:
                losslessSchedProfile (dict): Map of scheduler parameters
        """
        if 'dualtor' in tbinfo['topo']['name']:
            duthost = lower_tor_host
        else:
            duthost = duthosts[rand_one_dut_hostname]

        yield self.__getSchedulerParam(
            duthost.asic_instance(enum_frontend_asic_index),
            dutConfig["dutInterfaces"][dutConfig["testPorts"]["src_port_id"]],
            self.TARGET_LOSSLESS_QUEUE_SCHED
        )

    @pytest.fixture(scope='class')
    def lossySchedProfile(
        self, duthosts, enum_frontend_asic_index, rand_one_dut_hostname,
        dutConfig, tbinfo, lower_tor_host
    ):
        """
            Retreives lossy scheduler profile

            Args:
                duthost (AnsibleHost): Device Under Test (DUT)
                dutConfig (Fixture, dict): Map of DUT config containing dut interfaces,
                test port IDs, test port IPs, and test ports

            Returns:
                lossySchedProfile (dict): Map of scheduler parameters
        """
        if 'dualtor' in tbinfo['topo']['name']:
            duthost = lower_tor_host
        else:
            duthost = duthosts[rand_one_dut_hostname]

        yield self.__getSchedulerParam(
            duthost.asic_instance(enum_frontend_asic_index),
            dutConfig["dutInterfaces"][dutConfig["testPorts"]["src_port_id"]],
            self.TARGET_LOSSY_QUEUE_SCHED
        )

    @pytest.fixture
    def updateSchedProfile(
        self, duthosts, enum_frontend_asic_index, rand_one_dut_hostname,
        dutQosConfig, losslessSchedProfile, lossySchedProfile, tbinfo, lower_tor_host
    ):
        """
            Updates lossless/lossy scheduler profiles

            Args:
                duthost (AnsibleHost): Device Under Test (DUT)
                dutQosConfig (Fixture, dict): Map containing DUT host QoS configuration
                losslessSchedProfile (Fixture, dict): Map of lossless scheduler parameters
                lossySchedProfile (Fixture, dict): Map of lossy scheduler parameters

            Returns:
                None
        """
        if 'dualtor' in tbinfo['topo']['name']:
            duthost = lower_tor_host
        else:
            duthost = duthosts[rand_one_dut_hostname]

        def updateRedisSchedParam(schedParam):
            """
                Helper function to updates lossless/lossy scheduler profiles

                Args:
                    schedParam (dict): Scheduler params to be set

                Returns:
                    None
            """
            duthost.asic_instance(enum_frontend_asic_index).run_redis_cmd(
                argv = [
                    "redis-cli",
                    "-n",
                    "4",
                    "HSET",
                    schedParam["profile"],
                    "weight",
                    schedParam["qosConfig"]
                ]
            )

        wrrSchedParams = [
            {
                "profile": lossySchedProfile["schedProfile"],
                "qosConfig": dutQosConfig["param"]["wrr_chg"]["lossy_weight"]
            },
            {
                "profile": losslessSchedProfile["schedProfile"],
                "qosConfig": dutQosConfig["param"]["wrr_chg"]["lossless_weight"]
            },
        ]

        for schedParam in wrrSchedParams:
            updateRedisSchedParam(schedParam)

        yield

        schedProfileParams = [
            {
                "profile": lossySchedProfile["schedProfile"],
                "qosConfig": lossySchedProfile["schedWeight"]
            },
            {
                "profile": losslessSchedProfile["schedProfile"],
                "qosConfig": losslessSchedProfile["schedWeight"]
            },
        ]

        for schedParam in schedProfileParams:
            updateRedisSchedParam(schedParam)

    @pytest.fixture
    def resetWatermark(
        self, duthosts, enum_frontend_asic_index, rand_one_dut_hostname, tbinfo, lower_tor_host
    ):
        """
            Reset queue watermark

            Args:
                duthost (AnsibleHost): Device Under Test (DUT)

            Returns:
                None
        """
        if 'dualtor' in tbinfo['topo']['name']:
            duthost = lower_tor_host
        else:
            duthost = duthosts[rand_one_dut_hostname]

        dut_asic = duthost.asic_instance(enum_frontend_asic_index)
        dut_asic.command("counterpoll watermark enable")
        dut_asic.command("counterpoll queue enable")
        dut_asic.command("sleep 70")
        dut_asic.command("counterpoll watermark disable")
        dut_asic.command("counterpoll queue disable")<|MERGE_RESOLUTION|>--- conflicted
+++ resolved
@@ -613,12 +613,9 @@
             "qosConfigs": qosConfigs,
             "dutAsic" : dutAsic,
             "dutTopo" : dutTopo,
-<<<<<<< HEAD
+            "dutInstance" : duthost,
             "dualTor" : request.config.getoption("--qos_dual_tor"),
             "dualTorScenario" : len(dualtor_ports) != 0
-=======
-            "dutInstance" : duthost
->>>>>>> 6319acec
         }
 
     @pytest.fixture(scope='class')
