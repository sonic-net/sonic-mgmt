import ipaddress
import json
import logging
import pytest
import re
import yaml
import random
import os
import sys
import six
import copy

from tests.common.fixtures.ptfhost_utils import ptf_portmap_file  # noqa F401
from tests.common.helpers.assertions import pytest_assert, pytest_require
from tests.common.mellanox_data import is_mellanox_device as isMellanoxDevice
from tests.common.cisco_data import is_cisco_device
from tests.common.dualtor.dual_tor_utils import upper_tor_host, lower_tor_host, dualtor_ports  # noqa F401
from tests.common.dualtor.mux_simulator_control \
    import toggle_all_simulator_ports, get_mux_status, check_mux_status, validate_check_result  # noqa F401
from tests.common.dualtor.constants import UPPER_TOR, LOWER_TOR  # noqa F401
from tests.common.utilities import check_qos_db_fv_reference_with_table
from tests.common.fixtures.duthost_utils import dut_qos_maps, separated_dscp_to_tc_map_on_uplink  # noqa F401
from tests.common.utilities import wait_until
from tests.ptf_runner import ptf_runner
from tests.common.system_utils import docker  # noqa F401
from tests.common.errors import RunAnsibleModuleFail

logger = logging.getLogger(__name__)


class QosBase:
    """
    Common APIs
    """
    SUPPORTED_T0_TOPOS = ["t0", "t0-56-po2vlan", "t0-64", "t0-116", "t0-35", "dualtor-56", "dualtor-120", "dualtor",
                          "t0-120", "t0-80", "t0-backend"]
    SUPPORTED_T1_TOPOS = ["t1-lag", "t1-64-lag", "t1-56-lag", "t1-backend"]
    SUPPORTED_PTF_TOPOS = ['ptf32', 'ptf64']
    SUPPORTED_ASIC_LIST = ["pac", "gr", "gb", "td2", "th", "th2", "spc1", "spc2", "spc3", "spc4", "td3", "th3",
                           "j2c+", "jr2"]

    TARGET_QUEUE_WRED = 3
    TARGET_LOSSY_QUEUE_SCHED = 0
    TARGET_LOSSLESS_QUEUE_SCHED = 3

    buffer_model_initialized = False
    buffer_model = None

    def isBufferInApplDb(self, dut_asic):
        if not self.buffer_model_initialized:
            self.buffer_model = dut_asic.run_redis_cmd(
                argv=[
                    "redis-cli", "-n", "4", "hget",
                    "DEVICE_METADATA|localhost", "buffer_model"
                ]
            )

            self.buffer_model_initialized = True
            logger.info(
                "Buffer model is {}, buffer tables will be fetched from {}".format(
                    self.buffer_model or "not defined",
                    "APPL_DB" if self.buffer_model else "CONFIG_DB"
                )
            )
        return self.buffer_model

    @pytest.fixture(scope='class', autouse=True)
    def dutTestParams(self, duthosts, dut_test_params_qos, tbinfo, get_src_dst_asic_and_duts):
        """
            Prepares DUT host test params
            Returns:
                dutTestParams (dict): DUT host test params
        """
        # update router mac
        if dut_test_params_qos["topo"] in self.SUPPORTED_T0_TOPOS:
            dut_test_params_qos["basicParams"]["router_mac"] = ''

        elif "dualtor" in tbinfo["topo"]["name"]:
            # For dualtor qos test scenario, DMAC of test traffic is default vlan interface's MAC address.
            # To reduce duplicated code, put "is_dualtor" and "def_vlan_mac" into dutTestParams['basicParams'].
            dut_test_params_qos["basicParams"]["is_dualtor"] = True

            vlan_cfgs = tbinfo['topo']['properties']['topology']['DUT']['vlan_configs']
            if vlan_cfgs and 'default_vlan_config' in vlan_cfgs:
                default_vlan_name = vlan_cfgs['default_vlan_config']
                if default_vlan_name:
                    for vlan in vlan_cfgs[default_vlan_name].values():
                        if 'mac' in vlan and vlan['mac']:
                            dut_test_params_qos["basicParams"]["def_vlan_mac"] = vlan['mac']
                            break

            pytest_assert(dut_test_params_qos["basicParams"]["def_vlan_mac"] is not None,
                          "Dual-TOR miss default VLAN MAC address")
        else:
            try:
                duthost = get_src_dst_asic_and_duts['src_dut']
                asic = duthost.asic_instance().asic_index
                dut_test_params_qos['basicParams']["router_mac"] = duthost.shell(
                    'sonic-db-cli -n asic{} CONFIG_DB hget "DEVICE_METADATA|localhost" mac'.format(asic))['stdout']
            except RunAnsibleModuleFail:
                dut_test_params_qos['basicParams']["router_mac"] = duthost.shell(
                    'sonic-db-cli CONFIG_DB hget "DEVICE_METADATA|localhost" mac')['stdout']

        yield dut_test_params_qos

    def runPtfTest(self, ptfhost, testCase='', testParams={}, relax=False):
        """
            Runs QoS SAI test case on PTF host

            Args:
                ptfhost (AnsibleHost): Packet Test Framework (PTF)
                testCase (str): SAI tests test case name
                testParams (dict): Map of test params required by testCase
                relax (bool): Relax ptf verify packet requirements (default: False)

            Returns:
                None

            Raises:
                RunAnsibleModuleFail if ptf test fails
        """
        custom_options = " --disable-ipv6 --disable-vxlan --disable-geneve" \
                         " --disable-erspan --disable-mpls --disable-nvgre"
        ptf_runner(
            ptfhost,
            "saitests",
            testCase,
            platform_dir="ptftests",
            params=testParams,
            log_file="/tmp/{0}.log".format(testCase),
            qlen=10000,
            is_python3=True,
            relax=relax,
            timeout=1200,
            socket_recv_size=16384,
            custom_options=custom_options
        )


class QosSaiBase(QosBase):
    """
        QosSaiBase contains collection of pytest fixtures that ready the
        testbed for QoS SAI test cases.
    """

    def __computeBufferThreshold(self, dut_asic, bufferProfile):
        """
            Computes buffer threshold for dynamic threshold profiles

            Args:
                dut_asic (SonicAsic): Device ASIC Under Test (DUT)
                bufferProfile (dict, inout): Map of puffer profile attributes

            Returns:
                Updates bufferProfile with computed buffer threshold
        """
        if self.isBufferInApplDb(dut_asic):
            db = "0"
            keystr = "BUFFER_POOL_TABLE:"
        else:
            db = "4"
            keystr = "BUFFER_POOL|"
        if check_qos_db_fv_reference_with_table(dut_asic):
            if six.PY2:
                pool = bufferProfile["pool"].encode("utf-8").translate(None, "[]")
            else:
                pool = bufferProfile["pool"].translate({ord(i): None for i in '[]'})
        else:
            pool = keystr + bufferProfile["pool"]
        bufferSize = int(
            dut_asic.run_redis_cmd(
                argv=["redis-cli", "-n", db, "HGET", pool, "size"]
            )[0]
        )
        bufferScale = 2 ** float(bufferProfile["dynamic_th"])
        bufferScale /= (bufferScale + 1)
        bufferProfile.update(
            {"static_th": int(
                bufferProfile["size"]) + int(bufferScale * bufferSize)}
        )

    def __compute_buffer_threshold_for_nvidia_device(self, dut_asic, table, port, pg_q_buffer_profile):
        """
        Computes buffer threshold for dynamic threshold profiles for nvidia device

        Args:
            dut_asic (SonicAsic): Device ASIC Under Test (DUT)
            table (str): Redis table name
            port (str): DUT port alias
            pg_q_buffer_profile (dict, inout): Map of pg or q buffer profile attributes

        Returns:
            Updates bufferProfile with computed buffer threshold
        """

        port_table_name = "BUFFER_PORT_EGRESS_PROFILE_LIST_TABLE" if \
            table == "BUFFER_QUEUE_TABLE" else "BUFFER_PORT_INGRESS_PROFILE_LIST_TABLE"
        db = "0"
        port_profile_res = dut_asic.run_redis_cmd(
            argv=["redis-cli", "-n", db, "HGET", f"{port_table_name}:{port}", "profile_list"]
        )[0]
        port_profile_list = port_profile_res.split(",")

        port_dynamic_th = ''
        for port_profile in port_profile_list:
            buffer_pool_name = dut_asic.run_redis_cmd(
                argv=["redis-cli", "-n", db, "HGET", f'BUFFER_PROFILE_TABLE:{port_profile}', "pool"]
            )[0]
            if buffer_pool_name == pg_q_buffer_profile["pool"]:
                port_dynamic_th = dut_asic.run_redis_cmd(
                    argv=["redis-cli", "-n", db, "HGET", f'BUFFER_PROFILE_TABLE:{port_profile}', "dynamic_th"]
                )[0]
                break
        if port_dynamic_th:

            def calculate_alpha(dynamic_th):
                if dynamic_th == "7":
                    alpha = 64
                else:
                    alpha = 2 ** float(dynamic_th)
                return alpha

            pg_q_alpha = calculate_alpha(pg_q_buffer_profile['dynamic_th'])
            port_alpha = calculate_alpha(port_dynamic_th)
            pool = f'BUFFER_POOL_TABLE:{pg_q_buffer_profile["pool"]}'
            buffer_size = int(
                dut_asic.run_redis_cmd(
                    argv=["redis-cli", "-n", db, "HGET", pool, "size"]
                )[0]
            )

            buffer_scale = port_alpha * pg_q_alpha / (port_alpha * pg_q_alpha + pg_q_alpha + 1)

            pg_q_max_occupancy = int(buffer_size * buffer_scale)

            pg_q_buffer_profile.update(
                {"static_th": int(
                    pg_q_buffer_profile["size"]) + int(pg_q_max_occupancy)}
            )
            pg_q_buffer_profile["pg_q_alpha"] = pg_q_alpha
            pg_q_buffer_profile["port_alpha"] = port_alpha
            pg_q_buffer_profile["pool_size"] = buffer_size
        else:
            raise Exception("Not found port dynamic th")

    def __updateVoidRoidParams(self, dut_asic, bufferProfile):
        """
            Updates buffer profile with VOID/ROID params

            Args:
                dut_asic (SonicAsic): Device Under Test (DUT)
                bufferProfile (dict, inout): Map of puffer profile attributes

            Returns:
                Updates bufferProfile with VOID/ROID obtained from Redis db
        """
        if check_qos_db_fv_reference_with_table(dut_asic):
            if self.isBufferInApplDb(dut_asic):
                if six.PY2:
                    bufferPoolName = bufferProfile["pool"].encode("utf-8").translate(
                        None, "[]").replace("BUFFER_POOL_TABLE:", '')
                else:
                    bufferPoolName = bufferProfile["pool"].translate(
                        {ord(i): None for i in '[]'}).replace("BUFFER_POOL_TABLE:", '')
            else:
                if six.PY2:
                    bufferPoolName = bufferProfile["pool"].encode("utf-8").translate(
                        None, "[]").replace("BUFFER_POOL|", '')
                else:
                    bufferPoolName = bufferProfile["pool"].translate(
                        {ord(i): None for i in '[]'}).replace("BUFFER_POOL|", '')
        else:
            bufferPoolName = six.text_type(bufferProfile["pool"])

        bufferPoolVoid = six.text_type(dut_asic.run_redis_cmd(
            argv=[
                "redis-cli", "-n", "2", "HGET",
                "COUNTERS_BUFFER_POOL_NAME_MAP", bufferPoolName
            ]
        )[0])
        bufferProfile.update({"bufferPoolVoid": bufferPoolVoid})

        bufferPoolRoid = six.text_type(dut_asic.run_redis_cmd(
            argv=["redis-cli", "-n", "1", "HGET", "VIDTORID", bufferPoolVoid]
        )[0]).replace("oid:", '')
        bufferProfile.update({"bufferPoolRoid": bufferPoolRoid})

    def __getBufferProfile(self, request, dut_asic, os_version, table, port, priorityGroup):
        """
            Get buffer profile attribute from Redis db

            Args:
                request (Fixture): pytest request object
                dut_asic(SonicAsic): Device Under Test (DUT)
                table (str): Redis table name
                port (str): DUT port alias
                priorityGroup (str): QoS priority group

            Returns:
                bufferProfile (dict): Map of buffer profile attributes
        """

        if table == "BUFFER_QUEUE_TABLE" and dut_asic.sonichost.facts['switch_type'] == 'voq':
            # For VoQ chassis, the buffer queues config is based on system port
            if dut_asic.sonichost.is_multi_asic:
                port = "{}:{}:{}".format(
                    dut_asic.sonichost.hostname, dut_asic.namespace, port)
            else:
                port = "{}:Asic0:{}".format(dut_asic.sonichost.hostname, port)

        if self.isBufferInApplDb(dut_asic):
            db = "0"
            keystr = "{0}:{1}:{2}".format(table, port, priorityGroup)
            bufkeystr = "BUFFER_PROFILE_TABLE:"
        else:
            db = "4"
            keystr = "{0}|{1}|{2}".format(table, port, priorityGroup)
            bufkeystr = "BUFFER_PROFILE|"

        if check_qos_db_fv_reference_with_table(dut_asic):
            out = dut_asic.run_redis_cmd(argv=["redis-cli", "-n", db, "HGET", keystr, "profile"])[0]
            if six.PY2:
                bufferProfileName = out.encode("utf-8").translate(None, "[]")
            else:
                bufferProfileName = out.translate({ord(i): None for i in '[]'})
        else:
            bufferProfileName = bufkeystr + dut_asic.run_redis_cmd(
                argv=["redis-cli", "-n", db, "HGET", keystr, "profile"])[0]

        result = dut_asic.run_redis_cmd(
            argv=["redis-cli", "-n", db, "HGETALL", bufferProfileName]
        )
        it = iter(result)
        bufferProfile = dict(list(zip(it, it)))
        bufferProfile.update({"profileName": bufferProfileName})

        # Update profile static threshold value if  profile threshold is dynamic
        if "dynamic_th" in list(bufferProfile.keys()):
            if dut_asic.sonichost.facts['platform'] == "x86_64-nvidia_sn5600-r0":
                self.__compute_buffer_threshold_for_nvidia_device(dut_asic, table, port, bufferProfile)
            else:
                self.__computeBufferThreshold(dut_asic, bufferProfile)

        if "pg_lossless" in bufferProfileName:
            pytest_assert(
                "xon" in list(bufferProfile.keys()) and "xoff" in list(
                    bufferProfile.keys()),
                "Could not find xon and/or xoff values for profile '{0}'".format(
                    bufferProfileName
                )
            )

        if "201811" not in os_version:
            self.__updateVoidRoidParams(dut_asic, bufferProfile)

        return bufferProfile

    def __getSharedHeadroomPoolSize(self, request, dut_asic):
        """
            Get shared headroom pool size from Redis db

            Args:
                request (Fixture): pytest request object
                dut_asic (SonicAsic): Device Under Test (DUT)

            Returns:
                size (str) size of shared headroom pool
                None if shared headroom pool isn't enabled
        """
        if self.isBufferInApplDb(dut_asic):
            db = "0"
            keystr = "BUFFER_POOL_TABLE:ingress_lossless_pool"
        else:
            db = "4"
            keystr = "BUFFER_POOL|ingress_lossless_pool"
        result = dut_asic.run_redis_cmd(
            argv=["redis-cli", "-n", db, "HGETALL", keystr]
        )
        it = iter(result)
        ingressLosslessPool = dict(list(zip(it, it)))
        return ingressLosslessPool.get("xoff")

    def __getEcnWredParam(self, dut_asic, table, port):
        """
            Get ECN/WRED parameters from Redis db

            Args:
                dut_asic (SonicAsic): Device Under Test (DUT)
                table (str): Redis table name
                port (str): DUT port alias

            Returns:
                wredProfile (dict): Map of ECN/WRED attributes
        """
        if check_qos_db_fv_reference_with_table(dut_asic):
            out = dut_asic.run_redis_cmd(
                argv=[
                    "redis-cli", "-n", "4", "HGET",
                    "{0}|{1}|{2}".format(table, port, self.TARGET_QUEUE_WRED),
                    "wred_profile"
                ]
            )[0]
            if six.PY2:
                wredProfileName = out.encode("utf-8").translate(None, "[]")
            else:
                wredProfileName = out.translate({ord(i): None for i in '[]'})
        else:
            wredProfileName = "WRED_PROFILE|" + six.text_type(dut_asic.run_redis_cmd(
                argv=[
                    "redis-cli", "-n", "4", "HGET",
                    "{0}|{1}|{2}".format(table, port, self.TARGET_QUEUE_WRED),
                    "wred_profile"
                ]
            )[0])

        result = dut_asic.run_redis_cmd(
            argv=["redis-cli", "-n", "4", "HGETALL", wredProfileName]
        )
        it = iter(result)
        wredProfile = dict(list(zip(it, it)))

        return wredProfile

    def __getWatermarkStatus(self, dut_asic):
        """
            Get watermark status from Redis db

            Args:
                dut_asic (SonicAsic): Device Under Test (DUT)

            Returns:
                watermarkStatus (str): Watermark status
        """
        watermarkStatus = six.text_type(dut_asic.run_redis_cmd(
            argv=[
                "redis-cli", "-n", "4", "HGET",
                "FLEX_COUNTER_TABLE|QUEUE_WATERMARK", "FLEX_COUNTER_STATUS"
            ]
        )[0])

        return watermarkStatus

    def __getSchedulerParam(self, dut_asic, port, queue):
        """
            Get scheduler parameters from Redis db

            Args:
                dut_asic (SonicAsic): Device Under Test (DUT)
                port (str): DUT port alias
                queue (str): QoS queue

            Returns:
                SchedulerParam (dict): Map of scheduler parameters
        """
        if check_qos_db_fv_reference_with_table(dut_asic):
            out = dut_asic.run_redis_cmd(
                argv=[
                    "redis-cli", "-n", "4", "HGET",
                    "QUEUE|{0}|{1}".format(port, queue), "scheduler"
                ]
            )[0]
            if six.PY2:
                schedProfile = out.encode("utf-8").translate(None, "[]")
            else:
                schedProfile = out.translate({ord(i): None for i in '[]'})
        else:
            if dut_asic.sonichost.facts['switch_type'] == 'voq':
                # For VoQ chassis, the scheduler queues config is based on system port
                if dut_asic.sonichost.is_multi_asic:
                    schedProfile = "SCHEDULER|" + six.text_type(dut_asic.run_redis_cmd(
                        argv=[
                            "redis-cli", "-n", "4", "HGET",
                            "QUEUE|{0}|{1}|{2}|{3}"
                            .format(dut_asic.sonichost.hostname, dut_asic.namespace, port, queue), "scheduler"
                        ]
                    )[0])
                else:
                    schedProfile = "SCHEDULER|" + six.text_type(dut_asic.run_redis_cmd(
                        argv=[
                            "redis-cli", "-n", "4", "HGET",
                            "QUEUE|{0}|Asic0|{1}|{2}"
                            .format(dut_asic.sonichost.hostname, port, queue), "scheduler"
                        ]
                    )[0])
            else:
                schedProfile = "SCHEDULER|" + six.text_type(dut_asic.run_redis_cmd(
                    argv=[
                        "redis-cli", "-n", "4", "HGET",
                        "QUEUE|{0}|{1}".format(port, queue), "scheduler"
                    ]
                )[0])
        schedWeight = six.text_type(dut_asic.run_redis_cmd(
            argv=["redis-cli", "-n", "4", "HGET", schedProfile, "weight"]
        )[0])

        return {"schedProfile": schedProfile, "schedWeight": schedWeight}

    def __assignTestPortIps(self, mgFacts, topo):
        """
            Assign IPs to test ports of DUT host

            Args:
                mgFacts (dict): Map of DUT minigraph facts

            Returns:
                dutPortIps (dict): Map of port index to IPs
        """
        dutPortIps = {}
        if len(mgFacts["minigraph_vlans"]) > 0:
            # TODO: handle the case when there are multiple vlans
            vlans = iter(mgFacts["minigraph_vlans"])
            testVlan = next(vlans)
            testVlanMembers = mgFacts["minigraph_vlans"][testVlan]["members"]
            # To support t0-56-po2vlan topo, choose the Vlan with physical ports and remove the lag in Vlan members
            if topo == 't0-56-po2vlan':
                if len(testVlanMembers) == 1:
                    testVlan = next(vlans)
                    testVlanMembers = mgFacts["minigraph_vlans"][testVlan]["members"]
                for member in testVlanMembers:
                    if 'PortChannel' in member:
                        testVlanMembers.remove(member)
                        break

            testVlanIp = None
            for vlan in mgFacts["minigraph_vlan_interfaces"]:
                if mgFacts["minigraph_vlans"][testVlan]["name"] in vlan["attachto"]:
                    testVlanIp = ipaddress.ip_address(vlan["addr"])  # noqa F821
                    break
            pytest_assert(testVlanIp, "Failed to obtain vlan IP")

            vlan_id = None
            if 'type' in mgFacts["minigraph_vlans"][testVlan]:
                vlan_type = mgFacts["minigraph_vlans"][testVlan]['type']
                if vlan_type is not None and "Tagged" in vlan_type:
                    vlan_id = mgFacts["minigraph_vlans"][testVlan]['vlanid']

            for i in range(len(testVlanMembers)):
                portIndex = mgFacts["minigraph_ptf_indices"][testVlanMembers[i]]
                portIpMap = {'peer_addr': str(testVlanIp + portIndex + 1)}
                if vlan_id is not None:
                    portIpMap['vlan_id'] = vlan_id
                dutPortIps.update({portIndex: portIpMap})

        return dutPortIps

    @pytest.fixture(scope='class')
    def swapSyncd_on_selected_duts(self, request, duthosts, get_src_dst_asic_and_duts, creds, tbinfo, lower_tor_host): # noqa F811
        """
            Swap syncd on DUT host

            Args:
                request (Fixture): pytest request object
                duthost (AnsibleHost): Device Under Test (DUT)

            Returns:
                None
        """
        swapSyncd = request.config.getoption("--qos_swap_syncd")
        public_docker_reg = request.config.getoption("--public_docker_registry")
        try:
            if swapSyncd:
                if public_docker_reg:
                    new_creds = copy.deepcopy(creds)
                    new_creds['docker_registry_host'] = new_creds['public_docker_registry_host']
                    new_creds['docker_registry_username'] = ''
                    new_creds['docker_registry_password'] = ''
                else:
                    new_creds = creds
                for duthost in get_src_dst_asic_and_duts["all_duts"]:
                    docker.swap_syncd(duthost, new_creds)
            yield
        finally:
            if swapSyncd:
                for duthost in get_src_dst_asic_and_duts["all_duts"]:
                    docker.restore_default_syncd(duthost, new_creds)

    @pytest.fixture(scope='class', name="select_src_dst_dut_and_asic",
                    params=("single_asic", "single_dut_multi_asic", "multi_dut"))
    def select_src_dst_dut_and_asic(self, duthosts, request, tbinfo, lower_tor_host): # noqa F811
        test_port_selection_criteria = request.param
        logger.info("test_port_selection_criteria is {}".format(test_port_selection_criteria))
        src_dut_index = 0
        dst_dut_index = 0
        src_asic_index = 0
        dst_asic_index = 0
        topo = tbinfo["topo"]["name"]
        if 'dualtor' in tbinfo['topo']['name']:
            # index of lower_tor_host
            for a_dut_index in range(len(duthosts)):
                if duthosts[a_dut_index] == lower_tor_host:
                    lower_tor_dut_index = a_dut_index
                    break

        duthost = duthosts.frontend_nodes[0]
        if test_port_selection_criteria == 'single_asic':
            # We should randomly pick a dut from duthosts.frontend_nodes and a random asic in that selected DUT
            # for now hard code the first DUT and the first asic
            if 'dualtor' in tbinfo['topo']['name']:
                src_dut_index = lower_tor_dut_index
            else:
                src_dut_index = 0
            dst_dut_index = src_dut_index
            src_asic_index = 0
            dst_asic_index = 0

        elif test_port_selection_criteria == "single_dut_multi_asic":
            if topo in self.SUPPORTED_T0_TOPOS or isMellanoxDevice(duthost):
                pytest.skip("single_dut_multi_asic is not supported on T0 topologies")
            found_multi_asic_dut = False
            for a_dut_index in range(len(duthosts.frontend_nodes)):
                a_dut = duthosts.frontend_nodes[a_dut_index]
                if a_dut.sonichost.is_multi_asic:
                    src_dut_index = a_dut_index
                    dst_dut_index = a_dut_index
                    src_asic_index = 0
                    dst_asic_index = 1
                    found_multi_asic_dut = True
                    logger.info("Using dut {} for single_dut_multi_asic testing".format(a_dut.hostname))
                    break
            if not found_multi_asic_dut:
                pytest.skip(
                    "Did not find any frontend node that is multi-asic - so can't run single_dut_multi_asic tests")
        else:
            # Dealing with multi-dut
            if topo in self.SUPPORTED_T0_TOPOS or isMellanoxDevice(duthost):
                pytest.skip("multi-dut is not supported on T0 topologies")
            elif topo in self.SUPPORTED_T1_TOPOS:
                pytest.skip("multi-dut is not supported on T1 topologies")

            if (len(duthosts.frontend_nodes)) < 2:
                pytest.skip("Don't have 2 frontend nodes - so can't run multi_dut tests")

            src_dut_index = 0
            dst_dut_index = 1
            src_asic_index = 0
            dst_asic_index = 0

        yield {
            "src_dut_index": src_dut_index,
            "dst_dut_index": dst_dut_index,
            "src_asic_index": src_asic_index,
            "dst_asic_index": dst_asic_index
        }

    @pytest.fixture(scope='class')
    def get_src_dst_asic_and_duts(self, duthosts, tbinfo, select_src_dst_dut_and_asic, lower_tor_host): # noqa F811
        if 'dualtor' in tbinfo['topo']['name']:
            src_dut = lower_tor_host
            dst_dut = lower_tor_host
        else:
            src_dut = duthosts.frontend_nodes[select_src_dst_dut_and_asic["src_dut_index"]]
            dst_dut = duthosts.frontend_nodes[select_src_dst_dut_and_asic["dst_dut_index"]]

        src_asic = src_dut.asics[select_src_dst_dut_and_asic["src_asic_index"]]
        dst_asic = dst_dut.asics[select_src_dst_dut_and_asic["dst_asic_index"]]

        all_asics = [src_asic]
        if src_asic != dst_asic:
            all_asics.append(dst_asic)

        all_duts = [src_dut]
        if src_dut != dst_dut:
            all_duts.append(dst_dut)

        rtn_dict = {
            "src_asic": src_asic,
            "dst_asic": dst_asic,
            "src_dut": src_dut,
            "dst_dut": dst_dut,
            "all_asics": all_asics,
            "all_duts": all_duts
        }
        rtn_dict.update(select_src_dst_dut_and_asic)
        yield rtn_dict

    def __buildTestPorts(self, request, testPortIds, testPortIps, src_port_ids,
                         dst_port_ids, get_src_dst_asic_and_duts, uplinkPortIds):
        """
            Build map of test ports index and IPs

            Args:
                request (Fixture): pytest request object
                testPortIds (list): List of QoS SAI test port IDs
                testPortIps (list): List of QoS SAI test port IPs

            Returns:
                testPorts (dict): Map of test ports index and IPs
        """
        dstPorts = request.config.getoption("--qos_dst_ports")
        srcPorts = request.config.getoption("--qos_src_ports")

        src_dut_port_ids = testPortIds[get_src_dst_asic_and_duts['src_dut_index']]
        src_test_port_ids = src_dut_port_ids[get_src_dst_asic_and_duts['src_asic_index']]
        dst_dut_port_ids = testPortIds[get_src_dst_asic_and_duts['dst_dut_index']]
        dst_test_port_ids = dst_dut_port_ids[get_src_dst_asic_and_duts['dst_asic_index']]

        src_dut_port_ips = testPortIps[get_src_dst_asic_and_duts['src_dut_index']]
        src_test_port_ips = src_dut_port_ips[get_src_dst_asic_and_duts['src_asic_index']]
        dst_dut_port_ips = testPortIps[get_src_dst_asic_and_duts['dst_dut_index']]
        dst_test_port_ips = dst_dut_port_ips[get_src_dst_asic_and_duts['dst_asic_index']]

        if dstPorts is None:
            if dst_port_ids:
                pytest_assert(
                    len(set(dst_test_port_ids).intersection(
                        set(dst_port_ids))) == len(set(dst_port_ids)),
                    "Dest port id passed in qos.yml not valid"
                )
                dstPorts = dst_port_ids
            elif len(dst_test_port_ids) >= 4:
                dstPorts = [0, 2, 3]
            elif len(dst_test_port_ids) == 3:
                dstPorts = [0, 2, 2]
            else:
                dstPorts = [0, 0, 0]

        if srcPorts is None:
            if src_port_ids:
                pytest_assert(
                    len(set(src_test_port_ids).intersection(
                        set(src_port_ids))) == len(set(src_port_ids)),
                    "Source port id passed in qos.yml not valid"
                )
                # To verify ingress lossless speed/cable-length randomize the source port.
                srcPorts = [random.choice(src_port_ids)]
            else:
                srcPorts = [1]
        if get_src_dst_asic_and_duts["src_asic"].sonichost.facts["hwsku"] == "Cisco-8101-O8C48":
            srcPorts = [testPortIds[0][0].index(uplinkPortIds[0])]
            dstPorts = [testPortIds[0][0].index(x) for x in uplinkPortIds[1:4]]
            logging.debug("Test Port dst:{}, src:{}".format(dstPorts, srcPorts))

        pytest_assert(len(dst_test_port_ids) >= 1 and len(src_test_port_ids) >= 1, "Provide at least 2 test ports")
        logging.debug(
            "Test Port IDs:{} IPs:{}".format(testPortIds, testPortIps)
        )
        logging.debug("Test Port dst:{}, src:{}".format(dstPorts, srcPorts))

        pytest_assert(
            len(set(dstPorts).intersection(set(srcPorts))) == 0,
            "Duplicate destination and source ports '{0}'".format(
                set(dstPorts).intersection(set(srcPorts))
            )
        )

        # TODO: Randomize port selection
        dstPort = dstPorts[0] if dst_port_ids else dst_test_port_ids[dstPorts[0]]
        dstVlan = dst_test_port_ips[dstPort]['vlan_id'] if 'vlan_id' in dst_test_port_ips[dstPort] else None
        dstPort2 = dstPorts[1] if dst_port_ids else dst_test_port_ids[dstPorts[1]]
        dstVlan2 = dst_test_port_ips[dstPort2]['vlan_id'] if 'vlan_id' in dst_test_port_ips[dstPort2] else None
        dstPort3 = dstPorts[2] if dst_port_ids else dst_test_port_ids[dstPorts[2]]
        dstVlan3 = dst_test_port_ips[dstPort3]['vlan_id'] if 'vlan_id' in dst_test_port_ips[dstPort3] else None
        srcPort = srcPorts[0] if src_port_ids else src_test_port_ids[srcPorts[0]]
        srcVlan = src_test_port_ips[srcPort]['vlan_id'] if 'vlan_id' in src_test_port_ips[srcPort] else None
        return {
         "dst_port_id": dstPort,
         "dst_port_ip": dst_test_port_ips[dstPort]['peer_addr'],
         "dst_port_vlan": dstVlan,
         "dst_port_2_id": dstPort2,
         "dst_port_2_ip": dst_test_port_ips[dstPort2]['peer_addr'],
         "dst_port_2_vlan": dstVlan2,
         'dst_port_3_id': dstPort3,
         "dst_port_3_ip": dst_test_port_ips[dstPort3]['peer_addr'],
         "dst_port_3_vlan": dstVlan3,
         "src_port_id": srcPort,
         "src_port_ip": src_test_port_ips[srcPorts[0] if src_port_ids else src_test_port_ids[srcPorts[0]]]["peer_addr"],
         "src_port_vlan": srcVlan
        }

    @pytest.fixture(scope='class', autouse=True)
    def dutConfig(
        self, request, duthosts, get_src_dst_asic_and_duts,
        lower_tor_host, tbinfo, dualtor_ports_for_duts, dut_qos_maps):  # noqa F811
        """
            Build DUT host config pertaining to QoS SAI tests

            Args:
                request (Fixture): pytest request object
                duthost (AnsibleHost): Device Under Test (DUT)

            Returns:
                dutConfig (dict): Map of DUT config containing dut interfaces,
                test port IDs, test port IPs, and test ports
        """

        """
        Below are dictionaries with key being dut_index and value a dictionary with key asic_index
        Example for 2 DUTs with 2 asics each
            { 0: { 0: <asic0_value>, 1: <asic1_value>}, 1: { 0: <asic0_value>, 1: <asic1_value> }}
        """
        dutPortIps = {}
        testPortIps = {}
        testPortIds = {}
        dualTorPortIndexes = {}
        uplinkPortIds = []
        uplinkPortIps = []
        uplinkPortNames = []
        downlinkPortIds = []
        downlinkPortIps = []
        downlinkPortNames = []

        src_dut_index = get_src_dst_asic_and_duts['src_dut_index']
        src_asic_index = get_src_dst_asic_and_duts['src_asic_index']
        src_dut = get_src_dst_asic_and_duts['src_dut']
        src_mgFacts = src_dut.get_extended_minigraph_facts(tbinfo)
        topo = tbinfo["topo"]["name"]

        # LAG ports in T1 TOPO need to be removed in Mellanox devices
        if topo in self.SUPPORTED_T0_TOPOS or (topo in self.SUPPORTED_PTF_TOPOS and isMellanoxDevice(src_dut)):
            # Only single asic is supported for this scenario, so use src_dut and src_asic - which will be the same
            # as dst_dut and dst_asic
            pytest_assert(
                not src_dut.sonichost.is_multi_asic, "Fixture not supported on T0 multi ASIC"
            )
            dutLagInterfaces = []
            testPortIds[src_dut_index] = {}
            for _, lag in src_mgFacts["minigraph_portchannels"].items():
                for intf in lag["members"]:
                    dutLagInterfaces.append(src_mgFacts["minigraph_ptf_indices"][intf])

            testPortIds[src_dut_index][src_asic_index] = set(src_mgFacts["minigraph_ptf_indices"][port]
                                                             for port in src_mgFacts["minigraph_ports"].keys())
            testPortIds[src_dut_index][src_asic_index] -= set(dutLagInterfaces)
            if isMellanoxDevice(src_dut):
                # The last port is used for up link from DUT switch
                testPortIds[src_dut_index][src_asic_index] -= {len(src_mgFacts["minigraph_ptf_indices"]) - 1}
            testPortIds[src_dut_index][src_asic_index] = sorted(testPortIds[src_dut_index][src_asic_index])
            pytest_require(len(testPortIds[src_dut_index][src_asic_index]) != 0,
                           "Skip test since no ports are available for testing")

            # get current DUT port IPs
            dutPortIps[src_dut_index] = {}
            dutPortIps[src_dut_index][src_asic_index] = {}
            dualTorPortIndexes[src_dut_index] = {}
            dualTorPortIndexes[src_dut_index][src_asic_index] = []
            if 'backend' in topo:
                intf_map = src_mgFacts["minigraph_vlan_sub_interfaces"]
            else:
                intf_map = src_mgFacts["minigraph_interfaces"]

            use_separated_upkink_dscp_tc_map = separated_dscp_to_tc_map_on_uplink(dut_qos_maps)
            for portConfig in intf_map:
                intf = portConfig["attachto"].split(".")[0]
                if ipaddress.ip_interface(portConfig['peer_addr']).ip.version == 4:
                    portIndex = src_mgFacts["minigraph_ptf_indices"][intf]
                    if portIndex in testPortIds[src_dut_index][src_asic_index]:
                        portIpMap = {'peer_addr': portConfig["peer_addr"]}
                        if 'vlan' in portConfig:
                            portIpMap['vlan_id'] = portConfig['vlan']
                        dutPortIps[src_dut_index][src_asic_index].update({portIndex: portIpMap})
                        if intf in dualtor_ports_for_duts:
                            dualTorPortIndexes[src_dut_index][src_asic_index].append(portIndex)
                    # If the leaf router is using separated DSCP_TO_TC_MAP on uplink/downlink ports.
                    # we also need to test them separately
                    # for mellanox device, we run it on t1 topo mocked by ptf32 topo
                    if use_separated_upkink_dscp_tc_map and isMellanoxDevice(src_dut):
                        neighName = src_mgFacts["minigraph_neighbors"].get(intf, {}).get("name", "").lower()
                        if 't0' in neighName:
                            downlinkPortIds.append(portIndex)
                            downlinkPortIps.append(portConfig["peer_addr"])
                            downlinkPortNames.append(intf)
                        elif 't2' in neighName:
                            uplinkPortIds.append(portIndex)
                            uplinkPortIps.append(portConfig["peer_addr"])
                            uplinkPortNames.append(intf)

            testPortIps[src_dut_index] = {}
            testPortIps[src_dut_index][src_asic_index] = self.__assignTestPortIps(src_mgFacts, topo)

            # restore currently assigned IPs
            if len(dutPortIps[src_dut_index][src_asic_index]) != 0:
                testPortIps.update(dutPortIps)

        elif topo in self.SUPPORTED_T1_TOPOS:
            # T1 is supported only for 'single_asic' or 'single_dut_multi_asic'.
            # So use src_dut as the dut
            use_separated_upkink_dscp_tc_map = separated_dscp_to_tc_map_on_uplink(dut_qos_maps)
            dutPortIps[src_dut_index] = {}
            testPortIds[src_dut_index] = {}
            for dut_asic in get_src_dst_asic_and_duts['all_asics']:
                dutPortIps[src_dut_index][dut_asic.asic_index] = {}
                for iface, addr in dut_asic.get_active_ip_interfaces(tbinfo).items():
                    vlan_id = None
                    if iface.startswith("Ethernet"):
                        portName = iface
                        if "." in iface:
                            portName, vlan_id = iface.split(".")
                        portIndex = src_mgFacts["minigraph_ptf_indices"][portName]
                        portIpMap = {'peer_addr': addr["peer_ipv4"]}
                        if vlan_id is not None:
                            portIpMap['vlan_id'] = vlan_id
                        dutPortIps[src_dut_index][dut_asic.asic_index].update({portIndex: portIpMap})
                    elif iface.startswith("PortChannel"):
                        portName = next(
                            iter(src_mgFacts["minigraph_portchannels"][iface]["members"])
                        )
                        portIndex = src_mgFacts["minigraph_ptf_indices"][portName]
                        portIpMap = {'peer_addr': addr["peer_ipv4"]}
                        dutPortIps[src_dut_index][dut_asic.asic_index].update({portIndex: portIpMap})
                    # If the leaf router is using separated DSCP_TO_TC_MAP on uplink/downlink ports.
                    # we also need to test them separately
                    if (use_separated_upkink_dscp_tc_map or
                            get_src_dst_asic_and_duts["src_asic"].sonichost.facts["hwsku"] ==
                            "Cisco-8101-O8C48"):
                        neighName = src_mgFacts["minigraph_neighbors"].get(portName, {}).get("name", "").lower()
                        if 't0' in neighName:
                            downlinkPortIds.append(portIndex)
                            downlinkPortIps.append(addr["peer_ipv4"])
                            downlinkPortNames.append(portName)
                        elif 't2' in neighName:
                            uplinkPortIds.append(portIndex)
                            uplinkPortIps.append(addr["peer_ipv4"])
                            uplinkPortNames.append(portName)

                testPortIds[src_dut_index][dut_asic.asic_index] = sorted(
                    dutPortIps[src_dut_index][dut_asic.asic_index].keys())

                if isMellanoxDevice(src_dut):
                    testPortIds[src_dut_index][dut_asic.asic_index] = self.select_port_ids_for_mellnaox_device(
                        src_dut, src_mgFacts, testPortIds[src_dut_index][dut_asic.asic_index])

            # Need to fix this
            testPortIps[src_dut_index] = {}
            testPortIps[src_dut_index][src_asic_index] = self.__assignTestPortIps(src_mgFacts, topo)

            # restore currently assigned IPs
            if len(dutPortIps[src_dut_index][src_asic_index]) != 0:
                testPortIps.update(dutPortIps)

        elif tbinfo["topo"]["type"] == "t2":
            src_asic = get_src_dst_asic_and_duts['src_asic']
            dst_dut_index = get_src_dst_asic_and_duts['dst_dut_index']
            dst_asic = get_src_dst_asic_and_duts['dst_asic']

            # Lets get data for the src dut and src asic
            dutPortIps[src_dut_index] = {}
            testPortIds[src_dut_index] = {}
            dutPortIps[src_dut_index][src_asic_index] = {}
            active_ips = src_asic.get_active_ip_interfaces(tbinfo)
            for iface, addr in active_ips.items():
                if iface.startswith("Ethernet") and ("Ethernet-Rec" not in iface):
                    portIndex = src_mgFacts["minigraph_ptf_indices"][iface]
                    portIpMap = {'peer_addr': addr["peer_ipv4"], 'port': iface}
                    dutPortIps[src_dut_index][src_asic_index].update({portIndex: portIpMap})
                elif iface.startswith("PortChannel"):
                    portName = next(
                        iter(src_mgFacts["minigraph_portchannels"][iface]["members"])
                    )
                    portIndex = src_mgFacts["minigraph_ptf_indices"][portName]
                    portIpMap = {'peer_addr': addr["peer_ipv4"], 'port': portName}
                    dutPortIps[src_dut_index][src_asic_index].update({portIndex: portIpMap})

            testPortIds[src_dut_index][src_asic_index] = sorted(dutPortIps[src_dut_index][src_asic_index].keys())

            if dst_asic != src_asic:
                # Dealing with different asic
                dst_dut = get_src_dst_asic_and_duts['dst_dut']
                dst_asic_index = get_src_dst_asic_and_duts['dst_asic_index']
                if dst_dut_index != src_dut_index:
                    dst_mgFacts = dst_dut.get_extended_minigraph_facts(tbinfo)
                    dutPortIps[dst_dut_index] = {}
                    testPortIds[dst_dut_index] = {}
                else:
                    dst_mgFacts = src_mgFacts
                dutPortIps[dst_dut_index][dst_asic_index] = {}
                active_ips = dst_asic.get_active_ip_interfaces(tbinfo)
                for iface, addr in active_ips.items():
                    if iface.startswith("Ethernet") and ("Ethernet-Rec" not in iface):
                        portIndex = dst_mgFacts["minigraph_ptf_indices"][iface]
                        portIpMap = {'peer_addr': addr["peer_ipv4"], 'port': iface}
                        dutPortIps[dst_dut_index][dst_asic_index].update({portIndex: portIpMap})
                    elif iface.startswith("PortChannel"):
                        portName = next(
                            iter(dst_mgFacts["minigraph_portchannels"][iface]["members"])
                        )
                        portIndex = dst_mgFacts["minigraph_ptf_indices"][portName]
                        portIpMap = {'peer_addr': addr["peer_ipv4"], 'port': portName}
                        dutPortIps[dst_dut_index][dst_asic_index].update({portIndex: portIpMap})

                testPortIds[dst_dut_index][dst_asic_index] = sorted(dutPortIps[dst_dut_index][dst_asic_index].keys())

            # restore currently assigned IPs
            testPortIps.update(dutPortIps)

        qosConfigs = {}
        with open(r"qos/files/qos.yml") as file:
            qosConfigs = yaml.load(file, Loader=yaml.FullLoader)
        # Assuming the same chipset for all DUTs so can use src_dut to get asic type
        vendor = src_dut.facts["asic_type"]
        hostvars = src_dut.host.options['variable_manager']._hostvars[src_dut.hostname]
        dutAsic = None
        for asic in self.SUPPORTED_ASIC_LIST:
            vendorAsic = "{0}_{1}_hwskus".format(vendor, asic)
            if vendorAsic in hostvars.keys() and src_mgFacts["minigraph_hwsku"] in hostvars[vendorAsic]:
                dutAsic = asic
                break

        pytest_assert(dutAsic, "Cannot identify DUT ASIC type")

        dutTopo = "topo-"

        if dutAsic == "gb" and topo == "t2":
            if get_src_dst_asic_and_duts['src_asic'] == \
                    get_src_dst_asic_and_duts['dst_asic']:
                dutTopo = dutTopo + "any"
            else:
                dutTopo = dutTopo + topo
        elif dutTopo + topo in qosConfigs['qos_params'].get(dutAsic, {}):
            dutTopo = dutTopo + topo
        else:
            # Default topo is any
            dutTopo = dutTopo + "any"

        # Support of passing source and dest ptf port id from qos.yml
        # This is needed when on some asic port are distributed across
        # multiple buffer pipes.
        src_port_ids = None
        dst_port_ids = None
        try:
            if "src_port_ids" in qosConfigs['qos_params'][dutAsic][dutTopo]:
                src_port_ids = qosConfigs['qos_params'][dutAsic][dutTopo]["src_port_ids"]

            if "dst_port_ids" in qosConfigs['qos_params'][dutAsic][dutTopo]:
                dst_port_ids = qosConfigs['qos_params'][dutAsic][dutTopo]["dst_port_ids"]
        except KeyError:
            pass

        dualTor = request.config.getoption("--qos_dual_tor")
        if dualTor:
            testPortIds = dualTorPortIndexes

        testPorts = self.__buildTestPorts(request, testPortIds, testPortIps,
                                          src_port_ids, dst_port_ids, get_src_dst_asic_and_duts, uplinkPortIds)
        # Update the uplink/downlink ports to testPorts
        testPorts.update({
            "uplink_port_ids": uplinkPortIds,
            "uplink_port_ips": uplinkPortIps,
            "uplink_port_names": uplinkPortNames,
            "downlink_port_ids": downlinkPortIds,
            "downlink_port_ips": downlinkPortIps,
            "downlink_port_names": downlinkPortNames
        })
        dutinterfaces = {}
        uplinkPortIds = testPorts.get('uplink_port_ids', [])

        if tbinfo["topo"]["type"] == "t2":
            # dutportIps={0: {0: {0: {'peer_addr': u'10.0.0.1', 'port': u'Ethernet8'},
            # 2: {'peer_addr': u'10.0.0.5', 'port': u'Ethernet17'}}}}
            # { 0: 'Ethernet8', 2: 'Ethernet17' }
            for dut_index, dut_val in dutPortIps.items():
                for asic_index, asic_val in dut_val.items():
                    for ptf_port, ptf_val in asic_val.items():
                        dutinterfaces[ptf_port] = ptf_val['port']
        else:
            dutinterfaces = {
                index: port for port, index in src_mgFacts["minigraph_ptf_indices"].items()
            }

        yield {
            "dutInterfaces": dutinterfaces,
            "uplinkPortIds": uplinkPortIds,
            "testPortIds": testPortIds,
            "testPortIps": testPortIps,
            "testPorts": testPorts,
            "qosConfigs": qosConfigs,
            "dutAsic": dutAsic,
            "dutTopo": dutTopo,
            "srcDutInstance": src_dut,
            "dstDutInstance": get_src_dst_asic_and_duts['dst_dut'],
            "dualTor": request.config.getoption("--qos_dual_tor"),
            "dualTorScenario": len(dualtor_ports_for_duts) != 0
        }

    @pytest.fixture(scope='class')
    def ssh_tunnel_to_syncd_rpc(self, duthosts, get_src_dst_asic_and_duts, swapSyncd_on_selected_duts, tbinfo, lower_tor_host): # noqa F811
        all_asics = get_src_dst_asic_and_duts['all_asics']

        for a_asic in all_asics:
            a_asic.create_ssh_tunnel_sai_rpc()

        yield

        for a_asic in all_asics:
            a_asic.remove_ssh_tunnel_sai_rpc()

    @pytest.fixture(scope='class')
    def updateIptables(self, duthosts, get_src_dst_asic_and_duts, swapSyncd_on_selected_duts, tbinfo, lower_tor_host): # noqa F811
        """
            Update iptables on DUT host with drop rule for BGP SYNC packets

            Args:
                duthost (AnsibleHost): Device Under Test (DUT)
                swapSyncd (Fixture): swapSyncd fixture is required to run prior to updating iptables

            Returns:
                None
        """
        all_asics = get_src_dst_asic_and_duts['all_asics']

        ipVersions = [{"ip_version": "ipv4"}, {"ip_version": "ipv6"}]

        logger.info(
            "Add ip[6]tables rule to drop BGP SYN Packet from peer so that we do not ACK back")
        for ipVersion in ipVersions:
            for a_asic in all_asics:
                a_asic.bgp_drop_rule(state="present", **ipVersion)

        yield

        logger.info("Remove ip[6]tables rule to drop BGP SYN Packet from Peer")
        for ipVersion in ipVersions:
            for a_asic in all_asics:
                a_asic.bgp_drop_rule(state="absent", **ipVersion)

    @pytest.fixture(scope='class')
    def stopServices(
        self, duthosts, get_src_dst_asic_and_duts,
        swapSyncd_on_selected_duts, enable_container_autorestart, disable_container_autorestart, get_mux_status, # noqa F811
        tbinfo, upper_tor_host, lower_tor_host, toggle_all_simulator_ports):  # noqa F811
        """
            Stop services (lldp-syncs, lldpd, bgpd) on DUT host prior to test start

            Args:
                duthost (AnsibleHost): Device Under Test (DUT)
                swapSyncd (Fxiture): swapSyncd fixture is required to run prior to stopping services

            Returns:
                None
        """
        src_asic = get_src_dst_asic_and_duts['src_asic']
        src_dut = get_src_dst_asic_and_duts['src_dut']
        dst_asic = get_src_dst_asic_and_duts['dst_asic']
        dst_dut = get_src_dst_asic_and_duts['dst_dut']

        if 'dualtor' in tbinfo['topo']['name']:
            duthost_upper = upper_tor_host

        def updateDockerService(host, docker="", action="", service=""):  # noqa: F811
            """
                Helper function to update docker services

                Args:
                    host (AnsibleHost): Ansible host that is running docker
                    docker (str): docker container name
                    action (str): action to apply to service running within docker
                    service (str): service name running within docker

                Returns:
                    None
            """
            host.command(
                "docker exec {docker} supervisorctl {action} {service}".format(
                    docker=docker,
                    action=action,
                    service=service
                ),
                module_ignore_errors=True
            )
            logger.info("{}ed {}".format(action, service))

        """ Stop mux container for dual ToR """
        if 'dualtor' in tbinfo['topo']['name']:
            file = "/usr/local/bin/write_standby.py"
            backup_file = "/usr/local/bin/write_standby.py.bkup"
            toggle_all_simulator_ports(LOWER_TOR)
            check_result = wait_until(
                120, 10, 10, check_mux_status, duthosts, LOWER_TOR)
            validate_check_result(check_result, duthosts, get_mux_status)

            try:
                lower_tor_host.shell("ls %s" % file)
                lower_tor_host.shell("sudo cp {} {}".format(file, backup_file))
                lower_tor_host.shell("sudo rm {}".format(file))
                lower_tor_host.shell("sudo touch {}".format(file))
            except Exception as e:
                pytest.skip('file {} not found. Exception {}'.format(file, str(e)))

            duthost_upper.shell('sudo config feature state mux disabled')
            lower_tor_host.shell('sudo config feature state mux disabled')

        src_services = [
            {"docker": src_asic.get_docker_name("lldp"), "service": "lldp-syncd"},
            {"docker": src_asic.get_docker_name("lldp"), "service": "lldpd"},
            {"docker": src_asic.get_docker_name("bgp"),  "service": "bgpd"},
            {"docker": src_asic.get_docker_name("bgp"),  "service": "bgpmon"},
            {"docker": src_asic.get_docker_name("radv"), "service": "radvd"},
            {"docker": src_asic.get_docker_name("swss"), "service": "arp_update"}
        ]
        dst_services = []
        if src_asic != dst_asic:
            dst_services = [
                {"docker": dst_asic.get_docker_name("lldp"), "service": "lldp-syncd"},
                {"docker": dst_asic.get_docker_name("lldp"), "service": "lldpd"},
                {"docker": dst_asic.get_docker_name("bgp"), "service": "bgpd"},
                {"docker": dst_asic.get_docker_name("bgp"), "service": "bgpmon"},
                {"docker": dst_asic.get_docker_name("radv"), "service": "radvd"},
                {"docker": dst_asic.get_docker_name("swss"), "service": "arp_update"}
            ]

        feature_list = ['lldp', 'bgp', 'syncd', 'swss']
        if 'dualtor' in tbinfo['topo']['name']:
            disable_container_autorestart(
                duthost_upper, testcase="test_qos_sai", feature_list=feature_list)

        disable_container_autorestart(src_dut, testcase="test_qos_sai", feature_list=feature_list)
        for service in src_services:
            updateDockerService(src_dut, action="stop", **service)
        if src_asic != dst_asic:
            disable_container_autorestart(dst_dut, testcase="test_qos_sai", feature_list=feature_list)
            for service in dst_services:
                updateDockerService(dst_dut, action="stop", **service)
        yield

        for service in src_services:
            updateDockerService(src_dut, action="start", **service)
        if src_asic != dst_asic:
            for service in dst_services:
                updateDockerService(dst_dut, action="start", **service)

        """ Start mux conatiner for dual ToR """
        if 'dualtor' in tbinfo['topo']['name']:
            try:
                lower_tor_host.shell("ls %s" % backup_file)
                lower_tor_host.shell("sudo cp {} {}".format(backup_file, file))
                lower_tor_host.shell("sudo chmod +x {}".format(file))
                lower_tor_host.shell("sudo rm {}".format(backup_file))
            except Exception as e:
                pytest.skip('file {} not found. Exception {}'.format(backup_file, str(e)))

            lower_tor_host.shell('sudo config feature state mux enabled')
            lower_tor_host.shell('sudo config feature state mux enabled')
            logger.info("Start mux container for dual ToR testbed")

        enable_container_autorestart(src_dut, testcase="test_qos_sai", feature_list=feature_list)
        if src_asic != dst_asic:
            enable_container_autorestart(dst_dut, testcase="test_qos_sai", feature_list=feature_list)
        if 'dualtor' in tbinfo['topo']['name']:
            enable_container_autorestart(
                duthost_upper, testcase="test_qos_sai", feature_list=feature_list)

    @pytest.fixture(autouse=True)
    def updateLoganalyzerExceptions(self, get_src_dst_asic_and_duts, loganalyzer):
        """
            Update loganalyzer ignore regex list

            Args:
                duthost (AnsibleHost): Device Under Test (DUT)
                loganalyzer (Fixture): log analyzer fixture

            Returns:
                None
        """
        if loganalyzer:
            ignoreRegex = [
                ".*ERR monit.*'lldpd_monitor' process is not running.*",
                ".*ERR monit.* 'lldp\\|lldpd_monitor' status failed.*-- 'lldpd:' is not running.*",

                ".*ERR monit.*'lldp_syncd' process is not running.*",
                ".*ERR monit.*'lldp\\|lldp_syncd' status failed.*-- 'python.* -m lldp_syncd' is not running.*",

                ".*ERR monit.*'bgpd' process is not running.*",
                ".*ERR monit.*'bgp\\|bgpd' status failed.*-- '/usr/lib/frr/bgpd' is not running.*",

                ".*ERR monit.*'bgpcfgd' process is not running.*",
                ".*ERR monit.*'bgp\\|bgpcfgd' status failed.*-- "
                "'/usr/bin/python.* /usr/local/bin/bgpcfgd' is not running.*",

                ".*ERR syncd#syncd:.*brcm_sai_set_switch_attribute:.*updating switch mac addr failed.*",

                ".*ERR monit.*'bgp\\|bgpmon' status failed.*'/usr/bin/python.* /usr/local/bin/bgpmon' is not running.*",
                ".*ERR monit.*bgp\\|fpmsyncd.*status failed.*NoSuchProcess process no longer exists.*",
                ".*WARNING syncd#SDK:.*check_attribs_metadata: Not implemented attribute.*",
                ".*WARNING syncd#SDK:.*sai_set_attribute: Failed attribs check, key:Switch ID.*",
                ".*WARNING syncd#SDK:.*check_rate: Set max rate to 0.*"
            ]
            for a_dut in get_src_dst_asic_and_duts['all_duts']:
                loganalyzer[a_dut.hostname].ignore_regex.extend(ignoreRegex)

        yield

    @pytest.fixture(scope='class', autouse=True)
    def disablePacketAging(
        self, duthosts, get_src_dst_asic_and_duts, stopServices
    ):
        """
            disable packet aging on DUT host

            Args:
                duthost (AnsibleHost): Device Under Test (DUT)
                stopServices (Fxiture): stopServices fixture is required to run prior to disabling packet aging

            Returns:
                None
        """
        for duthost in get_src_dst_asic_and_duts['all_duts']:
            if isMellanoxDevice(duthost):
                logger.info("Disable Mellanox packet aging")
                duthost.copy(src="qos/files/mellanox/packets_aging.py", dest="/tmp")
                duthost.command("docker cp /tmp/packets_aging.py syncd:/")
                duthost.command("docker exec syncd python /packets_aging.py disable")

            yield

            if isMellanoxDevice(duthost):
                logger.info("Enable Mellanox packet aging")
                duthost.command("docker exec syncd python /packets_aging.py enable")
                duthost.command("docker exec syncd rm -rf /packets_aging.py")

    def dutArpProxyConfig(self, duthost):
        # so far, only record ARP proxy config to logging for debug purpose
        for a_asic in duthost.asics:
            vlanInterface = {}
            try:
                sonic_cfgen_cmd = 'sonic-cfggen {} -d --var-json "VLAN_INTERFACE"'.format(a_asic.cli_ns_option)
                vlanInterface = json.loads(duthost.shell(sonic_cfgen_cmd)['stdout'])
            except Exception as e:
                logger.info('Failed to read vlan interface config. Excpetion {}'.format(str(e)))
            if not vlanInterface:
                return
            for key, value in vlanInterface.items():
                if 'proxy_arp' in value:
                    logger.info('ARP proxy is {} on {}'.format(value['proxy_arp'], key))

    def dutBufferConfig(self, duthost, dut_asic):
        bufferConfig = {}
        try:
            ns_spec = ""
            ns = dut_asic.get_asic_namespace()
            if ns is not None:
                # multi-asic support
                ns_spec = " -n " + ns
            bufferConfig['BUFFER_POOL'] = json.loads(duthost.shell(
                'sonic-cfggen -d --var-json "BUFFER_POOL"' + ns_spec)['stdout'])
            bufferConfig['BUFFER_PROFILE'] = json.loads(duthost.shell(
                'sonic-cfggen -d --var-json "BUFFER_PROFILE"' + ns_spec)['stdout'])
            bufferConfig['BUFFER_QUEUE'] = json.loads(duthost.shell(
                'sonic-cfggen -d --var-json "BUFFER_QUEUE"' + ns_spec)['stdout'])
            bufferConfig['BUFFER_PG'] = json.loads(duthost.shell(
                'sonic-cfggen -d --var-json "BUFFER_PG"' + ns_spec)['stdout'])
        except Exception as err:
            logger.info(err)
        return bufferConfig

    @pytest.fixture(scope='class', autouse=True)
    def dutQosConfig(
        self, duthosts, get_src_dst_asic_and_duts,
        dutConfig, ingressLosslessProfile, ingressLossyProfile,
        egressLosslessProfile, egressLossyProfile, sharedHeadroomPoolSize,
        tbinfo, lower_tor_host # noqa F811
    ):
        """
            Prepares DUT host QoS configuration

            Args:
                duthost (AnsibleHost): Device Under Test (DUT)
                ingressLosslessProfile (Fxiture): ingressLosslessProfile fixture is required to run prior to collecting
                    QoS configuration

            Returns:
                QoSConfig (dict): Map containing DUT host QoS configuration
        """
        duthost = get_src_dst_asic_and_duts['src_dut']
        dut_asic = get_src_dst_asic_and_duts['src_asic']

        mgFacts = duthost.get_extended_minigraph_facts(tbinfo)
        pytest_assert("minigraph_hwsku" in mgFacts, "Could not find DUT SKU")

        profileName = ingressLosslessProfile["profileName"]
        logger.info(
            "Lossless Buffer profile selected is {}".format(profileName))

        if self.isBufferInApplDb(dut_asic):
            profile_pattern = "^BUFFER_PROFILE_TABLE\\:pg_lossless_(.*)_profile$"
        else:
            profile_pattern = "^BUFFER_PROFILE\\|pg_lossless_(.*)_profile"
        m = re.search(profile_pattern, profileName)
        pytest_assert(m.group(1), "Cannot find port speed/cable length")

        portSpeedCableLength = m.group(1)

        qosConfigs = dutConfig["qosConfigs"]
        dutAsic = dutConfig["dutAsic"]
        dutTopo = dutConfig["dutTopo"]

        self.dutArpProxyConfig(duthost)

        if isMellanoxDevice(duthost):
            current_file_dir = os.path.dirname(os.path.realpath(__file__))
            sub_folder_dir = os.path.join(current_file_dir, "files/mellanox/")
            if sub_folder_dir not in sys.path:
                sys.path.append(sub_folder_dir)
            import qos_param_generator
            qpm = qos_param_generator.QosParamMellanox(qosConfigs['qos_params']['mellanox'][dutTopo], dutAsic,
                                                       portSpeedCableLength,
                                                       dutConfig,
                                                       ingressLosslessProfile,
                                                       ingressLossyProfile,
                                                       egressLosslessProfile,
                                                       egressLossyProfile,
                                                       sharedHeadroomPoolSize,
                                                       dutConfig["dualTor"],
                                                       get_src_dst_asic_and_duts['src_dut_index'],
                                                       get_src_dst_asic_and_duts['src_asic_index'],
                                                       get_src_dst_asic_and_duts['dst_dut_index'],
                                                       get_src_dst_asic_and_duts['dst_asic_index']
                                                       )
            qosParams = qpm.run()

        elif 'broadcom' in duthost.facts['asic_type'].lower():
            if 'platform_asic' in duthost.facts and duthost.facts['platform_asic'] == 'broadcom-dnx':
                logger.info("THDI_BUFFER_CELL_LIMIT_SP is not valid for broadcom DNX - ignore dynamic buffer config")
                qosParams = qosConfigs['qos_params'][dutAsic][dutTopo]
            else:
                bufferConfig = self.dutBufferConfig(duthost, dut_asic)
                pytest_assert(len(bufferConfig) == 4,
                              "buffer config is incompleted")
                pytest_assert('BUFFER_POOL' in bufferConfig,
                              'BUFFER_POOL is not exist in bufferConfig')
                pytest_assert('BUFFER_PROFILE' in bufferConfig,
                              'BUFFER_PROFILE is not exist in bufferConfig')
                pytest_assert('BUFFER_QUEUE' in bufferConfig,
                              'BUFFER_QUEUE is not exist in bufferConfig')
                pytest_assert('BUFFER_PG' in bufferConfig,
                              'BUFFER_PG is not exist in bufferConfig')

                current_file_dir = os.path.dirname(os.path.realpath(__file__))
                sub_folder_dir = os.path.join(current_file_dir, "files/brcm/")
                if sub_folder_dir not in sys.path:
                    sys.path.append(sub_folder_dir)
                import qos_param_generator
                qpm = qos_param_generator.QosParamBroadcom(qosConfigs['qos_params'][dutAsic][dutTopo],
                                                           dutAsic,
                                                           portSpeedCableLength,
                                                           dutConfig,
                                                           ingressLosslessProfile,
                                                           ingressLossyProfile,
                                                           egressLosslessProfile,
                                                           egressLossyProfile,
                                                           sharedHeadroomPoolSize,
                                                           dutConfig["dualTor"],
                                                           dutTopo,
                                                           bufferConfig,
                                                           duthost,
                                                           tbinfo["topo"]["name"])
                qosParams = qpm.run()
        elif is_cisco_device(duthost):
            bufferConfig = self.dutBufferConfig(duthost, dut_asic)
            pytest_assert('BUFFER_POOL' in bufferConfig,
                          'BUFFER_POOL does not exist in bufferConfig')
            pytest_assert('BUFFER_PROFILE' in bufferConfig,
                          'BUFFER_PROFILE does not exist in bufferConfig')
            pytest_assert('BUFFER_QUEUE' in bufferConfig,
                          'BUFFER_QUEUE does not exist in bufferConfig')
            pytest_assert('BUFFER_PG' in bufferConfig,
                          'BUFFER_PG does not exist in bufferConfig')
            current_file_dir = os.path.dirname(os.path.realpath(__file__))
            sub_folder_dir = os.path.join(current_file_dir, "files/cisco/")
            if sub_folder_dir not in sys.path:
                sys.path.append(sub_folder_dir)
            import qos_param_generator
            qpm = qos_param_generator.QosParamCisco(
                      qosConfigs['qos_params'][dutAsic][dutTopo],
                      duthost,
                      dutAsic,
                      dutTopo,
                      bufferConfig,
                      portSpeedCableLength)

            qosParams = qpm.run()
        else:
            qosParams = qosConfigs['qos_params'][dutAsic][dutTopo]
        yield {
            "param": qosParams,
            "portSpeedCableLength": portSpeedCableLength,
        }

    @pytest.fixture(scope='class')
    def releaseAllPorts(
        self, duthosts, ptfhost, dutTestParams, updateIptables, ssh_tunnel_to_syncd_rpc
    ):
        """
            Release all paused ports prior to running QoS SAI test cases

            Args:
                ptfhost (AnsibleHost): Packet Test Framework (PTF)
                dutTestParams (Fixture, dict): DUT host test params
                updateIptables (Fixture, dict): updateIptables to run prior to releasing paused ports

            Returns:
                None

            Raises:
                RunAnsibleModuleFail if ptf test fails
        """
        self.runPtfTest(
            ptfhost, testCase="sai_qos_tests.ReleaseAllPorts",
            testParams=dutTestParams["basicParams"]
        )

    def __loadSwssConfig(self, duthost):
        """
            Load SWSS configuration on DUT

            Args:
                duthost (AnsibleHost): Device Under Test (DUT)

            Raises:
                asserts if the load SWSS config failed

            Returns:
                None
        """
        duthost.docker_cmds_on_all_asics(
            "swssconfig /etc/swss/config.d/switch.json", "swss")

    def __deleteTmpSwitchConfig(self, duthost):
        """
            Delete temporary switch.json cofiguration files

            Args:
                duthost (AnsibleHost): Device Under Test (DUT)

            Returns:
                None
        """
        result = duthost.find(path=["/tmp"], patterns=["switch.json*"])
        for file in result["files"]:
            duthost.file(path=file["path"], state="absent")

    @pytest.fixture(scope='class', autouse=True)
    def handleFdbAging(self, duthosts, get_src_dst_asic_and_duts):
        """
            Disable FDB aging and reenable at the end of tests

            Set fdb_aging_time to 0, update the swss configuration, and restore SWSS configuration afer
            test completes

            Args:
                duthost (AnsibleHost): Device Under Test (DUT)

            Returns:
                None
        """
        fdbAgingTime = 0
        for duthost in get_src_dst_asic_and_duts['all_duts']:
            self.__deleteTmpSwitchConfig(duthost)
            duthost.docker_copy_from_asic("swss", "/etc/swss/config.d/switch.json", "/tmp")
            duthost.replace(
                dest='/tmp/switch.json',
                regexp='"fdb_aging_time": ".*"',
                replace='"fdb_aging_time": "{0}"'.format(fdbAgingTime),
                backup=True
            )
            duthost.docker_copy_to_all_asics("swss", "/tmp/switch.json", "/etc/swss/config.d/switch.json")
            self.__loadSwssConfig(duthost)

        yield
        for duthost in get_src_dst_asic_and_duts['all_duts']:
            result = duthost.find(path=["/tmp"], patterns=["switch.json.*"])
            if result["matched"] > 0:
                src = result["files"][0]["path"]
                duthost.docker_copy_to_all_asics("swss", src, "/etc/swss/config.d/switch.json")
                self.__loadSwssConfig(duthost)
            self.__deleteTmpSwitchConfig(duthost)

    @pytest.fixture(scope='function', autouse=True)
    def populateArpEntries_T2(
            self, duthosts, get_src_dst_asic_and_duts, ptfhost, dutTestParams, dutConfig):
        """
            Update ARP entries for neighbors for selected test ports for each test for T2 topology
            with broadcom-dnx asic. As Broadcom dnx asic has larger queue buffer size which takes longer time interval
            compared to other topology to fill up which leads to arp aging out intermittently as lag goes down due to
            voq credits getting exhausted during test runs.

            Args:
                duthost (AnsibleHost): Device Under Test (DUT)
                ptfhost (AnsibleHost): Packet Test Framework (PTF)
                dutTestParams (Fixture, dict): DUT host test params
                dutConfig (Fixture, dict): Map of DUT config containing dut interfaces, test port IDs, test port IPs,
                    and test ports

            Returns:
                None

            Raises:
                RunAnsibleModuleFail if ptf test fails
        """
        if ('platform_asic' in dutTestParams["basicParams"] and
                dutTestParams["basicParams"]["platform_asic"] == "broadcom-dnx"):
            testParams = dutTestParams["basicParams"]
            testParams.update(dutConfig["testPorts"])
            testParams.update({
                "testbed_type": dutTestParams["topo"]
            })
            self.runPtfTest(
                ptfhost, testCase="sai_qos_tests.ARPpopulate", testParams=testParams
            )

    @pytest.fixture(scope='class', autouse=True)
    def populateArpEntries(
        self, duthosts, get_src_dst_asic_and_duts,
        ptfhost, dutTestParams, dutConfig, releaseAllPorts, handleFdbAging, tbinfo, lower_tor_host # noqa F811
    ):
        """
            Update ARP entries of QoS SAI test ports

            Args:
                duthost (AnsibleHost): Device Under Test (DUT)
                ptfhost (AnsibleHost): Packet Test Framework (PTF)
                dutTestParams (Fixture, dict): DUT host test params
                dutConfig (Fixture, dict): Map of DUT config containing dut interfaces, test port IDs, test port IPs,
                    and test ports
                releaseAllPorts (Fixture, dict): releaseAllPorts to run prior to updating ARP entries

            Returns:
                None

            Raises:
                RunAnsibleModuleFail if ptf test fails
        """

        saiQosTest = None
        if dutTestParams["topo"] in self.SUPPORTED_T0_TOPOS:
            saiQosTest = "sai_qos_tests.ARPpopulate"
        elif dutTestParams["topo"] in self.SUPPORTED_PTF_TOPOS:
            saiQosTest = "sai_qos_tests.ARPpopulatePTF"
        else:
            for dut_asic in get_src_dst_asic_and_duts['all_asics']:
                result = dut_asic.command("arp -n")
                pytest_assert(result["rc"] == 0, "failed to run arp command on {0}".format(dut_asic.sonichost.hostname))
                if result["stdout"].find("incomplete") == -1:
                    saiQosTest = "sai_qos_tests.ARPpopulate"

        if saiQosTest:
            testParams = dutTestParams["basicParams"]
            testParams.update(dutConfig["testPorts"])
            testParams.update({
                "testPortIds": dutConfig["testPortIds"],
                "testPortIps": dutConfig["testPortIps"],
                "testbed_type": dutTestParams["topo"]
            })
            self.runPtfTest(
                ptfhost, testCase=saiQosTest, testParams=testParams
            )

    @pytest.fixture(scope='class', autouse=True)
    def dut_disable_ipv6(self, duthosts, get_src_dst_asic_and_duts, tbinfo, lower_tor_host): # noqa F811
        for duthost in get_src_dst_asic_and_duts['all_duts']:
            duthost.shell("sysctl -w net.ipv6.conf.all.disable_ipv6=1")

        yield

        for duthost in get_src_dst_asic_and_duts['all_duts']:
            duthost.shell("sysctl -w net.ipv6.conf.all.disable_ipv6=0")

    @pytest.fixture(scope='class', autouse=True)
    def sharedHeadroomPoolSize(
        self, request, duthosts, get_src_dst_asic_and_duts, tbinfo, lower_tor_host): # noqa F811
        """
            Retreives shared headroom pool size

            Args:
                request (Fixture): pytest request object
                duthost (AnsibleHost): Device Under Test (DUT)

            Returns:
                size: shared headroom pool size
                      none if it is not defined
        """
        yield self.__getSharedHeadroomPoolSize(
            request,
            get_src_dst_asic_and_duts['src_asic']
        )

    @pytest.fixture(scope='class', autouse=True)
    def ingressLosslessProfile(
        self, request, get_src_dst_asic_and_duts, dutConfig, tbinfo, lower_tor_host, dualtor_ports_for_duts # noqa F811
    ):
        """
            Retreives ingress lossless profile

            Args:
                request (Fixture): pytest request object
                duthost (AnsibleHost): Device Under Test (DUT)
                dutConfig (Fixture, dict): Map of DUT config containing dut interfaces, test port IDs, test port IPs,
                    and test ports

            Returns:
                ingressLosslessProfile (dict): Map of ingress lossless buffer profile attributes
        """

        dut_asic = get_src_dst_asic_and_duts['src_asic']
        duthost = get_src_dst_asic_and_duts['src_dut']
        srcport = dutConfig["dutInterfaces"][dutConfig["testPorts"]["src_port_id"]]

        if srcport in dualtor_ports_for_duts:
            pgs = "2-4"
        else:
            pgs = "3-4"

        yield self.__getBufferProfile(
            request,
            dut_asic,
            duthost.os_version,
            "BUFFER_PG_TABLE" if self.isBufferInApplDb(
                dut_asic) else "BUFFER_PG",
            srcport,
            pgs
        )

    @pytest.fixture(scope='class', autouse=True)
    def ingressLossyProfile(
        self, request, duthosts, get_src_dst_asic_and_duts, dutConfig, tbinfo, lower_tor_host # noqa F811
    ):
        """
            Retreives ingress lossy profile

            Args:
                request (Fixture): pytest request object
                duthost (AnsibleHost): Device Under Test (DUT)
                dutConfig (Fixture, dict): Map of DUT config containing dut interfaces, test port IDs, test port IPs,
                    and test ports

            Returns:
                ingressLossyProfile (dict): Map of ingress lossy buffer profile attributes
        """
        duthost = get_src_dst_asic_and_duts['src_dut']
        dut_asic = get_src_dst_asic_and_duts['src_asic']
        yield self.__getBufferProfile(
            request,
            dut_asic,
            duthost.os_version,
            "BUFFER_PG_TABLE" if self.isBufferInApplDb(
                dut_asic) else "BUFFER_PG",
            dutConfig["dutInterfaces"][dutConfig["testPorts"]["src_port_id"]],
            "0"
        )

    @pytest.fixture(scope='class', autouse=True)
    def egressLosslessProfile(
        self, request, duthosts, get_src_dst_asic_and_duts, dutConfig, tbinfo, lower_tor_host, dualtor_ports_for_duts # noqa F811
    ):
        """
            Retreives egress lossless profile

            Args:
                request (Fixture): pytest request object
                duthost (AnsibleHost): Device Under Test (DUT)
                dutConfig (Fixture, dict): Map of DUT config containing dut interfaces, test port IDs, test port IPs,
                    and test ports

            Returns:
                egressLosslessProfile (dict): Map of egress lossless buffer profile attributes
        """
        duthost = get_src_dst_asic_and_duts['src_dut']
        dut_asic = get_src_dst_asic_and_duts['src_asic']

        srcport = dutConfig["dutInterfaces"][dutConfig["testPorts"]["src_port_id"]]

        if srcport in dualtor_ports_for_duts:
            queues = "2-4"
        else:
            queues = "3-4"

        yield self.__getBufferProfile(
            request,
            dut_asic,
            duthost.os_version,
            "BUFFER_QUEUE_TABLE" if self.isBufferInApplDb(
                dut_asic) else "BUFFER_QUEUE",
            srcport,
            queues
        )

    @pytest.fixture(scope='class', autouse=True)
    def egressLossyProfile(
        self, request, duthosts, get_src_dst_asic_and_duts, dutConfig, tbinfo, lower_tor_host, dualtor_ports_for_duts # noqa F811
    ):
        """
            Retreives egress lossy profile

            Args:
                request (Fixture): pytest request object
                duthost (AnsibleHost): Device Under Test (DUT)
                dutConfig (Fixture, dict): Map of DUT config containing dut interfaces,
                test port IDs, test port IPs, and test ports

            Returns:
                egressLossyProfile (dict): Map of egress lossy buffer profile attributes
        """
        duthost = get_src_dst_asic_and_duts['src_dut']
        dut_asic = get_src_dst_asic_and_duts['src_asic']

        srcport = dutConfig["dutInterfaces"][dutConfig["testPorts"]["src_port_id"]]

        if srcport in dualtor_ports_for_duts:
            queues = "0-1"
        else:
            queues = "0-2"

        yield self.__getBufferProfile(
            request,
            dut_asic,
            duthost.os_version,
            "BUFFER_QUEUE_TABLE" if self.isBufferInApplDb(
                dut_asic) else "BUFFER_QUEUE",
            srcport,
            queues
        )

    @pytest.fixture(scope='class')
    def losslessSchedProfile(
            self, duthosts, get_src_dst_asic_and_duts, dutConfig, tbinfo, lower_tor_host  # noqa F811
    ):
        """
            Retreives lossless scheduler profile

            Args:
                duthost (AnsibleHost): Device Under Test (DUT)
                dutConfig (Fixture, dict): Map of DUT config containing dut interfaces,
                test port IDs, test port IPs, and test ports

            Returns:
                losslessSchedProfile (dict): Map of scheduler parameters
        """
        dut_asic = get_src_dst_asic_and_duts['src_asic']

        yield self.__getSchedulerParam(
            dut_asic,
            dutConfig["dutInterfaces"][dutConfig["testPorts"]["src_port_id"]],
            self.TARGET_LOSSLESS_QUEUE_SCHED
        )

    @pytest.fixture(scope='class')
    def lossySchedProfile(
        self, duthosts, get_src_dst_asic_and_duts, dutConfig, tbinfo, lower_tor_host  # noqa F811
    ):
        """
            Retreives lossy scheduler profile

            Args:
                duthost (AnsibleHost): Device Under Test (DUT)
                dutConfig (Fixture, dict): Map of DUT config containing dut interfaces,
                test port IDs, test port IPs, and test ports

            Returns:
                lossySchedProfile (dict): Map of scheduler parameters
        """
        dut_asic = get_src_dst_asic_and_duts['src_asic']

        yield self.__getSchedulerParam(
            dut_asic,
            dutConfig["dutInterfaces"][dutConfig["testPorts"]["src_port_id"]],
            self.TARGET_LOSSY_QUEUE_SCHED
        )

    @pytest.fixture
    def updateSchedProfile(
        self, duthosts, get_src_dst_asic_and_duts,
        dutQosConfig, losslessSchedProfile, lossySchedProfile, tbinfo, lower_tor_host  # noqa F811
    ):
        """
            Updates lossless/lossy scheduler profiles

            Args:
                duthost (AnsibleHost): Device Under Test (DUT)
                dutQosConfig (Fixture, dict): Map containing DUT host QoS configuration
                losslessSchedProfile (Fixture, dict): Map of lossless scheduler parameters
                lossySchedProfile (Fixture, dict): Map of lossy scheduler parameters

            Returns:
                None
        """
        def updateRedisSchedParam(schedParam):
            """
                Helper function to updates lossless/lossy scheduler profiles

                Args:
                    schedParam (dict): Scheduler params to be set

                Returns:
                    None
            """
            for a_asic in get_src_dst_asic_and_duts['all_asics']:
                a_asic.run_redis_cmd(
                    argv=[
                        "redis-cli",
                        "-n",
                        "4",
                        "HSET",
                        schedParam["profile"],
                        "weight",
                        schedParam["qosConfig"]
                    ]
                )

        wrrSchedParams = [
            {
                "profile": lossySchedProfile["schedProfile"],
                "qosConfig": dutQosConfig["param"]["wrr_chg"]["lossy_weight"]
            },
            {
                "profile": losslessSchedProfile["schedProfile"],
                "qosConfig": dutQosConfig["param"]["wrr_chg"]["lossless_weight"]
            },
        ]

        for schedParam in wrrSchedParams:
            updateRedisSchedParam(schedParam)

        yield

        schedProfileParams = [
            {
                "profile": lossySchedProfile["schedProfile"],
                "qosConfig": lossySchedProfile["schedWeight"]
            },
            {
                "profile": losslessSchedProfile["schedProfile"],
                "qosConfig": losslessSchedProfile["schedWeight"]
            },
        ]

        for schedParam in schedProfileParams:
            updateRedisSchedParam(schedParam)

    @pytest.fixture
    def resetWatermark(
        self, duthosts, get_src_dst_asic_and_duts, tbinfo, lower_tor_host   # noqa F811
    ):
        """
            Reset queue watermark

            Args:
                duthost (AnsibleHost): Device Under Test (DUT)

            Returns:
                None
        """

        for dut_asic in get_src_dst_asic_and_duts['all_asics']:
            dut_asic.command("counterpoll watermark enable")
            dut_asic.command("counterpoll queue enable")
            dut_asic.command("sleep 70")
            dut_asic.command("counterpoll watermark disable")
            dut_asic.command("counterpoll queue disable")

    @pytest.fixture(scope='class')
    def dualtor_ports_for_duts(request, get_src_dst_asic_and_duts):
        # Fetch dual ToR ports
        logger.info("Starting fetching dual ToR info")

        fetch_dual_tor_ports_script = "\
            local remap_enabled = redis.call('HGET', 'SYSTEM_DEFAULTS|tunnel_qos_remap', 'status')\
            if remap_enabled ~= 'enabled' then\
                return {}\
            end\
            local type = redis.call('HGET', 'DEVICE_METADATA|localhost', 'type')\
            local expected_neighbor_type\
            local expected_neighbor_suffix\
            if type == 'LeafRouter' then\
                expected_neighbor_type = 'ToRRouter'\
                expected_neighbor_suffix = 'T0'\
            else\
                if type == 'ToRRouter' then\
                    local subtype = redis.call('HGET', 'DEVICE_METADATA|localhost', 'subtype')\
                    if subtype == 'DualToR' then\
                        expected_neighbor_type = 'LeafRouter'\
                        expected_neighbor_suffix = 'T1'\
                    end\
                end\
            end\
            if expected_neighbor_type == nil then\
                return {}\
            end\
            local result = {}\
            local all_ports_with_neighbor = redis.call('KEYS', 'DEVICE_NEIGHBOR|*')\
            for i = 1, #all_ports_with_neighbor, 1 do\
                local neighbor = redis.call('HGET', all_ports_with_neighbor[i], 'name')\
                if neighbor ~= nil and string.sub(neighbor, -2, -1) == expected_neighbor_suffix then\
                    local peer_type = redis.call('HGET', 'DEVICE_NEIGHBOR_METADATA|' .. neighbor, 'type')\
                    if peer_type == expected_neighbor_type then\
                        table.insert(result, string.sub(all_ports_with_neighbor[i], 17, -1))\
                    end\
                end\
            end\
            return result\
        "

        duthost = get_src_dst_asic_and_duts['src_dut']  # noqa F841

        dualtor_ports_str = get_src_dst_asic_and_duts['src_asic'].run_redis_cmd(
            argv=["sonic-db-cli", "CONFIG_DB", "eval", fetch_dual_tor_ports_script, "0"])
        if dualtor_ports_str:
            dualtor_ports_set = set(dualtor_ports_str)
        else:
            dualtor_ports_set = set({})

        logger.info("Finish fetching dual ToR info {}".format(dualtor_ports_set))

        return dualtor_ports_set

<<<<<<< HEAD
    @pytest.fixture(autouse=False)
    def _check_ingress_speed_gte_400g(
            self,
            get_src_dst_asic_and_duts,
            dutQosConfig):
        portSpeedCableLength = dutQosConfig["portSpeedCableLength"]
        m = re.search("([0-9]+)_([0-9]+m)", portSpeedCableLength)
        if not m:
            raise RuntimeError(
                "Format error in portSpeedCableLength:{}".
                format(portSpeedCableLength))
        speed = int(m.group(1))
        if speed >= 400000:
            pytest.skip("PGDrop test is not supported for 400G port speed.")
=======
    def select_port_ids_for_mellnaox_device(self, duthost, mgFacts, testPortIds):
        """
        For Nvidia devices, the tested ports must have the same cable length and speed.
        Firstly, categorize the ports by the same cable length and speed.
        Secondly, select the port group with the largest number of ports as test ports from the above results.
        """
        ptf_port_dut_port_dict = dict(zip(mgFacts["minigraph_ptf_indices"].values(),
                                          mgFacts["minigraph_ptf_indices"].keys()))
        get_interface_cable_length_info = 'redis-cli -n 4 hgetall "CABLE_LENGTH|AZURE"'
        interface_cable_length_list = duthost.shell(get_interface_cable_length_info)['stdout_lines']
        interface_status = duthost.show_interface(command="status")["ansible_facts"]['int_status']

        cable_length_speed_interface_dict = {}
        for ptf_port in testPortIds:
            dut_port = ptf_port_dut_port_dict[ptf_port]
            if dut_port in interface_cable_length_list:
                cable_length = interface_cable_length_list[interface_cable_length_list.index(dut_port) + 1]
                speed = interface_status[dut_port]['speed']
                cable_length_speed = f"{cable_length}_{speed}"
                if cable_length_speed in cable_length_speed_interface_dict:
                    cable_length_speed_interface_dict[cable_length_speed].append(ptf_port)
                else:
                    cable_length_speed_interface_dict[cable_length_speed] = [ptf_port]
        max_port_num = 0
        test_port_ids = []
        # Find the port group with the largest number of ports as test ports
        for _, port_list in cable_length_speed_interface_dict.items():
            if max_port_num < len(port_list):
                test_port_ids = port_list
                max_port_num = len(port_list)
        logger.info(f"Test ports ids is{test_port_ids}")
        return test_port_ids

    @pytest.fixture(scope="function", autouse=False)
    def _skip_watermark_multi_DUT(
            self,
            get_src_dst_asic_and_duts,
            dutQosConfig):
        if not is_cisco_device(get_src_dst_asic_and_duts['src_dut']):
            yield
            return
        if (get_src_dst_asic_and_duts['src_dut'] !=
                get_src_dst_asic_and_duts['dst_dut']):
            pytest.skip(
                "All WM Tests are skipped for multiDUT for cisco platforms.")

        yield
        return
>>>>>>> d191484d
<|MERGE_RESOLUTION|>--- conflicted
+++ resolved
@@ -2000,7 +2000,6 @@
 
         return dualtor_ports_set
 
-<<<<<<< HEAD
     @pytest.fixture(autouse=False)
     def _check_ingress_speed_gte_400g(
             self,
@@ -2015,7 +2014,7 @@
         speed = int(m.group(1))
         if speed >= 400000:
             pytest.skip("PGDrop test is not supported for 400G port speed.")
-=======
+
     def select_port_ids_for_mellnaox_device(self, duthost, mgFacts, testPortIds):
         """
         For Nvidia devices, the tested ports must have the same cable length and speed.
@@ -2063,5 +2062,4 @@
                 "All WM Tests are skipped for multiDUT for cisco platforms.")
 
         yield
-        return
->>>>>>> d191484d
+        return