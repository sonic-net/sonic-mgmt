import ipaddress
import json
import logging
import pytest
import re
import yaml
import random
import os
import sys
import six
import copy

from tests.common.fixtures.ptfhost_utils import ptf_portmap_file  # noqa F401
from tests.common.helpers.assertions import pytest_assert, pytest_require
from tests.common.mellanox_data import is_mellanox_device as isMellanoxDevice
from tests.common.cisco_data import is_cisco_device
from tests.common.dualtor.dual_tor_utils import upper_tor_host, lower_tor_host, dualtor_ports  # noqa F401
from tests.common.dualtor.mux_simulator_control \
    import toggle_all_simulator_ports, get_mux_status, check_mux_status, validate_check_result  # noqa F401
from tests.common.dualtor.constants import UPPER_TOR, LOWER_TOR  # noqa F401
from tests.common.utilities import check_qos_db_fv_reference_with_table
from tests.common.fixtures.duthost_utils import dut_qos_maps, separated_dscp_to_tc_map_on_uplink  # noqa F401
from tests.common.utilities import wait_until
from tests.ptf_runner import ptf_runner
from tests.common.system_utils import docker  # noqa F401
from tests.common.errors import RunAnsibleModuleFail

logger = logging.getLogger(__name__)


class QosBase:
    """
    Common APIs
    """
    SUPPORTED_T0_TOPOS = ["t0", "t0-56-po2vlan", "t0-64", "t0-116", "t0-35", "dualtor-56", "dualtor-120", "dualtor",
                          "t0-80", "t0-backend"]
    SUPPORTED_T1_TOPOS = ["t1-lag", "t1-64-lag", "t1-56-lag", "t1-backend"]
    SUPPORTED_PTF_TOPOS = ['ptf32', 'ptf64']
    SUPPORTED_ASIC_LIST = ["pac", "gr", "gb", "td2", "th", "th2", "spc1", "spc2", "spc3", "spc4", "td3", "th3",
                           "j2c+", "jr2"]

    TARGET_QUEUE_WRED = 3
    TARGET_LOSSY_QUEUE_SCHED = 0
    TARGET_LOSSLESS_QUEUE_SCHED = 3

    buffer_model_initialized = False
    buffer_model = None

    def isBufferInApplDb(self, dut_asic):
        if not self.buffer_model_initialized:
            self.buffer_model = dut_asic.run_redis_cmd(
                argv=[
                    "redis-cli", "-n", "4", "hget",
                    "DEVICE_METADATA|localhost", "buffer_model"
                ]
            )

            self.buffer_model_initialized = True
            logger.info(
                "Buffer model is {}, buffer tables will be fetched from {}".format(
                    self.buffer_model or "not defined",
                    "APPL_DB" if self.buffer_model else "CONFIG_DB"
                )
            )
        return self.buffer_model

    @pytest.fixture(scope='class', autouse=True)
    def dutTestParams(self, duthosts, dut_test_params_qos, tbinfo, get_src_dst_asic_and_duts):
        """
            Prepares DUT host test params
            Returns:
                dutTestParams (dict): DUT host test params
        """
        # update router mac
        if dut_test_params_qos["topo"] in self.SUPPORTED_T0_TOPOS:
            dut_test_params_qos["basicParams"]["router_mac"] = ''

        elif "dualtor" in tbinfo["topo"]["name"]:
            # For dualtor qos test scenario, DMAC of test traffic is default vlan interface's MAC address.
            # To reduce duplicated code, put "is_dualtor" and "def_vlan_mac" into dutTestParams['basicParams'].
            dut_test_params_qos["basicParams"]["is_dualtor"] = True

            vlan_cfgs = tbinfo['topo']['properties']['topology']['DUT']['vlan_configs']
            if vlan_cfgs and 'default_vlan_config' in vlan_cfgs:
                default_vlan_name = vlan_cfgs['default_vlan_config']
                if default_vlan_name:
                    for vlan in vlan_cfgs[default_vlan_name].values():
                        if 'mac' in vlan and vlan['mac']:
                            dut_test_params_qos["basicParams"]["def_vlan_mac"] = vlan['mac']
                            break

            pytest_assert(dut_test_params_qos["basicParams"]["def_vlan_mac"] is not None,
                          "Dual-TOR miss default VLAN MAC address")
        else:
            try:
                duthost = get_src_dst_asic_and_duts['src_dut']
                asic = duthost.asic_instance().asic_index
                dut_test_params_qos['basicParams']["router_mac"] = duthost.shell(
                    'sonic-db-cli -n asic{} CONFIG_DB hget "DEVICE_METADATA|localhost" mac'.format(asic))['stdout']
            except RunAnsibleModuleFail:
                dut_test_params_qos['basicParams']["router_mac"] = duthost.shell(
                    'sonic-db-cli CONFIG_DB hget "DEVICE_METADATA|localhost" mac')['stdout']

        yield dut_test_params_qos

    def runPtfTest(self, ptfhost, testCase='', testParams={}):
        """
            Runs QoS SAI test case on PTF host

            Args:
                ptfhost (AnsibleHost): Packet Test Framework (PTF)
                testCase (str): SAI tests test case name
                testParams (dict): Map of test params required by testCase

            Returns:
                None

            Raises:
                RunAnsibleModuleFail if ptf test fails
        """
        custom_options = " --disable-ipv6 --disable-vxlan --disable-geneve" \
                         " --disable-erspan --disable-mpls --disable-nvgre"
        ptf_runner(
            ptfhost,
            "saitests",
            testCase,
            platform_dir="ptftests",
            params=testParams,
            log_file="/tmp/{0}.log".format(testCase),
            qlen=10000,
            is_python3=True,
            relax=False,
            timeout=1200,
            custom_options=custom_options
        )


class QosSaiBase(QosBase):
    """
        QosSaiBase contains collection of pytest fixtures that ready the
        testbed for QoS SAI test cases.
    """

    def __computeBufferThreshold(self, dut_asic, bufferProfile):
        """
            Computes buffer threshold for dynamic threshold profiles

            Args:
                dut_asic (SonicAsic): Device ASIC Under Test (DUT)
                bufferProfile (dict, inout): Map of puffer profile attributes

            Returns:
                Updates bufferProfile with computed buffer threshold
        """
        if self.isBufferInApplDb(dut_asic):
            db = "0"
            keystr = "BUFFER_POOL_TABLE:"
        else:
            db = "4"
            keystr = "BUFFER_POOL|"
        if check_qos_db_fv_reference_with_table(dut_asic):
            if six.PY2:
                pool = bufferProfile["pool"].encode("utf-8").translate(None, "[]")
            else:
                pool = bufferProfile["pool"].translate({ord(i): None for i in '[]'})
        else:
            pool = keystr + bufferProfile["pool"]
        bufferSize = int(
            dut_asic.run_redis_cmd(
                argv=["redis-cli", "-n", db, "HGET", pool, "size"]
            )[0]
        )
        bufferScale = 2 ** float(bufferProfile["dynamic_th"])
        bufferScale /= (bufferScale + 1)
        bufferProfile.update(
            {"static_th": int(
                bufferProfile["size"]) + int(bufferScale * bufferSize)}
        )

    def __updateVoidRoidParams(self, dut_asic, bufferProfile):
        """
            Updates buffer profile with VOID/ROID params

            Args:
                dut_asic (SonicAsic): Device Under Test (DUT)
                bufferProfile (dict, inout): Map of puffer profile attributes

            Returns:
                Updates bufferProfile with VOID/ROID obtained from Redis db
        """
        if check_qos_db_fv_reference_with_table(dut_asic):
            if self.isBufferInApplDb(dut_asic):
                if six.PY2:
                    bufferPoolName = bufferProfile["pool"].encode("utf-8").translate(
                        None, "[]").replace("BUFFER_POOL_TABLE:", '')
                else:
                    bufferPoolName = bufferProfile["pool"].translate(
                        {ord(i): None for i in '[]'}).replace("BUFFER_POOL_TABLE:", '')
            else:
                if six.PY2:
                    bufferPoolName = bufferProfile["pool"].encode("utf-8").translate(
                        None, "[]").replace("BUFFER_POOL|", '')
                else:
                    bufferPoolName = bufferProfile["pool"].translate(
                        {ord(i): None for i in '[]'}).replace("BUFFER_POOL|", '')
        else:
            bufferPoolName = six.text_type(bufferProfile["pool"])

        bufferPoolVoid = six.text_type(dut_asic.run_redis_cmd(
            argv=[
                "redis-cli", "-n", "2", "HGET",
                "COUNTERS_BUFFER_POOL_NAME_MAP", bufferPoolName
            ]
        )[0])
        bufferProfile.update({"bufferPoolVoid": bufferPoolVoid})

        bufferPoolRoid = six.text_type(dut_asic.run_redis_cmd(
            argv=["redis-cli", "-n", "1", "HGET", "VIDTORID", bufferPoolVoid]
        )[0]).replace("oid:", '')
        bufferProfile.update({"bufferPoolRoid": bufferPoolRoid})

    def __getBufferProfile(self, request, dut_asic, os_version, table, port, priorityGroup):
        """
            Get buffer profile attribute from Redis db

            Args:
                request (Fixture): pytest request object
                dut_asic(SonicAsic): Device Under Test (DUT)
                table (str): Redis table name
                port (str): DUT port alias
                priorityGroup (str): QoS priority group

            Returns:
                bufferProfile (dict): Map of buffer profile attributes
        """

        if table == "BUFFER_QUEUE_TABLE" and dut_asic.sonichost.facts['switch_type'] == 'voq':
            # For VoQ chassis, the buffer queues config is based on system port
            if dut_asic.sonichost.is_multi_asic:
                port = "{}:{}:{}".format(
                    dut_asic.sonichost.hostname, dut_asic.namespace, port)
            else:
                port = "{}:Asic0:{}".format(dut_asic.sonichost.hostname, port)

        if self.isBufferInApplDb(dut_asic):
            db = "0"
            keystr = "{0}:{1}:{2}".format(table, port, priorityGroup)
            bufkeystr = "BUFFER_PROFILE_TABLE:"
        else:
            db = "4"
            keystr = "{0}|{1}|{2}".format(table, port, priorityGroup)
            bufkeystr = "BUFFER_PROFILE|"

        if check_qos_db_fv_reference_with_table(dut_asic):
            out = dut_asic.run_redis_cmd(argv=["redis-cli", "-n", db, "HGET", keystr, "profile"])[0]
            if six.PY2:
                bufferProfileName = out.encode("utf-8").translate(None, "[]")
            else:
                bufferProfileName = out.translate({ord(i): None for i in '[]'})
        else:
            bufferProfileName = bufkeystr + dut_asic.run_redis_cmd(
                argv=["redis-cli", "-n", db, "HGET", keystr, "profile"])[0]

        result = dut_asic.run_redis_cmd(
            argv=["redis-cli", "-n", db, "HGETALL", bufferProfileName]
        )
        it = iter(result)
        bufferProfile = dict(list(zip(it, it)))
        bufferProfile.update({"profileName": bufferProfileName})

        # Update profile static threshold value if  profile threshold is dynamic
        if "dynamic_th" in list(bufferProfile.keys()):
            self.__computeBufferThreshold(dut_asic, bufferProfile)

        if "pg_lossless" in bufferProfileName:
            pytest_assert(
                "xon" in list(bufferProfile.keys()) and "xoff" in list(
                    bufferProfile.keys()),
                "Could not find xon and/or xoff values for profile '{0}'".format(
                    bufferProfileName
                )
            )

        if "201811" not in os_version:
            self.__updateVoidRoidParams(dut_asic, bufferProfile)

        return bufferProfile

    def __getSharedHeadroomPoolSize(self, request, dut_asic):
        """
            Get shared headroom pool size from Redis db

            Args:
                request (Fixture): pytest request object
                dut_asic (SonicAsic): Device Under Test (DUT)

            Returns:
                size (str) size of shared headroom pool
                None if shared headroom pool isn't enabled
        """
        if self.isBufferInApplDb(dut_asic):
            db = "0"
            keystr = "BUFFER_POOL_TABLE:ingress_lossless_pool"
        else:
            db = "4"
            keystr = "BUFFER_POOL|ingress_lossless_pool"
        result = dut_asic.run_redis_cmd(
            argv=["redis-cli", "-n", db, "HGETALL", keystr]
        )
        it = iter(result)
        ingressLosslessPool = dict(list(zip(it, it)))
        return ingressLosslessPool.get("xoff")

    def __getEcnWredParam(self, dut_asic, table, port):
        """
            Get ECN/WRED parameters from Redis db

            Args:
                dut_asic (SonicAsic): Device Under Test (DUT)
                table (str): Redis table name
                port (str): DUT port alias

            Returns:
                wredProfile (dict): Map of ECN/WRED attributes
        """
        if check_qos_db_fv_reference_with_table(dut_asic):
            out = dut_asic.run_redis_cmd(
                argv=[
                    "redis-cli", "-n", "4", "HGET",
                    "{0}|{1}|{2}".format(table, port, self.TARGET_QUEUE_WRED),
                    "wred_profile"
                ]
            )[0]
            if six.PY2:
                wredProfileName = out.encode("utf-8").translate(None, "[]")
            else:
                wredProfileName = out.translate({ord(i): None for i in '[]'})
        else:
            wredProfileName = "WRED_PROFILE|" + six.text_type(dut_asic.run_redis_cmd(
                argv=[
                    "redis-cli", "-n", "4", "HGET",
                    "{0}|{1}|{2}".format(table, port, self.TARGET_QUEUE_WRED),
                    "wred_profile"
                ]
            )[0])

        result = dut_asic.run_redis_cmd(
            argv=["redis-cli", "-n", "4", "HGETALL", wredProfileName]
        )
        it = iter(result)
        wredProfile = dict(list(zip(it, it)))

        return wredProfile

    def __getWatermarkStatus(self, dut_asic):
        """
            Get watermark status from Redis db

            Args:
                dut_asic (SonicAsic): Device Under Test (DUT)

            Returns:
                watermarkStatus (str): Watermark status
        """
        watermarkStatus = six.text_type(dut_asic.run_redis_cmd(
            argv=[
                "redis-cli", "-n", "4", "HGET",
                "FLEX_COUNTER_TABLE|QUEUE_WATERMARK", "FLEX_COUNTER_STATUS"
            ]
        )[0])

        return watermarkStatus

    def __getSchedulerParam(self, dut_asic, port, queue):
        """
            Get scheduler parameters from Redis db

            Args:
                dut_asic (SonicAsic): Device Under Test (DUT)
                port (str): DUT port alias
                queue (str): QoS queue

            Returns:
                SchedulerParam (dict): Map of scheduler parameters
        """
        if check_qos_db_fv_reference_with_table(dut_asic):
            out = dut_asic.run_redis_cmd(
                argv=[
                    "redis-cli", "-n", "4", "HGET",
                    "QUEUE|{0}|{1}".format(port, queue), "scheduler"
                ]
            )[0]
            if six.PY2:
                schedProfile = out.encode("utf-8").translate(None, "[]")
            else:
                schedProfile = out.translate({ord(i): None for i in '[]'})
        else:
            if dut_asic.sonichost.facts['switch_type'] == 'voq':
                # For VoQ chassis, the scheduler queues config is based on system port
                if dut_asic.sonichost.is_multi_asic:
                    schedProfile = "SCHEDULER|" + six.text_type(dut_asic.run_redis_cmd(
                        argv=[
                            "redis-cli", "-n", "4", "HGET",
                            "QUEUE|{0}|{1}|{2}|{3}"
                            .format(dut_asic.sonichost.hostname, dut_asic.namespace, port, queue), "scheduler"
                        ]
                    )[0])
                else:
                    schedProfile = "SCHEDULER|" + six.text_type(dut_asic.run_redis_cmd(
                        argv=[
                            "redis-cli", "-n", "4", "HGET",
                            "QUEUE|{0}|Asic0|{1}|{2}"
                            .format(dut_asic.sonichost.hostname, port, queue), "scheduler"
                        ]
                    )[0])
            else:
                schedProfile = "SCHEDULER|" + six.text_type(dut_asic.run_redis_cmd(
                    argv=[
                        "redis-cli", "-n", "4", "HGET",
                        "QUEUE|{0}|{1}".format(port, queue), "scheduler"
                    ]
                )[0])
        schedWeight = six.text_type(dut_asic.run_redis_cmd(
            argv=["redis-cli", "-n", "4", "HGET", schedProfile, "weight"]
        )[0])

        return {"schedProfile": schedProfile, "schedWeight": schedWeight}

    def __assignTestPortIps(self, mgFacts, topo):
        """
            Assign IPs to test ports of DUT host

            Args:
                mgFacts (dict): Map of DUT minigraph facts

            Returns:
                dutPortIps (dict): Map of port index to IPs
        """
        dutPortIps = {}
        if len(mgFacts["minigraph_vlans"]) > 0:
            # TODO: handle the case when there are multiple vlans
            vlans = iter(mgFacts["minigraph_vlans"])
            testVlan = next(vlans)
            testVlanMembers = mgFacts["minigraph_vlans"][testVlan]["members"]
            # To support t0-56-po2vlan topo, choose the Vlan with physical ports and remove the lag in Vlan members
            if topo == 't0-56-po2vlan':
                if len(testVlanMembers) == 1:
                    testVlan = next(vlans)
                    testVlanMembers = mgFacts["minigraph_vlans"][testVlan]["members"]
                for member in testVlanMembers:
                    if 'PortChannel' in member:
                        testVlanMembers.remove(member)
                        break

            testVlanIp = None
            for vlan in mgFacts["minigraph_vlan_interfaces"]:
                if mgFacts["minigraph_vlans"][testVlan]["name"] in vlan["attachto"]:
                    testVlanIp = ipaddress.ip_address(vlan["addr"])  # noqa F821
                    break
            pytest_assert(testVlanIp, "Failed to obtain vlan IP")

            vlan_id = None
            if 'type' in mgFacts["minigraph_vlans"][testVlan]:
                vlan_type = mgFacts["minigraph_vlans"][testVlan]['type']
                if vlan_type is not None and "Tagged" in vlan_type:
                    vlan_id = mgFacts["minigraph_vlans"][testVlan]['vlanid']

            for i in range(len(testVlanMembers)):
                portIndex = mgFacts["minigraph_ptf_indices"][testVlanMembers[i]]
                portIpMap = {'peer_addr': str(testVlanIp + portIndex + 1)}
                if vlan_id is not None:
                    portIpMap['vlan_id'] = vlan_id
                dutPortIps.update({portIndex: portIpMap})

        return dutPortIps

    @pytest.fixture(scope='class')
    def swapSyncd_on_selected_duts(self, request, duthosts, get_src_dst_asic_and_duts, creds, tbinfo, lower_tor_host): # noqa F811
        """
            Swap syncd on DUT host

            Args:
                request (Fixture): pytest request object
                duthost (AnsibleHost): Device Under Test (DUT)

            Returns:
                None
        """
        swapSyncd = request.config.getoption("--qos_swap_syncd")
        public_docker_reg = request.config.getoption("--public_docker_registry")
        try:
            if swapSyncd:
                if public_docker_reg:
                    new_creds = copy.deepcopy(creds)
                    new_creds['docker_registry_host'] = new_creds['public_docker_registry_host']
                    new_creds['docker_registry_username'] = ''
                    new_creds['docker_registry_password'] = ''
                else:
                    new_creds = creds
                for duthost in get_src_dst_asic_and_duts["all_duts"]:
                    docker.swap_syncd(duthost, new_creds)
            yield
        finally:
            if swapSyncd:
                for duthost in get_src_dst_asic_and_duts["all_duts"]:
                    docker.restore_default_syncd(duthost, new_creds)

    @pytest.fixture(scope='class', name="select_src_dst_dut_and_asic",
                    params=("single_asic", "single_dut_multi_asic", "multi_dut"))
    def select_src_dst_dut_and_asic(self, duthosts, request, tbinfo, lower_tor_host): # noqa F811
        test_port_selection_criteria = request.param
        logger.info("test_port_selection_criteria is {}".format(test_port_selection_criteria))
        src_dut_index = 0
        dst_dut_index = 0
        src_asic_index = 0
        dst_asic_index = 0
        topo = tbinfo["topo"]["name"]
        if 'dualtor' in tbinfo['topo']['name']:
            # index of lower_tor_host
            for a_dut_index in range(len(duthosts)):
                if duthosts[a_dut_index] == lower_tor_host:
                    lower_tor_dut_index = a_dut_index
                    break

        duthost = duthosts.frontend_nodes[0]
        if test_port_selection_criteria == 'single_asic':
            # We should randomly pick a dut from duthosts.frontend_nodes and a random asic in that selected DUT
            # for now hard code the first DUT and the first asic
            if 'dualtor' in tbinfo['topo']['name']:
                src_dut_index = lower_tor_dut_index
            else:
                src_dut_index = 0
            dst_dut_index = src_dut_index
            src_asic_index = 0
            dst_asic_index = 0

        elif test_port_selection_criteria == "single_dut_multi_asic":
            if topo in self.SUPPORTED_T0_TOPOS or isMellanoxDevice(duthost):
                pytest.skip("single_dut_multi_asic is not supported on T0 topologies")
            found_multi_asic_dut = False
            for a_dut_index in range(len(duthosts.frontend_nodes)):
                a_dut = duthosts.frontend_nodes[a_dut_index]
                if a_dut.sonichost.is_multi_asic:
                    src_dut_index = a_dut_index
                    dst_dut_index = a_dut_index
                    src_asic_index = 0
                    dst_asic_index = 1
                    found_multi_asic_dut = True
                    logger.info("Using dut {} for single_dut_multi_asic testing".format(a_dut.hostname))
                    break
            if not found_multi_asic_dut:
                pytest.skip(
                    "Did not find any frontend node that is multi-asic - so can't run single_dut_multi_asic tests")
        else:
            # Dealing with multi-dut
            if topo in self.SUPPORTED_T0_TOPOS or isMellanoxDevice(duthost):
                pytest.skip("multi-dut is not supported on T0 topologies")
            elif topo in self.SUPPORTED_T1_TOPOS:
                pytest.skip("multi-dut is not supported on T1 topologies")

            if (len(duthosts.frontend_nodes)) < 2:
                pytest.skip("Don't have 2 frontend nodes - so can't run multi_dut tests")

            src_dut_index = 0
            dst_dut_index = 1
            src_asic_index = 0
            dst_asic_index = 0

        yield {
            "src_dut_index": src_dut_index,
            "dst_dut_index": dst_dut_index,
            "src_asic_index": src_asic_index,
            "dst_asic_index": dst_asic_index
        }

    @pytest.fixture(scope='class')
    def get_src_dst_asic_and_duts(self, duthosts, tbinfo, select_src_dst_dut_and_asic, lower_tor_host): # noqa F811
        if 'dualtor' in tbinfo['topo']['name']:
            src_dut = lower_tor_host
            dst_dut = lower_tor_host
        else:
            src_dut = duthosts.frontend_nodes[select_src_dst_dut_and_asic["src_dut_index"]]
            dst_dut = duthosts.frontend_nodes[select_src_dst_dut_and_asic["dst_dut_index"]]

        src_asic = src_dut.asics[select_src_dst_dut_and_asic["src_asic_index"]]
        dst_asic = dst_dut.asics[select_src_dst_dut_and_asic["dst_asic_index"]]

        all_asics = [src_asic]
        if src_asic != dst_asic:
            all_asics.append(dst_asic)

        all_duts = [src_dut]
        if src_dut != dst_dut:
            all_duts.append(dst_dut)

        rtn_dict = {
            "src_asic": src_asic,
            "dst_asic": dst_asic,
            "src_dut": src_dut,
            "dst_dut": dst_dut,
            "all_asics": all_asics,
            "all_duts": all_duts
        }
        rtn_dict.update(select_src_dst_dut_and_asic)
        yield rtn_dict

    def __buildTestPorts(self, request, testPortIds, testPortIps, src_port_ids,
                         dst_port_ids, get_src_dst_asic_and_duts):
        """
            Build map of test ports index and IPs

            Args:
                request (Fixture): pytest request object
                testPortIds (list): List of QoS SAI test port IDs
                testPortIps (list): List of QoS SAI test port IPs

            Returns:
                testPorts (dict): Map of test ports index and IPs
        """
        dstPorts = request.config.getoption("--qos_dst_ports")
        srcPorts = request.config.getoption("--qos_src_ports")

        src_dut_port_ids = testPortIds[get_src_dst_asic_and_duts['src_dut_index']]
        src_test_port_ids = src_dut_port_ids[get_src_dst_asic_and_duts['src_asic_index']]
        dst_dut_port_ids = testPortIds[get_src_dst_asic_and_duts['dst_dut_index']]
        dst_test_port_ids = dst_dut_port_ids[get_src_dst_asic_and_duts['dst_asic_index']]

        src_dut_port_ips = testPortIps[get_src_dst_asic_and_duts['src_dut_index']]
        src_test_port_ips = src_dut_port_ips[get_src_dst_asic_and_duts['src_asic_index']]
        dst_dut_port_ips = testPortIps[get_src_dst_asic_and_duts['dst_dut_index']]
        dst_test_port_ips = dst_dut_port_ips[get_src_dst_asic_and_duts['dst_asic_index']]

        if dstPorts is None:
            if dst_port_ids:
                pytest_assert(
                    len(set(dst_test_port_ids).intersection(
                        set(dst_port_ids))) == len(set(dst_port_ids)),
                    "Dest port id passed in qos.yml not valid"
                )
                dstPorts = dst_port_ids
            elif len(dst_test_port_ids) >= 4:
                dstPorts = [0, 2, 3]
            elif len(dst_test_port_ids) == 3:
                dstPorts = [0, 2, 2]
            else:
                dstPorts = [0, 0, 0]

        if srcPorts is None:
            if src_port_ids:
                pytest_assert(
                    len(set(src_test_port_ids).intersection(
                        set(src_port_ids))) == len(set(src_port_ids)),
                    "Source port id passed in qos.yml not valid"
                )
                # To verify ingress lossless speed/cable-length randomize the source port.
                srcPorts = [random.choice(src_port_ids)]
            else:
                srcPorts = [1]

        pytest_assert(len(dst_test_port_ids) >= 1 and len(src_test_port_ids) >= 1, "Provide at least 2 test ports")
        logging.debug(
            "Test Port IDs:{} IPs:{}".format(testPortIds, testPortIps)
        )
        logging.debug("Test Port dst:{}, src:{}".format(dstPorts, srcPorts))

        pytest_assert(
            len(set(dstPorts).intersection(set(srcPorts))) == 0,
            "Duplicate destination and source ports '{0}'".format(
                set(dstPorts).intersection(set(srcPorts))
            )
        )

        # TODO: Randomize port selection
        dstPort = dstPorts[0] if dst_port_ids else dst_test_port_ids[dstPorts[0]]
        dstVlan = dst_test_port_ips[dstPort]['vlan_id'] if 'vlan_id' in dst_test_port_ips[dstPort] else None
        dstPort2 = dstPorts[1] if dst_port_ids else dst_test_port_ids[dstPorts[1]]
        dstVlan2 = dst_test_port_ips[dstPort2]['vlan_id'] if 'vlan_id' in dst_test_port_ips[dstPort2] else None
        dstPort3 = dstPorts[2] if dst_port_ids else dst_test_port_ids[dstPorts[2]]
        dstVlan3 = dst_test_port_ips[dstPort3]['vlan_id'] if 'vlan_id' in dst_test_port_ips[dstPort3] else None
        srcPort = srcPorts[0] if src_port_ids else src_test_port_ids[srcPorts[0]]
        srcVlan = src_test_port_ips[srcPort]['vlan_id'] if 'vlan_id' in src_test_port_ips[srcPort] else None
        return {
         "dst_port_id": dstPort,
         "dst_port_ip": dst_test_port_ips[dstPort]['peer_addr'],
         "dst_port_vlan": dstVlan,
         "dst_port_2_id": dstPort2,
         "dst_port_2_ip": dst_test_port_ips[dstPort2]['peer_addr'],
         "dst_port_2_vlan": dstVlan2,
         'dst_port_3_id': dstPort3,
         "dst_port_3_ip": dst_test_port_ips[dstPort3]['peer_addr'],
         "dst_port_3_vlan": dstVlan3,
         "src_port_id": srcPort,
         "src_port_ip": src_test_port_ips[srcPorts[0] if src_port_ids else src_test_port_ids[srcPorts[0]]]["peer_addr"],
         "src_port_vlan": srcVlan
        }

    @pytest.fixture(scope='class', autouse=True)
    def dutConfig(
        self, request, duthosts, get_src_dst_asic_and_duts,
        lower_tor_host, tbinfo, dualtor_ports_for_duts, dut_qos_maps):  # noqa F811
        """
            Build DUT host config pertaining to QoS SAI tests

            Args:
                request (Fixture): pytest request object
                duthost (AnsibleHost): Device Under Test (DUT)

            Returns:
                dutConfig (dict): Map of DUT config containing dut interfaces,
                test port IDs, test port IPs, and test ports
        """

        """
        Below are dictionaries with key being dut_index and value a dictionary with key asic_index
        Example for 2 DUTs with 2 asics each
            { 0: { 0: <asic0_value>, 1: <asic1_value>}, 1: { 0: <asic0_value>, 1: <asic1_value> }}
        """
        dutPortIps = {}
        testPortIps = {}
        testPortIds = {}
        dualTorPortIndexes = {}
        uplinkPortIds = []
        uplinkPortIps = []
        uplinkPortNames = []
        downlinkPortIds = []
        downlinkPortIps = []
        downlinkPortNames = []

        src_dut_index = get_src_dst_asic_and_duts['src_dut_index']
        src_asic_index = get_src_dst_asic_and_duts['src_asic_index']
        src_dut = get_src_dst_asic_and_duts['src_dut']
        src_mgFacts = src_dut.get_extended_minigraph_facts(tbinfo)
        topo = tbinfo["topo"]["name"]

        # LAG ports in T1 TOPO need to be removed in Mellanox devices
        if topo in self.SUPPORTED_T0_TOPOS or (topo in self.SUPPORTED_PTF_TOPOS and isMellanoxDevice(src_dut)):
            # Only single asic is supported for this scenario, so use src_dut and src_asic - which will be the same
            # as dst_dut and dst_asic
            pytest_assert(
                not src_dut.sonichost.is_multi_asic, "Fixture not supported on T0 multi ASIC"
            )
            dutLagInterfaces = []
            testPortIds[src_dut_index] = {}
            for _, lag in src_mgFacts["minigraph_portchannels"].items():
                for intf in lag["members"]:
                    dutLagInterfaces.append(src_mgFacts["minigraph_ptf_indices"][intf])

            testPortIds[src_dut_index][src_asic_index] = set(src_mgFacts["minigraph_ptf_indices"][port]
                                                             for port in src_mgFacts["minigraph_ports"].keys())
            testPortIds[src_dut_index][src_asic_index] -= set(dutLagInterfaces)
            if isMellanoxDevice(src_dut):
                # The last port is used for up link from DUT switch
                testPortIds[src_dut_index][src_asic_index] -= {len(src_mgFacts["minigraph_ptf_indices"]) - 1}
            testPortIds[src_dut_index][src_asic_index] = sorted(testPortIds[src_dut_index][src_asic_index])
            pytest_require(len(testPortIds[src_dut_index][src_asic_index]) != 0,
                           "Skip test since no ports are available for testing")

            # get current DUT port IPs
            dutPortIps[src_dut_index] = {}
            dutPortIps[src_dut_index][src_asic_index] = {}
            dualTorPortIndexes[src_dut_index] = {}
            dualTorPortIndexes[src_dut_index][src_asic_index] = {}
            if 'backend' in topo:
                intf_map = src_mgFacts["minigraph_vlan_sub_interfaces"]
            else:
                intf_map = src_mgFacts["minigraph_interfaces"]

            use_separated_upkink_dscp_tc_map = separated_dscp_to_tc_map_on_uplink(dut_qos_maps)
            for portConfig in intf_map:
                intf = portConfig["attachto"].split(".")[0]
                if ipaddress.ip_interface(portConfig['peer_addr']).ip.version == 4:
                    portIndex = src_mgFacts["minigraph_ptf_indices"][intf]
                    if portIndex in testPortIds[src_dut_index][src_asic_index]:
                        portIpMap = {'peer_addr': portConfig["peer_addr"]}
                        if 'vlan' in portConfig:
                            portIpMap['vlan_id'] = portConfig['vlan']
                        dutPortIps[src_dut_index][src_asic_index].update({portIndex: portIpMap})
                        if intf in dualtor_ports_for_duts:
                            dualTorPortIndexes[src_dut_index][src_asic_index].append(portIndex)
                    # If the leaf router is using separated DSCP_TO_TC_MAP on uplink/downlink ports.
                    # we also need to test them separately
                    # for mellanox device, we run it on t1 topo mocked by ptf32 topo
                    if use_separated_upkink_dscp_tc_map and isMellanoxDevice(src_dut):
                        neighName = src_mgFacts["minigraph_neighbors"].get(intf, {}).get("name", "").lower()
                        if 't0' in neighName:
                            downlinkPortIds.append(portIndex)
                            downlinkPortIps.append(portConfig["peer_addr"])
                            downlinkPortNames.append(intf)
                        elif 't2' in neighName:
                            uplinkPortIds.append(portIndex)
                            uplinkPortIps.append(portConfig["peer_addr"])
                            uplinkPortNames.append(intf)

            testPortIps[src_dut_index] = {}
            testPortIps[src_dut_index][src_asic_index] = self.__assignTestPortIps(src_mgFacts, topo)

            # restore currently assigned IPs
            if len(dutPortIps[src_dut_index][src_asic_index]) != 0:
                testPortIps.update(dutPortIps)

        elif topo in self.SUPPORTED_T1_TOPOS:
            # T1 is supported only for 'single_asic' or 'single_dut_multi_asic'.
            # So use src_dut as the dut
            use_separated_upkink_dscp_tc_map = separated_dscp_to_tc_map_on_uplink(dut_qos_maps)
            dutPortIps[src_dut_index] = {}
            testPortIds[src_dut_index] = {}
            for dut_asic in get_src_dst_asic_and_duts['all_asics']:
                dutPortIps[src_dut_index][dut_asic.asic_index] = {}
                for iface, addr in dut_asic.get_active_ip_interfaces(tbinfo).items():
                    vlan_id = None
                    if iface.startswith("Ethernet"):
                        portName = iface
                        if "." in iface:
                            portName, vlan_id = iface.split(".")
                        portIndex = src_mgFacts["minigraph_ptf_indices"][portName]
                        portIpMap = {'peer_addr': addr["peer_ipv4"]}
                        if vlan_id is not None:
                            portIpMap['vlan_id'] = vlan_id
                        dutPortIps[src_dut_index][dut_asic.asic_index].update({portIndex: portIpMap})
                    elif iface.startswith("PortChannel"):
                        portName = next(
                            iter(src_mgFacts["minigraph_portchannels"][iface]["members"])
                        )
                        portIndex = src_mgFacts["minigraph_ptf_indices"][portName]
                        portIpMap = {'peer_addr': addr["peer_ipv4"]}
                        dutPortIps[src_dut_index][dut_asic.asic_index].update({portIndex: portIpMap})
                    # If the leaf router is using separated DSCP_TO_TC_MAP on uplink/downlink ports.
                    # we also need to test them separately
                    if use_separated_upkink_dscp_tc_map:
                        neighName = src_mgFacts["minigraph_neighbors"].get(portName, {}).get("name", "").lower()
                        if 't0' in neighName:
                            downlinkPortIds.append(portIndex)
                            downlinkPortIps.append(addr["peer_ipv4"])
                            downlinkPortNames.append(portName)
                        elif 't2' in neighName:
                            uplinkPortIds.append(portIndex)
                            uplinkPortIps.append(addr["peer_ipv4"])
                            uplinkPortNames.append(portName)

                testPortIds[src_dut_index][dut_asic.asic_index] = sorted(
                    dutPortIps[src_dut_index][dut_asic.asic_index].keys())

                if isMellanoxDevice(src_dut):
                    testPortIds[src_dut_index][dut_asic.asic_index] = self.select_port_ids_for_mellnaox_device(
                        src_dut, src_mgFacts, testPortIds[src_dut_index][dut_asic.asic_index])

            # Need to fix this
            testPortIps[src_dut_index] = {}
            testPortIps[src_dut_index][src_asic_index] = self.__assignTestPortIps(src_mgFacts, topo)

            # restore currently assigned IPs
            if len(dutPortIps[src_dut_index][src_asic_index]) != 0:
                testPortIps.update(dutPortIps)

        elif "t2" in tbinfo["topo"]["type"]:
            src_asic = get_src_dst_asic_and_duts['src_asic']
            dst_dut_index = get_src_dst_asic_and_duts['dst_dut_index']
            dst_asic = get_src_dst_asic_and_duts['dst_asic']

            # Lets get data for the src dut and src asic
            dutPortIps[src_dut_index] = {}
            testPortIds[src_dut_index] = {}
            dutPortIps[src_dut_index][src_asic_index] = {}
            active_ips = src_asic.get_active_ip_interfaces(tbinfo)
            for iface, addr in active_ips.items():
                if iface.startswith("Ethernet") and ("Ethernet-Rec" not in iface):
                    portIndex = src_mgFacts["minigraph_ptf_indices"][iface]
                    portIpMap = {'peer_addr': addr["peer_ipv4"], 'port': iface}
                    dutPortIps[src_dut_index][src_asic_index].update({portIndex: portIpMap})
                elif iface.startswith("PortChannel"):
                    portName = next(
                        iter(src_mgFacts["minigraph_portchannels"][iface]["members"])
                    )
                    portIndex = src_mgFacts["minigraph_ptf_indices"][portName]
                    portIpMap = {'peer_addr': addr["peer_ipv4"], 'port': portName}
                    dutPortIps[src_dut_index][src_asic_index].update({portIndex: portIpMap})

            testPortIds[src_dut_index][src_asic_index] = sorted(dutPortIps[src_dut_index][src_asic_index].keys())

            if dst_asic != src_asic:
                # Dealing with different asic
                dst_dut = get_src_dst_asic_and_duts['dst_dut']
                dst_asic_index = get_src_dst_asic_and_duts['dst_asic_index']
                if dst_dut_index != src_dut_index:
                    dst_mgFacts = dst_dut.get_extended_minigraph_facts(tbinfo)
                    dutPortIps[dst_dut_index] = {}
                    testPortIds[dst_dut_index] = {}
                else:
                    dst_mgFacts = src_mgFacts
                dutPortIps[dst_dut_index][dst_asic_index] = {}
                active_ips = dst_asic.get_active_ip_interfaces(tbinfo)
                for iface, addr in active_ips.items():
                    if iface.startswith("Ethernet") and ("Ethernet-Rec" not in iface):
                        portIndex = dst_mgFacts["minigraph_ptf_indices"][iface]
                        portIpMap = {'peer_addr': addr["peer_ipv4"], 'port': iface}
                        dutPortIps[dst_dut_index][dst_asic_index].update({portIndex: portIpMap})
                    elif iface.startswith("PortChannel"):
                        portName = next(
                            iter(dst_mgFacts["minigraph_portchannels"][iface]["members"])
                        )
                        portIndex = dst_mgFacts["minigraph_ptf_indices"][portName]
                        portIpMap = {'peer_addr': addr["peer_ipv4"], 'port': portName}
                        dutPortIps[dst_dut_index][dst_asic_index].update({portIndex: portIpMap})

                testPortIds[dst_dut_index][dst_asic_index] = sorted(dutPortIps[dst_dut_index][dst_asic_index].keys())

            # restore currently assigned IPs
            testPortIps.update(dutPortIps)

        qosConfigs = {}
        with open(r"qos/files/qos.yml") as file:
            qosConfigs = yaml.load(file, Loader=yaml.FullLoader)
        # Assuming the same chipset for all DUTs so can use src_dut to get asic type
        vendor = src_dut.facts["asic_type"]
        hostvars = src_dut.host.options['variable_manager']._hostvars[src_dut.hostname]
        dutAsic = None
        for asic in self.SUPPORTED_ASIC_LIST:
            vendorAsic = "{0}_{1}_hwskus".format(vendor, asic)
            if vendorAsic in hostvars.keys() and src_mgFacts["minigraph_hwsku"] in hostvars[vendorAsic]:
                dutAsic = asic
                break

        pytest_assert(dutAsic, "Cannot identify DUT ASIC type")

        dutTopo = "topo-"

        if dutAsic == "gb" and "t2" in topo:
            if get_src_dst_asic_and_duts['src_asic'] == \
                    get_src_dst_asic_and_duts['dst_asic']:
                dutTopo = dutTopo + "any"
            else:
                dutTopo = dutTopo + topo
        elif dutTopo + topo in qosConfigs['qos_params'].get(dutAsic, {}):
            dutTopo = dutTopo + topo
        else:
            # Default topo is any
            dutTopo = dutTopo + "any"

        # Support of passing source and dest ptf port id from qos.yml
        # This is needed when on some asic port are distributed across
        # multiple buffer pipes.
        src_port_ids = None
        dst_port_ids = None
        try:
            if "src_port_ids" in qosConfigs['qos_params'][dutAsic][dutTopo]:
                src_port_ids = qosConfigs['qos_params'][dutAsic][dutTopo]["src_port_ids"]

            if "dst_port_ids" in qosConfigs['qos_params'][dutAsic][dutTopo]:
                dst_port_ids = qosConfigs['qos_params'][dutAsic][dutTopo]["dst_port_ids"]
        except KeyError:
            pass

        dualTor = request.config.getoption("--qos_dual_tor")
        if dualTor:
            testPortIds = dualTorPortIndexes

        testPorts = self.__buildTestPorts(request, testPortIds, testPortIps,
                                          src_port_ids, dst_port_ids, get_src_dst_asic_and_duts)
        # Update the uplink/downlink ports to testPorts
        testPorts.update({
            "uplink_port_ids": uplinkPortIds,
            "uplink_port_ips": uplinkPortIps,
            "uplink_port_names": uplinkPortNames,
            "downlink_port_ids": downlinkPortIds,
            "downlink_port_ips": downlinkPortIps,
            "downlink_port_names": downlinkPortNames
        })
        dutinterfaces = {}

        if tbinfo["topo"]["type"] == "t2":
            # dutportIps={0: {0: {0: {'peer_addr': u'10.0.0.1', 'port': u'Ethernet8'},
            # 2: {'peer_addr': u'10.0.0.5', 'port': u'Ethernet17'}}}}
            # { 0: 'Ethernet8', 2: 'Ethernet17' }
            for dut_index, dut_val in dutPortIps.items():
                for asic_index, asic_val in dut_val.items():
                    for ptf_port, ptf_val in asic_val.items():
                        dutinterfaces[ptf_port] = ptf_val['port']
        else:
            dutinterfaces = {
                index: port for port, index in src_mgFacts["minigraph_ptf_indices"].items()
            }

        yield {
            "dutInterfaces": dutinterfaces,
            "testPortIds": testPortIds,
            "testPortIps": testPortIps,
            "testPorts": testPorts,
            "qosConfigs": qosConfigs,
            "dutAsic": dutAsic,
            "dutTopo": dutTopo,
            "srcDutInstance": src_dut,
            "dstDutInstance": get_src_dst_asic_and_duts['dst_dut'],
            "dualTor": request.config.getoption("--qos_dual_tor"),
            "dualTorScenario": len(dualtor_ports_for_duts) != 0
        }

    @pytest.fixture(scope='class')
    def ssh_tunnel_to_syncd_rpc(self, duthosts, get_src_dst_asic_and_duts, swapSyncd_on_selected_duts, tbinfo, lower_tor_host): # noqa F811
        all_asics = get_src_dst_asic_and_duts['all_asics']

        for a_asic in all_asics:
            a_asic.create_ssh_tunnel_sai_rpc()

        yield

        for a_asic in all_asics:
            a_asic.remove_ssh_tunnel_sai_rpc()

    @pytest.fixture(scope='class')
    def updateIptables(self, duthosts, get_src_dst_asic_and_duts, swapSyncd_on_selected_duts, tbinfo, lower_tor_host): # noqa F811
        """
            Update iptables on DUT host with drop rule for BGP SYNC packets

            Args:
                duthost (AnsibleHost): Device Under Test (DUT)
                swapSyncd (Fixture): swapSyncd fixture is required to run prior to updating iptables

            Returns:
                None
        """
        all_asics = get_src_dst_asic_and_duts['all_asics']

        ipVersions = [{"ip_version": "ipv4"}, {"ip_version": "ipv6"}]

        logger.info(
            "Add ip[6]tables rule to drop BGP SYN Packet from peer so that we do not ACK back")
        for ipVersion in ipVersions:
            for a_asic in all_asics:
                a_asic.bgp_drop_rule(state="present", **ipVersion)

        yield

        logger.info("Remove ip[6]tables rule to drop BGP SYN Packet from Peer")
        for ipVersion in ipVersions:
            for a_asic in all_asics:
                a_asic.bgp_drop_rule(state="absent", **ipVersion)

    @pytest.fixture(scope='class')
    def stopServices(
        self, duthosts, get_src_dst_asic_and_duts,
        swapSyncd_on_selected_duts, enable_container_autorestart, disable_container_autorestart, get_mux_status, # noqa F811
        tbinfo, upper_tor_host, lower_tor_host, toggle_all_simulator_ports):  # noqa F811
        """
            Stop services (lldp-syncs, lldpd, bgpd) on DUT host prior to test start

            Args:
                duthost (AnsibleHost): Device Under Test (DUT)
                swapSyncd (Fxiture): swapSyncd fixture is required to run prior to stopping services

            Returns:
                None
        """
        src_asic = get_src_dst_asic_and_duts['src_asic']
        src_dut = get_src_dst_asic_and_duts['src_dut']
        dst_asic = get_src_dst_asic_and_duts['dst_asic']
        dst_dut = get_src_dst_asic_and_duts['dst_dut']

        if 'dualtor' in tbinfo['topo']['name']:
            duthost_upper = upper_tor_host

        def updateDockerService(host, docker="", action="", service=""):  # noqa: F811
            """
                Helper function to update docker services

                Args:
                    host (AnsibleHost): Ansible host that is running docker
                    docker (str): docker container name
                    action (str): action to apply to service running within docker
                    service (str): service name running within docker

                Returns:
                    None
            """
            host.command(
                "docker exec {docker} supervisorctl {action} {service}".format(
                    docker=docker,
                    action=action,
                    service=service
                ),
                module_ignore_errors=True
            )
            logger.info("{}ed {}".format(action, service))

        """ Stop mux container for dual ToR """
        if 'dualtor' in tbinfo['topo']['name']:
            file = "/usr/local/bin/write_standby.py"
            backup_file = "/usr/local/bin/write_standby.py.bkup"
            toggle_all_simulator_ports(LOWER_TOR)
            check_result = wait_until(
                120, 10, 10, check_mux_status, duthosts, LOWER_TOR)
            validate_check_result(check_result, duthosts, get_mux_status)

            try:
                lower_tor_host.shell("ls %s" % file)
                lower_tor_host.shell("sudo cp {} {}".format(file, backup_file))
                lower_tor_host.shell("sudo rm {}".format(file))
                lower_tor_host.shell("sudo touch {}".format(file))
            except Exception as e:
                pytest.skip('file {} not found. Exception {}'.format(file, str(e)))

            duthost_upper.shell('sudo config feature state mux disabled')
            lower_tor_host.shell('sudo config feature state mux disabled')

        src_services = [
            {"docker": src_asic.get_docker_name("lldp"), "service": "lldp-syncd"},
            {"docker": src_asic.get_docker_name("lldp"), "service": "lldpd"},
            {"docker": src_asic.get_docker_name("bgp"),  "service": "bgpd"},
            {"docker": src_asic.get_docker_name("bgp"),  "service": "bgpmon"},
            {"docker": src_asic.get_docker_name("radv"), "service": "radvd"},
            {"docker": src_asic.get_docker_name("swss"), "service": "arp_update"}
        ]
        dst_services = []
        if src_asic != dst_asic:
            dst_services = [
                {"docker": dst_asic.get_docker_name("lldp"), "service": "lldp-syncd"},
                {"docker": dst_asic.get_docker_name("lldp"), "service": "lldpd"},
                {"docker": dst_asic.get_docker_name("bgp"), "service": "bgpd"},
                {"docker": dst_asic.get_docker_name("bgp"), "service": "bgpmon"},
                {"docker": dst_asic.get_docker_name("radv"), "service": "radvd"},
                {"docker": dst_asic.get_docker_name("swss"), "service": "arp_update"}
            ]

        feature_list = ['lldp', 'bgp', 'syncd', 'swss']
        if 'dualtor' in tbinfo['topo']['name']:
            disable_container_autorestart(
                duthost_upper, testcase="test_qos_sai", feature_list=feature_list)

        disable_container_autorestart(src_dut, testcase="test_qos_sai", feature_list=feature_list)
        for service in src_services:
            updateDockerService(src_dut, action="stop", **service)
        if src_asic != dst_asic:
            disable_container_autorestart(dst_dut, testcase="test_qos_sai", feature_list=feature_list)
            for service in dst_services:
                updateDockerService(dst_dut, action="stop", **service)
        yield

        for service in src_services:
            updateDockerService(src_dut, action="start", **service)
        if src_asic != dst_asic:
            for service in dst_services:
                updateDockerService(dst_dut, action="start", **service)

        """ Start mux conatiner for dual ToR """
        if 'dualtor' in tbinfo['topo']['name']:
            try:
                lower_tor_host.shell("ls %s" % backup_file)
                lower_tor_host.shell("sudo cp {} {}".format(backup_file, file))
                lower_tor_host.shell("sudo chmod +x {}".format(file))
                lower_tor_host.shell("sudo rm {}".format(backup_file))
            except Exception as e:
                pytest.skip('file {} not found. Exception {}'.format(backup_file, str(e)))

            lower_tor_host.shell('sudo config feature state mux enabled')
            lower_tor_host.shell('sudo config feature state mux enabled')
            logger.info("Start mux container for dual ToR testbed")

        enable_container_autorestart(src_dut, testcase="test_qos_sai", feature_list=feature_list)
        if src_asic != dst_asic:
            enable_container_autorestart(dst_dut, testcase="test_qos_sai", feature_list=feature_list)
        if 'dualtor' in tbinfo['topo']['name']:
            enable_container_autorestart(
                duthost_upper, testcase="test_qos_sai", feature_list=feature_list)

    @pytest.fixture(autouse=True)
    def updateLoganalyzerExceptions(self, get_src_dst_asic_and_duts, loganalyzer):
        """
            Update loganalyzer ignore regex list

            Args:
                duthost (AnsibleHost): Device Under Test (DUT)
                loganalyzer (Fixture): log analyzer fixture

            Returns:
                None
        """
        if loganalyzer:
            ignoreRegex = [
                ".*ERR monit.*'lldpd_monitor' process is not running.*",
                ".*ERR monit.* 'lldp\\|lldpd_monitor' status failed.*-- 'lldpd:' is not running.*",

                ".*ERR monit.*'lldp_syncd' process is not running.*",
                ".*ERR monit.*'lldp\\|lldp_syncd' status failed.*-- 'python.* -m lldp_syncd' is not running.*",

                ".*ERR monit.*'bgpd' process is not running.*",
                ".*ERR monit.*'bgp\\|bgpd' status failed.*-- '/usr/lib/frr/bgpd' is not running.*",

                ".*ERR monit.*'bgpcfgd' process is not running.*",
                ".*ERR monit.*'bgp\\|bgpcfgd' status failed.*-- "
                "'/usr/bin/python.* /usr/local/bin/bgpcfgd' is not running.*",

                ".*ERR syncd#syncd:.*brcm_sai_set_switch_attribute:.*updating switch mac addr failed.*",

                ".*ERR monit.*'bgp\\|bgpmon' status failed.*'/usr/bin/python.* /usr/local/bin/bgpmon' is not running.*",
                ".*ERR monit.*bgp\\|fpmsyncd.*status failed.*NoSuchProcess process no longer exists.*",
                ".*WARNING syncd#SDK:.*check_attribs_metadata: Not implemented attribute.*",
                ".*WARNING syncd#SDK:.*sai_set_attribute: Failed attribs check, key:Switch ID.*",
                ".*WARNING syncd#SDK:.*check_rate: Set max rate to 0.*"
            ]
            for a_dut in get_src_dst_asic_and_duts['all_duts']:
                loganalyzer[a_dut.hostname].ignore_regex.extend(ignoreRegex)

        yield

    @pytest.fixture(scope='class', autouse=True)
    def disablePacketAging(
        self, duthosts, get_src_dst_asic_and_duts, stopServices
    ):
        """
            disable packet aging on DUT host

            Args:
                duthost (AnsibleHost): Device Under Test (DUT)
                stopServices (Fxiture): stopServices fixture is required to run prior to disabling packet aging

            Returns:
                None
        """
        for duthost in get_src_dst_asic_and_duts['all_duts']:
            if isMellanoxDevice(duthost):
                logger.info("Disable Mellanox packet aging")
                duthost.copy(src="qos/files/mellanox/packets_aging.py", dest="/tmp")
                duthost.command("docker cp /tmp/packets_aging.py syncd:/")
                duthost.command("docker exec syncd python /packets_aging.py disable")

            yield

            if isMellanoxDevice(duthost):
                logger.info("Enable Mellanox packet aging")
                duthost.command("docker exec syncd python /packets_aging.py enable")
                duthost.command("docker exec syncd rm -rf /packets_aging.py")

    def dutArpProxyConfig(self, duthost):
        # so far, only record ARP proxy config to logging for debug purpose
        for a_asic in duthost.asics:
            vlanInterface = {}
            try:
                sonic_cfgen_cmd = 'sonic-cfggen {} -d --var-json "VLAN_INTERFACE"'.format(a_asic.cli_ns_option)
                vlanInterface = json.loads(duthost.shell(sonic_cfgen_cmd)['stdout'])
            except Exception as e:
                logger.info('Failed to read vlan interface config. Excpetion {}'.format(str(e)))
            if not vlanInterface:
                return
            for key, value in vlanInterface.items():
                if 'proxy_arp' in value:
                    logger.info('ARP proxy is {} on {}'.format(value['proxy_arp'], key))

    def dutBufferConfig(self, duthost, dut_asic):
        bufferConfig = {}
        try:
            ns_spec = ""
            ns = dut_asic.get_asic_namespace()
            if ns is not None:
                # multi-asic support
                ns_spec = " -n " + ns
            bufferConfig['BUFFER_POOL'] = json.loads(duthost.shell(
                'sonic-cfggen -d --var-json "BUFFER_POOL"' + ns_spec)['stdout'])
            bufferConfig['BUFFER_PROFILE'] = json.loads(duthost.shell(
                'sonic-cfggen -d --var-json "BUFFER_PROFILE"' + ns_spec)['stdout'])
            bufferConfig['BUFFER_QUEUE'] = json.loads(duthost.shell(
                'sonic-cfggen -d --var-json "BUFFER_QUEUE"' + ns_spec)['stdout'])
            bufferConfig['BUFFER_PG'] = json.loads(duthost.shell(
                'sonic-cfggen -d --var-json "BUFFER_PG"' + ns_spec)['stdout'])
        except Exception as err:
            logger.info(err)
        return bufferConfig

    @pytest.fixture(scope='class', autouse=True)
    def dutQosConfig(
        self, duthosts, get_src_dst_asic_and_duts,
        dutConfig, ingressLosslessProfile, ingressLossyProfile,
        egressLosslessProfile, egressLossyProfile, sharedHeadroomPoolSize,
        tbinfo, lower_tor_host # noqa F811
    ):
        """
            Prepares DUT host QoS configuration

            Args:
                duthost (AnsibleHost): Device Under Test (DUT)
                ingressLosslessProfile (Fxiture): ingressLosslessProfile fixture is required to run prior to collecting
                    QoS configuration

            Returns:
                QoSConfig (dict): Map containing DUT host QoS configuration
        """
        duthost = get_src_dst_asic_and_duts['src_dut']
        dut_asic = get_src_dst_asic_and_duts['src_asic']

        mgFacts = duthost.get_extended_minigraph_facts(tbinfo)
        pytest_assert("minigraph_hwsku" in mgFacts, "Could not find DUT SKU")

        profileName = ingressLosslessProfile["profileName"]
        logger.info(
            "Lossless Buffer profile selected is {}".format(profileName))

        if self.isBufferInApplDb(dut_asic):
            profile_pattern = "^BUFFER_PROFILE_TABLE\\:pg_lossless_(.*)_profile$"
        else:
            profile_pattern = "^BUFFER_PROFILE\\|pg_lossless_(.*)_profile"
        m = re.search(profile_pattern, profileName)
        pytest_assert(m.group(1), "Cannot find port speed/cable length")

        portSpeedCableLength = m.group(1)

        qosConfigs = dutConfig["qosConfigs"]
        dutAsic = dutConfig["dutAsic"]
        dutTopo = dutConfig["dutTopo"]

        self.dutArpProxyConfig(duthost)

        if isMellanoxDevice(duthost):
            current_file_dir = os.path.dirname(os.path.realpath(__file__))
            sub_folder_dir = os.path.join(current_file_dir, "files/mellanox/")
            if sub_folder_dir not in sys.path:
                sys.path.append(sub_folder_dir)
            import qos_param_generator
            qpm = qos_param_generator.QosParamMellanox(qosConfigs['qos_params']['mellanox'][dutTopo], dutAsic,
                                                       portSpeedCableLength,
                                                       dutConfig,
                                                       ingressLosslessProfile,
                                                       ingressLossyProfile,
                                                       egressLosslessProfile,
                                                       egressLossyProfile,
                                                       sharedHeadroomPoolSize,
                                                       dutConfig["dualTor"],
                                                       get_src_dst_asic_and_duts['src_dut_index'],
                                                       get_src_dst_asic_and_duts['src_asic_index'],
                                                       get_src_dst_asic_and_duts['dst_dut_index'],
                                                       get_src_dst_asic_and_duts['dst_asic_index']
                                                       )
            qosParams = qpm.run()

        elif 'broadcom' in duthost.facts['asic_type'].lower():
            if 'platform_asic' in duthost.facts and duthost.facts['platform_asic'] == 'broadcom-dnx':
                logger.info("THDI_BUFFER_CELL_LIMIT_SP is not valid for broadcom DNX - ignore dynamic buffer config")
                qosParams = qosConfigs['qos_params'][dutAsic][dutTopo]
            else:
                bufferConfig = self.dutBufferConfig(duthost, dut_asic)
                pytest_assert(len(bufferConfig) == 4,
                              "buffer config is incompleted")
                pytest_assert('BUFFER_POOL' in bufferConfig,
                              'BUFFER_POOL is not exist in bufferConfig')
                pytest_assert('BUFFER_PROFILE' in bufferConfig,
                              'BUFFER_PROFILE is not exist in bufferConfig')
                pytest_assert('BUFFER_QUEUE' in bufferConfig,
                              'BUFFER_QUEUE is not exist in bufferConfig')
                pytest_assert('BUFFER_PG' in bufferConfig,
                              'BUFFER_PG is not exist in bufferConfig')

                current_file_dir = os.path.dirname(os.path.realpath(__file__))
                sub_folder_dir = os.path.join(current_file_dir, "files/brcm/")
                if sub_folder_dir not in sys.path:
                    sys.path.append(sub_folder_dir)
                import qos_param_generator
                qpm = qos_param_generator.QosParamBroadcom(qosConfigs['qos_params'][dutAsic][dutTopo],
                                                           dutAsic,
                                                           portSpeedCableLength,
                                                           dutConfig,
                                                           ingressLosslessProfile,
                                                           ingressLossyProfile,
                                                           egressLosslessProfile,
                                                           egressLossyProfile,
                                                           sharedHeadroomPoolSize,
                                                           dutConfig["dualTor"],
                                                           dutTopo,
                                                           bufferConfig,
                                                           duthost,
                                                           tbinfo["topo"]["name"])
                qosParams = qpm.run()
        elif is_cisco_device(duthost):
            bufferConfig = self.dutBufferConfig(duthost, dut_asic)
            pytest_assert('BUFFER_POOL' in bufferConfig,
                          'BUFFER_POOL does not exist in bufferConfig')
            pytest_assert('BUFFER_PROFILE' in bufferConfig,
                          'BUFFER_PROFILE does not exist in bufferConfig')
            pytest_assert('BUFFER_QUEUE' in bufferConfig,
                          'BUFFER_QUEUE does not exist in bufferConfig')
            pytest_assert('BUFFER_PG' in bufferConfig,
                          'BUFFER_PG does not exist in bufferConfig')
            current_file_dir = os.path.dirname(os.path.realpath(__file__))
            sub_folder_dir = os.path.join(current_file_dir, "files/cisco/")
            if sub_folder_dir not in sys.path:
                sys.path.append(sub_folder_dir)
            import qos_param_generator
            topo = dutTopo
            if (get_src_dst_asic_and_duts['src_dut_index'] ==
                    get_src_dst_asic_and_duts['dst_dut_index'] and
                get_src_dst_asic_and_duts['src_asic_index'] ==
                    get_src_dst_asic_and_duts['dst_asic_index']):
                topo = "topo-any"
            qpm = qos_param_generator.QosParamCisco(
                      qosConfigs['qos_params'][dutAsic][topo],
                      duthost,
                      bufferConfig)

            qosParams = qpm.run()
        else:
            qosParams = qosConfigs['qos_params'][dutAsic][dutTopo]
        yield {
            "param": qosParams,
            "portSpeedCableLength": portSpeedCableLength,
        }

    @pytest.fixture(scope='class')
    def releaseAllPorts(
        self, duthosts, ptfhost, dutTestParams, updateIptables, ssh_tunnel_to_syncd_rpc
    ):
        """
            Release all paused ports prior to running QoS SAI test cases

            Args:
                ptfhost (AnsibleHost): Packet Test Framework (PTF)
                dutTestParams (Fixture, dict): DUT host test params
                updateIptables (Fixture, dict): updateIptables to run prior to releasing paused ports

            Returns:
                None

            Raises:
                RunAnsibleModuleFail if ptf test fails
        """
        self.runPtfTest(
            ptfhost, testCase="sai_qos_tests.ReleaseAllPorts",
            testParams=dutTestParams["basicParams"]
        )

    def __loadSwssConfig(self, duthost):
        """
            Load SWSS configuration on DUT

            Args:
                duthost (AnsibleHost): Device Under Test (DUT)

            Raises:
                asserts if the load SWSS config failed

            Returns:
                None
        """
        duthost.docker_cmds_on_all_asics(
            "swssconfig /etc/swss/config.d/switch.json", "swss")

    def __deleteTmpSwitchConfig(self, duthost):
        """
            Delete temporary switch.json cofiguration files

            Args:
                duthost (AnsibleHost): Device Under Test (DUT)

            Returns:
                None
        """
        result = duthost.find(path=["/tmp"], patterns=["switch.json*"])
        for file in result["files"]:
            duthost.file(path=file["path"], state="absent")

    @pytest.fixture(scope='class', autouse=True)
    def handleFdbAging(self, duthosts, get_src_dst_asic_and_duts):
        """
            Disable FDB aging and reenable at the end of tests

            Set fdb_aging_time to 0, update the swss configuration, and restore SWSS configuration afer
            test completes

            Args:
                duthost (AnsibleHost): Device Under Test (DUT)

            Returns:
                None
        """
        fdbAgingTime = 0
        for duthost in get_src_dst_asic_and_duts['all_duts']:
            self.__deleteTmpSwitchConfig(duthost)
            duthost.docker_copy_from_asic("swss", "/etc/swss/config.d/switch.json", "/tmp")
            duthost.replace(
                dest='/tmp/switch.json',
                regexp='"fdb_aging_time": ".*"',
                replace='"fdb_aging_time": "{0}"'.format(fdbAgingTime),
                backup=True
            )
            duthost.docker_copy_to_all_asics("swss", "/tmp/switch.json", "/etc/swss/config.d/switch.json")
            self.__loadSwssConfig(duthost)

        yield
        for duthost in get_src_dst_asic_and_duts['all_duts']:
            result = duthost.find(path=["/tmp"], patterns=["switch.json.*"])
            if result["matched"] > 0:
                src = result["files"][0]["path"]
                duthost.docker_copy_to_all_asics("swss", src, "/etc/swss/config.d/switch.json")
                self.__loadSwssConfig(duthost)
            self.__deleteTmpSwitchConfig(duthost)

    @pytest.fixture(scope='function', autouse=True)
    def populateArpEntries_T2(
            self, duthosts, get_src_dst_asic_and_duts, ptfhost, dutTestParams, dutConfig):
        """
            Update ARP entries for neighbors for selected test ports for each test for T2 topology
            with broadcom-dnx asic. As Broadcom dnx asic has larger queue buffer size which takes longer time interval
            compared to other topology to fill up which leads to arp aging out intermittently as lag goes down due to
            voq credits getting exhausted during test runs.

            Args:
                duthost (AnsibleHost): Device Under Test (DUT)
                ptfhost (AnsibleHost): Packet Test Framework (PTF)
                dutTestParams (Fixture, dict): DUT host test params
                dutConfig (Fixture, dict): Map of DUT config containing dut interfaces, test port IDs, test port IPs,
                    and test ports

            Returns:
                None

            Raises:
                RunAnsibleModuleFail if ptf test fails
        """
        if ('platform_asic' in dutTestParams["basicParams"] and
                dutTestParams["basicParams"]["platform_asic"] == "broadcom-dnx"):
            testParams = dutTestParams["basicParams"]
            testParams.update(dutConfig["testPorts"])
            testParams.update({
                "testbed_type": dutTestParams["topo"]
            })
            self.runPtfTest(
                ptfhost, testCase="sai_qos_tests.ARPpopulate", testParams=testParams
            )

    @pytest.fixture(scope='class', autouse=True)
    def populateArpEntries(
        self, duthosts, get_src_dst_asic_and_duts,
        ptfhost, dutTestParams, dutConfig, releaseAllPorts, handleFdbAging, tbinfo, lower_tor_host # noqa F811
    ):
        """
            Update ARP entries of QoS SAI test ports

            Args:
                ptfhost (AnsibleHost): Packet Test Framework (PTF)
                dutTestParams (Fixture, dict): DUT host test params
                dutConfig (Fixture, dict): Map of DUT config containing dut interfaces, test port IDs, test port IPs,
                    and test ports
                releaseAllPorts (Fixture, dict): releaseAllPorts to run prior to updating ARP entries

            Returns:
                None

            Raises:
                RunAnsibleModuleFail if ptf test fails
        """

        dut_asic = get_src_dst_asic_and_duts['src_asic']

        # This is not needed in T2.
        if "t2" in dutTestParams["topo"]:
            yield
            return

        dut_asic.command('sonic-clear fdb all')
        dut_asic.command('sonic-clear arp')

        saiQosTest = None
        if dutTestParams["topo"] in self.SUPPORTED_T0_TOPOS:
            saiQosTest = "sai_qos_tests.ARPpopulate"
        elif dutTestParams["topo"] in self.SUPPORTED_PTF_TOPOS:
            saiQosTest = "sai_qos_tests.ARPpopulatePTF"
        else:
            for dut_asic in get_src_dst_asic_and_duts['all_asics']:
                result = dut_asic.command("arp -n")
                pytest_assert(result["rc"] == 0, "failed to run arp command on {0}".format(dut_asic.sonichost.hostname))
                if result["stdout"].find("incomplete") == -1:
                    saiQosTest = "sai_qos_tests.ARPpopulate"

        if saiQosTest:
            testParams = dutTestParams["basicParams"]
            testParams.update(dutConfig["testPorts"])
            testParams.update({
                "testPortIds": dutConfig["testPortIds"],
                "testPortIps": dutConfig["testPortIps"],
                "testbed_type": dutTestParams["topo"]
            })
            self.runPtfTest(
                ptfhost, testCase=saiQosTest, testParams=testParams
            )

    @pytest.fixture(scope='class', autouse=True)
    def dut_disable_ipv6(self, duthosts, get_src_dst_asic_and_duts, tbinfo, lower_tor_host): # noqa F811
        for duthost in get_src_dst_asic_and_duts['all_duts']:
            duthost.shell("sysctl -w net.ipv6.conf.all.disable_ipv6=1")

        yield

        for duthost in get_src_dst_asic_and_duts['all_duts']:
            duthost.shell("sysctl -w net.ipv6.conf.all.disable_ipv6=0")

    @pytest.fixture(scope='class', autouse=True)
    def sharedHeadroomPoolSize(
        self, request, duthosts, get_src_dst_asic_and_duts, tbinfo, lower_tor_host): # noqa F811
        """
            Retreives shared headroom pool size

            Args:
                request (Fixture): pytest request object
                duthost (AnsibleHost): Device Under Test (DUT)

            Returns:
                size: shared headroom pool size
                      none if it is not defined
        """
        yield self.__getSharedHeadroomPoolSize(
            request,
            get_src_dst_asic_and_duts['src_asic']
        )

    @pytest.fixture(scope='class', autouse=True)
    def ingressLosslessProfile(
        self, request, get_src_dst_asic_and_duts, dutConfig, tbinfo, lower_tor_host, dualtor_ports_for_duts # noqa F811
    ):
        """
            Retreives ingress lossless profile

            Args:
                request (Fixture): pytest request object
                duthost (AnsibleHost): Device Under Test (DUT)
                dutConfig (Fixture, dict): Map of DUT config containing dut interfaces, test port IDs, test port IPs,
                    and test ports

            Returns:
                ingressLosslessProfile (dict): Map of ingress lossless buffer profile attributes
        """

        dut_asic = get_src_dst_asic_and_duts['src_asic']
        duthost = get_src_dst_asic_and_duts['src_dut']
        srcport = dutConfig["dutInterfaces"][dutConfig["testPorts"]["src_port_id"]]

        if srcport in dualtor_ports_for_duts:
            pgs = "2-4"
        else:
            pgs = "3-4"

        yield self.__getBufferProfile(
            request,
            dut_asic,
            duthost.os_version,
            "BUFFER_PG_TABLE" if self.isBufferInApplDb(
                dut_asic) else "BUFFER_PG",
            srcport,
            pgs
        )

    @pytest.fixture(scope='class', autouse=True)
    def ingressLossyProfile(
        self, request, duthosts, get_src_dst_asic_and_duts, dutConfig, tbinfo, lower_tor_host # noqa F811
    ):
        """
            Retreives ingress lossy profile

            Args:
                request (Fixture): pytest request object
                duthost (AnsibleHost): Device Under Test (DUT)
                dutConfig (Fixture, dict): Map of DUT config containing dut interfaces, test port IDs, test port IPs,
                    and test ports

            Returns:
                ingressLossyProfile (dict): Map of ingress lossy buffer profile attributes
        """
        duthost = get_src_dst_asic_and_duts['src_dut']
        dut_asic = get_src_dst_asic_and_duts['src_asic']
        yield self.__getBufferProfile(
            request,
            dut_asic,
            duthost.os_version,
            "BUFFER_PG_TABLE" if self.isBufferInApplDb(
                dut_asic) else "BUFFER_PG",
            dutConfig["dutInterfaces"][dutConfig["testPorts"]["src_port_id"]],
            "0"
        )

    @pytest.fixture(scope='class', autouse=True)
    def egressLosslessProfile(
        self, request, duthosts, get_src_dst_asic_and_duts, dutConfig, tbinfo, lower_tor_host, dualtor_ports_for_duts # noqa F811
    ):
        """
            Retreives egress lossless profile

            Args:
                request (Fixture): pytest request object
                duthost (AnsibleHost): Device Under Test (DUT)
                dutConfig (Fixture, dict): Map of DUT config containing dut interfaces, test port IDs, test port IPs,
                    and test ports

            Returns:
                egressLosslessProfile (dict): Map of egress lossless buffer profile attributes
        """
        duthost = get_src_dst_asic_and_duts['src_dut']
        dut_asic = get_src_dst_asic_and_duts['src_asic']

        srcport = dutConfig["dutInterfaces"][dutConfig["testPorts"]["src_port_id"]]

        if srcport in dualtor_ports_for_duts:
            queues = "2-4"
        else:
            queues = "3-4"

        yield self.__getBufferProfile(
            request,
            dut_asic,
            duthost.os_version,
            "BUFFER_QUEUE_TABLE" if self.isBufferInApplDb(
                dut_asic) else "BUFFER_QUEUE",
            srcport,
            queues
        )

    @pytest.fixture(scope='class', autouse=True)
    def egressLossyProfile(
        self, request, duthosts, get_src_dst_asic_and_duts, dutConfig, tbinfo, lower_tor_host, dualtor_ports_for_duts # noqa F811
    ):
        """
            Retreives egress lossy profile

            Args:
                request (Fixture): pytest request object
                duthost (AnsibleHost): Device Under Test (DUT)
                dutConfig (Fixture, dict): Map of DUT config containing dut interfaces,
                test port IDs, test port IPs, and test ports

            Returns:
                egressLossyProfile (dict): Map of egress lossy buffer profile attributes
        """
        duthost = get_src_dst_asic_and_duts['src_dut']
        dut_asic = get_src_dst_asic_and_duts['src_asic']

        srcport = dutConfig["dutInterfaces"][dutConfig["testPorts"]["src_port_id"]]

        if srcport in dualtor_ports_for_duts:
            queues = "0-1"
        else:
            queues = "0-2"

        yield self.__getBufferProfile(
            request,
            dut_asic,
            duthost.os_version,
            "BUFFER_QUEUE_TABLE" if self.isBufferInApplDb(
                dut_asic) else "BUFFER_QUEUE",
            srcport,
            queues
        )

    @pytest.fixture(scope='class')
    def losslessSchedProfile(
            self, duthosts, get_src_dst_asic_and_duts, dutConfig, tbinfo, lower_tor_host  # noqa F811
    ):
        """
            Retreives lossless scheduler profile

            Args:
                duthost (AnsibleHost): Device Under Test (DUT)
                dutConfig (Fixture, dict): Map of DUT config containing dut interfaces,
                test port IDs, test port IPs, and test ports

            Returns:
                losslessSchedProfile (dict): Map of scheduler parameters
        """
        dut_asic = get_src_dst_asic_and_duts['src_asic']

        yield self.__getSchedulerParam(
            dut_asic,
            dutConfig["dutInterfaces"][dutConfig["testPorts"]["src_port_id"]],
            self.TARGET_LOSSLESS_QUEUE_SCHED
        )

    @pytest.fixture(scope='class')
    def lossySchedProfile(
        self, duthosts, get_src_dst_asic_and_duts, dutConfig, tbinfo, lower_tor_host  # noqa F811
    ):
        """
            Retreives lossy scheduler profile

            Args:
                duthost (AnsibleHost): Device Under Test (DUT)
                dutConfig (Fixture, dict): Map of DUT config containing dut interfaces,
                test port IDs, test port IPs, and test ports

            Returns:
                lossySchedProfile (dict): Map of scheduler parameters
        """
        dut_asic = get_src_dst_asic_and_duts['src_asic']

        yield self.__getSchedulerParam(
            dut_asic,
            dutConfig["dutInterfaces"][dutConfig["testPorts"]["src_port_id"]],
            self.TARGET_LOSSY_QUEUE_SCHED
        )

    @pytest.fixture
    def updateSchedProfile(
        self, duthosts, get_src_dst_asic_and_duts,
        dutQosConfig, losslessSchedProfile, lossySchedProfile, tbinfo, lower_tor_host  # noqa F811
    ):
        """
            Updates lossless/lossy scheduler profiles

            Args:
                duthost (AnsibleHost): Device Under Test (DUT)
                dutQosConfig (Fixture, dict): Map containing DUT host QoS configuration
                losslessSchedProfile (Fixture, dict): Map of lossless scheduler parameters
                lossySchedProfile (Fixture, dict): Map of lossy scheduler parameters

            Returns:
                None
        """
        def updateRedisSchedParam(schedParam):
            """
                Helper function to updates lossless/lossy scheduler profiles

                Args:
                    schedParam (dict): Scheduler params to be set

                Returns:
                    None
            """
            for a_asic in get_src_dst_asic_and_duts['all_asics']:
                a_asic.run_redis_cmd(
                    argv=[
                        "redis-cli",
                        "-n",
                        "4",
                        "HSET",
                        schedParam["profile"],
                        "weight",
                        schedParam["qosConfig"]
                    ]
                )

        wrrSchedParams = [
            {
                "profile": lossySchedProfile["schedProfile"],
                "qosConfig": dutQosConfig["param"]["wrr_chg"]["lossy_weight"]
            },
            {
                "profile": losslessSchedProfile["schedProfile"],
                "qosConfig": dutQosConfig["param"]["wrr_chg"]["lossless_weight"]
            },
        ]

        for schedParam in wrrSchedParams:
            updateRedisSchedParam(schedParam)

        yield

        schedProfileParams = [
            {
                "profile": lossySchedProfile["schedProfile"],
                "qosConfig": lossySchedProfile["schedWeight"]
            },
            {
                "profile": losslessSchedProfile["schedProfile"],
                "qosConfig": losslessSchedProfile["schedWeight"]
            },
        ]

        for schedParam in schedProfileParams:
            updateRedisSchedParam(schedParam)

    @pytest.fixture
    def resetWatermark(
        self, duthosts, get_src_dst_asic_and_duts, tbinfo, lower_tor_host   # noqa F811
    ):
        """
            Reset queue watermark

            Args:
                duthost (AnsibleHost): Device Under Test (DUT)

            Returns:
                None
        """

        for dut_asic in get_src_dst_asic_and_duts['all_asics']:
            dut_asic.command("counterpoll watermark enable")
            dut_asic.command("counterpoll queue enable")
            dut_asic.command("sleep 70")
            dut_asic.command("counterpoll watermark disable")
            dut_asic.command("counterpoll queue disable")

    @pytest.fixture(scope='class')
    def dualtor_ports_for_duts(request, get_src_dst_asic_and_duts):
        # Fetch dual ToR ports
        logger.info("Starting fetching dual ToR info")

        fetch_dual_tor_ports_script = "\
            local remap_enabled = redis.call('HGET', 'SYSTEM_DEFAULTS|tunnel_qos_remap', 'status')\
            if remap_enabled ~= 'enabled' then\
                return {}\
            end\
            local type = redis.call('HGET', 'DEVICE_METADATA|localhost', 'type')\
            local expected_neighbor_type\
            local expected_neighbor_suffix\
            if type == 'LeafRouter' then\
                expected_neighbor_type = 'ToRRouter'\
                expected_neighbor_suffix = 'T0'\
            else\
                if type == 'ToRRouter' then\
                    local subtype = redis.call('HGET', 'DEVICE_METADATA|localhost', 'subtype')\
                    if subtype == 'DualToR' then\
                        expected_neighbor_type = 'LeafRouter'\
                        expected_neighbor_suffix = 'T1'\
                    end\
                end\
            end\
            if expected_neighbor_type == nil then\
                return {}\
            end\
            local result = {}\
            local all_ports_with_neighbor = redis.call('KEYS', 'DEVICE_NEIGHBOR|*')\
            for i = 1, #all_ports_with_neighbor, 1 do\
                local neighbor = redis.call('HGET', all_ports_with_neighbor[i], 'name')\
                if neighbor ~= nil and string.sub(neighbor, -2, -1) == expected_neighbor_suffix then\
                    local peer_type = redis.call('HGET', 'DEVICE_NEIGHBOR_METADATA|' .. neighbor, 'type')\
                    if peer_type == expected_neighbor_type then\
                        table.insert(result, string.sub(all_ports_with_neighbor[i], 17, -1))\
                    end\
                end\
            end\
            return result\
        "

        duthost = get_src_dst_asic_and_duts['src_dut']  # noqa F841

        dualtor_ports_str = get_src_dst_asic_and_duts['src_asic'].run_redis_cmd(
            argv=["sonic-db-cli", "CONFIG_DB", "eval", fetch_dual_tor_ports_script, "0"])
        if dualtor_ports_str:
            dualtor_ports_set = set(dualtor_ports_str)
        else:
            dualtor_ports_set = set({})

        logger.info("Finish fetching dual ToR info {}".format(dualtor_ports_set))

        return dualtor_ports_set

<<<<<<< HEAD
    @pytest.fixture(scope='function', autouse=True)
    def set_static_route(
            self, get_src_dst_asic_and_duts, dutTestParams, dutConfig):
        # Get portchannels.
        # find the one that is backplane based.
        # set a static route through that portchannel.
        # remove when done.
        src_asic = get_src_dst_asic_and_duts['src_asic']
        dst_asic = get_src_dst_asic_and_duts['dst_asic']

        try:
            if not (
                src_asic.sonichost.facts['switch_type'] == "chassis-packet"
                    and dutTestParams['topo'] == 't2'):
                yield
                return
        except KeyError:
            yield
            return

        dst_keys = []
        for k in dutConfig["testPorts"].keys():
            if re.search("dst_port.*ip", k):
                dst_keys.append(k)

        for k in dst_keys:
            dst_asic.shell("ip netns exec asic{} ping -c 3 {}".format(
                dst_asic.asic_index,
                dutConfig["testPorts"][k]), module_ignore_errors=True)

        ip_address_mapping = self.get_interface_ip(dst_asic)
        for intf in ip_address_mapping.keys():
            if ip_address_mapping[intf]['peer_addr'] != '':
                dst_asic.shell("ip netns exec asic{} ping -c 3 {}".format(
                    dst_asic.asic_index,
                    ip_address_mapping[intf]['peer_addr']), module_ignore_errors=True)

        if src_asic == dst_asic:
            yield
            return

        portchannels = dst_asic.command(
            "show interface portchannel -n asic{} -d all".format(
                dst_asic.asic_index))['stdout']
        regx = re.compile("(PortChannel[0-9]+)")
        bp_portchannels = []
        for pc in portchannels.split("\n"):
            if "-BP" in pc:
                match = regx.search(pc)
                if match:
                    bp_portchannels.append(match.group(1))
        if not bp_portchannels:
            raise RuntimeError(
                "Couldn't find the backplane porchannels from {}".format(
                    bp_portchannels))

        non_bp_intfs = set(list(ip_address_mapping.keys())) \
            - set(bp_portchannels)
        addresses_to_ping = []
        for dst_key in dst_keys:
            addresses_to_ping.append(dutConfig["testPorts"][dst_key])

        for dst_intf in non_bp_intfs:
            if ip_address_mapping[dst_intf]['peer_addr'] != '':
                addresses_to_ping.append(
                    ip_address_mapping[dst_intf]['peer_addr'])

        addresses_to_ping = list(set(addresses_to_ping))
        no_of_bp_pcs = len(bp_portchannels)

        for dst_index in range(len(addresses_to_ping)):
            gw = ip_address_mapping[
                bp_portchannels[dst_index % no_of_bp_pcs]]['addr']
            src_asic.shell("ip netns exec asic{} ping -c 1 {}".format(
                src_asic.asic_index, gw))
            src_asic.shell("ip netns exec asic{} route add {} gw {}".format(
                src_asic.asic_index,
                addresses_to_ping[dst_index],
                gw))
        yield
        for dst_index in range(len(addresses_to_ping)):
            gw = ip_address_mapping[
                bp_portchannels[dst_index % no_of_bp_pcs]]['addr']
            src_asic.shell("ip netns exec asic{} route del {} gw {}".format(
                src_asic.asic_index,
                addresses_to_ping[dst_index],
                gw))

    def get_interface_ip(self, dut_asic):
        """
            Parse the output of "show ip int -n asic0 -d all" into a dict:
            interface => ip address.
        """
        mapping = {}
        ip_address_out = dut_asic.command(
            "show ip interface -n asic{} -d all".format(
                dut_asic.asic_index))['stdout']
        re_pattern = re.compile(
            r"^([^ ]*) [ ]*([0-9\.]*)\/[0-9]*  *[^ ]*  *[^ ]*  *([0-9\.]*)")
        for line in ip_address_out.split("\n"):
            match = re_pattern.search(line)
            if match:
                mapping[match.group(1)] = {
                    'addr': match.group(2),
                    'peer_addr': match.group(3),
                }

        return mapping
=======
    def select_port_ids_for_mellnaox_device(self, duthost, mgFacts, testPortIds):
        """
        For Nvidia devices, the tested ports must have the same cable length and speed.
        Firstly, categorize the ports by the same cable length and speed.
        Secondly, select the port group with the largest number of ports as test ports from the above results.
        """
        ptf_port_dut_port_dict = dict(zip(mgFacts["minigraph_ptf_indices"].values(),
                                          mgFacts["minigraph_ptf_indices"].keys()))
        get_interface_cable_length_info = 'redis-cli -n 4 hgetall "CABLE_LENGTH|AZURE"'
        interface_cable_length_list = duthost.shell(get_interface_cable_length_info)['stdout_lines']
        interface_status = duthost.show_interface(command="status")["ansible_facts"]['int_status']

        cable_length_speed_interface_dict = {}
        for ptf_port in testPortIds:
            dut_port = ptf_port_dut_port_dict[ptf_port]
            if dut_port in interface_cable_length_list:
                cable_length = interface_cable_length_list[interface_cable_length_list.index(dut_port) + 1]
                speed = interface_status[dut_port]['speed']
                cable_length_speed = f"{cable_length}_{speed}"
                if cable_length_speed in cable_length_speed_interface_dict:
                    cable_length_speed_interface_dict[cable_length_speed].append(ptf_port)
                else:
                    cable_length_speed_interface_dict[cable_length_speed] = [ptf_port]
        max_port_num = 0
        test_port_ids = []
        # Find the port group with the largest number of ports as test ports
        for _, port_list in cable_length_speed_interface_dict.items():
            if max_port_num < len(port_list):
                test_port_ids = port_list
                max_port_num = len(port_list)
        logger.info(f"Test ports ids is{test_port_ids}")
        return test_port_ids
>>>>>>> 284da80a
<|MERGE_RESOLUTION|>--- conflicted
+++ resolved
@@ -1935,7 +1935,6 @@
 
         return dualtor_ports_set
 
-<<<<<<< HEAD
     @pytest.fixture(scope='function', autouse=True)
     def set_static_route(
             self, get_src_dst_asic_and_duts, dutTestParams, dutConfig):
@@ -2044,7 +2043,7 @@
                 }
 
         return mapping
-=======
+
     def select_port_ids_for_mellnaox_device(self, duthost, mgFacts, testPortIds):
         """
         For Nvidia devices, the tested ports must have the same cable length and speed.
@@ -2077,4 +2076,3 @@
                 max_port_num = len(port_list)
         logger.info(f"Test ports ids is{test_port_ids}")
         return test_port_ids
->>>>>>> 284da80a
