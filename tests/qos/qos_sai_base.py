--- conflicted
+++ resolved
@@ -16,20 +16,9 @@
     """
     Common APIs
     """
-<<<<<<< HEAD
-    SUPPORTED_T1_TOPOS = {"t1-lag", "t1-64-lag"}
-    SUPPORTED_T0_TOPOS = ["t0", "t0-64", "t0-116"]
-=======
     SUPPORTED_T0_TOPOS = ["t0", "t0-64", "t0-116", "dualtor-56", "dualtor"]
     SUPPORTED_T1_TOPOS = {"t1-lag", "t1-64-lag"}
     SUPPORTED_PTF_TOPOS = ['ptf32', 'ptf64']
-    SUPPORTED_ASIC_LIST = ["td2", "th", "th2", "spc1", "spc2", "spc3", "td3"]
-    TARGET_QUEUE_WRED = 3
-    TARGET_LOSSY_QUEUE_SCHED = 0
-    TARGET_LOSSLESS_QUEUE_SCHED = 3
-    buffer_model_initialized = False
-    buffer_model = None
->>>>>>> e3f1a88a
 
     def isBufferInApplDb(self, dut_asic):
         if not self.buffer_model_initialized:
@@ -124,8 +113,7 @@
     """
         QosSaiBase contains collection of pytest fixtures that ready the tesbed for QoS SAI test cases.
     """
-    SUPPORTED_PTF_TOPOS = ['ptf32', 'ptf64']
-    SUPPORTED_ASIC_LIST = ["td2", "th", "th2", "spc1", "spc2", "spc3"]
+    SUPPORTED_ASIC_LIST = ["td2", "th", "th2", "spc1", "spc2", "spc3", "td3"]
     TARGET_QUEUE_WRED = 3
     TARGET_LOSSY_QUEUE_SCHED = 0
     TARGET_LOSSLESS_QUEUE_SCHED = 3
