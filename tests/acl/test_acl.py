--- conflicted
+++ resolved
@@ -1343,11 +1343,6 @@
         dut.template(src=os.path.join(TEMPLATE_DIR, ACL_RULES_FULL_TEMPLATE[ip_version]),
                      dest=dut_conf_file_path)
 
-<<<<<<< HEAD
-        logger.info("Applying ACL rules config \"{}\"".format(dut_conf_file_path))
-        dut.command("config acl update full {}".format(dut_conf_file_path))
-        logger.info("Completed applying ACL rules config \"{}\"".format(dut_conf_file_path))
-=======
         # Skip event verification step for egress as it is not supported / skipped on
         # some platforms
         logger.debug(f'stage: {stage}')
@@ -1383,7 +1378,6 @@
                 logger.error("Timeout waiting for ACL rules to be created in ASIC DB")
             finally:
                 stop_db_monitor(monitor_ctx)
->>>>>>> bde347cd
 
 
 class TestIncrementalAcl(BaseAclTest):
