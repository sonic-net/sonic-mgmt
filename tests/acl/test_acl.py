--- conflicted
+++ resolved
@@ -421,16 +421,9 @@
     # TODO: We should make this more robust (i.e. bind all active front-panel ports)
     acl_table_ports = defaultdict(list)
 
-<<<<<<< HEAD
-    if topo in ["t0", "mx", "m0_vlan", "m0_l3", "ft2"] or tbinfo["topo"]["name"] in ("t1", "t1-lag", "t1-28-lag",
-                                                                                     "t1-isolated-d28u1",
-                                                                                     "t1-isolated-d28",
-                                                                                     "t1-isolated-d128"):
-=======
-    if (topo in ["t0", "mx", "m0_vlan", "m0_l3", "m1"]
+    if (topo in ["t0", "mx", "m0_vlan", "m0_l3", "m1", "ft2"]
             or tbinfo["topo"]["name"] in ("t1", "t1-lag", "t1-28-lag")
             or 't1-isolated' in tbinfo["topo"]["name"]):
->>>>>>> ff32551c
         for namespace, port in list(downstream_ports.items()):
             acl_table_ports[namespace] += port
             # In multi-asic we need config both in host and namespace.
