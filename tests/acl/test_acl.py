--- conflicted
+++ resolved
@@ -239,7 +239,6 @@
     # For T1 testbeds, no VLANs are present so using the router MAC is acceptable
     downlink_dst_mac = vlan_mac if vlan_mac is not None else rand_selected_dut.facts["router_mac"]
 
-<<<<<<< HEAD
     if topo == "t2":
         t2_info = get_t2_info(duthosts,tbinfo)
         downstream_port_ids = t2_info['downstream_port_ids']
@@ -249,26 +248,14 @@
     else:
         for interface, neighbor in mg_facts["minigraph_neighbors"].items():
             port_id = mg_facts["minigraph_ptf_indices"][interface]
-            if (topo == "t1" and "T0" in neighbor["name"]) or (topo == "t0" and "Server" in neighbor["name"])  or (topo == "t2" and "T1" in neighbor["name"]):
+            if (topo == "t1" and "T0" in neighbor["name"]) or (topo in ["t0", "m0"] and "Server" in neighbor["name"]):
                 downstream_ports[neighbor['namespace']].append(interface)
                 downstream_port_ids.append(port_id)
                 downstream_port_id_to_router_mac_map[port_id] = downlink_dst_mac
-            elif (topo == "t1" and "T2" in neighbor["name"]) or (topo == "t0" and "T1" in neighbor["name"]) or (topo == "t2" and "T3" in neighbor["name"]):
+            elif (topo == "t1" and "T2" in neighbor["name"]) or (topo == "t0" and "T1" in neighbor["name"]) or (topo == "m0" and "M1" in neighbor["name"]):
                 upstream_ports[neighbor['namespace']].append(interface)
                 upstream_port_ids.append(port_id)
                 upstream_port_id_to_router_mac_map[port_id] = rand_selected_dut.facts["router_mac"]
-=======
-    for interface, neighbor in mg_facts["minigraph_neighbors"].items():
-        port_id = mg_facts["minigraph_ptf_indices"][interface]
-        if (topo == "t1" and "T0" in neighbor["name"]) or (topo in ["t0", "m0"] and "Server" in neighbor["name"]):
-            downstream_ports[neighbor['namespace']].append(interface)
-            downstream_port_ids.append(port_id)
-            downstream_port_id_to_router_mac_map[port_id] = downlink_dst_mac
-        elif (topo == "t1" and "T2" in neighbor["name"]) or (topo == "t0" and "T1" in neighbor["name"]) or (topo == "m0" and "M1" in neighbor["name"]):
-            upstream_ports[neighbor['namespace']].append(interface)
-            upstream_port_ids.append(port_id)
-            upstream_port_id_to_router_mac_map[port_id] = rand_selected_dut.facts["router_mac"]
->>>>>>> c41f8426
 
     # stop garp service for single tor
     if 'dualtor' not in tbinfo['topo']['name']:
