--- conflicted
+++ resolved
@@ -665,11 +665,7 @@
 
     @pytest.fixture(scope="class", autouse=True)
     def acl_rules(self, duthosts, localhost, setup, acl_table, populate_vlan_arp_entries, tbinfo,
-<<<<<<< HEAD
                   ip_version, conn_graph_facts, asic_db_connection):   # noqa F811
-=======
-                  ip_version, conn_graph_facts):        # noqa F811
->>>>>>> 28f0f7a6
         """Setup/teardown ACL rules for the current set of tests.
 
         Args:
