import os
import time
import random
import logging
import pprint
import pytest
import json
import six
import ptf.testutils as testutils
import ptf.mask as mask
import ptf.packet as packet

from abc import ABCMeta, abstractmethod
from collections import defaultdict

from tests.common import reboot, port_toggle
from tests.common.helpers.assertions import pytest_require, pytest_assert
from tests.common.helpers.multi_thread_utils import SafeThreadPoolExecutor
from tests.common.plugins.loganalyzer.loganalyzer import LogAnalyzer, LogAnalyzerError
from tests.common.config_reload import config_reload
from tests.common.fixtures.ptfhost_utils import \
    copy_arp_responder_py, run_garp_service, change_mac_addresses   # noqa: F401
from tests.common.dualtor.dual_tor_mock import mock_server_base_ip_addr     # noqa: F401
from tests.common.helpers.constants import DEFAULT_NAMESPACE
from tests.common.utilities import wait_until, get_upstream_neigh_types, get_downstream_neigh_types, check_msg_in_syslog
from tests.common.fixtures.conn_graph_facts import conn_graph_facts         # noqa: F401
from tests.common.platform.processes_utils import wait_critical_processes
from tests.common.platform.interface_utils import check_all_interface_information
from tests.common.utilities import get_iface_ip
from tests.common.utilities import is_ipv4_address

logger = logging.getLogger(__name__)

pytestmark = [
    pytest.mark.acl,
    pytest.mark.disable_loganalyzer,  # Disable automatic loganalyzer, since we use it for the test
    pytest.mark.topology("t0", "t1", "t2", "m0", "mx", "m1", "m2", "m3"),
    pytest.mark.disable_memory_utilization
]

MAX_WAIT_TIME_FOR_INTERFACES = 360

BASE_DIR = os.path.dirname(os.path.realpath(__file__))
DUT_TMP_DIR = "acl_test_dir"  # Keep it under home dir so it persists through reboot
FILES_DIR = os.path.join(BASE_DIR, "files")
TEMPLATE_DIR = os.path.join(BASE_DIR, "templates")

ACL_TABLE_TEMPLATE = "acltb_table.j2"
ACL_REMOVE_RULES_FILE = "acl_rules_del.json"

# TODO: We really shouldn't have two separate templates for v4 and v6, need to combine them somehow
ACL_RULES_FULL_TEMPLATE = {
    "ipv4": "acltb_test_rules_permit_loopback.j2",
    "ipv6": "acltb_v6_test_rules.j2"
}
ACL_RULES_PART_TEMPLATES = {
    "ipv4": tuple("acltb_test_rules_part_{}.j2".format(i) for i in range(1, 3)),
    "ipv6": tuple("acltb_v6_test_rules_part_{}.j2".format(i) for i in range(1, 3))
}

DEFAULT_SRC_IP = {
    "ipv4": "20.0.0.1",
    "ipv6": "60c0:a800::5"
}


# TODO: These routes don't match the VLAN interface from the T0 topology.
# This needs to be addressed before we can enable the v6 tests for T0
DOWNSTREAM_DST_IP = {
    "ipv4": "192.168.0.253",
    "ipv6": "20c0:a800::14"
}
DOWNSTREAM_IP_TO_ALLOW = {
    "ipv4": "192.168.0.252",
    "ipv6": "20c0:a800::1"
}
DOWNSTREAM_IP_TO_BLOCK = {
    "ipv4": "192.168.0.251",
    "ipv6": "20c0:a800::11ac:d765:2523:e5e4"
}

# Below M0_L3 IPs are announced to DUT by annouce_route.py, it point to neighbor mx
DOWNSTREAM_DST_IP_M0_L3 = {
    "ipv4": "192.168.1.65",
    "ipv6": "20c0:a800:0:1::14"
}
DOWNSTREAM_IP_TO_ALLOW_M0_L3 = {
    "ipv4": "192.168.1.66",
    "ipv6": "20c0:a800:0:1::1"
}
DOWNSTREAM_IP_TO_BLOCK_M0_L3 = {
    "ipv4": "192.168.1.67",
    "ipv6": "20c0:a800:0:1::9"
}

# Below M0_VLAN IPs are ip in vlan range
# Note: If two_vlan_a is used, the IP range should choose
# DOWNSTREAM_DST_IP_VLAN and DOWNSTREAM_DST_IP_VLAN2000
# separately for each vlan
DOWNSTREAM_DST_IP_VLAN = {
    "ipv4": "192.168.0.123",
    "ipv6": "fc02:1000::5"
}
DOWNSTREAM_IP_TO_ALLOW_VLAN = {
    "ipv4": "192.168.0.122",
    "ipv6": "fc02:1000::6"
}
DOWNSTREAM_IP_TO_BLOCK_VLAN = {
    "ipv4": "192.168.0.121",
    "ipv6": "fc02:1000::7"
}

DOWNSTREAM_DST_IP_VLAN2000 = {
    "ipv4": "192.168.0.253",
    "ipv6": "fc02:1000:0:1::5"
}
DOWNSTREAM_IP_TO_ALLOW_VLAN2000 = {
    "ipv4": "192.168.0.252",
    "ipv6": "fc02:1000:0:1::6"
}
DOWNSTREAM_IP_TO_BLOCK_VLAN2000 = {
    "ipv4": "192.168.0.251",
    "ipv6": "fc02:1000:0:1::7"
}

DOWNSTREAM_IP_PORT_MAP = {}

UPSTREAM_DST_IP = {
    "ipv4": "194.50.16.1",
    "ipv6": "20c1:d180::11"
}
UPSTREAM_IP_TO_ALLOW = {
    "ipv4": "193.191.32.1",
    "ipv6": "20c1:cb50::12"
}
UPSTREAM_IP_TO_BLOCK = {
    "ipv4": "193.221.112.1",
    "ipv6": "20c1:e2f0::13"
}

VLAN_BASE_MAC_PATTERN = "72060001{:04}"

LOG_EXPECT_ACL_TABLE_CREATE_RE = ".*Created ACL table.*"
LOG_EXPECT_ACL_TABLE_REMOVE_RE = ".*Successfully deleted ACL table.*"
LOG_EXPECT_ACL_RULE_CREATE_RE = ".*Successfully created ACL rule.*"
LOG_EXPECT_ACL_RULE_REMOVE_RE = ".*Successfully deleted ACL rule.*"

PACKETS_COUNT = "packets_count"
BYTES_COUNT = "bytes_count"


@pytest.fixture(scope="module", autouse=True)
def remove_dataacl_table(duthosts):
    """
    Remove DATAACL to free TCAM resources.
    The change is written to configdb as we don't want DATAACL recovered after reboot
    """
    TABLE_NAME = "DATAACL"
    with SafeThreadPoolExecutor(max_workers=8) as executor:
        for duthost in duthosts:
            executor.submit(remove_dataacl_table_single_dut, TABLE_NAME, duthost)
    yield
    with SafeThreadPoolExecutor(max_workers=8) as executor:
        # Recover DUT by reloading minigraph
        for duthost in duthosts:
            executor.submit(config_reload, duthost, config_source="minigraph", safe_reload=True)


def remove_dataacl_table_single_dut(table_name, duthost):
    lines = duthost.shell(cmd="show acl table {}".format(table_name))['stdout_lines']
    data_acl_existing = False
    for line in lines:
        if table_name in line:
            data_acl_existing = True
            break
    if data_acl_existing:
        # Remove DATAACL
        logger.info("{} Removing ACL table {}".format(duthost.hostname, table_name))
        cmds = [
            "config acl remove table {}".format(table_name),
            "config save -y"
        ]
        duthost.shell_cmds(cmds=cmds)


def get_t2_info(duthosts, tbinfo):
    # Get the list of upstream/downstream ports
    downstream_ports, upstream_ports, acl_table_ports_per_dut = defaultdict(list), defaultdict(list), defaultdict(list)
    upstream_port_id_to_router_mac_map, downstream_port_id_to_router_mac_map = {}, {}
    downstream_port_ids, upstream_port_ids = [], []
    port_channels = dict()

    for duthost in duthosts:
        if duthost.is_supervisor_node():
            continue
        upstream_ports_per_dut, downstream_ports_per_dut, acl_table_ports = (defaultdict(list),
                                                                             defaultdict(list), defaultdict(list))

        for sonic_host_or_asic_inst in duthost.get_sonic_host_and_frontend_asic_instance():
            namespace = sonic_host_or_asic_inst.namespace if hasattr(sonic_host_or_asic_inst, 'namespace') \
                  else DEFAULT_NAMESPACE
            if duthost.sonichost.is_multi_asic and namespace == DEFAULT_NAMESPACE:
                continue
            asic_id = duthost.get_asic_id_from_namespace(namespace)
            router_mac = duthost.asic_instance(asic_id).get_router_mac()
            mg_facts = duthost.get_extended_minigraph_facts(tbinfo, namespace)
            for interface, neighbor in list(mg_facts["minigraph_neighbors"].items()):
                port_id = mg_facts["minigraph_ptf_indices"][interface]
                if "T1" in neighbor["name"] or "LT2" in neighbor["name"]:
                    downstream_ports_per_dut[namespace].append(interface)
                    downstream_port_ids.append(port_id)
                    downstream_port_id_to_router_mac_map[port_id] = router_mac
                elif "T3" in neighbor["name"]:
                    upstream_ports_per_dut[namespace].append(interface)
                    upstream_port_ids.append(port_id)
                    upstream_port_id_to_router_mac_map[port_id] = router_mac
                mg_facts = duthost.get_extended_minigraph_facts(tbinfo, namespace)

            port_channels[namespace] = mg_facts["minigraph_portchannels"]
            backend_pc = list()
            for k in port_channels[namespace]:
                if duthost.is_backend_portchannel(k, mg_facts):
                    backend_pc.append(k)
            for pc in backend_pc:
                port_channels[namespace].pop(pc)

            upstream_rifs = upstream_ports_per_dut[namespace]
            downstream_rifs = downstream_ports_per_dut[namespace]
            for k, v in list(port_channels[namespace].items()):
                acl_table_ports[namespace].append(k)
                acl_table_ports[''].append(k)
                upstream_rifs = list(set(upstream_rifs) - set(v['members']))
                downstream_rifs = list(set(downstream_rifs) - set(v['members']))
            if len(upstream_rifs):
                for port in upstream_rifs:
                    # This code is commented due to a bug which restricts rif interfaces to
                    # be added to global acl table - https://github.com/sonic-net/sonic-utilities/issues/2185
                    if namespace == DEFAULT_NAMESPACE:
                        acl_table_ports[''].append(port)
                    else:
                        acl_table_ports[namespace].append(port)
            if len(downstream_rifs):
                for port in downstream_rifs:
                    # This code is commented due to a bug which restricts rif interfaces to
                    # be added to global acl table - https://github.com/sonic-net/sonic-utilities/issues/2185
                    if namespace == DEFAULT_NAMESPACE:
                        acl_table_ports[''].append(port)
                    else:
                        acl_table_ports[namespace].append(port)

        acl_table_ports_per_dut[duthost] = acl_table_ports
        downstream_ports[duthost] = downstream_ports_per_dut
        upstream_ports[duthost] = upstream_ports_per_dut

    t2_information = {
        "upstream_port_ids": upstream_port_ids,
        "downstream_port_ids": downstream_port_ids,
        "downstream_port_id_to_router_mac_map": downstream_port_id_to_router_mac_map,
        "upstream_port_id_to_router_mac_map": upstream_port_id_to_router_mac_map,
        "acl_table_ports": acl_table_ports_per_dut
    }

    return t2_information


@pytest.fixture(scope="module")
def setup(duthosts, ptfhost, rand_selected_dut, rand_selected_front_end_dut, rand_unselected_dut,
          tbinfo, ptfadapter, topo_scenario, vlan_name, is_macsec_enabled_for_test):
    """Gather all required test information from DUT and tbinfo.

    Args:
        duthosts: All DUTs belong to the testbed.
        rand_one_dut_hostname: hostname of a random chosen dut to run test.
        tbinfo: A fixture to gather information about the testbed.

    Yields:
        A Dictionary with required test information.

    """

    pytest_assert(vlan_name in ["Vlan1000", "Vlan2000", "no_vlan"], "Invalid vlan name.")
    topo = tbinfo["topo"]["type"]
    # NOTE: We cannot use rand_unselected_dut in this case
    # ATM it's only used if 'dualtor' in tbinfo['topo']['name']
    if topo == "t2":
        rand_selected_dut = rand_selected_front_end_dut
    mg_facts = rand_selected_dut.get_extended_minigraph_facts(tbinfo)

    vlan_ports = []
    vlan_mac = None
    vlan_config = None
    # Need to refresh below constants for two scenarios of M0
    global DOWNSTREAM_DST_IP, DOWNSTREAM_IP_TO_ALLOW, DOWNSTREAM_IP_TO_BLOCK

    if topo == "mx":
        DOWNSTREAM_DST_IP = DOWNSTREAM_DST_IP_VLAN
        DOWNSTREAM_IP_TO_ALLOW = DOWNSTREAM_IP_TO_ALLOW_VLAN
        DOWNSTREAM_IP_TO_BLOCK = DOWNSTREAM_IP_TO_BLOCK_VLAN
    # Announce routes for m0 is something different from t1/t0
    if topo_scenario == "m0_vlan_scenario":
        topo = "m0_vlan"
        if tbinfo["topo"]["name"] == "m0-2vlan":
            DOWNSTREAM_DST_IP = DOWNSTREAM_DST_IP_VLAN2000 if vlan_name == "Vlan2000" else DOWNSTREAM_DST_IP_VLAN
            DOWNSTREAM_IP_TO_ALLOW = DOWNSTREAM_IP_TO_ALLOW_VLAN2000 if vlan_name == "Vlan2000" \
                else DOWNSTREAM_IP_TO_ALLOW_VLAN
            DOWNSTREAM_IP_TO_BLOCK = DOWNSTREAM_IP_TO_BLOCK_VLAN2000 if vlan_name == "Vlan2000" \
                else DOWNSTREAM_IP_TO_BLOCK_VLAN
        else:
            DOWNSTREAM_DST_IP = DOWNSTREAM_DST_IP_VLAN
            DOWNSTREAM_IP_TO_ALLOW = DOWNSTREAM_IP_TO_ALLOW_VLAN
            DOWNSTREAM_IP_TO_BLOCK = DOWNSTREAM_IP_TO_BLOCK_VLAN
    elif topo_scenario == "m0_l3_scenario":
        topo = "m0_l3"
        DOWNSTREAM_DST_IP = DOWNSTREAM_DST_IP_M0_L3
        DOWNSTREAM_IP_TO_ALLOW = DOWNSTREAM_IP_TO_ALLOW_M0_L3
        DOWNSTREAM_IP_TO_BLOCK = DOWNSTREAM_IP_TO_BLOCK_M0_L3
    elif tbinfo['topo']['type'] in ['t0']:
        try:
            vlan_config = tbinfo['topo']['properties']['topology']['DUT']['vlan_configs']['default_vlan_config']
            if vlan_config == 'two_vlan_a':
                logging.info("topo {} has 2 vlans".format(tbinfo['topo']['name']))
                DOWNSTREAM_DST_IP = DOWNSTREAM_DST_IP_VLAN2000 if vlan_name == "Vlan2000" else DOWNSTREAM_DST_IP_VLAN
                DOWNSTREAM_IP_TO_ALLOW = DOWNSTREAM_IP_TO_ALLOW_VLAN2000 if vlan_name == "Vlan2000" \
                    else DOWNSTREAM_IP_TO_ALLOW_VLAN
                DOWNSTREAM_IP_TO_BLOCK = DOWNSTREAM_IP_TO_BLOCK_VLAN2000 if vlan_name == "Vlan2000" \
                    else DOWNSTREAM_IP_TO_BLOCK_VLAN
        except KeyError:
            logger.error("topo {} keys are missing in the tbinfo:{}".format(tbinfo['topo']['name'], tbinfo))
    if topo in ["t0", "mx", "m0_vlan"]:
        vlan_ports = [mg_facts["minigraph_ptf_indices"][ifname]
                      for ifname in mg_facts["minigraph_vlans"][vlan_name]["members"]]

        config_facts = rand_selected_dut.get_running_config_facts()
        vlan_table = config_facts["VLAN"]
        if "mac" in vlan_table[vlan_name]:
            vlan_mac = vlan_table[vlan_name]["mac"]

    # Get the list of upstream/downstream ports
    downstream_ports = defaultdict(list)
    upstream_ports = defaultdict(list)
    downstream_port_ids = []
    upstream_port_ids = []
    upstream_port_id_to_router_mac_map = {}
    downstream_port_id_to_router_mac_map = {}

    # For M0_VLAN/MX/T0/dual ToR scenario, we need to use the VLAN MAC to interact with downstream ports
    # For T1/M0_L3 scenario, no VLANs are present so using the router MAC is acceptable
    downlink_dst_mac = vlan_mac if vlan_mac is not None else rand_selected_dut.facts["router_mac"]
    if topo == "t2":
        t2_info = get_t2_info(duthosts, tbinfo)
        downstream_port_ids = t2_info['downstream_port_ids']
        upstream_port_ids = t2_info['upstream_port_ids']
        downstream_port_id_to_router_mac_map = t2_info['downstream_port_id_to_router_mac_map']
        upstream_port_id_to_router_mac_map = t2_info['upstream_port_id_to_router_mac_map']
    else:
        upstream_neigh_types = get_upstream_neigh_types(topo)
        downstream_neigh_types = get_downstream_neigh_types(topo)
        pytest_require(len(upstream_neigh_types) > 0 and len(downstream_neigh_types) > 0,
                       "Cannot get neighbor type for unsupported topo: {}".format(topo))
        mg_vlans = mg_facts["minigraph_vlans"]
<<<<<<< HEAD
        for interface, neighbor in list(mg_facts["minigraph_neighbors"].items()):
            port_id = mg_facts["minigraph_ptf_indices"][interface]
            for neigh_type in downstream_neigh_types:
                if neigh_type in neighbor["name"].upper():
                    if topo in ["t0", "mx", "m0_vlan"]:
                        if interface not in mg_vlans[vlan_name]["members"]:
                            continue
                    downstream_ports[neighbor['namespace']].append(interface)
                    downstream_port_ids.append(port_id)
                    downstream_port_id_to_router_mac_map[port_id] = downlink_dst_mac
            for neigh_type in upstream_neigh_types:
                if neigh_type in neighbor["name"].upper():
=======
        if tbinfo["topo"]["name"] in ("t1-isolated-d28", "t1-isolated-d128"):
            count = 0
            for interface, neighbor in list(mg_facts["minigraph_neighbors"].items()):
                port_id = mg_facts["minigraph_ptf_indices"][interface]
                if count % 2 == 0:
                    downstream_ports[neighbor['namespace']].append(interface)
                    downstream_port_ids.append(port_id)
                    downstream_port_id_to_router_mac_map[port_id] = downlink_dst_mac
                else:
                    upstream_ports[neighbor['namespace']].append(interface)
                    upstream_port_ids.append(port_id)
                    upstream_port_id_to_router_mac_map[port_id] = rand_selected_dut.facts["router_mac"]
                count += 1
        else:
            for interface, neighbor in list(mg_facts["minigraph_neighbors"].items()):
                port_id = mg_facts["minigraph_ptf_indices"][interface]
                if downstream_neigh_type in neighbor["name"].upper():
                    if topo in ["t0", "mx", "m0_vlan"]:
                        if interface not in mg_vlans[vlan_name]["members"]:
                            continue

                    downstream_ports[neighbor['namespace']].append(interface)
                    downstream_port_ids.append(port_id)
                    downstream_port_id_to_router_mac_map[port_id] = downlink_dst_mac
                elif upstream_neigh_type in neighbor["name"].upper():
>>>>>>> 7c912371
                    upstream_ports[neighbor['namespace']].append(interface)
                    upstream_port_ids.append(port_id)
                    upstream_port_id_to_router_mac_map[port_id] = rand_selected_dut.facts["router_mac"]

    # stop garp service for single tor
    if 'dualtor' not in tbinfo['topo']['name']:
        logging.info("Stopping GARP service on single tor")
        ptfhost.shell("supervisorctl stop garp_service", module_ignore_errors=True)

    # If running on a dual ToR testbed, any uplink for either ToR is an acceptable
    # source or destination port
    if 'dualtor' in tbinfo['topo']['name'] and rand_unselected_dut is not None:
        peer_mg_facts = rand_unselected_dut.get_extended_minigraph_facts(tbinfo)
        lo_dev = "Loopback2"
        for interface, neighbor in list(peer_mg_facts['minigraph_neighbors'].items()):
            if (topo == "t1" and "T2" in neighbor["name"]) or (topo == "t0" and "T1" in neighbor["name"]):
                port_id = peer_mg_facts["minigraph_ptf_indices"][interface]
                upstream_port_ids.append(port_id)
                upstream_port_id_to_router_mac_map[port_id] = rand_unselected_dut.facts["router_mac"]
    else:
        lo_dev = "Loopback0"

    # Get the list of LAGs
    port_channels = mg_facts["minigraph_portchannels"]
    selected_tor_loopback_ip = get_iface_ip(mg_facts, lo_dev)

    # TODO: We should make this more robust (i.e. bind all active front-panel ports)
    acl_table_ports = defaultdict(list)

    if (topo in ["t0", "mx", "m0_vlan", "m0_l3"]
            or tbinfo["topo"]["name"] in ("t1", "t1-lag", "t1-28-lag")
            or 't1-isolated' in tbinfo["topo"]["name"]):
        for namespace, port in list(downstream_ports.items()):
            acl_table_ports[namespace] += port
            # In multi-asic we need config both in host and namespace.
            if namespace:
                acl_table_ports[''] += port
    if len(port_channels) and (topo in ["t0", "m0_vlan", "m0_l3"]
                               or tbinfo["topo"]["name"] in ("t1-lag", "t1-64-lag", "t1-64-lag-clet",
                                                             "t1-56-lag", "t1-28-lag", "t1-32-lag")
                               or 't1-isolated' in tbinfo["topo"]["name"]):

        for k, v in list(port_channels.items()):
            acl_table_ports[v['namespace']].append(k)
            # In multi-asic we need config both in host and namespace.
            if v['namespace']:
                acl_table_ports[''].append(k)
    elif topo == "t2":
        acl_table_ports = t2_info['acl_table_ports']
    else:
        for namespace, port in list(upstream_ports.items()):
            acl_table_ports[namespace] += port
            # In multi-asic we need config both in host and namespace.
            if namespace:
                acl_table_ports[''] += port

    dest_mac_mapping = {
        "downlink->uplink": downstream_port_id_to_router_mac_map,
        "uplink->downlink": upstream_port_id_to_router_mac_map
    }

    setup_information = {
        "destination_mac": dest_mac_mapping,
        "downstream_port_ids": downstream_port_ids,
        "upstream_port_ids": upstream_port_ids,
        "acl_table_ports": acl_table_ports,
        "vlan_ports": vlan_ports,
        "topo": topo,
        "topo_name": tbinfo["topo"]["name"],
        "vlan_mac": vlan_mac,
        "loopback_ip": selected_tor_loopback_ip,
        "vlan_config": vlan_config
    }

    logger.info("Gathered variables for ACL test:\n{}".format(pprint.pformat(setup_information)))

    logger.info("Creating temporary folder \"{}\" for ACL test".format(DUT_TMP_DIR))
    for duthost in duthosts:
        duthost.command("mkdir -p {}".format(DUT_TMP_DIR))

    # Set the flag force_reload_macsec to True, if enable_macsec is set for this test run
    if is_macsec_enabled_for_test:
        setattr(ptfadapter, "force_reload_macsec", True)

    yield setup_information

    logger.info("Removing temporary directory \"{}\"".format(DUT_TMP_DIR))
    for duthost in duthosts:
        duthost.command("rm -rf {}".format(DUT_TMP_DIR))


@pytest.fixture(scope="module", params=["ipv4", "ipv6"])
def ip_version(request, tbinfo, duthosts, rand_one_dut_hostname):
    if tbinfo["topo"]["type"] in ["t0"] and request.param == "ipv6":
        pytest.skip("IPV6 ACL test not currently supported on t0 testbeds")

    return request.param


@pytest.fixture(scope="module")
def populate_vlan_arp_entries(setup, ptfhost, duthosts, rand_one_dut_hostname, ip_version):
    """Set up the ARP responder utility in the PTF container."""
    global DOWNSTREAM_IP_PORT_MAP
    # For m0 topo, need to refresh this constant for two different scenario
    DOWNSTREAM_IP_PORT_MAP = {}
    if setup["topo"] not in ["t0", "mx", "m0_vlan"]:
        def noop():
            pass

        yield noop

        return  # Don't fall through to t0/mx/m0_vlan case

    addr_list = [DOWNSTREAM_DST_IP[ip_version], DOWNSTREAM_IP_TO_ALLOW[ip_version], DOWNSTREAM_IP_TO_BLOCK[ip_version]]

    vlan_host_map = defaultdict(dict)
    for i in range(len(addr_list)):
        mac = VLAN_BASE_MAC_PATTERN.format(i)
        port = random.choice(setup["vlan_ports"])
        addr = addr_list[i]
        vlan_host_map[port][str(addr)] = mac
        DOWNSTREAM_IP_PORT_MAP[addr] = port

    arp_responder_conf = {}
    for port in vlan_host_map:
        arp_responder_conf['eth{}'.format(port)] = vlan_host_map[port]

    with open("/tmp/from_t1.json", "w") as ar_config:
        json.dump(arp_responder_conf, ar_config)
    ptfhost.copy(src="/tmp/from_t1.json", dest="/tmp/from_t1.json")

    ptfhost.host.options["variable_manager"].extra_vars.update({"arp_responder_args": "-e"})
    ptfhost.template(src="templates/arp_responder.conf.j2", dest="/etc/supervisor/conf.d/arp_responder.conf")

    ptfhost.shell("supervisorctl reread && supervisorctl update")
    ptfhost.shell("supervisorctl restart arp_responder")

    def populate_arp_table():
        for dut in duthosts:
            dut.command("sonic-clear fdb all")
            dut.command("sonic-clear arp")
            dut.command("sonic-clear ndp")
            # Wait some time to ensure the async call of clear is completed
        time.sleep(20)
        for dut in duthosts:
            for addr in addr_list:
                dut.command("ping {} -c 3".format(addr), module_ignore_errors=True)

    populate_arp_table()

    yield populate_arp_table

    logging.info("Stopping ARP responder")
    ptfhost.shell("supervisorctl stop arp_responder", module_ignore_errors=True)

    for dut in duthosts:
        dut.command("sonic-clear fdb all")
        dut.command("sonic-clear arp")
        dut.command("sonic-clear ndp")


@pytest.fixture(scope="module", params=["ingress", "egress"])
def stage(request, duthosts, rand_one_dut_hostname, tbinfo, is_macsec_enabled_for_test):
    """Parametrize tests for Ingress/Egress stage testing.

    Args:
        request: A fixture to interact with Pytest data.
        duthosts: All DUTs belong to the testbed.
        rand_one_dut_hostname: hostname of a random chosen dut to run test.
        is_macsec_enabled_for_test: flag for macsec topology selected for run.

    Returns:
        str: The ACL stage to be tested.

    """
    duthost = duthosts[rand_one_dut_hostname]
    pytest_require(
        request.param == "ingress" or duthost.facts.get("platform_asic") == "broadcom-dnx"
        or duthost.facts["asic_type"] not in ("broadcom"),
        "Egress ACLs are not currently supported on \"{}\" ASICs".format(duthost.facts["asic_type"])
    )

    # Skip ACL egress tests when run on macsec enabled toplogy with braodcom DNX
    if request.param == "egress" and is_macsec_enabled_for_test and \
            duthost.facts.get("platform_asic") == "broadcom-dnx":
        pytest.skip("Egress ACLs not supported with MACSEC on \"{}\" ASICs".format(duthost.facts["asic_type"]))

    return request.param


def create_or_remove_acl_table(duthost, acl_table_config, setup, op, topo):
    for sonic_host_or_asic_inst in duthost.get_sonic_host_and_frontend_asic_instance():
        namespace = sonic_host_or_asic_inst.namespace if hasattr(sonic_host_or_asic_inst, 'namespace') else ''
        if op == "add":
            logger.info("Creating ACL table: \"{}\" in namespace {} on device {}"
                        .format(acl_table_config["table_name"], namespace, duthost))
            if topo == "t2":
                acl_table_ports = setup["acl_table_ports"]
                acl_table_ports = acl_table_ports[duthost]
                if not len(acl_table_ports[namespace]):
                    continue
            else:
                acl_table_ports = setup["acl_table_ports"]
            sonic_host_or_asic_inst.command(
                "config acl add table {} {} -s {} -p {}".format(
                    acl_table_config["table_name"],
                    acl_table_config["table_type"],
                    acl_table_config["table_stage"],
                    ",".join(acl_table_ports[namespace]),
                )
            )
        else:
            logger.info("Removing ACL table \"{}\" in namespace {} on device {}"
                        .format(acl_table_config["table_name"], namespace, duthost))
            sonic_host_or_asic_inst.command("config acl remove table {}".format(acl_table_config["table_name"]))


@pytest.fixture(scope="module")
def acl_table(duthosts, rand_one_dut_hostname, setup, stage, ip_version, tbinfo,
              # make sure the tear down of core_dump_and_config_check happened after acl_table
              core_dump_and_config_check
              ):
    """Apply ACL table configuration and remove after tests.

    Args:
        duthosts: All DUTs belong to the testbed.
        rand_one_dut_hostname: hostname of a random chosen dut to run test.
        setup: Parameters for the ACL tests.
        stage: The ACL stage under test.
        ip_version: The IP version under test

    Yields:
        The ACL table configuration.

    """
    table_name = "DATA_{}_{}_TEST".format(stage.upper(), ip_version.upper())
    topo = tbinfo["topo"]["type"]

    acl_table_config = {
        "table_name": table_name,
        "table_ports": ",".join(setup["acl_table_ports"]['']),
        "table_stage": stage,
        "table_type": "L3" if ip_version == "ipv4" else "L3V6",
        "loopback_ip": setup["loopback_ip"]
    }
    logger.info("Generated ACL table configuration:\n{}".format(pprint.pformat(acl_table_config)))

    dut_to_analyzer_map = {}

    with SafeThreadPoolExecutor(max_workers=8) as executor:
        for duthost in duthosts:
            executor.submit(set_up_acl_table_single_dut, acl_table_config, dut_to_analyzer_map, duthost, setup, topo)
    try:
        yield acl_table_config
    finally:
        with SafeThreadPoolExecutor(max_workers=8) as executor:
            for duthost, loganalyzer in list(dut_to_analyzer_map.items()):
                executor.submit(tear_down_acl_table_single_dut, acl_table_config, duthost, loganalyzer, setup, topo)


def tear_down_acl_table_single_dut(acl_table_config, duthost, loganalyzer, setup, topo):
    loganalyzer.expect_regex = [LOG_EXPECT_ACL_TABLE_REMOVE_RE]
    with loganalyzer:
        create_or_remove_acl_table(duthost, acl_table_config, setup, "remove", topo)
        wait_until(60, 10, 0, check_msg_in_syslog,
                   duthost, LOG_EXPECT_ACL_TABLE_REMOVE_RE)


def set_up_acl_table_single_dut(acl_table_config, dut_to_analyzer_map, duthost, setup, topo):
    if duthost.is_supervisor_node():
        return
    loganalyzer = LogAnalyzer(ansible_host=duthost, marker_prefix="acl")
    loganalyzer.load_common_config()
    dut_to_analyzer_map[duthost] = loganalyzer
    try:
        loganalyzer.expect_regex = [LOG_EXPECT_ACL_TABLE_CREATE_RE]
        # Ignore any other errors to reduce noise
        loganalyzer.ignore_regex = [r".*"]
        with loganalyzer:
            create_or_remove_acl_table(duthost, acl_table_config, setup, "add", topo)
            wait_until(300, 20, 0, check_msg_in_syslog,
                       duthost, LOG_EXPECT_ACL_TABLE_CREATE_RE)
    except LogAnalyzerError as err:
        # Cleanup Config DB if table creation failed
        logger.error("ACL table creation failed, attempting to clean-up...")
        create_or_remove_acl_table(duthost, acl_table_config, setup, "remove", topo)
        raise err


class BaseAclTest(six.with_metaclass(ABCMeta, object)):
    """Base class for testing ACL rules.

    Subclasses must provide `setup_rules` method to prepare ACL rules for traffic testing.

    They can optionally override `teardown_rules`, which will otherwise remove the rules by
    applying an empty configuration file.
    """

    ACL_COUNTERS_UPDATE_INTERVAL_SECS = 10

    @abstractmethod
    def setup_rules(self, dut, acl_table, ip_version, tbinfo):
        """Setup ACL rules for testing.

        Args:
            dut: The DUT having ACLs applied.
            acl_table: Configuration info for the ACL table.

        """
        pass

    def post_setup_hook(self, dut, localhost, populate_vlan_arp_entries, tbinfo, conn_graph_facts):     # noqa: F811
        """Perform actions after rules have been applied.

        Args:
            dut: The DUT having ACLs applied.
            localhost: The host from which tests are run.
            populate_vlan_arp_entries: A function to populate ARP/FDB tables for VLAN interfaces.

        """
        pass

    def teardown_rules(self, dut):
        """Tear down ACL rules once the tests have completed.

        Args:
            dut: The DUT having ACLs applied.

        """
        logger.info("Finished with tests, removing all ACL rules...")

        # Copy empty rules configuration
        dut.copy(src=os.path.join(FILES_DIR, ACL_REMOVE_RULES_FILE), dest=DUT_TMP_DIR)
        remove_rules_dut_path = os.path.join(DUT_TMP_DIR, ACL_REMOVE_RULES_FILE)

        # Remove the rules
        logger.info("Applying \"{}\"".format(remove_rules_dut_path))
        dut.command("config acl update full {}".format(remove_rules_dut_path))

    @pytest.fixture(scope="class", autouse=True)
    def acl_rules(self, duthosts, localhost, setup, acl_table, populate_vlan_arp_entries, tbinfo,
                  ip_version, conn_graph_facts):        # noqa: F811
        """Setup/teardown ACL rules for the current set of tests.

        Args:
            duthosts: All DUTs belong to the testbed.
            rand_one_dut_hostname: hostname of a random chosen dut to run test.
            localhost: The host from which tests are run.
            setup: Parameters for the ACL tests.
            acl_table: Configuration info for the ACL table.
            populate_vlan_arp_entries: A function to populate ARP/FDB tables for VLAN interfaces.

        """
        dut_to_analyzer_map = {}

        with SafeThreadPoolExecutor(max_workers=8) as executor:
            for duthost in duthosts:
                executor.submit(self.set_up_acl_rules_single_dut, acl_table, conn_graph_facts,
                                dut_to_analyzer_map, duthost, ip_version, localhost,
                                populate_vlan_arp_entries, tbinfo)
        logger.info("Set up acl_rules finished")

        try:
            yield
        finally:
            with SafeThreadPoolExecutor(max_workers=8) as executor:
                for duthost, loganalyzer in list(dut_to_analyzer_map.items()):
                    executor.submit(self.tear_down_acl_rule_single_dut, duthost, loganalyzer)
            logger.info("Tear down acl_rules finished")

    def tear_down_acl_rule_single_dut(self, duthost, loganalyzer):
        if duthost.is_supervisor_node():
            return
        loganalyzer.expect_regex = [LOG_EXPECT_ACL_RULE_REMOVE_RE]
        with loganalyzer:
            logger.info("Removing ACL rules")
            self.teardown_rules(duthost)
            wait_until(60, 10, 0, check_msg_in_syslog,
                       duthost, LOG_EXPECT_ACL_RULE_REMOVE_RE)

    def set_up_acl_rules_single_dut(self, acl_table,
                                    conn_graph_facts, dut_to_analyzer_map, duthost,     # noqa: F811
                                    ip_version, localhost,
                                    populate_vlan_arp_entries, tbinfo):
        logger.info("{}: ACL rule application started".format(duthost.hostname))
        if duthost.is_supervisor_node():
            return
        loganalyzer = LogAnalyzer(ansible_host=duthost, marker_prefix="acl_rules")
        loganalyzer.load_common_config()
        dut_to_analyzer_map[duthost] = loganalyzer
        try:
            loganalyzer.expect_regex = [LOG_EXPECT_ACL_RULE_CREATE_RE]
            # Ignore any other errors to reduce noise
            loganalyzer.ignore_regex = [r".*"]
            with loganalyzer:
                self.setup_rules(duthost, acl_table, ip_version, tbinfo)
                # Give the dut some time for the ACL rules to be applied and LOG message generated
                wait_until(300, 20, 0, check_msg_in_syslog,
                           duthost, LOG_EXPECT_ACL_RULE_CREATE_RE)

            self.post_setup_hook(duthost, localhost, populate_vlan_arp_entries, tbinfo, conn_graph_facts)

            assert self.check_rule_counters(duthost), "Rule counters should be ready!"

        except LogAnalyzerError as err:
            # Cleanup Config DB if rule creation failed
            logger.error("ACL rule application failed, attempting to clean-up...")
            self.teardown_rules(duthost)
            raise err
        logger.info("{}: ACL rule application finished".format(duthost.hostname))

    @pytest.yield_fixture(scope="class", autouse=True)
    def counters_sanity_check(self, duthosts, acl_rules, acl_table):
        """Validate that the counters for each rule in the rules list increased as expected.

        This fixture yields a list of rule IDs. The test case should add on to this list if
        it is required to check the rule for increased counters.

        After the test cases pass, the fixture will wait for the ACL counters to update and then
        check if the counters for each rule in the list were increased.

        Args:
            duthosts: All DUTs belong to the testbed.
            rand_one_dut_hostname: hostname of a random chosen dut to run test.
            acl_rules: Fixture that sets up the ACL rules.
            acl_table: Fixture that sets up the ACL table.

        """
        acl_facts = defaultdict(dict)
        table_name = acl_table["table_name"]
        skip_byte_accounting = False
        for duthost in duthosts:
            if duthost.is_supervisor_node():
                continue
            acl_facts[duthost]['before'] = \
                duthost.acl_facts()["ansible_facts"]["ansible_acl_facts"][table_name]["rules"]

        rule_list = []
        yield rule_list

        if not rule_list:
            return

        # Wait for orchagent to update the ACL counters
        time.sleep(self.ACL_COUNTERS_UPDATE_INTERVAL_SECS)

        for duthost in duthosts:
            if duthost.facts["asic_type"] == 'vs':
                logger.info('Skip checking rule counters for vs platform')
                return
            if duthost.is_supervisor_node():
                continue
            acl_facts[duthost]['after'] = \
                duthost.acl_facts()["ansible_facts"]["ansible_acl_facts"][table_name]["rules"]

        for duthost in duthosts:
            if duthost.is_supervisor_node():
                continue
            assert len(acl_facts[duthost]['before']) == len(acl_facts[duthost]['after'])

        for rule in rule_list:
            rule = "RULE_{}".format(rule)

            counters_before = {
                PACKETS_COUNT: 0,
                BYTES_COUNT: 0
            }
            for duthost in duthosts:
                if duthost.is_supervisor_node():
                    continue
                counters_before[PACKETS_COUNT] += acl_facts[duthost]['before'][rule][PACKETS_COUNT]
                counters_before[BYTES_COUNT] += acl_facts[duthost]['before'][rule][BYTES_COUNT]
            logger.info("Counters for ACL rule \"{}\" before traffic:\n{}"
                        .format(rule, pprint.pformat(counters_before)))

            counters_after = {
                PACKETS_COUNT: 0,
                BYTES_COUNT: 0
            }
            for duthost in duthosts:
                if duthost.is_supervisor_node():
                    continue
                counters_after[PACKETS_COUNT] += acl_facts[duthost]['after'][rule][PACKETS_COUNT]
                counters_after[BYTES_COUNT] += acl_facts[duthost]['after'][rule][BYTES_COUNT]
                if duthost.facts["platform"] in ["x86_64-8111_32eh_o-r0",
                                                 "x86_64-8122_64eh_o-r0", "x86_64-8122_64ehf_o-r0"]:
                    skip_byte_accounting = True

            logger.info("Counters for ACL rule \"{}\" after traffic:\n{}"
                        .format(rule, pprint.pformat(counters_after)))

            assert counters_after[PACKETS_COUNT] > counters_before[PACKETS_COUNT]
            if not skip_byte_accounting:
                assert counters_after[BYTES_COUNT] > counters_before[BYTES_COUNT]
            else:
                logger.info("No byte counters for this hwsku\n")

    @pytest.fixture(params=["downlink->uplink", "uplink->downlink"])
    def direction(self, request):
        """Parametrize test based on direction of traffic."""
        return request.param

    def check_rule_counters(self, duthost):
        if duthost.facts['asic_type'] == 'vs':
            logger.info('Skip checking rule counters for vs platform')
            return True

        logger.info('Wait all rule counters are ready')
        return wait_until(60, 2, 0, self.check_rule_counters_internal, duthost)

    def check_rule_counters_internal(self, duthost):
        for asic_id in duthost.get_frontend_asic_ids():
            res = duthost.asic_instance(asic_id).command('aclshow -a')

            num_of_lines = len(res['stdout'].split('\n'))

            if num_of_lines <= 2 or 'N/A' in res['stdout']:
                return False

        return True

    @pytest.fixture(autouse=True)
    def get_src_port(self, setup, direction):
        """Get a source port for the current test."""
        src_ports = setup["downstream_port_ids"] if direction == "downlink->uplink" else setup["upstream_port_ids"]
        src_port = random.choice(src_ports)
        logger.info("Selected source port {}".format(src_port))
        self.src_port = src_port

    def get_dst_ports(self, setup, direction):
        """Get the set of possible destination ports for the current test."""
        if setup["topo_name"] in ("t1-isolated-d28", "t1-isolated-d128"):
            return setup["upstream_port_ids"] + setup["downstream_port_ids"] if direction == "downlink->uplink" \
                    else setup["downstream_port_ids"]
        return setup["upstream_port_ids"] if direction == "downlink->uplink" else setup["downstream_port_ids"]

    def get_dst_ip(self, direction, ip_version):
        """Get the default destination IP for the current test."""
        return UPSTREAM_DST_IP[ip_version] if direction == "downlink->uplink" else DOWNSTREAM_DST_IP[ip_version]

    def tcp_packet(self, setup, direction, ptfadapter, ip_version,
                   src_ip=None, dst_ip=None, proto=None, sport=0x4321, dport=0x51, flags=None):
        """Generate a TCP packet for testing."""
        src_ip = src_ip or DEFAULT_SRC_IP[ip_version]
        dst_ip = dst_ip or self.get_dst_ip(direction, ip_version)
        if ip_version == "ipv4":
            pkt = testutils.simple_tcp_packet(
                eth_dst=setup["destination_mac"][direction][self.src_port],
                eth_src=ptfadapter.dataplane.get_mac(*list(ptfadapter.dataplane.ports.keys())[0]),
                ip_dst=dst_ip,
                ip_src=src_ip,
                tcp_sport=sport,
                tcp_dport=dport,
                ip_ttl=64
            )

            if proto:
                pkt["IP"].proto = proto
        else:
            pkt = testutils.simple_tcpv6_packet(
                eth_dst=setup["destination_mac"][direction][self.src_port],
                eth_src=ptfadapter.dataplane.get_mac(*list(ptfadapter.dataplane.ports.keys())[0]),
                ipv6_dst=dst_ip,
                ipv6_src=src_ip,
                tcp_sport=sport,
                tcp_dport=dport,
                ipv6_hlim=64
            )

            if proto:
                pkt["IPv6"].nh = proto

        if flags:
            pkt["TCP"].flags = flags

        return pkt

    def udp_packet(self, setup, direction, ptfadapter, ip_version, src_ip=None, dst_ip=None, sport=1234, dport=80):
        """Generate a UDP packet for testing."""
        src_ip = src_ip or DEFAULT_SRC_IP[ip_version]
        dst_ip = dst_ip or self.get_dst_ip(direction, ip_version)
        if ip_version == "ipv4":
            return testutils.simple_udp_packet(
                eth_dst=setup["destination_mac"][direction][self.src_port],
                eth_src=ptfadapter.dataplane.get_mac(*list(ptfadapter.dataplane.ports.keys())[0]),
                ip_dst=dst_ip,
                ip_src=src_ip,
                udp_sport=sport,
                udp_dport=dport,
                ip_ttl=64
            )
        else:
            return testutils.simple_udpv6_packet(
                eth_dst=setup["destination_mac"][direction][self.src_port],
                eth_src=ptfadapter.dataplane.get_mac(*list(ptfadapter.dataplane.ports.keys())[0]),
                ipv6_dst=dst_ip,
                ipv6_src=src_ip,
                udp_sport=sport,
                udp_dport=dport,
                ipv6_hlim=64
            )

    def icmp_packet(self, setup, direction, ptfadapter, ip_version, src_ip=None, dst_ip=None, icmp_type=8, icmp_code=0):
        """Generate an ICMP packet for testing."""
        src_ip = src_ip or DEFAULT_SRC_IP[ip_version]
        dst_ip = dst_ip or self.get_dst_ip(direction, ip_version)
        if ip_version == "ipv4":
            return testutils.simple_icmp_packet(
                eth_dst=setup["destination_mac"][direction][self.src_port],
                eth_src=ptfadapter.dataplane.get_mac(*list(ptfadapter.dataplane.ports.keys())[0]),
                ip_dst=dst_ip,
                ip_src=src_ip,
                icmp_type=icmp_type,
                icmp_code=icmp_code,
                ip_ttl=64,
            )
        else:
            return testutils.simple_icmpv6_packet(
                eth_dst=setup["destination_mac"][direction][self.src_port],
                eth_src=ptfadapter.dataplane.get_mac(*list(ptfadapter.dataplane.ports.keys())[0]),
                ipv6_dst=dst_ip,
                ipv6_src=src_ip,
                icmp_type=icmp_type,
                icmp_code=icmp_code,
                ipv6_hlim=64,
            )

    def expected_mask_routed_packet(self, pkt, ip_version):
        """Generate the expected mask for a routed packet."""
        exp_pkt = pkt.copy()

        exp_pkt = mask.Mask(exp_pkt)
        exp_pkt.set_do_not_care_scapy(packet.Ether, "dst")
        exp_pkt.set_do_not_care_scapy(packet.Ether, "src")

        if ip_version == "ipv4":
            exp_pkt.set_do_not_care_scapy(packet.IP, "chksum")
            # In multi-asic we cannot determine this so ignore.
            exp_pkt.set_do_not_care_scapy(packet.IP, 'ttl')
        else:
            # In multi-asic we cannot determine this so ignore.
            exp_pkt.set_do_not_care_scapy(packet.IPv6, 'hlim')

        return exp_pkt

    def test_ingress_unmatched_blocked(self, setup, direction, ptfadapter, ip_version, stage):
        """Verify that unmatched packets are dropped for ingress."""
        if stage == "egress":
            pytest.skip("Only run for ingress")

        pkt = self.tcp_packet(setup, direction, ptfadapter, ip_version)
        self._verify_acl_traffic(setup, direction, ptfadapter, pkt, True, ip_version)

    def test_egress_unmatched_forwarded(self, setup, direction, ptfadapter, ip_version, stage):
        """Verify that default egress rule allow all traffics"""
        if stage == "ingress":
            pytest.skip("Only run for egress")

        pkt = self.tcp_packet(setup, direction, ptfadapter, ip_version)
        self._verify_acl_traffic(setup, direction, ptfadapter, pkt, False, ip_version)

    def test_source_ip_match_forwarded(self, setup, direction, ptfadapter,
                                       counters_sanity_check, ip_version):
        """Verify that we can match and forward a packet on source IP."""
        src_ip = "20.0.0.2" if ip_version == "ipv4" else "60c0:a800::6"
        pkt = self.tcp_packet(setup, direction, ptfadapter, ip_version, src_ip=src_ip)

        self._verify_acl_traffic(setup, direction, ptfadapter, pkt, False, ip_version)
        counters_sanity_check.append(1)

    def test_rules_priority_forwarded(self, setup, direction, ptfadapter,
                                      counters_sanity_check, ip_version):
        """Verify that we respect rule priorities in the forwarding case."""
        src_ip = "20.0.0.7" if ip_version == "ipv4" else "60c0:a800::7"
        pkt = self.tcp_packet(setup, direction, ptfadapter, ip_version, src_ip=src_ip)

        self._verify_acl_traffic(setup, direction, ptfadapter, pkt, False, ip_version)
        counters_sanity_check.append(20)

    def test_rules_priority_dropped(self, setup, direction, ptfadapter,
                                    counters_sanity_check, ip_version):
        """Verify that we respect rule priorities in the drop case."""
        src_ip = "20.0.0.3" if ip_version == "ipv4" else "60c0:a800::4"
        pkt = self.tcp_packet(setup, direction, ptfadapter, ip_version, src_ip=src_ip)

        self._verify_acl_traffic(setup, direction, ptfadapter, pkt, True, ip_version)
        counters_sanity_check.append(7)

    def test_dest_ip_match_forwarded(self, setup, direction, ptfadapter,
                                     counters_sanity_check, ip_version, vlan_name):
        """Verify that we can match and forward a packet on destination IP."""
        dst_ip = DOWNSTREAM_IP_TO_ALLOW[ip_version] \
            if direction == "uplink->downlink" else UPSTREAM_IP_TO_ALLOW[ip_version]
        pkt = self.tcp_packet(setup, direction, ptfadapter, ip_version, dst_ip=dst_ip)

        self._verify_acl_traffic(setup, direction, ptfadapter, pkt, False, ip_version)
        # Because m0_l3_scenario use different IPs, so need to verify different acl rules.
        if direction == "uplink->downlink":
            if setup["topo"] == "m0_l3":
                if ip_version == "ipv6":
                    rule_id = 32
                else:
                    rule_id = 30
            elif setup["topo"] in ["m0_vlan", "mx"] or setup["vlan_config"] == "two_vlan_a":
                if ip_version == "ipv6":
                    rule_id = 34 if vlan_name == "Vlan1000" else 36
                else:
                    rule_id = 33 if vlan_name == "Vlan1000" else 2
                logging.info("topo: {} vlan_config: {} vlan_name: {} rule_id: {} ".format(
                    setup["topo"], setup["vlan_config"], vlan_name, rule_id))
            else:
                rule_id = 2
        else:
            rule_id = 3
        counters_sanity_check.append(rule_id)

    def test_dest_ip_match_dropped(self, setup, direction, ptfadapter,
                                   counters_sanity_check, ip_version, vlan_name):
        """Verify that we can match and drop a packet on destination IP."""
        dst_ip = DOWNSTREAM_IP_TO_BLOCK[ip_version] \
            if direction == "uplink->downlink" else UPSTREAM_IP_TO_BLOCK[ip_version]
        pkt = self.tcp_packet(setup, direction, ptfadapter, ip_version, dst_ip=dst_ip)

        self._verify_acl_traffic(setup, direction, ptfadapter, pkt, True, ip_version)
        # Because m0_l3_scenario use different IPs, so need to verify different acl rules.
        if direction == "uplink->downlink":
            if setup["topo"] == "m0_l3":
                if ip_version == "ipv6":
                    rule_id = 33
                else:
                    rule_id = 31
            elif setup["topo"] in ["m0_vlan", "mx"] or setup["vlan_config"] == "two_vlan_a":
                if ip_version == "ipv6":
                    rule_id = 35 if vlan_name == "Vlan1000" else 37
                else:
                    rule_id = 32 if vlan_name == "Vlan1000" else 15
                logging.info("topo: {} vlan_config: {} vlan_name: {} rule_id: {} ".format(
                    setup["topo"], setup["vlan_config"], vlan_name, rule_id))
            else:
                rule_id = 15
        else:
            rule_id = 16
        counters_sanity_check.append(rule_id)

    def test_source_ip_match_dropped(self, setup, direction, ptfadapter,
                                     counters_sanity_check, ip_version):
        """Verify that we can match and drop a packet on source IP."""
        src_ip = "20.0.0.6" if ip_version == "ipv4" else "60c0:a800::3"
        pkt = self.tcp_packet(setup, direction, ptfadapter, ip_version, src_ip=src_ip)

        self._verify_acl_traffic(setup, direction, ptfadapter, pkt, True, ip_version)
        counters_sanity_check.append(14)

    def test_udp_source_ip_match_forwarded(self, setup, direction, ptfadapter,
                                           counters_sanity_check, ip_version):
        """Verify that we can match and forward a UDP packet on source IP."""
        src_ip = "20.0.0.4" if ip_version == "ipv4" else "60c0:a800::8"
        pkt = self.udp_packet(setup, direction, ptfadapter, ip_version, src_ip=src_ip)

        self._verify_acl_traffic(setup, direction, ptfadapter, pkt, False, ip_version)
        counters_sanity_check.append(13)

    def test_udp_source_ip_match_dropped(self, setup, direction, ptfadapter,
                                         counters_sanity_check, ip_version):
        """Verify that we can match and drop a UDP packet on source IP."""
        src_ip = "20.0.0.8" if ip_version == "ipv4" else "60c0:a800::2"
        pkt = self.udp_packet(setup, direction, ptfadapter, ip_version, src_ip=src_ip)

        self._verify_acl_traffic(setup, direction, ptfadapter, pkt, True, ip_version)
        counters_sanity_check.append(26)

    def test_icmp_source_ip_match_dropped(self, setup, direction, ptfadapter,
                                          counters_sanity_check, ip_version):
        """Verify that we can match and drop an ICMP packet on source IP."""
        src_ip = "20.0.0.8" if ip_version == "ipv4" else "60c0:a800::2"
        pkt = self.icmp_packet(setup, direction, ptfadapter, ip_version, src_ip=src_ip)

        self._verify_acl_traffic(setup, direction, ptfadapter, pkt, True, ip_version)
        counters_sanity_check.append(25)

    def test_icmp_source_ip_match_forwarded(self, setup, direction, ptfadapter,
                                            counters_sanity_check, ip_version):
        """Verify that we can match and forward an ICMP packet on source IP."""
        src_ip = "20.0.0.4" if ip_version == "ipv4" else "60c0:a800::8"
        pkt = self.icmp_packet(setup, direction, ptfadapter, ip_version, src_ip=src_ip)

        self._verify_acl_traffic(setup, direction, ptfadapter, pkt, False, ip_version)
        counters_sanity_check.append(12)

    def test_l4_dport_match_forwarded(self, setup, direction, ptfadapter,
                                      counters_sanity_check, ip_version):
        """Verify that we can match and forward on L4 destination port."""
        pkt = self.tcp_packet(setup, direction, ptfadapter, ip_version, dport=0x1217)

        self._verify_acl_traffic(setup, direction, ptfadapter, pkt, False, ip_version)
        counters_sanity_check.append(9)

    def test_l4_sport_match_forwarded(self, setup, direction, ptfadapter,
                                      counters_sanity_check, ip_version):
        """Verify that we can match and forward on L4 source port."""
        pkt = self.tcp_packet(setup, direction, ptfadapter, ip_version, sport=0x120D)

        self._verify_acl_traffic(setup, direction, ptfadapter, pkt, False, ip_version)
        counters_sanity_check.append(4)

    def test_l4_dport_range_match_forwarded(self, setup, direction, ptfadapter,
                                            counters_sanity_check, ip_version):
        """Verify that we can match and forward on a range of L4 destination ports."""
        pkt = self.tcp_packet(setup, direction, ptfadapter, ip_version, dport=0x123B)

        self._verify_acl_traffic(setup, direction, ptfadapter, pkt, False, ip_version)
        counters_sanity_check.append(11)

    def test_l4_sport_range_match_forwarded(self, setup, direction, ptfadapter,
                                            counters_sanity_check, ip_version):
        """Verify that we can match and forward on a range of L4 source ports."""
        pkt = self.tcp_packet(setup, direction, ptfadapter, ip_version, sport=0x123A)

        self._verify_acl_traffic(setup, direction, ptfadapter, pkt, False, ip_version)
        counters_sanity_check.append(10)

    def test_l4_dport_range_match_dropped(self, setup, direction, ptfadapter,
                                          counters_sanity_check, ip_version):
        """Verify that we can match and drop on a range of L4 destination ports."""
        pkt = self.tcp_packet(setup, direction, ptfadapter, ip_version, dport=0x127B)

        self._verify_acl_traffic(setup, direction, ptfadapter, pkt, True, ip_version)
        counters_sanity_check.append(22)

    def test_l4_sport_range_match_dropped(self, setup, direction, ptfadapter,
                                          counters_sanity_check, ip_version):
        """Verify that we can match and drop on a range of L4 source ports."""
        pkt = self.tcp_packet(setup, direction, ptfadapter, ip_version, sport=0x1271)

        self._verify_acl_traffic(setup, direction, ptfadapter, pkt, True, ip_version)
        counters_sanity_check.append(17)

    def test_ip_proto_match_forwarded(self, setup, direction, ptfadapter,
                                      counters_sanity_check, ip_version):
        """Verify that we can match and forward on the IP protocol."""
        pkt = self.tcp_packet(setup, direction, ptfadapter, ip_version, proto=0x7E)

        self._verify_acl_traffic(setup, direction, ptfadapter, pkt, False, ip_version)
        counters_sanity_check.append(5)

    def test_tcp_flags_match_forwarded(self, setup, direction, ptfadapter,
                                       counters_sanity_check, ip_version):
        """Verify that we can match and forward on the TCP flags."""
        pkt = self.tcp_packet(setup, direction, ptfadapter, ip_version, flags=0x1B)

        self._verify_acl_traffic(setup, direction, ptfadapter, pkt, False, ip_version)
        counters_sanity_check.append(6)

    def test_l4_dport_match_dropped(self, setup, direction, ptfadapter,
                                    counters_sanity_check, ip_version):
        """Verify that we can match and drop on L4 destination port."""
        pkt = self.tcp_packet(setup, direction, ptfadapter, ip_version, dport=0x127B)

        self._verify_acl_traffic(setup, direction, ptfadapter, pkt, True, ip_version)
        counters_sanity_check.append(22)

    def test_l4_sport_match_dropped(self, setup, direction, ptfadapter,
                                    counters_sanity_check, ip_version):
        """Verify that we can match and drop on L4 source port."""
        pkt = self.tcp_packet(setup, direction, ptfadapter, ip_version, sport=0x1271)

        self._verify_acl_traffic(setup, direction, ptfadapter, pkt, True, ip_version)
        counters_sanity_check.append(17)

    def test_ip_proto_match_dropped(self, setup, direction, ptfadapter,
                                    counters_sanity_check, ip_version):
        """Verify that we can match and drop on the IP protocol."""
        pkt = self.tcp_packet(setup, direction, ptfadapter, ip_version, proto=0x7F)

        self._verify_acl_traffic(setup, direction, ptfadapter, pkt, True, ip_version)
        counters_sanity_check.append(18)

    def test_tcp_flags_match_dropped(self, setup, direction, ptfadapter,
                                     counters_sanity_check, ip_version):
        """Verify that we can match and drop on the TCP flags."""
        pkt = self.tcp_packet(setup, direction, ptfadapter, ip_version, flags=0x24)

        self._verify_acl_traffic(setup, direction, ptfadapter, pkt, True, ip_version)
        counters_sanity_check.append(19)

    def test_icmp_match_forwarded(self, setup, direction, ptfadapter,
                                  counters_sanity_check, ip_version):
        """Verify that we can match and drop on the TCP flags."""
        src_ip = "20.0.0.10" if ip_version == "ipv4" else "60c0:a800::10"
        pkt = self.icmp_packet(setup, direction, ptfadapter, ip_version, src_ip=src_ip, icmp_type=3, icmp_code=1)

        self._verify_acl_traffic(setup, direction, ptfadapter, pkt, False, ip_version)
        counters_sanity_check.append(29)

    def _verify_acl_traffic(self, setup, direction, ptfadapter, pkt, dropped, ip_version):
        exp_pkt = self.expected_mask_routed_packet(pkt, ip_version)

        if ip_version == "ipv4":
            downstream_dst_port = DOWNSTREAM_IP_PORT_MAP.get(pkt[packet.IP].dst)
        else:
            downstream_dst_port = DOWNSTREAM_IP_PORT_MAP.get(pkt[packet.IPv6].dst)

        ptfadapter.dataplane.flush()
        testutils.send(ptfadapter, self.src_port, pkt)
        if direction == "uplink->downlink" and downstream_dst_port:
            if dropped:
                testutils.verify_no_packet(ptfadapter, exp_pkt, downstream_dst_port)
            else:
                testutils.verify_packet(ptfadapter, exp_pkt, downstream_dst_port)
        else:
            if dropped:
                testutils.verify_no_packet_any(ptfadapter, exp_pkt, ports=self.get_dst_ports(setup, direction))
            else:
                testutils.verify_packet_any_port(ptfadapter, exp_pkt, ports=self.get_dst_ports(setup, direction),
                                                 timeout=20)


class TestBasicAcl(BaseAclTest):
    """Test Basic functionality of ACL rules (i.e. setup with full update on a running device)."""

    def setup_rules(self, dut, acl_table, ip_version, tbinfo):
        """Setup ACL rules for testing.

        Args:
            dut: The DUT having ACLs applied.
            acl_table: Configuration info for the ACL table.

        """
        if 'dualtor' in tbinfo['topo']['name']:
            dut.host.options["variable_manager"].extra_vars.update({"dualtor": True})
            sonichost = dut.get_asic_or_sonic_host(None)
            config_facts = sonichost.get_running_config_facts()
            tor_ipv4_address = [_ for _ in config_facts["LOOPBACK_INTERFACE"]["Loopback2"]
                                if is_ipv4_address(_.split("/")[0])][0]
            tor_ipv4_address = tor_ipv4_address.split("/")[0]
            dut.host.options["variable_manager"].extra_vars.update({"Loopback2": tor_ipv4_address})

            tor_ipv4_address = [_ for _ in config_facts["LOOPBACK_INTERFACE"]["Loopback3"]
                                if is_ipv4_address(_.split("/")[0])][0]
            tor_ipv4_address = tor_ipv4_address.split("/")[0]
            dut.host.options["variable_manager"].extra_vars.update({"Loopback3": tor_ipv4_address})
        else:
            dut.host.options["variable_manager"].extra_vars.update({"dualtor": False})

        table_name = acl_table["table_name"]
        loopback_ip = acl_table["loopback_ip"]
        dut.host.options["variable_manager"].extra_vars.update({"acl_table_name": table_name})
        dut.host.options["variable_manager"].extra_vars.update({"loopback_ip": loopback_ip})

        logger.info("Generating basic ACL rules config for ACL table \"{}\" on {}".format(table_name, dut))

        dut_conf_file_path = os.path.join(DUT_TMP_DIR, "acl_rules_{}.json".format(table_name))
        dut.template(src=os.path.join(TEMPLATE_DIR, ACL_RULES_FULL_TEMPLATE[ip_version]),
                     dest=dut_conf_file_path)

        logger.info("Applying ACL rules config \"{}\"".format(dut_conf_file_path))
        dut.command("config acl update full {}".format(dut_conf_file_path))


class TestIncrementalAcl(BaseAclTest):
    """Test ACL rule functionality with an incremental configuration.

    Verify that everything still works as expected when an ACL configuration is applied in
    multiple parts.
    """

    def setup_rules(self, dut, acl_table, ip_version, tbinfo):
        """Setup ACL rules for testing.

        Args:
            dut: The DUT having ACLs applied.
            acl_table: Configuration info for the ACL table.

        """
        if 'dualtor' in tbinfo['topo']['name']:
            dut.host.options["variable_manager"].extra_vars.update({"dualtor": True})
            sonichost = dut.get_asic_or_sonic_host(None)
            config_facts = sonichost.get_running_config_facts()
            tor_ipv4_address = [_ for _ in config_facts["LOOPBACK_INTERFACE"]["Loopback2"]
                                if is_ipv4_address(_.split("/")[0])][0]
            tor_ipv4_address = tor_ipv4_address.split("/")[0]
            dut.host.options["variable_manager"].extra_vars.update({"Loopback2": tor_ipv4_address})
            tor_ipv4_address = [_ for _ in config_facts["LOOPBACK_INTERFACE"]["Loopback3"]
                                if is_ipv4_address(_.split("/")[0])][0]
            tor_ipv4_address = tor_ipv4_address.split("/")[0]
            dut.host.options["variable_manager"].extra_vars.update({"Loopback3": tor_ipv4_address})
        else:
            dut.host.options["variable_manager"].extra_vars.update({"dualtor": False})

        table_name = acl_table["table_name"]
        loopback_ip = acl_table["loopback_ip"]
        dut.host.options["variable_manager"].extra_vars.update({"acl_table_name": table_name})
        dut.host.options["variable_manager"].extra_vars.update({"loopback_ip": loopback_ip})

        logger.info("Generating incremental ACL rules config for ACL table \"{}\""
                    .format(table_name))

        for part, config_file in enumerate(ACL_RULES_PART_TEMPLATES[ip_version]):
            dut_conf_file_path = os.path.join(DUT_TMP_DIR, "acl_rules_{}_part_{}.json".format(table_name, part))
            dut.template(src=os.path.join(TEMPLATE_DIR, config_file), dest=dut_conf_file_path)

            logger.info("Applying ACL rules config \"{}\"".format(dut_conf_file_path))
            dut.command("config acl update incremental {}".format(dut_conf_file_path))


@pytest.mark.reboot
class TestAclWithReboot(TestBasicAcl):
    """Test ACL rule functionality with a reboot.

    Verify that configuration persists correctly after reboot and is applied properly
    upon startup.
    """
    # Flag to ensure reboot only happens once
    dut_rebooted = False

    def post_setup_hook(self, dut, localhost, populate_vlan_arp_entries, tbinfo, conn_graph_facts):     # noqa: F811
        """Save configuration and reboot after rules are applied.

        Args:
            dut: The DUT having ACLs applied.
            localhost: The host from which tests are run.
            populate_vlan_arp_entries: A fixture to populate ARP/FDB tables for VLAN interfaces.

        """
        if TestAclWithReboot.dut_rebooted:
            return
        TestAclWithReboot.dut_rebooted = True
        dut.command("config save -y")
        reboot(dut, localhost, safe_reboot=True, check_intf_up_ports=True, wait_for_bgp=True)
        # We need some additional delay on e1031
        if dut.facts["platform"] == "x86_64-cel_e1031-r0":
            time.sleep(240)
        # We need additional delay and make sure ports are up for Nokia-IXR7250E-36x400G
        if dut.facts["hwsku"] == "Nokia-IXR7250E-36x400G":
            interfaces = conn_graph_facts["device_conn"][dut.hostname]
            logging.info("Wait until all critical services are fully started")
            wait_critical_processes(dut)

            xcvr_skip_list = {dut.hostname: []}
            result = wait_until(MAX_WAIT_TIME_FOR_INTERFACES, 20, 0, check_all_interface_information, dut, interfaces,
                                xcvr_skip_list)
            assert result, "Not all transceivers are detected or interfaces are up in {} seconds".format(
                MAX_WAIT_TIME_FOR_INTERFACES)

        # Delay 10 seconds for route convergence
        time.sleep(10)

        # todo: remove the extra sleep on chassis device after bgp suppress fib pending feature is enabled
        # We observe flakiness failure on chassis devices
        # Suspect it's because the route is not programmed into hardware
        # Add external sleep to make sure route is in hardware
        if dut.get_facts().get("modular_chassis") and dut.facts["asic_type"] == "cisco-8000":
            logger.info("Sleep 180s on Cisco chassis")
            time.sleep(180)

        populate_vlan_arp_entries()


@pytest.mark.port_toggle
class TestAclWithPortToggle(TestBasicAcl):
    """Test ACL rule functionality after toggling ports.

    Verify that ACLs still function as expected after links flap.
    """
    # Flag to ensure port toggle only happens once

    dut_port_toggled = False

    def post_setup_hook(self, dut, localhost, populate_vlan_arp_entries, tbinfo, conn_graph_facts):     # noqa: F811
        """Toggle ports after rules are applied.

        Args:
            dut: The DUT having ACLs applied.
            localhost: The host from which tests are run.
            populate_vlan_arp_entries: A fixture to populate ARP/FDB tables for VLAN interfaces.

        """
        if TestAclWithPortToggle.dut_port_toggled:
            return
        TestAclWithPortToggle.dut_port_toggled = True
        # todo: remove the extra sleep on chassis device after bgp suppress fib pending feature is enabled
        # We observe flakiness failure on chassis devices
        # Suspect it's because the route is not programmed into hardware
        # Add external sleep to make sure route is in hardware
        if dut.get_facts().get("modular_chassis"):
            port_toggle(dut, tbinfo, wait_after_ports_up=180)
        else:
            port_toggle(dut, tbinfo)
        populate_vlan_arp_entries()<|MERGE_RESOLUTION|>--- conflicted
+++ resolved
@@ -358,20 +358,6 @@
         pytest_require(len(upstream_neigh_types) > 0 and len(downstream_neigh_types) > 0,
                        "Cannot get neighbor type for unsupported topo: {}".format(topo))
         mg_vlans = mg_facts["minigraph_vlans"]
-<<<<<<< HEAD
-        for interface, neighbor in list(mg_facts["minigraph_neighbors"].items()):
-            port_id = mg_facts["minigraph_ptf_indices"][interface]
-            for neigh_type in downstream_neigh_types:
-                if neigh_type in neighbor["name"].upper():
-                    if topo in ["t0", "mx", "m0_vlan"]:
-                        if interface not in mg_vlans[vlan_name]["members"]:
-                            continue
-                    downstream_ports[neighbor['namespace']].append(interface)
-                    downstream_port_ids.append(port_id)
-                    downstream_port_id_to_router_mac_map[port_id] = downlink_dst_mac
-            for neigh_type in upstream_neigh_types:
-                if neigh_type in neighbor["name"].upper():
-=======
         if tbinfo["topo"]["name"] in ("t1-isolated-d28", "t1-isolated-d128"):
             count = 0
             for interface, neighbor in list(mg_facts["minigraph_neighbors"].items()):
@@ -388,19 +374,19 @@
         else:
             for interface, neighbor in list(mg_facts["minigraph_neighbors"].items()):
                 port_id = mg_facts["minigraph_ptf_indices"][interface]
-                if downstream_neigh_type in neighbor["name"].upper():
-                    if topo in ["t0", "mx", "m0_vlan"]:
-                        if interface not in mg_vlans[vlan_name]["members"]:
-                            continue
-
-                    downstream_ports[neighbor['namespace']].append(interface)
-                    downstream_port_ids.append(port_id)
-                    downstream_port_id_to_router_mac_map[port_id] = downlink_dst_mac
-                elif upstream_neigh_type in neighbor["name"].upper():
->>>>>>> 7c912371
-                    upstream_ports[neighbor['namespace']].append(interface)
-                    upstream_port_ids.append(port_id)
-                    upstream_port_id_to_router_mac_map[port_id] = rand_selected_dut.facts["router_mac"]
+                for neigh_type in downstream_neigh_types:
+                    if neigh_type in neighbor["name"].upper():
+                        if topo in ["t0", "mx", "m0_vlan"]:
+                            if interface not in mg_vlans[vlan_name]["members"]:
+                                continue
+                        downstream_ports[neighbor['namespace']].append(interface)
+                        downstream_port_ids.append(port_id)
+                        downstream_port_id_to_router_mac_map[port_id] = downlink_dst_mac
+                for neigh_type in upstream_neigh_types:
+                    if neigh_type in neighbor["name"].upper():
+                        upstream_ports[neighbor['namespace']].append(interface)
+                        upstream_port_ids.append(port_id)
+                        upstream_port_id_to_router_mac_map[port_id] = rand_selected_dut.facts["router_mac"]
 
     # stop garp service for single tor
     if 'dualtor' not in tbinfo['topo']['name']:
