import os
import time
import random
import logging
import pprint
import pytest
import json
import six
import ptf.testutils as testutils
import ptf.mask as mask
import ptf.packet as packet

from abc import ABCMeta, abstractmethod
from collections import defaultdict
from datetime import timedelta

from tests.common import reboot, port_toggle
from tests.common.helpers.assertions import pytest_require, pytest_assert
from tests.common.helpers.multi_thread_utils import SafeThreadPoolExecutor
from tests.common.plugins.loganalyzer.loganalyzer import LogAnalyzer, LogAnalyzerError
from tests.common.config_reload import config_reload
from tests.common.fixtures.ptfhost_utils import \
    copy_arp_responder_py, run_garp_service, change_mac_addresses   # noqa: F401
from tests.common.dualtor.dual_tor_mock import mock_server_base_ip_addr     # noqa: F401
from tests.common.helpers.constants import DEFAULT_NAMESPACE
from tests.common.utilities import wait_until, get_upstream_neigh_type, get_downstream_neigh_type, check_msg_in_syslog
from tests.common.fixtures.conn_graph_facts import conn_graph_facts         # noqa: F401
from tests.common.platform.processes_utils import wait_critical_processes
from tests.common.platform.interface_utils import check_all_interface_information
from tests.common.utilities import get_iface_ip
from tests.common.database.sonic import start_db_monitor, await_monitor
from tests.common.validation.sai.acl_validation import validate_acl_asicdb_entries
from tests.common.utilities import is_ipv4_address

logger = logging.getLogger(__name__)

pytestmark = [
    pytest.mark.acl,
    pytest.mark.disable_loganalyzer,  # Disable automatic loganalyzer, since we use it for the test
    pytest.mark.topology("t0", "t1", "t2", "m0", "mx", "m1", "m2", "m3"),
]

MAX_WAIT_TIME_FOR_INTERFACES = 360

BASE_DIR = os.path.dirname(os.path.realpath(__file__))
DUT_TMP_DIR = "acl_test_dir"  # Keep it under home dir so it persists through reboot
FILES_DIR = os.path.join(BASE_DIR, "files")
TEMPLATE_DIR = os.path.join(BASE_DIR, "templates")

ACL_TABLE_TEMPLATE = "acltb_table.j2"
ACL_REMOVE_RULES_FILE = "acl_rules_del.json"

# TODO: We really shouldn't have two separate templates for v4 and v6, need to combine them somehow
ACL_RULES_FULL_TEMPLATE = {
    "ipv4": "acltb_test_rules_permit_loopback.j2",
    "ipv6": "acltb_v6_test_rules.j2"
}
ACL_RULES_PART_TEMPLATES = {
    "ipv4": tuple("acltb_test_rules_part_{}.j2".format(i) for i in range(1, 3)),
    "ipv6": tuple("acltb_v6_test_rules_part_{}.j2".format(i) for i in range(1, 3))
}

DEFAULT_SRC_IP = {
    "ipv4": "20.0.0.1",
    "ipv6": "60c0:a800::5"
}


# TODO: These routes don't match the VLAN interface from the T0 topology.
# This needs to be addressed before we can enable the v6 tests for T0
DOWNSTREAM_DST_IP = {
    "ipv4": "192.168.0.253",
    "ipv6": "20c0:a800::14"
}
DOWNSTREAM_IP_TO_ALLOW = {
    "ipv4": "192.168.0.252",
    "ipv6": "20c0:a800::1"
}
DOWNSTREAM_IP_TO_BLOCK = {
    "ipv4": "192.168.0.251",
    "ipv6": "20c0:a800::11ac:d765:2523:e5e4"
}

# Below M0_L3 IPs are announced to DUT by annouce_route.py, it point to neighbor mx
DOWNSTREAM_DST_IP_M0_L3 = {
    "ipv4": "192.168.1.65",
    "ipv6": "20c0:a800:0:1::14"
}
DOWNSTREAM_IP_TO_ALLOW_M0_L3 = {
    "ipv4": "192.168.1.66",
    "ipv6": "20c0:a800:0:1::1"
}
DOWNSTREAM_IP_TO_BLOCK_M0_L3 = {
    "ipv4": "192.168.1.67",
    "ipv6": "20c0:a800:0:1::9"
}

# Below M0_VLAN IPs are ip in vlan range
# Note: If two_vlan_a is used, the IP range should choose
# DOWNSTREAM_DST_IP_VLAN and DOWNSTREAM_DST_IP_VLAN2000
# separately for each vlan
DOWNSTREAM_DST_IP_VLAN = {
    "ipv4": "192.168.0.123",
    "ipv6": "fc02:1000::5"
}
DOWNSTREAM_IP_TO_ALLOW_VLAN = {
    "ipv4": "192.168.0.122",
    "ipv6": "fc02:1000::6"
}
DOWNSTREAM_IP_TO_BLOCK_VLAN = {
    "ipv4": "192.168.0.121",
    "ipv6": "fc02:1000::7"
}

DOWNSTREAM_DST_IP_VLAN2000 = {
    "ipv4": "192.168.0.253",
    "ipv6": "fc02:1000:0:1::5"
}
DOWNSTREAM_IP_TO_ALLOW_VLAN2000 = {
    "ipv4": "192.168.0.252",
    "ipv6": "fc02:1000:0:1::6"
}
DOWNSTREAM_IP_TO_BLOCK_VLAN2000 = {
    "ipv4": "192.168.0.251",
    "ipv6": "fc02:1000:0:1::7"
}

DOWNSTREAM_IP_PORT_MAP = {}

UPSTREAM_DST_IP = {
    "ipv4": "194.50.16.1",
    "ipv6": "20c1:d180::11"
}
UPSTREAM_IP_TO_ALLOW = {
    "ipv4": "193.191.32.1",
    "ipv6": "20c1:cb50::12"
}
UPSTREAM_IP_TO_BLOCK = {
    "ipv4": "193.221.112.1",
    "ipv6": "20c1:e2f0::13"
}

VLAN_BASE_MAC_PATTERN = "72060001{:04}"

LOG_EXPECT_ACL_TABLE_CREATE_RE = ".*Created ACL table.*"
LOG_EXPECT_ACL_TABLE_REMOVE_RE = ".*Successfully deleted ACL table.*"
LOG_EXPECT_ACL_RULE_CREATE_RE = ".*Successfully created ACL rule.*"
LOG_EXPECT_ACL_RULE_REMOVE_RE = ".*Successfully deleted ACL rule.*"

PACKETS_COUNT = "packets_count"
BYTES_COUNT = "bytes_count"


@pytest.fixture(scope="module", autouse=True)
def remove_dataacl_table(duthosts):
    """
    Remove DATAACL to free TCAM resources.
    The change is written to configdb as we don't want DATAACL recovered after reboot
    """
    TABLE_NAME = "DATAACL"
    with SafeThreadPoolExecutor(max_workers=8) as executor:
        for duthost in duthosts:
            executor.submit(remove_dataacl_table_single_dut, TABLE_NAME, duthost)
    yield
    with SafeThreadPoolExecutor(max_workers=8) as executor:
        # Recover DUT by reloading minigraph
        for duthost in duthosts:
            executor.submit(config_reload, duthost, config_source="minigraph", safe_reload=True)


def remove_dataacl_table_single_dut(table_name, duthost):
    lines = duthost.shell(cmd="show acl table {}".format(table_name))['stdout_lines']
    data_acl_existing = False
    for line in lines:
        if table_name in line:
            data_acl_existing = True
            break
    if data_acl_existing:
        # Remove DATAACL
        logger.info("{} Removing ACL table {}".format(duthost.hostname, table_name))
        cmds = [
            "config acl remove table {}".format(table_name),
            "config save -y"
        ]
        duthost.shell_cmds(cmds=cmds)


def get_t2_info(duthosts, tbinfo):
    # Get the list of upstream/downstream ports
    downstream_ports, upstream_ports, acl_table_ports_per_dut = defaultdict(list), defaultdict(list), defaultdict(list)
    upstream_port_id_to_router_mac_map, downstream_port_id_to_router_mac_map = {}, {}
    downstream_port_ids, upstream_port_ids = [], []
    port_channels = dict()

    for duthost in duthosts:
        if duthost.is_supervisor_node():
            continue
        upstream_ports_per_dut, downstream_ports_per_dut, acl_table_ports = (defaultdict(list),
                                                                             defaultdict(list), defaultdict(list))

        for sonic_host_or_asic_inst in duthost.get_sonic_host_and_frontend_asic_instance():
            namespace = sonic_host_or_asic_inst.namespace if hasattr(sonic_host_or_asic_inst, 'namespace') \
                  else DEFAULT_NAMESPACE
            if duthost.sonichost.is_multi_asic and namespace == DEFAULT_NAMESPACE:
                continue
            asic_id = duthost.get_asic_id_from_namespace(namespace)
            router_mac = duthost.asic_instance(asic_id).get_router_mac()
            mg_facts = duthost.get_extended_minigraph_facts(tbinfo, namespace)
            for interface, neighbor in list(mg_facts["minigraph_neighbors"].items()):
                port_id = mg_facts["minigraph_ptf_indices"][interface]
                if "T1" in neighbor["name"]:
                    downstream_ports_per_dut[namespace].append(interface)
                    downstream_port_ids.append(port_id)
                    downstream_port_id_to_router_mac_map[port_id] = router_mac
                elif "T3" in neighbor["name"]:
                    upstream_ports_per_dut[namespace].append(interface)
                    upstream_port_ids.append(port_id)
                    upstream_port_id_to_router_mac_map[port_id] = router_mac
                mg_facts = duthost.get_extended_minigraph_facts(tbinfo, namespace)

            port_channels[namespace] = mg_facts["minigraph_portchannels"]
            backend_pc = list()
            for k in port_channels[namespace]:
                if duthost.is_backend_portchannel(k, mg_facts):
                    backend_pc.append(k)
            for pc in backend_pc:
                port_channels[namespace].pop(pc)

            upstream_rifs = upstream_ports_per_dut[namespace]
            downstream_rifs = downstream_ports_per_dut[namespace]
            for k, v in list(port_channels[namespace].items()):
                acl_table_ports[namespace].append(k)
                acl_table_ports[''].append(k)
                upstream_rifs = list(set(upstream_rifs) - set(v['members']))
                downstream_rifs = list(set(downstream_rifs) - set(v['members']))
            if len(upstream_rifs):
                for port in upstream_rifs:
                    # This code is commented due to a bug which restricts rif interfaces to
                    # be added to global acl table - https://github.com/sonic-net/sonic-utilities/issues/2185
                    if namespace == DEFAULT_NAMESPACE:
                        acl_table_ports[''].append(port)
                    else:
                        acl_table_ports[namespace].append(port)
            else:
                for port in downstream_rifs:
                    # This code is commented due to a bug which restricts rif interfaces to
                    # be added to global acl table - https://github.com/sonic-net/sonic-utilities/issues/2185
                    if namespace == DEFAULT_NAMESPACE:
                        acl_table_ports[''].append(port)
                    else:
                        acl_table_ports[namespace].append(port)

        acl_table_ports_per_dut[duthost] = acl_table_ports
        downstream_ports[duthost] = downstream_ports_per_dut
        upstream_ports[duthost] = upstream_ports_per_dut

    t2_information = {
        "upstream_port_ids": upstream_port_ids,
        "downstream_port_ids": downstream_port_ids,
        "downstream_port_id_to_router_mac_map": downstream_port_id_to_router_mac_map,
        "upstream_port_id_to_router_mac_map": upstream_port_id_to_router_mac_map,
        "acl_table_ports": acl_table_ports_per_dut
    }

    return t2_information


@pytest.fixture(scope="module")
def setup(duthosts, ptfhost, rand_selected_dut, rand_unselected_dut, tbinfo, ptfadapter, topo_scenario, vlan_name):
    """Gather all required test information from DUT and tbinfo.

    Args:
        duthosts: All DUTs belong to the testbed.
        rand_one_dut_hostname: hostname of a random chosen dut to run test.
        tbinfo: A fixture to gather information about the testbed.

    Yields:
        A Dictionary with required test information.

    """

    pytest_assert(vlan_name in ["Vlan1000", "Vlan2000", "no_vlan"], "Invalid vlan name.")
    mg_facts = rand_selected_dut.get_extended_minigraph_facts(tbinfo)
    topo = tbinfo["topo"]["type"]

    vlan_ports = []
    vlan_mac = None
    vlan_config = None
    # Need to refresh below constants for two scenarios of M0
    global DOWNSTREAM_DST_IP, DOWNSTREAM_IP_TO_ALLOW, DOWNSTREAM_IP_TO_BLOCK

    if topo == "mx":
        DOWNSTREAM_DST_IP = DOWNSTREAM_DST_IP_VLAN
        DOWNSTREAM_IP_TO_ALLOW = DOWNSTREAM_IP_TO_ALLOW_VLAN
        DOWNSTREAM_IP_TO_BLOCK = DOWNSTREAM_IP_TO_BLOCK_VLAN
    # Announce routes for m0 is something different from t1/t0
    if topo_scenario == "m0_vlan_scenario":
        topo = "m0_vlan"
        if tbinfo["topo"]["name"] == "m0-2vlan":
            DOWNSTREAM_DST_IP = DOWNSTREAM_DST_IP_VLAN2000 if vlan_name == "Vlan2000" else DOWNSTREAM_DST_IP_VLAN
            DOWNSTREAM_IP_TO_ALLOW = DOWNSTREAM_IP_TO_ALLOW_VLAN2000 if vlan_name == "Vlan2000" \
                else DOWNSTREAM_IP_TO_ALLOW_VLAN
            DOWNSTREAM_IP_TO_BLOCK = DOWNSTREAM_IP_TO_BLOCK_VLAN2000 if vlan_name == "Vlan2000" \
                else DOWNSTREAM_IP_TO_BLOCK_VLAN
        else:
            DOWNSTREAM_DST_IP = DOWNSTREAM_DST_IP_VLAN
            DOWNSTREAM_IP_TO_ALLOW = DOWNSTREAM_IP_TO_ALLOW_VLAN
            DOWNSTREAM_IP_TO_BLOCK = DOWNSTREAM_IP_TO_BLOCK_VLAN
    elif topo_scenario == "m0_l3_scenario":
        topo = "m0_l3"
        DOWNSTREAM_DST_IP = DOWNSTREAM_DST_IP_M0_L3
        DOWNSTREAM_IP_TO_ALLOW = DOWNSTREAM_IP_TO_ALLOW_M0_L3
        DOWNSTREAM_IP_TO_BLOCK = DOWNSTREAM_IP_TO_BLOCK_M0_L3
    elif tbinfo['topo']['type'] in ['t0']:
        try:
            vlan_config = tbinfo['topo']['properties']['topology']['DUT']['vlan_configs']['default_vlan_config']
            if vlan_config == 'two_vlan_a':
                logging.info("topo {} has 2 vlans".format(tbinfo['topo']['name']))
                DOWNSTREAM_DST_IP = DOWNSTREAM_DST_IP_VLAN2000 if vlan_name == "Vlan2000" else DOWNSTREAM_DST_IP_VLAN
                DOWNSTREAM_IP_TO_ALLOW = DOWNSTREAM_IP_TO_ALLOW_VLAN2000 if vlan_name == "Vlan2000" \
                    else DOWNSTREAM_IP_TO_ALLOW_VLAN
                DOWNSTREAM_IP_TO_BLOCK = DOWNSTREAM_IP_TO_BLOCK_VLAN2000 if vlan_name == "Vlan2000" \
                    else DOWNSTREAM_IP_TO_BLOCK_VLAN
        except KeyError:
            logger.error("topo {} keys are missing in the tbinfo:{}".format(tbinfo['topo']['name'], tbinfo))
    if topo in ["t0", "mx", "m0_vlan"]:
        vlan_ports = [mg_facts["minigraph_ptf_indices"][ifname]
                      for ifname in mg_facts["minigraph_vlans"][vlan_name]["members"]]

        config_facts = rand_selected_dut.get_running_config_facts()
        vlan_table = config_facts["VLAN"]
        if "mac" in vlan_table[vlan_name]:
            vlan_mac = vlan_table[vlan_name]["mac"]

    # Get the list of upstream/downstream ports
    downstream_ports = defaultdict(list)
    upstream_ports = defaultdict(list)
    downstream_port_ids = []
    upstream_port_ids = []
    upstream_port_id_to_router_mac_map = {}
    downstream_port_id_to_router_mac_map = {}

    # For M0_VLAN/MX/T0/dual ToR scenario, we need to use the VLAN MAC to interact with downstream ports
    # For T1/M0_L3 scenario, no VLANs are present so using the router MAC is acceptable
    downlink_dst_mac = vlan_mac if vlan_mac is not None else rand_selected_dut.facts["router_mac"]
    if topo == "t2":
        t2_info = get_t2_info(duthosts, tbinfo)
        downstream_port_ids = t2_info['downstream_port_ids']
        upstream_port_ids = t2_info['upstream_port_ids']
        downstream_port_id_to_router_mac_map = t2_info['downstream_port_id_to_router_mac_map']
        upstream_port_id_to_router_mac_map = t2_info['upstream_port_id_to_router_mac_map']
    else:
        upstream_neigh_type = get_upstream_neigh_type(topo)
        downstream_neigh_type = get_downstream_neigh_type(topo)
        pytest_require(upstream_neigh_type is not None and downstream_neigh_type is not None,
                       "Cannot get neighbor type for unsupported topo: {}".format(topo))
        mg_vlans = mg_facts["minigraph_vlans"]
        for interface, neighbor in list(mg_facts["minigraph_neighbors"].items()):
            port_id = mg_facts["minigraph_ptf_indices"][interface]
            if downstream_neigh_type in neighbor["name"].upper():
                if topo in ["t0", "mx", "m0_vlan"]:
                    if interface not in mg_vlans[vlan_name]["members"]:
                        continue

                downstream_ports[neighbor['namespace']].append(interface)
                downstream_port_ids.append(port_id)
                downstream_port_id_to_router_mac_map[port_id] = downlink_dst_mac
            elif upstream_neigh_type in neighbor["name"].upper():
                upstream_ports[neighbor['namespace']].append(interface)
                upstream_port_ids.append(port_id)
                upstream_port_id_to_router_mac_map[port_id] = rand_selected_dut.facts["router_mac"]

    # stop garp service for single tor
    if 'dualtor' not in tbinfo['topo']['name']:
        logging.info("Stopping GARP service on single tor")
        ptfhost.shell("supervisorctl stop garp_service", module_ignore_errors=True)

    # If running on a dual ToR testbed, any uplink for either ToR is an acceptable
    # source or destination port
    if 'dualtor' in tbinfo['topo']['name'] and rand_unselected_dut is not None:
        peer_mg_facts = rand_unselected_dut.get_extended_minigraph_facts(tbinfo)
        lo_dev = "Loopback2"
        for interface, neighbor in list(peer_mg_facts['minigraph_neighbors'].items()):
            if (topo == "t1" and "T2" in neighbor["name"]) or (topo == "t0" and "T1" in neighbor["name"]):
                port_id = peer_mg_facts["minigraph_ptf_indices"][interface]
                upstream_port_ids.append(port_id)
                upstream_port_id_to_router_mac_map[port_id] = rand_unselected_dut.facts["router_mac"]
    else:
        lo_dev = "Loopback0"

    # Get the list of LAGs
    port_channels = mg_facts["minigraph_portchannels"]
    selected_tor_loopback_ip = get_iface_ip(mg_facts, lo_dev)

    # TODO: We should make this more robust (i.e. bind all active front-panel ports)
    acl_table_ports = defaultdict(list)

    if topo in ["t0", "mx", "m0_vlan", "m0_l3"] or tbinfo["topo"]["name"] in ("t1", "t1-lag", "t1-28-lag",
                                                                              "t1-isolated-d28u1"):
        for namespace, port in list(downstream_ports.items()):
            acl_table_ports[namespace] += port
            # In multi-asic we need config both in host and namespace.
            if namespace:
                acl_table_ports[''] += port
    if len(port_channels) and topo in ["t0", "m0_vlan", "m0_l3"] or tbinfo["topo"]["name"] in ("t1-lag", "t1-64-lag",
                                                                                               "t1-64-lag-clet",
                                                                                               "t1-56-lag",
                                                                                               "t1-28-lag",
                                                                                               "t1-32-lag"):

        for k, v in list(port_channels.items()):
            acl_table_ports[v['namespace']].append(k)
            # In multi-asic we need config both in host and namespace.
            if v['namespace']:
                acl_table_ports[''].append(k)
    elif topo == "t2":
        acl_table_ports = t2_info['acl_table_ports']
    else:
        for namespace, port in list(upstream_ports.items()):
            acl_table_ports[namespace] += port
            # In multi-asic we need config both in host and namespace.
            if namespace:
                acl_table_ports[''] += port

    dest_mac_mapping = {
        "downlink->uplink": downstream_port_id_to_router_mac_map,
        "uplink->downlink": upstream_port_id_to_router_mac_map
    }

    setup_information = {
        "destination_mac": dest_mac_mapping,
        "downstream_port_ids": downstream_port_ids,
        "upstream_port_ids": upstream_port_ids,
        "acl_table_ports": acl_table_ports,
        "vlan_ports": vlan_ports,
        "topo": topo,
        "topo_name": tbinfo["topo"]["name"],
        "vlan_mac": vlan_mac,
        "loopback_ip": selected_tor_loopback_ip,
        "vlan_config": vlan_config
    }

    logger.info("Gathered variables for ACL test:\n{}".format(pprint.pformat(setup_information)))

    logger.info("Creating temporary folder \"{}\" for ACL test".format(DUT_TMP_DIR))
    for duthost in duthosts:
        duthost.command("mkdir -p {}".format(DUT_TMP_DIR))

    yield setup_information

    logger.info("Removing temporary directory \"{}\"".format(DUT_TMP_DIR))
    for duthost in duthosts:
        duthost.command("rm -rf {}".format(DUT_TMP_DIR))


@pytest.fixture(scope="module", params=["ipv4", "ipv6"])
def ip_version(request, tbinfo, duthosts, rand_one_dut_hostname):
    if tbinfo["topo"]["type"] in ["t0"] and request.param == "ipv6":
        pytest.skip("IPV6 ACL test not currently supported on t0 testbeds")

    return request.param


@pytest.fixture(scope="module")
def populate_vlan_arp_entries(setup, ptfhost, duthosts, rand_one_dut_hostname, ip_version):
    """Set up the ARP responder utility in the PTF container."""
    global DOWNSTREAM_IP_PORT_MAP
    # For m0 topo, need to refresh this constant for two different scenario
    DOWNSTREAM_IP_PORT_MAP = {}
    if setup["topo"] not in ["t0", "mx", "m0_vlan"]:
        def noop():
            pass

        yield noop

        return  # Don't fall through to t0/mx/m0_vlan case

    addr_list = [DOWNSTREAM_DST_IP[ip_version], DOWNSTREAM_IP_TO_ALLOW[ip_version], DOWNSTREAM_IP_TO_BLOCK[ip_version]]

    vlan_host_map = defaultdict(dict)
    for i in range(len(addr_list)):
        mac = VLAN_BASE_MAC_PATTERN.format(i)
        port = random.choice(setup["vlan_ports"])
        addr = addr_list[i]
        vlan_host_map[port][str(addr)] = mac
        DOWNSTREAM_IP_PORT_MAP[addr] = port

    arp_responder_conf = {}
    for port in vlan_host_map:
        arp_responder_conf['eth{}'.format(port)] = vlan_host_map[port]

    with open("/tmp/from_t1.json", "w") as ar_config:
        json.dump(arp_responder_conf, ar_config)
    ptfhost.copy(src="/tmp/from_t1.json", dest="/tmp/from_t1.json")

    ptfhost.host.options["variable_manager"].extra_vars.update({"arp_responder_args": "-e"})
    ptfhost.template(src="templates/arp_responder.conf.j2", dest="/etc/supervisor/conf.d/arp_responder.conf")

    ptfhost.shell("supervisorctl reread && supervisorctl update")
    ptfhost.shell("supervisorctl restart arp_responder")

    def populate_arp_table():
        for dut in duthosts:
            dut.command("sonic-clear fdb all")
            dut.command("sonic-clear arp")
            dut.command("sonic-clear ndp")
            # Wait some time to ensure the async call of clear is completed
        time.sleep(20)
        for dut in duthosts:
            for addr in addr_list:
                dut.command("ping {} -c 3".format(addr), module_ignore_errors=True)

    populate_arp_table()

    yield populate_arp_table

    logging.info("Stopping ARP responder")
    ptfhost.shell("supervisorctl stop arp_responder", module_ignore_errors=True)

    for dut in duthosts:
        dut.command("sonic-clear fdb all")
        dut.command("sonic-clear arp")
        dut.command("sonic-clear ndp")


@pytest.fixture(scope="module", params=["ingress", "egress"])
def stage(request, duthosts, rand_one_dut_hostname, tbinfo):
    """Parametrize tests for Ingress/Egress stage testing.

    Args:
        request: A fixture to interact with Pytest data.
        duthosts: All DUTs belong to the testbed.
        rand_one_dut_hostname: hostname of a random chosen dut to run test.

    Returns:
        str: The ACL stage to be tested.

    """
    duthost = duthosts[rand_one_dut_hostname]
    pytest_require(
        request.param == "ingress" or duthost.facts.get("platform_asic") == "broadcom-dnx"
        or duthost.facts["asic_type"] not in ("broadcom"),
        "Egress ACLs are not currently supported on \"{}\" ASICs".format(duthost.facts["asic_type"])
    )

    return request.param


def create_or_remove_acl_table(duthost, acl_table_config, setup, op, topo):
    for sonic_host_or_asic_inst in duthost.get_sonic_host_and_frontend_asic_instance():
        namespace = sonic_host_or_asic_inst.namespace if hasattr(sonic_host_or_asic_inst, 'namespace') else ''
        if op == "add":
            logger.info("Creating ACL table: \"{}\" in namespace {} on device {}"
                        .format(acl_table_config["table_name"], namespace, duthost))
            if topo == "t2":
                acl_table_ports = setup["acl_table_ports"]
                acl_table_ports = acl_table_ports[duthost]
                if not len(acl_table_ports[namespace]):
                    continue
            else:
                acl_table_ports = setup["acl_table_ports"]
            sonic_host_or_asic_inst.command(
                "config acl add table {} {} -s {} -p {}".format(
                    acl_table_config["table_name"],
                    acl_table_config["table_type"],
                    acl_table_config["table_stage"],
                    ",".join(acl_table_ports[namespace]),
                )
            )
        else:
            logger.info("Removing ACL table \"{}\" in namespace {} on device {}"
                        .format(acl_table_config["table_name"], namespace, duthost))
            sonic_host_or_asic_inst.command("config acl remove table {}".format(acl_table_config["table_name"]))


@pytest.fixture(scope="module")
def acl_table(duthosts, rand_one_dut_hostname, setup, stage, ip_version, tbinfo,
              # make sure the tear down of core_dump_and_config_check happened after acl_table
              core_dump_and_config_check
              ):
    """Apply ACL table configuration and remove after tests.

    Args:
        duthosts: All DUTs belong to the testbed.
        rand_one_dut_hostname: hostname of a random chosen dut to run test.
        setup: Parameters for the ACL tests.
        stage: The ACL stage under test.
        ip_version: The IP version under test

    Yields:
        The ACL table configuration.

    """
    table_name = "DATA_{}_{}_TEST".format(stage.upper(), ip_version.upper())
    topo = tbinfo["topo"]["type"]

    acl_table_config = {
        "table_name": table_name,
        "table_ports": ",".join(setup["acl_table_ports"]['']),
        "table_stage": stage,
        "table_type": "L3" if ip_version == "ipv4" else "L3V6",
        "loopback_ip": setup["loopback_ip"]
    }
    logger.info("Generated ACL table configuration:\n{}".format(pprint.pformat(acl_table_config)))

    dut_to_analyzer_map = {}

    with SafeThreadPoolExecutor(max_workers=8) as executor:
        for duthost in duthosts:
            executor.submit(set_up_acl_table_single_dut, acl_table_config, dut_to_analyzer_map, duthost, setup, topo)
    try:
        yield acl_table_config
    finally:
        with SafeThreadPoolExecutor(max_workers=8) as executor:
            for duthost, loganalyzer in list(dut_to_analyzer_map.items()):
                executor.submit(tear_down_acl_table_single_dut, acl_table_config, duthost, loganalyzer, setup, topo)


def tear_down_acl_table_single_dut(acl_table_config, duthost, loganalyzer, setup, topo):
    loganalyzer.expect_regex = [LOG_EXPECT_ACL_TABLE_REMOVE_RE]
    with loganalyzer:
        create_or_remove_acl_table(duthost, acl_table_config, setup, "remove", topo)
        wait_until(60, 10, 0, check_msg_in_syslog,
                   duthost, LOG_EXPECT_ACL_TABLE_REMOVE_RE)


def set_up_acl_table_single_dut(acl_table_config, dut_to_analyzer_map, duthost, setup, topo):
    if duthost.is_supervisor_node():
        return
    loganalyzer = LogAnalyzer(ansible_host=duthost, marker_prefix="acl")
    loganalyzer.load_common_config()
    dut_to_analyzer_map[duthost] = loganalyzer
    try:
        loganalyzer.expect_regex = [LOG_EXPECT_ACL_TABLE_CREATE_RE]
        # Ignore any other errors to reduce noise
        loganalyzer.ignore_regex = [r".*"]
        with loganalyzer:
            create_or_remove_acl_table(duthost, acl_table_config, setup, "add", topo)
            wait_until(300, 20, 0, check_msg_in_syslog,
                       duthost, LOG_EXPECT_ACL_TABLE_CREATE_RE)
    except LogAnalyzerError as err:
        # Cleanup Config DB if table creation failed
        logger.error("ACL table creation failed, attempting to clean-up...")
        create_or_remove_acl_table(duthost, acl_table_config, setup, "remove", topo)
        raise err


class BaseAclTest(six.with_metaclass(ABCMeta, object)):
    """Base class for testing ACL rules.

    Subclasses must provide `setup_rules` method to prepare ACL rules for traffic testing.

    They can optionally override `teardown_rules`, which will otherwise remove the rules by
    applying an empty configuration file.
    """

    ACL_COUNTERS_UPDATE_INTERVAL_SECS = 10

    @abstractmethod
    def setup_rules(self, dut, acl_table, ip_version, tbinfo, asic_db_connection):
        """Setup ACL rules for testing.

        Args:
            dut: The DUT having ACLs applied.
            acl_table: Configuration info for the ACL table.

        """
        pass

    def post_setup_hook(self, dut, localhost, populate_vlan_arp_entries, tbinfo, conn_graph_facts):     # noqa: F811
        """Perform actions after rules have been applied.

        Args:
            dut: The DUT having ACLs applied.
            localhost: The host from which tests are run.
            populate_vlan_arp_entries: A function to populate ARP/FDB tables for VLAN interfaces.

        """
        pass

    def teardown_rules(self, dut):
        """Tear down ACL rules once the tests have completed.

        Args:
            dut: The DUT having ACLs applied.

        """
        logger.info("Finished with tests, removing all ACL rules...")

        # Copy empty rules configuration
        dut.copy(src=os.path.join(FILES_DIR, ACL_REMOVE_RULES_FILE), dest=DUT_TMP_DIR)
        remove_rules_dut_path = os.path.join(DUT_TMP_DIR, ACL_REMOVE_RULES_FILE)

        # Remove the rules
        logger.info("Applying \"{}\"".format(remove_rules_dut_path))
        dut.command("config acl update full {}".format(remove_rules_dut_path))

    @pytest.fixture(scope="class", autouse=True)
    def acl_rules(self, duthosts, localhost, setup, acl_table, populate_vlan_arp_entries, tbinfo,
<<<<<<< HEAD
                  ip_version, conn_graph_facts, asic_db_connection):   # noqa F811
=======
                  ip_version, conn_graph_facts):        # noqa: F811
>>>>>>> 485ec3a4
        """Setup/teardown ACL rules for the current set of tests.

        Args:
            duthosts: All DUTs belong to the testbed.
            rand_one_dut_hostname: hostname of a random chosen dut to run test.
            localhost: The host from which tests are run.
            setup: Parameters for the ACL tests.
            acl_table: Configuration info for the ACL table.
            populate_vlan_arp_entries: A function to populate ARP/FDB tables for VLAN interfaces.

        """
        dut_to_analyzer_map = {}
        with SafeThreadPoolExecutor(max_workers=8) as executor:
            for duthost in duthosts:
                executor.submit(self.set_up_acl_rules_single_dut, acl_table, conn_graph_facts,
                                dut_to_analyzer_map, duthost, ip_version, localhost,
                                populate_vlan_arp_entries, tbinfo, asic_db_connection)
        logger.info("Set up acl_rules finished")

        try:
            yield
        finally:
            with SafeThreadPoolExecutor(max_workers=8) as executor:
                for duthost, loganalyzer in list(dut_to_analyzer_map.items()):
                    executor.submit(self.tear_down_acl_rule_single_dut, duthost, loganalyzer)
            logger.info("Tear down acl_rules finished")

    def tear_down_acl_rule_single_dut(self, duthost, loganalyzer):
        if duthost.is_supervisor_node():
            return
        loganalyzer.expect_regex = [LOG_EXPECT_ACL_RULE_REMOVE_RE]
        with loganalyzer:
            logger.info("Removing ACL rules")
            self.teardown_rules(duthost)
            wait_until(60, 10, 0, check_msg_in_syslog,
                       duthost, LOG_EXPECT_ACL_RULE_REMOVE_RE)

    def set_up_acl_rules_single_dut(self, acl_table,
                                    conn_graph_facts, dut_to_analyzer_map, duthost,     # noqa: F811
                                    ip_version, localhost,
                                    populate_vlan_arp_entries, tbinfo, asic_db_connection):
        logger.info("{}: ACL rule application started".format(duthost.hostname))
        if duthost.is_supervisor_node():
            return
        loganalyzer = LogAnalyzer(ansible_host=duthost, marker_prefix="acl_rules")
        loganalyzer.load_common_config()
        dut_to_analyzer_map[duthost] = loganalyzer
        try:
            loganalyzer.expect_regex = [LOG_EXPECT_ACL_RULE_CREATE_RE]
            # Ignore any other errors to reduce noise
            loganalyzer.ignore_regex = [r".*"]
            with loganalyzer:
                self.setup_rules(duthost, acl_table, ip_version, tbinfo, asic_db_connection)
                # Give the dut some time for the ACL rules to be applied and LOG message generated
                wait_until(300, 20, 0, check_msg_in_syslog,
                           duthost, LOG_EXPECT_ACL_RULE_CREATE_RE)

            self.post_setup_hook(duthost, localhost, populate_vlan_arp_entries, tbinfo, conn_graph_facts)

            assert self.check_rule_counters(duthost), "Rule counters should be ready!"

        except LogAnalyzerError as err:
            # Cleanup Config DB if rule creation failed
            logger.error("ACL rule application failed, attempting to clean-up...")
            self.teardown_rules(duthost)
            raise err
        logger.info("{}: ACL rule application finished".format(duthost.hostname))

    @pytest.yield_fixture(scope="class", autouse=True)
    def counters_sanity_check(self, duthosts, acl_rules, acl_table):
        """Validate that the counters for each rule in the rules list increased as expected.

        This fixture yields a list of rule IDs. The test case should add on to this list if
        it is required to check the rule for increased counters.

        After the test cases pass, the fixture will wait for the ACL counters to update and then
        check if the counters for each rule in the list were increased.

        Args:
            duthosts: All DUTs belong to the testbed.
            rand_one_dut_hostname: hostname of a random chosen dut to run test.
            acl_rules: Fixture that sets up the ACL rules.
            acl_table: Fixture that sets up the ACL table.

        """
        acl_facts = defaultdict(dict)
        table_name = acl_table["table_name"]
        skip_byte_accounting = False
        for duthost in duthosts:
            if duthost.is_supervisor_node():
                continue
            acl_facts[duthost]['before'] = \
                duthost.acl_facts()["ansible_facts"]["ansible_acl_facts"][table_name]["rules"]

        rule_list = []
        yield rule_list

        if not rule_list:
            return

        # Wait for orchagent to update the ACL counters
        time.sleep(self.ACL_COUNTERS_UPDATE_INTERVAL_SECS)

        for duthost in duthosts:
            if duthost.facts["asic_type"] == 'vs':
                logger.info('Skip checking rule counters for vs platform')
                return
            if duthost.is_supervisor_node():
                continue
            acl_facts[duthost]['after'] = \
                duthost.acl_facts()["ansible_facts"]["ansible_acl_facts"][table_name]["rules"]

        for duthost in duthosts:
            if duthost.is_supervisor_node():
                continue
            assert len(acl_facts[duthost]['before']) == len(acl_facts[duthost]['after'])

        for rule in rule_list:
            rule = "RULE_{}".format(rule)

            counters_before = {
                PACKETS_COUNT: 0,
                BYTES_COUNT: 0
            }
            for duthost in duthosts:
                if duthost.is_supervisor_node():
                    continue
                counters_before[PACKETS_COUNT] += acl_facts[duthost]['before'][rule][PACKETS_COUNT]
                counters_before[BYTES_COUNT] += acl_facts[duthost]['before'][rule][BYTES_COUNT]
            logger.info("Counters for ACL rule \"{}\" before traffic:\n{}"
                        .format(rule, pprint.pformat(counters_before)))

            counters_after = {
                PACKETS_COUNT: 0,
                BYTES_COUNT: 0
            }
            for duthost in duthosts:
                if duthost.is_supervisor_node():
                    continue
                counters_after[PACKETS_COUNT] += acl_facts[duthost]['after'][rule][PACKETS_COUNT]
                counters_after[BYTES_COUNT] += acl_facts[duthost]['after'][rule][BYTES_COUNT]
                if duthost.facts["platform"] in ["x86_64-8111_32eh_o-r0",
                                                 "x86_64-8122_64eh_o-r0", "x86_64-8122_64ehf_o-r0"]:
                    skip_byte_accounting = True

            logger.info("Counters for ACL rule \"{}\" after traffic:\n{}"
                        .format(rule, pprint.pformat(counters_after)))

            assert counters_after[PACKETS_COUNT] > counters_before[PACKETS_COUNT]
            if not skip_byte_accounting:
                assert counters_after[BYTES_COUNT] > counters_before[BYTES_COUNT]
            else:
                logger.info("No byte counters for this hwsku\n")

    @pytest.fixture(params=["downlink->uplink", "uplink->downlink"])
    def direction(self, request):
        """Parametrize test based on direction of traffic."""
        return request.param

    def check_rule_counters(self, duthost):
        if duthost.facts['asic_type'] == 'vs':
            logger.info('Skip checking rule counters for vs platform')
            return True

        logger.info('Wait all rule counters are ready')
        return wait_until(60, 2, 0, self.check_rule_counters_internal, duthost)

    def check_rule_counters_internal(self, duthost):
        for asic_id in duthost.get_frontend_asic_ids():
            res = duthost.asic_instance(asic_id).command('aclshow -a')

            num_of_lines = len(res['stdout'].split('\n'))

            if num_of_lines <= 2 or 'N/A' in res['stdout']:
                return False

        return True

    @pytest.fixture(autouse=True)
    def get_src_port(self, setup, direction):
        """Get a source port for the current test."""
        src_ports = setup["downstream_port_ids"] if direction == "downlink->uplink" else setup["upstream_port_ids"]
        src_port = random.choice(src_ports)
        logger.info("Selected source port {}".format(src_port))
        self.src_port = src_port

    def get_dst_ports(self, setup, direction):
        """Get the set of possible destination ports for the current test."""
        return setup["upstream_port_ids"] if direction == "downlink->uplink" else setup["downstream_port_ids"]

    def get_dst_ip(self, direction, ip_version):
        """Get the default destination IP for the current test."""
        return UPSTREAM_DST_IP[ip_version] if direction == "downlink->uplink" else DOWNSTREAM_DST_IP[ip_version]

    def tcp_packet(self, setup, direction, ptfadapter, ip_version,
                   src_ip=None, dst_ip=None, proto=None, sport=0x4321, dport=0x51, flags=None):
        """Generate a TCP packet for testing."""
        src_ip = src_ip or DEFAULT_SRC_IP[ip_version]
        dst_ip = dst_ip or self.get_dst_ip(direction, ip_version)
        if ip_version == "ipv4":
            pkt = testutils.simple_tcp_packet(
                eth_dst=setup["destination_mac"][direction][self.src_port],
                eth_src=ptfadapter.dataplane.get_mac(0, 0),
                ip_dst=dst_ip,
                ip_src=src_ip,
                tcp_sport=sport,
                tcp_dport=dport,
                ip_ttl=64
            )

            if proto:
                pkt["IP"].proto = proto
        else:
            pkt = testutils.simple_tcpv6_packet(
                eth_dst=setup["destination_mac"][direction][self.src_port],
                eth_src=ptfadapter.dataplane.get_mac(0, 0),
                ipv6_dst=dst_ip,
                ipv6_src=src_ip,
                tcp_sport=sport,
                tcp_dport=dport,
                ipv6_hlim=64
            )

            if proto:
                pkt["IPv6"].nh = proto

        if flags:
            pkt["TCP"].flags = flags

        return pkt

    def udp_packet(self, setup, direction, ptfadapter, ip_version, src_ip=None, dst_ip=None, sport=1234, dport=80):
        """Generate a UDP packet for testing."""
        src_ip = src_ip or DEFAULT_SRC_IP[ip_version]
        dst_ip = dst_ip or self.get_dst_ip(direction, ip_version)
        if ip_version == "ipv4":
            return testutils.simple_udp_packet(
                eth_dst=setup["destination_mac"][direction][self.src_port],
                eth_src=ptfadapter.dataplane.get_mac(0, 0),
                ip_dst=dst_ip,
                ip_src=src_ip,
                udp_sport=sport,
                udp_dport=dport,
                ip_ttl=64
            )
        else:
            return testutils.simple_udpv6_packet(
                eth_dst=setup["destination_mac"][direction][self.src_port],
                eth_src=ptfadapter.dataplane.get_mac(0, 0),
                ipv6_dst=dst_ip,
                ipv6_src=src_ip,
                udp_sport=sport,
                udp_dport=dport,
                ipv6_hlim=64
            )

    def icmp_packet(self, setup, direction, ptfadapter, ip_version, src_ip=None, dst_ip=None, icmp_type=8, icmp_code=0):
        """Generate an ICMP packet for testing."""
        src_ip = src_ip or DEFAULT_SRC_IP[ip_version]
        dst_ip = dst_ip or self.get_dst_ip(direction, ip_version)
        if ip_version == "ipv4":
            return testutils.simple_icmp_packet(
                eth_dst=setup["destination_mac"][direction][self.src_port],
                eth_src=ptfadapter.dataplane.get_mac(0, 0),
                ip_dst=dst_ip,
                ip_src=src_ip,
                icmp_type=icmp_type,
                icmp_code=icmp_code,
                ip_ttl=64,
            )
        else:
            return testutils.simple_icmpv6_packet(
                eth_dst=setup["destination_mac"][direction][self.src_port],
                eth_src=ptfadapter.dataplane.get_mac(0, 0),
                ipv6_dst=dst_ip,
                ipv6_src=src_ip,
                icmp_type=icmp_type,
                icmp_code=icmp_code,
                ipv6_hlim=64,
            )

    def expected_mask_routed_packet(self, pkt, ip_version):
        """Generate the expected mask for a routed packet."""
        exp_pkt = pkt.copy()

        exp_pkt = mask.Mask(exp_pkt)
        exp_pkt.set_do_not_care_scapy(packet.Ether, "dst")
        exp_pkt.set_do_not_care_scapy(packet.Ether, "src")

        if ip_version == "ipv4":
            exp_pkt.set_do_not_care_scapy(packet.IP, "chksum")
            # In multi-asic we cannot determine this so ignore.
            exp_pkt.set_do_not_care_scapy(packet.IP, 'ttl')
        else:
            # In multi-asic we cannot determine this so ignore.
            exp_pkt.set_do_not_care_scapy(packet.IPv6, 'hlim')

        return exp_pkt

    def test_ingress_unmatched_blocked(self, setup, direction, ptfadapter, ip_version, stage):
        """Verify that unmatched packets are dropped for ingress."""
        if stage == "egress":
            pytest.skip("Only run for ingress")

        pkt = self.tcp_packet(setup, direction, ptfadapter, ip_version)
        self._verify_acl_traffic(setup, direction, ptfadapter, pkt, True, ip_version)

    def test_egress_unmatched_forwarded(self, setup, direction, ptfadapter, ip_version, stage):
        """Verify that default egress rule allow all traffics"""
        if stage == "ingress":
            pytest.skip("Only run for egress")

        pkt = self.tcp_packet(setup, direction, ptfadapter, ip_version)
        self._verify_acl_traffic(setup, direction, ptfadapter, pkt, False, ip_version)

    def test_source_ip_match_forwarded(self, setup, direction, ptfadapter,
                                       counters_sanity_check, ip_version):
        """Verify that we can match and forward a packet on source IP."""
        src_ip = "20.0.0.2" if ip_version == "ipv4" else "60c0:a800::6"
        pkt = self.tcp_packet(setup, direction, ptfadapter, ip_version, src_ip=src_ip)

        self._verify_acl_traffic(setup, direction, ptfadapter, pkt, False, ip_version)
        counters_sanity_check.append(1)

    def test_rules_priority_forwarded(self, setup, direction, ptfadapter,
                                      counters_sanity_check, ip_version):
        """Verify that we respect rule priorities in the forwarding case."""
        src_ip = "20.0.0.7" if ip_version == "ipv4" else "60c0:a800::7"
        pkt = self.tcp_packet(setup, direction, ptfadapter, ip_version, src_ip=src_ip)

        self._verify_acl_traffic(setup, direction, ptfadapter, pkt, False, ip_version)
        counters_sanity_check.append(20)

    def test_rules_priority_dropped(self, setup, direction, ptfadapter,
                                    counters_sanity_check, ip_version):
        """Verify that we respect rule priorities in the drop case."""
        src_ip = "20.0.0.3" if ip_version == "ipv4" else "60c0:a800::4"
        pkt = self.tcp_packet(setup, direction, ptfadapter, ip_version, src_ip=src_ip)

        self._verify_acl_traffic(setup, direction, ptfadapter, pkt, True, ip_version)
        counters_sanity_check.append(7)

    def test_dest_ip_match_forwarded(self, setup, direction, ptfadapter,
                                     counters_sanity_check, ip_version, vlan_name):
        """Verify that we can match and forward a packet on destination IP."""
        dst_ip = DOWNSTREAM_IP_TO_ALLOW[ip_version] \
            if direction == "uplink->downlink" else UPSTREAM_IP_TO_ALLOW[ip_version]
        pkt = self.tcp_packet(setup, direction, ptfadapter, ip_version, dst_ip=dst_ip)

        self._verify_acl_traffic(setup, direction, ptfadapter, pkt, False, ip_version)
        # Because m0_l3_scenario use different IPs, so need to verify different acl rules.
        if direction == "uplink->downlink":
            if setup["topo"] == "m0_l3":
                if ip_version == "ipv6":
                    rule_id = 32
                else:
                    rule_id = 30
            elif setup["topo"] in ["m0_vlan", "mx"] or setup["vlan_config"] == "two_vlan_a":
                if ip_version == "ipv6":
                    rule_id = 34 if vlan_name == "Vlan1000" else 36
                else:
                    rule_id = 33 if vlan_name == "Vlan1000" else 2
                logging.info("topo: {} vlan_config: {} vlan_name: {} rule_id: {} ".format(
                    setup["topo"], setup["vlan_config"], vlan_name, rule_id))
            else:
                rule_id = 2
        else:
            rule_id = 3
        counters_sanity_check.append(rule_id)

    def test_dest_ip_match_dropped(self, setup, direction, ptfadapter,
                                   counters_sanity_check, ip_version, vlan_name):
        """Verify that we can match and drop a packet on destination IP."""
        dst_ip = DOWNSTREAM_IP_TO_BLOCK[ip_version] \
            if direction == "uplink->downlink" else UPSTREAM_IP_TO_BLOCK[ip_version]
        pkt = self.tcp_packet(setup, direction, ptfadapter, ip_version, dst_ip=dst_ip)

        self._verify_acl_traffic(setup, direction, ptfadapter, pkt, True, ip_version)
        # Because m0_l3_scenario use different IPs, so need to verify different acl rules.
        if direction == "uplink->downlink":
            if setup["topo"] == "m0_l3":
                if ip_version == "ipv6":
                    rule_id = 33
                else:
                    rule_id = 31
            elif setup["topo"] in ["m0_vlan", "mx"] or setup["vlan_config"] == "two_vlan_a":
                if ip_version == "ipv6":
                    rule_id = 35 if vlan_name == "Vlan1000" else 37
                else:
                    rule_id = 32 if vlan_name == "Vlan1000" else 15
                logging.info("topo: {} vlan_config: {} vlan_name: {} rule_id: {} ".format(
                    setup["topo"], setup["vlan_config"], vlan_name, rule_id))
            else:
                rule_id = 15
        else:
            rule_id = 16
        counters_sanity_check.append(rule_id)

    def test_source_ip_match_dropped(self, setup, direction, ptfadapter,
                                     counters_sanity_check, ip_version):
        """Verify that we can match and drop a packet on source IP."""
        src_ip = "20.0.0.6" if ip_version == "ipv4" else "60c0:a800::3"
        pkt = self.tcp_packet(setup, direction, ptfadapter, ip_version, src_ip=src_ip)

        self._verify_acl_traffic(setup, direction, ptfadapter, pkt, True, ip_version)
        counters_sanity_check.append(14)

    def test_udp_source_ip_match_forwarded(self, setup, direction, ptfadapter,
                                           counters_sanity_check, ip_version):
        """Verify that we can match and forward a UDP packet on source IP."""
        src_ip = "20.0.0.4" if ip_version == "ipv4" else "60c0:a800::8"
        pkt = self.udp_packet(setup, direction, ptfadapter, ip_version, src_ip=src_ip)

        self._verify_acl_traffic(setup, direction, ptfadapter, pkt, False, ip_version)
        counters_sanity_check.append(13)

    def test_udp_source_ip_match_dropped(self, setup, direction, ptfadapter,
                                         counters_sanity_check, ip_version):
        """Verify that we can match and drop a UDP packet on source IP."""
        src_ip = "20.0.0.8" if ip_version == "ipv4" else "60c0:a800::2"
        pkt = self.udp_packet(setup, direction, ptfadapter, ip_version, src_ip=src_ip)

        self._verify_acl_traffic(setup, direction, ptfadapter, pkt, True, ip_version)
        counters_sanity_check.append(26)

    def test_icmp_source_ip_match_dropped(self, setup, direction, ptfadapter,
                                          counters_sanity_check, ip_version):
        """Verify that we can match and drop an ICMP packet on source IP."""
        src_ip = "20.0.0.8" if ip_version == "ipv4" else "60c0:a800::2"
        pkt = self.icmp_packet(setup, direction, ptfadapter, ip_version, src_ip=src_ip)

        self._verify_acl_traffic(setup, direction, ptfadapter, pkt, True, ip_version)
        counters_sanity_check.append(25)

    def test_icmp_source_ip_match_forwarded(self, setup, direction, ptfadapter,
                                            counters_sanity_check, ip_version):
        """Verify that we can match and forward an ICMP packet on source IP."""
        src_ip = "20.0.0.4" if ip_version == "ipv4" else "60c0:a800::8"
        pkt = self.icmp_packet(setup, direction, ptfadapter, ip_version, src_ip=src_ip)

        self._verify_acl_traffic(setup, direction, ptfadapter, pkt, False, ip_version)
        counters_sanity_check.append(12)

    def test_l4_dport_match_forwarded(self, setup, direction, ptfadapter,
                                      counters_sanity_check, ip_version):
        """Verify that we can match and forward on L4 destination port."""
        pkt = self.tcp_packet(setup, direction, ptfadapter, ip_version, dport=0x1217)

        self._verify_acl_traffic(setup, direction, ptfadapter, pkt, False, ip_version)
        counters_sanity_check.append(9)

    def test_l4_sport_match_forwarded(self, setup, direction, ptfadapter,
                                      counters_sanity_check, ip_version):
        """Verify that we can match and forward on L4 source port."""
        pkt = self.tcp_packet(setup, direction, ptfadapter, ip_version, sport=0x120D)

        self._verify_acl_traffic(setup, direction, ptfadapter, pkt, False, ip_version)
        counters_sanity_check.append(4)

    def test_l4_dport_range_match_forwarded(self, setup, direction, ptfadapter,
                                            counters_sanity_check, ip_version):
        """Verify that we can match and forward on a range of L4 destination ports."""
        pkt = self.tcp_packet(setup, direction, ptfadapter, ip_version, dport=0x123B)

        self._verify_acl_traffic(setup, direction, ptfadapter, pkt, False, ip_version)
        counters_sanity_check.append(11)

    def test_l4_sport_range_match_forwarded(self, setup, direction, ptfadapter,
                                            counters_sanity_check, ip_version):
        """Verify that we can match and forward on a range of L4 source ports."""
        pkt = self.tcp_packet(setup, direction, ptfadapter, ip_version, sport=0x123A)

        self._verify_acl_traffic(setup, direction, ptfadapter, pkt, False, ip_version)
        counters_sanity_check.append(10)

    def test_l4_dport_range_match_dropped(self, setup, direction, ptfadapter,
                                          counters_sanity_check, ip_version):
        """Verify that we can match and drop on a range of L4 destination ports."""
        pkt = self.tcp_packet(setup, direction, ptfadapter, ip_version, dport=0x127B)

        self._verify_acl_traffic(setup, direction, ptfadapter, pkt, True, ip_version)
        counters_sanity_check.append(22)

    def test_l4_sport_range_match_dropped(self, setup, direction, ptfadapter,
                                          counters_sanity_check, ip_version):
        """Verify that we can match and drop on a range of L4 source ports."""
        pkt = self.tcp_packet(setup, direction, ptfadapter, ip_version, sport=0x1271)

        self._verify_acl_traffic(setup, direction, ptfadapter, pkt, True, ip_version)
        counters_sanity_check.append(17)

    def test_ip_proto_match_forwarded(self, setup, direction, ptfadapter,
                                      counters_sanity_check, ip_version):
        """Verify that we can match and forward on the IP protocol."""
        pkt = self.tcp_packet(setup, direction, ptfadapter, ip_version, proto=0x7E)

        self._verify_acl_traffic(setup, direction, ptfadapter, pkt, False, ip_version)
        counters_sanity_check.append(5)

    def test_tcp_flags_match_forwarded(self, setup, direction, ptfadapter,
                                       counters_sanity_check, ip_version):
        """Verify that we can match and forward on the TCP flags."""
        pkt = self.tcp_packet(setup, direction, ptfadapter, ip_version, flags=0x1B)

        self._verify_acl_traffic(setup, direction, ptfadapter, pkt, False, ip_version)
        counters_sanity_check.append(6)

    def test_l4_dport_match_dropped(self, setup, direction, ptfadapter,
                                    counters_sanity_check, ip_version):
        """Verify that we can match and drop on L4 destination port."""
        pkt = self.tcp_packet(setup, direction, ptfadapter, ip_version, dport=0x127B)

        self._verify_acl_traffic(setup, direction, ptfadapter, pkt, True, ip_version)
        counters_sanity_check.append(22)

    def test_l4_sport_match_dropped(self, setup, direction, ptfadapter,
                                    counters_sanity_check, ip_version):
        """Verify that we can match and drop on L4 source port."""
        pkt = self.tcp_packet(setup, direction, ptfadapter, ip_version, sport=0x1271)

        self._verify_acl_traffic(setup, direction, ptfadapter, pkt, True, ip_version)
        counters_sanity_check.append(17)

    def test_ip_proto_match_dropped(self, setup, direction, ptfadapter,
                                    counters_sanity_check, ip_version):
        """Verify that we can match and drop on the IP protocol."""
        pkt = self.tcp_packet(setup, direction, ptfadapter, ip_version, proto=0x7F)

        self._verify_acl_traffic(setup, direction, ptfadapter, pkt, True, ip_version)
        counters_sanity_check.append(18)

    def test_tcp_flags_match_dropped(self, setup, direction, ptfadapter,
                                     counters_sanity_check, ip_version):
        """Verify that we can match and drop on the TCP flags."""
        pkt = self.tcp_packet(setup, direction, ptfadapter, ip_version, flags=0x24)

        self._verify_acl_traffic(setup, direction, ptfadapter, pkt, True, ip_version)
        counters_sanity_check.append(19)

    def test_icmp_match_forwarded(self, setup, direction, ptfadapter,
                                  counters_sanity_check, ip_version):
        """Verify that we can match and drop on the TCP flags."""
        src_ip = "20.0.0.10" if ip_version == "ipv4" else "60c0:a800::10"
        pkt = self.icmp_packet(setup, direction, ptfadapter, ip_version, src_ip=src_ip, icmp_type=3, icmp_code=1)

        self._verify_acl_traffic(setup, direction, ptfadapter, pkt, False, ip_version)
        counters_sanity_check.append(29)

    def _verify_acl_traffic(self, setup, direction, ptfadapter, pkt, dropped, ip_version):
        exp_pkt = self.expected_mask_routed_packet(pkt, ip_version)

        if ip_version == "ipv4":
            downstream_dst_port = DOWNSTREAM_IP_PORT_MAP.get(pkt[packet.IP].dst)
        else:
            downstream_dst_port = DOWNSTREAM_IP_PORT_MAP.get(pkt[packet.IPv6].dst)

        ptfadapter.dataplane.flush()
        testutils.send(ptfadapter, self.src_port, pkt)
        if direction == "uplink->downlink" and downstream_dst_port:
            if dropped:
                testutils.verify_no_packet(ptfadapter, exp_pkt, downstream_dst_port)
            else:
                testutils.verify_packet(ptfadapter, exp_pkt, downstream_dst_port)
        else:
            if dropped:
                testutils.verify_no_packet_any(ptfadapter, exp_pkt, ports=self.get_dst_ports(setup, direction))
            else:
                testutils.verify_packet_any_port(ptfadapter, exp_pkt, ports=self.get_dst_ports(setup, direction),
                                                 timeout=20)


class TestBasicAcl(BaseAclTest):
    """Test Basic functionality of ACL rules (i.e. setup with full update on a running device)."""

    def setup_rules(self, dut, acl_table, ip_version, tbinfo, asic_db_connection):
        """Setup ACL rules for testing.

        Args:
            dut: The DUT having ACLs applied.
            acl_table: Configuration info for the ACL table.

        """
        if 'dualtor' in tbinfo['topo']['name']:
            dut.host.options["variable_manager"].extra_vars.update({"dualtor": True})
            sonichost = dut.get_asic_or_sonic_host(None)
            config_facts = sonichost.get_running_config_facts()
            tor_ipv4_address = [_ for _ in config_facts["LOOPBACK_INTERFACE"]["Loopback2"]
                                if is_ipv4_address(_.split("/")[0])][0]
            tor_ipv4_address = tor_ipv4_address.split("/")[0]
            dut.host.options["variable_manager"].extra_vars.update({"Loopback2": tor_ipv4_address})

            tor_ipv4_address = [_ for _ in config_facts["LOOPBACK_INTERFACE"]["Loopback3"]
                                if is_ipv4_address(_.split("/")[0])][0]
            tor_ipv4_address = tor_ipv4_address.split("/")[0]
            dut.host.options["variable_manager"].extra_vars.update({"Loopback3": tor_ipv4_address})
        else:
            dut.host.options["variable_manager"].extra_vars.update({"dualtor": False})

        table_name = acl_table["table_name"]
        stage = acl_table["table_stage"]
        loopback_ip = acl_table["loopback_ip"]
        dut.host.options["variable_manager"].extra_vars.update({"acl_table_name": table_name})
        dut.host.options["variable_manager"].extra_vars.update({"loopback_ip": loopback_ip})

        logger.info("Generating basic ACL rules config for ACL table \"{}\" on {}".format(table_name, dut))
        dut_conf_file_path = os.path.join(DUT_TMP_DIR, "acl_rules_{}.json".format(table_name))
        dut.template(src=os.path.join(TEMPLATE_DIR, ACL_RULES_FULL_TEMPLATE[ip_version]),
                     dest=dut_conf_file_path)

        # Skip event verification step for egress as it is not supported / skipped on
        # some platforms
        logger.debug(f'stage: {stage}')
        if stage == "egress":
            dut.command("config acl update full {}".format(dut_conf_file_path))
            return

        with SafeThreadPoolExecutor(max_workers=8) as executor:
            logger.info('Start monitoring for ACL rules')
            prefix = 'ASIC_STATE:SAI_OBJECT_TYPE_ACL_ENTRY:*'
            rules = json.loads(dut.command(f'cat {dut_conf_file_path}')['stdout'])
            n_rules = len(rules['acl']['acl-sets']['acl-set'][table_name]['acl-entries']['acl-entry'])
            # n_rules + 1 because of one extra rule created (by default) to DROP all
            # traffic if no rule matches
            acl_rules_monitor = start_db_monitor(executor, asic_db_connection, n_rules+1, prefix)
            logger.info("Applying ACL rules config \"{}\"".format(dut_conf_file_path))
            dut.command("config acl update full {}".format(dut_conf_file_path))
            events, actual_wait_secs = await_monitor(acl_rules_monitor, timedelta(minutes=5))
            logger.debug(f'Received {len(events)} after waiting for {actual_wait_secs} seconds')
            logger.debug(f'Events: {events}')
            validation = validate_acl_asicdb_entries(acl_rules=rules,
                                                     table_name=table_name,
                                                     events=events,
                                                     ip_version=ip_version,
                                                     asic_db_connection=asic_db_connection)
            # TODO assert on validation
            logger.debug(f'Validation result: {validation}')
            assert n_rules+1 == len(events)


class TestIncrementalAcl(BaseAclTest):
    """Test ACL rule functionality with an incremental configuration.

    Verify that everything still works as expected when an ACL configuration is applied in
    multiple parts.
    """

    def setup_rules(self, dut, acl_table, ip_version, tbinfo, asic_db_connection):
        """Setup ACL rules for testing.

        Args:
            dut: The DUT having ACLs applied.
            acl_table: Configuration info for the ACL table.

        """
        if 'dualtor' in tbinfo['topo']['name']:
            dut.host.options["variable_manager"].extra_vars.update({"dualtor": True})
            sonichost = dut.get_asic_or_sonic_host(None)
            config_facts = sonichost.get_running_config_facts()
            tor_ipv4_address = [_ for _ in config_facts["LOOPBACK_INTERFACE"]["Loopback2"]
                                if is_ipv4_address(_.split("/")[0])][0]
            tor_ipv4_address = tor_ipv4_address.split("/")[0]
            dut.host.options["variable_manager"].extra_vars.update({"Loopback2": tor_ipv4_address})
            tor_ipv4_address = [_ for _ in config_facts["LOOPBACK_INTERFACE"]["Loopback3"]
                                if is_ipv4_address(_.split("/")[0])][0]
            tor_ipv4_address = tor_ipv4_address.split("/")[0]
            dut.host.options["variable_manager"].extra_vars.update({"Loopback3": tor_ipv4_address})
        else:
            dut.host.options["variable_manager"].extra_vars.update({"dualtor": False})

        table_name = acl_table["table_name"]
        stage = acl_table["table_stage"]
        loopback_ip = acl_table["loopback_ip"]
        dut.host.options["variable_manager"].extra_vars.update({"acl_table_name": table_name})
        dut.host.options["variable_manager"].extra_vars.update({"loopback_ip": loopback_ip})

        logger.info("Generating incremental ACL rules config for ACL table \"{}\""
                    .format(table_name))

        logger.debug(f'stage: {stage}')
        prefix = 'ASIC_STATE:SAI_OBJECT_TYPE_ACL_ENTRY:*'
        with SafeThreadPoolExecutor(max_workers=8) as executor:
            for part, config_file in enumerate(ACL_RULES_PART_TEMPLATES[ip_version]):
                logger.info('Start monitoring for ACL rules')
                dut_conf_file_path = os.path.join(DUT_TMP_DIR, "acl_rules_{}_part_{}.json".format(table_name, part))
                dut.template(src=os.path.join(TEMPLATE_DIR, config_file), dest=dut_conf_file_path)
                if stage != "egress":
                    rules = json.loads(dut.command(f'cat {dut_conf_file_path}')['stdout'])
                    n_rules = len(rules['acl']['acl-sets']['acl-set'][table_name]['acl-entries']['acl-entry'])
                    acl_rules_monitor = start_db_monitor(executor, asic_db_connection, n_rules, prefix)
                    logger.info("Applying ACL rules config \"{}\"".format(dut_conf_file_path))
                    dut.command("config acl update incremental {}".format(dut_conf_file_path))
                    events, actual_wait_secs = await_monitor(acl_rules_monitor, timedelta(minutes=5))
                    logger.debug(f'Received {len(events)} after waiting for {actual_wait_secs} seconds')
                    assert n_rules == len(events)
                else:
                    logger.info("Applying ACL rules config \"{}\"".format(dut_conf_file_path))
                    dut.command("config acl update incremental {}".format(dut_conf_file_path))


@pytest.mark.reboot
class TestAclWithReboot(TestBasicAcl):
    """Test ACL rule functionality with a reboot.

    Verify that configuration persists correctly after reboot and is applied properly
    upon startup.
    """

    def post_setup_hook(self, dut, localhost, populate_vlan_arp_entries, tbinfo, conn_graph_facts):     # noqa: F811
        """Save configuration and reboot after rules are applied.

        Args:
            dut: The DUT having ACLs applied.
            localhost: The host from which tests are run.
            populate_vlan_arp_entries: A fixture to populate ARP/FDB tables for VLAN interfaces.

        """
        dut.command("config save -y")
        reboot(dut, localhost, safe_reboot=True, check_intf_up_ports=True, wait_for_bgp=True)
        # We need some additional delay on e1031
        if dut.facts["platform"] == "x86_64-cel_e1031-r0":
            time.sleep(240)
        # We need additional delay and make sure ports are up for Nokia-IXR7250E-36x400G
        if dut.facts["hwsku"] == "Nokia-IXR7250E-36x400G":
            interfaces = conn_graph_facts["device_conn"][dut.hostname]
            logging.info("Wait until all critical services are fully started")
            wait_critical_processes(dut)

            xcvr_skip_list = {dut.hostname: []}
            result = wait_until(MAX_WAIT_TIME_FOR_INTERFACES, 20, 0, check_all_interface_information, dut, interfaces,
                                xcvr_skip_list)
            assert result, "Not all transceivers are detected or interfaces are up in {} seconds".format(
                MAX_WAIT_TIME_FOR_INTERFACES)

        # Delay 10 seconds for route convergence
        time.sleep(10)

        populate_vlan_arp_entries()


@pytest.mark.port_toggle
class TestAclWithPortToggle(TestBasicAcl):
    """Test ACL rule functionality after toggling ports.

    Verify that ACLs still function as expected after links flap.
    """

    def post_setup_hook(self, dut, localhost, populate_vlan_arp_entries, tbinfo, conn_graph_facts):     # noqa: F811
        """Toggle ports after rules are applied.

        Args:
            dut: The DUT having ACLs applied.
            localhost: The host from which tests are run.
            populate_vlan_arp_entries: A fixture to populate ARP/FDB tables for VLAN interfaces.

        """
        # todo: remove the extra sleep on chassis device after bgp suppress fib pending feature is enabled
        # We observe flakiness failure on chassis devices
        # Suspect it's because the route is not programmed into hardware
        # Add external sleep to make sure route is in hardware
        if dut.get_facts().get("modular_chassis"):
            port_toggle(dut, tbinfo, wait_after_ports_up=180)
        else:
            port_toggle(dut, tbinfo)
        populate_vlan_arp_entries()<|MERGE_RESOLUTION|>--- conflicted
+++ resolved
@@ -697,11 +697,7 @@
 
     @pytest.fixture(scope="class", autouse=True)
     def acl_rules(self, duthosts, localhost, setup, acl_table, populate_vlan_arp_entries, tbinfo,
-<<<<<<< HEAD
-                  ip_version, conn_graph_facts, asic_db_connection):   # noqa F811
-=======
-                  ip_version, conn_graph_facts):        # noqa: F811
->>>>>>> 485ec3a4
+                  ip_version, conn_graph_facts, asic_db_connection):   # noqa: F811
         """Setup/teardown ACL rules for the current set of tests.
 
         Args:
