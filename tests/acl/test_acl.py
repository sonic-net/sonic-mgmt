--- conflicted
+++ resolved
@@ -27,12 +27,9 @@
 from tests.common.platform.processes_utils import wait_critical_processes
 from tests.common.platform.interface_utils import check_all_interface_information
 from tests.common.utilities import get_iface_ip
-<<<<<<< HEAD
 from tests.common.database.sonic import start_db_monitor, await_monitor
 from tests.common.validation.sai.acl_validation import validate_acl_asicdb_entries
-=======
 from tests.common.utilities import is_ipv4_address
->>>>>>> a92b8287
 
 logger = logging.getLogger(__name__)
 
@@ -659,11 +656,7 @@
     ACL_COUNTERS_UPDATE_INTERVAL_SECS = 10
 
     @abstractmethod
-<<<<<<< HEAD
-    def setup_rules(self, dut, acl_table, ip_version, asic_db_connection):
-=======
-    def setup_rules(self, dut, acl_table, ip_version, tbinfo):
->>>>>>> a92b8287
+    def setup_rules(self, dut, acl_table, ip_version, tbinfo, asic_db_connection):
         """Setup ACL rules for testing.
 
         Args:
@@ -756,11 +749,7 @@
             # Ignore any other errors to reduce noise
             loganalyzer.ignore_regex = [r".*"]
             with loganalyzer:
-<<<<<<< HEAD
-                self.setup_rules(duthost, acl_table, ip_version, asic_db_connection)
-=======
-                self.setup_rules(duthost, acl_table, ip_version, tbinfo)
->>>>>>> a92b8287
+                self.setup_rules(duthost, acl_table, ip_version, tbinfo, asic_db_connection)
                 # Give the dut some time for the ACL rules to be applied and LOG message generated
                 wait_until(300, 20, 0, check_msg_in_syslog,
                            duthost, LOG_EXPECT_ACL_RULE_CREATE_RE)
@@ -1282,11 +1271,7 @@
 class TestBasicAcl(BaseAclTest):
     """Test Basic functionality of ACL rules (i.e. setup with full update on a running device)."""
 
-<<<<<<< HEAD
-    def setup_rules(self, dut, acl_table, ip_version, asic_db_connection):
-=======
-    def setup_rules(self, dut, acl_table, ip_version, tbinfo):
->>>>>>> a92b8287
+    def setup_rules(self, dut, acl_table, ip_version, tbinfo, asic_db_connection):
         """Setup ACL rules for testing.
 
         Args:
@@ -1358,11 +1343,7 @@
     multiple parts.
     """
 
-<<<<<<< HEAD
-    def setup_rules(self, dut, acl_table, ip_version, asic_db_connection):
-=======
-    def setup_rules(self, dut, acl_table, ip_version, tbinfo):
->>>>>>> a92b8287
+    def setup_rules(self, dut, acl_table, ip_version, tbinfo, asic_db_connection):
         """Setup ACL rules for testing.
 
         Args:
