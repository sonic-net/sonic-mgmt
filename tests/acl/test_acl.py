--- conflicted
+++ resolved
@@ -26,11 +26,8 @@
 from tests.common.fixtures.conn_graph_facts import conn_graph_facts # noqa F401
 from tests.common.platform.processes_utils import wait_critical_processes
 from tests.common.platform.interface_utils import check_all_interface_information
-<<<<<<< HEAD
+from tests.common.utilities import get_iface_ip
 from tests.common.database.sonic import start_db_monitor, await_monitor
-=======
-from tests.common.utilities import get_iface_ip
->>>>>>> ed46d32d
 
 logger = logging.getLogger(__name__)
 
@@ -1296,11 +1293,8 @@
         table_name = acl_table["table_name"]
         loopback_ip = acl_table["loopback_ip"]
         dut.host.options["variable_manager"].extra_vars.update({"acl_table_name": table_name})
-<<<<<<< HEAD
-=======
         dut.host.options["variable_manager"].extra_vars.update({"loopback_ip": loopback_ip})
 
->>>>>>> ed46d32d
         logger.info("Generating incremental ACL rules config for ACL table \"{}\""
                     .format(table_name))
 
