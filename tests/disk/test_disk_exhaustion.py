import ipaddress

import ptf.testutils as testutils
import re
import logging
import time
import pytest
from paramiko.ssh_exception import AuthenticationException
from ptf import mask, packet
from tests.common.helpers.assertions import pytest_assert
from tests.common.utilities import paramiko_ssh

logger = logging.getLogger(__name__)

pytestmark = [
    pytest.mark.disable_loganalyzer,  # disable automatic loganalyzer globally
    pytest.mark.topology('any')
]


def parse_interfaces(output_lines, pc_ports_map):
    """
    Parse the interfaces from 'show ip route' into an array
    """
    route_targets = []
    ifaces = []
    output_lines = output_lines[3:]

    for item in output_lines:
        match = re.search("(Ethernet\\d+|PortChannel\\d+)", item)
        if match:
            route_targets.append(match.group(0))

    for route_target in route_targets:
        if route_target.startswith("Ethernet"):
            ifaces.append(route_target)
        elif route_target.startswith("PortChannel") and route_target in pc_ports_map:
            ifaces.extend(pc_ports_map[route_target])

    return route_targets, ifaces


def parse_rif_counters(lines):
    """
    Parse the output of duthost.show_and_parse("show interfaces counters rif")
    """

    result = {}

    for line in lines:
        result[line["iface"]] = line

    return result


def construct_packet_and_get_params(duthost, ptfadapter, tbinfo):
    """
    Construct data packet and get related params
    """
    mg_facts = duthost.get_extended_minigraph_facts(tbinfo)
    is_backend_topo = 'backend' in tbinfo['topo']['name']

    # generate peer_ip and port channel pair, be like:[("10.0.0.57", "PortChannel0001")]
    peer_ip_pc_pair = [(pc["peer_addr"], pc["attachto"]) for pc in mg_facts["minigraph_portchannel_interfaces"]
                       if
                       ipaddress.ip_address(pc['peer_addr']).version == 4]

    pc_ports_map = {pair[1]: mg_facts["minigraph_portchannels"][pair[1]]["members"] for pair in
                    peer_ip_pc_pair}

    if is_backend_topo:
        # generate peer_ip and subinterfaces pair ex. [("10.0.0.57", ["Ethernet48.10"])]
        peer_ip_ifaces_pair = [(subintf_info["peer_addr"], [subintf_info["attachto"]]) for subintf_info in
                               mg_facts["minigraph_vlan_sub_interfaces"]
                               if ipaddress.ip_address(subintf_info['peer_addr']).version == 4]

    elif len(mg_facts["minigraph_interfaces"]) >= 2:
        # generate peer_ip and interfaces pair,
        # be like:[("10.0.0.57", ["Ethernet48"])]
        peer_ip_ifaces_pair = [(intf["peer_addr"], [intf["attachto"]]) for intf in mg_facts["minigraph_interfaces"]
                               if
                               ipaddress.ip_address(intf['peer_addr']).version == 4]

    else:
        # generate peer_ip and interfaces(port channel members) pair,
        # be like:[("10.0.0.57", ["Ethernet48", "Ethernet52"])]
        peer_ip_ifaces_pair = [(pair[0], mg_facts["minigraph_portchannels"][pair[1]]["members"]) for pair in
                               peer_ip_pc_pair]

    # use first port of first peer_ip_ifaces pair as input port
    # all ports in second peer_ip_ifaces pair will be output/forward port
<<<<<<< HEAD
    ptf_port_idx = mg_facts["minigraph_ptf_indices"][peer_ip_ifaces_pair[0][1][0]]

    # get router mac per asic for multi-asic dut
    if duthost.is_multi_asic:
        namespace = mg_facts['minigraph_neighbors'][peer_ip_ifaces_pair[0][1][0]]['namespace']
        asic_idx = duthost.get_asic_id_from_namespace(namespace)
        router_mac = duthost.asic_instance(asic_idx).get_router_mac()
    else:
        router_mac = duthost.facts["router_mac"]

=======
    ptf_port_idx = mg_facts["minigraph_ptf_indices"][peer_ip_ifaces_pair[0][1][0].split(".")[0]]
>>>>>>> 89a3ea3f
    # Some platforms do not support rif counter
    try:
        rif_counter_out = parse_rif_counters(duthost.show_and_parse("show interfaces counters rif"))
        rif_iface = list(rif_counter_out.keys())[0]
        rif_support = False if rif_counter_out[rif_iface]['rx_err'] == 'N/A' else True
    except Exception as e:
        logger.info("Show rif counters failed with exception: {}".format(repr(e)))
        rif_support = False

    pkt = testutils.simple_ip_packet(
        eth_dst=router_mac,
        eth_src=ptfadapter.dataplane.get_mac(0, ptf_port_idx),
        ip_src=peer_ip_ifaces_pair[0][0],
        ip_dst=peer_ip_ifaces_pair[1][0])

    exp_pkt = pkt.copy()
    exp_pkt.payload.ttl = pkt.payload.ttl - 1
    exp_pkt = mask.Mask(exp_pkt)

    exp_pkt.set_do_not_care_scapy(packet.Ether, 'dst')
    exp_pkt.set_do_not_care_scapy(packet.Ether, 'src')

    out_rif_ifaces, out_ifaces = parse_interfaces(
        duthost.command("show ip route %s" % peer_ip_ifaces_pair[1][0])["stdout_lines"],
        pc_ports_map)

    # map() in Python2 returns list object but in Python3 returns map object,
    # add explicit convert to compatible with different versions
    out_ptf_indices = list([mg_facts["minigraph_ptf_indices"][iface] for iface in out_ifaces])

    return pkt, ptf_port_idx, exp_pkt, out_ptf_indices, rif_support


def test_disk_exhaustion(duthost, ptfadapter, tbinfo, creds):
    """Test SONiC basic performance(like ssh-connect, packet forward...) when disk is exhausted
    Args:
        duthost: DUT host object
        ptfadapter: PTF adapter object
        tbinfo: Testbed information
    """

    PKT_NUM = 1000
    PKT_NUM_MIN = PKT_NUM * 0.9

    # Construct packet and get params
    pkt, ptf_port_idx, exp_pkt, out_ptf_indices, rif_support = construct_packet_and_get_params(duthost=duthost,
                                                                                               ptfadapter=ptfadapter,
                                                                                               tbinfo=tbinfo)

    # Clear stats
    duthost.command("portstat -c")

    if rif_support:
        duthost.command("sonic-clear rifcounters")
    ptfadapter.dataplane.flush()

    # Get default username and passwords for the duthost
    sonic_username = creds['sonicadmin_user']

    sonic_admin_alt_password = duthost.host.options['variable_manager']._hostvars[duthost.hostname].get(
        "ansible_altpassword")
    sonic_admin_alt_passwords = creds["ansible_altpasswords"]

    passwords = [creds['sonicadmin_password'], sonic_admin_alt_password] + sonic_admin_alt_passwords

    # Simulate disk exhaustion and release space after 60 seconds
    # Use command 'fallocate' to create large file, it's efficient.
    # Create a shell script to do the operations like fallocate and remove file,
    # because when space is full, duthost.command() is not work

    # i. First, get how much space total has in /tmp mounted partition, the output of "df /tmp" was like below:
    #   Filesystem     1K-blocks    Used Available Use% Mounted on
    #   root-overlay    14874056 6429908   8427764  44% /
    df_rst = duthost.shell("df /tmp")["stdout_lines"][1].split()
    total_space = df_rst[1]
    used_before_test = int(df_rst[4].rstrip('%'))

    # ii. Second create sh and execute
    duthost.shell_cmds(cmds=[
        "echo 'fallocate -l {}K /tmp/huge_dummy_file' > /tmp/test.sh".format(total_space),
        "echo 'sleep 60' >> /tmp/test.sh",
        "echo 'sudo rm /tmp/huge_dummy_file' >> /tmp/test.sh",
        "chmod u+x /tmp/test.sh",
        "nohup /tmp/test.sh >/dev/null 2>&1 &"
    ], continue_on_fail=False, module_ignore_errors=True)

    try:
        # Test ssh connection
        paramiko_ssh(ip_address=duthost.mgmt_ip, username=sonic_username, passwords=passwords)

        # Test IP packet forward
        testutils.send(ptfadapter, ptf_port_idx, pkt, PKT_NUM)
        time.sleep(5)
        match_cnt = testutils.count_matched_packets_all_ports(ptfadapter, exp_pkt, ports=out_ptf_indices)

        pytest_assert(match_cnt >= PKT_NUM_MIN, "DUT Forwarded {} packets, not in expected range".format(match_cnt))
        logger.info("DUT Forwarded {} packets, in expected range".format(match_cnt))
    except AuthenticationException:
        logger.info("Cannot access DUT {} via ssh, error: Password incorrect.")
        raise
    except Exception:
        raise
    finally:
        # Wait for disk space release
        # This should be involved in the final block
        # Otherwise, if the try block fails,
        # it will execute other post steps outside the module, but disk space has not released
        time.sleep(60)

        # Delete test.sh
        duthost.shell("sudo rm /tmp/test.sh")
        # Confirm disk space was released
        df_rst = duthost.shell("df /tmp")["stdout_lines"][1].split()
        used_after_test = int(df_rst[4].rstrip('%'))
        logger.info("Use% before test is {}%, Use% after test is {}%".format(used_before_test, used_after_test))
        pytest_assert(used_after_test < 100 and used_after_test <= used_before_test / 0.8,
                      "Disk space was not released expectedly, please check.")<|MERGE_RESOLUTION|>--- conflicted
+++ resolved
@@ -89,8 +89,7 @@
 
     # use first port of first peer_ip_ifaces pair as input port
     # all ports in second peer_ip_ifaces pair will be output/forward port
-<<<<<<< HEAD
-    ptf_port_idx = mg_facts["minigraph_ptf_indices"][peer_ip_ifaces_pair[0][1][0]]
+    ptf_port_idx = mg_facts["minigraph_ptf_indices"][peer_ip_ifaces_pair[0][1][0].split(".")[0]]
 
     # get router mac per asic for multi-asic dut
     if duthost.is_multi_asic:
@@ -100,9 +99,6 @@
     else:
         router_mac = duthost.facts["router_mac"]
 
-=======
-    ptf_port_idx = mg_facts["minigraph_ptf_indices"][peer_ip_ifaces_pair[0][1][0].split(".")[0]]
->>>>>>> 89a3ea3f
     # Some platforms do not support rif counter
     try:
         rif_counter_out = parse_rif_counters(duthost.show_and_parse("show interfaces counters rif"))
