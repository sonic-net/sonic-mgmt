--- conflicted
+++ resolved
@@ -406,14 +406,10 @@
         with allure.step('Set {} limit to: {}'.format(test_mode, max_limit)):
             set_limit(self.duthost, test_mode, max_limit, cleanup_list)
 
-<<<<<<< HEAD
         with allure.step('Create 4 stub files(each file 5%) which will use 20% of space in test folder'):
             num_of_dummy_files = 4
             one_file_size_in_percent = 5
-=======
-        with allure.step('Create 5 stub files(each file 5%) which will use 25% of space in test folder'):
-            num_of_dummy_files = 5
->>>>>>> c6e9a296
+
             one_percent_in_mb = total / 100
             # On some platforms one_percent_in_mb may be up to 800 Mb, in case of core test_mode
             # this significantly increases the generation time needed for techsupport
@@ -435,11 +431,8 @@
                 validate_expected_stub_files(self.duthost, validation_folder, dummy_files_list,
                                              expected_number_of_additional_files=1)
 
-<<<<<<< HEAD
-        max_limit = 14
-=======
-        max_limit = 3 if one_percent_in_mb > 300 and test_mode == 'core' else 19
->>>>>>> c6e9a296
+        max_limit = 3 if one_percent_in_mb > 300 and test_mode == 'core' else 14
+
         with allure.step('Validate: {} limit: {}'.format(test_mode, max_limit)):
             with allure.step('Set {} limit to: {}'.format(test_mode, max_limit)):
                 set_limit(self.duthost, test_mode, max_limit, cleanup_list=None)
