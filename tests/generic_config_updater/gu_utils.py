--- conflicted
+++ resolved
@@ -332,12 +332,7 @@
     return asic
 
 
-<<<<<<< HEAD
-def is_valid_platform_and_version(duthost, table, scenario):
-    return True
-=======
 def is_valid_platform_and_version(duthost, table, scenario, operation, field_value=None):
->>>>>>> fe078a16
     asic = get_asic_name(duthost)
     os_version = duthost.os_version
     if asic == "unknown":
