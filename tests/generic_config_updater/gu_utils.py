--- conflicted
+++ resolved
@@ -10,17 +10,14 @@
 
 logger = logging.getLogger(__name__)
 
-<<<<<<< HEAD
-def generate_tmpfile(duthost):
-    """Generate temp file
-    """
-    return duthost.shell('mktemp')['stdout']
-
-
-def delete_tmpfile(duthost, tmpfile):
-    """Delete temp file
-    """
-    duthost.file(path=tmpfile, state='absent')
+
+def format_and_apply_template(duthost, template_name, extra_vars, setup):
+    dest_path = os.path.join(TMP_DIR, template_name)
+
+    duts_to_apply = [duthost]
+    outputs = []
+    if setup["is_dualtor"]:
+        duts_to_apply.append(setup["rand_unselected_dut"])
 
 
 def apply_patch(duthost, json_data, dest_file, ignore_tables=None):
@@ -235,151 +232,6 @@
 
     logger.info("Commands: {}".format(cmds))
     output = duthost.shell(cmds, module_ignore_errors=True)
-
-    pytest_assert(
-        not output['rc'] and "Checkpoint deleted successfully" in output['stdout'],
-        "Failed to delete a checkpoint file: {}".format(cp)
-    )
-
-
-def rollback(duthost, cp=DEFAULT_CHECKPOINT_NAME):
-    """Run rollback on target duthost
-
-    Args:
-        duthost: Device Under Test (DUT)
-        cp: rollback filename
-    """
-    cmds = 'config rollback {}'.format(cp)
-
-    logger.info("Commands: {}".format(cmds))
-    output = duthost.shell(cmds, module_ignore_errors=True)
-
-    return output
-
-
-def rollback_or_reload(duthost, cp=DEFAULT_CHECKPOINT_NAME):
-    """Run rollback on target duthost. config_reload if rollback failed.
-
-    Args:
-        duthost: Device Under Test (DUT)
-    """
-    output = rollback(duthost, cp)
-
-    if output['rc'] or "Config rolled back successfully" not in output['stdout']:
-        config_reload(duthost)
-        pytest.fail("config rollback failed. Restored by config_reload")
-
-
-def create_path(tokens):
-    return JsonPointer.from_parts(tokens).path
-
-
-def check_show_ip_intf(duthost, intf_name, expected_content_list, unexpected_content_list, is_ipv4=True):
-    """Check lo interface status by show command
-
-    Sample output:
-    admin@vlab-01:~$ show ip interfaces  | grep -w Vlan1000
-    Vlan1000                   192.168.0.1/21       up/up         N/A             N/A
-    admin@vlab-01:~$ show ipv6 interfaces | grep -w Vlan1000
-    Vlan1000                          fc02:1000::1/64                             up/up         N/A             N/A
-                                      fe80::5054:ff:feda:c6af%Vlan1000/64                       N/A             N/A
-    """
-    address_family = "ip" if is_ipv4 else "ipv6"
-    output = duthost.shell("show {} interfaces | grep -w {} || true".format(address_family, intf_name))
-
-    expect_res_success(duthost, output, expected_content_list, unexpected_content_list)
-
-
-def check_vrf_route_for_intf(duthost, vrf_name, intf_name, is_ipv4=True):
-    """Check ip route for specific vrf
-
-    Sample output:
-    admin@vlab-01:~$ show ip route vrf Vrf_01 | grep -w Loopback0
-    C>* 10.1.0.32/32 is directly connected, Loopback0, 00:00:13
-    """
-    address_family = "ip" if is_ipv4 else "ipv6"
-    output = duthost.shell("show {} route vrf {} | grep -w {}".format(address_family, vrf_name, intf_name))
-
-    pytest_assert(not output['rc'], "Route not found for {} in vrf {}".format(intf_name, vrf_name))
-
-
-def get_gcu_field_operations_conf(duthost):
-    get_gcu_dir_path_cmd = 'python3 -c \"import generic_config_updater ; print(generic_config_updater.__path__)\"'
-    gcu_dir_path = duthost.shell("{}".format(get_gcu_dir_path_cmd))['stdout'].replace("[", "").replace("]", "")
-    gcu_conf = duthost.shell('cat {}/{}'.format(gcu_dir_path, GCU_FIELD_OPERATION_CONF_FILE))['stdout']
-    gcu_conf_json = json.loads(gcu_conf)
-    return gcu_conf_json
-
-
-def get_asic_name(duthost):
-    asic_type = duthost.facts["asic_type"]
-    asic = "unknown"
-    gcu_conf = get_gcu_field_operations_conf(duthost)
-    asic_mapping = gcu_conf["helper_data"]["rdma_config_update_validator"]
-
-    def _get_asic_name(asic_type):
-        cur_hwsku = duthost.shell(GET_HWSKU_CMD)['stdout'].rstrip('\n')
-        # The key name is like "mellanox_asics" or "broadcom_asics"
-        asic_key_name = asic_type + "_asics"
-        if asic_key_name not in asic_mapping:
-            return "unknown"
-        asic_hwskus = asic_mapping[asic_key_name]
-        for asic_name, hwskus in asic_hwskus.items():
-            if cur_hwsku.lower() in [hwsku.lower() for hwsku in hwskus]:
-                return asic_name
-        return "unknown"
-
-    if asic_type == 'cisco-8000':
-        asic = "cisco-8000"
-    elif asic_type in ('mellanox', 'broadcom'):
-        asic = _get_asic_name(asic_type)
-    elif asic_type == 'vs':
-        # We need to check both mellanox and broadcom asics for vs platform
-        dummy_asic_list = ['broadcom', 'mellanox', 'cisco-8000']
-        for dummy_asic in dummy_asic_list:
-            tmp_asic = _get_asic_name(dummy_asic)
-            if tmp_asic != "unknown":
-                asic = tmp_asic
-                break
-
-    return asic
-
-
-def is_valid_platform_and_version(duthost, table, scenario, operation, field_value=None):
-    asic = get_asic_name(duthost)
-    os_version = duthost.os_version
-    if asic == "unknown":
-        return False
-    gcu_conf = get_gcu_field_operations_conf(duthost)
-
-    if operation == "add":
-        if field_value:
-            operation = "replace"
-
-    # Ensure that the operation is supported by comparing with conf
-    try:
-        valid_ops = gcu_conf["tables"][table]["validator_data"]["rdma_config_update_validator"][scenario]["operations"]
-        if operation not in valid_ops:
-            return False
-    except KeyError:
-        return False
-    except IndexError:
-        return False
-=======
->>>>>>> ce27a8b1
-
-def format_and_apply_template(duthost, template_name, extra_vars, setup):
-    dest_path = os.path.join(TMP_DIR, template_name)
-
-    duts_to_apply = [duthost]
-    outputs = []
-    if setup["is_dualtor"]:
-        duts_to_apply.append(setup["rand_unselected_dut"])
-
-    for dut in duts_to_apply:
-        dut.host.options['variable_manager'].extra_vars.update(extra_vars)
-        dut.file(path=dest_path, state='absent')
-        dut.template(src=os.path.join(TEMPLATES_DIR, template_name), dest=dest_path)
 
         try:
             # duthost.template uses single quotes, which breaks apply-patch. this replaces them with double quotes
