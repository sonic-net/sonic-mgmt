--- conflicted
+++ resolved
@@ -1,10 +1,3 @@
-<<<<<<< HEAD
-import functools
-import json
-import logging
-import pytest
-=======
->>>>>>> 8377b09e
 import os
 import logging
 import json
@@ -14,381 +7,8 @@
 BASE_DIR = os.path.dirname(os.path.realpath(__file__))
 TEMPLATES_DIR = os.path.join(BASE_DIR, "../generic_config_updater/templates")
 TMP_DIR = '/tmp'
-HOST_NAME = "localhost"
-ASIC_PREFIX = "asic"
 
-<<<<<<< HEAD
-
-def generate_tmpfile(duthost):
-    """Generate temp file
-    """
-    return duthost.shell('mktemp')['stdout']
-
-
-def delete_tmpfile(duthost, tmpfile):
-    """Delete temp file
-    """
-    duthost.file(path=tmpfile, state='absent')
-
-
-def multi_asic_patch_decorator(func):
-    @functools.wraps(func)
-    def wrapper(duthost, json_data, dest_file, *args, **kwargs):
-        if duthost.is_multi_asic:
-            for operation in json_data:
-                if not operation["path"].startswith(f"/{HOST_NAME}") and \
-                   not operation["path"].startswith(f"/{ASIC_PREFIX}"):
-                    operation["path"] = f"/{HOST_NAME}{operation['path']}"
-
-        return func(duthost, json_data, dest_file, *args, **kwargs)
-
-    return wrapper
-
-
-@multi_asic_patch_decorator
-def apply_patch(duthost, json_data, dest_file):
-    """Run apply-patch on target duthost
-
-    Args:
-        duthost: Device Under Test (DUT)
-        json_data: Source json patch to apply
-        dest_file: Destination file on duthost
-    """
-    duthost.copy(content=json.dumps(json_data, indent=4), dest=dest_file)
-
-    cmds = 'config apply-patch {}'.format(dest_file)
-
-    logger.info("Commands: {}".format(cmds))
-    output = duthost.shell(cmds, module_ignore_errors=True)
-
-    return output
-
-
-def expect_op_success(duthost, output):
-    """Expected success from apply-patch output
-    """
-    pytest_assert(not output['rc'], "Command is not running successfully")
-    pytest_assert(
-        "Patch applied successfully" in output['stdout'],
-        "Please check if json file is validate"
-    )
-
-
-def expect_op_success_and_reset_check(duthost, output, service_name, timeout, interval, delay):
-    """Add contianer reset check after op success
-
-    Args:
-        duthost: Device Under Test (DUT)
-        output: Command couput
-        service_name: Service to reset
-        timeout: Maximum time to wait
-        interval: Poll interval
-        delay: Delay time
-    """
-    expect_op_success(duthost, output)
-    if start_limit_hit(duthost, service_name):
-        reset_start_limit_hit(duthost, service_name, timeout, interval, delay)
-
-
-def expect_res_success(duthost, output, expected_content_list, unexpected_content_list):
-    """Check output success with expected and unexpected content
-
-    Args:
-        duthost: Device Under Test (DUT)
-        output: Command output
-        expected_content_list: Expected content from output
-        unexpected_content_list: Unexpected content from output
-    """
-    for expected_content in expected_content_list:
-        pytest_assert(
-            expected_content in output['stdout'],
-            "{} is expected content".format(expected_content)
-        )
-
-    for unexpected_content in unexpected_content_list:
-        pytest_assert(
-            unexpected_content not in output['stdout'],
-            "{} is unexpected content".format(unexpected_content)
-        )
-
-
-def expect_op_failure(output):
-    """Expected failure from apply-patch output
-    """
-    logger.info("return code {}".format(output['rc']))
-    pytest_assert(
-        output['rc'],
-        "The command should fail with non zero return code"
-    )
-
-
-def start_limit_hit(duthost, service_name):
-    """If start-limit-hit is hit, the service will not start anyway.
-
-    Args:
-        service_name: Service to reset
-    """
-    service_status = duthost.shell("systemctl status {}.service | grep 'Active'".format(service_name))
-    pytest_assert(
-        not service_status['rc'],
-        "{} service status cannot be found".format(service_name)
-    )
-
-    for line in service_status["stdout_lines"]:
-        if "start-limit-hit" in line:
-            return True
-
-    return False
-
-
-def reset_start_limit_hit(duthost, service_name, timeout, interval, delay):
-    """Reset service if hit start-limit-hit
-
-    Args:
-        duthost: Device Under Test (DUT)
-        service_name: Service to reset
-        timeout: Maximum time to wait
-        interval: Poll interval
-        delay: Delay time
-    """
-    logger.info("Reset service '{}' due to start-limit-hit".format(service_name))
-
-    service_reset_failed = duthost.shell("systemctl reset-failed {}.service".format(service_name))
-    pytest_assert(
-        not service_reset_failed['rc'],
-        "{} systemctl reset-failed service fails"
-    )
-
-    service_start = duthost.shell("systemctl start {}.service".format(service_name))
-    pytest_assert(
-        not service_start['rc'],
-        "{} systemctl start service fails"
-    )
-
-    if service_name not in CONTAINER_SERVICES_LIST:
-        return
-
-    reset_service = wait_until(timeout,
-                               interval,
-                               delay,
-                               duthost.is_service_fully_started,
-                               service_name)
-    pytest_assert(
-        reset_service,
-        "Failed to reset service '{}' due to start-limit-hit".format(service_name)
-    )
-
-
-def list_checkpoints(duthost):
-    """List checkpoint on target duthost
-
-    Args:
-        duthost: Device Under Test (DUT)
-        cp: checkpoint filename
-    """
-    cmds = 'config list-checkpoints'
-
-    logger.info("Commands: {}".format(cmds))
-    output = duthost.shell(cmds, module_ignore_errors=True)
-
-    pytest_assert(
-        not output['rc'],
-        "Failed to list all checkpoint file"
-    )
-
-    return output
-
-
-def verify_checkpoints_exist(duthost, cp):
-    """Check if checkpoint file exist in duthost
-    """
-    output = list_checkpoints(duthost)
-    return '"{}"'.format(cp) in output['stdout']
-
-
-def create_checkpoint(duthost, cp=DEFAULT_CHECKPOINT_NAME):
-    """Run checkpoint on target duthost
-
-    Args:
-        duthost: Device Under Test (DUT)
-        cp: checkpoint filename
-    """
-    cmds = 'config checkpoint {}'.format(cp)
-
-    logger.info("Commands: {}".format(cmds))
-    output = duthost.shell(cmds, module_ignore_errors=True)
-
-    pytest_assert(
-        not output['rc']
-        and "Checkpoint created successfully" in output['stdout']
-        and verify_checkpoints_exist(duthost, cp),
-        "Failed to config a checkpoint file: {}".format(cp)
-    )
-
-
-def delete_checkpoint(duthost, cp=DEFAULT_CHECKPOINT_NAME):
-    """Run checkpoint on target duthost
-
-    Args:
-        duthost: Device Under Test (DUT)
-        cp: checkpoint filename
-    """
-    pytest_assert(
-        verify_checkpoints_exist(duthost, cp),
-        "Failed to find the checkpoint file: {}".format(cp)
-    )
-
-    cmds = 'config delete-checkpoint {}'.format(cp)
-
-    logger.info("Commands: {}".format(cmds))
-    output = duthost.shell(cmds, module_ignore_errors=True)
-
-    pytest_assert(
-        not output['rc'] and "Checkpoint deleted successfully" in output['stdout'],
-        "Failed to delete a checkpoint file: {}".format(cp)
-    )
-
-
-def rollback(duthost, cp=DEFAULT_CHECKPOINT_NAME):
-    """Run rollback on target duthost
-
-    Args:
-        duthost: Device Under Test (DUT)
-        cp: rollback filename
-    """
-    cmds = 'config rollback {}'.format(cp)
-
-    logger.info("Commands: {}".format(cmds))
-    output = duthost.shell(cmds, module_ignore_errors=True)
-
-    return output
-
-
-def rollback_or_reload(duthost, cp=DEFAULT_CHECKPOINT_NAME):
-    """Run rollback on target duthost. config_reload if rollback failed.
-
-    Args:
-        duthost: Device Under Test (DUT)
-    """
-    output = rollback(duthost, cp)
-
-    if output['rc'] or "Config rolled back successfully" not in output['stdout']:
-        config_reload(duthost)
-        pytest.fail("config rollback failed. Restored by config_reload")
-
-
-def create_path(tokens):
-    return JsonPointer.from_parts(tokens).path
-
-
-def check_show_ip_intf(duthost, intf_name, expected_content_list, unexpected_content_list, is_ipv4=True):
-    """Check lo interface status by show command
-
-    Sample output:
-    admin@vlab-01:~$ show ip interfaces  | grep -w Vlan1000
-    Vlan1000                   192.168.0.1/21       up/up         N/A             N/A
-    admin@vlab-01:~$ show ipv6 interfaces | grep -w Vlan1000
-    Vlan1000                          fc02:1000::1/64                             up/up         N/A             N/A
-                                      fe80::5054:ff:feda:c6af%Vlan1000/64                       N/A             N/A
-    """
-    address_family = "ip" if is_ipv4 else "ipv6"
-    output = duthost.shell("show {} interfaces | grep -w {} || true".format(address_family, intf_name))
-
-    expect_res_success(duthost, output, expected_content_list, unexpected_content_list)
-
-
-def check_vrf_route_for_intf(duthost, vrf_name, intf_name, is_ipv4=True):
-    """Check ip route for specific vrf
-
-    Sample output:
-    admin@vlab-01:~$ show ip route vrf Vrf_01 | grep -w Loopback0
-    C>* 10.1.0.32/32 is directly connected, Loopback0, 00:00:13
-    """
-    address_family = "ip" if is_ipv4 else "ipv6"
-    output = duthost.shell("show {} route vrf {} | grep -w {}".format(address_family, vrf_name, intf_name))
-
-    pytest_assert(not output['rc'], "Route not found for {} in vrf {}".format(intf_name, vrf_name))
-
-
-def get_gcu_field_operations_conf(duthost):
-    get_gcu_dir_path_cmd = 'python3 -c \"import generic_config_updater ; print(generic_config_updater.__path__)\"'
-    gcu_dir_path = duthost.shell("{}".format(get_gcu_dir_path_cmd))['stdout'].replace("[", "").replace("]", "")
-    gcu_conf = duthost.shell('cat {}/{}'.format(gcu_dir_path, GCU_FIELD_OPERATION_CONF_FILE))['stdout']
-    gcu_conf_json = json.loads(gcu_conf)
-    return gcu_conf_json
-
-
-def get_asic_name(duthost):
-    asic_type = duthost.facts["asic_type"]
-    asic = "unknown"
-    gcu_conf = get_gcu_field_operations_conf(duthost)
-    asic_mapping = gcu_conf["helper_data"]["rdma_config_update_validator"]
-
-    def _get_asic_name(asic_type):
-        cur_hwsku = duthost.shell(GET_HWSKU_CMD)['stdout'].rstrip('\n')
-        # The key name is like "mellanox_asics" or "broadcom_asics"
-        asic_key_name = asic_type + "_asics"
-        if asic_key_name not in asic_mapping:
-            return "unknown"
-        asic_hwskus = asic_mapping[asic_key_name]
-        for asic_name, hwskus in asic_hwskus.items():
-            if cur_hwsku.lower() in [hwsku.lower() for hwsku in hwskus]:
-                return asic_name
-        return "unknown"
-
-    if asic_type == 'cisco-8000':
-        asic = "cisco-8000"
-    elif asic_type in ('mellanox', 'broadcom'):
-        asic = _get_asic_name(asic_type)
-    elif asic_type == 'vs':
-        # We need to check both mellanox and broadcom asics for vs platform
-        dummy_asic_list = ['broadcom', 'mellanox', 'cisco-8000']
-        for dummy_asic in dummy_asic_list:
-            tmp_asic = _get_asic_name(dummy_asic)
-            if tmp_asic != "unknown":
-                asic = tmp_asic
-                break
-
-    return asic
-
-
-def is_valid_platform_and_version(duthost, table, scenario, operation, field_value=None):
-    asic = get_asic_name(duthost)
-    os_version = duthost.os_version
-    if asic == "unknown":
-        return False
-    gcu_conf = get_gcu_field_operations_conf(duthost)
-
-    if operation == "add":
-        if field_value:
-            operation = "replace"
-
-    # Ensure that the operation is supported by comparing with conf
-    try:
-        valid_ops = gcu_conf["tables"][table]["validator_data"]["rdma_config_update_validator"][scenario]["operations"]
-        if operation not in valid_ops:
-            return False
-    except KeyError:
-        return False
-    except IndexError:
-        return False
-
-    # Ensure that the version is suported by comparing with conf
-    if "master" in os_version or "internal" in os_version:
-        return True
-    try:
-        version_required = gcu_conf["tables"][table]["validator_data"]["rdma_config_update_validator"][scenario]["platforms"][asic] # noqa E501
-        if version_required == "":
-            return False
-        # os_version is in format "20220531.04", version_required is in format "20220500"
-        return os_version[0:8] >= version_required[0:8]
-    except KeyError:
-        return False
-    except IndexError:
-        return False
-=======
 logger = logging.getLogger(__name__)
->>>>>>> 8377b09e
 
 
 def format_and_apply_template(duthost, template_name, extra_vars, setup):
