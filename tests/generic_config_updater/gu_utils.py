import json
import logging
import pytest
from jsonpointer import JsonPointer
from tests.common.helpers.assertions import pytest_assert
from tests.common.utilities import wait_until
from tests.common.config_reload import config_reload

logger = logging.getLogger(__name__)

CONTAINER_SERVICES_LIST = ["swss", "syncd", "radv", "lldp", "dhcp_relay", "teamd", "bgp", "pmon", "telemetry", "acms"]
DEFAULT_CHECKPOINT_NAME = "test"
<<<<<<< HEAD
YANG_IGNORED_OPTIONS    = ""
=======
YANG_IGNORED_OPTIONS    = "-i /FEATURE -i /QUEUE -i /SCHEDULER -i /BUFFER_PORT_INGRESS_PROFILE_LIST -i /BUFFER_PORT_EGRESS_PROFILE_LIST"
>>>>>>> 2840be4d

def generate_tmpfile(duthost):
    """Generate temp file
    """
    return duthost.shell('mktemp')['stdout']

def delete_tmpfile(duthost, tmpfile):
    """Delete temp file
    """
    duthost.file(path=tmpfile, state='absent')

def apply_patch(duthost, json_data, dest_file):
    """Run apply-patch on target duthost

    Args:
        duthost: Device Under Test (DUT)
        json_data: Source json patch to apply
        dest_file: Destination file on duthost
    """
    duthost.copy(content=json.dumps(json_data, indent=4), dest=dest_file)

    cmds = 'config apply-patch {} {}'.format(YANG_IGNORED_OPTIONS, dest_file)

    logger.info("Commands: {}".format(cmds))
    output = duthost.shell(cmds, module_ignore_errors=True)

    return output

def expect_op_success(duthost, output):
    """Expected success from apply-patch output
    """
    pytest_assert(not output['rc'], "Command is not running successfully")
    pytest_assert(
        "Patch applied successfully" in output['stdout'],
        "Please check if json file is validate"
    )

def expect_op_success_and_reset_check(duthost, output, service_name, timeout, interval, delay):
    """Add contianer reset check after op success

    Args:
        duthost: Device Under Test (DUT)
        output: Command couput
        service_name: Service to reset
        timeout: Maximum time to wait
        interval: Poll interval
        delay: Delay time
    """
    expect_op_success(duthost, output)
    if start_limit_hit(duthost, service_name):
        reset_start_limit_hit(duthost, service_name, timeout, interval, delay)

def expect_res_success(duthost, output, expected_content_list, unexpected_content_list):
    """Check output success with expected and unexpected content

    Args:
        duthost: Device Under Test (DUT)
        output: Command output
        expected_content_list: Expected content from output
        unexpected_content_list: Unexpected content from output
    """
    for expected_content in expected_content_list:
        pytest_assert(
            expected_content in output['stdout'],
            "{} is expected content".format(expected_content)
        )

    for unexpected_content in unexpected_content_list:
        pytest_assert(
            unexpected_content not in output['stdout'],
            "{} is unexpected content".format(unexpected_content)
        )

def expect_op_failure(output):
    """Expected failure from apply-patch output
    """
    logger.info("return code {}".format(output['rc']))
    pytest_assert(
        output['rc'],
        "The command should fail with non zero return code"
    )

def start_limit_hit(duthost, service_name):
    """If start-limit-hit is hit, the service will not start anyway.

    Args:
        service_name: Service to reset
    """
    service_status = duthost.shell("systemctl status {}.service | grep 'Active'".format(service_name))
    pytest_assert(
        not service_status['rc'],
        "{} service status cannot be found".format(service_name)
    )

    for line in service_status["stdout_lines"]:
        if "start-limit-hit" in line:
            return True

    return False

def reset_start_limit_hit(duthost, service_name, timeout, interval, delay):
    """Reset service if hit start-limit-hit

    Args:
        duthost: Device Under Test (DUT)
        service_name: Service to reset
        timeout: Maximum time to wait
        interval: Poll interval
        delay: Delay time
    """
    logger.info("Reset service '{}' due to start-limit-hit".format(service_name))

    service_reset_failed = duthost.shell("systemctl reset-failed {}.service".format(service_name))
    pytest_assert(
        not service_reset_failed['rc'],
        "{} systemctl reset-failed service fails"
    )

    service_start = duthost.shell("systemctl start {}.service".format(service_name))
    pytest_assert(
        not service_start['rc'],
        "{} systemctl start service fails"
    )

    if not service_name in CONTAINER_SERVICES_LIST:
        return

    reset_service = wait_until(timeout,
                        interval,
                        delay,
                        duthost.is_service_fully_started,
                        service_name)
    pytest_assert(
        reset_service,
        "Failed to reset service '{}' due to start-limit-hit".format(service_name)
    )

def list_checkpoints(duthost):
    """List checkpoint on target duthost

    Args:
        duthost: Device Under Test (DUT)
        cp: checkpoint filename
    """
    cmds = 'config list-checkpoints'

    logger.info("Commands: {}".format(cmds))
    output = duthost.shell(cmds, module_ignore_errors=True)

    pytest_assert(
        not output['rc'],
        "Failed to list all checkpoint file"
    )

    return output

def verify_checkpoints_exist(duthost, cp):
    """Check if checkpoint file exist in duthost
    """
    output = list_checkpoints(duthost)
    return '"{}"'.format(cp) in output['stdout']

def create_checkpoint(duthost, cp=DEFAULT_CHECKPOINT_NAME):
    """Run checkpoint on target duthost

    Args:
        duthost: Device Under Test (DUT)
        cp: checkpoint filename
    """
    cmds = 'config checkpoint {}'.format(cp)

    logger.info("Commands: {}".format(cmds))
    output = duthost.shell(cmds, module_ignore_errors=True)

    pytest_assert(
        not output['rc']
        and "Checkpoint created successfully" in output['stdout']
        and verify_checkpoints_exist(duthost, cp),
        "Failed to config a checkpoint file: {}".format(cp)
    )

def delete_checkpoint(duthost, cp=DEFAULT_CHECKPOINT_NAME):
    """Run checkpoint on target duthost

    Args:
        duthost: Device Under Test (DUT)
        cp: checkpoint filename
    """
    pytest_assert(
        verify_checkpoints_exist(duthost, cp),
        "Failed to find the checkpoint file: {}".format(cp)
    )

    cmds = 'config delete-checkpoint {}'.format(cp)

    logger.info("Commands: {}".format(cmds))
    output = duthost.shell(cmds, module_ignore_errors=True)

    pytest_assert(
        not output['rc'] and "Checkpoint deleted successfully" in output['stdout'],
        "Failed to delete a checkpoint file: {}".format(cp)
    )

def rollback(duthost, cp=DEFAULT_CHECKPOINT_NAME):
    """Run rollback on target duthost

    Args:
        duthost: Device Under Test (DUT)
        rb: rollback filename
    """
    cmds = 'config rollback {} {}'.format(YANG_IGNORED_OPTIONS, cp)

    logger.info("Commands: {}".format(cmds))
    output = duthost.shell(cmds, module_ignore_errors=True)

    return output

def rollback_or_reload(duthost, cp=DEFAULT_CHECKPOINT_NAME):
    """Run rollback on target duthost. config_reload if rollback failed.

    Args:
        duthost: Device Under Test (DUT)
    """
    output = rollback(duthost, cp)

    if output['rc'] or "Config rolled back successfull" not in output['stdout']:
        config_reload(duthost)
        pytest.fail("config rollback failed. Restored by config_reload")

def create_path(tokens):
    return JsonPointer.from_parts(tokens).path

def check_show_ip_intf(duthost, intf_name, expected_content_list, unexpected_content_list, is_ipv4=True):
    """Check lo interface status by show command

    Sample output:
    admin@vlab-01:~$ show ip interfaces  | grep -w Vlan1000
    Vlan1000                   192.168.0.1/21       up/up         N/A             N/A
    admin@vlab-01:~$ show ipv6 interfaces | grep -w Vlan1000
    Vlan1000                          fc02:1000::1/64                             up/up         N/A             N/A
                                      fe80::5054:ff:feda:c6af%Vlan1000/64                       N/A             N/A
    """
    address_family = "ip" if is_ipv4 else "ipv6"
    output = duthost.shell("show {} interfaces | grep -w {} || true".format(address_family, intf_name))

    expect_res_success(duthost, output, expected_content_list, unexpected_content_list)

def check_vrf_route_for_intf(duthost, vrf_name, intf_name, is_ipv4=True):
    """Check ip route for specific vrf

    Sample output:
    admin@vlab-01:~$ show ip route vrf Vrf_01 | grep -w Loopback0
    C>* 10.1.0.32/32 is directly connected, Loopback0, 00:00:13
    """
    address_family = "ip" if is_ipv4 else "ipv6"
    output = duthost.shell("show {} route vrf {} | grep -w {}".format(address_family, vrf_name, intf_name))

    pytest_assert(not output['rc'],
        "Route not found for {} in vrf {}".format(intf_name, vrf_name))<|MERGE_RESOLUTION|>--- conflicted
+++ resolved
@@ -10,11 +10,8 @@
 
 CONTAINER_SERVICES_LIST = ["swss", "syncd", "radv", "lldp", "dhcp_relay", "teamd", "bgp", "pmon", "telemetry", "acms"]
 DEFAULT_CHECKPOINT_NAME = "test"
-<<<<<<< HEAD
-YANG_IGNORED_OPTIONS    = ""
-=======
-YANG_IGNORED_OPTIONS    = "-i /FEATURE -i /QUEUE -i /SCHEDULER -i /BUFFER_PORT_INGRESS_PROFILE_LIST -i /BUFFER_PORT_EGRESS_PROFILE_LIST"
->>>>>>> 2840be4d
+YANG_IGNORED_OPTIONS    = "-i /BUFFER_PORT_INGRESS_PROFILE_LIST -i /BUFFER_PORT_EGRESS_PROFILE_LIST"
+
 
 def generate_tmpfile(duthost):
     """Generate temp file
