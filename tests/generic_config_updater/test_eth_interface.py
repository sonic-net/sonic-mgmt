--- conflicted
+++ resolved
@@ -235,14 +235,9 @@
 
 
 @pytest.mark.device_type('physical')
-<<<<<<< HEAD
-@pytest.mark.parametrize("fec", ["rs", "fc", "none"])
-def test_replace_fec(duthost, ensure_dut_readiness, fec):
-=======
 @pytest.mark.parametrize("fec", ["rs", "fc"])
 def test_replace_fec(duthosts, rand_one_dut_hostname, ensure_dut_readiness, fec):
     duthost = duthosts[rand_one_dut_hostname]
->>>>>>> 8184e8ac
     json_patch = [
         {
             "op": "add",
