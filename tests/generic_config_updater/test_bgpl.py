--- conflicted
+++ resolved
@@ -11,11 +11,7 @@
 from tests.common.gu_utils import create_checkpoint, delete_checkpoint, rollback_or_reload
 
 pytestmark = [
-<<<<<<< HEAD
-    pytest.mark.topology('t0', 'm0', 'mx', 't2'),
-=======
-    pytest.mark.topology('t0', 'm0', 'mx', "m1", "m2", "m3"),
->>>>>>> 8e4d27c5
+    pytest.mark.topology('t0', 'm0', 'mx', "m1", "m2", "m3", 't2'),
 ]
 
 logger = logging.getLogger(__name__)
