--- conflicted
+++ resolved
@@ -84,12 +84,8 @@
     Args:
         duthost: DUT host object
     """
-<<<<<<< HEAD
     
     duthost.shell('config pfcwd start --action drop all 400 --restoration-time 400', module_ignore_errors=True)
-=======
-
->>>>>>> 226d6a0d
     pfcwd_config = duthost.shell("show pfcwd config")
     pytest_assert(not pfcwd_config['rc'], "Unable to read pfcwd config")
 
