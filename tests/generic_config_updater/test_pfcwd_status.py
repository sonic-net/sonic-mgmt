import json
import logging
import pytest

from collections import defaultdict

from tests.common.helpers.assertions import pytest_assert
from tests.common.utilities import wait_until
from tests.common.helpers.dut_utils import verify_orchagent_running_or_assert
from tests.common.gu_utils import apply_patch, expect_op_success, expect_op_failure
from tests.common.gu_utils import generate_tmpfile, delete_tmpfile
from tests.common.gu_utils import create_checkpoint, delete_checkpoint, rollback_or_reload
from tests.common.gu_utils import is_valid_platform_and_version

pytestmark = [
    pytest.mark.topology('any')
]

logger = logging.getLogger(__name__)

READ_FLEXDB_TIMEOUT = 20
READ_FLEXDB_INTERVAL = 5
FLEXDB_COUNTERS_PER_PORT = 3


@pytest.fixture(autouse=True)
def ignore_expected_loganalyzer_exceptions(duthosts, loganalyzer):
    if not loganalyzer:
        return

    for duthost in duthosts:
        asic_name = duthost.get_asic_name()
        if asic_name in ['td2']:
            loganalyzer[duthost.hostname].ignore_regex.extend(
                [
                    '.*ERR syncd#syncd:.*SAI_API_QUEUE:_brcm_sai_cosq_stat_get:.* ',
                    '.*ERR syncd#syncd:.*SAI_API_SWITCH:sai_bulk_object_get_stats.* ',
                ]
            )
        if duthost.facts["asic_type"] == "vs":
            loganalyzer[duthost.hostname].ignore_regex.extend(
                [
                    '.*ERR syncd#syncd: :- queryStatsCapability: failed to find switch oid:.* in switch state map'
                ]
            )

    return


@pytest.fixture(scope="module", autouse=True)
def set_default_pfcwd_config(duthost):
    """
    Enable pfcwd config before all test runs and disable at the end of all test runs

    Args:
        duthost: DUT host object
    """
    res = duthost.shell('sonic-db-dump -n CONFIG_DB -y -k \"DEVICE_METADATA|localhost\"')
    meta_data = json.loads(res["stdout"])
    pfc_status = meta_data["DEVICE_METADATA|localhost"]["value"].get("default_pfcwd_status", "")
    if pfc_status == 'disable':
        cmd = 'sonic-db-cli CONFIG_DB hset \"DEVICE_METADATA|localhost\" default_pfcwd_status enable'
        for asic_id in duthost.get_asic_ids():
            if asic_id:
                duthost.asic_instance(asic_id).command(cmd)
            else:
                duthost.shell(cmd)

    yield

    # Restore default config
    duthost.shell('config pfcwd stop')
    if pfc_status == 'disable':
        cmd = 'sonic-db-cli CONFIG_DB hset \"DEVICE_METADATA|localhost\" default_pfcwd_status disable'
        for asic_id in duthost.get_asic_ids():
            if asic_id:
                duthost.asic_instance(asic_id).command(cmd)
            else:
                duthost.shell(cmd)
    else:
        start_pfcwd = duthost.shell('config pfcwd start_default')
        pytest_assert(not start_pfcwd['rc'], "Failed to start default pfcwd config")


@pytest.fixture
def ensure_dut_readiness(duthost, extract_pfcwd_config):
    """
    Verify dut health/create and rollback checkpoint

    Args:
        duthost: DUT host object
    """
    verify_orchagent_running_or_assert(duthost)
    create_checkpoint(duthost)

    pfcwd_config = extract_pfcwd_config
    number_of_ports = len(pfcwd_config)
    check_config_update(duthost, number_of_ports * FLEXDB_COUNTERS_PER_PORT)

    yield

    try:
        verify_orchagent_running_or_assert(duthost)
        logger.info("Rolled back to original checkpoint")
        rollback_or_reload(duthost)
    finally:
        delete_checkpoint(duthost)


@pytest.fixture
def stop_pfcwd(duthost):
    """
    Stop pfcwd on all ports on the dut

    Args:
        duthost: DUT host object
    """
    cmd = 'sudo config pfcwd stop'
    for asic_id in duthost.get_asic_ids():
        if asic_id:
            duthost.asic_instance(asic_id).command(cmd)
        else:
            duthost.shell(cmd)
    yield


@pytest.fixture
def start_pfcwd(duthost):
    """
    Start pfcwd on all ports on the dut

    Args:
        duthost: DUT host object
    """
    cmd = 'sudo config pfcwd start_default'
    for asic_id in duthost.get_asic_ids():
        if asic_id:
            duthost.asic_instance(asic_id).command(cmd)
        else:
            duthost.shell(cmd)
    yield


@pytest.fixture
def extract_pfcwd_config(duthost, start_pfcwd, rand_asic_namespace):
    """
    Extract pfcwd info from running config

    Args:
        duthost: DUT host object

    Yields:
        pfcwd_config: dict of dicts with interface as the 1st level key and 'action', 'detect_time',
                      'restore_time' as the 2nd level keys
    """
    asic_namespace, asic_id = rand_asic_namespace
    cmd = 'show pfcwd config -n {}'.format(asic_namespace) if asic_namespace is not None else 'show pfcwd config'
    output = duthost.command(cmd)
    pytest_assert('Ethernet' in output['stdout'], 'No ports found in the pfcwd config')

    pfcwd_config = defaultdict()
    for line in output['stdout_lines']:
        if line.strip().startswith('Ethernet'):
            port, action, detect, restore = line.split()
            pfcwd_config.update({port: {'action': action,
                                        'detect_time': detect,
                                        'restore_time': restore}})

    yield pfcwd_config


def get_flex_db_count(duthost, namespace=None):
    """
    Get the count of the number of pfcwd entries seen in flex db
    For every port, there will be 3 entries - 1 for the port, 1 for queue 3 and 1 for queue 4
    Args:
        duthost: DUT host object
        namespace: namespace to be used for the command

    Returns:
        Number of PFCWD related flex db entries
    """

    namespace_prefix = '-n ' + namespace if namespace else ''
    cmd = 'sonic-db-cli {} FLEX_COUNTER_DB keys *FLEX_COUNTER_TABLE:PFC_WD*'.format(namespace_prefix)
    db_entries = duthost.shell(cmd)["stdout"]

    if db_entries == '':
        return 0
    else:
        return len(db_entries.split('\n'))


def check_config_update(duthost, expected_count, namespace=None):
    """
    Ensures application of the JSON patch config update

    Args:
        duthost: DUT host object
        expected_count: number of pfcwd entries expected in the updated config
        namespace: namespace to be used for the command
    """
    def _confirm_value_in_flex_db():
        pfcwd_entries_count = get_flex_db_count(duthost, namespace)
        logger.info("Actual number of entries: {}".format(pfcwd_entries_count))
        return pfcwd_entries_count == expected_count

    logger.info("Validating in FLEX COUNTER DB...")
    pytest_assert(
        wait_until(
            READ_FLEXDB_TIMEOUT,
            READ_FLEXDB_INTERVAL,
            0,
            _confirm_value_in_flex_db
        ),
        "FLEX DB does not properly reflect Pfcwd status: Expected number of entries {}".format(expected_count)
    )


@pytest.mark.parametrize('port', ['single', 'all'])
def test_stop_pfcwd(duthost, rand_asic_namespace, extract_pfcwd_config, ensure_dut_readiness, port):
    """
    Tests GCU config for pfcwd stop scenario
        1. Covers the case for stopping pfcwd on single port and all ports
        2. Verifies that the config is as expected in CONFIG DB
        3. Validates the number of PFC_WD related entries in FLEX DB is as expected
        4. Validates that orchagent is running fine pre and post test
    """
    asic_namespace, asic_id = rand_asic_namespace
    pfcwd_config = extract_pfcwd_config
    initial_count = len(pfcwd_config) * FLEXDB_COUNTERS_PER_PORT

    if port == 'single':
<<<<<<< HEAD
        expected_count = get_flex_db_count(duthost, asic_namespace) - 3
=======
        expected_count = initial_count - FLEXDB_COUNTERS_PER_PORT
>>>>>>> 937a6528
    else:
        expected_count = 0
    json_patch = list()
    exp_str = 'Ethernet'
    for interface in pfcwd_config:

        asic_index = None
        json_namespace = ''
        if duthost.is_multi_asic:
            asic_index = duthost.get_port_asic_instance(interface).asic_index
            ns = duthost.get_namespace_from_asic_id(asic_index)
            json_namespace = '/' + ns

        json_patch.extend([
                            {
                              'op': 'remove',
                              'path': '{}/PFC_WD/{}'.format(json_namespace, interface)
                            }])
        if port == 'single':
            exp_str = interface
            break
    try:
        tmpfile = generate_tmpfile(duthost)
        output = apply_patch(duthost, json_data=json_patch, dest_file=tmpfile)
        expect_op_success(duthost, output)
        pfcwd_updated_config = duthost.shell("show pfcwd config")
        pytest_assert(not pfcwd_updated_config['rc'], "Unable to read updated pfcwd config")
        pytest_assert(exp_str not in pfcwd_updated_config['stdout'].split(),
                      "pfcwd unexpectedly still running")
        check_config_update(duthost, expected_count, asic_namespace)
    finally:
        delete_tmpfile(duthost, tmpfile)


@pytest.mark.parametrize('port', ['single', 'all'])
def test_start_pfcwd(duthost, rand_asic_namespace, extract_pfcwd_config, ensure_dut_readiness, stop_pfcwd, port):
    """
    Tests GCU config for pfcwd start scenario
        1. Covers the case for starting pfcwd on single port and all ports
        2. Verifies that the config is as expected in CONFIG DB
        3. Validates the number of PFC_WD related entries in FLEX DB is as expected
        4. Validates that orchagent is running fine pre and post test
    """
    asic_namespace, asic_id = rand_asic_namespace
    pfcwd_config = extract_pfcwd_config

    if port == 'single':
        expected_count = FLEXDB_COUNTERS_PER_PORT
    else:
        expected_count = len(pfcwd_config) * FLEXDB_COUNTERS_PER_PORT
    json_patch = list()
    exp_str = 'Ethernet'
    op = 'add'
    for interface, value in pfcwd_config.items():

        asic_index = None
        json_namespace = ''
        if duthost.is_multi_asic:
            asic_index = duthost.get_port_asic_instance(interface).asic_index
            ns = duthost.get_namespace_from_asic_id(asic_index)
            json_namespace = '/' + ns
        json_patch.extend([
                            {
                              'op': op,
                              'path': '{}/PFC_WD/{}'.format(json_namespace, interface),
                              'value': {'action': value['action'],
                                        'detection_time': value['detect_time'],
                                        'restoration_time': value['restore_time']}}])
        if port == 'single':
            exp_str = interface
            break

    try:
        tmpfile = generate_tmpfile(duthost)
        output = apply_patch(duthost, json_data=json_patch, dest_file=tmpfile)
        if is_valid_platform_and_version(duthost, "PFC_WD", "PFCWD enable/disable", op):
            expect_op_success(duthost, output)
            pfcwd_updated_config = duthost.shell("show pfcwd config")
            pytest_assert(not pfcwd_updated_config['rc'], "Unable to read updated pfcwd config")
            pytest_assert(exp_str in pfcwd_updated_config['stdout'],
                          "pfcwd not started - unexpected")
            check_config_update(duthost, expected_count, asic_namespace)
        else:
            expect_op_failure(output)
    finally:
        delete_tmpfile(duthost, tmpfile)<|MERGE_RESOLUTION|>--- conflicted
+++ resolved
@@ -231,11 +231,7 @@
     initial_count = len(pfcwd_config) * FLEXDB_COUNTERS_PER_PORT
 
     if port == 'single':
-<<<<<<< HEAD
-        expected_count = get_flex_db_count(duthost, asic_namespace) - 3
-=======
         expected_count = initial_count - FLEXDB_COUNTERS_PER_PORT
->>>>>>> 937a6528
     else:
         expected_count = 0
     json_patch = list()
