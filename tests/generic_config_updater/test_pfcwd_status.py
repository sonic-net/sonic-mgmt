--- conflicted
+++ resolved
@@ -173,11 +173,7 @@
     For every port, there will be 3 entries - 1 for the port, 1 for queue 3 and 1 for queue 4
     Args:
         duthost: DUT host object
-<<<<<<< HEAD
-        namespace: namespace to be used for the command
-=======
         namespace: DUT asic namespace
->>>>>>> edcbcac3
 
     Returns:
         Number of PFCWD related flex db entries
@@ -191,20 +187,15 @@
         return len(db_entries.split('\n'))
 
 
-def check_config_update(duthost, expected_count, namespace=None):
+def check_config_update(duthost, expected_count):
     """
     Ensures application of the JSON patch config update
 
     Args:
         duthost: DUT host object
         expected_count: number of pfcwd entries expected in the updated config
-        namespace: namespace to be used for the command
     """
     def _confirm_value_in_flex_db():
-<<<<<<< HEAD
-        pfcwd_entries_count = get_flex_db_count(duthost, namespace)
-        logger.info("Actual number of entries: {}".format(pfcwd_entries_count))
-=======
         if duthost.is_multi_asic:
             pfcwd_entries_count = 0
             num_asics = duthost.facts.get('num_asic', 0)
@@ -213,7 +204,6 @@
                 pfcwd_entries_count += get_flex_db_count(duthost, asic_ns)
         else:
             pfcwd_entries_count = get_flex_db_count(duthost)
->>>>>>> edcbcac3
         return pfcwd_entries_count == expected_count
 
     logger.info("Validating in FLEX COUNTER DB...")
