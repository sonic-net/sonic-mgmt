--- conflicted
+++ resolved
@@ -152,31 +152,6 @@
     if not wred_profiles:
         pytest.skip("No WRED profiles found in CONFIG_DB, skipping test.")
     json_patch = list()
-<<<<<<< HEAD
-    values = list()
-    ecn_data = duthost.shell('sonic-db-cli CONFIG_DB hgetall "WRED_PROFILE|AZURE_LOSSLESS"')['stdout']
-    ecn_data = ast.literal_eval(ecn_data)
-    for field in configdb_field.split(','):
-        value = int(ecn_data[field])
-        if "probability" in field:
-            if 0 <= value <= 99:
-                value += 1
-            elif value == 100:
-                value -= 1
-            else:
-                raise ValueError("Invalid probability value: {}".format(value))
-        else:
-            value += 1
-        values.append(str(value))
-
-        logger.info("value to be added to json patch: {}, operation: {}, field: {}"
-                    .format(value, operation, field))
-
-        json_patch.append(
-                          {"op": "{}".format(operation),
-                           "path": "/WRED_PROFILE/AZURE_LOSSLESS/{}".format(field),
-                           "value": "{}".format(value)})
-=======
     # new_values is a dictionary from WRED profile name to its field-value mapping (with new values)
     # for the fields in configdb_field.
     new_values = {}
@@ -186,7 +161,16 @@
         ecn_data = ast.literal_eval(ecn_data)
         new_values[wred_profile] = {}
         for field in fields:
-            value = int(ecn_data[field]) + 1
+            value = int(ecn_data[field])
+            if "probability" in field:
+                if 0 <= value <= 99:
+                    value += 1
+                elif value == 100:
+                    value -= 1
+                else:
+                    raise ValueError("Invalid probability value: {}".format(value))
+            else:
+                value += 1
             new_values[wred_profile][field] = value
 
             logger.info("value to be added to json patch: {}, operation: {}, field: {}"
@@ -196,7 +180,6 @@
                               {"op": "{}".format(operation),
                                "path": f"/WRED_PROFILE/{wred_profile}/{field}",
                                "value": "{}".format(value)})
->>>>>>> 299187c2
 
     json_patch = format_json_patch_for_multiasic(duthost=duthost, json_data=json_patch, is_asic_specific=True)
     try:
