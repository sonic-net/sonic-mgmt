--- conflicted
+++ resolved
@@ -58,7 +58,6 @@
         namespace_prefix = '' if namespace is None else '-n ' + namespace
         wred_objects = duthost.shell('sonic-db-cli {} ASIC_DB keys *WRED*'.format(namespace_prefix))["stdout"]
         wred_objects = wred_objects.split("\n")
-<<<<<<< HEAD
         if len(wred_objects) > 1:
             for wred_object in wred_objects:
                 wred_data = duthost.shell(
@@ -67,12 +66,6 @@
                         wred_object)
                 )["stdout"]
                 if 'NULL' in wred_data:
-=======
-        if (len(wred_objects) > 1):
-            for wred_object in wred_objects:
-                wred_data = duthost.shell('sonic-db-cli ASIC_DB hgetall {}'.format(wred_object))["stdout"]
-                if ('NULL' in wred_data):
->>>>>>> a4e6d2ed
                     continue
                 wred_data = ast.literal_eval(wred_data)
                 for field, value in zip(configdb_field.split(','), values.split(',')):
