import logging
import pytest
import ipaddress

from tests.common.helpers.assertions import pytest_assert
from tests.common.helpers.assertions import pytest_require
from tests.common.gu_utils import apply_patch, expect_op_success, expect_op_failure
from tests.common.gu_utils import generate_tmpfile, delete_tmpfile
from tests.common.gu_utils import format_json_patch_for_multiasic
from tests.common.gu_utils import create_checkpoint, delete_checkpoint, rollback_or_reload
from tests.common.gu_utils import create_path, check_show_ip_intf

# Test on t0 topo to verify functionality and to choose predefined variable
# "PORTCHANNEL_INTERFACE": {
#     "PortChannel101": {},
#     "PortChannel101|10.0.0.56/31": {},
#     "PortChannel101|FC00::71/126": {},
#     "PortChannel102": {},
#     "PortChannel102|10.0.0.58/31": {},
#     "PortChannel102|FC00::75/126": {},
#     "PortChannel103": {},
#     "PortChannel103|10.0.0.60/31": {},
#     "PortChannel103|FC00::79/126": {},
#     "PortChannel104": {},
#     "PortChannel104|10.0.0.62/31": {},
#     "PortChannel104|FC00::7D/126": {}
# }

pytestmark = [
<<<<<<< HEAD
    pytest.mark.topology('t0', 'm0', 't2'),
=======
    pytest.mark.topology('t0', 'm0', 'm1', 'm2', 'm3'),
>>>>>>> 8e4d27c5
]

logger = logging.getLogger(__name__)


@pytest.fixture(scope="module")
def rand_portchannel_name(cfg_facts):
    portchannel_dict = cfg_facts.get('PORTCHANNEL', {})
    pytest_require(portchannel_dict, "Portchannel table is empty")
    for portchannel_key in portchannel_dict:
        return portchannel_key


@pytest.fixture(scope="module")
def portchannel_table(cfg_facts):
    def _is_ipv4_address(ip_addr):
        return ipaddress.ip_address(ip_addr).version == 4

    pytest_require("PORTCHANNEL_INTERFACE" in cfg_facts, "Unsupported without port_channel")
    portchannel_table = {}
    for portchannel, ip_addresses in list(cfg_facts["PORTCHANNEL_INTERFACE"].items()):
        ips = {}
        for ip_address in ip_addresses:
            if _is_ipv4_address(ip_address.split("/")[0]):
                ips["ip"] = ip_address
            else:
                ips["ipv6"] = ip_address.lower()
        portchannel_table[portchannel] = ips

    return portchannel_table


def check_portchannel_table(duthost, portchannel_table):
    """This is to check if portchannel interfaces are the same as t0 initial setup
    """
    for portchannel_name, ips in list(portchannel_table.items()):
        check_show_ip_intf(duthost, portchannel_name, [ips['ip']], [], is_ipv4=True)
        check_show_ip_intf(duthost, portchannel_name, [ips['ipv6']], [], is_ipv4=False)


@pytest.fixture(autouse=True)
def setup_env(duthosts, rand_one_dut_hostname, portchannel_table):
    """
    Setup/teardown fixture for portchannel interface config
    Args:
        duthosts: list of DUTs.
        rand_one_dut_hostname: The fixture returns a randomly selected DuT
    """
    duthost = duthosts[rand_one_dut_hostname]
    create_checkpoint(duthost)

    yield

    try:
        logger.info("Rolled back to original checkpoint")
        rollback_or_reload(duthost)
        check_portchannel_table(duthost, portchannel_table)
    finally:
        delete_checkpoint(duthost)


def portchannel_interface_tc1_add_duplicate(duthost, portchannel_table, enum_rand_one_frontend_asic_index,
                                            rand_portchannel_name):
    """ Test adding duplicate portchannel interface
    """
    asic_namespace = None if enum_rand_one_frontend_asic_index is None else \
        'asic{}'.format(enum_rand_one_frontend_asic_index)
    dup_ip = portchannel_table[rand_portchannel_name]["ip"]
    dup_ipv6 = portchannel_table[rand_portchannel_name]["ipv6"]
    json_patch = [
        {
            "op": "add",
            "path": create_path(["PORTCHANNEL_INTERFACE",
                                 "{}|{}".format(rand_portchannel_name, dup_ip)]),
            "value": {}
        },
        {
            "op": "add",
            "path": create_path(["PORTCHANNEL_INTERFACE",
                                 "{}|{}".format(rand_portchannel_name, dup_ipv6.upper())]),
            "value": {}
        }
    ]
    # change is applied to specific asic namespace
    json_patch = format_json_patch_for_multiasic(duthost=duthost, json_data=json_patch,
                                                 is_asic_specific=True, asic_namespaces=[asic_namespace])

    tmpfile = generate_tmpfile(duthost)
    logger.info("tmpfile {}".format(tmpfile))

    try:
        output = apply_patch(duthost, json_data=json_patch, dest_file=tmpfile)
        expect_op_success(duthost, output)

        check_show_ip_intf(duthost, rand_portchannel_name, [dup_ip], [], is_ipv4=True)
        check_show_ip_intf(duthost, rand_portchannel_name, [dup_ipv6], [], is_ipv4=False)
    finally:
        delete_tmpfile(duthost, tmpfile)


def portchannel_interface_tc1_xfail(duthost, enum_rand_one_frontend_asic_index, rand_portchannel_name):
    """ Test invalid ip address and remove unexited interface

    ("add", "PortChannel101", "10.0.0.256/31", "FC00::71/126"), ADD Invalid IPv4 address
    ("add", "PortChannel101", "10.0.0.56/31", "FC00::xyz/126"), ADD Invalid IPv6 address
    ("remove", "PortChannel101", "10.0.0.57/31", "FC00::71/126"), REMOVE Unexist IPv4 address
    ("remove", "PortChannel101", "10.0.0.56/31", "FC00::72/126"), REMOVE Unexist IPv6 address
    """
    asic_namespace = None if enum_rand_one_frontend_asic_index is None else \
        'asic{}'.format(enum_rand_one_frontend_asic_index)
    xfail_input = [
        ("add", rand_portchannel_name, "10.0.0.256/31", "FC00::71/126"),
        ("add", rand_portchannel_name, "10.0.0.56/31", "FC00::xyz/126"),
        ("remove", rand_portchannel_name, "10.0.0.57/31", "FC00::71/126"),
        ("remove", rand_portchannel_name, "10.0.0.56/31", "FC00::72/126")
    ]

    for op, po_name, ip, ipv6 in xfail_input:
        po_ip = po_name + "|" + ip
        po_ipv6 = po_name + "|" + ipv6
        json_patch = [
            {
                "op": "{}".format(op),
                "path": create_path(["PORTCHANNEL_INTERFACE", po_ip]),
                "value": {}
            },
            {
                "op": "{}".format(op),
                "path": create_path(["PORTCHANNEL_INTERFACE", po_ipv6]),
                "value": {}
            }
        ]
        json_patch = format_json_patch_for_multiasic(duthost=duthost, json_data=json_patch,
                                                     is_asic_specific=True, asic_namespaces=[asic_namespace])

        tmpfile = generate_tmpfile(duthost)
        logger.info("tmpfile {}".format(tmpfile))

        try:
            output = apply_patch(duthost, json_data=json_patch, dest_file=tmpfile)
            expect_op_failure(output)
        finally:
            delete_tmpfile(duthost, tmpfile)


def portchannel_interface_tc1_add_and_rm(duthost, portchannel_table,
                                         enum_rand_one_frontend_asic_index,
                                         rand_portchannel_name):
    """ Test portchannel interface replace ip address
    """
    asic_namespace = None if enum_rand_one_frontend_asic_index is None else \
        'asic{}'.format(enum_rand_one_frontend_asic_index)
    org_ip = portchannel_table[rand_portchannel_name]["ip"]
    org_ipv6 = portchannel_table[rand_portchannel_name]["ipv6"]
    rep_ip = "10.0.0.156/31"
    rep_ipv6 = "fc00::171/126"
    json_patch = [
        {
            "op": "remove",
            "path": create_path(["PORTCHANNEL_INTERFACE",
                                 "{}|{}".format(rand_portchannel_name, org_ip)])
        },
        {
            "op": "remove",
            "path": create_path(["PORTCHANNEL_INTERFACE",
                                 "{}|{}".format(rand_portchannel_name, org_ipv6.upper())])
        },
        {
            "op": "add",
            "path": create_path(["PORTCHANNEL_INTERFACE",
                                 "{}|{}".format(rand_portchannel_name, rep_ip)]),
            "value": {}
        },
        {
            "op": "add",
            "path": create_path(["PORTCHANNEL_INTERFACE",
                                 "{}|{}".format(rand_portchannel_name, rep_ipv6)]),
            "value": {}
        }
    ]
    json_patch = format_json_patch_for_multiasic(duthost=duthost, json_data=json_patch,
                                                 is_asic_specific=True, asic_namespaces=[asic_namespace])

    tmpfile = generate_tmpfile(duthost)
    logger.info("tmpfile {}".format(tmpfile))

    try:
        output = apply_patch(duthost, json_data=json_patch, dest_file=tmpfile)
        expect_op_success(duthost, output)

        check_show_ip_intf(duthost, rand_portchannel_name, [rep_ip], [org_ip], is_ipv4=True)
        check_show_ip_intf(duthost, rand_portchannel_name, [rep_ipv6], [org_ipv6], is_ipv4=False)
    finally:
        delete_tmpfile(duthost, tmpfile)


def test_portchannel_interface_tc1_suite(duthosts, rand_one_dut_hostname, portchannel_table,
                                         enum_rand_one_frontend_asic_index, rand_portchannel_name):
    duthost = duthosts[rand_one_dut_hostname]
    portchannel_interface_tc1_add_duplicate(duthost, portchannel_table,
                                            enum_rand_one_frontend_asic_index, rand_portchannel_name)
    portchannel_interface_tc1_xfail(duthost,
                                    enum_rand_one_frontend_asic_index, rand_portchannel_name)
    portchannel_interface_tc1_add_and_rm(duthost, portchannel_table,
                                         enum_rand_one_frontend_asic_index, rand_portchannel_name)


def verify_po_running(duthost, portchannel_table):
    for portchannel_name in portchannel_table:
        cmds = 'teamdctl {} state dump | python -c \
            "import sys, json; print(json.load(sys.stdin)[\'runner\'][\'active\'])"'.format(portchannel_name)
        output = duthost.shell(cmds, module_ignore_errors=True)

        pytest_assert(
            not output['rc'] or output['stdout'] != 'True',
            "{} is not running correctly."
        )


def verify_attr_change(duthost, po_name, attr, value):
    """
    attr:
        mtu: check if "mtu 3324" exists
            admin@vlab-01:~$ show interfaces status | grep -w ^PortChannel101
            PortChannel101      N/A      40G   3324    N/A      N/A     routed      up       up     N/A         N/A
        min_links:
            TODO: further check
        admin_status: check if 3rd column start with "down"
            admin@vlab-01:~/lag$ show ip interfaces
            Interface        Master    IPv4 address/mask    Admin/Oper    BGP Neighbor    Neighbor IP
            ---------------  --------  -------------------  ------------  --------------  -------------
            ...
            PortChannel101            10.0.0.56/31         up/up         ARISTA01T1      10.0.0.57
            ...
    """
    if attr == "mtu":
        output = duthost.shell("show interfaces status | grep -w '^{}' | awk '{{print $4}}'".format(po_name))

        pytest_assert(output['stdout'] == value, "{} attribute {} failed to change to {}".format(po_name, attr, value))
    elif attr == "min_links":
        pass
    elif attr == "admin_status":
        output = duthost.shell("show ip interfaces | grep -w '{}' | awk '{{print $3}}'".format(po_name))

        pytest_assert(output['stdout'].startswith(value), "{} {} change failed".format(po_name, attr))


def portchannel_interface_tc2_replace(duthost,
                                      enum_rand_one_frontend_asic_index,
                                      rand_portchannel_name):
    """Test PortChannelXXXX attribute change
    """
    asic_namespace = None if enum_rand_one_frontend_asic_index is None else \
        'asic{}'.format(enum_rand_one_frontend_asic_index)
    attributes = [
        ("mtu", "3324"),
        ("min_links", "2"),
        ("admin_status", "down")
    ]

    json_patch = []
    for attr, value in attributes:
        patch = {
            "op": "replace",
            "path": "/PORTCHANNEL/{}/{}".format(rand_portchannel_name, attr),
            "value": value
        }
        json_patch.append(patch)

    json_patch = format_json_patch_for_multiasic(duthost=duthost, json_data=json_patch,
                                                 is_asic_specific=True, asic_namespaces=[asic_namespace])
    tmpfile = generate_tmpfile(duthost)
    logger.info("tmpfile {}".format(tmpfile))

    try:
        output = apply_patch(duthost, json_data=json_patch, dest_file=tmpfile)
        expect_op_success(duthost, output)

        verify_po_running(duthost, [rand_portchannel_name])
        for attr, value in attributes:
            verify_attr_change(duthost, rand_portchannel_name, attr, value)
    finally:
        delete_tmpfile(duthost, tmpfile)


def portchannel_interface_tc2_incremental(duthost,
                                          enum_rand_one_frontend_asic_index,
                                          rand_portchannel_name):
    """Test PortChannelXXXX incremental change
    """
    asic_namespace = None if enum_rand_one_frontend_asic_index is None else \
        'asic{}'.format(enum_rand_one_frontend_asic_index)
    json_patch = [
        {
         "op": "add",
         "path": "/PORTCHANNEL/{}/description".format(rand_portchannel_name),
         "value": "Description for {}".format(rand_portchannel_name)
        }
    ]
    json_patch = format_json_patch_for_multiasic(duthost=duthost, json_data=json_patch,
                                                 is_asic_specific=True, asic_namespaces=[asic_namespace])

    tmpfile = generate_tmpfile(duthost)
    logger.info("tmpfile {}".format(tmpfile))

    try:
        output = apply_patch(duthost, json_data=json_patch, dest_file=tmpfile)
        expect_op_success(duthost, output)
    finally:
        delete_tmpfile(duthost, tmpfile)


def test_portchannel_interface_tc2_attributes(duthosts, rand_one_dut_hostname,
                                              enum_rand_one_frontend_asic_index,
                                              rand_portchannel_name):
    duthost = duthosts[rand_one_dut_hostname]
    portchannel_interface_tc2_replace(duthost,
                                      enum_rand_one_frontend_asic_index,
                                      rand_portchannel_name)
    portchannel_interface_tc2_incremental(duthost,
                                          enum_rand_one_frontend_asic_index,
                                          rand_portchannel_name)<|MERGE_RESOLUTION|>--- conflicted
+++ resolved
@@ -27,11 +27,7 @@
 # }
 
 pytestmark = [
-<<<<<<< HEAD
-    pytest.mark.topology('t0', 'm0', 't2'),
-=======
-    pytest.mark.topology('t0', 'm0', 'm1', 'm2', 'm3'),
->>>>>>> 8e4d27c5
+    pytest.mark.topology('t0', 'm0', 'm1', 'm2', 'm3', 't2'),
 ]
 
 logger = logging.getLogger(__name__)
