import logging
import pytest
import ipaddress

from tests.common.helpers.assertions import pytest_assert
from tests.generic_config_updater.gu_utils import apply_patch, expect_op_success, expect_op_failure
from tests.generic_config_updater.gu_utils import generate_tmpfile, delete_tmpfile
from tests.generic_config_updater.gu_utils import create_checkpoint, delete_checkpoint, rollback_or_reload
from tests.generic_config_updater.gu_utils import create_path, check_show_ip_intf

# Test on t0 topo to verify functionality and to choose predefined variable
# "PORTCHANNEL_INTERFACE": {
#     "PortChannel101": {},
#     "PortChannel101|10.0.0.56/31": {},
#     "PortChannel101|FC00::71/126": {},
#     "PortChannel102": {},
#     "PortChannel102|10.0.0.58/31": {},
#     "PortChannel102|FC00::75/126": {},
#     "PortChannel103": {},
#     "PortChannel103|10.0.0.60/31": {},
#     "PortChannel103|FC00::79/126": {},
#     "PortChannel104": {},
#     "PortChannel104|10.0.0.62/31": {},
#     "PortChannel104|FC00::7D/126": {}
# }

pytestmark = [
    pytest.mark.topology('t0'),
]

logger = logging.getLogger(__name__)


@pytest.fixture(scope="module")
def portchannel_table(cfg_facts):
    def _is_ipv4_address(ip_addr):
        return ipaddress.ip_address(ip_addr).version == 4

    portchannel_table = {}
    for portchannel, ip_addresses in cfg_facts["PORTCHANNEL_INTERFACE"].items():
        ips = {}
        for ip_address in ip_addresses:
            if _is_ipv4_address(ip_address.split("/")[0]):
                ips["ip"] = ip_address
            else:
                ips["ipv6"] = ip_address.lower()
        portchannel_table[portchannel] = ips

    return portchannel_table


def check_portchannel_table(duthost, portchannel_table):
    """This is to check if portchannel interfaces are the same as t0 initial setup
    """
    for portchannel_name, ips in portchannel_table.items():
        check_show_ip_intf(duthost, portchannel_name, [ips['ip']], [], is_ipv4=True)
        check_show_ip_intf(duthost, portchannel_name, [ips['ipv6']], [], is_ipv4=False)

@pytest.fixture(autouse=True)
def setup_env(duthosts, rand_one_dut_hostname, portchannel_table):
    """
    Setup/teardown fixture for portchannel interface config
    Args:
        duthosts: list of DUTs.
        rand_selected_dut: The fixture returns a randomly selected DuT.
    """
    duthost = duthosts[rand_one_dut_hostname]
    create_checkpoint(duthost)

    yield

    try:
        logger.info("Rolled back to original checkpoint")
        rollback_or_reload(duthost)
        check_portchannel_table(duthost, portchannel_table)
    finally:
        delete_checkpoint(duthost)


def test_portchannel_interface_tc1_add_new_portchannel(duthost):
    """ Clean up original portchannel intf and apply-patch to default config

    Expected output
    admin@vlab-01:~$ show ip interfaces
    Interface        Master    IPv4 address/mask    Admin/Oper    BGP Neighbor    Neighbor IP
    ---------------  --------  -------------------  ------------  --------------  -------------
    ...
    PortChannel0005            10.0.0.64/31         up/down       N/A             N/A
    admin@vlab-01:~$ show ipv6 interfaces
    Interface        Master           IPv4 address/mask                           Admin/Oper    BGP Neighbor    Neighbor IP
    ---------------  ---------------  ------------------------------------------  ------------  --------------  -------------
    ...
    PortChannel0005                   fc00::81/126                                up/down       N/A             N/A
    """

    json_patch = [
        {
            "op": "add",
            "path": "/PORTCHANNEL/PortChannel0005",
            "value": {
                "admin_status": "up"
            }
        },
        {
            "op": "add",
            "path": "/PORTCHANNEL_INTERFACE/PortChannel0005",
            "value": {}
        },
        {
            "op": "add",
            "path": create_path(["PORTCHANNEL_INTERFACE", "PortChannel0005|10.0.0.64/31"]),
            "value": {}
        },
        {
            "op": "add",
            "path": create_path(["PORTCHANNEL_INTERFACE", "PortChannel0005|FC00::81/126"]),
            "value": {}
        }
    ]

    logger.info("json patch {}".format(json_patch))

    tmpfile = generate_tmpfile(duthost)
    logger.info("tmpfile {}".format(tmpfile))

    try:
        output = apply_patch(duthost, json_data=json_patch, dest_file=tmpfile)
        expect_op_success(duthost, output)

        check_show_ip_intf(duthost, "PortChannel0005", ["10.0.0.64/31"], [], is_ipv4=True)
        check_show_ip_intf(duthost, "PortChannel0005", ["fc00::81/126"], [], is_ipv4=False)
    finally:
        delete_tmpfile(duthost, tmpfile)

def test_portchannel_interface_tc2_add_duplicate(duthost, portchannel_table):
    """ Test adding duplicate portchannel interface
    """
    dup_ip = portchannel_table["PortChannel101"]["ip"]
    dup_ipv6 = portchannel_table["PortChannel101"]["ipv6"]
    json_patch = [
        {
            "op": "add",
            "path": create_path(["PORTCHANNEL_INTERFACE",
                                 "PortChannel101|{}".format(dup_ip)]),
            "value": {}
        },
        {
            "op": "add",
            "path": create_path(["PORTCHANNEL_INTERFACE",
                                 "PortChannel101|{}".format(dup_ipv6.upper())]),
            "value": {}
        }
    ]

    logger.info("json patch {}".format(json_patch))

    tmpfile = generate_tmpfile(duthost)
    logger.info("tmpfile {}".format(tmpfile))

    try:
        output = apply_patch(duthost, json_data=json_patch, dest_file=tmpfile)
        expect_op_success(duthost, output)

        check_show_ip_intf(duthost, "PortChannel101", [dup_ip], [], is_ipv4=True)
        check_show_ip_intf(duthost, "PortChannel101", [dup_ipv6], [], is_ipv4=False)
    finally:
        delete_tmpfile(duthost, tmpfile)


@pytest.mark.parametrize("op, name, dummy_portchannel_interface_v4, dummy_portchannel_interface_v6", [
    ("add", "PortChannel101", "10.0.0.256/31", "FC00::71/126"),
    ("add", "PortChannel101", "10.0.0.56/31", "FC00::xyz/126"),
    ("remove", "PortChannel101", "10.0.0.57/31", "FC00::71/126"),
    ("remove", "PortChannel101", "10.0.0.56/31", "FC00::72/126")
])
def test_portchannel_interface_tc2_xfail(duthost, op, name,
        dummy_portchannel_interface_v4, dummy_portchannel_interface_v6):
    """ Test invalid ip address and remove unexited interface

    ("add", "PortChannel101", "10.0.0.256/31", "FC00::71/126"), ADD Invalid IPv4 address
    ("add", "PortChannel101", "10.0.0.56/31", "FC00::xyz/126"), ADD Invalid IPv6 address
    ("remove", "PortChannel101", "10.0.0.57/31", "FC00::71/126"), REMOVE Unexist IPv4 address
    ("remove", "PortChannel101", "10.0.0.56/31", "FC00::72/126"), REMOVE Unexist IPv6 address
    """

    dummy_portchannel_interface_v4 = name + "|" + dummy_portchannel_interface_v4
    dummy_portchannel_interface_v6 = name + "|" + dummy_portchannel_interface_v6
    json_patch = [
        {
            "op": "{}".format(op),
            "path": create_path(["PORTCHANNEL_INTERFACE", dummy_portchannel_interface_v4]),
            "value": {}
        },
        {
            "op": "{}".format(op),
            "path": create_path(["PORTCHANNEL_INTERFACE", dummy_portchannel_interface_v6]),
            "value": {}
        }
    ]

    tmpfile = generate_tmpfile(duthost)
    logger.info("tmpfile {}".format(tmpfile))

    try:
        output = apply_patch(duthost, json_data=json_patch, dest_file=tmpfile)
        expect_op_failure(output)
    finally:
        delete_tmpfile(duthost, tmpfile)


def test_portchannel_interface_tc3_replace(duthost, portchannel_table):
    """ Test portchannel interface replace ip address
    """
    org_ip = portchannel_table["PortChannel101"]["ip"]
    org_ipv6 = portchannel_table["PortChannel101"]["ipv6"]
    rep_ip = "10.0.0.156/31"
    rep_ipv6 = "fc00::171/126"
    json_patch = [
        {
            "op": "remove",
<<<<<<< HEAD
            "path": create_path(["PORTCHANNEL_INTERFACE", "PortChannel101|FC00::71/126"])
        },
        {
            "op": "remove",
            "path": create_path(["PORTCHANNEL_INTERFACE", "PortChannel101|10.0.0.56/31"])
=======
            "path": create_path(["PORTCHANNEL_INTERFACE",
                                 "PortChannel101|{}".format(org_ip)]),
        },
        {
            "op": "remove",
            "path": create_path(["PORTCHANNEL_INTERFACE",
                                 "PortChannel101|{}".format(org_ipv6.upper())]),
>>>>>>> 0cba1822
        },
        {
            "op": "add",
            "path": create_path(["PORTCHANNEL_INTERFACE",
                                 "PortChannel101|{}".format(rep_ip)]),
            "value": {}
        },
        {
            "op": "add",
            "path": create_path(["PORTCHANNEL_INTERFACE",
                                 "PortChannel101|{}".format(rep_ipv6)]),
            "value": {}
        }
    ]

    logger.info("json patch {}".format(json_patch))

    tmpfile = generate_tmpfile(duthost)
    logger.info("tmpfile {}".format(tmpfile))

    try:
        output = apply_patch(duthost, json_data=json_patch, dest_file=tmpfile)
        expect_op_success(duthost, output)

        check_show_ip_intf(duthost, "PortChannel101", [rep_ip], [org_ip], is_ipv4=True)
        check_show_ip_intf(duthost, "PortChannel101", [rep_ipv6], [org_ipv6], is_ipv4=False)
    finally:
        delete_tmpfile(duthost, tmpfile)


def test_portchannel_interface_tc4_remove(duthost, portchannel_table):
    """ Test remove all portchannel intf
    """
    json_patch = [
        {
            "op": "remove",
            "path": "/PORTCHANNEL_INTERFACE"
        }
    ]

    tmpfile = generate_tmpfile(duthost)
    logger.info("tmpfile {}".format(tmpfile))

    try:
        output = apply_patch(duthost, json_data=json_patch, dest_file=tmpfile)
        expect_op_success(duthost, output)

        for portchannel_name, ips in portchannel_table.items():
            check_show_ip_intf(duthost, portchannel_name, [], [ips['ip']], is_ipv4=True)
            check_show_ip_intf(duthost, portchannel_name, [], [ips['ipv6']], is_ipv4=False)
    finally:
        delete_tmpfile(duthost, tmpfile)


def verify_po_running(duthost, portchannel_table):
    for portchannel_name in portchannel_table:
        cmds = 'teamdctl {} state dump | python -c "import sys, json;  print(json.load(sys.stdin)[\'runner\'][\'active\'])"'.format(portchannel_name)
        output = duthost.shell(cmds, module_ignore_errors=True)

        pytest_assert(
            not output['rc'] or output['stdout'] != 'True',
            "{} is not running correctly."
        )


def verify_attr_change(duthost, name, attr, value):
    """
    attr:
        mtu: check if "mtu 3324" exists
            admin@vlab-01:~$ show interfaces status | grep -w ^PortChannel101
            PortChannel101              N/A      40G   3324    N/A             N/A           routed      up       up     N/A         N/A
        min_links:
            TODO: further check
        admin_status: check if 3rd column start with "down"
            admin@vlab-01:~/lag$ show ip interfaces
            Interface        Master    IPv4 address/mask    Admin/Oper    BGP Neighbor    Neighbor IP
            ---------------  --------  -------------------  ------------  --------------  -------------
            ...
            PortChannel101            10.0.0.56/31         up/up         ARISTA01T1      10.0.0.57
            ...
    """
    if attr == "mtu":
        output = duthost.shell("show interfaces status | grep -w '^{}' | awk '{{print $4}}'".format(name))

        pytest_assert(output['stdout'] == value,
            "{} attribute {} failed to change to {}".format(name, attr, value)
        )
    elif attr == "min_links":
        pass
    elif attr == "admin_status":
        output = duthost.shell("show ip interfaces | grep -w '{}' | awk '{{print $3}}'".format(name))

        pytest_assert(output['stdout'].startswith(value),
            "{} {} change failed".format(name, attr)
        )


@pytest.mark.parametrize("op, name, attr, value", [
    ("replace", "PortChannel101", "mtu", "3324"),
    ("replace", "PortChannel101", "min_links", "2"),
    ("replace", "PortChannel101", "admin_status", "down")
])
def test_portchannel_interface_tc5_modify_attribute(duthost, op, name, attr, value, portchannel_table):
    """Test PortChannelXXXX attribute change

    ("replace", "PortChannel101", "mtu", "3324"), mtu change
    ("replace", "PortChannel101", "min_links", "2"), min_link change
    ("replace", "PortChannel101", "admin_status", "down"), admin_status change
    """
    json_patch = [
        {
            "op": "{}".format(op),
            "path": "/PORTCHANNEL/{}/{}".format(name, attr),
            "value": "{}".format(value)
        }
    ]

    logger.info("json patch {}".format(json_patch))

    tmpfile = generate_tmpfile(duthost)
    logger.info("tmpfile {}".format(tmpfile))

    try:
        output = apply_patch(duthost, json_data=json_patch, dest_file=tmpfile)
        expect_op_success(duthost, output)

        verify_po_running(duthost, portchannel_table)
        verify_attr_change(duthost, name, attr, value)
    finally:
        delete_tmpfile(duthost, tmpfile)


def test_portchannel_interface_tc6_incremental_change(duthost):
    """Test PortChannelXXXX incremental change
    """
    json_patch = [
        {
         "op": "add",
         "path": "/PORTCHANNEL/PortChannel101/description",
         "value": "Description for PortChannel101"
        }
    ]

    logger.info("json patch {}".format(json_patch))

    tmpfile = generate_tmpfile(duthost)
    logger.info("tmpfile {}".format(tmpfile))

    try:
        output = apply_patch(duthost, json_data=json_patch, dest_file=tmpfile)
        expect_op_success(duthost, output)
    finally:
        delete_tmpfile(duthost, tmpfile)<|MERGE_RESOLUTION|>--- conflicted
+++ resolved
@@ -218,21 +218,13 @@
     json_patch = [
         {
             "op": "remove",
-<<<<<<< HEAD
-            "path": create_path(["PORTCHANNEL_INTERFACE", "PortChannel101|FC00::71/126"])
+            "path": create_path(["PORTCHANNEL_INTERFACE",
+                                 "PortChannel101|{}".format(org_ip)])
         },
         {
             "op": "remove",
-            "path": create_path(["PORTCHANNEL_INTERFACE", "PortChannel101|10.0.0.56/31"])
-=======
-            "path": create_path(["PORTCHANNEL_INTERFACE",
-                                 "PortChannel101|{}".format(org_ip)]),
-        },
-        {
-            "op": "remove",
-            "path": create_path(["PORTCHANNEL_INTERFACE",
-                                 "PortChannel101|{}".format(org_ipv6.upper())]),
->>>>>>> 0cba1822
+            "path": create_path(["PORTCHANNEL_INTERFACE",
+                                 "PortChannel101|{}".format(org_ipv6.upper())])
         },
         {
             "op": "add",
