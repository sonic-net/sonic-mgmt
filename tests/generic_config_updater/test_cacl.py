--- conflicted
+++ resolved
@@ -67,17 +67,11 @@
         rand_one_dut_front_end_hostname: The fixture returns a randomly selected DuT.
         enum_rand_one_frontend_asic_index: The fixture returns a randomly selected asic index.
     """
-<<<<<<< HEAD
     duthost = duthosts[rand_one_dut_front_end_hostname]
+
+    config_reload(duthost, config_source="minigraph", safe_reload=True)
     original_iptable_rules = get_iptable_rules(duthost, ip_netns_namespace_prefix)
     original_cacl_tables = get_cacl_tables(duthost, ip_netns_namespace_prefix)
-=======
-    duthost = duthosts[rand_one_dut_hostname]
-
-    config_reload(duthost, config_source="minigraph", safe_reload=True)
-    original_iptable_rules = get_iptable_rules(duthost)
-    original_cacl_tables = get_cacl_tables(duthost)
->>>>>>> ee5388f9
     create_checkpoint(duthost)
 
     yield
