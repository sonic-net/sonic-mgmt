import json
import logging
import pytest
import os
import time
import re
from jsonpointer import JsonPointer
from tests.common.helpers.assertions import pytest_assert
from tests.common.utilities import wait_until
from tests.common.config_reload import config_reload

logger = logging.getLogger(__name__)

CONTAINER_SERVICES_LIST = ["swss", "syncd", "radv", "lldp", "dhcp_relay", "teamd", "bgp", "pmon", "telemetry", "acms"]
DEFAULT_CHECKPOINT_NAME = "test"
GCU_FIELD_OPERATION_CONF_FILE = "gcu_field_operation_validators.conf.json"
GET_HWSKU_CMD = "sonic-cfggen -d -v DEVICE_METADATA.localhost.hwsku"
GCUTIMEOUT = 600

BASE_DIR = os.path.dirname(os.path.realpath(__file__))
FILES_DIR = os.path.join(BASE_DIR, "files")
TMP_DIR = '/tmp'
HOST_NAME = "/localhost"
ASIC_PREFIX = "/asic"


def generate_tmpfile(duthost):
    """Generate temp file
    """
    return duthost.shell('mktemp')['stdout']


def delete_tmpfile(duthost, tmpfile):
    """Delete temp file
    """
    duthost.file(path=tmpfile, state='absent')


<<<<<<< HEAD
def apply_patch(duthost, json_data, dest_file, ignore_tables=None):
=======
def format_json_patch_for_multiasic(duthost, json_data, is_asic_specific=False):
    if is_asic_specific:
        return json_data

    json_patch = []
    if duthost.is_multi_asic:
        num_asic = duthost.facts.get('num_asic')

        for operation in json_data:
            path = operation["path"]
            if path.startswith(HOST_NAME) and ASIC_PREFIX in path:
                json_patch.append(operation)
            else:
                template = {
                    "op": operation["op"],
                    "path": "{}{}".format(HOST_NAME, path)
                }

                if operation["op"] in ["add", "replace", "test"]:
                    template["value"] = operation["value"]
                json_patch.append(template.copy())
                for asic_index in range(num_asic):
                    asic_ns = "{}{}".format(ASIC_PREFIX, asic_index)
                    template["path"] = "{}{}".format(asic_ns, path)
                    json_patch.append(template.copy())
        json_data = json_patch

    return json_data


def apply_patch(duthost, json_data, dest_file):
>>>>>>> 32e7e9d4
    """Run apply-patch on target duthost

    Args:
        duthost: Device Under Test (DUT)
        json_data: Source json patch to apply
        dest_file: Destination file on duthost
        ignore_tables: to be ignored tables, "-i table_name"
    """
    duthost.copy(content=json.dumps(json_data, indent=4), dest=dest_file)

    cmds = 'config apply-patch {} {}'.format(dest_file, ignore_tables if ignore_tables else "")

    logger.info("Commands: {}".format(cmds))
    start_time = time.time()
    output = duthost.shell(cmds, module_ignore_errors=True)
    elapsed_time = time.time() - start_time
    if elapsed_time > GCUTIMEOUT:
        logger.error("Command took too long: {} seconds".format(elapsed_time))
        raise TimeoutError("Command execution timeout: {} seconds".format(elapsed_time))

    return output


def expect_op_success(duthost, output):
    """Expected success from apply-patch output
    """
    pytest_assert(not output['rc'], "Command is not running successfully")
    pytest_assert(
        "Patch applied successfully" in output['stdout'],
        "Please check if json file is validate"
    )


def expect_op_success_and_reset_check(duthost, output, service_name, timeout, interval, delay):
    """Add contianer reset check after op success

    Args:
        duthost: Device Under Test (DUT)
        output: Command couput
        service_name: Service to reset
        timeout: Maximum time to wait
        interval: Poll interval
        delay: Delay time
    """
    expect_op_success(duthost, output)
    if start_limit_hit(duthost, service_name):
        reset_start_limit_hit(duthost, service_name, timeout, interval, delay)


def expect_res_success(duthost, output, expected_content_list, unexpected_content_list):
    """Check output success with expected and unexpected content

    Args:
        duthost: Device Under Test (DUT)
        output: Command output
        expected_content_list: Expected content from output
        unexpected_content_list: Unexpected content from output
    """
    for expected_content in expected_content_list:
        pytest_assert(
            expected_content in output['stdout'],
            "{} is expected content".format(expected_content)
        )

    for unexpected_content in unexpected_content_list:
        pytest_assert(
            unexpected_content not in output['stdout'],
            "{} is unexpected content".format(unexpected_content)
        )


def expect_op_failure(output):
    """Expected failure from apply-patch output
    """
    logger.info("Return code: {}, error: {}".format(output['rc'], output['stderr']))
    pytest_assert(
        output['rc'],
        "The command should fail with non zero return code"
    )


def start_limit_hit(duthost, service_name):
    """If start-limit-hit is hit, the service will not start anyway.

    Args:
        service_name: Service to reset
    """
    service_status = duthost.shell("systemctl status {}.service | grep 'Active'".format(service_name))
    pytest_assert(
        not service_status['rc'],
        "{} service status cannot be found".format(service_name)
    )

    for line in service_status["stdout_lines"]:
        if "start-limit-hit" in line:
            return True

    return False


def reset_start_limit_hit(duthost, service_name, timeout, interval, delay):
    """Reset service if hit start-limit-hit

    Args:
        duthost: Device Under Test (DUT)
        service_name: Service to reset
        timeout: Maximum time to wait
        interval: Poll interval
        delay: Delay time
    """
    logger.info("Reset service '{}' due to start-limit-hit".format(service_name))

    service_reset_failed = duthost.shell("systemctl reset-failed {}.service".format(service_name))
    pytest_assert(
        not service_reset_failed['rc'],
        "{} systemctl reset-failed service fails"
    )

    service_start = duthost.shell("systemctl start {}.service".format(service_name))
    pytest_assert(
        not service_start['rc'],
        "{} systemctl start service fails"
    )

    if service_name not in CONTAINER_SERVICES_LIST:
        return

    reset_service = wait_until(timeout,
                               interval,
                               delay,
                               duthost.is_service_fully_started,
                               service_name)
    pytest_assert(
        reset_service,
        "Failed to reset service '{}' due to start-limit-hit".format(service_name)
    )


def list_checkpoints(duthost):
    """List checkpoint on target duthost

    Args:
        duthost: Device Under Test (DUT)
        cp: checkpoint filename
    """
    cmds = 'config list-checkpoints'

    logger.info("Commands: {}".format(cmds))
    output = duthost.shell(cmds, module_ignore_errors=True)

    pytest_assert(
        not output['rc'],
        "Failed to list all checkpoint file"
    )

    return output


def verify_checkpoints_exist(duthost, cp):
    """Check if checkpoint file exist in duthost
    """
    output = list_checkpoints(duthost)
    return '"{}"'.format(cp) in output['stdout']


def create_checkpoint(duthost, cp=DEFAULT_CHECKPOINT_NAME):
    """Run checkpoint on target duthost

    Args:
        duthost: Device Under Test (DUT)
        cp: checkpoint filename
    """
    cmds = 'config checkpoint {}'.format(cp)

    logger.info("Commands: {}".format(cmds))
    output = duthost.shell(cmds, module_ignore_errors=True)

    pytest_assert(
        not output['rc']
        and "Checkpoint created successfully" in output['stdout']
        and verify_checkpoints_exist(duthost, cp),
        "Failed to config a checkpoint file: {}".format(cp)
    )


def delete_checkpoint(duthost, cp=DEFAULT_CHECKPOINT_NAME):
    """Run checkpoint on target duthost

    Args:
        duthost: Device Under Test (DUT)
        cp: checkpoint filename
    """
    pytest_assert(
        verify_checkpoints_exist(duthost, cp),
        "Failed to find the checkpoint file: {}".format(cp)
    )

    cmds = 'config delete-checkpoint {}'.format(cp)

    logger.info("Commands: {}".format(cmds))
    output = duthost.shell(cmds, module_ignore_errors=True)

    pytest_assert(
        not output['rc'] and "Checkpoint deleted successfully" in output['stdout'],
        "Failed to delete a checkpoint file: {}".format(cp)
    )


def rollback(duthost, cp=DEFAULT_CHECKPOINT_NAME):
    """Run rollback on target duthost

    Args:
        duthost: Device Under Test (DUT)
        cp: rollback filename
    """
    cmds = 'config rollback {}'.format(cp)

    logger.info("Commands: {}".format(cmds))
    output = duthost.shell(cmds, module_ignore_errors=True)

    return output


def rollback_or_reload(duthost, cp=DEFAULT_CHECKPOINT_NAME):
    """Run rollback on target duthost. config_reload if rollback failed.

    Args:
        duthost: Device Under Test (DUT)
    """
    output = rollback(duthost, cp)

    if output['rc'] or "Config rolled back successfully" not in output['stdout']:
        config_reload(duthost)
        pytest.fail("config rollback failed. Restored by config_reload")


def create_path(tokens):
    return JsonPointer.from_parts(tokens).path


def check_show_ip_intf(duthost, intf_name, expected_content_list, unexpected_content_list, is_ipv4=True):
    """Check lo interface status by show command

    Sample output:
    admin@vlab-01:~$ show ip interfaces  | grep -w Vlan1000
    Vlan1000                   192.168.0.1/21       up/up         N/A             N/A
    admin@vlab-01:~$ show ipv6 interfaces | grep -w Vlan1000
    Vlan1000                          fc02:1000::1/64                             up/up         N/A             N/A
                                      fe80::5054:ff:feda:c6af%Vlan1000/64                       N/A             N/A
    """
    address_family = "ip" if is_ipv4 else "ipv6"
    output = duthost.shell("show {} interfaces | grep -w {} || true".format(address_family, intf_name))

    expect_res_success(duthost, output, expected_content_list, unexpected_content_list)


def check_vrf_route_for_intf(duthost, vrf_name, intf_name, is_ipv4=True):
    """Check ip route for specific vrf

    Sample output:
    admin@vlab-01:~$ show ip route vrf Vrf_01 | grep -w Loopback0
    C>* 10.1.0.32/32 is directly connected, Loopback0, 00:00:13
    """
    address_family = "ip" if is_ipv4 else "ipv6"
    output = duthost.shell("show {} route vrf {} | grep -w {}".format(address_family, vrf_name, intf_name))

    pytest_assert(not output['rc'], "Route not found for {} in vrf {}".format(intf_name, vrf_name))


def get_gcu_field_operations_conf(duthost):
    get_gcu_dir_path_cmd = 'python3 -c \"import generic_config_updater ; print(generic_config_updater.__path__)\"'
    gcu_dir_path = duthost.shell("{}".format(get_gcu_dir_path_cmd))['stdout'].replace("[", "").replace("]", "")
    gcu_conf = duthost.shell('cat {}/{}'.format(gcu_dir_path, GCU_FIELD_OPERATION_CONF_FILE))['stdout']
    gcu_conf_json = json.loads(gcu_conf)
    return gcu_conf_json


def get_asic_name(duthost):
    asic_type = duthost.facts["asic_type"]
    asic = "unknown"
    gcu_conf = get_gcu_field_operations_conf(duthost)
    asic_mapping = gcu_conf["helper_data"]["rdma_config_update_validator"]

    def _get_asic_name(asic_type):
        cur_hwsku = duthost.shell(GET_HWSKU_CMD)['stdout'].rstrip('\n')
        # The key name is like "mellanox_asics" or "broadcom_asics"
        asic_key_name = asic_type + "_asics"
        if asic_key_name not in asic_mapping:
            return "unknown"
        asic_hwskus = asic_mapping[asic_key_name]
        for asic_name, hwskus in asic_hwskus.items():
            if cur_hwsku.lower() in [hwsku.lower() for hwsku in hwskus]:
                return asic_name
        return "unknown"

    if asic_type == 'cisco-8000':
        asic = "cisco-8000"
    elif asic_type in ('mellanox', 'broadcom'):
        asic = _get_asic_name(asic_type)
    elif asic_type == 'vs':
        # We need to check both mellanox and broadcom asics for vs platform
        dummy_asic_list = ['broadcom', 'mellanox', 'cisco-8000']
        for dummy_asic in dummy_asic_list:
            tmp_asic = _get_asic_name(dummy_asic)
            if tmp_asic != "unknown":
                asic = tmp_asic
                break

    return asic


def is_valid_platform_and_version(duthost, table, scenario, operation, field_value=None):
    asic = get_asic_name(duthost)
    os_version = duthost.os_version
    if asic == "unknown":
        return False
    gcu_conf = get_gcu_field_operations_conf(duthost)

    if operation == "add":
        if field_value:
            operation = "replace"

    # Ensure that the operation is supported by comparing with conf
    try:
        valid_ops = gcu_conf["tables"][table]["validator_data"]["rdma_config_update_validator"][scenario]["operations"]
        if operation not in valid_ops:
            return False
    except KeyError:
        return False
    except IndexError:
        return False

    # Ensure that the version is suported by comparing with conf
    if "master" in os_version or "internal" in os_version:
        return True
    try:
        version_required = gcu_conf["tables"][table]["validator_data"]["rdma_config_update_validator"][scenario]["platforms"][asic] # noqa E501
        if version_required == "":
            return False
        # os_version is in format "20220531.04", version_required is in format "20220500"
        return os_version[0:8] >= version_required[0:8]
    except KeyError:
        return False
    except IndexError:
        return False


def apply_formed_json_patch(duthost, json_patch, setup):

    duts_to_apply = [duthost]
    outputs = []
    if setup["is_dualtor"]:
        duts_to_apply.append(setup["rand_unselected_dut"])

    for dut in duts_to_apply:
        tmpfile = generate_tmpfile(dut)
        logger.info("tmpfile {}".format(tmpfile))

        try:
            output = apply_patch(dut, json_data=json_patch, dest_file=tmpfile)
            outputs.append(output)
        finally:
            delete_tmpfile(dut, tmpfile)

    return outputs


def expect_acl_table_match_multiple_bindings(duthost,
                                             table_name,
                                             expected_first_line_content,
                                             expected_bindings,
                                             setup):
    """Check if acl table show as expected
    Acl table with multiple bindings will show as such

    Table_Name  Table_Type  Ethernet4   Table_Description   ingress
                            Ethernet8
                            Ethernet12
                            Ethernet16

    So we must have separate checks for first line and bindings
    """

    cmds = "show acl table {}".format(table_name)

    duts_to_check = [duthost]
    if setup["is_dualtor"]:
        duts_to_check.append(setup["rand_unselected_dut"])

    for dut in duts_to_check:

        output = dut.show_and_parse(cmds)
        pytest_assert(len(output) > 0, "'{}' is not a table on this device".format(table_name))

        first_line = output[0]
        pytest_assert(set(first_line.values()) == set(expected_first_line_content))
        table_bindings = [first_line["binding"]]
        for i in range(len(output)):
            table_bindings.append(output[i]["binding"])
        pytest_assert(set(table_bindings) == set(expected_bindings), "ACL Table bindings don't fully match")


def expect_acl_rule_match(duthost, rulename, expected_content_list, setup):
    """Check if acl rule shows as expected"""

    cmds = "show acl rule DYNAMIC_ACL_TABLE {}".format(rulename)

    duts_to_check = [duthost]
    if setup["is_dualtor"]:
        duts_to_check.append(setup["rand_unselected_dut"])

    for dut in duts_to_check:

        output = dut.show_and_parse(cmds)

        rule_lines = len(output)

        pytest_assert(rule_lines >= 1, "'{}' is not a rule on this device".format(rulename))

        first_line = output[0].values()

        pytest_assert(set(first_line) <= set(expected_content_list), "ACL Rule details do not match!")

        if rule_lines > 1:
            for i in range(1, rule_lines):
                pytest_assert(output[i]["match"] in expected_content_list,
                              "Unexpected match condition found: " + str(output[i]["match"]))


def expect_acl_rule_removed(duthost, rulename, setup):
    """Check if ACL rule has been successfully removed"""

    cmds = "show acl rule DYNAMIC_ACL_TABLE {}".format(rulename)

    duts_to_check = [duthost]
    if setup["is_dualtor"]:
        duts_to_check.append(setup["rand_unselected_dut"])

    for dut in duts_to_check:
        output = dut.show_and_parse(cmds)

        removed = len(output) == 0

        pytest_assert(removed, "'{}' showed a rule, this following rule should have been removed".format(cmds))


def get_bgp_speaker_runningconfig(duthost):
    """ Get bgp speaker config that contains src_address and ip_range

    Sample output in t0:
    ['\n neighbor BGPSLBPassive update-source 10.1.0.32',
     '\n neighbor BGPVac update-source 10.1.0.32',
     '\n bgp listen range 10.255.0.0/25 peer-group BGPSLBPassive',
     '\n bgp listen range 192.168.0.0/21 peer-group BGPVac']
    """
    cmds = "show runningconfiguration bgp"
    output = duthost.shell(cmds)
    pytest_assert(not output['rc'], "'{}' failed with rc={}".format(cmds, output['rc']))

    # Sample:
    # neighbor BGPSLBPassive update-source 10.1.0.32
    # bgp listen range 192.168.0.0/21 peer-group BGPVac
    bgp_speaker_pattern = r"\s+neighbor.*update-source.*|\s+bgp listen range.*"
    bgp_speaker_config = re.findall(bgp_speaker_pattern, output['stdout'])
    return bgp_speaker_config<|MERGE_RESOLUTION|>--- conflicted
+++ resolved
@@ -36,9 +36,6 @@
     duthost.file(path=tmpfile, state='absent')
 
 
-<<<<<<< HEAD
-def apply_patch(duthost, json_data, dest_file, ignore_tables=None):
-=======
 def format_json_patch_for_multiasic(duthost, json_data, is_asic_specific=False):
     if is_asic_specific:
         return json_data
@@ -69,8 +66,7 @@
     return json_data
 
 
-def apply_patch(duthost, json_data, dest_file):
->>>>>>> 32e7e9d4
+def apply_patch(duthost, json_data, dest_file, ignore_tables=None):
     """Run apply-patch on target duthost
 
     Args:
