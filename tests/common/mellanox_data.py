import functools


import functools

SPC1_HWSKUS = ["ACS-MSN2700", "Mellanox-SN2700", "Mellanox-SN2700-D48C8", "ACS-MSN2740", "ACS-MSN2100", "ACS-MSN2410",
               "ACS-MSN2010", "ACS-SN2201"]
SPC2_HWSKUS = ["ACS-MSN3700", "ACS-MSN3700C", "ACS-MSN3800", "Mellanox-SN3800-D112C8", "ACS-MSN3420"]
SPC3_HWSKUS = ["ACS-MSN4700", "Mellanox-SN4700-O28", "ACS-MSN4600C", "ACS-MSN4410", "ACS-MSN4600",
               "Mellanox-SN4600C-D112C8", "Mellanox-SN4600C-C64"]
SPC4_HWSKUS = ["ACS-SN5600"]
SWITCH_HWSKUS = SPC1_HWSKUS + SPC2_HWSKUS + SPC3_HWSKUS + SPC4_HWSKUS

PSU_CAPABILITIES = [
    ['psu{}_curr', 'psu{}_curr_in', 'psu{}_power', 'psu{}_power_in', 'psu{}_volt', 'psu{}_volt_in', 'psu{}_volt_out'],
    ['psu{}_curr', 'psu{}_curr_in', 'psu{}_power', 'psu{}_power_in', 'psu{}_volt', 'psu{}_volt_out2']
]
MULTI_HARDWARE_TYPE_PLATFORMS = ['x86_64-mlnx_msn4700-r0',
                                 'x86_64-mlnx_msn4410-r0',
                                 'x86_64-mlnx_msn4600c-r0',
                                 'x86_64-mlnx_msn3700-r0',
                                 'x86_64-mlnx_msn3700c-r0']
SWITCH_MODELS = {
    "x86_64-nvidia_sn5600-r0": {
        "chip_type": "spectrum4",
        "reboot": {
            "cold_reboot": True,
            "fast_reboot": True,
            "warm_reboot": True
        },
        "fans": {
            "number": 4,
            "hot_swappable": True
        },
        "psus": {
            "number": 2,
            "hot_swappable": True,
            "capabilities": PSU_CAPABILITIES[0]
        },
        "cpu_pack": {
            "number": 1
        },
        "cpu_cores": {
            "number": 6
        },
        "ports": {
            "number": 64
        },
        "thermals": {
            "cpu_core": {
                "start": 0,
                "number": 6
            },
            "module": {
                "start": 1,
                "number": 65
            },
            "psu": {
                "start": 1,
                "number": 2
            },
            "cpu_pack": {
                "number": 1
            },
            "cpu_ambient": {
                "number": 1
            },
            "asic_ambient": {
                "number": 1
            },
            "port_ambient": {
                "number": 1
            },
            "fan_ambient": {
                "number": 1
            },
            "pch": {
                "number": 1
            },
            "sodimm": {
                "start": 1,
                "number": 2
            }
        }
    },
    "x86_64-nvidia_sn2201-r0": {
        "chip_type": "spectrum1",
        "reboot": {
            "cold_reboot": True,
            "fast_reboot": True,
            "warm_reboot": True
        },
        "fans": {
            "number": 4,
            "hot_swappable": True
        },
        "psus": {
            "number": 2,
            "hot_swappable": True,
            "capabilities": PSU_CAPABILITIES[1]
        },
        "cpu_pack": {
            "number": 1
        },
        "cpu_cores": {
            "number": 2
        },
        "ports": {
            "number": 52
        },
        "thermals": {
            "cpu_core": {
                "start": 0,
                "number": 2
            },
            "module": {
                "start": 49,
                "number": 4
            },
            "psu": {
                "start": 1,
                "number": 2
            },
            "cpu_pack": {
                "number": 1
            },
            "cpu_ambient": {
                "number": 1
            },
            "asic_ambient": {
                "number": 1
            },
            "port_ambient": {
                "number": 1
            },
            "fan_ambient": {
                "number": 1
            },
            "sodimm": {
                "start": 1,
                "number": 1
            }
        }
    },
    "x86_64-mlnx_msn2700-r0": {
        "chip_type": "spectrum1",
        "reboot": {
            "cold_reboot": True,
            "fast_reboot": True,
            "warm_reboot": True
        },
        "fans": {
            "number": 4,
            "hot_swappable": True
        },
        "psus": {
            "number": 2,
            "hot_swappable": True,
            "capabilities": PSU_CAPABILITIES[0]
        },
        "cpu_pack": {
            "number": 1
        },
        "cpu_cores": {
            "number": 2
        },
        "ports": {
            "number": 32
        },
        "thermals": {
            "cpu_core": {
                "start": 0,
                "number": 2
            },
            "module": {
                "start": 1,
                "number": 32
            },
            "psu": {
                "start": 1,
                "number": 2
            },
            "cpu_pack": {
                "number": 1
            },
            "asic_ambient": {
                "number": 1
            },
            "port_ambient": {
                "number": 1
            },
            "fan_ambient": {
                "number": 1
            },
            "sodimm": {
                "start": 1,
                "number": 1
            }
        }
    },
    "x86_64-mlnx_msn2700a1-r0": {
        "chip_type": "spectrum1",
        "reboot": {
            "cold_reboot": True,
            "fast_reboot": True,
            "warm_reboot": True
        },
        "fans": {
            "number": 4,
            "hot_swappable": True
        },
        "psus": {
            "number": 2,
            "hot_swappable": True,
            "capabilities": PSU_CAPABILITIES[0]
        },
        "cpu_pack": {
            "number": 1
        },
        "cpu_cores": {
            "number": 2
        },
        "ports": {
            "number": 32
        },
        "thermals": {
            "cpu_core": {
                "start": 0,
                "number": 2
            },
            "module": {
                "start": 1,
                "number": 32
            },
            "psu": {
                "start": 1,
                "number": 2
            },
            "cpu_pack": {
                "number": 1
            },
            "asic_ambient": {
                "number": 1
            },
            "port_ambient": {
                "number": 1
            },
            "fan_ambient": {
                "number": 1
            },
            "comex_ambient": {
                "number": 1
            }
        }
    },
    "x86_64-mlnx_msn2740-r0": {
        "chip_type": "spectrum1",
        "reboot": {
            "cold_reboot": True,
            "fast_reboot": True,
            "warm_reboot": True
        },
        "fans": {
            "number": 4,
            "hot_swappable": True
        },
        "psus": {
            "number": 2,
            "hot_swappable": True,
            "capabilities": PSU_CAPABILITIES[0]
        },
        "cpu_pack": {
            "number": 0
        },
        "cpu_cores": {
            "number": 4
        },
        "ports": {
            "number": 32
        },
        "thermals": {
            "cpu_core": {
                "start": 0,
                "number": 4
            },
            "module": {
                "start": 1,
                "number": 32
            },
            "psu": {
                "start": 1,
                "number": 2
            },
            "asic_ambient": {
                "number": 1
            },
            "port_ambient": {
                "number": 1
            },
            "fan_ambient": {
                "number": 1
            }
        }
    },
    "x86_64-mlnx_msn2410-r0": {
        "chip_type": "spectrum1",
        "reboot": {
            "cold_reboot": True,
            "fast_reboot": True,
            "warm_reboot": True
        },
        "fans": {
            "number": 4,
            "hot_swappable": True
        },
        "psus": {
            "number": 2,
            "hot_swappable": True,
            "capabilities": PSU_CAPABILITIES[0]
        },
        "cpu_pack": {
            "number": 1
        },
        "cpu_cores": {
            "number": 2
        },
        "ports": {
            "number": 56
        },
        "thermals": {
            "cpu_core": {
                "start": 0,
                "number": 2
            },
            "module": {
                "start": 1,
                "number": 56
            },
            "psu": {
                "start": 1,
                "number": 2
            },
            "cpu_pack": {
                "number": 1
            },
            "asic_ambient": {
                "number": 1
            },
            "port_ambient": {
                "number": 1
            },
            "fan_ambient": {
                "number": 1
            },
            "sodimm": {
                "start": 1,
                "number": 1
            }
        }
    },
    "x86_64-mlnx_msn2010-r0": {
        "chip_type": "spectrum1",
        "reboot": {
            "cold_reboot": True,
            "fast_reboot": True,
            "warm_reboot": True
        },
        "fans": {
            "number": 4,
            "hot_swappable": False
        },
        "psus": {
            "number": 2,
            "hot_swappable": False
        },
        "cpu_pack": {
            "number": 0
        },
        "cpu_cores": {
            "number": 4
        },
        "ports": {
            "number": 22
        },
        "thermals": {
            "cpu_core": {
                "start": 0,
                "number": 4
            },
            "module": {
                "start": 1,
                "number": 22
            },
            "asic_ambient": {
                "number": 1
            },
            "port_ambient": {
                "number": 1
            },
            "fan_ambient": {
                "number": 1
            },
            "sodimm": {
                "start": 1,
                "number": 2
            }
        }
    },
    "x86_64-mlnx_msn2100-r0": {
        "chip_type": "spectrum1",
        "reboot": {
            "cold_reboot": True,
            "fast_reboot": True,
            "warm_reboot": True
        },
        "fans": {
            "number": 4,
            "hot_swappable": False
        },
        "psus": {
            "number": 2,
            "hot_swappable": False
        },
        "cpu_pack": {
            "number": 0
        },
        "cpu_cores": {
            "number": 4
        },
        "ports": {
            "number": 16
        },
        "thermals": {
            "cpu_core": {
                "start": 0,
                "number": 4
            },
            "module": {
                "start": 1,
                "number": 16
            },
            "asic_ambient": {
                "number": 1
            },
            "port_ambient": {
                "number": 1
            },
            "fan_ambient": {
                "number": 1
            },
            "sodimm": {
                "start": 1,
                "number": 1
            }
        }
    },
    "x86_64-mlnx_msn3800-r0": {
        "chip_type": "spectrum2",
        "reboot": {
            "cold_reboot": True,
            "fast_reboot": False,
            "warm_reboot": True
        },
        "fans": {
            "number": 3,
            "hot_swappable": True
        },
        "psus": {
            "number": 2,
            "hot_swappable": True,
            "capabilities": PSU_CAPABILITIES[1]
        },
        "cpu_pack": {
            "number": 1
        },
        "cpu_cores": {
            "number": 4
        },
        "ports": {
            "number": 64
        },
        "thermals": {
            "cpu_core": {
                "start": 0,
                "number": 4
            },
            "module": {
                "start": 1,
                "number": 64
            },
            "psu": {
                "start": 1,
                "number": 2
            },
            "cpu_pack": {
                "number": 1
            },
            "gearbox": {
                "start": 1,
                "number": 32
            },
            "asic_ambient": {
                "number": 1
            },
            "port_ambient": {
                "number": 1
            },
            "fan_ambient": {
                "number": 1
            },
            "comex_ambient": {
                "number": 1
            }
        }
    },
    "x86_64-mlnx_msn3700-r0": {
        "chip_type": "spectrum2",
        "reboot": {
            "cold_reboot": True,
            "fast_reboot": False,
            "warm_reboot": True
        },
        "fans": {
            "number": 6,
            "hot_swappable": True
        },
        "psus": {
            "number": 2,
            "hot_swappable": True,
            "capabilities": PSU_CAPABILITIES[1]
        },
        "cpu_pack": {
            "number": 1
        },
        "cpu_cores": {
            "number": 4
        },
        "ports": {
            "number": 32
        },
        "thermals": {
            "cpu_core": {
                "start": 0,
                "number": 4
            },
            "module": {
                "start": 1,
                "number": 32
            },
            "psu": {
                "start": 1,
                "number": 2
            },
            "cpu_pack": {
                "number": 1
            },
            "asic_ambient": {
                "number": 1
            },
            "port_ambient": {
                "number": 1
            },
            "fan_ambient": {
                "number": 1
            },
            "comex_ambient": {
                "number": 1
            }
        }
    },
    "x86_64-mlnx_msn3700c-r0": {
        "chip_type": "spectrum2",
        "reboot": {
            "cold_reboot": True,
            "fast_reboot": False,
            "warm_reboot": True
        },
        "fans": {
            "number": 4,
            "hot_swappable": True
        },
        "psus": {
            "number": 2,
            "hot_swappable": True,
            "capabilities": PSU_CAPABILITIES[1]
        },
        "cpu_pack": {
            "number": 1
        },
        "cpu_cores": {
            "number": 2
        },
        "ports": {
            "number": 32
        },
        "thermals": {
            "cpu_core": {
                "start": 0,
                "number": 2
            },
            "module": {
                "start": 1,
                "number": 32
            },
            "psu": {
                "start": 1,
                "number": 2
            },
            "cpu_pack": {
                "number": 1
            },
            "asic_ambient": {
                "number": 1
            },
            "port_ambient": {
                "number": 1
            },
            "fan_ambient": {
                "number": 1
            },
            "comex_ambient": {
                "number": 1
            }
        }
    },
    "x86_64-mlnx_msn4700-r0": {
        "chip_type": "spectrum3",
        "reboot": {
            "cold_reboot": True,
            "fast_reboot": False,
            "warm_reboot": True
        },
        "fans": {
            "number": 6,
            "hot_swappable": True
        },
        "psus": {
            "number": 2,
            "hot_swappable": True,
            "capabilities": PSU_CAPABILITIES[1]
        },
        "cpu_pack": {
            "number": 1
        },
        "cpu_cores": {
            "number": 4
        },
        "ports": {
            "number": 32
        },
        "thermals": {
            "cpu_core": {
                "start": 0,
                "number": 4
            },
            "module": {
                "start": 1,
                "number": 32
            },
            "psu": {
                "start": 1,
                "number": 2
            },
            "cpu_pack": {
                "number": 1
            },
            "asic_ambient": {
                "number": 1
            },
            "port_ambient": {
                "number": 1
            },
            "fan_ambient": {
                "number": 1
            },
            "comex_ambient": {
                "number": 1
            }
        }
    },
    "x86_64-mlnx_msn4600c-r0": {
        "chip_type": "spectrum3",
        "reboot": {
            "cold_reboot": True,
            "fast_reboot": False,
            "warm_reboot": True
        },
        "fans": {
            "number": 1,
            "hot_swappable": True
        },
        "psus": {
            "number": 2,
            "hot_swappable": True,
            "capabilities": PSU_CAPABILITIES[1]
        },
        "cpu_pack": {
            "number": 1
        },
        "cpu_cores": {
            "number": 4
        },
        "ports": {
            "number": 64
        },
        "thermals": {
            "cpu_core": {
                "start": 0,
                "number": 4
            },
            "module": {
                "start": 1,
                "number": 64
            },
            "psu": {
                "start": 1,
                "number": 2
            },
            "cpu_pack": {
                "number": 1
            },
            "asic_ambient": {
                "number": 1
            },
            "port_ambient": {
                "number": 1
            },
            "fan_ambient": {
                "number": 1
            },
            "comex_ambient": {
                "number": 1
            }
        }
    },
    "x86_64-mlnx_msn3420-r0": {
        "chip_type": "spectrum2",
        "reboot": {
            "cold_reboot": True,
            "fast_reboot": False,
            "warm_reboot": True
        },
        "fans": {
            "number": 5,
            "hot_swappable": True
        },
        "psus": {
            "number": 2,
            "hot_swappable": True,
            "capabilities": PSU_CAPABILITIES[0]
        },
        "cpu_pack": {
            "number": 1
        },
        "cpu_cores": {
            "number": 2
        },
        "ports": {
            "number": 60
        },
        "thermals": {
            "cpu_core": {
                "start": 0,
                "number": 2
            },
            "module": {
                "start": 1,
                "number": 60
            },
            "psu": {
                "start": 1,
                "number": 2
            },
            "cpu_pack": {
                "number": 1
            },
            "asic_ambient": {
                "number": 1
            },
            "port_ambient": {
                "number": 1
            },
            "fan_ambient": {
                "number": 1
            },
            "comex_ambient": {
                "number": 1
            }
        }
    },
    "x86_64-mlnx_msn4410-r0": {
        "chip_type": "spectrum3",
        "reboot": {
            "cold_reboot": True,
            "fast_reboot": False,
            "warm_reboot": True
        },
        "fans": {
            "number": 6,
            "hot_swappable": True
        },
        "psus": {
            "number": 2,
            "hot_swappable": True,
            "capabilities": PSU_CAPABILITIES[1]
        },
        "cpu_pack": {
            "number": 1
        },
        "cpu_cores": {
            "number": 4
        },
        "ports": {
            "number": 32
        },
        "thermals": {
            "cpu_core": {
                "start": 0,
                "number": 4
            },
            "module": {
                "start": 1,
                "number": 32
            },
            "psu": {
                "start": 1,
                "number": 2
            },
            "cpu_pack": {
                "number": 1
            },
            "asic_ambient": {
                "number": 1
            },
            "port_ambient": {
                "number": 1
            },
            "fan_ambient": {
                "number": 1
            },
            "comex_ambient": {
                "number": 1
            }
        }
    },
    "x86_64-mlnx_msn4600-r0": {
        "chip_type": "spectrum3",
        "reboot": {
            "cold_reboot": True,
            "fast_reboot": True,
            "warm_reboot": True
        },
        "fans": {
            "number": 3,
            "hot_swappable": True
        },
        "psus": {
            "number": 2,
            "hot_swappable": True,
            "capabilities": PSU_CAPABILITIES[1]
        },
        "cpu_pack": {
            "number": 1
        },
        "cpu_cores": {
            "number": 4
        },
        "ports": {
            "number": 64
        },
        "thermals": {
            "cpu_core": {
                "start": 0,
                "number": 4
            },
            "module": {
                "start": 1,
                "number": 64
            },
            "psu": {
                "start": 1,
                "number": 2
            },
            "cpu_pack": {
                "number": 1
            },
            "asic_ambient": {
                "number": 1
            },
            "port_ambient": {
                "number": 1
            },
            "fan_ambient": {
                "number": 1
            },
            "comex_ambient": {
                "number": 1
            }
        }
    },
    "x86_64-nvidia_sn4800-r0": {
        "chip_type": "spectrum3",
        "reboot": {
            "cold_reboot": True,
            "fast_reboot": True,
            "warm_reboot": True
        },
        "fans": {
            "number": 6,
            "hot_swappable": True
        },
        "psus": {
            "number": 4,
            "hot_swappable": True
        },
        "cpu_pack": {
            "number": 1
        },
        "cpu_cores": {
            "number": 6
        },
        "ports": {
            "number": 0
        },
        "thermals": {
            "cpu_core": {
                "start": 0,
                "number": 6
            },
            "psu": {
                "start": 1,
                "number": 4
            },
            "cpu_pack": {
                "number": 1
            },
            "asic_ambient": {
                "number": 1
            },
            "port_ambient": {
                "number": 1
            },
            "fan_ambient": {
                "number": 1
            }
        }
    }
}


def read_only_cache():
    """Decorator to cache return value for a method/function once.
       This decorator should be used for method/function when:
       1. Executing the method/function takes time. e.g. reading sysfs.
       2. The return value of this method/function never changes.
    """
    def decorator(method):
        method.return_value = None

        @functools.wraps(method)
        def _impl(*args, **kwargs):
            if not method.return_value:
                method.return_value = method(*args, **kwargs)
            return method.return_value
        return _impl
    return decorator


@read_only_cache()
def is_mellanox_device(dut):
    return dut.facts["asic_type"] == "mellanox"


@read_only_cache()
def get_platform_data(dut):
    """
    Get the platform physical data for the given dut object
    :param dut: dut object
    :return: A dictionary contains the platform physical data
    """
    dut_platform = dut.facts["platform"]
    return SWITCH_MODELS[dut_platform]


def get_chip_type(dut):
    platform_data = get_platform_data(dut)
    return platform_data.get("chip_type")


<<<<<<< HEAD
@read_only_cache()
def get_hardware_version(duthost, platform):
    if platform in MULTI_HARDWARE_TYPE_PLATFORMS:
        config1 = duthost.command('cat /run/hw-management/system/config1', module_ignore_errors=True)
        config3 = duthost.command('cat /run/hw-management/system/config3', module_ignore_errors=True)
        if platform in ('x86_64-mlnx_msn4700-r0', 'x86_64-mlnx_msn4410-r0'):
            return 'a1' if config1['rc'] == 0 and config1['stdout'] == '1' else ''
        elif platform == 'x86_64-mlnx_msn4600c-r0':
            if config1['rc'] == 0:
                if config1['stdout'] == '1':
                    if config3['rc'] == 0 and config3['stdout'] == '1':
                        return 'a1-respined'
                    else:
                        return 'a1'
                else:
                    if config3['rc'] == 0 and config3['stdout'] == '1':
                        return 'respined'
            return ''
        elif platform in ('x86_64-mlnx_msn3700-r0', 'x86_64-mlnx_msn3700c-r0'):
            if config1['rc'] == 0 and (config1['stdout'] == '2' or config1['stdout'] == '6'):
                return 'swb-respined'
            if config3['rc'] == 0 and config3['stdout'] == '1':
                return 'respined'
            return ''
    else:
        return ''
=======
def read_only_cache():
    """Decorator to cache return value for a method/function once.
       This decorator should be used for method/function when:
       1. Executing the method/function takes time. e.g. reading sysfs.
       2. The return value of this method/function never changes.
    """
    def decorator(method):
        method.return_value = None

        @functools.wraps(method)
        def _impl(*args, **kwargs):
            if not method.return_value:
                method.return_value = method(*args, **kwargs)
            return method.return_value
        return _impl
    return decorator


@read_only_cache()
def get_hw_management_version(duthost):
    full_version = duthost.shell('dpkg-query --showformat=\'${Version}\' --show hw-management')['stdout']
    return full_version[len('1.mlnx.'):]
>>>>>>> 2b3eac5b
<|MERGE_RESOLUTION|>--- conflicted
+++ resolved
@@ -1,7 +1,5 @@
 import functools
 
-
-import functools
 
 SPC1_HWSKUS = ["ACS-MSN2700", "Mellanox-SN2700", "Mellanox-SN2700-D48C8", "ACS-MSN2740", "ACS-MSN2100", "ACS-MSN2410",
                "ACS-MSN2010", "ACS-SN2201"]
@@ -987,7 +985,6 @@
     return platform_data.get("chip_type")
 
 
-<<<<<<< HEAD
 @read_only_cache()
 def get_hardware_version(duthost, platform):
     if platform in MULTI_HARDWARE_TYPE_PLATFORMS:
@@ -1014,27 +1011,9 @@
             return ''
     else:
         return ''
-=======
-def read_only_cache():
-    """Decorator to cache return value for a method/function once.
-       This decorator should be used for method/function when:
-       1. Executing the method/function takes time. e.g. reading sysfs.
-       2. The return value of this method/function never changes.
-    """
-    def decorator(method):
-        method.return_value = None
-
-        @functools.wraps(method)
-        def _impl(*args, **kwargs):
-            if not method.return_value:
-                method.return_value = method(*args, **kwargs)
-            return method.return_value
-        return _impl
-    return decorator
 
 
 @read_only_cache()
 def get_hw_management_version(duthost):
     full_version = duthost.shell('dpkg-query --showformat=\'${Version}\' --show hw-management')['stdout']
-    return full_version[len('1.mlnx.'):]
->>>>>>> 2b3eac5b
+    return full_version[len('1.mlnx.'):]