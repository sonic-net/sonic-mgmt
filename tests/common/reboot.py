import threading
import time
import re
import logging
import sys
import os
from multiprocessing.pool import ThreadPool
from collections import deque
from .utilities import wait_until, get_plt_reboot_ctrl

logger = logging.getLogger(__name__)

# SSH defines
SONIC_SSH_PORT = 22
SONIC_SSH_REGEX = 'OpenSSH_[\\w\\.]+ Debian'

REBOOT_TYPE_WARM = "warm"
REBOOT_TYPE_SAI_WARM = "sai-warm"
REBOOT_TYPE_COLD = "cold"
REBOOT_TYPE_SOFT = "soft"
REBOOT_TYPE_FAST = "fast"
REBOOT_TYPE_POWEROFF = "power off"
REBOOT_TYPE_WATCHDOG = "watchdog"
REBOOT_TYPE_UNKNOWN = "Unknown"
REBOOT_TYPE_THERMAL_OVERLOAD = "Thermal Overload"
REBOOT_TYPE_CPU = "cpu"
REBOOT_TYPE_BIOS = "bios"
REBOOT_TYPE_ASIC = "asic"

# Event to signal DUT activeness
DUT_ACTIVE = threading.Event()
DUT_ACTIVE.set()

'''
    command                : command to reboot the DUT
    timeout                : timeout waiting for DUT to come back after reboot
    wait                   : time wait for switch the stablize
    cause                  : search string to determine reboot cause
    test_reboot_cause_only : indicate if the purpose of test is for reboot cause only
'''
reboot_ctrl_dict = {
    REBOOT_TYPE_POWEROFF: {
        "timeout": 300,
        "wait": 120,
        "cause": "Power Loss",
        "test_reboot_cause_only": True
    },
    REBOOT_TYPE_COLD: {
        "command": "reboot",
        "timeout": 300,
        "wait": 120,
        # We are searching two types of reboot cause.
        # This change relates to changes of PR #6130 in sonic-buildimage repository
        "cause": r"'reboot'|Non-Hardware \(reboot|^reboot",
        "test_reboot_cause_only": False
    },
    REBOOT_TYPE_SOFT: {
        "command": "soft-reboot",
        "timeout": 300,
        "wait": 120,
        "cause": "soft-reboot",
        "test_reboot_cause_only": False
    },
    REBOOT_TYPE_FAST: {
        "command": "fast-reboot",
        "timeout": 180,
        "wait": 120,
        "cause": "fast-reboot",
        "test_reboot_cause_only": False
    },
    REBOOT_TYPE_WARM: {
        "command": "warm-reboot",
        "timeout": 300,
        "wait": 90,
        "warmboot_finalizer_timeout": 180,
        "cause": "warm-reboot",
        "test_reboot_cause_only": False
    },
    REBOOT_TYPE_WATCHDOG: {
        "command": "watchdogutil arm -s 5",
        "timeout": 300,
        "wait": 120,
        "cause": "Watchdog",
        "test_reboot_cause_only": True
    },
    REBOOT_TYPE_SAI_WARM: {
        "command": "/usr/bin/sai_warmboot.sh",
        "timeout": 300,
        "wait": 90,
        "warmboot_finalizer_timeout": 30,
        "cause": "warm-reboot",
        "test_reboot_cause_only": False
    },
    REBOOT_TYPE_CPU: {
        "timeout": 300,
        "wait": 120,
        "cause": "CPU",
        "test_reboot_cause_only": True
    },
    REBOOT_TYPE_BIOS: {
        "timeout": 300,
        "wait": 120,
        "cause": "BIOS",
        "test_reboot_cause_only": True
    },
    REBOOT_TYPE_ASIC: {
        "timeout": 300,
        "wait": 120,
        "cause": "ASIC",
        "test_reboot_cause_only": True
    }
}

MAX_NUM_REBOOT_CAUSE_HISTORY = 10
REBOOT_TYPE_HISTOYR_QUEUE = deque([], MAX_NUM_REBOOT_CAUSE_HISTORY)
REBOOT_CAUSE_HISTORY_TITLE = ["name", "cause", "time", "user", "comment"]

# Retry logic config
MAX_RETRIES = 3
RETRY_BACKOFF_TIME = 15


def check_warmboot_finalizer_inactive(duthost):
    """
    Check if warmboot finalizer service is exited
    """
    stdout = duthost.command('systemctl is-active warmboot-finalizer.service', module_ignore_errors=True)['stdout']
    return 'inactive' == stdout.strip()


def wait_for_shutdown(duthost, localhost, delay, timeout, reboot_res):
    hostname = duthost.hostname
    dut_ip = duthost.mgmt_ip
    logger.info('waiting for ssh to drop on {}'.format(hostname))
    res = localhost.wait_for(host=dut_ip,
                             port=SONIC_SSH_PORT,
                             state='absent',
                             search_regex=SONIC_SSH_REGEX,
                             delay=delay,
                             timeout=timeout,
                             module_ignore_errors=True)

    if res.is_failed or ('msg' in res and 'Timeout' in res['msg']):
        if reboot_res.ready():
            logger.error('reboot result: {} on {}'.format(reboot_res.get(), hostname))
        raise Exception('DUT {} did not shutdown'.format(hostname))


def wait_for_startup(duthost, localhost, delay, timeout):
    # TODO: add serial output during reboot for better debuggability
    #       This feature requires serial information to be present in
    #       testbed information
    hostname = duthost.hostname
    dut_ip = duthost.mgmt_ip
    logger.info('waiting for ssh to startup on {}'.format(hostname))
    res = localhost.wait_for(host=dut_ip,
                             port=SONIC_SSH_PORT,
                             state='started',
                             search_regex=SONIC_SSH_REGEX,
                             delay=delay,
                             timeout=timeout,
                             module_ignore_errors=True)
    if res.is_failed or ('msg' in res and 'Timeout' in res['msg']):
        raise Exception('DUT {} did not startup'.format(hostname))

    logger.info('ssh has started up on {}'.format(hostname))


def perform_reboot(duthost, pool, reboot_command, reboot_helper=None, reboot_kwargs=None, reboot_type='cold'):
    # pool for executing tasks asynchronously
    hostname = duthost.hostname

    def execute_reboot_command():
        logger.info('rebooting {} with command "{}"'.format(hostname, reboot_command))
        return duthost.command(reboot_command)

    def execute_reboot_helper():
        logger.info('rebooting {} with helper "{}"'.format(hostname, reboot_helper))
        return reboot_helper(reboot_kwargs)

    dut_datetime = duthost.get_now_time()
    DUT_ACTIVE.clear()

    if reboot_type != REBOOT_TYPE_POWEROFF:
        reboot_res = pool.apply_async(execute_reboot_command)
    else:
        assert reboot_helper is not None, "A reboot function must be provided for power off reboot"
        reboot_res = pool.apply_async(execute_reboot_helper)
    return [reboot_res, dut_datetime]


def reboot(duthost, localhost, reboot_type='cold', delay=10,
           timeout=0, wait=0, wait_for_ssh=True, wait_warmboot_finalizer=False, warmboot_finalizer_timeout=0,
           reboot_helper=None, reboot_kwargs=None):
    """
    reboots DUT
    :param duthost: DUT host object
    :param localhost:  local host object
    :param reboot_type: reboot type (cold, fast, warm)
    :param delay: delay between ssh availability checks
    :param timeout: timeout for waiting ssh port state change
    :param wait: time to wait for DUT to initialize
    :param wait_for_ssh: Wait for SSH startup
    :param wait_warmboot_finalizer=True: Wait for WARMBOOT_FINALIZER done
    :param reboot_helper: helper function to execute the power toggling
    :param reboot_kwargs: arguments to pass to the reboot_helper
    :return:
    """
    pool = ThreadPool()
    hostname = duthost.hostname
    try:
<<<<<<< HEAD
        tc_name = os.environ.get('PYTEST_CURRENT_TEST').split(' ')[0]
        plt_reboot_ctrl = get_plt_reboot_ctrl(duthost, tc_name, reboot_type)
        reboot_ctrl    = reboot_ctrl_dict[reboot_type]
=======
        reboot_ctrl = reboot_ctrl_dict[reboot_type]
>>>>>>> 5041a429
        reboot_command = reboot_ctrl['command'] if reboot_type != REBOOT_TYPE_POWEROFF else None
        if timeout == 0:
            timeout = reboot_ctrl['timeout']
        if wait == 0:
            wait = reboot_ctrl['wait']
        if plt_reboot_ctrl:
            wait = plt_reboot_ctrl['wait']
            timeout = plt_reboot_ctrl['timeout']
        if warmboot_finalizer_timeout == 0 and 'warmboot_finalizer_timeout' in reboot_ctrl:
            warmboot_finalizer_timeout = reboot_ctrl['warmboot_finalizer_timeout']
    except KeyError:
        raise ValueError('invalid reboot type: "{} for {}"'.format(reboot_type, hostname))

    reboot_res, dut_datetime = perform_reboot(duthost, pool, reboot_command, reboot_helper, reboot_kwargs, reboot_type)

    wait_for_shutdown(duthost, localhost, delay, timeout, reboot_res)
    # if wait_for_ssh flag is False, do not wait for dut to boot up
    if not wait_for_ssh:
        return
    wait_for_startup(duthost, localhost, delay, timeout)

    logger.info('waiting for switch {} to initialize'.format(hostname))

    time.sleep(wait)

    # Wait warmboot-finalizer service
    if reboot_type == REBOOT_TYPE_WARM and wait_warmboot_finalizer:
        logger.info('waiting for warmboot-finalizer service to finish on {}'.format(hostname))
        ret = wait_until(warmboot_finalizer_timeout, 5, 0, check_warmboot_finalizer_inactive, duthost)
        if not ret:
            raise Exception('warmboot-finalizer service timeout on DUT {}'.format(hostname))

    DUT_ACTIVE.set()
    logger.info('{} reboot finished on {}'.format(reboot_type, hostname))
    pool.terminate()
    dut_uptime = duthost.get_up_time()
    logger.info('DUT {} up since {}'.format(hostname, dut_uptime))
    assert float(dut_uptime.strftime("%s")) > float(dut_datetime.strftime("%s")), "Device {} did not reboot". \
        format(hostname)


def get_reboot_cause(dut):
    """
    @summary: get the reboot cause on DUT.
    @param dut: The AnsibleHost object of DUT.
    """
    logging.info('Getting reboot cause from dut {}'.format(dut.hostname))
    output = dut.shell('show reboot-cause')
    cause = output['stdout']

    for type, ctrl in reboot_ctrl_dict.items():
        if re.search(ctrl['cause'], cause):
            return type

    return REBOOT_TYPE_UNKNOWN


def check_reboot_cause(dut, reboot_cause_expected):
    """
    @summary: Check the reboot cause on DUT. Can be used with wailt_until
    @param dut: The AnsibleHost object of DUT.
    @param reboot_cause_expected: The expected reboot cause.
    """
    reboot_cause_got = get_reboot_cause(dut)
    logging.debug("dut {} last reboot-cause {}".format(dut.hostname, reboot_cause_got))
    return reboot_cause_got == reboot_cause_expected


def sync_reboot_history_queue_with_dut(dut):
    """
    @summary: Sync DUT and internal history queues
    @param dut: The AnsibleHost object of DUT.
    """

    global REBOOT_TYPE_HISTOYR_QUEUE
    global MAX_NUM_REBOOT_CAUSE_HISTORY

    # Initialize local deque for storing DUT reboot cause history
    dut_reboot_history_queue = deque([], MAX_NUM_REBOOT_CAUSE_HISTORY)

    # Skip this function if sonic image is 201811 or 201911
    if "201811" in dut.os_version or "201911" in dut.os_version:
        logging.info("Skip sync reboot-cause history for version before 202012")
        return

    # IF control is here it means the SONiC image version is > 201911
    # Try and get the entire reboot-cause history from DUT

    # Retry logic for increased robustness
    dut_reboot_history_received = False
    for retry_count in range(MAX_RETRIES):
        try:
            # Try and get the current reboot history from DUT
            # If received, set flag and break out of for loop

            dut_reboot_history_queue = dut.show_and_parse("show reboot-cause history")
            dut_reboot_history_received = True
            break
        except Exception:
            e_type, e_value, e_traceback = sys.exc_info()
            logging.info("Exception type: %s" % e_type.__name__)
            logging.info("Exception message: %s" % e_value)
            logging.info("Backing off for %d seconds before retrying", ((retry_count + 1) * RETRY_BACKOFF_TIME))

            time.sleep(((retry_count + 1) * RETRY_BACKOFF_TIME))
            continue

    # If retry logic did not yield reboot cause history from DUT,
    # return without clearing the existing reboot history queue.
    if not dut_reboot_history_received:
        logging.warn("Unable to sync reboot history queue")
        return

    # If the reboot cause history is received from DUT,
    # we sync the two queues. TO that end,
    # Clear the current reboot history queue
    REBOOT_TYPE_HISTOYR_QUEUE.clear()

    # For each item in the DUT reboot queue,
    # iterate through every item in the reboot dict until
    # a "cause" match is found. Then add that key to the
    # reboot history queue REBOOT_TYPE_HISTOYR_QUEUE
    # If no cause is found add 'Unknown' as reboot type.

    # NB: appendleft used because queue received from DUT
    #     is in reverse-chronological order.

    for reboot_type in (dut_reboot_history_queue):
        dict_iter_found = False
        for dict_iter in (reboot_ctrl_dict):
            if re.search(reboot_ctrl_dict[dict_iter]["cause"], reboot_type["cause"]):
                logging.info("Adding {} to REBOOT_TYPE_HISTOYR_QUEUE".format(dict_iter))
                REBOOT_TYPE_HISTOYR_QUEUE.appendleft(dict_iter)
                dict_iter_found = True
                break
        if not dict_iter_found:
            logging.info("Adding {} to REBOOT_TYPE_HISTOYR_QUEUE".format(REBOOT_TYPE_UNKNOWN))
            REBOOT_TYPE_HISTOYR_QUEUE.appendleft(REBOOT_TYPE_UNKNOWN)


def check_reboot_cause_history(dut, reboot_type_history_queue):
    """
    @summary: Check the reboot cause history on DUT. Can be used with wailt_until
    @param dut: The AnsibleHost object of DUT.
    @param reboot_type_history_queue: reboot type queue.
    e.g.
    show reboot-cause  history
    Name                 Cause          Time                             User    Comment
    -------------------  -------------  -------------------------------  ------  ---------
    2021_09_09_14_15_13  Power Loss ()  N/A                              N/A     N/A
    2021_09_09_14_06_17  reboot         Thu 09 Sep 2021 02:05:17 PM UTC  admin   N/A
    2021_09_09_13_59_11  Watchdog ()    N/A                              N/A     N/A
    2021_09_09_13_52_13  Power Loss ()  N/A                              N/A     N/A
    2021_09_09_13_45_18  warm-reboot    Thu 09 Sep 2021 01:44:14 PM UTC  admin   N/A
    2021_09_09_13_37_58  fast-reboot    Thu 09 Sep 2021 01:37:09 PM UTC  admin   N/A
    2021_09_09_13_30_52  soft-reboot    Thu 09 Sep 2021 01:30:24 PM UTC  admin   N/A
    2021_09_09_13_24_17  reboot         Thu 09 Sep 2021 01:23:17 PM UTC  admin   N/A
    """
    reboot_cause_history_got = dut.show_and_parse("show reboot-cause history")
    logging.debug("dut {} reboot-cause history {}. reboot type history queue is {}".format(
        dut.hostname, reboot_cause_history_got, reboot_type_history_queue))

    logging.info("Verify reboot-cause history title")
    if reboot_cause_history_got:
        if not set(REBOOT_CAUSE_HISTORY_TITLE) == set(reboot_cause_history_got[0].keys()):
            logging.error("Expected reboot-cause history title:{} not match actual reboot-cause history title:{}".
                          format(REBOOT_CAUSE_HISTORY_TITLE, reboot_cause_history_got[0].keys()))
            return False

    logging.info("Verify reboot-cause output are sorted in reverse chronological order")
    reboot_type_history_len = len(reboot_type_history_queue)
    if reboot_type_history_len <= len(reboot_cause_history_got):
        for index, reboot_type in enumerate(reboot_type_history_queue):
            if reboot_type not in reboot_ctrl_dict:
                logging.warn("Reboot type: {} not in dictionary. Skipping history check for this entry.".
                             format(reboot_type))
                continue
            logging.info("index:  %d, reboot cause: %s, reboot cause from DUT: %s" %
                         (index, reboot_ctrl_dict[reboot_type]["cause"],
                          reboot_cause_history_got[reboot_type_history_len - index - 1]["cause"]))
            if not re.search(reboot_ctrl_dict[reboot_type]["cause"],
                             reboot_cause_history_got[reboot_type_history_len - index - 1]["cause"]):
                logging.error("The {} reboot-cause not match. expected_reboot type={}, actual_reboot_cause={}".format(
                    index, reboot_ctrl_dict[reboot_type]["cause"],
                    reboot_cause_history_got[reboot_type_history_len - index]["cause"]))
                return False
        return True
    logging.error("The number of expected reboot-cause:{} is more than that of actual reboot-cuase:{}".format(
        reboot_type_history_len, len(reboot_type_history_queue)))
    return False<|MERGE_RESOLUTION|>--- conflicted
+++ resolved
@@ -209,13 +209,9 @@
     pool = ThreadPool()
     hostname = duthost.hostname
     try:
-<<<<<<< HEAD
         tc_name = os.environ.get('PYTEST_CURRENT_TEST').split(' ')[0]
         plt_reboot_ctrl = get_plt_reboot_ctrl(duthost, tc_name, reboot_type)
-        reboot_ctrl    = reboot_ctrl_dict[reboot_type]
-=======
         reboot_ctrl = reboot_ctrl_dict[reboot_type]
->>>>>>> 5041a429
         reboot_command = reboot_ctrl['command'] if reboot_type != REBOOT_TYPE_POWEROFF else None
         if timeout == 0:
             timeout = reboot_ctrl['timeout']
