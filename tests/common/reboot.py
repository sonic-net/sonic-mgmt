--- conflicted
+++ resolved
@@ -11,14 +11,9 @@
 from .platform.interface_utils import check_interface_status_of_up_ports
 from .platform.processes_utils import wait_critical_processes
 from .utilities import wait_until, get_plt_reboot_ctrl
-<<<<<<< HEAD
-from tests.common.helpers.dut_utils import ignore_t2_syslog_msgs
-from tests.smartswitch.common.reboot import reboot_smartswitch
-=======
 from tests.common.helpers.dut_utils import ignore_t2_syslog_msgs, create_duthost_console, creds_on_dut
 from tests.common.fixtures.conn_graph_facts import get_graph_facts
-
->>>>>>> 1723d66c
+from tests.smartswitch.common.reboot import reboot_smartswitch
 
 logger = logging.getLogger(__name__)
 
@@ -276,7 +271,12 @@
     # Create a temporary file in tmpfs before reboot
     logger.info('DUT {} create a file /dev/shm/test_reboot before rebooting'.format(hostname))
     duthost.command('sudo touch /dev/shm/test_reboot')
-<<<<<<< HEAD
+
+    wait_conlsole_connection = 5
+    console_thread_res = pool.apply_async(
+        collect_console_log, args=(duthost, localhost, timeout + wait_conlsole_connection))
+    time.sleep(wait_conlsole_connection)
+    reboot_res, dut_datetime = perform_reboot(duthost, pool, reboot_command, reboot_helper, reboot_kwargs, reboot_type)
 
     # Perform reboot
     if duthost.is_smartswitch():
@@ -284,13 +284,6 @@
     else:
         reboot_res, dut_datetime = perform_reboot(duthost, pool, reboot_command, reboot_helper,
                                                   reboot_kwargs, reboot_type)
-=======
-    wait_conlsole_connection = 5
-    console_thread_res = pool.apply_async(
-        collect_console_log, args=(duthost, localhost, timeout + wait_conlsole_connection))
-    time.sleep(wait_conlsole_connection)
-    reboot_res, dut_datetime = perform_reboot(duthost, pool, reboot_command, reboot_helper, reboot_kwargs, reboot_type)
->>>>>>> 1723d66c
 
     wait_for_shutdown(duthost, localhost, delay, timeout, reboot_res)
 
