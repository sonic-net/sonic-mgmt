--- conflicted
+++ resolved
@@ -306,12 +306,9 @@
     # Create a temporary file in tmpfs before reboot
     logger.info('DUT {} create a file /dev/shm/test_reboot before rebooting'.format(hostname))
     duthost.command('sudo touch /dev/shm/test_reboot')
-<<<<<<< HEAD
-=======
     # Get reboot-cause history before reboot
     prev_reboot_cause_history = duthost.show_and_parse("show reboot-cause history")
     reboot_res, dut_datetime = perform_reboot(duthost, pool, reboot_command, reboot_helper, reboot_kwargs, reboot_type)
->>>>>>> 2b19383a
 
     wait_conlsole_connection = 5
     console_thread_res = pool.apply_async(
