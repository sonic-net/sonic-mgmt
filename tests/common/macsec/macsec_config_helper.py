import logging
import time

from tests.common.macsec.macsec_helper import get_mka_session, getns_prefix, wait_all_complete, submit_async_task
from tests.common.macsec.macsec_platform_helper import global_cmd, find_portchannel_from_member, get_portchannel
from tests.common.devices.eos import EosHost
from tests.common.utilities import wait_until

__all__ = [
    'enable_macsec_feature',
    'disable_macsec_feature',
    'setup_macsec_configuration',
    'cleanup_macsec_configuration',
    'set_macsec_profile',
    'delete_macsec_profile',
    'enable_macsec_port',
    'disable_macsec_port'
]

logger = logging.getLogger(__name__)


def set_macsec_profile(host, port, profile_name, priority, cipher_suite,
                       primary_cak, primary_ckn, policy, send_sci, rekey_period=0):
    if isinstance(host, EosHost):
        eos_cipher_suite = {
            "GCM-AES-128": "aes128-gcm",
            "GCM-AES-256": "aes256-gcm",
            "GCM-AES-XPN-128": "aes128-gcm-xpn",
            "GCM-AES-XPN-256": "aes256-gcm-xpn"
        }
        lines = [
            'cipher {}'.format(eos_cipher_suite[cipher_suite]),
            'key {} 7 {}'.format(primary_ckn, primary_cak),
            'mka key-server priority {}'.format(priority)
            ]
        if send_sci == 'true':
            lines.append('sci')
        host.eos_config(
            lines=lines,
            parents=['mac security', 'profile {}'.format(profile_name)])
        return

    macsec_profile = {
        "priority": priority,
        "cipher_suite": cipher_suite,
        "primary_cak": primary_cak,
        "primary_ckn": primary_ckn,
        "policy": policy,
        "send_sci": send_sci,
        "rekey_period": rekey_period,
    }
    cmd = "sonic-db-cli {} CONFIG_DB HMSET 'MACSEC_PROFILE|{}' ".format(
        getns_prefix(host, port), profile_name)
    for k, v in list(macsec_profile.items()):
        cmd += " '{}' '{}' ".format(k, v)
    host.command(cmd)
    if send_sci == "false":
        # The MAC address of SONiC host is locally administrated
        # So, LLDPd will use an arbitrary fixed value (00:60:08:69:97:ef)
        # as the source MAC address of LLDP packet (https://lldpd.github.io/usage.html)
        # But the MACsec driver in Linux used by SONiC VM has a bug that
        # cannot handle the packet with different source MAC address to SCI if the send_sci = false
        # So, if send_sci = false and the neighbor device is SONiC VM,
        # LLDPd need to use the real MAC address as the source MAC address
        host.command("lldpcli configure system bond-slave-src-mac-type real")


def delete_macsec_profile(host, port, profile_name):
    if isinstance(host, EosHost):
        host.eos_config(
            lines=['no profile {}'.format(profile_name)],
            parents=['mac security'])
        return

    # if port is None, the macsec profile is deleted from all namespaces if multi-asic
    if host.is_multi_asic and port is None:
        for ns in host.get_asic_namespace_list():
            CMD_PREFIX = "-n {}".format(ns) if ns is not None else " "
            cmd = "sonic-db-cli {} CONFIG_DB DEL 'MACSEC_PROFILE|{}'".format(CMD_PREFIX, profile_name)
            host.command(cmd)
    else:
        cmd = ("sonic-db-cli {} CONFIG_DB DEL 'MACSEC_PROFILE|{}'"
               .format(getns_prefix(host, port), profile_name))
        host.command(cmd)


def enable_macsec_port(host, port, profile_name):
    if isinstance(host, EosHost):
        host.eos_config(
            lines=['mac security profile {}'.format(profile_name)],
            parents=['interface {}'.format(port)])
        return

    pc = find_portchannel_from_member(port, get_portchannel(host))

    dnx_platform = host.facts.get("platform_asic") == 'broadcom-dnx'

    if dnx_platform and pc:
        host.command("sudo config portchannel {} member del {} {}".format(getns_prefix(host, port), pc["name"], port))

    cmd = "sonic-db-cli {} CONFIG_DB HSET 'PORT|{}' 'macsec' '{}'".format(getns_prefix(host, port), port, profile_name)
    host.command(cmd)

    if dnx_platform and pc:
        host.command("sudo config portchannel {} member add {} {}".format(getns_prefix(host, port), pc["name"], port))


def disable_macsec_port(host, port):
    if isinstance(host, EosHost):
        host.eos_config(
            lines=['no mac security profile'],
            parents=['interface {}'.format(port)])
        return

    pc = find_portchannel_from_member(port, get_portchannel(host))
    dnx_platform = host.facts.get("platform_asic") == 'broadcom-dnx'

    if dnx_platform and pc:
        host.command("sudo config portchannel {} member del {} {}".format(getns_prefix(host, port), pc["name"], port))

    cmd = "sonic-db-cli {} CONFIG_DB HDEL 'PORT|{}' 'macsec'".format(getns_prefix(host, port), port)
    host.command(cmd)

    if dnx_platform and pc:
        host.command("sudo config portchannel {} member add {} {}".format(getns_prefix(host, port), pc["name"], port))


def enable_macsec_feature(duthost, macsec_nbrhosts):
    nbrhosts = macsec_nbrhosts
    num_asics = duthost.num_asics()
    global_cmd(duthost, nbrhosts, "sudo config feature state macsec enabled")

    def check_macsec_enabled():
        if len(duthost.shell("docker ps | grep macsec | grep -v grep")["stdout_lines"]) < num_asics:
            return False
        if len(duthost.shell("ps -ef | grep macsecmgrd | grep -v grep")["stdout_lines"]) < num_asics:
            return False
        for nbr in [n["host"] for n in list(nbrhosts.values())]:
            if isinstance(nbr, EosHost):
                continue
            if len(nbr.shell("docker ps | grep macsec | grep -v grep")["stdout_lines"]) < 1:
                return False
            if len(nbr.shell("ps -ef | grep macsecmgrd | grep -v grep")["stdout_lines"]) < 1:
                return False
        return True
    assert wait_until(180, 5, 10, check_macsec_enabled)


def disable_macsec_feature(duthost, macsec_nbrhosts):
    global_cmd(duthost, macsec_nbrhosts, "sudo config feature state macsec disabled")


def cleanup_macsec_configuration(duthost, ctrl_links, profile_name):
    devices = set()
    if duthost.facts["asic_type"] == "vs":
        devices.add(duthost)

    logger.info("Cleanup macsec configuration step1: disable macsec port")
    for dut_port, nbr in list(ctrl_links.items()):
        time.sleep(3)
        submit_async_task(disable_macsec_port, (duthost, dut_port))
        submit_async_task(disable_macsec_port, (nbr["host"], nbr["port"]))
        devices.add(nbr["host"])
    wait_all_complete(timeout=300)

    logger.info("Cleanup macsec configuration step2: delete macsec profile")
    # Delete the macsec profile once after it is removed from all interfaces. if we pass port as None,
    # the profile is removed from the DB in all namespaces.
    submit_async_task(delete_macsec_profile, (duthost, None, profile_name))

    # Delete the macsec profile in neighbors
    for d in devices:
        submit_async_task(delete_macsec_profile, (d, None, profile_name))
    wait_all_complete(timeout=300)

    logger.info("Cleanup macsec configuration finished")

    # Waiting for all mka session were cleared in all devices
    for d in devices:
        if isinstance(d, EosHost):
            continue
        assert wait_until(30, 1, 0, lambda d=d: not get_mka_session(d))


def setup_macsec_configuration(duthost, ctrl_links, profile_name, default_priority,
                               cipher_suite, primary_cak, primary_ckn, policy, send_sci, rekey_period):
    logger.info("Setup macsec configuration step1: set macsec profile")
    # 1. Set macsec profile
    i = 0
    for dut_port, nbr in ctrl_links.items():
        submit_async_task(set_macsec_profile, (duthost, dut_port, profile_name, default_priority,
                          cipher_suite, primary_cak, primary_ckn, policy,
                          send_sci, rekey_period))
        if i % 2 == 0:
            priority = default_priority - 1
        else:
            priority = default_priority + 1
        submit_async_task(set_macsec_profile,
                          (nbr["host"], nbr["port"], profile_name, priority,
                           cipher_suite, primary_cak, primary_ckn, policy, send_sci, rekey_period))
        i += 1
    wait_all_complete(timeout=180)

    logger.info("Setup macsec configuration step2: enable macsec profile")
    # 2. Enable macsec profile
    for dut_port, nbr in list(ctrl_links.items()):
        time.sleep(3)
        submit_async_task(enable_macsec_port, (duthost, dut_port, profile_name))
        submit_async_task(enable_macsec_port, (nbr["host"], nbr["port"], profile_name))
    wait_all_complete(timeout=180)

    # 3. Wait for interface's macsec ready
    for dut_port, nbr in list(ctrl_links.items()):
<<<<<<< HEAD
        wait_until(20, 3, 0,
                   lambda: duthost.iface_macsec_ok(dut_port) and
                   nbr["host"].iface_macsec_ok(nbr["port"]))
=======
        assert wait_until(300, 3, 0,
                          lambda: duthost.iface_macsec_ok(dut_port) and
                          nbr["host"].iface_macsec_ok(nbr["port"]))
>>>>>>> 18b4f2fc

    # Enabling macsec may cause link flap, which impacts LACP, BGP, etc
    # protocols. To hold some time for protocol recovery.
    time.sleep(60)
    logger.info("Setup macsec configuration finished")<|MERGE_RESOLUTION|>--- conflicted
+++ resolved
@@ -212,15 +212,9 @@
 
     # 3. Wait for interface's macsec ready
     for dut_port, nbr in list(ctrl_links.items()):
-<<<<<<< HEAD
-        wait_until(20, 3, 0,
-                   lambda: duthost.iface_macsec_ok(dut_port) and
-                   nbr["host"].iface_macsec_ok(nbr["port"]))
-=======
         assert wait_until(300, 3, 0,
                           lambda: duthost.iface_macsec_ok(dut_port) and
                           nbr["host"].iface_macsec_ok(nbr["port"]))
->>>>>>> 18b4f2fc
 
     # Enabling macsec may cause link flap, which impacts LACP, BGP, etc
     # protocols. To hold some time for protocol recovery.
