--- conflicted
+++ resolved
@@ -9,7 +9,6 @@
 BACKEND_TOPOLOGY_IND = "backend"
 # ssh connect default username and password
 DEFAULT_SSH_CONNECT_PARAMS = {
-<<<<<<< HEAD
     "public": {
         "username": "admin",
         "password": "YourPaSsWoRd"
@@ -18,12 +17,8 @@
         "username": "admin",
         "password": "password"
     }
-=======
-    "public": {"username": "admin",
-               "password": "YourPaSsWoRd"}
 }
 # resolv.conf expected nameservers
 RESOLV_CONF_NAMESERVERS = {
     "public": []
->>>>>>> a98e9c9e
 }