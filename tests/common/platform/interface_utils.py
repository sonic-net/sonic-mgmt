--- conflicted
+++ resolved
@@ -322,7 +322,6 @@
 
     return interfaces
 
-<<<<<<< HEAD
 
 @functools.lru_cache(maxsize=1)
 def get_interfaces_info(duthost):
@@ -409,8 +408,6 @@
         if is_first_port_in_split:
             first_port_in_split.append(port)
     return first_port_in_split
-=======
-    return interfaces
 
 
 def get_physical_to_logical_port_mapping(physical_port_indices):
@@ -432,5 +429,4 @@
     pport_to_lport_mapping = get_physical_to_logical_port_mapping(physical_port_indices)
     first_subport_dict = {k: pport_to_lport_mapping[v][0] for k, v in physical_port_indices.items()}
     logging.debug("First subports mapping: {}".format(first_subport_dict))
-    return first_subport_dict
->>>>>>> 0a79ec6b
+    return first_subport_dict