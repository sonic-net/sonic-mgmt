"""
Helper script for checking status of interfaces


This script contains re-usable functions for checking status of interfaces on SONiC.
"""
<<<<<<< HEAD
import json
import re
=======
>>>>>>> 3403b65e
import logging
from transceiver_utils import all_transceivers_detected


def parse_intf_status(lines):
    """
    @summary: Parse the output of command "show interface description".
    @param lines: The output lines of command "show interface description".
    @return: Return a dictionary like:
        {
            "Ethernet0": {
                "oper": "up",
                "admin": "up",
                "alias": "etp1",
                "desc": "ARISTA01T2:Ethernet1"
            },
            ...
        }
    """
    result = {}
    for line in lines:
        fields = line.split()
        if len(fields) >= 5:
            intf = fields[0]
            oper, admin, alias, desc = fields[1], fields[2], fields[3], ' '.join(fields[4:])
            result[intf] = {"oper": oper, "admin": admin, "alias": alias, "desc": desc}
    return result


def check_interface_status(dut, asic_index, interfaces, xcvr_skip_list):
    """
    @summary: Check the admin and oper status of the specified interfaces on DUT.
    @param dut: The AnsibleHost object of DUT. For interacting with DUT.
    @param interfaces: List of interfaces that need to be checked.
    """
    asichost = dut.asic_instance(asic_index)
    namespace = asichost.get_asic_namespace()
    logging.info("Check interface status using cmd 'show interface'")
    ports = get_port_map(dut, asic_index)
    output = dut.command("show interface description")
    intf_status = parse_intf_status(output["stdout_lines"][2:])
    check_intf_presence_command = 'show interface transceiver presence {}'
    for intf in interfaces:
        expected_oper = "up" if intf in ports else "down"
        expected_admin = "up" if intf in ports else "down"
        if intf not in intf_status:
            logging.info("Missing status for interface %s" % intf)
            return False
        if intf_status[intf]["oper"] != expected_oper:
            logging.info("Oper status of interface %s is %s, expected '%s'" % (intf, intf_status[intf]["oper"], expected_oper))
            return False
        if intf_status[intf]["admin"] != expected_admin:
            logging.info("Admin status of interface %s is %s, expected '%s'" % (intf, intf_status[intf]["admin"], expected_admin))
            return False

        # Cross check the interface SFP presence status
        if xcvr_skip_list and intf not in xcvr_skip_list[dut.hostname]:
            check_presence_output = dut.command(check_intf_presence_command.format(intf))
            presence_list = check_presence_output["stdout_lines"][2].split()
            assert intf in presence_list, "Wrong interface name in the output: %s" % str(presence_list)
            assert 'Present' in presence_list, "Status is not expected, presence status: %s" % str(presence_list)

    intf_facts = dut.interface_facts(up_ports=ports, namespace=namespace)["ansible_facts"]
    down_ports = intf_facts["ansible_interface_link_down_ports"]
    if len(down_ports) != 0:
        logging.info("Some interfaces are down: %s" % str(down_ports))
        return False

    return True


# This API to check the interface information actoss all front end ASIC's
def check_all_interface_information(dut, interfaces, xcvr_skip_list):
    for asic_index in dut.get_frontend_asic_ids():
        # Get the interfaces pertaining to that asic
        interface_list = get_port_map(dut, asic_index)
        interfaces_per_asic = {k:v for k, v in interface_list.items() if k in interfaces}
        if not all_transceivers_detected(dut, asic_index, interfaces_per_asic, xcvr_skip_list):
            logging.info("Not all transceivers are detected")
            return False
        if not check_interface_status(dut, asic_index, interfaces_per_asic, xcvr_skip_list):
            logging.info("Not all interfaces are up")
            return False

    return True


# This API to check the interface information per asic.
def check_interface_information(dut, asic_index, interfaces, xcvr_skip_list):
    if not all_transceivers_detected(dut, asic_index, interfaces, xcvr_skip_list):
        logging.info("Not all transceivers are detected on asic %s" % asic_index)
        return False
    if not check_interface_status(dut, asic_index, interfaces, xcvr_skip_list):
        logging.info("Not all interfaces are up on asic %s" % asic_index)
        return False

    return True


def get_port_map(dut, asic_index=None):
    """
    @summary: Get the port mapping info from the DUT
    @return: a dictionary containing the port map
    """
    logging.info("Retrieving port mapping from DUT")
<<<<<<< HEAD
    if asic_index is not None:
        asichost = dut.asic_instance(asic_index)
        cfg_facts = asichost.config_facts(host=dut.hostname, source="persistent", verbose=False)['ansible_facts']
    else:
        # execute command on the DUT to get port map from config_db.json
        validate_config_db_file_exist(dut)
        get_cfg_facts_cmd = "cat /etc/sonic/config_db.json"
        portmap_json_string = dut.command(get_cfg_facts_cmd)["stdout"]
        cfg_facts = json.loads(portmap_json_string)
    # parse the json
    port_mapping_res = {}
    port_mapping = cfg_facts.get("PORT", {})
    for port, port_dict_info in port_mapping.items():
        port_index = port_dict_info["index"]
        port_mapping_res[port] = [int(port_index)]
    return port_mapping_res


def validate_config_db_file_exist(dut):   
    config_db_stat = dut.stat(path="/etc/sonic/config_db.json")
    if not config_db_stat["stat"]["exists"]: 
        assert False, "No /etc/sonic/config_db.json found on dut - please load a valid config_db.json to switch"
=======
    namespace = dut.get_namespace_from_asic_id(asic_index)
    config_facts = dut.config_facts(host=dut.hostname, source="running",namespace=namespace)['ansible_facts']
    port_mapping = config_facts['port_index_map']
    for k,v in port_mapping.items():
        port_mapping[k] = [v]

    return port_mapping
>>>>>>> 3403b65e
<|MERGE_RESOLUTION|>--- conflicted
+++ resolved
@@ -4,11 +4,6 @@
 
 This script contains re-usable functions for checking status of interfaces on SONiC.
 """
-<<<<<<< HEAD
-import json
-import re
-=======
->>>>>>> 3403b65e
 import logging
 from transceiver_utils import all_transceivers_detected
 
@@ -114,35 +109,10 @@
     @return: a dictionary containing the port map
     """
     logging.info("Retrieving port mapping from DUT")
-<<<<<<< HEAD
-    if asic_index is not None:
-        asichost = dut.asic_instance(asic_index)
-        cfg_facts = asichost.config_facts(host=dut.hostname, source="persistent", verbose=False)['ansible_facts']
-    else:
-        # execute command on the DUT to get port map from config_db.json
-        validate_config_db_file_exist(dut)
-        get_cfg_facts_cmd = "cat /etc/sonic/config_db.json"
-        portmap_json_string = dut.command(get_cfg_facts_cmd)["stdout"]
-        cfg_facts = json.loads(portmap_json_string)
-    # parse the json
-    port_mapping_res = {}
-    port_mapping = cfg_facts.get("PORT", {})
-    for port, port_dict_info in port_mapping.items():
-        port_index = port_dict_info["index"]
-        port_mapping_res[port] = [int(port_index)]
-    return port_mapping_res
-
-
-def validate_config_db_file_exist(dut):   
-    config_db_stat = dut.stat(path="/etc/sonic/config_db.json")
-    if not config_db_stat["stat"]["exists"]: 
-        assert False, "No /etc/sonic/config_db.json found on dut - please load a valid config_db.json to switch"
-=======
     namespace = dut.get_namespace_from_asic_id(asic_index)
     config_facts = dut.config_facts(host=dut.hostname, source="running",namespace=namespace)['ansible_facts']
     port_mapping = config_facts['port_index_map']
     for k,v in port_mapping.items():
         port_mapping[k] = [v]
 
-    return port_mapping
->>>>>>> 3403b65e
+    return port_mapping