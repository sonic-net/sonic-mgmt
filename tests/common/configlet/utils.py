#! /usr/bin/env python

import inspect
import json
import os
import re
import sys
import time

if sys.version_info.major > 2:
    from pathlib import Path
    sys.path.insert(0, str(Path(__file__).parent))

from helpers import log_error, log_info, log_debug, set_print

CONFIG_DB_FILE = "etc/sonic/config_db.json"
MINIGRAPH_FILE = "etc/sonic/minigraph.xml"

tor_data = {}
managed_files = {}
config_db_data_orig = {}

init_data = {
        "version": "",
        "switch_name": "",
        "files_dir": "",
        "data_dir": "",
        "orig_db_dir": ""
        }


MAX_MISMATCH_CNT = 10

ORIG_DB_SUB_DIR = "orig"
NO_T0_DB_SUB_DIR = "no_T0"
CLET_DB_SUB_DIR = "clet"
PATCH_ADD_T0_SUB_DIR = "patch_add"
PATCH_RM_T0_SUB_DIR = "patch_rm"
FILES_SUB_DIR = "files"

# Ansible test run creates all files under logs/<test dir name, which in our
# case is "configlet">
# Create a AddRack under that and put all files under that.
# NOTE: Any duthost.fetch will download the file under
# <given dir>/<dut hostname>/<entire path of the src file>
# if you download /etc/sonic/minigraph.xml under data_dir,
# it will be created as <data_dir>/<duthost name>/etc/sonic/minigraph.xml
# Say, return value of duthost.fetch is ret, then ret["dest"]
# is easier way to get the destination path.
#
base_dir = "logs/configlet"
data_dir = "{}/AddRack".format(base_dir)
orig_db_dir = "{}/{}".format(data_dir, ORIG_DB_SUB_DIR)
no_t0_db_dir = "{}/{}".format(data_dir, NO_T0_DB_SUB_DIR)
clet_db_dir = "{}/{}".format(data_dir, CLET_DB_SUB_DIR)
patch_add_t0_dir = "{}/{}".format(data_dir, PATCH_ADD_T0_SUB_DIR)
patch_rm_t0_dir = "{}/{}".format(data_dir, PATCH_RM_T0_SUB_DIR)
files_dir = "{}/{}".format(data_dir, FILES_SUB_DIR)


def MINS_TO_SECS(n):
    return n * 60


RELOAD_WAIT_TIME = MINS_TO_SECS(3)

PAUSE_INTF_DOWN = MINS_TO_SECS(1)
PAUSE_INTF_UP = MINS_TO_SECS(3)
PAUSE_CLET_APPLY = MINS_TO_SECS(1)

DB_COMP_WAIT_TIME = MINS_TO_SECS(5)


def do_pause(secs, msg):
    log_info("do_pause: seconds:{} {}".format(secs, msg))
    time.sleep(secs)
    log_info("do_pause: DONE")


#
# App-DB/"LLDP_ENTRY_TABLE" is very dynamic -- not a candidate for comparison
# link-local IPv6 addresses starts with "fe80:" are skipped from comparison
#
scan_dbs = {
        "config-db": {
            "db_no": 4,
            "keys_to_compare": set(),
            "keys_to_skip_comp": {
                "BUFFER_PROFILE|pg_lossless_40000_5m_profile",
                "FLEX_COUNTER_TABLE"
                },
            "keys_skip_val_comp": set()
        },
        "app-db": {
            "db_no": 0,
            "keys_to_compare": set(),
            "keys_to_skip_comp": {
                "LLDP_ENTRY_TABLE",
                "NEIGH_TABLE:eth0",
                "NEIGH_TABLE_DEL_SET",
                "ROUTE_TABLE:fe80:",
                "ROUTE_TABLE:192.168.0.128/25",
                "ROUTE_TABLE:20c0:a800::/64",
                "ROUTE_TABLE:2064:100::11",
                "ROUTE_TABLE:192.168.0.0/25",
                "ROUTE_TABLE:100.1.0.17",
                "ROUTE_TABLE:20c0:a800:0:80::/64",
                "ROUTE_TABLE:FE80:",
                "TUNNEL_DECAP_TABLE",
                # BUFFER_PG.*3-4 is an auto created entry by buffermgr
                # configlet skips it. So skip verification too.
                "BUFFER_PG_TABLE:Ethernet[0-9][0-9]*:3-4",
                # Diff in TUNNEL_DECAP_TERM_TABLE is expected because router port
                # is set admin down in the test, which leads to tunnel term change
                "TUNNEL_DECAP_TERM_TABLE:IPINIP_TUNNEL",
                "TUNNEL_DECAP_TERM_TABLE:IPINIP_V6_TUNNEL",
                "NEIGH_RESOLVE_TABLE*"
                },
            "keys_skip_val_comp": {
                "last_up_time",
                "last_down_time",
                "flap_count"
            }
        },
        "state-db": {
            "db_no": 6,
            "keys_to_compare": {
                "NEIGH_STATE_TABLE",
                "VLAN_MEMBER_TABLE",
                "VLAN_TABLE"
            },
            "keys_to_skip_comp": {
                "PORT_TABLE",
<<<<<<< HEAD
                "TRANSCEIVER_STATUS_FLAG_CLEAR_TIME\\|Ethernet[0-9]+"
=======
                "TRANSCEIVER_INFO",
                "TRANSCEIVER_STATUS"
>>>>>>> b5283ada
            },
            "keys_skip_val_comp": {
                "last_update_time"
            }
        }
    }


def init_global_data():
    global tor_data, managed_files, config_db_data_orig

    for k in init_data:
        if not init_data[k]:
            assert False, "missing init_data for {}".format(k)

    tor_data.update({
            "name": {"local": init_data["switch_name"], "remote": ""},
            "mgmt_ip": {"local": "", "remote": ""},
            "ip": {"local": "", "remote": ""},
            "ipv6": {"local": "", "remote": ""},
            "links": [{"local": {"alias": "", "sonic_name": ""}, "remote": ""}],
            "hwsku": {"local": "", "remote": ""},
            "portChannel": "",
            "os_version": init_data["version"],
            "bgp_info": {
                "asn": "",
                "holdtime": "",
                "keepalive": ""
            }
        })

    data_dir = init_data["data_dir"]
    duthost_name = init_data["switch_name"]
    managed_files.update({
            "minigraph_file": os.path.join(data_dir, duthost_name, MINIGRAPH_FILE),
            "config_db_file": os.path.join(data_dir, duthost_name, CONFIG_DB_FILE),
            "minigraph_wo_to": "",
            "configlet": ""
            })

    log_info("managed_files.update={}".format(json.dumps(managed_files, indent=4)))

    with open(managed_files["config_db_file"], "r") as s:
        config_db_data_orig.update(json.load(s))


def report_error(m):
    log_error("failure: {}:{}: {}".format(inspect.stack()[1][1], inspect.stack()[1][2], m))
    assert False, m


def match_key(key, kset):
    for k in kset:
        if key.startswith(k):
            return True
        elif re.match(k, key):
            return True
    return False


def chk_for_pfc_wd(duthost):
    ret = False
    res = duthost.shell('redis-dump -d 4 --pretty -k \"DEVICE_METADATA|localhost\"')
    meta_data = json.loads(res["stdout"])
    pfc_status = meta_data["DEVICE_METADATA|localhost"]["value"].get("default_pfcwd_status", "")
    log_debug("pfc_status={}".format(pfc_status))

    if pfc_status == "enable":
        for namespace in duthost.get_frontend_asic_namespace_list():
            cmd_prefix = ''
            if duthost.is_multi_asic:
                cmd_prefix = 'sudo ip netns exec {} '.format(namespace)
            res = duthost.shell(cmd_prefix + 'redis-dump -d 4 --pretty -k \"PFC_WD*\"')
            pfc_wd_data = json.loads(res["stdout"])
            if len(pfc_wd_data):
                ret = True
    else:
        # pfc is not enabled; return True, as there will not be any pfc to check
        ret = True
    return ret


def dut_dump(redis_cmd, duthost, data_dir, fname):
    db_read = {}

    dump_file = "/tmp/{}.json".format(fname)
    ret = duthost.shell("{} -o {}".format(redis_cmd, dump_file))
    assert ret["rc"] == 0, "Failed to run cmd:{}".format(redis_cmd)

    ret = duthost.fetch(src=dump_file, dest=data_dir)
    dest_file = ret.get("dest", None)

    assert dest_file is not None, "Failed to fetch src={} dest:{}".format(dump_file, data_dir)
    assert os.path.exists(dest_file), "Fetched file not exist: {}".format(dest_file)

    with open(dest_file, "r") as s:
        db_read = json.load(s)
    return db_read


def get_dump(duthost, db_name, db_info, dir_name, data_dir):
    db_no = db_info["db_no"]
    lst_keys = db_info["keys_to_compare"]

    db_read = {}
    if not lst_keys:
        db_read = dut_dump("redis-dump -d {} --pretty".format(db_no),
                           duthost, data_dir, db_name)
    else:
        for k in lst_keys:
            fname = "{}_{}.json".format(k, db_name)
            cmd = 'redis-dump -d {} --pretty -k \"{}*\"'.format(db_no, k)
            db_read.update(dut_dump(cmd, duthost, data_dir, fname))

    keys_skip_cmp = db_info["keys_to_skip_comp"]
    keys_skip_val = db_info["keys_skip_val_comp"]

    db_write = {}
    for k in db_read:
        # Transient keys start with "_"; Hence skipped
        if (not k.startswith("_")) and (not match_key(k, keys_skip_cmp)):
            value = db_read[k].get("value", {})  # Get the value or empty dictionary if

            for skip_val in keys_skip_val:
                if match_key(skip_val, value):
                    value.pop(skip_val)
            db_write[k] = db_read[k]

    dst_file = os.path.join(dir_name, "{}.json".format(db_name))
    with open(dst_file, "w") as s:
        s.write(json.dumps(db_write, indent=4, default=str))

    log_info("Written dst_file: {}".format(dst_file))


def take_DB_dumps(duthost, dir_name, data_dir):
    log_info("Taking DB dumps dir= {}".format(dir_name))
    for db_name, db_info in scan_dbs.items():
        get_dump(duthost, db_name, db_info, dir_name, data_dir)

    duthost.shell("config save -y")

    for i in ["config_db.json", "minigraph.xml"]:
        ret = duthost.fetch(src=os.path.join("/etc/sonic/", i), dest=data_dir)
        os.system("cp {} {}".format(ret["dest"], dir_name))

    log_info("dumps created in dir = {}".format(dir_name))


def cmp_str(orig_s, clet_s):
    orig_v = sorted(orig_s.split(","))
    clet_v = sorted(clet_s.split(","))
    if orig_v != clet_v:
        log_info("compare str failed: {} != {}".format(orig_v, clet_v))
    return orig_v == clet_v


def cmp_value(orig_val, clet_val):
    if orig_val == clet_val:
        return True

    if type(orig_val) == str:
        return cmp_str(orig_val, clet_val)

    if type(orig_val) == dict:
        for fld, val in orig_val.items():
            if fld not in clet_val:
                return False
            if not cmp_value(orig_val[fld], clet_val[fld]):
                return False
    return True


def cmp_dump(db_name, orig_db_dir, clet_db_dir):
    mismatch_cnt = 0
    orig_data = {}
    clet_data = {}
    msg = ""

    log_info("comparing dump {} {} {}".format(
        db_name, orig_db_dir, clet_db_dir))
    fname = "{}.json".format(db_name)
    with open(os.path.join(orig_db_dir, fname), "r") as s:
        orig_data = json.load(s)

    with open(os.path.join(clet_db_dir, fname), "r") as s:
        clet_data = json.load(s)

    if clet_data == orig_data:
        log_info("{} compared good orig={} clet={}".format(db_name, orig_db_dir, clet_db_dir))
        return 0, ""

    orig_keys = set(sorted(orig_data.keys()))
    clet_keys = set(sorted(clet_data.keys()))

    diff = orig_keys - clet_keys
    for k in diff:
        log_error("{}: Missing key: {}".format(fname, k))
        mismatch_cnt += 1
        if not msg:
            msg = "Missing key: {}".format(k)
        if mismatch_cnt >= MAX_MISMATCH_CNT:
            log_error("Too many errors; bailing out")
            break

    diff = clet_keys - orig_keys
    for k in diff:
        log_info("{}: New key:  {}".format(fname, k))

    for k in orig_keys.intersection(clet_keys):
        if mismatch_cnt >= MAX_MISMATCH_CNT:
            log_error("Too many errors; bailing out")
            break

        if orig_data[k] != clet_data[k]:
            if orig_data[k]["type"] != clet_data[k]["type"]:
                log_error("{}: mismatch key:{} type:{} != {}".format(
                    fname, k, orig_data[k]["type"], clet_data[k]["type"]))
                mismatch_cnt += 1
                if not msg:
                    msg = "mismatch key:{} type:{} != {}".format(
                            k, orig_data[k]["type"], clet_data[k]["type"])

            if not cmp_value(orig_data[k]["value"], clet_data[k]["value"]):
                log_error("{}: mismatch key:{} {} != {}"
                          .format(fname, k, orig_data[k]["value"], clet_data[k]["value"]))
                mismatch_cnt += 1
                if not msg:
                    msg = "mismatch key:{} value:{} != {}".format(
                            k, orig_data[k]["value"], clet_data[k]["value"])

    if not mismatch_cnt:
        log_info("{} compared good orig={} clet={}".format(db_name, orig_db_dir, clet_db_dir))
    else:
        log_info("{} compare failed orig={} clet={} mismatch_cnt={}".format(
            db_name, orig_db_dir, clet_db_dir, mismatch_cnt))
    if msg:
        msg = "{}: {}".format(db_name, msg)
    log_info("compared dump {} mismatch_cnt={} msg={}".format(
        db_name, mismatch_cnt, msg))
    return mismatch_cnt, msg


def compare_dumps(orig_db_dir, clet_db_dir):
    mismatch_cnt = 0
    ret_msg = ""
    for db_name in scan_dbs:
        cnt, msg = cmp_dump(db_name, orig_db_dir, clet_db_dir)
        mismatch_cnt += cnt
        if not ret_msg:
            ret_msg = msg
    return mismatch_cnt, ret_msg


def db_comp(duthost, test_db_dir, ref_db_dir, ctx):
    global data_dir

    take_DB_dumps(duthost, test_db_dir, data_dir)

    ret, msg = compare_dumps(ref_db_dir, test_db_dir)
    if ret:
        log_info("{}: Failed to compare:{}; retry if withing limits".format(
            ctx, msg))
        return False
    log_info("{}: Succeeded to compare".format(ctx))
    return True


def chk_bgp_session(duthost, ip, msg):
    if sys.version_info[0] > 2:
        info = duthost.get_bgp_neighbor_info(ip)
    else:
        info = duthost.get_bgp_neighbor_info(ip.decode('utf-8'))
    bgp_state = info.get("bgpState", "")
    assert bgp_state == "Established", \
        "{}: BGP session for {} = {}; expect established".format(msg, ip, bgp_state)


def main():
    set_print()
    print("Calling compare dumps")
    ret, msg = compare_dumps("logs/AddRack/orig", "logs/AddRack/clet")
    print(("ret = {} msg={}".format(ret, msg)))


if __name__ == "__main__":
    main()<|MERGE_RESOLUTION|>--- conflicted
+++ resolved
@@ -131,12 +131,9 @@
             },
             "keys_to_skip_comp": {
                 "PORT_TABLE",
-<<<<<<< HEAD
+                "TRANSCEIVER_INFO",
+                "TRANSCEIVER_STATUS",
                 "TRANSCEIVER_STATUS_FLAG_CLEAR_TIME\\|Ethernet[0-9]+"
-=======
-                "TRANSCEIVER_INFO",
-                "TRANSCEIVER_STATUS"
->>>>>>> b5283ada
             },
             "keys_skip_val_comp": {
                 "last_update_time"
