import logging
from tests.common.helpers.assertions import pytest_assert
from tests.common.utilities import get_host_visible_vars
from tests.common.utilities import wait_until
from collections import defaultdict

CONTAINER_CHECK_INTERVAL_SECS = 1
CONTAINER_RESTART_THRESHOLD_SECS = 180

logger = logging.getLogger(__name__)


def is_supervisor_node(inv_files, hostname):
    """Check if the current node is a supervisor node in case of multi-DUT.
     @param inv_files: List of inventory file paths, In tests,
            you can be get it from get_inventory_files in tests.common.utilities
     @param hostname: hostname as defined in the inventory
    Returns:
          Currently, we are using 'card_type' in the inventory to make the decision.
          If 'card_type' for the node is defined in the inventory, and it is 'supervisor',
          then return True, else return False. In future, we can change this
          logic if possible to derive it from the DUT.
    """
    dut_vars = get_host_visible_vars(inv_files, hostname)
    if dut_vars and 'card_type' in dut_vars and dut_vars['card_type'] == 'supervisor':
        return True
    return False


def is_frontend_node(inv_files, hostname):
    """Check if the current node is a frontend node in case of multi-DUT.
     @param inv_files: List of inventory file paths, In tests,
            you can be get it from get_inventory_files in tests.common.utilities
     @param hostname: hostname as defined in the inventory
     Returns:
          True if it is not any other type of node.
          Currently, the only other type of node supported is 'supervisor' node.
          If we add more types of nodes, then we need to exclude them from this method as well.
    """
    return not is_supervisor_node(inv_files, hostname)


def is_container_running(duthost, container_name):
    """Decides whether the container is running or not
    @param duthost: Host DUT.
    @param container_name: Name of a container.
    Returns:
        Boolean value. True represents the container is running
    """
    running_containers = duthost.shell(r"docker ps -f 'status=running' --format \{\{.Names\}\}")['stdout_lines']
    return container_name in running_containers


def check_container_state(duthost, container_name, should_be_running):
    """Determines whether a container is in the expected state (running/not running)
    @param duthost: Host DUT.
    @param container_name: Name of container.
    @param should_be_running: Boolean value.
    Returns:
        This function will return True if the container was in the expected state.
        Otherwise, it will return False.
    """
    is_running = is_container_running(duthost, container_name)
    return is_running == should_be_running


def is_hitting_start_limit(duthost, container_name):
    """Checks whether the container can not be restarted is due to start-limit-hit.
    @param duthost: Host DUT.
    @param ontainer_name: name of a container.
    Returns:
        If start limitation was hit, then this function will return True. Otherwise
        it returns False.
    """
    service_status = duthost.shell("sudo systemctl status {}.service | grep 'Active'".format(container_name))
    for line in service_status["stdout_lines"]:
        if "start-limit-hit" in line:
            return True

    return False


def clear_failed_flag_and_restart(duthost, container_name):
    """Clears the failed flag of a container and restart it.
    @param duthost: Host DUT.
    @param container_name: name of a container.
    Returns:
        None
    """
    logger.info("{} hits start limit and clear reset-failed flag".format(container_name))
    duthost.shell("sudo systemctl reset-failed {}.service".format(container_name))
    duthost.shell("sudo systemctl start {}.service".format(container_name))
    restarted = wait_until(CONTAINER_RESTART_THRESHOLD_SECS,
                           CONTAINER_CHECK_INTERVAL_SECS,
                           0,
                           check_container_state, duthost, container_name, True)
    pytest_assert(restarted, "Failed to restart container '{}' after reset-failed was cleared".format(container_name))


def get_group_program_info(duthost, container_name, group_name):
    """Gets program names, running status and their pids by analyzing the command
       output of "docker exec <container_name> supervisorctl status". Program name
       at here represents a program which is part of group <group_name>

    Args:
        duthost: Hostname of DUT.
        container_name: A string shows container name.
        program_name: A string shows process name.

    Returns:
        A dictionary where keys are the program names and values are their running
        status and pids.
    """
    group_program_info = defaultdict(list)
    program_name = None
    program_status = None
    program_pid = None

    program_list = duthost.shell("docker exec {} supervisorctl status"
                                 .format(container_name), module_ignore_errors=True)
    for program_info in program_list["stdout_lines"]:
        if program_info.find(group_name) != -1:
            program_name = program_info.split()[0].split(':')[1].strip()
            program_status = program_info.split()[1].strip()
            if program_status in ["EXITED", "STOPPED", "STARTING"]:
                program_pid = -1
            else:
                program_pid = int(program_info.split()[3].strip(','))

            group_program_info[program_name].append(program_status)
            group_program_info[program_name].append(program_pid)

            if program_pid != -1:
                logger.info("Found program '{}' in the '{}' state with pid {}"
                            .format(program_name, program_status, program_pid))

    return group_program_info


def get_program_info(duthost, container_name, program_name):
    """Gets program running status and its pid by analyzing the command
       output of "docker exec <container_name> supervisorctl status"

    Args:
        duthost: Hostname of DUT.
        container_name: A string shows container name.
        program_name: A string shows process name.

    Return:
        Program running status and its pid.
    """
    program_status = None
    program_pid = -1

    program_list = duthost.shell("docker exec {} supervisorctl status"
                                 .format(container_name), module_ignore_errors=True)
    for program_info in program_list["stdout_lines"]:
        if program_info.find(program_name) != -1:
            program_status = program_info.split()[1].strip()
            if program_status == "RUNNING":
                program_pid = int(program_info.split()[3].strip(','))
            break

    if program_pid != -1:
        logger.info("Found program '{}' in the '{}' state with pid {}"
                    .format(program_name, program_status, program_pid))

    return program_status, program_pid


def get_disabled_container_list(duthost):
    """Gets the container/service names which are disabled.

    Args:
        duthost: Host DUT.

    Return:
        A list includes the names of disabled containers/services
    """
    disabled_containers = []

    container_status, succeeded = duthost.get_feature_status()
    pytest_assert(succeeded, "Failed to get status ('enabled'|'disabled') of containers. Exiting...")

    for container_name, status in list(container_status.items()):
        if "disabled" in status:
            disabled_containers.append(container_name)

    return disabled_containers


def check_link_status(duthost, iface_list, expect_status):
    """
    check if the link status specified in the iface_list equal to expect status
    :param duthost: dut host object
    :param iface_list: the interface list
    :param expect_status: expected status for the interface specified in the iface_list
    :return: True if the status of all the interfaces specified in the iface_list equal to expect status, else False
    """
    int_status = duthost.show_interface(command="status")['ansible_facts']['int_status']
    for intf in iface_list:
        if int_status[intf]['admin_state'] == 'up' and int_status[intf]['oper_state'] != expect_status:
            return False
    return True


def encode_dut_and_container_name(dut_name, container_name):
    """Gets a string by combining dut name and container name.

    Args:
      dut_name: A string represents name of DuT.
      container_name: A string represents name of container.

    Returns:
      A string includes the DuT and container names.
    """

    return dut_name + "|" + container_name


def decode_dut_and_container_name(name_str):
    """Gets DuT name and container name by parsing the string 'name_str'.

    Args:
      A string includes the DuT and container names.

    Returns:
      dut_name: A string represents name of DuT.
      container_name: A string represents name of container.
    """
    dut_name = ""
    container_name = ""

    name_list = name_str.strip().split("|")
    if len(name_list) >= 2:
        dut_name = name_list[0]
        container_name = name_list[1]
    elif len(name_list) == 1:
        container_name = name_list[0]

    return dut_name, container_name


def verify_features_state(duthost):
    """Checks whether the state of each feature is valid.

    Args:
      duthost: An Ansible object of DuT.

    Returns:
      If states of all features are valid, returns True; otherwise,
      returns False.
    """
    feature_status, succeeded = duthost.get_feature_status()
    if not succeeded:
        logger.info("Failed to get list of feature names.")
        return False

    for feature_name, status in list(feature_status.items()):
        logger.info("The state of '{}' is '{}'.".format(feature_name, status))

        if status not in ("enabled", "always_enabled", "disabled", "always_disabled"):
            logger.info("The state of '{}' is invalid!".format(feature_name))
            return False

        logger.info("The state of '{}' is valid.".format(feature_name))

    return True


def verify_orchagent_running_or_assert(duthost):
    """
    Verifies that orchagent is running, asserts otherwise

    Args:
        duthost: Device Under Test (DUT)
    """

    def _orchagent_running():
        cmds = 'docker exec swss supervisorctl status orchagent'
        output = duthost.shell(cmds, module_ignore_errors=True)
        pytest_assert(not output['rc'], "Unable to check orchagent status output")
        return 'RUNNING' in output['stdout']

    pytest_assert(
        wait_until(120, 10, 0, _orchagent_running),
        "Orchagent is not running"
    )


<<<<<<< HEAD
def patch_rsyslog(duthost):
    """Patch rsyslog configuration to stop sending syslogs to production syslog server

    Args:
        duthost (obj): Device Under Test (DUT)
    """
    for conf in ["/usr/share/sonic/templates/rsyslog.conf.j2", "/etc/rsyslog.conf"]:
        duthost.lineinfile(
            path=conf,
            state="present",
            backrefs=True,
            regexp="(^[^#]*@\[10\.20\.6\.16\]:514)",
            line="# \g<1>"
        )
    duthost.shell("systemctl restart rsyslog")
=======
def ignore_t2_syslog_msgs(duthost):

    """
        When we reboot / config_reload on T2 chassis cards, we see 2 error messages in the linecards

        1) During config_reload/reboot of linecard, LAGS are deleted, but ports are up,
        and we get mac learning events from SAI to orchagent
        which is in middle of cleanup and doesn't have the right data.
        This causes error message like Failed to get port by bridge port ID

        2) reboot/config_reload on supoervisor  will cause all the fabric links in the linecard to
        bounce which results in SAI sending messages orchagent regarding the fabric port state change.
        However, in linecards in T2 chassis, there is modelling of fabric ports in orchagent. Thus, orchagent generates
        error message indication to port object found for the port.
        Please see https://github.com/Azure/sonic-buildimage/issues/9033 for details.
    """
    if duthost.topo_type == "t2" and duthost.facts.get('platform_asic') == "broadcom-dnx":
        ignoreRegex = [".*orchagent.*Failed to get port by bridge port ID.*"]
        if duthost.is_supervisor_node():
            ignoreRegex.extend([".*orchagent.*Failed to get port object for port id.*"])
        for a_dut in duthost.duthosts.frontend_nodes:
            # DUT's loganalyzer would be null if we have disable_loganalyzer specified
            if a_dut.loganalyzer:
                a_dut.loganalyzer.ignore_regex.extend(ignoreRegex)
>>>>>>> dd0b5f84
<|MERGE_RESOLUTION|>--- conflicted
+++ resolved
@@ -288,7 +288,6 @@
     )
 
 
-<<<<<<< HEAD
 def patch_rsyslog(duthost):
     """Patch rsyslog configuration to stop sending syslogs to production syslog server
 
@@ -304,7 +303,8 @@
             line="# \g<1>"
         )
     duthost.shell("systemctl restart rsyslog")
-=======
+
+
 def ignore_t2_syslog_msgs(duthost):
 
     """
@@ -328,5 +328,4 @@
         for a_dut in duthost.duthosts.frontend_nodes:
             # DUT's loganalyzer would be null if we have disable_loganalyzer specified
             if a_dut.loganalyzer:
-                a_dut.loganalyzer.ignore_regex.extend(ignoreRegex)
->>>>>>> dd0b5f84
+                a_dut.loganalyzer.ignore_regex.extend(ignoreRegex)