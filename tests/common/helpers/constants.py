
DEFAULT_ASIC_ID = None
DEFAULT_NAMESPACE = None
NAMESPACE_PREFIX = 'asic'
ASIC_PARAM_TYPE_ALL = 'num_asics'
ASIC_PARAM_TYPE_FRONTEND = 'frontend_asics'
ASICS_PRESENT = 'asics_present'
RANDOM_SEED = 'random_seed'
CUSTOM_MSG_PREFIX = "sonic_custom_msg"
DUT_CHECK_NAMESPACE = "dut_check_result"

# Describe upstream neighbor of dut in different topos
UPSTREAM_NEIGHBOR_MAP = {
    "t0": "t1",
    "t1": "t2",
    "m1": "ma",
    "m0": "m1",
    "mx": "m0",
    "t2": "t3",
    "m0_vlan": "m1",
    "m0_l3": "m1",
    "ft2": "lt2"
}

# Describe ALL upstream neighbor of dut in different topos
UPSTREAM_ALL_NEIGHBOR_MAP = {
    "t0": ["t1"],
    "t1": ["t2"],
    "m1": ["ma", "mb"],
    "m0": ["m1"],
    "mx": ["m0"],
    "t2": ["t3"],
    "m0_vlan": ["m1"],
    "m0_l3": ["m1"],
}

# Describe downstream neighbor of dut in different topos
DOWNSTREAM_NEIGHBOR_MAP = {
    "t0": "server",
    "t1": "t0",
    "m1": "m0",
    "m0": "mx",
    "mx": "server",
    "t2": "t1",
    "m0_vlan": "server",
<<<<<<< HEAD
    "m0_l3": "mx",
    "ft2": "lt2"
=======
    "m0_l3": "mx"
}

# Describe downstream neighbor of dut in different topos
DOWNSTREAM_ALL_NEIGHBOR_MAP = {
    "t0": ["server"],
    "t1": ["t0"],
    "m1": ["m0", "c0"],
    "m0": ["mx", "server"],
    "mx": ["server"],
    "t2": ["t1"],
    "m0_vlan": ["mx", "server"],
    "m0_l3": ["mx", "server"],
>>>>>>> ff32551c
}<|MERGE_RESOLUTION|>--- conflicted
+++ resolved
@@ -43,11 +43,8 @@
     "mx": "server",
     "t2": "t1",
     "m0_vlan": "server",
-<<<<<<< HEAD
     "m0_l3": "mx",
     "ft2": "lt2"
-=======
-    "m0_l3": "mx"
 }
 
 # Describe downstream neighbor of dut in different topos
@@ -60,5 +57,4 @@
     "t2": ["t1"],
     "m0_vlan": ["mx", "server"],
     "m0_l3": ["mx", "server"],
->>>>>>> ff32551c
 }