import logging
import os
import re

from jinja2 import Template
from tests.common.errors import MissingInputError
from tests.common.devices.sonic import SonicHost

TEMPLATES_DIR = os.path.realpath((os.path.join(os.path.dirname(__file__), "../../common/templates")))
ANSIBLE_ROOT = os.path.realpath((os.path.join(os.path.dirname(__file__), "../../../ansible")))
RUN_PLAYBOOK = os.path.realpath(os.path.join(os.path.dirname(__file__), "../../scripts/exec_template.yml"))

logger = logging.getLogger(__name__)


class PFCStorm(object):
    """ PFC storm/start on different interfaces on a fanout connected to the DUT"""

    _PFC_GEN_DIR = {
        'sonic': '/tmp',
        'eos': '/mnt/flash',
    }

    def __init__(self, duthost, fanout_graph_facts, fanouthosts, **kwargs):
        """
        Args:
            duthost(AnsibleHost) : dut instance
            fanout_graph_facts(dict) : fixture that returns the fanouts connection info
            fanouthosts(AnsibleHost) : fanout instance
            kwargs(dict):
                peer_info(dict): keys are 'peerdevice', 'pfc_fanout_interface'. Optional: 'hwsku'
                pfc_queue_index(int) : queue on which the PFC storm should be generated. default: 3
                pfc_frames_number(int) : Number of PFC frames to generate. default: 100000
                pfc_gen_file(string): Script which generates the PFC traffic. default: 'pfc_gen.py'
                Other keys: 'pfc_storm_defer_time', 'pfc_storm_stop_defer_time', 'pfc_asym'
        """
        self.dut = duthost
        self.asic_type = duthost.facts['asic_type']
        hostvars = self.dut.host.options['variable_manager']._hostvars[self.dut.hostname]
        self.inventory = hostvars['inventory_file'].split('/')[-1]
        self.ip_addr = duthost.mgmt_ip
        self.fanout_info = fanout_graph_facts
        self.fanout_hosts = fanouthosts
        self.pfc_gen_file = kwargs.pop('pfc_gen_file', "pfc_gen.py")
        self.pfc_gen_multiprocess = kwargs.pop('pfc_gen_multiprocess', False)
        self.pfc_queue_idx = kwargs.pop('pfc_queue_index', 3)
        self.pfc_frames_number = kwargs.pop('pfc_frames_number', 100000)
        self.send_pfc_frame_interval = kwargs.pop('send_pfc_frame_interval', 0)
        self.pfc_send_period = kwargs.pop('pfc_send_period', None)
        self.peer_info = kwargs.pop('peer_info')
        self._validate_params(expected_args=['pfc_fanout_interface', 'peerdevice'])
        if 'hwsku' not in self.peer_info:
            self._populate_peer_hwsku()
        self.platform_name = None
        self.update_platform_name()
        self._populate_optional_params(kwargs)
        if self.asic_type == 'vs':
            self.peer_device = {}
            self.fanout_asic_type = ""
        else:
            self.peer_device = self.fanout_hosts[self.peer_info['peerdevice']]
            self.fanout_asic_type = self.peer_device.facts['asic_type'] \
                if isinstance(self.peer_device.host, SonicHost) else None

    def _populate_peer_hwsku(self):
        """
        Find out the hwsku associated with the fanout
        """
        if self.asic_type == 'vs':
            return
        peer_dev_info = self.fanout_info[self.peer_info['peerdevice']]['device_info']
        self.peer_info['hwsku'] = peer_dev_info['HwSku']

    def _validate_params(self, **params):
        """
        Validate if all the needed keys are present
        """
        if self.asic_type == 'vs':
            return
        expected_args = params.get('expected_args')
        peer_info_keys = list(self.peer_info.keys())
        if not all(elem in peer_info_keys for elem in expected_args):
            raise MissingInputError("Peer_info does not contain all the keys,"
                                    "Expected args: {}".format(expected_args))

    def _populate_optional_params(self, kwargs):
        """
        Create var and assign values if any the following keys are present
        'pfc_storm_defer_time', 'pfc_storm_stop_defer_time', 'pfc_asym'
        """
        if len(kwargs) > 0:
            self.__dict__.update(kwargs)
        kwargs.clear()

    def _generate_mellanox_lable_port_map(self):
        """
        In SONiC the port alias contains mellanox label port
        For example, 'etp20' contains label port '20'
        This method is used to generate port name and label port map from fanout
        """
        port_name_label_port_map = {}
        show_int_status = self.fanout_hosts[self.peer_info['peerdevice']].host.show_and_parse("show interface status")
        port_name_alias_map = {intf["interface"]: intf['alias'] for intf in show_int_status}
        for port_name, alias in port_name_alias_map.items():
            label_port = re.findall(r'\d+[a-z]?', alias)
            port_name_label_port_map[port_name] = label_port[0]
        return port_name_label_port_map

    def _generate_mellanox_label_ports(self):
        label_port_map = self._generate_mellanox_lable_port_map()
        port_names = self.peer_info['pfc_fanout_interface']
        label_ports = [label_port_map[port_name] for port_name in port_names.split(',')]

        return ",".join(label_ports)

    def _create_pfc_gen(self):
        """
        Create the pfc generation file on the fanout if it does not exist
        """
        if self.asic_type == 'vs':
            return
        pfc_gen_fpath = os.path.join(self._PFC_GEN_DIR[self.peer_device.os],
                                     self.pfc_gen_file)
        out = self.peer_device.stat(path=pfc_gen_fpath)
        if not out['stat']['exists'] or not out['stat']['isdir']:
            self.peer_device.file(path=pfc_gen_fpath, state="touch")

    def _get_eos_fanout_version(self):
        """
        Get version info for eos fanout device
        """
<<<<<<< HEAD
        cmd = 'Cli -c "show version"'
        return self.peer_device.shell(cmd)['stdout_lines']

    def _get_sonic_fanout_hwsku(self):
        """
        Get hwsku for sonic fanout device
        """
        cmd = 'show version'
        out_lines = self.peer_device.shell(cmd)['stdout_lines']
        for line in out_lines:
           if line.startswith('HwSKU:'):
              return line.split()[1]

     def deploy_pfc_gen(self):
         """
         Deploy the pfc generation file on the fanout
         """
         if self.peer_device.os in ('eos', 'sonic'):
            if ((self.peer_device.os == 'eos' and self._get_eos_fanout_version()[0].startswith('Arista DCS-7060X6')) or
               (self.peer_device.os == 'sonic' and self._get_sonic_fanout_hwsku().startswith('Arista-7060X6-64'))):
                self.pfc_gen_file = "pfc_gen_th5.py"
                self.pfc_gen_file_test_name = "pfc_gen_th5.py"
=======
        if self.asic_type == 'vs':
            return
        if self.peer_device.os in ('eos', 'sonic'):
>>>>>>> e7cfb3e1
            src_pfc_gen_file = "common/helpers/{}".format(self.pfc_gen_file)
            self._create_pfc_gen()
            if self.fanout_asic_type == 'mellanox':
                src_pfc_gen_file = f"../ansible/roles/test/files/mlnx/docker-tests-pfcgen-asic/{self.pfc_gen_file}"
            self.peer_device.copy(
                src=src_pfc_gen_file,
                dest=self._PFC_GEN_DIR[self.peer_device.os]
                )
            if self.fanout_asic_type == 'mellanox':
                cmd = f"docker cp {self._PFC_GEN_DIR[self.peer_device.os]}/{self.pfc_gen_file} syncd:/root/"
                self.peer_device.shell(cmd)

    def update_queue_index(self, q_idx):
        """
        Update the queue index. Can be invoked after the class init to change the queue index
        """
        self.pfc_queue_idx = q_idx

    def update_peer_info(self, peer_info):
        """
        Update the fanout info. Can be invoked after the class init to change the fanout or fanout interface
        """
        if self.asic_type == 'vs':
            return
        self._validate_params(expected_args=['peerdevice', 'pfc_fanout_interface'])
        for key in peer_info:
            self.peer_info[key] = peer_info[key]
        if 'hwsku' not in peer_info:
            self._populate_peer_hwsku()
        self.update_platform_name()
        self.peer_device = self.fanout_hosts[self.peer_info['peerdevice']]

    def update_platform_name(self):
        """
        Identifies the fanout platform
        """
        if self.asic_type == 'vs':
            return
        if 'arista' in self.peer_info['hwsku'].lower():
            self.platform_name = 'arista'
        elif 'MLNX-OS' in self.peer_info['hwsku']:
            self.platform_name = 'mlnx'

    def _update_template_args(self):
        """
        Populates all the vars needed by the pfc storm templates
        """
        self.extra_vars = dict()
        self.extra_vars = {
            "pfc_gen_file": self.pfc_gen_file,
            "pfc_queue_index": self.pfc_queue_idx,
            "pfc_frames_number": self.pfc_frames_number,
            "pfc_fanout_interface": self.peer_info['pfc_fanout_interface'] if self.asic_type != 'vs' else "",
            "ansible_eth0_ipv4_addr": self.ip_addr,
            "peer_hwsku": self.peer_info['hwsku'] if self.asic_type != 'vs' else "",
            "send_pfc_frame_interval": self.send_pfc_frame_interval,
            "pfc_send_period": self.pfc_send_period
            }
        if getattr(self, "pfc_storm_defer_time", None):
            self.extra_vars.update({"pfc_storm_defer_time": self.pfc_storm_defer_time})
        if getattr(self, "pfc_storm_stop_defer_time", None):
            self.extra_vars.update({"pfc_storm_stop_defer_time": self.pfc_storm_stop_defer_time})
        if getattr(self, "pfc_asym", None):
            self.extra_vars.update({"pfc_asym": self.pfc_asym})
        if self.asic_type == "mellanox":
            self.extra_vars.update({"pfc_gen_multiprocess": True})

        if self.asic_type != 'vs':
            if self.peer_device.os in self._PFC_GEN_DIR:
                self.extra_vars['pfc_gen_dir'] = self._PFC_GEN_DIR[self.peer_device.os]
            if self.fanout_asic_type == 'mellanox' and self.peer_device.os == 'sonic':
                self.extra_vars.update({"pfc_fanout_label_port": self._generate_mellanox_label_ports()})

    def _prepare_start_template(self):
        """
        Populates the pfc storm start template
        """
        self._update_template_args()
        if self.dut.topo_type == 't2' and self.peer_device.os == 'sonic':
            self.pfc_start_template = os.path.join(
                TEMPLATES_DIR, "pfc_storm_{}_t2.j2".format(self.peer_device.os))
        elif self.fanout_asic_type == 'mellanox' and self.peer_device.os == 'sonic':
            self.pfc_start_template = os.path.join(
                TEMPLATES_DIR, "pfc_storm_mlnx_{}.j2".format(self.peer_device.os))
<<<<<<< HEAD
        elif ((self.peer_device.os == 'eos' and self._get_eos_fanout_version()[0].startswith('Arista DCS-7060X6')) or
               (self.peer_device.os == 'sonic' and self._get_sonic_fanout_hwsku().startswith('Arista-7060X6-64'))):
            self.pfc_start_template = os.path.join(
                TEMPLATES_DIR, "pfc_storm_arista_{}.j2".format(self.peer_device.os))
=======
        elif self.asic_type == 'vs':
            self.pfc_start_template = os.path.join(
                TEMPLATES_DIR, "pfc_storm_eos.j2")
>>>>>>> e7cfb3e1
        else:
            self.pfc_start_template = os.path.join(
                TEMPLATES_DIR, "pfc_storm_{}.j2".format(self.peer_device.os))
        self.extra_vars.update({"template_path": self.pfc_start_template})

    def _prepare_stop_template(self):
        """
        Populates the pfc storm stop template
        """
        self._update_template_args()
        if self.dut.topo_type == 't2' and self.peer_device.os == 'sonic':
            self.pfc_stop_template = os.path.join(
                TEMPLATES_DIR, "pfc_storm_stop_{}_t2.j2".format(self.peer_device.os))
        elif self.fanout_asic_type == 'mellanox' and self.peer_device.os == 'sonic':
            self.pfc_stop_template = os.path.join(
                TEMPLATES_DIR, "pfc_storm_stop_mlnx_{}.j2".format(self.peer_device.os))
<<<<<<< HEAD
        elif ((self.peer_device.os == 'eos' and self._get_eos_fanout_version()[0].startswith('Arista DCS-7060X6')) or
               (self.peer_device.os == 'sonic' and self._get_sonic_fanout_hwsku().startswith('Arista-7060X6-64'))):
            self.pfc_stop_template = os.path.join(
                TEMPLATES_DIR, "pfc_storm_stop_arista_{}.j2".format(self.peer_device.os))
=======
        elif self.asic_type == 'vs':
            self.pfc_stop_template = os.path.join(
                TEMPLATES_DIR, "pfc_storm_stop_eos.j2")
>>>>>>> e7cfb3e1
        else:
            self.pfc_stop_template = os.path.join(
                TEMPLATES_DIR, "pfc_storm_stop_{}.j2".format(self.peer_device.os))
        self.extra_vars.update({"template_path": self.pfc_stop_template})

    def _run_pfc_gen_template(self):
        """
        Run pfc generator script on a specific OS type.
        """
        if self.asic_type == 'vs':
            return
        if self.peer_device.os == 'sonic':
            with open(self.extra_vars['template_path']) as tmpl_fd:
                tmpl = Template(tmpl_fd.read())
                cmds = tmpl.render(**self.extra_vars).splitlines()
            cmds = (_.strip() for _ in cmds)
            cmd = "; ".join(_ for _ in cmds if _)
            self.peer_device.shell(cmd, module_ignore_errors=True)
        else:
            # TODO: replace this playbook execution with Mellanox
            # onyx_config/onyx_command modules
            self.peer_device.exec_template(
                ANSIBLE_ROOT, RUN_PLAYBOOK,
                self.inventory, **self.extra_vars
                )

    def start_storm(self):
        """
        Starts PFC storm on the fanout interfaces
        """
        self._prepare_start_template()
        if self.asic_type == 'vs':
            return
        logger.info("--- Starting PFC storm on {} on interfaces {} on queue {} ---"
                    .format(self.peer_info['peerdevice'],
                            self.peer_info['pfc_fanout_interface'],
                            self.pfc_queue_idx))
        self._run_pfc_gen_template()

    def stop_storm(self):
        """
        Stops PFC storm on the fanout interfaces
        """
        self._prepare_stop_template()
        if self.asic_type == 'vs':
            return
        logger.info("--- Stopping PFC storm on {} on interfaces {} on queue {} ---"
                    .format(self.peer_info['peerdevice'],
                            self.peer_info['pfc_fanout_interface'],
                            self.pfc_queue_idx))
        self._run_pfc_gen_template()


class PFCMultiStorm(object):
    """ PFC storm start/stop on multiple fanouts connected to the DUT"""
    def __init__(self, duthost, fanout_graph_facts, fanouthosts, peer_params):
        """
        Args:
            duthost(AnsibleHost) : dut instance
            fanout_graph_facts(dict) : fixture that returns the fanouts connection info
            fanouthosts(AnsibleHost) : fanout instance
            peer_params(dict) : contains all the params needed for pfc storm
               eg. peer_params = {'peerdevice':
                                     {'pfc_gen_file': pfc_gen_file,
                                      'pfc_frames_number': frame count sent on all intf in the inf_list,
                                      'pfc_queue_index': q_index for the pfc storm on all intf in the intf list,
                                      'intfs': [intf_1, intf_2]
                                     }
                                 }
            pfc_queue_index(int) : queue on which the PFC storm should be generated. default: 4
            pfc_frames_number(int) : Number of PFC frames to generate. default: 100000000
            pfc_gen_file(string): Script which generates the PFC traffic. default: pfc_gen.py
            storm_handle(dict): PFCStorm instance for each fanout connected to the DUT
        """
        self.duthost = duthost
        self.asic_type = duthost.facts['asic_type']
        self.fanout_graph = fanout_graph_facts
        self.fanouthosts = fanouthosts
        self.peer_params = peer_params
        self.pfc_queue_index = 4
        self.pfc_frames_number = 100000000
        self.pfc_gen_file = "pfc_gen.py"
        self.storm_handle = dict()

    def _get_pfc_params(self, peer_dev):
        """
        Populate the pfc params value with the ones in peer_params dict if available

        Args:
            peer_dev(string): fanout name

        Returns:
            q_idx(int): PFC queue where PFC storm should be generated on that fanout
            frames_cnt(int): Number of PFC frames to be sent from the fanout
            gen_file(string): Name of pfc storm generation script
        """
        q_idx = self.pfc_queue_index
        frames_cnt = self.pfc_frames_number
        gen_file = self.pfc_gen_file
        if 'pfc_frames_number' in self.peer_params[peer_dev]:
            frames_cnt = self.peer_params[peer_dev]['pfc_frames_number']
        if 'pfc_queue_index' in self.peer_params[peer_dev]:
            q_idx = self.peer_params[peer_dev]['pfc_queue_index']
        if 'pfc_gen_file' in self.peer_params[peer_dev]:
            gen_file = self.peer_params[peer_dev]['pfc_gen_file']
        return q_idx, frames_cnt, gen_file

    def set_storm_params(self):
        """
        Construct the peer info and deploy the pfc gen script on the fanouts
        """
        for peer_dev in self.peer_params:
            if self.asic_type == 'vs':
                peer_info = {}
            else:
                peer_dev_info = self.fanout_graph[peer_dev]['device_info']
                peer_info = {'peerdevice': peer_dev,
                             'hwsku': peer_dev_info['HwSku'],
                             'pfc_fanout_interface': self.peer_params[peer_dev]['intfs']}

            q_idx, frames_cnt, gen_file = self._get_pfc_params(peer_dev)
            if self.duthost.topo_type == 't2' and self.fanouthosts[peer_dev].os == 'sonic':
                gen_file = 'pfc_gen_t2.py'
                pfc_send_time = 60
            else:
                gen_file = 'pfc_gen.py'
                pfc_send_time = None
            # get pfc storm handle
            self.storm_handle[peer_dev] = PFCStorm(self.duthost, self.fanout_graph,
                                                   self.fanouthosts,
                                                   pfc_queue_index=q_idx,
                                                   pfc_frames_number=frames_cnt,
                                                   pfc_gen_file=gen_file,
                                                   pfc_send_period=pfc_send_time,
                                                   peer_info=peer_info)

            self.storm_handle[peer_dev].deploy_pfc_gen()

    def start_pfc_storm(self):
        """
        Start PFC storm on all fanouts connected to the DUT
        """
        for hndle in self.storm_handle:
            self.storm_handle[hndle].start_storm()

    def stop_pfc_storm(self):
        """
        Stop PFC storm on all fanouts connected to the DUT
        """
        for hndle in self.storm_handle:
            self.storm_handle[hndle].stop_storm()<|MERGE_RESOLUTION|>--- conflicted
+++ resolved
@@ -129,7 +129,6 @@
         """
         Get version info for eos fanout device
         """
-<<<<<<< HEAD
         cmd = 'Cli -c "show version"'
         return self.peer_device.shell(cmd)['stdout_lines']
 
@@ -152,11 +151,9 @@
                (self.peer_device.os == 'sonic' and self._get_sonic_fanout_hwsku().startswith('Arista-7060X6-64'))):
                 self.pfc_gen_file = "pfc_gen_th5.py"
                 self.pfc_gen_file_test_name = "pfc_gen_th5.py"
-=======
         if self.asic_type == 'vs':
             return
         if self.peer_device.os in ('eos', 'sonic'):
->>>>>>> e7cfb3e1
             src_pfc_gen_file = "common/helpers/{}".format(self.pfc_gen_file)
             self._create_pfc_gen()
             if self.fanout_asic_type == 'mellanox':
@@ -241,16 +238,13 @@
         elif self.fanout_asic_type == 'mellanox' and self.peer_device.os == 'sonic':
             self.pfc_start_template = os.path.join(
                 TEMPLATES_DIR, "pfc_storm_mlnx_{}.j2".format(self.peer_device.os))
-<<<<<<< HEAD
         elif ((self.peer_device.os == 'eos' and self._get_eos_fanout_version()[0].startswith('Arista DCS-7060X6')) or
                (self.peer_device.os == 'sonic' and self._get_sonic_fanout_hwsku().startswith('Arista-7060X6-64'))):
             self.pfc_start_template = os.path.join(
                 TEMPLATES_DIR, "pfc_storm_arista_{}.j2".format(self.peer_device.os))
-=======
         elif self.asic_type == 'vs':
             self.pfc_start_template = os.path.join(
                 TEMPLATES_DIR, "pfc_storm_eos.j2")
->>>>>>> e7cfb3e1
         else:
             self.pfc_start_template = os.path.join(
                 TEMPLATES_DIR, "pfc_storm_{}.j2".format(self.peer_device.os))
@@ -267,16 +261,13 @@
         elif self.fanout_asic_type == 'mellanox' and self.peer_device.os == 'sonic':
             self.pfc_stop_template = os.path.join(
                 TEMPLATES_DIR, "pfc_storm_stop_mlnx_{}.j2".format(self.peer_device.os))
-<<<<<<< HEAD
         elif ((self.peer_device.os == 'eos' and self._get_eos_fanout_version()[0].startswith('Arista DCS-7060X6')) or
                (self.peer_device.os == 'sonic' and self._get_sonic_fanout_hwsku().startswith('Arista-7060X6-64'))):
             self.pfc_stop_template = os.path.join(
                 TEMPLATES_DIR, "pfc_storm_stop_arista_{}.j2".format(self.peer_device.os))
-=======
         elif self.asic_type == 'vs':
             self.pfc_stop_template = os.path.join(
                 TEMPLATES_DIR, "pfc_storm_stop_eos.j2")
->>>>>>> e7cfb3e1
         else:
             self.pfc_stop_template = os.path.join(
                 TEMPLATES_DIR, "pfc_storm_stop_{}.j2".format(self.peer_device.os))
