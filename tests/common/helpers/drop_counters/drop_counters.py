import logging
import re
import json
import pytest
from tests.common.utilities import wait_until

logger = logging.getLogger(__name__)

# CLI commands to obtain drop counters.
NAMESPACE_PREFIX = "sudo ip netns exec {} "
NAMESPACE_SUFFIX = "-n {} "
GET_L2_COUNTERS = "portstat -j "
GET_L3_COUNTERS = "intfstat -j "
ACL_COUNTERS_UPDATE_INTERVAL = 10
LOG_EXPECT_ACL_RULE_CREATE_RE = ".*Successfully created ACL rule.*"
LOG_EXPECT_ACL_RULE_REMOVE_RE = ".*Successfully deleted ACL rule.*"
LOG_EXPECT_PORT_ADMIN_DOWN_RE = ".*Configure {} admin status to down.*"
LOG_EXPECT_PORT_ADMIN_UP_RE = ".*Port {} oper state set from down to up.*"
RX_DRP = "RX_DRP"
RX_ERR = "RX_ERR"

COMBINED_L2L3_DROP_COUNTER = False
COMBINED_ACL_DROP_COUNTER = False


def get_pkt_drops(duthost, cli_cmd, asic_index):
    """
    @summary: Parse output of "portstat" or "intfstat" commands and convert it to the dictionary.
    @param module: The AnsibleModule object
    @param cli_cmd: one of supported CLI commands - "portstat -j" or "intfstat -j"
    @return: Return dictionary of parsed counters
    """
    # Get namespace from asic_index.
    namespace = duthost.get_namespace_from_asic_id(asic_index)

    # Frame the correct cli command
    # the L2 commands need _SUFFIX and L3 commands need _PREFIX
    if cli_cmd == GET_L3_COUNTERS:
        CMD_PREFIX = NAMESPACE_PREFIX if (namespace is not None and duthost.is_multi_asic) else ''
        cli_cmd = CMD_PREFIX + cli_cmd
    elif cli_cmd == GET_L2_COUNTERS:
        CMD_SUFFIX = NAMESPACE_SUFFIX if (namespace is not None and duthost.is_multi_asic) else ''
        cli_cmd = cli_cmd + CMD_SUFFIX

    stdout = duthost.command(cli_cmd.format(namespace))
    stdout = stdout["stdout"]
    match = re.search("Last cached time was.*\n", stdout)
    if match:
        stdout = re.sub("Last cached time was.*\n", "", stdout)

    try:
        return json.loads(stdout)
    except Exception as err:
        raise Exception("Failed to parse output of '{}', err={}".format(cli_cmd, str(err)))


def ensure_no_l3_drops(duthost, asic_index, packets_count):
    """ Verify L3 drop counters were not incremented """
    intf_l3_counters = get_pkt_drops(duthost, GET_L3_COUNTERS, asic_index)
    unexpected_drops = {}
    for iface, value in intf_l3_counters.items():
        try:
            rx_err_value = int(value[RX_ERR])
        except ValueError as err:
            logger.info("Unable to verify L3 drops on iface {}, L3 counters may not be supported on this platform\n{}"
                        .format(iface, err))
            continue
        if rx_err_value >= packets_count:
            unexpected_drops[iface] = rx_err_value
    if unexpected_drops:
        pytest.fail("L3 'RX_ERR' was incremented for the following interfaces:\n{}".format(unexpected_drops))


def ensure_no_l2_drops(duthost, asic_index, packets_count):
    """ Verify L2 drop counters were not incremented """
    intf_l2_counters = get_pkt_drops(duthost, GET_L2_COUNTERS, asic_index)
    unexpected_drops = {}
    for iface, value in intf_l2_counters.items():
        try:
            rx_drp_value = int(value[RX_DRP])
        except ValueError as err:
            logger.warning("Unable to verify L2 drops on iface {}\n{}".format(iface, err))
            continue
        if rx_drp_value >= packets_count:
            unexpected_drops[iface] = rx_drp_value
    if unexpected_drops:
        pytest.fail("L2 'RX_DRP' was incremented for the following interfaces:\n{}".format(unexpected_drops))


def verify_drop_counters(duthosts, asic_index, dut_iface, get_cnt_cli_cmd, column_key, packets_count):
    """ Verify drop counter incremented on specific interface """
    def _get_drops_across_all_duthosts():
        drop_list = []
        for duthost in duthosts.frontend_nodes:
            drop_list.append(int(get_pkt_drops(duthost, get_cnt_cli_cmd, asic_index)[dut_iface][column_key]
                                 .replace(",", "")))
        return drop_list

    def _check_drops_on_dut():
        return packets_count in _get_drops_across_all_duthosts()

<<<<<<< HEAD
    if not wait_until(30, 1, 0, _check_drops_on_dut()):
=======
    if not wait_until(25, 1, 0, _check_drops_on_dut):
>>>>>>> 97ec3b74
        # The actual Drop count should always be equal or 1 or 2 packets more than what is expected
        # due to some other drop may occur over the interface being examined.
        # When that happens if looking onlyu for exact count it will be a false positive failure.
        # So do one more check to allow up to 2 packets more dropped than what was expected as an allowed case.
        actual_drop = _get_drops_across_all_duthosts()
        if ((packets_count+2) in actual_drop) or ((packets_count+1) in actual_drop):
            logger.warning("Actual drops {} exceeded expected drops {} on iface {}\n"
                           .format(actual_drop, packets_count, dut_iface))
        else:
            fail_msg = "'{}' drop counter was not incremented on iface {}. DUT {} == {}; Sent == {}".format(
                column_key, dut_iface, column_key, actual_drop, packets_count)
            pytest.fail(fail_msg)<|MERGE_RESOLUTION|>--- conflicted
+++ resolved
@@ -99,11 +99,7 @@
     def _check_drops_on_dut():
         return packets_count in _get_drops_across_all_duthosts()
 
-<<<<<<< HEAD
-    if not wait_until(30, 1, 0, _check_drops_on_dut()):
-=======
-    if not wait_until(25, 1, 0, _check_drops_on_dut):
->>>>>>> 97ec3b74
+    if not wait_until(30, 1, 0, _check_drops_on_dut):
         # The actual Drop count should always be equal or 1 or 2 packets more than what is expected
         # due to some other drop may occur over the interface being examined.
         # When that happens if looking onlyu for exact count it will be a false positive failure.
