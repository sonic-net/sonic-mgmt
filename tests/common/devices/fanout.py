import logging

from tests.common.devices.sonic import SonicHost
from tests.common.devices.onyx import OnyxHost
from tests.common.devices.ixia import IxiaHost
from tests.common.devices.eos import EosHost
from tests.common.devices.aos import AosHost

logger = logging.getLogger(__name__)


class FanoutHost(object):
    """
    @summary: Class for Fanout switch

    For running ansible module on the Fanout switch
    """

    def __init__(self, ansible_adhoc, os, hostname, device_type, user, passwd, shell_user=None, shell_passwd=None):
        self.hostname = hostname
        self.type = device_type
        self.host_to_fanout_port_map = {}
        self.fanout_to_host_port_map = {}
        if os == 'sonic':
            self.os = os
            self.host = SonicHost(ansible_adhoc, hostname,
                                  shell_user=shell_user,
                                  shell_passwd=shell_passwd)
        elif os == 'onyx':
            self.os = os
            self.host = OnyxHost(ansible_adhoc, hostname, user, passwd)
        elif os == 'ixia':
            # TODO: add ixia chassis abstraction
            self.os = os
            self.host = IxiaHost(ansible_adhoc, os, hostname, device_type)
        elif os == 'aos':
            self.os = os
            self.host = AosHost(ansible_adhoc, hostname, user, passwd)
        else:
            # Use eos host if the os type is unknown
            self.os = 'eos'
            self.host = EosHost(ansible_adhoc, hostname, user, passwd, shell_user=shell_user, shell_passwd=shell_passwd)

    def __getattr__(self, module_name):
        return getattr(self.host, module_name)

    def get_fanout_os(self):
        return self.os

    def get_fanout_type(self):
        return self.type

    def shutdown(self, interface_name):
        """
        Shuts down the given interface.

        If a list of interfaces is provided, checks if the host object has
        a method that can shut down multiple interfaces at once. If no
        such method is found, an AttributeError is raised
        """
        if isinstance(interface_name, list):
            shutdown_multiple = getattr(self.host, "shutdown_multiple", None)
            if callable(shutdown_multiple):
                return shutdown_multiple(interface_name)
            else:
                raise AttributeError("Host of type {} does not contain a"
                                     "'shutdown_multiple' method"
                                     .format(type(self.host)))

        return self.host.shutdown(interface_name)

    def no_shutdown(self, interface_name):
        """
        Starts up the given interface.

        If a list of interfaces is provided, checks if the host object has
        a method that can startup multiple interfaces at once. If no
        such method is found, an AttributeError is raised
        """
        if isinstance(interface_name, list):
            no_shutdown_multiple = getattr(self.host, "no_shutdown_multiple", None)
            if callable(no_shutdown_multiple):
                return no_shutdown_multiple(interface_name)
            else:
                raise AttributeError("Host of type {} does not contain a"
                                     "'no_shutdown_multiple' method"
                                     .format(type(self.host)))

        return self.host.no_shutdown(interface_name)

    def __str__(self):
        return "{ os: '%s', hostname: '%s', device_type: '%s' }" % (self.os, self.hostname, self.type)

    def __repr__(self):
        return self.__str__()

    def add_port_map(self, host_port, fanout_port):
        """
            Fanout switch is build from the connection graph of the
            DUT. So each fanout switch instance is relevant to the
            DUT instance in the test. As result the port mapping is
            unique from the DUT perspective. However, this function
            need update when supporting multiple DUT

            host_port is a encoded string of <host name>|<port name>,
            e.g. sample_host|Ethernet0.
        """
        self.host_to_fanout_port_map[host_port] = fanout_port
        self.fanout_to_host_port_map[fanout_port] = host_port

    def exec_template(self, ansible_root, ansible_playbook, inventory, **kwargs):
        return self.host.exec_template(ansible_root, ansible_playbook, inventory, **kwargs)

    def get_supported_speeds(self, interface_name):
        """Get supported speeds for a given interface

        Args:
            interface_name (str): Interface name

        Returns:
            list: A list of supported speed strings or None
        """
        return self.host.get_supported_speeds(interface_name)

    def set_auto_negotiation_mode(self, interface_name, mode):
        """Set auto negotiation mode for a given interface

        Args:
            interface_name (str): Interface name
            mode (boolean): True to enable auto negotiation else disable

        Returns:
            boolean: False if the operation is not supported else True
        """
        return self.host.set_auto_negotiation_mode(interface_name, mode)

    def get_auto_negotiation_mode(self, interface_name):
        """Get auto negotiation mode for a given interface

        Args:
            interface_name (str): Interface name

        Returns:
            boolean: True if auto negotiation mode is enabled else False. Return None if
            the auto negotiation mode is unknown or unsupported.
        """
        return self.host.get_auto_negotiation_mode(interface_name)

    def set_speed(self, interface_name, speed):
        """Set interface speed according to the auto negotiation mode. When auto negotiation mode
        is enabled, set the advertised speeds; otherwise, set the force speed.

        Args:
            interface_name (str): Interface name
            speed (str): SONiC style interface speed. E.g, 1G=1000, 10G=10000, 100G=100000. If the speed
            is None and auto negotiation mode is enabled, it sets the advertised speeds to all supported
            speeds.

        Returns:
            boolean: True if success. Usually, the method return False only if the operation
            is not supported or failed.
        """
        return self.host.set_speed(interface_name, speed)

    def get_speed(self, interface_name):
        """Get interface speed

        Args:
            interface_name (str): Interface name

        Returns:
            str: SONiC style interface speed value. E.g, 1G=1000, 10G=10000, 100G=100000.
        """
        return self.host.get_speed(interface_name)

<<<<<<< HEAD
    def is_intf_status_down(self, ports):
        """Get interface status

        Args:
            ports (set): Interfaces on one fanout

        Returns:
            True: if all interfaces are down
            False: if any interface is up
        """
        return self.host.is_intf_status_down(ports)
=======
    def set_port_fec(self, interface_name, mode):
        self.host.set_port_fec(interface_name, mode)

    def is_intf_status_down(self, interface_name):
        return self.host.is_intf_status_down(interface_name)
>>>>>>> 8eb48248
<|MERGE_RESOLUTION|>--- conflicted
+++ resolved
@@ -173,7 +173,6 @@
         """
         return self.host.get_speed(interface_name)
 
-<<<<<<< HEAD
     def is_intf_status_down(self, ports):
         """Get interface status
 
@@ -185,10 +184,6 @@
             False: if any interface is up
         """
         return self.host.is_intf_status_down(ports)
-=======
+
     def set_port_fec(self, interface_name, mode):
-        self.host.set_port_fec(interface_name, mode)
-
-    def is_intf_status_down(self, interface_name):
-        return self.host.is_intf_status_down(interface_name)
->>>>>>> 8eb48248
+        self.host.set_port_fec(interface_name, mode)