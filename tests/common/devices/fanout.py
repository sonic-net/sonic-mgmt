import logging

from tests.common.devices.sonic import SonicHost
from tests.common.devices.onyx import OnyxHost
from tests.common.devices.ixia import IxiaHost
from tests.common.devices.eos import EosHost
from tests.common.devices.aos import AosHost

logger = logging.getLogger(__name__)


class FanoutHost(object):
    """
    @summary: Class for Fanout switch

    For running ansible module on the Fanout switch
    """

    def __init__(self, ansible_adhoc, os, hostname, device_type, user, passwd, shell_user=None, shell_passwd=None):
        self.hostname = hostname
        self.type = device_type
        self.host_to_fanout_port_map = {}
        self.fanout_to_host_port_map = {}
        if os == 'sonic':
            self.os = os
            self.host = SonicHost(ansible_adhoc, hostname,
                                  shell_user=shell_user,
                                  shell_passwd=shell_passwd)
        elif os == 'onyx':
            self.os = os
            self.host = OnyxHost(ansible_adhoc, hostname, user, passwd)
        elif os == 'ixia':
            # TODO: add ixia chassis abstraction
            self.os = os
            self.host = IxiaHost(ansible_adhoc, os, hostname, device_type)
        elif os == 'aos':
            self.os = os
            self.host = AosHost(ansible_adhoc, hostname, user, passwd)
        else:
            # Use eos host if the os type is unknown
            self.os = 'eos'
            self.host = EosHost(ansible_adhoc, hostname, user, passwd, shell_user=shell_user, shell_passwd=shell_passwd)

    def __getattr__(self, module_name):
        return getattr(self.host, module_name)

    def get_fanout_os(self):
        return self.os

    def get_fanout_type(self):
        return self.type

    def shutdown(self, interface_name):
        """
        Shuts down the given interface.

        If a list of interfaces is provided, checks if the host object has
        a method that can shut down multiple interfaces at once. If no
        such method is found, an AttributeError is raised
        """
        if isinstance(interface_name, list):
            shutdown_multiple = getattr(self.host, "shutdown_multiple", None)
            if callable(shutdown_multiple):
                return shutdown_multiple(interface_name)
            else:
                raise AttributeError("Host of type {} does not contain a"
                                     "'shutdown_multiple' method"
                                     .format(type(self.host)))

        return self.host.shutdown(interface_name)

    def no_shutdown(self, interface_name):
        """
        Starts up the given interface.

        If a list of interfaces is provided, checks if the host object has
        a method that can startup multiple interfaces at once. If no
        such method is found, an AttributeError is raised
        """
        if isinstance(interface_name, list):
            no_shutdown_multiple = getattr(self.host, "no_shutdown_multiple", None)
            if callable(no_shutdown_multiple):
                return no_shutdown_multiple(interface_name)
            else:
                raise AttributeError("Host of type {} does not contain a"
                                     "'no_shutdown_multiple' method"
                                     .format(type(self.host)))

        return self.host.no_shutdown(interface_name)

    def __str__(self):
        return "{ os: '%s', hostname: '%s', device_type: '%s' }" % (self.os, self.hostname, self.type)

    def __repr__(self):
        return self.__str__()

    def add_port_map(self, host_port, fanout_port):
        """
            Fanout switch is build from the connection graph of the
            DUT. So each fanout switch instance is relevant to the
            DUT instance in the test. As result the port mapping is
            unique from the DUT perspective. However, this function
            need update when supporting multiple DUT

            host_port is a encoded string of <host name>|<port name>,
            e.g. sample_host|Ethernet0.
        """
        self.host_to_fanout_port_map[host_port]   = fanout_port
        self.fanout_to_host_port_map[fanout_port] = host_port

    def exec_template(self, ansible_root, ansible_playbook, inventory, **kwargs):
        return self.host.exec_template(ansible_root, ansible_playbook, inventory, **kwargs)

    def get_supported_speeds(self, interface_name):
        """Get supported speeds for a given interface

        Args:
            interface_name (str): Interface name

        Returns:
            list: A list of supported speed strings or None
        """
        return self.host.get_supported_speeds(interface_name)

    def set_auto_negotiation_mode(self, interface_name, mode):
        """Set auto negotiation mode for a given interface

        Args:
            interface_name (str): Interface name
            mode (boolean): True to enable auto negotiation else disable

        Returns:
            boolean: False if the operation is not supported else True
        """
        return self.host.set_auto_negotiation_mode(interface_name, mode)

    def get_auto_negotiation_mode(self, interface_name):
        """Get auto negotiation mode for a given interface

        Args:
            interface_name (str): Interface name

        Returns:
            boolean: True if auto negotiation mode is enabled else False. Return None if
            the auto negotiation mode is unknown or unsupported.
        """
        return self.host.get_auto_negotiation_mode(interface_name)

    def set_speed(self, interface_name, speed):
        """Set interface speed according to the auto negotiation mode. When auto negotiation mode
        is enabled, set the advertised speeds; otherwise, set the force speed.

        Args:
            interface_name (str): Interface name
            speed (str): SONiC style interface speed. E.g, 1G=1000, 10G=10000, 100G=100000. If the speed
            is None and auto negotiation mode is enabled, it sets the advertised speeds to all supported
            speeds.

        Returns:
            boolean: True if success. Usually, the method return False only if the operation
            is not supported or failed.
        """
        return self.host.set_speed(interface_name, speed)

    def get_speed(self, interface_name):
        """Get interface speed

        Args:
            interface_name (str): Interface name

        Returns:
            str: SONiC style interface speed value. E.g, 1G=1000, 10G=10000, 100G=100000.
        """
        return self.host.get_speed(interface_name)

<<<<<<< HEAD
    def set_port_fec(self, interface_name, mode):
        self.host.set_port_fec(interface_name, mode)
=======
    def is_intf_status_down(self, interface_name):
        return self.host.is_intf_status_down(interface_name)
>>>>>>> 2ecca4a0
<|MERGE_RESOLUTION|>--- conflicted
+++ resolved
@@ -173,10 +173,7 @@
         """
         return self.host.get_speed(interface_name)
 
-<<<<<<< HEAD
     def set_port_fec(self, interface_name, mode):
         self.host.set_port_fec(interface_name, mode)
-=======
     def is_intf_status_down(self, interface_name):
-        return self.host.is_intf_status_down(interface_name)
->>>>>>> 2ecca4a0
+        return self.host.is_intf_status_down(interface_name)