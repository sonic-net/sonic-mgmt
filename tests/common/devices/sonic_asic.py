import json
import logging
import socket

from tests.common.helpers.assertions import pytest_assert
from tests.common.helpers.constants import DEFAULT_NAMESPACE, NAMESPACE_PREFIX
from tests.common.errors import RunAnsibleModuleFail
from tests.common.platform.ssh_utils import ssh_authorize_local_user

logger = logging.getLogger(__name__)


class SonicAsic(object):
    """ This class represents an ASIC on a SONiC host. This class implements wrapper methods for ASIC/namespace related operations.
    The purpose is to hide the complexity of handling ASIC/namespace specific details.
    For example, passing asic_id, namespace, instance_id etc. to ansible module to deal with namespaces.
    """

    _MULTI_ASIC_SERVICE_NAME = "{}@{}"   # service name, asic_id
    _MULTI_ASIC_DOCKER_NAME = "{}{}"     # docker name,  asic_id

    def __init__(self, sonichost, asic_index):
        """ Initializing a ASIC on a SONiC host.

        Args:
            sonichost : SonicHost object to which this asic belongs
            asic_index: ASIC / namespace id for this asic.
        """
        self.sonichost = sonichost
        self.asic_index = asic_index
        self.ns_arg = ""
        if self.sonichost.is_multi_asic:
            self.namespace = "{}{}".format(NAMESPACE_PREFIX, self.asic_index)
            self.cli_ns_option = "-n {}".format(self.namespace)
            self.ns_arg = "sudo ip netns exec {} ".format(self.namespace)
        else:
            # set the namespace to DEFAULT_NAMESPACE(None) for single asic
            self.namespace = DEFAULT_NAMESPACE
            self.cli_ns_option = ""
        self.ports = None
        self.queue_oid = set()

        self.sonic_db_cli = "sonic-db-cli {}".format(self.cli_ns_option)
        self.ip_cmd = "sudo ip {}".format(self.cli_ns_option)

    def __str__(self):
        return '<SonicAsic {}>'.format(self.asic_index)

    def __repr__(self):
        return self.__str__()

    def get_critical_services(self):
        """This function returns the list of the critical services
           for the namespace(asic)

           If the dut is multi asic, then the asic_id is appended t0 the
            self.sonichost.DEFAULT_ASIC_SERVICES list
        Returns:
            [list]: list of the services running the namespace/asic
        """
        a_service = []
        for service in self.sonichost.DEFAULT_ASIC_SERVICES:
            a_service.append("{}{}".format(
                service, self.asic_index if self.sonichost.is_multi_asic else ""))
        return a_service

    def is_it_frontend(self):
        if self.sonichost.is_multi_asic:
            sub_role_cmd = 'sudo sonic-cfggen -d  -v DEVICE_METADATA.localhost.sub_role -n {}'.format(self.namespace)
            sub_role = self.sonichost.shell(sub_role_cmd)["stdout_lines"][0].decode("utf-8")
            if sub_role is not None and sub_role.lower() == 'frontend':
                return True
        return False

    def is_it_backend(self):
        if self.sonichost.is_multi_asic:
            sub_role_cmd = 'sudo sonic-cfggen -d  -v DEVICE_METADATA.localhost.sub_role -n {}'.format(self.namespace)
            sub_role = self.sonichost.shell(sub_role_cmd)["stdout_lines"][0].decode("utf-8")
            if sub_role is not None and sub_role.lower() == 'backend':
                return True
        return False

    def get_docker_cmd(self, cmd, container_name):
        if self.sonichost.is_multi_asic:
            return "sudo docker exec {}{} {}".format(container_name, self.asic_index, cmd)
        return cmd

    def get_asic_namespace(self):
        if self.sonichost.is_multi_asic:
            return self.namespace
        return DEFAULT_NAMESPACE

    def bgp_facts(self, *module_args, **complex_args):
        """ Wrapper method for bgp_facts ansible module.
        If number of asics in SonicHost are more than 1, then add 'instance_id' param for this Asic

        Args:
            module_args: other ansible module args passed from the caller
            complex_args: other ansible keyword args

        Returns:
            if SonicHost has only 1 asic, then return the bgp_facts for the global namespace, else bgp_facts for the bgp instance for my asic_index.
        """
        if self.sonichost.facts['num_asic'] != 1:
            complex_args['instance_id'] = self.asic_index
        return self.sonichost.bgp_facts(*module_args, **complex_args)

    def config_facts(self, *module_args, **complex_args):
        """ Wrapper method for config_facts ansible module.
        If number of asics in SonicHost are more than 1, then add 'namespace' param for this Asic
        If 'host' is not specified in complex_args, add it - as it is a mandatory param for the config_facts module

        Args:
            module_args: other ansible module args passed from the caller
            complex_args: other ansible keyword args

        Returns:
            if SonicHost has only 1 asic, then return the config_facts for the global namespace, else config_facts for namespace for my asic_index.
        """
        if 'host' not in complex_args:
            complex_args['host'] = self.sonichost.hostname
        if self.sonichost.is_multi_asic:
            complex_args['namespace'] = self.namespace
        return self.sonichost.config_facts(*module_args, **complex_args)

    def show_interface(self, *module_args, **complex_args):
        """Wrapper for the ansible module 'show_interface'

        Args:
            module_args: other ansible module args passed from the caller
            complex_args: other ansible keyword args

        Returns:
            [dict]: [the output of show interface status command]
        """
        complex_args['namespace'] = self.namespace
        return self.sonichost.show_interface(*module_args, **complex_args)

    def show_ip_interface(self, *module_args, **complex_args):
        """Wrapper for the ansible module 'show_ip_interface'

        Args:
            module_args: other ansible module args passed from the caller
            complex_args: other ansible keyword args

        Returns:
            [dict]: [the output of show interface status command]
        """
        complex_args['namespace'] = self.namespace
        return self.sonichost.show_ip_interface(*module_args, **complex_args)

    def run_redis_cli_cmd(self, redis_cmd):
        if self.namespace != DEFAULT_NAMESPACE:
            redis_cli = "/usr/bin/redis-cli"
            cmd = "sudo ip netns exec {} {} {}".format(self.namespace, redis_cli,redis_cmd)
            return self.sonichost.command(cmd, verbose=False)
        # for single asic platforms there are not Namespaces, so the redis-cli command is same the DUT host
        return self.sonichost.run_redis_cli_cmd(redis_cmd)

    def get_ip_route_info(self, dstip):
        return self.sonichost.get_ip_route_info(dstip, self.cli_ns_option)

    @property
    def os_version(self):
        return self.sonichost.os_version

    @property
    def sonic_release(self):
        return self.sonichost.sonic_release

    def interface_facts(self, *module_args, **complex_args):
        """Wrapper for the interface_facts ansible module.

        Args:
            module_args: other ansible module args passed from the caller
            complex_args: other ansible keyword args

        Returns:
            For a single ASIC platform, the namespace = DEFAULT_NAMESPACE, will retrieve interface facts for the global namespace
            In case of multi-asic, if namespace = <ns>, will retrieve interface facts for that namespace.
        """
        complex_args['namespace'] = self.namespace
        return self.sonichost.interface_facts(*module_args, **complex_args)

    def get_service_name(self, service):
        if (not self.sonichost.is_multi_asic or
            service not in self.sonichost.DEFAULT_ASIC_SERVICES
        ):
            return service

        return self._MULTI_ASIC_SERVICE_NAME.format(service, self.asic_index)

    def get_docker_name(self, service):
        if (not self.sonichost.is_multi_asic or
            service not in self.sonichost.DEFAULT_ASIC_SERVICES
        ):
            return service

        return self._MULTI_ASIC_DOCKER_NAME.format(service, self.asic_index)

    def start_service(self, service):
        service_name = self.get_service_name(service)
        docker_name = self.get_docker_name(service)
        return self.sonichost.start_service(service_name, docker_name)

    def stop_service(self, service):
        service_name = self.get_service_name(service)
        docker_name = self.get_docker_name(service)
        return self.sonichost.stop_service(service_name, docker_name)

    def restart_service(self, service):
        service_name = self.get_service_name(service)
        docker_name = self.get_docker_name(service)
        return self.sonichost.restart_service(service_name, docker_name)

    def reset_service(self, service):
        service_name = self.get_service_name(service)
        docker_name = self.get_docker_name(service)
        return self.sonichost.reset_service(service_name, docker_name)

    def delete_container(self, service):
        if self.sonichost.is_multi_asic:
            service = self._MULTI_ASIC_DOCKER_NAME.format(
                service, self.asic_index
            )
        return self.sonichost.delete_container(service)

    def is_container_running(self, service):
        if self.sonichost.is_multi_asic:
            service = self._MULTI_ASIC_DOCKER_NAME.format(
                service, self.asic_index
            )
        return self.sonichost.is_container_running(service)

    def is_service_running(self, service_name, docker_name):
        if self.sonichost.is_multi_asic:
            docker_name = self._MULTI_ASIC_DOCKER_NAME.format(
                docker_name, self.asic_index
            )
        return self.sonichost.is_service_running(service_name, docker_name)

    def ping_v4(self, ipv4, count=1):
        """
        Returns 'True' if ping to IP address works, else 'False'
        Args:
            IPv4 address

        Returns:
            True or False
        """
        try:
            socket.inet_aton(ipv4)
        except socket.error:
            raise Exception("Invalid IPv4 address {}".format(ipv4))

        try:
            self.sonichost.shell("{}ping -q -c{} {} > /dev/null".format(
                self.ns_arg, count, ipv4
            ))
        except RunAnsibleModuleFail:
            return False
        return True

    def is_backend_portchannel(self, port_channel):
        mg_facts = self.sonichost.minigraph_facts(
            host = self.sonichost.hostname
        )['ansible_facts']
        if port_channel in mg_facts["minigraph_portchannels"]:
            port_name = next(
                iter(
                    mg_facts["minigraph_portchannels"][port_channel]["members"]
                )
            )
            if "Ethernet-BP" not in port_name:
                return False
        return True

    def get_active_ip_interfaces(self, tbinfo):
        """
        Return a dict of active IP (Ethernet or PortChannel) interfaces, with
        interface and peer IPv4 address.

        Returns:
            Dict of Interfaces and their IPv4 address
        """
        ip_ifs = self.show_ip_interface()["ansible_facts"]["ip_interfaces"]
        return self.sonichost.active_ip_interfaces(
            ip_ifs, tbinfo, self.namespace
        )

    def bgp_drop_rule(self, ip_version, state="present"):
        """
        Programs iptable rule to either add or remove DROP for
        BGP control frames

        Args:
            ip_version: IPv4 or IPv6
            state = "present" or "absent" (add or remove)

        Returns:
            None
        """
        ipcmd = "iptables" if ip_version == "ipv4" else "ip6tables"
        run_opt = "-I INPUT 1" if state == "present" else "-D INPUT"
        check_opt = "-C INPUT"
        cmd = (
            "{}/sbin/{} -t filter {{}} -p tcp -j DROP --destination-port bgp"
        ).format(self.ns_arg, ipcmd)

        check_cmd = cmd.format(check_opt)
        run_cmd = cmd.format(run_opt)

        output = "Rule {} needs no action".format(run_cmd)
        try:
            self.sonichost.command(check_cmd)
            if state == "absent":
                output = self.sonichost.command(run_cmd)
        except RunAnsibleModuleFail as e:
            if state == "present":
                output = self.sonichost.command(run_cmd)

        logger.debug(output)

    def remove_ssh_tunnel_sai_rpc(self):
        """
        Removes any ssh tunnels if present created for syncd RPC communication

        Returns:
            None
        """
        if not self.sonichost.is_multi_asic:
            return
        return self.sonichost.remove_ssh_tunnel_sai_rpc()

    def create_ssh_tunnel_sai_rpc(self):
        """
        Create ssh tunnel between host and ASIC namespace on syncd RPC
        port. This is used to forward thrift calls to and from the syncd
        running on this ASIC.

        Returns:
            None
        """
        if not self.sonichost.is_multi_asic:
            return
        self.remove_ssh_tunnel_sai_rpc()
        ssh_authorize_local_user(self.sonichost)

        ip_ifs = self.show_ip_interface(
            namespace=self.namespace
        )["ansible_facts"]

        # create SSH tunnel to ASIC namespace
        ns_docker_if_ipv4 = ip_ifs["ip_interfaces"]["eth0"]["ipv4"]
        try:
            socket.inet_aton(ns_docker_if_ipv4)
        except socket.error:
            raise Exception("Invalid V4 address {}".format(ns_docker_if_ipv4))

        self.sonichost.shell(
            ("ssh -o StrictHostKeyChecking=no -fN"
             " -L *:9092:{}:9092 localhost"
            ).format(ns_docker_if_ipv4)
        )

    def command(self, cmdstr):
        """
            Prepend 'ip netns' option for commands meant for this ASIC

            Args:
                cmdstr
            Returns:
                Output from the ansible command module
        """
        if not self.sonichost.is_multi_asic or self.namespace == DEFAULT_NAMESPACE:
            return self.sonichost.command(cmdstr)

        cmdstr = "sudo ip netns exec {} {}".format(self.namespace, cmdstr)

        return self.sonichost.command(cmdstr)

    def run_vtysh(self, cmdstr):
        """
            Add -n option with ASIC instance on multi ASIC

            Args:
                cmdstr
            Returns:
                Output from the ansible command module
        """
        if not self.sonichost.is_multi_asic:
            return self.sonichost.command("vtysh {}".format(cmdstr))

        cmdstr = "vtysh -n {} {}".format(self.asic_index, cmdstr)
        return self.sonichost.command(cmdstr)

    def run_redis_cmd(self, argv=[]):
        """
        Runs redis command on DUT.

        Args:
            argv (list): List of command options to run on duthost

        Returns:
            stdout (list): List of stdout lines spewed by the invoked command
        """
        if self.sonichost.is_multi_asic:
            db_docker_instance = self.get_docker_name("database")
            argv = ["docker", "exec", db_docker_instance] + argv

        result = self.sonichost.shell(argv=argv)
        pytest_assert(
            result["rc"] == 0,
            "Failed to run Redis command '{0}' with error '{1}'".format(
                " ".join(map(str, argv)), result["stderr"]
            )
        )

        return result["stdout_lines"]

    def port_exists(self, port):
        """
        Check if a given port exists in ASIC instance
        Args:
            port: port ID
        Returns:
            True or False
        """
        if self.ports is not None:
            return port in self.ports

        if_db = self.show_interface(
            command="status",
            include_internal_intfs=True
        )["ansible_facts"]["int_status"]

        self.ports = set(if_db.keys())
        return port in self.ports

    def get_queue_oid(self, port, queue_num):
        """
        Get the queue OID of given port and queue number. The queue OID is
        saved for the purpose of returning the ASIC instance of the
        queue OID

        Args:
            port: Port ID
            queue_num: Queue
        Returns:
            Queue OID
        """
        redis_cmd = [
            "redis-cli", "-n", "2", "HGET", "COUNTERS_QUEUE_NAME_MAP",
            "{}:{}".format(port, queue_num)
        ]
        queue_oid = next(iter(self.run_redis_cmd(redis_cmd)), None)

        pytest_assert(
            queue_oid != None,
            "Queue OID not found for port {}, queue {}".format(
                port, queue_num
            )
        )
        # save the queue OID, will be used to retrieve ASIC instance for
        # this queue's OID
        self.queue_oid.add(queue_oid)
        return queue_oid

    def get_extended_minigraph_facts(self, tbinfo):
        return self.sonichost.get_extended_minigraph_facts(tbinfo, self.namespace)

    def startup_interface(self, interface_name):
        return self.sonichost.shell("sudo config interface {ns} startup {intf}".
                                    format(ns=self.cli_ns_option, intf=interface_name))

    def shutdown_interface(self, interface_name):
        return self.sonichost.shell("sudo config interface {ns} shutdown {intf}".
                                    format(ns=self.cli_ns_option, intf=interface_name))

    def config_ip_intf(self, interface_name, ip_address, op):
        return self.sonichost.shell("sudo config interface {ns} ip {op} {intf} {ip}"
                          .format(ns=self.cli_ns_option,
                                  op=op,
                                  intf=interface_name,
                                  ip=ip_address))

    def config_portchannel(self, pc_name, op):
        return self.sonichost.shell("sudo config portchannel {ns} {op} {pc}"
                          .format(ns=self.cli_ns_option,
                                  op=op,
                                  pc=pc_name))

    def config_portchannel_member(self, pc_name, interface_name, op):
        return self.sonichost.shell("sudo config portchannel {ns} member {op} {pc} {intf}"
                          .format(ns=self.cli_ns_option,
                                  op=op,
                                  pc=pc_name,
                                  intf=interface_name))

    def switch_arptable(self, *module_args, **complex_args):
        complex_args['namespace'] = self.namespace
        return self.sonichost.switch_arptable(*module_args, **complex_args)

    def shell(self, *module_args, **complex_args):
        return self.sonichost.shell(*module_args, **complex_args)

    def port_on_asic(self, portname):
        cmd = 'sudo sonic-cfggen {} -v "PORT.keys()" -d'.format(self.cli_ns_option)
        ports = self.shell(cmd)["stdout_lines"][0].decode("utf-8")
        if ports is not None and portname in ports:
            return True
        return False

    def portchannel_on_asic(self, portchannel):
        cmd = 'sudo sonic-cfggen -n {} -v "PORTCHANNEL.keys()" -d'.format(self.cli_ns_option)
        pcs =  self.shell(cmd)["stdout_lines"][0].decode("utf-8")
        if pcs is not None and portchannel in pcs:
            return True
        return False

    def get_portchannel_and_members_in_ns(self, tbinfo):
        """
        Get a portchannel and it's members in this namespace.

        Args: tbinfo - testbed info

        Returns: a tuple with (portchannel_name, port_channel_members)

        """
        pc = None
        pc_members = None

        mg_facts = self.sonichost.minigraph_facts(
            host = self.sonichost.hostname
        )['ansible_facts']

        if len(mg_facts['minigraph_portchannels'].keys()) == 0:
            return None, None

        if self.namespace is DEFAULT_NAMESPACE:
            pc = mg_facts['minigraph_portchannels'].keys()[0]
            pc_members = mg_facts['minigraph_portchannels'][pc]['members']
        else:
            for k, v in mg_facts['minigraph_portchannels'].iteritems():
                if v.has_key('namespace') and self.namespace == v['namespace']:
                    pc = k
                    pc_members = mg_facts['minigraph_portchannels'][pc]['members']
                    break

        return pc, pc_members

    def get_bgp_statistic(self, stat):
        """
        Get the named bgp statistic

        Args: stat - name of statistic

        Returns: statistic value or None if not found

        """
        ret = None
        bgp_facts = self.bgp_facts()['ansible_facts']
        if stat in bgp_facts['bgp_statistics']:
            ret = bgp_facts['bgp_statistics'][stat]
        return ret

    def check_bgp_statistic(self, stat, value):
        val = self.get_bgp_statistic(stat)
        return val == value

<<<<<<< HEAD
    def get_router_mac(self):
        return (self.sonichost.command("sonic-cfggen -d -v 'DEVICE_METADATA.localhost.mac' -n {}".format(self.namespace))["stdout_lines"][0].encode()
               .decode("utf-8").lower())
 
=======
    def get_default_route_from_app_db(self, af='ipv4'):
        def_rt_json = None
        if af == 'ipv4':
            def_rt_str = 'ROUTE_TABLE:0.0.0.0/0'
        else:
            def_rt_str = 'ROUTE_TABLE:::/0'

        def_rt_entry = self.sonichost.shell(
            "{} redis-dump -y -k \"{}\" --pretty".format(
                self.ns_arg, def_rt_str))['stdout']
        if def_rt_entry is not None:
            def_rt_json = json.loads(def_rt_entry)
        return def_rt_json

    def is_default_route_removed_from_app_db(self):
        af_list = ['ipv4', 'ipv6']
        for af in af_list:
            def_rt_json = self.get_default_route_from_app_db(af)
            if def_rt_json:
                return False
        return True
>>>>>>> e0c94585
<|MERGE_RESOLUTION|>--- conflicted
+++ resolved
@@ -568,12 +568,10 @@
         val = self.get_bgp_statistic(stat)
         return val == value
 
-<<<<<<< HEAD
     def get_router_mac(self):
         return (self.sonichost.command("sonic-cfggen -d -v 'DEVICE_METADATA.localhost.mac' -n {}".format(self.namespace))["stdout_lines"][0].encode()
                .decode("utf-8").lower())
  
-=======
     def get_default_route_from_app_db(self, af='ipv4'):
         def_rt_json = None
         if af == 'ipv4':
@@ -594,5 +592,4 @@
             def_rt_json = self.get_default_route_from_app_db(af)
             if def_rt_json:
                 return False
-        return True
->>>>>>> e0c94585
+        return True