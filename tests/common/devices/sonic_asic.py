import logging
import socket

from tests.common.helpers.assertions import pytest_assert
from tests.common.helpers.constants import DEFAULT_NAMESPACE, NAMESPACE_PREFIX
from tests.common.errors import RunAnsibleModuleFail
from tests.common.platform.ssh_utils import ssh_authorize_local_user

logger = logging.getLogger(__name__)


class SonicAsic(object):
    """ This class represents an ASIC on a SONiC host. This class implements wrapper methods for ASIC/namespace related operations.
    The purpose is to hide the complexity of handling ASIC/namespace specific details.
    For example, passing asic_id, namespace, instance_id etc. to ansible module to deal with namespaces.
    """

    _DEFAULT_ASIC_SERVICES =  ["bgp", "database", "lldp", "swss", "syncd", "teamd"]
    _MULTI_ASIC_SERVICE_NAME = "{}@{}"   # service name, asic_id
    _MULTI_ASIC_DOCKER_NAME = "{}{}"     # docker name,  asic_id

    def __init__(self, sonichost, asic_index):
        """ Initializing a ASIC on a SONiC host.

        Args:
            sonichost : SonicHost object to which this asic belongs
            asic_index: ASIC / namespace id for this asic.
        """
        self.sonichost = sonichost
        self.asic_index = asic_index
        self._ns_arg = ""
        if self.sonichost.is_multi_asic:
            self.namespace = "{}{}".format(NAMESPACE_PREFIX, self.asic_index)
            self.cli_ns_option = "-n {}".format(self.namespace)
            self._ns_arg = "sudo ip netns exec {} ".format(self.namespace)
        else:
            # set the namespace to DEFAULT_NAMESPACE(None) for single asic
            self.namespace = DEFAULT_NAMESPACE
            self.cli_ns_option = ""
        self.ports = None
        self.queue_oid = set()

        self.sonic_db_cli = "sonic-db-cli {}".format(self.cli_ns_option)
        self.ip_cmd = "sudo ip {}".format(self.cli_ns_option)

    def get_critical_services(self):
        """This function returns the list of the critical services
           for the namespace(asic)

           If the dut is multi asic, then the asic_id is appended t0 the
            _DEFAULT_ASIC_SERVICES list
        Returns:
            [list]: list of the services running the namespace/asic
        """
        a_service = []
        for service in self._DEFAULT_ASIC_SERVICES:
           a_service.append("{}{}".format(
               service, self.asic_index if self.sonichost.is_multi_asic else ""))
        return a_service

    def is_it_frontend(self):
        if self.sonichost.is_multi_asic:
            sub_role_cmd = 'sudo sonic-cfggen -d  -v DEVICE_METADATA.localhost.sub_role -n {}'.format(self.namespace)
            sub_role = self.sonichost.shell(sub_role_cmd)["stdout_lines"][0].decode("utf-8")
            if sub_role is not None and sub_role.lower() == 'frontend':
                return True
        return False

    def is_it_backend(self):
        if self.sonichost.is_multi_asic:
            sub_role_cmd = 'sudo sonic-cfggen -d  -v DEVICE_METADATA.localhost.sub_role -n {}'.format(self.namespace)
            sub_role = self.sonichost.shell(sub_role_cmd)["stdout_lines"][0].decode("utf-8")
            if sub_role is not None and sub_role.lower() == 'backend':
                return True
        return False

    def get_docker_cmd(self, cmd, container_name):
        if self.sonichost.is_multi_asic:
            return "sudo docker exec {}{} {}".format(container_name, self.asic_index, cmd)
        return cmd

    def get_asic_namespace(self):
        if self.sonichost.is_multi_asic:
            return self.namespace
        return DEFAULT_NAMESPACE

    def bgp_facts(self, *module_args, **complex_args):
        """ Wrapper method for bgp_facts ansible module.
        If number of asics in SonicHost are more than 1, then add 'instance_id' param for this Asic

        Args:
            module_args: other ansible module args passed from the caller
            complex_args: other ansible keyword args

        Returns:
            if SonicHost has only 1 asic, then return the bgp_facts for the global namespace, else bgp_facts for the bgp instance for my asic_index.
        """
        if self.sonichost.facts['num_asic'] != 1:
            complex_args['instance_id'] = self.asic_index
        return self.sonichost.bgp_facts(*module_args, **complex_args)

    def config_facts(self, *module_args, **complex_args):
        """ Wrapper method for config_facts ansible module.
        If number of asics in SonicHost are more than 1, then add 'namespace' param for this Asic
        If 'host' is not specified in complex_args, add it - as it is a mandatory param for the config_facts module

        Args:
            module_args: other ansible module args passed from the caller
            complex_args: other ansible keyword args

        Returns:
            if SonicHost has only 1 asic, then return the config_facts for the global namespace, else config_facts for namespace for my asic_index.
        """
        if 'host' not in complex_args:
            complex_args['host'] = self.sonichost.hostname
        if self.sonichost.is_multi_asic:
            complex_args['namespace'] = self.namespace
        return self.sonichost.config_facts(*module_args, **complex_args)

    def show_interface(self, *module_args, **complex_args):
        """Wrapper for the ansible module 'show_interface'

        Args:
            module_args: other ansible module args passed from the caller
            complex_args: other ansible keyword args

        Returns:
            [dict]: [the output of show interface status command]
        """
        complex_args['namespace'] = self.namespace
        return self.sonichost.show_interface(*module_args, **complex_args)

    def show_ip_interface(self, *module_args, **complex_args):
        """Wrapper for the ansible module 'show_ip_interface'

        Args:
            module_args: other ansible module args passed from the caller
            complex_args: other ansible keyword args

        Returns:
            [dict]: [the output of show interface status command]
        """
        complex_args['namespace'] = self.namespace
        return self.sonichost.show_ip_interface(*module_args, **complex_args)

    def run_redis_cli_cmd(self, redis_cmd):
        if self.namespace != DEFAULT_NAMESPACE:
            redis_cli = "/usr/bin/redis-cli"
            cmd = "sudo ip netns exec {} {} {}".format(self.namespace, redis_cli,redis_cmd)
            return self.sonichost.command(cmd, verbose=False)
        # for single asic platforms there are not Namespaces, so the redis-cli command is same the DUT host
        return self.sonichost.run_redis_cli_cmd(redis_cmd)

    def get_ip_route_info(self, dstip):
        return self.sonichost.get_ip_route_info(dstip, self.cli_ns_option)

    @property
    def os_version(self):
        return self.sonichost.os_version

    def interface_facts(self, *module_args, **complex_args):
        """Wrapper for the interface_facts ansible module.

        Args:
            module_args: other ansible module args passed from the caller
            complex_args: other ansible keyword args

        Returns:
            For a single ASIC platform, the namespace = DEFAULT_NAMESPACE, will retrieve interface facts for the global namespace
            In case of multi-asic, if namespace = <ns>, will retrieve interface facts for that namespace.
        """
        complex_args['namespace'] = self.namespace
        return self.sonichost.interface_facts(*module_args, **complex_args)

    def get_docker_name(self, service):
        if (not self.sonichost.is_multi_asic or
            service not in self._DEFAULT_ASIC_SERVICES
        ):
            return service

        return self._MULTI_ASIC_DOCKER_NAME.format(service, self.asic_index)

    def stop_service(self, service):
        if not self.sonichost.is_multi_asic:
            service_name = service
            docker_name = service
        else:
            service_name = self._MULTI_ASIC_SERVICE_NAME.format(
                service, self.asic_index
            )
            docker_name = self._MULTI_ASIC_DOCKER_NAME.format(
                service, self.asic_index
            )
        return self.sonichost.stop_service(service_name, docker_name)

    def delete_container(self, service):
        if self.sonichost.is_multi_asic:
            service = self._MULTI_ASIC_DOCKER_NAME.format(
                service, self.asic_index
            )
        return self.sonichost.delete_container(service)

    def is_container_running(self, service):
        if self.sonichost.is_multi_asic:
            service = self._MULTI_ASIC_DOCKER_NAME.format(
                service, self.asic_index
            )
        return self.sonichost.is_container_running(service)

    def is_service_running(self, service_name, docker_name):
        if self.sonichost.is_multi_asic:
            docker_name = self._MULTI_ASIC_DOCKER_NAME.format(
                docker_name, self.asic_index
            )
        return self.sonichost.is_service_running(service_name, docker_name)

    def get_active_ip_interfaces(self):
        """
        Return a dict of active IP (Ethernet or PortChannel) interfaces, with
        interface and peer IPv4 address.

        Returns:
            Dict of Interfaces and their IPv4 address
        """
        ip_ifs = self.show_ip_interface()["ansible_facts"]["ip_interfaces"]
        return self.sonichost.active_ip_interfaces(ip_ifs, self._ns_arg)

    def bgp_drop_rule(self, ip_version, state="present"):
        """
        Programs iptable rule to either add or remove DROP for
        BGP control frames

        Args:
            ip_version: IPv4 or IPv6
            state = "present" or "absent" (add or remove)

        Returns:
            None
        """
        ipcmd = "iptables" if ip_version == "ipv4" else "ip6tables"
        run_opt = "-I INPUT 1" if state == "present" else "-D INPUT"
        check_opt = "-C INPUT"
        cmd = (
            "{}/sbin/{} -t filter {{}} -p tcp -j DROP --destination-port bgp"
        ).format(self._ns_arg, ipcmd)

        check_cmd = cmd.format(check_opt)
        run_cmd = cmd.format(run_opt)

        output = "Rule {} needs no action".format(run_cmd)
        try:
            self.sonichost.command(check_cmd)
            if state == "absent":
                output = self.sonichost.command(run_cmd)
        except RunAnsibleModuleFail as e:
            if state == "present":
                output = self.sonichost.command(run_cmd)

        logger.debug(output)

    def remove_ssh_tunnel_sai_rpc(self):
        """
        Removes any ssh tunnels if present created for syncd RPC communication

        Returns:
            None
        """
        if not self.sonichost.is_multi_asic:
            return
        return self.sonichost.remove_ssh_tunnel_sai_rpc()

    def create_ssh_tunnel_sai_rpc(self):
        """
        Create ssh tunnel between host and ASIC namespace on syncd RPC
        port. This is used to forward thrift calls to and from the syncd
        running on this ASIC.

        Returns:
            None
        """
        if not self.sonichost.is_multi_asic:
            return
        self.remove_ssh_tunnel_sai_rpc()
        ssh_authorize_local_user(self.sonichost)

        ip_ifs = self.show_ip_interface(
            namespace=self.namespace
        )["ansible_facts"]

        # create SSH tunnel to ASIC namespace
        ns_docker_if_ipv4 = ip_ifs["ip_interfaces"]["eth0"]["ipv4"]
        try:
            socket.inet_aton(ns_docker_if_ipv4)
        except socket.error:
            raise Exception("Invalid V4 address {}".format(ns_docker_if_ipv4))

        self.sonichost.shell(
            ("ssh -o StrictHostKeyChecking=no -fN"
             " -L *:9092:{}:9092 localhost"
            ).format(ns_docker_if_ipv4)
        )

    def command(self, cmdstr):
        """
            Prepend 'ip netns' option for commands meant for this ASIC

            Args:
                cmdstr
            Returns:
                Output from the ansible command module
        """
        if not self.sonichost.is_multi_asic or self.namespace == DEFAULT_NAMESPACE:
            return self.sonichost.command(cmdstr)

        cmdstr = "sudo ip netns exec {} ".format(self.namespace) + cmdstr

        return self.sonichost.command(cmdstr)

    def run_redis_cmd(self, argv=[]):
        """
        Runs redis command on DUT.

        Args:
            argv (list): List of command options to run on duthost

        Returns:
            stdout (list): List of stdout lines spewed by the invoked command
        """
        if self.sonichost.is_multi_asic:
            db_docker_instance = self.get_docker_name("database")
            argv = ["docker", "exec", db_docker_instance] + argv

        result = self.sonichost.shell(argv=argv)
        pytest_assert(
            result["rc"] == 0,
            "Failed to run Redis command '{0}' with error '{1}'".format(
                " ".join(map(str, argv)), result["stderr"]
            )
        )

        return result["stdout_lines"]

<<<<<<< HEAD
    def port_exists(self, port):
        """
        Check if a given port exists in ASIC instance
        Args:
            port: port ID
        Returns:
            True or False
        """
        if self.ports is not None:
            return port in self.ports

        if_db = self.show_interface(
            command="status"
        )["ansible_facts"]["int_status"]

        self.ports = set(if_db.keys())
        return port in self.ports

    def get_queue_oid(self, port, queue_num):
        """
        Get the queue OID of given port and queue number. The queue OID is
        saved for the purpose of returning the ASIC instance of the
        queue OID

        Args:
            port: Port ID
            queue_num: Queue
        Returns:
            Queue OID
        """
        redis_cmd = [
            "redis-cli", "-n", "2", "HGET", "COUNTERS_QUEUE_NAME_MAP",
            "{}:{}".format(port, queue_num)
        ]
        queue_oid = next(iter(self.run_redis_cmd(redis_cmd)), None)

        pytest_assert(
            queue_oid != None,
            "Queue OID not found for port {}, queue {}".format(
                port, queue_num
            )
        )
        # save the queue OID, will be used to retrieve ASIC instance for
        # this queue's OID
        self.queue_oid.add(queue_oid)
        return queue_oid
=======
    def get_extended_minigraph_facts(self, tbinfo):
          return self.sonichost.get_extended_minigraph_facts(tbinfo, self.namespace)

    def startup_interface(self, interface_name):
        return self.sonichost.shell("sudo config interface {ns} startup {intf}".
                                    format(ns=self.cli_ns_option, intf=interface_name))

    def shutdown_interface(self, interface_name):
        return self.sonichost.shell("sudo config interface {ns} shutdown {intf}".
                                    format(ns=self.cli_ns_option, intf=interface_name))

    def config_ip_intf(self, interface_name, ip_address, op):
        return self.sonichost.shell("sudo config interface {ns} ip {op} {intf} {ip}"
                          .format(ns=self.cli_ns_option,
                                  op=op,
                                  intf=interface_name,
                                  ip=ip_address))

    def config_portchannel_member(self, pc_name, interface_name, op):
        return self.sonichost.shell("sudo config portchannel {ns} member {op} {pc} {intf}"
                          .format(ns=self.cli_ns_option,
                                  op=op,
                                  pc=pc_name,
                                  intf=interface_name))

    def switch_arptable(self, *module_args, **complex_args):
        complex_args['namespace'] = self.namespace
        return self.sonichost.switch_arptable(*module_args, **complex_args)

    def shell(self, *module_args, **complex_args):
        return self.sonichost.shell(*module_args, **complex_args)

>>>>>>> 28ca9efc
<|MERGE_RESOLUTION|>--- conflicted
+++ resolved
@@ -340,7 +340,6 @@
 
         return result["stdout_lines"]
 
-<<<<<<< HEAD
     def port_exists(self, port):
         """
         Check if a given port exists in ASIC instance
@@ -387,7 +386,7 @@
         # this queue's OID
         self.queue_oid.add(queue_oid)
         return queue_oid
-=======
+
     def get_extended_minigraph_facts(self, tbinfo):
           return self.sonichost.get_extended_minigraph_facts(tbinfo, self.namespace)
 
@@ -418,6 +417,4 @@
         return self.sonichost.switch_arptable(*module_args, **complex_args)
 
     def shell(self, *module_args, **complex_args):
-        return self.sonichost.shell(*module_args, **complex_args)
-
->>>>>>> 28ca9efc
+        return self.sonichost.shell(*module_args, **complex_args)