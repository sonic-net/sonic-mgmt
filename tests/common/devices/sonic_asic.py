import logging
import socket

from tests.common.helpers.assertions import pytest_assert
from tests.common.helpers.constants import DEFAULT_NAMESPACE, NAMESPACE_PREFIX
from tests.common.errors import RunAnsibleModuleFail
from tests.common.platform.ssh_utils import ssh_authorize_local_user

logger = logging.getLogger(__name__)


class SonicAsic(object):
    """ This class represents an ASIC on a SONiC host. This class implements wrapper methods for ASIC/namespace related operations.
    The purpose is to hide the complexity of handling ASIC/namespace specific details.
    For example, passing asic_id, namespace, instance_id etc. to ansible module to deal with namespaces.
    """

    _DEFAULT_ASIC_SERVICES =  ["bgp", "database", "lldp", "swss", "syncd", "teamd"]
    _MULTI_ASIC_SERVICE_NAME = "{}@{}"   # service name, asic_id
    _MULTI_ASIC_DOCKER_NAME = "{}{}"     # docker name,  asic_id

    def __init__(self, sonichost, asic_index):
        """ Initializing a ASIC on a SONiC host.

        Args:
            sonichost : SonicHost object to which this asic belongs
            asic_index: ASIC / namespace id for this asic.
        """
        self.sonichost = sonichost
        self.asic_index = asic_index
        self._ns_arg = ""
        if self.sonichost.is_multi_asic:
            self.namespace = "{}{}".format(NAMESPACE_PREFIX, self.asic_index)
            self.cli_ns_option = "-n {}".format(self.namespace)
            self._ns_arg = "sudo ip netns exec {} ".format(self.namespace)
        else:
            # set the namespace to DEFAULT_NAMESPACE(None) for single asic
            self.namespace = DEFAULT_NAMESPACE
            self.cli_ns_option = ""
        self.ports = None
        self.queue_oid = set()

        self.sonic_db_cli = "sonic-db-cli {}".format(self.cli_ns_option)
        self.ip_cmd = "sudo ip {}".format(self.cli_ns_option)

    def get_critical_services(self):
        """This function returns the list of the critical services
           for the namespace(asic)

           If the dut is multi asic, then the asic_id is appended t0 the
            _DEFAULT_ASIC_SERVICES list
        Returns:
            [list]: list of the services running the namespace/asic
        """
        a_service = []
        for service in self._DEFAULT_ASIC_SERVICES:
           a_service.append("{}{}".format(
               service, self.asic_index if self.sonichost.is_multi_asic else ""))
        return a_service

    def is_it_frontend(self):
        if self.sonichost.is_multi_asic:
            sub_role_cmd = 'sudo sonic-cfggen -d  -v DEVICE_METADATA.localhost.sub_role -n {}'.format(self.namespace)
            sub_role = self.sonichost.shell(sub_role_cmd)["stdout_lines"][0].decode("utf-8")
            if sub_role is not None and sub_role.lower() == 'frontend':
                return True
        return False

    def is_it_backend(self):
        if self.sonichost.is_multi_asic:
            sub_role_cmd = 'sudo sonic-cfggen -d  -v DEVICE_METADATA.localhost.sub_role -n {}'.format(self.namespace)
            sub_role = self.sonichost.shell(sub_role_cmd)["stdout_lines"][0].decode("utf-8")
            if sub_role is not None and sub_role.lower() == 'backend':
                return True
        return False

    def get_docker_cmd(self, cmd, container_name):
        if self.sonichost.is_multi_asic:
            return "sudo docker exec {}{} {}".format(container_name, self.asic_index, cmd)
        return cmd

    def get_asic_namespace(self):
        if self.sonichost.is_multi_asic:
            return self.namespace
        return DEFAULT_NAMESPACE

    def bgp_facts(self, *module_args, **complex_args):
        """ Wrapper method for bgp_facts ansible module.
        If number of asics in SonicHost are more than 1, then add 'instance_id' param for this Asic

        Args:
            module_args: other ansible module args passed from the caller
            complex_args: other ansible keyword args

        Returns:
            if SonicHost has only 1 asic, then return the bgp_facts for the global namespace, else bgp_facts for the bgp instance for my asic_index.
        """
        if self.sonichost.facts['num_asic'] != 1:
            complex_args['instance_id'] = self.asic_index
        return self.sonichost.bgp_facts(*module_args, **complex_args)

    def config_facts(self, *module_args, **complex_args):
        """ Wrapper method for config_facts ansible module.
        If number of asics in SonicHost are more than 1, then add 'namespace' param for this Asic
        If 'host' is not specified in complex_args, add it - as it is a mandatory param for the config_facts module

        Args:
            module_args: other ansible module args passed from the caller
            complex_args: other ansible keyword args

        Returns:
            if SonicHost has only 1 asic, then return the config_facts for the global namespace, else config_facts for namespace for my asic_index.
        """
        if 'host' not in complex_args:
            complex_args['host'] = self.sonichost.hostname
        if self.sonichost.is_multi_asic:
            complex_args['namespace'] = self.namespace
        return self.sonichost.config_facts(*module_args, **complex_args)

    def show_interface(self, *module_args, **complex_args):
        """Wrapper for the ansible module 'show_interface'

        Args:
            module_args: other ansible module args passed from the caller
            complex_args: other ansible keyword args

        Returns:
            [dict]: [the output of show interface status command]
        """
        complex_args['namespace'] = self.namespace
        return self.sonichost.show_interface(*module_args, **complex_args)

    def show_ip_interface(self, *module_args, **complex_args):
        """Wrapper for the ansible module 'show_ip_interface'

        Args:
            module_args: other ansible module args passed from the caller
            complex_args: other ansible keyword args

        Returns:
            [dict]: [the output of show interface status command]
        """
        complex_args['namespace'] = self.namespace
        return self.sonichost.show_ip_interface(*module_args, **complex_args)

    def run_redis_cli_cmd(self, redis_cmd):
        if self.namespace != DEFAULT_NAMESPACE:
            redis_cli = "/usr/bin/redis-cli"
            cmd = "sudo ip netns exec {} {} {}".format(self.namespace, redis_cli,redis_cmd)
            return self.sonichost.command(cmd, verbose=False)
        # for single asic platforms there are not Namespaces, so the redis-cli command is same the DUT host
        return self.sonichost.run_redis_cli_cmd(redis_cmd)

    def get_ip_route_info(self, dstip):
        return self.sonichost.get_ip_route_info(dstip, self.cli_ns_option)

    @property
    def os_version(self):
        return self.sonichost.os_version

    def interface_facts(self, *module_args, **complex_args):
        """Wrapper for the interface_facts ansible module.

        Args:
            module_args: other ansible module args passed from the caller
            complex_args: other ansible keyword args

        Returns:
            For a single ASIC platform, the namespace = DEFAULT_NAMESPACE, will retrieve interface facts for the global namespace
            In case of multi-asic, if namespace = <ns>, will retrieve interface facts for that namespace.
        """
        complex_args['namespace'] = self.namespace
        return self.sonichost.interface_facts(*module_args, **complex_args)

    def get_docker_name(self, service):
        if (not self.sonichost.is_multi_asic or
            service not in self._DEFAULT_ASIC_SERVICES
        ):
            return service

        return self._MULTI_ASIC_DOCKER_NAME.format(service, self.asic_index)

    def stop_service(self, service):
        if not self.sonichost.is_multi_asic:
            service_name = service
            docker_name = service
        else:
            service_name = self._MULTI_ASIC_SERVICE_NAME.format(
                service, self.asic_index
            )
            docker_name = self._MULTI_ASIC_DOCKER_NAME.format(
                service, self.asic_index
            )
        return self.sonichost.stop_service(service_name, docker_name)

    def delete_container(self, service):
        if self.sonichost.is_multi_asic:
            service = self._MULTI_ASIC_DOCKER_NAME.format(
                service, self.asic_index
            )
        return self.sonichost.delete_container(service)

    def is_container_running(self, service):
        if self.sonichost.is_multi_asic:
            service = self._MULTI_ASIC_DOCKER_NAME.format(
                service, self.asic_index
            )
        return self.sonichost.is_container_running(service)

    def is_service_running(self, service_name, docker_name):
        if self.sonichost.is_multi_asic:
            docker_name = self._MULTI_ASIC_DOCKER_NAME.format(
                docker_name, self.asic_index
            )
        return self.sonichost.is_service_running(service_name, docker_name)

    def get_active_ip_interfaces(self):
        """
        Return a dict of active IP (Ethernet or PortChannel) interfaces, with
        interface and peer IPv4 address.

        Returns:
            Dict of Interfaces and their IPv4 address
        """
<<<<<<< HEAD
        ip_ifs = self.show_ip_interface()["ansible_facts"]
        return self.sonichost.active_ip_interfaces(ip_ifs["ip_interfaces"], self._ns_arg)
=======
        ip_ifs = self.show_ip_interface()["ansible_facts"]["ip_interfaces"]
        return self.sonichost.active_ip_interfaces(ip_ifs, self._ns_arg)
>>>>>>> 89a9fa89

    def bgp_drop_rule(self, ip_version, state="present"):
        """
        Programs iptable rule to either add or remove DROP for
        BGP control frames

        Args:
            ip_version: IPv4 or IPv6
            state = "present" or "absent" (add or remove)

        Returns:
            None
        """
        ipcmd = "iptables" if ip_version == "ipv4" else "ip6tables"
        run_opt = "-I INPUT 1" if state == "present" else "-D INPUT"
        check_opt = "-C INPUT"
        cmd = (
            "{}/sbin/{} -t filter {{}} -p tcp -j DROP --destination-port bgp"
        ).format(self._ns_arg, ipcmd)

        check_cmd = cmd.format(check_opt)
        run_cmd = cmd.format(run_opt)

        output = "Rule {} needs no action".format(run_cmd)
        try:
            self.sonichost.command(check_cmd)
            if state == "absent":
                output = self.sonichost.command(run_cmd)
        except RunAnsibleModuleFail as e:
            if state == "present":
                output = self.sonichost.command(run_cmd)

        logger.debug(output)

    def remove_ssh_tunnel_sai_rpc(self):
        """
        Removes any ssh tunnels if present created for syncd RPC communication

        Returns:
            None
        """
        if not self.sonichost.is_multi_asic:
            return
        return self.sonichost.remove_ssh_tunnel_sai_rpc()

    def create_ssh_tunnel_sai_rpc(self):
        """
        Create ssh tunnel between host and ASIC namespace on syncd RPC
        port. This is used to forward thrift calls to and from the syncd
        running on this ASIC.

        Returns:
            None
        """
        if not self.sonichost.is_multi_asic:
            return
        self.remove_ssh_tunnel_sai_rpc()
        ssh_authorize_local_user(self.sonichost)

        ip_ifs = self.show_ip_interface(
            namespace=self.namespace
        )["ansible_facts"]

        # create SSH tunnel to ASIC namespace
        ns_docker_if_ipv4 = ip_ifs["ip_interfaces"]["eth0"]["ipv4"]
        try:
            socket.inet_aton(ns_docker_if_ipv4)
        except socket.error:
            raise Exception("Invalid V4 address {}".format(ns_docker_if_ipv4))

        self.sonichost.shell(
            ("ssh -o StrictHostKeyChecking=no -fN"
             " -L *:9092:{}:9092 localhost"
            ).format(ns_docker_if_ipv4)
        )

    def command(self, cmdstr):
        """
            Prepend 'ip netns' option for commands meant for this ASIC

            Args:
                cmdstr
            Returns:
                Output from the ansible command module
        """
        if not self.sonichost.is_multi_asic or self.namespace == DEFAULT_NAMESPACE:
            return self.sonichost.command(cmdstr)

        cmdstr = "sudo ip netns exec {} ".format(self.namespace) + cmdstr

        return self.sonichost.command(cmdstr)

    def run_redis_cmd(self, argv=[]):
        """
        Runs redis command on DUT.

        Args:
            argv (list): List of command options to run on duthost

        Returns:
            stdout (list): List of stdout lines spewed by the invoked command
        """
        if self.sonichost.is_multi_asic:
            db_docker_instance = self.get_docker_name("database")
            argv = ["docker", "exec", db_docker_instance] + argv

        result = self.sonichost.shell(argv=argv)
        pytest_assert(
            result["rc"] == 0,
            "Failed to run Redis command '{0}' with error '{1}'".format(
                " ".join(map(str, argv)), result["stderr"]
            )
        )

        return result["stdout_lines"]

    def port_exists(self, port):
        """
        Check if a given port exists in ASIC instance
        Args:
            port: port ID
        Returns:
            True or False
        """
        if self.ports is not None:
            return port in self.ports

        if_db = self.show_interface(
            command="status"
        )["ansible_facts"]["int_status"]

        self.ports = set(if_db.keys())
        return port in self.ports

    def get_queue_oid(self, port, queue_num):
        """
        Get the queue OID of given port and queue number. The queue OID is
        saved for the purpose of returning the ASIC instance of the
        queue OID

        Args:
            port: Port ID
            queue_num: Queue
        Returns:
            Queue OID
        """
        redis_cmd = [
            "redis-cli", "-n", "2", "HGET", "COUNTERS_QUEUE_NAME_MAP",
            "{}:{}".format(port, queue_num)
        ]
        queue_oid = next(iter(self.run_redis_cmd(redis_cmd)), None)

        pytest_assert(
            queue_oid != None,
            "Queue OID not found for port {}, queue {}".format(
                port, queue_num
            )
        )
        # save the queue OID, will be used to retrieve ASIC instance for
        # this queue's OID
        self.queue_oid.add(queue_oid)
        return queue_oid

    def get_extended_minigraph_facts(self, tbinfo):
          return self.sonichost.get_extended_minigraph_facts(tbinfo, self.namespace)

    def startup_interface(self, interface_name):
        return self.sonichost.shell("sudo config interface {ns} startup {intf}".
                                    format(ns=self.cli_ns_option, intf=interface_name))

    def shutdown_interface(self, interface_name):
        return self.sonichost.shell("sudo config interface {ns} shutdown {intf}".
                                    format(ns=self.cli_ns_option, intf=interface_name))

    def config_ip_intf(self, interface_name, ip_address, op):
        return self.sonichost.shell("sudo config interface {ns} ip {op} {intf} {ip}"
                          .format(ns=self.cli_ns_option,
                                  op=op,
                                  intf=interface_name,
                                  ip=ip_address))

    def config_portchannel_member(self, pc_name, interface_name, op):
        return self.sonichost.shell("sudo config portchannel {ns} member {op} {pc} {intf}"
                          .format(ns=self.cli_ns_option,
                                  op=op,
                                  pc=pc_name,
                                  intf=interface_name))

    def switch_arptable(self, *module_args, **complex_args):
        complex_args['namespace'] = self.namespace
        return self.sonichost.switch_arptable(*module_args, **complex_args)

    def shell(self, *module_args, **complex_args):
        return self.sonichost.shell(*module_args, **complex_args)<|MERGE_RESOLUTION|>--- conflicted
+++ resolved
@@ -222,13 +222,8 @@
         Returns:
             Dict of Interfaces and their IPv4 address
         """
-<<<<<<< HEAD
-        ip_ifs = self.show_ip_interface()["ansible_facts"]
-        return self.sonichost.active_ip_interfaces(ip_ifs["ip_interfaces"], self._ns_arg)
-=======
         ip_ifs = self.show_ip_interface()["ansible_facts"]["ip_interfaces"]
         return self.sonichost.active_ip_interfaces(ip_ifs, self._ns_arg)
->>>>>>> 89a9fa89
 
     def bgp_drop_rule(self, ip_version, state="present"):
         """
