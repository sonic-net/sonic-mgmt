--- conflicted
+++ resolved
@@ -313,7 +313,6 @@
             'output': 'json'
         }])['stdout'][0]
 
-<<<<<<< HEAD
     def run_command_json(self, cmd):
         return self.eos_command(commands=[{
             'command': '{}'.format(cmd),
@@ -322,10 +321,9 @@
 
     def run_command(self, cmd):
         return self.eos_command(commands=[cmd])
-=======
-    def run_command_list(self, cmd):
+
+      def run_command_list(self, cmd):
         return self.eos_command(commands=cmd)
->>>>>>> aa56d580
 
     def get_auto_negotiation_mode(self, interface_name):
         output = self.eos_command(commands=[{
