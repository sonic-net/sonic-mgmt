--- conflicted
+++ resolved
@@ -350,7 +350,20 @@
                          .format(interface_name, repr(e)))
             return False
 
-<<<<<<< HEAD
+    def rm_member_from_channel_grp(self, interface_name, channel_group):
+        out = self.eos_config(
+            lines=['no channel-group {} mode active'.format(channel_group)],
+            parents=['interface {}'.format(interface_name)])
+        logging.info('Remove interface {} from channel_group {}'.format(interface_name, channel_group))
+        return out
+
+    def add_member_to_channel_grp(self, interface_name, channel_group):
+        out = self.eos_config(
+            lines=['channel-group {} mode active'.format(channel_group)],
+            parents=['interface {}'.format(interface_name)])
+        logging.info('Add interface {} to channel_group {}'.format(interface_name, channel_group))
+        return out
+
     def ping_dest(self, dest):
         """
         Check if ping to dest IP sucess or not
@@ -364,19 +377,4 @@
             return ' 0% packet loss' in output
         except Exception as e:
             logger.error('command {} failed. exception: {}'.format(command, repr(e)))
-        return False
-=======
-    def rm_member_from_channel_grp(self, interface_name, channel_group):
-        out = self.eos_config(
-            lines=['no channel-group {} mode active'.format(channel_group)],
-            parents=['interface {}'.format(interface_name)])
-        logging.info('Remove interface {} from channel_group {}'.format(interface_name, channel_group))
-        return out
-
-    def add_member_to_channel_grp(self, interface_name, channel_group):
-        out = self.eos_config(
-            lines=['channel-group {} mode active'.format(channel_group)],
-            parents=['interface {}'.format(interface_name)])
-        logging.info('Add interface {} to channel_group {}'.format(interface_name, channel_group))
-        return out
->>>>>>> 9747b045
+        return False