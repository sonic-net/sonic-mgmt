import ipaddress
import json
import logging
import re

from tests.common.devices.base import AnsibleHostBase

logger = logging.getLogger(__name__)


def _raise_err(msg):
    logger.error(msg)
    raise Exception(msg)


FEC_MAP = {
    'fc': 'fire-code',
    'rs': 'reed-solomon'
}

class EosHost(AnsibleHostBase):
    """
    @summary: Class for Eos switch

    For running ansible module on the Eos switch
    """

    def __init__(self, ansible_adhoc, hostname, eos_user, eos_passwd,
                 shell_user=None, shell_passwd=None, gather_facts=False):
        '''Initialize an object for interacting with EoS type device using ansible modules

        Args:
            ansible_adhoc (): The pytest-ansible fixture
            hostname (string): hostname of the EOS device
            eos_user (string): Username for accessing the EOS CLI interface
            eos_passwd (string): Password for the eos_user
            shell_user (string, optional): Username for accessing the Linux shell CLI interface. Defaults to None.
            shell_passwd (string, optional): Password for the shell_user. Defaults to None.
            gather_facts (bool, optional): Whether to gather some basic facts. Defaults to False.
        '''
        self.eos_user = eos_user
        self.eos_passwd = eos_passwd
        self.shell_user = shell_user
        self.shell_passwd = shell_passwd
        AnsibleHostBase.__init__(self, ansible_adhoc, hostname)
        self.localhost = ansible_adhoc(inventory='localhost', connection='local',
                                       host_pattern="localhost")["localhost"]

    def __getattr__(self, module_name):
        if module_name.startswith('eos_'):
            evars = {
                'ansible_connection': 'network_cli',
                'ansible_network_os': 'eos',
                'ansible_user': self.eos_user,
                'ansible_password': self.eos_passwd,
                'ansible_ssh_user': self.eos_user,
                'ansible_ssh_pass': self.eos_passwd,
                'ansible_become_method': 'enable'
            }
        else:
            if not self.shell_user or not self.shell_passwd:
                raise Exception("Please specify shell_user and shell_passwd for {}".format(self.hostname))
            evars = {
                'ansible_connection': 'ssh',
                'ansible_network_os': 'linux',
                'ansible_user': self.shell_user,
                'ansible_password': self.shell_passwd,
                'ansible_ssh_user': self.shell_user,
                'ansible_ssh_pass': self.shell_passwd,
                'ansible_become_method': 'sudo'
            }
        self.host.options['variable_manager'].extra_vars.update(evars)
        return super(EosHost, self).__getattr__(module_name)

    def __str__(self):
        return '<EosHost {}>'.format(self.hostname)

    def __repr__(self):
        return self.__str__()

    def shutdown(self, interface_name):
        out = self.eos_config(
            lines=['shutdown'],
            parents=['interface {}'.format(interface_name)])
        logging.info('Shut interface [%s]' % interface_name)
        return out

    def shutdown_multiple(self, interfaces):
        intf_str = ','.join(interfaces)
        return self.shutdown(intf_str)

    def no_shutdown(self, interface_name):
        out = self.eos_config(
            lines=['no shutdown'],
            parents=['interface {}'.format(interface_name)])
        logging.info('No shut interface [%s]' % interface_name)
        return out

    def no_shutdown_multiple(self, interfaces):
        intf_str = ','.join(interfaces)
        return self.no_shutdown(intf_str)

    def check_intf_link_state(self, interface_name):
        show_int_result = self.eos_command(
            commands=['show interface %s' % interface_name])
        return 'Up' in show_int_result['stdout_lines'][0]

    def is_intf_status_down(self, interface_name):
        show_int_result = self.eos_command(commands=['show interface %s' % interface_name])
        logging.info("Checking interface state: {}".format(show_int_result['stdout_lines'][0][0]))
        # Either admin/opr status is down meaning link is down
        return 'down' in show_int_result['stdout_lines'][0][0].lower()

    def set_interface_lacp_rate_mode(self, interface_name, mode):
        out = self.eos_config(
            lines=['lacp rate %s' % mode],
            parents='interface %s' % interface_name)

        # FIXME: out['failed'] will be False even when a command is deprecated, so we have to check out['changed']
        # However, if the lacp rate is already in expected state, out['changed'] will be False and treated as
        # error.
        if out['failed'] is True or out['changed'] is False:
            # new eos deprecate lacp rate and use lacp timer command
            out = self.eos_config(
                lines=['lacp timer %s' % mode],
                parents='interface %s' % interface_name)
            if out['changed'] is False:
                logging.warning("Unable to set interface [%s] lacp timer to [%s]" % (interface_name, mode))
                raise Exception("Unable to set interface [%s] lacp timer to [%s]" % (interface_name, mode))
            else:
                logging.info("Set interface [%s] lacp timer to [%s]" % (interface_name, mode))
        else:
            logging.info("Set interface [%s] lacp rate to [%s]" % (interface_name, mode))
        return out

    def kill_bgpd(self):
        out = self.eos_config(lines=['agent Rib shutdown'])
        return out

    def start_bgpd(self):
        out = self.eos_config(lines=['no agent Rib shutdown'])
        return out

    def no_shutdown_bgp(self, asn):
        out = self.eos_config(
            lines=['no shut'],
            parents=['router bgp {}'.format(asn)])
        logging.info('No shut BGP [%s]' % asn)
        return out

    def no_shutdown_bgp_neighbors(self, asn, neighbors=[]):
        if not neighbors:
            return

        out = self.eos_config(
            lines=['no neighbor {} shutdown'.format(neighbor) for neighbor in neighbors],
            parents=['router bgp {}'.format(asn)]
        )
        logging.info('No shut BGP neighbors: {}'.format(json.dumps(neighbors)))
        return out

    def check_bgp_session_state(self, neigh_ips, neigh_desc, state="established"):
        """
        @summary: check if current bgp session equals to the target state

        @param neigh_ips: bgp neighbor IPs
        @param neigh_desc: bgp neighbor description
        @param state: target state
        """
        neigh_ips = [ip.lower() for ip in neigh_ips]
        neigh_ips_ok = []
        neigh_desc_ok = []
        neigh_desc_available = False

        out_v4 = self.eos_command(
            commands=['show ip bgp summary | json'])
        logging.info("ip bgp summary: {}".format(out_v4))

        out_v6 = self.eos_command(
            commands=['show ipv6 bgp summary | json'])
        logging.info("ipv6 bgp summary: {}".format(out_v6))

        # when bgpd is inactive, the bgp summary output: [{u'vrfs': {}, u'warnings': [u'BGP inactive']}]
        if 'BGP inactive' in out_v4['stdout'][0].get('warnings', '') \
                and 'BGP inactive' in out_v6['stdout'][0].get('warnings', ''):
            return False

        try:
            for k, v in out_v4['stdout'][0]['vrfs']['default']['peers'].items():
                if v['peerState'].lower() == state.lower():
                    if k in neigh_ips:
                        neigh_ips_ok.append(k)
                    if 'description' in v:
                        neigh_desc_available = True
                        if v['description'] in neigh_desc:
                            neigh_desc_ok.append(v['description'])

            for k, v in out_v6['stdout'][0]['vrfs']['default']['peers'].items():
                if v['peerState'].lower() == state.lower():
                    if k.lower() in neigh_ips:
                        neigh_ips_ok.append(k)
                    if 'description' in v:
                        neigh_desc_available = True
                        if v['description'] in neigh_desc:
                            neigh_desc_ok.append(v['description'])
        except KeyError:
            # ignore any KeyError due to unexpected BGP summary output
            pass

        logging.info("neigh_ips_ok={} neigh_desc_available={} neigh_desc_ok={}"
                     .format(str(neigh_ips_ok), str(neigh_desc_available), str(neigh_desc_ok)))
        if neigh_desc_available:
            if len(neigh_ips) == len(neigh_ips_ok) and len(neigh_desc) == len(neigh_desc_ok):
                return True
        else:
            if len(neigh_ips) == len(neigh_ips_ok):
                return True

        return False

    def exec_template(self, ansible_root, ansible_playbook, inventory, **kwargs):
        playbook_template = 'cd {ansible_path}; ansible-playbook {playbook} -i {inventory} \
                            -l {fanout_host} --extra-vars \'{extra_vars}\' -vvvvv'
        cli_cmd = playbook_template.format(ansible_path=ansible_root, playbook=ansible_playbook, inventory=inventory,
                                           fanout_host=self.hostname, extra_vars=json.dumps(kwargs))
        res = self.localhost.shell(cli_cmd)

        if res["localhost"]["rc"] != 0:
            raise Exception("Unable to execute template\n{}".format(res["localhost"]["stdout"]))

    def get_route(self, prefix):
        cmd = 'show ip bgp' if ipaddress.ip_network(prefix.encode().decode()).version == 4 else 'show ipv6 bgp'
        return self.eos_command(commands=[{
            'command': '{} {}'.format(cmd, prefix),
            'output': 'json'
        }])['stdout'][0]

    def get_auto_negotiation_mode(self, interface_name):
        output = self.eos_command(commands=[{
            'command': 'show interfaces %s status' % interface_name,
            'output': 'json'
        }])
        if self._has_cli_cmd_failed(output):
            _raise_err('Failed to get auto neg state for {}: {}'.format(interface_name, output['msg']))
        autoneg_enabled = output['stdout'][0]['interfaceStatuses'][interface_name]['autoNegotiateActive']
        return autoneg_enabled

    def _reset_port_speed(self, interface_name):
        out = self.eos_config(
                lines=['default speed'],
                parents=['interface {}'.format(interface_name)])
        logger.debug('Reset port speed for %s: %s' % (interface_name, out))
        return not self._has_cli_cmd_failed(out)

    def set_auto_negotiation_mode(self, interface_name, enabled):
        if self.get_auto_negotiation_mode(interface_name) == enabled:
            return True

        if enabled:
            speed_to_advertise = self.get_supported_speeds(interface_name)[-1]
            speed_to_advertise = speed_to_advertise[:-3] + 'gfull'
            out = self.eos_config(
                lines=['speed auto %s' % speed_to_advertise],
                parents=['interface {}'.format(interface_name)])
            logger.debug('Set auto neg to {} for port {}: {}'.format(enabled, interface_name, out))
            return not self._has_cli_cmd_failed(out)
        return self._reset_port_speed(interface_name)

    def get_speed(self, interface_name):
        output = self.eos_command(commands=['show interfaces %s transceiver properties' % interface_name])
        found_txt = re.search(r'Operational Speed: (\S+)', output['stdout'][0])
        if found_txt is None:
            _raise_err('Not able to extract interface %s speed from output: %s' % (interface_name, output['stdout']))

        v = found_txt.groups()[0]
        return v[:-1] + '000'

    def _has_cli_cmd_failed(self, cmd_output_obj):
        err_out = False
        if 'stdout' in cmd_output_obj:
            stdout = cmd_output_obj['stdout']
            msg = stdout[-1] if type(stdout) == list else stdout
            err_out = 'Cannot advertise' in msg
            
        return ('failed' in cmd_output_obj and cmd_output_obj['failed']) or err_out

    def set_speed(self, interface_name, speed):

        if not speed:
            # other set_speed implementations advertise port speeds when speed=None
            # but in EOS autoneg activation and speeds advertisement is done via a single CLI cmd
            # so this branch left nop intentionally
            return True

        speed_mode = 'auto' if self.get_auto_negotiation_mode(interface_name) else 'forced'
        speed = speed[:-3] + 'gfull'

        out = self.host.eos_command(commands=[
            'conf',
            'interface %s' % interface_name,
            {
                'command': 'speed {} {}'.format(speed_mode, speed),
                'prompt':['Do you wish to proceed with this command'],
                'answer':['y']}
            ])[self.hostname]
        logger.debug('Set force speed for port {} : {}'.format(interface_name, out))
        return not self._has_cli_cmd_failed(out)

    def get_supported_speeds(self, interface_name):
        """Get supported speeds for a given interface

        Args:
            interface_name (str): Interface name

        Returns:
            list: A list of supported speed strings or None
        """
        commands = ['show interfaces {} capabilities'.format(interface_name),
                    'show interface {} hardware'.format(interface_name)]
        for command in commands:
            output = self.eos_command(commands=[command])
            found_txt = re.search("Speed/Duplex: (.+)", output['stdout'][0])
            if found_txt is not None:
                break

        if found_txt is None:
            _raise_err('Failed to find port speeds list in output: %s' % output['stdout'])

        speed_list = found_txt.groups()[0]
        speed_list = speed_list.split(',')
        speed_list.remove('auto')

        def extract_speed_only(v):
            return re.match(r'\d+', v.strip()).group() + '000'
        return list(map(extract_speed_only, speed_list))

    def get_dut_iface_mac(self, interface_name):
        """
        Gets the MAC address of specified interface.

        Returns:
            str: The MAC address of the specified interface, or None if it is not found.
        """
        try:
            command = 'show interfaces {} | json'.format(interface_name)
            output = self.eos_command(commands=[command])['stdout'][0]
            mac = output["interfaces"][interface_name]["physicalAddress"]
            return mac
        except Exception as e:
            logger.error('Failed to get MAC address for interface "{}", exception: {}'.format(interface_name, repr(e)))
            return None

    def iface_macsec_ok(self, interface_name):
        """
        Check if macsec is functional on specified interface.

        Returns: True or False
        """
        try:
            command = 'show mac security interface {} | json'.format(interface_name)
            output = self.eos_command(commands=[command])['stdout'][0]
            if interface_name in output["interfaces"]:
                return output["interfaces"][interface_name]["controlledPort"]
            return False
        except Exception as e:
<<<<<<< HEAD
            logger.error('Failed to get macsec status for interface "{}", exception: {}'.format(interface_name, repr(e)))
            return False

    def _append_port_fec(self, interface_name, mode):
        def _exec(cmd):
            self.host.eos_command(commands=[
                'conf',
                'interface %s' % interface_name,
                cmd
            ])
        
        if mode:
            _exec('error-correction encoding ' + FEC_MAP[mode])
        else:
            _exec('no error-correction encoding')

    def set_port_fec(self, interface_name, mode):
        #reset FEC
        self._append_port_fec(interface_name, None)
        
        if mode:
            self._append_port_fec(interface_name, mode)
=======
            logger.error('Failed to get macsec status for interface "{}", exception: {}'
                         .format(interface_name, repr(e)))
            return False

    def rm_member_from_channel_grp(self, interface_name, channel_group):
        out = self.eos_config(
            lines=['no channel-group {} mode active'.format(channel_group)],
            parents=['interface {}'.format(interface_name)])
        logging.info('Remove interface {} from channel_group {}'.format(interface_name, channel_group))
        return out

    def add_member_to_channel_grp(self, interface_name, channel_group):
        out = self.eos_config(
            lines=['channel-group {} mode active'.format(channel_group)],
            parents=['interface {}'.format(interface_name)])
        logging.info('Add interface {} to channel_group {}'.format(interface_name, channel_group))
        return out
>>>>>>> 972718b2
<|MERGE_RESOLUTION|>--- conflicted
+++ resolved
@@ -17,6 +17,7 @@
     'fc': 'fire-code',
     'rs': 'reed-solomon'
 }
+
 
 class EosHost(AnsibleHostBase):
     """
@@ -281,7 +282,7 @@
             stdout = cmd_output_obj['stdout']
             msg = stdout[-1] if type(stdout) == list else stdout
             err_out = 'Cannot advertise' in msg
-            
+
         return ('failed' in cmd_output_obj and cmd_output_obj['failed']) or err_out
 
     def set_speed(self, interface_name, speed):
@@ -300,8 +301,8 @@
             'interface %s' % interface_name,
             {
                 'command': 'speed {} {}'.format(speed_mode, speed),
-                'prompt':['Do you wish to proceed with this command'],
-                'answer':['y']}
+                'prompt': ['Do you wish to proceed with this command'],
+                'answer': ['y']}
             ])[self.hostname]
         logger.debug('Set force speed for port {} : {}'.format(interface_name, out))
         return not self._has_cli_cmd_failed(out)
@@ -363,8 +364,8 @@
                 return output["interfaces"][interface_name]["controlledPort"]
             return False
         except Exception as e:
-<<<<<<< HEAD
-            logger.error('Failed to get macsec status for interface "{}", exception: {}'.format(interface_name, repr(e)))
+            logger.error('Failed to get macsec status for interface "{}", exception: {}'
+                         .format(interface_name, repr(e)))
             return False
 
     def _append_port_fec(self, interface_name, mode):
@@ -374,22 +375,18 @@
                 'interface %s' % interface_name,
                 cmd
             ])
-        
+
         if mode:
             _exec('error-correction encoding ' + FEC_MAP[mode])
         else:
             _exec('no error-correction encoding')
 
     def set_port_fec(self, interface_name, mode):
-        #reset FEC
+        # reset FEC
         self._append_port_fec(interface_name, None)
-        
+
         if mode:
             self._append_port_fec(interface_name, mode)
-=======
-            logger.error('Failed to get macsec status for interface "{}", exception: {}'
-                         .format(interface_name, repr(e)))
-            return False
 
     def rm_member_from_channel_grp(self, interface_name, channel_group):
         out = self.eos_config(
@@ -403,5 +400,4 @@
             lines=['channel-group {} mode active'.format(channel_group)],
             parents=['interface {}'.format(interface_name)])
         logging.info('Add interface {} to channel_group {}'.format(interface_name, channel_group))
-        return out
->>>>>>> 972718b2
+        return out