--- conflicted
+++ resolved
@@ -65,11 +65,7 @@
         service_list = []
         active_asics = self.asics
         if self.sonichost.is_supervisor_node():
-<<<<<<< HEAD
-            self._DEFAULT_SERVICES.append("lldp")
-=======
             service_list.append("lldp")
->>>>>>> 1b687e1c
             if self.get_facts()['asic_type'] != 'vs':
                 active_asics = []
                 sonic_db_cli_out = \
@@ -102,11 +98,7 @@
                 if config_facts['FEATURE'][service]['state'] == "disabled":
                     self.sonichost.DEFAULT_ASIC_SERVICES.remove(service)
         else:
-<<<<<<< HEAD
-            self._DEFAULT_SERVICES.append("lldp")
-=======
             service_list.append("lldp")
->>>>>>> 1b687e1c
 
         for asic in active_asics:
             service_list += asic.get_critical_services()
