--- conflicted
+++ resolved
@@ -942,60 +942,6 @@
         logging.info("bgp neighbor {} info {}".format(neighbor_ip, nbinfo))
 
         return nbinfo[str(neighbor_ip)]
-
-<<<<<<< HEAD
-    def get_bgp_statistic(self, stat):
-        """
-        Get the named bgp statistic
-
-        Args: stat - name of statistic
-
-        Returns: statistic value or None if not found
-
-        """
-        ret = None
-        bgp_facts = self.bgp_facts()['ansible_facts']
-        if stat in bgp_facts['bgp_statistics']:
-            ret = bgp_facts['bgp_statistics'][stat]
-        return ret
-
-    def check_bgp_statistic(self, stat, value):
-        val = self.get_bgp_statistic(stat)
-        return val == value
-=======
-    def get_bgp_neighbors(self):
-        """
-        Get a diction of BGP neighbor states
-
-        Args: None
-
-        Returns: dictionary { (neighbor_ip : info_dict)* }
-
-        """
-        bgp_facts = self.bgp_facts()['ansible_facts']
-        return bgp_facts['bgp_neighbors']
-
-    def check_bgp_session_state(self, neigh_ips, state="established"):
-        """
-        @summary: check if current bgp session equals to the target state
-
-        @param neigh_ips: bgp neighbor IPs
-        @param state: target state
-        """
-        neigh_ips = [ip.lower() for ip in neigh_ips]
-        neigh_ok = []
-        bgp_facts = self.bgp_facts()['ansible_facts']
-        logging.info("bgp_facts: {}".format(bgp_facts))
-        for k, v in bgp_facts['bgp_neighbors'].items():
-            if v['state'] == state:
-                if k.lower() in neigh_ips:
-                    neigh_ok.append(k)
-        logging.info("bgp neighbors that match the state: {}".format(neigh_ok))
-        if len(neigh_ips) == len(neigh_ok):
-            return True
-
-        return False
->>>>>>> 932fb8f9
 
     def check_bgp_session_nsf(self, neighbor_ip):
         """
