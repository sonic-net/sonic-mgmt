--- conflicted
+++ resolved
@@ -1607,10 +1607,7 @@
             container_state = line.split()[1].strip()
             if container_name == "frr_bmp":
                 continue
-<<<<<<< HEAD
-=======
-
->>>>>>> e786187c
+
             if container_state in ["enabled", "disabled"]:
                 container_autorestart_states[container_name] = container_state
 
