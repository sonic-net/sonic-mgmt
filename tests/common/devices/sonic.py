
import ipaddress
import json
import logging
import os
import re
import socket
import time

from collections import defaultdict
from datetime import datetime

from ansible import constants as ansible_constants
from ansible.plugins.loader import connection_loader

from tests.common.devices.base import AnsibleHostBase
from tests.common.helpers.dut_utils import is_supervisor_node
from tests.common.utilities import get_host_visible_vars
from tests.common.cache import cached
from tests.common.helpers.constants import DEFAULT_ASIC_ID, DEFAULT_NAMESPACE
from tests.common.helpers.platform_api.chassis import is_inband_port
from tests.common.errors import RunAnsibleModuleFail
from tests.common import constants

logger = logging.getLogger(__name__)


class SonicHost(AnsibleHostBase):
    """
    A remote host running SONiC.

    This type of host contains information about the SONiC device (device info, services, etc.),
    and also provides the ability to run Ansible modules on the SONiC device.
    """
    DEFAULT_ASIC_SERVICES = ["bgp", "database", "lldp", "swss", "syncd", "teamd"]

    def __init__(self, ansible_adhoc, hostname,
                 shell_user=None, shell_passwd=None,
                 ssh_user=None, ssh_passwd=None):
        AnsibleHostBase.__init__(self, ansible_adhoc, hostname)

        if shell_user and shell_passwd:
            im = self.host.options['inventory_manager']
            vm = self.host.options['variable_manager']
            sonic_conn = vm.get_vars(
                host=im.get_hosts(pattern='sonic')[0]
                )['ansible_connection']
            hostvars = vm.get_vars(host=im.get_host(hostname=self.hostname))
            # parse connection options and reset those options with
            # passed credentials
            connection_loader.get(sonic_conn, class_only=True)
            user_def = ansible_constants.config.get_configuration_definition(
                "remote_user", "connection", sonic_conn
                )
            pass_def = ansible_constants.config.get_configuration_definition(
                "password", "connection", sonic_conn
                )
            for user_var in (_['name'] for _ in user_def['vars']):
                if user_var in hostvars:
                    vm.extra_vars.update({user_var: shell_user})
            for pass_var in (_['name'] for _ in pass_def['vars']):
                if pass_var in hostvars:
                    vm.extra_vars.update({pass_var: shell_passwd})

        if ssh_user and ssh_passwd:
            evars = {
                'ansible_ssh_user': ssh_user,
                'ansible_ssh_pass': ssh_passwd,
            }
            self.host.options['variable_manager'].extra_vars.update(evars)

        self._facts = self._gather_facts()
        self._os_version = self._get_os_version()
        self._sonic_release = self._get_sonic_release()
        self.is_multi_asic = True if self.facts["num_asic"] > 1 else False
        self._kernel_version = self._get_kernel_version()

    def __str__(self):
        return '<SonicHost {}>'.format(self.hostname)

    def __repr__(self):
        return self.__str__()

    @property
    def facts(self):
        """
        Platform information for this SONiC device.

        Returns:
            dict: A dictionary containing the device platform information.

            For example:
            {
                "platform": "x86_64-arista_7050_qx32s",
                "hwsku": "Arista-7050-QX-32S",
                "asic_type": "broadcom",
                "num_asic": 1,
                "router_mac": "52:54:00:f0:ac:9d",
            }
        """

        return self._facts

    @property
    def os_version(self):
        """
        The OS version running on this SONiC device.

        Returns:
            str: The SONiC OS version (e.g. "20181130.31")
        """

        return self._os_version

    @property
    def sonic_release(self):
        """
        The SONiC release running on this SONiC device.

        Returns:
            str: The SONiC release (e.g. "202012")
        """

        return self._sonic_release

    @property
    def kernel_version(self):
        """
        The kernel version running on this SONiC device.

        Returns:
            str: The SONiC kernel version (e.g. "4.9.0")
        """
        return self._kernel_version

    @property
    def critical_services(self):
        """
        The critical services running on this SONiC device.

        Note:
            This list is used for tracking purposes ONLY. This list does not
            show which critical services are currently running. See the
            critical_services_status method for that info.

        Returns:
            list[str]: A list of the critical services (e.g. ["swss", "syncd"])
        """

        return self._critical_services

    @critical_services.setter
    def critical_services(self, var):
        """
        Updates the list of critical services running on this device.

        Note:
            This list is used for tracking purposes ONLY. Updating the list does
            not actually modify any services running on the device.
        """
        self._critical_services = var

        logging.debug(self._critical_services)

    def reset_critical_services_tracking_list(self, service_list):
        """
        Resets the list of critical services.
        """

        self.critical_services = service_list

    @cached(name='basic_facts')
    def _gather_facts(self):
        """
        Gather facts about the platform for this SONiC device.
        """

        facts = dict()
        facts.update(self._get_platform_info())
        facts["num_asic"] = self._get_asic_count(facts["platform"])
        facts["router_mac"] = self._get_router_mac()
        facts["modular_chassis"] = self._get_modular_chassis()
        facts["mgmt_interface"] = self._get_mgmt_interface()
        facts["switch_type"] = self._get_switch_type()
        asics_present = self.get_asics_present_from_inventory()
        facts["asics_present"] = asics_present if len(asics_present) != 0 else list(range(facts["num_asic"]))

        platform_asic = self._get_platform_asic(facts["platform"])
        if platform_asic:
            facts["platform_asic"] = platform_asic

        logging.debug("Gathered SonicHost facts: %s" % json.dumps(facts))
        return facts

    def _get_mgmt_interface(self):
        """
        Gets the IPs of management interface
        Output example

            admin@ARISTA04T1:~$ show management_interface address
            Management IP address = 10.250.0.54/24
            Management Network Default Gateway = 10.250.0.1
            Management IP address = 10.250.0.59/24
            Management Network Default Gateway = 10.250.0.1

        """
        show_cmd_output = self.shell("show management_interface address", module_ignore_errors=True)
        mgmt_addrs = []
        for line in show_cmd_output["stdout_lines"]:
            addr = re.match(r"Management IP address = (\d{0,3}\.\d{0,3}\.\d{0,3}\.\d{0,3})\/\d+", line)
            if addr:
                mgmt_addrs.append(addr.group(1))
        return mgmt_addrs

    def _get_modular_chassis(self):
        py_res = self.shell("python -c \"import sonic_platform\"", module_ignore_errors=True)
        if py_res["failed"]:
            out = self.shell(
                             "python3 -c \"import sonic_platform.platform as P; \
                             print(P.Platform().get_chassis().is_modular_chassis()); exit()\"",
                             module_ignore_errors=True)
        else:
            out = self.shell(
                "python -c \"import sonic_platform.platform as P; \
                print(P.Platform().get_chassis().is_modular_chassis()); exit()\"",
                module_ignore_errors=True)
        res = "False" if out["failed"] else out["stdout"]
        return res

    def _get_asic_count(self, platform):
        """
        Gets the number of asics for this device.
        """
        num_asic = 1
        asic_conf_file_path = os.path.join("/usr/share/sonic/device", platform, "asic.conf")
        try:
            output = self.shell("cat {}".format(asic_conf_file_path))["stdout_lines"]
            logging.debug(output)

            for line in output:
                key, value = line.split("=")
                if key.strip().upper() == "NUM_ASIC":
                    num_asic = value.strip()
                    break

            logging.debug("num_asic = %s" % num_asic)

            return int(num_asic)
        except Exception:
            return int(num_asic)

    def _get_router_mac(self):
        return self.command("sonic-cfggen -d -v 'DEVICE_METADATA.localhost.mac'")["stdout_lines"][0].encode().decode(
            "utf-8").lower()

    def _get_switch_type(self):
        try:
            return self.command("sonic-cfggen -d -v 'DEVICE_METADATA.localhost.switch_type'")["stdout_lines"][0]\
                .encode().decode("utf-8").lower()
        except Exception:
            return ''

    def _get_platform_info(self):
        """
        Gets platform information about this SONiC device.
        """

        platform_info = self.command("show platform summary")["stdout_lines"]
        result = {}
        for line in platform_info:
            if line.startswith("Platform:"):
                result["platform"] = line.split(":")[1].strip()
            elif line.startswith("HwSKU:"):
                result["hwsku"] = line.split(":")[1].strip()
            elif line.startswith("ASIC:"):
                result["asic_type"] = line.split(":")[1].strip()

        if result["platform"]:
            platform_file_path = os.path.join("/usr/share/sonic/device", result["platform"], "platform.json")

            try:
                out = self.command("cat {}".format(platform_file_path))
                platform_info = json.loads(out["stdout"])
                for key, value in platform_info.items():
                    result[key] = value

            except Exception:
                # if platform.json does not exist, then it's not added currently for certain platforms
                # eventually all the platforms should have the platform.json
                logging.debug("platform.json is not available for this platform, "
                              + "DUT facts will not contain complete platform information.")

        return result

    def _get_os_version(self):
        """
        Gets the SONiC OS version that is running on this device.
        """

        output = self.command("sonic-cfggen -y /etc/sonic/sonic_version.yml -v build_version")
        return output["stdout_lines"][0].strip()

    def _get_sonic_release(self):
        """
        Gets the SONiC Release that is running on this device.
        E.g. 202106, 202012, ...
             if the release is master, then return none
        """

        output = self.command("sonic-cfggen -y /etc/sonic/sonic_version.yml -v release")
        if len(output['stdout_lines']) == 0:
            # get release from OS version
            if self.os_version:
                return self.os_version.split('.')[0][0:6]
            return 'none'
        return output["stdout_lines"][0].strip()

    def _get_kernel_version(self):
        """
        Gets the SONiC kernel version
        :return:
        """
        output = self.command('uname -r')
        return output["stdout"].split('-')[0]

    def get_service_props(self, service, props=["ActiveState", "SubState"]):
        """
        @summary: Use 'systemctl show' command to get detailed properties of a service. By default, only get
            ActiveState and SubState of the service.
        @param service: Service name.
        @param props: Properties of the service to be shown.
        @return: Returns a dictionary containing properties of the specified service, for example:
            {
                "ActivateState": "active",
                "SubState": "running"
            }
        """
        props = " ".join(["-p %s" % prop for prop in props])
        output = self.command("systemctl %s show %s" % (props, service))
        result = {}
        for line in output["stdout_lines"]:
            fields = line.split("=")
            if len(fields) >= 2:
                result[fields[0]] = fields[1]
        return result

    def get_asics_present_from_inventory(self):
        im = self.host.options['inventory_manager']
        inv_files = im._sources
        dut_vars = get_host_visible_vars(inv_files, self.hostname)
        if dut_vars and 'asics_present' in dut_vars:
            return dut_vars['asics_present']
        return []

    def is_supervisor_node(self):
        """Check if the current node is a supervisor node in case of multi-DUT.

        Returns:
            Currently, we are using 'type' in the inventory to make the decision. If 'type' for the node is defined in
            the inventory, and it is 'supervisor', then return True, else return False. In future, we can change this
            logic if possible to derive it from the DUT.
        """
        im = self.host.options['inventory_manager']
        inv_files = im._sources
        return is_supervisor_node(inv_files, self.hostname)

    def is_frontend_node(self):
        """Check if the current node is a frontend node in case of multi-DUT.

        Returns:
            True if it is not any other type of node. Currently, the only other type of node supported is 'supervisor'
            node. If we add more types of nodes, then we need to exclude them from this method as well.
        """
        return not self.is_supervisor_node()

    def is_service_fully_started(self, service):
        """
        @summary: Check whether a SONiC specific service is fully started.

        This function assumes that the final step of all services checked by this function is to spawn a Docker
        container with the same name as the service. We determine that the service has fully started if the
        Docker container is running.

        @param service: Name of the SONiC service
        """
        try:
            output = self.command(r"docker inspect -f \{\{.State.Running\}\} %s" % service)
            if output["stdout"].strip() == "true":
                return True
            else:
                return False
        except Exception:
            return False

    def is_container_running(self, service):
        """
        Checks where a container exits.

        @param service: Container name

        Returns:
            True or False
        """
        status = self.command(
            "docker ps -f name={}".format(service), module_ignore_errors=True
        )

        if len(status["stdout_lines"]) > 1:
            logging.info("container {} status: {}".format(
                service, status["stdout"])
            )
        else:
            logging.info("container {} is not running".format(service))

        return len(status["stdout_lines"]) > 1

    def critical_services_status(self):
        # Initialize service status
        services = {}
        for service in self.critical_services:
            services[service] = False

        # Check and update service status
        try:
            results = self.command(r"docker ps --filter status=running --format \{\{.Names\}\}")['stdout_lines']
            for service in self.critical_services:
                if service in results:
                    services[service] = True
        except Exception as e:
            logging.info("Critical service status: {}".format(json.dumps(services)))
            logging.info("Get critical service status failed with error {}".format(repr(e)))

        return services

    def critical_services_fully_started(self):
        """
        @summary: Check whether all the SONiC critical services have started
        """
        result = self.critical_services_status()
        logging.debug("Status of critical services: %s" % str(result))
        return all(result.values())

    def get_monit_services_status(self):
        """
        @summary: Get metadata (service name, service status and service type) of services
                  which were monitored by Monit.
        @return: A dictionary in which key is the service name and values are service status
                 and service type.
        """
        monit_services_status = {}

        services_status_result = self.shell("sudo monit status", module_ignore_errors=True, verbose=False)

        exit_code = services_status_result["rc"]
        if exit_code != 0:
            return monit_services_status

        for index, service_info in enumerate(services_status_result["stdout_lines"]):
            if "status" in service_info and "monitoring status" not in service_info:
                service_type_name = services_status_result["stdout_lines"][index - 1]
                service_type = service_type_name.split("'")[0].strip()
                service_name = service_type_name.split("'")[1].strip()
                service_status = service_info[service_info.find("status") + len("status"):].strip()

                monit_services_status[service_name] = {}
                monit_services_status[service_name]["service_status"] = service_status
                monit_services_status[service_name]["service_type"] = service_type

        return monit_services_status

    def get_critical_group_and_process_lists(self, container_name):
        """
        @summary: Get critical group and process lists by parsing the
                  critical_processes file in the specified container
        @return: Two lists which include the critical groups and critical processes respectively
        """
        critical_group_list = []
        critical_process_list = []
        succeeded = True

        file_content = self.shell("docker exec {} bash -c '[ -f /etc/supervisor/critical_processes ] \
                && cat /etc/supervisor/critical_processes'".format(container_name), module_ignore_errors=True)
        for line in file_content["stdout_lines"]:
            line_info = line.strip().split(':')
            if len(line_info) != 2:
                if '201811' in self._os_version and len(line_info) == 1:
                    identifier_value = line_info[0].strip()
                    critical_process_list.append(identifier_value)
                    continue

                succeeded = False
                break

            identifier_key = line_info[0].strip()
            identifier_value = line_info[1].strip()
            if identifier_key == "group" and identifier_value:
                critical_group_list.append(identifier_value)
            elif identifier_key == "program" and identifier_value:
                critical_process_list.append(identifier_value)
            else:
                succeeded = False
                break

        # For PMon container, since different daemons are enabled in different platforms, we need find common processes
        # which are not only in the critical_processes file and also are configured to run on that platform.
        if succeeded and container_name == "pmon":
            expected_critical_group_list = []
            expected_critical_process_list = []
            process_list = self.shell("docker exec {} supervisorctl status"
                                      .format(container_name), module_ignore_errors=True)
            for process_info in process_list["stdout_lines"]:
                process_name = process_info.split()[0].strip()
                process_status = process_info.split()[1].strip()
                if ":" in process_name:
                    group_name = process_name.split(":")[0]
                    process_name = process_name.split(":")[1]
                    if process_status == "RUNNING" and group_name in critical_group_list:
                        expected_critical_group_list.append(process_name)
                else:
                    if process_status == "RUNNING" and process_name in critical_process_list:
                        expected_critical_process_list.append(process_name)

            critical_group_list = expected_critical_group_list
            critical_process_list = expected_critical_process_list

        return critical_group_list, critical_process_list, succeeded

    def critical_group_process(self):
        # Get critical group and process definitions by running cmds in batch to save overhead
        cmds = []
        for service in self.critical_services:
            cmd = "docker exec {} bash -c '[ -f /etc/supervisor/critical_processes ]" \
                  " && cat /etc/supervisor/critical_processes'".format(service)

            cmds.append(cmd)
        results = self.shell_cmds(cmds=cmds, continue_on_fail=True, module_ignore_errors=True)['results']

        # Extract service name of each command result, transform results list to a dict keyed by service name
        service_results = {}
        for res in results:
            service = res['cmd'].split()[2]
            service_results[service] = res

        # Parse critical group and service definition of all services
        group_process_results = {}
        for service in self.critical_services:
            if service not in service_results or service_results[service]['rc'] != 0:
                continue

            service_group_process = {'groups': [], 'processes': []}

            file_content = service_results[service]['stdout_lines']
            for line in file_content:
                line_info = line.strip().split(':')
                if len(line_info) != 2:
                    if '201811' in self._os_version and len(line_info) == 1:
                        process_name = line_info[0].strip()
                        service_group_process['processes'].append(process_name)
                else:
                    group_or_process = line_info[0].strip()
                    group_process_name = line_info[1].strip()
                    if group_or_process == 'group' and group_process_name:
                        service_group_process['groups'].append(group_process_name)
                    elif group_or_process == 'program' and group_process_name:
                        service_group_process['processes'].append(group_process_name)
            group_process_results[service] = service_group_process

        return group_process_results

    def critical_process_status(self, service):
        """
        @summary: Check whether critical process status of a service.

        @param service: Name of the SONiC service
        """
        result = {
            'status': True,
            'exited_critical_process': [],
            'running_critical_process': []
        }

        # return false if the service is not started
        service_status = self.is_service_fully_started(service)
        if service_status is False:
            result['status'] = False
            return result

        # get critical group and process lists for the service
        critical_group_list, critical_process_list, succeeded = self.get_critical_group_and_process_lists(service)
        if succeeded is False:
            result['status'] = False
            return result

        # get process status for the service
        output = self.command("docker exec {} supervisorctl status".format(service), module_ignore_errors=True)
        logging.info("====== supervisor process status for service {} ======".format(service))

        return self.parse_service_status_and_critical_process(
            service_result=output,
            critical_group_list=critical_group_list,
            critical_process_list=critical_process_list
        )

    def all_critical_process_status(self):
        """
        @summary: Check whether all critical processes status for all critical services
        """
        # Get critical process definition of all services
        group_process_results = self.critical_group_process()

        # Get process status of all services. Run cmds in batch to save overhead
        cmds = []
        for service in self.critical_services:
            cmd = 'docker exec {} supervisorctl status'.format(service)
            cmds.append(cmd)
        results = self.shell_cmds(cmds=cmds, continue_on_fail=True, module_ignore_errors=True)['results']

        # Extract service name of each command result, transform results list to a dict keyed by service name
        service_results = {}
        for res in results:
            service = res['cmd'].split()[2]
            service_results[service] = res

        # Parse critical process status of all services
        all_critical_process = {}
        for service in self.critical_services:
            service_critical_process = {
                'status': True,
                'exited_critical_process': [],
                'running_critical_process': []
            }
            if service not in group_process_results or service not in service_results:
                service_critical_process['status'] = False
                all_critical_process[service] = service_critical_process
                continue

            all_critical_process[service] = self.parse_service_status_and_critical_process(
                service_result=service_results[service],
                critical_group_list=group_process_results[service]['groups'],
                critical_process_list=group_process_results[service]['processes']
            )

        return all_critical_process

    def parse_service_status_and_critical_process(self, service_result, critical_group_list,
                                                  critical_process_list):
        """
        Parse the result of command "docker exec <container_name> supervisorctl status"
        and get service container status and critical processes
        """
        service_critical_process = {
            'status': True,
            'exited_critical_process': [],
            'running_critical_process': []
        }
        # If container is not running, stdout_lines is empty
        # In this situation, service container status should be false
        if not service_result['stdout_lines']:
            service_critical_process['status'] = False
        for line in service_result['stdout_lines']:
            pname, status, _ = re.split('\\s+', line, 2)
            # 1. Check status is valid
            # Sometimes, stdout_lines may be error messages but not emtpy
            # In this situation, service container status should be false
            # We can check status is valid or not
            # You can just add valid status str in this tuple if meet later
            if status not in ('RUNNING', 'EXITED', 'STOPPED', 'FATAL', 'BACKOFF'):
                service_critical_process['status'] = False
            # 2. Check status is not running
            elif status != 'RUNNING':
                # 3. Check process is critical
                if pname in critical_group_list or pname in critical_process_list:
                    service_critical_process['exited_critical_process'].append(pname)
                    service_critical_process['status'] = False
            else:
                if pname in critical_group_list or pname in critical_process_list:
                    service_critical_process['running_critical_process'].append(pname)

        return service_critical_process

    def get_crm_resources_for_masic(self, namespace=DEFAULT_NAMESPACE):
        """
        @summary: Run the "crm show resources all" command on multi-asic dut and parse its output
        """
        # Construct mapping of {'ASIC0' : {"main_resources": {}, "acl_resources": [], "table_resources": []}, ...}
        # Here we leave value as empty and overwrite it at the end of each ASIC table
        multi_result = dict()
        for n in range(self.num_asics()):
            ns = "asic" + str(n)
            multi_result[ns] = {"main_resources": {}, "acl_resources": [], "table_resources": []}

        output = self.command("crm show resources all")["stdout_lines"]
        current_table = 0   # Totally 3 tables in the command output
        asic = None
        for line in output:
            if len(line.strip()) == 0 or "---" in line:
                continue
            if "ASIC" in line:
                asic = line.lower()
            # Switch table type when 'ASIC0' comes again
            if "ASIC0" in line:
                current_table += 1
                continue
            if current_table == 1:      # content of first table, main resources
                fields = line.split()
                if len(fields) == 3:
                    multi_result[asic]["main_resources"][fields[0]] = \
                        {"used": int(fields[1]), "available": int(fields[2])}
            if current_table == 2:      # content of the second table, acl resources
                fields = line.split()
                if len(fields) == 5:
                    multi_result[asic]["acl_resources"].append({"stage": fields[0],
                                                                "bind_point": fields[1],
                                                                "resource_name": fields[2],
                                                                "used_count": int(fields[3]),
                                                                "available_count": int(fields[4])})
            if current_table == 3:      # content of the third table, table resources
                fields = line.split()
                if len(fields) == 4:
                    multi_result[asic]["table_resources"].append({"table_id": fields[0],
                                                                  "resource_name": fields[1],
                                                                  "used_count": int(fields[2]),
                                                                  "available_count": int(fields[3])})
        return multi_result[namespace]

    def get_crm_resources(self, namespace=DEFAULT_NAMESPACE):
        """
        @summary: Run the "crm show resources all" command and parse its output
        """
        if self.is_multi_asic:
            return self.get_crm_resources_for_masic(namespace)
        result = {"main_resources": {}, "acl_resources": [], "table_resources": []}
        output = self.command("crm show resources all")["stdout_lines"]
        current_table = 0   # Totally 3 tables in the command output
        for line in output:
            if len(line.strip()) == 0:
                continue
            if "---" in line:
                current_table += 1
                continue
            if current_table == 1:      # content of first table, main resources
                fields = line.split()
                if len(fields) == 3:
                    result["main_resources"][fields[0]] = {"used": int(fields[1]), "available": int(fields[2])}
            if current_table == 2:      # content of the second table, acl resources
                fields = line.split()
                if len(fields) == 5:
                    result["acl_resources"].append({"stage": fields[0],
                                                    "bind_point": fields[1],
                                                    "resource_name": fields[2],
                                                    "used_count": int(fields[3]),
                                                    "available_count": int(fields[4])})
            if current_table == 3:      # content of the third table, table resources
                fields = line.split()
                if len(fields) == 4:
                    result["table_resources"].append({"table_id": fields[0],
                                                      "resource_name": fields[1],
                                                      "used_count": int(fields[2]),
                                                      "available_count": int(fields[3])})

        return result

    def get_pmon_daemon_db_value(self, daemon_db_table_key, field):
        """
        @summary: get db value in state db to check the daemon expected status
        """
        ret_val = None
        get_db_value_cmd = 'redis-cli -n 6 hget "{}" {}'.format(daemon_db_table_key, field)

        cmd_output = self.shell(get_db_value_cmd, module_ignore_errors=True)
        if cmd_output['rc'] == 0:
            ret_val = cmd_output['stdout']

        return ret_val

    def start_pmon_daemon(self, daemon_name):
        """
        @summary: start daemon in pmon docker using supervisorctl start command.
        """
        pmon_daemon_start_cmd = "docker exec pmon supervisorctl start {}".format(daemon_name)

        self.shell(pmon_daemon_start_cmd, module_ignore_errors=True)

    def stop_pmon_daemon_service(self, daemon_name):
        """
        @summary: stop daemon in pmon docker using supervisorctl stop command.
        """
        pmon_daemon_stop_cmd = "docker exec pmon supervisorctl stop {}".format(daemon_name)

        self.shell(pmon_daemon_stop_cmd, module_ignore_errors=True)

    def get_pmon_daemon_status(self, daemon_name):
        """
        @summary: get daemon status in pmon docker using supervisorctl status command.

        @return: daemon_status - "RUNNING"/"STOPPED"/"EXITED"
                 daemon_pid - integer number
        """
        daemon_status = None
        daemon_pid = -1

        daemon_info = self.shell("docker exec pmon supervisorctl status {}"
                                 .format(daemon_name), module_ignore_errors=True)["stdout"]
        if daemon_info.find(daemon_name) != -1:
            daemon_status = daemon_info.split()[1].strip()
            if daemon_status == "RUNNING":
                daemon_pid = int(daemon_info.split()[3].strip(','))

        logging.info("Daemon '{}' in the '{}' state with pid {}".format(daemon_name, daemon_status, daemon_pid))

        return daemon_status, daemon_pid

    def kill_pmon_daemon_pid_w_sig(self, pid, sig_name):
        """
        @summary: stop daemon in pmon docker using kill with a sig.

        @return: True if it is stopped or False if not
        """
        if pid != -1:
            daemon_kill_sig_cmd = "docker exec pmon bash -c 'kill {} {}'".format(sig_name, pid)
            self.shell(daemon_kill_sig_cmd, module_ignore_errors=True)

    def stop_pmon_daemon(self, daemon_name, sig_name=None, pid=-1):
        """
        @summary: stop daemon in pmon docker.

        @return: True if it is stopped or False if not
        """
        if sig_name is None:
            self.stop_pmon_daemon_service(daemon_name)
        else:
            self.kill_pmon_daemon_pid_w_sig(pid, sig_name)

    def get_pmon_daemon_states(self):
        """
        @summary: get state list of daemons from pmon docker.
                  Referencing (/usr/share/sonic/device/{platform}/pmon_daemon_control.json)
                  if some daemon is disabled in the config file, then remove it from the daemon list.

        @return: dictionary of { service_name1 : state1, ... ... }
        """
        # some services are meant to have a short life span or not part of the daemons
        exemptions = ['lm-sensors', 'start.sh', 'rsyslogd', 'start', 'dependent-startup', 'chassis_db_init']

        daemons = self.shell('docker exec pmon supervisorctl status', module_ignore_errors=True)['stdout_lines']

        daemon_list = [line.strip().split()[0] for line in daemons if len(line.strip()) > 0]

        daemon_ctl_key_prefix = 'skip_'
        daemon_config_file_path = os.path.join('/usr/share/sonic/device',
                                               self.facts["platform"], 'pmon_daemon_control.json')

        try:
            output = self.shell('cat %s' % daemon_config_file_path)
            json_data = json.loads(output["stdout"])
            logging.debug("Original file content is %s" % str(json_data))
            for key in daemon_list:
                if (daemon_ctl_key_prefix + key) not in json_data:
                    logging.debug("Daemon %s is enabled" % key)
                elif not json_data[daemon_ctl_key_prefix + key]:
                    logging.debug("Daemon %s is enabled" % key)
                else:
                    logging.debug("Daemon %s is disabled" % key)
                    exemptions.append(key)

            if self.sonic_release in ['201911']:
                exemptions.append('platform_api_server')
        except Exception:
            # if pmon_daemon_control.json not exist, then it's using default setting,
            # all the pmon daemons expected to be running after boot up.
            pass

        # Collect state of services that are not on the exemption list.
        daemon_states = {}
        for line in daemons:
            words = line.strip().split()
            if len(words) >= 2 and words[0] not in exemptions:
                daemon_states[words[0]] = words[1]

        logging.info("Pmon daemon state list for this platform is %s" % str(daemon_states))
        return daemon_states

    def num_asics(self):
        """
        return the number of NPUs on the DUT
        """
        return self.facts["num_asic"]

    def get_syncd_docker_names(self):
        """
        @summary: get the list of syncd dockers names for the number of NPUs present on the DUT
        for a single NPU dut the list will have only "syncd" in it
        """
        syncd_docker_names = []
        if self.facts["num_asic"] == 1:
            syncd_docker_names.append("syncd")
        else:
            num_asics = int(self.facts["num_asic"])
            for asic in range(0, num_asics):
                syncd_docker_names.append("syncd{}".format(asic))
        return syncd_docker_names

    def get_swss_docker_names(self):
        swss_docker_names = []
        if self.facts["num_asic"] == 1:
            swss_docker_names.append("swss")
        else:
            num_asics = self.facts["num_asic"]
            for asic in range(0, num_asics):
                swss_docker_names.append("swss{}".format(asic))
        return swss_docker_names

    def get_namespace_ids(self, container_name):
        """
        Gets ids of namespace where the container should reside in.

        Returns:
            A list contains ids of namespace such as [DEFAULT_ASIC_ID, "0", "1", ...]}
        """
        has_global_scope = ""
        has_per_asic_scope = ""
        namespace_ids = []

        num_asics = int(self.facts["num_asic"])
        command_config_entry = "sonic-db-cli CONFIG_DB hgetall \"FEATURE|{}\"".format(container_name)
        command_output = self.shell(command_config_entry)
        exit_code = command_output["rc"]
        if exit_code != 0:
            return namespace_ids, False

        config_info = command_output["stdout_lines"]
        for index, item in enumerate(config_info):
            if item == "has_global_scope":
                has_global_scope = config_info[index + 1]
            elif item == "has_per_asic_scope":
                has_per_asic_scope = config_info[index + 1]

        if num_asics > 1:
            if has_global_scope == "True":
                namespace_ids.append(DEFAULT_ASIC_ID)
            if has_per_asic_scope == "True":
                for asic_id in range(0, num_asics):
                    namespace_ids.append(str(asic_id))
        else:
            namespace_ids.append(DEFAULT_ASIC_ID)

        return namespace_ids, True

    def get_up_time(self):
        up_time_text = self.command("uptime -s")["stdout"]
        return datetime.strptime(up_time_text, "%Y-%m-%d %H:%M:%S")

    def get_now_time(self):
        now_time_text = self.command('date +"%Y-%m-%d %H:%M:%S"')["stdout"]
        return datetime.strptime(now_time_text, "%Y-%m-%d %H:%M:%S")

    def get_uptime(self):
        return self.get_now_time() - self.get_up_time()

    def get_networking_uptime(self):
        start_time = self.get_service_props("networking", props=["ExecMainStartTimestamp", ])
        try:
            return self.get_now_time() - datetime.strptime(start_time["ExecMainStartTimestamp"],
                                                           "%a %Y-%m-%d %H:%M:%S %Z")
        except Exception as e:
            logging.error("Exception raised while getting networking restart time: %s" % repr(e))
            return None

    def get_image_info(self):
        """
        @summary: get list of images installed on the dut.
                  return a dictionary of "current, next, installed_list"
        """
        lines = self.command("sonic_installer list")["stdout_lines"]
        ret = {}
        images = []
        for line in lines:
            words = line.strip().split()
            if len(words) == 2:
                if words[0] == 'Current:':
                    ret['current'] = words[1]
                elif words[0] == 'Next:':
                    ret['next'] = words[1]
            elif len(words) == 1 and words[0].startswith('SONiC-OS'):
                images.append(words[0])

        ret['installed_list'] = images
        return ret

    def shutdown(self, ifname):
        """
            Shutdown interface specified by ifname

            Args:
                ifname: the interface to shutdown
        """
        logging.info("Shutting down {}".format(ifname))
        return self.command("sudo config interface shutdown {}".format(ifname))

    def shutdown_multiple(self, ifnames):
        """
            Shutdown multiple interfaces

            Args:
                ifnames (list): the interface names to shutdown
        """
        image_info = self.get_image_info()
        # 201811 image does not support multiple interfaces shutdown
        # Change the batch shutdown call to individual call here
        if "201811" in image_info.get("current"):
            for ifname in ifnames:
                self.shutdown(ifname)
            return
        else:
            intf_str = ','.join(ifnames)
            return self.shutdown(intf_str)

    def no_shutdown(self, ifname):
        """
            Bring up interface specified by ifname

            Args:
                ifname: the interface to bring up
        """
        logging.info("Starting up {}".format(ifname))
        return self.command("sudo config interface startup {}".format(ifname))

    def no_shutdown_multiple(self, ifnames):
        """
            Bring up multiple interfaces

            Args:
                ifnames (list): the interface names to bring up
        """
        image_info = self.get_image_info()
        # 201811 image does not support multiple interfaces startup
        # Change the batch startup call to individual call here
        if "201811" in image_info.get("current"):
            for ifname in ifnames:
                self.no_shutdown(ifname)
            return
        else:
            intf_str = ','.join(ifnames)
            return self.no_shutdown(intf_str)

    def get_ip_route_info(self, dstip, ns=""):
        """
        @summary: return route information for a destionation. The destination could an ip address or ip prefix.

        @param dstip: destination. either ip_address or ip_network

        Please beware: if dstip is an ip network, you will receive all ECMP nexthops
        But if dstip is an ip address, only one nexthop will be returned,
        the one which is going to be used to send a packet to the destination.

        Exanples:
----------------
get_ip_route_info(ipaddress.ip_address(unicode("192.168.8.0")))
returns {'set_src': IPv4Address(u'10.1.0.32'), 'nexthops': [(IPv4Address(u'10.0.0.13'), u'PortChannel0004')]}

raw data
192.168.8.0 via 10.0.0.13 dev PortChannel0004 src 10.1.0.32
    cache
----------------
get_ip_route_info(ipaddress.ip_network(unicode("192.168.8.0/25")))
returns {'set_src': IPv4Address(u'10.1.0.32'), 'nexthops': [(IPv4Address(u'10.0.0.1'), u'PortChannel0001'),
                                                            (IPv4Address(u'10.0.0.5'), u'PortChannel0002'),
                                                            (IPv4Address(u'10.0.0.9'), u'PortChannel0003'),
                                                            (IPv4Address(u'10.0.0.13'), u'PortChannel0004')]}

raw data
192.168.8.0/25 proto 186 src 10.1.0.32 metric 20
        nexthop via 10.0.0.1  dev PortChannel0001 weight 1
        nexthop via 10.0.0.5  dev PortChannel0002 weight 1
        nexthop via 10.0.0.9  dev PortChannel0003 weight 1
        nexthop via 10.0.0.13  dev PortChannel0004 weight 1

raw data (starting from Bullseye)
192.168.8.0/25 nhid 296 proto bgp src 10.1.0.32 metric 20
        nexthop via 10.0.0.57 dev PortChannel0001 weight 1
        nexthop via 10.0.0.59 dev PortChannel0002 weight 1
        nexthop via 10.0.0.61 dev PortChannel0003 weight 1
        nexthop via 10.0.0.63 dev PortChannel0004 weight 1
----------------
get_ip_route_info(ipaddress.ip_address(unicode("20c0:a818::")))
returns {'set_src': IPv6Address(u'fc00:1::32'), 'nexthops': [(IPv6Address(u'fc00::1a'), u'PortChannel0004')]}

raw data
20c0:a818:: from :: via fc00::1a dev PortChannel0004 proto 186 src fc00:1::32 metric 20  pref medium
----------------
get_ip_route_info(ipaddress.ip_network(unicode("20c0:a818::/64")))
returns {'set_src': IPv6Address(u'fc00:1::32'), 'nexthops': [(IPv6Address(u'fc00::2'), u'PortChannel0001'),
                                                             (IPv6Address(u'fc00::a'), u'PortChannel0002'),
                                                             (IPv6Address(u'fc00::12'), u'PortChannel0003'),
                                                             (IPv6Address(u'fc00::1a'), u'PortChannel0004')]}

raw data
20c0:a818::/64 via fc00::2 dev PortChannel0001 proto 186 src fc00:1::32 metric 20  pref medium
20c0:a818::/64 via fc00::a dev PortChannel0002 proto 186 src fc00:1::32 metric 20  pref medium
20c0:a818::/64 via fc00::12 dev PortChannel0003 proto 186 src fc00:1::32 metric 20  pref medium
20c0:a818::/64 via fc00::1a dev PortChannel0004 proto 186 src fc00:1::32 metric 20  pref medium

raw data (starting from Bullseye)
20c0:a818::/64 nhid 224 proto bgp src fc00:1::32 metric 20 pref medium
        nexthop via fc00::72 dev PortChannel0001 weight 1
        nexthop via fc00::76 dev PortChannel0002 weight 1
        nexthop via fc00::7a dev PortChannel0003 weight 1
        nexthop via fc00::7e dev PortChannel0004 weight 1
----------------
get_ip_route_info(ipaddress.ip_network(unicode("0.0.0.0/0")))
returns {'set_src': IPv4Address(u'10.1.0.32'), 'nexthops': [(IPv4Address(u'10.0.0.1'), u'PortChannel0001'),
                                                            (IPv4Address(u'10.0.0.5'), u'PortChannel0002'),
                                                            (IPv4Address(u'10.0.0.9'), u'PortChannel0003'),
                                                            (IPv4Address(u'10.0.0.13'), u'PortChannel0004')]}

raw data
default proto 186 src 10.1.0.32 metric 20
        nexthop via 10.0.0.1  dev PortChannel0001 weight 1
        nexthop via 10.0.0.5  dev PortChannel0002 weight 1
        nexthop via 10.0.0.9  dev PortChannel0003 weight 1
        nexthop via 10.0.0.13  dev PortChannel0004 weight 1

raw data (starting from Bullseye)
default nhid 296 proto bgp src 10.1.0.32 metric 20
        nexthop via 10.0.0.57 dev PortChannel0001 weight 1
        nexthop via 10.0.0.59 dev PortChannel0002 weight 1
        nexthop via 10.0.0.61 dev PortChannel0003 weight 1
        nexthop via 10.0.0.63 dev PortChannel0004 weight 1
----------------
get_ip_route_info(ipaddress.ip_network(unicode("::/0")))
returns {'set_src': IPv6Address(u'fc00:1::32'), 'nexthops': [(IPv6Address(u'fc00::2'), u'PortChannel0001'),
                                                             (IPv6Address(u'fc00::a'), u'PortChannel0002'),
                                                             (IPv6Address(u'fc00::12'), u'PortChannel0003'),
                                                             (IPv6Address(u'fc00::1a'), u'PortChannel0004')]}

raw data
default via fc00::2 dev PortChannel0001 proto 186 src fc00:1::32 metric 20  pref medium
default via fc00::a dev PortChannel0002 proto 186 src fc00:1::32 metric 20  pref medium
default via fc00::12 dev PortChannel0003 proto 186 src fc00:1::32 metric 20  pref medium
default via fc00::1a dev PortChannel0004 proto 186 src fc00:1::32 metric 20  pref medium

raw data (starting from Bullseye)
default nhid 224 proto bgp src fc00:1::32 metric 20 pref medium
        nexthop via fc00::72 dev PortChannel0001 weight 1
        nexthop via fc00::76 dev PortChannel0002 weight 1
        nexthop via fc00::7a dev PortChannel0003 weight 1
        nexthop via fc00::7e dev PortChannel0004 weight 1
----------------
        """

        rtinfo = {'set_src': None, 'nexthops': []}

        if isinstance(dstip, ipaddress.IPv4Network) or isinstance(dstip, ipaddress.IPv6Network):
            if dstip.version == 4:
                rt = self.command("ip {} route list exact {}".format(ns, dstip))['stdout_lines']
            else:
                rt = self.command("ip {} -6 route list exact {}".format(ns, dstip))['stdout_lines']

            logging.info("route raw info for {}: {}".format(dstip, rt))

            if len(rt) == 0:
                return rtinfo

            # parse set_src
            m = re.match(r"^(default|\S+) proto (zebra|bgp|186) src (\S+)", rt[0])
            m1 = re.match(r"^(default|\S+) via (\S+) dev (\S+) proto (zebra|bgp|186) src (\S+)", rt[0])
            m2 = re.match(r"^(default|\S+) nhid (\d+) proto (zebra|bgp|186) src (\S+)", rt[0])
            if m:
                rtinfo['set_src'] = ipaddress.ip_address((m.group(3)).encode().decode())
            elif m1:
                rtinfo['set_src'] = ipaddress.ip_address((m1.group(5)).encode().decode())
            elif m2:
                rtinfo['set_src'] = ipaddress.ip_address((m2.group(4)).encode().decode())

            # parse nexthops
            for route_entry in rt:
                m = re.search(r"(default|nexthop|\S+)\s+via\s+(\S+)\s+dev\s+(\S+)", route_entry)
                if m:
                    rtinfo['nexthops'].append((ipaddress.ip_address((m.group(2)).encode().decode()),
                                               (m.group(3)).encode().decode()))

        elif isinstance(dstip, ipaddress.IPv4Address) or isinstance(dstip, ipaddress.IPv6Address):
            rt = self.command("ip {} route get {}".format(ns, dstip))['stdout_lines']
            logging.info("route raw info for {}: {}".format(dstip, rt))

            if len(rt) == 0:
                return rtinfo

            m = re.match(r".+\s+via\s+(\S+)\s+.*dev\s+(\S+)\s+.*src\s+(\S+)\s+", rt[0])
            if m:
                nexthop_ip = ipaddress.ip_address(m.group(1))
                gw_if = m.group(2)
                rtinfo['nexthops'].append((nexthop_ip, gw_if))
                rtinfo['set_src'] = ipaddress.ip_address(m.group(3))
        else:
            raise ValueError("Wrong type of dstip")

        logging.info("route parsed info for {}: {}".format(dstip, rtinfo))
        return rtinfo

    def check_default_route(self, ipv4=True, ipv6=True):
        """
        @summary: return default route status

        @param ipv4: check ipv4 default
        @param ipv6: check ipv6 default
        """
        if ipv4:
            rtinfo_v4 = self.get_ip_route_info(ipaddress.ip_network(u'0.0.0.0/0'))
            if len(rtinfo_v4['nexthops']) == 0:
                return False

        if ipv6:
            rtinfo_v6 = self.get_ip_route_info(ipaddress.ip_network(u'::/0'))
            if len(rtinfo_v6['nexthops']) == 0:
                return False

        return True

    def get_bgp_neighbor_info(self, neighbor_ip):
        """
        @summary: return bgp neighbor info

        @param neighbor_ip: bgp neighbor IP
        """
        nbip = ipaddress.ip_address(neighbor_ip)
        if nbip.version == 4:
            out = self.command("vtysh -c \"show ip bgp neighbor {} json\"".format(neighbor_ip))
        else:
            out = self.command("vtysh -c \"show bgp ipv6 neighbor {} json\"".format(neighbor_ip))
        nbinfo = json.loads(re.sub(r"\\\"", '"', re.sub(r"\\n", "", out['stdout'])))
        logging.info("bgp neighbor {} info {}".format(neighbor_ip, nbinfo))

        return nbinfo[str(neighbor_ip)]

    def check_bgp_session_nsf(self, neighbor_ip):
        """
        @summary: check if bgp neighbor session enters NSF state or not

        @param neighbor_ip: bgp neighbor IP
        """
        nbinfo = self.get_bgp_neighbor_info(neighbor_ip)
        if 'bgpState' in nbinfo and nbinfo['bgpState'].lower() == "Active".lower():
            if 'bgpStateIs' in nbinfo and nbinfo['bgpStateIs'].lower() == "passiveNSF".lower():
                return True
        return False

    def _parse_route_summary(self, output):
        """
        Sample command output:
Route Source         Routes               FIB  (vrf default)
kernel               34                   34
connected            11                   11
static               1                    0
ebgp                 6404                 6404
ibgp                 0                    0
------
Totals               6450                 6449

        Sample parsing output:
        {
            'kernel' : { 'routes' : 34 , 'FIB' : 34 },
            ... ...
            'Totals' : { 'routes' : 6450, 'FIB' : 6449 }
        }
        """
        ret = {}
        for line in output:
            tokens = line.split()
            if len(tokens) > 1:
                key = tokens[0]
                if key in ret:
                    val = ret[key]
                else:
                    val = {'routes': 0, 'FIB': 0}
                if tokens[1].isdigit():
                    val['routes'] += int(tokens[1])
                    if len(tokens) > 2 and tokens[2].isdigit():
                        val['FIB'] += int(tokens[2])
                    ret[key] = val
        return ret

    def get_ip_route_summary(self):
        """
        @summary: issue "show ip[v6] route summary" and parse output into dicitionary.
                  Going forward, this show command should use tabular output so that
                  we can simply call show_and_parse() function.
        """
        ipv4_output = self.shell("show ip route sum")["stdout_lines"]
        ipv4_summary = self._parse_route_summary(ipv4_output)
        ipv6_output = self.shell("show ipv6 route sum")["stdout_lines"]
        ipv6_summary = self._parse_route_summary(ipv6_output)
        return ipv4_summary, ipv6_summary

    def get_dut_iface_mac(self, iface_name):
        """
        Gets the MAC address of specified interface.

        Returns:
            str: The MAC address of the specified interface, or None if it is not found.
        """
        try:
            mac = self.command('cat /sys/class/net/{}/address'.format(iface_name))['stdout']
            return mac
        except Exception as e:
            logger.error('Failed to get MAC address for interface "{}", exception: {}'.format(iface_name, repr(e)))
            return None

    def iface_macsec_ok(self, interface_name):
        """
        Check if macsec is functional on specified interface.

        Returns: True or False
        """
        try:
            cmd = 'sonic-db-cli STATE_DB HGET \"MACSEC_PORT_TABLE|{}\" state'.format(interface_name)
            state = self.shell(cmd)['stdout'].strip()
            return state == 'ok'
        except Exception as e:
            logger.error('Failed to get macsec status for interface "{}", exception: {}'
                         .format(interface_name, repr(e)))
            return False

    def get_container_autorestart_states(self):
        """
        @summary: Get container names and their autorestart states by analyzing
                  the command output of "show feature autorestart"
        @return:  A dictionary where keys are the names of containers which have the
                  autorestart feature implemented and values are the autorestart feature
                  state for that container
        """
        container_autorestart_states = {}

        show_cmd_output = self.shell("show feature autorestart")
        for line in show_cmd_output["stdout_lines"]:
            container_name = line.split()[0].strip()
            container_state = line.split()[1].strip()
            if container_state in ["enabled", "disabled"]:
                container_autorestart_states[container_name] = container_state

        return container_autorestart_states

    def get_feature_status(self):
        """
        Gets the list of features and states

        Returns:
            dict: feature status dict. { <feature name> : <status: enabled | disabled> }
            bool: status obtained successfully (True | False)
        """
        feature_status = {}
        command_list = ['show feature status', 'show features']
        for cmd in command_list:
            command_output = self.shell(cmd, module_ignore_errors=True)
            if command_output['rc'] == 0:
                break
        else:
            return feature_status, False

        features_stdout = command_output['stdout_lines']
        lines = features_stdout[2:]
        for x in lines:
            result = x.encode('UTF-8')
            r = result.split()
            feature_status[r[0]] = r[1]
        return feature_status, True

    def aspath_config(self, as_path, bgp_num, counter):

        if counter == 0:
            command_list = ['vtysh -c "config" -c "route-map TEST permit 10" -c "set as-path prepend {}" -c "exit" -c "router bgp {}" -c "address-family ipv4 unicast" -c "neighbor PEER_V4 route-map TEST in" -c "end"'.format(as_path, bgp_num)]
        
        if counter == 1:
            command_list = ['vtysh -c "config" -c "no route-map TEST permit 10" -c "router bgp {}" -c "address-family ipv4 unicast" -c "no neighbor PEER_V4 route-map TEST in" -c "end"'.format(bgp_num)]
        
        for cmd in command_list:
            command_output = self.shell(cmd, module_ignore_errors=True)

            if len(command_output["stdout_lines"]) != 0:
                logger.error("Error configuring route-map for AS-path prepend")
                return False

        logger.info("Configured route-map for AS-path prepend")
        return True

    def get_show(self,duthost, ipadd, as_path, counter):

        dut_route = duthost.get_route(ipadd)
        features_stdout = dut_route['paths']
        lines = features_stdout[0:]

        for x in lines:
            result = x["aspath"]["string"].encode('UTF-8')
            
            if as_path != result[0:len(as_path)] and counter == 0:
                logger.info("Check passed")
                return True

            if as_path == result[0:len(as_path)] and counter == 1:
                logger.info("Configured route-map for AS-path prepend matches")
                return True
            
        if counter == 1:
            logger.error("Configured route-map for AS-path prepend does not match")

        if counter == 0:
            logger.error("Check failed")
        return False

    def _parse_column_positions(self, sep_line, sep_char='-'):
        """Parse the position of each columns in the command output

        Args:
            sep_line: The output line separating actual data and column headers
            sep_char: The character used in separation line. Defaults to '-'.

        Returns:
            Returns a list. Each item is a tuple with two elements. The first element is start position of a column. The
            second element is the end position of the column.
        """
        prev = ' ',
        positions = []
        for pos, char in enumerate(sep_line + ' '):
            if char == sep_char:
                if char != prev:
                    left = pos
            else:
                if char != prev:
                    right = pos
                    positions.append((left, right))
            prev = char
        return positions

    def _parse_show(self, output_lines):

        result = []

        sep_line_pattern = re.compile(r"^( *-+ *)+$")
        sep_line_found = False
        for idx, line in enumerate(output_lines):
            if sep_line_pattern.match(line):
                sep_line_found = True
                header_line = output_lines[idx-1]
                sep_line = output_lines[idx]
                content_lines = output_lines[idx+1:]
                break

        if not sep_line_found:
            logging.error('Failed to find separation line in the show command output')
            return result

        try:
            positions = self._parse_column_positions(sep_line)
        except Exception as e:
            logging.error('Possibly bad command output, exception: {}'.format(repr(e)))
            return result

        headers = []
        for (left, right) in positions:
            headers.append(header_line[left:right].strip().lower())

        for content_line in content_lines:
            # When an empty line is encountered while parsing the tabulate content, it is highly possible that the
            # tabulate content has been drained. The empty line and rest of the lines should not be parsed.
            if len(content_line) == 0:
                break
            item = {}
            for idx, (left, right) in enumerate(positions):
                k = headers[idx]
                v = content_line[left:right].strip()
                item[k] = v
            result.append(item)

        return result

    def show_and_parse(self, show_cmd, **kwargs):
        """Run a show command and parse the output using a generic pattern.

        This method can adapt to the column changes as long as the output format follows the pattern of
        'show interface status'.

        The key is to have a line of headers. Then a separation line with '-' under each column header. Both header and
        column content are within the width of '-' chars for that column.

        For example, part of the output of command 'show interface status':

        admin@str-msn2700-02:~$ show interface status
              Interface            Lanes    Speed    MTU    FEC    Alias             Vlan    Oper    Admin             Type    Asym PFC     # noqa E501
        ---------------  ---------------  -------  -----  -----  -------  ---------------  ------  -------  ---------------  ----------     # noqa E501
              Ethernet0          0,1,2,3      40G   9100    N/A     etp1  PortChannel0002      up       up   QSFP+ or later         off     # noqa E501
              Ethernet4          4,5,6,7      40G   9100    N/A     etp2  PortChannel0002      up       up   QSFP+ or later         off     # noqa E501
              Ethernet8        8,9,10,11      40G   9100    N/A     etp3  PortChannel0005      up       up   QSFP+ or later         off     # noqa E501
        ...

        The parsed example will be like:
            [{
                "oper": "up",
                "lanes": "0,1,2,3",
                "fec": "N/A",
                "asym pfc": "off",
                "admin": "up",
                "type": "QSFP+ or later",
                "vlan": "PortChannel0002",
                "mtu": "9100",
                "alias": "etp1",
                "interface": "Ethernet0",
                "speed": "40G"
              },
              {
                "oper": "up",
                "lanes": "4,5,6,7",
                "fec": "N/A",
                "asym pfc": "off",
                "admin": "up",                                                                                                                                                                                                                             "type": "QSFP+ or later",                                                                                                                                                                                                                  "vlan": "PortChannel0002",                                                                                                                                                                                                                 "mtu": "9100",                                                                                                                                                                                                                             "alias": "etp2",
                "interface": "Ethernet4",
                "speed": "40G"
              },
              {
                "oper": "up",
                "lanes": "8,9,10,11",
                "fec": "N/A",
                "asym pfc": "off",
                "admin": "up",
                "type": "QSFP+ or later",
                "vlan": "PortChannel0005",
                "mtu": "9100",
                "alias": "etp3",
                "interface": "Ethernet8",
                "speed": "40G"
              },
              ...
            ]

        Args:
            show_cmd: The show command that will be executed.

        Returns:
            Return the parsed output of the show command in a list of dictionary. Each list item is a dictionary,
            corresponding to one content line under the header in the output. Keys of the dictionary are the column
            headers in lowercase.
        """
        start_line_index = kwargs.pop("start_line_index", 0)
        end_line_index = kwargs.pop("end_line_index", None)
        output = self.shell(show_cmd, **kwargs)["stdout_lines"]
        if end_line_index is None:
            output = output[start_line_index:]
        else:
            output = output[start_line_index:end_line_index]
        return self._parse_show(output)

    @cached(name='mg_facts')
    def get_extended_minigraph_facts(self, tbinfo, namespace=DEFAULT_NAMESPACE):
        mg_facts = self.minigraph_facts(host=self.hostname, namespace=namespace)['ansible_facts']
        mg_facts['minigraph_ptf_indices'] = mg_facts['minigraph_port_indices'].copy()

        # Fix the ptf port index for multi-dut testbeds. These testbeds have
        # multiple DUTs sharing a same PTF host. Therefore, the indices from
        # the minigraph facts are not always match up with PTF port indices.
        try:
            dut_index = tbinfo['duts'].index(self.hostname)
            map = tbinfo['topo']['ptf_map'][str(dut_index)]
            if map:
                for port, index in mg_facts['minigraph_port_indices'].items():
                    if str(index) in map:
                        mg_facts['minigraph_ptf_indices'][port] = map[str(index)]
        except (ValueError, KeyError):
            pass

        # set 'backend' flag for mg_facts
        # a 'backend' topology may has different name convention for some parameter
        self.update_backend_flag(tbinfo, mg_facts)

        return mg_facts

    def update_backend_flag(self, tbinfo, mg_facts):
        mg_facts[constants.IS_BACKEND_TOPOLOGY_KEY] = self.assert_topo_is_backend(tbinfo)

    # assert whether a topo is 'backend' type
    def assert_topo_is_backend(self, tbinfo):
        topo_key = constants.TOPO_KEY
        name_key = constants.NAME_KEY
        if topo_key in tbinfo.keys() and name_key in tbinfo[topo_key].keys():
            topo_name = tbinfo[topo_key][name_key]
            if constants.BACKEND_TOPOLOGY_IND in topo_name:
                return True
        return False

    def run_sonic_db_cli_cmd(self, sonic_db_cmd):
        cmd = "sonic-db-cli {}".format(sonic_db_cmd)
        return self.command(cmd, verbose=False)

    def run_redis_cli_cmd(self, redis_cmd):
        cmd = "/usr/bin/redis-cli {}".format(redis_cmd)
        return self.command(cmd, verbose=False)

    def get_asic_name(self):
        asic = "unknown"
        output = self.shell("lspci", module_ignore_errors=True)["stdout"]
        if ("Broadcom Limited Device b960" in output or
                "Broadcom Limited Broadcom BCM56960" in output):
            asic = "th"
        elif "Broadcom Limited Device b971" in output:
            asic = "th2"
        elif ("Broadcom Limited Device b850" in output or
                "Broadcom Limited Broadcom BCM56850" in output):
            asic = "td2"
        elif ("Broadcom Limited Device b870" in output or
                "Broadcom Inc. and subsidiaries Device b870" in output):
            asic = "td3"
        elif "Broadcom Limited Device b980" in output:
            asic = "th3"

        return asic

    def _get_platform_asic(self, platform):
        platform_asic = os.path.join(
            "/usr/share/sonic/device", platform, "platform_asic"
        )
        output = self.shell(
            "cat {}".format(platform_asic), module_ignore_errors=True
        )
        if output["rc"] == 0:
            return output["stdout_lines"][0]
        return None

    def get_facts(self):
        return self.facts

    def get_running_config_facts(self):
        return self.config_facts(host=self.hostname, source='running', verbose=False)['ansible_facts']

    def get_vlan_intfs(self):
        '''
        Get any interfaces belonging to a VLAN
        '''
        vlan_members_facts = self.get_running_config_facts().get('VLAN_MEMBER', {})
        vlan_intfs = []

        for vlan in vlan_members_facts:
            for intf in vlan_members_facts[vlan]:
                vlan_intfs.append(intf)

        return vlan_intfs

    def get_interfaces_status(self):
        '''
        Get intnerfaces status by running 'show interfaces status' on the DUT, and parse the result into a dict.

        Example output:
            {
                "Ethernet0": {
                    "oper": "down",
                    "lanes": "25,26,27,28",
                    "fec": "N/A",
                    "asym pfc": "off",
                    "admin": "down",
                    "type": "N/A",
                    "vlan": "routed",
                    "mtu": "9100",
                    "alias": "fortyGigE0/0",
                    "interface": "Ethernet0",
                    "speed": "40G"
                },
                "PortChannel101": {
                    "oper": "up",
                    "lanes": "N/A",
                    "fec": "N/A",
                    "asym pfc": "N/A",
                    "admin": "up",
                    "type": "N/A",
                    "vlan": "routed",
                    "mtu": "9100",
                    "alias": "N/A",
                    "interface": "PortChannel101",
                    "speed": "40G"
                }
            }
        '''
        return {x.get('interface'): x for x in self.show_and_parse('show interfaces status')}

    def get_crm_facts(self):
        """Run various 'crm show' commands and parse their output to gather CRM facts

        Executed commands:
            crm show summary
            crm show thresholds
            crm show resources all

        Example output:
            {
                "acl_group": [
                    {
                        "resource name": "acl_group",
                        "bind point": "PORT",
                        "available count": "200",
                        "used count": "24",
                        "stage": "INGRESS"
                    },
                   ...
                ],
                "acl_table": [
                    {
                        "table id": "",
                        "resource name": "",
                        "used count": "",
                        "available count": ""
                    },
                    ...
                ],
                "thresholds": {
                        "ipv4_route": {
                            "high": 85,
                            "type": "percentage",
                            "low": 70
                        },
                    ...
                },
                "resources": {
                    "ipv4_route": {
                        "available": 100000,
                        "used": 16
                    },
                    ...
                },
                "polling_interval": 300
            }

        Returns:
            dict: Gathered CRM facts.
        """
        crm_facts = {}

        # Get polling interval
        output = self.command('crm show summary')['stdout']
        parsed = re.findall(r'Polling Interval: +(\d+) +second', output)
        if parsed:
            crm_facts['polling_interval'] = int(parsed[0])

        # Get thresholds
        crm_facts['thresholds'] = {}
        thresholds = self.show_and_parse('crm show thresholds all')
        for threshold in thresholds:
            crm_facts['thresholds'][threshold['resource name']] = {
                'high': int(threshold['high threshold']),
                'low': int(threshold['low threshold']),
                'type': threshold['threshold type']
            }

        def _show_and_parse_crm_resources():
            # Get output of all resources
            not_ready_prompt = "CRM counters are not ready"
            output = self.command('crm show resources all')['stdout_lines']
            in_section = False
            sections = defaultdict(list)
            section_id = 0
            for line in output:
                if not_ready_prompt in line:
                    return False
                if len(line.strip()) != 0:
                    if not in_section:
                        in_section = True
                        section_id += 1
                    sections[section_id].append(line)
                else:
                    in_section = False
                    continue
            # Output of 'crm show resources all' has 3 sections.
            #   section 1: resources usage
            #   section 2: ACL group
            #   section 3: ACL table
            if 1 in sections.keys():
                crm_facts['resources'] = {}
                resources = self._parse_show(sections[1])
                for resource in resources:
                    crm_facts['resources'][resource['resource name']] = {
                        'used': int(resource['used count']),
                        'available': int(resource['available count'])
                    }

            if 2 in sections.keys():
                crm_facts['acl_group'] = self._parse_show(sections[2])

            if 3 in sections.keys():
                crm_facts['acl_table'] = self._parse_show(sections[3])
            return True
        # Retry until crm resources are ready
        timeout = crm_facts['polling_interval'] + 10
        while timeout >= 0:
            ret = _show_and_parse_crm_resources()
            if ret:
                break
            logging.warning("CRM counters are not ready yet, will retry after 10 seconds")
            time.sleep(10)
            timeout -= 10
        assert(timeout >= 0)

        return crm_facts

    def start_service(self, service_name, docker_name):
        logging.debug("Starting {}".format(service_name))
        if not self.is_service_fully_started(docker_name):
            self.command("sudo systemctl start {}".format(service_name))
            logging.debug("started {}".format(service_name))

    def stop_service(self, service_name, docker_name):
        logging.debug("Stopping {}".format(service_name))
        if self.is_service_fully_started(docker_name):
            self.command("sudo systemctl stop {}".format(service_name))
        logging.debug("Stopped {}".format(service_name))

    def restart_service(self, service_name, docker_name):
        logging.debug("Restarting {}".format(service_name))
        if self.is_service_fully_started(docker_name):
            self.command("sudo systemctl restart {}".format(service_name))
            logging.debug("Restarted {}".format(service_name))
        else:
            self.command("sudo systemctl start {}".format(service_name))
            logging.debug("started {}".format(service_name))

    def reset_service(self, service_name, docker_name):
        logging.debug("Stopping {}".format(service_name))
        self.command("sudo systemctl reset-failed {}".format(service_name))
        logging.debug("Resetting {}".format(service_name))

    def delete_container(self, service):
        self.command(
            "docker rm {}".format(service), module_ignore_errors=True
        )

    def start_bgpd(self):
        return self.command("sudo config feature state bgp enabled")

    def no_shutdown_bgp(self, asn):
        logging.warning("SONiC don't support `no shutdown bgp`")
        return None

    def no_shutdown_bgp_neighbors(self, asn, neighbors=[]):
        if not neighbors:
            return
        command = "vtysh -c 'config' -c 'router bgp {}'".format(asn)
        for nbr in neighbors:
            command += " -c 'no neighbor {} shutdown'".format(nbr)
        logging.info('No shut BGP neighbors: {}'.format(json.dumps(neighbors)))
        return self.command(command)

    def is_bgp_state_idle(self):
        """
        Check if all BGP peers are in IDLE state.

        Returns:
            True or False
        """
        bgp_summary = self.command("show ip bgp summary")["stdout_lines"]

        idle_count = 0
        expected_idle_count = 0
        bgp_monitor_count = 0
        for line in bgp_summary:
            if "Idle (Admin)" in line:
                idle_count += 1

            if "Total number of neighbors" in line:
                tokens = line.split()
                expected_idle_count = int(tokens[-1])

            if "BGPMonitor" in line:
                bgp_monitor_count += 1

        return idle_count == (expected_idle_count - bgp_monitor_count)

    def is_service_running(self, service_name, docker_name):
        """
        Check if service is running. Service can be a service within a docker

        Args:
            service name, docker name
        Returns:
            True or False
        """
        service_status = self.command(
            "docker exec {} supervisorctl status {}".format(
                docker_name, service_name
            ),
            module_ignore_errors=True
        )["stdout"]

        logging.info("service {}:{} status: {} ".format(
            docker_name, service_name, service_status)
        )

        return "RUNNING" in service_status

    def remove_ssh_tunnel_sai_rpc(self):
        """
        Removes any ssh tunnels if present created for syncd RPC communication

        Returns:
            None
        """
        try:
            pid_list = self.shell(
                r'pgrep -f "ssh -o StrictHostKeyChecking=no -fN -L \*:9092"'
            )["stdout_lines"]
        except RunAnsibleModuleFail:
            return
        for pid in pid_list:
            self.shell("kill {}".format(pid), module_ignore_errors=True)

    def get_up_ip_ports(self):
        """
        Get a list for all up ip interfaces
        """
        up_ip_ports = []
        ip_intf_facts = self.show_ip_interface()['ansible_facts']['ip_interfaces']
        for intf in ip_intf_facts:
            try:
                if ip_intf_facts[intf]['oper_state'] == 'up':
                    up_ip_ports.append(intf)
            except KeyError:
                pass
        return up_ip_ports

    def get_supported_speeds(self, interface_name):
        """Get supported speeds for a given interface

        Args:
            interface_name (str): Interface name

        Returns:
            list: A list of supported speed strings or None
        """
        cmd = 'sonic-db-cli STATE_DB HGET \"PORT_TABLE|{}\" \"{}\"'.format(interface_name, 'supported_speeds')
        supported_speeds = self.shell(cmd)['stdout'].strip()
        return None if not supported_speeds else supported_speeds.split(',')

    def set_auto_negotiation_mode(self, interface_name, mode):
        """Set auto negotiation mode for a given interface

        Args:
            interface_name (str): Interface name
            mode (boolean): True to enable auto negotiation else disable

        Returns:
            boolean: False if the operation is not supported else True
        """
        cmd = 'config interface autoneg {} {}'.format(interface_name, 'enabled' if mode else 'disabled')
        self.shell(cmd)
        return True

    def get_auto_negotiation_mode(self, interface_name):
        """Get auto negotiation mode for a given interface

        Args:
            interface_name (str): Interface name

        Returns:
            boolean: True if auto negotiation mode is enabled else False. Return None if
            the auto negotiation mode is unknown or unsupported.
        """
        cmd = 'sonic-db-cli APPL_DB HGET \"PORT_TABLE:{}\" \"{}\"'.format(interface_name, 'autoneg')
        try:
            mode = self.shell(cmd)['stdout'].strip()
        except RunAnsibleModuleFail:
            return None
        if not mode:
            return None
        return True if mode == 'on' else False

    def set_speed(self, interface_name, speed):
        """Set interface speed according to the auto negotiation mode. When auto negotiation mode
        is enabled, set the advertised speeds; otherwise, set the force speed.

        Args:
            interface_name (str): Interface name
            speed (str): SONiC style interface speed. E.g, 1G=1000, 10G=10000, 100G=100000. If the speed
            is None and auto negotiation mode is enabled, it sets the advertised speeds to all supported
            speeds.

        Returns:
            boolean: True if success. Usually, the method return False only if the operation
            is not supported or failed.
        """
        auto_neg_mode = self.get_auto_negotiation_mode(interface_name)
        if not auto_neg_mode:
            cmd = 'config interface speed {} {}'.format(interface_name, speed)
        else:
            cmd = 'config interface advertised-speeds {} {}'.format(interface_name, speed)
        self.shell(cmd)
        return True

    def get_speed(self, interface_name):
        """Get interface speed

        Args:
            interface_name (str): Interface name

        Returns:
            str: SONiC style interface speed value. E.g, 1G=1000, 10G=10000, 100G=100000.
        """
        cmd = 'sonic-db-cli APPL_DB HGET \"PORT_TABLE:{}\" \"{}\"'.format(interface_name, 'speed')
        speed = self.shell(cmd)['stdout'].strip()
        return speed

    def get_rsyslog_ipv4(self):
        if not self.is_multi_asic:
            return "127.0.0.1"
        ip_ifs = self.show_ip_interface()["ansible_facts"]
        ns_docker_if_ipv4 = ip_ifs["ip_interfaces"]["docker0"]["ipv4"]
        try:
            socket.inet_aton(ns_docker_if_ipv4)
        except socket.error:
            raise Exception("Invalid V4 address {}".format(ns_docker_if_ipv4))
        return ns_docker_if_ipv4

    def ping_v4(self, ipv4, count=1, ns_arg=""):
        """
        Returns 'True' if ping to IP address works, else 'False'
        Args:
            IPv4 address

        Returns:
            True or False
        """
        try:
            socket.inet_aton(ipv4)
        except socket.error:
            raise Exception("Invalid IPv4 address {}".format(ipv4))

        netns_arg = ""
        if ns_arg is not DEFAULT_NAMESPACE:
            netns_arg = "sudo ip netns exec {} ".format(ns_arg)

        try:
            self.shell("{}ping -q -c{} {} > /dev/null".format(
                netns_arg, count, ipv4
            ))
        except RunAnsibleModuleFail:
            return False
        return True

    def is_backend_portchannel(self, port_channel, mg_facts):
        ports = mg_facts["minigraph_portchannels"].get(port_channel)
        # minigraph facts does not have backend portchannel IFs
        if ports is None:
            return True
        return False if "Ethernet-BP" not in ports["members"][0] else True

    def is_backend_port(self, port, mg_facts):
        return True if "Ethernet-BP" in port else False

    def active_ip_interfaces(self, ip_ifs, tbinfo, ns_arg=DEFAULT_NAMESPACE):
        """
        Return a dict of active IP (Ethernet or PortChannel) interfaces, with
        interface and peer IPv4 address.

        Returns:
            Dict of Interfaces and their IPv4 address
        """
        mg_facts = self.get_extended_minigraph_facts(tbinfo, ns_arg)
        ip_ifaces = {}
        for k, v in ip_ifs.items():
            if ((k.startswith("Ethernet") and not is_inband_port(k)) or
               (k.startswith("PortChannel") and not
               self.is_backend_portchannel(k, mg_facts))):
                # Ping for some time to get ARP Re-learnt.
                # We might have to tune it further if needed.
                if (v["admin"] == "up" and v["oper_state"] == "up" and
                   self.ping_v4(v["peer_ipv4"], count=3, ns_arg=ns_arg)):
                    ip_ifaces[k] = {
                        "ipv4": v["ipv4"],
                        "peer_ipv4": v["peer_ipv4"],
                        "bgp_neighbor": v["bgp_neighbor"]
                    }

        return ip_ifaces

    def show_syslog(self):
        """
        Show syslog config

        Args:
            dut (SonicHost): The target device
        Return: Syslog config like below
            [{
                "server": "2.2.2.2",
                "source": "1.1.1.1",
                "port": "514",
                "vrf": "default",
              },
              {
                "server": "3.3.3.3",
                "source": "4.4.4.4",
                "port": "514",
                "vrf": "mgmt",
              },
              ...
            ]
        """
        return self.show_and_parse('show syslog')

    def remove_acl_table(self, acl_table):
        """
        Remove acl table

        Args:
            acl_table: name of acl table to be removed
        """
        self.command("config acl remove table {}".format(acl_table))

    def del_member_from_vlan(self, vlan_id, member_name):
        """
        Del vlan member

        Args:
            vlan_id: id of vlan
            member_name: interface deled from vlan
        """
        self.command("config vlan member del {} {}".format(vlan_id, member_name))

    def add_member_to_vlan(self, vlan_id, member_name, is_tagged=True):
        """
        Add vlan member

        Args:
            vlan_id: id of vlan
            member_name: interface added to vlan
            is_tagged: True - add tagged member. False - add untagged member.
        """
        self.command("config vlan member add {} {} {}".format("" if is_tagged else "-u", vlan_id, member_name))

    def remove_ip_from_port(self, port, ip=None):
        """
        Remove ip addresses from port. If get ip from running config successfully, ignore arg ip provided

        Args:
            port: port name
            ip: IP address
        """
        ip_addresses = self.config_facts(host=self.hostname,
                                         source="running")["ansible_facts"].get("INTERFACE", {}).get(port, {})
        if ip_addresses:
            for ip in ip_addresses:
                self.command("config interface ip remove {} {}".format(port, ip))
        elif ip:
            self.command("config interface ip remove {} {}".format(port, ip))

    def remove_vlan(self, vlan_id):
        """
        Remove vlan
        """
        self.command("config vlan del {}".format(vlan_id))

    def get_port_channel_status(self, port_channel_name):
        """
        Collect port channel information by command docker teamdctl

        Args:
            port_channel_name: name of port channel

        Returns:
            port channel status, key information example:
            {
                "ports": {
                    "Ethernet28": {
                        "runner": {
                            "selected": True,
                            "state": "current"
                        },
                        "link": {
                            "duplex": "full",
                            "speed": 10,
                            "up": True
                        }
                    }
                }
            }
        """
        commond_output = self.command("docker exec -i teamd teamdctl {} state dump".format(port_channel_name))
        json_info = json.loads(commond_output["stdout"])
        return json_info

<<<<<<< HEAD
    def is_intf_status_down(self, interface_name):
        show_int_result = self.command("show interface status {}".format(interface_name))
        return 'down' in show_int_result['stdout_lines'][2].lower()
=======
    def get_port_fec(self, portname):
        out = self.shell('redis-cli -n 4 HGET "PORT|{}" "fec"'.format(portname))
        assert_exit_non_zero(out)
        return out["stdout_lines"][0]

    def set_port_fec(self, portname, state):
        if not state:
            state = 'none'
        res = self.shell('sudo config interface fec {} {}'.format(portname, state))
        return res['rc'] == 0

    def count_portlanes(self, portname):
        out = self.shell('redis-cli -n 4 HGET "PORT|{}" "lanes"'.format(portname))
        assert_exit_non_zero(out)
        lanes = out["stdout_lines"][0].split(',')
        return len(lanes)

    def get_sfp_type(self, portname):
        out = self.shell('redis-cli -n 6 HGET "TRANSCEIVER_INFO|{}" "type"'.format(portname))
        assert_exit_non_zero(out)
        sfp_type = re.search(r'[QO]?SFP-?[\d\w]{0,3}', out["stdout_lines"][0]).group()
        return sfp_type

    def is_intf_status_down(self, interface_name):
        show_int_result = self.command("show interface status {}".format(interface_name))
        return 'down' in show_int_result['stdout_lines'][2].lower()


def assert_exit_non_zero(shell_output):
    if shell_output['rc'] != 0:
        raise Exception(shell_output['stderr'])
>>>>>>> e71e0515
<|MERGE_RESOLUTION|>--- conflicted
+++ resolved
@@ -2179,11 +2179,6 @@
         json_info = json.loads(commond_output["stdout"])
         return json_info
 
-<<<<<<< HEAD
-    def is_intf_status_down(self, interface_name):
-        show_int_result = self.command("show interface status {}".format(interface_name))
-        return 'down' in show_int_result['stdout_lines'][2].lower()
-=======
     def get_port_fec(self, portname):
         out = self.shell('redis-cli -n 4 HGET "PORT|{}" "fec"'.format(portname))
         assert_exit_non_zero(out)
@@ -2214,5 +2209,4 @@
 
 def assert_exit_non_zero(shell_output):
     if shell_output['rc'] != 0:
-        raise Exception(shell_output['stderr'])
->>>>>>> e71e0515
+        raise Exception(shell_output['stderr'])