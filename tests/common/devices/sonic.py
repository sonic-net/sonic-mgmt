--- conflicted
+++ resolved
@@ -2770,7 +2770,6 @@
             result_dict[counter_type]['status'] = status
         return result_dict
 
-<<<<<<< HEAD
     def set_counter_poll_interval(self, counter_type, interval, wait_for_new_interval=True):
         """
         A function to config the interval of counterpoll. The counter type should be a key of
@@ -2795,7 +2794,7 @@
         # Sleep for the old interval for the new interval to take effect
         if wait_for_new_interval:
             time.sleep(origin_interval / 1000 + 1)
-=======
+
     def config(self, lines=None, parents=None, module_ignore_errors=False, asic_id=DEFAULT_ASIC_ID):
         # Convert string inputs to lists
         if isinstance(lines, str):
@@ -2924,7 +2923,6 @@
             except Exception as e:
                 logging.error(f"Error starting bgpd process: {str(e)}")
                 return {'rc': 1, 'stdout': '', 'stderr': str(e)}
->>>>>>> aad75782
 
 
 def assert_exit_non_zero(shell_output):
