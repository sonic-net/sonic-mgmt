import pytest
import os
import yaml

@pytest.fixture(scope="module")
def conn_graph_facts(duthost, localhost):
<<<<<<< HEAD
    conn_graph_facts = get_graph_facts(duthost, localhost, duthost.hostname)
    return conn_graph_facts

@pytest.fixture(scope="module")
def fanout_graph_facts(localhost, duthost, conn_graph_facts):
    fanout_host = conn_graph_facts["device_conn"]["Ethernet0"]["peerdevice"]
    facts = get_graph_facts(duthost, localhost, fanout_host)
    return facts
=======
    conn_graph_facts = dict()
>>>>>>> d79d500f


def get_graph_facts(duthost, localhost, host_name):
    """
    duthost - pytest fixture
    host_name - to get graph facts from
    """
    conn_graph_facts = dict()
    base_path = os.path.dirname(os.path.realpath(__file__))
    # yaml file contains mapping from inventory file name to its corresponding graph file
    inv_mapping_file = os.path.join(base_path, "../../../ansible/group_vars/all/inv_mapping.yml")
    if os.path.exists(inv_mapping_file):
        with open(inv_mapping_file) as fd:
            inv_map = yaml.load(fd, Loader=yaml.FullLoader)
        import pdb; pdb.set_trace()
        inv_opt = duthost.host.options['inventory']
        inv_files = []
        if isinstance(inv_opt, str):
            inv_files = (duthost.host.options['inventory'])  # Make it iterable for later use
        elif isinstance(inv_opt, list) or isinstance(inv_opt, tuple):
            inv_files = duthost.host.options['inventory']

        for inv_file in inv_files:
            inv_file = os.path.basename(inv_file)

            # Loop through the list of inventory files supplied in --inventory argument.
            # For the first inventory file that has a mapping in inv_mapping.yml, return
            # its conn_graph_facts.
            if inv_map and inv_file in inv_map:
                lab_conn_graph_file = os.path.join(base_path, "../../../ansible/files/{}".format(inv_map[inv_file]))
                conn_graph_facts = localhost.conn_graph_facts(host=host_name, filename=lab_conn_graph_file)['ansible_facts']
                return conn_graph_facts
    return conn_graph_facts<|MERGE_RESOLUTION|>--- conflicted
+++ resolved
@@ -4,18 +4,15 @@
 
 @pytest.fixture(scope="module")
 def conn_graph_facts(duthost, localhost):
-<<<<<<< HEAD
     conn_graph_facts = get_graph_facts(duthost, localhost, duthost.hostname)
     return conn_graph_facts
 
+  
 @pytest.fixture(scope="module")
 def fanout_graph_facts(localhost, duthost, conn_graph_facts):
     fanout_host = conn_graph_facts["device_conn"]["Ethernet0"]["peerdevice"]
     facts = get_graph_facts(duthost, localhost, fanout_host)
     return facts
-=======
-    conn_graph_facts = dict()
->>>>>>> d79d500f
 
 
 def get_graph_facts(duthost, localhost, host_name):
