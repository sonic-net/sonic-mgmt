--- conflicted
+++ resolved
@@ -456,7 +456,7 @@
             target_dut_index = int(active_dut_map[ptf_port])
             ports_map[ptf_port] = {
                 'target_dut': target_dut_index,
-                'target_dest_mac': tbinfo['topo']['properties']['topology']['DUT']['vlan_configs']['one_vlan_a']\
+                'target_dest_mac': tbinfo['topo']['properties']['topology']['DUT']['vlan_configs']['one_vlan_a']
                 ['Vlan1000']['mac'],
                 'target_src_mac': router_macs[target_dut_index],
                 'asic_idx': asic_idx
@@ -469,13 +469,8 @@
             if len(duts_minigraph_facts[duthosts[target_dut_index].hostname]) > 1:
                 for list_idx, mg_facts_tuple in enumerate(duts_minigraph_facts[duthosts[target_dut_index].hostname]):
                     idx, mg_facts = mg_facts_tuple
-<<<<<<< HEAD
-                    if target_dut_port in mg_facts['minigraph_port_indices'].values():
+                    if target_dut_port in list(mg_facts['minigraph_port_indices'].values()):
                         router_mac = duts_running_config_facts[duthosts[target_dut_index].hostname][list_idx][1]\
-=======
-                    if target_dut_port in list(mg_facts['minigraph_port_indices'].values()):
-                        router_mac = duts_running_config_facts[duthosts[target_dut_index].hostname][list_idx][1]
->>>>>>> f02c82eb
                         ['DEVICE_METADATA']['localhost']['mac'].lower()
                         asic_idx = idx
                         break
@@ -545,13 +540,8 @@
             if len(duts_minigraph_facts[duthosts[target_dut_index].hostname]) > 1:
                 for list_idx, mg_facts_tuple in enumerate(duts_minigraph_facts[duthosts[target_dut_index].hostname]):
                     idx, mg_facts = mg_facts_tuple
-<<<<<<< HEAD
-                    if target_dut_port in mg_facts['minigraph_port_indices'].values():
-                        router_mac = duts_running_config_facts[duthosts[target_dut_index].hostname][list_idx][1]\
-=======
                     if target_dut_port in list(mg_facts['minigraph_port_indices'].values()):
                         router_mac = duts_running_config_facts[duthosts[target_dut_index].hostname][list_idx][1]
->>>>>>> f02c82eb
                         ['DEVICE_METADATA']['localhost']['mac'].lower()
                         asic_idx = idx
                         for a_dut_port, a_dut_port_index in list(mg_facts['minigraph_port_indices'].items()):
