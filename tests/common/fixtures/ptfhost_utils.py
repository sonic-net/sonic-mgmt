import json
import os
import pytest
import logging
import yaml
import six
import requests

from ipaddress import ip_interface
from jinja2 import Template

from tests.common import constants
from tests.common.helpers.assertions import pytest_assert as pt_assert
from tests.common.helpers.dut_utils import check_link_status
from tests.common.dualtor.dual_tor_utils import update_linkmgrd_probe_interval, recover_linkmgrd_probe_interval
from tests.common.utilities import wait_until

logger = logging.getLogger(__name__)

ROOT_DIR = "/root"
OPT_DIR = "/opt"
TMP_DIR = '/tmp'
SUPERVISOR_CONFIG_DIR = "/etc/supervisor/conf.d/"
SCRIPTS_SRC_DIR = "scripts/"
TEMPLATES_DIR = "templates/"
ACS_TESTS = "acstests"
PTF_TESTS = "ptftests"
SAI_TESTS = "saitests"
ARP_RESPONDER_PY = "arp_responder.py"
ICMP_RESPONDER_PY = "icmp_responder.py"
ICMP_RESPONDER_CONF_TEMPL = "icmp_responder.conf.j2"
GARP_SERVICE_PY = 'garp_service.py'
GARP_SERVICE_CONF_TEMPL = 'garp_service.conf.j2'
PTF_TEST_PORT_MAP = '/root/ptf_test_port_map.json'
PROBER_INTERVAL_MS = 1000


@pytest.fixture(scope="session", autouse=True)
def copy_acstests_directory(ptfhost):
    """
        Copys ACS tests directory to PTF host.

        Args:
            ptfhost (AnsibleHost): Packet Test Framework (PTF)

        Returns:
            None
    """
    logger.info("Copy ACS test files to PTF host '{0}'".format(ptfhost.hostname))
    ptfhost.copy(src=ACS_TESTS, dest=ROOT_DIR)

    yield

    logger.info("Delete ACS test files from PTF host '{0}'".format(ptfhost.hostname))
    ptfhost.file(path=os.path.join(ROOT_DIR, ACS_TESTS), state="absent")


@pytest.fixture(scope="session", autouse=True)
def copy_ptftests_directory(ptfhost):
    """
        Copys PTF tests directory to PTF host.

        Args:
            ptfhost (AnsibleHost): Packet Test Framework (PTF)

        Returns:
            None
    """
    logger.info("Copy PTF test files to PTF host '{0}'".format(ptfhost.hostname))
    ptfhost.copy(src=PTF_TESTS, dest=ROOT_DIR)

    yield

    logger.info("Delete PTF test files from PTF host '{0}'".format(ptfhost.hostname))
    ptfhost.file(path=os.path.join(ROOT_DIR, PTF_TESTS), state="absent")


@pytest.fixture(scope="module", autouse=True)
def set_ptf_port_mapping_mode(ptfhost, request, tbinfo):
    """Set per-module ptf port mapping mode used by ptftests on ptf."""
    if "backend" in tbinfo["topo"]["name"]:
        ptf_port_mapping_mode = getattr(request.module, "PTF_PORT_MAPPING_MODE",
                                        constants.PTF_PORT_MAPPING_MODE_DEFAULT)
    else:
        ptf_port_mapping_mode = "use_orig_interface"
    logger.info("Set ptf port mapping mode: %s", ptf_port_mapping_mode)
    data = {
        "PTF_PORT_MAPPING_MODE": ptf_port_mapping_mode
    }
    ptfhost.copy(content=yaml.dump(data), dest=os.path.join(ROOT_DIR, PTF_TESTS, "constants.yaml"))
    return


@pytest.fixture(scope="session", autouse=True)
def copy_saitests_directory(ptfhost):
    """
        Copys SAI tests directory to PTF host.

        Args:
            ptfhost (AnsibleHost): Packet Test Framework (PTF)

        Returns:
            None
    """
    logger.info("Copy SAI test files to PTF host '{0}'".format(ptfhost.hostname))
    ptfhost.copy(src=SAI_TESTS, dest=ROOT_DIR)

    yield

    logger.info("Delete SAI test files from PTF host '{0}'".format(ptfhost.hostname))
    ptfhost.file(path=os.path.join(ROOT_DIR, SAI_TESTS), state="absent")


@pytest.fixture(scope="session", autouse=True)
def change_mac_addresses(ptfhost):
    """
        Change MAC addresses (unique) on PTF host.

        Args:
            ptfhost (AnsibleHost): Packet Test Framework (PTF)

        Returns:
            None
    """
    logger.info("Change interface MAC addresses on ptfhost '{0}'".format(ptfhost.hostname))
    ptfhost.change_mac_addresses()
    # NOTE: up/down ptf interfaces in change_mac_address will interrupt icmp_responder
    # socket read/write operations, so let's restart icmp_responder if it is running
    icmp_responder_status = ptfhost.shell("supervisorctl status icmp_responder", module_ignore_errors=True)
    if icmp_responder_status["rc"] == 0 and "RUNNING" in icmp_responder_status["stdout"]:
        logger.debug("restart icmp_responder after change ptf port mac addresses")
        ptfhost.shell("supervisorctl restart icmp_responder", module_ignore_errors=True)


@pytest.fixture(scope="session", autouse=True)
def remove_ip_addresses(ptfhost):
    """
        Remove existing IP addresses on PTF host.

        Args:
            ptfhost (AnsibleHost): Packet Test Framework (PTF)
        Returns:
            None
    """
    logger.info("Remove existing IPs on ptfhost '{0}'".format(ptfhost.hostname))
    ptfhost.remove_ip_addresses()

    yield

    logger.info("Remove IPs to restore ptfhost '{0}'".format(ptfhost.hostname))
    ptfhost.remove_ip_addresses()
    # Interfaces restart is required, otherwise the ipv6 link-addresses won't back.
    ptfhost.restart_interfaces()


@pytest.fixture(scope="session", autouse=True)
def copy_arp_responder_py(ptfhost):
    """
        Copy arp_responder to PTF container.

        Args:
            ptfhost (AnsibleHost): Packet Test Framework (PTF)
        Returns:
            None
    """
    logger.info("Copy arp_responder.py to ptfhost '{0}'".format(ptfhost.hostname))
    ptfhost.copy(src=os.path.join(SCRIPTS_SRC_DIR, ARP_RESPONDER_PY), dest=OPT_DIR)

    yield

    logger.info("Delete arp_responder.py from ptfhost '{0}'".format(ptfhost.hostname))
    ptfhost.file(path=os.path.join(OPT_DIR, ARP_RESPONDER_PY), state="absent")


def _ptf_portmap_file(duthost, ptfhost, tbinfo):
    """
        Prepare and copys port map file to PTF host

        Args:
            request (Fixture): pytest request object
            duthost (AnsibleHost): Device Under Test (DUT)
            ptfhost (AnsibleHost): Packet Test Framework (PTF)

        Returns:
            filename (str): returns the filename copied to PTF host
    """
    intfInfo = duthost.show_interface(command="status")['ansible_facts']['int_status']
    portList = [port for port in intfInfo if port.startswith('Ethernet') and intfInfo[port]['admin_state'] == 'up']
    pt_assert(wait_until(50, 5, 0, check_link_status, duthost, portList, 'up'), "Partial of Ethernet port didn't go up")

    mg_facts = duthost.get_extended_minigraph_facts(tbinfo)
    portMapFile = "/tmp/default_interface_to_front_map.ini"
    with open(portMapFile, 'w') as file:
        file.write("# ptf host interface @ switch front port name\n")
        ptf_port_map = []
        for port in portList:
            if "Ethernet-Rec" not in port or "Ethernet-IB" not in port:
                index = mg_facts['minigraph_ptf_indices'][port]
                ptf_port_map.append("{}@{}\n".format(index, port))
        file.writelines(ptf_port_map)

    ptfhost.copy(src=portMapFile, dest="/root/")

    return "/root/{}".format(portMapFile.split('/')[-1])


@pytest.fixture(scope='class')
def ptf_portmap_file(duthosts, enum_rand_one_per_hwsku_frontend_hostname, ptfhost, tbinfo):
    """
    A class level fixture that calls _ptf_portmap_file
    """
    duthost = duthosts[enum_rand_one_per_hwsku_frontend_hostname]
    yield _ptf_portmap_file(duthost, ptfhost, tbinfo)


@pytest.fixture(scope='module')
def ptf_portmap_file_module(rand_selected_dut, ptfhost, tbinfo):
    """
    A module level fixture that calls _ptf_portmap_file
    """
    yield _ptf_portmap_file(rand_selected_dut, ptfhost, tbinfo)


icmp_responder_session_started = False


@pytest.fixture(scope="session", autouse=True)
def run_icmp_responder_session(duthosts, duthost, ptfhost, tbinfo):
    """Run icmp_responder on ptfhost session-wise on dualtor testbeds with active-active ports."""
    # No vlan is available on non-t0 testbed, so skip this fixture
    if "dualtor-mixed" not in tbinfo["topo"]["name"] and "dualtor-aa" not in tbinfo["topo"]["name"]:
        logger.info("Skip running icmp_responder at session level, "
                    "it is only for dualtor testbed with active-active mux ports.")
        yield
        return

    global icmp_responder_session_started

    update_linkmgrd_probe_interval(duthosts, tbinfo, PROBER_INTERVAL_MS)
    duthosts.shell("config save -y")

    duthost = duthosts[0]
    logger.debug("Copy icmp_responder.py to ptfhost '{0}'".format(ptfhost.hostname))
    ptfhost.copy(src=os.path.join(SCRIPTS_SRC_DIR, ICMP_RESPONDER_PY), dest=OPT_DIR)

    logger.info("Start running icmp_responder")
    templ = Template(open(os.path.join(TEMPLATES_DIR, ICMP_RESPONDER_CONF_TEMPL)).read())
    ptf_indices = duthost.get_extended_minigraph_facts(tbinfo)["minigraph_ptf_indices"]
    vlan_intfs = duthost.get_vlan_intfs()
    vlan_table = duthost.get_running_config_facts()['VLAN']
    vlan_name = list(vlan_table.keys())[0]
    vlan_mac = duthost.get_dut_iface_mac(vlan_name)
    icmp_responder_args = " ".join("-i eth%s" % ptf_indices[_] for _ in vlan_intfs)
    icmp_responder_args += " " + "-m {}".format(vlan_mac)
    ptfhost.copy(
        content=templ.render(icmp_responder_args=icmp_responder_args),
        dest=os.path.join(SUPERVISOR_CONFIG_DIR, "icmp_responder.conf")
    )
    ptfhost.shell("supervisorctl update")
    ptfhost.shell("supervisorctl start icmp_responder")
    icmp_responder_session_started = True

    yield

    # NOTE: Leave icmp_responder running for dualtor-mixed topology
    return


@pytest.fixture(scope="module", autouse=True)
def run_icmp_responder(duthosts, rand_one_dut_hostname, ptfhost, tbinfo, request):
    """Run icmp_responder.py over ptfhost."""
    # No vlan is available on non-t0 testbed, so skip this fixture
    if 't0' not in tbinfo['topo']['type']:
        logger.info("Not running on a T0 testbed, not starting ICMP responder")
        yield
        return
    elif 'dualtor' not in tbinfo['topo']['name'] and "test_advanced_reboot" in request.node.name:
        logger.info("Skip ICMP responder for advanced-reboot test on non dualtor devices")
        yield
        return

    if icmp_responder_session_started:
        logger.info("icmp_responder is already running.")
        yield
        return

    update_linkmgrd_probe_interval(duthosts, tbinfo, PROBER_INTERVAL_MS)
    duthosts.shell("config save -y")

    duthost = duthosts[rand_one_dut_hostname]
    logger.debug("Copy icmp_responder.py to ptfhost '{0}'".format(ptfhost.hostname))
    ptfhost.copy(src=os.path.join(SCRIPTS_SRC_DIR, ICMP_RESPONDER_PY), dest=OPT_DIR)

    logger.info("Start running icmp_responder")
    templ = Template(open(os.path.join(TEMPLATES_DIR, ICMP_RESPONDER_CONF_TEMPL)).read())
    ptf_indices = duthost.get_extended_minigraph_facts(tbinfo)["minigraph_ptf_indices"]
    vlan_intfs = duthost.get_vlan_intfs()
    vlan_table = duthost.get_running_config_facts()['VLAN']
    vlan_name = list(vlan_table.keys())[0]
    vlan_mac = duthost.get_dut_iface_mac(vlan_name)
    icmp_responder_args = " ".join("-i eth%s" % ptf_indices[_] for _ in vlan_intfs)
    icmp_responder_args += " " + "-m {}".format(vlan_mac)
    ptfhost.copy(
        content=templ.render(icmp_responder_args=icmp_responder_args),
        dest=os.path.join(SUPERVISOR_CONFIG_DIR, "icmp_responder.conf")
    )
    ptfhost.shell("supervisorctl update")
    ptfhost.shell("supervisorctl start icmp_responder")

    yield

    logger.info("Stop running icmp_responder")
    ptfhost.shell("supervisorctl stop icmp_responder")
    logger.info("Recover linkmgrd probe interval")
    recover_linkmgrd_probe_interval(duthosts, tbinfo)
    duthosts.shell("config save -y")


@pytest.fixture
def pause_garp_service(ptfhost):
    """
    Temporarily pause GARP service on PTF for one test method

    `run_garp_service` is module scoped and autoused,
    but some tests in modules where it is imported need it disabled
    This fixture should only be used when garp_service is already running on the PTF
    """
    needs_resume = False
    res = ptfhost.shell("supervisorctl status garp_service", module_ignore_errors=True)
    if res['rc'] != 0:
        logger.warning("GARP service not present on PTF")
    elif 'RUNNING' in res['stdout']:
        needs_resume = True
        ptfhost.shell("supervisorctl stop garp_service")
    else:
        logger.warning("GARP service already stopped on PTF")

    yield

    if needs_resume:
        ptfhost.shell("supervisorctl start garp_service")


@pytest.fixture(scope='module', autouse=True)
def run_garp_service(duthost, ptfhost, tbinfo, change_mac_addresses, request):
    config_facts = duthost.config_facts(host=duthost.hostname, source="running")['ansible_facts']
    if tbinfo['topo']['type'] == 't0':
        garp_config = {}
        vlans = config_facts['VLAN']
        vlan_intfs = config_facts['VLAN_INTERFACE']
        dut_mac = ''
        for vlan_details in list(vlans.values()):
            if 'dualtor' in tbinfo['topo']['name']:
                dut_mac = vlan_details['mac'].lower()
            else:
                dut_mac = duthost.shell('sonic-cfggen -d -v \'DEVICE_METADATA.localhost.mac\'')["stdout_lines"][0]
            break

        dst_ipv6 = ''
        for intf_details in list(vlan_intfs.values()):
            for key in list(intf_details.keys()):
                try:
                    intf_ip = ip_interface(key)
                    if intf_ip.version == 6:
                        dst_ipv6 = intf_ip.ip
                        break
                except ValueError:
                    continue
            break

        ptf_indices = duthost.get_extended_minigraph_facts(tbinfo)["minigraph_ptf_indices"]
        if 'dualtor' not in tbinfo['topo']['name']:
            if "test_advanced_reboot" in request.node.name:
                logger.info("Skip GARP service for advanced-reboot test on non dualtor devices")
                yield
                return
            # For mocked dualtor testbed
            mux_cable_table = {}
            server_ipv4_base_addr, server_ipv6_base_addr = request.getfixturevalue('mock_server_base_ip_addr')
            for i, intf in enumerate(request.getfixturevalue('tor_mux_intfs')):
                server_ipv4 = str(server_ipv4_base_addr + i)
                server_ipv6 = str(server_ipv6_base_addr + i)
                mux_cable_table[intf] = {}
                mux_cable_table[intf]['server_ipv4'] = six.text_type(server_ipv4)    # noqa F821
                mux_cable_table[intf]['server_ipv6'] = six.text_type(server_ipv6)    # noqa F821
        else:
            # For physical dualtor testbed
            mux_cable_table = duthost.get_running_config_facts()['MUX_CABLE']

        logger.info("Generating GARP service config file")

        for vlan_intf, config in list(mux_cable_table.items()):
            ptf_port_index = ptf_indices[vlan_intf]
            server_ip = ip_interface(config['server_ipv4']).ip
            server_ipv6 = ip_interface(config['server_ipv6']).ip

            garp_config[ptf_port_index] = {
                                            'dut_mac': '{}'.format(dut_mac),
                                            'dst_ipv6': '{}'.format(dst_ipv6),
                                            'target_ip': '{}'.format(server_ip),
                                            'target_ipv6': '{}'.format(server_ipv6)
                                        }

        ptfhost.copy(src=os.path.join(SCRIPTS_SRC_DIR, GARP_SERVICE_PY), dest=OPT_DIR)

        with open(os.path.join(TEMPLATES_DIR, GARP_SERVICE_CONF_TEMPL)) as f:
            template = Template(f.read())

        ptfhost.copy(content=json.dumps(garp_config, indent=4, sort_keys=True),
                     dest=os.path.join(TMP_DIR, 'garp_conf.json'))
        ptfhost.copy(content=template.render(garp_service_args='--interval 10'),
                     dest=os.path.join(SUPERVISOR_CONFIG_DIR, 'garp_service.conf'))
        logger.info("Starting GARP Service on PTF host")
        ptfhost.shell('supervisorctl update')
        ptfhost.shell('supervisorctl start garp_service')
    else:
        logger.info("Not running on a T0 testbed, not starting GARP service")

    yield

    if tbinfo['topo']['type'] == 't0':
        logger.info("Stopping GARP service on PTF host")
        ptfhost.shell('supervisorctl stop garp_service')


def ptf_test_port_map(ptfhost, tbinfo, duthosts, mux_server_url, duts_running_config_facts, duts_minigraph_facts):
    active_dut_map = {}
    if 'dualtor' in tbinfo['topo']['name']:
        res = requests.get(mux_server_url)
        pt_assert(res.status_code == 200, 'Failed to get mux status: {}'.format(res.text))
        for mux_status in list(res.json().values()):
            active_dut_index = 0 if mux_status['active_side'] == 'upper_tor' else 1
            active_dut_map[str(mux_status['port_index'])] = active_dut_index

    disabled_ptf_ports = set()
    for ptf_map in list(tbinfo['topo']['ptf_map_disabled'].values()):
        # Loop ptf_map of each DUT. Each ptf_map maps from ptf port index to dut port index
        disabled_ptf_ports = disabled_ptf_ports.union(set(ptf_map.keys()))

    router_macs = [duthost.facts['router_mac'] for duthost in duthosts]

    logger.info('active_dut_map={}'.format(active_dut_map))
    logger.info('disabled_ptf_ports={}'.format(disabled_ptf_ports))
    logger.info('router_macs={}'.format(router_macs))

    asic_idx = 0
    ports_map = {}
    for ptf_port, dut_intf_map in list(tbinfo['topo']['ptf_dut_intf_map'].items()):
        if str(ptf_port) in disabled_ptf_ports:
            # Skip PTF ports that are connected to disabled VLAN interfaces
            continue

        if len(list(dut_intf_map.keys())) == 2:
            # PTF port is mapped to two DUTs -> dualtor topology and the PTF port is a vlan port
            # Packet sent from this ptf port will only be accepted by the active side DUT
            # DualToR DUTs use same special Vlan interface MAC address
            target_dut_index = int(active_dut_map[ptf_port])
            ports_map[ptf_port] = {
                'target_dut': target_dut_index,
                'target_dest_mac': tbinfo['topo']['properties']['topology']['DUT']['vlan_configs']['one_vlan_a']\
                ['Vlan1000']['mac'],
                'target_src_mac': router_macs[target_dut_index],
                'asic_idx': asic_idx
            }
        else:
            # PTF port is mapped to single DUT
            target_dut_index = int(list(dut_intf_map.keys())[0])
            target_dut_port = int(list(dut_intf_map.values())[0])
            router_mac = router_macs[target_dut_index]
            if len(duts_minigraph_facts[duthosts[target_dut_index].hostname]) > 1:
                for list_idx, mg_facts_tuple in enumerate(duts_minigraph_facts[duthosts[target_dut_index].hostname]):
                    idx, mg_facts = mg_facts_tuple
<<<<<<< HEAD
                    if target_dut_port in mg_facts['minigraph_port_indices'].values():
                        router_mac = duts_running_config_facts[duthosts[target_dut_index].hostname][list_idx][1]\
                        ['DEVICE_METADATA']['localhost']['mac'].lower()
=======
                    if target_dut_port in list(mg_facts['minigraph_port_indices'].values()):
                        router_mac = \
                            duts_running_config_facts[duthosts[target_dut_index].hostname][list_idx][1][
                                'DEVICE_METADATA']['localhost']['mac'].lower()
>>>>>>> 8d991ec9
                        asic_idx = idx
                        break
            ports_map[ptf_port] = {
                'target_dut': target_dut_index,
                'target_dest_mac': router_mac,
                'target_src_mac': router_mac,
                'asic_idx': asic_idx
            }

    logger.debug('ptf_test_port_map={}'.format(json.dumps(ports_map, indent=2)))

    ptfhost.copy(content=json.dumps(ports_map), dest=PTF_TEST_PORT_MAP)
    return PTF_TEST_PORT_MAP


def ptf_test_port_map_active_active(ptfhost, tbinfo, duthosts, mux_server_url, duts_running_config_facts,
                                    duts_minigraph_facts, active_active_ports_mux_status=None):
    active_dut_map = {}
    if 'dualtor' in tbinfo['topo']['name']:
        res = requests.get(mux_server_url)
        pt_assert(res.status_code == 200, 'Failed to get mux status: {}'.format(res.text))
        for mux_status in list(res.json().values()):
            active_dut_index = 0 if mux_status['active_side'] == 'upper_tor' else 1
            active_dut_map[str(mux_status['port_index'])] = [active_dut_index]
        if active_active_ports_mux_status:
            for port_index, port_status in list(active_active_ports_mux_status.items()):
                active_dut_map[str(port_index)] = [active_dut_index for active_dut_index in (0, 1)
                                                   if port_status[active_dut_index]]

    disabled_ptf_ports = set()
    for ptf_map in list(tbinfo['topo']['ptf_map_disabled'].values()):
        # Loop ptf_map of each DUT. Each ptf_map maps from ptf port index to dut port index
        disabled_ptf_ports = disabled_ptf_ports.union(set(ptf_map.keys()))

    router_macs = [duthost.facts['router_mac'] for duthost in duthosts]

    logger.info('active_dut_map={}'.format(active_dut_map))
    logger.info('disabled_ptf_ports={}'.format(disabled_ptf_ports))
    logger.info('router_macs={}'.format(router_macs))

    asic_idx = 0
    ports_map = {}
    for ptf_port, dut_intf_map in list(tbinfo['topo']['ptf_dut_intf_map'].items()):
        if str(ptf_port) in disabled_ptf_ports:
            # Skip PTF ports that are connected to disabled VLAN interfaces
            continue

        if len(list(dut_intf_map.keys())) == 2:
            # PTF port is mapped to two DUTs -> dualtor topology and the PTF port is a vlan port
            # Packet sent from this ptf port will only be accepted by the active side DUT
            # DualToR DUTs use same special Vlan interface MAC address
            target_dut_indexes = list(map(int, active_dut_map[ptf_port]))
            ports_map[ptf_port] = {
                'target_dut': target_dut_indexes,
                'target_dest_mac': tbinfo['topo']['properties']['topology']['DUT']['vlan_configs']['one_vlan_a']
                ['Vlan1000']['mac'],
                'target_src_mac': [router_macs[_] for _ in target_dut_indexes],
                'asic_idx': asic_idx
            }
        else:
            # PTF port is mapped to single DUT
            target_dut_index = int(list(dut_intf_map.keys())[0])
            target_dut_port = int(list(dut_intf_map.values())[0])
            router_mac = router_macs[target_dut_index]
            dut_port = None
            if len(duts_minigraph_facts[duthosts[target_dut_index].hostname]) > 1:
                for list_idx, mg_facts_tuple in enumerate(duts_minigraph_facts[duthosts[target_dut_index].hostname]):
                    idx, mg_facts = mg_facts_tuple
<<<<<<< HEAD
                    if target_dut_port in mg_facts['minigraph_port_indices'].values():
                        router_mac = duts_running_config_facts[duthosts[target_dut_index].hostname][list_idx][1]\
                        ['DEVICE_METADATA']['localhost']['mac'].lower()
=======
                    if target_dut_port in list(mg_facts['minigraph_port_indices'].values()):
                        router_mac = \
                            duts_running_config_facts[duthosts[target_dut_index].hostname][list_idx][1][
                                'DEVICE_METADATA']['localhost']['mac'].lower()
>>>>>>> 8d991ec9
                        asic_idx = idx
                        for a_dut_port, a_dut_port_index in list(mg_facts['minigraph_port_indices'].items()):
                            if a_dut_port_index == target_dut_port and "Ethernet-Rec" not in a_dut_port and \
                                    "Ethernet-IB" not in a_dut_port and "Ethernet-BP" not in a_dut_port:
                                dut_port = a_dut_port
                        break
            ports_map[ptf_port] = {
                'target_dut': [target_dut_index],
                'target_dest_mac': router_mac,
                'target_src_mac': [router_mac],
                'dut_port': dut_port,
                'asic_idx': asic_idx
            }

    logger.debug('ptf_test_port_map={}'.format(json.dumps(ports_map, indent=2)))

    ptfhost.copy(content=json.dumps(ports_map), dest=PTF_TEST_PORT_MAP)
    return PTF_TEST_PORT_MAP<|MERGE_RESOLUTION|>--- conflicted
+++ resolved
@@ -470,16 +470,10 @@
             if len(duts_minigraph_facts[duthosts[target_dut_index].hostname]) > 1:
                 for list_idx, mg_facts_tuple in enumerate(duts_minigraph_facts[duthosts[target_dut_index].hostname]):
                     idx, mg_facts = mg_facts_tuple
-<<<<<<< HEAD
-                    if target_dut_port in mg_facts['minigraph_port_indices'].values():
-                        router_mac = duts_running_config_facts[duthosts[target_dut_index].hostname][list_idx][1]\
-                        ['DEVICE_METADATA']['localhost']['mac'].lower()
-=======
                     if target_dut_port in list(mg_facts['minigraph_port_indices'].values()):
                         router_mac = \
                             duts_running_config_facts[duthosts[target_dut_index].hostname][list_idx][1][
                                 'DEVICE_METADATA']['localhost']['mac'].lower()
->>>>>>> 8d991ec9
                         asic_idx = idx
                         break
             ports_map[ptf_port] = {
@@ -548,16 +542,10 @@
             if len(duts_minigraph_facts[duthosts[target_dut_index].hostname]) > 1:
                 for list_idx, mg_facts_tuple in enumerate(duts_minigraph_facts[duthosts[target_dut_index].hostname]):
                     idx, mg_facts = mg_facts_tuple
-<<<<<<< HEAD
-                    if target_dut_port in mg_facts['minigraph_port_indices'].values():
-                        router_mac = duts_running_config_facts[duthosts[target_dut_index].hostname][list_idx][1]\
-                        ['DEVICE_METADATA']['localhost']['mac'].lower()
-=======
-                    if target_dut_port in list(mg_facts['minigraph_port_indices'].values()):
+                   if target_dut_port in list(mg_facts['minigraph_port_indices'].values()):
                         router_mac = \
                             duts_running_config_facts[duthosts[target_dut_index].hostname][list_idx][1][
                                 'DEVICE_METADATA']['localhost']['mac'].lower()
->>>>>>> 8d991ec9
                         asic_idx = idx
                         for a_dut_port, a_dut_port_index in list(mg_facts['minigraph_port_indices'].items()):
                             if a_dut_port_index == target_dut_port and "Ethernet-Rec" not in a_dut_port and \
