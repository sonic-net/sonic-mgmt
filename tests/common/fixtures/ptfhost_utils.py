import json
import os
import pytest
import logging

from ipaddress import ip_interface
from jinja2 import Template
from natsort import natsorted

logger = logging.getLogger(__name__)

ROOT_DIR = "/root"
OPT_DIR = "/opt"
TMP_DIR = '/tmp'
SUPERVISOR_CONFIG_DIR = "/etc/supervisor/conf.d/"
SCRIPTS_SRC_DIR = "scripts/"
TEMPLATES_DIR = "templates/"
ACS_TESTS = "acstests"
PTF_TESTS = "ptftests"
SAI_TESTS = "saitests"
ARP_RESPONDER_PY = "arp_responder.py"
ICMP_RESPONDER_PY = "icmp_responder.py"
ICMP_RESPONDER_CONF_TEMPL = "icmp_responder.conf.j2"
GARP_SERVICE_PY = 'garp_service.py'
GARP_SERVICE_CONF_TEMPL = 'garp_service.conf.j2'


@pytest.fixture(scope="session", autouse=True)
def copy_acstests_directory(ptfhost):
    """
        Copys ACS tests directory to PTF host.

        Args:
            ptfhost (AnsibleHost): Packet Test Framework (PTF)

        Returns:
            None
    """
    logger.info("Copy ACS test files to PTF host '{0}'".format(ptfhost.hostname))
    ptfhost.copy(src=ACS_TESTS, dest=ROOT_DIR)

    yield

    logger.info("Delete ACS test files from PTF host '{0}'".format(ptfhost.hostname))
    ptfhost.file(path=os.path.join(ROOT_DIR, ACS_TESTS), state="absent")


@pytest.fixture(scope="session", autouse=True)
def copy_ptftests_directory(ptfhost):
    """
        Copys PTF tests directory to PTF host.

        Args:
            ptfhost (AnsibleHost): Packet Test Framework (PTF)

        Returns:
            None
    """
    logger.info("Copy PTF test files to PTF host '{0}'".format(ptfhost.hostname))
    ptfhost.copy(src=PTF_TESTS, dest=ROOT_DIR)

    yield

    logger.info("Delete PTF test files from PTF host '{0}'".format(ptfhost.hostname))
    ptfhost.file(path=os.path.join(ROOT_DIR, PTF_TESTS), state="absent")


@pytest.fixture(scope="session", autouse=True)
def copy_saitests_directory(ptfhost):
    """
        Copys SAI tests directory to PTF host.

        Args:
            ptfhost (AnsibleHost): Packet Test Framework (PTF)

        Returns:
            None
    """
    logger.info("Copy SAI test files to PTF host '{0}'".format(ptfhost.hostname))
    ptfhost.copy(src=SAI_TESTS, dest=ROOT_DIR)

    yield

    logger.info("Delete SAI test files from PTF host '{0}'".format(ptfhost.hostname))
    ptfhost.file(path=os.path.join(ROOT_DIR, SAI_TESTS), state="absent")


@pytest.fixture(scope="session", autouse=True)
def change_mac_addresses(ptfhost):
    """
        Change MAC addresses (unique) on PTF host.

        Args:
            ptfhost (AnsibleHost): Packet Test Framework (PTF)

        Returns:
            None
    """
    logger.info("Change interface MAC addresses on ptfhost '{0}'".format(ptfhost.hostname))
    ptfhost.change_mac_addresses()


@pytest.fixture(scope="session", autouse=True)
def remove_ip_addresses(ptfhost):
    """
        Remove existing IP addresses on PTF host.

        Args:
            ptfhost (AnsibleHost): Packet Test Framework (PTF)
        Returns:
            None
    """
    logger.info("Remove existing IPs on ptfhost '{0}'".format(ptfhost.hostname))
    ptfhost.remove_ip_addresses()

    yield

    logger.info("Remove IPs to restore ptfhost '{0}'".format(ptfhost.hostname))
    ptfhost.remove_ip_addresses()


@pytest.fixture(scope="session", autouse=True)
def copy_arp_responder_py(ptfhost):
    """
        Copy arp_responder to PTF container.

        Args:
            ptfhost (AnsibleHost): Packet Test Framework (PTF)
        Returns:
            None
    """
    logger.info("Copy arp_responder.py to ptfhost '{0}'".format(ptfhost.hostname))
    ptfhost.copy(src=os.path.join(SCRIPTS_SRC_DIR, ARP_RESPONDER_PY), dest=OPT_DIR)

    yield

    logger.info("Delete arp_responder.py from ptfhost '{0}'".format(ptfhost.hostname))
    ptfhost.file(path=os.path.join(OPT_DIR, ARP_RESPONDER_PY), state="absent")


@pytest.fixture(scope='class')
def ptf_portmap_file(duthosts, rand_one_dut_hostname, ptfhost):
    """
        Prepare and copys port map file to PTF host

        Args:
            request (Fixture): pytest request object
            duthost (AnsibleHost): Device Under Test (DUT)
            ptfhost (AnsibleHost): Packet Test Framework (PTF)

        Returns:
            filename (str): returns the filename copied to PTF host
    """
    duthost = duthosts[rand_one_dut_hostname]
    intfInfo = duthost.show_interface(command = "status")['ansible_facts']['int_status']
    portList = natsorted([port for port in intfInfo if port.startswith('Ethernet')])
    portMapFile = "/tmp/default_interface_to_front_map.ini"
    with open(portMapFile, 'w') as file:
        file.write("# ptf host interface @ switch front port name\n")
        file.writelines(
            map(
                    lambda (index, port): "{0}@{1}\n".format(index, port),
                    enumerate(portList)
                )
            )

    ptfhost.copy(src=portMapFile, dest="/root/")

    yield "/root/{}".format(portMapFile.split('/')[-1])


@pytest.fixture(scope="session", autouse=True)
def run_icmp_responder(duthost, ptfhost, tbinfo):
    """Run icmp_responder.py over ptfhost."""
<<<<<<< HEAD
    if tbinfo['topo']['type'] == 't0':
        logger.debug("Copy icmp_responder.py to ptfhost '{0}'".format(ptfhost.hostname))
        ptfhost.copy(src=os.path.join(SCRIPTS_SRC_DIR, ICMP_RESPONDER_PY), dest=OPT_DIR)

        logging.info("Start running icmp_responder")
        templ = Template(open(os.path.join(TEMPLATES_DIR, ICMP_RESPONDER_CONF_TEMPL)).read())
        ptf_indices = duthost.get_extended_minigraph_facts(tbinfo)["minigraph_ptf_indices"]
        vlan_intfs = duthost.get_vlan_intfs()
        vlan_table = duthost.get_running_config_facts()['VLAN']
        vlan_name = list(vlan_table.keys())[0]
        vlan_mac = duthost.get_dut_iface_mac(vlan_name)
        icmp_responder_args = " ".join("-i eth%s" % ptf_indices[_] for _ in vlan_intfs)
        icmp_responder_args += " " + "-m {}".format(vlan_mac)
        ptfhost.copy(
            content=templ.render(icmp_responder_args=icmp_responder_args),
            dest=os.path.join(SUPERVISOR_CONFIG_DIR, "icmp_responder.conf")
        )
        ptfhost.shell("supervisorctl update")
        ptfhost.shell("supervisorctl start icmp_responder")
    else:
        logger.info("Not running on a T0 testbed, not starting ICMP responder")
=======
    # No vlan is avaliable on non-t0 testbed, so skip this fixture 
    if 't0' not in tbinfo['topo']['type']:
        yield
        return
    logger.debug("Copy icmp_responder.py to ptfhost '{0}'".format(ptfhost.hostname))
    ptfhost.copy(src=os.path.join(SCRIPTS_SRC_DIR, ICMP_RESPONDER_PY), dest=OPT_DIR)

    logging.info("Start running icmp_responder")
    templ = Template(open(os.path.join(TEMPLATES_DIR, ICMP_RESPONDER_CONF_TEMPL)).read())
    ptf_indices = duthost.get_extended_minigraph_facts(tbinfo)["minigraph_ptf_indices"]
    vlan_intfs = duthost.get_vlan_intfs()
    vlan_table = duthost.get_running_config_facts()['VLAN']
    vlan_name = list(vlan_table.keys())[0]
    vlan_mac = duthost.get_dut_iface_mac(vlan_name)
    icmp_responder_args = " ".join("-i eth%s" % ptf_indices[_] for _ in vlan_intfs)
    icmp_responder_args += " " + "-m {}".format(vlan_mac)
    ptfhost.copy(
        content=templ.render(icmp_responder_args=icmp_responder_args),
        dest=os.path.join(SUPERVISOR_CONFIG_DIR, "icmp_responder.conf")
    )
    ptfhost.shell("supervisorctl update")
    ptfhost.shell("supervisorctl start icmp_responder")
>>>>>>> 43271482

    yield

    if tbinfo['topo']['type'] == 't0':
        logging.info("Stop running icmp_responder")
        ptfhost.shell("supervisorctl stop icmp_responder")


@pytest.fixture(scope='module', autouse=True)
def run_garp_service(duthost, ptfhost, tbinfo, change_mac_addresses, request):
    if tbinfo['topo']['type'] == 't0':
        garp_config = {}

        ptf_indices = duthost.get_extended_minigraph_facts(tbinfo)["minigraph_ptf_indices"]
        if 'dualtor' not in tbinfo['topo']['name']:
            # For mocked dualtor testbed
            mux_cable_table = {}
            server_ipv4_base_addr, _ = request.getfixturevalue('mock_server_base_ip_addr')
            for i, intf in enumerate(request.getfixturevalue('tor_mux_intfs')):
                server_ipv4 = str(server_ipv4_base_addr + i)
                mux_cable_table[intf] = {}
                mux_cable_table[intf]['server_ipv4'] = unicode(server_ipv4)
        else:
            # For physical dualtor testbed
            mux_cable_table = duthost.get_running_config_facts()['MUX_CABLE']

        logger.info("Generating GARP service config file")

        for vlan_intf, config in mux_cable_table.items():
            ptf_port_index = ptf_indices[vlan_intf]
            server_ip = ip_interface(config['server_ipv4']).ip

            garp_config[ptf_port_index] = {
                                            'target_ip': '{}'.format(server_ip)
                                        }

        ptfhost.copy(src=os.path.join(SCRIPTS_SRC_DIR, GARP_SERVICE_PY), dest=OPT_DIR)

        with open(os.path.join(TEMPLATES_DIR, GARP_SERVICE_CONF_TEMPL)) as f:
            template = Template(f.read())

        ptfhost.copy(content=json.dumps(garp_config, indent=4, sort_keys=True), dest=os.path.join(TMP_DIR, 'garp_conf.json'))
        ptfhost.copy(content=template.render(garp_service_args = '--interval 1'), dest=os.path.join(SUPERVISOR_CONFIG_DIR, 'garp_service.conf'))
        logger.info("Starting GARP Service on PTF host")
        ptfhost.shell('supervisorctl update')
        ptfhost.shell('supervisorctl start garp_service')
    else:
        logger.info("Not running on a T0 testbed, not starting GARP service")

    yield

    if tbinfo['topo']['type'] == 't0':
        logger.info("Stopping GARP service on PTF host")
        ptfhost.shell('supervisorctl stop garp_service')<|MERGE_RESOLUTION|>--- conflicted
+++ resolved
@@ -172,31 +172,9 @@
 @pytest.fixture(scope="session", autouse=True)
 def run_icmp_responder(duthost, ptfhost, tbinfo):
     """Run icmp_responder.py over ptfhost."""
-<<<<<<< HEAD
-    if tbinfo['topo']['type'] == 't0':
-        logger.debug("Copy icmp_responder.py to ptfhost '{0}'".format(ptfhost.hostname))
-        ptfhost.copy(src=os.path.join(SCRIPTS_SRC_DIR, ICMP_RESPONDER_PY), dest=OPT_DIR)
-
-        logging.info("Start running icmp_responder")
-        templ = Template(open(os.path.join(TEMPLATES_DIR, ICMP_RESPONDER_CONF_TEMPL)).read())
-        ptf_indices = duthost.get_extended_minigraph_facts(tbinfo)["minigraph_ptf_indices"]
-        vlan_intfs = duthost.get_vlan_intfs()
-        vlan_table = duthost.get_running_config_facts()['VLAN']
-        vlan_name = list(vlan_table.keys())[0]
-        vlan_mac = duthost.get_dut_iface_mac(vlan_name)
-        icmp_responder_args = " ".join("-i eth%s" % ptf_indices[_] for _ in vlan_intfs)
-        icmp_responder_args += " " + "-m {}".format(vlan_mac)
-        ptfhost.copy(
-            content=templ.render(icmp_responder_args=icmp_responder_args),
-            dest=os.path.join(SUPERVISOR_CONFIG_DIR, "icmp_responder.conf")
-        )
-        ptfhost.shell("supervisorctl update")
-        ptfhost.shell("supervisorctl start icmp_responder")
-    else:
-        logger.info("Not running on a T0 testbed, not starting ICMP responder")
-=======
     # No vlan is avaliable on non-t0 testbed, so skip this fixture 
     if 't0' not in tbinfo['topo']['type']:
+        logger.info("Not running on a T0 testbed, not starting ICMP responder")
         yield
         return
     logger.debug("Copy icmp_responder.py to ptfhost '{0}'".format(ptfhost.hostname))
@@ -217,7 +195,6 @@
     )
     ptfhost.shell("supervisorctl update")
     ptfhost.shell("supervisorctl start icmp_responder")
->>>>>>> 43271482
 
     yield
 
