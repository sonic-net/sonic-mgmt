"""
Utility functions can re-used in testing scripts.
"""
import collections
import contextlib
import inspect
import ipaddress
import json
import logging
import os
import re
import random
import six
import sys
import threading
import time
import traceback
import copy
import tempfile
from io import StringIO
from ast import literal_eval

import pytest
from ansible.parsing.dataloader import DataLoader
from ansible.inventory.manager import InventoryManager
from ansible.vars.manager import VariableManager

from tests.common import constants
from tests.common.cache import cached
from tests.common.cache import FactsCache
from tests.common.helpers.constants import UPSTREAM_NEIGHBOR_MAP, DOWNSTREAM_NEIGHBOR_MAP
from tests.common.helpers.assertions import pytest_assert

logger = logging.getLogger(__name__)
cache = FactsCache()


def check_skip_release(duthost, release_list):
    """
    @summary: check if need skip current test if any given release keywords are in os_version, match sonic_release.
    @param duthost: The DUT
    @param release_list: A list of incompatible releases
    """
    if any(release in duthost.os_version for release in release_list):
        reason = "DUT has version {} and test does not support {}".format(duthost.os_version, ", ".join(release_list))
        logger.info(reason)
        return (True, reason)

    if any(release == duthost.sonic_release for release in release_list):
        reason = "DUT is release {} and test does not support {}".format(duthost.sonic_release, ", ".join(release_list))
        logger.info(reason)
        return (True, reason)

    return (False, '')


def skip_release(duthost, release_list):
    """
    @summary: Skip current test if any given release keywords are in os_version, match sonic_release.
              skip_release is more robust than skip_version.
    @param duthost: The DUT
    @param release_list: A list of incompatible releases
    """
    (skip, reason) = check_skip_release(duthost, release_list)
    if skip:
        pytest.skip(reason)


def skip_release_for_platform(duthost, release_list, platform_list):
    """
    @summary: Skip current test if any given release keywords are in os_version
              and any given platform keywords are in platform
    @param duthost: The DUT
    @param release_list: A list of incompatible releases
    @param platform_list: A list of incompatible platforms
    """
    if any(release in duthost.os_version for release in release_list) and \
            any(platform in duthost.facts['platform'] for platform in platform_list):
        pytest.skip("DUT has version {} and platform {} and test does not support {} for {}".format(
                    duthost.os_version, duthost.facts['platform'], ", ".join(release_list), ", ".join(platform_list)))


def get_sup_node_or_random_node(duthosts):
    # accomodate for T2 chassis, which only SUP has pdu info
    # try to find sup node in multi-dut
    for dut in duthosts:
        if dut.is_supervisor_node():
            return dut
    # if not chassis, it's dualtor or single-dut, return random node or itself
    if len(duthosts) > 1:
        duthosts = random.sample(duthosts, 1)
    logger.info("Randomly select dut {} for testing".format(duthosts[0]))
    return duthosts[0]


def wait(seconds, msg=""):
    """
    @summary: Pause specified number of seconds
    @param seconds: Number of seconds to pause
    @param msg: Optional extra message for pause reason
    """
    logger.info("Pause %d seconds, reason: %s" % (seconds, msg))
    time.sleep(seconds)


def wait_until(timeout, interval, delay, condition, *args, **kwargs):
    """
    @summary: Wait until the specified condition is True or timeout.
    @param timeout: Maximum time to wait
    @param interval: Poll interval
    @param delay: Delay time
    @param condition: A function that returns False or True
    @param *args: Extra args required by the 'condition' function.
    @param **kwargs: Extra args required by the 'condition' function.
    @return: If the condition function returns True before timeout, return True. If the condition function raises an
        exception, log the error and keep waiting and polling.
    """
    logger.debug("Wait until %s is True, timeout is %s seconds, checking interval is %s, delay is %s seconds" %
                 (condition.__name__, timeout, interval, delay))

    if delay > 0:
        logger.debug("Delay for %s seconds first" % delay)
        time.sleep(delay)

    start_time = time.time()
    elapsed_time = 0
    while elapsed_time < timeout:
        logger.debug("Time elapsed: %f seconds" % elapsed_time)

        try:
            check_result = condition(*args, **kwargs)
        except Exception as e:
            exc_info = sys.exc_info()
            details = traceback.format_exception(*exc_info)
            logger.error(
                "Exception caught while checking {}:{}, error:{}".format(
                    condition.__name__, "".join(details), e
                )
            )
            check_result = False

        if check_result:
            logger.debug("%s is True, exit early with True" % condition.__name__)
            return True
        else:
            logger.debug("%s is False, wait %d seconds and check again" % (condition.__name__, interval))
            time.sleep(interval)
            elapsed_time = time.time() - start_time

    if elapsed_time >= timeout:
        logger.debug("%s is still False after %d seconds, exit with False" % (condition.__name__, timeout))
        return False


def wait_tcp_connection(client, server_hostname, listening_port, timeout_s=30):
    """
    @summary: Wait until tcp connection is ready or timeout
    @param client: The tcp client host instance
    @param server_hostname: The tcp server hostname
    @param listening_port: Port server is listening on
    @param timeout: Maximum time to wait (30s in default)
    """
    res = client.wait_for(host=server_hostname,
                          port=listening_port,
                          state='started',
                          timeout=timeout_s,
                          module_ignore_errors=True)
    if 'exception' in res:
        logger.warn("Failed to establish TCP connection to %s:%d, timeout=%d" %
                    (str(server_hostname), listening_port, timeout_s))
        return False
    return True


class InterruptableThread(threading.Thread):
    """Thread class that can be interrupted by Exception raised."""

    def __init__(self, **kwargs):
        super(InterruptableThread, self).__init__(**kwargs)
        self._e = None

    def set_error_handler(self, error_handler):
        """Add error handler callback that will be called when the thread exits with error."""
        self.error_handler = error_handler

    def set_exit_handler(self, exit_handler):
        """Add exit handler callback that will be called when the thread eixts."""
        self.exit_handler = exit_handler

    def run(self):
        """
        @summary: Run the target function, call `start()` to start the thread
                  instead of directly calling this one.
        """
        try:
            threading.Thread.run(self)
        except Exception:
            self._e = sys.exc_info()
            if getattr(self, "error_handler", None) is not None:
                self.error_handler(*self._e)

        if getattr(self, "exit_handler", None) is not None:
            self.exit_handler()

    def join(self, timeout=None, suppress_exception=False):
        """
        @summary: Join the thread, if `target` raises an exception, reraise it.
        @timeout: Wait timeout for `target` to finish.
        @suppress_exception: Default False, reraise the exception raised in
                             `target`. If True, return the exception instead of
                             raising.
        """
        threading.Thread.join(self, timeout=timeout)
        if self._e:
            if suppress_exception:
                return self._e
            else:
                six.reraise(*self._e)


def join_all(threads, timeout):
    """
    @summary: Join a list of threads with a max wait timeout.
    @param threads: a list of thread objects.
    @param timeout: the maximum time to wait for the threads to finish.
    """
    curr_time = start_time = time.time()
    end_time = start_time + timeout
    threads = collections.deque(threads)
    while curr_time <= end_time:
        for _ in range(len(threads)):
            thread = threads.popleft()
            thread.join(timeout=0)
            if thread.is_alive():
                threads.append(thread)
        if not threads:
            break
        time.sleep(0.1)
        curr_time = time.time()
    else:
        raise RuntimeError("Timeout on waiting threads: %s" %
                           [repr(thread) for thread in threads])


def get_inventory_manager(inv_files):
    return InventoryManager(loader=DataLoader(), sources=inv_files)


def get_variable_manager(inv_files):
    return VariableManager(loader=DataLoader(), inventory=get_inventory_manager(inv_files))


def get_inventory_files(request):
    """Use request.config.getoption('ansible_inventory') to the get list of inventory files.
       The 'ansible_inventory' option could have already been converted to a list by #enchance_inventory fixture.
       Args:
            request: request paramater for pytest.
    """
    if isinstance(request.config.getoption("ansible_inventory"), list):
        # enhance_inventory fixture changes ansible_inventory to a list.
        inv_files = request.config.getoption("ansible_inventory")
    else:
        inv_files = [inv_file.strip() for inv_file in request.config.getoption("ansible_inventory").split(",")]
    return inv_files


def _get_parameter(function, func_args, func_kargs, argname):
    """Get the parameter passed as argname to function."""
    args_binding = inspect.getcallargs(function, *func_args, **func_kargs)
    return args_binding.get(argname) or args_binding.get("kargs").get(argname)


def zone_getter_factory(argname):
    """Create zone getter function used to retrieve parameter as zone."""

    def _zone_getter(function, func_args, func_kargs):
        param = _get_parameter(function, func_args, func_kargs, argname)
        if param is None:
            raise ValueError("Failed to get parameter '%s' from function %s as zone." % (argname, function))
        return param

    return _zone_getter


def _check_inv_files_after_read(facts, function, func_args, func_kargs):
    """Check if inventory file matches after read host variable from cached files."""
    if facts is not FactsCache.NOTEXIST:
        inv_files = _get_parameter(function, func_args, func_kargs, "inv_files")
        if inv_files == facts["inv_files"]:
            return facts["vars"]
    # no facts cached or facts not in the same inventory, return `NOTEXIST`
    # to force calling the decorated function to get facts
    return FactsCache.NOTEXIST


def _mark_inv_files_before_write(facts, function, func_args, func_kargs):
    """Add inventory to the facts before write to cached file."""
    inv_files = _get_parameter(function, func_args, func_kargs, "inv_files")
    return {"inv_files": inv_files, "vars": facts}


@cached(
    "host_vars",
    zone_getter=zone_getter_factory("hostname"),
    after_read=_check_inv_files_after_read,
    before_write=_mark_inv_files_before_write
)
def get_host_vars(inv_files, hostname):
    """Use ansible's InventoryManager to get value of variables defined for the specified host in the specified
    inventory files.

    Args:
        inv_files (list or string): List of inventory file pathes, or string of a single inventory file path. In tests,
            it can be get from request.config.getoption("ansible_inventory").
        hostname (string): Hostname

    Returns:
        dict or None: dict if the host is found, None if the host is not found.
    """
    im = get_inventory_manager(inv_files)
    host = im.get_host(hostname)
    if not host:
        logger.error("Unable to find host {} in {}".format(hostname, str(inv_files)))
        return None
    return host.vars.copy()


@cached(
    "host_visible_vars",
    zone_getter=zone_getter_factory("hostname"),
    after_read=_check_inv_files_after_read,
    before_write=_mark_inv_files_before_write
)
def get_host_visible_vars(inv_files, hostname):
    """Use ansible's VariableManager and InventoryManager to get value of variables visible to the specified host.
    The variable could be defined in host_vars or in group_vars that the host belongs to.

    Args:
        inv_files (list or string): List of inventory file paths, or string of a single inventory file path. In tests,
            it can be get from request.config.getoption("ansible_inventory").
            MUST use the inventory file under the ansible folder, otherwise host_vars and group_vars would not be
            visible.
        hostname (string): Hostname

    Returns:
        dict or None: dict if the host is found, None if the host is not found.
    """
    vm = get_variable_manager(inv_files)
    im = vm._inventory
    host = im.get_host(hostname)
    if not host:
        logger.error("Unable to find host {} in {}".format(hostname, str(inv_files)))
        return None
    return vm.get_vars(host=host)


@cached(
    "group_visible_vars",
    zone_getter=zone_getter_factory("group_name"),
    after_read=_check_inv_files_after_read,
    before_write=_mark_inv_files_before_write
)
def get_group_visible_vars(inv_files, group_name):
    """Use ansible's VariableManager and InventoryManager to get value of variables visible to the first host belongs
    to the specified group. The variable could be defined in host_vars of the first host or in group_vars that the host
    belongs to.

    Args:
        inv_files (list or string): List of inventory file pathes, or string of a single inventory file path. In tests,
            it can be get from request.config.getoption("ansible_inventory").
        group_name (string): Name of group in ansible inventory.

    Returns:
        dict or None: dict if the host is found, None if the host is not found.
    """
    vm = get_variable_manager(inv_files)
    im = vm._inventory
    group = im.groups.get(group_name, None)
    if not group:
        logger.error("Unable to find group {} in {}".format(group_name, str(inv_files)))
        return None
    group_hosts = group.get_hosts()
    if len(group_hosts) == 0:
        logger.error("No host in group {}".format(group_name))
        return None
    first_host = group_hosts[0]
    return vm.get_vars(host=first_host)


def get_test_server_host(inv_files, server):
    """Get test server ansible host from the 'server' column in testbed file."""
    vm = get_variable_manager(inv_files)
    im = vm._inventory
    group = im.groups.get(server, None)
    if not group:
        logger.error("Unable to find group {} in {}".format(server, str(inv_files)))
        return None
    for host in group.get_hosts():
        if not re.match(r'VM\d+', host.name):   # This must be the test server host
            return host
    return None


@cached(
    "test_server_vars",
    zone_getter=zone_getter_factory("server"),
    after_read=_check_inv_files_after_read,
    before_write=_mark_inv_files_before_write
)
def get_test_server_vars(inv_files, server):
    """Use ansible's VariableManager and InventoryManager to get value of variables of test server belong to specified
    server group.

    In testbed.csv file, we can get the server name of each test setup under the 'server' column. For example
    'server_1', 'server_2', etc. This server name is indeed a group name in used ansible inventory files. This group
    contains children groups for test server and VMs. This function is try to just return the variables of test servers
    belong to the specified server group.

    Args:
        inv_files (list or string): List of inventory file pathes, or string of a single inventory file path. In tests,
            it can be get from request.config.getoption("ansible_inventory").
        server (string): Server of test setup in testbed.csv file.

    Returns:
        dict or None: dict if the host is found, None if the host is not found.
    """
    host = get_test_server_host(inv_files, server)
    if not host:
        logger.error("Unable to find test server host under group {}".format(server))
        return None
    return host.vars.copy()


@cached(
    "test_server_visible_vars",
    zone_getter=zone_getter_factory("server"),
    after_read=_check_inv_files_after_read,
    before_write=_mark_inv_files_before_write
)
def get_test_server_visible_vars(inv_files, server):
    """Use ansible's VariableManager and InventoryManager to get value of variables visible to the specified server
    group.

    In testbed.csv file, we can get the server name of each test setup under the 'server' column. For example
    'server_1', 'server_2', etc. This server name is indeed a group name in used ansible inventory files. This group
    contains children groups for test server and VMs. This function is try to just return the variables visible to
    the server group.

    Args:
        inv_files (list or string): List of inventory file pathes, or string of a single inventory file path. In tests,
            it can be get from request.config.getoption("ansible_inventory").
        server (string): Server of test setup in testbed.csv file.

    Returns:
        dict or None: dict if the host is found, None if the host is not found.
    """
    test_server_host = get_test_server_host(inv_files, server)
    vm = get_variable_manager(inv_files)
    if not test_server_host:
        logger.error("Unable to find host %s in %s", test_server_host, inv_files)
        return None

    return vm.get_vars(host=test_server_host)


def is_ipv4_address(ip_address):
    """Check if ip address is ipv4."""
    ip_address = ip_address.encode().decode()
    try:
        ipaddress.IPv4Address(ip_address)
        return True
    except ipaddress.AddressValueError:
        return False


def compare_crm_facts(left, right):
    """Compare CRM facts

    Args:
        left (dict): crm facts returned by dut.get_crm_facts()
        right (dict): crm facts returned by dut.get_crm_facts()

    Returns:
        list: List of unmatched items.
    """
    unmatched = []

    for k, v in list(left['resources'].items()):
        lv = v
        rv = right['resources'][k]
        if lv['available'] != rv['available'] or lv['used'] != rv['used']:
            unmatched.append({'left': {k: lv}, 'right': {k: rv}})

    left_acl_group = {}
    for ag in left['acl_group']:
        key = '{}|{}|{}'.format(ag['resource name'], ag['bind point'], ag['stage'])
        left_acl_group[key] = {
            'available': ag['available count'],
            'used': ag['used count']
        }

    right_acl_group = {}
    for ag in left['acl_group']:
        key = '{}|{}|{}'.format(ag['resource name'], ag['bind point'], ag['stage'])
        right_acl_group[key] = {
            'available': ag['available count'],
            'used': ag['used count']
        }

    for k, v in list(left_acl_group.items()):
        lv = v
        rv = right_acl_group[k]
        if lv['available'] != rv['available'] or lv['used'] != rv['used']:
            unmatched.append({'left': {k: lv}, 'right': {k: rv}})

    return unmatched


def dump_scapy_packet_show_output(packet):
    """Dump packet show output to string."""
    _stdout, sys.stdout = sys.stdout, StringIO()
    try:
        if six.PY2:
            packet.show()
        else:
            packet.show2()
        return sys.stdout.getvalue()
    finally:
        sys.stdout = _stdout


def compose_dict_from_cli(str_output):
    """Convert the output of sonic-db-cli <DB> HGETALL command from string to
       dict object containing the field, key pairs of the database table content

    Args:
        str_output: String with output of cli sonic-db-cli <DB> HGETALL <key>
    Returns:
        dict: dict object containing the field, key pairs of the database table content
    """
    return literal_eval(str_output)


def get_intf_by_sub_intf(sub_intf, vlan_id=None):
    """
    Deduce interface from sub interface by striping vlan id,
    if vlan id is not passed, will automatically strip vlan id by finding '.',
     if '.' found: strip the right or it,
     if '.' not found, return original sub_intf.
    Args:
        sub_intf (str): sub interface name, e.g. Ethernet100.10
        vlan_id (str): vlan id, e.g. 10

    Returns:
        str: interface name, e.g. Ethernet100
    """
    if type(sub_intf) != str:
        sub_intf = str(sub_intf)

    if not vlan_id:
        idx_of_sub_int_indicator = sub_intf.find(constants.VLAN_SUB_INTERFACE_SEPARATOR)
        if idx_of_sub_int_indicator > -1:
            return sub_intf[:idx_of_sub_int_indicator]
        return sub_intf

    vlan_suffix = constants.VLAN_SUB_INTERFACE_SEPARATOR + vlan_id
    if sub_intf.endswith(vlan_suffix):
        return sub_intf[:-len(vlan_suffix)]
    return sub_intf


def check_qos_db_fv_reference_with_table(duthost):
    """
    @summary: Check qos db field value refrence with table name or not.
    @param duthost: The DUT
    """
    release_list = ["201811", "201911", "202012", "202106"]
    if any(release == duthost.sonic_release for release in release_list):
        logger.info("DUT release {} exits in release list {}, QOS db field value refered to table names"
                    .format(duthost.sonic_release, ", ".join(release_list)))
        return True
    return False


def str2bool(str):
    """
    This is used as a type when add option for pytest
    :param str: The input string value
    :return: False if value is 0 or false, else True
    """
    return str.lower() not in ["0", "false", "no"]


def setup_ferret(duthost, ptfhost, tbinfo):
    '''
        Sets Ferret service on PTF host.
    '''
    VXLAN_CONFIG_FILE = '/tmp/vxlan_decap.json'

    def prepareVxlanConfigData(duthost, ptfhost, tbinfo):
        '''
            Prepares Vxlan Configuration data for Ferret service running on PTF host

            Args:
                duthost (AnsibleHost): Device Under Test (DUT)
                ptfhost (AnsibleHost): Packet Test Framework (PTF)

            Returns:
                None
        '''
        mgFacts = duthost.get_extended_minigraph_facts(tbinfo)
        vxlanConfigData = {
            'minigraph_port_indices': mgFacts['minigraph_ptf_indices'],
            'minigraph_portchannel_interfaces': mgFacts['minigraph_portchannel_interfaces'],
            'minigraph_portchannels': mgFacts['minigraph_portchannels'],
            'minigraph_lo_interfaces': mgFacts['minigraph_lo_interfaces'],
            'minigraph_vlans': mgFacts['minigraph_vlans'],
            'minigraph_vlan_interfaces': mgFacts['minigraph_vlan_interfaces'],
            'dut_mac': duthost.facts['router_mac']
        }
        with open(VXLAN_CONFIG_FILE, 'w') as file:
            file.write(json.dumps(vxlanConfigData, indent=4))

        logger.info('Copying ferret config file to {0}'.format(ptfhost.hostname))
        ptfhost.copy(src=VXLAN_CONFIG_FILE, dest='/tmp/')

    ptfhost.copy(src="arp/files/ferret.py", dest="/opt")
    result = duthost.shell(
        cmd=r'''ip route show type unicast |
            sed -e '/proto 186\|proto zebra\|proto bgp/!d' -e '/default/d' -ne '/0\//p' |
            head -n 1 |
            sed -ne 's/0\/.*$/1/p'
            '''
    )
    dip = result['stdout']
    logger.info('VxLan Sender {0}'.format(dip))
    vxlan_port_out = duthost.shell('redis-cli -n 0 hget "SWITCH_TABLE:switch" "vxlan_port"')
    if 'stdout' in vxlan_port_out and vxlan_port_out['stdout'].isdigit():
        vxlan_port = int(vxlan_port_out['stdout'])
        ferret_args = '-f /tmp/vxlan_decap.json -s {0} -a {1} -p {2}'.format(
            dip, duthost.facts["asic_type"], vxlan_port)
    else:
        ferret_args = '-f /tmp/vxlan_decap.json -s {0} -a {1}'.format(dip, duthost.facts["asic_type"])

    ptfhost.host.options['variable_manager'].extra_vars.update({'ferret_args': ferret_args})
    logger.info('Copying ferret config file to {0}'.format(ptfhost.hostname))
    ptfhost.template(src='arp/files/ferret.conf.j2', dest='/etc/supervisor/conf.d/ferret.conf')

    logger.info('Generate pem and key files for ssl')
    ptfhost.command(
        cmd='''openssl req -new -x509 -keyout test.key -out test.pem -days 365 -nodes
        -subj "/C=10/ST=Test/L=Test/O=Test/OU=Test/CN=test.com"''',
        chdir='/opt'
    )
    prepareVxlanConfigData(duthost, ptfhost, tbinfo)
    logger.info('Refreshing supervisor control with ferret configuration')
    ptfhost.shell('supervisorctl reread && supervisorctl update')
    ptfhost.shell('supervisorctl restart ferret')


def safe_filename(filename, replacement_char='_'):
    """Replace illegal characters in the original filename with "_" or other specified characters.

    Reference: https://www.mtu.edu/umc/services/websites/writing/characters-avoid/

    Args:
        filename (str): The original filename
        replacement_char (str, optional): Replacement for illegal characters. Defaults to '_'.

    Returns:
        str: New filename with illegal characters replaced.
    """
    illegal_chars_pattern = re.compile(r"[#%&{}\\<>\*\?/ \$!'\":@\+`|=]")
    return re.sub(illegal_chars_pattern, replacement_char, filename)


@contextlib.contextmanager
def update_environ(*remove, **update):
    """
    Temporarily update the environment variables.

    :param remove: Environment variables to remove.
    :param update: Dictionary of environment variables and values to add/update.
    """
    env = os.environ
    update = update or {}
    remove = remove or []

    updated = (set(update.keys()) | set(remove)) & set(env.keys())

    to_restore = {k: env[k] for k in updated}
    to_removed = set(k for k in update if k not in env)

    try:
        env.update(update)
        [env.pop(k, None) for k in remove]
        yield
    finally:
        env.update(to_restore)
        for k in to_removed:
            env.pop(k)


def get_plt_reboot_ctrl(duthost, tc_name, reboot_type):
    """
    @summary: utility function returns list of reboot dict containing timeout and wait
    for each reboot type
    @return a list of reboot dict containing timeout and wait for each reboot type
    DUTHOST:
        plt_reboot_dict:
          cold:
            timeout: 300
            wait: 600
          warm-reboot:
            timeout: 300
            wait: 600
          acl/test_acl.py::TestAclWithReboot:
            timeout: 300
            wait: 600
          platform_tests/test_reload_config.py::test_reload_configuration_checks:
            timeout: 300
            wait: 60
    """

    reboot_dict = dict()
    im = duthost.sonichost.host.options['inventory_manager']
    inv_files = im._sources
    dut_vars = get_host_visible_vars(inv_files, duthost.hostname)

    if 'plt_reboot_dict' in dut_vars:
        for key in list(dut_vars['plt_reboot_dict'].keys()):
            if key in tc_name:
                for mod_id in list(dut_vars['plt_reboot_dict'][key].keys()):
                    reboot_dict[mod_id] = dut_vars['plt_reboot_dict'][key][mod_id]
        if not reboot_dict:
            if reboot_type in list(dut_vars['plt_reboot_dict'].keys()):
                for mod_id in list(dut_vars['plt_reboot_dict'][reboot_type].keys()):
                    reboot_dict[mod_id] = dut_vars['plt_reboot_dict'][reboot_type][mod_id]

    return reboot_dict


def get_image_type(duthost):
    """get the SONiC image type
        It might be public/microsoft/...or any other type.
        Different vendors can define their different types by checking the specific information from the build image.
    Args:
        duthost: AnsibleHost instance for DUT
    Returns:
        The returned image type string will be used as a key of map DEFAULT_SSH_CONNECT_PARAMS defined in
        tests/common/constants.py for looking up default credential for this type of image.
    """

    return "public"


def find_duthost_on_role(duthosts, role, tbinfo):
    role_set = False
    role_host = None
    for duthost in duthosts:
        if role_set:
            break
        if duthost.is_supervisor_node():
            continue

        mg_facts = duthost.get_extended_minigraph_facts(tbinfo)
        for interface, neighbor in list(mg_facts["minigraph_neighbors"].items()):
            if role in neighbor["name"]:
                role_host = duthost
                role_set = True
    pytest_assert(role_host, "Could not find {} duthost".format(role))
    return role_host


def get_neighbor_port_list(duthost, neighbor_name):
    """
    @summary: Get neighbor port in dut by neighbor_name
    @param duthost: The DUT
    @param neighbor_name: name or keyword contained in name of neighbor
    @return a list of port name
        Sample output: ["Ethernet45", "Ethernet46"]
    """
    config_facts = duthost.get_running_config_facts()
    neighbor_port_list = []
    for port_name, value in list(config_facts["DEVICE_NEIGHBOR"].items()):
        if neighbor_name.upper() in value["name"].upper():
            neighbor_port_list.append(port_name)

    return neighbor_port_list


def get_neighbor_ptf_port_list(duthost, neighbor_name, tbinfo):
    """
    @summary: Get neighbor port in ptf by neighbor_name
    @param duthost: The DUT
    @param neighbor_name: name or keyword contained in name of neighbor
    @param tbinfo: testbed information
    @return a list of port index
        Sample output: [45, 46]
    """
    mg_facts = duthost.get_extended_minigraph_facts(tbinfo)
    neighbor_port_list = get_neighbor_port_list(duthost, neighbor_name)
    ptf_port_list = []
    for neighbor_port in neighbor_port_list:
        ptf_port_list.append(mg_facts["minigraph_ptf_indices"][neighbor_port])

    return ptf_port_list


def get_upstream_neigh_type(topo_type, is_upper=True):
    """
    @summary: Get neighbor type by topo type
    @param topo_type: topo type
    @param is_upper: if is_upper is True, return uppercase str, else return lowercase str
    @return a str
        Sample output: "mx"
    """
    if topo_type in UPSTREAM_NEIGHBOR_MAP:
        return UPSTREAM_NEIGHBOR_MAP[topo_type].upper() if is_upper else UPSTREAM_NEIGHBOR_MAP[topo_type]

    return None


def get_downstream_neigh_type(topo_type, is_upper=True):
    """
    @summary: Get neighbor type by topo type
    @param topo_type: topo type
    @param is_upper: if is_upper is True, return uppercase str, else return lowercase str
    @return a str
        Sample output: "mx"
    """
    if topo_type in DOWNSTREAM_NEIGHBOR_MAP:
        return DOWNSTREAM_NEIGHBOR_MAP[topo_type].upper() if is_upper else DOWNSTREAM_NEIGHBOR_MAP[topo_type]

    return None


def run_until(interval, delay, retry, condition, function, *args, **kwargs):
    """
    @summary: Execute function until condition or retry number met.
    @param interval: Interval between function execution.
    @param delay: delay before start function call
    @param retry: Number of retries until function meets condition.
    @param condition: The expected condition for function to be met.
    @param function: The function to be executed.
    @param *args: Extra args required by the 'function'.
    @param **kwargs: Extra args required by the 'function'.
    @return: If the function meets conditions returns function output before finish specified retries. If no conditions
        specified or was not meet - returns last function call output.
    """
    logger.debug("Wait until %s meet condition %s or %s retries, interval between calls is %s seconds" %
                 (function.__name__, condition, retry, interval))
    if delay > 0:
        time.sleep(delay)

    def compare_base_on_result_type(condition, result):
        # Check exact match
        if condition == result:
            return True
        # Check if function returns dict
        elif isinstance(result, dict):
            if condition in result.items():
                return True
        # Check if function returns string, list, set or tuple
        elif isinstance(result, str) or isinstance(result, list) or isinstance(result, set) or \
                isinstance(result, tuple):
            if condition in result:
                return True
        else:
            return False

    for _ in range(retry):
        try:
            func_call_result = function(*args, **kwargs)
            # Check if condition meets function result
            if compare_base_on_result_type(condition, func_call_result):
                break
        except Exception as e:
            exc_info = sys.exc_info()
            details = traceback.format_exception(*exc_info)
            logger.error(
                "Exception caught while checking {}:{}, error:{}".format(
                    function.__name__, "".join(details), e
                )
            )
        finally:
            # Wait if interval is set
            if interval > 0:
                time.sleep(interval)
    return func_call_result


def convert_scapy_packet_to_bytes(packet):
    """Convert scapy packet to bytes for python2 and python3 compatibility
    Args:
        packet: scapy packet
    Returns:
        str or bytes: packet in bytes
    """
    if six.PY2:
        return str(packet)
    else:
        return bytes(packet)


def update_pfcwd_default_state(duthost, filepath, default_pfcwd_value):
    """
    Set default_pfcwd_status in the specified file with parameter default_pfcwd_value
    The path is expected to be one of:
    - /etc/sonic/init_cfg.json
    - /etc/sonic/config_db.json

    Args:
        duthost (AnsibleHost): instance
        default_pfcwd_value: value of default_pfcwd_status, enable or disable

    Returns:
        original value of default_pfcwd_status
    """
    output = duthost.shell("cat {} | grep default_pfcwd_status".format(filepath))['stdout']
    matched = re.search('"default_pfcwd_status": "(.*)"', output)
    if matched:
        original_value = matched.group(1)
    else:
        pytest.fail("There is no default_pfcwd_status in /etc/sonic/init_cfg.json.")

    sed_command = ("sed -i \'s/\"default_pfcwd_status\": \"{}\"/\"default_pfcwd_status\": \"{}\"/g\' {}"
                   .format(original_value, default_pfcwd_value, filepath))
    duthost.shell(sed_command)

    return original_value


def delete_running_config(config_entry, duthost, is_json=True):
    if is_json:
        duthost.copy(content=json.dumps(config_entry, indent=4), dest="/tmp/del_config_entry.json")
    else:
        duthost.copy(src=config_entry, dest="/tmp/del_config_entry.json")
    duthost.shell("configlet -d -j {}".format("/tmp/del_config_entry.json"))
    duthost.shell("rm -f {}".format("/tmp/del_config_entry.json"))


<<<<<<< HEAD
def get_data_acl(duthost):
    acl_facts = duthost.acl_facts()["ansible_facts"]["ansible_acl_facts"]
    pre_acl_rules = acl_facts.get("DATAACL", {}).get("rules", None)
    return pre_acl_rules


def recover_acl_rule(duthost, data_acl):
    base_dir = os.path.dirname(os.path.realpath(__file__))
    template_dir = os.path.join(base_dir, "templates")
    acl_rules_template = "default_acl_rules.json"
    dut_tmp_dir = "/tmp"
    dut_conf_file_path = os.path.join(dut_tmp_dir, acl_rules_template)

    for key, value in data_acl.items():
        if key != "DEFAULT_RULE":
            seq_id = key.split('_')[1]
            acl_config = json.loads(open(os.path.join(template_dir, acl_rules_template)).read())
            acl_entry_template = \
                acl_config["acl"]["acl-sets"]["acl-set"]["dataacl"]["acl-entries"]["acl-entry"]["1"]
            acl_entry_config = acl_config["acl"]["acl-sets"]["acl-set"]["dataacl"]["acl-entries"]["acl-entry"]

            acl_entry_config[seq_id] = copy.deepcopy(acl_entry_template)
            acl_entry_config[seq_id]["config"]["sequence-id"] = seq_id
            acl_entry_config[seq_id]["l2"]["config"]["ethertype"] = value["ETHER_TYPE"]
            acl_entry_config[seq_id]["l2"]["config"]["vlan_id"] = value["VLAN_ID"]
            acl_entry_config[seq_id]["input_interface"]["interface_ref"]["config"]["interface"] = value["IN_PORTS"]

    with tempfile.NamedTemporaryFile(suffix=".json", prefix="acl_config", mode="w") as fp:
        json.dump(acl_config, fp)
        fp.flush()
        logger.info("Generating config for ACL rule, ACL table - DATAACL")
        duthost.template(src=fp.name, dest=dut_conf_file_path, force=True)

    logger.info("Applying {}".format(dut_conf_file_path))
    duthost.command("acl-loader update full {}".format(dut_conf_file_path))
=======
def get_ipv4_loopback_ip(duthost):
    """
    Get ipv4 loopback ip address
    """
    config_facts = duthost.get_running_config_facts()
    los = config_facts.get("LOOPBACK_INTERFACE", {})
    loopback_ip = None

    for key, _ in los.items():
        if "Loopback" in key:
            loopback_ips = los[key]
            for ip_str, _ in loopback_ips.items():
                ip = ip_str.split("/")[0]
                if is_ipv4_address(ip):
                    loopback_ip = ip
                    break

    return loopback_ip


def get_dscp_to_queue_value(dscp_value, dscp_to_tc_map, tc_to_queue_map):
    """
    Given a DSCP value, and the DSCP to TC map and TC to queue map, return the
    corresponding queue value.

    Args:
        dscp_value (int): DSCP value
        dscp_to_tc_map (str dict): DSCP to TC map
        tc_to_queue_map (str dict): TC to queue map
    Returns:
        int: queue value
    """
    if str(dscp_value) not in dscp_to_tc_map:
        return None

    tc_value = dscp_to_tc_map[str(dscp_value)]
    if tc_value not in tc_to_queue_map:
        return None

    return int(tc_to_queue_map[tc_value])
>>>>>>> 9b1cdee5
<|MERGE_RESOLUTION|>--- conflicted
+++ resolved
@@ -940,7 +940,6 @@
     duthost.shell("rm -f {}".format("/tmp/del_config_entry.json"))
 
 
-<<<<<<< HEAD
 def get_data_acl(duthost):
     acl_facts = duthost.acl_facts()["ansible_facts"]["ansible_acl_facts"]
     pre_acl_rules = acl_facts.get("DATAACL", {}).get("rules", None)
@@ -976,7 +975,8 @@
 
     logger.info("Applying {}".format(dut_conf_file_path))
     duthost.command("acl-loader update full {}".format(dut_conf_file_path))
-=======
+
+    
 def get_ipv4_loopback_ip(duthost):
     """
     Get ipv4 loopback ip address
@@ -1016,5 +1016,4 @@
     if tc_value not in tc_to_queue_map:
         return None
 
-    return int(tc_to_queue_map[tc_value])
->>>>>>> 9b1cdee5
+    return int(tc_to_queue_map[tc_value])