"""
Utility functions can re-used in testing scripts.
"""
import collections
import contextlib
import inspect
import ipaddress
import json
import logging
import os
import re
import six
import sys
import threading
import time
import traceback
from io import StringIO
from ast import literal_eval

import pytest
from ansible.parsing.dataloader import DataLoader
from ansible.inventory.manager import InventoryManager
from ansible.vars.manager import VariableManager

from tests.common import constants
from tests.common.cache import cached
from tests.common.cache import FactsCache
from tests.common.helpers.constants import UPSTREAM_NEIGHBOR_MAP, DOWNSTREAM_NEIGHBOR_MAP
from tests.common.helpers.assertions import pytest_assert

logger = logging.getLogger(__name__)
cache = FactsCache()


def check_skip_release(duthost, release_list):
    """
    @summary: check if need skip current test if any given release keywords are in os_version, match sonic_release.
    @param duthost: The DUT
    @param release_list: A list of incompatible releases
    """
    if any(release in duthost.os_version for release in release_list):
        reason = "DUT has version {} and test does not support {}".format(duthost.os_version, ", ".join(release_list))
        logger.info(reason)
        return (True, reason)

    if any(release == duthost.sonic_release for release in release_list):
        reason = "DUT is release {} and test does not support {}".format(duthost.sonic_release, ", ".join(release_list))
        logger.info(reason)
        return (True, reason)

    return (False, '')


def skip_release(duthost, release_list):
    """
    @summary: Skip current test if any given release keywords are in os_version, match sonic_release.
              skip_release is more robust than skip_version.
    @param duthost: The DUT
    @param release_list: A list of incompatible releases
    """
    (skip, reason) = check_skip_release(duthost, release_list)
    if skip:
        pytest.skip(reason)


def skip_release_for_platform(duthost, release_list, platform_list):
    """
    @summary: Skip current test if any given release keywords are in os_version
              and any given platform keywords are in platform
    @param duthost: The DUT
    @param release_list: A list of incompatible releases
    @param platform_list: A list of incompatible platforms
    """
    if any(release in duthost.os_version for release in release_list) and \
            any(platform in duthost.facts['platform'] for platform in platform_list):
        pytest.skip("DUT has version {} and platform {} and test does not support {} for {}".format(
                    duthost.os_version, duthost.facts['platform'], ", ".join(release_list), ", ".join(platform_list)))


def wait(seconds, msg=""):
    """
    @summary: Pause specified number of seconds
    @param seconds: Number of seconds to pause
    @param msg: Optional extra message for pause reason
    """
    logger.info("Pause %d seconds, reason: %s" % (seconds, msg))
    time.sleep(seconds)


def wait_until(timeout, interval, delay, condition, *args, **kwargs):
    """
    @summary: Wait until the specified condition is True or timeout.
    @param timeout: Maximum time to wait
    @param interval: Poll interval
    @param delay: Delay time
    @param condition: A function that returns False or True
    @param *args: Extra args required by the 'condition' function.
    @param **kwargs: Extra args required by the 'condition' function.
    @return: If the condition function returns True before timeout, return True. If the condition function raises an
        exception, log the error and keep waiting and polling.
    """
    logger.debug("Wait until %s is True, timeout is %s seconds, checking interval is %s, delay is %s seconds" %
                 (condition.__name__, timeout, interval, delay))

    if delay > 0:
        logger.debug("Delay for %s seconds first" % delay)
        time.sleep(delay)

    start_time = time.time()
    elapsed_time = 0
    while elapsed_time < timeout:
        logger.debug("Time elapsed: %f seconds" % elapsed_time)

        try:
            check_result = condition(*args, **kwargs)
        except Exception as e:
            exc_info = sys.exc_info()
            details = traceback.format_exception(*exc_info)
            logger.error(
                "Exception caught while checking {}:{}, error:{}".format(
                    condition.__name__, "".join(details), e
                )
            )
            check_result = False

        if check_result:
            logger.debug("%s is True, exit early with True" % condition.__name__)
            return True
        else:
            logger.debug("%s is False, wait %d seconds and check again" % (condition.__name__, interval))
            time.sleep(interval)
            elapsed_time = time.time() - start_time

    if elapsed_time >= timeout:
        logger.debug("%s is still False after %d seconds, exit with False" % (condition.__name__, timeout))
        return False


def wait_tcp_connection(client, server_hostname, listening_port, timeout_s=30):
    """
    @summary: Wait until tcp connection is ready or timeout
    @param client: The tcp client host instance
    @param server_hostname: The tcp server hostname
    @param listening_port: Port server is listening on
    @param timeout: Maximum time to wait (30s in default)
    """
    res = client.wait_for(host=server_hostname,
                          port=listening_port,
                          state='started',
                          timeout=timeout_s,
                          module_ignore_errors=True)
    if 'exception' in res:
        logger.warn("Failed to establish TCP connection to %s:%d, timeout=%d" %
                    (str(server_hostname), listening_port, timeout_s))
        return False
    return True


class InterruptableThread(threading.Thread):
    """Thread class that can be interrupted by Exception raised."""

    def __init__(self, **kwargs):
        super(InterruptableThread, self).__init__(**kwargs)
        self._e = None

    def set_error_handler(self, error_handler):
        """Add error handler callback that will be called when the thread exits with error."""
        self.error_handler = error_handler

    def set_exit_handler(self, exit_handler):
        """Add exit handler callback that will be called when the thread eixts."""
        self.exit_handler = exit_handler

    def run(self):
        """
        @summary: Run the target function, call `start()` to start the thread
                  instead of directly calling this one.
        """
        try:
            threading.Thread.run(self)
        except Exception:
            self._e = sys.exc_info()
            if getattr(self, "error_handler", None) is not None:
                self.error_handler(*self._e)

        if getattr(self, "exit_handler", None) is not None:
            self.exit_handler()

    def join(self, timeout=None, suppress_exception=False):
        """
        @summary: Join the thread, if `target` raises an exception, reraise it.
        @timeout: Wait timeout for `target` to finish.
        @suppress_exception: Default False, reraise the exception raised in
                             `target`. If True, return the exception instead of
                             raising.
        """
        threading.Thread.join(self, timeout=timeout)
        if self._e:
            if suppress_exception:
                return self._e
            else:
                six.reraise(*self._e)


def join_all(threads, timeout):
    """
    @summary: Join a list of threads with a max wait timeout.
    @param threads: a list of thread objects.
    @param timeout: the maximum time to wait for the threads to finish.
    """
    curr_time = start_time = time.time()
    end_time = start_time + timeout
    threads = collections.deque(threads)
    while curr_time <= end_time:
        for _ in range(len(threads)):
            thread = threads.popleft()
            thread.join(timeout=0)
            if thread.is_alive():
                threads.append(thread)
        if not threads:
            break
        time.sleep(0.1)
        curr_time = time.time()
    else:
        raise RuntimeError("Timeout on waiting threads: %s" %
                           [repr(thread) for thread in threads])


def get_inventory_manager(inv_files):
    return InventoryManager(loader=DataLoader(), sources=inv_files)


def get_variable_manager(inv_files):
    return VariableManager(loader=DataLoader(), inventory=get_inventory_manager(inv_files))


def get_inventory_files(request):
    """Use request.config.getoption('ansible_inventory') to the get list of inventory files.
       The 'ansible_inventory' option could have already been converted to a list by #enchance_inventory fixture.
       Args:
            request: request paramater for pytest.
    """
    if isinstance(request.config.getoption("ansible_inventory"), list):
        # enhance_inventory fixture changes ansible_inventory to a list.
        inv_files = request.config.getoption("ansible_inventory")
    else:
        inv_files = [inv_file.strip() for inv_file in request.config.getoption("ansible_inventory").split(",")]
    return inv_files


def _get_parameter(function, func_args, func_kargs, argname):
    """Get the parameter passed as argname to function."""
    args_binding = inspect.getcallargs(function, *func_args, **func_kargs)
    return args_binding.get(argname) or args_binding.get("kargs").get(argname)


def zone_getter_factory(argname):
    """Create zone getter function used to retrieve parameter as zone."""

    def _zone_getter(function, func_args, func_kargs):
        param = _get_parameter(function, func_args, func_kargs, argname)
        if param is None:
            raise ValueError("Failed to get parameter '%s' from function %s as zone." % (argname, function))
        return param

    return _zone_getter


def _check_inv_files_after_read(facts, function, func_args, func_kargs):
    """Check if inventory file matches after read host variable from cached files."""
    if facts is not FactsCache.NOTEXIST:
        inv_files = _get_parameter(function, func_args, func_kargs, "inv_files")
        if inv_files == facts["inv_files"]:
            return facts["vars"]
    # no facts cached or facts not in the same inventory, return `NOTEXIST`
    # to force calling the decorated function to get facts
    return FactsCache.NOTEXIST


def _mark_inv_files_before_write(facts, function, func_args, func_kargs):
    """Add inventory to the facts before write to cached file."""
    inv_files = _get_parameter(function, func_args, func_kargs, "inv_files")
    return {"inv_files": inv_files, "vars": facts}


@cached(
    "host_vars",
    zone_getter=zone_getter_factory("hostname"),
    after_read=_check_inv_files_after_read,
    before_write=_mark_inv_files_before_write
)
def get_host_vars(inv_files, hostname):
    """Use ansible's InventoryManager to get value of variables defined for the specified host in the specified
    inventory files.

    Args:
        inv_files (list or string): List of inventory file pathes, or string of a single inventory file path. In tests,
            it can be get from request.config.getoption("ansible_inventory").
        hostname (string): Hostname

    Returns:
        dict or None: dict if the host is found, None if the host is not found.
    """
    im = get_inventory_manager(inv_files)
    host = im.get_host(hostname)
    if not host:
        logger.error("Unable to find host {} in {}".format(hostname, str(inv_files)))
        return None
    return host.vars.copy()


@cached(
    "host_visible_vars",
    zone_getter=zone_getter_factory("hostname"),
    after_read=_check_inv_files_after_read,
    before_write=_mark_inv_files_before_write
)
def get_host_visible_vars(inv_files, hostname):
    """Use ansible's VariableManager and InventoryManager to get value of variables visible to the specified host.
    The variable could be defined in host_vars or in group_vars that the host belongs to.

    Args:
        inv_files (list or string): List of inventory file paths, or string of a single inventory file path. In tests,
            it can be get from request.config.getoption("ansible_inventory").
            MUST use the inventory file under the ansible folder, otherwise host_vars and group_vars would not be
            visible.
        hostname (string): Hostname

    Returns:
        dict or None: dict if the host is found, None if the host is not found.
    """
    vm = get_variable_manager(inv_files)
    im = vm._inventory
    host = im.get_host(hostname)
    if not host:
        logger.error("Unable to find host {} in {}".format(hostname, str(inv_files)))
        return None
    return vm.get_vars(host=host)


@cached(
    "group_visible_vars",
    zone_getter=zone_getter_factory("group_name"),
    after_read=_check_inv_files_after_read,
    before_write=_mark_inv_files_before_write
)
def get_group_visible_vars(inv_files, group_name):
    """Use ansible's VariableManager and InventoryManager to get value of variables visible to the first host belongs
    to the specified group. The variable could be defined in host_vars of the first host or in group_vars that the host
    belongs to.

    Args:
        inv_files (list or string): List of inventory file pathes, or string of a single inventory file path. In tests,
            it can be get from request.config.getoption("ansible_inventory").
        group_name (string): Name of group in ansible inventory.

    Returns:
        dict or None: dict if the host is found, None if the host is not found.
    """
    vm = get_variable_manager(inv_files)
    im = vm._inventory
    group = im.groups.get(group_name, None)
    if not group:
        logger.error("Unable to find group {} in {}".format(group_name, str(inv_files)))
        return None
    group_hosts = group.get_hosts()
    if len(group_hosts) == 0:
        logger.error("No host in group {}".format(group_name))
        return None
    first_host = group_hosts[0]
    return vm.get_vars(host=first_host)


def get_test_server_host(inv_files, server):
    """Get test server ansible host from the 'server' column in testbed file."""
    vm = get_variable_manager(inv_files)
    im = vm._inventory
    group = im.groups.get(server, None)
    if not group:
        logger.error("Unable to find group {} in {}".format(server, str(inv_files)))
        return None
    for host in group.get_hosts():
        if not re.match(r'VM\d+', host.name):   # This must be the test server host
            return host
    return None


@cached(
    "test_server_vars",
    zone_getter=zone_getter_factory("server"),
    after_read=_check_inv_files_after_read,
    before_write=_mark_inv_files_before_write
)
def get_test_server_vars(inv_files, server):
    """Use ansible's VariableManager and InventoryManager to get value of variables of test server belong to specified
    server group.

    In testbed.csv file, we can get the server name of each test setup under the 'server' column. For example
    'server_1', 'server_2', etc. This server name is indeed a group name in used ansible inventory files. This group
    contains children groups for test server and VMs. This function is try to just return the variables of test servers
    belong to the specified server group.

    Args:
        inv_files (list or string): List of inventory file pathes, or string of a single inventory file path. In tests,
            it can be get from request.config.getoption("ansible_inventory").
        server (string): Server of test setup in testbed.csv file.

    Returns:
        dict or None: dict if the host is found, None if the host is not found.
    """
    host = get_test_server_host(inv_files, server)
    if not host:
        logger.error("Unable to find test server host under group {}".format(server))
        return None
    return host.vars.copy()


@cached(
    "test_server_visible_vars",
    zone_getter=zone_getter_factory("server"),
    after_read=_check_inv_files_after_read,
    before_write=_mark_inv_files_before_write
)
def get_test_server_visible_vars(inv_files, server):
    """Use ansible's VariableManager and InventoryManager to get value of variables visible to the specified server
    group.

    In testbed.csv file, we can get the server name of each test setup under the 'server' column. For example
    'server_1', 'server_2', etc. This server name is indeed a group name in used ansible inventory files. This group
    contains children groups for test server and VMs. This function is try to just return the variables visible to
    the server group.

    Args:
        inv_files (list or string): List of inventory file pathes, or string of a single inventory file path. In tests,
            it can be get from request.config.getoption("ansible_inventory").
        server (string): Server of test setup in testbed.csv file.

    Returns:
        dict or None: dict if the host is found, None if the host is not found.
    """
    test_server_host = get_test_server_host(inv_files, server)
    vm = get_variable_manager(inv_files)
    if not test_server_host:
        logger.error("Unable to find host %s in %s", test_server_host, inv_files)
        return None

    return vm.get_vars(host=test_server_host)


def is_ipv4_address(ip_address):
    """Check if ip address is ipv4."""
    ip_address = ip_address.encode().decode()
    try:
        ipaddress.IPv4Address(ip_address)
        return True
    except ipaddress.AddressValueError:
        return False


def compare_crm_facts(left, right):
    """Compare CRM facts

    Args:
        left (dict): crm facts returned by dut.get_crm_facts()
        right (dict): crm facts returned by dut.get_crm_facts()

    Returns:
        list: List of unmatched items.
    """
    unmatched = []

    for k, v in list(left['resources'].items()):
        lv = v
        rv = right['resources'][k]
        if lv['available'] != rv['available'] or lv['used'] != rv['used']:
            unmatched.append({'left': {k: lv}, 'right': {k: rv}})

    left_acl_group = {}
    for ag in left['acl_group']:
        key = '{}|{}|{}'.format(ag['resource name'], ag['bind point'], ag['stage'])
        left_acl_group[key] = {
            'available': ag['available count'],
            'used': ag['used count']
        }

    right_acl_group = {}
    for ag in left['acl_group']:
        key = '{}|{}|{}'.format(ag['resource name'], ag['bind point'], ag['stage'])
        right_acl_group[key] = {
            'available': ag['available count'],
            'used': ag['used count']
        }

    for k, v in list(left_acl_group.items()):
        lv = v
        rv = right_acl_group[k]
        if lv['available'] != rv['available'] or lv['used'] != rv['used']:
            unmatched.append({'left': {k: lv}, 'right': {k: rv}})

    return unmatched


def dump_scapy_packet_show_output(packet):
    """Dump packet show output to string."""
    _stdout, sys.stdout = sys.stdout, StringIO()
    try:
        if six.PY2:
            packet.show()
        else:
            packet.show2()
        return sys.stdout.getvalue()
    finally:
        sys.stdout = _stdout


def compose_dict_from_cli(str_output):
    """Convert the output of sonic-db-cli <DB> HGETALL command from string to
       dict object containing the field, key pairs of the database table content

    Args:
        str_output: String with output of cli sonic-db-cli <DB> HGETALL <key>
    Returns:
        dict: dict object containing the field, key pairs of the database table content
    """
    return literal_eval(str_output)


def get_intf_by_sub_intf(sub_intf, vlan_id=None):
    """
    Deduce interface from sub interface by striping vlan id,
    if vlan id is not passed, will automatically strip vlan id by finding '.',
     if '.' found: strip the right or it,
     if '.' not found, return original sub_intf.
    Args:
        sub_intf (str): sub interface name, e.g. Ethernet100.10
        vlan_id (str): vlan id, e.g. 10

    Returns:
        str: interface name, e.g. Ethernet100
    """
    if type(sub_intf) != str:
        sub_intf = str(sub_intf)

    if not vlan_id:
        idx_of_sub_int_indicator = sub_intf.find(constants.VLAN_SUB_INTERFACE_SEPARATOR)
        if idx_of_sub_int_indicator > -1:
            return sub_intf[:idx_of_sub_int_indicator]
        return sub_intf

    vlan_suffix = constants.VLAN_SUB_INTERFACE_SEPARATOR + vlan_id
    if sub_intf.endswith(vlan_suffix):
        return sub_intf[:-len(vlan_suffix)]
    return sub_intf


def check_qos_db_fv_reference_with_table(duthost):
    """
    @summary: Check qos db field value refrence with table name or not.
    @param duthost: The DUT
    """
    release_list = ["201811", "201911", "202012", "202106"]
    if any(release == duthost.sonic_release for release in release_list):
        logger.info("DUT release {} exits in release list {}, QOS db field value refered to table names"
                    .format(duthost.sonic_release, ", ".join(release_list)))
        return True
    return False


def str2bool(str):
    """
    This is used as a type when add option for pytest
    :param str: The input string value
    :return: False if value is 0 or false, else True
    """
    return str.lower() not in ["0", "false", "no"]


def setup_ferret(duthost, ptfhost, tbinfo):
    '''
        Sets Ferret service on PTF host.
    '''
    VXLAN_CONFIG_FILE = '/tmp/vxlan_decap.json'

    def prepareVxlanConfigData(duthost, ptfhost, tbinfo):
        '''
            Prepares Vxlan Configuration data for Ferret service running on PTF host

            Args:
                duthost (AnsibleHost): Device Under Test (DUT)
                ptfhost (AnsibleHost): Packet Test Framework (PTF)

            Returns:
                None
        '''
        mgFacts = duthost.get_extended_minigraph_facts(tbinfo)
        vxlanConfigData = {
            'minigraph_port_indices': mgFacts['minigraph_ptf_indices'],
            'minigraph_portchannel_interfaces': mgFacts['minigraph_portchannel_interfaces'],
            'minigraph_portchannels': mgFacts['minigraph_portchannels'],
            'minigraph_lo_interfaces': mgFacts['minigraph_lo_interfaces'],
            'minigraph_vlans': mgFacts['minigraph_vlans'],
            'minigraph_vlan_interfaces': mgFacts['minigraph_vlan_interfaces'],
            'dut_mac': duthost.facts['router_mac']
        }
        with open(VXLAN_CONFIG_FILE, 'w') as file:
            file.write(json.dumps(vxlanConfigData, indent=4))

        logger.info('Copying ferret config file to {0}'.format(ptfhost.hostname))
        ptfhost.copy(src=VXLAN_CONFIG_FILE, dest='/tmp/')

    ptfhost.copy(src="arp/files/ferret.py", dest="/opt")
    result = duthost.shell(
        cmd=r'''ip route show type unicast |
            sed -e '/proto 186\|proto zebra\|proto bgp/!d' -e '/default/d' -ne '/0\//p' |
            head -n 1 |
            sed -ne 's/0\/.*$/1/p'
            '''
    )
    dip = result['stdout']
    logger.info('VxLan Sender {0}'.format(dip))
    vxlan_port_out = duthost.shell('redis-cli -n 0 hget "SWITCH_TABLE:switch" "vxlan_port"')
    if 'stdout' in vxlan_port_out and vxlan_port_out['stdout'].isdigit():
        vxlan_port = int(vxlan_port_out['stdout'])
        ferret_args = '-f /tmp/vxlan_decap.json -s {0} -a {1} -p {2}'.format(
            dip, duthost.facts["asic_type"], vxlan_port)
    else:
        ferret_args = '-f /tmp/vxlan_decap.json -s {0} -a {1}'.format(dip, duthost.facts["asic_type"])

    ptfhost.host.options['variable_manager'].extra_vars.update({'ferret_args': ferret_args})
    logger.info('Copying ferret config file to {0}'.format(ptfhost.hostname))
    ptfhost.template(src='arp/files/ferret.conf.j2', dest='/etc/supervisor/conf.d/ferret.conf')

    logger.info('Generate pem and key files for ssl')
    ptfhost.command(
        cmd='''openssl req -new -x509 -keyout test.key -out test.pem -days 365 -nodes
        -subj "/C=10/ST=Test/L=Test/O=Test/OU=Test/CN=test.com"''',
        chdir='/opt'
    )
    prepareVxlanConfigData(duthost, ptfhost, tbinfo)
    logger.info('Refreshing supervisor control with ferret configuration')
    ptfhost.shell('supervisorctl reread && supervisorctl update')
    ptfhost.shell('supervisorctl restart ferret')


def safe_filename(filename, replacement_char='_'):
    """Replace illegal characters in the original filename with "_" or other specified characters.

    Reference: https://www.mtu.edu/umc/services/websites/writing/characters-avoid/

    Args:
        filename (str): The original filename
        replacement_char (str, optional): Replacement for illegal characters. Defaults to '_'.

    Returns:
        str: New filename with illegal characters replaced.
    """
    illegal_chars_pattern = re.compile(r"[#%&{}\\<>\*\?/ \$!'\":@\+`|=]")
    return re.sub(illegal_chars_pattern, replacement_char, filename)


@contextlib.contextmanager
def update_environ(*remove, **update):
    """
    Temporarily update the environment variables.

    :param remove: Environment variables to remove.
    :param update: Dictionary of environment variables and values to add/update.
    """
    env = os.environ
    update = update or {}
    remove = remove or []

    updated = (set(update.keys()) | set(remove)) & set(env.keys())

    to_restore = {k: env[k] for k in updated}
    to_removed = set(k for k in update if k not in env)

    try:
        env.update(update)
        [env.pop(k, None) for k in remove]
        yield
    finally:
        env.update(to_restore)
        for k in to_removed:
            env.pop(k)


def get_plt_reboot_ctrl(duthost, tc_name, reboot_type):
    """
    @summary: utility function returns list of reboot dict containing timeout and wait
    for each reboot type
    @return a list of reboot dict containing timeout and wait for each reboot type
    DUTHOST:
        plt_reboot_dict:
          cold:
            timeout: 300
            wait: 600
          warm-reboot:
            timeout: 300
            wait: 600
          acl/test_acl.py::TestAclWithReboot:
            timeout: 300
            wait: 600
          platform_tests/test_reload_config.py::test_reload_configuration_checks:
            timeout: 300
            wait: 60
    """

    reboot_dict = dict()
    im = duthost.sonichost.host.options['inventory_manager']
    inv_files = im._sources
    dut_vars = get_host_visible_vars(inv_files, duthost.hostname)

    if 'plt_reboot_dict' in dut_vars:
        for key in list(dut_vars['plt_reboot_dict'].keys()):
            if key in tc_name:
                for mod_id in list(dut_vars['plt_reboot_dict'][key].keys()):
                    reboot_dict[mod_id] = dut_vars['plt_reboot_dict'][key][mod_id]
        if not reboot_dict:
            if reboot_type in list(dut_vars['plt_reboot_dict'].keys()):
                for mod_id in list(dut_vars['plt_reboot_dict'][reboot_type].keys()):
                    reboot_dict[mod_id] = dut_vars['plt_reboot_dict'][reboot_type][mod_id]

    return reboot_dict


def get_image_type(duthost):
    """get the SONiC image type
        It might be public/microsoft/...or any other type.
        Different vendors can define their different types by checking the specific information from the build image.
    Args:
        duthost: AnsibleHost instance for DUT
    Returns:
        The returned image type string will be used as a key of map DEFAULT_SSH_CONNECT_PARAMS defined in
        tests/common/constants.py for looking up default credential for this type of image.
    """

    return "public"


def find_duthost_on_role(duthosts, role, tbinfo):
    role_set = False
    role_host = None
    for duthost in duthosts:
        if role_set:
            break
        if duthost.is_supervisor_node():
            continue

        mg_facts = duthost.get_extended_minigraph_facts(tbinfo)
        for interface, neighbor in list(mg_facts["minigraph_neighbors"].items()):
            if role in neighbor["name"]:
                role_host = duthost
                role_set = True
    pytest_assert(role_host, "Could not find {} duthost".format(role))
    return role_host


def get_neighbor_port_list(duthost, neighbor_name):
    """
    @summary: Get neighbor port in dut by neighbor_name
    @param duthost: The DUT
    @param neighbor_name: name or keyword contained in name of neighbor
    @return a list of port name
        Sample output: ["Ethernet45", "Ethernet46"]
    """
    config_facts = duthost.get_running_config_facts()
    neighbor_port_list = []
    for port_name, value in list(config_facts["DEVICE_NEIGHBOR"].items()):
        if neighbor_name.upper() in value["name"].upper():
            neighbor_port_list.append(port_name)

    return neighbor_port_list


def get_neighbor_ptf_port_list(duthost, neighbor_name, tbinfo):
    """
    @summary: Get neighbor port in ptf by neighbor_name
    @param duthost: The DUT
    @param neighbor_name: name or keyword contained in name of neighbor
    @param tbinfo: testbed information
    @return a list of port index
        Sample output: [45, 46]
    """
    mg_facts = duthost.get_extended_minigraph_facts(tbinfo)
    neighbor_port_list = get_neighbor_port_list(duthost, neighbor_name)
    ptf_port_list = []
    for neighbor_port in neighbor_port_list:
        ptf_port_list.append(mg_facts["minigraph_ptf_indices"][neighbor_port])

    return ptf_port_list


def get_upstream_neigh_type(topo_type, is_upper=True):
    """
    @summary: Get neighbor type by topo type
    @param topo_type: topo type
    @param is_upper: if is_upper is True, return uppercase str, else return lowercase str
    @return a str
        Sample output: "mx"
    """
    if topo_type in UPSTREAM_NEIGHBOR_MAP:
        return UPSTREAM_NEIGHBOR_MAP[topo_type].upper() if is_upper else UPSTREAM_NEIGHBOR_MAP[topo_type]

    return None


def get_downstream_neigh_type(topo_type, is_upper=True):
    """
    @summary: Get neighbor type by topo type
    @param topo_type: topo type
    @param is_upper: if is_upper is True, return uppercase str, else return lowercase str
    @return a str
        Sample output: "mx"
    """
    if topo_type in DOWNSTREAM_NEIGHBOR_MAP:
        return DOWNSTREAM_NEIGHBOR_MAP[topo_type].upper() if is_upper else DOWNSTREAM_NEIGHBOR_MAP[topo_type]

    return None


<<<<<<< HEAD
def run_until(delay, retry, condition, function, *args, **kwargs):
    """
    @summary: Execute function until condition or retry number met.
    @param delay: Delay between function execution.
    @param retry: Number of retries until function meets condition.
    @param condition: The expected condition for function to be met.
    @param function: The function to be executed.
    @param *args: Extra args required by the 'function'.
    @param **kwargs: Extra args required by the 'function'.
    @return: If the function meets conditions returns function output before finish specified retries. If no conditions
        specified or was not meet - returns last function call output.
    """
    logger.debug("Wait until %s meet condition %s or %s retries, delay between calls is %s seconds" %
                 (function.__name__, condition, retry, delay))

    def compare_base_on_result_type(condition, result):
        # Check exact match
        if condition == result:
            return True
        # Check if function returns dict
        elif isinstance(result, dict):
            if condition in result.items():
                return True
        # Check if function returns string, list, set or tuple
        elif isinstance(result, str) or isinstance(result, list) or isinstance(result, set) or \
                isinstance(result, tuple):
            if condition in result:
                return True
        else:
            return False

    for _ in range(retry):
        try:
            func_call_result = function(*args, **kwargs)
            # Check if condition meets function result
            if compare_base_on_result_type(condition, func_call_result):
                break
        except Exception as e:
            exc_info = sys.exc_info()
            details = traceback.format_exception(*exc_info)
            logger.error(
                "Exception caught while checking {}:{}, error:{}".format(
                    function.__name__, "".join(details), e
                )
            )
        finally:
            # Wait if delay is set
            if delay > 0:
                time.sleep(delay)
    return func_call_result
=======
def convert_scapy_packet_to_bytes(packet):
    """Convert scapy packet to bytes for python2 and python3 compatibility
    Args:
        packet: scapy packet
    Returns:
        str or bytes: packet in bytes
    """
    if six.PY2:
        return str(packet)
    else:
        return bytes(packet)
>>>>>>> cc805667
<|MERGE_RESOLUTION|>--- conflicted
+++ resolved
@@ -819,7 +819,6 @@
     return None
 
 
-<<<<<<< HEAD
 def run_until(delay, retry, condition, function, *args, **kwargs):
     """
     @summary: Execute function until condition or retry number met.
@@ -870,7 +869,8 @@
             if delay > 0:
                 time.sleep(delay)
     return func_call_result
-=======
+
+
 def convert_scapy_packet_to_bytes(packet):
     """Convert scapy packet to bytes for python2 and python3 compatibility
     Args:
@@ -881,5 +881,4 @@
     if six.PY2:
         return str(packet)
     else:
-        return bytes(packet)
->>>>>>> cc805667
+        return bytes(packet)