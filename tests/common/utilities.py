--- conflicted
+++ resolved
@@ -40,16 +40,15 @@
 cache = FactsCache()
 LA_START_MARKER_SCRIPT = "scripts/find_la_start_marker.sh"
 FIND_SYSLOG_MSG_SCRIPT = "scripts/find_log_msg.sh"
-<<<<<<< HEAD
 # forced mgmt route priority hardcoded to 32764 in following j2 template:
 # https://github.com/sonic-net/sonic-buildimage/blob/master/files/image_config/interfaces/interfaces.j2#L82
 FORCED_MGMT_ROUTE_PRIORITY = 32764
 # Wait 300 seconds because sometime 'interfaces-config' service take 45 seconds to response
 # interfaces-config service issue track by: https://github.com/sonic-net/sonic-buildimage/issues/19045
 FILE_CHANGE_TIMEOUT = 300
-=======
+
 NON_USER_CONFIG_TABLES = ["FLEX_COUNTER_TABLE", "ASIC_SENSORS"]
->>>>>>> 9fd5c6cb
+
 
 
 def check_skip_release(duthost, release_list):
@@ -1243,7 +1242,6 @@
         return False
 
 
-<<<<<<< HEAD
 def increment_ipv4_addr(ipv4_addr, incr=1):
     octets = str(ipv4_addr).split('.')
     last_octet = int(octets[-1])
@@ -1292,7 +1290,8 @@
 
     exist = wait_until(FILE_CHANGE_TIMEOUT, 1, 0, hash_and_timestamp_changed, duthost, file)
     pytest_assert(exist, "File {} does not change after {} seconds.".format(file, FILE_CHANGE_TIMEOUT))
-=======
+
+    
 def backup_config(duthost, config, config_backup):
     logger.info("Backup {} to {} on {}".format(
         config, config_backup, duthost.hostname))
@@ -1338,5 +1337,4 @@
     dict1_normalized = normalize(dict1)
     dict2_normalized = normalize(dict2)
 
-    return dict1_normalized == dict2_normalized
->>>>>>> 9fd5c6cb
+    return dict1_normalized == dict2_normalized