--- conflicted
+++ resolved
@@ -209,19 +209,17 @@
       - "'backend' in topo_name"
       - "'t1-isolated' in topo_name"
 
-<<<<<<< HEAD
+bgp/test_bgp_operation_in_ro.py:
+  skip:
+    reason: "Feature is reverted and pending enhancement"
+    conditions:
+      - "https://github.com/sonic-net/sonic-buildimage/issues/23462"
+
 bgp/test_bgp_peer_shutdown.py::test_bgp_peer_shutdown:
   xfail:
     reason: "xfail for IPv6-only topologies, is with it parse everthing as IPv4"
     conditions:
       - "https://github.com/sonic-net/sonic-mgmt/issues/19907 and '-v6-' in topo_name"
-=======
-bgp/test_bgp_operation_in_ro.py:
-  skip:
-    reason: "Feature is reverted and pending enhancement"
-    conditions:
-      - "https://github.com/sonic-net/sonic-buildimage/issues/23462"
->>>>>>> 34471585
 
 bgp/test_bgp_port_disable.py:
   skip:
