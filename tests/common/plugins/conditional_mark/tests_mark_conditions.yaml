--- conflicted
+++ resolved
@@ -320,26 +320,18 @@
     conditions:
       - "asic_type in ['vs'] and https://github.com/sonic-net/sonic-mgmt/issues/16407"
 
-<<<<<<< HEAD
+dash/test_dash_privatelink.py:
+  skip:
+    reason: "Currently dash tests are not supported on KVM"
+    conditions:
+      - "asic_type in ['vs'] and https://github.com/sonic-net/sonic-mgmt/issues/16407"
+
 dash/test_dash_vnet.py:
   skip:
-    reason: "Currently dash vnet tests are not supported on KVM and Nvidia smartswitch"
+    reason: "Currently dash tests are not supported on KVM"
     conditions:
       - "asic_type in ['vs'] and https://github.com/sonic-net/sonic-mgmt/issues/16407"
       - "platform in ['x86_64-nvidia_sn4280-r0']"
-=======
-dash/test_dash_privatelink.py:
-  skip:
-    reason: "Currently dash tests are not supported on KVM"
-    conditions:
-      - "asic_type in ['vs'] and https://github.com/sonic-net/sonic-mgmt/issues/16407"
-
-dash/test_dash_vnet.py:
-  skip:
-    reason: "Currently dash tests are not supported on KVM"
-    conditions:
-      - "asic_type in ['vs'] and https://github.com/sonic-net/sonic-mgmt/issues/16407"
->>>>>>> 16284500
 
 dash/test_relaxed_match_negative.py:
   skip:
