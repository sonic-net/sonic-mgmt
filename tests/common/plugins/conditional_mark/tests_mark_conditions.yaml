--- conflicted
+++ resolved
@@ -46,12 +46,13 @@
   skip:
     reason: "Command not yet merged into sonic-utilites"
 
-<<<<<<< HEAD
 everflow/test_everflow_testbed.py::TestEverflowV4IngressAclIngressMirror::test_everflow_dscp_with_policer:
   xfail:
     strict: True
     reason: "Skipping test since mirror with policer is not supported on Cisco 8000 platforms."
-=======
+    conditions:
+      - "asic_type=='cisco-8000'"
+
 platform_tests/api/test_fan_drawer_fans.py::TestFanDrawerFans::test_set_fans_led:
    skip:
      reason: "On Cisco 8000 platform, fans do not have their own leds."
@@ -67,7 +68,6 @@
 platform_tests/api/test_psu_fans.py::TestPsuFans::test_set_fans_led:
   skip:
     reason: "On Cisco 8000 platform, PSU led are unable to be controlled by software"
->>>>>>> d79faebe
     conditions:
       - "asic_type=='cisco-8000'"
 
