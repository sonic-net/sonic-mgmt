#######################################
#####          cutsom_acl         #####
#######################################
acl:
  skip:
    reason: "Acl testsuite is still not enabled for macsec enable sonic-mgmt run"
    conditions:
      - "macsec_en==True"

acl/custom_acl_table/test_custom_acl_table.py:
  skip:
    reason: "Custom ACL not supported on older releases or dualtor setup"
    conditions_logical_operator: or
    conditions:
      - "release in ['201811', '201911', '202012']"
      - "'dualtor' in topo_name"

#######################################
#####            acl              #####
#######################################
acl/null_route/test_null_route_helper.py:
  skip:
    reason: "Skip running on dualtor /m1 testbed"
    conditions_logical_operator: or
    conditions:
      - "'dualtor' in topo_name"
      - "'m1' in topo_type"

acl/test_acl.py:
  skip:
    reason: "Skip acl for isolated-v6 topology"
    conditions:
      - "'isolated-v6' in topo_name and https://github.com/sonic-net/sonic-mgmt/issues/18077"

acl/test_acl_outer_vlan.py:
  #Outer VLAN id match support is planned for future release with SONIC on Cisco 8000
  #For the current release, will mark the related test cases as XFAIL
  xfail:
    reason: "Cisco platform does not support ACL Outer VLAN ID tests"
    conditions:
      - "asic_type in ['cisco-8000']"
  skip:
    reason: "Skip running on dualtor testbed"
    conditions:
      - "'dualtor' in topo_name"

#######################################
#####            arp              #####
#######################################
arp/test_arp_dualtor.py::test_proxy_arp_for_standby_neighbor:
  skip:
    reason: "`accept_untracked_na` currently only available in 202012"
    conditions:
      - "release not in ['202012']"

arp/test_arp_dualtor.py::test_standby_unsolicited_neigh_learning[IPv4-active-standby]:
  skip:
    reason: "This testcase has low passing rate in KVM PR test, skip with issue to unblock PR test."
    conditions:
      - "asic_type in ['vs'] and https://github.com/sonic-net/sonic-mgmt/issues/17441"

arp/test_neighbor_mac_noptf.py:
  skip:
    reason: "Not supported in standalone topologies."
    conditions:
      - "'standalone' in topo_name"

arp/test_unknown_mac.py:
  skip:
    reason: "Behavior on cisco-8000 & (Marvell) platform for unknown MAC is flooding rather than DROP, hence skipping."
    conditions:
      - "asic_type in ['cisco-8000','marvell-teralynx']"

arp/test_wr_arp.py:
  skip:
    reason: "Warm reboot is broken on dualtor topology. Device fails to recover by sanity check. Skipping for now. Not supported in standalone topos / Warm reboot is not required for 202412"
    conditions_logical_operator: or
    conditions:
      - "https://github.com/sonic-net/sonic-buildimage/issues/16502 and 'dualtor' in topo_name"
      - "'standalone' in topo_name"
      - "release in ['202412']"

#######################################
#####            bfd              #####
#######################################
bfd/test_bfd.py:
  skip:
    reason: "Test not supported for platforms other than Nvidia 4280/4600c/4700/5600 and cisco-8102. Skipping the test / KVM do not support bfd test"
    conditions_logical_operator: or
    conditions:
      -  "(release in ['201811', '201911']) or (platform not in ['x86_64-mlnx_msn4600c-r0', 'x86_64-mlnx_msn4700-r0', 'x86_64-nvidia_sn5600-r0', 'x86_64-8102_64h_o-r0', 'x86_64-8101_32fh_o-r0', 'x86_64-nvidia_sn4280-r0', 'x86_64-8102_28fh_dpu_o-r0'])"
      - "asic_type in ['vs']"

bfd/test_bfd.py::test_bfd_basic:
  skip:
    reason: "Test not supported on platforms other than Cisco 8101/8102, Nvidia 4280/4600c/4700/5600. KVM platforms do not support bfd test"
    conditions_logical_operator: or
    conditions:
      - "platform not in ['x86_64-mlnx_msn4600c-r0', 'x86_64-mlnx_msn4700-r0', 'x86_64-nvidia_sn5600-r0', 'x86_64-8102_64h_o-r0', 'x86_64-8101_32fh_o-r0', 'x86_64-nvidia_sn4280-r0', 'x86_64-8102_28fh_dpu_o-r0']"
      - "release in ['201811', '201911']"
      - "asic_type in ['vs']"

bfd/test_bfd.py::test_bfd_echo_mode:
  skip:
    reason: "https://github.com/sonic-net/sonic-mgmt/issues/14087 / KVM do not support bfd test"
    conditions_logical_operator: or
    conditions:
      - "https://github.com/sonic-net/sonic-mgmt/issues/14087"
      - "asic_type in ['vs']"

bfd/test_bfd.py::test_bfd_scale:
  skip:
    reason: "Test is not supported for platforms other than Cisco 8102/8101, Nvidia 4280/4600c/4700/5600. KVM platforms do not support bfd test"
    conditions_logical_operator: or
    conditions:
      - "platform not in ['x86_64-mlnx_msn4600c-r0', 'x86_64-mlnx_msn4700-r0', 'x86_64-nvidia_sn5600-r0', 'x86_64-8102_64h_o-r0', 'x86_64-8101_32fh_o-r0', 'x86_64-nvidia_sn4280-r0', 'x86_64-8102_28fh_dpu_o-r0']"
      - "release in ['201811', '201911']"
      - "asic_type in ['vs']"

bfd/test_bfd_static_route.py:
  skip:
    reason: "Only supported on multi-asic system & Cisco LCs."
    conditions:
      - "(is_multi_asic is False) or (hwsku not in ['Cisco-88-LC0-36FH-M-O36', 'Cisco-8800-LC-48H-C48', 'Cisco-88-LC0-36FH-O36'])"

bfd/test_bfd_traffic.py:
  skip:
    reason: "Test only supported on Cisco 8800 platforms."
    conditions:
      - "asic_type not in ['cisco-8000']"

#######################################
#####            bgp              #####
#######################################
bgp/test_bgp_allow_list.py:
  skip:
    reason: "Only supported on t1 topo. But Cisco 8111 or 8122 T1(compute ai) platform is not supported."
    conditions_logical_operator: or
    conditions:
      - "'t1' not in topo_type"
      - "platform in ['x86_64-8111_32eh_o-r0', 'x86_64-8122_64eh_o-r0', 'x86_64-8122_64ehf_o-r0']"

bgp/test_bgp_bbr.py:
  skip:
    reason: "Only supported on t1 topo. But Cisco 8111 or 8122 T1(compute ai) platform is not supported."
    conditions_logical_operator: or
    conditions:
      - "'t1' not in topo_type"
      - "platform in ['x86_64-8111_32eh_o-r0', 'x86_64-8122_64eh_o-r0', 'x86_64-8122_64ehf_o-r0']"
      - "asic_type in ['vs'] and https://github.com/sonic-net/sonic-mgmt/issues/17598"

bgp/test_bgp_gr_helper.py:
  skip:
    reason: 'bgp graceful restarted is not a supported feature for T2 and skip in KVM for failing with new cEOS image'
    conditions_logical_operator: or
    conditions:
      - "'t2' in topo_name"
      - "asic_type in ['vs'] and https://github.com/sonic-net/sonic-mgmt/issues/18788"

bgp/test_bgp_multipath_relax.py:
  skip:
    reason: "Not supported topology backend."
    conditions_logical_operator: or
    conditions:
      - "'backend' in topo_name"
      - "'t1-isolated' in topo_name"

bgp/test_bgp_port_disable.py:
  skip:
    reason: "Not supperted on master."
    conditions:
      - "release in ['master', '202505']"

bgp/test_bgp_queue.py:
  skip:
    reason: "Not supported on mgmt device"
    conditions:
      - "topo_type in ['m0', 'mx', 'm1']"
  xfail:
    reason: "Skipped due to issue https://github.com/sonic-net/sonic-mgmt/issues/18349"
    conditions:
      - "https://github.com/sonic-net/sonic-mgmt/issues/18349 and ('t1-isolated-d56u2' in topo_name or 't0-isolated-d32u32s2' in topo_name)"

bgp/test_bgp_router_id.py:
  skip:
    reason: "Not supported on multi-asic"
    conditions:
      - "is_multi_asic==True"

bgp/test_bgp_slb.py:
  skip:
    reason: "Skip over topologies which doesn't support slb."
    conditions:
     - "'backend' in topo_name or 'mgmttor' in topo_name"

bgp/test_bgp_slb.py::test_bgp_slb_neighbor_persistence_across_advanced_reboot:
  skip:
    reason: "Skip it on dual tor since it got stuck during warm reboot due to known issue on master and internal image
             or over topologies which doesn't support slb."
    conditions_logical_operator: or
    conditions:
      - "topo_name in ['dualtor', 'dualtor-56', 'dualtor-120', 'dualtor-aa', 'dualtor-aa-56'] and https://github.com/sonic-net/sonic-mgmt/issues/9201"
      - "'backend' in topo_name or 'mgmttor' in topo_name or 'isolated' in topo_name"
      - "hwsku in ['Arista-7050CX3-32S-C28S4']"

bgp/test_bgp_speaker.py:
  skip:
    reason: "Not supported on topology backend."
    conditions:
      - "'backend' in topo_name"

bgp/test_bgp_suppress_fib.py:
  skip:
    reason: "Not supported before release 202411."
    conditions_logical_operator: or
    conditions:
      - "release in ['201811', '201911', '202012', '202205', '202211', '202305', '202311', '202405', 'master']"
      - "asic_type in ['vs'] and https://github.com/sonic-net/sonic-mgmt/issues/14449"

bgp/test_bgpmon.py:
  skip:
    reason: "Not supported on T2 topology or topology backend"
    conditions:
      - "'backend' in topo_name or 't2' in topo_name"

bgp/test_bgpmon_v6.py::test_bgpmon_no_ipv6_resolve_via_default:
  skip:
    reason: "Not applicable for passive bgpmon_v6"

bgp/test_startup_tsa_tsb_service.py::test_tsa_tsb_service_with_supervisor_abnormal_reboot:
  skip:
    reason: "Not supported on T2 single node topology"
    conditions:
      - "'t2_single_node' in topo_name"

bgp/test_startup_tsa_tsb_service.py::test_tsa_tsb_service_with_supervisor_cold_reboot:
  skip:
    reason: "Not supported on T2 single node topology"
    conditions:
      - "'t2_single_node' in topo_name"

bgp/test_startup_tsa_tsb_service.py::test_tsa_tsb_service_with_tsa_on_sup:
  skip:
    reason: "Not supported on T2 single node topology"
    conditions:
      - "'t2_single_node' in topo_name"

bgp/test_startup_tsa_tsb_service.py::test_user_init_tsb_on_sup_while_service_run_on_dut:
  skip:
    reason: "Not supported on T2 single node topology"
    conditions:
      - "'t2_single_node' in topo_name"

bgp/test_traffic_shift.py::test_load_minigraph_with_traffic_shift_away:
  skip:
    reason: "Test is flaky and causing PR test to fail unnecessarily"
    conditions:
      - "asic_type in ['vs']"
      - https://github.com/sonic-net/sonic-mgmt/issues/6471

bgp/test_traffic_shift_sup.py:
  skip:
    reason: "Not supported on T2 single node topology"
    conditions:
      - "'t2_single_node' in topo_name"

#######################################
#####            cacl             #####
#######################################
cacl/test_cacl_application.py::test_cacl_application_dualtor:
  skip:
    reason: "test_cacl_application_dualtor is only supported on dualtor topology"
    conditions:
      - "topo_name not in ['dualtor', 'dualtor-56', 'dualtor-64', 'dualtor-64-breakout', 'dualtor-120']"

cacl/test_cacl_application.py::test_cacl_application_nondualtor:
  skip:
    reason: "test_cacl_application is only supported on non dualtor topology"
    conditions:
      - "topo_name in ['dualtor', 'dualtor-56', 'dualtor-64', 'dualtor-120']"

cacl/test_cacl_application.py::test_multiasic_cacl_application:
  skip:
    reason: "test_multiasic_cacl_application is only supported on multi-ASIC platform"
    conditions:
      - "not is_multi_asic"

cacl/test_ebtables_application.py:
  skip:
    reason: "Ebtables shouldn't be installed in KVM which blocks L2 forwarding, skip in PR testing"
    conditions:
      - "asic_type in ['vs']"

#######################################
#####           configlet         #####
#######################################
configlet/test_add_rack.py:
  skip:
    reason: "AddRack is not yet supported on multi-ASIC platform"
    conditions:
      - "is_multi_asic==True"

container_hardening/test_container_hardening.py::test_container_privileged:
  skip:
    reason: "Not supported on 202305 and older releases"
    conditions:
      - "release in ['201811', '201911', '202012', '202205', '202211', '202305']"

#######################################
#####            copp             #####
#######################################
copp/test_copp.py:
  skip:
    reason: "Topology not supported by COPP tests"
    conditions:
      - "(topo_name not in ['dualtor-aa', 'dualtor-aa-64-breakout', 'ptf32', 'ptf64', 't0', 't0-64', 't0-52', 't0-116', 't0-118', 't0-88-o8c80', 't1', 't1-lag', 't1-28-lag', 't1-48-lag', 't1-64-lag', 't1-56-lag', 't1-backend', 'm0', 'm0-2vlan', 'mx', 'm1-48', 'm1-44', 'm1-108', 'm1-128', 't0-isolated-d16u16s1', 't1-isolated-d28u1', 't0-isolated-d32u32s2', 't1-isolated-d56u2'] and 't2' not in topo_type)"


copp/test_copp.py::TestCOPP::test_add_new_trap:
  skip:
    reason: "Copp test_add_new_trap is not yet supported on these testbeds"
    conditions_logical_operator: or
    conditions:
      - "is_multi_asic==True"
      - "(topo_name not in ['ptf32', 'ptf64', 't0', 't0-64', 't0-52', 't0-116', 't0-118', 't0-88-o8c80', 't1', 't1-lag', 't1-28-lag', 't1-48-lag', 't1-64-lag', 't1-56-lag', 't1-backend', 'm0', 'm0-2vlan', 'mx', 'm1-48', 'm1-44', 'm1-108', 'm1-128', 't0-isolated-d16u16s1', 't1-isolated-d28u1', 't0-isolated-d32u32s2', 't1-isolated-d56u2'] and 't2' not in topo_type)"

copp/test_copp.py::TestCOPP::test_remove_trap:
  skip:
    reason: "Copp test_remove_trap is not yet supported on these testbeds"
    conditions_logical_operator: or
    conditions:
      - "is_multi_asic==True"
      - "(topo_name not in ['ptf32', 'ptf64', 't0', 't0-64', 't0-52', 't0-116', 't0-118', 't0-88-o8c80', 't1', 't1-lag', 't1-28-lag', 't1-48-lag', 't1-64-lag', 't1-56-lag', 't1-backend', 'm0', 'm0-2vlan', 'mx', 'm1-48', 'm1-44', 'm1-108', 'm1-128', 't0-isolated-d16u16s1', 't1-isolated-d28u1', 't0-isolated-d32u32s2', 't1-isolated-d56u2'] and 't2' not in topo_type)"

copp/test_copp.py::TestCOPP::test_trap_config_save_after_reboot:
  skip:
    conditions_logical_operator: or
    reason: "Copp test_trap_config_save_after_reboot is not yet supported on these testbeds or not supported after docker_inram enabled"
    conditions:
      - "is_multi_asic==True"
      - "build_version.split('.')[0].isdigit() and int(build_version.split('.')[0]) == 20220531 and int(build_version.split('.')[1]) > 27 and hwsku in ['Arista-7050-QX-32S', 'Arista-7050QX32S-Q32', 'Arista-7050-QX32', 'Arista-7050QX-32S-S4Q31', 'Arista-7060CX-32S-D48C8', 'Arista-7060CX-32S-C32', 'Arista-7060CX-32S-Q32', 'Arista-7060CX-32S-C32-T1']"
      - "build_version.split('.')[0].isdigit() and int(build_version.split('.')[0]) > 20220531 and hwsku in ['Arista-7050-QX-32S', 'Arista-7050QX32S-Q32', 'Arista-7050-QX32', 'Arista-7050QX-32S-S4Q31', 'Arista-7060CX-32S-D48C8', 'Arista-7060CX-32S-C32', 'Arista-7060CX-32S-Q32', 'Arista-7060CX-32S-C32-T1']"
      - "(topo_name not in ['ptf32', 'ptf64', 't0', 't0-64', 't0-52', 't0-116', 't0-118', 't0-88-o8c80', 't1', 't1-lag', 't1-28-lag', 't1-48-lag', 't1-64-lag', 't1-56-lag', 't1-backend', 'm0', 'm0-2vlan', 'mx', 'm1-48', 'm1-44', 'm1-108', 'm1-128', 't0-isolated-d16u16s1', 't1-isolated-d28u1', 't0-isolated-d32u32s2', 't1-isolated-d56u2'] and 't2' not in topo_type)"

copp/test_copp.py::TestCOPP::test_trap_neighbor_miss:
  skip:
    reason: "Copp test_trap_neighbor_miss is not supported on broadcom platforms and non-TOR topologies"
    conditions_logical_operator: or
    conditions:
      - "(asic_type in ['broadcom'] and release in ['202411'])"
      - "(topo_name not in ['t0', 't0-64', 't0-52', 't0-116', 't0-118', 't0-88-o8c80', 't0-isolated-d16u16s1', 't1-isolated-d28u1', 't0-isolated-d32u32s2', 't1-isolated-d56u2'])"


#######################################
#####            crm              #####
#######################################
crm/test_crm.py::test_crm_fdb_entry:
  skip:
    reason: "Unsupported topology, expected to run only on 'T0*' or 'M0/MX' topology"
    conditions:
      - "'t0' not in topo_name and topo_type not in ['m0', 'mx']"

crm/test_crm_available.py:
  xfail:
    reason: "There is a known issue with broadcom dualtor"
    conditions:
      - "https://github.com/sonic-net/sonic-mgmt/issues/18873 and 'dualtor' in topo_name and asic_type in ['broadcom']"

#######################################
#####           dash              #####
#######################################
dash/crm/test_dash_crm.py:
  skip:
    reason: "Currently dash tests are not supported on KVM"
    conditions:
      - "asic_type in ['vs'] and https://github.com/sonic-net/sonic-mgmt/issues/16407"

dash/test_dash_acl.py:
  skip:
    reason: "Currently dash tests are not supported on KVM"
    conditions:
      - "asic_type in ['vs'] and https://github.com/sonic-net/sonic-mgmt/issues/16407"

dash/test_dash_disable_enable_eni.py:
  skip:
    reason: "Currently dash tests are not supported on KVM"
    conditions:
      - "asic_type in ['vs'] and https://github.com/sonic-net/sonic-mgmt/issues/16407"

dash/test_dash_privatelink.py:
  skip:
    reason: "Currently dash tests are not supported on KVM"
    conditions:
      - "asic_type in ['vs'] and https://github.com/sonic-net/sonic-mgmt/issues/16407"

dash/test_dash_smartswitch_vnet.py:
  skip:
    reason: "Currently dash tests are not supported on KVM"
    conditions:
      - "asic_type in ['vs'] and https://github.com/sonic-net/sonic-mgmt/issues/16407"

dash/test_dash_vnet.py:
  skip:
    conditions_logical_operator: or
    reason: "Currently dash tests are not supported on KVM"
    conditions:
      - "asic_type in ['vs'] and https://github.com/sonic-net/sonic-mgmt/issues/16407"
      - "platform in ['x86_64-nvidia_sn4280-r0']"

dash/test_relaxed_match_negative.py:
  skip:
    reason: "Currently dash tests are not supported on KVM"
    conditions:
      - "asic_type in ['vs'] and https://github.com/sonic-net/sonic-mgmt/issues/16407"

#######################################
#####       db_migrator           #####
#######################################
db_migrator/test_migrate_dns.py::test_migrate_dns_03:
  xfail:
    reason: "db_migrator does not support SonicQosProfile in minigraph"
    conditions:
      - "https://github.com/sonic-net/sonic-buildimage/issues/22120"

#######################################
#####            decap            #####
#######################################
decap/test_decap.py::test_decap[ttl=pipe, dscp=pipe, vxlan=disable]:
  skip:
    reason: "Not supported on broadcom after 201911 release, cisco-8000 all releases"
    conditions:
      - "(asic_type in ['broadcom'] and release not in ['201811', '201911']) or (asic_type in ['cisco-8000'])"

decap/test_decap.py::test_decap[ttl=pipe, dscp=pipe, vxlan=set_unset]:
  skip:
    reason: "Not supported on broadcom after 201911 release, cisco-8000 all releases and marvell-prestera asics"
    conditions:
      - "(asic_type in ['broadcom'] and release not in ['201811', '201911']) or (asic_type in ['cisco-8000']) or (asic_type in ['marvell-prestera', 'marvell'])"

decap/test_decap.py::test_decap[ttl=pipe, dscp=uniform, vxlan=disable]:
  skip:
    conditions_logical_operator: or
    reason: "Not supported on backend, broadcom before 202012 release. Skip 7260CX3 T1 topo in 202305 release"
    conditions:
      - "(topo_name in ['t1-backend', 't0-backend']) or (asic_type in ['broadcom'] and release in ['201811', '201911'])"
      - "'7260CX3' in hwsku and release in ['202305'] and 't1' in topo_type"

decap/test_decap.py::test_decap[ttl=pipe, dscp=uniform, vxlan=set_unset]:
  skip:
    reason: "Not supported on backend, T2 topologies , broadcom platforms before 202012 release, x86_64-8111_32eh_o-r0 platform. Skip on mellanox all releases. Skip on 7260CX3 T1 topo in 202305 release"
    conditions_logical_operator: or
    conditions:
      - "('t2' in topo_name) or (topo_name in ['t1-backend', 't0-backend']) or (asic_type in ['broadcom'] and release in ['201811', '201911']) or platform in ['x86_64-8111_32eh_o-r0'] or asic_type in ['mellanox']"
      - "'7260CX3' in hwsku and release in ['202305'] and 't1' in topo_type"

decap/test_decap.py::test_decap[ttl=uniform, dscp=pipe, vxlan=disable]:
  skip:
    reason: "Not supported uniform ttl mode"

decap/test_decap.py::test_decap[ttl=uniform, dscp=pipe, vxlan=set_unset]:
  skip:
    reason: "Not supported uniform ttl mode"

decap/test_decap.py::test_decap[ttl=uniform, dscp=uniform, vxlan=disable]:
  skip:
    reason: "Not supported uniform ttl mode"

decap/test_decap.py::test_decap[ttl=uniform, dscp=uniform, vxlan=set_unset]:
  skip:
    reason: "Not supported uniform ttl mode"

decap/test_subnet_decap.py::test_vlan_subnet_decap:
  skip:
    reason: "Supported only on T0 topology with KVM or broadcom td3 asic or mellanox asic, and available for 202405 release and later, need to skip on KVM testbed since subnet_decap feature haven't been added into yang model"
    conditions_logical_operator: or
    conditions:
      - "topo_type not in ['t0']"
      - "asic_type not in ['vs', 'mellanox'] and asic_gen not in ['td3']"
      - "asic_type in ['vs'] and https://github.com/sonic-net/sonic-buildimage/issues/21090"
      - "release in ['202012', '202205', '202305', '202311']"

#######################################
#####         dhcp_relay        #####
#######################################
dhcp_relay/test_dhcp_counter_stress.py::test_dhcpcom_relay_counters_stress:
  xfail:
    reason: "7215 has low performance, and can only take low stress (about 5 pps)"
    conditions:
      - "platform in ['armhf-nokia_ixs7215_52x-r0']"

dhcp_relay/test_dhcp_counter_stress.py::test_dhcpcom_relay_counters_stress[discover]:
  xfail:
    reason: "Need to skip for discover test cases on dualtor"
    conditions:
      - "'dualtor' in topo_name"
      - "https://github.com/sonic-net/sonic-mgmt/issues/19230"

dhcp_relay/test_dhcp_counter_stress.py::test_dhcpcom_relay_counters_stress[request]:
  xfail:
    reason: "Need to skip for request test cases on dualtor"
    conditions:
      - "'dualtor' in topo_name"
      - "https://github.com/sonic-net/sonic-mgmt/issues/19230"

dhcp_relay/test_dhcp_relay.py:
  skip:
    reason: "Need to skip for Cisco backend platform"
    conditions:
      - "platform in ['x86_64-8111_32eh_o-r0', 'x86_64-8122_64eh_o-r0', 'x86_64-8122_64ehf_o-r0']"

dhcp_relay/test_dhcp_relay.py::test_dhcp_relay_after_link_flap:
  skip:
    reason: "Skip test_dhcp_relay_after_link_flap on dualtor or platform x86_64-8111_32eh_o-r0"
    conditions_logical_operator: or
    conditions:
      - "'dualtor' in topo_name"
      - "platform in ['x86_64-8111_32eh_o-r0']"

dhcp_relay/test_dhcp_relay.py::test_dhcp_relay_counter:
  skip:
    reason: "Skip test_dhcp_relay_counter in old release version"
    conditions_logical_operator: or
    conditions:
      - "release in ['201811', '201911', '202012']"

dhcp_relay/test_dhcp_relay.py::test_dhcp_relay_default:
  skip:
    reason: "Skip test_dhcp_relay_default in dualtor and old release version"
    conditions_logical_operator: or
    conditions:
      - "'dualtor' in topo_name and release in ['201811', '201911']"

dhcp_relay/test_dhcp_relay.py::test_dhcp_relay_random_sport:
  skip:
    reason: "Skip test_dhcp_relay_random_sport on dualtor in 201811 and 201911 or platform x86_64-8111_32eh_o-r0"
    conditions_logical_operator: or
    conditions:
      - "'dualtor' in topo_name and release in ['201811', '201911']"
      - "platform in ['x86_64-8111_32eh_o-r0']"

dhcp_relay/test_dhcp_relay.py::test_dhcp_relay_start_with_uplinks_down:
  skip:
    reason: "Skip test_dhcp_relay_start_with_uplinks_down on dualtor or platform x86_64-8111_32eh_o-r0"
    conditions_logical_operator: or
    conditions:
      - "'dualtor' in topo_name"
      - "platform in ['x86_64-8111_32eh_o-r0']"

dhcp_relay/test_dhcp_relay.py::test_dhcp_relay_unicast_mac:
  skip:
    reason: "Skip test_dhcp_relay_unicast_mac on dualtor or platform x86_64-8111_32eh_o-r0"
    conditions_logical_operator: or
    conditions:
      - "'dualtor' in topo_name and release in ['201811', '201911']"
      - "platform in ['x86_64-8111_32eh_o-r0']"

dhcp_relay/test_dhcp_relay.py::test_dhcp_relay_with_source_port_ip_in_relay_enabled:
  skip:
    reason: "Skip test_dhcp_relay_with_source_port_ip_in_relay_enabled in old release version"
    conditions_logical_operator: or
    conditions:
      - "'dualtor' in topo_name and release in ['201811', '201911']"

dhcp_relay/test_dhcp_relay.py::test_interface_binding:
  skip:
    reason: "Skip test_interface_binding in old release version"
    conditions:
      - "release in ['201811', '201911', '202106']"

dhcp_relay/test_dhcp_relay_stress.py::test_dhcp_relay_restart_with_stress:
  skip:
    reason: "Skip due to flaky issue"
    conditions:
      - "asic_type in ['vs']"
      - "https://github.com/sonic-net/sonic-mgmt/issues/16450"

dhcp_relay/test_dhcp_relay_stress.py::test_dhcp_relay_stress:
  skip:
    reason: "1. Need to skip for platform armhf-nokia_ixs7215_52x-r0 due to buffer issues
             2. Need to skip for KVM due to low performance"
    conditions_logical_operator: or
    conditions:
      - "platform in ['armhf-nokia_ixs7215_52x-r0']"
      - "asic_type in ['vs']"

dhcp_relay/test_dhcp_relay_stress.py::test_dhcp_relay_stress[discover]:
  skip:
    reason: "Testcase ignored due to github issue: https://github.com/sonic-net/sonic-mgmt/issues/14851"
    conditions:
      - "https://github.com/sonic-net/sonic-mgmt/issues/14851"

dhcp_relay/test_dhcp_relay_stress.py::test_dhcp_relay_stress[request]:
  skip:
    reason: "Testcase ignored due to github issue: https://github.com/sonic-net/sonic-mgmt/issues/14851"
    conditions:
      - "https://github.com/sonic-net/sonic-mgmt/issues/14851"

dhcp_relay/test_dhcpv6_relay.py:
  skip:
    reason: "Need to skip for platform x86_64-8111_32eh_o-r0"
    conditions:
      - "platform in ['x86_64-8111_32eh_o-r0']"

dhcp_relay/test_dhcpv6_relay.py::TestDhcpv6RelayWithMultipleVlan:
  skip:
    reason: "skip the multiple vlan test on aa dualtor as interface state is not aa after vlan split"
    conditions:
      - "'dualtor-aa' in topo_name"

dhcp_relay/test_dhcpv6_relay.py::test_dhcp_relay_after_link_flap:
  skip:
    reason: "Skip test_dhcp_relay_after_link_flap in dualtor and old release version"
    conditions_logical_operator: or
    conditions:
      - "release in ['201811', '201911', '202106']"
      - "'dualtor' in topo_name"

dhcp_relay/test_dhcpv6_relay.py::test_dhcp_relay_default:
  skip:
    reason: "Skip test_dhcp_relay_default in old release version"
    conditions:
      - "release in ['201811', '201911', '202106']"

dhcp_relay/test_dhcpv6_relay.py::test_dhcp_relay_start_with_uplinks_down:
  skip:
    reason: "Skip test_dhcp_relay_start_with_uplinks_down in dualtor and old release version"
    conditions_logical_operator: or
    conditions:
      - "release in ['201811', '201911', '202106']"
      - "'dualtor' in topo_name"

dhcp_relay/test_dhcpv6_relay.py::test_dhcpv6_relay_counter:
  skip:
    reason: "Skip test_dhcpv6_relay_counter in old release version"
    conditions:
      - "release in ['201911', '202106']"

dhcp_relay/test_dhcpv6_relay.py::test_interface_binding:
  skip:
    reason: "Skip test_interface_binding in old release version"
    conditions:
      - "release in ['201911', '202106']"

#######################################
#####         drop_packets        #####
#######################################
drop_packets:
  skip:
    reason: "M0/MX topo does not support drop_packets"
    conditions:
      - "topo_type in ['m0', 'mx']"

#######################################
#####           dualtor           #####
#######################################
dualtor/test_bgp_block_loopback1.py:
  skip:
    reason: "KVM do not support dualtor tunnel functionality, lower tor bgp verify would fail."
    conditions:
      - "asic_type in ['vs']"

dualtor/test_ipinip.py::test_encap_with_mirror_session:
  xfail:
     reason: "Testcase ignored on dualtor-aa topology and mellanox setups due to Github issue: https://github.com/sonic-net/sonic-mgmt/issues/8577"
     conditions:
       - https://github.com/sonic-net/sonic-mgmt/issues/8577
       - "'dualtor-aa' in topo_name and asic_type in ['mellanox']"

dualtor/test_orch_stress.py:
  skip:
    reason: "This testcase is designed for single tor testbed with mock dualtor config."
    conditions:
      - "(topo_type not in ['t0']) or ('dualtor' in topo_name)"

dualtor/test_orchagent_active_tor_downstream.py:
  skip:
    reason: "This testcase is designed for single tor testbed with mock dualtor config."
    conditions:
      - "(topo_type not in ['t0']) or ('dualtor' in topo_name)"

dualtor/test_orchagent_active_tor_downstream.py::test_downstream_ecmp_nexthops:
  skip:
    reason: "On Mellanox SPC1 platforms, due to HW limitation, the hierarchy ecmp behavior is not exactly as expected
             in the test case. / This testcase is designed for single tor testbed with mock dualtor config."
    conditions_logical_operator: or
    conditions:
      - "asic_gen == 'spc1'"
      - "(topo_type not in ['t0']) or ('dualtor' in topo_name)"

dualtor/test_orchagent_mac_move.py:
  skip:
    reason: "This testcase is designed for single tor testbed with mock dualtor config."
    conditions:
      - "(topo_type not in ['t0']) or ('dualtor' in topo_name)"

dualtor/test_orchagent_slb.py:
  skip:
    reason: "KVM do not support dualtor tunnel functionality, lower tor bgp verify would fail."
    conditions:
      - "asic_type in ['vs']"

dualtor/test_orchagent_standby_tor_downstream.py::test_downstream_standby_mux_toggle_active:
  skip:
    reason: "This testcase is designed for single tor testbed with mock dualtor config."
    conditions:
      - "(topo_type not in ['t0']) or ('dualtor' in topo_name)"
  xfail:
    reason: "Image issue on Boradcom platforms, but not consistently failing"
    conditions:
      - "asic_type in ['broadcom']"

dualtor/test_orchagent_standby_tor_downstream.py::test_standby_tor_downstream:
  skip:
    reason: "This testcase is designed for single tor testbed with mock dualtor config."
    conditions:
      - "(topo_type not in ['t0']) or ('dualtor' in topo_name)"

dualtor/test_orchagent_standby_tor_downstream.py::test_standby_tor_downstream_bgp_recovered:
  skip:
    reason: "This testcase is designed for single tor testbed with mock dualtor config."
    conditions:
      - "(topo_type not in ['t0']) or ('dualtor' in topo_name)"

dualtor/test_orchagent_standby_tor_downstream.py::test_standby_tor_downstream_loopback_route_readded:
  skip:
    reason: "This testcase is designed for single tor testbed with mock dualtor config."
    conditions:
      - "(topo_type not in ['t0']) or ('dualtor' in topo_name)"

dualtor/test_orchagent_standby_tor_downstream.py::test_standby_tor_downstream_t1_link_recovered:
  skip:
    reason: "This testcase is designed for single tor testbed with mock dualtor config."
    conditions:
      - "(topo_type not in ['t0']) or ('dualtor' in topo_name)"

dualtor/test_orchagent_standby_tor_downstream.py::test_standby_tor_remove_neighbor_downstream_standby:
  skip:
    reason: "This testcase is designed for single tor testbed with mock dualtor config."
    conditions:
      - "(topo_type not in ['t0']) or ('dualtor' in topo_name)"

dualtor/test_standby_tor_upstream_mux_toggle.py:
  skip:
    reason: "This testcase is designed for single tor testbed with mock dualtor config."
    conditions:
      - "(topo_type not in ['t0']) or ('dualtor' in topo_name)"

dualtor/test_switchover_failure.py:
  skip:
    reason: "Test in KVM has a high failure rate, skip with Github issue."
    conditions:
      - "asic_type in ['vs']"
      - https://github.com/sonic-net/sonic-mgmt/issues/14247

dualtor/test_tor_ecn.py::test_dscp_to_queue_during_encap_on_standby:
  xfail:
     reason: "Testcase ignored on dualtor-aa topology and mellanox setups due to Github issue: https://github.com/sonic-net/sonic-mgmt/issues/8577"
     conditions:
       - https://github.com/sonic-net/sonic-mgmt/issues/8577
       - "'dualtor-aa' in topo_name and asic_type in ['mellanox']"

dualtor/test_tor_ecn.py::test_ecn_during_encap_on_standby:
  xfail:
     reason: "Testcase ignored on dualtor-aa topology and mellanox setups due to Github issue: https://github.com/sonic-net/sonic-mgmt/issues/8577"
     conditions:
       - https://github.com/sonic-net/sonic-mgmt/issues/8577
       - "'dualtor-aa' in topo_name and asic_type in ['mellanox']"

dualtor/test_tunnel_memory_leak.py::test_tunnel_memory_leak:
  skip:
    reason: "Testcase ignored on dualtor-64 topology due to Github issue: https://github.com/sonic-net/sonic-mgmt/issues/11403"
    conditions:
      - "https://github.com/sonic-net/sonic-mgmt/issues/11403 and 'dualtor-64' in topo_name"

dualtor_io:
  skip:
    reason: "Testcase could only be executed on dualtor testbed."
    conditions:
      - "'dualtor' not in topo_name"

dualtor_io/test_grpc_server_failure.py:
  skip:
    reason: "This test only support on dualtor-aa testbed"
    conditions:
      - "'dualtor-aa' not in topo_name"

dualtor_io/test_link_failure.py::test_active_link_down_downstream_active:
  skip:
    reason: "KVM testbed do not support shutdown fanout interface action / Testcase could only be executed on dualtor testbed."
    conditions:
      - "asic_type in ['vs'] or 'dualtor' not in topo_name"

dualtor_io/test_link_failure.py::test_active_link_down_downstream_active_soc:
  skip:
    reason: "KVM testbed do not support shutdown fanout interface action / Testcase could only be executed on dualtor testbed."
    conditions:
      - "asic_type in ['vs'] or 'dualtor' not in topo_name"

dualtor_io/test_link_failure.py::test_active_link_down_downstream_standby:
  skip:
    reason: "KVM testbed do not support shutdown fanout interface action / Testcase could only be executed on dualtor testbed."
    conditions:
      - "asic_type in ['vs'] or 'dualtor' not in topo_name"

dualtor_io/test_link_failure.py::test_active_link_down_upstream:
  skip:
    reason: "KVM testbed do not support shutdown fanout interface action / Testcase could only be executed on dualtor testbed."
    conditions:
      - "asic_type in ['vs'] or 'dualtor' not in topo_name"

dualtor_io/test_link_failure.py::test_active_link_down_upstream_soc:
  skip:
    reason: "KVM testbed do not support shutdown fanout interface action / Testcase could only be executed on dualtor testbed."
    conditions:
      - "asic_type in ['vs'] or 'dualtor' not in topo_name"

dualtor_io/test_link_failure.py::test_standby_link_down_downstream_active:
  skip:
    reason: "KVM testbed do not support shutdown fanout interface action / Testcase could only be executed on dualtor testbed."
    conditions:
      - "asic_type in ['vs'] or 'dualtor' not in topo_name"

dualtor_io/test_link_failure.py::test_standby_link_down_downstream_standby:
  skip:
    reason: "KVM testbed do not support shutdown fanout interface action / Testcase could only be executed on dualtor testbed."
    conditions:
      - "asic_type in ['vs'] or 'dualtor' not in topo_name"

dualtor_io/test_link_failure.py::test_standby_link_down_upstream:
  skip:
    reason: "KVM testbed do not support shutdown fanout interface action / Testcase could only be executed on dualtor testbed."
    conditions:
      - "asic_type in ['vs'] or 'dualtor' not in topo_name"

dualtor_io/test_normal_op.py:
  skip:
    reason: "KVM do not support dualtor tunnel functionality, verify DB status would fail. Temporarily skip in PR testing"
    conditions:
      - "asic_type in ['vs']"

dualtor_io/test_tor_bgp_failure.py:
  skip:
    reason: "Skip on kvm due to an issue."
    conditions:
      - "asic_type in ['vs'] and https://github.com/sonic-net/sonic-mgmt/issues/16448"

dualtor_io/test_tor_failure.py:
  skip:
    reason: "This script would toggle PDU, which is not supported on KVM."
    conditions:
      - "asic_type in ['vs']"

dualtor_mgmt/test_dualtor_bgp_update_delay.py:
  xfail:
    reason: "Has flaky issue on kvm testbed"
    conditions:
      - asic_type in ['vs']
      - https://github.com/sonic-net/sonic-mgmt/issues/14996

dualtor_mgmt/test_egress_drop_nvidia.py:
  skip:
    reason: "This test is only for Nvidia platforms."
    conditions:
      - "asic_type not in ['mellanox']"

dualtor_mgmt/test_server_failure.py::test_server_reboot:
  skip:
    reason: "KVM testbed does not have fanout hosts"
    conditions:
      - "asic_type in ['vs']"

dualtor_mgmt/test_toggle_mux.py:
  skip:
    reason: "This testcase has low passing rate in KVM PR test, skip with issue to unblock PR test."
    conditions:
      - "asic_type in ['vs'] and https://github.com/sonic-net/sonic-mgmt/issues/15958"

#######################################
#####         dut_console         #####
#######################################
dut_console:
  skip:
    reason: "Not supported vs testbed."
    conditions:
      - "asic_type in ['vs']"

dut_console/test_console_baud_rate.py::test_baud_rate_boot_connect:
  skip:
    reason: "Platform linecards do not have console ports"
    conditions:
      - "asic_type in ['vs'] or 'arista_7800' in platform"

dut_console/test_console_baud_rate.py::test_baud_rate_sonic_connect:
  skip:
    reason: "Platform linecards do not have console ports"
    conditions:
      - "asic_type in ['vs'] or 'arista_7800' in platform"

dut_console/test_console_chassis_conn.py::test_console_availability_serial_ports:
  skip:
    reason: "Skipping test because test is not supported on this hwsku"
    conditions_logical_operator: or
    conditions:
      - "platform in ['x86_64-nokia_ixr7250e_36x400g-r0', 'x86_64-nokia_ixr7250_x3b-r0']"
      - "'t2_single_node' in topo_name"

#######################################
#####             ecmp            #####
#######################################
ecmp/inner_hashing/test_inner_hashing.py:
  skip:
    conditions_logical_operator: or
    reason: "PBH introduced in 202111 and skip this test on Mellanox 2700 platform. Test does not support dualtor topology."
    conditions:
      - "branch in ['201811', '201911', '202012', '202106']"
      - "platform not in ['x86_64-mlnx_msn3800-r0', 'x86_64-mlnx_msn4600c-r0', 'x86_64-kvm_x86_64-r0']"
      - "topo_type not in ['t0']"
      - "asic_type not in ['mellanox', 'vs']"
      - "'dualtor' in topo_name"

ecmp/inner_hashing/test_inner_hashing_lag.py:
  skip:
    conditions_logical_operator: or
    reason: "PBH introduced in 202111 and skip this test on Mellanox 2700 platform. Test does not support dualtor topology."
    conditions:
      - "branch in ['201811', '201911', '202012', '202106']"
      - "platform not in ['x86_64-mlnx_msn3800-r0', 'x86_64-mlnx_msn4600c-r0', 'x86_64-kvm_x86_64-r0']"
      - "topo_type not in ['t0']"
      - "asic_type not in ['mellanox', 'vs']"
      - "'dualtor' in topo_name"

ecmp/inner_hashing/test_wr_inner_hashing.py:
  skip:
    conditions_logical_operator: or
    reason: "PBH introduced in 202111 and skip this test on Mellanox 2700 platform. Test does not support dualtor topology."
    conditions:
      - "branch in ['201811', '201911', '202012', '202106']"
      - "platform not in ['x86_64-mlnx_msn3800-r0', 'x86_64-mlnx_msn4600c-r0', 'x86_64-kvm_x86_64-r0']"
      - "topo_type not in ['t0']"
      - "asic_type not in ['mellanox', 'vs']"
      - "'dualtor' in topo_name"

ecmp/inner_hashing/test_wr_inner_hashing_lag.py:
  skip:
    conditions_logical_operator: or
    reason: "PBH introduced in 202111 and skip this test on Mellanox 2700 platform. Test does not support dualtor topology."
    conditions:
      - "branch in ['201811', '201911', '202012', '202106']"
      - "platform not in ['x86_64-mlnx_msn3800-r0', 'x86_64-mlnx_msn4600c-r0', 'x86_64-kvm_x86_64-r0']"
      - "topo_type not in ['t0']"
      - "asic_type not in ['mellanox', 'vs']"
      - "'dualtor' in topo_name"

ecmp/test_ecmp_sai_value.py:
  skip:
    reason: "Only support Broadcom T1/T0 topology with 20230531 and above image, 7050cx3 T1 doesn't enable this feature"
    conditions_logical_operator: or
    conditions:
      - "topo_type not in ['t1', 't0']"
      - "asic_type not in ['broadcom']"
      - "release in ['201911', '202012', '202205', '202211']"
      - "topo_type in ['t1'] and hwsku in ['Arista-7050CX3-32S-C32', 'Arista-7050CX3-32S-C28S4']"

ecmp/test_fgnhg.py:
  skip:
    conditions_logical_operator: or
    reason: "The test case only runs on Mellanox T0 platform running 202012 or above; Mellanox 2700 platform is skipped; Skip on issue 7755"
    conditions:
      - "branch in ['201811', '201911']"
      - "platform in ['x86_64-mlnx_msn2700-r0', 'x86_64-mlnx_msn2700a1-r0']"
      - "topo_type not in ['t0']"
      - "asic_type not in ['mellanox']"
      - "https://github.com/sonic-net/sonic-mgmt/issues/7755"
      - "https://github.com/sonic-net/sonic-mgmt/issues/6558 and 'msn2' in platform"

#######################################
#####         everflow            #####
#######################################
everflow/test_everflow_ipv6.py::TestIngressEverflowIPv6::test_any_protocol[erspan_ipv6-cli-default]:
  skip:
    reason: "SAI_STATUS_NOT_SUPPORTED for everflow over IPv6 on Arista-7260CX3 and Arista-7060CX"
    conditions_logical_operator: and
    conditions:
      - "https://github.com/sonic-net/sonic-mgmt/issues/19096"
      - "platform in ['x86_64-arista_7260cx3_64', 'x86_64-arista_7060_cx32s']"

everflow/test_everflow_ipv6.py::TestIngressEverflowIPv6::test_any_transport_protocol[erspan_ipv6-cli-default]:
  skip:
    reason: "SAI_STATUS_NOT_SUPPORTED for everflow over IPv6 on Arista-7260CX3 and Arista-7060CX"
    conditions_logical_operator: and
    conditions:
      - "https://github.com/sonic-net/sonic-mgmt/issues/19096"
      - "platform in ['x86_64-arista_7260cx3_64', 'x86_64-arista_7060_cx32s']"

everflow/test_everflow_ipv6.py::TestIngressEverflowIPv6::test_both_subnets[erspan_ipv6-cli-default]:
  skip:
    reason: "SAI_STATUS_NOT_SUPPORTED for everflow over IPv6 on Arista-7260CX3 and Arista-7060CX"
    conditions_logical_operator: and
    conditions:
      - "https://github.com/sonic-net/sonic-mgmt/issues/19096"
      - "platform in ['x86_64-arista_7260cx3_64', 'x86_64-arista_7060_cx32s']"

everflow/test_everflow_ipv6.py::TestIngressEverflowIPv6::test_dest_subnet[erspan_ipv6-cli-default]:
  skip:
    reason: "SAI_STATUS_NOT_SUPPORTED for everflow over IPv6 on Arista-7260CX3 and Arista-7060CX"
    conditions_logical_operator: and
    conditions:
      - "https://github.com/sonic-net/sonic-mgmt/issues/19096"
      - "platform in ['x86_64-arista_7260cx3_64', 'x86_64-arista_7060_cx32s']"

everflow/test_everflow_ipv6.py::TestIngressEverflowIPv6::test_dscp_mirroring[erspan_ipv6-cli-default]:
  skip:
    reason: "SAI_STATUS_NOT_SUPPORTED for everflow over IPv6 on Arista-7260CX3 and Arista-7060CX"
    conditions_logical_operator: and
    conditions:
      - "https://github.com/sonic-net/sonic-mgmt/issues/19096"
      - "platform in ['x86_64-arista_7260cx3_64', 'x86_64-arista_7060_cx32s']"

everflow/test_everflow_ipv6.py::TestIngressEverflowIPv6::test_dst_ipv6_mirroring[erspan_ipv6-cli-default]:
  skip:
    reason: "SAI_STATUS_NOT_SUPPORTED for everflow over IPv6 on Arista-7260CX3 and Arista-7060CX"
    conditions_logical_operator: and
    conditions:
      - "https://github.com/sonic-net/sonic-mgmt/issues/19096"
      - "platform in ['x86_64-arista_7260cx3_64', 'x86_64-arista_7060_cx32s']"

everflow/test_everflow_ipv6.py::TestIngressEverflowIPv6::test_fuzzy_subnets[erspan_ipv6-cli-default]:
  skip:
    reason: "SAI_STATUS_NOT_SUPPORTED for everflow over IPv6 on Arista-7260CX3 and Arista-7060CX"
    conditions_logical_operator: and
    conditions:
      - "https://github.com/sonic-net/sonic-mgmt/issues/19096"
      - "platform in ['x86_64-arista_7260cx3_64', 'x86_64-arista_7060_cx32s']"

everflow/test_everflow_ipv6.py::TestIngressEverflowIPv6::test_invalid_tcp_rule[erspan_ipv6-cli-default]:
  skip:
    reason: "SAI_STATUS_NOT_SUPPORTED for everflow over IPv6 on Arista-7260CX3 and Arista-7060CX"
    conditions_logical_operator: and
    conditions:
      - "https://github.com/sonic-net/sonic-mgmt/issues/19096"
      - "platform in ['x86_64-arista_7260cx3_64', 'x86_64-arista_7060_cx32s']"

everflow/test_everflow_ipv6.py::TestIngressEverflowIPv6::test_l4_dst_port_mirroring[erspan_ipv6-cli-default]:
  skip:
    reason: "SAI_STATUS_NOT_SUPPORTED for everflow over IPv6 on Arista-7260CX3 and Arista-7060CX"
    conditions_logical_operator: and
    conditions:
      - "https://github.com/sonic-net/sonic-mgmt/issues/19096"
      - "platform in ['x86_64-arista_7260cx3_64', 'x86_64-arista_7060_cx32s']"

everflow/test_everflow_ipv6.py::TestIngressEverflowIPv6::test_l4_dst_port_range_mirroring[erspan_ipv6-cli-default]:
  skip:
    reason: "SAI_STATUS_NOT_SUPPORTED for everflow over IPv6 on Arista-7260CX3 and Arista-7060CX"
    conditions_logical_operator: and
    conditions:
      - "https://github.com/sonic-net/sonic-mgmt/issues/19096"
      - "platform in ['x86_64-arista_7260cx3_64', 'x86_64-arista_7060_cx32s']"

everflow/test_everflow_ipv6.py::TestIngressEverflowIPv6::test_l4_range_mirroring[erspan_ipv6-cli-default]:
  skip:
    reason: "SAI_STATUS_NOT_SUPPORTED for everflow over IPv6 on Arista-7260CX3 and Arista-7060CX"
    conditions_logical_operator: and
    conditions:
      - "https://github.com/sonic-net/sonic-mgmt/issues/19096"
      - "platform in ['x86_64-arista_7260cx3_64', 'x86_64-arista_7060_cx32s']"

everflow/test_everflow_ipv6.py::TestIngressEverflowIPv6::test_l4_src_port_mirroring[erspan_ipv6-cli-default]:
  skip:
    reason: "SAI_STATUS_NOT_SUPPORTED for everflow over IPv6 on Arista-7260CX3 and Arista-7060CX"
    conditions_logical_operator: and
    conditions:
      - "https://github.com/sonic-net/sonic-mgmt/issues/19096"
      - "platform in ['x86_64-arista_7260cx3_64', 'x86_64-arista_7060_cx32s']"

everflow/test_everflow_ipv6.py::TestIngressEverflowIPv6::test_l4_src_port_range_mirroring[erspan_ipv6-cli-default]:
  skip:
    reason: "SAI_STATUS_NOT_SUPPORTED for everflow over IPv6 on Arista-7260CX3 and Arista-7060CX"
    conditions_logical_operator: and
    conditions:
      - "https://github.com/sonic-net/sonic-mgmt/issues/19096"
      - "platform in ['x86_64-arista_7260cx3_64', 'x86_64-arista_7060_cx32s']"

everflow/test_everflow_ipv6.py::TestIngressEverflowIPv6::test_next_header_mirroring[erspan_ipv6-cli-default]:
  skip:
    reason: "SAI_STATUS_NOT_SUPPORTED for everflow over IPv6 on Arista-7260CX3 and Arista-7060CX"
    conditions_logical_operator: and
    conditions:
      - "https://github.com/sonic-net/sonic-mgmt/issues/19096"
      - "platform in ['x86_64-arista_7260cx3_64', 'x86_64-arista_7060_cx32s']"

everflow/test_everflow_ipv6.py::TestIngressEverflowIPv6::test_source_subnet[erspan_ipv6-cli-default]:
  skip:
    reason: "SAI_STATUS_NOT_SUPPORTED for everflow over IPv6 on Arista-7260CX3 and Arista-7060CX"
    conditions_logical_operator: and
    conditions:
      - "https://github.com/sonic-net/sonic-mgmt/issues/19096"
      - "platform in ['x86_64-arista_7260cx3_64', 'x86_64-arista_7060_cx32s']"

everflow/test_everflow_ipv6.py::TestIngressEverflowIPv6::test_src_ipv6_mirroring[erspan_ipv6-cli-default]:
  skip:
    reason: "SAI_STATUS_NOT_SUPPORTED for everflow over IPv6 on Arista-7260CX3 and Arista-7060CX"
    conditions_logical_operator: and
    conditions:
      - "https://github.com/sonic-net/sonic-mgmt/issues/19096"
      - "platform in ['x86_64-arista_7260cx3_64', 'x86_64-arista_7060_cx32s']"

everflow/test_everflow_ipv6.py::TestIngressEverflowIPv6::test_tcp_application_mirroring[erspan_ipv6-cli-default]:
  skip:
    reason: "SAI_STATUS_NOT_SUPPORTED for everflow over IPv6 on Arista-7260CX3 and Arista-7060CX"
    conditions_logical_operator: and
    conditions:
      - "https://github.com/sonic-net/sonic-mgmt/issues/19096"
      - "platform in ['x86_64-arista_7260cx3_64', 'x86_64-arista_7060_cx32s']"

everflow/test_everflow_ipv6.py::TestIngressEverflowIPv6::test_tcp_flags_mirroring[erspan_ipv6-cli-default]:
  skip:
    reason: "SAI_STATUS_NOT_SUPPORTED for everflow over IPv6 on Arista-7260CX3 and Arista-7060CX"
    conditions_logical_operator: and
    conditions:
      - "https://github.com/sonic-net/sonic-mgmt/issues/19096"
      - "platform in ['x86_64-arista_7260cx3_64', 'x86_64-arista_7060_cx32s']"

everflow/test_everflow_ipv6.py::TestIngressEverflowIPv6::test_tcp_response_mirroring[erspan_ipv6-cli-default]:
  skip:
    reason: "SAI_STATUS_NOT_SUPPORTED for everflow over IPv6 on Arista-7260CX3 and Arista-7060CX"
    conditions_logical_operator: and
    conditions:
      - "https://github.com/sonic-net/sonic-mgmt/issues/19096"
      - "platform in ['x86_64-arista_7260cx3_64', 'x86_64-arista_7060_cx32s']"

everflow/test_everflow_ipv6.py::TestIngressEverflowIPv6::test_udp_application_mirroring[erspan_ipv6-cli-default]:
  skip:
    reason: "SAI_STATUS_NOT_SUPPORTED for everflow over IPv6 on Arista-7260CX3 and Arista-7060CX"
    conditions_logical_operator: and
    conditions:
      - "https://github.com/sonic-net/sonic-mgmt/issues/19096"
      - "platform in ['x86_64-arista_7260cx3_64', 'x86_64-arista_7060_cx32s']"

everflow/test_everflow_per_interface.py:
  skip:
    reason: "Skip running on dualtor testbed/unsupported platforms or
                  multi-asic due to https://github.com/sonic-net/sonic-buildimage/issues/11776"
    conditions_logical_operator: or
    conditions:
      - "'dualtor' in topo_name"
      - "platform in ['x86_64-8800_lc_48h_o-r0', 'x86_64-8800_lc_48h-r0']"
      - "(is_multi_asic==True) and https://github.com/sonic-net/sonic-buildimage/issues/11776"

everflow/test_everflow_per_interface.py::test_everflow_packet_format[ipv4-erspan_ipv6-default]:
  skip:
    reason: "SAI_STATUS_NOT_SUPPORTED for everflow over IPv6 on Arista-7260CX3 and Arista-7060CX"
    conditions_logical_operator: and
    conditions:
      - "https://github.com/sonic-net/sonic-mgmt/issues/19096"
      - "platform in ['x86_64-arista_7260cx3_64', 'x86_64-arista_7060_cx32s']"

everflow/test_everflow_per_interface.py::test_everflow_packet_format[ipv6-erspan:
  skip:
    reason: "Skip everflow packet integrity IPv6 test on unsupported platforms"
    conditions_logical_operator: or
    conditions:
      - "asic_type in ['cisco-8000', 'marvell', 'mellanox', 'marvell-prestera'] or (asic_subtype in ['broadcom-dnx'] and https://github.com/sonic-net/sonic-swss/issues/2204)"
      - "'dualtor' in topo_name"
      - "platform in ['x86_64-8800_lc_48h_o-r0', 'x86_64-8800_lc_48h-r0']"
      - "(is_multi_asic==True) and https://github.com/sonic-net/sonic-buildimage/issues/11776"

everflow/test_everflow_per_interface.py::test_everflow_packet_format[ipv6-erspan_ipv6-default]:
  skip:
    reason: "SAI_STATUS_NOT_SUPPORTED for everflow over IPv6 on Arista-7260CX3 and Arista-7060CX"
    conditions_logical_operator: and
    conditions:
      - "https://github.com/sonic-net/sonic-mgmt/issues/19096"
      - "platform in ['x86_64-arista_7260cx3_64', 'x86_64-arista_7060_cx32s']"

everflow/test_everflow_per_interface.py::test_everflow_packet_format[ipv6-m0_l3_scenario]:
  skip:
    reason: "Skip m0 everflow packet integrity IPv6 test on unsupported platforms"
    conditions_logical_operator: or
    conditions:
      - "asic_type in ['marvell', 'marvell-prestera']"
      - "'dualtor' in topo_name"
      - "platform in ['x86_64-8800_lc_48h_o-r0', 'x86_64-8800_lc_48h-r0']"
      - "(is_multi_asic==True) and https://github.com/sonic-net/sonic-buildimage/issues/11776"

everflow/test_everflow_per_interface.py::test_everflow_packet_format[ipv6-m0_vlan_scenario]:
  skip:
    reason: "Skip m0 everflow packet integrity IPv6 test on unsupported platforms"
    conditions_logical_operator: or
    conditions:
      - "asic_type in ['marvell', 'marvell-prestera']"
      - "'dualtor' in topo_name"
      - "platform in ['x86_64-8800_lc_48h_o-r0', 'x86_64-8800_lc_48h-r0']"
      - "(is_multi_asic==True) and https://github.com/sonic-net/sonic-buildimage/issues/11776"

everflow/test_everflow_per_interface.py::test_everflow_per_interface[ipv4-erspan_ipv6-default]:
  skip:
    reason: "SAI_STATUS_NOT_SUPPORTED for everflow over IPv6 on Arista-7260CX3 and Arista-7060CX"
    conditions_logical_operator: and
    conditions:
      - "https://github.com/sonic-net/sonic-mgmt/issues/19096"
      - "platform in ['x86_64-arista_7260cx3_64', 'x86_64-arista_7060_cx32s']"

everflow/test_everflow_per_interface.py::test_everflow_per_interface[ipv6-erspan:
  skip:
    reason: "Skip everflow per interface IPv6 test on unsupported platforms"
    conditions_logical_operator: or
    conditions:
      - "asic_type in ['cisco-8000', 'marvell', 'mellanox', 'marvell-prestera'] or (asic_subtype in ['broadcom-dnx'] and https://github.com/sonic-net/sonic-swss/issues/2204)"
      - "'dualtor' in topo_name"
      - "platform in ['x86_64-8800_lc_48h_o-r0', 'x86_64-8800_lc_48h-r0']"
      - "(is_multi_asic==True) and https://github.com/sonic-net/sonic-buildimage/issues/11776"

everflow/test_everflow_per_interface.py::test_everflow_per_interface[ipv6-erspan_ipv6-default]:
  skip:
    reason: "SAI_STATUS_NOT_SUPPORTED for everflow over IPv6 on Arista-7260CX3 and Arista-7060CX"
    conditions_logical_operator: and
    conditions:
      - "https://github.com/sonic-net/sonic-mgmt/issues/19096"
      - "platform in ['x86_64-arista_7260cx3_64', 'x86_64-arista_7060_cx32s']"

everflow/test_everflow_per_interface.py::test_everflow_per_interface[ipv6-m0_l3_scenario]:
  skip:
    reason: "Skip m0 everflow per interface IPv6 test on unsupported platforms"
    conditions_logical_operator: or
    conditions:
      - "asic_type in ['marvell', 'marvell-prestera']"
      - "'dualtor' in topo_name"
      - "platform in ['x86_64-8800_lc_48h_o-r0', 'x86_64-8800_lc_48h-r0']"
      - "(is_multi_asic==True) and https://github.com/sonic-net/sonic-buildimage/issues/11776"

everflow/test_everflow_per_interface.py::test_everflow_per_interface[ipv6-m0_vlan_scenario]:
  skip:
    reason: "Skip m0 everflow per interface IPv6 test on unsupported platforms"
    conditions_logical_operator: or
    conditions:
      - "asic_type in ['marvell', 'marvell-prestera']"
      - "'dualtor' in topo_name"
      - "platform in ['x86_64-8800_lc_48h_o-r0', 'x86_64-8800_lc_48h-r0']"
      - "(is_multi_asic==True) and https://github.com/sonic-net/sonic-buildimage/issues/11776"

everflow/test_everflow_testbed.py::EverflowIPv4Tests::test_everflow_dscp_with_policer:
  skip:
    reason: "Test not supported on Mellanox platforms"
    conditions:
      - "asic_type in ['mellanox']"

everflow/test_everflow_testbed.py::TestEverflowV4EgressAclEgressMirror:
  skip:
    reason: "For Mellanox t0-120 setup - Need to skip the test due to HW resource limitation.
             For Cisco-8000 - EverflowV4 EgressAcl EgressMirror - is not yet fully supported on cisco chassis. Skipping it till it is fully validated."
    conditions_logical_operator: "OR"
    conditions:
      - "asic_type in ['cisco-8000']"
      - "'t0-120' in topo_name and asic_type in ['mellanox']"

everflow/test_everflow_testbed.py::TestEverflowV4EgressAclEgressMirror::test_everflow_dscp_with_policer:
  skip:
    reason: "Skipping test since mirror with policer is not supported on Cisco 8000 platforms and Broadcom DNX platforms."
    conditions_logical_operator: "OR"
    conditions:
      - "asic_subtype in ['broadcom-dnx']"
      - "asic_type in ['cisco-8000']"

everflow/test_everflow_testbed.py::TestEverflowV4EgressAclEgressMirror::test_everflow_frwd_with_bkg_trf:
  skip:
    reason: "Test is not ready for dualtor and not stable on Non-T2 platform"
    conditions:
      - "https://github.com/sonic-net/sonic-mgmt/issues/17034 and 't2' not in topo_name"

everflow/test_everflow_testbed.py::TestEverflowV4EgressAclEgressMirror::test_everflow_fwd_recircle_port_queue_check:
    skip:
      reason: "Test not supported on non broadcom-dnx and non voq platforms"
      conditions_logical_operator: "OR"
      conditions:
        - "(asic_subtype not in ['broadcom-dnx'])"
        - "('voq' not in switch_type)"

everflow/test_everflow_testbed.py::TestEverflowV4EgressAclIngressMirror::test_everflow_fwd_recircle_port_queue_check:
  skip:
    reason: "Test not supported on non broadcom-dnx and non voq platforms"
    conditions_logical_operator: "OR"
    conditions:
      - "(asic_subtype not in ['broadcom-dnx'])"
      - "('voq' not in switch_type)"

everflow/test_everflow_testbed.py::TestEverflowV4IngressAclEgressMirror::test_everflow_fwd_recircle_port_queue_check:
  skip:
    reason: "Test not supported on non broadcom-dnx and non voq platforms"
    conditions_logical_operator: "OR"
    conditions:
      - "(asic_subtype not in ['broadcom-dnx'])"
      - "('voq' not in switch_type)"

everflow/test_everflow_testbed.py::TestEverflowV4IngressAclIngressMirror::test_everflow_basic_forwarding[erspan_ipv6-cli-downstream-default]:
  skip:
    reason: "SAI_STATUS_NOT_SUPPORTED for everflow over IPv6 on Arista-7260CX3"
    conditions_logical_operator: and
    conditions:
      - "https://github.com/sonic-net/sonic-mgmt/issues/19096"
      - "platform in ['x86_64-arista_7260cx3_64']"

everflow/test_everflow_testbed.py::TestEverflowV4IngressAclIngressMirror::test_everflow_basic_forwarding[erspan_ipv6-cli-upstream-default]:
  skip:
    reason: "SAI_STATUS_NOT_SUPPORTED for everflow over IPv6 on Arista-7260CX3"
    conditions_logical_operator: and
    conditions:
      - "https://github.com/sonic-net/sonic-mgmt/issues/19096"
      - "platform in ['x86_64-arista_7260cx3_64']"

everflow/test_everflow_testbed.py::TestEverflowV4IngressAclIngressMirror::test_everflow_dscp_with_policer:
  skip:
    reason: "Skipping test since mirror with policer is not supported on Cisco 8000 platforms and Broadcom DNX platforms."
    conditions_logical_operator: "OR"
    conditions:
      - "asic_type in ['cisco-8000']"
      - "asic_subtype in ['broadcom-dnx']"

everflow/test_everflow_testbed.py::TestEverflowV4IngressAclIngressMirror::test_everflow_frwd_with_bkg_trf:
  skip:
    reason: "Test is not ready for dualtor and not stable on Non-T2 platform."
    conditions:
      - "https://github.com/sonic-net/sonic-mgmt/issues/17034 and 't2' not in topo_name"

everflow/test_everflow_testbed.py::TestEverflowV4IngressAclIngressMirror::test_everflow_fwd_recircle_port_queue_check:
  skip:
    reason: "Test not supported on non broadcom-dnx and non voq platforms"
    conditions_logical_operator: "OR"
    conditions:
      - "(asic_subtype not in ['broadcom-dnx'])"
      - "('voq' not in switch_type)"

everflow/test_everflow_testbed.py::TestEverflowV4IngressAclIngressMirror::test_everflow_neighbor_mac_change[erspan_ipv6-cli-downstream-default]:
  skip:
    reason: "SAI_STATUS_NOT_SUPPORTED for everflow over IPv6 on Arista-7260CX3"
    conditions_logical_operator: and
    conditions:
      - "https://github.com/sonic-net/sonic-mgmt/issues/19096"
      - "platform in ['x86_64-arista_7260cx3_64']"

everflow/test_everflow_testbed.py::TestEverflowV4IngressAclIngressMirror::test_everflow_neighbor_mac_change[erspan_ipv6-cli-upstream-default]:
  skip:
    reason: "SAI_STATUS_NOT_SUPPORTED for everflow over IPv6 on Arista-7260CX3"
    conditions_logical_operator: and
    conditions:
      - "https://github.com/sonic-net/sonic-mgmt/issues/19096"
      - "platform in ['x86_64-arista_7260cx3_64']"

everflow/test_everflow_testbed.py::TestEverflowV4IngressAclIngressMirror::test_everflow_remove_unused_ecmp_next_hop[erspan_ipv6-cli-downstream-default]:
  skip:
    reason: "SAI_STATUS_NOT_SUPPORTED for everflow over IPv6 on Arista-7260CX3"
    conditions_logical_operator: and
    conditions:
      - "https://github.com/sonic-net/sonic-mgmt/issues/19096"
      - "platform in ['x86_64-arista_7260cx3_64']"

everflow/test_everflow_testbed.py::TestEverflowV4IngressAclIngressMirror::test_everflow_remove_unused_ecmp_next_hop[erspan_ipv6-cli-upstream-default]:
  skip:
    reason: "SAI_STATUS_NOT_SUPPORTED for everflow over IPv6 on Arista-7260CX3"
    conditions_logical_operator: and
    conditions:
      - "https://github.com/sonic-net/sonic-mgmt/issues/19096"
      - "platform in ['x86_64-arista_7260cx3_64']"

everflow/test_everflow_testbed.py::TestEverflowV4IngressAclIngressMirror::test_everflow_remove_used_ecmp_next_hop[erspan_ipv6-cli-downstream-default]:
  skip:
    reason: "SAI_STATUS_NOT_SUPPORTED for everflow over IPv6 on Arista-7260CX3"
    conditions_logical_operator: and
    conditions:
      - "https://github.com/sonic-net/sonic-mgmt/issues/19096"
      - "platform in ['x86_64-arista_7260cx3_64']"

everflow/test_everflow_testbed.py::TestEverflowV4IngressAclIngressMirror::test_everflow_remove_used_ecmp_next_hop[erspan_ipv6-cli-upstream-default]:
  skip:
    reason: "SAI_STATUS_NOT_SUPPORTED for everflow over IPv6 on Arista-7260CX3"
    conditions_logical_operator: and
    conditions:
      - "https://github.com/sonic-net/sonic-mgmt/issues/19096"
      - "platform in ['x86_64-arista_7260cx3_64']"

#######################################
#####            fdb              #####
#######################################
fdb/test_fdb_mac_expire.py:
  skip:
    reason: "Not supported on this DUT topology."
    conditions:
      - "topo_type not in ['t0', 'm0', 'mx']"

fdb/test_fdb_mac_learning.py::TestFdbMacLearning::testFdbMacLearning:
  skip:
    reason: "Skip at dualtor-aa topology due to github issue https://github.com/sonic-net/sonic-mgmt/issues/16110"
    conditions:
      - "'dualtor-aa' in topo_name and https://github.com/sonic-net/sonic-mgmt/issues/16110"

#######################################
#####            fib              #####
#######################################
fib/test_fib.py::test_ipinip_hash:
  skip:
    reason: 'ipinip hash test is not fully supported on mellanox platform (case#00581265)'
    conditions:
      - "asic_type in ['mellanox']"

fib/test_fib.py::test_nvgre_hash:
  skip:
    reason: 'Nvgre hash test is not fully supported on VS and Broadcom platform; Not supported on M*'
    conditions:
      - "asic_type in ['vs', 'broadcom'] or topo_type in ['m0', 'mx', 'm1']"
  xfail:
    reason: 'Nvgre hash test is not fully supported on SPC1 platform due to known limitation'
    conditions:
      - "asic_gen == 'spc1' and 't1-lag' in topo_name and https://github.com/sonic-net/sonic-mgmt/issues/17526"

fib/test_fib.py::test_nvgre_hash[ipv6-ipv4]:
  xfail:
    reason: "Testcase ignored due to sonic-mgmt issue https://github.com/sonic-net/sonic-mgmt/issues/18304"
    conditions:
      - "https://github.com/sonic-net/sonic-mgmt/issues/18304 and 't0-isolated-d32u32s2' in topo_name and hwsku in ['Mellanox-SN5640-C512S2']"

fib/test_fib.py::test_nvgre_hash[ipv6-ipv6]:
  xfail:
    reason: "Testcase ignored due to sonic-mgmt issue https://github.com/sonic-net/sonic-mgmt/issues/18304"
    conditions:
      - "https://github.com/sonic-net/sonic-mgmt/issues/18304 and 't0-isolated-d32u32s2' in topo_name and hwsku in ['Mellanox-SN5640-C512S2']"

fib/test_fib.py::test_vxlan_hash:
  skip:
    reason: 'Vxlan hash test is not fully supported on VS platform; Not supported on M*'
    conditions:
      - "asic_type in ['vs'] or topo_type in ['m0', 'mx', 'm1']"

fib/test_fib.py::test_vxlan_hash[ipv6-ipv4]:
  xfail:
    reason: "Testcase ignored due to sonic-mgmt issue https://github.com/sonic-net/sonic-mgmt/issues/18304"
    conditions:
      - "https://github.com/sonic-net/sonic-mgmt/issues/18304 and 't0-isolated-d32u32s2' in topo_name and hwsku in ['Mellanox-SN5640-C512S2']"
      -

fib/test_fib.py::test_vxlan_hash[ipv6-ipv6]:
  xfail:
    reason: "Testcase ignored due to sonic-mgmt issue https://github.com/sonic-net/sonic-mgmt/issues/18304"
    conditions:
      - "https://github.com/sonic-net/sonic-mgmt/issues/18304 and 't0-isolated-d32u32s2' in topo_name and hwsku in ['Mellanox-SN5640-C512S2']"

#######################################
#####   generic_config_updater    #####
#######################################
generic_config_updater:
  skip:
    reason: 'generic_config_updater is not a supported feature for T2 platform on older releases than 202405.'
    conditions:
      - "('t2' in topo_name) and (release in ['201811', '201911', '202012', '202205', '202211', '202305', '202311'])"

generic_config_updater/test_bgp_prefix.py::test_bgp_prefix_tc1_suite:
  skip:
    reason: "Cisco 8122 backend compute ai platform is not supported. Skip on VS platform due to low success rate."
    conditions_logical_operator: "OR"
    conditions:
      - "platform in ['x86_64-8122_64eh_o-r0', 'x86_64-8122_64ehf_o-r0']"
      - "asic_type in ['vs'] and https://github.com/sonic-net/sonic-mgmt/issues/18445"

generic_config_updater/test_dhcp_relay.py:
  skip:
    reason: "Need to skip for Cisco backend platform/ generic_config_updater is not a supported feature for T2"
    conditions_logical_operator: "OR"
    conditions:
      - "platform in ['x86_64-8111_32eh_o-r0', 'x86_64-8122_64eh_o-r0', 'x86_64-8122_64ehf_o-r0']"
      - "'backend' in topo_name"
      - "'t2' in topo_name"
      - "'t0-isolated' in topo_name"

generic_config_updater/test_dynamic_acl.py:
  skip:
    reason: "Device SKUs do not support the custom ACL_TABLE_TYPE that we use in this test.  Known log error unrelated to test
    on m0-2vlan testbed causes consistent failures
    / Dynamic ACL is not supported in Cisco Q200 based platforms"
    conditions_logical_operator: "OR"
    conditions:
      - "platform in ['armhf-nokia_ixs7215_52x-r0']"
      - "hwsku in ['Cisco-8111-O64']"
      - "topo_name in ['m0-2vlan']"
      - "platform in ['x86_64-8101_32fh_o-r0', 'x86_64-8102_64h_o-r0', 'x86_64-8101_32fh_o_c01-r0']"

generic_config_updater/test_ecn_config_update.py::test_ecn_config_updates:
  skip:
    reason: "This test is not run on this asic type, topology, or version currently"
    conditions_logical_operator: "OR"
    conditions:
      - "asic_type in ['cisco-8000']"
      - "topo_type in ['m0', 'mx', 'm1']"
      - "release in ['202211']"

generic_config_updater/test_eth_interface.py::test_replace_fec:
  skip:
    reason: 'Skipping test on 7260/3800 platform due to bug of https://github.com/sonic-net/sonic-mgmt/issues/11237'
    conditions_logical_operator: "OR"
    conditions:
      - "hwsku in ['Arista-7260CX3-D108C8', 'Arista-7260CX3-D108C10', 'Arista-7260CX3-Q64', 'Mellanox-SN3800-D112C8'] and https://github.com/sonic-net/sonic-mgmt/issues/11237"

generic_config_updater/test_eth_interface.py::test_toggle_pfc_asym:
  skip:
    reason: "Skip asym pfc on unsupported platforms"
    conditions_logical_operator: "OR"
    conditions:
      - "asic_type in ['cisco-8000']"
      - "hwsku in ['Mellanox-SN5600-C256S1', 'Mellanox-SN5600-C224O8', 'Mellanox-SN5640-C512S2',
                           'Mellanox-SN5640-C448O16']"

generic_config_updater/test_eth_interface.py::test_update_speed:
  skip:
    reason: 'Skip this script due to this not being a production scenario and misleading StateDB output for valid speed'
    conditions_logical_operator: "OR"
    conditions:
      - https://github.com/sonic-net/sonic-mgmt/issues/8143
      - https://github.com/sonic-net/sonic-buildimage/issues/13267

generic_config_updater/test_incremental_qos.py:
  skip:
    reason: "Does not support dualtor right now, due to issue https://github.com/sonic-net/sonic-mgmt/issues/14865"
    conditions_logical_operator: "OR"
    conditions:
      - "'dualtor' in topo_name"

generic_config_updater/test_incremental_qos.py::test_incremental_qos_config_updates:
  skip:
    reason: "This test is not run on this hwsku/asic type or version or topology currently"
    conditions_logical_operator: "OR"
    conditions:
      - "not any(i in hwsku for i in ['2700', 'Arista-7170-64C', 'montara', 'newport']) and asic_type in ['broadcom', 'cisco-8000'] and release in ['202211']"

generic_config_updater/test_mmu_dynamic_threshold_config_update.py::test_dynamic_th_config_updates:
  skip:
    reason: "This test is not run on this asic type or version or topology currently"
    conditions_logical_operator: "OR"
    conditions:
      - "asic_type in ['broadcom', 'cisco-8000'] and release in ['202211']"

generic_config_updater/test_multiasic_addcluster.py:
  skip:
    reason: "Only supported on multi-asic system."
    conditions:
      - "(is_multi_asic is False)"
      - "hwsku not in ['Nokia-IXR7250E-36x400G']"

generic_config_updater/test_multiasic_idf.py:
  skip:
    reason: "Only supported on multi-asic system."
    conditions:
      - "(is_multi_asic is False)"

generic_config_updater/test_multiasic_linkcrc.py:
  skip:
    reason: "Only supported on multi-asic system."
    conditions:
      - "(is_multi_asic is False)"

generic_config_updater/test_pfcwd_interval.py:
  skip:
    reason: "This test can only support mellanox platforms. This test is not run on this hwsku currently"
    conditions_logical_operator: or
    conditions:
      - "asic_type not in ['mellanox']"
      - hwsku in ['Mellanox-SN5600-C224O8', 'Mellanox-SN5600-C256S1', 'Mellanox-SN5640-C448O16', 'Mellanox-SN5640-C512S2',
                   'Arista-7060X6-64PE-C256S2', 'Arista-7060X6-64PE-C224O8', 'Arista-7060X6-64PE-B-C512S2', 'Arista-7060X6-64PE-B-C448O16']

generic_config_updater/test_pfcwd_status.py:
  skip:
    reason: "This test is not run on this topo type or version or topology or hwsku currently"
    conditions_logical_operator: or
    conditions:
      - "topo_type in ['m0', 'mx', 'm1']"
      - "release in ['202211']"
      - hwsku in ['Mellanox-SN5600-C224O8', 'Mellanox-SN5600-C256S1', 'Mellanox-SN5640-C448O16', 'Mellanox-SN5640-C512S2',
                   'Arista-7060X6-64PE-C256S2', 'Arista-7060X6-64PE-C224O8', 'Arista-7060X6-64PE-B-C512S2', 'Arista-7060X6-64PE-B-C448O16']

generic_config_updater/test_pg_headroom_update.py:
  skip:
    reason: "Unsupported topology."
    conditions_logical_operator: "OR"
    conditions:
      - "topo_type in ['m0', 'mx', 'm1']"

#######################################
#####           gnmi              #####
#######################################
gnmi/test_gnmi_configdb.py:
  skip:
    reason: "This feature is not supported for multi asic. Skipping these test for T2 and multi asic."
    conditions_logical_operator: or
    conditions:
      - "'t2' in topo_name"
      - "is_multi_asic==True"

gnmi/test_gnmi_configdb.py::test_gnmi_configdb_full_01:
  skip:
    reason: "The test refers to a stale implementation of GNOI.System.Reboot."
    conditions:
      - "https://github.com/sonic-net/sonic-mgmt/issues/17436"

gnmi/test_gnoi_killprocess.py:
  skip:
    reason: "Test noisy due to restart issue not relevant to GNOI. Disabling them to rewrite."

gnmi/test_gnoi_system_reboot.py::test_gnoi_system_reboot_warm:
  skip:
    reason: "Warm reboot should only run on t0 topology but not on dualtor"
    conditions_logical_operator: or
    conditions:
      - "topo_type not in ['t0']"
      - "topo_name in ['dualtor', 'dualtor-56', 'dualtor-120', 'dualtor-aa', 'dualtor-aa-56', 'dualtor-aa-64-breakout']"

#######################################
#####           hash              #####
#######################################
hash/test_generic_hash.py:
  skip:
    reason: "Testcase ignored due to GitHub issue https://github.com/sonic-net/sonic-mgmt/issues/15340 on dualtor aa setup"
    conditions:
      - "https://github.com/sonic-net/sonic-mgmt/issues/15340 and 'dualtor-aa' in topo_name"

hash/test_generic_hash.py::test_algorithm_config:
  xfail:
    reason: "This is a new test cases and doesn't work for platform other than Mellanox, xfail them before the issue is addressed"
    conditions:
      - "asic_type not in ['mellanox']"
      - https://github.com/sonic-net/sonic-mgmt/issues/14109

hash/test_generic_hash.py::test_backend_error_messages:
  xfail:
    reason: "This is a new test cases and doesn't work for platform other than Mellanox, xfail them before the issue is addressed"
    conditions:
      - "asic_type not in ['mellanox']"
      - https://github.com/sonic-net/sonic-mgmt/issues/14109

hash/test_generic_hash.py::test_ecmp_and_lag_hash:
  skip:
    reason: 'On Mellanox SPC1 platforms, due to HW limitation, it would not support CRC_CCITT algorithm. For broadcom, ECMP/LAG hash not supported in broadcom SAI and Cisco 8000'
    conditions_logical_operator: or
    conditions:
      - "asic_gen == 'spc1'"
      - "asic_type in ['broadcom', 'cisco-8000']"

hash/test_generic_hash.py::test_ecmp_and_lag_hash[CRC-INNER_IP_PROTOCOL:
  skip:
    reason: "On Mellanox platforms, due to HW limitation, it would not support CRC algorithm on INNER_IP_PROTOCOL field. For broadcom, ECMP/LAG hash not supported in broadcom SAI"
    conditions:
    - "asic_type in ['broadcom', 'mellanox']"

hash/test_generic_hash.py::test_ecmp_and_lag_hash[CRC_CCITT-INNER_IP_PROTOCOL:
  skip:
    reason: "On Mellanox platforms, due to HW limitation, it would not support CRC algorithm on INNER_IP_PROTOCOL field. For broadcom, ECMP/LAG hash not supported in broadcom SAI"
    conditions:
    - "asic_type in ['broadcom', 'mellanox']"

hash/test_generic_hash.py::test_ecmp_and_lag_hash[CRC_CCITT-IN_PORT:
  skip:
    reason: "On Mellanox platforms, due to HW limitation, when ecmp and lag hash at the same time, it would not support setting ecmp hash as CRC_CCITT and lag hash as CRC on ingress port hash field. For broadcom, ECMP/LAG hash not supported in broadcom SAI"
    conditions:
    - "asic_type in ['broadcom', 'mellanox']"

hash/test_generic_hash.py::test_ecmp_hash:
  skip:
    reason: 'ECMP hash not supported in broadcom SAI and Cisco 8000'
    conditions:
      - "asic_type in ['broadcom', 'cisco-8000']"
  xfail:
    reason: 'ECMP hash skipped due to issue https://github.com/sonic-net/sonic-mgmt/issues/18304'
    conditions:
      - "https://github.com/sonic-net/sonic-mgmt/issues/18304 and 't0-isolated-d32u32s2' in topo_name and hwsku in ['Mellanox-SN5640-C512S2']"

hash/test_generic_hash.py::test_ecmp_hash[CRC-INNER_IP_PROTOCOL:
  skip:
    reason: "On Mellanox platforms, due to HW limitation, it would not support CRC algorithm on INNER_IP_PROTOCOL field. For broadcom, ECMP hash is not supported in broadcom SAI."
    conditions:
    - "asic_type in ['broadcom', 'mellanox']"

hash/test_generic_hash.py::test_hash_capability:
  xfail:
    reason: "This is a new test cases and doesn't work for platform other than Mellanox, xfail them before the issue is addressed"
    conditions:
      - "asic_type not in ['mellanox']"
      - https://github.com/sonic-net/sonic-mgmt/issues/14109

hash/test_generic_hash.py::test_lag_hash:
  skip:
    reason: 'LAG hash not supported in broadcom SAI and Cisco 8000'
    conditions:
      - "asic_type in ['broadcom', 'cisco-8000']"

hash/test_generic_hash.py::test_lag_hash[CRC-INNER_IP_PROTOCOL:
  skip:
    reason: "On Mellanox platforms, due to HW limitation, it would not support CRC algorithm on INNER_IP_PROTOCOL field. For broadcom, LAG hash is not supported in broadcom SAI."
    conditions:
    - "asic_type in ['broadcom', 'mellanox']"

hash/test_generic_hash.py::test_lag_member_flap:
  skip:
    reason: 'On Mellanox SPC1 platforms, due to HW limitation, it would not support CRC_CCITT algorithm. For broadcom, LAG hash not supported in broadcom SAI. For other platforms, skipping due to missing object in SonicHost'
    conditions_logical_operator: "OR"
    conditions:
      - "asic_gen == 'spc1'"
      - "asic_type in ['broadcom']"
      - https://github.com/sonic-net/sonic-mgmt/issues/13919

hash/test_generic_hash.py::test_lag_member_flap[CRC-INNER_IP_PROTOCOL:
  skip:
    reason: "On Mellanox platforms, due to HW limitation, it would not support CRC algorithm on INNER_IP_PROTOCOL field.  For broadcom, LAG hash not supported in broadcom SAI."
    conditions:
    - "asic_type in ['broadcom', 'mellanox']"

hash/test_generic_hash.py::test_lag_member_flap[CRC-IP_PROTOCOL-ipv4:
  skip:
    reason: "With IP Protocol alone, we don't have enough entropy to distribute the packets evenly"
    conditions:
      - "asic_type in ['cisco-8000']"

hash/test_generic_hash.py::test_lag_member_flap[CRC_CCITT-INNER_IP_PROTOCOL:
  skip:
    reason: "On Mellanox platforms, due to HW limitation, it would not support CRC algorithm on INNER_IP_PROTOCOL field.  For broadcom, LAG hash not supported in broadcom SAI."
    conditions:
    - "asic_type in ['broadcom', 'mellanox']"

hash/test_generic_hash.py::test_lag_member_flap[CRC_CCITT-IN_PORT:
  skip:
    reason: "On Mellanox platforms, due to HW limitation, when ecmp and lag hash at the same time, it would not support
    setting ecmp hash as CRC_CCITT and lag hash as CRC on ingress port hash field.  For broadcom, LAG hash not supported in broadcom SAI."
    conditions:
    - "asic_type in ['broadcom', 'mellanox']"

hash/test_generic_hash.py::test_lag_member_flap[CRC_CCITT-IP_PROTOCOL-ipv4:
  skip:
    reason: "With IP Protocol alone, we don't have enough entropy to distribute the packets evenly"
    conditions:
      - "asic_type in ['cisco-8000']"


hash/test_generic_hash.py::test_lag_member_remove_add:
  skip:
    reason: 'On Mellanox SPC1 platforms, due to HW limitation, it would not support CRC_CCITT algorithm. For broadcom, LAG hash not supported in broadcom SAI. For other platforms, skipping due to missing object in SonicHost'
    conditions_logical_operator: "OR"
    conditions:
      - "asic_gen == 'spc1'"
      - "asic_type in ['broadcom']"
      - https://github.com/sonic-net/sonic-mgmt/issues/13919

hash/test_generic_hash.py::test_lag_member_remove_add[CRC-INNER_IP_PROTOCOL:
  skip:
    reason: "On Mellanox platforms, due to HW limitation, it would not support CRC algorithm on INNER_IP_PROTOCOL field. For broadcom, LAG hash not supported in broadcom SAI."
    conditions:
    - "asic_type in ['broadcom', 'mellanox']"

hash/test_generic_hash.py::test_lag_member_remove_add[CRC-IP_PROTOCOL-ipv4:
  skip:
    reason: "With IP Protocol alone, we don't have enough entropy to distribute the packets evenly"
    conditions:
      - "asic_type in ['cisco-8000']"

hash/test_generic_hash.py::test_lag_member_remove_add[CRC_CCITT-INNER_IP_PROTOCOL:
  skip:
    reason: "On Mellanox platforms, due to HW limitation, it would not support CRC algorithm on INNER_IP_PROTOCOL field. For broadcom, LAG hash not supported in broadcom SAI."
    conditions:
    - "asic_type in ['broadcom', 'mellanox']"

hash/test_generic_hash.py::test_lag_member_remove_add[CRC_CCITT-IN_PORT:
  skip:
    reason: "On Mellanox platforms, due to HW limitation, when ecmp and lag hash at the same time, it would not support
    setting ecmp hash as CRC_CCITT and lag hash as CRC on ingress port hash field. For broadcom, LAG hash not supported in broadcom SAI."
    conditions:
    - "asic_type in ['broadcom', 'mellanox']"

hash/test_generic_hash.py::test_lag_member_remove_add[CRC_CCITT-IP_PROTOCOL-ipv4:
  skip:
    reason: "With IP Protocol alone, we don't have enough entropy to distribute the packets evenly"
    conditions:
      - "asic_type in ['cisco-8000']"

hash/test_generic_hash.py::test_nexthop_flap:
  skip:
    reason: 'On Mellanox SPC1 platforms, due to HW limitation, it would not support CRC_CCITT algorithm. For broadcom, ECMP/LAG hash not supported in broadcom SAI. For other platforms, skipping due to missing object in SonicHost'
    conditions_logical_operator: "OR"
    conditions:
      - "asic_gen == 'spc1'"
      - "asic_type in ['broadcom']"
      - https://github.com/sonic-net/sonic-mgmt/issues/13919
  xfail:
    reason: "Flaky hashing behavior using specific combination of hash field and algorithm."
    conditions:
      - "'isolated' in topo_name"

hash/test_generic_hash.py::test_nexthop_flap[CRC-INNER_IP_PROTOCOL:
  skip:
    reason: "On Mellanox platforms, due to HW limitation, it would not support CRC algorithm on INNER_IP_PROTOCOL field. For broadcom, ECMP/LAG hash not supported in broadcom SAI. "
    conditions:
    - "asic_type in ['broadcom', 'mellanox']"

hash/test_generic_hash.py::test_nexthop_flap[CRC-IP_PROTOCOL-ipv4-None-None]:
  skip:
    reason: "With IP Protocol alone, Cisco-8000 don't have enough entropy to distribute the packets evenly"
    conditions:
    - "asic_type in ['cisco-8000']"

hash/test_generic_hash.py::test_nexthop_flap[CRC_CCITT-INNER_IP_PROTOCOL:
  skip:
    reason: "On Mellanox platforms, due to HW limitation, it would not support CRC algorithm on INNER_IP_PROTOCOL field. For broadcom, ECMP/LAG hash not supported in broadcom SAI. "
    conditions:
    - "asic_type in ['broadcom', 'mellanox']"

hash/test_generic_hash.py::test_nexthop_flap[CRC_CCITT-IN_PORT:
  skip:
    reason: "On Mellanox platforms, due to HW limitation, when ecmp and lag hash at the same time, it would not support
    setting ecmp hash as CRC_CCITT and lag hash as CRC on ingress port hash field. For broadcom, ECMP/LAG hash not supported in broadcom SAI. "
    conditions:
    - "asic_type in ['broadcom', 'mellanox']"

hash/test_generic_hash.py::test_nexthop_flap[CRC_CCITT-IP_PROTOCOL-ipv4-None-None]:
  skip:
    reason: "With IP Protocol alone, Cisco-8000 don't have enough entropy to distribute the packets evenly"
    conditions:
    - "asic_type in ['cisco-8000']"

hash/test_generic_hash.py::test_reboot:
  skip:
    reason: 'On Mellanox SPC1 platforms, due to HW limitation, it would not support CRC_CCITT algorithm. For broadcom, ECMP/LAG hash not supported in broadcom SAI'
    conditions_logical_operator: or
    conditions:
      - "asic_gen == 'spc1'"
      - "asic_type in ['broadcom']"

hash/test_generic_hash.py::test_reboot[CRC-INNER_IP_PROTOCOL:
  skip:
    reason: "On Mellanox platforms, due to HW limitation, it would not support CRC algorithm on INNER_IP_PROTOCOL field. For broadcom, ECMP/LAG hash not supported in broadcom SAI"
    conditions:
    - "asic_type in ['broadcom', 'mellanox']"

hash/test_generic_hash.py::test_reboot[CRC-IP_PROTOCOL-ipv4:
  skip:
    reason: "With IP Protocol alone, we don't have enough entropy to distribute the packets evenly"
    conditions:
      - "asic_type in ['cisco-8000']"

hash/test_generic_hash.py::test_reboot[CRC_CCITT-INNER_IP_PROTOCOL:
  skip:
    reason: "On Mellanox platforms, due to HW limitation, it would not support CRC algorithm on INNER_IP_PROTOCOL field. For broadcom, ECMP/LAG hash not supported in broadcom SAI"
    conditions:
    - "asic_type in ['broadcom', 'mellanox']"

hash/test_generic_hash.py::test_reboot[CRC_CCITT-IN_PORT:
  skip:
    reason: "On Mellanox platforms, due to HW limitation, when ecmp and lag hash at the same time, it would not support
    setting ecmp hash as CRC_CCITT and lag hash as CRC on ingress port hash field. For broadcom, ECMP/LAG hash not supported in broadcom SAI"
    conditions:
    - "asic_type in ['broadcom', 'mellanox']"

hash/test_generic_hash.py::test_reboot[CRC_CCITT-IP_PROTOCOL-ipv4:
  skip:
    reason: "With IP Protocol alone, we don't have enough entropy to distribute the packets evenly"
    conditions:
      - "asic_type in ['cisco-8000']"

#######################################
#####    iface_loopback_action    #####
#######################################
iface_loopback_action/test_iface_loopback_action.py:
  skip:
    reason: "Test only supported on Mellanox SKUs, didn't supported on dualtor topology."
    conditions_logical_operator: or
    conditions:
      - "'dualtor' in topo_name"
      - "asic_type not in ['mellanox']"

#######################################
#####      iface_namingmode       #####
#######################################
iface_namingmode/test_iface_namingmode.py::TestConfigInterface:
  skip:
    reason: "x86_64-8111_32eh_o-r0 platform does not support TestConfigInterface"
    conditions:
      - "platform in ['x86_64-8111_32eh_o-r0']"

iface_namingmode/test_iface_namingmode.py::TestConfigInterface::test_config_interface_speed:
  skip:
    reason: "Arista-7060X6 doesn't support speed change as it's ASIC limitation. Skipping this test."
    conditions:
      - "'Arista-7060X6' in hwsku"

iface_namingmode/test_iface_namingmode.py::TestShowPriorityGroup:
  xfail:
    reason: "Platform specific issue"
    strict: True
    conditions:
      - "platform in ['x86_64-cel_e1031-r0']"
  skip:
    reason: "M* topo does not support TestShowPriorityGroup"
    conditions:
      - "topo_type in ['m0', 'mx', 'm1']"

iface_namingmode/test_iface_namingmode.py::TestShowQueue:
  skip:
    reason: "M* topo does not support TestShowQueue"
    conditions:
      - "topo_type in ['m0', 'mx', 'm1']"

iface_namingmode/test_iface_namingmode.py::TestShowQueue::test_show_queue_persistent_watermark:
  xfail:
    reason: "Platform specific issue"
    strict: True
    conditions:
      - "platform in ['x86_64-cel_e1031-r0']"

iface_namingmode/test_iface_namingmode.py::TestShowQueue::test_show_queue_watermark:
  xfail:
    reason: "Platform specific issue"
    strict: True
    conditions:
      - "platform in ['x86_64-cel_e1031-r0']"

iface_namingmode/test_iface_namingmode.py::test_show_pfc_counters:
  skip:
    reason: "Not supported on SKU"
    conditions:
      - "hwsku in ['Mellanox-SN5600-C256S1', 'Mellanox-SN5600-C224O8', 'Mellanox-SN5640-C512S2',
                   'Mellanox-SN5640-C448O16']"

#######################################
#####            ip               #####
#######################################
ip/test_ip_packet.py:
  skip:
    reason: "Skipping ip packet test since can't provide enough interfaces"
    conditions:
      - "len(minigraph_interfaces) < 2 and len(minigraph_portchannels) < 2"

ip/test_ip_packet.py::TestIPPacket::test_forward_ip_packet_with_0xffff_chksum_drop:
  skip:
    reason: "Broadcom, Cisco, Barefoot, and Marvell Asic will tolorate IP packets with 0xffff checksum
            / Skipping ip packet test since can't provide enough interfaces"
    conditions_logical_operator: or
    conditions:

      - "asic_type in ['broadcom', 'cisco-8000', 'marvell', 'barefoot', 'marvell-teralynx', 'marvell-prestera'] and asic_subtype not in ['broadcom-dnx']"
      - "len(minigraph_interfaces) < 2 and len(minigraph_portchannels) < 2"
      - "topo_name in ['t2_2lc_36p-masic', 't2_2lc_min_ports-masic', 't2_5lc-mixed-96']"

ip/test_ip_packet.py::TestIPPacket::test_forward_ip_packet_with_0xffff_chksum_tolerant:
  skip:
    reason: "Mellanox and Broadcom DNX Asic will drop IP packets with 0xffff checksum
            / Skipping ip packet test since can't provide enough interfaces"
    conditions_logical_operator: or
    conditions:
      - "asic_type in ['mellanox'] or asic_subtype in ['broadcom-dnx']"
      - "len(minigraph_interfaces) < 2 and len(minigraph_portchannels) < 2"

ip/test_mgmt_ipv6_only.py:
  skip:
    reason: "Skipping mgmt ipv6 test for M* topo"
    conditions:
      - "topo_type in ['m0', 'mx', 'm1']"

#######################################
#####            ipfwd            #####
#######################################
ipfwd/test_dip_sip.py:
  skip:
    reason: "Unsupported topology or unsupported in specific Cisco platforms."
    conditions_logical_operator: or
    conditions:
      - "platform in ['x86_64-8122_64eh_o-r0', 'x86_64-8122_64ehf_o-r0']"
      - "topo_type not in ['t0', 't1', 't2', 'm0', 'mx', 'm1']"

ipfwd/test_dir_bcast.py:
  skip:
    reason: "Unsupported topology."
    conditions:
      - "topo_type not in ['t0', 'm0', 'mx'] or 'dualtor' in topo_name or 't0-backend' in topo_name"
  xfail:
    reason: "Xfail due to known issue with the secondary subnet."
    conditions:
      - "topo_type in ['t0']"
      - "asic_type in ['broadcom']"
      - https://github.com/sonic-net/sonic-mgmt/issues/18786

ipfwd/test_mtu.py:
  skip:
    reason: "Unsupported topology."
    conditions:
      - "topo_type not in ['t1', 't2']"

#######################################
#####            ixia             #####
#######################################
ixia:
  skip:
    reason: "Ixia test only support on physical ixia testbed"
    conditions:
      - "asic_type in ['vs']"

#######################################
#####            k8s              #####
#######################################
k8s/test_config_reload.py:
  skip:
    reason: "There is no k8s in veos_vtb, skip in PR testing"
    conditions:
      - "asic_type in ['vs']"

k8s/test_disable_flag.py:
  skip:
    reason: "There is no k8s in veos_vtb, skip in PR testing"
    conditions:
      - "asic_type in ['vs']"

k8s/test_join_available_master.py:
  skip:
    reason: "There is no k8s in veos_vtb, skip in PR testing"
    conditions:
      - "asic_type in ['vs']"

#######################################
#####         kubesonic           #####
#######################################
kubesonic/test_k8s_join_disjoin.py:
  skip:
    reason: "kubesonic feature is not supported in slim image"
    conditions_logical_operator: or
    conditions:
      - "hwsku in ['Arista-7050-QX-32S', 'Arista-7050-Q16S64', 'Arista-7060CX-32S-C32', 'Arista-7060CX-32S-C32-T1', 'Arista-7060CX-32S-Q32', 'Arista-7060CX-32S-D48C8', 'Arista-7050QX-32S-S4Q31', 'Arista-7050QX32S-Q32', 'Celestica-E1031-T48S4']"
      - "branch in ['master']"

#######################################
#####           lldp              #####
#######################################
lldp/test_lldp.py::test_lldp:
  skip:
    reason: "Skipping LLDP test because the topology is standalone. No LLDP neighbors detected."
    conditions:
      - "'standalone' in topo_name"

lldp/test_lldp.py::test_lldp_neighbor:
  skip:
    reason: "Skipping LLDP test because the topology is standalone. No LLDP neighbors detected."
    conditions:
      - "'standalone' in topo_name"

#######################################
#####           macsec            #####
#######################################
macsec/test_dataplane.py::TestDataPlane::test_server_to_neighbor:
  skip:
    reason: 'test_server_to_neighbor needs downstream neighbors, which is not present in this topo'
    conditions:
      - "'t2' in topo_name"

macsec/test_interop_protocol.py::TestInteropProtocol::test_port_channel:
  skip:
    reason: "Skip port channel test for causing continuously failing in PR testing"
    conditions:
      - "asic_type in ['vs'] and https://github.com/sonic-net/sonic-buildimage/issues/22081"

macsec/test_interop_protocol.py::TestInteropProtocol::test_snmp:
  skip:
    reason: "Skip SNMP test for causing continuously failing in PR testing"
    conditions:
      - "asic_type in ['vs'] and https://github.com/sonic-net/sonic-mgmt/issues/18273"

#######################################
#####           mclag             #####
#######################################
mclag/test_mclag_l3.py:
  skip:
    reason: "Mclag test only support on t0-mclag platform which is not in PR test"
    conditions:
      - "asic_type in ['vs']"

#######################################
#####       memory_checker        #####
#######################################
memory_checker/test_memory_checker.py:
  skip:
    reason: "Testcase ignored due to GitHub issue: https://github.com/sonic-net/sonic-buildimage/issues/19295"
    conditions:
      - https://github.com/sonic-net/sonic-buildimage/issues/19295
      - "'sn4280' in platform"

#######################################
#####            mpls             #####
#######################################
mpls/test_mpls.py:
  skip:
    reason: "MPLS TCs are not supported on Barefoot plarforms"
    conditions:
      - "asic_type in ['barefoot']"

#######################################
#####           mvrf              #####
#######################################
mvrf:
  skip:
    reason: "mvrf is not supported in x86_64-nokia_ixr7250e_36x400g-r0 platform, M* topo"
    conditions_logical_operator: or
    conditions:
      - "topo_type in ['m0', 'mx', 'm1']"
      - "platform in ['x86_64-nokia_ixr7250e_36x400g-r0']"

mvrf/test_mgmtvrf.py:
  skip:
    reason: "mvrf is not supported in x86_64-nokia_ixr7250e_36x400g-r0 platform, M* topo, kvm testbed, mellanox and nvidia asic from 202411 and later"
    conditions_logical_operator: or
    conditions:
      - "asic_type in ['vs', 'mellanox', 'nvidia']"
      - "topo_type in ['m0', 'mx', 'm1']"
      - "platform in ['x86_64-nokia_ixr7250e_36x400g-r0']"

mvrf/test_mgmtvrf.py::TestReboot::test_fastboot:
  skip:
    reason: "Dualtor topology doesn't support advanced-reboot"
    conditions:
      - "topo_name in ['dualtor', 'dualtor-56', 'dualtor-120', 'dualtor-aa', 'dualtor-aa-56', 'dualtor-aa-64-breakout']"

mvrf/test_mgmtvrf.py::TestReboot::test_warmboot:
  skip:
    reason: "Dualtor topology doesn't support advanced-reboot"
    conditions:
      - "topo_name in ['dualtor', 'dualtor-56', 'dualtor-120', 'dualtor-aa', 'dualtor-aa-56', 'dualtor-aa-64-breakout']"

#######################################
#####           nat               #####
#######################################
nat:
  skip:
    reason: "Nat feature is not enabled with image version, skipped on mellanox and nvidia asic from 202411 and later "
    conditions_logical_operator: or
    conditions:
      - "'nat' not in feature_status"
      - "asic_type in ['mellanox', 'nvidia']"

#######################################
#####             ospf            #####
#######################################
ospf:
  skip:
    reason: "Neighbor type must be sonic, skip in PR testing"
    conditions:
      - "asic_type in ['vs']"

#######################################
#####    override_config_table    #####
#######################################
override_config_table/test_override_config_table.py:
  skip:
    reason: "Skip on multi-asic platforms as test provided golden config format is not compatible with multi-asics."
    conditions:
      - "is_multi_asic==True"

#######################################
######       packet_trimming       #####
########################################
packet_trimming:
  skip:
<<<<<<< HEAD
    reason: "Packet trimming cases require PR https://github.com/sonic-net/sonic-buildimage/pull/22869, but KVM does not support it, so skip trimming case on KVM. Packet-trimming tests are only supported on certain Mellanox SN5640 and Arista 7060X6 SKUs."
=======
    reason: "Packet-trimming tests are only supported on certain Mellanox SN5640 and Arista 7060X6 SKUs."
>>>>>>> 8449d565
    conditions_logical_operator: or
    conditions:
      - "asic_type in ['vs']"
      - "hwsku not in ['Arista-7060X6-64PE-B-C448O16', 'Arista-7060X6-64PE-B-C512S2', 'Mellanox-SN5640-C448O16', 'Mellanox-SN5640-C512S2']"

#######################################
#####           pc               #####
#######################################
pc/test_lag_2.py::test_lag_db_status_with_po_update:
  skip:
    reason: "Only support t1-lag, t1-56-lag, t1-28-lag, t1-64-lag and t2 topology"
    conditions:
        - "topo_name not in ['t1-lag', 't1-28-lag', 't1-48-lag', 't1-56-lag', 't1-64-lag'] and 't2' not in topo_name"

pc/test_lag_member.py:
  skip:
    reason: "Not support dualtor or t0 backend topo"
    conditions:
        - "'dualtor' in topo_name or 't0-backend' in topo_name"

pc/test_lag_member_forwarding.py:
  xfail:
    reason: "Not supported on BRCM before SDK 13.x"
    conditions_logical_operator: and
    conditions:
        - "asic_type in ['broadcom'] and https://github.com/sonic-net/sonic-buildimage/issues/21938"

pc/test_po_cleanup.py:
  skip:
    reason: "Skip test due to there is no portchannel exists in current topology."
    conditions:
      - "len(minigraph_portchannels) == 0 and not is_multi_asic"

pc/test_po_update.py::test_po_update:
  skip:
    reason: "Skip test due to there is no portchannel or no portchannel member exists in current topology."
    conditions:
      - "len(minigraph_portchannels) == 0 or len(minigraph_portchannels[list(minigraph_portchannels.keys())[0]]['members']) == 0"

pc/test_po_update.py::test_po_update_io_no_loss:
  skip:
    reason: "Skip test due to there isn't enough port channel exists in current topology."
    conditions:
      - "len(minigraph_portchannel_interfaces) < 2"

pc/test_po_voq.py:
  skip:
    reason: "Skip for non t2 or Skip since there is no portchannel configured or no portchannel member exists in current topology."
    conditions:
      - "'t2' not in topo_name or num_asic == 0 or len(minigraph_portchannels[list(minigraph_portchannels.keys())[0]]['members']) == 0 or asic_type in ['cisco-8000']"

pc/test_retry_count.py::test_retry_count:
  xfail:
    reason: "Test set up is failing. Need owner to fix it."
    conditions:
        - "https://github.com/sonic-net/sonic-mgmt/issues/19400"

#######################################
#####           pfc               #####
#######################################
pfc/test_unknown_mac.py:
  skip:
    reason: In cisco-8000 platform, a packet with unknown MAC will be flooded, not dropped. This case will not pass in cisco-8000.
    conditions:
      - "asic_type in ['cisco-8000']"

#######################################
#####         pfc_asym            #####
#######################################
pfc_asym/test_pfc_asym.py:
  skip:
    reason: 'pfc_asym test skip except for on Barefoot platforms'
    conditions:
      - "asic_type not in ['barefoot']"

#######################################
#####         pfcwd               #####
#######################################
pfcwd:
  skip:
    reason: "Pfcwd tests skipped on M* testbed."
    conditions:
      - "topo_type in ['m0', 'mx', 'm1']"

pfcwd/test_pfc_config.py::TestPfcConfig::test_forward_action_cfg:
   skip:
     reason: "Forward action not supported in cisco-8000; Not supported on M* testbed."
     conditions_logical_operator: or
     conditions:
        - "asic_type in ['cisco-8000']"
        - "topo_type in ['m0', 'mx', 'm1']"

pfcwd/test_pfcwd_all_port_storm.py:
   skip:
     reason: "Slow pfc generation rate on 7060x6 200Gb,
              pfc generation function on the Arista fanout device need to be improved by Arista
              / Pfcwd tests skipped on M* testbed."
     conditions_logical_operator: or
     conditions:
      - "hwsku in ['Arista-7060X6-64PE-256x200G']"
      - "topo_type in ['m0', 'mx', 'm1']"

pfcwd/test_pfcwd_function.py::TestPfcwdFunc::test_pfcwd_actions:
  xfail:
    reason: "On Dualtor AA setup, test_pfcwd_actions is not stable due to github issue https://github.com/sonic-net/sonic-mgmt/issues/15387"
    conditions:
      - "'dualtor-aa' in topo_name and https://github.com/sonic-net/sonic-mgmt/issues/15387"

pfcwd/test_pfcwd_function.py::TestPfcwdFunc::test_pfcwd_no_traffic:
   skip:
     reason: "This test is applicable only for cisco-8000 / Pfcwd tests skipped on M* testbed."
     conditions_logical_operator: or
     conditions:
        - "asic_type != 'cisco-8000'"
        - "topo_type in ['m0', 'mx', 'm1']"

pfcwd/test_pfcwd_warm_reboot.py:
   skip:
     reason: "Warm Reboot is not supported in T2 or in standalone topos. / Pfcwd tests skipped on M* testbed. / Warm reboot is not required for 202412 / Pfcwd warm reboot is not supported on cisco-8000 platform."
     conditions_logical_operator: or
     conditions:
        - "'t2' in topo_name"
        - "'standalone' in topo_name"
        - "topo_type in ['m0', 'mx', 'm1']"
        - "asic_type in ['cisco-8000']"
        - "release in ['202412']"
        - "'dualtor' in topo_name and https://github.com/sonic-net/sonic-mgmt/issues/8400"

pfcwd/test_pfcwd_warm_reboot.py::TestPfcwdWb::test_pfcwd_wb[IPv4-async_storm:
   skip:
     reason: "Warm Reboot is not supported in T2 or in standalone topos. / Pfcwd tests skipped on M* testbed. / Currently async_storm test is not supported on VS platform / Warm reboot is not required for 202412"
     conditions_logical_operator: or
     conditions:
        - "'t2' in topo_name"
        - "'standalone' in topo_name"
        - "topo_type in ['m0', 'mx', 'm1']"
        - "asic_type in ['vs'] and https://github.com/sonic-net/sonic-mgmt/issues/17803"
        - "release in ['202412']"

pfcwd/test_pfcwd_warm_reboot.py::TestPfcwdWb::test_pfcwd_wb[IPv6-async_storm:
   skip:
     reason: "Warm Reboot is not supported in T2 or in standalone topos. / Pfcwd tests skipped on M* testbed. / Currently async_storm test is not supported on VS platform / Warm reboot is not required for 202412"
     conditions_logical_operator: or
     conditions:
        - "'t2' in topo_name"
        - "'standalone' in topo_name"
        - "topo_type in ['m0', 'mx', 'm1']"
        - "asic_type in ['vs'] and https://github.com/sonic-net/sonic-mgmt/issues/17803"
        - "release in ['202412']"

#######################################
#####     platform_tests          #####
#######################################
platform_tests/test_reload_config.py::test_reload_configuration_checks:
  skip:
    reason: "Skip test_reload_configuration_checks on Cisco platform due to unstable results"
    conditions:
      - "asic_type in ['cisco-8000']"

#######################################
#####     process_monitoring      #####
#######################################
process_monitoring/test_critical_process_monitoring.py::test_orchagent_heartbeat:
  skip:
    reason: This test is intended for Orchagent freeze scenario during warm-reboot. It is not required for T1 devices.
    conditions:
      - "'t1' in topo_name"

#######################################
#####           qos               #####
#######################################
qos:
  skip:
    reason: "M* topo does not support qos"
    conditions_logical_operator: or
    conditions:
      - "topo_type in ['m0', 'mx', 'm1']"
      - "macsec_en==True"

qos/test_buffer.py:
  skip:
    reason: "These tests don't apply to cisco 8000 platforms or T2 or M* since they support only traditional model."
    conditions_logical_operator: or
    conditions:
      - "asic_type in ['cisco-8000'] or 't2' in topo_name"
      - "topo_type in ['m0', 'mx', 'm1']"

qos/test_buffer.py::test_buffer_model_test:
  skip:
    reason: "Running only on mellanox devices and covered by unit testing / M* topo does not support qos"
    conditions_logical_operator: or
    conditions:
      - "asic_type in ['mellanox'] or asic_subtype in ['broadcom-dnx']"
      - "asic_type in ['cisco-8000'] or 't2' in topo_name"
      - "topo_type in ['m0', 'mx', 'm1']"

qos/test_buffer_traditional.py:
  skip:
    reason: "Buffer traditional test is only supported 201911 branch / M* topo does not support qos"
    conditions_logical_operator: or
    conditions:
      - "release not in ['201911']"
      - "topo_type in ['m0', 'mx', 'm1']"

qos/test_ecn_config.py:
  skip:
    reason: "This test only support on cisco device"
    conditions:
      - "asic_type not in ['cisco-8000']"

qos/test_oq_watchdog.py:
  skip:
    reason: "OQ watchdog tests only apply to cisco 8000 platforms."
    conditions:
      - "asic_type not in ['cisco-8000']"

qos/test_pfc_counters.py:
  skip:
    reason: "Not supported on SKU"
    conditions:
      - "hwsku in ['Mellanox-SN5600-C256S1', 'Mellanox-SN5600-C224O8', 'Mellanox-SN5640-C512S2',
                   'Mellanox-SN5640-C448O16']"

qos/test_pfc_pause.py::test_pfc_pause_lossless:
  # For this test, we use the fanout connected to the DUT to send PFC pause frames.
  # The fanout needs to send PFC frames fast enough so that the queue remains completely paused for the entire duration
  # of the test. The inter packet interval between PFC frames to completely block a queue vary based on link speed and
  # we have seen flakiness in our test runs. Since this test is already covered under the 'ixia' folder where we use a
  # traffic generator to generate pause frames, skipping this here.
  skip:
    reason: "Fanout needs to send PFC frames fast enough to completely pause the queue"

qos/test_qos_dscp_mapping.py:
  skip:
    reason: "ECN marking in combination with tunnel decap not yet supported. Test is also skipped on KVM since it is run in nightly."
    conditions_logical_operator: or
    conditions:
      - "asic_type in ['cisco-8000'] and platform.startswith('x86_64-8122_')"
      - "asic_type in ['vs']"

qos/test_qos_dscp_mapping.py::TestQoSSaiDSCPQueueMapping_IPIP_Base::test_dscp_to_queue_mapping_pipe_mode:
  skip:
    reason: "Pipe decap mode not supported due to either SAI or platform limitation / M* topo does not support qos"
    conditions_logical_operator: or
    conditions:
      - "asic_type in ['broadcom', 'cisco-8000']"
      - https://github.com/sonic-net/sonic-mgmt/issues/12906
      - "topo_type in ['m0', 'mx', 'm1']"

qos/test_qos_dscp_mapping.py::TestQoSSaiDSCPQueueMapping_IPIP_Base::test_dscp_to_queue_mapping_uniform_mode:
  skip:
    reason: "Uniform decap mode is not supported on Mellanox dualtor testbed due to the mode is pipe to support dscp remapping"
    conditions:
      - "'dualtor' in topo_name and asic_type in ['mellanox']"

qos/test_qos_masic.py:
  skip:
    reason: "QoS tests for multi-ASIC only. Supported topos: t1-lag, t1-64-lag, t1-56-lag, t1-backend. / M* topo does not support qos. / KVM do not support swap syncd."
    conditions_logical_operator: or
    conditions:
      - "is_multi_asic==False or topo_name not in ['t1-lag', 't1-64-lag', 't1-56-lag', 't1-backend']"
      - "topo_type in ['m0', 'mx', 'm1']"
      - "asic_type in ['vs']"

qos/test_qos_sai.py:
  skip:
    reason: "qos_sai tests not supported on t1 topo / M* topo does not support qos"
    conditions_logical_operator: or
    conditions:
      - "asic_type in ['barefoot'] and topo_name in ['t1']"
      - "topo_type in ['m0', 'mx', 'm1']"

qos/test_qos_sai.py::TestQosSai:
  skip:
    reason: "Unsupported testbed type. / M* topo does not support qos"
    conditions_logical_operator: or
    conditions:
      - "topo_type in ['m0', 'mx', 'm1']"
      - "topo_name not in ['t0', 't0-64', 't0-116', 't0-118', 't0-35', 't0-56', 't0-standalone-32', 't0-standalone-64', 't0-standalone-128', 't0-standalone-256', 'dualtor-56', 'dualtor-120', 'dualtor', 'dualtor-aa', 'dualor-aa-56', 'dualtor-aa-64-breakout', 't0-80', 't0-backend', 't1-lag', 't1-28-lag', 't1-48-lag', 't1-64-lag', 't1-56-lag', 't1-backend', 't2', 't2_2lc_36p-masic', 't2_2lc_min_ports-masic',  't2_single_node_max', 't2_single_node_min', 'lt2-p32o64', 'lt2-o128', 'ft2-64'] and asic_type not in ['mellanox']"

qos/test_qos_sai.py::TestQosSai::testIPIPQosSaiDscpToPgMapping:
  skip:
    reason: "For DSCP to PG mapping on IPinIP traffic , mellanox device has different behavior to community. For mellanox device, testQosSaiDscpToPgMapping can cover the scenarios / Unsupported testbed type."
    conditions_logical_operator: or
    conditions:
      - "asic_type in ['mellanox']"
      - https://github.com/sonic-net/sonic-mgmt/issues/12906
      - "topo_type in ['m0', 'mx', 'm1']"
      - "topo_name not in ['t0', 't0-64', 't0-116', 't0-118', 't0-35', 't0-56', 't0-standalone-32', 't0-standalone-64', 't0-standalone-128', 't0-standalone-256', 'dualtor-56', 'dualtor-120', 'dualtor', 'dualtor-aa', 'dualor-aa-56', 'dualtor-aa-64-breakout', 't0-80', 't0-backend', 't1-lag', 't1-28-lag', 't1-48-lag', 't1-64-lag', 't1-56-lag', 't1-backend', 't2', 't2_2lc_36p-masic', 't2_2lc_min_ports-masic', 'lt2-p32o64', 'lt2-o128', 'ft2-64'] and asic_type not in ['mellanox']"

qos/test_qos_sai.py::TestQosSai::testPfcStormWithSharedHeadroomOccupancy:
  skip:
    reason: "This test is only for Mellanox."
    conditions_logical_operator: or
    conditions:
      - "asic_type in ['cisco-8000']"
      - "topo_type in ['m0', 'mx', 'm1']"
      - "topo_name not in ['t0', 't0-64', 't0-116', 't0-118', 't0-35', 't0-56', 't0-standalone-32', 't0-standalone-64', 't0-standalone-128', 't0-standalone-256', 'dualtor-56', 'dualtor-120', 'dualtor', 'dualtor-aa', 'dualor-aa-56', 'dualtor-aa-64-breakout', 't0-80', 't0-backend', 't1-lag', 't1-28-lag', 't1-48-lag', 't1-64-lag', 't1-56-lag', 't1-backend', 't2', 't2_2lc_36p-masic', 't2_2lc_min_ports-masic', 'lt2-p32o64', 'lt2-o128', 'ft2-64'] and asic_type not in ['mellanox']"

qos/test_qos_sai.py::TestQosSai::testQosSaiBufferPoolWatermark:
  skip:
    reason: "sai_thrift_read_buffer_pool_watermark are not supported on DNX / Unsupported testbed type."
    conditions_logical_operator: or
    conditions:
      - "platform in ['x86_64-nokia_ixr7250e_36x400g-r0', 'x86_64-arista_7800r3_48cq2_lc', 'x86_64-arista_7800r3_48cqm2_lc', 'x86_64-arista_7800r3a_36d2_lc', 'x86_64-arista_7800r3a_36dm2_lc','x86_64-arista_7800r3ak_36dm2_lc']"
      - "topo_type in ['m0', 'mx', 'm1']"
      - "topo_name not in ['t0', 't0-64', 't0-116', 't0-118', 't0-35', 't0-56', 't0-standalone-32', 't0-standalone-64', 't0-standalone-128', 't0-standalone-256', 'dualtor-56', 'dualtor-120', 'dualtor', 'dualtor-aa', 'dualor-aa-56', 'dualtor-aa-64-breakout', 't0-80', 't0-backend', 't1-lag', 't1-28-lag', 't1-48-lag', 't1-64-lag', 't1-56-lag', 't1-backend', 't2', 't2_2lc_36p-masic', 't2_2lc_min_ports-masic', 'lt2-p32o64', 'lt2-o128', 'ft2-64'] and asic_type not in ['mellanox']"

qos/test_qos_sai.py::TestQosSai::testQosSaiDot1pPgMapping:
  skip:
    reason: "Dot1p-PG mapping is only supported on backend."
    conditions_logical_operator: or
    conditions:
      - "'backend' not in topo_name"
      - "topo_type in ['m0', 'mx', 'm1']"
      - "topo_name not in ['t0', 't0-64', 't0-116', 't0-118', 't0-35', 't0-56', 't0-standalone-32', 't0-standalone-64', 't0-standalone-128', 't0-standalone-256', 'dualtor-56', 'dualtor-120', 'dualtor', 'dualtor-aa', 'dualor-aa-56', 'dualtor-aa-64-breakout', 't0-80', 't0-backend', 't1-lag', 't1-28-lag', 't1-48-lag', 't1-64-lag', 't1-56-lag', 't1-backend', 't2', 't2_2lc_36p-masic', 't2_2lc_min_ports-masic', 'lt2-p32o64', 'lt2-o128', 'ft2-64'] and asic_type not in ['mellanox']"

qos/test_qos_sai.py::TestQosSai::testQosSaiDot1pQueueMapping:
  skip:
    reason: "Dot1p-queue mapping is only supported on backend."
    conditions_logical_operator: or
    conditions:
      - "'backend' not in topo_name"
      - "topo_type in ['m0', 'mx', 'm1']"
      - "topo_name not in ['t0', 't0-64', 't0-116', 't0-118', 't0-35', 't0-56', 't0-standalone-32', 't0-standalone-64', 't0-standalone-128', 't0-standalone-256', 'dualtor-56', 'dualtor-120', 'dualtor', 'dualtor-aa', 'dualor-aa-56', 'dualtor-aa-64-breakout', 't0-80', 't0-backend', 't1-lag', 't1-28-lag', 't1-48-lag', 't1-64-lag', 't1-56-lag', 't1-backend', 't2', 't2_2lc_36p-masic', 't2_2lc_min_ports-masic', 'lt2-p32o64', 'lt2-o128', 'ft2-64'] and asic_type not in ['mellanox']"

qos/test_qos_sai.py::TestQosSai::testQosSaiDscpQueueMapping:
  skip:
    reason: "Unsupported testbed type."
    conditions_logical_operator: or
    conditions:
      - "'backend' in topo_name"
      - "topo_type in ['m0', 'mx', 'm1']"
      - "topo_name not in ['t0', 't0-64', 't0-116', 't0-118', 't0-35', 't0-56', 't0-standalone-32', 't0-standalone-64', 't0-standalone-128', 't0-standalone-256', 'dualtor-56', 'dualtor-120', 'dualtor', 'dualtor-aa', 'dualor-aa-56', 'dualtor-aa-64-breakout', 't0-80', 't0-backend', 't1-lag', 't1-28-lag', 't1-48-lag', 't1-64-lag', 't1-56-lag', 't1-backend', 't2', 't2_2lc_36p-masic', 't2_2lc_min_ports-masic', 't2_single_node_max', 't2_single_node_min', 'lt2-p32o64', 'lt2-o128', 'ft2-64'] and asic_type not in ['mellanox']"

qos/test_qos_sai.py::TestQosSai::testQosSaiDscpToPgMapping:
  skip:
    reason: "Unsupported testbed type."
    conditions_logical_operator: or
    conditions:
      - "'backend' in topo_name"
      - "topo_type in ['m0', 'mx', 'm1']"
      - "topo_name not in ['t0', 't0-64', 't0-116', 't0-118', 't0-35', 't0-56', 't0-standalone-32', 't0-standalone-64', 't0-standalone-128', 't0-standalone-256', 'dualtor-56', 'dualtor-120', 'dualtor', 'dualtor-aa', 'dualor-aa-56', 'dualtor-aa-64-breakout', 't0-80', 't0-backend', 't1-lag', 't1-28-lag', 't1-48-lag', 't1-64-lag', 't1-56-lag', 't1-backend', 't2', 't2_2lc_36p-masic', 't2_2lc_min_ports-masic', 't2_single_node_max', 't2_single_node_min', 'lt2-p32o64', 'lt2-o128', 'ft2-64'] and asic_type not in ['mellanox']"
qos/test_qos_sai.py::TestQosSai::testQosSaiDwrrWeightChange:
  skip:
    reason: "Skip DWRR weight change test on Mellanox platform. / Unsupported testbed type."
    conditions_logical_operator: or
    conditions:
      - "asic_type in ['mellanox']"
      - "topo_type in ['m0', 'mx', 'm1']"
      - "topo_name not in ['t0', 't0-64', 't0-116', 't0-118', 't0-35', 't0-56', 't0-standalone-32', 't0-standalone-64', 't0-standalone-128', 't0-standalone-256', 'dualtor-56', 'dualtor-120', 'dualtor', 'dualtor-aa', 'dualor-aa-56', 'dualtor-aa-64-breakout', 't0-80', 't0-backend', 't1-lag', 't1-28-lag', 't1-48-lag', 't1-64-lag', 't1-56-lag', 't1-backend', 't2', 't2_2lc_36p-masic', 't2_2lc_min_ports-masic', 't2_single_node_max', 't2_single_node_min', 'lt2-p32o64', 'lt2-o128', 'ft2-64'] and asic_type not in ['mellanox']"

qos/test_qos_sai.py::TestQosSai::testQosSaiFullMeshTrafficSanity:
  skip:
    reason: "Unsupported testbed type."
    conditions_logical_operator: or
    conditions:
      - "asic_type not in ['cisco-8000'] or topo_name not in ['ptf64']"
      - "topo_type in ['m0', 'mx', 'm1']"
      - "topo_name not in ['t0', 't0-64', 't0-116', 't0-118', 't0-35', 't0-56', 't0-standalone-32', 't0-standalone-64', 't0-standalone-128', 't0-standalone-256', 'dualtor-56', 'dualtor-120', 'dualtor', 'dualtor-aa', 'dualor-aa-56', 'dualtor-aa-64-breakout', 't0-80', 't0-backend', 't1-lag', 't1-28-lag', 't1-48-lag', 't1-64-lag', 't1-56-lag', 't1-backend', 't2', 't2_2lc_36p-masic', 't2_2lc_min_ports-masic', 'lt2-p32o64', 'lt2-o128', 'ft2-64'] and asic_type not in ['mellanox']"

qos/test_qos_sai.py::TestQosSai::testQosSaiHeadroomPoolSize:
  skip:
    reason: "Unsupported testbed type."
    conditions_logical_operator: or
    conditions:
      - "https://github.com/sonic-net/sonic-mgmt/issues/12292 and hwsku in ['Force10-S6100']
      and topo_type in ['t1-64-lag'] and hwsku not in ['Arista-7060CX-32S-C32', 'Celestica-DX010-C32', 'Arista-7260CX3-D108C8', 'Arista-7260CX3-D108C10', 'Force10-S6100', 'Arista-7260CX3-Q64', 'Arista-7050CX3-32S-C32', 'Arista-7050CX3-32S-C28S4', 'Arista-7050CX3-32S-D48C8', 'Arista-7060CX-32S-D48C8'] and asic_type not in ['mellanox']
      and asic_type in ['cisco-8000']"
      - "topo_type in ['m0', 'mx', 'm1']"
      - "topo_name not in ['t0', 't0-64', 't0-116', 't0-118', 't0-35', 't0-56', 't0-standalone-32', 't0-standalone-64', 't0-standalone-128', 't0-standalone-256', 'dualtor-56', 'dualtor-120', 'dualtor', 'dualtor-aa', 'dualor-aa-56', 'dualtor-aa-64-breakout', 't0-80', 't0-backend', 't1-lag', 't1-28-lag', 't1-48-lag', 't1-64-lag', 't1-56-lag', 't1-backend', 't2', 't2_2lc_36p-masic', 't2_2lc_min_ports-masic', 't2_single_node_max', 't2_single_node_min', 'lt2-p32o64', 'lt2-o128', 'ft2-64'] and asic_type not in ['mellanox']"
      - "asic_type in ['vs']"

qos/test_qos_sai.py::TestQosSai::testQosSaiHeadroomPoolWatermark:
  skip:
    reason: "Unsupported testbed type."
    conditions_logical_operator: or
    conditions:
      - "platform in ['x86_64-nokia_ixr7250e_36x400g-r0', 'x86_64-arista_7800r3_48cq2_lc', 'x86_64-arista_7800r3_48cqm2_lc', 'x86_64-arista_7800r3a_36d2_lc', 'x86_64-arista_7800r3a_36dm2_lc', 'x86_64-arista_7800r3ak_36dm2_lc'] or asic_type in ['mellanox']
         and asic_type in ['cisco-8000']
         and https://github.com/sonic-net/sonic-mgmt/issues/12292 and hwsku in ['Force10-S6100'] and topo_type in ['t1-64-lag']"
      - "topo_type in ['m0', 'mx', 'm1']"
      - "topo_name not in ['t0', 't0-64', 't0-116', 't0-118', 't0-35', 't0-56', 't0-standalone-32', 't0-standalone-64', 't0-standalone-128', 't0-standalone-256', 'dualtor-56', 'dualtor-120', 'dualtor', 'dualtor-aa', 'dualor-aa-56', 'dualtor-aa-64-breakout', 't0-80', 't0-backend', 't1-lag', 't1-28-lag', 't1-48-lag', 't1-64-lag', 't1-56-lag', 't1-backend', 't2', 't2_2lc_36p-masic', 't2_2lc_min_ports-masic', 't0-d18u8s4', 'lt2-p32o64', 'lt2-o128', 'ft2-64'] and asic_type not in ['mellanox']"
  xfail:
    reason: "Headroom pool size not supported."
    conditions:
      - "hwsku not in ['Arista-7060CX-32S-C32', 'Celestica-DX010-C32', 'Arista-7260CX3-D108C8', 'Arista-7260CX3-D108C10', 'Force10-S6100', 'Arista-7260CX3-Q64', 'Arista-7050CX3-32S-C32', 'Arista-7050CX3-32S-C28S4', 'Arista-7050CX3-32S-D48C8']"

qos/test_qos_sai.py::TestQosSai::testQosSaiLosslessVoq:
  skip:
    reason: "Unsupported testbed type."
    conditions_logical_operator: or
    conditions:
      - "asic_type not in ['cisco-8000'] or platform.startswith('x86_64-8122_')"
      - "topo_type in ['m0', 'mx', 'm1']"
      - "topo_name not in ['t0', 't0-64', 't0-116', 't0-118', 't0-35', 't0-56', 't0-standalone-32', 't0-standalone-64', 't0-standalone-128', 't0-standalone-256', 'dualtor-56', 'dualtor-120', 'dualtor', 'dualtor-aa', 'dualor-aa-56', 'dualtor-aa-64-breakout', 't0-80', 't0-backend', 't1-lag', 't1-28-lag', 't1-48-lag', 't1-64-lag', 't1-56-lag', 't1-backend', 't2', 't2_2lc_36p-masic', 't2_2lc_min_ports-masic', 'lt2-p32o64', 'lt2-o128', 'ft2-64'] and asic_type not in ['mellanox']"

qos/test_qos_sai.py::TestQosSai::testQosSaiLossyQueueVoq:
  skip:
    reason: "Unsupported testbed type."
    conditions_logical_operator: or
    conditions:
      - "asic_type not in ['cisco-8000'] or platform.startswith('x86_64-8122_')"
      - "topo_type in ['m0', 'mx', 'm1']"
      - "topo_name not in ['t0', 't0-64', 't0-116', 't0-118', 't0-35', 't0-56', 't0-standalone-32', 't0-standalone-64', 't0-standalone-128', 't0-standalone-256', 'dualtor-56', 'dualtor-120', 'dualtor', 'dualtor-aa', 'dualor-aa-56', 'dualtor-aa-64-breakout', 't0-80', 't0-backend', 't1-lag', 't1-28-lag', 't1-48-lag', 't1-64-lag', 't1-56-lag', 't1-backend', 't2', 't2_2lc_36p-masic', 't2_2lc_min_ports-masic', 'lt2-p32o64', 'lt2-o128', 'ft2-64'] and asic_type not in ['mellanox']"

qos/test_qos_sai.py::TestQosSai::testQosSaiLossyQueueVoqMultiSrc:
  skip:
    reason: "Unsupported testbed type."
    conditions_logical_operator: or
    conditions:
      - "asic_type not in ['cisco-8000'] or platform.startswith('x86_64-8122_')"
      - "topo_type in ['m0', 'mx', 'm1']"
      - "topo_name not in ['t0', 't0-64', 't0-116', 't0-118', 't0-35', 't0-56', 't0-standalone-32', 't0-standalone-64', 't0-standalone-128', 't0-standalone-256', 'dualtor-56', 'dualtor-120', 'dualtor', 'dualtor-aa', 'dualor-aa-56', 'dualtor-aa-64-breakout', 't0-80', 't0-backend', 't1-lag', 't1-28-lag', 't1-48-lag', 't1-64-lag', 't1-56-lag', 't1-backend', 't2', 't2_2lc_36p-masic', 't2_2lc_min_ports-masic', 'lt2-p32o64', 'lt2-o128', 'ft2-64'] and asic_type not in ['mellanox']"

qos/test_qos_sai.py::TestQosSai::testQosSaiPGDrop:
  skip:
    reason: "Unsupported testbed type."
    conditions_logical_operator: or
    conditions:
      - "asic_type not in ['cisco-8000'] or platform.startswith('x86_64-8122_')"
      - "topo_type in ['m0', 'mx', 'm1']"
      - "topo_name not in ['t0', 't0-64', 't0-116', 't0-118', 't0-35', 't0-56', 't0-standalone-32', 't0-standalone-64', 't0-standalone-128', 't0-standalone-256', 'dualtor-56', 'dualtor-120', 'dualtor', 'dualtor-aa', 'dualor-aa-56', 'dualtor-aa-64-breakout', 't0-80', 't0-backend', 't1-lag', 't1-28-lag', 't1-48-lag', 't1-64-lag', 't1-56-lag', 't1-backend', 't2', 't2_2lc_36p-masic', 't2_2lc_min_ports-masic', 'lt2-p32o64', 'lt2-o128', 'ft2-64'] and asic_type not in ['mellanox']"

qos/test_qos_sai.py::TestQosSai::testQosSaiPgHeadroomWatermark:
  skip:
    reason: "Unsupported testbed type."
    conditions_logical_operator: or
    conditions:
      - "asic_type in ['cisco-8000'] and not platform.startswith('x86_64-8122_')"
      - "topo_type in ['m0', 'mx', 'm1']"
      - "topo_name not in ['t0', 't0-64', 't0-116', 't0-118', 't0-35', 't0-56', 't0-standalone-32', 't0-standalone-64', 't0-standalone-128', 't0-standalone-256', 'dualtor-56', 'dualtor-120', 'dualtor', 'dualtor-aa', 'dualor-aa-56', 'dualtor-aa-64-breakout', 't0-80', 't0-backend', 't1-lag', 't1-28-lag', 't1-48-lag', 't1-64-lag', 't1-56-lag', 't1-backend', 't2', 't2_2lc_36p-masic', 't2_2lc_min_ports-masic', 't2_single_node_max', 't2_single_node_min', 'lt2-p32o64', 'lt2-o128', 'ft2-64'] and asic_type not in ['mellanox']"

qos/test_qos_sai.py::TestQosSai::testQosSaiPgSharedWatermark[None-wm_pg_shared_lossy]:
  xfail:
    reason: "Image issue on Arista platforms / Unsupported testbed type."
    conditions:
      - "platform in ['x86_64-arista_7050cx3_32s']"

qos/test_qos_sai.py::TestQosSai::testQosSaiQWatermarkAllPorts:
  skip:
    reason: "All Port Watermark test is verified only on Cisco Platforms."
    conditions_logical_operator: or
    conditions:
      - "asic_type not in ['cisco-8000']"
      - "topo_type in ['m0', 'mx', 'm1']"
      - "topo_name not in ['t0', 't0-64', 't0-116', 't0-118', 't0-35', 't0-56', 't0-standalone-32', 't0-standalone-64', 't0-standalone-128', 't0-standalone-256', 'dualtor-56', 'dualtor-120', 'dualtor', 'dualtor-aa', 'dualor-aa-56', 'dualtor-aa-64-breakout', 't0-80', 't0-backend', 't1-lag', 't1-28-lag', 't1-48-lag', 't1-64-lag', 't1-56-lag', 't1-backend', 't2', 't2_2lc_36p-masic', 't2_2lc_min_ports-masic', 't2_single_node_max', 't2_single_node_min', 'lt2-p32o64', 'lt2-o128', 'ft2-64'] and asic_type not in ['mellanox']"

qos/test_qos_sai.py::TestQosSai::testQosSaiSharedReservationSize:
  skip:
    reason: "Shared reservation size test is not supported."
    conditions_logical_operator: or
    conditions:
      - "asic_type not in ['cisco-8000'] or platform.startswith('x86_64-8122_')"
      - "topo_type in ['m0', 'mx', 'm1']"
      - "topo_name not in ['t0', 't0-64', 't0-116', 't0-118', 't0-35', 't0-56', 't0-standalone-32', 't0-standalone-64', 't0-standalone-128', 't0-standalone-256', 'dualtor-56', 'dualtor-120', 'dualtor', 'dualtor-aa', 'dualor-aa-56', 'dualtor-aa-64-breakout', 't0-80', 't0-backend', 't1-lag', 't1-28-lag', 't1-48-lag', 't1-64-lag', 't1-56-lag', 't1-backend', 't2', 't2_2lc_36p-masic', 't2_2lc_min_ports-masic', 'lt2-p32o64', 'lt2-o128', 'ft2-64'] and asic_type not in ['mellanox']"

qos/test_qos_sai.py::TestQosSai::testQosSaiXonHysteresis:
  skip:
    reason: "testQosSaiXonHysteresis case is only supported on cisco-8000 8102/8101/8111."
    conditions_logical_operator: or
    conditions:
      - "platform not in ['x86_64-8102_64h_o-r0', 'x86_64-8101_32fh_o-r0', 'x86_64-8111_32eh_o-r0']"
      - "asic_type not in ['cisco-8000']"

qos/test_tunnel_qos_remap.py:
  skip:
    reason: "Tunnel qos remap test needs some SAI attributes, which are not supported on KVM."
    conditions:
      - "asic_type in ['vs']"

qos/test_tunnel_qos_remap.py::test_pfc_watermark_extra_lossless_active:
  xfail:
    reason: "test_pfc_watermark_extra_lossless_active is not support on broadcom platform yet"
    conditions:
      - "asic_type in ['broadcom']"
      - https://github.com/sonic-net/sonic-mgmt/issues/11271

qos/test_tunnel_qos_remap.py::test_pfc_watermark_extra_lossless_standby:
  xfail:
    reason: "test_pfc_watermark_extra_lossless_standby is not support on broadcom platform yet"
    conditions:
      - "asic_type in ['broadcom']"
      - https://github.com/sonic-net/sonic-mgmt/issues/11271

qos/test_voq_watchdog.py:
  skip:
    reason: "These tests only apply to cisco 8000 platforms."
    conditions:
      - "asic_type not in ['cisco-8000']"

#######################################
#####           radv             #####
#######################################
radv/test_radv_ipv6_ra.py::test_solicited_router_advertisement_with_m_flag:
  skip:
    reason: "Test case has issue on the dualtor-64 topo."
    conditions:
      - "https://github.com/sonic-net/sonic-mgmt/issues/11322 and 'dualtor-64' in topo_name"

radv/test_radv_ipv6_ra.py::test_unsolicited_router_advertisement_with_m_flag:
  skip:
    reason: "Test case has issue on the dualtor-64 topo."
    conditions:
      - "https://github.com/sonic-net/sonic-mgmt/issues/11322 and 'dualtor-64' in topo_name"

#######################################
#####          read_mac           #####
#######################################
read_mac/test_read_mac_metadata.py:
  skip:
    reason: "Read_mac test needs specific variables and image urls, currently do not support on KVM and regular nightly test."
    conditions:
      - "asic_type in ['vs']"

#######################################
#####      reset_factory          #####
#######################################
reset_factory/test_reset_factory.py:
  skip:
    reason: "This case has a known issue which leaves the DUT in a bad state. Skipping until the issue is addressed."
    conditions:
      - https://github.com/sonic-net/sonic-mgmt/issues/11103

#######################################
#####         restapi             #####
#######################################
restapi/test_restapi.py:
  skip:
    reason: "Only supported on Mellanox"
    conditions:
      - "asic_type not in ['mellanox']"

restapi/test_restapi.py::test_create_vrf:
  skip:
    reason: "Only supported on Mellanox T1"
    conditions_logical_operator: or
    conditions:
      - "'t1' not in topo_type"
      - "asic_type not in ['mellanox']"

restapi/test_restapi_vxlan_ecmp.py:
  skip:
    reason: "Only supported on cisco 8102, 8101 and mlnx 4600C T1"
    conditions:
      - "not (platform in ['x86_64-8102_64h_o-r0', 'x86_64-8101_32fh_o-r0', 'x86_64-mlnx_msn4600c-r0']  and 't1' in topo_type)"

#######################################
#####           route             #####
#######################################
route/test_default_route.py:
  skip:
    reason: "Does not apply to standalone topos."
    conditions:
      - "'standalone' in topo_name"

route/test_route_flap.py:
  skip:
    reason: "Test case has issue on the t0-56-povlan and dualtor-64 topo. Does not apply to standalone topos."
    conditions_logical_operator: or
    conditions:
      - "https://github.com/sonic-net/sonic-mgmt/issues/11323 and 't0-56-po2vlan' in topo_name"
      - "https://github.com/sonic-net/sonic-mgmt/issues/11324 and 'dualtor-64' in topo_name"
      - "'standalone' in topo_name"

route/test_route_flow_counter.py:
  skip:
    reason: "Test not supported for cisco-8122 platform / Route flow counter is not supported on vs platform."
    conditions_logical_operator: or
    conditions:
      - "platform in ['x86_64-8122_64eh_o-r0', 'x86_64-8122_64ehf_o-r0']"
      - "asic_type in ['vs']"

route/test_route_perf.py:
  skip:
    reason: "Does not apply to standalone topos."
    conditions:
      - "'standalone' in topo_name"
  xfail:
    reason: "Test case has high failure rate on t1-lag"
    conditions:
      - "asic_type in ['vs'] and https://github.com/sonic-net/sonic-mgmt/issues/18893"

route/test_static_route.py:
  skip:
    reason: "Test not supported for 201911 images or older. Does not apply to standalone topos. Not supported on cisco-8122 platform"
    conditions_logical_operator: OR
    conditions:
      - "release in ['201811', '201911']"
      - "'standalone' in topo_name"
      - "platform in ['x86_64-8122_64eh_o-r0', 'x86_64-8122_64ehf_o-r0']"

route/test_static_route.py::test_static_route_ecmp_ipv6:
  # This test case may fail due to a known issue https://github.com/sonic-net/sonic-buildimage/issues/4930.
  # Temporarily disabling the test case due to the this issue.
  skip:
    reason: "Test case may fail due to a known issue / Test not supported for 201911 images or older. Does not apply to standalone topos."
    conditions_logical_operator: OR
    conditions:
      - "https://github.com/sonic-net/sonic-buildimage/issues/4930"
      - "release in ['201811', '201911']"
      - "'standalone' in topo_name"

#######################################
#####              sflow          #####
#######################################
sflow/test_sflow.py:
  skip:
    reason: "Sflow feature is default disabled on vs platform"
    conditions:
      - "asic_type in ['vs']"

sflow/test_sflow.py::TestReboot::testFastreboot:
  skip:
    reason: "Dualtor topology doesn't support advanced-reboot"
    conditions:
      - "topo_name in ['dualtor', 'dualtor-56', 'dualtor-120', 'dualtor-aa', 'dualtor-aa-56', 'dualtor-aa-64-breakout']"

sflow/test_sflow.py::TestReboot::testWarmreboot:
  skip:
    reason: "Dualtor topology doesn't support advanced-reboot"
    conditions:
      - "topo_name in ['dualtor', 'dualtor-56', 'dualtor-120', 'dualtor-aa', 'dualtor-aa-56', 'dualtor-aa-64-breakout']"

#######################################
#####      show_techsupport       #####
#######################################
show_techsupport/test_auto_techsupport.py:
  skip:
    reason: "auto techsupport on multi asic platforms doesnt work"
    strict: True
    conditions:
      - (is_multi_asic==True)

show_techsupport/test_auto_techsupport.py::TestAutoTechSupport::test_max_limit[core]:
  xfail:
    reason: "This test case may fail due to a known issue https://github.com/sonic-net/sonic-buildimage/issues/15051."
    conditions:
      - https://github.com/sonic-net/sonic-buildimage/issues/15051

show_techsupport/test_auto_techsupport.py::TestAutoTechSupport::test_sai_sdk_dump:
  skip:
    reason: "Test supported only on Nvidia(Mellanox) devices / auto techsupport on multi asic platforms doesnt work"
    conditions_logical_operator: or
    conditions:
      - "asic_type not in ['mellanox']"
      - "is_multi_asic==True"

#######################################
#####         snappi_tests        #####
#######################################
snappi_tests:
  skip:
    reason: "Snappi test only support on physical tgen testbed"
    conditions:
      - "asic_type in ['vs']"

snappi_tests/ecn/test_ecn_marking_with_pfc_quanta_variance_with_snappi.py:
  skip:
    reason: "Current test case only work with cisco platform"
    conditions:
      - "asic_type not in ['cisco-8000']"

snappi_tests/ecn/test_ecn_marking_with_snappi.py:
  skip:
    reason: "Current test case only work with cisco platform"
    conditions:
      - "asic_type not in ['cisco-8000']"

snappi_tests/ecn/test_red_accuracy_with_snappi:
  skip:
    reason: "Test should not be run as part of nightly. / Snappi test only support on physical tgen testbed"
    conditions_logical_operator: or
    conditions:
      - "topo_type in ['tgen']"
      - "asic_type in ['vs']"

snappi_tests/pfc/test_global_pause_with_snappi.py:
  skip:
    reason: "Global pause is not supported in cisco-8000. / Snappi test only support on physical tgen testbed"
    conditions_logical_operator: and
    conditions:
      - "asic_type in ['cisco-8000', 'vs']"
      - "topo_type in ['t2', 'multidut-tgen']"

snappi_tests/pfcwd/test_pfcwd_actions.py::test_pfcwd_frwd_90_10:
  skip:
    reason: "Forward action is not supported in cisco-8000."
    conditions:
      - "asic_type in ['cisco-8000']"

snappi_tests/pfcwd/test_pfcwd_actions.py::test_pfcwd_frwd_over_subs_40_09:
  skip:
    reason: "Forward action is not supported in cisco-8000."
    conditions:
      - "asic_type in ['cisco-8000']"

#######################################
#####            snmp             #####
#######################################
snmp/test_snmp_default_route.py::test_snmp_default_route:
  skip:
    reason: "Skipping SNMP test because standalone topology has no default routes."
    conditions:
      - "'standalone' in topo_name"

snmp/test_snmp_link_local.py:
  skip:
    reason: "SNMP over IPv6 support not present in release branches."
    conditions:
      - "is_multi_asic==False"
      - "release in ['202205', '202211', '202305', '202311']"
  xfail:
    reason: "Test script has issues on kvm testbed."
    condition:
      - "asic_type in ['vs']"
      - "https://github.com/sonic-net/sonic-mgmt/issues/15081"

snmp/test_snmp_loopback.py::test_snmp_loopback:
  skip:
    reason: "1. Not supported topology backend.
             2. Skipping SNMP test because standalone topology has no neighbor VMs,
            and SNMP queries will be executed from the neighbor VM."
    conditions_logical_operator: OR
    conditions:
      - "'backend' in topo_name"
      - "'standalone' in topo_name"

snmp/test_snmp_pfc_counters.py:
  skip:
    reason: "M* topo does not support test_snmp_pfc_counters"
    conditions:
      - "topo_type in ['m0', 'mx', 'm1']"

snmp/test_snmp_phy_entity.py:
  skip:
    reason: "Only supports physical testbed."
    conditions:
      - "asic_type in ['vs']"

snmp/test_snmp_queue.py:
  skip:
    reason: "Interfaces not present on supervisor node or M* topo does not support test_snmp_queue or unsupported platform"
    conditions:
      - "topo_type in ['m0', 'mx', 'm1'] or asic_type in ['barefoot']"

snmp/test_snmp_queue_counters.py:
  skip:
    conditions_logical_operator: OR
    reason: "Have an known issue on kvm testbed / Unsupported in M* topos"
    conditions:
      - "asic_type in ['vs'] and https://github.com/sonic-net/sonic-mgmt/issues/14007"
      - "topo_type in ['m0', 'mx', 'm1']"

#######################################
#####            span             #####
#######################################
span:
  skip:
    reason: "Skipping span test on broadcom/cisco-8000 platform."
    conditions:
      - "asic_type in ['broadcom', 'cisco-8000']"

span/test_port_mirroring.py:
  xfail:
    reason: "Testcase ignored on dualtor topology and mellanox setups due to Github issue: https://github.com/sonic-net/sonic-mgmt/issues/9647"
    conditions:
      - "https://github.com/sonic-net/sonic-mgmt/issues/9647 and 'dualtor' in topo_name and asic_type in ['mellanox']"

#######################################
#####            srv6             #####
#######################################
srv6/test_srv6_basic_sanity.py:
  skip:
    reason: "It's a new test case, skip it for other topologies except cisco vs nodes and force nodes."
    conditions:
      - topo_name not in ["ciscovs-7nodes", "ciscovs-5nodes", "force10-7nodes"]

srv6/test_srv6_basic_sanity.py::test_traffic_check_normal:
  skip:
    reason: "It's a new test case, skip it for other topologies except cisco vs nodes (SRv6 data plane required)."
    conditions:
      - topo_name not in ["ciscovs-7nodes", "ciscovs-5nodes"]

srv6/test_srv6_dataplane.py:
  skip:
    reason: "Only target mellanox and brcm platform with 202412 image at this time. Skip for non Arista-7060X6-64PE-B-* TH5 SKUs. Skip for t0-isolated-d96u32, t1-isolated-d32/128"
    conditions_logical_operator: or
    conditions:
      - "asic_type not in ['mellanox', 'broadcom'] or release not in ['202412']"
      - "'Arista-7060X6-64PE' in hwsku and 'Arista-7060X6-64PE-B' not in hwsku"
      - "topo_name in ['t0-isolated-d96u32', 't1-isolated-d128', 't1-isolated-d32']"

srv6/test_srv6_static_config.py:
  skip:
    reason: "Requires particular image support, skip in PR testing. Skip for non Arista-7060X6-64PE-B-* TH5 SKUs. Skip for t0-isolated-d96u32, t1-isolated-d32/128"
    conditions_logical_operator: or
    conditions:
      - "release not in ['202412']"
      - "'Arista-7060X6-64PE' in hwsku and 'Arista-7060X6-64PE-B' not in hwsku"
      - "topo_name in ['t0-isolated-d96u32', 't1-isolated-d128', 't1-isolated-d32']"

srv6/test_srv6_static_config.py::test_uDT46_config:
  skip:
    reason: "Unsupported platform"
    conditions:
      - "asic_type in ['mellanox']"

srv6/test_srv6_vlan_forwarding.py:
  skip:
    reason: "Only target mellanox/brcm platform with 202412 image at this time. Skip for non Arista-7060X6-64PE-B-* TH5 SKUs. Skip for t0-isolated-d96u32, t1-isolated-d32/128"
    conditions_logical_operator: or
    conditions:
      - "asic_type not in ['mellanox', 'broadcom'] or release not in ['202412']"
      - "'Arista-7060X6-64PE' in hwsku and 'Arista-7060X6-64PE-B' not in hwsku"
      - "topo_name in ['t0-isolated-d96u32', 't1-isolated-d128', 't1-isolated-d32']"

#######################################
#####             ssh             #####
#######################################
ssh/test_ssh_default_password:
  skip:
    reason: "Skip because the default password test is no longer appropriate after password rotation."

ssh/test_ssh_stress.py::test_ssh_stress:
  # This test is not stable, skip it for now.
  # known issue: https://github.com/paramiko/paramiko/issues/1508
  skip:
    reason: "This test failed intermittent due to known issue of paramiko, skip for now"
    conditions: https://github.com/paramiko/paramiko/issues/1508

#######################################
#####     sub_port_interfaces     #####
#######################################
sub_port_interfaces:
  skip:
    reason: "Unsupported platform or asic"
    conditions_logical_operator: or
    conditions:
      - "is_multi_asic==True or asic_gen not in ['td2', 'spc1', 'spc2', 'spc3', 'spc4'] and asic_type not in ['barefoot','marvell-teralynx']"
      - "asic_type in ['mellanox', 'nvidia']"

sub_port_interfaces/test_show_subinterface.py::test_subinterface_status[port]:
  skip:
    reason: "Unsupported platform or asic"
    conditions_logical_operator: or
    conditions:
      - "asic_type in ['vs'] and https://github.com/sonic-net/sonic-buildimage/issues/19735"
      - "is_multi_asic==True or asic_gen not in ['td2', 'spc1', 'spc2', 'spc3', 'spc4'] and asic_type not in ['barefoot','marvell-teralynx']"

sub_port_interfaces/test_show_subinterface.py::test_subinterface_status[port_in_lag]:
  skip:
    reason: "Not supported port type"

sub_port_interfaces/test_sub_port_interfaces.py::TestSubPorts::test_routing_between_sub_ports_unaffected_by_sub_ports_removal[port_in_lag:
  skip:
    reason: "Not supported port type"

sub_port_interfaces/test_sub_port_interfaces.py::TestSubPorts::test_tunneling_between_sub_ports:
  skip:
    reason: "Cisco 8000 platform does not support DSCP PIPE Mode for IPinIP Tunnels / Unsupported platform or asic"
    conditions_logical_operator: or
    conditions:
      - "asic_type=='cisco-8000'"
      - "is_multi_asic==True or asic_gen not in ['td2', 'spc1', 'spc2', 'spc3', 'spc4'] and asic_type not in ['barefoot','marvell-teralynx']"

sub_port_interfaces/test_sub_port_interfaces.py::TestSubPorts::test_untagged_packet_not_routed[port_in_lag] :
  skip:
    reason: "Not supported port type"

sub_port_interfaces/test_sub_port_l2_forwarding.py::test_sub_port_l2_forwarding[port_in_lag]:
  skip:
    reason: "Not supported port type"

#######################################
#####             syslog          #####
#######################################
syslog/test_syslog.py:
  xfail:
    reason: "Generic internal image issue"
    conditions:
      - "branch in ['internal-202012']"
      - "build_version.split('.')[1].isdigit() and int(build_version.split('.')[1]) <= 33"

syslog/test_syslog_source_ip.py:
  skip:
    reason: "Vs setup doesn't work when creating mgmt vrf"
    conditions_logical_operator: or
    conditions:
      - "https://github.com/sonic-net/sonic-mgmt/issues/16997"
      - "asic_type in ['vs']"

syslog/test_syslog_source_ip.py::TestSSIP::test_syslog_protocol_filter_severity:
  skip:
    reason: "Testcase consistent failed, raised issue to track / Vs setup doesn't work when creating mgmt vrf"
    conditions_logical_operator: or
    conditions:
      - "https://github.com/sonic-net/sonic-mgmt/issues/16997"
      - "https://github.com/sonic-net/sonic-mgmt/issues/14493"
      - "asic_type in ['vs']"

#######################################
#####         system_health       #####
#######################################
system_health/test_system_health.py:
  skip:
    reason: "There is no table SYSTEM_HEALTH_INFO in STATE_DB on kvm testbed, skip in PR testing"
    conditions:
      - "asic_type in ['vs']"

system_health/test_system_health.py::test_service_checker_with_process_exit:
  xfail:
    strict: True
    conditions:
      - "branch in ['internal-202012']"
      - "build_version.split('.')[1].isdigit() and int(build_version.split('.')[1]) <= 44"

#######################################
#####           tacacs          #####
#######################################
tacacs/test_authorization.py::test_authorization_tacacs_and_local:
  skip:
    reason: "Testcase ignored due to Github issue: https://github.com/sonic-net/sonic-mgmt/issues/11349"
    conditions:
      - https://github.com/sonic-net/sonic-mgmt/issues/11349

#######################################
#####           telemetry         #####
#######################################
telemetry/test_events.py:
  skip:
    reason: "Skip telemetry test events for 202211 and older branches"
    conditions:
      - "release in ['201811', '201911', '202012', '202205', '202211']"
  xfail:
    reason: "Test events is flaky in PR test, xfail until issue resolved"
    conditions:
      - "asic_type in ['vs']"
      - https://github.com/sonic-net/sonic-buildimage/issues/19943

telemetry/test_telemetry.py:
  skip:
    reason: "Skip telemetry test for 201911 and older branches"
    conditions:
      - "(is_multi_asic==True) and (release in ['201811', '201911'])"

telemetry/test_telemetry.py::test_telemetry_queue_buffer_cnt:
  skip:
    conditions_logical_operator: or
    reason: "Testcase ignored due to switch type is voq / Unsupported in M* topos / multi-asic issue 15393"
    conditions:
      - "(switch_type=='voq')"
      - "topo_type in ['m0', 'mx', 'm1']"
      - "(is_multi_asic==True) and https://github.com/sonic-net/sonic-mgmt/issues/15393"

#######################################
#####         pktgen              #####
#######################################
test_pktgen.py:
  skip:
    reason: "No need in M0/Mx/M1"
    conditions:
      - "topo_type in ['m0', 'mx', 'm1']"

#######################################
#####         vs_chassis          #####
#######################################
test_vs_chassis_setup.py:
  skip:
    reason: "Skip vs_chassis setup on non-vs testbeds"
    conditions:
      - "asic_type not in ['vs']"

#######################################
#####         upgrade_path        #####
#######################################
upgrade_path:
  skip:
    reason: "Upgrade path test needs base and target image lists, currently do not support on KVM."
    conditions:
      - "asic_type in ['vs']"

upgrade_path/test_multi_hop_upgrade_path.py:
  skip:
    reason: "Only supported on T0 topology"
    conditions:
      - "'t0' not in topo_type"

upgrade_path/test_upgrade_path.py::test_upgrade_path_t2:
  skip:
    reason: "Only supported on T2 topology"
    conditions:
      - "'t2' not in topo_type"

#######################################
#####            vlan             #####
#######################################
vlan/test_vlan.py::test_vlan_tc7_tagged_qinq_switch_on_outer_tag:
  skip:
    reason: "Unsupported platform."
    conditions:
      - "asic_type not in ['mellanox', 'barefoot', 'cisco-8000']"

vlan/test_vlan_ping.py:
  skip:
    reason: "test_vlan_ping doesn't work on Broadcom platform. Ignored on dualtor topo and mellanox setups due to Github issue: https://github.com/sonic-net/sonic-mgmt/issues/9642."
    conditions_logical_operator: OR
    conditions:
      - "asic_type in ['broadcom']"
      - "https://github.com/sonic-net/sonic-mgmt/issues/15061 and 'dualtor-aa' in topo_name"

#######################################
#####             voq             #####
#######################################
voq:
  skip:
    reason: "Cisco 8800 doesn't support voq tests"
    conditions:
      - "asic_type in ['cisco-8000']"

voq/test_fabric_cli_and_db.py:
  skip:
    reason: "Skip test_fabric_cli_and_db on unsupported testbed."
    conditions_logical_operator: "OR"
    conditions:
      - "('t2' not in topo_name)"
      - "(asic_subtype not in ['broadcom-dnx'])"
      - "not any(i in platform for i in ['arista_7800', 'x86_64-nokia_ixr7250e'])"
      - "(asic_type in ['cisco-8000'])"

voq/test_fabric_reach.py:
  skip:
    reason: "Skip test_fabric_reach on unsupported testbed."
    conditions_logical_operator: "OR"
    conditions:
      - "('t2' not in topo_name)"
      - "(asic_subtype not in ['broadcom-dnx'])"
      - "not any(i in platform for i in ['arista_7800', 'x86_64-nokia_ixr7250e'])"
      - "(asic_type in ['cisco-8000'])"

voq/test_voq_counter.py::TestVoqCounter::test_voq_queue_counter[multi_dut_shortlink_to_longlink]:
  skip:
    reason: "Testcase ignored due to sonic-mgmt issue: https://github.com/sonic-net/sonic-buildimage/issues/21098"
    conditions:
      - "(switch_type=='voq')"
      - "('t2' in topo_name)"

voq/test_voq_counter.py::test_voq_drop_counter:
  skip:
    reason: "Testcase ignored due to sonic-mgmt issue: https://github.com/sonic-net/sonic-mgmt/issues/16140"
    conditions:
      - "('t2' in topo_name)"

voq/test_voq_counter.py::test_voq_queue_counter:
  skip:
    reason: "Skip test_voq_queue_counter for non broadcom-dnx 't2' platforms."
    conditions:
      - "('t2' not in topo_name)"
      - "(asic_subtype not in ['broadcom-dnx'])"

voq/test_voq_fabric_capacity.py:
  skip:
    reason: "Skip test_voq_fabric_capacity on unsupported testbed."
    conditions:
      - "('t2' not in topo_name) or (asic_subtype not in ['broadcom-dnx']) or (asic_type in ['cisco-8000'])"

voq/test_voq_fabric_isolation.py:
  skip:
    reason: "Skip test_voq_fabric_isolation on unsupported testbed."
    conditions:
      - "('t2' not in topo_name) or (asic_subtype not in ['broadcom-dnx']) or (asic_type in ['cisco-8000'])"

voq/test_voq_fabric_status_all.py:
  skip:
    reason: "Skip test_voq_fabric_status_all on unsupported testbed."
    conditions_logical_operator: "OR"
    conditions:
      - "('t2' not in topo_name)"
      - "(asic_subtype not in ['broadcom-dnx'])"
      - "not any(i in platform for i in ['arista_7800', 'x86_64-nokia_ixr7250e'])"
      - "(asic_type in ['cisco-8000'])"

#######################################
#####             vrf             #####
#######################################
vrf/test_vrf.py:
  skip:
    reason: "Vrf tests are skipped both in nightly and PR testing, not supported on mellanox and nvidia asic from 202411 and later"
    conditions:
      - "asic_type in ['vs', 'mellanox', 'nvidia']"

vrf/test_vrf.py::TestVrfAclRedirect:
  skip:
    reason: "Switch does not support ACL REDIRECT_ACTION."
    conditions_logical_operator: or
    conditions:
      - "'switch' in vars() and len([capabilities for capabilities in switch.values() if 'REDIRECT_ACTION' in capabilities]) == 0"
      - "asic_type in ['vs']"

vrf/test_vrf.py::TestVrfWarmReboot::test_vrf_swss_warm_reboot:
  skip:
    reason: "Dualtor topology doesn't support advanced-reboot"
    conditions:
      - "topo_name in ['dualtor', 'dualtor-56', 'dualtor-120', 'dualtor-aa', 'dualtor-aa-56', 'dualtor-aa-64-breakout']"

vrf/test_vrf.py::TestVrfWarmReboot::test_vrf_system_warm_reboot:
  skip:
    reason: "Dualtor topology doesn't support advanced-reboot"
    conditions:
      - "topo_name in ['dualtor', 'dualtor-56', 'dualtor-120', 'dualtor-aa', 'dualtor-aa-56', 'dualtor-aa-64-breakout']"

vrf/test_vrf_attr.py:
  skip:
    reason: "Vrf tests are skipped in PR testing, not supported on mellanox and nvidia asic from 202411 and later"
    conditions:
      - "asic_type in ['vs', 'mellanox', 'nvidia']"

vrf/test_vrf_attr.py::TestVrfAttrSrcMac::test_vrf1_neigh_with_default_router_mac:
  skip:
    reason: "RIF MAC taking precedence over VRF MAC / Vrf test are skipped in PR testing."
    conditions:
      - "asic_type in ['barefoot', 'vs']"

#######################################
#####           vxlan            #####
#######################################
vxlan/test_vnet_bgp_route_precedence.py:
  skip:
    reason: "test_vnet_bgp_route_precedence can only run on cisco and mnlx platforms. Also skip in 202411"
    conditions_logical_operator: or
    conditions:
      - "asic_type not in ['cisco-8000', 'mellanox']"
      - "release in ['202411']"
  xfail:
    reason: "Skip due to the test issue: https://github.com/sonic-net/sonic-mgmt/issues/18594"
    conditions:
      - "https://github.com/sonic-net/sonic-mgmt/issues/18594"

vxlan/test_vnet_route_leak.py:
  skip:
    reason: "Test skipped due to issue #8374"
    conditions:
      - https://github.com/sonic-net/sonic-mgmt/issues/8374

vxlan/test_vnet_vxlan.py:
  skip:
    reason: "1. Enable tests only for: mellanox, barefoot
             2. Test skipped due to issue #8374"
    conditions_logical_operator: OR
    conditions:
      - "asic_type not in ['mellanox', 'barefoot', 'vs']"
      - https://github.com/sonic-net/sonic-mgmt/issues/8374

vxlan/test_vxlan_bfd_tsa.py:
  skip:
    reason: "VxLAN ECMP BFD TSA test is not yet supported on multi-ASIC platform. Also this test can only run on some platforms."
    conditions:
      - "(is_multi_asic == True) or (platform not in ['x86_64-8102_64h_o-r0', 'x86_64-8101_32fh_o-r0', 'x86_64-mlnx_msn4600c-r0', 'x86_64-mlnx_msn2700-r0', 'x86_64-mlnx_msn2700a1-r0', 'x86_64-kvm_x86_64-r0', 'x86_64-mlnx_msn4700-r0', 'x86_64-nvidia_sn4280-r0', 'x86_64-8102_28fh_dpu_o-r0'])"

vxlan/test_vxlan_bfd_tsa.py::Test_VxLAN_BFD_TSA::test_tsa_case4:
  skip:
    reason: "VxLAN ECMP BFD TSA test is not yet supported on multi-ASIC platform. Also this test can only run on 4600c, 2700 and 8102. For KVM platform, this test is not supported due to system check not supported currently."
    conditions_logical_operator: OR
    conditions:
      - "(is_multi_asic == True) or (platform not in ['x86_64-8102_64h_o-r0', 'x86_64-8101_32fh_o-r0', 'x86_64-mlnx_msn4600c-r0', 'x86_64-mlnx_msn2700-r0', 'x86_64-mlnx_msn2700a1-r0', 'x86_64-kvm_x86_64-r0', 'x86_64-mlnx_msn4700-r0', 'x86_64-nvidia_sn4280-r0', 'x86_64-8102_28fh_dpu_o-r0'])"
      - "(asic_type in ['vs']) and https://github.com/sonic-net/sonic-buildimage/issues/19879"
      - "https://github.com/sonic-net/sonic-mgmt/issues/15728"

vxlan/test_vxlan_bfd_tsa.py::Test_VxLAN_BFD_TSA::test_tsa_case5:
  skip:
    reason: "VxLAN ECMP BFD TSA test is not yet supported on multi-ASIC platform. Also this test can only run on 4600c, 2700 and 8102. For KVM platform, this test is not supported due to system check not supported currently."
    conditions_logical_operator: OR
    conditions:
      - "(is_multi_asic == True) or (platform not in ['x86_64-8102_64h_o-r0', 'x86_64-8101_32fh_o-r0', 'x86_64-mlnx_msn4600c-r0', 'x86_64-mlnx_msn2700-r0', 'x86_64-mlnx_msn2700a1-r0', 'x86_64-kvm_x86_64-r0', 'x86_64-mlnx_msn4700-r0', 'x86_64-nvidia_sn4280-r0', 'x86_64-8102_28fh_dpu_o-r0'])"
      - "(asic_type in ['vs']) and https://github.com/sonic-net/sonic-buildimage/issues/19879"
      - "https://github.com/sonic-net/sonic-mgmt/issues/15728"

vxlan/test_vxlan_bfd_tsa.py::Test_VxLAN_BFD_TSA::test_tsa_case6:
  skip:
    reason: "VxLAN ECMP BFD TSA test is not yet supported on multi-ASIC platform. Also this test can only run on 4600c, 2700 and 8102. For KVM platform, this test is not supported due to system check not supported currently."
    conditions_logical_operator: OR
    conditions:
      - "(is_multi_asic == True) or (platform not in ['x86_64-8102_64h_o-r0', 'x86_64-8101_32fh_o-r0', 'x86_64-mlnx_msn4600c-r0', 'x86_64-mlnx_msn2700-r0', 'x86_64-mlnx_msn2700a1-r0', 'x86_64-kvm_x86_64-r0', 'x86_64-mlnx_msn4700-r0', 'x86_64-nvidia_sn4280-r0', 'x86_64-8102_28fh_dpu_o-r0'])"
      - "(asic_type in ['vs']) and https://github.com/sonic-net/sonic-buildimage/issues/19879"
      - "https://github.com/sonic-net/sonic-mgmt/issues/15728"

vxlan/test_vxlan_crm.py:
  skip:
    reason: "VxLAN crm test is not yet supported on multi-ASIC platform. Also this test can only run on some platforms."
    conditions:
      - "(is_multi_asic == True) or (platform not in ['x86_64-8102_64h_o-r0', 'x86_64-8101_32fh_o-r0', 'x86_64-mlnx_msn4600c-r0', 'x86_64-mlnx_msn2700-r0', 'x86_64-mlnx_msn2700a1-r0', 'x86_64-kvm_x86_64-r0', 'x86_64-mlnx_msn4700-r0', 'x86_64-nvidia_sn4280-r0', 'x86_64-8102_28fh_dpu_o-r0'])"

vxlan/test_vxlan_crm.py::Test_VxLAN_Crm::test_crm_128_group_members[v4_in_v6]:
  skip:
    reason: "VxLAN crm test is not yet supported on multi-ASIC platform. Also this test can only run on some platforms. On Mellanox spc1 platform, due to HW limitation, vxlan ipv6 tunnel is not supported"
    conditions_logical_operator: OR
    conditions:
      - "(is_multi_asic == True) or (platform not in ['x86_64-8102_64h_o-r0', 'x86_64-8101_32fh_o-r0', 'x86_64-mlnx_msn4600c-r0', 'x86_64-mlnx_msn2700-r0', 'x86_64-mlnx_msn2700a1-r0', 'x86_64-kvm_x86_64-r0', 'x86_64-mlnx_msn4700-r0', 'x86_64-nvidia_sn4280-r0', 'x86_64-8102_28fh_dpu_o-r0'])"
      - "asic_gen == 'spc1'"

vxlan/test_vxlan_crm.py::Test_VxLAN_Crm::test_crm_128_group_members[v6_in_v6]:
  skip:
    reason: "VxLAN crm test is not yet supported on multi-ASIC platform. Also this test can only run on some platforms. On Mellanox spc1 platform, due to HW limitation, vxlan ipv6 tunnel is not supported"
    conditions_logical_operator: OR
    conditions:
      - "(is_multi_asic == True) or (platform not in ['x86_64-8102_64h_o-r0', 'x86_64-8101_32fh_o-r0', 'x86_64-mlnx_msn4600c-r0', 'x86_64-mlnx_msn2700-r0', 'x86_64-mlnx_msn2700a1-r0', 'x86_64-kvm_x86_64-r0', 'x86_64-mlnx_msn4700-r0', 'x86_64-nvidia_sn4280-r0', 'x86_64-8102_28fh_dpu_o-r0'])"
      - "asic_gen == 'spc1'"

vxlan/test_vxlan_crm.py::Test_VxLAN_Crm::test_crm_16k_routes[v4_in_v6]:
  skip:
    reason: "VxLAN crm test is not yet supported on multi-ASIC platform. Also this test can only run on some platforms. On Mellanox spc1 platform, due to HW limitation, vxlan ipv6 tunnel is not supported"
    conditions_logical_operator: OR
    conditions:
      - "(is_multi_asic == True) or (platform not in ['x86_64-8102_64h_o-r0', 'x86_64-8101_32fh_o-r0', 'x86_64-mlnx_msn4600c-r0', 'x86_64-mlnx_msn2700-r0', 'x86_64-mlnx_msn2700a1-r0', 'x86_64-kvm_x86_64-r0', 'x86_64-mlnx_msn4700-r0', 'x86_64-nvidia_sn4280-r0', 'x86_64-8102_28fh_dpu_o-r0'])"
      - "asic_gen == 'spc1'"

vxlan/test_vxlan_crm.py::Test_VxLAN_Crm::test_crm_16k_routes[v6_in_v6]:
  skip:
    reason: "VxLAN crm test is not yet supported on multi-ASIC platform. Also this test can only run on some platforms. On Mellanox spc1 platform, due to HW limitation, vxlan ipv6 tunnel is not supported"
    conditions_logical_operator: OR
    conditions:
      - "(is_multi_asic == True) or (platform not in ['x86_64-8102_64h_o-r0', 'x86_64-8101_32fh_o-r0', 'x86_64-mlnx_msn4600c-r0', 'x86_64-mlnx_msn2700-r0', 'x86_64-mlnx_msn2700a1-r0', 'x86_64-kvm_x86_64-r0', 'x86_64-mlnx_msn4700-r0', 'x86_64-nvidia_sn4280-r0', 'x86_64-8102_28fh_dpu_o-r0'])"
      - "asic_gen == 'spc1'"

vxlan/test_vxlan_crm.py::Test_VxLAN_Crm::test_crm_512_nexthop_groups[v4_in_v6]:
  skip:
    reason: "VxLAN crm test is not yet supported on multi-ASIC platform. Also this test can only run on some platforms. On Mellanox spc1 platform, due to HW limitation, vxlan ipv6 tunnel is not supported"
    conditions_logical_operator: OR
    conditions:
      - "(is_multi_asic == True) or (platform not in ['x86_64-8102_64h_o-r0', 'x86_64-8101_32fh_o-r0', 'x86_64-mlnx_msn4600c-r0', 'x86_64-mlnx_msn2700-r0', 'x86_64-mlnx_msn2700a1-r0', 'x86_64-kvm_x86_64-r0', 'x86_64-mlnx_msn4700-r0', 'x86_64-nvidia_sn4280-r0', 'x86_64-8102_28fh_dpu_o-r0'])"
      - "asic_gen == 'spc1'"

vxlan/test_vxlan_crm.py::Test_VxLAN_Crm::test_crm_512_nexthop_groups[v6_in_v6]:
  skip:
    reason: "VxLAN crm test is not yet supported on multi-ASIC platform. Also this test can only run on some platforms. On Mellanox spc1 platform, due to HW limitation, vxlan ipv6 tunnel is not supported"
    conditions_logical_operator: OR
    conditions:
      - "(is_multi_asic == True) or (platform not in ['x86_64-8102_64h_o-r0', 'x86_64-8101_32fh_o-r0', 'x86_64-mlnx_msn4600c-r0', 'x86_64-mlnx_msn2700-r0', 'x86_64-mlnx_msn2700a1-r0', 'x86_64-kvm_x86_64-r0', 'x86_64-mlnx_msn4700-r0', 'x86_64-nvidia_sn4280-r0', 'x86_64-8102_28fh_dpu_o-r0'])"
      - "asic_gen == 'spc1'"

vxlan/test_vxlan_decap.py:
  skip:
    reason: "vxlan support not available for cisco-8122 platforms"
    conditions:
      - "platform in ['x86_64-8122_64eh_o-r0', 'x86_64-8122_64ehf_o-r0']"
  xfail:
    reason: "Skipped due to bug https://github.com/sonic-net/sonic-buildimage/issues/22056"
    conditions:
      - "topo_name in ['t0-isolated-d16u16s1','t0-isolated-d32u32s2'] and https://github.com/sonic-net/sonic-buildimage/issues/22056"

vxlan/test_vxlan_ecmp.py:
  skip:
    reason: "VxLAN ECMP test is not yet supported on multi-ASIC platform. Also this test can only run on some platforms."
    conditions:
      - "(is_multi_asic == True) or (platform not in ['x86_64-8102_64h_o-r0', 'x86_64-8101_32fh_o-r0', 'x86_64-mlnx_msn4600c-r0', 'x86_64-mlnx_msn2700-r0', 'x86_64-mlnx_msn2700a1-r0', 'x86_64-kvm_x86_64-r0', 'x86_64-mlnx_msn4700-r0', 'x86_64-nvidia_sn4280-r0', 'x86_64-8102_28fh_dpu_o-r0'])"

vxlan/test_vxlan_ecmp_switchover.py:
  skip:
    reason: "VxLAN ECMP switchover test is not yet supported on multi-ASIC platform. Also this test can only run on some platforms."
    conditions:
      - "(is_multi_asic == True) or (platform not in ['x86_64-8102_64h_o-r0', 'x86_64-8101_32fh_o-r0', 'x86_64-mlnx_msn4600c-r0', 'x86_64-mlnx_msn2700-r0', 'x86_64-mlnx_msn2700a1-r0', 'x86_64-kvm_x86_64-r0', 'x86_64-mlnx_msn4700-r0', 'x86_64-nvidia_sn4280-r0', 'x86_64-8102_28fh_dpu_o-r0'])"

vxlan/test_vxlan_route_advertisement.py:
  skip:
    reason: "VxLAN route advertisement can only run on cisco , mnlx and marvell-teralynx platforms. "
    conditions:
      - "asic_type not in ['cisco-8000', 'mellanox' , 'marvell-teralynx' , 'vs']"

#######################################
#####           wan_lacp          #####
#######################################
wan/lacp/test_wan_lag_min_link.py::test_lag_min_link:
  skip:
    reason: "Skip test due to there isn't enough port channel or members exists in current topology."
    conditions_logical_operator: OR
    conditions:
      - "len(minigraph_portchannels) < 2"
      - "not any(len(v['members']) > 1 for _, v in minigraph_portchannels.items())"

#######################################
#####             zmq             #####
#######################################
zmq/test_gnmi_zmq.py:
  skip:
    reason: "Test is for smartswitch"
    conditions_logical_operator: or
    conditions:
      - "'arista' in platform"
      - "'isolated' in topo_name"<|MERGE_RESOLUTION|>--- conflicted
+++ resolved
@@ -2156,11 +2156,7 @@
 ########################################
 packet_trimming:
   skip:
-<<<<<<< HEAD
     reason: "Packet trimming cases require PR https://github.com/sonic-net/sonic-buildimage/pull/22869, but KVM does not support it, so skip trimming case on KVM. Packet-trimming tests are only supported on certain Mellanox SN5640 and Arista 7060X6 SKUs."
-=======
-    reason: "Packet-trimming tests are only supported on certain Mellanox SN5640 and Arista 7060X6 SKUs."
->>>>>>> 8449d565
     conditions_logical_operator: or
     conditions:
       - "asic_type in ['vs']"
