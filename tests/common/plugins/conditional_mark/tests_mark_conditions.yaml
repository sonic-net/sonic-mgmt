--- conflicted
+++ resolved
@@ -684,15 +684,12 @@
     conditions:
       - "asic_type in ['vs']"
 
-<<<<<<< HEAD
 dualtor_io/test_tor_bgp_failure.py:
   skip:
     reason: "Skip on kvm due to an issue."
     conditions:
       - "asic_type in ['vs'] and https://github.com/sonic-net/sonic-mgmt/issues/16448"
 
-=======
->>>>>>> 78bc4c0f
 dualtor_io/test_tor_failure.py:
   skip:
     reason: "This script would toggle PDU, which is not supported on KVM."
@@ -1035,7 +1032,6 @@
       - "asic_type in ['broadcom', 'cisco-8000'] and release in ['202211']"
       - "'t2' in topo_name"
 
-<<<<<<< HEAD
 generic_config_updater/test_multiasic_idf.py:
   skip:
     reason: "Only supported on multi-asic system."
@@ -1048,8 +1044,6 @@
     conditions:
       - "(is_multi_asic is False)"
 
-=======
->>>>>>> 78bc4c0f
 generic_config_updater/test_pfcwd_interval.py:
   skip:
     reason: "This test can only support mellanox platforms"
@@ -1084,15 +1078,12 @@
       - "'t2' in topo_name"
       - "is_multi_asic==True"
 
-<<<<<<< HEAD
 gnmi/test_gnoi_killprocess.py::test_gnoi_killprocess_then_restart[dhcp_relay-True-]:
   skip:
     reason: "DHCP relay is disabled on T0 using isolated topo"
     conditions:
       - "feature_status['dhcp_relay'] == 'disabled'"
 
-=======
->>>>>>> 78bc4c0f
 gnmi/test_gnoi_killprocess.py::test_gnoi_killprocess_then_restart[pmon-True-]:
   skip:
     reason: "Not supported on KVM due to missing system EEPROM."
@@ -1420,7 +1411,6 @@
       - "topo_type not in ['t1', 't2']"
 
 #######################################
-<<<<<<< HEAD
 #####            ixia             #####
 #######################################
 ixia:
@@ -1430,8 +1420,6 @@
       - "asic_type in ['vs']"
 
 #######################################
-=======
->>>>>>> 78bc4c0f
 #####            k8s              #####
 #######################################
 k8s/test_config_reload.py:
@@ -1661,21 +1649,14 @@
 
 pfcwd/test_pfcwd_warm_reboot.py:
    skip:
-<<<<<<< HEAD
-     reason: "Warm Reboot is not supported in T2 or in standalone topos. / Pfcwd tests skipped on m0/mx testbed. / Warm reboot is not required for 202412"
-=======
-     reason: "Warm Reboot is not supported in T2 or in standalone topos. / Pfcwd tests skipped on m0/mx testbed. / Pfcwd warm reboot is not supported on cisco-8000 platform."
->>>>>>> 78bc4c0f
+     reason: "Warm Reboot is not supported in T2 or in standalone topos. / Pfcwd tests skipped on m0/mx testbed. / Warm reboot is not required for 202412 / Pfcwd warm reboot is not supported on cisco-8000 platform."
      conditions_logical_operator: or
      conditions:
         - "'t2' in topo_name"
         - "'standalone' in topo_name"
         - "topo_type in ['m0', 'mx']"
-<<<<<<< HEAD
         - "release in ['202412']"
-=======
         - "asic_type in ['cisco-8000']"
->>>>>>> 78bc4c0f
    xfail:
      reason: "Warm Reboot is not supported in dualtor and has a known issue on 202305 branch"
      conditions:
