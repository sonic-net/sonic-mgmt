#######################################
#####          cutsom_acl         #####
#######################################
acl/custom_acl_table/test_custom_acl_table.py:
  skip:
    reason: "Custom ACL not supported on older releases or dualtor setup"
    conditions_logical_operator: or
    conditions:
      - "release in ['201811', '201911', '202012']"
      - "'dualtor' in topo_name"

#######################################
#####            acl              #####
#######################################
acl/null_route/test_null_route_helper.py:
  skip:
    reason: "Skip running on dualtor testbed"
    conditions:
      - "'dualtor' in topo_name"

acl/test_acl.py:
  xfail:
    reason: "ACL test is not supported on mellanox platform with dualtor topology "
    conditions:
      - "asic_type in ['mellanox'] and 'dualtor' in topo_name"

acl/test_acl_outer_vlan.py:
  #Outer VLAN id match support is planned for future release with SONIC on Cisco 8000
  #For the current release, will mark the related test cases as XFAIL
  xfail:
    reason: "Cisco platform does not support ACL Outer VLAN ID tests"
    conditions:
      - "asic_type in ['cisco-8000']"
  skip:
    reason: "Skip running on dualtor testbed"
    conditions:
      - "'dualtor' in topo_name"

#######################################
#####            arp              #####
#######################################
arp/test_arp_dualtor.py::test_proxy_arp_for_standby_neighbor:
  skip:
    reason: "`accept_untracked_na` currently only available in 202012"
    conditions:
      - "release not in ['202012']"

arp/test_unknown_mac.py:
  skip:
    reason: "Behavior on cisco-8000 & Innovium(Marvell) platform for unknown MAC is flooding rather than DROP, hence skipping."
    conditions:
      - "asic_type in ['cisco-8000','innovium']"

arp/test_wr_arp.py:
  skip:
    reason: "Warm reboot is broken on dualtor topology. Device fails to recover by sanity check. Skipping for now."
    conditions:
      - "'dualtor' in topo_name"
      - https://github.com/sonic-net/sonic-buildimage/issues/16502


#######################################
#####            bfd              #####
#######################################
bfd/test_bfd.py:
  skip:
    reason: "Test not supported for platforms other than Nvidia 4600c/4700/5600 and cisco-8102. Skipping the test"
    conditions:
      -  "(release in ['201811', '201911']) or (platform not in ['x86_64-mlnx_msn4600c-r0', 'x86_64-mlnx_msn4700-r0', 'x86_64-nvidia_sn5600-r0', 'x86_64-8102_64h_o-r0', 'x86_64-8101_32fh_o-r0'])"

bfd/test_bfd.py::test_bfd_basic:
  skip:
    reason: "Test not supported for cisco-8102 as it doesnt support single hop BFD. Skipping the test"
    conditions:
      - "platform in ['x86_64-8102_64h_o-r0', 'x86_64-8101_32fh_o-r0']"

bfd/test_bfd.py::test_bfd_scale:
  skip:
    reason: "Test not supported for cisco-8102 as it doesnt support single hop BFD. Skipping the test"
    conditions:
      - "platform in ['x86_64-8102_64h_o-r0', 'x86_64-8101_32fh_o-r0']"

bfd/test_bfd_static_route.py:
  skip:
    reason: "Only supported on chassis system & cisco platform."
    conditions:
      - "is_multi_asic is False"
      - "asic_type in ['cisco-8000']"

#######################################
#####            bgp              #####
#######################################
bgp/test_bgp_allow_list.py:
  skip:
    reason: "Only supported on t1 topo."
    conditions:
      - "'t1' not in topo_type"

bgp/test_bgp_bbr.py:
  skip:
    reason: "Only supported on t1 topo."
    conditions:
      - "'t1' not in topo_type"

bgp/test_bgp_gr_helper.py:
  skip:
    reason: 'bgp graceful restarted is not a supported feature for T2'
    conditions:
      - "'t2' in topo_name"

bgp/test_bgp_multipath_relax.py:
  skip:
    reason: "Not supported topology backend."
    conditions:
      - "'backend' in topo_name"

bgp/test_bgp_queue.py:
  skip:
    reason: "1. Not support on mgmt device 2. Known issue on Mellanox platform with T1-LAG topology"
    conditions:
      - "topo_type in ['m0', 'mx'] or ((topo_name in ['t1-lag']) and (asic_type in ['mellanox']))"

bgp/test_bgp_slb.py:
  skip:
    reason: "Skip over topologies which doesn't support slb."
    conditions:
     - "'backend' in topo_name or 'mgmttor' in topo_name"

bgp/test_bgp_slb.py::test_bgp_slb_neighbor_persistence_across_advanced_reboot:
  skip:
    reason: "Skip it on dual tor since it got stuck during warm reboot due to known issue on master and internal image"
    conditions:
      - "topo_name in ['dualtor', 'dualtor-56', 'dualtor-120']"
      - https://github.com/sonic-net/sonic-mgmt/issues/9201

bgp/test_bgp_speaker.py:
  skip:
    reason: "Not supported on topology backend."
    conditions:
      - "'backend' in topo_name"

bgp/test_bgp_suppress_fib.py:
  skip:
    reason: "Not supported before release 202405."
    conditions:
      - "release in ['201811', '201911', '202012', '202205', '202211', '202305', '202311']"

bgp/test_bgpmon.py:
  skip:
    reason: "Not supported on T2 topology or topology backend"
    conditions:
      - "'backend' in topo_name or 't2' in topo_name"

bgp/test_traffic_shift.py::test_load_minigraph_with_traffic_shift_away:
  skip:
    reason: "Test is flaky and causing PR test to fail unnecessarily"
    conditions:
      - "asic_type in ['vs']"
      - https://github.com/sonic-net/sonic-mgmt/issues/6471

#######################################
#####            cacl             #####
#######################################
cacl/test_cacl_application.py::test_cacl_application_dualtor:
  skip:
    reason: "test_cacl_application_dualtor is only supported on dualtor topology"
    conditions:
      - "topo_name not in ['dualtor', 'dualtor-56', 'dualtor-64', 'dualtor-120']"

cacl/test_cacl_application.py::test_cacl_application_nondualtor:
  skip:
    reason: "test_cacl_application is only supported on non dualtor topology"
    conditions:
      - "topo_name in ['dualtor', 'dualtor-56', 'dualtor-64', 'dualtor-120']"

cacl/test_cacl_application.py::test_multiasic_cacl_application:
  skip:
    reason: "test_multiasic_cacl_application is only supported on multi-ASIC platform"
    conditions:
      - "not is_multi_asic"

#######################################
#####           configlet         #####
#######################################
configlet/test_add_rack.py:
  skip:
    reason: "AddRack is not yet supported on multi-ASIC platform"
    conditions:
      - "is_multi_asic==True"

container_hardening/test_container_hardening.py::test_container_privileged:
  skip:
    reason: "Not supported on 202305 and older releases"
    conditions:
      - "release in ['201811', '201911', '202012', '202205', '202211', '202305']"

#######################################
#####            copp             #####
#######################################
copp/test_copp.py:
  skip:
    reason: "Topology not supported by COPP tests"
    conditions:
      - "(topo_name not in ['ptf32', 'ptf64', 't0', 't0-64', 't0-52', 't0-116', 't1', 't1-lag', 't1-64-lag', 't1-56-lag', 't1-backend', 'm0', 'mx'] and 't2' not in topo_type)"

copp/test_copp.py::TestCOPP::test_add_new_trap:
  skip:
    reason: "Copp test_add_new_trap is not yet supported on multi-asic platform"
    conditions:
      - "is_multi_asic==True"
  xfail:
    reason: "Can't unisntall trap on broadcom platform successfully"
    conditions:
      - "asic_type in ['broadcom']"
      - "release in ['202305']"

copp/test_copp.py::TestCOPP::test_remove_trap:
  skip:
    reason: "Copp test_remove_trap is not yet supported on multi-asic platform"
    conditions:
      - "is_multi_asic==True"
  xfail:
    reason: "Can't unisntall trap on broadcom platform successfully"
    conditions:
      - "asic_type in ['broadcom']"
      - "release in ['202305']"

copp/test_copp.py::TestCOPP::test_trap_config_save_after_reboot:
  skip:
    conditions_logical_operator: or
    reason: "Copp test_trap_config_save_after_reboot is not yet supported on multi-asic platform or not supported after docker_inram enabled"
    conditions:
      - "is_multi_asic==True"
      - "build_version.split('.')[0].isdigit() and int(build_version.split('.')[0]) == 20220531 and int(build_version.split('.')[1]) > 27 and hwsku in ['Arista-7050-QX-32S', 'Arista-7050QX32S-Q32', 'Arista-7050-QX32', 'Arista-7050QX-32S-S4Q31', 'Arista-7060CX-32S-D48C8', 'Arista-7060CX-32S-C32', 'Arista-7060CX-32S-Q32', 'Arista-7060CX-32S-C32-T1']"
      - "build_version.split('.')[0].isdigit() and int(build_version.split('.')[0]) > 20220531 and hwsku in ['Arista-7050-QX-32S', 'Arista-7050QX32S-Q32', 'Arista-7050-QX32', 'Arista-7050QX-32S-S4Q31', 'Arista-7060CX-32S-D48C8', 'Arista-7060CX-32S-C32', 'Arista-7060CX-32S-Q32', 'Arista-7060CX-32S-C32-T1']"

#######################################
#####            crm              #####
#######################################
crm/test_crm.py::test_crm_fdb_entry:
  skip:
    reason: "Unsupported topology, expected to run only on 'T0*' or 'M0/MX' topology"
    conditions:
      - "'t0' not in topo_name and topo_type not in ['m0', 'mx']"

crm/test_crm.py::test_crm_route:
  skip:
    reason: "Skip the test on mellanox  device due to the bug of https://github.com/sonic-net/sonic-mgmt/issues/12725"
    conditions:
      - https://github.com/sonic-net/sonic-mgmt/issues/12725
      - "asic_type in ['mellanox']"
#######################################
#####            decap            #####
#######################################
decap/test_decap.py::test_decap[ttl=pipe, dscp=pipe, vxlan=disable]:
  skip:
    reason: "Not supported on broadcom after 201911 release, mellanox all releases and cisco-8000 all releases and marvell asics"
    conditions:
      - "(asic_type in ['broadcom'] and release not in ['201811', '201911']) or (asic_type in ['mellanox']) or (asic_type in ['cisco-8000'])"

decap/test_decap.py::test_decap[ttl=pipe, dscp=pipe, vxlan=set_unset]:
  skip:
    reason: "Not supported on broadcom after 201911 release, mellanox all releases and cisco-8000 all releases and marvell asics"
    conditions:
      - "(asic_type in ['broadcom'] and release not in ['201811', '201911']) or (asic_type in ['mellanox']) or (asic_type in ['cisco-8000']) or (asic_type in ['marvell'])"

decap/test_decap.py::test_decap[ttl=pipe, dscp=uniform, vxlan=disable]:
  skip:
    conditions_logical_operator: or
    reason: "Not supported on backend, broadcom before 202012 release, innovium and x86_64-8111_32eh_o-r0 platform. Skip 7260CX3 T1 topo in 202305 release"
    conditions:
      - "(topo_name in ['t1-backend', 't0-backend']) or (asic_type in ['broadcom'] and release in ['201811', '201911']) or asic_type in ['innovium'] or platform in ['x86_64-8111_32eh_o-r0']"
      - "'7260CX3' in hwsku and release in ['202305'] and 't1' in topo_type"

decap/test_decap.py::test_decap[ttl=pipe, dscp=uniform, vxlan=set_unset]:
  skip:
    reason: "Not supported on backend, T2 topologies , broadcom platforms before 202012 release, innovium, x86_64-8111_32eh_o-r0 platform. Skip on mellanox dualtor setups for github issue #9646. Skip on 7260CX3 T1 topo in 202305 release"
    conditions_logical_operator: or
    conditions:
      - "('t2' in topo_name) or (topo_name in ['t1-backend', 't0-backend']) or (asic_type in ['broadcom'] and release in ['201811', '201911']) or asic_type in ['innovium'] or platform in ['x86_64-8111_32eh_o-r0']"
      - "https://github.com/sonic-net/sonic-mgmt/issues/9646 and 'dualtor' in topo_name and asic_type in ['mellanox']"
      - "'7260CX3' in hwsku and release in ['202305'] and 't1' in topo_type"

decap/test_decap.py::test_decap[ttl=uniform, dscp=pipe, vxlan=disable]:
  skip:
    reason: "Not supported uniform ttl mode"

decap/test_decap.py::test_decap[ttl=uniform, dscp=pipe, vxlan=set_unset]:
  skip:
    reason: "Not supported uniform ttl mode"

decap/test_decap.py::test_decap[ttl=uniform, dscp=uniform, vxlan=disable]:
  skip:
    reason: "Not supported uniform ttl mode"

decap/test_decap.py::test_decap[ttl=uniform, dscp=uniform, vxlan=set_unset]:
  skip:
    reason: "Not supported uniform ttl mode"

#######################################
#####         dhcp_relay        #####
#######################################
dhcp_relay/test_dhcp_relay.py:
  skip:
    reason: "Need to skip for platform x86_64-8111_32eh_o-r0"
    conditions:
      - "platform in ['x86_64-8111_32eh_o-r0']"

dhcp_relay/test_dhcpv6_relay.py:
  skip:
    reason: "Need to skip for platform x86_64-8111_32eh_o-r0"
    conditions:
      - "platform in ['x86_64-8111_32eh_o-r0']"

#######################################
#####         drop_packets        #####
#######################################
drop_packets:
  skip:
    reason: "M0/MX topo does not support drop_packets"
    conditions:
      - "topo_type in ['m0', 'mx']"

#######################################
#####           dualtor           #####
#######################################
dualtor/test_ipinip.py::test_encap_with_mirror_session:
  xfail:
     reason: "Testcase ignored on dualtor-aa topology and mellanox setups due to Github issue: https://github.com/sonic-net/sonic-mgmt/issues/8577"
     conditions:
       - https://github.com/sonic-net/sonic-mgmt/issues/8577
       - "'dualtor-aa' in topo_name and asic_type in ['mellanox']"

dualtor/test_orch_stress.py:
  skip:
    reason: "This testcase is designed for single tor testbed with mock dualtor config."
    conditions:
      - "(topo_type not in ['t0']) or ('dualtor' in topo_name)"

dualtor/test_orchagent_active_tor_downstream.py:
  skip:
    reason: "This testcase is designed for single tor testbed with mock dualtor config."
    conditions:
      - "(topo_type not in ['t0']) or ('dualtor' in topo_name)"

dualtor/test_orchagent_active_tor_downstream.py::test_downstream_ecmp_nexthops:
  skip:
    reason: "On Mellanox SPC1 platforms, due to HW limitation, the hierarchy ecmp behavior is not exactly as expected in the test case."
    conditions:
      - "asic_gen == 'spc1'"

dualtor/test_orchagent_mac_move.py:
  skip:
    reason: "This testcase is designed for single tor testbed with mock dualtor config."
    conditions:
      - "(topo_type not in ['t0']) or ('dualtor' in topo_name)"

dualtor/test_orchagent_standby_tor_downstream.py::test_downstream_standby_mux_toggle_active:
  skip:
    reason: "This testcase is designed for single tor testbed with mock dualtor config."
    conditions:
      - "(topo_type not in ['t0']) or ('dualtor' in topo_name)"
  xfail:
    reason: "Image issue on Boradcom platforms, but not consistently failing"
    conditions:
      - "asic_type in ['broadcom']"

dualtor/test_orchagent_standby_tor_downstream.py::test_standby_tor_downstream:
  skip:
    reason: "This testcase is designed for single tor testbed with mock dualtor config."
    conditions:
      - "(topo_type not in ['t0']) or ('dualtor' in topo_name)"

dualtor/test_orchagent_standby_tor_downstream.py::test_standby_tor_downstream_bgp_recovered:
  skip:
    reason: "This testcase is designed for single tor testbed with mock dualtor config."
    conditions:
      - "(topo_type not in ['t0']) or ('dualtor' in topo_name)"

dualtor/test_orchagent_standby_tor_downstream.py::test_standby_tor_downstream_loopback_route_readded:
  skip:
    reason: "This testcase is designed for single tor testbed with mock dualtor config and dualtor."
    conditions:
      - "(topo_type not in ['t0'])"

dualtor/test_orchagent_standby_tor_downstream.py::test_standby_tor_downstream_t1_link_recovered:
  skip:
    reason: "This testcase is designed for single tor testbed with mock dualtor config."
    conditions:
      - "(topo_type not in ['t0']) or ('dualtor' in topo_name)"

dualtor/test_orchagent_standby_tor_downstream.py::test_standby_tor_remove_neighbor_downstream_standby:
  skip:
    reason: "This testcase is designed for single tor testbed with mock dualtor config."
    conditions:
      - "(topo_type not in ['t0']) or ('dualtor' in topo_name)"

dualtor/test_standby_tor_upstream_mux_toggle.py:
  skip:
    reason: "This testcase is designed for single tor testbed with mock dualtor config."
    conditions:
      - "(topo_type not in ['t0']) or ('dualtor' in topo_name)"

dualtor/test_tor_ecn.py::test_dscp_to_queue_during_encap_on_standby:
  xfail:
     reason: "Testcase ignored on dualtor-aa topology and mellanox setups due to Github issue: https://github.com/sonic-net/sonic-mgmt/issues/8577"
     conditions:
       - https://github.com/sonic-net/sonic-mgmt/issues/8577
       - "'dualtor-aa' in topo_name and asic_type in ['mellanox']"

dualtor/test_tor_ecn.py::test_ecn_during_encap_on_standby:
  xfail:
     reason: "Testcase ignored on dualtor-aa topology and mellanox setups due to Github issue: https://github.com/sonic-net/sonic-mgmt/issues/8577"
     conditions:
       - https://github.com/sonic-net/sonic-mgmt/issues/8577
       - "'dualtor-aa' in topo_name and asic_type in ['mellanox']"

dualtor/test_tunnel_memory_leak.py::test_tunnel_memory_leak:
  skip:
    reason: "Testcase ignored on dualtor-64 topology due to Github issue: https://github.com/sonic-net/sonic-mgmt/issues/11403"
    conditions:
      - "https://github.com/sonic-net/sonic-mgmt/issues/11403 and 'dualtor-64' in topo_name"

dualtor_io/test_link_failure.py::test_active_link_admin_down_config_reload_downstream[active-active]:
  xfail:
    reason: "Testcase ignored on mellanox setups due to github issue: https://github.com/sonic-net/sonic-buildimage/issues/16085"
    conditions:
      - "https://github.com/sonic-net/sonic-buildimage/issues/16085 and asic_type in ['mellanox']"

dualtor_io/test_link_failure.py::test_active_link_admin_down_config_reload_link_up_downstream_standby[active-active]:
  xfail:
    reason: "Testcase ignored on mellanox setups due to github issue: https://github.com/sonic-net/sonic-buildimage/issues/16161"
    conditions:
      - "https://github.com/sonic-net/sonic-buildimage/issues/16161 and asic_type in ['mellanox']"

dualtor_io/test_link_failure.py::test_active_link_down_downstream_active:
  xfail:
    reason: "Testcase ignored on Nvidia platforms due to github issue: https://github.com/sonic-net/sonic-mgmt/issues/8272"
    conditions:
      - https://github.com/sonic-net/sonic-mgmt/issues/8272
      - "asic_type in ['mellanox']"

dualtor_io/test_link_failure.py::test_active_link_down_downstream_active_soc:
  xfail:
    reason: "Testcase ignored on Nvidia platforms due to github issue: https://github.com/sonic-net/sonic-mgmt/issues/8272"
    conditions:
      - https://github.com/sonic-net/sonic-mgmt/issues/8272
      - "asic_type in ['mellanox']"

dualtor_io/test_link_failure.py::test_active_link_down_downstream_standby:
  xfail:
    reason: "Testcase ignored on Nvidia platforms due to github issue: https://github.com/sonic-net/sonic-mgmt/issues/8272"
    conditions:
      - https://github.com/sonic-net/sonic-mgmt/issues/8272
      - "asic_type in ['mellanox']"

dualtor_io/test_normal_op.py::test_upper_tor_config_reload_upstream[active-active]:
  xfail:
    reason: "Testcase ignored on mellanox setups due to github issue: https://github.com/sonic-net/sonic-buildimage/issues/15964"
    conditions:
      - "https://github.com/sonic-net/sonic-buildimage/issues/15964 and asic_type in ['mellanox']"

#######################################
#####         dut_console         #####
#######################################
dut_console:
  skip:
    reason: "Not supported vs testbed."
    conditions:
      - "asic_type in ['vs']"

#######################################
#####             ecmp            #####
#######################################
ecmp/inner_hashing/test_inner_hashing.py:
  skip:
    conditions_logical_operator: or
    reason: "PBH introduced in 202111 and skip this test on Mellanox 2700 platform. Test does not support dualtor topology."
    conditions:
      - "branch in ['201811', '201911', '202012', '202106']"
      - "platform in ['x86_64-mlnx_msn2700-r0', 'x86_64-mlnx_msn2700a1-r0']"
      - "topo_type not in ['t0']"
      - "asic_type not in ['mellanox']"
      - "'dualtor' in topo_name"

ecmp/inner_hashing/test_inner_hashing_lag.py:
  skip:
    conditions_logical_operator: or
    reason: "PBH introduced in 202111 and skip this test on Mellanox 2700 platform. Test does not support dualtor topology."
    conditions:
      - "branch in ['201811', '201911', '202012', '202106']"
      - "platform in ['x86_64-mlnx_msn2700-r0', 'x86_64-mlnx_msn2700a1-r0']"
      - "topo_type not in ['t0']"
      - "asic_type not in ['mellanox']"
      - "'dualtor' in topo_name"

ecmp/inner_hashing/test_wr_inner_hashing.py:
  skip:
    conditions_logical_operator: or
    reason: "PBH introduced in 202111 and skip this test on Mellanox 2700 platform. Test does not support dualtor topology."
    conditions:
      - "branch in ['201811', '201911', '202012', '202106']"
      - "platform in ['x86_64-mlnx_msn2700-r0', 'x86_64-mlnx_msn2700a1-r0']"
      - "topo_type not in ['t0']"
      - "asic_type not in ['mellanox']"
      - "'dualtor' in topo_name"

ecmp/inner_hashing/test_wr_inner_hashing_lag.py:
  skip:
    conditions_logical_operator: or
    reason: "PBH introduced in 202111 and skip this test on Mellanox 2700 platform. Test does not support dualtor topology."
    conditions:
      - "branch in ['201811', '201911', '202012', '202106']"
      - "platform in ['x86_64-mlnx_msn2700-r0', 'x86_64-mlnx_msn2700a1-r0']"
      - "topo_type not in ['t0']"
      - "asic_type not in ['mellanox']"
      - "'dualtor' in topo_name"

ecmp/test_ecmp_sai_value.py:
  skip:
    reason: "Only support Broadcom T1/T0 topology with 20230531 image, 7050cx3 T1 doesn't enable this feature"
    conditions_logical_operator: or
    conditions:
      - "topo_type not in ['t1', 't0']"
      - "asic_type not in ['broadcom']"
      - "release in ['201911', '202012', '202205', '202211', 'master']"
      - "'internal' in build_version"
      - "topo_type in ['t1'] and hwsku in ['Arista-7050CX3-32S-C32']"
  xfail:
    reason: "This feature is not supported in 202311 as the code was not merged into 202311"
    conditions:
      - "release in ['202311']"
      - https://github.com/sonic-net/sonic-mgmt/issues/11310

ecmp/test_fgnhg.py:
  skip:
    conditions_logical_operator: or
    reason: "The test case only runs on Mellanox T0 platform running 202012 or above; Mellanox 2700 platform is skipped; Skip on issue 7755"
    conditions:
      - "branch in ['201811', '201911']"
      - "platform in ['x86_64-mlnx_msn2700-r0', 'x86_64-mlnx_msn2700a1-r0']"
      - "topo_type not in ['t0']"
      - "asic_type not in ['mellanox']"
      - "https://github.com/sonic-net/sonic-mgmt/issues/7755"
      - "https://github.com/sonic-net/sonic-mgmt/issues/6558 and 'msn2' in platform"

#######################################
#####         everflow            #####
#######################################
everflow/test_everflow_per_interface.py:
  skip:
    reason: "Skip running on dualtor testbed/unsupported platforms or
                  multi-asic due to https://github.com/sonic-net/sonic-buildimage/issues/11776"
    conditions_logical_operator: or
    conditions:
      - "'dualtor' in topo_name"
      - "platform in ['x86_64-8800_lc_48h_o-r0', 'x86_64-8800_lc_48h-r0']"
      - "(is_multi_asic==True) and https://github.com/sonic-net/sonic-buildimage/issues/11776"

everflow/test_everflow_per_interface.py::test_everflow_per_interface[ipv6-default]:
  skip:
    reason: "Skip everflow per interface IPv6 test on unsupported platforms"
    conditions:
      - "asic_type in ['cisco-8000', 'marvell', 'mellanox'] or (asic_subtype in ['broadcom-dnx'] and https://github.com/sonic-net/sonic-swss/issues/2204)"

everflow/test_everflow_per_interface.py::test_everflow_per_interface[ipv6-m0_l3_scenario]:
  skip:
    reason: "Skip m0 everflow per interface IPv6 test on marvell"
    conditions:
      - "asic_type in ['marvell']"

everflow/test_everflow_per_interface.py::test_everflow_per_interface[ipv6-m0_vlan_scenario]:
  skip:
    reason: "Skip m0 everflow per interface IPv6 test on marvell"
    conditions:
      - "asic_type in ['marvell']"

everflow/test_everflow_testbed.py::EverflowIPv4Tests::test_everflow_dscp_with_policer:
  skip:
    reason: "Test not supported on Mellanox platforms"
    conditions:
      - "asic_type in ['mellanox']"

everflow/test_everflow_testbed.py::TestEverflowV4EgressAclEgressMirror:
  skip:
    reason: "Due to HW resource limitation, need to skip the test on the Mellanox t0-120 setup"
    conditions:
      - "'t0-120' in topo_name and asic_type in ['mellanox']"

everflow/test_everflow_testbed.py::TestEverflowV4EgressAclEgressMirror::test_everflow_dscp_with_policer:
  skip:
    reason: "Skipping test since mirror with policer is not supported on Broadcom DNX platforms."
    conditions:
      - "asic_subtype in ['broadcom-dnx']"

everflow/test_everflow_testbed.py::TestEverflowV4IngressAclIngressMirror::test_everflow_dscp_with_policer:
  xfail:
    strict: True
    reason: "Skipping test since mirror with policer is not supported on Cisco 8000 platforms."
    conditions:
      - "asic_type=='cisco-8000'"
  skip:
    reason: "Skipping test since mirror with policer is not supported on Broadcom DNX platforms."
    conditions:
      - "asic_subtype in ['broadcom-dnx']"

#######################################
#####            fdb              #####
#######################################
fdb/test_fdb_mac_expire.py:
  skip:
    reason: "Not supported on this DUT topology."
    conditions:
      - "topo_type not in ['t0', 'm0', 'mx']"

#######################################
#####            fib              #####
#######################################
fib/test_fib.py::test_ipinip_hash:
  skip:
    reason: 'ipinip hash test is not fully supported on mellanox platform (case#00581265)'
    conditions:
      - "asic_type in ['mellanox']"

#######################################
#####   generic_config_updater    #####
#######################################
generic_config_updater:
  skip:
    reason: 'generic_config_updater is not a supported feature for T2'
    conditions:
      - "'t2' in topo_name"

generic_config_updater/test_dhcp_relay.py:
  skip:
    reason: "Need to skip for platform x86_64-8111_32eh_o-r0 or backend topology"
    conditions_logical_operator: "OR"
    conditions:
      - "platform in ['x86_64-8111_32eh_o-r0']"
      - "'backend' in topo_name"

generic_config_updater/test_dynamic_acl.py:
  skip:
    reason: "Device SKUs do not support the custom ACL_TABLE_TYPE that we use in this test.  Known log error unrelated to test
    on m0-2vlan testbed causes consistent failures"
    conditions_logical_operator: "OR"
    conditions:
      - "release in ['202311', '202405'] and platform in ['armhf-nokia_ixs7215_52x-r0']"
      - "hwsku in ['Cisco-8111-O64']"
      - "topo_name in ['m0-2vlan']"

generic_config_updater/test_ecn_config_update.py::test_ecn_config_updates:
  skip:
    reason: "This test is not run on this asic type, topology, or version currently"
    conditions_logical_operator: "OR"
    conditions:
      - "asic_type in ['cisco-8000']"
      - "topo_type in ['m0', 'mx']"
      - "release in ['202211']"

generic_config_updater/test_eth_interface.py::test_replace_fec:
  skip:
    reason: 'Skipping test on 7260/3800 platform due to bug of https://github.com/sonic-net/sonic-mgmt/issues/11237'
    conditions:
      - "hwsku in ['Arista-7260CX3-D108C8', 'Arista-7260CX3-Q64', 'Mellanox-SN3800-D112C8']"
      - https://github.com/sonic-net/sonic-mgmt/issues/11237

generic_config_updater/test_eth_interface.py::test_toggle_pfc_asym:
  skip:
    reason: "Skip asym pfc on unsupported platforms"
    conditions:
      - "asic_type in ['cisco-8000']"

<<<<<<< HEAD
=======
generic_config_updater/test_eth_interface.py::test_update_speed:
  skip:
    reason: 'Skip this script due to this not being a production scenario and misleading StateDB output for valid speed'
    conditions_logical_operator: "OR"
    conditions:
      - https://github.com/sonic-net/sonic-mgmt/issues/8143
      - https://github.com/sonic-net/sonic-buildimage/issues/13267

generic_config_updater/test_eth_interface.py::test_update_valid_invalid_index[33-True]:
  skip:
    reason: 'Skipping test on mellanox platform due to bug of https://github.com/sonic-net/sonic-mgmt/issues/7733'
    conditions:
      - "asic_type in ['mellanox']"
      - https://github.com/sonic-net/sonic-mgmt/issues/7733

>>>>>>> 87c5d0c2
generic_config_updater/test_incremental_qos.py::test_incremental_qos_config_updates:
  skip:
    reason: "This test is not run on this hwsku/asic type or version currently"
    conditions:
      - "not any(i in hwsku for i in ['2700', 'Arista-7170-64C', 'montara', 'newport'])"
      - "asic_type in ['broadcom', 'cisco-8000']"
      - "release in ['202211']"

generic_config_updater/test_mmu_dynamic_threshold_config_update.py::test_dynamic_th_config_updates:
  skip:
    reason: "This test is not run on this asic type or version currently"
    conditions:
      - "asic_type in ['broadcom', 'cisco-8000']"
      - "release in ['202211']"

generic_config_updater/test_pfcwd_status.py:
  skip:
    reason: "This test is not run on this topo type or version currently"
    conditions_logical_operator: "OR"
    conditions:
      - "topo_type in ['m0', 'mx']"
      - "release in ['202211']"

generic_config_updater/test_pg_headroom_update.py:
  skip:
    reason: "Unsupported topology."
    conditions:
      - "topo_type in ['m0', 'mx']"

#######################################
#####           http              #####
#######################################
http/test_http_copy.py:
  skip:
    reason: "Test doesn't clean up the files in /tmp, it will cause the subsequent cases in /tmp fail, skipping until the issue is addressed"

#######################################
#####    iface_loopback_action    #####
#######################################
iface_loopback_action/test_iface_loopback_action.py:
  skip:
    reason: "Test only supported on Mellanox SKUs, didn't supported on dualtor topology."
    conditions_logical_operator: or
    conditions:
      - "'dualtor' in topo_name"
      - "asic_type not in ['mellanox']"

#######################################
#####      iface_namingmode       #####
#######################################
iface_namingmode/test_iface_namingmode.py::TestConfigInterface:
  skip:
    reason: "x86_64-8111_32eh_o-r0 platform does not support TestConfigInterface"
    conditions:
      - "platform in ['x86_64-8111_32eh_o-r0']"

iface_namingmode/test_iface_namingmode.py::TestShowPriorityGroup:
  xfail:
    reason: "Platform specific issue"
    strict: True
    conditions:
      - "platform in ['x86_64-cel_e1031-r0']"
  skip:
    reason: "M0/MX topo does not support TestShowPriorityGroup"
    conditions:
      - "topo_type in ['m0', 'mx']"

iface_namingmode/test_iface_namingmode.py::TestShowQueue:
  skip:
    reason: "M0/MX topo does not support TestShowQueue"
    conditions:
      - "topo_type in ['m0', 'mx']"

iface_namingmode/test_iface_namingmode.py::TestShowQueue::test_show_queue_persistent_watermark:
  xfail:
    reason: "Platform specific issue"
    strict: True
    conditions:
      - "platform in ['x86_64-cel_e1031-r0']"

iface_namingmode/test_iface_namingmode.py::TestShowQueue::test_show_queue_watermark:
  xfail:
    reason: "Platform specific issue"
    strict: True
    conditions:
      - "platform in ['x86_64-cel_e1031-r0']"

#######################################
#####            ip               #####
#######################################
ip/test_ip_packet.py:
  skip:
    reason: "Skipping ip packet test since can't provide enough interfaces"
    conditions:
      - "len(minigraph_interfaces) < 2 and len(minigraph_portchannels) < 2"

ip/test_ip_packet.py::TestIPPacket::test_forward_ip_packet_with_0xffff_chksum_drop:
  skip:
    reason: "Broadcom, Cisco, Barefoot, Innovium and Marvell Asic will tolorate IP packets with 0xffff checksum"
    conditions:
      - "asic_type in ['broadcom', 'cisco-8000', 'marvell', 'barefoot', 'innovium'] and asic_subtype not in ['broadcom-dnx']"

ip/test_ip_packet.py::TestIPPacket::test_forward_ip_packet_with_0xffff_chksum_tolerant:
  skip:
    reason: "Mellanox and Broadcom DNX Asic will drop IP packets with 0xffff checksum"
    conditions:
      - "asic_type in ['mellanox'] or asic_subtype in ['broadcom-dnx']"

ip/test_mgmt_ipv6_only.py:
  skip:
    reason: "Skipping mgmt ipv6 test for mgmt topo"
    conditions:
      - "topo_type in ['m0', 'mx']"

#######################################
#####            ipfwd            #####
#######################################
ipfwd/test_dip_sip.py:
  skip:
    reason: "Unsupported topology."
    conditions:
      - "topo_type not in ['t0', 't1', 't2', 'm0', 'mx']"

ipfwd/test_dir_bcast.py:
  skip:
    reason: "Unsupported topology."
    conditions:
      - "topo_type not in ['t0', 'm0', 'mx'] or 'dualtor' in topo_name or 't0-backend' in topo_name"

ipfwd/test_mtu.py:
  skip:
    reason: "Unsupported topology."
    conditions:
      - "topo_type not in ['t1', 't2']"

#######################################
#######         link_flap         #####
#######################################
link_flap/test_cont_link_flap.py:
  xfail:
    reason: "system could be not reaching stable status while BGP converged"
    conditions:
      - https://github.com/sonic-net/sonic-mgmt/issues/10955

#######################################
#####           macsec            #####
#######################################
macsec/test_dataplane.py::TestDataPlane::test_server_to_neighbor:
  skip:
    reason: 'test_server_to_neighbor needs downstream neighbors, which is not present in this topo'
    conditions:
      - "'t2' in topo_name"

macsec/test_interop_protocol.py::TestInteropProtocol::test_bgp:
  skip:
    reason: 'test_bgp skip in Brcm based T2, complete portchannel SAI fix planned for 8.1'
    conditions:
      - "asic_subtype in ['broadcom-dnx']"

macsec/test_macsec.py:
  skip:
    reason: "This test can only run on 7280 CR3"
    conditions:
      - "platform not in ['x86_64-arista_7280cr3mk_32d4', 'x86_64-kvm_x86_64-r0']"

#######################################
#####            mpls             #####
#######################################
mpls/test_mpls.py:
  skip:
    reason: "MPLS TCs are not supported on Barefoot plarforms"
    conditions:
      - "asic_type in ['barefoot']"

#######################################
#####           mvrf              #####
#######################################
mvrf:
  skip:
    reason: "M0/MX topo does not support mvrf"
    conditions:
      - "topo_type in ['m0', 'mx']"

#######################################
#####           nat               #####
#######################################
nat:
  skip:
    reason: "Nat feature is not enabled with image version"
    conditions:
      - "'nat' not in feature_status"

#######################################
#####           ntp               #####
#######################################
ntp/test_ntp.py::test_ntp_long_jump_disabled:
  # Due to NTP code bug, long jump will still happen after disable it.
  # Set xfail flag for this test case
  xfail:
    strict: True
    reason: "Known NTP bug"

#######################################
#####           pc               #####
#######################################
pc/test_lag_2.py::test_lag_db_status_with_po_update:
  skip:
    reason: "Only support t1-lag, t1-56-lag, t1-64-lag and t2 topology"
    conditions:
        - "topo_name not in ['t1-lag', 't1-56-lag', 't1-64-lag'] and 't2' not in topo_name"

pc/test_lag_member.py:
  skip:
    reason: "Not support dualtor or t0 backend topo"
    conditions:
        - "'dualtor' in topo_name or 't0-backend' in topo_name"

pc/test_po_cleanup.py:
  skip:
    reason: "Skip test due to there is no portchannel exists in current topology."
    conditions:
      - "len(minigraph_portchannels) == 0 and not is_multi_asic"

pc/test_po_update.py::test_po_update:
  skip:
    reason: "Skip test due to there is no portchannel or no portchannel member exists in current topology."
    conditions:
      - "len(minigraph_portchannels) == 0 or len(minigraph_portchannels[list(minigraph_portchannels.keys())[0]]['members']) == 0"

pc/test_po_update.py::test_po_update_io_no_loss:
  skip:
    reason: "Skip test due to there isn't enough port channel exists in current topology."
    conditions:
      - "len(minigraph_portchannel_interfaces) < 2"

pc/test_po_voq.py:
  skip:
    reason: "Skip for non t2 or Skip since there is no portchannel configured or no portchannel member exists in current topology."
    conditions:
      - "'t2' not in topo_name or num_asic == 0 or len(minigraph_portchannels[list(minigraph_portchannels.keys())[0]]['members']) == 0 or asic_type in ['cisco-8000']"

#######################################
#####           pfc               #####
#######################################
pfc/test_unknown_mac.py:
  skip:
    reason: In cisco-8000 platform, a packet with unknown MAC will be flooded, not dropped. This case will not pass in cisco-8000.
    conditions:
      - "asic_type in ['cisco-8000']"

#######################################
#####         pfc_asym            #####
#######################################
pfc_asym/test_pfc_asym.py:
  skip:
    reason: 'pfc_asym test skip except for on Barefoot platforms'
    conditions:
      - "asic_type not in ['barefoot']"

pfc_asym/test_pfc_asym.py::test_pfc_asym_off_rx_pause_frames:
   skip:
     reason: "skipped for Barefoot platform"
     conditions:
        - "asic_type in ['barefoot']"

#######################################
#####         pfcwd               #####
#######################################
pfcwd:
  skip:
    reason: "Pfcwd tests skipped on m0/mx testbed."
    conditions:
      - "topo_type in ['m0', 'mx']"

pfcwd/test_pfc_config.py::TestPfcConfig::test_forward_action_cfg:
   skip:
     reason: "Forward action not supported in cisco-8000"
     conditions:
        - "asic_type in ['cisco-8000']"

pfcwd/test_pfcwd_function.py::TestPfcwdFunc::test_pfcwd_no_traffic:
   skip:
     reason: "This test is applicable only for cisco-8000"
     conditions:
        - "asic_type != 'cisco-8000'"

pfcwd/test_pfcwd_warm_reboot.py:
   skip:
     reason: "Warm Reboot is not supported in T2."
     conditions:
        - "'t2' in topo_name"
   xfail:
     reason: "Warm Reboot is not supported in dualtor and has a known issue on 202305 branch"
     conditions:
        - "'dualtor' in topo_name"
        - https://github.com/sonic-net/sonic-mgmt/issues/8400

#######################################
#####         platform_tests      #####
#######################################
platform_tests/api/test_psu.py::test_temperature:
  skip:
    reason: "Test not supported on Mellanox Platforms."
    conditions:
      - "asic_type in ['mellanox']"

platform_tests/api/test_sfp.py::TestSfpApi::test_reset:
  skip:
    reason: "platform does not support sfp reset"
    conditions:
      - "platform in ['x86_64-cel_e1031-r0']"

platform_tests/api/test_sfp.py::TestSfpApi::test_tx_disable_channel:
  skip:
    reason: "platform does not support"
    conditions:
      - "platform in ['x86_64-cel_e1031-r0']"

platform_tests/cli/test_show_platform.py::test_show_platform_psustatus:
  skip:
    reason: "Test should be skipped on DPU for it doesn't have PSUs."
    conditions: "'nvda_bf' in platform"

platform_tests/cli/test_show_platform.py::test_show_platform_psustatus_json:
  skip:
    reason: "Test should be skipped on DPU for it doesn't have PSUs."
    conditions: "'nvda_bf' in platform"

platform_tests/daemon/test_chassisd.py:
  skip:
    reason: "chassisd platform daemon introduced in 202106"
    conditions:
      - "release in ['201811', '201911', '202012']"

platform_tests/mellanox/test_check_sfp_using_ethtool.py:
  skip:
    reason: "Deprecated as Mellanox do not use ethtool in release 202305 or higher"
    conditions:
      - "asic_type in ['mellanox']"

platform_tests/sfp/test_sfputil.py::test_check_sfputil_low_power_mode:
  skip:
    reason: "Get/Set low power mode is not supported in Cisco 8000 platform or in bluefield platform"
    conditions_logical_operator: or
    conditions:
      - "platform in ['x86_64-cel_e1031-r0']"
      - "asic_type in ['nvidia-bluefield']"

platform_tests/sfp/test_sfputil.py::test_check_sfputil_reset:
  skip:
    reason: "platform does not support sfp reset"
    conditions_logical_operator: or
    conditions:
      - "(platform in ['x86_64-cel_e1031-r0'] or 't2' in topo_name) and https://github.com/sonic-net/sonic-mgmt/issues/6218"
      - "asic_type in ['nvidia-bluefield']"

platform_tests/test_auto_negotiation.py:
  skip:
    reason: "auto negotiation test highly depends on test enviroments, file issue to track and skip for now"
    conditions: https://github.com/sonic-net/sonic-mgmt/issues/5447

platform_tests/test_cont_warm_reboot.py:
  skip:
    reason: "Warm Reboot is not supported in dualtor"
    conditions:
      - "'dualtor' in topo_name"

platform_tests/test_platform_info.py::test_show_platform_fanstatus_mocked:
  skip:
    reason: "Test not supported on Mellanox Platforms."
    conditions:
      - "asic_type in ['mellanox']"

platform_tests/test_platform_info.py::test_show_platform_temperature_mocked:
  skip:
    reason: "Test not supported on Mellanox Platforms."
    conditions:
      - "asic_type in ['mellanox']"

platform_tests/test_platform_info.py::test_thermal_control_fan_status:
  skip:
    reason: "Test not supported on Mellanox Platforms."
    conditions:
      - "asic_type in ['mellanox']"

platform_tests/test_platform_info.py::test_thermal_control_load_invalid_format_json:
  skip:
    reason: "Test not supported on Mellanox Platforms."
    conditions:
      - "asic_type in ['mellanox']"

platform_tests/test_platform_info.py::test_thermal_control_load_invalid_value_json:
  skip:
    reason: "Test not supported on Mellanox Platforms."
    conditions:
      - "asic_type in ['mellanox']"

platform_tests/test_reboot.py::test_fast_reboot:
  skip:
    reason: "Fast reboot is broken on dualtor topology. Skipping for now."
    conditions:
      - "'dualtor' in topo_name and https://github.com/sonic-net/sonic-buildimage/issues/16502"

platform_tests/test_reboot.py::test_warm_reboot:
  skip:
    reason: "Warm reboot is broken on dualtor topology. Skipping for now."
    conditions:
      - "'dualtor' in topo_name and https://github.com/sonic-net/sonic-buildimage/issues/16502"

platform_tests/test_reload_config.py::test_reload_configuration_checks:
  skip:
    reason: "Skip test_reload_configuration_checks testcase due to flaky timing issue for Cisco 8000"
    conditions:
      - "asic_type in ['cisco-8000'] and release in ['202205', '202211', '202305']"

platform_tests/test_secure_upgrade.py:
  skip:
    reason: "platform does not support secure upgrade"
    conditions:
      - "'sn2' in platform or 'sn3' in platform or 'sn4' in platform"

#######################################
#####           qos               #####
#######################################
qos:
  skip:
    reason: "M0/MX topo does not support qos"
    conditions:
      - "topo_type in ['m0', 'mx']"

qos/test_buffer.py:
  skip:
    reason: "These tests don't apply to cisco 8000 platforms or T2, since they support only traditional model."
    conditions:
      - "asic_type in ['cisco-8000'] or 't2' in topo_name"

qos/test_buffer.py::test_buffer_model_test:
  skip:
    reason: "Running only on mellanox devices and covered by unit testing"
    conditions:
      - "asic_type in ['mellanox']"

qos/test_buffer_traditional.py:
  skip:
    reason: "Buffer traditional test is only supported 201911 branch"
    conditions:
      - "release not in ['201911']"

qos/test_pfc_pause.py::test_pfc_pause_lossless:
  # For this test, we use the fanout connected to the DUT to send PFC pause frames.
  # The fanout needs to send PFC frames fast enough so that the queue remains completely paused for the entire duration
  # of the test. The inter packet interval between PFC frames to completely block a queue vary based on link speed and
  # we have seen flakiness in our test runs. Since this test is already covered under the 'ixia' folder where we use a
  # traffic generator to generate pause frames, skipping this here.
  skip:
    reason: "Fanout needs to send PFC frames fast enough to completely pause the queue"

qos/test_qos_dscp_mapping.py::TestQoSSaiDSCPQueueMapping_IPIP_Base::test_dscp_to_queue_mapping_pipe_mode:
  xfail:
    reason: "Pipe decap mode not supported due to either SAI or platform limitation"
    conditions:
      - "asic_type in ['mellanox', 'broadcom', 'cisco-8000']"

qos/test_qos_masic.py:
  skip:
    reason: "QoS tests for multi-ASIC only. Supported topos: t1-lag, t1-64-lag, t1-56-lag, t1-backend."
    conditions:
      - "is_multi_asic==False or topo_name not in ['t1-lag', 't1-64-lag', 't1-56-lag', 't1-backend']"

qos/test_qos_sai.py:
  skip:
    reason: "qos_sai tests not supported on t1 topo"
    conditions:
      - "asic_type in ['barefoot'] and topo_name in ['t1']"

qos/test_qos_sai.py::TestQosSai:
  skip:
    reason: "Unsupported testbed type."
    conditions:
      - "topo_name not in ['t0', 't0-64', 't0-116', 't0-35', 't0-56', 'dualtor-56', 'dualtor-120', 'dualtor', 't0-80', 't0-backend', 't1-lag', 't1-64-lag', 't1-56-lag', 't1-backend', 't2', 't2_2lc_36p-masic', 't2_2lc_min_ports-masic'] and asic_type not in ['mellanox']"

qos/test_qos_sai.py::TestQosSai::testIPIPQosSaiDscpToPgMapping:
  skip:
    reason: "For DSCP to PG mapping on IPinIP traffic , mellanox device has different behavior to community. For mellanox device, testQosSaiDscpToPgMapping can cover the scenarios"
    conditions:
      - "asic_type in ['mellanox']"

qos/test_qos_sai.py::TestQosSai::testPfcStormWithSharedHeadroomOccupancy:
  skip:
    reason: "This test is only for Mellanox."
    conditions:
      - "asic_type in ['cisco-8000']"

qos/test_qos_sai.py::TestQosSai::testQosSaiBufferPoolWatermark:
  skip:
    reason: "sai_thrift_read_buffer_pool_watermark are not supported on DNX"
    conditions:
      - "platform in ['x86_64-nokia_ixr7250e_36x400g-r0', 'x86_64-arista_7800r3_48cq2_lc', 'x86_64-arista_7800r3_48cqm2_lc', 'x86_64-arista_7800r3a_36d2_lc', 'x86_64-arista_7800r3a_36dm2_lc','x86_64-arista_7800r3ak_36dm2_lc']"

qos/test_qos_sai.py::TestQosSai::testQosSaiDot1pPgMapping:
  skip:
    reason: "Dot1p-PG mapping is only supported on backend."
    conditions:
      - "'backend' not in topo_name"

qos/test_qos_sai.py::TestQosSai::testQosSaiDot1pQueueMapping:
  skip:
    reason: "Dot1p-queue mapping is only supported on backend."
    conditions:
      - "'backend' not in topo_name"

qos/test_qos_sai.py::TestQosSai::testQosSaiDscpQueueMapping:
  skip:
    reason: "Dscp-queue mapping is not supported on backend."
    conditions:
      - "'backend' in topo_name"

qos/test_qos_sai.py::TestQosSai::testQosSaiDscpToPgMapping:
  skip:
    reason: "Dscp-PG mapping is not supported on backend."
    conditions:
      - "'backend' in topo_name"

qos/test_qos_sai.py::TestQosSai::testQosSaiDwrrWeightChange:
  skip:
    reason: "Skip DWRR weight change test on Mellanox platform."
    conditions:
      - "asic_type in ['mellanox']"

qos/test_qos_sai.py::TestQosSai::testQosSaiHeadroomPoolSize:
  skip:
    reason: "Headroom pool size not supported."
    conditions:
      - "https://github.com/sonic-net/sonic-mgmt/issues/12292 and hwsku in ['Force10-S6100'] and topo_type in ['t1-64-lag']"
      - "hwsku not in ['Arista-7060CX-32S-C32', 'Celestica-DX010-C32', 'Arista-7260CX3-D108C8', 'Force10-S6100', 'Arista-7260CX3-Q64', 'Arista-7050CX3-32S-C32', 'Arista-7050CX3-32S-D48C8', 'Arista-7060CX-32S-D48C8'] and asic_type not in ['mellanox']"
      - "asic_type in ['cisco-8000']"

qos/test_qos_sai.py::TestQosSai::testQosSaiHeadroomPoolWatermark:
  skip:
    reason: "sai_thrift_read_buffer_pool_watermark are not supported on DNX"
    conditions:
      - "platform in ['x86_64-nokia_ixr7250e_36x400g-r0', 'x86_64-arista_7800r3_48cq2_lc', 'x86_64-arista_7800r3_48cqm2_lc', 'x86_64-arista_7800r3a_36d2_lc', 'x86_64-arista_7800r3a_36dm2_lc', 'x86_64-arista_7800r3ak_36dm2_lc'] or asic_type in ['mellanox']"
      - "asic_type in ['cisco-8000']"
      - "https://github.com/sonic-net/sonic-mgmt/issues/12292 and hwsku in ['Force10-S6100'] and topo_type in ['t1-64-lag']"
  xfail:
    reason: "Headroom pool size not supported."
    conditions:
      - "hwsku not in ['Arista-7060CX-32S-C32', 'Celestica-DX010-C32', 'Arista-7260CX3-D108C8', 'Force10-S6100', 'Arista-7260CX3-Q64', 'Arista-7050CX3-32S-C32', 'Arista-7050CX3-32S-D48C8']"

qos/test_qos_sai.py::TestQosSai::testQosSaiLosslessVoq:
  skip:
    reason: "Lossless Voq test is not supported"
    conditions:
      - "asic_type not in ['cisco-8000']"

qos/test_qos_sai.py::TestQosSai::testQosSaiLossyQueueVoq:
  skip:
    reason: "Lossy Queue Voq test is not supported"
    conditions:
      - "asic_type not in ['cisco-8000']"

qos/test_qos_sai.py::TestQosSai::testQosSaiLossyQueueVoqMultiSrc:
  skip:
    reason: "Lossy Queue Voq multiple source test is not supported"
    conditions:
      - "asic_type not in ['cisco-8000']"

qos/test_qos_sai.py::TestQosSai::testQosSaiPGDrop:
  skip:
    reason: "PG drop size test is not supported."
    conditions:
      - "asic_type not in ['cisco-8000']"

qos/test_qos_sai.py::TestQosSai::testQosSaiPgHeadroomWatermark:
  skip:
    reason: "Priority Group Headroom Watermark is not supported on cisco asic. PG drop counter stat is covered as a part of testQosSaiPfcXoffLimit"
    conditions:
      - "asic_type in ['cisco-8000']"

qos/test_qos_sai.py::TestQosSai::testQosSaiPgSharedWatermark[None-wm_pg_shared_lossy]:
  xfail:
    reason: "Image issue on Arista platforms"
    conditions:
      - "platform in ['x86_64-arista_7050cx3_32s']"

qos/test_qos_sai.py::TestQosSai::testQosSaiQWatermarkAllPorts:
  skip:
    reason: "All Port Watermark test is verified only on Cisco Platforms."
    conditions:
      - "asic_type not in ['cisco-8000']"

qos/test_qos_sai.py::TestQosSai::testQosSaiSharedReservationSize:
  skip:
    reason: "Shared reservation size test is not supported."
    conditions:
      - "asic_type not in ['cisco-8000']"

qos/test_tunnel_qos_remap.py::test_pfc_watermark_extra_lossless_active:
  xfail:
    reason: "test_pfc_watermark_extra_lossless_active is not support on broadcom platform yet"
    conditions:
      - "asic_type in ['broadcom']"
      - https://github.com/sonic-net/sonic-mgmt/issues/11271

qos/test_tunnel_qos_remap.py::test_pfc_watermark_extra_lossless_standby:
  xfail:
    reason: "test_pfc_watermark_extra_lossless_standby is not support on broadcom platform yet"
    conditions:
      - "asic_type in ['broadcom']"
      - https://github.com/sonic-net/sonic-mgmt/issues/11271

#######################################
#####           radv             #####
#######################################
radv/test_radv_ipv6_ra.py::test_solicited_router_advertisement_with_m_flag:
  skip:
    reason: "Test case has issue on the dualtor-64 topo."
    conditions:
      - "https://github.com/sonic-net/sonic-mgmt/issues/11322 and 'dualtor-64' in topo_name"

radv/test_radv_ipv6_ra.py::test_unsolicited_router_advertisement_with_m_flag:
  skip:
    reason: "Test case has issue on the dualtor-64 topo."
    conditions:
      - "https://github.com/sonic-net/sonic-mgmt/issues/11322 and 'dualtor-64' in topo_name"

#######################################
#####      reset_factory          #####
#######################################
reset_factory/test_reset_factory.py:
  skip:
    reason: "This case has a known issue which leaves the DUT in a bad state. Skipping until the issue is addressed."
    conditions:
      - https://github.com/sonic-net/sonic-mgmt/issues/11103

#######################################
#####         restapi             #####
#######################################
restapi/test_restapi.py:
  skip:
    reason: "Only supported on Mellanox"
    conditions:
      - "asic_type not in ['mellanox']"

restapi/test_restapi_vxlan_ecmp.py:
  skip:
    reason: "Only supported on cisco 8102 T1"
    conditions:
      - "not (asic_type in ['cisco-8000'] and 't1' in topo_type)"

#######################################
#####           route             #####
#######################################
route/test_route_flap.py:
  skip:
    reason: "Test case has issue on the t0-56-povlan and dualtor-64 topo."
    conditions_logical_operator: or
    conditions:
      - "https://github.com/sonic-net/sonic-mgmt/issues/11323 and 't0-56-po2vlan' in topo_name"
      - "https://github.com/sonic-net/sonic-mgmt/issues/11324 and 'dualtor-64' in topo_name"

route/test_static_route.py:
  skip:
    reason: "Test not supported for 201911 images or older."
    conditions:
      - "release in ['201811', '201911']"

route/test_static_route.py::test_static_route_ecmp_ipv6:
  # This test case may fail due to a known issue https://github.com/sonic-net/sonic-buildimage/issues/4930.
  # Temporarily disabling the test case due to the this issue.
  skip:
    reason: "Test case may fail due to a known issue"
    conditions: https://github.com/sonic-net/sonic-buildimage/issues/4930

#######################################
#####      show_techsupport       #####
#######################################
show_techsupport/test_auto_techsupport.py:
  skip:
    reason: "auto techsupport on multi asic platforms doesnt work"
    strict: True
    conditions:
      - (is_multi_asic==True)

show_techsupport/test_auto_techsupport.py::TestAutoTechSupport::test_max_limit[core]:
  xfail:
    reason: "This test case may fail due to a known issue https://github.com/sonic-net/sonic-buildimage/issues/15051."
    conditions:
      - https://github.com/sonic-net/sonic-buildimage/issues/15051

show_techsupport/test_auto_techsupport.py::TestAutoTechSupport::test_sai_sdk_dump:
  skip:
    reason: "Test supported only on Nvidia(Mellanox) devices"
    conditions:
      - "asic_type not in ['mellanox']"

show_techsupport/test_techsupport.py::test_techsupport:
  xfail:
    reason: "Test issue"
    strict: True
    conditions:
      - "release in ['202305']"
      - https://github.com/sonic-net/sonic-mgmt/issues/7520
      - "asic_type not in ['mellanox']"

#######################################
#####         snappi_tests        #####
#######################################
snappi_tests/ecn/test_red_accuracy_with_snappi:
  skip:
    reason: "Test should not be run as part of nightly."
    conditions:
      - "topo_type in ['tgen']"

#######################################
#####            snmp             #####
#######################################
snmp/test_snmp_link_local.py:
  skip:
    reason: "SNMP over IPv6 support not present in release branches."
    conditions:
      - https://github.com/sonic-net/sonic-buildimage/issues/6108
      - "is_multi_asic==False"
      - "release in ['202205', '202211', '202305']"

snmp/test_snmp_loopback.py::test_snmp_loopback:
  skip:
    reason: "Not supported topology backend."
    conditions:
      - "'backend' in topo_name"

snmp/test_snmp_pfc_counters.py:
  skip:
    reason: "M0/MX topo does not support test_snmp_pfc_counters"
    conditions:
      - "topo_type in ['m0', 'mx']"

snmp/test_snmp_queue.py:
  skip:
    reason: "Interfaces not present on supervisor node or M0/MX topo does not support test_snmp_queue or unsupported platform"
    conditions:
      - "topo_type in ['m0', 'mx'] or asic_type in ['barefoot']"

#######################################
#####            span             #####
#######################################
span:
  skip:
    reason: "Skipping span test on broadcom/cisco-8000 platform."
    conditions:
      - "asic_type in ['broadcom', 'cisco-8000']"

span/test_port_mirroring.py:
  xfail:
    reason: "Testcase ignored on dualtor topology and mellanox setups due to Github issue: https://github.com/sonic-net/sonic-mgmt/issues/9647"
    conditions:
      - "https://github.com/sonic-net/sonic-mgmt/issues/9647 and 'dualtor' in topo_name and asic_type in ['mellanox']"

#######################################
#####             ssh             #####
#######################################
ssh/test_ssh_default_password:
  skip:
    reason: "Skip because the default password test is no longer appropriate after password rotation."

ssh/test_ssh_stress.py::test_ssh_stress:
  # This test is not stable, skip it for now.
  # known issue: https://github.com/paramiko/paramiko/issues/1508
  skip:
    reason: "This test failed intermittent due to known issue of paramiko, skip for now"
    conditions: https://github.com/paramiko/paramiko/issues/1508

#######################################
#####     sub_port_interfaces     #####
#######################################
sub_port_interfaces:
  skip:
    reason: "Unsupported platform or asic"
    conditions:
      - "is_multi_asic==True or asic_gen not in ['td2', 'spc1', 'spc2', 'spc3', 'spc4'] and asic_type not in ['barefoot','innovium']"

sub_port_interfaces/test_show_subinterface.py::test_subinterface_status[port_in_lag]:
  skip:
    reason: "Not supported port type"

sub_port_interfaces/test_sub_port_interfaces.py::TestSubPorts::test_routing_between_sub_ports_unaffected_by_sub_ports_removal[port_in_lag:
  skip:
    reason: "Not supported port type"

sub_port_interfaces/test_sub_port_interfaces.py::TestSubPorts::test_tunneling_between_sub_ports:
  skip:
    reason: "Cisco 8000 platform does not support DSCP PIPE Mode for IPinIP Tunnels"
    conditions:
      - "asic_type=='cisco-8000'"

sub_port_interfaces/test_sub_port_interfaces.py::TestSubPorts::test_untagged_packet_not_routed[port_in_lag] :
  skip:
    reason: "Not supported port type"

sub_port_interfaces/test_sub_port_l2_forwarding.py::test_sub_port_l2_forwarding[port_in_lag]:
  skip:
    reason: "Not supported port type"

#######################################
#####             syslog          #####
#######################################
syslog/test_syslog.py:
  skip:
    reason: "Testcase enhancements needed for backend topo"
    conditions:
      - "topo_name in ['t0-backend', 't1-backend']"
      - https://github.com/sonic-net/sonic-mgmt/issues/4469
  xfail:
    reason: "Generic internal image issue"
    conditions:
      - "branch in ['internal-202012']"
      - "build_version.split('.')[1].isdigit() and int(build_version.split('.')[1]) <= 33"

syslog/test_syslog_rate_limit.py:
  xfail:
    reason: "Testcase xfail, raised issue to track"
    conditions:
      - https://github.com/sonic-net/sonic-mgmt/issues/11181

syslog/test_syslog_source_ip.py:
  skip:
    reason: "Testcase consistent failed, raised issue to track"
    conditions:
      - https://github.com/sonic-net/sonic-mgmt/issues/6479

#######################################
#####         system_health       #####
#######################################
system_health/test_system_health.py::test_service_checker_with_process_exit:
  xfail:
    strict: True
    conditions:
      - "branch in ['internal-202012']"
      - "build_version.split('.')[1].isdigit() and int(build_version.split('.')[1]) <= 44"

#######################################
#####           tacacs          #####
#######################################
tacacs/test_authorization.py::test_authorization_tacacs_and_local:
  skip:
    reason: "Testcase ignored due to Github issue: https://github.com/sonic-net/sonic-mgmt/issues/11349"
    conditions:
      - https://github.com/sonic-net/sonic-mgmt/issues/11349

#######################################
#####           telemetry         #####
#######################################
telemetry/test_events.py:
  skip:
    reason: "Skip telemetry test events for 202211 and older branches"
    conditions:
      - "release in ['201811', '201911', '202012', '202205', '202211']"

telemetry/test_telemetry.py:
  skip:
    reason: "Skip telemetry test for 201911 and older branches"
    conditions:
      - "(is_multi_asic==True) and (release in ['201811', '201911'])"

telemetry/test_telemetry.py::test_osbuild_version:
  skip:
    reason: "Testcase ignored due to Github issue: https://github.com/sonic-net/sonic-mgmt/issues/12021"
    conditions:
      - https://github.com/sonic-net/sonic-mgmt/issues/12021

#######################################
#####        neighbor health      #####
#######################################
test_nbr_health.py:
  skip:
    reason: "Testcase ignored due to sonic-mgmt issue: https://github.com/sonic-net/sonic-mgmt/issues/7883"
    conditions:
      - "https://github.com/sonic-net/sonic-mgmt/issues/7883"

#######################################
#####         pktgen              #####
#######################################
test_pktgen.py:
  skip:
    reason: "have known issue, skip for now"

#######################################
#####            vlan             #####
#######################################
vlan/test_vlan.py::test_vlan_tc7_tagged_qinq_switch_on_outer_tag:
  skip:
    reason: "Unsupported platform."
    conditions:
      - "asic_type not in ['mellanox', 'barefoot']"

vlan/test_vlan_ping.py:
  skip:
    reason: "test_vlan_ping doesn't work on Broadcom platform. Ignored on dualtor topo and mellanox and Cisco-8000 setups due to Github issue: https://github.com/sonic-net/sonic-mgmt/issues/9642."
    conditions_logical_operator: OR
    conditions:
      - "asic_type in ['broadcom']"
      - "https://github.com/sonic-net/sonic-mgmt/issues/9642 and 'dualtor' in topo_name and asic_type in ['mellanox', 'cisco-8000']"

#######################################
#####             voq             #####
#######################################
voq/test_fabric_cli_and_db.py:
  skip:
    reason: "Skip test_fabric_cli_and_db on unsupported testbed."
    conditions:
      - "('t2' not in topo_name) or (asic_subtype not in ['broadcom-dnx']) or ('arista_7800' not in platform)"

voq/test_fabric_reach.py:
  skip:
    reason: "Skip test_fabric_reach on unsupported testbed."
    conditions:
      - "('t2' not in topo_name) or (asic_subtype not in ['broadcom-dnx']) or ('arista_7800' not in platform)"

voq/test_voq_fabric_isolation.py:
  skip:
    reason: "Skip test_voq_fabric_isolation on unsupported testbed."
    conditions:
      - "('t2' not in topo_name) or (asic_subtype not in ['broadcom-dnx'])"

voq/test_voq_fabric_status_all.py:
  skip:
    reason: "Skip test_voq_fabric_status_all on unsupported testbed."
    conditions:
      - "('t2' not in topo_name) or (asic_subtype not in ['broadcom-dnx']) or ('arista_7800' not in platform)"

#######################################
#####             vrf             #####
#######################################
vrf/test_vrf.py::TestVrfAclRedirect:
  skip:
    reason: "Switch does not support ACL REDIRECT_ACTION."
    conditions:
      - "len([capabilities for capabilities in switch.values() if 'REDIRECT_ACTION' in capabilities]) == 0"

#######################################
#####           vrf_attr          #####
#######################################
vrf/test_vrf_attr.py::TestVrfAttrSrcMac::test_vrf1_neigh_with_default_router_mac:
  skip:
    reason: "RIF MAC taking precedence over VRF MAC"
    conditions:
      - "asic_type in ['barefoot']"

#######################################
#####           vxlan            #####
#######################################
vxlan/test_vnet_route_leak.py:
  skip:
    reason: "Test skipped due to issue #8374"
    conditions:
      - https://github.com/sonic-net/sonic-mgmt/issues/8374

vxlan/test_vnet_vxlan.py:
  skip:
    reason: "1. Enable tests only for: mellanox, barefoot
             2. Test skipped due to issue #8374"
    conditions_logical_operator: OR
    conditions:
      - "asic_type not in ['mellanox', 'barefoot']"
      - https://github.com/sonic-net/sonic-mgmt/issues/8374

vxlan/test_vxlan_bfd_tsa.py:
  skip:
    reason: "VxLAN ECMP BFD TSA test is not yet supported on multi-ASIC platform. Also this test can only run on 4600c, 2700 and 8102."
    conditions:
      - "(is_multi_asic == True) or (platform not in ['x86_64-8102_64h_o-r0', 'x86_64-8101_32fh_o-r0', 'x86_64-mlnx_msn4600c-r0', 'x86_64-mlnx_msn2700-r0', 'x86_64-mlnx_msn2700a1-r0'])"

vxlan/test_vxlan_crm.py:
  skip:
    reason: "VxLAN crm test is not yet supported on multi-ASIC platform. Also this test can only run on 4600c, 2700 and 8102."
    conditions:
      - "(is_multi_asic == True) or (platform not in ['x86_64-8102_64h_o-r0', 'x86_64-8101_32fh_o-r0', 'x86_64-mlnx_msn4600c-r0', 'x86_64-mlnx_msn2700-r0', 'x86_64-mlnx_msn2700a1-r0'])"

vxlan/test_vxlan_ecmp.py:
  skip:
    reason: "VxLAN ECMP test is not yet supported on multi-ASIC platform. Also this test can only run on 4600c, 2700 and 8102."
    conditions:
      - "(is_multi_asic == True) or (platform not in ['x86_64-8102_64h_o-r0', 'x86_64-8101_32fh_o-r0', 'x86_64-mlnx_msn4600c-r0', 'x86_64-mlnx_msn2700-r0', 'x86_64-mlnx_msn2700a1-r0'])"

vxlan/test_vxlan_ecmp_switchover.py:
  skip:
    reason: "VxLAN ECMP switchover test is not yet supported on multi-ASIC platform. Also this test can only run on 4600c, 2700 and 8102."
    conditions:
      - "(is_multi_asic == True) or (platform not in ['x86_64-8102_64h_o-r0', 'x86_64-8101_32fh_o-r0', 'x86_64-mlnx_msn4600c-r0', 'x86_64-mlnx_msn2700-r0', 'x86_64-mlnx_msn2700a1-r0'])"

#######################################
#####           wan_lacp          #####
#######################################
wan/lacp/test_wan_lag_min_link.py::test_lag_min_link:
  skip:
    reason: "Skip test due to there isn't enough port channel or members exists in current topology."
    conditions_logical_operator: OR
    conditions:
      - "len(minigraph_portchannels) < 2"
      - "not any(len(v['members']) > 1 for _, v in minigraph_portchannels.items())"<|MERGE_RESOLUTION|>--- conflicted
+++ resolved
@@ -671,8 +671,6 @@
     conditions:
       - "asic_type in ['cisco-8000']"
 
-<<<<<<< HEAD
-=======
 generic_config_updater/test_eth_interface.py::test_update_speed:
   skip:
     reason: 'Skip this script due to this not being a production scenario and misleading StateDB output for valid speed'
@@ -681,14 +679,6 @@
       - https://github.com/sonic-net/sonic-mgmt/issues/8143
       - https://github.com/sonic-net/sonic-buildimage/issues/13267
 
-generic_config_updater/test_eth_interface.py::test_update_valid_invalid_index[33-True]:
-  skip:
-    reason: 'Skipping test on mellanox platform due to bug of https://github.com/sonic-net/sonic-mgmt/issues/7733'
-    conditions:
-      - "asic_type in ['mellanox']"
-      - https://github.com/sonic-net/sonic-mgmt/issues/7733
-
->>>>>>> 87c5d0c2
 generic_config_updater/test_incremental_qos.py::test_incremental_qos_config_updates:
   skip:
     reason: "This test is not run on this hwsku/asic type or version currently"
