#######################################
#####        Define Anchors       #####
#######################################

# yaml files don't let an anchor be defined outside a yaml entry, so this block just
# creates an entry for pre-test but ensure it will always run, then the other
# conditions can just be used to define anchors for further use in this file

test_pretest.py:
  skip:
    reason: "Dummy entry to allow anchors to be defined at the top of this file"
    conditions_logical_operator: and
    conditions:
      - "False" # Ensure pretest always runs
      - &lossyTopos |
          topo_name in [
            't0-isolated-d128u128s1', 't0-isolated-v6-d128u128s1',
            't0-isolated-d128u128s2', 't0-isolated-v6-d128u128s2',
            't0-isolated-d16u16s1', 't0-isolated-v6-d16u16s1',
            't0-isolated-d16u16s2', 't0-isolated-v6-d16u16s2',
            't0-isolated-d256u256s2', 't0-isolated-v6-d256u256s2',
            't0-isolated-d32u32s2', 't0-isolated-v6-d32u32s2',
            't1-isolated-d224u8', 't1-isolated-v6-d224u8',
            't1-isolated-d28u1', 't1-isolated-v6-d28u1',
            't1-isolated-d448u15-lag', 't1-isolated-v6-d448u15-lag',
            't1-isolated-d448u16', 't1-isolated-v6-d448u16',
            't1-isolated-d56u1-lag', 't1-isolated-v6-d56u1-lag',
            't1-isolated-d56u2', 't1-isolated-v6-d56u2' ]
      - &noVxlanTopos |
          topo_name in [
            't0-isolated-d32u32s2', 't0-isolated-d256u256s2',
            't0-isolated-d96u32s2', 't0-isolated-v6-d32u32s2',
            't0-isolated-v6-d256u256s2', 't0-isolated-v6-d96u32s2',
            't1-isolated-d56u2', 't1-isolated-d56u1-lag',
            't1-isolated-d448u15-lag', 't1-isolated-d128',
            't1-isolated-d32', 't1-isolated-v6-d56u2',
            't1-isolated-v6-d56u1-lag', 't1-isolated-v6-d448u15-lag',
            't1-isolated-v6-d128' ]

#######################################
#####          cutsom_acl         #####
#######################################
acl:
  skip:
    reason: "Acl testsuite is still not enabled for macsec enable sonic-mgmt run"
    conditions:
      - "macsec_en==True"

acl/custom_acl_table/test_custom_acl_table.py:
  skip:
    reason: "Custom ACL not supported on older releases or dualtor setup"
    conditions_logical_operator: or
    conditions:
      - "release in ['201811', '201911', '202012']"
      - "'dualtor' in topo_name"

#######################################
#####            acl              #####
#######################################
acl/null_route/test_null_route_helper.py:
  skip:
    reason: "Skip running on dualtor /m1 testbed"
    conditions_logical_operator: or
    conditions:
      - "'dualtor' in topo_name"
      - "'m1' in topo_type"

<<<<<<< HEAD
=======
acl/test_acl.py:
  skip:
    reason: "Skip acl for isolated-v6 topology"
    conditions:
      - "'isolated-v6' in topo_name and https://github.com/sonic-net/sonic-mgmt/issues/18077"
  xfail:
    reason: "Test case has issue on the t0-isolated-d256u256s2 topo."
    conditions:
      - "'t0-isolated-d256u256s2' in topo_name"

>>>>>>> 195f5706
acl/test_acl_outer_vlan.py:
  #Outer VLAN id match support is planned for future release with SONIC on Cisco 8000
  #For the current release, will mark the related test cases as XFAIL
  xfail:
    reason: "Cisco platform does not support ACL Outer VLAN ID tests. Or test case has issue on the t0-isolated-d256u256s2 topo."
    conditions_logical_operator: or
    conditions:
      - "asic_type in ['cisco-8000']"
      - "'t0-isolated-d256u256s2' in topo_name"
  skip:
    reason: "Skip running on dualtor testbed"
    conditions:
      - "'dualtor' in topo_name"
acl/test_acl_outer_vlan.py::TestAclVlanOuter_Egress::test_tagged_dropped[ipv4]:
  xfail:
    reason: "Test case has issue on the t0-isolated-d256u256s2 topo."
    conditions:
      - "'t0-isolated-d256u256s2' in topo_name"

acl/test_acl_outer_vlan.py::TestAclVlanOuter_Egress::test_tagged_forwarded[ipv4]:
  xfail:
    reason: "Test case has issue on the t0-isolated-d256u256s2 topo."
    conditions:
      - "'t0-isolated-d256u256s2' in topo_name"

acl/test_acl_outer_vlan.py::TestAclVlanOuter_Egress::test_untagged_forwarded[ipv4]:
  xfail:
    reason: "Test case has issue on the t0-isolated-d256u256s2 topo."
    conditions:
      - "'t0-isolated-d256u256s2' in topo_name"

acl/test_stress_acl.py:
  skip:
    reason: "skip for IPv6-only topologies"
    conditions:
      - "'-v6-' in topo_name"

acl/test_stress_acl.py::test_acl_add_del_stress:
  xfail:
    reason: "Test case has issue on the t0-isolated-d256u256s2 topo."
    conditions:
      - "'t0-isolated-d256u256s2' in topo_name"

#######################################
#####            arp              #####
#######################################
arp/test_arp_dualtor.py::test_proxy_arp_for_standby_neighbor:
  skip:
    reason: "`accept_untracked_na` currently only available in 202012"
    conditions:
      - "release not in ['202012']"

arp/test_arp_dualtor.py::test_standby_unsolicited_neigh_learning[IPv4-active-standby]:
  skip:
    reason: "This testcase has low passing rate in KVM PR test, skip with issue to unblock PR test."
    conditions:
      - "asic_type in ['vs'] and https://github.com/sonic-net/sonic-mgmt/issues/17441"

arp/test_arp_extended.py::test_arp_garp_enabled:
  xfail:
    reason: "xfail for IPv6-only topologies, with issue it try to parse with IPv4 style"
    conditions:
      - "https://github.com/sonic-net/sonic-mgmt/issues/19904 and '-v6-' in topo_name"

arp/test_arp_extended.py::test_proxy_arp[v4-:
  skip:
    reason: "skip for IPv6-only topologies"
    conditions:
      - "'-v6-' in topo_name"

arp/test_arp_update.py::test_kernel_asic_mac_mismatch[ipv4]:
  skip:
    reason: "skip for IPv6-only topologies"
    conditions:
      - "'-v6-' in topo_name"

arp/test_neighbor_mac_noptf.py:
  skip:
    reason: "Not supported in standalone topologies."
    conditions:
      - "'standalone' in topo_name"
  xfail:
    reason: "Test case has issue on the t0-isolated-d256u256s2 topo."
    conditions:
      - "'t0-isolated-d256u256s2' in topo_name"

arp/test_stress_arp.py::test_ipv4_arp:
  xfail:
    reason: "skip for IPv6-only topologies"
    conditions:
      - "'-v6-' in topo_name"

arp/test_unknown_mac.py:
  skip:
    reason: "Behavior on cisco-8000 & (Marvell) platform for unknown MAC is flooding rather than DROP, hence skipping."
    conditions:
      - "asic_type in ['cisco-8000','marvell-teralynx']"

arp/test_unknown_mac.py::TestUnknownMac::test_unknown_mac:
  xfail:
    reason: "xfail for IPv6-only topologies, with issue failure to handle max number"
    conditions:
      - "https://github.com/sonic-net/sonic-mgmt/issues/19906 and '-v6-' in topo_name"

arp/test_wr_arp.py:
  skip:
    reason: "Warm reboot is broken on dualtor topology. Device fails to recover by sanity check. Skipping for now. Not supported in standalone topos / Warm reboot is not required for 202412 and this test is not run on this asic type or version or topology currently"
    conditions_logical_operator: or
    conditions:
      - "https://github.com/sonic-net/sonic-buildimage/issues/16502 and 'dualtor' in topo_name"
      - "'standalone' in topo_name"
      - "is_mgmt_ipv6_only==True" # Does not support ipv6 mgmt ip on dut, specially the ferret server
      - "'isolated' in topo_name"
      - "topo_type not in ['t0']"

#######################################
#####            bfd              #####
#######################################
bfd/test_bfd.py:
  skip:
    reason: "Test not supported for platforms other than Nvidia 4280/4600c/4700/5600 and cisco-8102. Skipping the test / KVM do not support bfd test"
    conditions_logical_operator: or
    conditions:
      -  "(release in ['201811', '201911']) or (platform not in ['x86_64-mlnx_msn4600c-r0', 'x86_64-mlnx_msn4700-r0', 'x86_64-nvidia_sn5600-r0', 'x86_64-8102_64h_o-r0', 'x86_64-8101_32fh_o-r0', 'x86_64-nvidia_sn4280-r0', 'x86_64-8102_28fh_dpu_o-r0'])"
      - "asic_type in ['vs']"

bfd/test_bfd.py::test_bfd_basic:
  skip:
    reason: "Test not supported on platforms other than Cisco 8101/8102, Nvidia 4280/4600c/4700/5600. KVM platforms do not support bfd test"
    conditions_logical_operator: or
    conditions:
      - "platform not in ['x86_64-mlnx_msn4600c-r0', 'x86_64-mlnx_msn4700-r0', 'x86_64-nvidia_sn5600-r0', 'x86_64-8102_64h_o-r0', 'x86_64-8101_32fh_o-r0', 'x86_64-nvidia_sn4280-r0', 'x86_64-8102_28fh_dpu_o-r0']"
      - "release in ['201811', '201911']"
      - "asic_type in ['vs']"
  xfail:
    reason: "Test might failed due to https://github.com/sonic-net/sonic-mgmt/issues/19519"
    conditions:
      - https://github.com/sonic-net/sonic-mgmt/issues/19519

bfd/test_bfd.py::test_bfd_echo_mode:
  skip:
    reason: "https://github.com/sonic-net/sonic-mgmt/issues/14087 / KVM do not support bfd test"
    conditions_logical_operator: or
    conditions:
      - "https://github.com/sonic-net/sonic-mgmt/issues/14087"
      - "asic_type in ['vs']"

bfd/test_bfd.py::test_bfd_scale:
  skip:
    reason: "Test is not supported for platforms other than Cisco 8102/8101, Nvidia 4280/4600c/4700/5600. KVM platforms do not support bfd test"
    conditions_logical_operator: or
    conditions:
      - "platform not in ['x86_64-mlnx_msn4600c-r0', 'x86_64-mlnx_msn4700-r0', 'x86_64-nvidia_sn5600-r0', 'x86_64-8102_64h_o-r0', 'x86_64-8101_32fh_o-r0', 'x86_64-nvidia_sn4280-r0', 'x86_64-8102_28fh_dpu_o-r0']"
      - "release in ['201811', '201911']"
      - "asic_type in ['vs']"

bfd/test_bfd_static_route.py:
  skip:
    reason: "Only supported on multi-asic system & Cisco LCs."
    conditions:
      - "(is_multi_asic is False) or (hwsku not in ['Cisco-88-LC0-36FH-M-O36', 'Cisco-8800-LC-48H-C48', 'Cisco-88-LC0-36FH-O36'])"

bfd/test_bfd_traffic.py:
  skip:
    reason: "Test only supported on Cisco 8800 platforms."
    conditions:
      - "asic_type not in ['cisco-8000']"

#######################################
#####            bgp              #####
#######################################
bgp/test_bgp_allow_list.py:
  skip:
    reason: "Only supported on t1 topo. But Cisco 8111 or 8122 T1(compute ai) platform is not supported."
    conditions_logical_operator: or
    conditions:
      - "'t1' not in topo_type"
      - "platform in ['x86_64-8111_32eh_o-r0', 'x86_64-8122_64eh_o-r0', 'x86_64-8122_64ehf_o-r0']"
  xfail:
    reason: "xfail for IPv6-only topologies, with issue it try to parse with IPv4 style"
    conditions:
      - "https://github.com/sonic-net/sonic-mgmt/issues/20217 and '-v6-' in topo_name"

bgp/test_bgp_bbr.py:
  skip:
    reason: "Only supported on t1 topo. But Cisco 8111 or 8122 T1(compute ai) platform is not supported."
    conditions_logical_operator: or
    conditions:
      - "'t1' not in topo_type"
      - "platform in ['x86_64-8111_32eh_o-r0', 'x86_64-8122_64eh_o-r0', 'x86_64-8122_64ehf_o-r0']"
      - "asic_type in ['vs'] and https://github.com/sonic-net/sonic-mgmt/issues/17598"
  xfail:
    reason: "xfail for IPv6-only topologies, with issue it try to parse with IPv4 style"
    conditions:
      - "https://github.com/sonic-net/sonic-mgmt/issues/20217 and '-v6-' in topo_name"

bgp/test_bgp_bbr.py::test_bbr_status_consistent_after_reload[enabled]:
  xfail:
    reason: "Testcase ignored due to issue https://github.com/sonic-net/sonic-buildimage/issues/23642"
    conditions:
      - "https://github.com/sonic-net/sonic-buildimage/issues/23642 and hwsku in ['Mellanox-SN5640-C512S2', 'Mellanox-SN5640-C448O16', 'Mellanox-SN5600-C256S1','Mellanox-SN5600-C224O8']"

bgp/test_bgp_bbr_default_state.py::test_bbr_disabled_constants_yml_default:
  skip:
    reason: "Skip for IPv6-only topologies"
    conditions:
      - "'-v6-' in topo_name"

bgp/test_bgp_dual_asn.py::test_bgp_dual_asn_v4:
  skip:
    reason: "Skip for IPv6-only topologies"
    conditions:
      - "'-v6-' in topo_name"

bgp/test_bgp_gr_helper.py:
  skip:
    reason: 'bgp graceful restarted is not a supported feature for T2 and skip in KVM for failing with new cEOS image'
    conditions_logical_operator: or
    conditions:
      - "'t2' in topo_name"
      - "asic_type in ['vs'] and https://github.com/sonic-net/sonic-mgmt/issues/18788"

bgp/test_bgp_gr_helper.py::test_bgp_gr_helper_routes_perserved:
  xfail:
    reason: "xfail for IPv6-only topologies. Or test case has issue on the t0-isolated-d256u256s2 topo."
    conditions_logical_operator: or
    conditions:
      - "'-v6-' in topo_name"
      - "'t0-isolated-d256u256s2' in topo_name"

bgp/test_bgp_multipath_relax.py:
  skip:
    reason: "Not supported topology backend."
    conditions_logical_operator: or
    conditions:
      - "'backend' in topo_name"
      - "'t1-isolated' in topo_name"

bgp/test_bgp_operation_in_ro.py:
  skip:
    reason: "Feature is reverted and pending enhancement"
    conditions:
      - "https://github.com/sonic-net/sonic-buildimage/issues/23462"

bgp/test_bgp_peer_shutdown.py::test_bgp_peer_shutdown:
  xfail:
    reason: "xfail for IPv6-only topologies, is with it parse everthing as IPv4"
    conditions:
      - "https://github.com/sonic-net/sonic-mgmt/issues/19907 and '-v6-' in topo_name"

bgp/test_bgp_port_disable.py:
  skip:
    reason: "Not supperted on master."
    conditions:
      - "release in ['master', '202505']"

bgp/test_bgp_queue.py:
  skip:
    reason: "Not supported on mgmt device"
    conditions:
      - "topo_type in ['m0', 'mx', 'm1']"
  xfail:
    reason: "Skipped due to issue https://github.com/sonic-net/sonic-mgmt/issues/18349"
    conditions:
      - "https://github.com/sonic-net/sonic-mgmt/issues/18349 and ('t1-isolated-d56u2' in topo_name or 't0-isolated-d32u32s2' in topo_name)"

bgp/test_bgp_route_neigh_learning.py::test_bgp_neighbor_route_learnning:
  xfail:
    reason: "xfail for IPv6-only topologies, issue with it try to parse with IPv4 style"
    conditions:
      - "https://github.com/sonic-net/sonic-mgmt/issues/19915 and '-v6-' in topo_name"

bgp/test_bgp_router_id.py:
  skip:
    reason: "Not supported on multi-asic"
    conditions:
      - "is_multi_asic==True"
  xfail:
    reason: "Test case has issue on the t0-isolated-d256u256s2 topo."
    conditions:
      - "'t0-isolated-d256u256s2' in topo_name"

bgp/test_bgp_router_id.py::test_bgp_router_id_default:
  xfail:
    reason: "xfail for IPv6-only topologies, issue with trying to parse with IPv4 style"
    conditions:
      - "https://github.com/sonic-net/sonic-mgmt/issues/19916 and '-v6-' in topo_name"

bgp/test_bgp_router_id.py::test_bgp_router_id_set:
  xfail:
    reason: "xfail for IPv6-only topologies, issue with trying to parse with IPv4 style. Or test case has issue on the t0-isolated-d256u256s2 topo."
    conditions_logical_operator: or
    conditions:
      - "https://github.com/sonic-net/sonic-mgmt/issues/19916 and '-v6-' in topo_name"
      - "'t0-isolated-d256u256s2' in topo_name"

bgp/test_bgp_router_id.py::test_bgp_router_id_set_without_loopback:
  xfail:
    reason: "xfail for IPv6-only topologies, issue with trying to parse with IPv4 style"
    conditions:
      - "https://github.com/sonic-net/sonic-mgmt/issues/19916 and '-v6-' in topo_name"

bgp/test_bgp_sentinel.py::test_bgp_sentinel[IPv4:
  skip:
    reason: "Skip for IPv6-only topologies"
    conditions:
      - "'-v6-' in topo_name"

bgp/test_bgp_sentinel.py::test_bgp_sentinel[IPv6:
  xfail:
    reason: "xfail for IPv6-only topologies, with issue it try to parse with IPv4 style or due to GH issue 23938"
    conditions_logical_operator: or
    conditions:
      - "https://github.com/sonic-net/sonic-mgmt/issues/20193 and '-v6-' in topo_name"
      - "https://github.com/sonic-net/sonic-buildimage/issues/23938"

bgp/test_bgp_session.py::test_bgp_session_interface_down:
  xfail:
    reason: "xfail for IPv6-only topologies, issue with trying to parse with IPv4 style"
    conditions:
      - "https://github.com/sonic-net/sonic-mgmt/issues/19916 and '-v6-' in topo_name"

bgp/test_bgp_slb.py:
  skip:
    reason: "Skip over topologies which doesn't support slb and this test is not run on this topology currently"
    conditions_logical_operator: or
    conditions:
     - "'backend' in topo_name or 'mgmttor' in topo_name"
     - "topo_type not in ['t0']"

bgp/test_bgp_slb.py::test_bgp_slb_neighbor_persistence_across_advanced_reboot:
  skip:
    reason: "Skip it on dual tor since it got stuck during warm reboot due to known issue on master and internal image
             or over topologies which doesn't support slb."
    conditions_logical_operator: or
    conditions:
      - "topo_name in ['dualtor', 'dualtor-56', 'dualtor-120', 'dualtor-aa', 'dualtor-aa-56'] and https://github.com/sonic-net/sonic-mgmt/issues/9201"
      - "'backend' in topo_name or 'mgmttor' in topo_name or 'isolated' in topo_name"
      - "hwsku in ['Arista-7050CX3-32S-C28S4']"

bgp/test_bgp_speaker.py:
  skip:
    reason: "Not supported on topology backend."
    conditions:
      - "'backend' in topo_name"

bgp/test_bgp_speaker.py::test_bgp_speaker_announce_routes[:
  skip:
    reason: "Skip for IPv6-only topologies"
    conditions:
      - "'-v6-' in topo_name"

bgp/test_bgp_speaker.py::test_bgp_speaker_announce_routes_v6:
  xfail:
    reason: "xfail for IPv6-only topologies, is with it look for vlan_ipv4_entry"
    conditions:
      - "https://github.com/sonic-net/sonic-mgmt/issues/19917 and '-v6-' in topo_name"

bgp/test_bgp_speaker.py::test_bgp_speaker_bgp_sessions:
  xfail:
    reason: "xfail for IPv6-only topologies, is with it look for vlan_ipv4_entry"
    conditions:
      - "https://github.com/sonic-net/sonic-mgmt/issues/19917 and '-v6-' in topo_name"

bgp/test_bgp_stress_link_flap.py::test_bgp_stress_link_flap[all]:
  xfail:
    reason: "Test case has issue on the t0-isolated-d256u256s2 topo."
    conditions:
      - "'t0-isolated-d256u256s2' in topo_name"

bgp/test_bgp_suppress_fib.py:
  skip:
    reason: "Not supported before release 202411."
    conditions_logical_operator: or
    conditions:
      - "release in ['201811', '201911', '202012', '202205', '202211', '202305', '202311', '202405', 'master']"
      - "asic_type in ['vs'] and https://github.com/sonic-net/sonic-mgmt/issues/14449"

bgp/test_bgp_update_replication.py:
  xfail:
    reason: "Testcase is not stable on dualtor-aa setup due to GH issue: https://github.com/sonic-net/sonic-mgmt/issues/21110"
    conditions:
      - "https://github.com/sonic-net/sonic-mgmt/issues/21110 and 'dualtor-aa' in topo_name"

bgp/test_bgp_update_timer.py::test_bgp_update_timer_session_down:
  xfail:
    reason: "xfail for IPv6-only topologies, issue caused by _is_ipv4_address check"
    conditions:
      - "https://github.com/sonic-net/sonic-mgmt/issues/19918 and '-v6-' in topo_name"

bgp/test_bgp_update_timer.py::test_bgp_update_timer_single_route:
  xfail:
    reason: "xfail for IPv6-only topologies, issue caused by _is_ipv4_address check"
    conditions:
      - "https://github.com/sonic-net/sonic-mgmt/issues/19918 and '-v6-' in topo_name"

bgp/test_bgpmon.py:
  skip:
    reason: "Not supported on T2 topology or topology backend
             or Skip for IPv6-only topologies, since there are v6 verison of the test"
    conditions:
      - "'backend' in topo_name or topo_type in ['t2']"
      - "'-v6-' in topo_name"

bgp/test_bgpmon_v6.py::test_bgpmon_no_ipv6_resolve_via_default:
  skip:
    reason: "Not applicable for passive bgpmon_v6"

bgp/test_startup_tsa_tsb_service.py::test_tsa_tsb_service_with_supervisor_abnormal_reboot:
  skip:
    reason: "Not supported on T2 single node topology"
    conditions:
      - "'t2_single_node' in topo_name"

bgp/test_startup_tsa_tsb_service.py::test_tsa_tsb_service_with_supervisor_cold_reboot:
  skip:
    reason: "Not supported on T2 single node topology"
    conditions:
      - "'t2_single_node' in topo_name"

bgp/test_startup_tsa_tsb_service.py::test_tsa_tsb_service_with_tsa_on_sup:
  skip:
    reason: "Not supported on T2 single node topology"
    conditions:
      - "'t2_single_node' in topo_name"

bgp/test_startup_tsa_tsb_service.py::test_user_init_tsb_on_sup_while_service_run_on_dut:
  skip:
    reason: "Not supported on T2 single node topology"
    conditions:
      - "'t2_single_node' in topo_name"

bgp/test_traffic_shift.py:
  xfail:
    reason: "xfail for IPv6-only topologies, with issue it try to parse with IPv4 style"
    conditions:
      - "https://github.com/sonic-net/sonic-mgmt/issues/20194 and '-v6-' in topo_name"

bgp/test_traffic_shift.py::test_load_minigraph_with_traffic_shift_away:
  skip:
    reason: "Test is flaky and causing PR test to fail unnecessarily"
    conditions:
      - "asic_type in ['vs']"
      - https://github.com/sonic-net/sonic-mgmt/issues/6471

bgp/test_traffic_shift_sup.py:
  skip:
    reason: "Not supported on T2 single node topology"
    conditions:
      - "'t2_single_node' in topo_name"

#######################################
#####            cacl             #####
#######################################
cacl/test_cacl_application.py:
  skip:
    reason: "skip test_cacl_application in PR test temporarily"
    conditions:
      - "asic_type in ['vs']"
  xfail:
    reason: "Wait PR https://github.com/sonic-net/sonic-host-services/pull/301 include in sonic-buildimage"
    conditions:
      - "https://github.com/sonic-net/sonic-mgmt/issues/21175"

cacl/test_cacl_application.py::test_cacl_acl_loader_commands_internal:
  skip:
    reason: "test_cacl_acl_loader_commands_internal is only supported on t0/t1 testbed"
    conditions_logical_operator: or
    conditions:
      - "topo_type not in ['t1', 't0']"
      - "'dualtor' in topo_name"

cacl/test_cacl_application.py::test_cacl_application_dualtor:
  skip:
    reason: "test_cacl_application_dualtor is only supported on dualtor topology"
    conditions:
      - "topo_name not in ['dualtor', 'dualtor-56', 'dualtor-64', 'dualtor-64-breakout', 'dualtor-120']"

cacl/test_cacl_application.py::test_cacl_application_nondualtor:
  skip:
    reason: "test_cacl_application is only supported on non dualtor topology"
    conditions:
      - "topo_name in ['dualtor', 'dualtor-56', 'dualtor-64', 'dualtor-120']"

cacl/test_cacl_application.py::test_multiasic_cacl_application:
  skip:
    reason: "test_multiasic_cacl_application is only supported on multi-ASIC platform"
    conditions:
      - "not is_multi_asic"

cacl/test_ebtables_application.py:
  skip:
    reason: "Ebtables shouldn't be installed in KVM which blocks L2 forwarding, skip in PR testing"
    conditions:
      - "asic_type in ['vs']"

#######################################
#####           configlet         #####
#######################################
configlet/test_add_rack.py:
  skip:
    reason: "AddRack is not yet supported on multi-ASIC platform"
    conditions:
      - "is_multi_asic==True"
  xfail:
    reason: "xfail for IPv6-only topologies, need to add support for IPv6-only - https://github.com/sonic-net/sonic-mgmt/issues/20728"
    conditions:
      - "https://github.com/sonic-net/sonic-mgmt/issues/20728 and '-v6-' in topo_name"

container_hardening/test_container_hardening.py::test_container_privileged:
  skip:
    reason: "Not supported on 202305 and older releases"
    conditions:
      - "release in ['201811', '201911', '202012', '202205', '202211', '202305']"

#######################################
#####            copp             #####
#######################################
copp/test_copp.py:
  skip:
    reason: "Topology not supported by COPP tests"
    conditions:
      - "(topo_name not in ['dualtor-aa', 'dualtor-aa-64-breakout', 'ptf32', 'ptf64', 't0', 't0-64', 't0-52', 't0-116', 't0-118', 't0-88-o8c80', 't1', 't1-lag', 't1-28-lag', 't1-48-lag', 't1-64-lag', 't1-56-lag', 't1-backend', 'm0', 'm0-2vlan', 'mx', 'm1-48', 'm1-44', 'm1-108', 'm1-128', 't0-isolated-d16u16s1', 't1-isolated-d28u1', 't0-isolated-d32u32s2', 't1-isolated-d56u2'] and 't2' not in topo_type)"

copp/test_copp.py::TestCOPP::test_add_new_trap:
  skip:
    reason: "Copp test_add_new_trap is not yet supported on these testbeds"
    conditions_logical_operator: or
    conditions:
      - "is_multi_asic==True"
      - "(topo_name not in ['ptf32', 'ptf64', 't0', 't0-64', 't0-52', 't0-116', 't0-118', 't0-88-o8c80', 't1', 't1-lag', 't1-28-lag', 't1-48-lag', 't1-64-lag', 't1-56-lag', 't1-backend', 'm0', 'm0-2vlan', 'mx', 'm1-48', 'm1-44', 'm1-108', 'm1-128', 't0-isolated-d16u16s1', 't1-isolated-d28u1', 't0-isolated-d32u32s2', 't1-isolated-d56u2'] and 't2' not in topo_type)"

copp/test_copp.py::TestCOPP::test_remove_trap:
  skip:
    reason: "Copp test_remove_trap is not yet supported on these testbeds"
    conditions_logical_operator: or
    conditions:
      - "is_multi_asic==True"
      - "(topo_name not in ['ptf32', 'ptf64', 't0', 't0-64', 't0-52', 't0-116', 't0-118', 't0-88-o8c80', 't1', 't1-lag', 't1-28-lag', 't1-48-lag', 't1-64-lag', 't1-56-lag', 't1-backend', 'm0', 'm0-2vlan', 'mx', 'm1-48', 'm1-44', 'm1-108', 'm1-128', 't0-isolated-d16u16s1', 't1-isolated-d28u1', 't0-isolated-d32u32s2', 't1-isolated-d56u2'] and 't2' not in topo_type)"

copp/test_copp.py::TestCOPP::test_trap_config_save_after_reboot:
  skip:
    conditions_logical_operator: or
    reason: "Copp test_trap_config_save_after_reboot is not yet supported on these testbeds or not supported after docker_inram enabled"
    conditions:
      - "is_multi_asic==True"
      - "build_version.split('.')[0].isdigit() and int(build_version.split('.')[0]) == 20220531 and int(build_version.split('.')[1]) > 27 and hwsku in ['Arista-7050-QX-32S', 'Arista-7050QX32S-Q32', 'Arista-7050-QX32', 'Arista-7050QX-32S-S4Q31', 'Arista-7060CX-32S-D48C8', 'Arista-7060CX-32S-C32', 'Arista-7060CX-32S-Q32', 'Arista-7060CX-32S-C32-T1']"
      - "build_version.split('.')[0].isdigit() and int(build_version.split('.')[0]) > 20220531 and hwsku in ['Arista-7050-QX-32S', 'Arista-7050QX32S-Q32', 'Arista-7050-QX32', 'Arista-7050QX-32S-S4Q31', 'Arista-7060CX-32S-D48C8', 'Arista-7060CX-32S-C32', 'Arista-7060CX-32S-Q32', 'Arista-7060CX-32S-C32-T1']"
      - "(topo_name not in ['ptf32', 'ptf64', 't0', 't0-64', 't0-52', 't0-116', 't0-118', 't0-88-o8c80', 't1', 't1-lag', 't1-28-lag', 't1-48-lag', 't1-64-lag', 't1-56-lag', 't1-backend', 'm0', 'm0-2vlan', 'mx', 'm1-48', 'm1-44', 'm1-108', 'm1-128', 't0-isolated-d16u16s1', 't1-isolated-d28u1', 't0-isolated-d32u32s2', 't1-isolated-d56u2'] and 't2' not in topo_type)"

copp/test_copp.py::TestCOPP::test_trap_neighbor_miss:
  skip:
    reason: "Copp test_trap_neighbor_miss is not supported on broadcom platforms and non-TOR topologies"
    conditions_logical_operator: or
    conditions:
      - "(asic_type in ['broadcom'] and release in ['202411'])"
      - "(topo_name not in ['t0', 't0-64', 't0-52', 't0-116', 't0-118', 't0-88-o8c80', 't0-isolated-d16u16s1', 't1-isolated-d28u1', 't0-isolated-d32u32s2', 't1-isolated-d56u2'])"

#######################################
#####            crm              #####
#######################################
crm/test_crm.py :
  xfail:
    reason: "xfail for IPv6-only topologies, issue with it try to excute ipv4 command with no output"
    conditions:
      - "https://github.com/sonic-net/sonic-mgmt/issues/19640 and '-v6-' in topo_name"

crm/test_crm.py::test_crm_fdb_entry:
  skip:
    reason: "Unsupported topology, expected to run only on 'T0*' or 'M0/MX' topology"
    conditions:
      - "'t0' not in topo_name and topo_type not in ['m0', 'mx']"

crm/test_crm_available.py:
  xfail:
    reason: "There is a known issue with broadcom dualtor (https://github.com/sonic-net/sonic-mgmt/issues/18873) or xfail for IPv6-only topologies, as it try to excute ipv4 command"
    conditions_logical_operator: or
    conditions:
      - "https://github.com/sonic-net/sonic-mgmt/issues/18873 and 'dualtor' in topo_name and asic_type in ['broadcom']"
      - "https://github.com/sonic-net/sonic-mgmt/issues/19919 and '-v6-' in topo_name"

#######################################
#####           dash              #####
#######################################
dash/crm/test_dash_crm.py:
  skip:
    reason: "Currently dash tests are not supported on KVM"
    conditions:
      - "asic_type in ['vs'] and https://github.com/sonic-net/sonic-mgmt/issues/16407"

dash/test_dash_acl.py:
  skip:
    reason: "Currently dash tests are not supported on KVM"
    conditions:
      - "asic_type in ['vs'] and https://github.com/sonic-net/sonic-mgmt/issues/16407"

dash/test_dash_disable_enable_eni.py:
  skip:
    reason: "Currently dash tests are not supported on KVM"
    conditions:
      - "asic_type in ['vs'] and https://github.com/sonic-net/sonic-mgmt/issues/16407"

dash/test_dash_eni_counter.py:
  skip:
    reason: "Currently dash tests are not supported on KVM"
    conditions:
      - "asic_type in ['vs'] and https://github.com/sonic-net/sonic-mgmt/issues/16407"

dash/test_dash_privatelink.py:
  skip:
    conditions_logical_operator: or
    reason: "Currently dash tests are not supported on KVM or non-smartswitch T1s"
    conditions:
      - "asic_type in ['vs'] and https://github.com/sonic-net/sonic-mgmt/issues/16407"
      - "hwsku not in ['Cisco-8102-28FH-DPU-O-T1', 'Mellanox-SN4280-O8C40', 'Mellanox-SN4280-O28', 'Cisco-8102-28FH-DPU-O']"

dash/test_dash_smartswitch_vnet.py:
  skip:
    conditions_logical_operator: or
    reason: "Currently dash tests are not supported on KVM or non-smartswitch T1s"
    conditions:
      - "asic_type in ['vs'] and https://github.com/sonic-net/sonic-mgmt/issues/16407"
      - "hwsku not in ['Cisco-8102-28FH-DPU-O-T1', 'Mellanox-SN4280-O8C40', 'Mellanox-SN4280-O28', 'Cisco-8102-28FH-DPU-O']"

dash/test_dash_vnet.py:
  skip:
    conditions_logical_operator: or
    reason: "Currently dash tests are not supported on KVM"
    conditions:
      - "asic_type in ['vs'] and https://github.com/sonic-net/sonic-mgmt/issues/16407"
      - "platform in ['x86_64-nvidia_sn4280-r0']"

dash/test_fnic.py:
  skip:
    conditions_logical_operator: or
    reason: "Currently dash tests are not supported on KVM or non-smartswitch T1s"
    conditions:
      - "asic_type in ['vs'] and https://github.com/sonic-net/sonic-mgmt/issues/16407"
      - "hwsku not in ['Cisco-8102-28FH-DPU-O-T1', 'Mellanox-SN4280-O8C40', 'Mellanox-SN4280-O28', 'Cisco-8102-28FH-DPU-O']"

dash/test_plnsg.py:
  skip:
    conditions_logical_operator: or
    reason: "Currently dash tests are not supported on KVM or non-smartswitch T1s"
    conditions:
      - "asic_type in ['vs'] and https://github.com/sonic-net/sonic-mgmt/issues/16407"
      - "hwsku not in ['Cisco-8102-28FH-DPU-O-T1', 'Mellanox-SN4280-O8C40', 'Mellanox-SN4280-O28', 'Cisco-8102-28FH-DPU-O']"

dash/test_relaxed_match_negative.py:
  skip:
    reason: "Currently dash tests are not supported on KVM"
    conditions:
      - "asic_type in ['vs'] and https://github.com/sonic-net/sonic-mgmt/issues/16407"

#######################################
#####       db_migrator           #####
#######################################
db_migrator/test_migrate_dns.py::test_migrate_dns_03:
  xfail:
    reason: "db_migrator does not support SonicQosProfile in minigraph"
    conditions:
      - "https://github.com/sonic-net/sonic-buildimage/issues/22120"

#######################################
#####            decap            #####
#######################################
decap/test_decap.py:
  skip:
    reason: 'Skip on t1-isolated-d32/128 and v6 topos'
    conditions_logical_operator: or
    conditions:
      - "topo_name in ['t1-isolated-d128', 't1-isolated-d32']"
      - "'-v6-' in topo_name"

decap/test_decap.py::test_decap[ttl=pipe, dscp=pipe, vxlan=disable]:
  skip:
    reason: "Not supported on broadcom after 201911 release, cisco-8000 all releases. Skip on t1-isolated-d32/128 topos"
    conditions_logical_operator: or
    conditions:
      - "(asic_type in ['broadcom'] and release not in ['201811', '201911']) or (asic_type in ['cisco-8000'])"
      - "topo_name in ['t1-isolated-d128', 't1-isolated-d32']"
  xfail:
    reason: "Test case has issue on the t0-isolated-d256u256s2 topo."
    conditions:
      - "'t0-isolated-d256u256s2' in topo_name"

decap/test_decap.py::test_decap[ttl=pipe, dscp=pipe, vxlan=set_unset]:
  skip:
    reason: "Not supported on broadcom after 201911 release, cisco-8000 all releases and marvell-prestera asics. Skip on t1-isolated-d32/128 topos"
    conditions_logical_operator: or
    conditions:
      - "(asic_type in ['broadcom'] and release not in ['201811', '201911']) or (asic_type in ['cisco-8000']) or (asic_type in ['marvell-prestera', 'marvell'])"
      - "topo_name in ['t1-isolated-d128', 't1-isolated-d32']"
  xfail:
    reason: "Test case has issue on the t0-isolated-d256u256s2 topo."
    conditions:
      - "'t0-isolated-d256u256s2' in topo_name"

decap/test_decap.py::test_decap[ttl=pipe, dscp=uniform, vxlan=disable]:
  skip:
    conditions_logical_operator: or
    reason: "Not supported on backend, broadcom before 202012 release. Skip 7260CX3 T1 topo in 202305 release. Skip on t1-isolated-d32/128 topos"
    conditions:
      - "(topo_name in ['t1-backend', 't0-backend']) or (asic_type in ['broadcom'] and release in ['201811', '201911'])"
      - "'7260CX3' in hwsku and release in ['202305'] and 't1' in topo_type"
      - "topo_name in ['t1-isolated-d128', 't1-isolated-d32']"
  xfail:
    reason: "Test case has issue on the t0-isolated-d256u256s2 topo."
    conditions:
      - "'t0-isolated-d256u256s2' in topo_name"

decap/test_decap.py::test_decap[ttl=pipe, dscp=uniform, vxlan=set_unset]:
  skip:
    reason: "Not supported on backend, T2 topologies , broadcom platforms before 202012 release, x86_64-8111_32eh_o-r0 platform. Skip on mellanox all releases. Skip on 7260CX3 T1 topo in 202305 release. Not required on isolated topologies d256u256s2, d96u32s2, d448u15-lag, and d128, as well as their minimzed and -v6 variants."
    conditions_logical_operator: or
    conditions:
      - "('t2' in topo_name) or (topo_name in ['t1-backend', 't0-backend']) or (asic_type in ['broadcom'] and release in ['201811', '201911']) or platform in ['x86_64-8111_32eh_o-r0'] or asic_type in ['mellanox']"
      - "'7260CX3' in hwsku and release in ['202305'] and 't1' in topo_type"
      - *noVxlanTopos

decap/test_decap.py::test_decap[ttl=uniform, dscp=pipe, vxlan=disable]:
  skip:
    reason: "Not supported uniform ttl mode"

decap/test_decap.py::test_decap[ttl=uniform, dscp=pipe, vxlan=set_unset]:
  skip:
    reason: "Not supported uniform ttl mode"

decap/test_decap.py::test_decap[ttl=uniform, dscp=uniform, vxlan=disable]:
  skip:
    reason: "Not supported uniform ttl mode"

decap/test_decap.py::test_decap[ttl=uniform, dscp=uniform, vxlan=set_unset]:
  skip:
    reason: "Not supported uniform ttl mode"

decap/test_subnet_decap.py::test_vlan_subnet_decap:
  skip:
    reason: "Supported only on T0 topology with KVM or broadcom td3 asic or mellanox asic, and available for 202405 release and later, need to skip on KVM testbed since subnet_decap feature haven't been added into yang model. Skip on t1-isolated-d32/128 topos"
    conditions_logical_operator: or
    conditions:
      - "topo_type not in ['t0']"
      - "asic_type not in ['vs', 'mellanox'] and asic_gen not in ['td3']"
      - "asic_type in ['vs'] and https://github.com/sonic-net/sonic-buildimage/issues/21090"
      - "release in ['202012', '202205', '202305', '202311']"
      - "topo_name in ['t1-isolated-d128', 't1-isolated-d32']"

#######################################
#####         dhcp_relay        #####
#######################################
dhcp_relay/test_dhcp_counter_stress.py::test_dhcpcom_relay_counters_stress:
  xfail:
    reason: "7215 has low performance, and can only take low stress (about 5 pps)"
    conditions:
      - "platform in ['armhf-nokia_ixs7215_52x-r0']"

dhcp_relay/test_dhcp_counter_stress.py::test_dhcpcom_relay_counters_stress[discover]:
  xfail:
    reason: "Need to skip for discover test cases on dualtor"
    conditions:
      - "'dualtor' in topo_name"
      - "https://github.com/sonic-net/sonic-mgmt/issues/19230"

dhcp_relay/test_dhcp_counter_stress.py::test_dhcpcom_relay_counters_stress[request]:
  xfail:
    reason: "Need to skip for request test cases on dualtor"
    conditions:
      - "'dualtor' in topo_name"
      - "https://github.com/sonic-net/sonic-mgmt/issues/19230"

dhcp_relay/test_dhcp_relay.py:
  skip:
    reason: "Need to skip for Cisco backend platform"
    conditions:
      - "platform in ['x86_64-8111_32eh_o-r0', 'x86_64-8122_64eh_o-r0', 'x86_64-8122_64ehf_o-r0']"

dhcp_relay/test_dhcp_relay.py::test_dhcp_relay_after_link_flap:
  skip:
    reason: "Skip test_dhcp_relay_after_link_flap on dualtor or platform x86_64-8111_32eh_o-r0"
    conditions_logical_operator: or
    conditions:
      - "'dualtor' in topo_name"
      - "platform in ['x86_64-8111_32eh_o-r0']"

dhcp_relay/test_dhcp_relay.py::test_dhcp_relay_counter:
  skip:
    reason: "Skip test_dhcp_relay_counter in old release version"
    conditions_logical_operator: or
    conditions:
      - "release in ['201811', '201911', '202012']"

dhcp_relay/test_dhcp_relay.py::test_dhcp_relay_on_dualtor_standby:
  skip:
    reason: "The test case only tests DHCP relay on the dualtor standby dut"
    conditions:
      - "'dualtor' not in topo_name"

dhcp_relay/test_dhcp_relay.py::test_dhcp_relay_random_sport:
  skip:
    reason: "Skip test_dhcp_relay_random_sport on dualtor in 201811 and 201911 or platform x86_64-8111_32eh_o-r0"
    conditions_logical_operator: or
    conditions:
      - "'dualtor' in topo_name and release in ['201811', '201911']"
      - "platform in ['x86_64-8111_32eh_o-r0']"

dhcp_relay/test_dhcp_relay.py::test_dhcp_relay_start_with_uplinks_down:
  skip:
    reason: "Skip test_dhcp_relay_start_with_uplinks_down on dualtor or platform x86_64-8111_32eh_o-r0"
    conditions_logical_operator: or
    conditions:
      - "'dualtor' in topo_name"
      - "platform in ['x86_64-8111_32eh_o-r0']"

dhcp_relay/test_dhcp_relay.py::test_dhcp_relay_unicast_mac:
  skip:
    reason: "Skip test_dhcp_relay_unicast_mac on dualtor or platform x86_64-8111_32eh_o-r0"
    conditions_logical_operator: or
    conditions:
      - "'dualtor' in topo_name and release in ['201811', '201911']"
      - "platform in ['x86_64-8111_32eh_o-r0']"

dhcp_relay/test_dhcp_relay.py::test_dhcp_relay_with_source_port_ip_in_relay_enabled:
  skip:
    reason: "Skip test_dhcp_relay_with_source_port_ip_in_relay_enabled in old release version"
    conditions_logical_operator: or
    conditions:
      - "'dualtor' in topo_name and release in ['201811', '201911']"

dhcp_relay/test_dhcp_relay.py::test_interface_binding:
  skip:
    reason: "Skip test_interface_binding in old release version"
    conditions:
      - "release in ['201811', '201911', '202106']"

dhcp_relay/test_dhcp_relay_stress.py::test_dhcp_relay_restart_with_stress:
  skip:
    reason: "Skip due to flaky issue"
    conditions:
      - "asic_type in ['vs']"
      - "https://github.com/sonic-net/sonic-mgmt/issues/16450"

dhcp_relay/test_dhcp_relay_stress.py::test_dhcp_relay_stress:
  skip:
    reason: "1. Need to skip for platform armhf-nokia_ixs7215_52x-r0 due to buffer issues
             2. Need to skip for KVM due to low performance"
    conditions_logical_operator: or
    conditions:
      - "platform in ['armhf-nokia_ixs7215_52x-r0']"
      - "asic_type in ['vs']"

dhcp_relay/test_dhcp_relay_stress.py::test_dhcp_relay_stress[discover]:
  skip:
    reason: "Testcase ignored due to github issue: https://github.com/sonic-net/sonic-mgmt/issues/14851"
    conditions:
      - "https://github.com/sonic-net/sonic-mgmt/issues/14851"

dhcp_relay/test_dhcp_relay_stress.py::test_dhcp_relay_stress[request]:
  skip:
    reason: "Testcase ignored due to github issue: https://github.com/sonic-net/sonic-mgmt/issues/14851"
    conditions:
      - "https://github.com/sonic-net/sonic-mgmt/issues/14851"

dhcp_relay/test_dhcpv6_relay.py:
  skip:
    reason: "Need to skip for platform x86_64-8111_32eh_o-r0"
    conditions:
      - "platform in ['x86_64-8111_32eh_o-r0']"

dhcp_relay/test_dhcpv6_relay.py::TestDhcpv6RelayWithMultipleVlan:
  skip:
    reason: "skip the multiple vlan test on aa dualtor as interface state is not aa after vlan split"
    conditions:
      - "'dualtor-aa' in topo_name"
  xfail:
    reason: "The test is expected to fail due to GH issue: https://github.com/sonic-net/sonic-mgmt/issues/20760"
    conditions:
      - "https://github.com/sonic-net/sonic-mgmt/issues/20760"

dhcp_relay/test_dhcpv6_relay.py::test_dhcp_relay_after_link_flap:
  skip:
    reason: "Skip test_dhcp_relay_after_link_flap in dualtor and old release version"
    conditions_logical_operator: or
    conditions:
      - "release in ['201811', '201911', '202106']"
      - "'dualtor' in topo_name"

dhcp_relay/test_dhcpv6_relay.py::test_dhcp_relay_default:
  skip:
    reason: "Skip test_dhcp_relay_default in old release version"
    conditions:
      - "release in ['201811', '201911', '202106']"

dhcp_relay/test_dhcpv6_relay.py::test_dhcp_relay_start_with_uplinks_down:
  skip:
    reason: "Skip test_dhcp_relay_start_with_uplinks_down in dualtor and old release version"
    conditions_logical_operator: or
    conditions:
      - "release in ['201811', '201911', '202106']"
      - "'dualtor' in topo_name"

dhcp_relay/test_dhcpv6_relay.py::test_dhcpv6_relay_counter:
  skip:
    reason: "Skip test_dhcpv6_relay_counter in old release version"
    conditions:
      - "release in ['201911', '202106']"

dhcp_relay/test_dhcpv6_relay.py::test_interface_binding:
  skip:
    reason: "Skip test_interface_binding in old release version"
    conditions:
      - "release in ['201911', '202106']"

#######################################
#####         drop_packets        #####
#######################################
drop_packets:
  skip:
    reason: "M0/MX topo does not support drop_packets"
    conditions:
      - "topo_type in ['m0', 'mx']"

drop_packets/test_configurable_drop_counters.py::test_neighbor_link_down:
  xfail:
    reason: "xfail for IPv6-only topologies, issue with python max size"
    conditions:
      - "https://github.com/sonic-net/sonic-mgmt/issues/19920 and '-v6-' in topo_name"

drop_packets/test_drop_counters.py::test_acl_egress_drop:
  xfail:
    reason: "xfail for IPv6-only topologies, issue with valid_ipv4"
    conditions:
      - "https://github.com/sonic-net/sonic-mgmt/issues/19921 and '-v6-' in topo_name"

drop_packets/test_drop_counters.py::test_broken_ip_header:
   xfail:
    reason: "Test case has issue on the t0-isolated-d256u256s2 topo."
    conditions:
      - "'t0-isolated-d256u256s2' in topo_name"

drop_packets/test_drop_counters.py::test_ip_is_zero_addr:
   xfail:
    reason: "Test case has issue on the t0-isolated-d256u256s2 topo."
    conditions:
      - "'t0-isolated-d256u256s2' in topo_name"

drop_packets/test_drop_counters.py::test_no_egress_drop_on_down_link:
  xfail:
    reason: "xfail for IPv6-only topologies, issue with valid_ipv4"
    conditions:
      - "https://github.com/sonic-net/sonic-mgmt/issues/19921 and '-v6-' in topo_name"

drop_packets/test_drop_counters.py::test_src_ip_is_multicast_addr:
   xfail:
    reason: "Test case has issue on the t0-isolated-d256u256s2 topo."
    conditions:
      - "'t0-isolated-d256u256s2' in topo_name"

#######################################
#####           dualtor           #####
#######################################
dualtor/test_bgp_block_loopback1.py:
  skip:
    reason: "KVM do not support dualtor tunnel functionality, lower tor bgp verify would fail."
    conditions:
      - "asic_type in ['vs']"

dualtor/test_ipinip.py::test_encap_with_mirror_session:
  xfail:
     reason: "Testcase ignored on dualtor-aa topology and mellanox setups due to Github issue: https://github.com/sonic-net/sonic-mgmt/issues/8577"
     conditions:
       - https://github.com/sonic-net/sonic-mgmt/issues/8577
       - "'dualtor-aa' in topo_name and asic_type in ['mellanox']"

dualtor/test_orch_stress.py:
  skip:
    reason: "This testcase is designed for single tor testbed with mock dualtor config."
    conditions:
      - "(topo_type not in ['t0']) or ('dualtor' in topo_name)"

dualtor/test_orchagent_active_tor_downstream.py:
  skip:
    reason: "This testcase is designed for single tor testbed with mock dualtor config."
    conditions:
      - "(topo_type not in ['t0']) or ('dualtor' in topo_name)"

dualtor/test_orchagent_active_tor_downstream.py::test_downstream_ecmp_nexthops:
  skip:
    reason: "On Mellanox SPC1 platforms, due to HW limitation, the hierarchy ecmp behavior is not exactly as expected
             in the test case. / This testcase is designed for single tor testbed with mock dualtor config."
    conditions_logical_operator: or
    conditions:
      - "asic_gen == 'spc1'"
      - "(topo_type not in ['t0']) or ('dualtor' in topo_name)"

dualtor/test_orchagent_mac_move.py:
  skip:
    reason: "This testcase is designed for single tor testbed with mock dualtor config."
    conditions:
      - "(topo_type not in ['t0']) or ('dualtor' in topo_name)"

dualtor/test_orchagent_slb.py:
  skip:
    reason: "KVM do not support dualtor tunnel functionality, lower tor bgp verify would fail."
    conditions:
      - "asic_type in ['vs']"

dualtor/test_orchagent_standby_tor_downstream.py::test_downstream_standby_mux_toggle_active:
  skip:
    reason: "This testcase is designed for single tor testbed with mock dualtor config."
    conditions:
      - "(topo_type not in ['t0']) or ('dualtor' in topo_name)"
  xfail:
    reason: "Image issue on Boradcom platforms, but not consistently failing"
    conditions:
      - "asic_type in ['broadcom']"

dualtor/test_orchagent_standby_tor_downstream.py::test_standby_tor_downstream:
  skip:
    reason: "This testcase is designed for single tor testbed with mock dualtor config."
    conditions:
      - "(topo_type not in ['t0']) or ('dualtor' in topo_name)"

dualtor/test_orchagent_standby_tor_downstream.py::test_standby_tor_downstream_bgp_recovered:
  skip:
    reason: "This testcase is designed for single tor testbed with mock dualtor config."
    conditions:
      - "(topo_type not in ['t0']) or ('dualtor' in topo_name)"

dualtor/test_orchagent_standby_tor_downstream.py::test_standby_tor_downstream_loopback_route_readded:
  skip:
    reason: "This testcase is designed for single tor testbed with mock dualtor config."
    conditions:
      - "(topo_type not in ['t0']) or ('dualtor' in topo_name)"

dualtor/test_orchagent_standby_tor_downstream.py::test_standby_tor_downstream_t1_link_recovered:
  skip:
    reason: "This testcase is designed for single tor testbed with mock dualtor config."
    conditions:
      - "(topo_type not in ['t0']) or ('dualtor' in topo_name)"

dualtor/test_orchagent_standby_tor_downstream.py::test_standby_tor_remove_neighbor_downstream_standby:
  skip:
    reason: "This testcase is designed for single tor testbed with mock dualtor config."
    conditions:
      - "(topo_type not in ['t0']) or ('dualtor' in topo_name)"

dualtor/test_standby_tor_upstream_mux_toggle.py:
  skip:
    reason: "This testcase is designed for single tor testbed with mock dualtor config."
    conditions:
      - "(topo_type not in ['t0']) or ('dualtor' in topo_name)"

dualtor/test_switchover_failure.py:
  skip:
    reason: "Test in KVM has a high failure rate, skip with Github issue."
    conditions:
      - "asic_type in ['vs']"
      - https://github.com/sonic-net/sonic-mgmt/issues/14247

dualtor/test_tor_ecn.py::test_dscp_to_queue_during_encap_on_standby:
  xfail:
     reason: "Testcase ignored on dualtor-aa topology and mellanox setups due to Github issue: https://github.com/sonic-net/sonic-mgmt/issues/8577"
     conditions:
       - https://github.com/sonic-net/sonic-mgmt/issues/8577
       - "'dualtor-aa' in topo_name and asic_type in ['mellanox']"

dualtor/test_tor_ecn.py::test_ecn_during_encap_on_standby:
  xfail:
     reason: "Testcase ignored on dualtor-aa topology and mellanox setups due to Github issue: https://github.com/sonic-net/sonic-mgmt/issues/8577"
     conditions:
       - https://github.com/sonic-net/sonic-mgmt/issues/8577
       - "'dualtor-aa' in topo_name and asic_type in ['mellanox']"

dualtor/test_tunnel_memory_leak.py::test_tunnel_memory_leak:
  skip:
    reason: "Testcase ignored on dualtor-64 topology due to Github issue: https://github.com/sonic-net/sonic-mgmt/issues/11403"
    conditions:
      - "https://github.com/sonic-net/sonic-mgmt/issues/11403 and 'dualtor-64' in topo_name"

dualtor_io:
  skip:
    reason: "Testcase could only be executed on dualtor testbed."
    conditions:
      - "'dualtor' not in topo_name"

dualtor_io/test_grpc_server_failure.py:
  skip:
    reason: "This test only support on dualtor-aa testbed"
    conditions:
      - "'dualtor-aa' not in topo_name"

dualtor_io/test_link_failure.py::test_active_link_down_downstream_active:
  skip:
    reason: "KVM testbed do not support shutdown fanout interface action / Testcase could only be executed on dualtor testbed."
    conditions:
      - "asic_type in ['vs'] or 'dualtor' not in topo_name"

dualtor_io/test_link_failure.py::test_active_link_down_downstream_active_soc:
  skip:
    reason: "KVM testbed do not support shutdown fanout interface action / Testcase could only be executed on dualtor testbed."
    conditions:
      - "asic_type in ['vs'] or 'dualtor' not in topo_name"

dualtor_io/test_link_failure.py::test_active_link_down_downstream_standby:
  skip:
    reason: "KVM testbed do not support shutdown fanout interface action / Testcase could only be executed on dualtor testbed."
    conditions:
      - "asic_type in ['vs'] or 'dualtor' not in topo_name"

dualtor_io/test_link_failure.py::test_active_link_down_upstream:
  skip:
    reason: "KVM testbed do not support shutdown fanout interface action / Testcase could only be executed on dualtor testbed."
    conditions:
      - "asic_type in ['vs'] or 'dualtor' not in topo_name"

dualtor_io/test_link_failure.py::test_active_link_down_upstream_soc:
  skip:
    reason: "KVM testbed do not support shutdown fanout interface action / Testcase could only be executed on dualtor testbed."
    conditions:
      - "asic_type in ['vs'] or 'dualtor' not in topo_name"

dualtor_io/test_link_failure.py::test_standby_link_down_downstream_active:
  skip:
    reason: "KVM testbed do not support shutdown fanout interface action / Testcase could only be executed on dualtor testbed."
    conditions:
      - "asic_type in ['vs'] or 'dualtor' not in topo_name"

dualtor_io/test_link_failure.py::test_standby_link_down_downstream_standby:
  skip:
    reason: "KVM testbed do not support shutdown fanout interface action / Testcase could only be executed on dualtor testbed."
    conditions:
      - "asic_type in ['vs'] or 'dualtor' not in topo_name"

dualtor_io/test_link_failure.py::test_standby_link_down_upstream:
  skip:
    reason: "KVM testbed do not support shutdown fanout interface action / Testcase could only be executed on dualtor testbed."
    conditions:
      - "asic_type in ['vs'] or 'dualtor' not in topo_name"

dualtor_io/test_normal_op.py:
  skip:
    reason: "KVM do not support dualtor tunnel functionality, verify DB status would fail. Temporarily skip in PR testing"
    conditions:
      - "asic_type in ['vs']"

dualtor_io/test_tor_bgp_failure.py:
  skip:
    reason: "Skip on kvm due to an issue."
    conditions:
      - "asic_type in ['vs'] and https://github.com/sonic-net/sonic-mgmt/issues/16448"

dualtor_io/test_tor_failure.py:
  skip:
    reason: "This script would toggle PDU, which is not supported on KVM."
    conditions:
      - "asic_type in ['vs']"

dualtor_mgmt/test_dualtor_bgp_update_delay.py:
  xfail:
    reason: "Has flaky issue on kvm testbed"
    conditions:
      - asic_type in ['vs']
      - https://github.com/sonic-net/sonic-mgmt/issues/14996

dualtor_mgmt/test_egress_drop_nvidia.py:
  skip:
    reason: "This test is only for Nvidia platforms."
    conditions:
      - "asic_type not in ['mellanox']"

dualtor_mgmt/test_server_failure.py::test_server_reboot:
  skip:
    reason: "KVM testbed does not have fanout hosts"
    conditions:
      - "asic_type in ['vs']"

dualtor_mgmt/test_toggle_mux.py:
  skip:
    reason: "This testcase has low passing rate in KVM PR test, skip with issue to unblock PR test."
    conditions:
      - "asic_type in ['vs'] and https://github.com/sonic-net/sonic-mgmt/issues/15958"

#######################################
#####         dut_console         #####
#######################################
dut_console:
  skip:
    reason: "Not supported vs testbed."
    conditions:
      - "asic_type in ['vs']"

dut_console/test_console_baud_rate.py::test_baud_rate_boot_connect:
  skip:
    reason: "Platform linecards do not have console ports"
    conditions:
      - "asic_type in ['vs'] or 'arista_7800' in platform"

dut_console/test_console_baud_rate.py::test_baud_rate_sonic_connect:
  skip:
    reason: "Platform linecards do not have console ports"
    conditions:
      - "asic_type in ['vs'] or 'arista_7800' in platform"

dut_console/test_console_chassis_conn.py::test_console_availability_serial_ports:
  skip:
    reason: "Skipping test because test is not supported on this hwsku"
    conditions_logical_operator: or
    conditions:
      - "platform in ['x86_64-nokia_ixr7250e_36x400g-r0', 'x86_64-nokia_ixr7250_x3b-r0']"
      - "'t2_single_node' in topo_name"

#######################################
#####             ecmp            #####
#######################################
ecmp/inner_hashing/test_inner_hashing.py:
  skip:
    conditions_logical_operator: or
    reason: "PBH introduced in 202111 and skip this test on Mellanox 2700 platform. Test does not support dualtor topology."
    conditions:
      - "branch in ['201811', '201911', '202012', '202106']"
      - "platform not in ['x86_64-mlnx_msn3800-r0', 'x86_64-mlnx_msn4600c-r0', 'x86_64-kvm_x86_64-r0']"
      - "topo_type not in ['t0']"
      - "asic_type not in ['mellanox', 'vs']"
      - "'dualtor' in topo_name"

ecmp/inner_hashing/test_inner_hashing_lag.py:
  skip:
    conditions_logical_operator: or
    reason: "PBH introduced in 202111 and skip this test on Mellanox 2700 platform. Test does not support dualtor topology."
    conditions:
      - "branch in ['201811', '201911', '202012', '202106']"
      - "platform not in ['x86_64-mlnx_msn3800-r0', 'x86_64-mlnx_msn4600c-r0', 'x86_64-kvm_x86_64-r0']"
      - "topo_type not in ['t0']"
      - "asic_type not in ['mellanox', 'vs']"
      - "'dualtor' in topo_name"

ecmp/inner_hashing/test_wr_inner_hashing.py:
  skip:
    conditions_logical_operator: or
    reason: "PBH introduced in 202111 and skip this test on Mellanox 2700 platform. Test does not support dualtor topology."
    conditions:
      - "branch in ['201811', '201911', '202012', '202106']"
      - "platform not in ['x86_64-mlnx_msn3800-r0', 'x86_64-mlnx_msn4600c-r0', 'x86_64-kvm_x86_64-r0']"
      - "topo_type not in ['t0']"
      - "asic_type not in ['mellanox', 'vs']"
      - "'dualtor' in topo_name"

ecmp/inner_hashing/test_wr_inner_hashing_lag.py:
  skip:
    conditions_logical_operator: or
    reason: "PBH introduced in 202111 and skip this test on Mellanox 2700 platform. Test does not support dualtor topology."
    conditions:
      - "branch in ['201811', '201911', '202012', '202106']"
      - "platform not in ['x86_64-mlnx_msn3800-r0', 'x86_64-mlnx_msn4600c-r0', 'x86_64-kvm_x86_64-r0']"
      - "topo_type not in ['t0']"
      - "asic_type not in ['mellanox', 'vs']"
      - "'dualtor' in topo_name"

ecmp/test_ecmp_balance.py:
  skip:
    reason: "Only support Broadcom T1/T0 topology for now"
    conditions_logical_operator: or
    conditions:
      - "topo_type not in ['t1', 't0']"
      - "asic_type not in ['broadcom']"

ecmp/test_ecmp_sai_value.py:
  skip:
    reason: "Only support Broadcom T1/T0 topology with 20230531 and above image, 7050cx3 T1 doesn't enable this feature"
    conditions_logical_operator: or
    conditions:
      - "topo_type not in ['t1', 't0']"
      - "asic_type not in ['broadcom']"
      - "release in ['201911', '202012', '202205', '202211']"
      - "topo_type in ['t1'] and hwsku in ['Arista-7050CX3-32S-C32', 'Arista-7050CX3-32S-C28S4']"

ecmp/test_fgnhg.py:
  skip:
    conditions_logical_operator: or
    reason: "The test case only runs on Mellanox T0 platform running 202012 or above; Mellanox 2700 platform is skipped; Skip on issue 7755"
    conditions:
      - "branch in ['201811', '201911']"
      - "platform in ['x86_64-mlnx_msn2700-r0', 'x86_64-mlnx_msn2700a1-r0']"
      - "topo_type not in ['t0']"
      - "asic_type not in ['mellanox']"
      - "https://github.com/sonic-net/sonic-mgmt/issues/7755"
      - "https://github.com/sonic-net/sonic-mgmt/issues/6558 and 'msn2' in platform"

#######################################
#####         everflow            #####
#######################################
everflow/test_everflow_ipv6.py::TestIngressEverflowIPv6::test_any_protocol[erspan_ipv4-cli-default]:
  skip:
    reason: "Skip for IPv6-only topologies"
    conditions:
      - "'-v6-' in topo_name"

everflow/test_everflow_ipv6.py::TestIngressEverflowIPv6::test_any_protocol[erspan_ipv6-cli-default]:
  skip:
    reason: "SAI_STATUS_NOT_SUPPORTED for everflow over IPv6 on Arista-7260CX3 and Arista-7060CX"
    conditions_logical_operator: and
    conditions:
      - "https://github.com/sonic-net/sonic-mgmt/issues/19096"
      - "platform in ['x86_64-arista_7260cx3_64', 'x86_64-arista_7060_cx32s']"
  xfail:
    reason: "Test case has issue on the t0-isolated-d256u256s2 topo."
    conditions:
      - "'t0-isolated-d256u256s2' in topo_name"

everflow/test_everflow_ipv6.py::TestIngressEverflowIPv6::test_any_transport_protocol[erspan_ipv4-cli-default]:
  skip:
    reason: "Skip for IPv6-only topologies"
    conditions:
      - "'-v6-' in topo_name"

everflow/test_everflow_ipv6.py::TestIngressEverflowIPv6::test_any_transport_protocol[erspan_ipv6-cli-default]:
  skip:
    reason: "SAI_STATUS_NOT_SUPPORTED for everflow over IPv6 on Arista-7260CX3 and Arista-7060CX"
    conditions_logical_operator: and
    conditions:
      - "https://github.com/sonic-net/sonic-mgmt/issues/19096"
      - "platform in ['x86_64-arista_7260cx3_64', 'x86_64-arista_7060_cx32s']"
  xfail:
    reason: "Test case has issue on the t0-isolated-d256u256s2 topo."
    conditions:
      - "'t0-isolated-d256u256s2' in topo_name"

everflow/test_everflow_ipv6.py::TestIngressEverflowIPv6::test_both_subnets[erspan_ipv4-cli-default]:
  skip:
    reason: "Skip for IPv6-only topologies"
    conditions:
      - "'-v6-' in topo_name"

everflow/test_everflow_ipv6.py::TestIngressEverflowIPv6::test_both_subnets[erspan_ipv6-cli-default]:
  skip:
    reason: "SAI_STATUS_NOT_SUPPORTED for everflow over IPv6 on Arista-7260CX3 and Arista-7060CX"
    conditions_logical_operator: and
    conditions:
      - "https://github.com/sonic-net/sonic-mgmt/issues/19096"
      - "platform in ['x86_64-arista_7260cx3_64', 'x86_64-arista_7060_cx32s']"

everflow/test_everflow_ipv6.py::TestIngressEverflowIPv6::test_dest_subnet[erspan_ipv4-cli-default]:
  skip:
    reason: "Skip for IPv6-only topologies"
    conditions:
      - "'-v6-' in topo_name"

everflow/test_everflow_ipv6.py::TestIngressEverflowIPv6::test_dest_subnet[erspan_ipv6-cli-default]:
  skip:
    reason: "SAI_STATUS_NOT_SUPPORTED for everflow over IPv6 on Arista-7260CX3 and Arista-7060CX"
    conditions_logical_operator: and
    conditions:
      - "https://github.com/sonic-net/sonic-mgmt/issues/19096"
      - "platform in ['x86_64-arista_7260cx3_64', 'x86_64-arista_7060_cx32s']"

everflow/test_everflow_ipv6.py::TestIngressEverflowIPv6::test_dscp_mirroring[erspan_ipv4-cli-default]:
  skip:
    reason: "Skip for IPv6-only topologies"
    conditions:
      - "'-v6-' in topo_name"

everflow/test_everflow_ipv6.py::TestIngressEverflowIPv6::test_dscp_mirroring[erspan_ipv6-cli-default]:
  skip:
    reason: "SAI_STATUS_NOT_SUPPORTED for everflow over IPv6 on Arista-7260CX3 and Arista-7060CX"
    conditions_logical_operator: and
    conditions:
      - "https://github.com/sonic-net/sonic-mgmt/issues/19096"
      - "platform in ['x86_64-arista_7260cx3_64', 'x86_64-arista_7060_cx32s']"

everflow/test_everflow_ipv6.py::TestIngressEverflowIPv6::test_dst_ipv6_mirroring[erspan_ipv4-cli-default]:
  skip:
    reason: "Skip for IPv6-only topologies"
    conditions:
      - "'-v6-' in topo_name"

everflow/test_everflow_ipv6.py::TestIngressEverflowIPv6::test_dst_ipv6_mirroring[erspan_ipv6-cli-default]:
  skip:
    reason: "SAI_STATUS_NOT_SUPPORTED for everflow over IPv6 on Arista-7260CX3 and Arista-7060CX"
    conditions_logical_operator: and
    conditions:
      - "https://github.com/sonic-net/sonic-mgmt/issues/19096"
      - "platform in ['x86_64-arista_7260cx3_64', 'x86_64-arista_7060_cx32s']"

everflow/test_everflow_ipv6.py::TestIngressEverflowIPv6::test_fuzzy_subnets[erspan_ipv4-cli-default]:
  skip:
    reason: "Skip for IPv6-only topologies"
    conditions:
      - "'-v6-' in topo_name"

everflow/test_everflow_ipv6.py::TestIngressEverflowIPv6::test_fuzzy_subnets[erspan_ipv6-cli-default]:
  skip:
    reason: "SAI_STATUS_NOT_SUPPORTED for everflow over IPv6 on Arista-7260CX3 and Arista-7060CX"
    conditions_logical_operator: and
    conditions:
      - "https://github.com/sonic-net/sonic-mgmt/issues/19096"
      - "platform in ['x86_64-arista_7260cx3_64', 'x86_64-arista_7060_cx32s']"

everflow/test_everflow_ipv6.py::TestIngressEverflowIPv6::test_invalid_tcp_rule[erspan_ipv4-cli-default]:
  skip:
    reason: "Skip for IPv6-only topologies"
    conditions:
      - "'-v6-' in topo_name"

everflow/test_everflow_ipv6.py::TestIngressEverflowIPv6::test_invalid_tcp_rule[erspan_ipv6-cli-default]:
  skip:
    reason: "SAI_STATUS_NOT_SUPPORTED for everflow over IPv6 on Arista-7260CX3 and Arista-7060CX"
    conditions_logical_operator: and
    conditions:
      - "https://github.com/sonic-net/sonic-mgmt/issues/19096"
      - "platform in ['x86_64-arista_7260cx3_64', 'x86_64-arista_7060_cx32s']"

everflow/test_everflow_ipv6.py::TestIngressEverflowIPv6::test_l4_dst_port_mirroring[erspan_ipv4-cli-default]:
  skip:
    reason: "Skip for IPv6-only topologies"
    conditions:
      - "'-v6-' in topo_name"
  xfail:
    reason: "Test case has issue on the t0-isolated-d256u256s2 topo."
    conditions:
      - "'t0-isolated-d256u256s2' in topo_name"

everflow/test_everflow_ipv6.py::TestIngressEverflowIPv6::test_l4_dst_port_mirroring[erspan_ipv6-cli-default]:
  skip:
    reason: "SAI_STATUS_NOT_SUPPORTED for everflow over IPv6 on Arista-7260CX3 and Arista-7060CX"
    conditions_logical_operator: and
    conditions:
      - "https://github.com/sonic-net/sonic-mgmt/issues/19096"
      - "platform in ['x86_64-arista_7260cx3_64', 'x86_64-arista_7060_cx32s']"

everflow/test_everflow_ipv6.py::TestIngressEverflowIPv6::test_l4_dst_port_range_mirroring[erspan_ipv4-cli-default]:
  skip:
    reason: "Skip for IPv6-only topologies"
    conditions:
      - "'-v6-' in topo_name"

everflow/test_everflow_ipv6.py::TestIngressEverflowIPv6::test_l4_dst_port_range_mirroring[erspan_ipv6-cli-default]:
  skip:
    reason: "SAI_STATUS_NOT_SUPPORTED for everflow over IPv6 on Arista-7260CX3 and Arista-7060CX"
    conditions_logical_operator: and
    conditions:
      - "https://github.com/sonic-net/sonic-mgmt/issues/19096"
      - "platform in ['x86_64-arista_7260cx3_64', 'x86_64-arista_7060_cx32s']"
  xfail:
    reason: "Test case has issue on the t0-isolated-d256u256s2 topo."
    conditions:
      - "'t0-isolated-d256u256s2' in topo_name"

everflow/test_everflow_ipv6.py::TestIngressEverflowIPv6::test_l4_range_mirroring[erspan_ipv4-cli-default]:
  skip:
    reason: "Skip for IPv6-only topologies"
    conditions:
      - "'-v6-' in topo_name"

everflow/test_everflow_ipv6.py::TestIngressEverflowIPv6::test_l4_range_mirroring[erspan_ipv6-cli-default]:
  skip:
    reason: "SAI_STATUS_NOT_SUPPORTED for everflow over IPv6 on Arista-7260CX3 and Arista-7060CX"
    conditions_logical_operator: and
    conditions:
      - "https://github.com/sonic-net/sonic-mgmt/issues/19096"
      - "platform in ['x86_64-arista_7260cx3_64', 'x86_64-arista_7060_cx32s']"

everflow/test_everflow_ipv6.py::TestIngressEverflowIPv6::test_l4_src_port_mirroring[erspan_ipv4-cli-default]:
  skip:
    reason: "Skip for IPv6-only topologies"
    conditions:
      - "'-v6-' in topo_name"

everflow/test_everflow_ipv6.py::TestIngressEverflowIPv6::test_l4_src_port_mirroring[erspan_ipv6-cli-default]:
  skip:
    reason: "SAI_STATUS_NOT_SUPPORTED for everflow over IPv6 on Arista-7260CX3 and Arista-7060CX"
    conditions_logical_operator: and
    conditions:
      - "https://github.com/sonic-net/sonic-mgmt/issues/19096"
      - "platform in ['x86_64-arista_7260cx3_64', 'x86_64-arista_7060_cx32s']"

everflow/test_everflow_ipv6.py::TestIngressEverflowIPv6::test_l4_src_port_range_mirroring[erspan_ipv4-cli-default]:
  skip:
    reason: "Skip for IPv6-only topologies"
    conditions:
      - "'-v6-' in topo_name"

everflow/test_everflow_ipv6.py::TestIngressEverflowIPv6::test_l4_src_port_range_mirroring[erspan_ipv6-cli-default]:
  skip:
    reason: "SAI_STATUS_NOT_SUPPORTED for everflow over IPv6 on Arista-7260CX3 and Arista-7060CX"
    conditions_logical_operator: and
    conditions:
      - "https://github.com/sonic-net/sonic-mgmt/issues/19096"
      - "platform in ['x86_64-arista_7260cx3_64', 'x86_64-arista_7060_cx32s']"

everflow/test_everflow_ipv6.py::TestIngressEverflowIPv6::test_next_header_mirroring[erspan_ipv4-cli-default]:
  skip:
    reason: "Skip for IPv6-only topologies"
    conditions:
      - "'-v6-' in topo_name"

everflow/test_everflow_ipv6.py::TestIngressEverflowIPv6::test_next_header_mirroring[erspan_ipv6-cli-default]:
  skip:
    reason: "SAI_STATUS_NOT_SUPPORTED for everflow over IPv6 on Arista-7260CX3 and Arista-7060CX"
    conditions_logical_operator: and
    conditions:
      - "https://github.com/sonic-net/sonic-mgmt/issues/19096"
      - "platform in ['x86_64-arista_7260cx3_64', 'x86_64-arista_7060_cx32s']"

everflow/test_everflow_ipv6.py::TestIngressEverflowIPv6::test_source_subnet[erspan_ipv4-cli-default]:
  skip:
    reason: "Skip for IPv6-only topologies"
    conditions:
      - "'-v6-' in topo_name"

everflow/test_everflow_ipv6.py::TestIngressEverflowIPv6::test_source_subnet[erspan_ipv6-cli-default]:
  skip:
    reason: "SAI_STATUS_NOT_SUPPORTED for everflow over IPv6 on Arista-7260CX3 and Arista-7060CX"
    conditions_logical_operator: and
    conditions:
      - "https://github.com/sonic-net/sonic-mgmt/issues/19096"
      - "platform in ['x86_64-arista_7260cx3_64', 'x86_64-arista_7060_cx32s']"

everflow/test_everflow_ipv6.py::TestIngressEverflowIPv6::test_src_ipv6_mirroring[erspan_ipv4-cli-default]:
  skip:
    reason: "Skip for IPv6-only topologies"
    conditions:
      - "'-v6-' in topo_name"
  xfail:
    reason: "Test case has issue on the t0-isolated-d256u256s2 topo."
    conditions:
      - "'t0-isolated-d256u256s2' in topo_name"

everflow/test_everflow_ipv6.py::TestIngressEverflowIPv6::test_src_ipv6_mirroring[erspan_ipv6-cli-default]:
  skip:
    reason: "SAI_STATUS_NOT_SUPPORTED for everflow over IPv6 on Arista-7260CX3 and Arista-7060CX"
    conditions_logical_operator: and
    conditions:
      - "https://github.com/sonic-net/sonic-mgmt/issues/19096"
      - "platform in ['x86_64-arista_7260cx3_64', 'x86_64-arista_7060_cx32s']"
  xfail:
    reason: "Test case has issue on the t0-isolated-d256u256s2 topo."
    conditions:
      - "'t0-isolated-d256u256s2' in topo_name"

everflow/test_everflow_ipv6.py::TestIngressEverflowIPv6::test_tcp_application_mirroring[erspan_ipv4-cli-default]:
  skip:
    reason: "Skip for IPv6-only topologies"
    conditions:
      - "'-v6-' in topo_name"

everflow/test_everflow_ipv6.py::TestIngressEverflowIPv6::test_tcp_application_mirroring[erspan_ipv6-cli-default]:
  skip:
    reason: "SAI_STATUS_NOT_SUPPORTED for everflow over IPv6 on Arista-7260CX3 and Arista-7060CX"
    conditions_logical_operator: and
    conditions:
      - "https://github.com/sonic-net/sonic-mgmt/issues/19096"
      - "platform in ['x86_64-arista_7260cx3_64', 'x86_64-arista_7060_cx32s']"

everflow/test_everflow_ipv6.py::TestIngressEverflowIPv6::test_tcp_flags_mirroring[erspan_ipv4-cli-default]:
  skip:
    reason: "Skip for IPv6-only topologies"
    conditions:
      - "'-v6-' in topo_name"

everflow/test_everflow_ipv6.py::TestIngressEverflowIPv6::test_tcp_flags_mirroring[erspan_ipv6-cli-default]:
  skip:
    reason: "SAI_STATUS_NOT_SUPPORTED for everflow over IPv6 on Arista-7260CX3 and Arista-7060CX"
    conditions_logical_operator: and
    conditions:
      - "https://github.com/sonic-net/sonic-mgmt/issues/19096"
      - "platform in ['x86_64-arista_7260cx3_64', 'x86_64-arista_7060_cx32s']"

everflow/test_everflow_ipv6.py::TestIngressEverflowIPv6::test_tcp_response_mirroring[erspan_ipv4-cli-default]:
  skip:
    reason: "Skip for IPv6-only topologies"
    conditions:
      - "'-v6-' in topo_name"

everflow/test_everflow_ipv6.py::TestIngressEverflowIPv6::test_tcp_response_mirroring[erspan_ipv6-cli-default]:
  skip:
    reason: "SAI_STATUS_NOT_SUPPORTED for everflow over IPv6 on Arista-7260CX3 and Arista-7060CX"
    conditions_logical_operator: and
    conditions:
      - "https://github.com/sonic-net/sonic-mgmt/issues/19096"
      - "platform in ['x86_64-arista_7260cx3_64', 'x86_64-arista_7060_cx32s']"

everflow/test_everflow_ipv6.py::TestIngressEverflowIPv6::test_udp_application_mirroring[erspan_ipv4-cli-default]:
  skip:
    reason: "Skip for IPv6-only topologies"
    conditions:
      - "'-v6-' in topo_name"
  xfail:
    reason: "Test case has issue on the t0-isolated-d256u256s2 topo."
    conditions:
      - "'t0-isolated-d256u256s2' in topo_name"

everflow/test_everflow_ipv6.py::TestIngressEverflowIPv6::test_udp_application_mirroring[erspan_ipv6-cli-default]:
  skip:
    reason: "SAI_STATUS_NOT_SUPPORTED for everflow over IPv6 on Arista-7260CX3 and Arista-7060CX"
    conditions_logical_operator: and
    conditions:
      - "https://github.com/sonic-net/sonic-mgmt/issues/19096"
      - "platform in ['x86_64-arista_7260cx3_64', 'x86_64-arista_7060_cx32s']"

everflow/test_everflow_per_interface.py:
  skip:
    reason: "Skip running on dualtor testbed/unsupported platforms or
                  multi-asic due to https://github.com/sonic-net/sonic-buildimage/issues/11776"
    conditions_logical_operator: or
    conditions:
      - "'dualtor' in topo_name"
      - "platform in ['x86_64-8800_lc_48h_o-r0', 'x86_64-8800_lc_48h-r0']"
      - "(is_multi_asic==True) and https://github.com/sonic-net/sonic-buildimage/issues/11776"

everflow/test_everflow_per_interface.py::test_everflow_packet_format[ipv4-erspan_ipv6-default]:
  skip:
    reason: "SAI_STATUS_NOT_SUPPORTED for everflow over IPv6 on Arista-7260CX3 and Arista-7060CX"
    conditions_logical_operator: and
    conditions:
      - "https://github.com/sonic-net/sonic-mgmt/issues/19096"
      - "platform in ['x86_64-arista_7260cx3_64', 'x86_64-arista_7060_cx32s']"

everflow/test_everflow_per_interface.py::test_everflow_packet_format[ipv6-erspan:
  skip:
    reason: "Skip everflow packet integrity IPv6 test on unsupported platforms"
    conditions_logical_operator: or
    conditions:
      - "asic_type in ['cisco-8000', 'marvell', 'mellanox', 'marvell-prestera'] or (asic_subtype in ['broadcom-dnx'] and https://github.com/sonic-net/sonic-swss/issues/2204)"
      - "'dualtor' in topo_name"
      - "platform in ['x86_64-8800_lc_48h_o-r0', 'x86_64-8800_lc_48h-r0']"
      - "(is_multi_asic==True) and https://github.com/sonic-net/sonic-buildimage/issues/11776"

everflow/test_everflow_per_interface.py::test_everflow_packet_format[ipv6-erspan_ipv6-default]:
  skip:
    reason: "SAI_STATUS_NOT_SUPPORTED for everflow over IPv6 on Arista-7260CX3 and Arista-7060CX"
    conditions_logical_operator: and
    conditions:
      - "https://github.com/sonic-net/sonic-mgmt/issues/19096"
      - "platform in ['x86_64-arista_7260cx3_64', 'x86_64-arista_7060_cx32s']"

everflow/test_everflow_per_interface.py::test_everflow_packet_format[ipv6-m0_l3_scenario]:
  skip:
    reason: "Skip m0 everflow packet integrity IPv6 test on unsupported platforms"
    conditions_logical_operator: or
    conditions:
      - "asic_type in ['marvell', 'marvell-prestera']"
      - "'dualtor' in topo_name"
      - "platform in ['x86_64-8800_lc_48h_o-r0', 'x86_64-8800_lc_48h-r0']"
      - "(is_multi_asic==True) and https://github.com/sonic-net/sonic-buildimage/issues/11776"

everflow/test_everflow_per_interface.py::test_everflow_packet_format[ipv6-m0_vlan_scenario]:
  skip:
    reason: "Skip m0 everflow packet integrity IPv6 test on unsupported platforms"
    conditions_logical_operator: or
    conditions:
      - "asic_type in ['marvell', 'marvell-prestera']"
      - "'dualtor' in topo_name"
      - "platform in ['x86_64-8800_lc_48h_o-r0', 'x86_64-8800_lc_48h-r0']"
      - "(is_multi_asic==True) and https://github.com/sonic-net/sonic-buildimage/issues/11776"

everflow/test_everflow_per_interface.py::test_everflow_per_interface[ipv4-erspan:
  skip:
    reason: "Skip for IPv6-only topologies"
    conditions:
      - "'-v6-' in topo_name"

everflow/test_everflow_per_interface.py::test_everflow_per_interface[ipv4-erspan_ipv6-default]:
  skip:
    reason: "SAI_STATUS_NOT_SUPPORTED for everflow over IPv6 on Arista-7260CX3 and Arista-7060CX"
    conditions_logical_operator: and
    conditions:
      - "https://github.com/sonic-net/sonic-mgmt/issues/19096"
      - "platform in ['x86_64-arista_7260cx3_64', 'x86_64-arista_7060_cx32s']"

everflow/test_everflow_per_interface.py::test_everflow_per_interface[ipv6-erspan:
  skip:
    reason: "Skip everflow per interface IPv6 test on unsupported platforms"
    conditions_logical_operator: or
    conditions:
      - "asic_type in ['cisco-8000', 'marvell', 'mellanox', 'marvell-prestera'] or (asic_subtype in ['broadcom-dnx'] and https://github.com/sonic-net/sonic-swss/issues/2204)"
      - "'dualtor' in topo_name"
      - "platform in ['x86_64-8800_lc_48h_o-r0', 'x86_64-8800_lc_48h-r0']"
      - "(is_multi_asic==True) and https://github.com/sonic-net/sonic-buildimage/issues/11776"

everflow/test_everflow_per_interface.py::test_everflow_per_interface[ipv6-erspan_ipv6-default]:
  skip:
    reason: "SAI_STATUS_NOT_SUPPORTED for everflow over IPv6 on Arista-7260CX3 and Arista-7060CX. Or skip everflow per interface IPv6 test on unsupported platforms x86_64-nvidia_sn5640-r0."
    conditions_logical_operator: or
    conditions:
      - "platform in ['x86_64-arista_7260cx3_64', 'x86_64-arista_7060_cx32s'] and https://github.com/sonic-net/sonic-mgmt/issues/19096"
      - "platform in ['x86_64-nvidia_sn5640-r0']"
  xfail:
    reason: "xfail for IPv6-only topologies, need support for IPv6 bgp. Or test case has issue on the t0-isolated-d256u256s2 topo."
    conditions_logical_operator: or
    conditions:
      - "https://github.com/sonic-net/sonic-mgmt/issues/19096 and '-v6-' in topo_name"
      - "'t0-isolated-d256u256s2' in topo_name"

everflow/test_everflow_per_interface.py::test_everflow_per_interface[ipv6-m0_l3_scenario]:
  skip:
    reason: "Skip m0 everflow per interface IPv6 test on unsupported platforms"
    conditions_logical_operator: or
    conditions:
      - "asic_type in ['marvell', 'marvell-prestera']"
      - "'dualtor' in topo_name"
      - "platform in ['x86_64-8800_lc_48h_o-r0', 'x86_64-8800_lc_48h-r0']"
      - "(is_multi_asic==True) and https://github.com/sonic-net/sonic-buildimage/issues/11776"

everflow/test_everflow_per_interface.py::test_everflow_per_interface[ipv6-m0_vlan_scenario]:
  skip:
    reason: "Skip m0 everflow per interface IPv6 test on unsupported platforms"
    conditions_logical_operator: or
    conditions:
      - "asic_type in ['marvell', 'marvell-prestera']"
      - "'dualtor' in topo_name"
      - "platform in ['x86_64-8800_lc_48h_o-r0', 'x86_64-8800_lc_48h-r0']"
      - "(is_multi_asic==True) and https://github.com/sonic-net/sonic-buildimage/issues/11776"

everflow/test_everflow_testbed.py::EverflowIPv4Tests::test_everflow_dscp_with_policer:
  skip:
    reason: "Test not supported on Mellanox platforms"
    conditions:
      - "asic_type in ['mellanox']"

everflow/test_everflow_testbed.py::TestEverflowV4EgressAclEgressMirror:
  skip:
    reason: "For Mellanox t0-120 setup - Need to skip the test due to HW resource limitation.
             For Cisco-8000 - EverflowV4 EgressAcl EgressMirror - is not yet fully supported on cisco chassis. Skipping it till it is fully validated.
             Or Skip for IPv6-only topologies"
    conditions_logical_operator: "OR"
    conditions:
      - "asic_type in ['cisco-8000']"
      - "'t0-120' in topo_name and asic_type in ['mellanox']"
      - "'-v6-' in topo_name"

everflow/test_everflow_testbed.py::TestEverflowV4EgressAclEgressMirror::test_everflow_basic_forwarding[erspan_ipv4-cli-downstream-default]:
  skip:
    reason: "Skip for IPv6-only topologies"
    conditions:
      - "'-v6-' in topo_name"

everflow/test_everflow_testbed.py::TestEverflowV4EgressAclEgressMirror::test_everflow_basic_forwarding[erspan_ipv4-cli-upstream-default]:
  skip:
    reason: "Skip for IPv6-only topologies"
    conditions:
      - "'-v6-' in topo_name"

everflow/test_everflow_testbed.py::TestEverflowV4EgressAclEgressMirror::test_everflow_basic_forwarding[erspan_ipv6-cli-downstream-default]:
  xfail:
    reason: "xfail for IPv6-only topologies, need support for IPv6 bgp. Or test case has issue on the t0-isolated-d256u256s2 topo."
    conditions_logical_operator: or
    conditions:
      - "https://github.com/sonic-net/sonic-mgmt/issues/19922 and '-v6-' in topo_name"
      - "'t0-isolated-d256u256s2' in topo_name"

everflow/test_everflow_testbed.py::TestEverflowV4EgressAclEgressMirror::test_everflow_basic_forwarding[erspan_ipv6-cli-upstream-default]:
  xfail:
    reason: "xfail for IPv6-only topologies, need support for IPv6 bgp. Or test case has issue on the t0-isolated-d256u256s2 topo."
    conditions_logical_operator: or
    conditions:
      - "https://github.com/sonic-net/sonic-mgmt/issues/19922 and '-v6-' in topo_name"
      - "'t0-isolated-d256u256s2' in topo_name"

everflow/test_everflow_testbed.py::TestEverflowV4EgressAclEgressMirror::test_everflow_dscp_with_policer:
  skip:
    reason: "Skipping test since mirror with policer is not supported on Cisco 8000 platforms and Broadcom DNX platforms."
    conditions_logical_operator: "OR"
    conditions:
      - "asic_subtype in ['broadcom-dnx']"
      - "asic_type in ['cisco-8000']"

everflow/test_everflow_testbed.py::TestEverflowV4EgressAclEgressMirror::test_everflow_dscp_with_policer[erspan_ipv4-cli-downstream-default]:
  skip:
    reason: "Skip for IPv6-only topologies"
    conditions:
      - "'-v6-' in topo_name"
  xfail:
    reason: "Test case has issue on the t0-isolated-d256u256s2 topo."
    conditions:
      - "'t0-isolated-d256u256s2' in topo_name"

everflow/test_everflow_testbed.py::TestEverflowV4EgressAclEgressMirror::test_everflow_dscp_with_policer[erspan_ipv4-cli-upstream-default]:
  skip:
    reason: "Skip for IPv6-only topologies"
    conditions:
      - "'-v6-' in topo_name"
  xfail:
    reason: "Test case has issue on the t0-isolated-d256u256s2 topo."
    conditions:
      - "'t0-isolated-d256u256s2' in topo_name"

everflow/test_everflow_testbed.py::TestEverflowV4EgressAclEgressMirror::test_everflow_dscp_with_policer[erspan_ipv6-cli-downstream-default]:
  xfail:
    reason: "xfail for IPv6-only topologies, need support for IPv6 bgp"
    conditions:
      - "https://github.com/sonic-net/sonic-mgmt/issues/19922 and '-v6-' in topo_name"

everflow/test_everflow_testbed.py::TestEverflowV4EgressAclEgressMirror::test_everflow_dscp_with_policer[erspan_ipv6-cli-upstream-default]:
  xfail:
    reason: "xfail for IPv6-only topologies, need support for IPv6 bgp"
    conditions:
      - "https://github.com/sonic-net/sonic-mgmt/issues/19922 and '-v6-' in topo_name"

everflow/test_everflow_testbed.py::TestEverflowV4EgressAclEgressMirror::test_everflow_frwd_with_bkg_trf:
  skip:
    reason: "Test is not ready for dualtor and not stable on Non-T2 platform"
    conditions:
      - "https://github.com/sonic-net/sonic-mgmt/issues/17034 and 't2' not in topo_name"

everflow/test_everflow_testbed.py::TestEverflowV4EgressAclEgressMirror::test_everflow_fwd_recircle_port_queue_check:
    skip:
      reason: "Test not supported on non broadcom-dnx and non voq platforms"
      conditions_logical_operator: "OR"
      conditions:
        - "(asic_subtype not in ['broadcom-dnx'])"
        - "('voq' not in switch_type)"

everflow/test_everflow_testbed.py::TestEverflowV4EgressAclEgressMirror::test_everflow_neighbor_mac_change[erspan_ipv4-cli-downstream-default]:
  skip:
    reason: "Skip for IPv6-only topologies"
    conditions:
      - "'-v6-' in topo_name"

everflow/test_everflow_testbed.py::TestEverflowV4EgressAclEgressMirror::test_everflow_neighbor_mac_change[erspan_ipv4-cli-upstream-default]:
  skip:
    reason: "Skip for IPv6-only topologies"
    conditions:
      - "'-v6-' in topo_name"
  xfail:
    reason: "Test case has issue on the t0-isolated-d256u256s2 topo."
    conditions:
      - "'t0-isolated-d256u256s2' in topo_name"

everflow/test_everflow_testbed.py::TestEverflowV4EgressAclEgressMirror::test_everflow_neighbor_mac_change[erspan_ipv6-cli-downstream-default]:
  xfail:
    reason: "xfail for IPv6-only topologies, need support for IPv6 bgp. Or test case has issue on the t0-isolated-d256u256s2 topo."
    conditions_logical_operator: or
    conditions:
      - "https://github.com/sonic-net/sonic-mgmt/issues/19922 and '-v6-' in topo_name"
      - "'t0-isolated-d256u256s2' in topo_name"

everflow/test_everflow_testbed.py::TestEverflowV4EgressAclEgressMirror::test_everflow_neighbor_mac_change[erspan_ipv6-cli-upstream-default]:
  xfail:
    reason: "xfail for IPv6-only topologies, need support for IPv6 bgp. Or test case has issue on the t0-isolated-d256u256s2 topo."
    conditions_logical_operator: or
    conditions:
      - "https://github.com/sonic-net/sonic-mgmt/issues/19922 and '-v6-' in topo_name"
      - "'t0-isolated-d256u256s2' in topo_name"

everflow/test_everflow_testbed.py::TestEverflowV4EgressAclEgressMirror::test_everflow_remove_unused_ecmp_next_hop[erspan_ipv4-cli-downstream-default]:
  skip:
    reason: "Skip for IPv6-only topologies"
    conditions:
      - "'-v6-' in topo_name"

everflow/test_everflow_testbed.py::TestEverflowV4EgressAclEgressMirror::test_everflow_remove_unused_ecmp_next_hop[erspan_ipv4-cli-upstream-default]:
  skip:
    reason: "Skip for IPv6-only topologies"
    conditions:
      - "'-v6-' in topo_name"
  xfail:
    reason: "Test case has issue on the t0-isolated-d256u256s2 topo."
    conditions:
      - "'t0-isolated-d256u256s2' in topo_name"

everflow/test_everflow_testbed.py::TestEverflowV4EgressAclEgressMirror::test_everflow_remove_unused_ecmp_next_hop[erspan_ipv6-cli-downstream-default]:
  xfail:
    reason: "xfail for IPv6-only topologies, need support for IPv6 bgp. Or test case has issue on the t0-isolated-d256u256s2 topo."
    conditions_logical_operator: or
    conditions:
      - "https://github.com/sonic-net/sonic-mgmt/issues/19922 and '-v6-' in topo_name"
      - "'t0-isolated-d256u256s2' in topo_name"

everflow/test_everflow_testbed.py::TestEverflowV4EgressAclEgressMirror::test_everflow_remove_unused_ecmp_next_hop[erspan_ipv6-cli-upstream-default]:
  xfail:
    reason: "xfail for IPv6-only topologies, need support for IPv6 bgp. Or test case has issue on the t0-isolated-d256u256s2 topo."
    conditions_logical_operator: or
    conditions:
      - "https://github.com/sonic-net/sonic-mgmt/issues/19922 and '-v6-' in topo_name"
      - "'t0-isolated-d256u256s2' in topo_name"

everflow/test_everflow_testbed.py::TestEverflowV4EgressAclEgressMirror::test_everflow_remove_used_ecmp_next_hop[erspan_ipv4-cli-downstream-default]:
  skip:
    reason: "Skip for IPv6-only topologies"
    conditions:
      - "'-v6-' in topo_name"

everflow/test_everflow_testbed.py::TestEverflowV4EgressAclEgressMirror::test_everflow_remove_used_ecmp_next_hop[erspan_ipv4-cli-upstream-default]:
  skip:
    reason: "Skip for IPv6-only topologies"
    conditions:
      - "'-v6-' in topo_name"
  xfail:
    reason: "Test case has issue on the t0-isolated-d256u256s2 topo."
    conditions:
      - "'t0-isolated-d256u256s2' in topo_name"

everflow/test_everflow_testbed.py::TestEverflowV4EgressAclEgressMirror::test_everflow_remove_used_ecmp_next_hop[erspan_ipv6-cli-downstream-default]:
  xfail:
    reason: "xfail for IPv6-only topologies, need support for IPv6 bgp. Or test case has issue on the t0-isolated-d256u256s2 topo."
    conditions_logical_operator: or
    conditions:
      - "https://github.com/sonic-net/sonic-mgmt/issues/19922 and '-v6-' in topo_name"
      - "'t0-isolated-d256u256s2' in topo_name"

everflow/test_everflow_testbed.py::TestEverflowV4EgressAclEgressMirror::test_everflow_remove_used_ecmp_next_hop[erspan_ipv6-cli-upstream-default]:
  xfail:
    reason: "xfail for IPv6-only topologies, need support for IPv6 bgp. Or test case has issue on the t0-isolated-d256u256s2 topo."
    conditions_logical_operator: or
    conditions:
      - "https://github.com/sonic-net/sonic-mgmt/issues/19922 and '-v6-' in topo_name"
      - "'t0-isolated-d256u256s2' in topo_name"

everflow/test_everflow_testbed.py::TestEverflowV4EgressAclIngressMirror::test_everflow_fwd_recircle_port_queue_check:
  skip:
    reason: "Test not supported on non broadcom-dnx and non voq platforms"
    conditions_logical_operator: "OR"
    conditions:
      - "(asic_subtype not in ['broadcom-dnx'])"
      - "('voq' not in switch_type)"

everflow/test_everflow_testbed.py::TestEverflowV4IngressAclEgressMirror::test_everflow_fwd_recircle_port_queue_check:
  skip:
    reason: "Test not supported on non broadcom-dnx and non voq platforms"
    conditions_logical_operator: "OR"
    conditions:
      - "(asic_subtype not in ['broadcom-dnx'])"
      - "('voq' not in switch_type)"

everflow/test_everflow_testbed.py::TestEverflowV4IngressAclIngressMirror::test_everflow_basic_forwarding[erspan_ipv4-cli-downstream-default]:
  skip:
    reason: "Skip for IPv6-only topologies"
    conditions:
      - "'-v6-' in topo_name"

everflow/test_everflow_testbed.py::TestEverflowV4IngressAclIngressMirror::test_everflow_basic_forwarding[erspan_ipv4-cli-upstream-default]:
  skip:
    reason: "Skip for IPv6-only topologies"
    conditions:
      - "'-v6-' in topo_name"

everflow/test_everflow_testbed.py::TestEverflowV4IngressAclIngressMirror::test_everflow_basic_forwarding[erspan_ipv6-cli-downstream-default]:
  skip:
    reason: "SAI_STATUS_NOT_SUPPORTED for everflow over IPv6 on Arista-7260CX3 and Arista-7060CX"
    conditions_logical_operator: and
    conditions:
      - "https://github.com/sonic-net/sonic-mgmt/issues/19096"
      - "platform in ['x86_64-arista_7260cx3_64', 'x86_64-arista_7060_cx32s']"
  xfail:
    reason: "Test case has issue on the t0-isolated-d256u256s2 topo."
    conditions:
      - "'t0-isolated-d256u256s2' in topo_name"

everflow/test_everflow_testbed.py::TestEverflowV4IngressAclIngressMirror::test_everflow_basic_forwarding[erspan_ipv6-cli-upstream-default]:
  skip:
    reason: "SAI_STATUS_NOT_SUPPORTED for everflow over IPv6 on Arista-7260CX3 and Arista-7060CX"
    conditions_logical_operator: and
    conditions:
      - "https://github.com/sonic-net/sonic-mgmt/issues/19096"
      - "platform in ['x86_64-arista_7260cx3_64', 'x86_64-arista_7060_cx32s']"
  xfail:
    reason: "Test case has issue on the t0-isolated-d256u256s2 topo."
    conditions:
      - "'t0-isolated-d256u256s2' in topo_name"

everflow/test_everflow_testbed.py::TestEverflowV4IngressAclIngressMirror::test_everflow_dscp_with_policer:
  skip:
    reason: "Skipping test since mirror with policer is not supported on Cisco 8000 platforms and Broadcom DNX platforms."
    conditions_logical_operator: "OR"
    conditions:
      - "asic_type in ['cisco-8000']"
      - "asic_subtype in ['broadcom-dnx']"

everflow/test_everflow_testbed.py::TestEverflowV4IngressAclIngressMirror::test_everflow_dscp_with_policer[erspan_ipv4-cli-downstream-default]:
  skip:
    reason: "Skip for IPv6-only topologies"
    conditions:
      - "'-v6-' in topo_name"
  xfail:
    reason: "Test case has issue on the t0-isolated-d256u256s2 topo."
    conditions:
      - "'t0-isolated-d256u256s2' in topo_name"

everflow/test_everflow_testbed.py::TestEverflowV4IngressAclIngressMirror::test_everflow_dscp_with_policer[erspan_ipv4-cli-upstream-default]:
  skip:
    reason: "Skip for IPv6-only topologies"
    conditions:
      - "'-v6-' in topo_name"
  xfail:
    reason: "Test case has issue on the t0-isolated-d256u256s2 topo."
    conditions:
      - "'t0-isolated-d256u256s2' in topo_name"

everflow/test_everflow_testbed.py::TestEverflowV4IngressAclIngressMirror::test_everflow_frwd_with_bkg_trf:
  skip:
    reason: "Test is not ready for dualtor and not stable on Non-T2 platform."
    conditions:
      - "https://github.com/sonic-net/sonic-mgmt/issues/17034 and 't2' not in topo_name"

everflow/test_everflow_testbed.py::TestEverflowV4IngressAclIngressMirror::test_everflow_fwd_recircle_port_queue_check:
  skip:
    reason: "Test not supported on non broadcom-dnx and non voq platforms"
    conditions_logical_operator: "OR"
    conditions:
      - "(asic_subtype not in ['broadcom-dnx'])"
      - "('voq' not in switch_type)"

everflow/test_everflow_testbed.py::TestEverflowV4IngressAclIngressMirror::test_everflow_neighbor_mac_change[erspan_ipv4-cli-downstream-default]:
  skip:
    reason: "Skip for IPv6-only topologies"
    conditions:
      - "'-v6-' in topo_name"

everflow/test_everflow_testbed.py::TestEverflowV4IngressAclIngressMirror::test_everflow_neighbor_mac_change[erspan_ipv4-cli-upstream-default]:
  skip:
    reason: "Skip for IPv6-only topologies"
    conditions:
      - "'-v6-' in topo_name"

everflow/test_everflow_testbed.py::TestEverflowV4IngressAclIngressMirror::test_everflow_neighbor_mac_change[erspan_ipv6-cli-downstream-default]:
  skip:
    reason: "SAI_STATUS_NOT_SUPPORTED for everflow over IPv6 on Arista-7260CX3 and Arista-7060CX"
    conditions_logical_operator: and
    conditions:
      - "https://github.com/sonic-net/sonic-mgmt/issues/19096"
      - "platform in ['x86_64-arista_7260cx3_64', 'x86_64-arista_7060_cx32s']"
  xfail:
    reason: "Test case has issue on the t0-isolated-d256u256s2 topo."
    conditions:
      - "'t0-isolated-d256u256s2' in topo_name"

everflow/test_everflow_testbed.py::TestEverflowV4IngressAclIngressMirror::test_everflow_neighbor_mac_change[erspan_ipv6-cli-upstream-default]:
  skip:
    reason: "SAI_STATUS_NOT_SUPPORTED for everflow over IPv6 on Arista-7260CX3 and Arista-7060CX"
    conditions_logical_operator: and
    conditions:
      - "https://github.com/sonic-net/sonic-mgmt/issues/19096"
      - "platform in ['x86_64-arista_7260cx3_64', 'x86_64-arista_7060_cx32s']"
  xfail:
    reason: "Test case has issue on the t0-isolated-d256u256s2 topo."
    conditions:
      - "'t0-isolated-d256u256s2' in topo_name"

everflow/test_everflow_testbed.py::TestEverflowV4IngressAclIngressMirror::test_everflow_remove_unused_ecmp_next_hop[erspan_ipv4-cli-downstream-default]:
  skip:
    reason: "Skip for IPv6-only topologies"
    conditions:
      - "'-v6-' in topo_name"

everflow/test_everflow_testbed.py::TestEverflowV4IngressAclIngressMirror::test_everflow_remove_unused_ecmp_next_hop[erspan_ipv4-cli-upstream-default]:
  skip:
    reason: "Skip for IPv6-only topologies"
    conditions:
      - "'-v6-' in topo_name"

everflow/test_everflow_testbed.py::TestEverflowV4IngressAclIngressMirror::test_everflow_remove_unused_ecmp_next_hop[erspan_ipv6-cli-downstream-default]:
  skip:
    reason: "SAI_STATUS_NOT_SUPPORTED for everflow over IPv6 on Arista-7260CX3 and Arista-7060CX"
    conditions_logical_operator: and
    conditions:
      - "https://github.com/sonic-net/sonic-mgmt/issues/19096"
      - "platform in ['x86_64-arista_7260cx3_64', 'x86_64-arista_7060_cx32s']"
  xfail:
    reason: "Test case has issue on the t0-isolated-d256u256s2 topo."
    conditions:
      - "'t0-isolated-d256u256s2' in topo_name"

everflow/test_everflow_testbed.py::TestEverflowV4IngressAclIngressMirror::test_everflow_remove_unused_ecmp_next_hop[erspan_ipv6-cli-upstream-default]:
  skip:
    reason: "SAI_STATUS_NOT_SUPPORTED for everflow over IPv6 on Arista-7260CX3 and Arista-7060CX"
    conditions_logical_operator: and
    conditions:
      - "https://github.com/sonic-net/sonic-mgmt/issues/19096"
      - "platform in ['x86_64-arista_7260cx3_64', 'x86_64-arista_7060_cx32s']"
  xfail:
    reason: "Test case has issue on the t0-isolated-d256u256s2 topo."
    conditions:
      - "'t0-isolated-d256u256s2' in topo_name"

everflow/test_everflow_testbed.py::TestEverflowV4IngressAclIngressMirror::test_everflow_remove_used_ecmp_next_hop[erspan_ipv4-cli-downstream-default]:
  skip:
    reason: "Skip for IPv6-only topologies"
    conditions:
      - "'-v6-' in topo_name"

everflow/test_everflow_testbed.py::TestEverflowV4IngressAclIngressMirror::test_everflow_remove_used_ecmp_next_hop[erspan_ipv4-cli-upstream-default]:
  skip:
    reason: "Skip for IPv6-only topologies"
    conditions:
      - "'-v6-' in topo_name"

everflow/test_everflow_testbed.py::TestEverflowV4IngressAclIngressMirror::test_everflow_remove_used_ecmp_next_hop[erspan_ipv6-cli-downstream-default]:
  skip:
    reason: "SAI_STATUS_NOT_SUPPORTED for everflow over IPv6 on Arista-7260CX3 and Arista-7060CX"
    conditions_logical_operator: and
    conditions:
      - "https://github.com/sonic-net/sonic-mgmt/issues/19096"
      - "platform in ['x86_64-arista_7260cx3_64', 'x86_64-arista_7060_cx32s']"
  xfail:
    reason: "Test case has issue on the t0-isolated-d256u256s2 topo."
    conditions:
      - "'t0-isolated-d256u256s2' in topo_name"

everflow/test_everflow_testbed.py::TestEverflowV4IngressAclIngressMirror::test_everflow_remove_used_ecmp_next_hop[erspan_ipv6-cli-upstream-default]:
  skip:
    reason: "SAI_STATUS_NOT_SUPPORTED for everflow over IPv6 on Arista-7260CX3 and Arista-7060CX"
    conditions_logical_operator: and
    conditions:
      - "https://github.com/sonic-net/sonic-mgmt/issues/19096"
      - "platform in ['x86_64-arista_7260cx3_64', 'x86_64-arista_7060_cx32s']"
  xfail:
    reason: "Test case has issue on the t0-isolated-d256u256s2 topo."
    conditions:
      - "'t0-isolated-d256u256s2' in topo_name"

#######################################
#####            fdb              #####
#######################################
fdb/test_fdb_mac_expire.py:
  skip:
    reason: "Not supported on this DUT topology."
    conditions:
      - "topo_type not in ['t0', 'm0', 'mx']"

fdb/test_fdb_mac_learning.py::TestFdbMacLearning::testFdbMacLearning:
  skip:
    reason: "Skip at dualtor-aa topology due to github issue https://github.com/sonic-net/sonic-mgmt/issues/16110"
    conditions:
      - "'dualtor-aa' in topo_name and https://github.com/sonic-net/sonic-mgmt/issues/16110"

#######################################
#####            fib              #####
#######################################
fib/test_fib.py:
  skip:
    reason: 'Skip on t1-isolated-d32/128 topos'
    conditions:
      - "topo_name in ['t1-isolated-d128', 't1-isolated-d32']"
  xfail:
    reason: "Test case has issue on the t0-isolated-d256u256s2 topo."
    conditions:
      - "'t0-isolated-d256u256s2' in topo_name"

fib/test_fib.py::test_basic_fib[True-True-1514]:
  skip:
    reason: "Skip for IPv6-only topologies"
    conditions:
      - "'-v6-' in topo_name"
  xfail:
    reason: "Test case has issue on the t0-isolated-d256u256s2 topo."
    conditions:
      - "'t0-isolated-d256u256s2' in topo_name"

fib/test_fib.py::test_hash[ipv4]:
  skip:
    reason: "Skip for IPv6-only topologies"
    conditions:
      - "'-v6-' in topo_name"
  xfail:
    reason: "Test case has issue on the t0-isolated-d256u256s2 topo."
    conditions:
      - "'t0-isolated-d256u256s2' in topo_name"

fib/test_fib.py::test_hash[ipv6]:
  xfail:
    reason: "Test case has issue on the t0-isolated-d256u256s2 topo."
    conditions:
      - "'t0-isolated-d256u256s2' in topo_name"

fib/test_fib.py::test_ipinip_hash:
  skip:
    reason: 'ipinip hash test is not fully supported on mellanox platform (case#00581265). Skip on t1-isolated-d32/128 topos'
    conditions_logical_operator: or
    conditions:
      - "asic_type in ['mellanox']"
      - "topo_name in ['t1-isolated-d128', 't1-isolated-d32']"

fib/test_fib.py::test_ipinip_hash[ipv4:
  skip:
    reason: "Skip for IPv6-only topologies"
    conditions:
      - "'-v6-' in topo_name"

fib/test_fib.py::test_ipinip_hash_negative[ipv4:
  skip:
    reason: "Skip for IPv6-only topologies"
    conditions:
      - "'-v6-' in topo_name"

fib/test_fib.py::test_nvgre_hash:
  skip:
    reason: 'Nvgre hash test is not fully supported on VS and Broadcom platform; Not supported on M*. Skip on t1-isolated-d32/128 topos'
    conditions_logical_operator: or
    conditions:
      - "asic_type in ['vs', 'broadcom'] or topo_type in ['m0', 'mx', 'm1']"
      - "topo_name in ['t1-isolated-d128', 't1-isolated-d32']"
  xfail:
    reason: 'Nvgre hash test is not fully supported on SPC1 platform due to known limitation'
    conditions:
      - "asic_gen == 'spc1' and 't1-lag' in topo_name and https://github.com/sonic-net/sonic-mgmt/issues/17526"

fib/test_fib.py::test_nvgre_hash[ipv4-ipv4]:
  skip:
    reason: "Skip for IPv6-only topologies and Nvgre hash test is not fully supported on VS and Broadcom platform; Not supported on M*. Skip on t1-isolated-d32/128 topos"
    conditions_logical_operator: or
    conditions:
      - "'-v6-' in topo_name"
      - "asic_type in ['vs', 'broadcom'] or topo_type in ['m0', 'mx', 'm1']"
      - "topo_name in ['t1-isolated-d128', 't1-isolated-d32']"
  xfail:
    reason: "Test case has issue on the t0-isolated-d256u256s2 topo."
    conditions:
      - "'t0-isolated-d256u256s2' in topo_name"

fib/test_fib.py::test_nvgre_hash[ipv4-ipv6]:
  skip:
    reason: "Skip for IPv6-only topologies and Nvgre hash test is not fully supported on VS and Broadcom platform; Not supported on M*. Skip on t1-isolated-d32/128 topos"
    conditions_logical_operator: or
    conditions:
      - "'-v6-' in topo_name"
      - "asic_type in ['vs', 'broadcom'] or topo_type in ['m0', 'mx', 'm1']"
      - "topo_name in ['t1-isolated-d128', 't1-isolated-d32']"
  xfail:
    reason: "Test case has issue on the t0-isolated-d256u256s2 topo."
    conditions:
      - "'t0-isolated-d256u256s2' in topo_name"

fib/test_fib.py::test_nvgre_hash[ipv6-ipv4]:
  skip:
    reason: 'Skip for IPv6-only topologies and Nvgre hash test is not fully supported on VS and Broadcom platform; Not supported on M*. Skip on t1-isolated-d32/128 topo'
    conditions_logical_operator: or
    conditions:
      - "'-v6-' in topo_name"
      - "asic_type in ['vs', 'broadcom'] or topo_type in ['m0', 'mx', 'm1']"
      - "topo_name in ['t1-isolated-d128', 't1-isolated-d32']"
  xfail:
    reason: "Testcase ignored due to sonic-mgmt issue https://github.com/sonic-net/sonic-mgmt/issues/18304. Or test case has issue on the t0-isolated-d256u256s2 topo."
    conditions_logical_operator: or
    conditions:
      - "https://github.com/sonic-net/sonic-mgmt/issues/18304 and 't0-isolated-d32u32s2' in topo_name and hwsku in ['Mellanox-SN5640-C512S2']"
      - "'t0-isolated-d256u256s2' in topo_name"

fib/test_fib.py::test_nvgre_hash[ipv6-ipv6]:
  skip:
    reason: 'Nvgre hash test is not fully supported on VS and Broadcom platform; Not supported on M*. Skip on t1-isolated-d32/128 topo'
    conditions_logical_operator: or
    conditions:
      - "asic_type in ['vs', 'broadcom'] or topo_type in ['m0', 'mx', 'm1']"
      - "topo_name in ['t1-isolated-d128', 't1-isolated-d32']"
  xfail:
    reason: "Testcase ignored due to sonic-mgmt issue (https://github.com/sonic-net/sonic-mgmt/issues/18304) or xfail for IPv6-only topologies, still have IPv4 function used. Or test case has issue on the t0-isolated-d256u256s2 topo."
    conditions_logical_operator: or
    conditions:
      - "https://github.com/sonic-net/sonic-mgmt/issues/18304 and 't0-isolated-d32u32s2' in topo_name and hwsku in ['Mellanox-SN5640-C512S2']"
      - "https://github.com/sonic-net/sonic-mgmt/issues/19923 and '-v6-' in topo_name"
      - "'t0-isolated-d256u256s2' in topo_name"

fib/test_fib.py::test_vxlan_hash:
  skip:
    reason: 'Vxlan hash test is not fully supported on VS platform; Not supported on M*. Skip on t1-isolated-d32/128 topos'
    conditions_logical_operator: or
    conditions:
      - "asic_type in ['vs'] or topo_type in ['m0', 'mx', 'm1']"
      - "topo_name in ['t1-isolated-d128', 't1-isolated-d32']"

fib/test_fib.py::test_vxlan_hash[ipv4-ipv4]:
  skip:
    reason: "Skip for IPv6-only topologies"
    conditions:
      - "'-v6-' in topo_name"
  xfail:
    reason: "Test case has issue on the t0-isolated-d256u256s2 topo."
    conditions:
      - "'t0-isolated-d256u256s2' in topo_name"

fib/test_fib.py::test_vxlan_hash[ipv4-ipv6]:
  skip:
    reason: "Skip for IPv6-only topologies"
    conditions:
      - "'-v6-' in topo_name"
  xfail:
    reason: "Test case has issue on the t0-isolated-d256u256s2 topo."
    conditions:
      - "'t0-isolated-d256u256s2' in topo_name"

fib/test_fib.py::test_vxlan_hash[ipv6-ipv4]:
  skip:
    reason: 'Skip on t1-isolated-d32/128 toposor or Skip for IPv6-only topologies'
    conditions_logical_operator: or
    conditions:
      - "topo_name in ['t1-isolated-d128', 't1-isolated-d32']"
      - "'-v6-' in topo_name"
  xfail:
    reason: "Testcase ignored due to sonic-mgmt issue https://github.com/sonic-net/sonic-mgmt/issues/18304. Or test case has issue on the t0-isolated-d256u256s2 topo."
    conditions_logical_operator: or
    conditions:
      - "https://github.com/sonic-net/sonic-mgmt/issues/18304 and 't0-isolated-d32u32s2' in topo_name and hwsku in ['Mellanox-SN5640-C512S2']"
      - "'t0-isolated-d256u256s2' in topo_name"

fib/test_fib.py::test_vxlan_hash[ipv6-ipv6]:
  skip:
    reason: 'Skip on t1-isolated-d32/128 topos'
    conditions:
      - "topo_name in ['t1-isolated-d128', 't1-isolated-d32']"
  xfail:
    reason: "Testcase ignored due to sonic-mgmt issue (https://github.com/sonic-net/sonic-mgmt/issues/18304) or xfail for IPv6-only topologies, still have IPv4 function used. Or test case has issue on the t0-isolated-d256u256s2 topo."
    conditions_logical_operator: or
    conditions:
      - "https://github.com/sonic-net/sonic-mgmt/issues/18304 and 't0-isolated-d32u32s2' in topo_name and hwsku in ['Mellanox-SN5640-C512S2']"
      - "https://github.com/sonic-net/sonic-mgmt/issues/19923 and '-v6-' in topo_name"
      - "'t0-isolated-d256u256s2' in topo_name"

#######################################
#####   generic_config_updater    #####
#######################################
generic_config_updater:
  skip:
    reason: 'generic_config_updater is not a supported feature for T2 platform on older releases than 202405.'
    conditions:
      - "('t2' in topo_name) and (release in ['201811', '201911', '202012', '202205', '202211', '202305', '202311'])"

generic_config_updater/test_bgp_prefix.py::test_bgp_prefix_tc1_suite:
  skip:
    reason: "Cisco 8122 backend compute ai platform is not supported. Skip on VS platform due to low success rate."
    conditions_logical_operator: "OR"
    conditions:
      - "platform in ['x86_64-8122_64eh_o-r0', 'x86_64-8122_64ehf_o-r0']"
      - "asic_type in ['vs'] and https://github.com/sonic-net/sonic-mgmt/issues/18445"

generic_config_updater/test_bgp_speaker.py::test_bgp_speaker_tc1_test_config:
  xfail:
    reason: "xfail for IPv6-only topologies, still have IPv4 function used"
    conditions:
      - "https://github.com/sonic-net/sonic-mgmt/issues/19638 and '-v6-' in topo_name"

generic_config_updater/test_dhcp_relay.py:
  skip:
    reason: "Need to skip for Cisco backend platform/ generic_config_updater is not a supported feature for T2"
    conditions_logical_operator: "OR"
    conditions:
      - "platform in ['x86_64-8111_32eh_o-r0', 'x86_64-8122_64eh_o-r0', 'x86_64-8122_64ehf_o-r0']"
      - "'backend' in topo_name"
      - "'t2' in topo_name"
      - "'t0-isolated' in topo_name"

generic_config_updater/test_dynamic_acl.py:
  skip:
    reason: "Device SKUs do not support the custom ACL_TABLE_TYPE that we use in this test.  Known log error unrelated to test
     on m0-2vlan testbed causes consistent failures
     / Dynamic ACL is not supported in Cisco Q200 based platforms"
    conditions_logical_operator: "OR"
    conditions:
      - "platform in ['armhf-nokia_ixs7215_52x-r0']"
      - "hwsku in ['Cisco-8111-O64']"
      - "topo_name in ['m0-2vlan']"
      - "platform in ['x86_64-8101_32fh_o-r0', 'x86_64-8102_64h_o-r0', 'x86_64-8101_32fh_o_c01-r0']"

generic_config_updater/test_dynamic_acl.py::test_gcu_acl_arp_rule_creation[IPV4:
  skip:
    reason: "Skip for IPv6-only topologies"
    conditions:
      - "'-v6-' in topo_name"

generic_config_updater/test_dynamic_acl.py::test_gcu_acl_dhcp_rule_creation:
  skip:
    reason: "DHCP is not enabled in isolated topo"
    conditions:
      - "'t0-isolated' in topo_name"

generic_config_updater/test_dynamic_acl.py::test_gcu_acl_forward_rule_removal:
  xfail:
    reason: "skip for IPv6-only topologies"
    conditions:
      - "'-v6-' in topo_name"

generic_config_updater/test_ecn_config_update.py::test_ecn_config_updates:
  skip:
    reason: "This test is not run on this asic type, topology, or version currently"
    conditions_logical_operator: "OR"
    conditions:
      - "asic_type in ['cisco-8000']"
      - "topo_type in ['m0', 'mx', 'm1']"
      - "release in ['202211']"

generic_config_updater/test_eth_interface.py::test_replace_fec:
  skip:
    reason: 'Skipping test on 7260/3800 platform due to bug of https://github.com/sonic-net/sonic-mgmt/issues/11237 or test is not supported on this platform'
    conditions_logical_operator: "OR"
    conditions:
      - "hwsku in ['Arista-7260CX3-D108C8', 'Arista-7260CX3-D108C10', 'Arista-7260CX3-Q64', 'Mellanox-SN3800-D112C8'] and https://github.com/sonic-net/sonic-mgmt/issues/11237"
      - "platform in ['x86_64-nokia_ixr7250e_36x400g-r0', 'x86_64-nokia_ixr7250_x3b-r0']"

generic_config_updater/test_eth_interface.py::test_replace_lanes:
  skip:
    reason: 'Skipping test due to bug of https://github.com/sonic-net/sonic-mgmt/issues/21130'
    conditions_logical_operator: "OR"
    conditions:
      - https://github.com/sonic-net/sonic-mgmt/issues/21130

generic_config_updater/test_eth_interface.py::test_toggle_pfc_asym:
  skip:
    reason: "Skip asym pfc on unsupported platforms"
    conditions_logical_operator: "OR"
    conditions:
      - "asic_type in ['cisco-8000']"
      - "hwsku in ['Mellanox-SN5600-C256S1', 'Mellanox-SN5600-C224O8', 'Mellanox-SN5640-C512S2',
                           'Mellanox-SN5640-C448O16']"

generic_config_updater/test_eth_interface.py::test_update_speed:
  skip:
    reason: 'Skip this script due to this not being a production scenario and misleading StateDB output for valid speed'
    conditions_logical_operator: "OR"
    conditions:
      - https://github.com/sonic-net/sonic-mgmt/issues/8143
      - https://github.com/sonic-net/sonic-buildimage/issues/13267

generic_config_updater/test_incremental_qos.py:
  skip:
    reason: "Does not support dualtor right now, due to issue https://github.com/sonic-net/sonic-mgmt/issues/14865"
    conditions_logical_operator: "OR"
    conditions:
      - "'dualtor' in topo_name"

generic_config_updater/test_incremental_qos.py::test_incremental_qos_config_updates:
  skip:
    reason: "This test is not run on this hwsku/asic type or version or topology currently"
    conditions_logical_operator: "OR"
    conditions:
      - "not any(i in hwsku for i in ['2700', 'Arista-7170-64C', 'montara', 'newport']) and asic_type in ['broadcom', 'cisco-8000'] and release in ['202211']"

generic_config_updater/test_ip_bgp.py::test_ip_suite[4]:
  skip:
    reason: "Skip for IPv6-only topologies"
    conditions:
      - "'-v6-' in topo_name"

generic_config_updater/test_ip_bgp.py::test_ip_suite[None-4]:
  skip:
    reason: "Skip for IPv6-only topologies"
    conditions:
      - "'-v6-' in topo_name"

generic_config_updater/test_mmu_dynamic_threshold_config_update.py::test_dynamic_th_config_updates:
  skip:
    reason: "This test is not run on this asic type or version or topology currently"
    conditions_logical_operator: "OR"
    conditions:
      - "asic_type in ['broadcom', 'cisco-8000'] and release in ['202211']"

generic_config_updater/test_monitor_config.py::test_monitor_config_tc1_suite:
  skip:
    reason: "This test is not run on this asic type or version currently / ERSPAN meter is not supported for Cisco Platform"
    conditions:
      - "asic_type in ['cisco-8000']"

generic_config_updater/test_multiasic_addcluster.py:
  skip:
    reason: "Only supported on multi-asic system."
    conditions:
      - "(is_multi_asic is False)"
      - "hwsku not in ['Nokia-IXR7250E-36x400G']"

generic_config_updater/test_multiasic_idf.py:
  skip:
    reason: "Only supported on multi-asic system."
    conditions:
      - "(is_multi_asic is False)"

generic_config_updater/test_multiasic_linkcrc.py:
  skip:
    reason: "Only supported on multi-asic system."
    conditions:
      - "(is_multi_asic is False)"

generic_config_updater/test_packet_trimming_config_asymmetric.py:
    skip:
        reason: "Packet trim is not supported in 202505 image"
        conditions:
        - "release in ['202505']"

generic_config_updater/test_packet_trimming_config_symmetric:
  skip:
    reason: "Packet trim is not supported in 202505 image"
    conditions:
      - "release in ['202505']"

generic_config_updater/test_pfcwd_interval.py:
  skip:
    reason: "This test can only support mellanox platforms. This test is not run on this hwsku currently"
    conditions_logical_operator: or
    conditions:
      - "asic_type not in ['mellanox']"
      - hwsku in ['Mellanox-SN5600-C224O8', 'Mellanox-SN5600-C256S1', 'Mellanox-SN5640-C448O16', 'Mellanox-SN5640-C512S2',
                   'Arista-7060X6-64PE-C256S2', 'Arista-7060X6-64PE-C224O8', 'Arista-7060X6-64PE-B-C512S2', 'Arista-7060X6-64PE-B-C448O16']

generic_config_updater/test_pfcwd_status.py:
  skip:
    reason: "This test is not run on this topo type or version or topology or hwsku currently"
    conditions_logical_operator: or
    conditions:
      - "topo_type in ['m0', 'mx', 'm1']"
      - *lossyTopos
      - "release in ['202211']"
      - hwsku in ['Mellanox-SN5600-C224O8', 'Mellanox-SN5600-C256S1', 'Mellanox-SN5640-C448O16', 'Mellanox-SN5640-C512S2',
                   'Arista-7060X6-64PE-C256S2', 'Arista-7060X6-64PE-C224O8', 'Arista-7060X6-64PE-B-C512S2', 'Arista-7060X6-64PE-B-C448O16']

generic_config_updater/test_pg_headroom_update.py:
  skip:
    reason: "Unsupported topology."
    conditions_logical_operator: "OR"
    conditions:
      - "topo_type in ['m0', 'mx', 'm1']"

generic_config_updater/test_srv6:
  skip:
    reason: "Unsupported topology."
    conditions_logical_operator: "OR"
    conditions:
      - "topo_name in ['t0-isolated-d96u32s2']"

generic_config_updater/test_vlan_interface.py::test_vlan_interface_tc1_suite:
  xfail:
    reason: "xfail for IPv6-only topologies, need to add support for IPv6-only - https://github.com/sonic-net/sonic-mgmt/issues/20727"
    conditions:
      - "https://github.com/sonic-net/sonic-mgmt/issues/20727 and '-v6-' in topo_name"

generic_config_updater/test_vlan_interface.py::test_vlan_interface_tc2_incremental_change:
  xfail:
    reason: "xfail for IPv6-only topologies, need to add support for IPv6-only - https://github.com/sonic-net/sonic-mgmt/issues/20727"
    conditions:
      - "https://github.com/sonic-net/sonic-mgmt/issues/20727 and '-v6-' in topo_name"

#######################################
#####           gnmi              #####
#######################################
gnmi:
  skip:
    reason: Skip all gnmi tests on 202412 vs testbed, since it won't impact gnmi show command
    conditions:
      - "release in ['202412']"

gnmi/test_gnmi.py:
  skip:
    reason: "dut ipv6 mgmt ip not supported"
    conditions:
      - "is_mgmt_ipv6_only==True"
      - "https://github.com/sonic-net/sonic-mgmt/issues/20395"

gnmi/test_gnmi_appldb.py::test_gnmi_appldb_01:
  skip:
    reason: "dut ipv6 mgmt ip not supported"
    conditions:
      - "is_mgmt_ipv6_only==True"
      - "https://github.com/sonic-net/sonic-mgmt/issues/20395"

gnmi/test_gnmi_configdb.py:
  skip:
    reason: "This feature is not supported for multi asic. Skipping these test for T2 and multi asic."
    conditions_logical_operator: or
    conditions:
      - "topo_type in ['t2']"
      - "is_multi_asic==True"
      - "release in ['202412']"

gnmi/test_gnmi_configdb.py::test_gnmi_configdb_full_01:
  skip:
    reason: "The test refers to a stale implementation of GNOI.System.Reboot."
    conditions_logical_operator: or
    conditions:
      - "https://github.com/sonic-net/sonic-mgmt/issues/17436"
      - "release in ['202412']"

gnmi/test_gnmi_configdb.py::test_gnmi_configdb_full_replace_01:
  skip:
    reason: "dut ipv6 mgmt ip not supported"
    conditions:
      - "is_mgmt_ipv6_only==True"
      - "https://github.com/sonic-net/sonic-mgmt/issues/20395"

gnmi/test_gnmi_configdb.py::test_gnmi_configdb_get_authenticate:
  skip:
    reason: "dut ipv6 mgmt ip not supported"
    conditions:
      - "is_mgmt_ipv6_only==True"
      - "https://github.com/sonic-net/sonic-mgmt/issues/20395"

gnmi/test_gnmi_configdb.py::test_gnmi_configdb_incremental_01:
  skip:
    reason: "dut ipv6 mgmt ip not supported"
    conditions:
      - "is_mgmt_ipv6_only==True"
      - "https://github.com/sonic-net/sonic-mgmt/issues/20395"

gnmi/test_gnmi_configdb.py::test_gnmi_configdb_incremental_02:
  skip:
    reason: "dut ipv6 mgmt ip not supported"
    conditions:
      - "is_mgmt_ipv6_only==True"
      - "https://github.com/sonic-net/sonic-mgmt/issues/20395"

gnmi/test_gnmi_configdb.py::test_gnmi_configdb_streaming_onchange_01:
  skip:
    reason: "dut ipv6 mgmt ip not supported"
    conditions:
      - "is_mgmt_ipv6_only==True"
      - "https://github.com/sonic-net/sonic-mgmt/issues/20395"

gnmi/test_gnmi_configdb.py::test_gnmi_configdb_streaming_onchange_02:
  skip:
    reason: "dut ipv6 mgmt ip not supported"
    conditions:
      - "is_mgmt_ipv6_only==True"
      - "https://github.com/sonic-net/sonic-mgmt/issues/20395"

gnmi/test_gnmi_configdb.py::test_gnmi_configdb_streaming_sample_01:
  skip:
    reason: "dut ipv6 mgmt ip not supported"
    conditions:
      - "is_mgmt_ipv6_only==True"
      - "https://github.com/sonic-net/sonic-mgmt/issues/20395"

gnmi/test_gnmi_configdb.py::test_gnmi_configdb_subscribe_authenticate:
  skip:
    reason: "dut ipv6 mgmt ip not supported"
    conditions:
      - "is_mgmt_ipv6_only==True"
      - "https://github.com/sonic-net/sonic-mgmt/issues/20395"

gnmi/test_gnmi_countersdb.py::test_gnmi_counterdb_streaming_sample_01:
  skip:
    reason: "dut ipv6 mgmt ip not supported"
    conditions:
      - "is_mgmt_ipv6_only==True"
      - "https://github.com/sonic-net/sonic-mgmt/issues/20395"

gnmi/test_gnmi_countersdb.py::test_gnmi_counterdb_streaming_sample_02:
  skip:
    reason: "dut ipv6 mgmt ip not supported"
    conditions:
      - "is_mgmt_ipv6_only==True"
      - "https://github.com/sonic-net/sonic-mgmt/issues/20395"

gnmi/test_gnmi_countersdb.py::test_gnmi_output:
  skip:
    reason: "dut ipv6 mgmt ip not supported"
    conditions:
      - "is_mgmt_ipv6_only==True"
      - "https://github.com/sonic-net/sonic-mgmt/issues/20395"

gnmi/test_gnmi_countersdb.py::test_gnmi_queue_buffer_cnt:
  skip:
    reason: "dut ipv6 mgmt ip not supported"
    conditions:
      - "is_mgmt_ipv6_only==True"
      - "https://github.com/sonic-net/sonic-mgmt/issues/20395"

gnmi/test_gnoi_killprocess.py:
  skip:
    reason: "Test noisy due to restart issue not relevant to GNOI. Disabling them to rewrite."

gnmi/test_gnoi_system_reboot.py::test_gnoi_system_reboot_halt:
  skip:
    reason: "Halt reboot should not be running on non-smartswitch"
    conditions:
      - "is_smartswitch == False"

gnmi/test_gnoi_system_reboot.py::test_gnoi_system_reboot_warm:
  skip:
    reason: "Warm reboot should only run on t0 topology but not on dualtor"
    conditions_logical_operator: or
    conditions:
      - "topo_type not in ['t0']"
      - "topo_name in ['dualtor', 'dualtor-56', 'dualtor-120', 'dualtor-aa', 'dualtor-aa-56', 'dualtor-aa-64-breakout']"
      - "release in ['202412']"

#######################################
#####           hash              #####
#######################################
hash/test_generic_hash.py:
  skip:
    reason: "Testcase ignored due to GitHub issue https://github.com/sonic-net/sonic-mgmt/issues/15340 on dualtor aa setup
             Or Skip for IPv6-only topologies"
    conditions_logical_operator: or
    conditions:
      - "https://github.com/sonic-net/sonic-mgmt/issues/15340 and 'dualtor-aa' in topo_name"
      - "'-v6-' in topo_name"
  xfail:
    reason: "This case is not supported on many platforms and often encounters issues. We can still run it, but we won’t rely on or validate the results. Or test case has issue on the t0-isolated-d256u256s2 topo."
    conditions_logical_operator: or
    conditions:
      - "topo_type in ['t0', 't1']"
      - "'t0-isolated-d256u256s2' in topo_name"

hash/test_generic_hash.py::test_algorithm_config:
  xfail:
    reason: "This is a new test cases and doesn't work for platform other than Mellanox, xfail them before the issue is addressed"
    conditions:
      - "asic_type not in ['mellanox']"
      - https://github.com/sonic-net/sonic-mgmt/issues/14109

hash/test_generic_hash.py::test_backend_error_messages:
  xfail:
    reason: "This is a new test cases and doesn't work for platform other than Mellanox, xfail them before the issue is addressed"
    conditions:
      - "asic_type not in ['mellanox']"
      - https://github.com/sonic-net/sonic-mgmt/issues/14109

hash/test_generic_hash.py::test_ecmp_and_lag_hash:
  skip:
    reason: 'On Mellanox SPC1 platforms, due to HW limitation, it would not support CRC_CCITT algorithm. For broadcom, ECMP/LAG hash not supported in broadcom SAI and Cisco 8000'
    conditions_logical_operator: or
    conditions:
      - "asic_gen == 'spc1'"
      - "asic_type in ['broadcom', 'cisco-8000']"

hash/test_generic_hash.py::test_ecmp_and_lag_hash[CRC-INNER_IP_PROTOCOL:
  skip:
    reason: "On Mellanox platforms, due to HW limitation, it would not support CRC algorithm on INNER_IP_PROTOCOL field. For broadcom, ECMP/LAG hash not supported in broadcom SAI"
    conditions:
    - "asic_type in ['broadcom', 'mellanox']"
  xfail:
    reason: "Test case has issue on the t0-isolated-d256u256s2 topo."
    conditions:
      - "'t0-isolated-d256u256s2' in topo_name"

hash/test_generic_hash.py::test_ecmp_and_lag_hash[CRC_CCITT-INNER_IP_PROTOCOL:
  skip:
    reason: "On Mellanox platforms, due to HW limitation, it would not support CRC algorithm on INNER_IP_PROTOCOL field. For broadcom, ECMP/LAG hash not supported in broadcom SAI"
    conditions:
    - "asic_type in ['broadcom', 'mellanox']"
  xfail:
    reason: "Test case has issue on the t0-isolated-d256u256s2 topo."
    conditions:
      - "'t0-isolated-d256u256s2' in topo_name"

hash/test_generic_hash.py::test_ecmp_and_lag_hash[CRC_CCITT-IN_PORT:
  skip:
    reason: "On Mellanox platforms, due to HW limitation, when ecmp and lag hash at the same time, it would not support setting ecmp hash as CRC_CCITT and lag hash as CRC on ingress port hash field. For broadcom, ECMP/LAG hash not supported in broadcom SAI"
    conditions:
    - "asic_type in ['broadcom', 'mellanox']"

hash/test_generic_hash.py::test_ecmp_hash:
  skip:
    reason: 'ECMP hash not supported in broadcom SAI and Cisco 8000'
    conditions:
      - "asic_type in ['broadcom', 'cisco-8000']"
  xfail:
    reason: 'ECMP hash skipped due to issue https://github.com/sonic-net/sonic-mgmt/issues/18304 Or xfail for IPv6-only topologies, need to add support for IPv6-only - https://github.com/sonic-net/sonic-mgmt/issues/20733'
    conditions_logical_operator: or
    conditions:
      - "https://github.com/sonic-net/sonic-mgmt/issues/18304 and 't0-isolated-d32u32s2' in topo_name and hwsku in ['Mellanox-SN5640-C512S2']"
      - "https://github.com/sonic-net/sonic-mgmt/issues/20733 and '-v6-' in topo_name"

hash/test_generic_hash.py::test_ecmp_hash[CRC-INNER_DST_MAC-ipv4-ipv4-vxlan]:
  skip:
    reason: "Skip for IPv6-only topologies"
    conditions:
      - "'-v6-' in topo_name"

hash/test_generic_hash.py::test_ecmp_hash[CRC-INNER_IP_PROTOCOL:
  skip:
    reason: "On Mellanox platforms, due to HW limitation, it would not support CRC algorithm on INNER_IP_PROTOCOL field. For broadcom, ECMP hash is not supported in broadcom SAI."
    conditions:
    - "asic_type in ['broadcom', 'mellanox']"

hash/test_generic_hash.py::test_hash_capability:
  xfail:
    reason: "This is a new test cases and doesn't work for platform other than Mellanox, xfail them before the issue is addressed"
    conditions:
      - "asic_type not in ['mellanox']"
      - https://github.com/sonic-net/sonic-mgmt/issues/14109

hash/test_generic_hash.py::test_lag_hash:
  skip:
    reason: 'LAG hash not supported in broadcom SAI and Cisco 8000'
    conditions:
      - "asic_type in ['broadcom', 'cisco-8000']"
  xfail:
    reason: 'xfail for IPv6-only topologies, need to add support for IPv6-only - https://github.com/sonic-net/sonic-mgmt/issues/20733'
    conditions:
      - "https://github.com/sonic-net/sonic-mgmt/issues/20733 and '-v6-' in topo_name"

hash/test_generic_hash.py::test_lag_hash[CRC-DST_MAC:
  xfail:
    reason: "Testcase ignored due to RM issue: https://github.com/sonic-net/sonic-buildimage/issues/22586"
    conditions:
    - "https://github.com/sonic-net/sonic-buildimage/issues/22586 and asic_type in ['mellanox', 'nvidia']"

hash/test_generic_hash.py::test_lag_hash[CRC-ETHERTYPE:
  xfail:
    reason: "Testcase ignored due to RM issue: https://github.com/sonic-net/sonic-buildimage/issues/22586"
    conditions:
    - "https://github.com/sonic-net/sonic-buildimage/issues/22586 and asic_type in ['mellanox', 'nvidia']"

hash/test_generic_hash.py::test_lag_hash[CRC-INNER_IP_PROTOCOL:
  skip:
    reason: "On Mellanox platforms, due to HW limitation, it would not support CRC algorithm on INNER_IP_PROTOCOL field. For broadcom, LAG hash is not supported in broadcom SAI."
    conditions:
    - "asic_type in ['broadcom', 'mellanox']"

hash/test_generic_hash.py::test_lag_hash[CRC-VLAN_ID:
  xfail:
    reason: "Testcase ignored due to RM issue: https://github.com/sonic-net/sonic-buildimage/issues/22586"
    conditions:
    - "https://github.com/sonic-net/sonic-buildimage/issues/22586 and asic_type in ['mellanox', 'nvidia']"

hash/test_generic_hash.py::test_lag_hash[CRC_CCITT-DST_MAC:
  xfail:
    reason: "Testcase ignored due to RM issue: https://github.com/sonic-net/sonic-buildimage/issues/22586"
    conditions:
    - "https://github.com/sonic-net/sonic-buildimage/issues/22586 and asic_type in ['mellanox', 'nvidia']"

hash/test_generic_hash.py::test_lag_hash[CRC_CCITT-ETHERTYPE:
  xfail:
    reason: "Testcase ignored due to RM issue: https://github.com/sonic-net/sonic-buildimage/issues/22586"
    conditions:
    - "https://github.com/sonic-net/sonic-buildimage/issues/22586 and asic_type in ['mellanox', 'nvidia']"

hash/test_generic_hash.py::test_lag_hash[CRC_CCITT-VLAN_ID:
  xfail:
    reason: "Testcase ignored due to RM issue: https://github.com/sonic-net/sonic-buildimage/issues/22586"
    conditions:
    - "https://github.com/sonic-net/sonic-buildimage/issues/22586 and asic_type in ['mellanox', 'nvidia']"

hash/test_generic_hash.py::test_lag_member_flap:
  skip:
    reason: 'On Mellanox SPC1 platforms, due to HW limitation, it would not support CRC_CCITT algorithm. For broadcom, LAG hash not supported in broadcom SAI. For other platforms, skipping due to missing object in SonicHost'
    conditions_logical_operator: "OR"
    conditions:
      - "asic_gen == 'spc1'"
      - "asic_type in ['broadcom']"
      - https://github.com/sonic-net/sonic-mgmt/issues/13919
  xfail:
    reason: 'xfail for IPv6-only topologies, need to add support for IPv6-only - https://github.com/sonic-net/sonic-mgmt/issues/20733'
    conditions:
      - "https://github.com/sonic-net/sonic-mgmt/issues/20733 and '-v6-' in topo_name"

hash/test_generic_hash.py::test_lag_member_flap[CRC-INNER_IP_PROTOCOL:
  skip:
    reason: "On Mellanox platforms, due to HW limitation, it would not support CRC algorithm on INNER_IP_PROTOCOL field.  For broadcom, LAG hash not supported in broadcom SAI."
    conditions:
    - "asic_type in ['broadcom', 'mellanox']"

hash/test_generic_hash.py::test_lag_member_flap[CRC-IN_PORT-ipv4-None-None]:
  skip:
    reason: "Skip for IPv6-only topologies"
    conditions:
      - "'-v6-' in topo_name"

hash/test_generic_hash.py::test_lag_member_flap[CRC-IP_PROTOCOL-ipv4:
  skip:
    reason: "With IP Protocol alone, we don't have enough entropy to distribute the packets evenly"
    conditions:
      - "asic_type in ['cisco-8000']"

hash/test_generic_hash.py::test_lag_member_flap[CRC_CCITT-INNER_IP_PROTOCOL:
  skip:
    reason: "On Mellanox platforms, due to HW limitation, it would not support CRC algorithm on INNER_IP_PROTOCOL field.  For broadcom, LAG hash not supported in broadcom SAI."
    conditions:
    - "asic_type in ['broadcom', 'mellanox']"

hash/test_generic_hash.py::test_lag_member_flap[CRC_CCITT-IN_PORT:
  skip:
    reason: "On Mellanox platforms, due to HW limitation, when ecmp and lag hash at the same time, it would not support
     setting ecmp hash as CRC_CCITT and lag hash as CRC on ingress port hash field.  For broadcom, LAG hash not supported in broadcom SAI."
    conditions:
    - "asic_type in ['broadcom', 'mellanox']"

hash/test_generic_hash.py::test_lag_member_flap[CRC_CCITT-IP_PROTOCOL-ipv4:
  skip:
    reason: "With IP Protocol alone, we don't have enough entropy to distribute the packets evenly"
    conditions:
      - "asic_type in ['cisco-8000']"

hash/test_generic_hash.py::test_lag_member_remove_add:
  skip:
    reason: 'On Mellanox SPC1 platforms, due to HW limitation, it would not support CRC_CCITT algorithm. For broadcom, LAG hash not supported in broadcom SAI. For other platforms, skipping due to missing object in SonicHost'
    conditions_logical_operator: "OR"
    conditions:
      - "asic_gen == 'spc1'"
      - "asic_type in ['broadcom']"
      - https://github.com/sonic-net/sonic-mgmt/issues/13919
  xfail:
    reason: 'xfail for IPv6-only topologies, need to add support for IPv6-only - https://github.com/sonic-net/sonic-mgmt/issues/20733'
    conditions:
      - "https://github.com/sonic-net/sonic-mgmt/issues/20733 and '-v6-' in topo_name"

hash/test_generic_hash.py::test_lag_member_remove_add[CRC-INNER_IP_PROTOCOL:
  skip:
    reason: "On Mellanox platforms, due to HW limitation, it would not support CRC algorithm on INNER_IP_PROTOCOL field. For broadcom, LAG hash not supported in broadcom SAI."
    conditions:
    - "asic_type in ['broadcom', 'mellanox']"

hash/test_generic_hash.py::test_lag_member_remove_add[CRC-IP_PROTOCOL-ipv4:
  skip:
    reason: "With IP Protocol alone, we don't have enough entropy to distribute the packets evenly"
    conditions:
      - "asic_type in ['cisco-8000']"

hash/test_generic_hash.py::test_lag_member_remove_add[CRC_CCITT-INNER_IP_PROTOCOL:
  skip:
    reason: "On Mellanox platforms, due to HW limitation, it would not support CRC algorithm on INNER_IP_PROTOCOL field. For broadcom, LAG hash not supported in broadcom SAI."
    conditions:
    - "asic_type in ['broadcom', 'mellanox']"

hash/test_generic_hash.py::test_lag_member_remove_add[CRC_CCITT-INNER_SRC_MAC-ipv4-ipv4-nvgre]:
  skip:
    reason: "Skip for IPv6-only topologies"
    conditions:
      - "'-v6-' in topo_name"

hash/test_generic_hash.py::test_lag_member_remove_add[CRC_CCITT-IN_PORT:
  skip:
    reason: "On Mellanox platforms, due to HW limitation, when ecmp and lag hash at the same time, it would not support
     setting ecmp hash as CRC_CCITT and lag hash as CRC on ingress port hash field. For broadcom, LAG hash not supported in broadcom SAI."
    conditions:
    - "asic_type in ['broadcom', 'mellanox']"

hash/test_generic_hash.py::test_lag_member_remove_add[CRC_CCITT-IP_PROTOCOL-ipv4:
  skip:
    reason: "With IP Protocol alone, we don't have enough entropy to distribute the packets evenly"
    conditions:
      - "asic_type in ['cisco-8000']"

hash/test_generic_hash.py::test_nexthop_flap:
  skip:
    reason: 'On Mellanox SPC1 platforms, due to HW limitation, it would not support CRC_CCITT algorithm. For broadcom, ECMP/LAG hash not supported in broadcom SAI. For other platforms, skipping due to missing object in SonicHost'
    conditions_logical_operator: "OR"
    conditions:
      - "asic_gen == 'spc1'"
      - "asic_type in ['broadcom']"
      - https://github.com/sonic-net/sonic-mgmt/issues/13919
  xfail:
    reason: "Flaky hashing behavior using specific combination of hash field and algorithm."
    conditions:
      - "'isolated' in topo_name"

hash/test_generic_hash.py::test_nexthop_flap[CRC-INNER_IP_PROTOCOL:
  skip:
    reason: "On Mellanox platforms, due to HW limitation, it would not support CRC algorithm on INNER_IP_PROTOCOL field. For broadcom, ECMP/LAG hash not supported in broadcom SAI. "
    conditions:
    - "asic_type in ['broadcom', 'mellanox']"

hash/test_generic_hash.py::test_nexthop_flap[CRC-IP_PROTOCOL-ipv4-None-None]:
  skip:
    reason: "With IP Protocol alone, Cisco-8000 don't have enough entropy to distribute the packets evenly"
    conditions:
    - "asic_type in ['cisco-8000']"

hash/test_generic_hash.py::test_nexthop_flap[CRC_CCITT-INNER_IP_PROTOCOL:
  skip:
    reason: "On Mellanox platforms, due to HW limitation, it would not support CRC algorithm on INNER_IP_PROTOCOL field. For broadcom, ECMP/LAG hash not supported in broadcom SAI. "
    conditions:
    - "asic_type in ['broadcom', 'mellanox']"

hash/test_generic_hash.py::test_nexthop_flap[CRC_CCITT-IN_PORT:
  skip:
    reason: "On Mellanox platforms, due to HW limitation, when ecmp and lag hash at the same time, it would not support
     setting ecmp hash as CRC_CCITT and lag hash as CRC on ingress port hash field. For broadcom, ECMP/LAG hash not supported in broadcom SAI. "
    conditions:
    - "asic_type in ['broadcom', 'mellanox']"

hash/test_generic_hash.py::test_nexthop_flap[CRC_CCITT-IP_PROTOCOL-ipv4-None-None]:
  skip:
    reason: "With IP Protocol alone, Cisco-8000 don't have enough entropy to distribute the packets evenly"
    conditions:
    - "asic_type in ['cisco-8000']"

hash/test_generic_hash.py::test_reboot:
  skip:
    reason: 'On Mellanox SPC1 platforms, due to HW limitation, it would not support CRC_CCITT algorithm. For broadcom, ECMP/LAG hash not supported in broadcom SAI'
    conditions_logical_operator: or
    conditions:
      - "asic_gen == 'spc1'"
      - "asic_type in ['broadcom']"

hash/test_generic_hash.py::test_reboot[CRC-INNER_IP_PROTOCOL:
  skip:
    reason: "On Mellanox platforms, due to HW limitation, it would not support CRC algorithm on INNER_IP_PROTOCOL field. For broadcom, ECMP/LAG hash not supported in broadcom SAI"
    conditions:
    - "asic_type in ['broadcom', 'mellanox']"

hash/test_generic_hash.py::test_reboot[CRC-INNER_L4_SRC_PORT:
   xfail:
    reason: "Test case has issue on the t0-isolated-d256u256s2 topo."
    conditions:
      - "'t0-isolated-d256u256s2' in topo_name"

hash/test_generic_hash.py::test_reboot[CRC-IP_PROTOCOL-ipv4:
  skip:
    reason: "With IP Protocol alone, we don't have enough entropy to distribute the packets evenly"
    conditions:
      - "asic_type in ['cisco-8000']"

hash/test_generic_hash.py::test_reboot[CRC_CCITT-INNER_IP_PROTOCOL:
  skip:
    reason: "On Mellanox platforms, due to HW limitation, it would not support CRC algorithm on INNER_IP_PROTOCOL field. For broadcom, ECMP/LAG hash not supported in broadcom SAI"
    conditions:
    - "asic_type in ['broadcom', 'mellanox']"

hash/test_generic_hash.py::test_reboot[CRC_CCITT-IN_PORT:
  skip:
    reason: "On Mellanox platforms, due to HW limitation, when ecmp and lag hash at the same time, it would not support
     setting ecmp hash as CRC_CCITT and lag hash as CRC on ingress port hash field. For broadcom, ECMP/LAG hash not supported in broadcom SAI"
    conditions:
    - "asic_type in ['broadcom', 'mellanox']"

hash/test_generic_hash.py::test_reboot[CRC_CCITT-IP_PROTOCOL-ipv4:
  skip:
    reason: "With IP Protocol alone, we don't have enough entropy to distribute the packets evenly"
    conditions:
      - "asic_type in ['cisco-8000']"

#######################################
#####    iface_loopback_action    #####
#######################################
iface_loopback_action/test_iface_loopback_action.py:
  skip:
    reason: "Test only supported on Mellanox SKUs, didn't supported on dualtor topology."
    conditions_logical_operator: or
    conditions:
      - "'dualtor' in topo_name"
      - "asic_type not in ['mellanox']"

#######################################
#####      iface_namingmode       #####
#######################################
iface_namingmode/test_iface_namingmode.py::TestConfigInterface:
  skip:
    reason: "x86_64-8111_32eh_o-r0 platform does not support TestConfigInterface"
    conditions:
      - "platform in ['x86_64-8111_32eh_o-r0']"

iface_namingmode/test_iface_namingmode.py::TestConfigInterface::test_config_interface_speed:
  skip:
    reason: "Arista-7060X6 doesn't support speed change as it's ASIC limitation. Skipping this test."
    conditions:
      - "'Arista-7060X6' in hwsku"

iface_namingmode/test_iface_namingmode.py::TestShowIP::test_show_ip_route_v4:
  skip:
    reason: "Skip for IPv6-only topologies"
    conditions:
      - "'-v6-' in topo_name"

iface_namingmode/test_iface_namingmode.py::TestShowPriorityGroup:
  xfail:
    reason: "Platform specific issue"
    strict: True
    conditions:
      - "platform in ['x86_64-cel_e1031-r0']"
  skip:
    reason: "M* topo does not support TestShowPriorityGroup"
    conditions:
      - "topo_type in ['m0', 'mx', 'm1']"

iface_namingmode/test_iface_namingmode.py::TestShowQueue:
  skip:
    reason: "M* topo does not support TestShowQueue"
    conditions:
      - "topo_type in ['m0', 'mx', 'm1']"

iface_namingmode/test_iface_namingmode.py::TestShowQueue::test_show_queue_persistent_watermark:
  xfail:
    reason: "Platform specific issue"
    strict: True
    conditions:
      - "platform in ['x86_64-cel_e1031-r0']"

iface_namingmode/test_iface_namingmode.py::TestShowQueue::test_show_queue_watermark:
  xfail:
    reason: "Platform specific issue"
    strict: True
    conditions:
      - "platform in ['x86_64-cel_e1031-r0']"

iface_namingmode/test_iface_namingmode.py::test_show_ip_route_v4:
  skip:
    reason: "Skip for IPv6-only topologies"
    conditions:
      - "'-v6-' in topo_name"

iface_namingmode/test_iface_namingmode.py::test_show_pfc_counters:
  skip:
    reason: "Not supported on SKU"
    conditions:
      - "hwsku in ['Mellanox-SN5600-C256S1', 'Mellanox-SN5600-C224O8', 'Mellanox-SN5640-C512S2',
                   'Mellanox-SN5640-C448O16']"

#######################################
#####            ip               #####
#######################################
ip/link_local/test_link_local_ip.py:
  skip:
    reason: "New test case, failing badly, need owner to enhance"
    conditions:
      - "https://github.com/sonic-net/sonic-mgmt/issues/19897"
ip/test_ip_packet.py:
  skip:
    reason: "Skipping ip packet test since can't provide enough interfaces"
    conditions:
      - "len(minigraph_interfaces) < 2 and len(minigraph_portchannels) < 2"

ip/test_ip_packet.py::TestIPPacket::test_forward_ip_packet_with_0xffff_chksum_drop:
  skip:
    reason: "Broadcom, Cisco, Barefoot, and Marvell Asic will tolorate IP packets with 0xffff checksum
            / Skipping ip packet test since can't provide enough interfaces"
    conditions_logical_operator: or
    conditions:

      - "asic_type in ['broadcom', 'cisco-8000', 'marvell', 'barefoot', 'marvell-teralynx', 'marvell-prestera'] and asic_subtype not in ['broadcom-dnx']"
      - "len(minigraph_interfaces) < 2 and len(minigraph_portchannels) < 2"
      - "topo_name in ['t2_2lc_36p-masic', 't2_2lc_min_ports-masic', 't2_5lc-mixed-96']"

ip/test_ip_packet.py::TestIPPacket::test_forward_ip_packet_with_0xffff_chksum_tolerant:
  skip:
    reason: "Mellanox and Broadcom DNX Asic will drop IP packets with 0xffff checksum
            / Skipping ip packet test since can't provide enough interfaces"
    conditions_logical_operator: or
    conditions:
      - "asic_type in ['mellanox'] or asic_subtype in ['broadcom-dnx']"
      - "len(minigraph_interfaces) < 2 and len(minigraph_portchannels) < 2"

ip/test_mgmt_ipv6_only.py:
  skip:
    reason: "Skipping mgmt ipv6 test for M* topo"
    conditions:
      - "topo_type in ['m0', 'mx', 'm1']"

#######################################
#####            ipfwd            #####
#######################################
ipfwd/test_dip_sip.py:
  skip:
    reason: "Unsupported topology or unsupported in specific Cisco platforms."
    conditions_logical_operator: or
    conditions:
      - "platform in ['x86_64-8122_64eh_o-r0', 'x86_64-8122_64ehf_o-r0']"
      - "topo_type not in ['t0', 't1', 't2', 'm0', 'mx', 'm1']"

ipfwd/test_dir_bcast.py:
  skip:
    reason: "Unsupported topology."
    conditions:
      - "topo_type not in ['t0', 'm0', 'mx'] or 'dualtor' in topo_name or 't0-backend' in topo_name"
  xfail:
    reason: "Xfail due to known issue with the secondary subnet."
    conditions:
      - "topo_type in ['t0']"
      - "asic_type in ['broadcom']"
      - https://github.com/sonic-net/sonic-mgmt/issues/18786

ipfwd/test_dir_bcast.py::test_dir_bcast:
  xfail:
    reason: "Test case has issue on the t0-isolated-d256u256s2 topo."
    conditions:
      - "'t0-isolated-d256u256s2' in topo_name"

ipfwd/test_mtu.py:
  skip:
    reason: "Unsupported topology."
    conditions:
      - "topo_type not in ['t1', 't2']"

ipfwd/test_nhop_group.py::test_nhop_group_interface_flap:
  xfail:
    reason: "Testcase ignored due to GitHub issue https://github.com/sonic-net/sonic-mgmt/issues/16218 on mellanox platform"
    conditions:
      - "https://github.com/sonic-net/sonic-mgmt/issues/16218 and asic_type in ['mellanox']"

ipfwd/test_nhop_group.py::test_nhop_group_member_count:
  xfail:
    reason: "xfail for IPv6-only topologies, need to add support for IPv6-only - https://github.com/sonic-net/sonic-mgmt/issues/20731"
    conditions:
      - "https://github.com/sonic-net/sonic-mgmt/issues/20731 and '-v6-' in topo_name"

ipfwd/test_nhop_group.py::test_nhop_group_member_order_capability:
  xfail:
    reason: "xfail for IPv6-only topologies, need to add support for IPv6-only - https://github.com/sonic-net/sonic-mgmt/issues/20731"
    conditions:
      - "https://github.com/sonic-net/sonic-mgmt/issues/20731 and '-v6-' in topo_name"

#######################################
#####            ixia             #####
#######################################
ixia:
  skip:
    reason: "Ixia test only support on physical ixia testbed"
    conditions:
      - "asic_type in ['vs']"

#######################################
#####            k8s              #####
#######################################
k8s/test_config_reload.py:
  skip:
    reason: "There is no k8s in veos_vtb, skip in PR testing"
    conditions:
      - "asic_type in ['vs']"

k8s/test_disable_flag.py:
  skip:
    reason: "There is no k8s in veos_vtb, skip in PR testing"
    conditions:
      - "asic_type in ['vs']"

k8s/test_join_available_master.py:
  skip:
    reason: "There is no k8s in veos_vtb, skip in PR testing"
    conditions:
      - "asic_type in ['vs']"

#######################################
#####         kubesonic           #####
#######################################
kubesonic/test_k8s_join_disjoin.py:
  skip:
    reason: "kubesonic feature is not supported in slim image"
    conditions_logical_operator: or
    conditions:
      - "hwsku in ['Arista-7050-QX-32S', 'Arista-7050-Q16S64', 'Arista-7050QX-32S-S4Q31', 'Arista-7050QX32S-Q32', 'Celestica-E1031-T48S4']"
      - "branch in ['master']"

#######################################
#####           lldp              #####
#######################################
lldp/test_lldp.py::test_lldp:
  skip:
    reason: "Skipping LLDP test because the topology is standalone. No LLDP neighbors detected."
    conditions:
      - "'standalone' in topo_name"

lldp/test_lldp.py::test_lldp_neighbor:
  skip:
    reason: "Skipping LLDP test because the topology is standalone. No LLDP neighbors detected."
    conditions:
      - "'standalone' in topo_name"

lldp/test_lldp.py::test_lldp_neighbor_post_swss_reboot:
  skip:
    reason: "Not M0/Mx/M1 scenario"
    conditions:
      - "topo_type in ['m0', 'mx', 'm1']"
  xfail:
    reason: "Test case has issue on the t0-isolated-d256u256s2 topo."
    conditions:
      - "'t0-isolated-d256u256s2' in topo_name"

lldp/test_lldp_syncd.py::test_lldp_entry_table_after_lldp_restart:
  xfail:
    reason: "Test case has issue on the t0-isolated-d256u256s2 topo."
    conditions:
      - "'t0-isolated-d256u256s2' in topo_name"

#######################################
#####           macsec            #####
#######################################
macsec/test_dataplane.py::TestDataPlane::test_server_to_neighbor:
  skip:
    reason: 'test_server_to_neighbor needs downstream neighbors, which is not present in this topo'
    conditions:
      - "'t2' in topo_name"

macsec/test_interop_protocol.py::TestInteropProtocol::test_port_channel:
  skip:
    reason: "Skip port channel test for causing continuously failing in PR testing"
    conditions:
      - "asic_type in ['vs'] and https://github.com/sonic-net/sonic-buildimage/issues/22081"

macsec/test_interop_protocol.py::TestInteropProtocol::test_snmp:
  skip:
    reason: "Skip SNMP test for causing continuously failing in PR testing"
    conditions:
      - "asic_type in ['vs'] and https://github.com/sonic-net/sonic-mgmt/issues/18273"

#######################################
#####           mclag             #####
#######################################
mclag/test_mclag_l3.py:
  skip:
    reason: "Mclag test only support on t0-mclag platform which is not in PR test"
    conditions:
      - "asic_type in ['vs']"

#######################################
#####       memory_checker        #####
#######################################
memory_checker/test_memory_checker.py:
  skip:
    reason: "Testcase ignored due to GitHub issue: https://github.com/sonic-net/sonic-buildimage/issues/19295 / Skip this test as it won't impact gnmi show command"
    conditions_logical_operator: or
    conditions:
      - "https://github.com/sonic-net/sonic-buildimage/issues/19295 and 'sn4280' in platform"
      - "release in ['202412']"

#######################################
#####            mpls             #####
#######################################
mpls/test_mpls.py:
  skip:
    reason: "MPLS TCs are not supported on Barefoot plarforms"
    conditions:
      - "asic_type in ['barefoot']"

#######################################
#####           mvrf              #####
#######################################
mvrf:
  skip:
    reason: "mvrf is not supported in x86_64-nokia_ixr7250e_36x400g-r0 platform, M* topo"
    conditions_logical_operator: or
    conditions:
      - "topo_type in ['m0', 'mx', 'm1']"
      - "platform in ['x86_64-nokia_ixr7250e_36x400g-r0']"

mvrf/test_mgmtvrf.py:
  skip:
    reason: "mvrf is not supported in x86_64-nokia_ixr7250e_36x400g-r0 platform, M* topo, kvm testbed, mellanox, nvidia and broadcom asic from 202411 and later"
    conditions_logical_operator: or
    conditions:
      - "asic_type in ['vs', 'mellanox', 'nvidia', 'broadcom']"
      - "topo_type in ['m0', 'mx', 'm1']"
      - "platform in ['x86_64-nokia_ixr7250e_36x400g-r0']"

mvrf/test_mgmtvrf.py::TestReboot::test_fastboot:
  skip:
    reason: "Dualtor topology doesn't support advanced-reboot"
    conditions:
      - "topo_name in ['dualtor', 'dualtor-56', 'dualtor-120', 'dualtor-aa', 'dualtor-aa-56', 'dualtor-aa-64-breakout']"

mvrf/test_mgmtvrf.py::TestReboot::test_warmboot:
  skip:
    reason: "Dualtor topology doesn't support advanced-reboot"
    conditions:
      - "topo_name in ['dualtor', 'dualtor-56', 'dualtor-120', 'dualtor-aa', 'dualtor-aa-56', 'dualtor-aa-64-breakout']"

#######################################
#####           nat               #####
#######################################
nat:
  skip:
    reason: "Nat feature is not enabled with image version, skipped on mellanox and nvidia asic from 202411 and later "
    conditions_logical_operator: or
    conditions:
      - "'nat' not in feature_status"
      - "asic_type in ['mellanox', 'nvidia']"

#######################################
#####             ospf            #####
#######################################
ospf:
  skip:
    reason: "Neighbor type must be sonic, skip in PR testing"
    conditions:
      - "asic_type in ['vs']"

#######################################
#####    override_config_table    #####
#######################################
override_config_table/test_override_config_table.py:
  skip:
    reason: "Skip on multi-asic platforms as test provided golden config format is not compatible with multi-asics."
    conditions:
      - "is_multi_asic==True"

#######################################
######       packet_trimming       #####
########################################
packet_trimming:
  skip:
    reason: "Packet trimming cases require PR https://github.com/sonic-net/sonic-buildimage/pull/22869, but KVM does not support it, so skip trimming case on KVM. Packet-trimming tests are only supported on certain Mellanox SN5640 and Arista 7060X6 SKUs."
    conditions_logical_operator: or
    conditions:
      - "asic_type in ['vs']"
      - "hwsku not in ['Arista-7060X6-64PE-B-C448O16', 'Arista-7060X6-64PE-B-C512S2', 'Mellanox-SN5640-C448O16', 'Mellanox-SN5640-C512S2']"
  xfail:
    reason: "Test case has issue on the t0-isolated-d256u256s2 topo."
    conditions:
      - "'t0-isolated-d256u256s2' in topo_name"

#######################################
#####           pc               #####
#######################################
pc/test_lag_2.py::test_lag_db_status_with_po_update:
  skip:
    reason: "Only support t1-lag, t1-56-lag, t1-28-lag, t1-64-lag and t2 topology"
    conditions:
        - "topo_name not in ['t1-lag', 't1-28-lag', 't1-48-lag', 't1-56-lag', 't1-64-lag'] and 't2' not in topo_name"

pc/test_lag_member.py:
  skip:
    reason: "Not support dualtor or t0 backend topo"
    conditions:
        - "'dualtor' in topo_name or 't0-backend' in topo_name"

pc/test_lag_member_forwarding.py:
  xfail:
    reason: "Not supported on BRCM before SDK 13.x"
    conditions_logical_operator: and
    conditions:
        - "asic_type in ['broadcom'] and https://github.com/sonic-net/sonic-buildimage/issues/21938"

pc/test_po_cleanup.py:
  skip:
    reason: "Skip test due to there is no portchannel exists in current topology."
    conditions:
      - "len(minigraph_portchannels) == 0 and not is_multi_asic"

pc/test_po_cleanup.py::test_po_cleanup_after_reload:
  xfail:
    reason: "Skip test due on dualtor setup due to github issue https://github.com/sonic-net/sonic-buildimage/issues/20414 on mellanox platform"
    conditions:
      - "'dualtor' in topo_name and https://github.com/sonic-net/sonic-buildimage/issues/20414 and asic_type in ['mellanox']"


pc/test_po_update.py::test_po_update:
  skip:
    reason: "Skip test due to there is no portchannel or no portchannel member exists in current topology."
    conditions:
      - "len(minigraph_portchannels) == 0 or len(minigraph_portchannels[list(minigraph_portchannels.keys())[0]]['members']) == 0"
  xfail:
    reason: "xfail for IPv6-only topologies, need to add support for IPv6-only - https://github.com/sonic-net/sonic-mgmt/issues/20729"
    conditions:
      - "https://github.com/sonic-net/sonic-mgmt/issues/20729 and '-v6-' in topo_name"

pc/test_po_update.py::test_po_update_io_no_loss:
  skip:
    reason: "Skip test due to there isn't enough port channel exists in current topology."
    conditions:
      - "len(minigraph_portchannel_interfaces) < 2"

pc/test_po_voq.py:
  skip:
    reason: "Skip for non t2 or Skip since there is no portchannel configured or no portchannel member exists in current topology."
    conditions:
      - "'t2' not in topo_name or num_asic == 0 or len(minigraph_portchannels[list(minigraph_portchannels.keys())[0]]['members']) == 0 or asic_type in ['cisco-8000']"

pc/test_retry_count.py::test_retry_count:
  xfail:
    reason: "Test set up is failing. Need owner to fix it."
    conditions:
        - "https://github.com/sonic-net/sonic-mgmt/issues/19400"

#######################################
#####           pfc               #####
#######################################
pfc/test_unknown_mac.py:
  skip:
    reason: In cisco-8000 platform, a packet with unknown MAC will be flooded, not dropped. This case will not pass in cisco-8000.
    conditions:
      - "asic_type in ['cisco-8000']"

#######################################
#####         pfc_asym            #####
#######################################
pfc_asym/test_pfc_asym.py:
  skip:
    reason: 'pfc_asym test skip except for on Barefoot platforms'
    conditions:
      - "asic_type not in ['barefoot']"

#######################################
#####         pfcwd               #####
#######################################
pfcwd:
  skip:
    reason: "Pfcwd tests skipped on M* testbed, and some isolated topologies."
    conditions_logical_operator: or
    conditions:
      - "topo_type in ['m0', 'mx', 'm1']"
      - *lossyTopos

pfcwd/test_pfc_config.py::TestPfcConfig::test_forward_action_cfg:
   skip:
     reason: "Forward action not supported in cisco-8000; Not supported on M* testbed."
     conditions_logical_operator: or
     conditions:
        - "asic_type in ['cisco-8000']"
        - "topo_type in ['m0', 'mx', 'm1']"
        - *lossyTopos

pfcwd/test_pfcwd_all_port_storm.py:
   skip:
     reason: "Slow pfc generation rate on 7060x6 200Gb,
              pfc generation function on the Arista fanout device need to be improved by Arista
              / Pfcwd tests skipped on M* testbed."
     conditions_logical_operator: or
     conditions:
      - "hwsku in ['Arista-7060X6-64PE-256x200G']"
      - "topo_type in ['m0', 'mx', 'm1']"
      - *lossyTopos

pfcwd/test_pfcwd_all_port_storm.py::TestPfcwdAllPortStorm::test_all_port_storm_restore[IPv6.*:
   xfail:
     reason: "Xfail due to https://github.com/sonic-net/sonic-mgmt/issues/21067 or https://github.com/sonic-net/sonic-mgmt/issues/21082"
     conditions:
      - "https://github.com/sonic-net/sonic-mgmt/issues/21067 and 't0-56' in topo_type and asic_type in ['mellanox']"
      - "https://github.com/sonic-net/sonic-mgmt/issues/21082 and topo_name in ['t0-88-o8c80', 't1-48-lag', 't1-lag', 't1-32-lag', 't1-64-lag'] and asic_type in ['mellanox']"

pfcwd/test_pfcwd_function.py::TestPfcwdFunc::test_pfcwd_actions:
  xfail:
    reason: "On Dualtor AA setup, test_pfcwd_actions is not stable due to github issue https://github.com/sonic-net/sonic-mgmt/issues/15387"
    conditions:
      - "'dualtor-aa' in topo_name and https://github.com/sonic-net/sonic-mgmt/issues/15387"

pfcwd/test_pfcwd_function.py::TestPfcwdFunc::test_pfcwd_no_traffic:
   skip:
     reason: "This test is applicable only for cisco-8000 / Pfcwd tests skipped on M* testbed."
     conditions_logical_operator: or
     conditions:
        - "asic_type != 'cisco-8000'"
        - "topo_type in ['m0', 'mx', 'm1']"
        - *lossyTopos

pfcwd/test_pfcwd_timer_accuracy.py::TestPfcwdAllTimer::test_pfcwd_timer_accuracy:
  skip:
    reason: "ipv6 mgmt ip is not supported, see check_timer_accuracy_test.yml#43"
    conditions:
    - "is_mgmt_ipv6_only==True"

pfcwd/test_pfcwd_warm_reboot.py:
   skip:
     reason: "Warm Reboot is not supported in T2 or in standalone topos. / Pfcwd tests skipped on M* testbed. / Warm reboot is not required for isolated topo / Pfcwd warm reboot is not supported on cisco-8000 platform. Warm reboot is not supported on smartswitch. /  It is skipped  for '202412' for now"
     conditions_logical_operator: or
     conditions:
        - "'t2' in topo_name"
        - "'standalone' in topo_name"
        - "topo_type in ['m0', 'mx', 'm1']"
        - *lossyTopos
        - "asic_type in ['cisco-8000']"
        - "'isolated' in topo_name"
        - "'dualtor' in topo_name and https://github.com/sonic-net/sonic-mgmt/issues/8400"
        - "https://github.com/sonic-net/sonic-mgmt/issues/15942 and asic_type in ['broadcom', 'mellanox']"
        - "is_smartswitch==True"
        - "asic_type in ['vs'] and https://github.com/sonic-net/sonic-mgmt/issues/20675"
        - "release in ['202412']"

pfcwd/test_pfcwd_warm_reboot.py::TestPfcwdWb::test_pfcwd_wb[IPv4-async_storm:
   skip:
     reason: "Warm Reboot is not supported in T2 or in standalone topos. / Pfcwd tests skipped on M* testbed. / Currently async_storm test is not supported on VS platform / Warm reboot is not required for 202412"
     conditions_logical_operator: or
     conditions:
        - "'t2' in topo_name"
        - "'standalone' in topo_name"
        - "topo_type in ['m0', 'mx', 'm1']"
        - *lossyTopos
        - "asic_type in ['vs'] and https://github.com/sonic-net/sonic-mgmt/issues/17803"
        - "release in ['202412']"

pfcwd/test_pfcwd_warm_reboot.py::TestPfcwdWb::test_pfcwd_wb[IPv6-async_storm:
   skip:
     reason: "Warm Reboot is not supported in T2 or in standalone topos. / Pfcwd tests skipped on M* testbed. / Currently async_storm test is not supported on VS platform / Warm reboot is not required for 202412"
     conditions_logical_operator: or
     conditions:
        - "'t2' in topo_name"
        - "'standalone' in topo_name"
        - "topo_type in ['m0', 'mx', 'm1']"
        - *lossyTopos
        - "asic_type in ['vs'] and https://github.com/sonic-net/sonic-mgmt/issues/17803"
        - "release in ['202412']"

#######################################
#####     platform_tests          #####
#######################################
platform_tests/api/test_sfp.py::TestSfpApi::test_get_transceiver_info:
  xfail:
    reason: "Testcase ignored on nvidia sn4700 and sn4280 due to github issue: https://github.com/sonic-net/sonic-buildimage/issues/23426"
    conditions:
    - "https://github.com/sonic-net/sonic-buildimage/issues/23426 and ('sn4700' in platform or 'sn4280' in platform)"

platform_tests/test_reload_config.py::test_reload_configuration:
  xfail:
    reason: "Test case has issue on the t0-isolated-d256u256s2 topo."
    conditions:
      - "'t0-isolated-d256u256s2' in topo_name"

platform_tests/test_reload_config.py::test_reload_configuration_checks:
  skip:
    reason: "Skip test_reload_configuration_checks on Cisco platform due to unstable results"
    conditions:
      - "asic_type in ['cisco-8000']"
  xfail:
    reason: "Test case has issue on the t0-isolated-d256u256s2 topo."
    conditions:
      - "'t0-isolated-d256u256s2' in topo_name"

#######################################
#####     process_monitoring      #####
#######################################
process_monitoring/test_critical_process_monitoring.py::test_orchagent_heartbeat:
  skip:
    reason: This test is intended for Orchagent freeze scenario during warm-reboot. It is not required for T1 devices, and not supported on 202412 release.
    conditions_logical_operator: or
    conditions:
      - "'t1' in topo_name"
      - "release in ['202412']"

#######################################
#####           qos               #####
#######################################
qos:
  skip:
    reason: "M* topo does not support qos"
    conditions_logical_operator: or
    conditions:
      - "topo_type in ['m0', 'mx', 'm1']"
      - "macsec_en==True"
      # ipv6 mgmt ip is not supported, see fixture dut_disable_ipv6 in qos_sai_base.py
      - "is_mgmt_ipv6_only==True"

qos/test_buffer.py:
  skip:
    reason: "These tests don't apply to cisco 8000 platforms or T2 or M* since they support only traditional model and it is skipped for '202412' for now"
    conditions_logical_operator: or
    conditions:
      - "asic_type in ['cisco-8000'] or topo_type == 't2'"
      - "topo_type in ['m0', 'mx', 'm1']"
      - "release in ['202412']"

qos/test_buffer.py::test_buffer_model_test:
  skip:
    reason: "Running only on mellanox devices and covered by unit testing / M* topo does not support qos"
    conditions_logical_operator: or
    conditions:
      - "asic_type in ['mellanox'] or asic_subtype in ['broadcom-dnx']"
      - "asic_type in ['cisco-8000'] or topo_type == 't2'"
      - "topo_type in ['m0', 'mx', 'm1']"

qos/test_buffer_traditional.py:
  skip:
    reason: "Buffer traditional test is only supported 201911 branch / M* topo does not support qos"
    conditions_logical_operator: or
    conditions:
      - "release not in ['201911']"
      - "topo_type in ['m0', 'mx', 'm1']"

qos/test_ecn_config.py:
  skip:
    reason: "This test only support on cisco device"
    conditions:
      - "asic_type not in ['cisco-8000']"

qos/test_oq_watchdog.py:
  skip:
    reason: "OQ watchdog tests only apply to cisco 8000 platforms."
    conditions:
      - "asic_type not in ['cisco-8000']"

qos/test_pfc_counters.py:
  skip:
    reason: "Not supported on SKU and It is skipped for '202412' for now"
    conditions_logical_operator: or
    conditions:
      - "hwsku in ['Mellanox-SN5600-C256S1', 'Mellanox-SN5600-C224O8', 'Mellanox-SN5640-C512S2',
                   'Mellanox-SN5640-C448O16']"
      - "release in ['202412']"

qos/test_pfc_pause.py:
  skip:
    reason: "This test is not run on this asic type or version or topology currently and also skip for 202412 for now"
    conditions_logical_operator: or
    conditions:
      - "topo_type not in ['t0']"
      - "release in ['202412']"

qos/test_pfc_pause.py::test_pfc_pause_lossless:
  # For this test, we use the fanout connected to the DUT to send PFC pause frames.
  # The fanout needs to send PFC frames fast enough so that the queue remains completely paused for the entire duration
  # of the test. The inter packet interval between PFC frames to completely block a queue vary based on link speed and
  # we have seen flakiness in our test runs. Since this test is already covered under the 'ixia' folder where we use a
  # traffic generator to generate pause frames, skipping this here.
  skip:
    reason: "Fanout needs to send PFC frames fast enough to completely pause the queue"

qos/test_qos_dscp_mapping.py:
  skip:
    reason: "ECN marking in combination with tunnel decap not yet supported. Test is also skipped on KVM since it is run in nightly."
    conditions_logical_operator: or
    conditions:
      - "asic_type in ['cisco-8000'] and platform.startswith('x86_64-8122_')"
      - "asic_type in ['vs']"

qos/test_qos_dscp_mapping.py::TestQoSSaiDSCPQueueMapping_IPIP_Base::test_dscp_to_queue_mapping[pipe]:
  skip:
    reason: "Pipe decap mode not supported due to either SAI or platform limitation / M* topo does not support qos"
    conditions_logical_operator: or
    conditions:
      - "asic_type in ['broadcom', 'cisco-8000']"
      - https://github.com/sonic-net/sonic-mgmt/issues/12906
      - "topo_type in ['m0', 'mx', 'm1']"

qos/test_qos_dscp_mapping.py::TestQoSSaiDSCPQueueMapping_IPIP_Base::test_dscp_to_queue_mapping[uniform]:
  skip:
    reason: "Uniform decap mode is not supported on Mellanox dualtor testbed due to the mode is pipe to support dscp remapping"
    conditions:
      - "'dualtor' in topo_name and asic_type in ['mellanox']"
  xfail:
    reason: "Test case has issue on the t0-isolated-d256u256s2 topo."
    conditions:
      - "'t0-isolated-d256u256s2' in topo_name"

qos/test_qos_masic.py:
  skip:
    reason: "QoS tests for multi-ASIC only. Supported topos: t1-lag, t1-64-lag, t1-56-lag, t1-backend. / M* topo does not support qos. / KVM do not support swap syncd."
    conditions_logical_operator: or
    conditions:
      - "is_multi_asic==False or topo_name not in ['t1-lag', 't1-64-lag', 't1-56-lag', 't1-backend']"
      - "topo_type in ['m0', 'mx', 'm1']"
      - "asic_type in ['vs']"

qos/test_qos_sai.py:
  skip:
    reason: "qos_sai tests not supported on t1 topo / M* topo does not support qos and It is skipped for '202412' for now"
    conditions_logical_operator: or
    conditions:
      - "asic_type in ['barefoot'] and topo_name in ['t1']"
      - "topo_type in ['m0', 'mx', 'm1']"
      - "release in ['202412']"

qos/test_qos_sai.py::TestQosSai:
  skip:
    reason: "Unsupported testbed type. / M* topo does not support qos"
    conditions_logical_operator: or
    conditions:
      - "topo_type in ['m0', 'mx', 'm1']"
      - "topo_name not in (constants['QOS_SAI_TOPO'] + ['t2_single_node_max', 't2_single_node_min']) and asic_type not in ['mellanox']"

qos/test_qos_sai.py::TestQosSai::testIPIPQosSaiDscpToPgMapping:
  skip:
    reason: "For DSCP to PG mapping on IPinIP traffic , mellanox device has different behavior to community. For mellanox device, testQosSaiDscpToPgMapping can cover the scenarios / Unsupported testbed type."
    conditions_logical_operator: or
    conditions:
      - "asic_type in ['mellanox']"
      - https://github.com/sonic-net/sonic-mgmt/issues/12906
      - "topo_type in ['m0', 'mx', 'm1']"
      - "topo_name not in constants['QOS_SAI_TOPO'] and asic_type not in ['mellanox']"

qos/test_qos_sai.py::TestQosSai::testPfcStormWithSharedHeadroomOccupancy:
  skip:
    reason: "This test is only for Mellanox."
    conditions_logical_operator: or
    conditions:
      - "asic_type in ['cisco-8000']"
      - "topo_type in ['m0', 'mx', 'm1']"
      - "topo_name not in constants['QOS_SAI_TOPO'] and asic_type not in ['mellanox']"

qos/test_qos_sai.py::TestQosSai::testQosSaiBufferPoolWatermark:
  skip:
    reason: "sai_thrift_read_buffer_pool_watermark are not supported on DNX / Unsupported testbed type."
    conditions_logical_operator: or
    conditions:
      - "platform in ['x86_64-nokia_ixr7250e_36x400g-r0', 'x86_64-arista_7800r3_48cq2_lc', 'x86_64-arista_7800r3_48cqm2_lc', 'x86_64-arista_7800r3a_36d2_lc', 'x86_64-arista_7800r3a_36dm2_lc','x86_64-arista_7800r3ak_36dm2_lc']"
      - "topo_type in ['m0', 'mx', 'm1']"
      - "topo_name not in constants['QOS_SAI_TOPO'] and asic_type not in ['mellanox']"

qos/test_qos_sai.py::TestQosSai::testQosSaiDot1pPgMapping:
  skip:
    reason: "Dot1p-PG mapping is only supported on backend."
    conditions_logical_operator: or
    conditions:
      - "'backend' not in topo_name"
      - "topo_type in ['m0', 'mx', 'm1']"
      - "topo_name not in constants['QOS_SAI_TOPO'] and asic_type not in ['mellanox']"

qos/test_qos_sai.py::TestQosSai::testQosSaiDot1pQueueMapping:
  skip:
    reason: "Dot1p-queue mapping is only supported on backend."
    conditions_logical_operator: or
    conditions:
      - "'backend' not in topo_name"
      - "topo_type in ['m0', 'mx', 'm1']"
      - "topo_name not in constants['QOS_SAI_TOPO'] and asic_type not in ['mellanox']"

qos/test_qos_sai.py::TestQosSai::testQosSaiDscpQueueMapping:
  skip:
    reason: "Unsupported testbed type."
    conditions_logical_operator: or
    conditions:
      - "'backend' in topo_name"
      - "topo_type in ['m0', 'mx', 'm1']"
      - "topo_name not in (constants['QOS_SAI_TOPO'] + ['t2_single_node_max', 't2_single_node_min']) and asic_type not in ['mellanox']"

qos/test_qos_sai.py::TestQosSai::testQosSaiDscpToPgMapping:
  skip:
    reason: "Unsupported testbed type."
    conditions_logical_operator: or
    conditions:
      - "'backend' in topo_name"
      - "topo_type in ['m0', 'mx', 'm1']"
      - "topo_name not in (constants['QOS_SAI_TOPO'] + ['t2_single_node_max', 't2_single_node_min']) and asic_type not in ['mellanox']"

qos/test_qos_sai.py::TestQosSai::testQosSaiDwrrWeightChange:
  skip:
    reason: "Skip DWRR weight change test on Mellanox platform. / Unsupported testbed type."
    conditions_logical_operator: or
    conditions:
      - "asic_type in ['mellanox']"
      - "topo_type in ['m0', 'mx', 'm1']"
      - "topo_name not in (constants['QOS_SAI_TOPO'] + ['t2_single_node_max', 't2_single_node_min']) and asic_type not in ['mellanox']"

qos/test_qos_sai.py::TestQosSai::testQosSaiFullMeshTrafficSanity:
  skip:
    reason: "Unsupported testbed type."
    conditions_logical_operator: or
    conditions:
      - "asic_type not in ['cisco-8000'] or topo_name not in ['ptf64']"
      - "topo_type in ['m0', 'mx', 'm1']"
      - "topo_name not in constants['QOS_SAI_TOPO'] and asic_type not in ['mellanox']"

qos/test_qos_sai.py::TestQosSai::testQosSaiHeadroomPoolSize:
  skip:
    reason: "Unsupported testbed type."
    conditions_logical_operator: or
    conditions:
      - "https://github.com/sonic-net/sonic-mgmt/issues/12292 and hwsku in ['Force10-S6100']
       and topo_type in ['t1-64-lag'] and hwsku not in ['Arista-7060CX-32S-C32', 'Celestica-DX010-C32', 'Arista-7260CX3-D108C8', 'Arista-7260CX3-D108C10', 'Force10-S6100', 'Arista-7260CX3-Q64', 'Arista-7050CX3-32S-C32', 'Arista-7050CX3-32S-C28S4', 'Arista-7050CX3-32S-D48C8', 'Arista-7060CX-32S-D48C8'] and asic_type not in ['mellanox']
       and asic_type in ['cisco-8000']"
      - "topo_type in ['m0', 'mx', 'm1']"
      - "topo_name not in (constants['QOS_SAI_TOPO'] + ['t2_single_node_max', 't2_single_node_min']) and asic_type not in ['mellanox']"
      - "asic_type in ['vs']"

qos/test_qos_sai.py::TestQosSai::testQosSaiHeadroomPoolWatermark:
  skip:
    reason: "Unsupported testbed type."
    conditions_logical_operator: or
    conditions:
      - "platform in ['x86_64-nokia_ixr7250e_36x400g-r0', 'x86_64-arista_7800r3_48cq2_lc', 'x86_64-arista_7800r3_48cqm2_lc', 'x86_64-arista_7800r3a_36d2_lc', 'x86_64-arista_7800r3a_36dm2_lc', 'x86_64-arista_7800r3ak_36dm2_lc'] or asic_type in ['mellanox']
         and asic_type in ['cisco-8000']
         and https://github.com/sonic-net/sonic-mgmt/issues/12292 and hwsku in ['Force10-S6100'] and topo_type in ['t1-64-lag']"
      - "topo_type in ['m0', 'mx', 'm1']"
      - "topo_name not in constants['QOS_SAI_TOPO'] and asic_type not in ['mellanox']"
  xfail:
    reason: "Headroom pool size not supported."
    conditions:
      - "hwsku not in ['Arista-7060CX-32S-C32', 'Celestica-DX010-C32', 'Arista-7260CX3-D108C8', 'Arista-7260CX3-D108C10', 'Force10-S6100', 'Arista-7260CX3-Q64', 'Arista-7050CX3-32S-C32', 'Arista-7050CX3-32S-C28S4', 'Arista-7050CX3-32S-D48C8']"

qos/test_qos_sai.py::TestQosSai::testQosSaiLosslessVoq:
  skip:
    reason: "Unsupported testbed type."
    conditions_logical_operator: or
    conditions:
      - "asic_type not in ['cisco-8000'] or platform.startswith('x86_64-8122_')"
      - "topo_type in ['m0', 'mx', 'm1']"
      - "topo_name not in constants['QOS_SAI_TOPO'] and asic_type not in ['mellanox']"

qos/test_qos_sai.py::TestQosSai::testQosSaiLossyQueueVoq:
  skip:
    reason: "Unsupported testbed type."
    conditions_logical_operator: or
    conditions:
      - "asic_type not in ['cisco-8000'] or platform.startswith('x86_64-8122_')"
      - "topo_type in ['m0', 'mx', 'm1']"
      - "topo_name not in constants['QOS_SAI_TOPO'] and asic_type not in ['mellanox']"

qos/test_qos_sai.py::TestQosSai::testQosSaiLossyQueueVoqMultiSrc:
  skip:
    reason: "Unsupported testbed type."
    conditions_logical_operator: or
    conditions:
      - "asic_type not in ['cisco-8000'] or platform.startswith('x86_64-8122_')"
      - "topo_type in ['m0', 'mx', 'm1']"
      - "topo_name not in constants['QOS_SAI_TOPO'] and asic_type not in ['mellanox']"

qos/test_qos_sai.py::TestQosSai::testQosSaiPGDrop:
  skip:
    reason: "Unsupported testbed type."
    conditions_logical_operator: or
    conditions:
      - "asic_type not in ['cisco-8000'] or platform.startswith('x86_64-8122_')"
      - "topo_type in ['m0', 'mx', 'm1']"
      - "topo_name not in constants['QOS_SAI_TOPO'] and asic_type not in ['mellanox']"

qos/test_qos_sai.py::TestQosSai::testQosSaiPgHeadroomWatermark:
  skip:
    reason: "Unsupported testbed type."
    conditions_logical_operator: or
    conditions:
      - "asic_type in ['cisco-8000'] and not platform.startswith('x86_64-8122_')"
      - "topo_type in ['m0', 'mx', 'm1']"
      - "topo_name not in (constants['QOS_SAI_TOPO'] + ['t2_single_node_max', 't2_single_node_min']) and asic_type not in ['mellanox']"

qos/test_qos_sai.py::TestQosSai::testQosSaiPgSharedWatermark[None-wm_pg_shared_lossy]:
  xfail:
    reason: "Image issue on Arista platforms / Unsupported testbed type."
    conditions:
      - "platform in ['x86_64-arista_7050cx3_32s']"

qos/test_qos_sai.py::TestQosSai::testQosSaiQWatermarkAllPorts:
  skip:
    reason: "All Port Watermark test is verified only on Cisco Platforms."
    conditions_logical_operator: or
    conditions:
      - "asic_type not in ['cisco-8000']"
      - "topo_type in ['m0', 'mx', 'm1']"
      - "topo_name not in (constants['QOS_SAI_TOPO'] + ['t2_single_node_max', 't2_single_node_min']) and asic_type not in ['mellanox']"

qos/test_qos_sai.py::TestQosSai::testQosSaiSharedReservationSize:
  skip:
    reason: "Shared reservation size test is not supported."
    conditions_logical_operator: or
    conditions:
      - "asic_type not in ['cisco-8000'] or platform.startswith('x86_64-8122_')"
      - "topo_type in ['m0', 'mx', 'm1']"
      - "topo_name not in constants['QOS_SAI_TOPO'] and asic_type not in ['mellanox']"

qos/test_qos_sai.py::TestQosSai::testQosSaiXonHysteresis:
  skip:
    reason: "testQosSaiXonHysteresis case is only supported on cisco-8000 8102/8101/8111."
    conditions_logical_operator: or
    conditions:
      - "platform not in ['x86_64-8102_64h_o-r0', 'x86_64-8101_32fh_o-r0', 'x86_64-8111_32eh_o-r0']"
      - "asic_type not in ['cisco-8000']"

qos/test_tunnel_qos_remap.py:
  skip:
    reason: "Tunnel qos remap test needs some SAI attributes, which are not supported on KVM."
    conditions:
      - "asic_type in ['vs']"

qos/test_tunnel_qos_remap.py::test_pfc_watermark_extra_lossless_active:
  xfail:
    reason: "test_pfc_watermark_extra_lossless_active is not support on broadcom platform yet"
    conditions:
      - "asic_type in ['broadcom']"
      - https://github.com/sonic-net/sonic-mgmt/issues/11271

qos/test_tunnel_qos_remap.py::test_pfc_watermark_extra_lossless_standby:
  xfail:
    reason: "test_pfc_watermark_extra_lossless_standby is not support on broadcom platform yet"
    conditions:
      - "asic_type in ['broadcom']"
      - https://github.com/sonic-net/sonic-mgmt/issues/11271

qos/test_voq_watchdog.py:
  skip:
    reason: "These tests only apply to cisco 8000 platforms."
    conditions:
      - "asic_type not in ['cisco-8000']"

#######################################
#####           radv             #####
#######################################
radv/test_radv_ipv6_ra.py::test_radv_router_advertisement:
  xfail:
    reason: "xfail for IPv6-only topologies, need to added support for IPv6-only. Or test case has issue on the t0-isolated-d256u256s2 topo."
    conditions_logical_operator: or
    conditions:
      - "https://github.com/sonic-net/sonic-mgmt/issues/19924 and '-v6-' in topo_name"
      - "'t0-isolated-d256u256s2' in topo_name"

radv/test_radv_ipv6_ra.py::test_solicited_router_advertisement:
  xfail:
    reason: "xfail for IPv6-only topologies, need to added support for IPv6-only. Or test case has issue on the t0-isolated-d256u256s2 topo."
    conditions_logical_operator: or
    conditions:
      - "https://github.com/sonic-net/sonic-mgmt/issues/19924 and '-v6-' in topo_name"
      - "'t0-isolated-d256u256s2' in topo_name"

radv/test_radv_ipv6_ra.py::test_solicited_router_advertisement_with_m_flag:
  skip:
    reason: "Test case has issue on the dualtor-64 topo."
    conditions:
      - "https://github.com/sonic-net/sonic-mgmt/issues/11322 and 'dualtor-64' in topo_name"
  xfail:
    reason: "xfail for IPv6-only topologies, need to added support for IPv6-only. Or test case has issue on the t0-isolated-d256u256s2 topo."
    conditions_logical_operator: or
    conditions:
      - "https://github.com/sonic-net/sonic-mgmt/issues/19924 and '-v6-' in topo_name"
      - "'t0-isolated-d256u256s2' in topo_name"

radv/test_radv_ipv6_ra.py::test_unsolicited_router_advertisement_with_m_flag:
  skip:
    reason: "Test case has issue on the dualtor-64 topo."
    conditions:
      - "https://github.com/sonic-net/sonic-mgmt/issues/11322 and 'dualtor-64' in topo_name"
  xfail:
    reason: "xfail for IPv6-only topologies, need to added support for IPv6-only. Or test case has issue on the t0-isolated-d256u256s2 topo."
    conditions_logical_operator: or
    conditions:
      - "https://github.com/sonic-net/sonic-mgmt/issues/19924 and '-v6-' in topo_name"
      - "'t0-isolated-d256u256s2' in topo_name"

#######################################
#####          read_mac           #####
#######################################
read_mac/test_read_mac_metadata.py:
  skip:
    reason: "Read_mac test needs specific variables and image urls, currently do not support on KVM and regular nightly test."
    conditions:
      - "asic_type in ['vs']"

#######################################
#####      reset_factory          #####
#######################################
reset_factory/test_reset_factory.py:
  skip:
    reason: "This case has a known issue which leaves the DUT in a bad state. Skipping until the issue is addressed."
    conditions:
      - https://github.com/sonic-net/sonic-mgmt/issues/11103

#######################################
#####         restapi             #####
#######################################
restapi/test_restapi.py:
  skip:
    reason: "Only supported on Mellanox"
    conditions:
      - "asic_type not in ['mellanox']"

restapi/test_restapi.py::test_create_vrf:
  skip:
    reason: "Only supported on Mellanox T1"
    conditions_logical_operator: or
    conditions:
      - "'t1' not in topo_type"
      - "asic_type not in ['mellanox']"

restapi/test_restapi.py::test_data_path_sad:
  xfail:
    reason: "Skipped due to community issue https://github.com/sonic-net/sonic-mgmt/issues/17997 on SN5 devices"
    conditions:
      - "https://github.com/sonic-net/sonic-mgmt/issues/17997 and 'SN5' in hwsku"

restapi/test_restapi_vxlan_ecmp.py:
  skip:
    reason: "Only supported on cisco 8102, 8101 and mlnx 4600C T1"
    conditions:
      - "not (platform in ['x86_64-8102_64h_o-r0', 'x86_64-8101_32fh_o-r0', 'x86_64-mlnx_msn4600c-r0']  and 't1' in topo_type)"

#######################################
#####           route             #####
#######################################
route/test_default_route.py:
  skip:
    reason: "Does not apply to standalone topos."
    conditions:
      - "'standalone' in topo_name"

route/test_default_route.py::test_default_route_set_src:
  xfail:
    reason: "xfail for IPv6-only topologies, need add support for IPv6-only"
    conditions:
      - "https://github.com/sonic-net/sonic-mgmt/issues/19925 and '-v6-' in topo_name"

route/test_default_route.py::test_default_route_with_bgp_flap:
  xfail:
    reason: "xfail for IPv6-only topologies, need add support for IPv6-only. Or test case has issue on the t0-isolated-d256u256s2 topo."
    conditions_logical_operator: or
    conditions:
      - "https://github.com/sonic-net/sonic-mgmt/issues/19925 and '-v6-' in topo_name"
      - "'t0-isolated-d256u256s2' in topo_name"

route/test_duplicate_route.py::test_duplicate_routes[4:
  skip:
    reason: "Skip for IPv6-only topologies"
    conditions:
      - "'-v6-' in topo_name"

route/test_route_bgp_ecmp.py:
  xfail:
    reason: "xfail for IPv6-only topologies, need to add support for IPv6-only - https://github.com/sonic-net/sonic-mgmt/issues/20730"
    conditions:
      - "https://github.com/sonic-net/sonic-mgmt/issues/20730 and '-v6-' in topo_name"

route/test_route_bgp_ecmp.py::test_route_bgp_ecmp:
  xfail:
    reason: "Test case has issue on the t0-isolated-d256u256s2 topo."
    conditions:
      - "'t0-isolated-d256u256s2' in topo_name"

route/test_route_consistency.py::TestRouteConsistency::test_route_withdraw_advertise:
  xfail:
    reason: "Test case has issue on the t0-isolated-d256u256s2 topo."
    conditions:
      - "'t0-isolated-d256u256s2' in topo_name"

route/test_route_flap.py:
  skip:
    reason: "Test case has issue on the t0-56-povlan and dualtor-64 topo. Does not apply to standalone or t1-isolated-d128 topos."
    conditions_logical_operator: or
    conditions:
      - "https://github.com/sonic-net/sonic-mgmt/issues/11323 and 't0-56-po2vlan' in topo_name"
      - "https://github.com/sonic-net/sonic-mgmt/issues/11324 and 'dualtor-64' in topo_name"
      - "'standalone' in topo_name"
      - "topo_name in ['t1-isolated-d128']"

route/test_route_flow_counter.py:
  skip:
    reason: "Test not supported for cisco-8122 platform / Route flow counter is not supported on vs platform."
    conditions_logical_operator: or
    conditions:
      - "platform in ['x86_64-8122_64eh_o-r0', 'x86_64-8122_64ehf_o-r0']"
      - "asic_type in ['vs']"
  xfail:
    reason: "xfail for IPv6-only topologies, didn't use IPv6 when should"
    conditions:
      - "https://github.com/sonic-net/sonic-mgmt/issues/19926 and '-v6-' in topo_name"

route/test_route_perf.py:
  skip:
    reason: "Does not apply to standalone topos."
    conditions:
      - "'standalone' in topo_name"
  xfail:
    reason: "Test case has high failure rate on t1-la. Or test case has issue on the t0-isolated-d256u256s2 topo."
    conditions_logical_operator: or
    conditions:
      - "asic_type in ['vs'] and https://github.com/sonic-net/sonic-mgmt/issues/18893"
      - "'t0-isolated-d256u256s2' in topo_name"

route/test_static_route.py:
  skip:
    reason: "Test not supported for 201911 images or older. Does not apply to standalone topos. Not supported on cisco-8122 platform"
    conditions_logical_operator: OR
    conditions:
      - "release in ['201811', '201911']"
      - "'standalone' in topo_name"
      - "platform in ['x86_64-8122_64eh_o-r0', 'x86_64-8122_64ehf_o-r0']"

route/test_static_route.py::test_static_route[:
  skip:
    reason: "Skip for IPv6-only topologies"
    conditions:
      - "'-v6-' in topo_name"

route/test_static_route.py::test_static_route_ecmp[:
  skip:
    reason: "Skip for IPv6-only topologies"
    conditions:
      - "'-v6-' in topo_name"

route/test_static_route.py::test_static_route_ecmp_ipv6:
  # This test case may fail due to a known issue https://github.com/sonic-net/sonic-buildimage/issues/4930.
  # Temporarily disabling the test case due to the this issue.
  skip:
    reason: "Test case may fail due to a known issue / Test not supported for 201911 images or older. Does not apply to standalone topos."
    conditions_logical_operator: OR
    conditions:
      - "https://github.com/sonic-net/sonic-buildimage/issues/4930"
      - "release in ['201811', '201911']"
      - "'standalone' in topo_name"

route/test_static_route.py::test_static_route_ipv6:
  xfail:
    reason: "Test case has issue on the t0-isolated-d256u256s2 topo."
    conditions:
      - "'t0-isolated-d256u256s2' in topo_name"

#######################################
#####              scp            #####
#######################################
scp/test_scp_copy.py::test_scp_copy:
  xfail:
    reason: "Test case has issue on the t0-isolated-d256u256s2 topo."
    conditions:
      - "'t0-isolated-d256u256s2' in topo_name"

#######################################
#####              sflow          #####
#######################################
sflow/test_sflow.py:
  skip:
    reason: "Sflow feature is default disabled on vs platform and it is not tested for now"
    conditions_logical_operator: or
    conditions:
      - "asic_type in ['vs']"
      - "True"

sflow/test_sflow.py::TestReboot::testFastreboot:
  skip:
    reason: "Dualtor topology doesn't support advanced-reboot"
    conditions:
      - "topo_name in ['dualtor', 'dualtor-56', 'dualtor-120', 'dualtor-aa', 'dualtor-aa-56', 'dualtor-aa-64-breakout']"

sflow/test_sflow.py::TestReboot::testWarmreboot:
  skip:
    reason: "Dualtor topology doesn't support advanced-reboot"
    conditions:
      - "topo_name in ['dualtor', 'dualtor-56', 'dualtor-120', 'dualtor-aa', 'dualtor-aa-56', 'dualtor-aa-64-breakout']"

#######################################
#####      show_techsupport       #####
#######################################
show_techsupport/test_auto_techsupport.py:
  skip:
    reason: "auto techsupport on multi asic platforms doesnt work"
    strict: True
    conditions:
      - (is_multi_asic==True)

show_techsupport/test_auto_techsupport.py::TestAutoTechSupport::test_max_limit[core]:
  xfail:
    reason: "This test case may fail due to a known issue https://github.com/sonic-net/sonic-buildimage/issues/15051."
    conditions:
      - https://github.com/sonic-net/sonic-buildimage/issues/15051

show_techsupport/test_auto_techsupport.py::TestAutoTechSupport::test_sai_sdk_dump:
  skip:
    reason: "Test supported only on Nvidia(Mellanox) devices / auto techsupport on multi asic platforms doesnt work"
    conditions_logical_operator: or
    conditions:
      - "asic_type not in ['mellanox']"
      - "is_multi_asic==True"

#######################################
#####         snappi_tests        #####
#######################################
snappi_tests:
  skip:
    reason: "Snappi test only support on physical tgen testbed"
    conditions:
      - "asic_type in ['vs']"

snappi_tests/dash:
  skip:
    reason: "Skipping dash on 2025 releases"
    conditions:
      - "'2025' in release"

snappi_tests/dataplane:
  skip:
    reason: "Skipping dash on 2025 releases"
    conditions:
      - "'2025' in release"

snappi_tests/ecn/test_ecn_marking_with_pfc_quanta_variance_with_snappi.py:
  skip:
    reason: "Current test case only work with cisco platform"
    conditions:
      - "asic_type not in ['cisco-8000']"

snappi_tests/ecn/test_ecn_marking_with_snappi.py:
  skip:
    reason: "Current test case only work with cisco platform"
    conditions:
      - "asic_type not in ['cisco-8000']"

snappi_tests/ecn/test_red_accuracy_with_snappi:
  skip:
    reason: "Test should not be run as part of nightly. / Snappi test only support on physical tgen testbed"
    conditions_logical_operator: or
    conditions:
      - "topo_type in ['tgen']"
      - "asic_type in ['vs']"

snappi_tests/lacp:
  skip:
    reason: "Skipping dash on 2025 releases"
    conditions:
      - "'2025' in release"

snappi_tests/pfc/test_global_pause_with_snappi.py:
  skip:
    reason: "Global pause is not supported in cisco-8000. / Snappi test only support on physical tgen testbed"
    conditions_logical_operator: and
    conditions:
      - "asic_type in ['cisco-8000', 'vs']"
      - "topo_type in ['t2', 'multidut-tgen']"

snappi_tests/pfcwd/test_pfcwd_actions.py::test_pfcwd_frwd_90_10:
  skip:
    reason: "Forward action is not supported in cisco-8000."
    conditions:
      - "asic_type in ['cisco-8000']"

snappi_tests/pfcwd/test_pfcwd_actions.py::test_pfcwd_frwd_over_subs_40_09:
  skip:
    reason: "Forward action is not supported in cisco-8000."
    conditions:
      - "asic_type in ['cisco-8000']"

snappi_tests/reboot:
  skip:
    reason: "Skipping dash on 2025 releases"
    conditions:
      - "'2025' in release"

#######################################
#####            snmp             #####
#######################################
snmp/test_snmp_default_route.py:
  xfail:
    reason: "xfail for IPv6-only topologies, need add support for IPv6-only"
    conditions:
      - "https://github.com/sonic-net/sonic-mgmt/issues/19927 and '-v6-' in topo_name"

snmp/test_snmp_default_route.py::test_snmp_default_route:
  skip:
    reason: "Skipping SNMP test because standalone topology has no default routes."
    conditions:
      - "'standalone' in topo_name"

snmp/test_snmp_link_local.py:
  skip:
    reason: "SNMP over IPv6 support not present in release branches."
    conditions:
      - "is_multi_asic==False"
      - "release in ['202205', '202211', '202305', '202311']"
  xfail:
    reason: "Test script has issues on kvm testbed."
    conditions:
      - "asic_type in ['vs']"
      - "https://github.com/sonic-net/sonic-mgmt/issues/15081"

snmp/test_snmp_lldp.py::test_snmp_lldp:
  skip:
    reason: "ipv6 mgmt ip is not supported"
    conditions:
      - "is_mgmt_ipv6_only==True"

snmp/test_snmp_loopback.py::test_snmp_loopback:
  skip:
    reason: "1. Not supported topology backend.
             2. Skipping SNMP test because standalone topology has no neighbor VMs,
            and SNMP queries will be executed from the neighbor VM."
    conditions_logical_operator: OR
    conditions:
      - "'backend' in topo_name"
      - "'standalone' in topo_name"
  xfail:
    reason: "xfail for IPv6-only topologies, SNMP over IPv6 not supported in single-asic"
    conditions:
      - "'-v6-' in topo_name"

snmp/test_snmp_pfc_counters.py:
  skip:
    reason: "M* topo does not support test_snmp_pfc_counters"
    conditions:
      - "topo_type in ['m0', 'mx', 'm1']"

snmp/test_snmp_phy_entity.py:
  skip:
    reason: "Only supports physical testbed."
    conditions:
      - "asic_type in ['vs']"

snmp/test_snmp_phy_entity.py::test_transceiver_info:
  xfail:
    reason: "Testcase ignored due to github issue: https://github.com/sonic-net/sonic-buildimage/issues/22213"
    conditions:
    - "https://github.com/sonic-net/sonic-buildimage/issues/22213"

snmp/test_snmp_queue.py:
  skip:
    reason: "Interfaces not present on supervisor node or M* topo does not support test_snmp_queue or unsupported platform"
    conditions:
      - "topo_type in ['m0', 'mx', 'm1'] or asic_type in ['barefoot']"

snmp/test_snmp_queue_counters.py:
  skip:
    conditions_logical_operator: OR
    reason: "Have an known issue on kvm testbed / Unsupported in M* topos"
    conditions:
      - "asic_type in ['vs'] and https://github.com/sonic-net/sonic-mgmt/issues/14007"
      - "topo_type in ['m0', 'mx', 'm1']"
  xfail:
    reason: "Test case has issue on the t0-isolated-d256u256s2 topo."
    conditions:
      - "'t0-isolated-d256u256s2' in topo_name"

#######################################
#####            span             #####
#######################################
span:
  skip:
    reason: "Skipping span test on broadcom/cisco-8000 platform."
    conditions:
      - "asic_type in ['broadcom', 'cisco-8000']"

span/test_port_mirroring.py:
  xfail:
    reason: "Testcase ignored on dualtor topology and mellanox setups due to Github issue: https://github.com/sonic-net/sonic-mgmt/issues/9647"
    conditions:
      - "https://github.com/sonic-net/sonic-mgmt/issues/9647 and 'dualtor' in topo_name and asic_type in ['mellanox']"

#######################################
#####            srv6             #####
#######################################
srv6/test_srv6_basic_sanity.py:
  skip:
    reason: "It's a new test case, skip it for other topologies except cisco vs nodes and force nodes."
    conditions:
      - topo_name not in ["ciscovs-7nodes", "ciscovs-5nodes", "force10-7nodes"]

srv6/test_srv6_basic_sanity.py::test_traffic_check_normal:
  skip:
    reason: "It's a new test case, skip it for other topologies except cisco vs nodes (SRv6 data plane required)."
    conditions:
      - topo_name not in ["ciscovs-7nodes", "ciscovs-5nodes"]

srv6/test_srv6_dataplane.py:
  skip:
    reason: "Only target mellanox and brcm platform with 202412 image at this time. Skip for non Arista-7060X6-64PE-B-* TH5 SKUs. Skip for t0-isolated-d96u32, t1-isolated-d32/128. Or test case has issue on the t0-isolated-d256u256s2 topo."
    conditions_logical_operator: or
    conditions:
      - "asic_type not in ['mellanox', 'broadcom'] or release not in ['202412']"
      - "'Arista-7060X6-64PE' in hwsku and 'Arista-7060X6-64PE-B' not in hwsku"
      - "topo_name in ['t0-isolated-d96u32s2', 't1-isolated-d128', 't1-isolated-d32']"
      - "'t0-isolated-d256u256s2' in topo_name"

srv6/test_srv6_static_config.py:
  skip:
    reason: "Requires particular image support, skip in PR testing. Skip for non Arista-7060X6-64PE-B-* TH5 SKUs. Skip for t0-isolated-d96u32, t1-isolated-d32/128"
    conditions_logical_operator: or
    conditions:
      - "release not in ['202412']"
      - "'Arista-7060X6-64PE' in hwsku and 'Arista-7060X6-64PE-B' not in hwsku"
      - "topo_name in ['t0-isolated-d96u32s2', 't1-isolated-d128', 't1-isolated-d32']"

srv6/test_srv6_static_config.py::test_uDT46_config:
  skip:
    reason: "Unsupported platform"
    conditions:
      - "asic_type in ['mellanox']"

srv6/test_srv6_vlan_forwarding.py:
  skip:
    reason: "Only target mellanox/brcm platform with 202412 image at this time. Skip for non Arista-7060X6-64PE-B-* TH5 SKUs. Skip for t0-isolated-d96u32, t1-isolated-d32/128"
    conditions_logical_operator: or
    conditions:
      - "asic_type not in ['mellanox', 'broadcom'] or release not in ['202412']"
      - "'Arista-7060X6-64PE' in hwsku and 'Arista-7060X6-64PE-B' not in hwsku"
      - "topo_name in ['t0-isolated-d96u32s2', 't1-isolated-d128', 't1-isolated-d32']"

srv6/test_srv6_vlan_forwarding.py::test_srv6_uN_no_vlan_flooding[False]:
  xfail:
    reason: "Test case has issue on the t0-isolated-d256u256s2 topo."
    conditions:
      - "'t0-isolated-d256u256s2' in topo_name"

#######################################
#####             ssh             #####
#######################################
ssh/test_ssh_default_password:
  skip:
    reason: "Skip because the default password test is no longer appropriate after password rotation."

ssh/test_ssh_stress.py::test_ssh_stress:
  # This test is not stable, skip it for now.
  # known issue: https://github.com/paramiko/paramiko/issues/1508
  skip:
    reason: "This test failed intermittent due to known issue of paramiko, skip for now"
    conditions: https://github.com/paramiko/paramiko/issues/1508

#######################################
#####             stress          #####
#######################################
stress/test_stress_routes.py:
  xfail:
    reason: "Test case has issue on the t0-isolated-d256u256s2 topo."
    conditions:
      - "'t0-isolated-d256u256s2' in topo_name"

#######################################
#####     sub_port_interfaces     #####
#######################################
sub_port_interfaces:
  skip:
    reason: "Unsupported platform or asic"
    conditions_logical_operator: or
    conditions:
      - "is_multi_asic==True or asic_gen not in ['td2', 'spc1', 'spc2', 'spc3', 'spc4'] and asic_type not in ['barefoot','marvell-teralynx']"
      - "asic_type in ['mellanox', 'nvidia']"

sub_port_interfaces/test_show_subinterface.py::test_subinterface_status[port]:
  skip:
    reason: "Unsupported platform or asic"
    conditions_logical_operator: or
    conditions:
      - "asic_type in ['vs'] and https://github.com/sonic-net/sonic-buildimage/issues/19735"
      - "is_multi_asic==True or asic_gen not in ['td2', 'spc1', 'spc2', 'spc3', 'spc4'] and asic_type not in ['barefoot','marvell-teralynx']"

sub_port_interfaces/test_show_subinterface.py::test_subinterface_status[port_in_lag]:
  skip:
    reason: "Not supported port type"

sub_port_interfaces/test_sub_port_interfaces.py::TestSubPorts::test_routing_between_sub_ports_unaffected_by_sub_ports_removal[port_in_lag:
  skip:
    reason: "Not supported port type"

sub_port_interfaces/test_sub_port_interfaces.py::TestSubPorts::test_tunneling_between_sub_ports:
  skip:
    reason: "Cisco 8000 platform does not support DSCP PIPE Mode for IPinIP Tunnels / Unsupported platform or asic"
    conditions_logical_operator: or
    conditions:
      - "asic_type=='cisco-8000'"
      - "is_multi_asic==True or asic_gen not in ['td2', 'spc1', 'spc2', 'spc3', 'spc4'] and asic_type not in ['barefoot','marvell-teralynx']"

sub_port_interfaces/test_sub_port_interfaces.py::TestSubPorts::test_untagged_packet_not_routed[port_in_lag] :
  skip:
    reason: "Not supported port type"

sub_port_interfaces/test_sub_port_l2_forwarding.py::test_sub_port_l2_forwarding[port_in_lag]:
  skip:
    reason: "Not supported port type"

#######################################
#####             syslog          #####
#######################################
syslog/test_logrotate.py::test_orchagent_logrotate:
  xfail:
    reason: "Test case has issue on the t0-isolated-d256u256s2 topo."
    conditions:
      - "'t0-isolated-d256u256s2' in topo_name"

syslog/test_syslog.py:
  xfail:
    reason: "Generic internal image issue"
    conditions:
      - "branch in ['internal-202012']"
      - "build_version.split('.')[1].isdigit() and int(build_version.split('.')[1]) <= 33"

syslog/test_syslog_source_ip.py:
  skip:
    reason: "Vs setup doesn't work when creating mgmt vrf"
    conditions_logical_operator: or
    conditions:
      - "https://github.com/sonic-net/sonic-mgmt/issues/16997"
      - "asic_type in ['vs']"

syslog/test_syslog_source_ip.py::TestSSIP::test_syslog_protocol_filter_severity:
  skip:
    reason: "Testcase consistent failed, raised issue to track / Vs setup doesn't work when creating mgmt vrf"
    conditions_logical_operator: or
    conditions:
      - "https://github.com/sonic-net/sonic-mgmt/issues/16997"
      - "https://github.com/sonic-net/sonic-mgmt/issues/14493"
      - "asic_type in ['vs']"

#######################################
#####         system_health       #####
#######################################
system_health/test_system_health.py:
  skip:
    reason: "There is no table SYSTEM_HEALTH_INFO in STATE_DB on kvm testbed, skip in PR testing"
    conditions:
      - "asic_type in ['vs']"

system_health/test_system_health.py::test_service_checker_with_process_exit:
  xfail:
    strict: True
    conditions:
      - "branch in ['internal-202012']"
      - "build_version.split('.')[1].isdigit() and int(build_version.split('.')[1]) <= 44"

#######################################
#####           tacacs          #####
#######################################
tacacs/test_accounting.py:
  xfail:
    reason: "Testcase ignored due to Github issue: https://github.com/sonic-net/sonic-mgmt/issues/20452"
    conditions:
      - "https://github.com/sonic-net/sonic-mgmt/issues/20452 and asic_type in ['mellanox']"

tacacs/test_authorization.py::test_authorization_tacacs_and_local:
  skip:
    reason: "Testcase ignored due to Github issue: https://github.com/sonic-net/sonic-mgmt/issues/11349"
    conditions:
      - https://github.com/sonic-net/sonic-mgmt/issues/11349

tacacs/test_ro_disk.py:
  skip:
    reason: "Testcase skip due to Github issue: https://github.com/sonic-net/sonic-mgmt/issues/20787"
    conditions:
      - https://github.com/sonic-net/sonic-mgmt/issues/20787

#######################################
#####           telemetry         #####
#######################################
telemetry/test_events.py:
  skip:
    reason: "Skip telemetry test events for 202211 and older branches"
    conditions:
      - "release in ['201811', '201911', '202012', '202205', '202211']"
  xfail:
    reason: "Test events is flaky in PR test, xfail until issue resolved"
    conditions:
      - "asic_type in ['vs']"
      - https://github.com/sonic-net/sonic-buildimage/issues/19943

telemetry/test_events.py::test_events:
  skip:
    reason: "dut ipv6 mgmt ip not supported"
    conditions_logical_operator: and
    conditions:
      - "is_mgmt_ipv6_only==True"
      - "https://github.com/sonic-net/sonic-mgmt/issues/20395"

telemetry/test_telemetry.py:
  skip:
    reason: "Skip telemetry test for 201911 and older branches"
    conditions:
      - "(is_multi_asic==True) and (release in ['201811', '201911'])"

telemetry/test_telemetry.py::test_osbuild_version:
  skip:
    reason: "dut ipv6 mgmt ip not supported"
    conditions:
      - "is_mgmt_ipv6_only==True"
      - "https://github.com/sonic-net/sonic-mgmt/issues/20395"

telemetry/test_telemetry.py::test_sysuptime:
  skip:
    reason: "dut ipv6 mgmt ip not supported"
    conditions:
      - "is_mgmt_ipv6_only==True"
      - "https://github.com/sonic-net/sonic-mgmt/issues/20395"

telemetry/test_telemetry.py::test_telemetry_ouput:
  skip:
    reason: "dut ipv6 mgmt ip not supported"
    conditions:
      - "is_mgmt_ipv6_only==True"
      - "https://github.com/sonic-net/sonic-mgmt/issues/20395"

telemetry/test_telemetry.py::test_telemetry_queue_buffer_cnt:
  skip:
    conditions_logical_operator: or
    reason: "Testcase ignored due to switch type is voq / Unsupported in M* topos / multi-asic issue 15393"
    conditions:
      - "(switch_type=='voq')"
      - "topo_type in ['m0', 'mx', 'm1']"
      - "(is_multi_asic==True) and https://github.com/sonic-net/sonic-mgmt/issues/15393"
      - "is_mgmt_ipv6_only==True and https://github.com/sonic-net/sonic-mgmt/issues/20395"

telemetry/test_telemetry.py::test_virtualdb_table_streaming:
  skip:
    reason: "dut ipv6 mgmt ip not supported"
    conditions:
      - "is_mgmt_ipv6_only==True"
      - "https://github.com/sonic-net/sonic-mgmt/issues/20395"

telemetry/test_telemetry_cert_rotation.py::test_telemetry_cert_rotate:
  skip:
    reason: "dut ipv6 mgmt ip not supported"
    conditions:
      - "is_mgmt_ipv6_only==True"
      - "https://github.com/sonic-net/sonic-mgmt/issues/20395"

telemetry/test_telemetry_cert_rotation.py::test_telemetry_post_cert_add:
  skip:
    reason: "dut ipv6 mgmt ip not supported"
    conditions:
      - "is_mgmt_ipv6_only==True"
      - "https://github.com/sonic-net/sonic-mgmt/issues/20395"

telemetry/test_telemetry_cert_rotation.py::test_telemetry_post_cert_del:
  skip:
    reason: "dut ipv6 mgmt ip not supported"
    conditions:
      - "is_mgmt_ipv6_only==True"
      - "https://github.com/sonic-net/sonic-mgmt/issues/20395"

telemetry/test_telemetry_poll.py::test_poll_mode_default_route:
  skip:
    reason: "dut ipv6 mgmt ip not supported"
    conditions:
      - "is_mgmt_ipv6_only==True"
      - "https://github.com/sonic-net/sonic-mgmt/issues/20395"

telemetry/test_telemetry_poll.py::test_poll_mode_delete:
  skip:
    reason: "dut ipv6 mgmt ip not supported"
    conditions:
      - "is_mgmt_ipv6_only==True"
      - "https://github.com/sonic-net/sonic-mgmt/issues/20395"

telemetry/test_telemetry_poll.py::test_poll_mode_no_table_or_key:
  skip:
    reason: "dut ipv6 mgmt ip not supported"
    conditions:
      - "is_mgmt_ipv6_only==True"
      - "https://github.com/sonic-net/sonic-mgmt/issues/20395"

telemetry/test_telemetry_poll.py::test_poll_mode_present_table_delayed_key:
  skip:
    reason: "dut ipv6 mgmt ip not supported"
    conditions:
      - "is_mgmt_ipv6_only==True"
      - "https://github.com/sonic-net/sonic-mgmt/issues/20395"

#######################################
#####           nbr               #####
#######################################
test_nbr_health.py:
  xfail:
    reason: "Test case has issue on the t0-isolated-d256u256s2 topo."
    conditions:
      - "'t0-isolated-d256u256s2' in topo_name"

#######################################
#####         pktgen              #####
#######################################
test_pktgen.py:
  skip:
    reason: "No need in M0/Mx/M1"
    conditions:
      - "topo_type in ['m0', 'mx', 'm1']"

#######################################
#####         vs_chassis          #####
#######################################
test_vs_chassis_setup.py:
  skip:
    reason: "Skip vs_chassis setup on non-vs testbeds"
    conditions:
      - "asic_type not in ['vs']"

#######################################
#####         upgrade_path        #####
#######################################
upgrade_path:
  skip:
    reason: "Upgrade path test needs base and target image lists, currently do not support on KVM."
    conditions:
      - "asic_type in ['vs']"

upgrade_path/test_multi_hop_upgrade_path.py:
  skip:
    reason: "Only supported on T0 topology"
    conditions:
      - "'t0' not in topo_type"

upgrade_path/test_upgrade_path.py::test_upgrade_path_t2:
  skip:
    reason: "Only supported on T2 topology"
    conditions:
      - "'t2' not in topo_type"

#######################################
#####            vlan             #####
#######################################
vlan/test_vlan.py::test_vlan_tc7_tagged_qinq_switch_on_outer_tag:
  skip:
    reason: "Unsupported platform."
    conditions:
      - "asic_type not in ['mellanox', 'barefoot', 'cisco-8000']"

vlan/test_vlan_ping.py:
  skip:
    reason: "test_vlan_ping doesn't work on Broadcom platform. Ignored on dualtor topo and mellanox setups due to Github issue: https://github.com/sonic-net/sonic-mgmt/issues/9642."
    conditions_logical_operator: OR
    conditions:
      - "asic_type in ['broadcom']"
      - "https://github.com/sonic-net/sonic-mgmt/issues/15061 and 'dualtor-aa' in topo_name"

#######################################
#####             voq             #####
#######################################
voq:
  skip:
    reason: "Cisco 8800 doesn't support voq tests"
    conditions:
      - "asic_type in ['cisco-8000']"

voq/test_fabric_cli_and_db.py:
  skip:
    reason: "Skip test_fabric_cli_and_db on unsupported testbed."
    conditions_logical_operator: "OR"
    conditions:
      - "('t2' not in topo_name)"
      - "(asic_subtype not in ['broadcom-dnx'])"
      - "not any(i in platform for i in ['arista_7800', 'x86_64-nokia_ixr7250e'])"
      - "(asic_type in ['cisco-8000'])"

voq/test_fabric_reach.py:
  skip:
    reason: "Skip test_fabric_reach on unsupported testbed."
    conditions_logical_operator: "OR"
    conditions:
      - "('t2' not in topo_name)"
      - "(asic_subtype not in ['broadcom-dnx'])"
      - "not any(i in platform for i in ['arista_7800', 'x86_64-nokia_ixr7250e'])"
      - "(asic_type in ['cisco-8000'])"

voq/test_voq_counter.py::TestVoqCounter::test_voq_queue_counter[multi_dut_shortlink_to_longlink]:
  skip:
    reason: "Testcase ignored due to sonic-mgmt issue: https://github.com/sonic-net/sonic-buildimage/issues/21098"
    conditions:
      - "(switch_type=='voq')"
      - "('t2' in topo_name)"

voq/test_voq_counter.py::test_voq_drop_counter:
  skip:
    reason: "Testcase ignored due to sonic-mgmt issue: https://github.com/sonic-net/sonic-mgmt/issues/16140"
    conditions:
      - "('t2' in topo_name)"

voq/test_voq_counter.py::test_voq_queue_counter:
  skip:
    reason: "Skip test_voq_queue_counter for non broadcom-dnx 't2' platforms."
    conditions:
      - "('t2' not in topo_name)"
      - "(asic_subtype not in ['broadcom-dnx'])"

voq/test_voq_fabric_capacity.py:
  skip:
    reason: "Skip test_voq_fabric_capacity on unsupported testbed."
    conditions_logical_operator: "OR"
    conditions:
      - "('t2' not in topo_name)"
      - "(asic_subtype not in ['broadcom-dnx'])"
      - "(type in ['UpperSpineRouter'])"
      - "(asic_type in ['cisco-8000'])"

voq/test_voq_fabric_isolation.py:
  skip:
    reason: "Skip test_voq_fabric_isolation on unsupported testbed."
    conditions_logical_operator: "OR"
    conditions:
      - "('t2' not in topo_name)"
      - "(asic_subtype not in ['broadcom-dnx'])"
      - "(type in ['UpperSpineRouter'])"
      - "(asic_type in ['cisco-8000'])"

voq/test_voq_fabric_status_all.py:
  skip:
    reason: "Skip test_voq_fabric_status_all on unsupported testbed."
    conditions_logical_operator: "OR"
    conditions:
      - "('t2' not in topo_name)"
      - "(asic_subtype not in ['broadcom-dnx'])"
      - "not any(i in platform for i in ['arista_7800', 'x86_64-nokia_ixr7250e'])"
      - "(asic_type in ['cisco-8000'])"

#######################################
#####             vrf             #####
#######################################
vrf/test_vrf.py:
  skip:
    reason: "Vrf tests are skipped in PR testing, not supported on mellanox and nvidia asic from 202411 and later, not support for non t0 topology currently"
    conditions_logical_operator: or
    conditions:
      - "asic_type in ['vs', 'mellanox', 'nvidia']"
      - "topo_type not in ['t0']"

vrf/test_vrf.py::TestVrfAclRedirect:
  skip:
    reason: "Switch does not support ACL REDIRECT_ACTION."
    conditions_logical_operator: or
    conditions:
      - "'switch' in vars() and len([capabilities for capabilities in switch.values() if 'REDIRECT_ACTION' in capabilities]) == 0"
      - "asic_type in ['vs']"

vrf/test_vrf.py::TestVrfWarmReboot::test_vrf_swss_warm_reboot:
  skip:
    reason: "Dualtor topology doesn't support advanced-reboot"
    conditions:
      - "topo_name in ['dualtor', 'dualtor-56', 'dualtor-120', 'dualtor-aa', 'dualtor-aa-56', 'dualtor-aa-64-breakout']"

vrf/test_vrf.py::TestVrfWarmReboot::test_vrf_system_warm_reboot:
  skip:
    reason: "Dualtor topology doesn't support advanced-reboot"
    conditions:
      - "topo_name in ['dualtor', 'dualtor-56', 'dualtor-120', 'dualtor-aa', 'dualtor-aa-56', 'dualtor-aa-64-breakout']"

vrf/test_vrf_attr.py:
  skip:
    reason: "Vrf tests are skipped in PR testing, not supported on mellanox and nvidia asic from 202411 and later, not support for non t0 topology currently"
    conditions_logical_operator: or
    conditions:
      - "asic_type in ['vs', 'mellanox', 'nvidia']"
      - "topo_type not in ['t0']"

vrf/test_vrf_attr.py::TestVrfAttrSrcMac::test_vrf1_neigh_with_default_router_mac:
  skip:
    reason: "RIF MAC taking precedence over VRF MAC / Vrf test are skipped in PR testing."
    conditions:
      - "asic_type in ['barefoot', 'vs']"

#######################################
#####           vxlan            #####
#######################################
vxlan/test_vnet_bgp_route_precedence.py:
  skip:
    reason: "test_vnet_bgp_route_precedence can only run on cisco and mnlx platforms. Also skip in 202411"
    conditions_logical_operator: or
    conditions:
      - "asic_type not in ['cisco-8000', 'mellanox']"
      - "release in ['202411']"
  xfail:
    reason: "Testcase ignored due to github issue: https://github.com/sonic-net/sonic-buildimage/issues/23824"
    conditions:
      - "https://github.com/sonic-net/sonic-buildimage/issues/23824"

vxlan/test_vnet_route_leak.py:
  skip:
    reason: "Test skipped due to issue #8374"
    conditions:
      - https://github.com/sonic-net/sonic-mgmt/issues/8374

vxlan/test_vnet_vxlan.py:
  skip:
    reason: "1. Enable tests only for: mellanox, barefoot
             2. Test skipped due to issue #8374"
    conditions_logical_operator: OR
    conditions:
      - "asic_type not in ['mellanox', 'barefoot', 'vs']"
      - https://github.com/sonic-net/sonic-mgmt/issues/8374

vxlan/test_vxlan_bfd_tsa.py:
  skip:
    reason: "VxLAN ECMP BFD TSA test is not yet supported on multi-ASIC platform. Also this test can only run on some platforms."
    conditions:
      - "(is_multi_asic == True) or (platform not in ['x86_64-8102_64h_o-r0', 'x86_64-8101_32fh_o-r0', 'x86_64-mlnx_msn4600c-r0', 'x86_64-mlnx_msn2700-r0', 'x86_64-mlnx_msn2700a1-r0', 'x86_64-kvm_x86_64-r0', 'x86_64-mlnx_msn4700-r0', 'x86_64-nvidia_sn4280-r0', 'x86_64-8102_28fh_dpu_o-r0'])"

vxlan/test_vxlan_bfd_tsa.py::Test_VxLAN_BFD_TSA::test_tsa_case4:
  skip:
    reason: "VxLAN ECMP BFD TSA test is not yet supported on multi-ASIC platform. Also this test can only run on 4600c, 2700 and 8102. For KVM platform, this test is not supported due to system check not supported currently."
    conditions_logical_operator: OR
    conditions:
      - "(is_multi_asic == True) or (platform not in ['x86_64-8102_64h_o-r0', 'x86_64-8101_32fh_o-r0', 'x86_64-mlnx_msn4600c-r0', 'x86_64-mlnx_msn2700-r0', 'x86_64-mlnx_msn2700a1-r0', 'x86_64-kvm_x86_64-r0', 'x86_64-mlnx_msn4700-r0', 'x86_64-nvidia_sn4280-r0', 'x86_64-8102_28fh_dpu_o-r0'])"
      - "(asic_type in ['vs']) and https://github.com/sonic-net/sonic-buildimage/issues/19879"
  xfail:
    reason: "Skipped due to github issue https://github.com/sonic-net/sonic-buildimage/issues/22615"
    conditions_logical_operator: OR
    conditions:
      - "https://github.com/sonic-net/sonic-buildimage/issues/22615 and 'sn2' in platform"
      - "https://github.com/sonic-net/sonic-buildimage/issues/22615 and 'sn4280' in platform"

vxlan/test_vxlan_bfd_tsa.py::Test_VxLAN_BFD_TSA::test_tsa_case5:
  skip:
    reason: "VxLAN ECMP BFD TSA test is not yet supported on multi-ASIC platform. Also this test can only run on 4600c, 2700 and 8102. For KVM platform, this test is not supported due to system check not supported currently."
    conditions_logical_operator: OR
    conditions:
      - "(is_multi_asic == True) or (platform not in ['x86_64-8102_64h_o-r0', 'x86_64-8101_32fh_o-r0', 'x86_64-mlnx_msn4600c-r0', 'x86_64-mlnx_msn2700-r0', 'x86_64-mlnx_msn2700a1-r0', 'x86_64-kvm_x86_64-r0', 'x86_64-mlnx_msn4700-r0', 'x86_64-nvidia_sn4280-r0', 'x86_64-8102_28fh_dpu_o-r0'])"
      - "(asic_type in ['vs']) and https://github.com/sonic-net/sonic-buildimage/issues/19879"
  xfail:
    reason: "Skipped due to github issue https://github.com/sonic-net/sonic-buildimage/issues/22615"
    conditions_logical_operator: OR
    conditions:
      - "https://github.com/sonic-net/sonic-buildimage/issues/22615 and 'sn2' in platform"
      - "https://github.com/sonic-net/sonic-buildimage/issues/22615 and 'sn4280' in platform"

vxlan/test_vxlan_bfd_tsa.py::Test_VxLAN_BFD_TSA::test_tsa_case6:
  skip:
    reason: "VxLAN ECMP BFD TSA test is not yet supported on multi-ASIC platform. Also this test can only run on 4600c, 2700 and 8102. For KVM platform, this test is not supported due to system check not supported currently."
    conditions_logical_operator: OR
    conditions:
      - "(is_multi_asic == True) or (platform not in ['x86_64-8102_64h_o-r0', 'x86_64-8101_32fh_o-r0', 'x86_64-mlnx_msn4600c-r0', 'x86_64-mlnx_msn2700-r0', 'x86_64-mlnx_msn2700a1-r0', 'x86_64-kvm_x86_64-r0', 'x86_64-mlnx_msn4700-r0', 'x86_64-nvidia_sn4280-r0', 'x86_64-8102_28fh_dpu_o-r0'])"
      - "(asic_type in ['vs']) and https://github.com/sonic-net/sonic-buildimage/issues/19879"
  xfail:
    reason: "Skipped due to github issue https://github.com/sonic-net/sonic-buildimage/issues/22615"
    conditions_logical_operator: OR
    conditions:
      - "https://github.com/sonic-net/sonic-buildimage/issues/22615 and 'sn2' in platform"
      - "https://github.com/sonic-net/sonic-buildimage/issues/22615 and 'sn4280' in platform"

vxlan/test_vxlan_crm.py:
  skip:
    reason: "VxLAN crm test is not yet supported on multi-ASIC platform. Also this test can only run on some platforms."
    conditions:
      - "(is_multi_asic == True) or (platform not in ['x86_64-8102_64h_o-r0', 'x86_64-8101_32fh_o-r0', 'x86_64-mlnx_msn4600c-r0', 'x86_64-mlnx_msn2700-r0', 'x86_64-mlnx_msn2700a1-r0', 'x86_64-kvm_x86_64-r0', 'x86_64-mlnx_msn4700-r0', 'x86_64-nvidia_sn4280-r0', 'x86_64-8102_28fh_dpu_o-r0'])"

vxlan/test_vxlan_crm.py::Test_VxLAN_Crm::test_crm_128_group_members[v4_in_v6]:
  skip:
    reason: "VxLAN crm test is not yet supported on multi-ASIC platform. Also this test can only run on some platforms. On Mellanox spc1 platform, due to HW limitation, vxlan ipv6 tunnel is not supported"
    conditions_logical_operator: OR
    conditions:
      - "(is_multi_asic == True) or (platform not in ['x86_64-8102_64h_o-r0', 'x86_64-8101_32fh_o-r0', 'x86_64-mlnx_msn4600c-r0', 'x86_64-mlnx_msn2700-r0', 'x86_64-mlnx_msn2700a1-r0', 'x86_64-kvm_x86_64-r0', 'x86_64-mlnx_msn4700-r0', 'x86_64-nvidia_sn4280-r0', 'x86_64-8102_28fh_dpu_o-r0'])"
      - "asic_gen == 'spc1'"

vxlan/test_vxlan_crm.py::Test_VxLAN_Crm::test_crm_128_group_members[v6_in_v6]:
  skip:
    reason: "VxLAN crm test is not yet supported on multi-ASIC platform. Also this test can only run on some platforms. On Mellanox spc1 platform, due to HW limitation, vxlan ipv6 tunnel is not supported"
    conditions_logical_operator: OR
    conditions:
      - "(is_multi_asic == True) or (platform not in ['x86_64-8102_64h_o-r0', 'x86_64-8101_32fh_o-r0', 'x86_64-mlnx_msn4600c-r0', 'x86_64-mlnx_msn2700-r0', 'x86_64-mlnx_msn2700a1-r0', 'x86_64-kvm_x86_64-r0', 'x86_64-mlnx_msn4700-r0', 'x86_64-nvidia_sn4280-r0', 'x86_64-8102_28fh_dpu_o-r0'])"
      - "asic_gen == 'spc1'"

vxlan/test_vxlan_crm.py::Test_VxLAN_Crm::test_crm_16k_routes[v4_in_v6]:
  skip:
    reason: "VxLAN crm test is not yet supported on multi-ASIC platform. Also this test can only run on some platforms. On Mellanox spc1 platform, due to HW limitation, vxlan ipv6 tunnel is not supported"
    conditions_logical_operator: OR
    conditions:
      - "(is_multi_asic == True) or (platform not in ['x86_64-8102_64h_o-r0', 'x86_64-8101_32fh_o-r0', 'x86_64-mlnx_msn4600c-r0', 'x86_64-mlnx_msn2700-r0', 'x86_64-mlnx_msn2700a1-r0', 'x86_64-kvm_x86_64-r0', 'x86_64-mlnx_msn4700-r0', 'x86_64-nvidia_sn4280-r0', 'x86_64-8102_28fh_dpu_o-r0'])"
      - "asic_gen == 'spc1'"

vxlan/test_vxlan_crm.py::Test_VxLAN_Crm::test_crm_16k_routes[v6_in_v6]:
  skip:
    reason: "VxLAN crm test is not yet supported on multi-ASIC platform. Also this test can only run on some platforms. On Mellanox spc1 platform, due to HW limitation, vxlan ipv6 tunnel is not supported"
    conditions_logical_operator: OR
    conditions:
      - "(is_multi_asic == True) or (platform not in ['x86_64-8102_64h_o-r0', 'x86_64-8101_32fh_o-r0', 'x86_64-mlnx_msn4600c-r0', 'x86_64-mlnx_msn2700-r0', 'x86_64-mlnx_msn2700a1-r0', 'x86_64-kvm_x86_64-r0', 'x86_64-mlnx_msn4700-r0', 'x86_64-nvidia_sn4280-r0', 'x86_64-8102_28fh_dpu_o-r0'])"
      - "asic_gen == 'spc1'"

vxlan/test_vxlan_crm.py::Test_VxLAN_Crm::test_crm_512_nexthop_groups[v4_in_v6]:
  skip:
    reason: "VxLAN crm test is not yet supported on multi-ASIC platform. Also this test can only run on some platforms. On Mellanox spc1 platform, due to HW limitation, vxlan ipv6 tunnel is not supported"
    conditions_logical_operator: OR
    conditions:
      - "(is_multi_asic == True) or (platform not in ['x86_64-8102_64h_o-r0', 'x86_64-8101_32fh_o-r0', 'x86_64-mlnx_msn4600c-r0', 'x86_64-mlnx_msn2700-r0', 'x86_64-mlnx_msn2700a1-r0', 'x86_64-kvm_x86_64-r0', 'x86_64-mlnx_msn4700-r0', 'x86_64-nvidia_sn4280-r0', 'x86_64-8102_28fh_dpu_o-r0'])"
      - "asic_gen == 'spc1'"

vxlan/test_vxlan_crm.py::Test_VxLAN_Crm::test_crm_512_nexthop_groups[v6_in_v6]:
  skip:
    reason: "VxLAN crm test is not yet supported on multi-ASIC platform. Also this test can only run on some platforms. On Mellanox spc1 platform, due to HW limitation, vxlan ipv6 tunnel is not supported"
    conditions_logical_operator: OR
    conditions:
      - "(is_multi_asic == True) or (platform not in ['x86_64-8102_64h_o-r0', 'x86_64-8101_32fh_o-r0', 'x86_64-mlnx_msn4600c-r0', 'x86_64-mlnx_msn2700-r0', 'x86_64-mlnx_msn2700a1-r0', 'x86_64-kvm_x86_64-r0', 'x86_64-mlnx_msn4700-r0', 'x86_64-nvidia_sn4280-r0', 'x86_64-8102_28fh_dpu_o-r0'])"
      - "asic_gen == 'spc1'"

vxlan/test_vxlan_decap.py:
  skip:
    reason: "vxlan support not available for cisco-8122 platforms. Not required on isolated topologies d256u256s2, d96u32s2, d448u15-lag, and d128, as well as their minimzed and -v6 variants."
    conditions_logical_operator: OR
    conditions:
      - "platform in ['x86_64-8122_64eh_o-r0', 'x86_64-8122_64ehf_o-r0']"
      - *noVxlanTopos
  xfail:
    reason: "Skipped due to bug https://github.com/sonic-net/sonic-buildimage/issues/22056"
    conditions:
      - "topo_name in ['t0-isolated-d16u16s1','t0-isolated-d32u32s2'] and https://github.com/sonic-net/sonic-buildimage/issues/22056"

vxlan/test_vxlan_ecmp.py:
  skip:
    reason: "VxLAN ECMP test is not yet supported on multi-ASIC platform. Also this test can only run on some platforms."
    conditions:
      - "(is_multi_asic == True) or (platform not in ['x86_64-8102_64h_o-r0', 'x86_64-8101_32fh_o-r0', 'x86_64-mlnx_msn4600c-r0', 'x86_64-mlnx_msn2700-r0', 'x86_64-mlnx_msn2700a1-r0', 'x86_64-kvm_x86_64-r0', 'x86_64-mlnx_msn4700-r0', 'x86_64-nvidia_sn4280-r0', 'x86_64-8102_28fh_dpu_o-r0'])"

vxlan/test_vxlan_ecmp_switchover.py:
  skip:
    reason: "VxLAN ECMP switchover test is not yet supported on multi-ASIC platform. Also this test can only run on some platforms."
    conditions:
      - "(is_multi_asic == True) or (platform not in ['x86_64-8102_64h_o-r0', 'x86_64-8101_32fh_o-r0', 'x86_64-mlnx_msn4600c-r0', 'x86_64-mlnx_msn2700-r0', 'x86_64-mlnx_msn2700a1-r0', 'x86_64-kvm_x86_64-r0', 'x86_64-mlnx_msn4700-r0', 'x86_64-nvidia_sn4280-r0', 'x86_64-8102_28fh_dpu_o-r0'])"

vxlan/test_vxlan_ecmp_vnet_ping.py:
  skip:
    reason: "Skip for AI backend, as this feature is not been used"
    conditions:
      - "'t1-isolated' in topo_name"

vxlan/test_vxlan_route_advertisement.py:
  skip:
    reason: "VxLAN route advertisement can only run on cisco , mnlx and marvell-teralynx platforms. "
    conditions:
      - "asic_type not in ['cisco-8000', 'mellanox' , 'marvell-teralynx' , 'vs']"

vxlan/test_vxlan_route_advertisement.py::Test_VxLAN_route_Advertisement::test_basic_route_advertisement[v4_in_v4]:
  xfail:
    reason: "xfail for IPv6-only topologies, need to add support for IPv6-only - https://github.com/sonic-net/sonic-mgmt/issues/20725"
    conditions:
      - "https://github.com/sonic-net/sonic-mgmt/issues/20725 and '-v6-' in topo_name"

vxlan/test_vxlan_route_advertisement.py::Test_VxLAN_route_Advertisement::test_basic_route_advertisement_with_community[v4_in_v4]:
  xfail:
    reason: "xfail for IPv6-only topologies, need to add support for IPv6-only - https://github.com/sonic-net/sonic-mgmt/issues/20725"
    conditions:
      - "https://github.com/sonic-net/sonic-mgmt/issues/20725 and '-v6-' in topo_name"

vxlan/test_vxlan_route_advertisement.py::Test_VxLAN_route_Advertisement::test_basic_route_advertisement_with_community_change[v4_in_v4]:
  xfail:
    reason: "xfail for IPv6-only topologies, need to add support for IPv6-only - https://github.com/sonic-net/sonic-mgmt/issues/20725"
    conditions:
      - "https://github.com/sonic-net/sonic-mgmt/issues/20725 and '-v6-' in topo_name"

vxlan/test_vxlan_route_advertisement.py::Test_VxLAN_route_Advertisement::test_route_advertisement_without_and_with_community[v4_in_v4]:
  xfail:
    reason: "xfail for IPv6-only topologies, need to add support for IPv6-only - https://github.com/sonic-net/sonic-mgmt/issues/20725"
    conditions:
      - "https://github.com/sonic-net/sonic-mgmt/issues/20725 and '-v6-' in topo_name"

vxlan/test_vxlan_route_advertisement.py::Test_VxLAN_route_Advertisement::test_scale_route_advertisement_with_community[v4_in_v4]:
  xfail:
    reason: "xfail for IPv6-only topologies, need to add support for IPv6-only - https://github.com/sonic-net/sonic-mgmt/issues/20725"
    conditions:
      - "https://github.com/sonic-net/sonic-mgmt/issues/20725 and '-v6-' in topo_name"

#######################################
#####           wan_lacp          #####
#######################################
wan/lacp/test_wan_lag_min_link.py::test_lag_min_link:
  skip:
    reason: "Skip test due to there isn't enough port channel or members exists in current topology."
    conditions_logical_operator: OR
    conditions:
      - "len(minigraph_portchannels) < 2"
      - "not any(len(v['members']) > 1 for _, v in minigraph_portchannels.items())"

#######################################
#####             zmq             #####
#######################################
zmq/test_gnmi_zmq.py:
  skip:
    reason: "Test is for smartswitch"
    conditions_logical_operator: or
    conditions:
      - "'arista' in platform"
      - "'isolated' in topo_name"

zmq/test_gnmi_zmq.py::test_gnmi_zmq:
  skip:
    reason: "dut ipv6 mgmt ip not supported"
    conditions:
      - "is_mgmt_ipv6_only==True"
      - "https://github.com/sonic-net/sonic-mgmt/issues/20395"<|MERGE_RESOLUTION|>--- conflicted
+++ resolved
@@ -65,19 +65,12 @@
       - "'dualtor' in topo_name"
       - "'m1' in topo_type"
 
-<<<<<<< HEAD
-=======
 acl/test_acl.py:
-  skip:
-    reason: "Skip acl for isolated-v6 topology"
-    conditions:
-      - "'isolated-v6' in topo_name and https://github.com/sonic-net/sonic-mgmt/issues/18077"
-  xfail:
-    reason: "Test case has issue on the t0-isolated-d256u256s2 topo."
-    conditions:
-      - "'t0-isolated-d256u256s2' in topo_name"
-
->>>>>>> 195f5706
+  xfail:
+    reason: "Test case has issue on the t0-isolated-d256u256s2 topo."
+    conditions:
+      - "'t0-isolated-d256u256s2' in topo_name"
+
 acl/test_acl_outer_vlan.py:
   #Outer VLAN id match support is planned for future release with SONIC on Cisco 8000
   #For the current release, will mark the related test cases as XFAIL
