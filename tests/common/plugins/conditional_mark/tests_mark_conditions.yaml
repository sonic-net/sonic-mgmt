--- conflicted
+++ resolved
@@ -84,19 +84,16 @@
       - "platform not in ['x86_64-mlnx_msn4600c-r0', 'x86_64-mlnx_msn4700-r0', 'x86_64-nvidia_sn5600-r0', 'x86_64-8102_64h_o-r0', 'x86_64-8101_32fh_o-r0']"
       - "release in ['201811', '201911']"
 
-<<<<<<< HEAD
-=======
 bfd/test_bfd.py::test_bfd_scale:
   skip:
-    reason: "Test not supported for cisco as it doesnt support single hop BFD.
+    reason: "Test is not verified for cisco-8111 and cisco-8122 yet.
              and not supported for platforms other than Nvidia 4600c/4700/5600. Skipping the test"
     conditions_logical_operator: or
     conditions:
-      - "platform in ['x86_64-8102_64h_o-r0', 'x86_64-8101_32fh_o-r0', 'x86_64-8111_32eh_o-r0', 'x86_64-8122_64eh_o-r0', 'x86_64-8122_64ehf_o-r0']"
+      - "platform in ['x86_64-8111_32eh_o-r0', 'x86_64-8122_64eh_o-r0', 'x86_64-8122_64ehf_o-r0']"
       - "platform not in ['x86_64-mlnx_msn4600c-r0', 'x86_64-mlnx_msn4700-r0', 'x86_64-nvidia_sn5600-r0', 'x86_64-8102_64h_o-r0', 'x86_64-8101_32fh_o-r0']"
       - "release in ['201811', '201911']"
 
->>>>>>> cceb07f2
 bfd/test_bfd_static_route.py:
   skip:
     reason: "Only supported on multi-asic system & Cisco LCs."
