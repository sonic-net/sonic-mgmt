--- conflicted
+++ resolved
@@ -820,15 +820,9 @@
 
 snmp/test_snmp_queue.py:
   skip:
-<<<<<<< HEAD
-    reason: "Interfaces not present on supervisor node or not supported on Barefoot platform"
-    conditions:
-      - "is_supervisor or asic_type in ['barefoot']"
-=======
-    reason: "Interfaces not present on supervisor node or M0 topo does not support test_snmp_queue"
-    conditions:
-      - "is_supervisor or topo_name in ['m0']"
->>>>>>> b7344fac
+    reason: "Interfaces not present on supervisor node or M0 topo does not support test_snmp_queue or unsupported platform"
+    conditions:
+      - "is_supervisor or topo_name in ['m0'] or asic_type in ['barefoot']"
 
 #######################################
 #####            span             #####
