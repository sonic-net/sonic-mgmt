--- conflicted
+++ resolved
@@ -1167,36 +1167,6 @@
   skip:
     reason: "Test noisy due to restart issue not relevant to GNOI. Disabling them to rewrite."
 
-<<<<<<< HEAD
-=======
-gnmi/test_gnoi_os.py:
-  skip:
-    reason: "GNMI cert name to role mapping change from single role to role list"
-    conditions_logical_operator: or
-    conditions:
-      - "https://github.com/sonic-net/sonic-mgmt/issues/17876"
-
-gnmi/test_gnoi_system.py:
-  skip:
-    reason: "GNMI cert name to role mapping change from single role to role list"
-    conditions_logical_operator: or
-    conditions:
-      - "https://github.com/sonic-net/sonic-mgmt/issues/17876"
-
-gnmi/test_gnoi_system_grpc.py:
-  skip:
-    reason: "GNMI cert name to role mapping change from single role to role list"
-    conditions_logical_operator: or
-    conditions:
-      - "https://github.com/sonic-net/sonic-mgmt/issues/17876"
-
-gnmi/test_gnoi_system_reboot.py:
-  skip:
-    reason: "Test not supported on vs platform due to broken gRPC connection during reboot."
-    conditions:
-      - "asic_type in ['vs']"
-
->>>>>>> 7294fe3d
 #######################################
 #####           hash              #####
 #######################################
