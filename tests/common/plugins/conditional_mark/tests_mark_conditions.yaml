--- conflicted
+++ resolved
@@ -3609,7 +3609,6 @@
     conditions:
     - "https://github.com/sonic-net/sonic-buildimage/issues/23426 and ('sn4700' in platform or 'sn4280' in platform)"
 
-<<<<<<< HEAD
 platform_tests/test_reload_config.py::test_reload_configuration:
   xfail:
     reason: "Test case has issue on the t0-isolated-d256u256s2 topo."
@@ -3626,8 +3625,6 @@
     conditions:
       - "'t0-isolated-d256u256s2' in topo_name"
 
-=======
->>>>>>> e9f00f3e
 #######################################
 #####     process_monitoring      #####
 #######################################
