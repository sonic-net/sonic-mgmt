--- conflicted
+++ resolved
@@ -33,19 +33,17 @@
     conditions:
       - "release not in ['202012']"
 
-<<<<<<< HEAD
+arp/test_stress_arp.py:
+  skip:
+    resason: "Extremely long long run time."
+    conditions:
+      - https://github.com/sonic-net/sonic-mgmt/issues/7874
+
 arp/test_unknown_mac.py:
   skip:
     reason: "Not supported on cisco-8000 platform"
     conditions:
       - "asic_type in ['cisco-8000']"
-=======
-arp/test_stress_arp.py:
-  skip:
-    resason: "Extremely long long run time."
-    conditions:
-      - https://github.com/sonic-net/sonic-mgmt/issues/7874
->>>>>>> 87411657
 
 #######################################
 #####            bfd              #####
