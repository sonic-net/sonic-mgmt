#######################################
#####        Define Anchors       #####
#######################################

# yaml files don't let an anchor be defined outside a yaml entry, so this block just
# creates an entry for pre-test but ensure it will always run, then the other
# conditions can just be used to define anchors for further use in this file

test_pretest.py:
  skip:
    reason: "Dummy entry to allow anchors to be defined at the top of this file"
    conditions_logical_operator: and
    conditions:
      - "False" # Ensure pretest always runs
      - &lossyTopos |
          topo_name in [
            't0-isolated-d128u128s1', 't0-isolated-v6-d128u128s1',
            't0-isolated-d128u128s2', 't0-isolated-v6-d128u128s2',
            't0-isolated-d16u16s1', 't0-isolated-v6-d16u16s1',
            't0-isolated-d16u16s2', 't0-isolated-v6-d16u16s2',
            't0-isolated-d256u256s2', 't0-isolated-v6-d256u256s2',
            't0-isolated-d32u32s2', 't0-isolated-v6-d32u32s2',
            't1-isolated-d224u8', 't1-isolated-v6-d224u8',
            't1-isolated-d28u1', 't1-isolated-v6-d28u1',
            't1-isolated-d448u15-lag', 't1-isolated-v6-d448u15-lag',
            't1-isolated-d448u16', 't1-isolated-v6-d448u16',
            't1-isolated-d56u1-lag', 't1-isolated-v6-d56u1-lag',
            't1-isolated-d56u2', 't1-isolated-v6-d56u2' ]
      - &noVxlanTopos |
          topo_name in [
            't0-isolated-d32u32s2', 't0-isolated-d256u256s2',
            't0-isolated-d96u32s2', 't0-isolated-v6-d32u32s2',
            't0-isolated-v6-d256u256s2', 't0-isolated-v6-d96u32s2',
            't1-isolated-d56u2', 't1-isolated-d56u1-lag',
            't1-isolated-d448u15-lag', 't1-isolated-d128',
            't1-isolated-d32', 't1-isolated-v6-d56u2',
            't1-isolated-v6-d56u1-lag', 't1-isolated-v6-d448u15-lag',
            't1-isolated-v6-d128' ]

#######################################
#####          cutsom_acl         #####
#######################################
acl:
  skip:
    reason: "Acl testsuite is still not enabled for macsec enable sonic-mgmt run"
    conditions:
      - "macsec_en==True"

acl/custom_acl_table/test_custom_acl_table.py:
  skip:
    reason: "Custom ACL not supported on older releases or dualtor setup"
    conditions_logical_operator: or
    conditions:
      - "release in ['201811', '201911', '202012']"
      - "'dualtor' in topo_name"

#######################################
#####            acl              #####
#######################################
acl/null_route/test_null_route_helper.py:
  skip:
    reason: "Skip running on dualtor /m1 testbed"
    conditions_logical_operator: or
    conditions:
      - "'dualtor' in topo_name"
      - "'m1' in topo_type"

acl/test_acl.py:
  skip:
    reason: "Skip acl for isolated-v6 topology"
    conditions:
      - "'isolated-v6' in topo_name and https://github.com/sonic-net/sonic-mgmt/issues/18077"

acl/test_acl_outer_vlan.py:
  #Outer VLAN id match support is planned for future release with SONIC on Cisco 8000
  #For the current release, will mark the related test cases as XFAIL
  xfail:
    reason: "Cisco platform does not support ACL Outer VLAN ID tests"
    conditions:
      - "asic_type in ['cisco-8000']"
  skip:
    reason: "Skip running on dualtor testbed"
    conditions:
      - "'dualtor' in topo_name"

acl/test_stress_acl.py:
  skip:
    reason: "skip for IPv6-only topologies"
    conditions:
      - "'-v6-' in topo_name"

#######################################
#####            arp              #####
#######################################
arp/test_arp_dualtor.py::test_proxy_arp_for_standby_neighbor:
  skip:
    reason: "`accept_untracked_na` currently only available in 202012"
    conditions:
      - "release not in ['202012']"

arp/test_arp_dualtor.py::test_standby_unsolicited_neigh_learning[IPv4-active-standby]:
  skip:
    reason: "This testcase has low passing rate in KVM PR test, skip with issue to unblock PR test."
    conditions:
      - "asic_type in ['vs'] and https://github.com/sonic-net/sonic-mgmt/issues/17441"

arp/test_arp_extended.py::test_arp_garp_enabled:
  xfail:
    reason: "xfail for IPv6-only topologies, with issue it try to parse with IPv4 style"
    conditions:
      - "https://github.com/sonic-net/sonic-mgmt/issues/19904 and '-v6-' in topo_name"

arp/test_arp_extended.py::test_proxy_arp[v4-:
  skip:
    reason: "skip for IPv6-only topologies"
    conditions:
      - "'-v6-' in topo_name"

arp/test_arp_update.py::test_kernel_asic_mac_mismatch[ipv4]:
  skip:
    reason: "skip for IPv6-only topologies"
    conditions:
      - "'-v6-' in topo_name"

arp/test_neighbor_mac_noptf.py:
  skip:
    reason: "Not supported in standalone topologies."
    conditions:
      - "'standalone' in topo_name"

arp/test_stress_arp.py::test_ipv4_arp:
  xfail:
    reason: "skip for IPv6-only topologies"
    conditions:
      - "'-v6-' in topo_name"

arp/test_unknown_mac.py:
  skip:
    reason: "Behavior on cisco-8000 & (Marvell) platform for unknown MAC is flooding rather than DROP, hence skipping."
    conditions:
      - "asic_type in ['cisco-8000','marvell-teralynx']"

arp/test_unknown_mac.py::TestUnknownMac::test_unknown_mac:
  xfail:
    reason: "xfail for IPv6-only topologies, with issue failure to handle max number"
    conditions:
      - "https://github.com/sonic-net/sonic-mgmt/issues/19906 and '-v6-' in topo_name"

arp/test_wr_arp.py:
  skip:
    reason: "Warm reboot is broken on dualtor topology. Device fails to recover by sanity check. Skipping for now. Not supported in standalone topos / Warm reboot is not required for 202412"
    conditions_logical_operator: or
    conditions:
      - "https://github.com/sonic-net/sonic-buildimage/issues/16502 and 'dualtor' in topo_name"
      - "'standalone' in topo_name"
      - "'isolated' in topo_name"

#######################################
#####            bfd              #####
#######################################
bfd/test_bfd.py:
  skip:
    reason: "Test not supported for platforms other than Nvidia 4280/4600c/4700/5600 and cisco-8102. Skipping the test / KVM do not support bfd test"
    conditions_logical_operator: or
    conditions:
      -  "(release in ['201811', '201911']) or (platform not in ['x86_64-mlnx_msn4600c-r0', 'x86_64-mlnx_msn4700-r0', 'x86_64-nvidia_sn5600-r0', 'x86_64-8102_64h_o-r0', 'x86_64-8101_32fh_o-r0', 'x86_64-nvidia_sn4280-r0', 'x86_64-8102_28fh_dpu_o-r0'])"
      - "asic_type in ['vs']"

bfd/test_bfd.py::test_bfd_basic:
  skip:
    reason: "Test not supported on platforms other than Cisco 8101/8102, Nvidia 4280/4600c/4700/5600. KVM platforms do not support bfd test"
    conditions_logical_operator: or
    conditions:
      - "platform not in ['x86_64-mlnx_msn4600c-r0', 'x86_64-mlnx_msn4700-r0', 'x86_64-nvidia_sn5600-r0', 'x86_64-8102_64h_o-r0', 'x86_64-8101_32fh_o-r0', 'x86_64-nvidia_sn4280-r0', 'x86_64-8102_28fh_dpu_o-r0']"
      - "release in ['201811', '201911']"
      - "asic_type in ['vs']"
  xfail:
    reason: "Test might failed due to https://github.com/sonic-net/sonic-mgmt/issues/19519"
    conditions:
      - https://github.com/sonic-net/sonic-mgmt/issues/19519

bfd/test_bfd.py::test_bfd_echo_mode:
  skip:
    reason: "https://github.com/sonic-net/sonic-mgmt/issues/14087 / KVM do not support bfd test"
    conditions_logical_operator: or
    conditions:
      - "https://github.com/sonic-net/sonic-mgmt/issues/14087"
      - "asic_type in ['vs']"

bfd/test_bfd.py::test_bfd_scale:
  skip:
    reason: "Test is not supported for platforms other than Cisco 8102/8101, Nvidia 4280/4600c/4700/5600. KVM platforms do not support bfd test"
    conditions_logical_operator: or
    conditions:
      - "platform not in ['x86_64-mlnx_msn4600c-r0', 'x86_64-mlnx_msn4700-r0', 'x86_64-nvidia_sn5600-r0', 'x86_64-8102_64h_o-r0', 'x86_64-8101_32fh_o-r0', 'x86_64-nvidia_sn4280-r0', 'x86_64-8102_28fh_dpu_o-r0']"
      - "release in ['201811', '201911']"
      - "asic_type in ['vs']"

bfd/test_bfd_static_route.py:
  skip:
    reason: "Only supported on multi-asic system & Cisco LCs."
    conditions:
      - "(is_multi_asic is False) or (hwsku not in ['Cisco-88-LC0-36FH-M-O36', 'Cisco-8800-LC-48H-C48', 'Cisco-88-LC0-36FH-O36'])"

bfd/test_bfd_traffic.py:
  skip:
    reason: "Test only supported on Cisco 8800 platforms."
    conditions:
      - "asic_type not in ['cisco-8000']"

#######################################
#####            bgp              #####
#######################################
bgp/test_bgp_allow_list.py:
  skip:
    reason: "Only supported on t1 topo. But Cisco 8111 or 8122 T1(compute ai) platform is not supported."
    conditions_logical_operator: or
    conditions:
      - "'t1' not in topo_type"
      - "platform in ['x86_64-8111_32eh_o-r0', 'x86_64-8122_64eh_o-r0', 'x86_64-8122_64ehf_o-r0']"
  xfail:
    reason: "xfail for IPv6-only topologies, with issue it try to parse with IPv4 style"
    conditions:
      - "https://github.com/sonic-net/sonic-mgmt/issues/20217 and '-v6-' in topo_name"

bgp/test_bgp_bbr.py:
  skip:
    reason: "Only supported on t1 topo. But Cisco 8111 or 8122 T1(compute ai) platform is not supported."
    conditions_logical_operator: or
    conditions:
      - "'t1' not in topo_type"
      - "platform in ['x86_64-8111_32eh_o-r0', 'x86_64-8122_64eh_o-r0', 'x86_64-8122_64ehf_o-r0']"
      - "asic_type in ['vs'] and https://github.com/sonic-net/sonic-mgmt/issues/17598"
  xfail:
    reason: "xfail for IPv6-only topologies, with issue it try to parse with IPv4 style"
    conditions:
      - "https://github.com/sonic-net/sonic-mgmt/issues/20217 and '-v6-' in topo_name"

bgp/test_bgp_bbr.py::test_bbr_status_consistent_after_reload[enabled]:
  xfail:
    reason: "Testcase ignored due to issue https://github.com/sonic-net/sonic-buildimage/issues/23642"
    conditions:
      - "https://github.com/sonic-net/sonic-buildimage/issues/23642 and hwsku in ['Mellanox-SN5640-C512S2', 'Mellanox-SN5640-C448O16', 'Mellanox-SN5600-C256S1','Mellanox-SN5600-C224O8']"

bgp/test_bgp_bbr_default_state.py::test_bbr_disabled_constants_yml_default:
  skip:
    reason: "Skip for IPv6-only topologies"
    conditions:
      - "'-v6-' in topo_name"

bgp/test_bgp_dual_asn.py::test_bgp_dual_asn_v4:
  skip:
    reason: "Skip for IPv6-only topologies"
    conditions:
      - "'-v6-' in topo_name"

bgp/test_bgp_gr_helper.py:
  skip:
    reason: 'bgp graceful restarted is not a supported feature for T2 and skip in KVM for failing with new cEOS image'
    conditions_logical_operator: or
    conditions:
      - "'t2' in topo_name"
      - "asic_type in ['vs'] and https://github.com/sonic-net/sonic-mgmt/issues/18788"

bgp/test_bgp_gr_helper.py::test_bgp_gr_helper_routes_perserved:
  xfail:
    reason: "xfail for IPv6-only topologies"
    conditions:
      - "'-v6-' in topo_name"

bgp/test_bgp_multipath_relax.py:
  skip:
    reason: "Not supported topology backend."
    conditions_logical_operator: or
    conditions:
      - "'backend' in topo_name"
      - "'t1-isolated' in topo_name"

bgp/test_bgp_operation_in_ro.py:
  skip:
    reason: "Feature is reverted and pending enhancement"
    conditions:
      - "https://github.com/sonic-net/sonic-buildimage/issues/23462"

bgp/test_bgp_peer_shutdown.py::test_bgp_peer_shutdown:
  xfail:
    reason: "xfail for IPv6-only topologies, is with it parse everthing as IPv4"
    conditions:
      - "https://github.com/sonic-net/sonic-mgmt/issues/19907 and '-v6-' in topo_name"

bgp/test_bgp_port_disable.py:
  skip:
    reason: "Not supperted on master."
    conditions:
      - "release in ['master', '202505']"

bgp/test_bgp_queue.py:
  skip:
    reason: "Not supported on mgmt device"
    conditions:
      - "topo_type in ['m0', 'mx', 'm1']"
  xfail:
    reason: "Skipped due to issue https://github.com/sonic-net/sonic-mgmt/issues/18349"
    conditions:
      - "https://github.com/sonic-net/sonic-mgmt/issues/18349 and ('t1-isolated-d56u2' in topo_name or 't0-isolated-d32u32s2' in topo_name)"

bgp/test_bgp_route_neigh_learning.py::test_bgp_neighbor_route_learnning:
  xfail:
    reason: "xfail for IPv6-only topologies, issue with it try to parse with IPv4 style"
    conditions:
      - "https://github.com/sonic-net/sonic-mgmt/issues/19915 and '-v6-' in topo_name"

bgp/test_bgp_router_id.py:
  skip:
    reason: "Not supported on multi-asic"
    conditions:
      - "is_multi_asic==True"

bgp/test_bgp_router_id.py::test_bgp_router_id_default:
  xfail:
    reason: "xfail for IPv6-only topologies, issue with trying to parse with IPv4 style"
    conditions:
      - "https://github.com/sonic-net/sonic-mgmt/issues/19916 and '-v6-' in topo_name"

bgp/test_bgp_router_id.py::test_bgp_router_id_set:
  xfail:
    reason: "xfail for IPv6-only topologies, issue with trying to parse with IPv4 style"
    conditions:
      - "https://github.com/sonic-net/sonic-mgmt/issues/19916 and '-v6-' in topo_name"

bgp/test_bgp_router_id.py::test_bgp_router_id_set_without_loopback:
  xfail:
    reason: "xfail for IPv6-only topologies, issue with trying to parse with IPv4 style"
    conditions:
      - "https://github.com/sonic-net/sonic-mgmt/issues/19916 and '-v6-' in topo_name"

bgp/test_bgp_sentinel.py::test_bgp_sentinel[IPv4:
  skip:
    reason: "Skip for IPv6-only topologies"
    conditions:
      - "'-v6-' in topo_name"

bgp/test_bgp_sentinel.py::test_bgp_sentinel[IPv6:
  xfail:
    reason: "xfail for IPv6-only topologies, with issue it try to parse with IPv4 style or due to GH issue 23938"
    conditions_logical_operator: or
    conditions:
      - "https://github.com/sonic-net/sonic-mgmt/issues/20193 and '-v6-' in topo_name"
      - "https://github.com/sonic-net/sonic-buildimage/issues/23938"

bgp/test_bgp_session.py::test_bgp_session_interface_down:
  xfail:
    reason: "xfail for IPv6-only topologies, issue with trying to parse with IPv4 style"
    conditions:
      - "https://github.com/sonic-net/sonic-mgmt/issues/19916 and '-v6-' in topo_name"

bgp/test_bgp_slb.py:
  skip:
    reason: "Skip over topologies which doesn't support slb."
    conditions:
     - "'backend' in topo_name or 'mgmttor' in topo_name"

bgp/test_bgp_slb.py::test_bgp_slb_neighbor_persistence_across_advanced_reboot:
  skip:
    reason: "Skip it on dual tor since it got stuck during warm reboot due to known issue on master and internal image
             or over topologies which doesn't support slb."
    conditions_logical_operator: or
    conditions:
      - "topo_name in ['dualtor', 'dualtor-56', 'dualtor-120', 'dualtor-aa', 'dualtor-aa-56'] and https://github.com/sonic-net/sonic-mgmt/issues/9201"
      - "'backend' in topo_name or 'mgmttor' in topo_name or 'isolated' in topo_name"
      - "hwsku in ['Arista-7050CX3-32S-C28S4']"

bgp/test_bgp_speaker.py:
  skip:
    reason: "Not supported on topology backend."
    conditions:
      - "'backend' in topo_name"

bgp/test_bgp_speaker.py::test_bgp_speaker_announce_routes[:
  skip:
    reason: "Skip for IPv6-only topologies"
    conditions:
      - "'-v6-' in topo_name"

bgp/test_bgp_speaker.py::test_bgp_speaker_announce_routes_v6:
  xfail:
    reason: "xfail for IPv6-only topologies, is with it look for vlan_ipv4_entry"
    conditions:
      - "https://github.com/sonic-net/sonic-mgmt/issues/19917 and '-v6-' in topo_name"

bgp/test_bgp_speaker.py::test_bgp_speaker_bgp_sessions:
  xfail:
    reason: "xfail for IPv6-only topologies, is with it look for vlan_ipv4_entry"
    conditions:
      - "https://github.com/sonic-net/sonic-mgmt/issues/19917 and '-v6-' in topo_name"

bgp/test_bgp_suppress_fib.py:
  skip:
    reason: "Not supported before release 202411."
    conditions_logical_operator: or
    conditions:
      - "release in ['201811', '201911', '202012', '202205', '202211', '202305', '202311', '202405', 'master']"
      - "asic_type in ['vs'] and https://github.com/sonic-net/sonic-mgmt/issues/14449"

bgp/test_bgp_update_timer.py::test_bgp_update_timer_session_down:
  xfail:
    reason: "xfail for IPv6-only topologies, issue caused by _is_ipv4_address check"
    conditions:
      - "https://github.com/sonic-net/sonic-mgmt/issues/19918 and '-v6-' in topo_name"

bgp/test_bgp_update_timer.py::test_bgp_update_timer_single_route:
  xfail:
    reason: "xfail for IPv6-only topologies, issue caused by _is_ipv4_address check"
    conditions:
      - "https://github.com/sonic-net/sonic-mgmt/issues/19918 and '-v6-' in topo_name"

bgp/test_bgpmon.py:
  skip:
    reason: "Not supported on T2 topology or topology backend
             or Skip for IPv6-only topologies, since there are v6 verison of the test"
    conditions:
      - "'backend' in topo_name or topo_type in ['t2']"
      - "'-v6-' in topo_name"

bgp/test_bgpmon_v6.py::test_bgpmon_no_ipv6_resolve_via_default:
  skip:
    reason: "Not applicable for passive bgpmon_v6"

bgp/test_startup_tsa_tsb_service.py::test_tsa_tsb_service_with_supervisor_abnormal_reboot:
  skip:
    reason: "Not supported on T2 single node topology"
    conditions:
      - "'t2_single_node' in topo_name"

bgp/test_startup_tsa_tsb_service.py::test_tsa_tsb_service_with_supervisor_cold_reboot:
  skip:
    reason: "Not supported on T2 single node topology"
    conditions:
      - "'t2_single_node' in topo_name"

bgp/test_startup_tsa_tsb_service.py::test_tsa_tsb_service_with_tsa_on_sup:
  skip:
    reason: "Not supported on T2 single node topology"
    conditions:
      - "'t2_single_node' in topo_name"

bgp/test_startup_tsa_tsb_service.py::test_user_init_tsb_on_sup_while_service_run_on_dut:
  skip:
    reason: "Not supported on T2 single node topology"
    conditions:
      - "'t2_single_node' in topo_name"

bgp/test_traffic_shift.py:
  xfail:
    reason: "xfail for IPv6-only topologies, with issue it try to parse with IPv4 style"
    conditions:
      - "https://github.com/sonic-net/sonic-mgmt/issues/20194 and '-v6-' in topo_name"

bgp/test_traffic_shift.py::test_load_minigraph_with_traffic_shift_away:
  skip:
    reason: "Test is flaky and causing PR test to fail unnecessarily"
    conditions:
      - "asic_type in ['vs']"
      - https://github.com/sonic-net/sonic-mgmt/issues/6471

bgp/test_traffic_shift_sup.py:
  skip:
    reason: "Not supported on T2 single node topology"
    conditions:
      - "'t2_single_node' in topo_name"

#######################################
#####            cacl             #####
#######################################
cacl/test_cacl_application.py:
  skip:
    reason: "skip test_cacl_application in PR test temporarily"
    conditions:
      - "asic_type in ['vs']"

cacl/test_cacl_application.py::test_cacl_acl_loader_commands_internal:
  skip:
    reason: "test_cacl_acl_loader_commands_internal is only supported on t0/t1 testbed"
    conditions_logical_operator: or
    conditions:
      - "topo_type not in ['t1', 't0']"
      - "'dualtor' in topo_name"

cacl/test_cacl_application.py::test_cacl_application_dualtor:
  skip:
    reason: "test_cacl_application_dualtor is only supported on dualtor topology"
    conditions:
      - "topo_name not in ['dualtor', 'dualtor-56', 'dualtor-64', 'dualtor-64-breakout', 'dualtor-120']"

cacl/test_cacl_application.py::test_cacl_application_nondualtor:
  skip:
    reason: "test_cacl_application is only supported on non dualtor topology"
    conditions:
      - "topo_name in ['dualtor', 'dualtor-56', 'dualtor-64', 'dualtor-120']"

cacl/test_cacl_application.py::test_multiasic_cacl_application:
  skip:
    reason: "test_multiasic_cacl_application is only supported on multi-ASIC platform"
    conditions:
      - "not is_multi_asic"

cacl/test_ebtables_application.py:
  skip:
    reason: "Ebtables shouldn't be installed in KVM which blocks L2 forwarding, skip in PR testing"
    conditions:
      - "asic_type in ['vs']"

#######################################
#####           configlet         #####
#######################################
configlet/test_add_rack.py:
  skip:
    reason: "AddRack is not yet supported on multi-ASIC platform"
    conditions:
      - "is_multi_asic==True"
  xfail:
    reason: "xfail for IPv6-only topologies, need to add support for IPv6-only - https://github.com/sonic-net/sonic-mgmt/issues/20728"
    conditions:
      - "https://github.com/sonic-net/sonic-mgmt/issues/20728 and '-v6-' in topo_name"

container_hardening/test_container_hardening.py::test_container_privileged:
  skip:
    reason: "Not supported on 202305 and older releases"
    conditions:
      - "release in ['201811', '201911', '202012', '202205', '202211', '202305']"

#######################################
#####            copp             #####
#######################################
copp/test_copp.py:
  skip:
    reason: "Topology not supported by COPP tests"
    conditions:
      - "(topo_name not in ['dualtor-aa', 'dualtor-aa-64-breakout', 'ptf32', 'ptf64', 't0', 't0-64', 't0-52', 't0-116', 't0-118', 't0-88-o8c80', 't1', 't1-lag', 't1-28-lag', 't1-48-lag', 't1-64-lag', 't1-56-lag', 't1-backend', 'm0', 'm0-2vlan', 'mx', 'm1-48', 'm1-44', 'm1-108', 'm1-128', 't0-isolated-d16u16s1', 't1-isolated-d28u1', 't0-isolated-d32u32s2', 't1-isolated-d56u2'] and 't2' not in topo_type)"

copp/test_copp.py::TestCOPP::test_add_new_trap:
  skip:
    reason: "Copp test_add_new_trap is not yet supported on these testbeds"
    conditions_logical_operator: or
    conditions:
      - "is_multi_asic==True"
      - "(topo_name not in ['ptf32', 'ptf64', 't0', 't0-64', 't0-52', 't0-116', 't0-118', 't0-88-o8c80', 't1', 't1-lag', 't1-28-lag', 't1-48-lag', 't1-64-lag', 't1-56-lag', 't1-backend', 'm0', 'm0-2vlan', 'mx', 'm1-48', 'm1-44', 'm1-108', 'm1-128', 't0-isolated-d16u16s1', 't1-isolated-d28u1', 't0-isolated-d32u32s2', 't1-isolated-d56u2'] and 't2' not in topo_type)"

copp/test_copp.py::TestCOPP::test_remove_trap:
  skip:
    reason: "Copp test_remove_trap is not yet supported on these testbeds"
    conditions_logical_operator: or
    conditions:
      - "is_multi_asic==True"
      - "(topo_name not in ['ptf32', 'ptf64', 't0', 't0-64', 't0-52', 't0-116', 't0-118', 't0-88-o8c80', 't1', 't1-lag', 't1-28-lag', 't1-48-lag', 't1-64-lag', 't1-56-lag', 't1-backend', 'm0', 'm0-2vlan', 'mx', 'm1-48', 'm1-44', 'm1-108', 'm1-128', 't0-isolated-d16u16s1', 't1-isolated-d28u1', 't0-isolated-d32u32s2', 't1-isolated-d56u2'] and 't2' not in topo_type)"

copp/test_copp.py::TestCOPP::test_trap_config_save_after_reboot:
  skip:
    conditions_logical_operator: or
    reason: "Copp test_trap_config_save_after_reboot is not yet supported on these testbeds or not supported after docker_inram enabled"
    conditions:
      - "is_multi_asic==True"
      - "build_version.split('.')[0].isdigit() and int(build_version.split('.')[0]) == 20220531 and int(build_version.split('.')[1]) > 27 and hwsku in ['Arista-7050-QX-32S', 'Arista-7050QX32S-Q32', 'Arista-7050-QX32', 'Arista-7050QX-32S-S4Q31', 'Arista-7060CX-32S-D48C8', 'Arista-7060CX-32S-C32', 'Arista-7060CX-32S-Q32', 'Arista-7060CX-32S-C32-T1']"
      - "build_version.split('.')[0].isdigit() and int(build_version.split('.')[0]) > 20220531 and hwsku in ['Arista-7050-QX-32S', 'Arista-7050QX32S-Q32', 'Arista-7050-QX32', 'Arista-7050QX-32S-S4Q31', 'Arista-7060CX-32S-D48C8', 'Arista-7060CX-32S-C32', 'Arista-7060CX-32S-Q32', 'Arista-7060CX-32S-C32-T1']"
      - "(topo_name not in ['ptf32', 'ptf64', 't0', 't0-64', 't0-52', 't0-116', 't0-118', 't0-88-o8c80', 't1', 't1-lag', 't1-28-lag', 't1-48-lag', 't1-64-lag', 't1-56-lag', 't1-backend', 'm0', 'm0-2vlan', 'mx', 'm1-48', 'm1-44', 'm1-108', 'm1-128', 't0-isolated-d16u16s1', 't1-isolated-d28u1', 't0-isolated-d32u32s2', 't1-isolated-d56u2'] and 't2' not in topo_type)"

copp/test_copp.py::TestCOPP::test_trap_neighbor_miss:
  skip:
    reason: "Copp test_trap_neighbor_miss is not supported on broadcom platforms and non-TOR topologies"
    conditions_logical_operator: or
    conditions:
      - "(asic_type in ['broadcom'] and release in ['202411'])"
      - "(topo_name not in ['t0', 't0-64', 't0-52', 't0-116', 't0-118', 't0-88-o8c80', 't0-isolated-d16u16s1', 't1-isolated-d28u1', 't0-isolated-d32u32s2', 't1-isolated-d56u2'])"

#######################################
#####            crm              #####
#######################################
crm/test_crm.py :
  xfail:
    reason: "xfail for IPv6-only topologies, issue with it try to excute ipv4 command with no output"
    conditions:
      - "https://github.com/sonic-net/sonic-mgmt/issues/19640 and '-v6-' in topo_name"

crm/test_crm.py::test_crm_fdb_entry:
  skip:
    reason: "Unsupported topology, expected to run only on 'T0*' or 'M0/MX' topology"
    conditions:
      - "'t0' not in topo_name and topo_type not in ['m0', 'mx']"

crm/test_crm_available.py:
  xfail:
    reason: "There is a known issue with broadcom dualtor (https://github.com/sonic-net/sonic-mgmt/issues/18873) or xfail for IPv6-only topologies, as it try to excute ipv4 command"
    conditions_logical_operator: or
    conditions:
      - "https://github.com/sonic-net/sonic-mgmt/issues/18873 and 'dualtor' in topo_name and asic_type in ['broadcom']"
      - "https://github.com/sonic-net/sonic-mgmt/issues/19919 and '-v6-' in topo_name"

#######################################
#####           dash              #####
#######################################
dash/crm/test_dash_crm.py:
  skip:
    reason: "Currently dash tests are not supported on KVM"
    conditions:
      - "asic_type in ['vs'] and https://github.com/sonic-net/sonic-mgmt/issues/16407"

dash/test_dash_acl.py:
  skip:
    reason: "Currently dash tests are not supported on KVM"
    conditions:
      - "asic_type in ['vs'] and https://github.com/sonic-net/sonic-mgmt/issues/16407"

dash/test_dash_disable_enable_eni.py:
  skip:
    reason: "Currently dash tests are not supported on KVM"
    conditions:
      - "asic_type in ['vs'] and https://github.com/sonic-net/sonic-mgmt/issues/16407"

dash/test_dash_eni_counter.py:
  skip:
    reason: "Currently dash tests are not supported on KVM"
    conditions:
      - "asic_type in ['vs'] and https://github.com/sonic-net/sonic-mgmt/issues/16407"

dash/test_dash_privatelink.py:
  skip:
    conditions_logical_operator: or
    reason: "Currently dash tests are not supported on KVM or non-smartswitch T1s"
    conditions:
      - "asic_type in ['vs'] and https://github.com/sonic-net/sonic-mgmt/issues/16407"
      - "hwsku not in ['Cisco-8102-28FH-DPU-O-T1', 'Mellanox-SN4280-O8C40', 'Mellanox-SN4280-O28', 'Cisco-8102-28FH-DPU-O']"

dash/test_dash_smartswitch_vnet.py:
  skip:
    conditions_logical_operator: or
    reason: "Currently dash tests are not supported on KVM or non-smartswitch T1s"
    conditions:
      - "asic_type in ['vs'] and https://github.com/sonic-net/sonic-mgmt/issues/16407"
      - "hwsku not in ['Cisco-8102-28FH-DPU-O-T1', 'Mellanox-SN4280-O8C40', 'Mellanox-SN4280-O28']"

dash/test_dash_vnet.py:
  skip:
    conditions_logical_operator: or
    reason: "Currently dash tests are not supported on KVM"
    conditions:
      - "asic_type in ['vs'] and https://github.com/sonic-net/sonic-mgmt/issues/16407"
      - "platform in ['x86_64-nvidia_sn4280-r0']"

dash/test_fnic.py:
  skip:
    conditions_logical_operator: or
    reason: "Currently dash tests are not supported on KVM or non-smartswitch T1s"
    conditions:
      - "asic_type in ['vs'] and https://github.com/sonic-net/sonic-mgmt/issues/16407"
      - "hwsku not in ['Cisco-8102-28FH-DPU-O-T1', 'Mellanox-SN4280-O8C40', 'Mellanox-SN4280-O28', 'Cisco-8102-28FH-DPU-O']"

dash/test_plnsg.py:
  skip:
    conditions_logical_operator: or
    reason: "Currently dash tests are not supported on KVM or non-smartswitch T1s"
    conditions:
      - "asic_type in ['vs'] and https://github.com/sonic-net/sonic-mgmt/issues/16407"
      - "hwsku not in ['Cisco-8102-28FH-DPU-O-T1', 'Mellanox-SN4280-O8C40', 'Mellanox-SN4280-O28', 'Cisco-8102-28FH-DPU-O']"

dash/test_relaxed_match_negative.py:
  skip:
    reason: "Currently dash tests are not supported on KVM"
    conditions:
      - "asic_type in ['vs'] and https://github.com/sonic-net/sonic-mgmt/issues/16407"

#######################################
#####       db_migrator           #####
#######################################
db_migrator/test_migrate_dns.py::test_migrate_dns_03:
  xfail:
    reason: "db_migrator does not support SonicQosProfile in minigraph"
    conditions:
      - "https://github.com/sonic-net/sonic-buildimage/issues/22120"

#######################################
#####            decap            #####
#######################################
decap/test_decap.py:
  skip:
    reason: 'Skip on t1-isolated-d32/128 topos'
    conditions:
      - "topo_name in ['t1-isolated-d128', 't1-isolated-d32']"

decap/test_decap.py::test_decap[ttl=pipe, dscp=pipe, vxlan=disable]:
  skip:
    reason: "Not supported on broadcom after 201911 release, cisco-8000 all releases. Skip on t1-isolated-d32/128 topos"
    conditions_logical_operator: or
    conditions:
      - "(asic_type in ['broadcom'] and release not in ['201811', '201911']) or (asic_type in ['cisco-8000'])"
      - "topo_name in ['t1-isolated-d128', 't1-isolated-d32']"

decap/test_decap.py::test_decap[ttl=pipe, dscp=pipe, vxlan=set_unset]:
  skip:
    reason: "Not supported on broadcom after 201911 release, cisco-8000 all releases and marvell-prestera asics. Skip on t1-isolated-d32/128 topos"
    conditions_logical_operator: or
    conditions:
      - "(asic_type in ['broadcom'] and release not in ['201811', '201911']) or (asic_type in ['cisco-8000']) or (asic_type in ['marvell-prestera', 'marvell'])"
      - "topo_name in ['t1-isolated-d128', 't1-isolated-d32']"

decap/test_decap.py::test_decap[ttl=pipe, dscp=uniform, vxlan=disable]:
  skip:
    conditions_logical_operator: or
    reason: "Not supported on backend, broadcom before 202012 release. Skip 7260CX3 T1 topo in 202305 release. Skip on t1-isolated-d32/128 topos"
    conditions:
      - "(topo_name in ['t1-backend', 't0-backend']) or (asic_type in ['broadcom'] and release in ['201811', '201911'])"
      - "'7260CX3' in hwsku and release in ['202305'] and 't1' in topo_type"
      - "topo_name in ['t1-isolated-d128', 't1-isolated-d32']"

decap/test_decap.py::test_decap[ttl=pipe, dscp=uniform, vxlan=set_unset]:
  skip:
    reason: "Not supported on backend, T2 topologies , broadcom platforms before 202012 release, x86_64-8111_32eh_o-r0 platform. Skip on mellanox all releases. Skip on 7260CX3 T1 topo in 202305 release. Not required on isolated topologies d256u256s2, d96u32s2, d448u15-lag, and d128, as well as their minimzed and -v6 variants."
    conditions_logical_operator: or
    conditions:
      - "('t2' in topo_name) or (topo_name in ['t1-backend', 't0-backend']) or (asic_type in ['broadcom'] and release in ['201811', '201911']) or platform in ['x86_64-8111_32eh_o-r0'] or asic_type in ['mellanox']"
      - "'7260CX3' in hwsku and release in ['202305'] and 't1' in topo_type"
      - *noVxlanTopos

decap/test_decap.py::test_decap[ttl=uniform, dscp=pipe, vxlan=disable]:
  skip:
    reason: "Not supported uniform ttl mode"

decap/test_decap.py::test_decap[ttl=uniform, dscp=pipe, vxlan=set_unset]:
  skip:
    reason: "Not supported uniform ttl mode"

decap/test_decap.py::test_decap[ttl=uniform, dscp=uniform, vxlan=disable]:
  skip:
    reason: "Not supported uniform ttl mode"

decap/test_decap.py::test_decap[ttl=uniform, dscp=uniform, vxlan=set_unset]:
  skip:
    reason: "Not supported uniform ttl mode"

decap/test_subnet_decap.py::test_vlan_subnet_decap:
  skip:
    reason: "Supported only on T0 topology with KVM or broadcom td3 asic or mellanox asic, and available for 202405 release and later, need to skip on KVM testbed since subnet_decap feature haven't been added into yang model. Skip on t1-isolated-d32/128 topos"
    conditions_logical_operator: or
    conditions:
      - "topo_type not in ['t0']"
      - "asic_type not in ['vs', 'mellanox'] and asic_gen not in ['td3']"
      - "asic_type in ['vs'] and https://github.com/sonic-net/sonic-buildimage/issues/21090"
      - "release in ['202012', '202205', '202305', '202311']"
      - "topo_name in ['t1-isolated-d128', 't1-isolated-d32']"

#######################################
#####         dhcp_relay        #####
#######################################
dhcp_relay/test_dhcp_counter_stress.py::test_dhcpcom_relay_counters_stress:
  xfail:
    reason: "7215 has low performance, and can only take low stress (about 5 pps)"
    conditions:
      - "platform in ['armhf-nokia_ixs7215_52x-r0']"

dhcp_relay/test_dhcp_counter_stress.py::test_dhcpcom_relay_counters_stress[discover]:
  xfail:
    reason: "Need to skip for discover test cases on dualtor"
    conditions:
      - "'dualtor' in topo_name"
      - "https://github.com/sonic-net/sonic-mgmt/issues/19230"

dhcp_relay/test_dhcp_counter_stress.py::test_dhcpcom_relay_counters_stress[request]:
  xfail:
    reason: "Need to skip for request test cases on dualtor"
    conditions:
      - "'dualtor' in topo_name"
      - "https://github.com/sonic-net/sonic-mgmt/issues/19230"

dhcp_relay/test_dhcp_relay.py:
  skip:
    reason: "Need to skip for Cisco backend platform"
    conditions:
      - "platform in ['x86_64-8111_32eh_o-r0', 'x86_64-8122_64eh_o-r0', 'x86_64-8122_64ehf_o-r0']"

dhcp_relay/test_dhcp_relay.py::test_dhcp_relay_after_link_flap:
  skip:
    reason: "Skip test_dhcp_relay_after_link_flap on dualtor or platform x86_64-8111_32eh_o-r0"
    conditions_logical_operator: or
    conditions:
      - "'dualtor' in topo_name"
      - "platform in ['x86_64-8111_32eh_o-r0']"

dhcp_relay/test_dhcp_relay.py::test_dhcp_relay_counter:
  skip:
    reason: "Skip test_dhcp_relay_counter in old release version"
    conditions_logical_operator: or
    conditions:
      - "release in ['201811', '201911', '202012']"

dhcp_relay/test_dhcp_relay.py::test_dhcp_relay_on_dualtor_standby:
  skip:
    reason: "The test case only tests DHCP relay on the dualtor standby dut"
    conditions:
      - "'dualtor' not in topo_name"

dhcp_relay/test_dhcp_relay.py::test_dhcp_relay_random_sport:
  skip:
    reason: "Skip test_dhcp_relay_random_sport on dualtor in 201811 and 201911 or platform x86_64-8111_32eh_o-r0"
    conditions_logical_operator: or
    conditions:
      - "'dualtor' in topo_name and release in ['201811', '201911']"
      - "platform in ['x86_64-8111_32eh_o-r0']"

dhcp_relay/test_dhcp_relay.py::test_dhcp_relay_start_with_uplinks_down:
  skip:
    reason: "Skip test_dhcp_relay_start_with_uplinks_down on dualtor or platform x86_64-8111_32eh_o-r0"
    conditions_logical_operator: or
    conditions:
      - "'dualtor' in topo_name"
      - "platform in ['x86_64-8111_32eh_o-r0']"

dhcp_relay/test_dhcp_relay.py::test_dhcp_relay_unicast_mac:
  skip:
    reason: "Skip test_dhcp_relay_unicast_mac on dualtor or platform x86_64-8111_32eh_o-r0"
    conditions_logical_operator: or
    conditions:
      - "'dualtor' in topo_name and release in ['201811', '201911']"
      - "platform in ['x86_64-8111_32eh_o-r0']"

dhcp_relay/test_dhcp_relay.py::test_dhcp_relay_with_source_port_ip_in_relay_enabled:
  skip:
    reason: "Skip test_dhcp_relay_with_source_port_ip_in_relay_enabled in old release version"
    conditions_logical_operator: or
    conditions:
      - "'dualtor' in topo_name and release in ['201811', '201911']"

dhcp_relay/test_dhcp_relay.py::test_interface_binding:
  skip:
    reason: "Skip test_interface_binding in old release version"
    conditions:
      - "release in ['201811', '201911', '202106']"

dhcp_relay/test_dhcp_relay_stress.py::test_dhcp_relay_restart_with_stress:
  skip:
    reason: "Skip due to flaky issue"
    conditions:
      - "asic_type in ['vs']"
      - "https://github.com/sonic-net/sonic-mgmt/issues/16450"

dhcp_relay/test_dhcp_relay_stress.py::test_dhcp_relay_stress:
  skip:
    reason: "1. Need to skip for platform armhf-nokia_ixs7215_52x-r0 due to buffer issues
             2. Need to skip for KVM due to low performance"
    conditions_logical_operator: or
    conditions:
      - "platform in ['armhf-nokia_ixs7215_52x-r0']"
      - "asic_type in ['vs']"

dhcp_relay/test_dhcp_relay_stress.py::test_dhcp_relay_stress[discover]:
  skip:
    reason: "Testcase ignored due to github issue: https://github.com/sonic-net/sonic-mgmt/issues/14851"
    conditions:
      - "https://github.com/sonic-net/sonic-mgmt/issues/14851"

dhcp_relay/test_dhcp_relay_stress.py::test_dhcp_relay_stress[request]:
  skip:
    reason: "Testcase ignored due to github issue: https://github.com/sonic-net/sonic-mgmt/issues/14851"
    conditions:
      - "https://github.com/sonic-net/sonic-mgmt/issues/14851"

dhcp_relay/test_dhcpv6_relay.py:
  skip:
    reason: "Need to skip for platform x86_64-8111_32eh_o-r0"
    conditions:
      - "platform in ['x86_64-8111_32eh_o-r0']"

dhcp_relay/test_dhcpv6_relay.py::TestDhcpv6RelayWithMultipleVlan:
  skip:
    reason: "skip the multiple vlan test on aa dualtor as interface state is not aa after vlan split"
    conditions:
      - "'dualtor-aa' in topo_name"
  xfail:
    reason: "The test is expected to fail due to GH issue: https://github.com/sonic-net/sonic-mgmt/issues/20760"
    conditions:
      - "https://github.com/sonic-net/sonic-mgmt/issues/20760"

dhcp_relay/test_dhcpv6_relay.py::test_dhcp_relay_after_link_flap:
  skip:
    reason: "Skip test_dhcp_relay_after_link_flap in dualtor and old release version"
    conditions_logical_operator: or
    conditions:
      - "release in ['201811', '201911', '202106']"
      - "'dualtor' in topo_name"

dhcp_relay/test_dhcpv6_relay.py::test_dhcp_relay_default:
  skip:
    reason: "Skip test_dhcp_relay_default in old release version"
    conditions:
      - "release in ['201811', '201911', '202106']"

dhcp_relay/test_dhcpv6_relay.py::test_dhcp_relay_start_with_uplinks_down:
  skip:
    reason: "Skip test_dhcp_relay_start_with_uplinks_down in dualtor and old release version"
    conditions_logical_operator: or
    conditions:
      - "release in ['201811', '201911', '202106']"
      - "'dualtor' in topo_name"

dhcp_relay/test_dhcpv6_relay.py::test_dhcpv6_relay_counter:
  skip:
    reason: "Skip test_dhcpv6_relay_counter in old release version"
    conditions:
      - "release in ['201911', '202106']"

dhcp_relay/test_dhcpv6_relay.py::test_interface_binding:
  skip:
    reason: "Skip test_interface_binding in old release version"
    conditions:
      - "release in ['201911', '202106']"

#######################################
#####         drop_packets        #####
#######################################
drop_packets:
  skip:
    reason: "M0/MX topo does not support drop_packets"
    conditions:
      - "topo_type in ['m0', 'mx']"

drop_packets/test_configurable_drop_counters.py::test_neighbor_link_down:
  xfail:
    reason: "xfail for IPv6-only topologies, issue with python max size"
    conditions:
      - "https://github.com/sonic-net/sonic-mgmt/issues/19920 and '-v6-' in topo_name"

drop_packets/test_drop_counters.py::test_acl_egress_drop:
  xfail:
    reason: "xfail for IPv6-only topologies, issue with valid_ipv4"
    conditions:
      - "https://github.com/sonic-net/sonic-mgmt/issues/19921 and '-v6-' in topo_name"

drop_packets/test_drop_counters.py::test_no_egress_drop_on_down_link:
  xfail:
    reason: "xfail for IPv6-only topologies, issue with valid_ipv4"
    conditions:
      - "https://github.com/sonic-net/sonic-mgmt/issues/19921 and '-v6-' in topo_name"

#######################################
#####           dualtor           #####
#######################################
dualtor/test_bgp_block_loopback1.py:
  skip:
    reason: "KVM do not support dualtor tunnel functionality, lower tor bgp verify would fail."
    conditions:
      - "asic_type in ['vs']"

dualtor/test_ipinip.py::test_encap_with_mirror_session:
  xfail:
     reason: "Testcase ignored on dualtor-aa topology and mellanox setups due to Github issue: https://github.com/sonic-net/sonic-mgmt/issues/8577"
     conditions:
       - https://github.com/sonic-net/sonic-mgmt/issues/8577
       - "'dualtor-aa' in topo_name and asic_type in ['mellanox']"

dualtor/test_orch_stress.py:
  skip:
    reason: "This testcase is designed for single tor testbed with mock dualtor config."
    conditions:
      - "(topo_type not in ['t0']) or ('dualtor' in topo_name)"

dualtor/test_orchagent_active_tor_downstream.py:
  skip:
    reason: "This testcase is designed for single tor testbed with mock dualtor config."
    conditions:
      - "(topo_type not in ['t0']) or ('dualtor' in topo_name)"

dualtor/test_orchagent_active_tor_downstream.py::test_downstream_ecmp_nexthops:
  skip:
    reason: "On Mellanox SPC1 platforms, due to HW limitation, the hierarchy ecmp behavior is not exactly as expected
             in the test case. / This testcase is designed for single tor testbed with mock dualtor config."
    conditions_logical_operator: or
    conditions:
      - "asic_gen == 'spc1'"
      - "(topo_type not in ['t0']) or ('dualtor' in topo_name)"

dualtor/test_orchagent_mac_move.py:
  skip:
    reason: "This testcase is designed for single tor testbed with mock dualtor config."
    conditions:
      - "(topo_type not in ['t0']) or ('dualtor' in topo_name)"

dualtor/test_orchagent_slb.py:
  skip:
    reason: "KVM do not support dualtor tunnel functionality, lower tor bgp verify would fail."
    conditions:
      - "asic_type in ['vs']"

dualtor/test_orchagent_standby_tor_downstream.py::test_downstream_standby_mux_toggle_active:
  skip:
    reason: "This testcase is designed for single tor testbed with mock dualtor config."
    conditions:
      - "(topo_type not in ['t0']) or ('dualtor' in topo_name)"
  xfail:
    reason: "Image issue on Boradcom platforms, but not consistently failing"
    conditions:
      - "asic_type in ['broadcom']"

dualtor/test_orchagent_standby_tor_downstream.py::test_standby_tor_downstream:
  skip:
    reason: "This testcase is designed for single tor testbed with mock dualtor config."
    conditions:
      - "(topo_type not in ['t0']) or ('dualtor' in topo_name)"

dualtor/test_orchagent_standby_tor_downstream.py::test_standby_tor_downstream_bgp_recovered:
  skip:
    reason: "This testcase is designed for single tor testbed with mock dualtor config."
    conditions:
      - "(topo_type not in ['t0']) or ('dualtor' in topo_name)"

dualtor/test_orchagent_standby_tor_downstream.py::test_standby_tor_downstream_loopback_route_readded:
  skip:
    reason: "This testcase is designed for single tor testbed with mock dualtor config."
    conditions:
      - "(topo_type not in ['t0']) or ('dualtor' in topo_name)"

dualtor/test_orchagent_standby_tor_downstream.py::test_standby_tor_downstream_t1_link_recovered:
  skip:
    reason: "This testcase is designed for single tor testbed with mock dualtor config."
    conditions:
      - "(topo_type not in ['t0']) or ('dualtor' in topo_name)"

dualtor/test_orchagent_standby_tor_downstream.py::test_standby_tor_remove_neighbor_downstream_standby:
  skip:
    reason: "This testcase is designed for single tor testbed with mock dualtor config."
    conditions:
      - "(topo_type not in ['t0']) or ('dualtor' in topo_name)"

dualtor/test_standby_tor_upstream_mux_toggle.py:
  skip:
    reason: "This testcase is designed for single tor testbed with mock dualtor config."
    conditions:
      - "(topo_type not in ['t0']) or ('dualtor' in topo_name)"

dualtor/test_switchover_failure.py:
  skip:
    reason: "Test in KVM has a high failure rate, skip with Github issue."
    conditions:
      - "asic_type in ['vs']"
      - https://github.com/sonic-net/sonic-mgmt/issues/14247

dualtor/test_tor_ecn.py::test_dscp_to_queue_during_encap_on_standby:
  xfail:
     reason: "Testcase ignored on dualtor-aa topology and mellanox setups due to Github issue: https://github.com/sonic-net/sonic-mgmt/issues/8577"
     conditions:
       - https://github.com/sonic-net/sonic-mgmt/issues/8577
       - "'dualtor-aa' in topo_name and asic_type in ['mellanox']"

dualtor/test_tor_ecn.py::test_ecn_during_encap_on_standby:
  xfail:
     reason: "Testcase ignored on dualtor-aa topology and mellanox setups due to Github issue: https://github.com/sonic-net/sonic-mgmt/issues/8577"
     conditions:
       - https://github.com/sonic-net/sonic-mgmt/issues/8577
       - "'dualtor-aa' in topo_name and asic_type in ['mellanox']"

dualtor/test_tunnel_memory_leak.py::test_tunnel_memory_leak:
  skip:
    reason: "Testcase ignored on dualtor-64 topology due to Github issue: https://github.com/sonic-net/sonic-mgmt/issues/11403"
    conditions:
      - "https://github.com/sonic-net/sonic-mgmt/issues/11403 and 'dualtor-64' in topo_name"

dualtor_io:
  skip:
    reason: "Testcase could only be executed on dualtor testbed."
    conditions:
      - "'dualtor' not in topo_name"

dualtor_io/test_grpc_server_failure.py:
  skip:
    reason: "This test only support on dualtor-aa testbed"
    conditions:
      - "'dualtor-aa' not in topo_name"

dualtor_io/test_link_failure.py::test_active_link_down_downstream_active:
  skip:
    reason: "KVM testbed do not support shutdown fanout interface action / Testcase could only be executed on dualtor testbed."
    conditions:
      - "asic_type in ['vs'] or 'dualtor' not in topo_name"

dualtor_io/test_link_failure.py::test_active_link_down_downstream_active_soc:
  skip:
    reason: "KVM testbed do not support shutdown fanout interface action / Testcase could only be executed on dualtor testbed."
    conditions:
      - "asic_type in ['vs'] or 'dualtor' not in topo_name"

dualtor_io/test_link_failure.py::test_active_link_down_downstream_standby:
  skip:
    reason: "KVM testbed do not support shutdown fanout interface action / Testcase could only be executed on dualtor testbed."
    conditions:
      - "asic_type in ['vs'] or 'dualtor' not in topo_name"

dualtor_io/test_link_failure.py::test_active_link_down_upstream:
  skip:
    reason: "KVM testbed do not support shutdown fanout interface action / Testcase could only be executed on dualtor testbed."
    conditions:
      - "asic_type in ['vs'] or 'dualtor' not in topo_name"

dualtor_io/test_link_failure.py::test_active_link_down_upstream_soc:
  skip:
    reason: "KVM testbed do not support shutdown fanout interface action / Testcase could only be executed on dualtor testbed."
    conditions:
      - "asic_type in ['vs'] or 'dualtor' not in topo_name"

dualtor_io/test_link_failure.py::test_standby_link_down_downstream_active:
  skip:
    reason: "KVM testbed do not support shutdown fanout interface action / Testcase could only be executed on dualtor testbed."
    conditions:
      - "asic_type in ['vs'] or 'dualtor' not in topo_name"

dualtor_io/test_link_failure.py::test_standby_link_down_downstream_standby:
  skip:
    reason: "KVM testbed do not support shutdown fanout interface action / Testcase could only be executed on dualtor testbed."
    conditions:
      - "asic_type in ['vs'] or 'dualtor' not in topo_name"

dualtor_io/test_link_failure.py::test_standby_link_down_upstream:
  skip:
    reason: "KVM testbed do not support shutdown fanout interface action / Testcase could only be executed on dualtor testbed."
    conditions:
      - "asic_type in ['vs'] or 'dualtor' not in topo_name"

dualtor_io/test_normal_op.py:
  skip:
    reason: "KVM do not support dualtor tunnel functionality, verify DB status would fail. Temporarily skip in PR testing"
    conditions:
      - "asic_type in ['vs']"

dualtor_io/test_tor_bgp_failure.py:
  skip:
    reason: "Skip on kvm due to an issue."
    conditions:
      - "asic_type in ['vs'] and https://github.com/sonic-net/sonic-mgmt/issues/16448"

dualtor_io/test_tor_failure.py:
  skip:
    reason: "This script would toggle PDU, which is not supported on KVM."
    conditions:
      - "asic_type in ['vs']"

dualtor_mgmt/test_dualtor_bgp_update_delay.py:
  xfail:
    reason: "Has flaky issue on kvm testbed"
    conditions:
      - asic_type in ['vs']
      - https://github.com/sonic-net/sonic-mgmt/issues/14996

dualtor_mgmt/test_egress_drop_nvidia.py:
  skip:
    reason: "This test is only for Nvidia platforms."
    conditions:
      - "asic_type not in ['mellanox']"

dualtor_mgmt/test_server_failure.py::test_server_reboot:
  skip:
    reason: "KVM testbed does not have fanout hosts"
    conditions:
      - "asic_type in ['vs']"

dualtor_mgmt/test_toggle_mux.py:
  skip:
    reason: "This testcase has low passing rate in KVM PR test, skip with issue to unblock PR test."
    conditions:
      - "asic_type in ['vs'] and https://github.com/sonic-net/sonic-mgmt/issues/15958"

#######################################
#####         dut_console         #####
#######################################
dut_console:
  skip:
    reason: "Not supported vs testbed."
    conditions:
      - "asic_type in ['vs']"

dut_console/test_console_baud_rate.py::test_baud_rate_boot_connect:
  skip:
    reason: "Platform linecards do not have console ports"
    conditions:
      - "asic_type in ['vs'] or 'arista_7800' in platform"

dut_console/test_console_baud_rate.py::test_baud_rate_sonic_connect:
  skip:
    reason: "Platform linecards do not have console ports"
    conditions:
      - "asic_type in ['vs'] or 'arista_7800' in platform"

dut_console/test_console_chassis_conn.py::test_console_availability_serial_ports:
  skip:
    reason: "Skipping test because test is not supported on this hwsku"
    conditions_logical_operator: or
    conditions:
      - "platform in ['x86_64-nokia_ixr7250e_36x400g-r0', 'x86_64-nokia_ixr7250_x3b-r0']"
      - "'t2_single_node' in topo_name"

#######################################
#####             ecmp            #####
#######################################
ecmp/inner_hashing/test_inner_hashing.py:
  skip:
    conditions_logical_operator: or
    reason: "PBH introduced in 202111 and skip this test on Mellanox 2700 platform. Test does not support dualtor topology."
    conditions:
      - "branch in ['201811', '201911', '202012', '202106']"
      - "platform not in ['x86_64-mlnx_msn3800-r0', 'x86_64-mlnx_msn4600c-r0', 'x86_64-kvm_x86_64-r0']"
      - "topo_type not in ['t0']"
      - "asic_type not in ['mellanox', 'vs']"
      - "'dualtor' in topo_name"

ecmp/inner_hashing/test_inner_hashing_lag.py:
  skip:
    conditions_logical_operator: or
    reason: "PBH introduced in 202111 and skip this test on Mellanox 2700 platform. Test does not support dualtor topology."
    conditions:
      - "branch in ['201811', '201911', '202012', '202106']"
      - "platform not in ['x86_64-mlnx_msn3800-r0', 'x86_64-mlnx_msn4600c-r0', 'x86_64-kvm_x86_64-r0']"
      - "topo_type not in ['t0']"
      - "asic_type not in ['mellanox', 'vs']"
      - "'dualtor' in topo_name"

ecmp/inner_hashing/test_wr_inner_hashing.py:
  skip:
    conditions_logical_operator: or
    reason: "PBH introduced in 202111 and skip this test on Mellanox 2700 platform. Test does not support dualtor topology."
    conditions:
      - "branch in ['201811', '201911', '202012', '202106']"
      - "platform not in ['x86_64-mlnx_msn3800-r0', 'x86_64-mlnx_msn4600c-r0', 'x86_64-kvm_x86_64-r0']"
      - "topo_type not in ['t0']"
      - "asic_type not in ['mellanox', 'vs']"
      - "'dualtor' in topo_name"

ecmp/inner_hashing/test_wr_inner_hashing_lag.py:
  skip:
    conditions_logical_operator: or
    reason: "PBH introduced in 202111 and skip this test on Mellanox 2700 platform. Test does not support dualtor topology."
    conditions:
      - "branch in ['201811', '201911', '202012', '202106']"
      - "platform not in ['x86_64-mlnx_msn3800-r0', 'x86_64-mlnx_msn4600c-r0', 'x86_64-kvm_x86_64-r0']"
      - "topo_type not in ['t0']"
      - "asic_type not in ['mellanox', 'vs']"
      - "'dualtor' in topo_name"

ecmp/test_ecmp_sai_value.py:
  skip:
    reason: "Only support Broadcom T1/T0 topology with 20230531 and above image, 7050cx3 T1 doesn't enable this feature"
    conditions_logical_operator: or
    conditions:
      - "topo_type not in ['t1', 't0']"
      - "asic_type not in ['broadcom']"
      - "release in ['201911', '202012', '202205', '202211']"
      - "topo_type in ['t1'] and hwsku in ['Arista-7050CX3-32S-C32', 'Arista-7050CX3-32S-C28S4']"

ecmp/test_fgnhg.py:
  skip:
    conditions_logical_operator: or
    reason: "The test case only runs on Mellanox T0 platform running 202012 or above; Mellanox 2700 platform is skipped; Skip on issue 7755"
    conditions:
      - "branch in ['201811', '201911']"
      - "platform in ['x86_64-mlnx_msn2700-r0', 'x86_64-mlnx_msn2700a1-r0']"
      - "topo_type not in ['t0']"
      - "asic_type not in ['mellanox']"
      - "https://github.com/sonic-net/sonic-mgmt/issues/7755"
      - "https://github.com/sonic-net/sonic-mgmt/issues/6558 and 'msn2' in platform"

#######################################
#####         everflow            #####
#######################################
everflow/test_everflow_ipv6.py::TestIngressEverflowIPv6::test_any_protocol[erspan_ipv4-cli-default]:
  skip:
    reason: "Skip for IPv6-only topologies"
    conditions:
      - "'-v6-' in topo_name"

everflow/test_everflow_ipv6.py::TestIngressEverflowIPv6::test_any_protocol[erspan_ipv6-cli-default]:
  skip:
    reason: "SAI_STATUS_NOT_SUPPORTED for everflow over IPv6 on Arista-7260CX3 and Arista-7060CX"
    conditions_logical_operator: and
    conditions:
      - "https://github.com/sonic-net/sonic-mgmt/issues/19096"
      - "platform in ['x86_64-arista_7260cx3_64', 'x86_64-arista_7060_cx32s']"

everflow/test_everflow_ipv6.py::TestIngressEverflowIPv6::test_any_transport_protocol[erspan_ipv4-cli-default]:
  skip:
    reason: "Skip for IPv6-only topologies"
    conditions:
      - "'-v6-' in topo_name"

everflow/test_everflow_ipv6.py::TestIngressEverflowIPv6::test_any_transport_protocol[erspan_ipv6-cli-default]:
  skip:
    reason: "SAI_STATUS_NOT_SUPPORTED for everflow over IPv6 on Arista-7260CX3 and Arista-7060CX"
    conditions_logical_operator: and
    conditions:
      - "https://github.com/sonic-net/sonic-mgmt/issues/19096"
      - "platform in ['x86_64-arista_7260cx3_64', 'x86_64-arista_7060_cx32s']"

everflow/test_everflow_ipv6.py::TestIngressEverflowIPv6::test_both_subnets[erspan_ipv4-cli-default]:
  skip:
    reason: "Skip for IPv6-only topologies"
    conditions:
      - "'-v6-' in topo_name"

everflow/test_everflow_ipv6.py::TestIngressEverflowIPv6::test_both_subnets[erspan_ipv6-cli-default]:
  skip:
    reason: "SAI_STATUS_NOT_SUPPORTED for everflow over IPv6 on Arista-7260CX3 and Arista-7060CX"
    conditions_logical_operator: and
    conditions:
      - "https://github.com/sonic-net/sonic-mgmt/issues/19096"
      - "platform in ['x86_64-arista_7260cx3_64', 'x86_64-arista_7060_cx32s']"

everflow/test_everflow_ipv6.py::TestIngressEverflowIPv6::test_dest_subnet[erspan_ipv4-cli-default]:
  skip:
    reason: "Skip for IPv6-only topologies"
    conditions:
      - "'-v6-' in topo_name"

everflow/test_everflow_ipv6.py::TestIngressEverflowIPv6::test_dest_subnet[erspan_ipv6-cli-default]:
  skip:
    reason: "SAI_STATUS_NOT_SUPPORTED for everflow over IPv6 on Arista-7260CX3 and Arista-7060CX"
    conditions_logical_operator: and
    conditions:
      - "https://github.com/sonic-net/sonic-mgmt/issues/19096"
      - "platform in ['x86_64-arista_7260cx3_64', 'x86_64-arista_7060_cx32s']"

everflow/test_everflow_ipv6.py::TestIngressEverflowIPv6::test_dscp_mirroring[erspan_ipv4-cli-default]:
  skip:
    reason: "Skip for IPv6-only topologies"
    conditions:
      - "'-v6-' in topo_name"

everflow/test_everflow_ipv6.py::TestIngressEverflowIPv6::test_dscp_mirroring[erspan_ipv6-cli-default]:
  skip:
    reason: "SAI_STATUS_NOT_SUPPORTED for everflow over IPv6 on Arista-7260CX3 and Arista-7060CX"
    conditions_logical_operator: and
    conditions:
      - "https://github.com/sonic-net/sonic-mgmt/issues/19096"
      - "platform in ['x86_64-arista_7260cx3_64', 'x86_64-arista_7060_cx32s']"

everflow/test_everflow_ipv6.py::TestIngressEverflowIPv6::test_dst_ipv6_mirroring[erspan_ipv4-cli-default]:
  skip:
    reason: "Skip for IPv6-only topologies"
    conditions:
      - "'-v6-' in topo_name"

everflow/test_everflow_ipv6.py::TestIngressEverflowIPv6::test_dst_ipv6_mirroring[erspan_ipv6-cli-default]:
  skip:
    reason: "SAI_STATUS_NOT_SUPPORTED for everflow over IPv6 on Arista-7260CX3 and Arista-7060CX"
    conditions_logical_operator: and
    conditions:
      - "https://github.com/sonic-net/sonic-mgmt/issues/19096"
      - "platform in ['x86_64-arista_7260cx3_64', 'x86_64-arista_7060_cx32s']"

everflow/test_everflow_ipv6.py::TestIngressEverflowIPv6::test_fuzzy_subnets[erspan_ipv4-cli-default]:
  skip:
    reason: "Skip for IPv6-only topologies"
    conditions:
      - "'-v6-' in topo_name"

everflow/test_everflow_ipv6.py::TestIngressEverflowIPv6::test_fuzzy_subnets[erspan_ipv6-cli-default]:
  skip:
    reason: "SAI_STATUS_NOT_SUPPORTED for everflow over IPv6 on Arista-7260CX3 and Arista-7060CX"
    conditions_logical_operator: and
    conditions:
      - "https://github.com/sonic-net/sonic-mgmt/issues/19096"
      - "platform in ['x86_64-arista_7260cx3_64', 'x86_64-arista_7060_cx32s']"

everflow/test_everflow_ipv6.py::TestIngressEverflowIPv6::test_invalid_tcp_rule[erspan_ipv4-cli-default]:
  skip:
    reason: "Skip for IPv6-only topologies"
    conditions:
      - "'-v6-' in topo_name"

everflow/test_everflow_ipv6.py::TestIngressEverflowIPv6::test_invalid_tcp_rule[erspan_ipv6-cli-default]:
  skip:
    reason: "SAI_STATUS_NOT_SUPPORTED for everflow over IPv6 on Arista-7260CX3 and Arista-7060CX"
    conditions_logical_operator: and
    conditions:
      - "https://github.com/sonic-net/sonic-mgmt/issues/19096"
      - "platform in ['x86_64-arista_7260cx3_64', 'x86_64-arista_7060_cx32s']"

everflow/test_everflow_ipv6.py::TestIngressEverflowIPv6::test_l4_dst_port_mirroring[erspan_ipv4-cli-default]:
  skip:
    reason: "Skip for IPv6-only topologies"
    conditions:
      - "'-v6-' in topo_name"

everflow/test_everflow_ipv6.py::TestIngressEverflowIPv6::test_l4_dst_port_mirroring[erspan_ipv6-cli-default]:
  skip:
    reason: "SAI_STATUS_NOT_SUPPORTED for everflow over IPv6 on Arista-7260CX3 and Arista-7060CX"
    conditions_logical_operator: and
    conditions:
      - "https://github.com/sonic-net/sonic-mgmt/issues/19096"
      - "platform in ['x86_64-arista_7260cx3_64', 'x86_64-arista_7060_cx32s']"

everflow/test_everflow_ipv6.py::TestIngressEverflowIPv6::test_l4_dst_port_range_mirroring[erspan_ipv4-cli-default]:
  skip:
    reason: "Skip for IPv6-only topologies"
    conditions:
      - "'-v6-' in topo_name"

everflow/test_everflow_ipv6.py::TestIngressEverflowIPv6::test_l4_dst_port_range_mirroring[erspan_ipv6-cli-default]:
  skip:
    reason: "SAI_STATUS_NOT_SUPPORTED for everflow over IPv6 on Arista-7260CX3 and Arista-7060CX"
    conditions_logical_operator: and
    conditions:
      - "https://github.com/sonic-net/sonic-mgmt/issues/19096"
      - "platform in ['x86_64-arista_7260cx3_64', 'x86_64-arista_7060_cx32s']"

everflow/test_everflow_ipv6.py::TestIngressEverflowIPv6::test_l4_range_mirroring[erspan_ipv4-cli-default]:
  skip:
    reason: "Skip for IPv6-only topologies"
    conditions:
      - "'-v6-' in topo_name"

everflow/test_everflow_ipv6.py::TestIngressEverflowIPv6::test_l4_range_mirroring[erspan_ipv6-cli-default]:
  skip:
    reason: "SAI_STATUS_NOT_SUPPORTED for everflow over IPv6 on Arista-7260CX3 and Arista-7060CX"
    conditions_logical_operator: and
    conditions:
      - "https://github.com/sonic-net/sonic-mgmt/issues/19096"
      - "platform in ['x86_64-arista_7260cx3_64', 'x86_64-arista_7060_cx32s']"

everflow/test_everflow_ipv6.py::TestIngressEverflowIPv6::test_l4_src_port_mirroring[erspan_ipv4-cli-default]:
  skip:
    reason: "Skip for IPv6-only topologies"
    conditions:
      - "'-v6-' in topo_name"

everflow/test_everflow_ipv6.py::TestIngressEverflowIPv6::test_l4_src_port_mirroring[erspan_ipv6-cli-default]:
  skip:
    reason: "SAI_STATUS_NOT_SUPPORTED for everflow over IPv6 on Arista-7260CX3 and Arista-7060CX"
    conditions_logical_operator: and
    conditions:
      - "https://github.com/sonic-net/sonic-mgmt/issues/19096"
      - "platform in ['x86_64-arista_7260cx3_64', 'x86_64-arista_7060_cx32s']"

everflow/test_everflow_ipv6.py::TestIngressEverflowIPv6::test_l4_src_port_range_mirroring[erspan_ipv4-cli-default]:
  skip:
    reason: "Skip for IPv6-only topologies"
    conditions:
      - "'-v6-' in topo_name"

everflow/test_everflow_ipv6.py::TestIngressEverflowIPv6::test_l4_src_port_range_mirroring[erspan_ipv6-cli-default]:
  skip:
    reason: "SAI_STATUS_NOT_SUPPORTED for everflow over IPv6 on Arista-7260CX3 and Arista-7060CX"
    conditions_logical_operator: and
    conditions:
      - "https://github.com/sonic-net/sonic-mgmt/issues/19096"
      - "platform in ['x86_64-arista_7260cx3_64', 'x86_64-arista_7060_cx32s']"

everflow/test_everflow_ipv6.py::TestIngressEverflowIPv6::test_next_header_mirroring[erspan_ipv4-cli-default]:
  skip:
    reason: "Skip for IPv6-only topologies"
    conditions:
      - "'-v6-' in topo_name"

everflow/test_everflow_ipv6.py::TestIngressEverflowIPv6::test_next_header_mirroring[erspan_ipv6-cli-default]:
  skip:
    reason: "SAI_STATUS_NOT_SUPPORTED for everflow over IPv6 on Arista-7260CX3 and Arista-7060CX"
    conditions_logical_operator: and
    conditions:
      - "https://github.com/sonic-net/sonic-mgmt/issues/19096"
      - "platform in ['x86_64-arista_7260cx3_64', 'x86_64-arista_7060_cx32s']"

everflow/test_everflow_ipv6.py::TestIngressEverflowIPv6::test_source_subnet[erspan_ipv4-cli-default]:
  skip:
    reason: "Skip for IPv6-only topologies"
    conditions:
      - "'-v6-' in topo_name"

everflow/test_everflow_ipv6.py::TestIngressEverflowIPv6::test_source_subnet[erspan_ipv6-cli-default]:
  skip:
    reason: "SAI_STATUS_NOT_SUPPORTED for everflow over IPv6 on Arista-7260CX3 and Arista-7060CX"
    conditions_logical_operator: and
    conditions:
      - "https://github.com/sonic-net/sonic-mgmt/issues/19096"
      - "platform in ['x86_64-arista_7260cx3_64', 'x86_64-arista_7060_cx32s']"

everflow/test_everflow_ipv6.py::TestIngressEverflowIPv6::test_src_ipv6_mirroring[erspan_ipv4-cli-default]:
  skip:
    reason: "Skip for IPv6-only topologies"
    conditions:
      - "'-v6-' in topo_name"

everflow/test_everflow_ipv6.py::TestIngressEverflowIPv6::test_src_ipv6_mirroring[erspan_ipv6-cli-default]:
  skip:
    reason: "SAI_STATUS_NOT_SUPPORTED for everflow over IPv6 on Arista-7260CX3 and Arista-7060CX"
    conditions_logical_operator: and
    conditions:
      - "https://github.com/sonic-net/sonic-mgmt/issues/19096"
      - "platform in ['x86_64-arista_7260cx3_64', 'x86_64-arista_7060_cx32s']"

everflow/test_everflow_ipv6.py::TestIngressEverflowIPv6::test_tcp_application_mirroring[erspan_ipv4-cli-default]:
  skip:
    reason: "Skip for IPv6-only topologies"
    conditions:
      - "'-v6-' in topo_name"

everflow/test_everflow_ipv6.py::TestIngressEverflowIPv6::test_tcp_application_mirroring[erspan_ipv6-cli-default]:
  skip:
    reason: "SAI_STATUS_NOT_SUPPORTED for everflow over IPv6 on Arista-7260CX3 and Arista-7060CX"
    conditions_logical_operator: and
    conditions:
      - "https://github.com/sonic-net/sonic-mgmt/issues/19096"
      - "platform in ['x86_64-arista_7260cx3_64', 'x86_64-arista_7060_cx32s']"

everflow/test_everflow_ipv6.py::TestIngressEverflowIPv6::test_tcp_flags_mirroring[erspan_ipv4-cli-default]:
  skip:
    reason: "Skip for IPv6-only topologies"
    conditions:
      - "'-v6-' in topo_name"

everflow/test_everflow_ipv6.py::TestIngressEverflowIPv6::test_tcp_flags_mirroring[erspan_ipv6-cli-default]:
  skip:
    reason: "SAI_STATUS_NOT_SUPPORTED for everflow over IPv6 on Arista-7260CX3 and Arista-7060CX"
    conditions_logical_operator: and
    conditions:
      - "https://github.com/sonic-net/sonic-mgmt/issues/19096"
      - "platform in ['x86_64-arista_7260cx3_64', 'x86_64-arista_7060_cx32s']"

everflow/test_everflow_ipv6.py::TestIngressEverflowIPv6::test_tcp_response_mirroring[erspan_ipv4-cli-default]:
  skip:
    reason: "Skip for IPv6-only topologies"
    conditions:
      - "'-v6-' in topo_name"

everflow/test_everflow_ipv6.py::TestIngressEverflowIPv6::test_tcp_response_mirroring[erspan_ipv6-cli-default]:
  skip:
    reason: "SAI_STATUS_NOT_SUPPORTED for everflow over IPv6 on Arista-7260CX3 and Arista-7060CX"
    conditions_logical_operator: and
    conditions:
      - "https://github.com/sonic-net/sonic-mgmt/issues/19096"
      - "platform in ['x86_64-arista_7260cx3_64', 'x86_64-arista_7060_cx32s']"

everflow/test_everflow_ipv6.py::TestIngressEverflowIPv6::test_udp_application_mirroring[erspan_ipv4-cli-default]:
  skip:
    reason: "Skip for IPv6-only topologies"
    conditions:
      - "'-v6-' in topo_name"

everflow/test_everflow_ipv6.py::TestIngressEverflowIPv6::test_udp_application_mirroring[erspan_ipv6-cli-default]:
  skip:
    reason: "SAI_STATUS_NOT_SUPPORTED for everflow over IPv6 on Arista-7260CX3 and Arista-7060CX"
    conditions_logical_operator: and
    conditions:
      - "https://github.com/sonic-net/sonic-mgmt/issues/19096"
      - "platform in ['x86_64-arista_7260cx3_64', 'x86_64-arista_7060_cx32s']"

everflow/test_everflow_per_interface.py:
  skip:
    reason: "Skip running on dualtor testbed/unsupported platforms or
                  multi-asic due to https://github.com/sonic-net/sonic-buildimage/issues/11776"
    conditions_logical_operator: or
    conditions:
      - "'dualtor' in topo_name"
      - "platform in ['x86_64-8800_lc_48h_o-r0', 'x86_64-8800_lc_48h-r0']"
      - "(is_multi_asic==True) and https://github.com/sonic-net/sonic-buildimage/issues/11776"

everflow/test_everflow_per_interface.py::test_everflow_packet_format[ipv4-erspan_ipv6-default]:
  skip:
    reason: "SAI_STATUS_NOT_SUPPORTED for everflow over IPv6 on Arista-7260CX3 and Arista-7060CX"
    conditions_logical_operator: and
    conditions:
      - "https://github.com/sonic-net/sonic-mgmt/issues/19096"
      - "platform in ['x86_64-arista_7260cx3_64', 'x86_64-arista_7060_cx32s']"

everflow/test_everflow_per_interface.py::test_everflow_packet_format[ipv6-erspan:
  skip:
    reason: "Skip everflow packet integrity IPv6 test on unsupported platforms"
    conditions_logical_operator: or
    conditions:
      - "asic_type in ['cisco-8000', 'marvell', 'mellanox', 'marvell-prestera'] or (asic_subtype in ['broadcom-dnx'] and https://github.com/sonic-net/sonic-swss/issues/2204)"
      - "'dualtor' in topo_name"
      - "platform in ['x86_64-8800_lc_48h_o-r0', 'x86_64-8800_lc_48h-r0']"
      - "(is_multi_asic==True) and https://github.com/sonic-net/sonic-buildimage/issues/11776"

everflow/test_everflow_per_interface.py::test_everflow_packet_format[ipv6-erspan_ipv6-default]:
  skip:
    reason: "SAI_STATUS_NOT_SUPPORTED for everflow over IPv6 on Arista-7260CX3 and Arista-7060CX"
    conditions_logical_operator: and
    conditions:
      - "https://github.com/sonic-net/sonic-mgmt/issues/19096"
      - "platform in ['x86_64-arista_7260cx3_64', 'x86_64-arista_7060_cx32s']"

everflow/test_everflow_per_interface.py::test_everflow_packet_format[ipv6-m0_l3_scenario]:
  skip:
    reason: "Skip m0 everflow packet integrity IPv6 test on unsupported platforms"
    conditions_logical_operator: or
    conditions:
      - "asic_type in ['marvell', 'marvell-prestera']"
      - "'dualtor' in topo_name"
      - "platform in ['x86_64-8800_lc_48h_o-r0', 'x86_64-8800_lc_48h-r0']"
      - "(is_multi_asic==True) and https://github.com/sonic-net/sonic-buildimage/issues/11776"

everflow/test_everflow_per_interface.py::test_everflow_packet_format[ipv6-m0_vlan_scenario]:
  skip:
    reason: "Skip m0 everflow packet integrity IPv6 test on unsupported platforms"
    conditions_logical_operator: or
    conditions:
      - "asic_type in ['marvell', 'marvell-prestera']"
      - "'dualtor' in topo_name"
      - "platform in ['x86_64-8800_lc_48h_o-r0', 'x86_64-8800_lc_48h-r0']"
      - "(is_multi_asic==True) and https://github.com/sonic-net/sonic-buildimage/issues/11776"

everflow/test_everflow_per_interface.py::test_everflow_per_interface[ipv4-erspan:
  skip:
    reason: "Skip for IPv6-only topologies"
    conditions:
      - "'-v6-' in topo_name"

everflow/test_everflow_per_interface.py::test_everflow_per_interface[ipv4-erspan_ipv6-default]:
  skip:
    reason: "SAI_STATUS_NOT_SUPPORTED for everflow over IPv6 on Arista-7260CX3 and Arista-7060CX"
    conditions_logical_operator: and
    conditions:
      - "https://github.com/sonic-net/sonic-mgmt/issues/19096"
      - "platform in ['x86_64-arista_7260cx3_64', 'x86_64-arista_7060_cx32s']"

everflow/test_everflow_per_interface.py::test_everflow_per_interface[ipv6-erspan:
  skip:
    reason: "Skip everflow per interface IPv6 test on unsupported platforms"
    conditions_logical_operator: or
    conditions:
      - "asic_type in ['cisco-8000', 'marvell', 'mellanox', 'marvell-prestera'] or (asic_subtype in ['broadcom-dnx'] and https://github.com/sonic-net/sonic-swss/issues/2204)"
      - "'dualtor' in topo_name"
      - "platform in ['x86_64-8800_lc_48h_o-r0', 'x86_64-8800_lc_48h-r0']"
      - "(is_multi_asic==True) and https://github.com/sonic-net/sonic-buildimage/issues/11776"

everflow/test_everflow_per_interface.py::test_everflow_per_interface[ipv6-erspan_ipv6-default]:
  skip:
    reason: "SAI_STATUS_NOT_SUPPORTED for everflow over IPv6 on Arista-7260CX3 and Arista-7060CX"
    conditions_logical_operator: and
    conditions:
      - "https://github.com/sonic-net/sonic-mgmt/issues/19096"
      - "platform in ['x86_64-arista_7260cx3_64', 'x86_64-arista_7060_cx32s']"
  xfail:
    reason: "xfail for IPv6-only topologies, need support for IPv6 bgp"
    conditions:
      - "https://github.com/sonic-net/sonic-mgmt/issues/19096 and '-v6-' in topo_name"

everflow/test_everflow_per_interface.py::test_everflow_per_interface[ipv6-m0_l3_scenario]:
  skip:
    reason: "Skip m0 everflow per interface IPv6 test on unsupported platforms"
    conditions_logical_operator: or
    conditions:
      - "asic_type in ['marvell', 'marvell-prestera']"
      - "'dualtor' in topo_name"
      - "platform in ['x86_64-8800_lc_48h_o-r0', 'x86_64-8800_lc_48h-r0']"
      - "(is_multi_asic==True) and https://github.com/sonic-net/sonic-buildimage/issues/11776"

everflow/test_everflow_per_interface.py::test_everflow_per_interface[ipv6-m0_vlan_scenario]:
  skip:
    reason: "Skip m0 everflow per interface IPv6 test on unsupported platforms"
    conditions_logical_operator: or
    conditions:
      - "asic_type in ['marvell', 'marvell-prestera']"
      - "'dualtor' in topo_name"
      - "platform in ['x86_64-8800_lc_48h_o-r0', 'x86_64-8800_lc_48h-r0']"
      - "(is_multi_asic==True) and https://github.com/sonic-net/sonic-buildimage/issues/11776"

everflow/test_everflow_testbed.py::EverflowIPv4Tests::test_everflow_dscp_with_policer:
  skip:
    reason: "Test not supported on Mellanox platforms"
    conditions:
      - "asic_type in ['mellanox']"

everflow/test_everflow_testbed.py::TestEverflowV4EgressAclEgressMirror:
  skip:
    reason: "For Mellanox t0-120 setup - Need to skip the test due to HW resource limitation.
             For Cisco-8000 - EverflowV4 EgressAcl EgressMirror - is not yet fully supported on cisco chassis. Skipping it till it is fully validated.
             Or Skip for IPv6-only topologies"
    conditions_logical_operator: "OR"
    conditions:
      - "asic_type in ['cisco-8000']"
      - "'t0-120' in topo_name and asic_type in ['mellanox']"
      - "'-v6-' in topo_name"

everflow/test_everflow_testbed.py::TestEverflowV4EgressAclEgressMirror::test_everflow_basic_forwarding[erspan_ipv4-cli-downstream-default]:
  skip:
    reason: "Skip for IPv6-only topologies"
    conditions:
      - "'-v6-' in topo_name"

everflow/test_everflow_testbed.py::TestEverflowV4EgressAclEgressMirror::test_everflow_basic_forwarding[erspan_ipv4-cli-upstream-default]:
  skip:
    reason: "Skip for IPv6-only topologies"
    conditions:
      - "'-v6-' in topo_name"

everflow/test_everflow_testbed.py::TestEverflowV4EgressAclEgressMirror::test_everflow_basic_forwarding[erspan_ipv6-cli-downstream-default]:
  xfail:
    reason: "xfail for IPv6-only topologies, need support for IPv6 bgp"
    conditions:
      - "https://github.com/sonic-net/sonic-mgmt/issues/19922 and '-v6-' in topo_name"

everflow/test_everflow_testbed.py::TestEverflowV4EgressAclEgressMirror::test_everflow_basic_forwarding[erspan_ipv6-cli-upstream-default]:
  xfail:
    reason: "xfail for IPv6-only topologies, need support for IPv6 bgp"
    conditions:
      - "https://github.com/sonic-net/sonic-mgmt/issues/19922 and '-v6-' in topo_name"

everflow/test_everflow_testbed.py::TestEverflowV4EgressAclEgressMirror::test_everflow_dscp_with_policer:
  skip:
    reason: "Skipping test since mirror with policer is not supported on Cisco 8000 platforms and Broadcom DNX platforms."
    conditions_logical_operator: "OR"
    conditions:
      - "asic_subtype in ['broadcom-dnx']"
      - "asic_type in ['cisco-8000']"

everflow/test_everflow_testbed.py::TestEverflowV4EgressAclEgressMirror::test_everflow_dscp_with_policer[erspan_ipv4-cli-downstream-default]:
  skip:
    reason: "Skip for IPv6-only topologies"
    conditions:
      - "'-v6-' in topo_name"

everflow/test_everflow_testbed.py::TestEverflowV4EgressAclEgressMirror::test_everflow_dscp_with_policer[erspan_ipv4-cli-upstream-default]:
  skip:
    reason: "Skip for IPv6-only topologies"
    conditions:
      - "'-v6-' in topo_name"

everflow/test_everflow_testbed.py::TestEverflowV4EgressAclEgressMirror::test_everflow_dscp_with_policer[erspan_ipv6-cli-downstream-default]:
  xfail:
    reason: "xfail for IPv6-only topologies, need support for IPv6 bgp"
    conditions:
      - "https://github.com/sonic-net/sonic-mgmt/issues/19922 and '-v6-' in topo_name"

everflow/test_everflow_testbed.py::TestEverflowV4EgressAclEgressMirror::test_everflow_dscp_with_policer[erspan_ipv6-cli-upstream-default]:
  xfail:
    reason: "xfail for IPv6-only topologies, need support for IPv6 bgp"
    conditions:
      - "https://github.com/sonic-net/sonic-mgmt/issues/19922 and '-v6-' in topo_name"

everflow/test_everflow_testbed.py::TestEverflowV4EgressAclEgressMirror::test_everflow_frwd_with_bkg_trf:
  skip:
    reason: "Test is not ready for dualtor and not stable on Non-T2 platform"
    conditions:
      - "https://github.com/sonic-net/sonic-mgmt/issues/17034 and 't2' not in topo_name"

everflow/test_everflow_testbed.py::TestEverflowV4EgressAclEgressMirror::test_everflow_fwd_recircle_port_queue_check:
    skip:
      reason: "Test not supported on non broadcom-dnx and non voq platforms"
      conditions_logical_operator: "OR"
      conditions:
        - "(asic_subtype not in ['broadcom-dnx'])"
        - "('voq' not in switch_type)"

everflow/test_everflow_testbed.py::TestEverflowV4EgressAclEgressMirror::test_everflow_neighbor_mac_change[erspan_ipv4-cli-downstream-default]:
  skip:
    reason: "Skip for IPv6-only topologies"
    conditions:
      - "'-v6-' in topo_name"

everflow/test_everflow_testbed.py::TestEverflowV4EgressAclEgressMirror::test_everflow_neighbor_mac_change[erspan_ipv4-cli-upstream-default]:
  skip:
    reason: "Skip for IPv6-only topologies"
    conditions:
      - "'-v6-' in topo_name"

everflow/test_everflow_testbed.py::TestEverflowV4EgressAclEgressMirror::test_everflow_neighbor_mac_change[erspan_ipv6-cli-downstream-default]:
  xfail:
    reason: "xfail for IPv6-only topologies, need support for IPv6 bgp"
    conditions:
      - "https://github.com/sonic-net/sonic-mgmt/issues/19922 and '-v6-' in topo_name"

everflow/test_everflow_testbed.py::TestEverflowV4EgressAclEgressMirror::test_everflow_neighbor_mac_change[erspan_ipv6-cli-upstream-default]:
  xfail:
    reason: "xfail for IPv6-only topologies, need support for IPv6 bgp"
    conditions:
      - "https://github.com/sonic-net/sonic-mgmt/issues/19922 and '-v6-' in topo_name"

everflow/test_everflow_testbed.py::TestEverflowV4EgressAclEgressMirror::test_everflow_remove_unused_ecmp_next_hop[erspan_ipv4-cli-downstream-default]:
  skip:
    reason: "Skip for IPv6-only topologies"
    conditions:
      - "'-v6-' in topo_name"

everflow/test_everflow_testbed.py::TestEverflowV4EgressAclEgressMirror::test_everflow_remove_unused_ecmp_next_hop[erspan_ipv4-cli-upstream-default]:
  skip:
    reason: "Skip for IPv6-only topologies"
    conditions:
      - "'-v6-' in topo_name"

everflow/test_everflow_testbed.py::TestEverflowV4EgressAclEgressMirror::test_everflow_remove_unused_ecmp_next_hop[erspan_ipv6-cli-downstream-default]:
  xfail:
    reason: "xfail for IPv6-only topologies, need support for IPv6 bgp"
    conditions:
      - "https://github.com/sonic-net/sonic-mgmt/issues/19922 and '-v6-' in topo_name"

everflow/test_everflow_testbed.py::TestEverflowV4EgressAclEgressMirror::test_everflow_remove_unused_ecmp_next_hop[erspan_ipv6-cli-upstream-default]:
  xfail:
    reason: "xfail for IPv6-only topologies, need support for IPv6 bgp"
    conditions:
      - "https://github.com/sonic-net/sonic-mgmt/issues/19922 and '-v6-' in topo_name"

everflow/test_everflow_testbed.py::TestEverflowV4EgressAclEgressMirror::test_everflow_remove_used_ecmp_next_hop[erspan_ipv4-cli-downstream-default]:
  skip:
    reason: "Skip for IPv6-only topologies"
    conditions:
      - "'-v6-' in topo_name"

everflow/test_everflow_testbed.py::TestEverflowV4EgressAclEgressMirror::test_everflow_remove_used_ecmp_next_hop[erspan_ipv4-cli-upstream-default]:
  skip:
    reason: "Skip for IPv6-only topologies"
    conditions:
      - "'-v6-' in topo_name"

everflow/test_everflow_testbed.py::TestEverflowV4EgressAclEgressMirror::test_everflow_remove_used_ecmp_next_hop[erspan_ipv6-cli-downstream-default]:
  xfail:
    reason: "xfail for IPv6-only topologies, need support for IPv6 bgp"
    conditions:
      - "https://github.com/sonic-net/sonic-mgmt/issues/19922 and '-v6-' in topo_name"

everflow/test_everflow_testbed.py::TestEverflowV4EgressAclEgressMirror::test_everflow_remove_used_ecmp_next_hop[erspan_ipv6-cli-upstream-default]:
  xfail:
    reason: "xfail for IPv6-only topologies, need support for IPv6 bgp"
    conditions:
      - "https://github.com/sonic-net/sonic-mgmt/issues/19922 and '-v6-' in topo_name"

everflow/test_everflow_testbed.py::TestEverflowV4EgressAclIngressMirror::test_everflow_fwd_recircle_port_queue_check:
  skip:
    reason: "Test not supported on non broadcom-dnx and non voq platforms"
    conditions_logical_operator: "OR"
    conditions:
      - "(asic_subtype not in ['broadcom-dnx'])"
      - "('voq' not in switch_type)"

everflow/test_everflow_testbed.py::TestEverflowV4IngressAclEgressMirror::test_everflow_fwd_recircle_port_queue_check:
  skip:
    reason: "Test not supported on non broadcom-dnx and non voq platforms"
    conditions_logical_operator: "OR"
    conditions:
      - "(asic_subtype not in ['broadcom-dnx'])"
      - "('voq' not in switch_type)"

everflow/test_everflow_testbed.py::TestEverflowV4IngressAclIngressMirror::test_everflow_basic_forwarding[erspan_ipv4-cli-downstream-default]:
  skip:
    reason: "Skip for IPv6-only topologies"
    conditions:
      - "'-v6-' in topo_name"

everflow/test_everflow_testbed.py::TestEverflowV4IngressAclIngressMirror::test_everflow_basic_forwarding[erspan_ipv4-cli-upstream-default]:
  skip:
    reason: "Skip for IPv6-only topologies"
    conditions:
      - "'-v6-' in topo_name"

everflow/test_everflow_testbed.py::TestEverflowV4IngressAclIngressMirror::test_everflow_basic_forwarding[erspan_ipv6-cli-downstream-default]:
  skip:
    reason: "SAI_STATUS_NOT_SUPPORTED for everflow over IPv6 on Arista-7260CX3 and Arista-7060CX"
    conditions_logical_operator: and
    conditions:
      - "https://github.com/sonic-net/sonic-mgmt/issues/19096"
      - "platform in ['x86_64-arista_7260cx3_64', 'x86_64-arista_7060_cx32s']"

everflow/test_everflow_testbed.py::TestEverflowV4IngressAclIngressMirror::test_everflow_basic_forwarding[erspan_ipv6-cli-upstream-default]:
  skip:
    reason: "SAI_STATUS_NOT_SUPPORTED for everflow over IPv6 on Arista-7260CX3 and Arista-7060CX"
    conditions_logical_operator: and
    conditions:
      - "https://github.com/sonic-net/sonic-mgmt/issues/19096"
      - "platform in ['x86_64-arista_7260cx3_64', 'x86_64-arista_7060_cx32s']"

everflow/test_everflow_testbed.py::TestEverflowV4IngressAclIngressMirror::test_everflow_dscp_with_policer:
  skip:
    reason: "Skipping test since mirror with policer is not supported on Cisco 8000 platforms and Broadcom DNX platforms."
    conditions_logical_operator: "OR"
    conditions:
      - "asic_type in ['cisco-8000']"
      - "asic_subtype in ['broadcom-dnx']"

everflow/test_everflow_testbed.py::TestEverflowV4IngressAclIngressMirror::test_everflow_dscp_with_policer[erspan_ipv4-cli-downstream-default]:
  skip:
    reason: "Skip for IPv6-only topologies"
    conditions:
      - "'-v6-' in topo_name"

everflow/test_everflow_testbed.py::TestEverflowV4IngressAclIngressMirror::test_everflow_dscp_with_policer[erspan_ipv4-cli-upstream-default]:
  skip:
    reason: "Skip for IPv6-only topologies"
    conditions:
      - "'-v6-' in topo_name"

everflow/test_everflow_testbed.py::TestEverflowV4IngressAclIngressMirror::test_everflow_frwd_with_bkg_trf:
  skip:
    reason: "Test is not ready for dualtor and not stable on Non-T2 platform."
    conditions:
      - "https://github.com/sonic-net/sonic-mgmt/issues/17034 and 't2' not in topo_name"

everflow/test_everflow_testbed.py::TestEverflowV4IngressAclIngressMirror::test_everflow_fwd_recircle_port_queue_check:
  skip:
    reason: "Test not supported on non broadcom-dnx and non voq platforms"
    conditions_logical_operator: "OR"
    conditions:
      - "(asic_subtype not in ['broadcom-dnx'])"
      - "('voq' not in switch_type)"

everflow/test_everflow_testbed.py::TestEverflowV4IngressAclIngressMirror::test_everflow_neighbor_mac_change[erspan_ipv4-cli-downstream-default]:
  skip:
    reason: "Skip for IPv6-only topologies"
    conditions:
      - "'-v6-' in topo_name"

everflow/test_everflow_testbed.py::TestEverflowV4IngressAclIngressMirror::test_everflow_neighbor_mac_change[erspan_ipv4-cli-upstream-default]:
  skip:
    reason: "Skip for IPv6-only topologies"
    conditions:
      - "'-v6-' in topo_name"

everflow/test_everflow_testbed.py::TestEverflowV4IngressAclIngressMirror::test_everflow_neighbor_mac_change[erspan_ipv6-cli-downstream-default]:
  skip:
    reason: "SAI_STATUS_NOT_SUPPORTED for everflow over IPv6 on Arista-7260CX3 and Arista-7060CX"
    conditions_logical_operator: and
    conditions:
      - "https://github.com/sonic-net/sonic-mgmt/issues/19096"
      - "platform in ['x86_64-arista_7260cx3_64', 'x86_64-arista_7060_cx32s']"

everflow/test_everflow_testbed.py::TestEverflowV4IngressAclIngressMirror::test_everflow_neighbor_mac_change[erspan_ipv6-cli-upstream-default]:
  skip:
    reason: "SAI_STATUS_NOT_SUPPORTED for everflow over IPv6 on Arista-7260CX3 and Arista-7060CX"
    conditions_logical_operator: and
    conditions:
      - "https://github.com/sonic-net/sonic-mgmt/issues/19096"
      - "platform in ['x86_64-arista_7260cx3_64', 'x86_64-arista_7060_cx32s']"

everflow/test_everflow_testbed.py::TestEverflowV4IngressAclIngressMirror::test_everflow_remove_unused_ecmp_next_hop[erspan_ipv4-cli-downstream-default]:
  skip:
    reason: "Skip for IPv6-only topologies"
    conditions:
      - "'-v6-' in topo_name"

everflow/test_everflow_testbed.py::TestEverflowV4IngressAclIngressMirror::test_everflow_remove_unused_ecmp_next_hop[erspan_ipv4-cli-upstream-default]:
  skip:
    reason: "Skip for IPv6-only topologies"
    conditions:
      - "'-v6-' in topo_name"

everflow/test_everflow_testbed.py::TestEverflowV4IngressAclIngressMirror::test_everflow_remove_unused_ecmp_next_hop[erspan_ipv6-cli-downstream-default]:
  skip:
    reason: "SAI_STATUS_NOT_SUPPORTED for everflow over IPv6 on Arista-7260CX3 and Arista-7060CX"
    conditions_logical_operator: and
    conditions:
      - "https://github.com/sonic-net/sonic-mgmt/issues/19096"
      - "platform in ['x86_64-arista_7260cx3_64', 'x86_64-arista_7060_cx32s']"

everflow/test_everflow_testbed.py::TestEverflowV4IngressAclIngressMirror::test_everflow_remove_unused_ecmp_next_hop[erspan_ipv6-cli-upstream-default]:
  skip:
    reason: "SAI_STATUS_NOT_SUPPORTED for everflow over IPv6 on Arista-7260CX3 and Arista-7060CX"
    conditions_logical_operator: and
    conditions:
      - "https://github.com/sonic-net/sonic-mgmt/issues/19096"
      - "platform in ['x86_64-arista_7260cx3_64', 'x86_64-arista_7060_cx32s']"

everflow/test_everflow_testbed.py::TestEverflowV4IngressAclIngressMirror::test_everflow_remove_used_ecmp_next_hop[erspan_ipv4-cli-downstream-default]:
  skip:
    reason: "Skip for IPv6-only topologies"
    conditions:
      - "'-v6-' in topo_name"

everflow/test_everflow_testbed.py::TestEverflowV4IngressAclIngressMirror::test_everflow_remove_used_ecmp_next_hop[erspan_ipv4-cli-upstream-default]:
  skip:
    reason: "Skip for IPv6-only topologies"
    conditions:
      - "'-v6-' in topo_name"

everflow/test_everflow_testbed.py::TestEverflowV4IngressAclIngressMirror::test_everflow_remove_used_ecmp_next_hop[erspan_ipv6-cli-downstream-default]:
  skip:
    reason: "SAI_STATUS_NOT_SUPPORTED for everflow over IPv6 on Arista-7260CX3 and Arista-7060CX"
    conditions_logical_operator: and
    conditions:
      - "https://github.com/sonic-net/sonic-mgmt/issues/19096"
      - "platform in ['x86_64-arista_7260cx3_64', 'x86_64-arista_7060_cx32s']"

everflow/test_everflow_testbed.py::TestEverflowV4IngressAclIngressMirror::test_everflow_remove_used_ecmp_next_hop[erspan_ipv6-cli-upstream-default]:
  skip:
    reason: "SAI_STATUS_NOT_SUPPORTED for everflow over IPv6 on Arista-7260CX3 and Arista-7060CX"
    conditions_logical_operator: and
    conditions:
      - "https://github.com/sonic-net/sonic-mgmt/issues/19096"
      - "platform in ['x86_64-arista_7260cx3_64', 'x86_64-arista_7060_cx32s']"

#######################################
#####            fdb              #####
#######################################
fdb/test_fdb_mac_expire.py:
  skip:
    reason: "Not supported on this DUT topology."
    conditions:
      - "topo_type not in ['t0', 'm0', 'mx']"

fdb/test_fdb_mac_learning.py::TestFdbMacLearning::testFdbMacLearning:
  skip:
    reason: "Skip at dualtor-aa topology due to github issue https://github.com/sonic-net/sonic-mgmt/issues/16110"
    conditions:
      - "'dualtor-aa' in topo_name and https://github.com/sonic-net/sonic-mgmt/issues/16110"

#######################################
#####            fib              #####
#######################################
fib/test_fib.py:
  skip:
    reason: 'Skip on t1-isolated-d32/128 topos'
    conditions:
      - "topo_name in ['t1-isolated-d128', 't1-isolated-d32']"

fib/test_fib.py::test_basic_fib[True-True-1514]:
  skip:
    reason: "Skip for IPv6-only topologies"
    conditions:
      - "'-v6-' in topo_name"

fib/test_fib.py::test_hash[ipv4:
  skip:
    reason: "Skip for IPv6-only topologies"
    conditions:
      - "'-v6-' in topo_name"

fib/test_fib.py::test_ipinip_hash:
  skip:
    reason: 'ipinip hash test is not fully supported on mellanox platform (case#00581265). Skip on t1-isolated-d32/128 topos'
    conditions_logical_operator: or
    conditions:
      - "asic_type in ['mellanox']"
      - "topo_name in ['t1-isolated-d128', 't1-isolated-d32']"

fib/test_fib.py::test_ipinip_hash[ipv4:
  skip:
    reason: "Skip for IPv6-only topologies"
    conditions:
      - "'-v6-' in topo_name"

fib/test_fib.py::test_ipinip_hash_negative[ipv4:
  skip:
    reason: "Skip for IPv6-only topologies"
    conditions:
      - "'-v6-' in topo_name"

fib/test_fib.py::test_nvgre_hash:
  skip:
    reason: 'Nvgre hash test is not fully supported on VS and Broadcom platform; Not supported on M*. Skip on t1-isolated-d32/128 topos'
    conditions_logical_operator: or
    conditions:
      - "asic_type in ['vs', 'broadcom'] or topo_type in ['m0', 'mx', 'm1']"
      - "topo_name in ['t1-isolated-d128', 't1-isolated-d32']"
  xfail:
    reason: 'Nvgre hash test is not fully supported on SPC1 platform due to known limitation'
    conditions:
      - "asic_gen == 'spc1' and 't1-lag' in topo_name and https://github.com/sonic-net/sonic-mgmt/issues/17526"

fib/test_fib.py::test_nvgre_hash[ipv4-ipv4:
  skip:
    reason: "Skip for IPv6-only topologies"
    conditions:
      - "'-v6-' in topo_name"

fib/test_fib.py::test_nvgre_hash[ipv4-ipv6]:
  skip:
    reason: "Skip for IPv6-only topologies"
    conditions:
      - "'-v6-' in topo_name"

fib/test_fib.py::test_nvgre_hash[ipv6-ipv4]:
  skip:
    reason: 'Skip on t1-isolated-d32/128 topos, or Skip for IPv6-only topologies'
    conditions_logical_operator: or
    conditions:
      - "topo_name in ['t1-isolated-d128', 't1-isolated-d32']"
      - "'-v6-' in topo_name"
  xfail:
    reason: "Testcase ignored due to sonic-mgmt issue https://github.com/sonic-net/sonic-mgmt/issues/18304"
    conditions:
      - "https://github.com/sonic-net/sonic-mgmt/issues/18304 and 't0-isolated-d32u32s2' in topo_name and hwsku in ['Mellanox-SN5640-C512S2']"

fib/test_fib.py::test_nvgre_hash[ipv6-ipv6]:
  skip:
    reason: 'Skip on t1-isolated-d32/128 topos'
    conditions:
      - "topo_name in ['t1-isolated-d128', 't1-isolated-d32']"
  xfail:
    reason: "Testcase ignored due to sonic-mgmt issue (https://github.com/sonic-net/sonic-mgmt/issues/18304) or xfail for IPv6-only topologies, still have IPv4 function used"
    conditions_logical_operator: or
    conditions:
      - "https://github.com/sonic-net/sonic-mgmt/issues/18304 and 't0-isolated-d32u32s2' in topo_name and hwsku in ['Mellanox-SN5640-C512S2']"
      - "https://github.com/sonic-net/sonic-mgmt/issues/19923 and '-v6-' in topo_name"

fib/test_fib.py::test_vxlan_hash:
  skip:
    reason: 'Vxlan hash test is not fully supported on VS platform; Not supported on M*. Skip on t1-isolated-d32/128 topos'
    conditions_logical_operator: or
    conditions:
      - "asic_type in ['vs'] or topo_type in ['m0', 'mx', 'm1']"
      - "topo_name in ['t1-isolated-d128', 't1-isolated-d32']"

fib/test_fib.py::test_vxlan_hash[ipv4-ipv4]:
  skip:
    reason: "Skip for IPv6-only topologies"
    conditions:
      - "'-v6-' in topo_name"

fib/test_fib.py::test_vxlan_hash[ipv4-ipv6]:
  skip:
    reason: "Skip for IPv6-only topologies"
    conditions:
      - "'-v6-' in topo_name"

fib/test_fib.py::test_vxlan_hash[ipv6-ipv4]:
  skip:
    reason: 'Skip on t1-isolated-d32/128 toposor or Skip for IPv6-only topologies'
    conditions_logical_operator: or
    conditions:
      - "topo_name in ['t1-isolated-d128', 't1-isolated-d32']"
      - "'-v6-' in topo_name"
  xfail:
    reason: "Testcase ignored due to sonic-mgmt issue https://github.com/sonic-net/sonic-mgmt/issues/18304"
    conditions:
      - "https://github.com/sonic-net/sonic-mgmt/issues/18304 and 't0-isolated-d32u32s2' in topo_name and hwsku in ['Mellanox-SN5640-C512S2']"

fib/test_fib.py::test_vxlan_hash[ipv6-ipv6]:
  skip:
    reason: 'Skip on t1-isolated-d32/128 topos'
    conditions:
      - "topo_name in ['t1-isolated-d128', 't1-isolated-d32']"
  xfail:
    reason: "Testcase ignored due to sonic-mgmt issue (https://github.com/sonic-net/sonic-mgmt/issues/18304) or xfail for IPv6-only topologies, still have IPv4 function used"
    conditions_logical_operator: or
    conditions:
      - "https://github.com/sonic-net/sonic-mgmt/issues/18304 and 't0-isolated-d32u32s2' in topo_name and hwsku in ['Mellanox-SN5640-C512S2']"
      - "https://github.com/sonic-net/sonic-mgmt/issues/19923 and '-v6-' in topo_name"

#######################################
#####   generic_config_updater    #####
#######################################
generic_config_updater:
  skip:
    reason: 'generic_config_updater is not a supported feature for T2 platform on older releases than 202405.'
    conditions:
      - "('t2' in topo_name) and (release in ['201811', '201911', '202012', '202205', '202211', '202305', '202311'])"

generic_config_updater/test_bgp_prefix.py::test_bgp_prefix_tc1_suite:
  skip:
    reason: "Cisco 8122 backend compute ai platform is not supported. Skip on VS platform due to low success rate."
    conditions_logical_operator: "OR"
    conditions:
      - "platform in ['x86_64-8122_64eh_o-r0', 'x86_64-8122_64ehf_o-r0']"
      - "asic_type in ['vs'] and https://github.com/sonic-net/sonic-mgmt/issues/18445"

generic_config_updater/test_bgp_speaker.py::test_bgp_speaker_tc1_test_config:
  xfail:
    reason: "xfail for IPv6-only topologies, still have IPv4 function used"
    conditions:
      - "https://github.com/sonic-net/sonic-mgmt/issues/19638 and '-v6-' in topo_name"

generic_config_updater/test_dhcp_relay.py:
  skip:
    reason: "Need to skip for Cisco backend platform/ generic_config_updater is not a supported feature for T2"
    conditions_logical_operator: "OR"
    conditions:
      - "platform in ['x86_64-8111_32eh_o-r0', 'x86_64-8122_64eh_o-r0', 'x86_64-8122_64ehf_o-r0']"
      - "'backend' in topo_name"
      - "'t2' in topo_name"
      - "'t0-isolated' in topo_name"

generic_config_updater/test_dynamic_acl.py:
  skip:
    reason: "Device SKUs do not support the custom ACL_TABLE_TYPE that we use in this test.  Known log error unrelated to test
    on m0-2vlan testbed causes consistent failures
    / Dynamic ACL is not supported in Cisco Q200 based platforms"
    conditions_logical_operator: "OR"
    conditions:
      - "platform in ['armhf-nokia_ixs7215_52x-r0']"
      - "hwsku in ['Cisco-8111-O64']"
      - "topo_name in ['m0-2vlan']"
      - "platform in ['x86_64-8101_32fh_o-r0', 'x86_64-8102_64h_o-r0', 'x86_64-8101_32fh_o_c01-r0']"

generic_config_updater/test_dynamic_acl.py::test_gcu_acl_arp_rule_creation[IPV4:
  skip:
    reason: "Skip for IPv6-only topologies"
    conditions:
      - "'-v6-' in topo_name"

generic_config_updater/test_dynamic_acl.py::test_gcu_acl_dhcp_rule_creation:
  skip:
    reason: "DHCP is not enabled in isolated topo"
    conditions:
      - "'t0-isolated' in topo_name"

generic_config_updater/test_dynamic_acl.py::test_gcu_acl_forward_rule_removal:
  xfail:
    reason: "skip for IPv6-only topologies"
    conditions:
      - "'-v6-' in topo_name"

generic_config_updater/test_ecn_config_update.py::test_ecn_config_updates:
  skip:
    reason: "This test is not run on this asic type, topology, or version currently"
    conditions_logical_operator: "OR"
    conditions:
      - "asic_type in ['cisco-8000']"
      - "topo_type in ['m0', 'mx', 'm1']"
      - "release in ['202211']"

generic_config_updater/test_eth_interface.py::test_replace_fec:
  skip:
    reason: 'Skipping test on 7260/3800 platform due to bug of https://github.com/sonic-net/sonic-mgmt/issues/11237'
    conditions_logical_operator: "OR"
    conditions:
      - "hwsku in ['Arista-7260CX3-D108C8', 'Arista-7260CX3-D108C10', 'Arista-7260CX3-Q64', 'Mellanox-SN3800-D112C8'] and https://github.com/sonic-net/sonic-mgmt/issues/11237"

generic_config_updater/test_eth_interface.py::test_toggle_pfc_asym:
  skip:
    reason: "Skip asym pfc on unsupported platforms"
    conditions_logical_operator: "OR"
    conditions:
      - "asic_type in ['cisco-8000']"
      - "hwsku in ['Mellanox-SN5600-C256S1', 'Mellanox-SN5600-C224O8', 'Mellanox-SN5640-C512S2',
                           'Mellanox-SN5640-C448O16']"

generic_config_updater/test_eth_interface.py::test_update_speed:
  skip:
    reason: 'Skip this script due to this not being a production scenario and misleading StateDB output for valid speed'
    conditions_logical_operator: "OR"
    conditions:
      - https://github.com/sonic-net/sonic-mgmt/issues/8143
      - https://github.com/sonic-net/sonic-buildimage/issues/13267

generic_config_updater/test_incremental_qos.py:
  skip:
    reason: "Does not support dualtor right now, due to issue https://github.com/sonic-net/sonic-mgmt/issues/14865"
    conditions_logical_operator: "OR"
    conditions:
      - "'dualtor' in topo_name"

generic_config_updater/test_incremental_qos.py::test_incremental_qos_config_updates:
  skip:
    reason: "This test is not run on this hwsku/asic type or version or topology currently"
    conditions_logical_operator: "OR"
    conditions:
      - "not any(i in hwsku for i in ['2700', 'Arista-7170-64C', 'montara', 'newport']) and asic_type in ['broadcom', 'cisco-8000'] and release in ['202211']"

generic_config_updater/test_ip_bgp.py::test_ip_suite[4]:
  skip:
    reason: "Skip for IPv6-only topologies"
    conditions:
      - "'-v6-' in topo_name"

generic_config_updater/test_ip_bgp.py::test_ip_suite[None-4]:
  skip:
    reason: "Skip for IPv6-only topologies"
    conditions:
      - "'-v6-' in topo_name"

generic_config_updater/test_mmu_dynamic_threshold_config_update.py::test_dynamic_th_config_updates:
  skip:
    reason: "This test is not run on this asic type or version or topology currently"
    conditions_logical_operator: "OR"
    conditions:
      - "asic_type in ['broadcom', 'cisco-8000'] and release in ['202211']"

generic_config_updater/test_monitor_config.py::test_monitor_config_tc1_suite:
  skip:
    reason: "This test is not run on this asic type or version currently / ERSPAN meter is not supported for Cisco Platform"
    conditions:
      - "asic_type in ['cisco-8000']"

generic_config_updater/test_multiasic_addcluster.py:
  skip:
    reason: "Only supported on multi-asic system."
    conditions:
      - "(is_multi_asic is False)"
      - "hwsku not in ['Nokia-IXR7250E-36x400G']"

generic_config_updater/test_multiasic_idf.py:
  skip:
    reason: "Only supported on multi-asic system."
    conditions:
      - "(is_multi_asic is False)"

generic_config_updater/test_multiasic_linkcrc.py:
  skip:
    reason: "Only supported on multi-asic system."
    conditions:
      - "(is_multi_asic is False)"

generic_config_updater/test_packet_trimming_config_asymmetric.py:
    skip:
        reason: "Packet trim is not supported in 202505 image"
        conditions:
        - "release in ['202505']"

generic_config_updater/test_packet_trimming_config_symmetric:
  skip:
    reason: "Packet trim is not supported in 202505 image"
    conditions:
      - "release in ['202505']"

generic_config_updater/test_pfcwd_interval.py:
  skip:
    reason: "This test can only support mellanox platforms. This test is not run on this hwsku currently"
    conditions_logical_operator: or
    conditions:
      - "asic_type not in ['mellanox']"
      - hwsku in ['Mellanox-SN5600-C224O8', 'Mellanox-SN5600-C256S1', 'Mellanox-SN5640-C448O16', 'Mellanox-SN5640-C512S2',
                   'Arista-7060X6-64PE-C256S2', 'Arista-7060X6-64PE-C224O8', 'Arista-7060X6-64PE-B-C512S2', 'Arista-7060X6-64PE-B-C448O16']

generic_config_updater/test_pfcwd_status.py:
  skip:
    reason: "This test is not run on this topo type or version or topology or hwsku currently"
    conditions_logical_operator: or
    conditions:
      - "topo_type in ['m0', 'mx', 'm1']"
      - *lossyTopos
      - "release in ['202211']"
      - hwsku in ['Mellanox-SN5600-C224O8', 'Mellanox-SN5600-C256S1', 'Mellanox-SN5640-C448O16', 'Mellanox-SN5640-C512S2',
                   'Arista-7060X6-64PE-C256S2', 'Arista-7060X6-64PE-C224O8', 'Arista-7060X6-64PE-B-C512S2', 'Arista-7060X6-64PE-B-C448O16']

generic_config_updater/test_pg_headroom_update.py:
  skip:
    reason: "Unsupported topology."
    conditions_logical_operator: "OR"
    conditions:
      - "topo_type in ['m0', 'mx', 'm1']"

generic_config_updater/test_srv6:
  skip:
    reason: "Unsupported topology."
    conditions_logical_operator: "OR"
    conditions:
      - "topo_name in ['t0-isolated-d96u32s2']"

generic_config_updater/test_vlan_interface.py::test_vlan_interface_tc1_suite:
  xfail:
    reason: "xfail for IPv6-only topologies, need to add support for IPv6-only - https://github.com/sonic-net/sonic-mgmt/issues/20727"
    conditions:
      - "https://github.com/sonic-net/sonic-mgmt/issues/20727 and '-v6-' in topo_name"

generic_config_updater/test_vlan_interface.py::test_vlan_interface_tc2_incremental_change:
  xfail:
    reason: "xfail for IPv6-only topologies, need to add support for IPv6-only - https://github.com/sonic-net/sonic-mgmt/issues/20727"
    conditions:
      - "https://github.com/sonic-net/sonic-mgmt/issues/20727 and '-v6-' in topo_name"

#######################################
#####           gnmi              #####
#######################################
gnmi:
  skip:
    reason: Skip all gnmi tests on 202412 vs testbed, since it won't impact gnmi show command
    conditions:
      - "release in ['202412']"

gnmi/test_gnmi_configdb.py:
  skip:
    reason: "This feature is not supported for multi asic. Skipping these test for T2 and multi asic."
    conditions_logical_operator: or
    conditions:
      - "topo_type in ['t2']"
      - "is_multi_asic==True"
      - "release in ['202412']"

gnmi/test_gnmi_configdb.py::test_gnmi_configdb_full_01:
  skip:
    reason: "The test refers to a stale implementation of GNOI.System.Reboot."
    conditions_logical_operator: or
    conditions:
      - "https://github.com/sonic-net/sonic-mgmt/issues/17436"
      - "release in ['202412']"

gnmi/test_gnoi_killprocess.py:
  skip:
    reason: "Test noisy due to restart issue not relevant to GNOI. Disabling them to rewrite."

gnmi/test_gnoi_system_reboot.py::test_gnoi_system_reboot_halt:
  skip:
    reason: "Halt reboot should not be running on non-smartswitch"
    conditions:
      - "is_smartswitch == False"

gnmi/test_gnoi_system_reboot.py::test_gnoi_system_reboot_warm:
  skip:
    reason: "Warm reboot should only run on t0 topology but not on dualtor"
    conditions_logical_operator: or
    conditions:
      - "topo_type not in ['t0']"
      - "topo_name in ['dualtor', 'dualtor-56', 'dualtor-120', 'dualtor-aa', 'dualtor-aa-56', 'dualtor-aa-64-breakout']"
      - "release in ['202412']"

#######################################
#####           hash              #####
#######################################
hash/test_generic_hash.py:
  skip:
    reason: "Testcase ignored due to GitHub issue https://github.com/sonic-net/sonic-mgmt/issues/15340 on dualtor aa setup
             Or Skip for IPv6-only topologies"
    conditions_logical_operator: or
    conditions:
      - "https://github.com/sonic-net/sonic-mgmt/issues/15340 and 'dualtor-aa' in topo_name"
      - "'-v6-' in topo_name"
  xfail:
    reason: "This case is not supported on many platforms and often encounters issues. We can still run it, but we won’t rely on or validate the results."
    conditions:
      - "topo_type in ['t0', 't1']"

hash/test_generic_hash.py::test_algorithm_config:
  xfail:
    reason: "This is a new test cases and doesn't work for platform other than Mellanox, xfail them before the issue is addressed"
    conditions:
      - "asic_type not in ['mellanox']"
      - https://github.com/sonic-net/sonic-mgmt/issues/14109

hash/test_generic_hash.py::test_backend_error_messages:
  xfail:
    reason: "This is a new test cases and doesn't work for platform other than Mellanox, xfail them before the issue is addressed"
    conditions:
      - "asic_type not in ['mellanox']"
      - https://github.com/sonic-net/sonic-mgmt/issues/14109

hash/test_generic_hash.py::test_ecmp_and_lag_hash:
  skip:
    reason: 'On Mellanox SPC1 platforms, due to HW limitation, it would not support CRC_CCITT algorithm. For broadcom, ECMP/LAG hash not supported in broadcom SAI and Cisco 8000'
    conditions_logical_operator: or
    conditions:
      - "asic_gen == 'spc1'"
      - "asic_type in ['broadcom', 'cisco-8000']"

hash/test_generic_hash.py::test_ecmp_and_lag_hash[CRC-INNER_IP_PROTOCOL:
  skip:
    reason: "On Mellanox platforms, due to HW limitation, it would not support CRC algorithm on INNER_IP_PROTOCOL field. For broadcom, ECMP/LAG hash not supported in broadcom SAI"
    conditions:
    - "asic_type in ['broadcom', 'mellanox']"

hash/test_generic_hash.py::test_ecmp_and_lag_hash[CRC_CCITT-INNER_IP_PROTOCOL:
  skip:
    reason: "On Mellanox platforms, due to HW limitation, it would not support CRC algorithm on INNER_IP_PROTOCOL field. For broadcom, ECMP/LAG hash not supported in broadcom SAI"
    conditions:
    - "asic_type in ['broadcom', 'mellanox']"

hash/test_generic_hash.py::test_ecmp_and_lag_hash[CRC_CCITT-IN_PORT:
  skip:
    reason: "On Mellanox platforms, due to HW limitation, when ecmp and lag hash at the same time, it would not support setting ecmp hash as CRC_CCITT and lag hash as CRC on ingress port hash field. For broadcom, ECMP/LAG hash not supported in broadcom SAI"
    conditions:
    - "asic_type in ['broadcom', 'mellanox']"

hash/test_generic_hash.py::test_ecmp_hash:
  skip:
    reason: 'ECMP hash not supported in broadcom SAI and Cisco 8000'
    conditions:
      - "asic_type in ['broadcom', 'cisco-8000']"
  xfail:
    reason: 'ECMP hash skipped due to issue https://github.com/sonic-net/sonic-mgmt/issues/18304 Or xfail for IPv6-only topologies, need to add support for IPv6-only - https://github.com/sonic-net/sonic-mgmt/issues/20733'
    conditions_logical_operator: or
    conditions:
      - "https://github.com/sonic-net/sonic-mgmt/issues/18304 and 't0-isolated-d32u32s2' in topo_name and hwsku in ['Mellanox-SN5640-C512S2']"
      - "https://github.com/sonic-net/sonic-mgmt/issues/20733 and '-v6-' in topo_name"

hash/test_generic_hash.py::test_ecmp_hash[CRC-INNER_DST_MAC-ipv4-ipv4-vxlan]:
  skip:
    reason: "Skip for IPv6-only topologies"
    conditions:
      - "'-v6-' in topo_name"

hash/test_generic_hash.py::test_ecmp_hash[CRC-INNER_IP_PROTOCOL:
  skip:
    reason: "On Mellanox platforms, due to HW limitation, it would not support CRC algorithm on INNER_IP_PROTOCOL field. For broadcom, ECMP hash is not supported in broadcom SAI."
    conditions:
    - "asic_type in ['broadcom', 'mellanox']"

hash/test_generic_hash.py::test_hash_capability:
  xfail:
    reason: "This is a new test cases and doesn't work for platform other than Mellanox, xfail them before the issue is addressed"
    conditions:
      - "asic_type not in ['mellanox']"
      - https://github.com/sonic-net/sonic-mgmt/issues/14109

hash/test_generic_hash.py::test_lag_hash:
  skip:
    reason: 'LAG hash not supported in broadcom SAI and Cisco 8000'
    conditions:
      - "asic_type in ['broadcom', 'cisco-8000']"
  xfail:
    reason: 'xfail for IPv6-only topologies, need to add support for IPv6-only - https://github.com/sonic-net/sonic-mgmt/issues/20733'
    conditions:
      - "https://github.com/sonic-net/sonic-mgmt/issues/20733 and '-v6-' in topo_name"

hash/test_generic_hash.py::test_lag_hash[CRC-DST_MAC:
  xfail:
    reason: "Testcase ignored due to RM issue: https://github.com/sonic-net/sonic-buildimage/issues/22586"
    conditions:
    - "https://github.com/sonic-net/sonic-buildimage/issues/22586 and asic_type in ['mellanox', 'nvidia']"

hash/test_generic_hash.py::test_lag_hash[CRC-ETHERTYPE:
  xfail:
    reason: "Testcase ignored due to RM issue: https://github.com/sonic-net/sonic-buildimage/issues/22586"
    conditions:
    - "https://github.com/sonic-net/sonic-buildimage/issues/22586 and asic_type in ['mellanox', 'nvidia']"

hash/test_generic_hash.py::test_lag_hash[CRC-INNER_IP_PROTOCOL:
  skip:
    reason: "On Mellanox platforms, due to HW limitation, it would not support CRC algorithm on INNER_IP_PROTOCOL field. For broadcom, LAG hash is not supported in broadcom SAI."
    conditions:
    - "asic_type in ['broadcom', 'mellanox']"

hash/test_generic_hash.py::test_lag_hash[CRC-VLAN_ID:
  xfail:
    reason: "Testcase ignored due to RM issue: https://github.com/sonic-net/sonic-buildimage/issues/22586"
    conditions:
    - "https://github.com/sonic-net/sonic-buildimage/issues/22586 and asic_type in ['mellanox', 'nvidia']"

hash/test_generic_hash.py::test_lag_hash[CRC_CCITT-DST_MAC:
  xfail:
    reason: "Testcase ignored due to RM issue: https://github.com/sonic-net/sonic-buildimage/issues/22586"
    conditions:
    - "https://github.com/sonic-net/sonic-buildimage/issues/22586 and asic_type in ['mellanox', 'nvidia']"

hash/test_generic_hash.py::test_lag_hash[CRC_CCITT-ETHERTYPE:
  xfail:
    reason: "Testcase ignored due to RM issue: https://github.com/sonic-net/sonic-buildimage/issues/22586"
    conditions:
    - "https://github.com/sonic-net/sonic-buildimage/issues/22586 and asic_type in ['mellanox', 'nvidia']"

hash/test_generic_hash.py::test_lag_hash[CRC_CCITT-VLAN_ID:
  xfail:
    reason: "Testcase ignored due to RM issue: https://github.com/sonic-net/sonic-buildimage/issues/22586"
    conditions:
    - "https://github.com/sonic-net/sonic-buildimage/issues/22586 and asic_type in ['mellanox', 'nvidia']"

hash/test_generic_hash.py::test_lag_member_flap:
  skip:
    reason: 'On Mellanox SPC1 platforms, due to HW limitation, it would not support CRC_CCITT algorithm. For broadcom, LAG hash not supported in broadcom SAI. For other platforms, skipping due to missing object in SonicHost'
    conditions_logical_operator: "OR"
    conditions:
      - "asic_gen == 'spc1'"
      - "asic_type in ['broadcom']"
      - https://github.com/sonic-net/sonic-mgmt/issues/13919
  xfail:
    reason: 'xfail for IPv6-only topologies, need to add support for IPv6-only - https://github.com/sonic-net/sonic-mgmt/issues/20733'
    conditions:
      - "https://github.com/sonic-net/sonic-mgmt/issues/20733 and '-v6-' in topo_name"

hash/test_generic_hash.py::test_lag_member_flap[CRC-INNER_IP_PROTOCOL:
  skip:
    reason: "On Mellanox platforms, due to HW limitation, it would not support CRC algorithm on INNER_IP_PROTOCOL field.  For broadcom, LAG hash not supported in broadcom SAI."
    conditions:
    - "asic_type in ['broadcom', 'mellanox']"

hash/test_generic_hash.py::test_lag_member_flap[CRC-IN_PORT-ipv4-None-None]:
  skip:
    reason: "Skip for IPv6-only topologies"
    conditions:
      - "'-v6-' in topo_name"

hash/test_generic_hash.py::test_lag_member_flap[CRC-IP_PROTOCOL-ipv4:
  skip:
    reason: "With IP Protocol alone, we don't have enough entropy to distribute the packets evenly"
    conditions:
      - "asic_type in ['cisco-8000']"

hash/test_generic_hash.py::test_lag_member_flap[CRC_CCITT-INNER_IP_PROTOCOL:
  skip:
    reason: "On Mellanox platforms, due to HW limitation, it would not support CRC algorithm on INNER_IP_PROTOCOL field.  For broadcom, LAG hash not supported in broadcom SAI."
    conditions:
    - "asic_type in ['broadcom', 'mellanox']"

hash/test_generic_hash.py::test_lag_member_flap[CRC_CCITT-IN_PORT:
  skip:
    reason: "On Mellanox platforms, due to HW limitation, when ecmp and lag hash at the same time, it would not support
    setting ecmp hash as CRC_CCITT and lag hash as CRC on ingress port hash field.  For broadcom, LAG hash not supported in broadcom SAI."
    conditions:
    - "asic_type in ['broadcom', 'mellanox']"

hash/test_generic_hash.py::test_lag_member_flap[CRC_CCITT-IP_PROTOCOL-ipv4:
  skip:
    reason: "With IP Protocol alone, we don't have enough entropy to distribute the packets evenly"
    conditions:
      - "asic_type in ['cisco-8000']"

hash/test_generic_hash.py::test_lag_member_remove_add:
  skip:
    reason: 'On Mellanox SPC1 platforms, due to HW limitation, it would not support CRC_CCITT algorithm. For broadcom, LAG hash not supported in broadcom SAI. For other platforms, skipping due to missing object in SonicHost'
    conditions_logical_operator: "OR"
    conditions:
      - "asic_gen == 'spc1'"
      - "asic_type in ['broadcom']"
      - https://github.com/sonic-net/sonic-mgmt/issues/13919
  xfail:
    reason: 'xfail for IPv6-only topologies, need to add support for IPv6-only - https://github.com/sonic-net/sonic-mgmt/issues/20733'
    conditions:
      - "https://github.com/sonic-net/sonic-mgmt/issues/20733 and '-v6-' in topo_name"

hash/test_generic_hash.py::test_lag_member_remove_add[CRC-INNER_IP_PROTOCOL:
  skip:
    reason: "On Mellanox platforms, due to HW limitation, it would not support CRC algorithm on INNER_IP_PROTOCOL field. For broadcom, LAG hash not supported in broadcom SAI."
    conditions:
    - "asic_type in ['broadcom', 'mellanox']"

hash/test_generic_hash.py::test_lag_member_remove_add[CRC-IP_PROTOCOL-ipv4:
  skip:
    reason: "With IP Protocol alone, we don't have enough entropy to distribute the packets evenly"
    conditions:
      - "asic_type in ['cisco-8000']"

hash/test_generic_hash.py::test_lag_member_remove_add[CRC_CCITT-INNER_IP_PROTOCOL:
  skip:
    reason: "On Mellanox platforms, due to HW limitation, it would not support CRC algorithm on INNER_IP_PROTOCOL field. For broadcom, LAG hash not supported in broadcom SAI."
    conditions:
    - "asic_type in ['broadcom', 'mellanox']"

hash/test_generic_hash.py::test_lag_member_remove_add[CRC_CCITT-INNER_SRC_MAC-ipv4-ipv4-nvgre]:
  skip:
    reason: "Skip for IPv6-only topologies"
    conditions:
      - "'-v6-' in topo_name"

hash/test_generic_hash.py::test_lag_member_remove_add[CRC_CCITT-IN_PORT:
  skip:
    reason: "On Mellanox platforms, due to HW limitation, when ecmp and lag hash at the same time, it would not support
    setting ecmp hash as CRC_CCITT and lag hash as CRC on ingress port hash field. For broadcom, LAG hash not supported in broadcom SAI."
    conditions:
    - "asic_type in ['broadcom', 'mellanox']"

hash/test_generic_hash.py::test_lag_member_remove_add[CRC_CCITT-IP_PROTOCOL-ipv4:
  skip:
    reason: "With IP Protocol alone, we don't have enough entropy to distribute the packets evenly"
    conditions:
      - "asic_type in ['cisco-8000']"

hash/test_generic_hash.py::test_nexthop_flap:
  skip:
    reason: 'On Mellanox SPC1 platforms, due to HW limitation, it would not support CRC_CCITT algorithm. For broadcom, ECMP/LAG hash not supported in broadcom SAI. For other platforms, skipping due to missing object in SonicHost'
    conditions_logical_operator: "OR"
    conditions:
      - "asic_gen == 'spc1'"
      - "asic_type in ['broadcom']"
      - https://github.com/sonic-net/sonic-mgmt/issues/13919
  xfail:
    reason: "Flaky hashing behavior using specific combination of hash field and algorithm."
    conditions:
      - "'isolated' in topo_name"

hash/test_generic_hash.py::test_nexthop_flap[CRC-INNER_IP_PROTOCOL:
  skip:
    reason: "On Mellanox platforms, due to HW limitation, it would not support CRC algorithm on INNER_IP_PROTOCOL field. For broadcom, ECMP/LAG hash not supported in broadcom SAI. "
    conditions:
    - "asic_type in ['broadcom', 'mellanox']"

hash/test_generic_hash.py::test_nexthop_flap[CRC-IP_PROTOCOL-ipv4-None-None]:
  skip:
    reason: "With IP Protocol alone, Cisco-8000 don't have enough entropy to distribute the packets evenly"
    conditions:
    - "asic_type in ['cisco-8000']"

hash/test_generic_hash.py::test_nexthop_flap[CRC_CCITT-INNER_IP_PROTOCOL:
  skip:
    reason: "On Mellanox platforms, due to HW limitation, it would not support CRC algorithm on INNER_IP_PROTOCOL field. For broadcom, ECMP/LAG hash not supported in broadcom SAI. "
    conditions:
    - "asic_type in ['broadcom', 'mellanox']"

hash/test_generic_hash.py::test_nexthop_flap[CRC_CCITT-IN_PORT:
  skip:
    reason: "On Mellanox platforms, due to HW limitation, when ecmp and lag hash at the same time, it would not support
    setting ecmp hash as CRC_CCITT and lag hash as CRC on ingress port hash field. For broadcom, ECMP/LAG hash not supported in broadcom SAI. "
    conditions:
    - "asic_type in ['broadcom', 'mellanox']"

hash/test_generic_hash.py::test_nexthop_flap[CRC_CCITT-IP_PROTOCOL-ipv4-None-None]:
  skip:
    reason: "With IP Protocol alone, Cisco-8000 don't have enough entropy to distribute the packets evenly"
    conditions:
    - "asic_type in ['cisco-8000']"

hash/test_generic_hash.py::test_reboot:
  skip:
    reason: 'On Mellanox SPC1 platforms, due to HW limitation, it would not support CRC_CCITT algorithm. For broadcom, ECMP/LAG hash not supported in broadcom SAI'
    conditions_logical_operator: or
    conditions:
      - "asic_gen == 'spc1'"
      - "asic_type in ['broadcom']"

hash/test_generic_hash.py::test_reboot[CRC-INNER_IP_PROTOCOL:
  skip:
    reason: "On Mellanox platforms, due to HW limitation, it would not support CRC algorithm on INNER_IP_PROTOCOL field. For broadcom, ECMP/LAG hash not supported in broadcom SAI"
    conditions:
    - "asic_type in ['broadcom', 'mellanox']"

hash/test_generic_hash.py::test_reboot[CRC-IP_PROTOCOL-ipv4:
  skip:
    reason: "With IP Protocol alone, we don't have enough entropy to distribute the packets evenly"
    conditions:
      - "asic_type in ['cisco-8000']"

hash/test_generic_hash.py::test_reboot[CRC_CCITT-INNER_IP_PROTOCOL:
  skip:
    reason: "On Mellanox platforms, due to HW limitation, it would not support CRC algorithm on INNER_IP_PROTOCOL field. For broadcom, ECMP/LAG hash not supported in broadcom SAI"
    conditions:
    - "asic_type in ['broadcom', 'mellanox']"

hash/test_generic_hash.py::test_reboot[CRC_CCITT-IN_PORT:
  skip:
    reason: "On Mellanox platforms, due to HW limitation, when ecmp and lag hash at the same time, it would not support
    setting ecmp hash as CRC_CCITT and lag hash as CRC on ingress port hash field. For broadcom, ECMP/LAG hash not supported in broadcom SAI"
    conditions:
    - "asic_type in ['broadcom', 'mellanox']"

hash/test_generic_hash.py::test_reboot[CRC_CCITT-IP_PROTOCOL-ipv4:
  skip:
    reason: "With IP Protocol alone, we don't have enough entropy to distribute the packets evenly"
    conditions:
      - "asic_type in ['cisco-8000']"

#######################################
#####    iface_loopback_action    #####
#######################################
iface_loopback_action/test_iface_loopback_action.py:
  skip:
    reason: "Test only supported on Mellanox SKUs, didn't supported on dualtor topology."
    conditions_logical_operator: or
    conditions:
      - "'dualtor' in topo_name"
      - "asic_type not in ['mellanox']"

#######################################
#####      iface_namingmode       #####
#######################################
iface_namingmode/test_iface_namingmode.py::TestConfigInterface:
  skip:
    reason: "x86_64-8111_32eh_o-r0 platform does not support TestConfigInterface"
    conditions:
      - "platform in ['x86_64-8111_32eh_o-r0']"

iface_namingmode/test_iface_namingmode.py::TestConfigInterface::test_config_interface_speed:
  skip:
    reason: "Arista-7060X6 doesn't support speed change as it's ASIC limitation. Skipping this test."
    conditions:
      - "'Arista-7060X6' in hwsku"

iface_namingmode/test_iface_namingmode.py::TestShowIP::test_show_ip_route_v4:
  skip:
    reason: "Skip for IPv6-only topologies"
    conditions:
      - "'-v6-' in topo_name"

iface_namingmode/test_iface_namingmode.py::TestShowPriorityGroup:
  xfail:
    reason: "Platform specific issue"
    strict: True
    conditions:
      - "platform in ['x86_64-cel_e1031-r0']"
  skip:
    reason: "M* topo does not support TestShowPriorityGroup"
    conditions:
      - "topo_type in ['m0', 'mx', 'm1']"

iface_namingmode/test_iface_namingmode.py::TestShowQueue:
  skip:
    reason: "M* topo does not support TestShowQueue"
    conditions:
      - "topo_type in ['m0', 'mx', 'm1']"

iface_namingmode/test_iface_namingmode.py::TestShowQueue::test_show_queue_persistent_watermark:
  xfail:
    reason: "Platform specific issue"
    strict: True
    conditions:
      - "platform in ['x86_64-cel_e1031-r0']"

iface_namingmode/test_iface_namingmode.py::TestShowQueue::test_show_queue_watermark:
  xfail:
    reason: "Platform specific issue"
    strict: True
    conditions:
      - "platform in ['x86_64-cel_e1031-r0']"

iface_namingmode/test_iface_namingmode.py::test_show_ip_route_v4:
  skip:
    reason: "Skip for IPv6-only topologies"
    conditions:
      - "'-v6-' in topo_name"

iface_namingmode/test_iface_namingmode.py::test_show_pfc_counters:
  skip:
    reason: "Not supported on SKU"
    conditions:
      - "hwsku in ['Mellanox-SN5600-C256S1', 'Mellanox-SN5600-C224O8', 'Mellanox-SN5640-C512S2',
                   'Mellanox-SN5640-C448O16']"

#######################################
#####            ip               #####
#######################################
ip/link_local/test_link_local_ip.py:
  skip:
    reason: "New test case, failing badly, need owner to enhance"
    conditions:
      - "https://github.com/sonic-net/sonic-mgmt/issues/19897"
ip/test_ip_packet.py:
  skip:
    reason: "Skipping ip packet test since can't provide enough interfaces"
    conditions:
      - "len(minigraph_interfaces) < 2 and len(minigraph_portchannels) < 2"

ip/test_ip_packet.py::TestIPPacket::test_forward_ip_packet_with_0xffff_chksum_drop:
  skip:
    reason: "Broadcom, Cisco, Barefoot, and Marvell Asic will tolorate IP packets with 0xffff checksum
            / Skipping ip packet test since can't provide enough interfaces"
    conditions_logical_operator: or
    conditions:

      - "asic_type in ['broadcom', 'cisco-8000', 'marvell', 'barefoot', 'marvell-teralynx', 'marvell-prestera'] and asic_subtype not in ['broadcom-dnx']"
      - "len(minigraph_interfaces) < 2 and len(minigraph_portchannels) < 2"
      - "topo_name in ['t2_2lc_36p-masic', 't2_2lc_min_ports-masic', 't2_5lc-mixed-96']"

ip/test_ip_packet.py::TestIPPacket::test_forward_ip_packet_with_0xffff_chksum_tolerant:
  skip:
    reason: "Mellanox and Broadcom DNX Asic will drop IP packets with 0xffff checksum
            / Skipping ip packet test since can't provide enough interfaces"
    conditions_logical_operator: or
    conditions:
      - "asic_type in ['mellanox'] or asic_subtype in ['broadcom-dnx']"
      - "len(minigraph_interfaces) < 2 and len(minigraph_portchannels) < 2"

ip/test_mgmt_ipv6_only.py:
  skip:
    reason: "Skipping mgmt ipv6 test for M* topo"
    conditions:
      - "topo_type in ['m0', 'mx', 'm1']"

#######################################
#####            ipfwd            #####
#######################################
ipfwd/test_dip_sip.py:
  skip:
    reason: "Unsupported topology or unsupported in specific Cisco platforms."
    conditions_logical_operator: or
    conditions:
      - "platform in ['x86_64-8122_64eh_o-r0', 'x86_64-8122_64ehf_o-r0']"
      - "topo_type not in ['t0', 't1', 't2', 'm0', 'mx', 'm1']"

ipfwd/test_dir_bcast.py:
  skip:
    reason: "Unsupported topology."
    conditions:
      - "topo_type not in ['t0', 'm0', 'mx'] or 'dualtor' in topo_name or 't0-backend' in topo_name"
  xfail:
    reason: "Xfail due to known issue with the secondary subnet."
    conditions:
      - "topo_type in ['t0']"
      - "asic_type in ['broadcom']"
      - https://github.com/sonic-net/sonic-mgmt/issues/18786

ipfwd/test_mtu.py:
  skip:
    reason: "Unsupported topology."
    conditions:
      - "topo_type not in ['t1', 't2']"

ipfwd/test_nhop_group.py::test_nhop_group_interface_flap:
  xfail:
    reason: "Testcase ignored due to GitHub issue https://github.com/sonic-net/sonic-mgmt/issues/16218 on mellanox platform"
    conditions:
      - "https://github.com/sonic-net/sonic-mgmt/issues/16218 and asic_type in ['mellanox']"

ipfwd/test_nhop_group.py::test_nhop_group_member_count:
  xfail:
    reason: "xfail for IPv6-only topologies, need to add support for IPv6-only - https://github.com/sonic-net/sonic-mgmt/issues/20731"
    conditions:
      - "https://github.com/sonic-net/sonic-mgmt/issues/20731 and '-v6-' in topo_name"

ipfwd/test_nhop_group.py::test_nhop_group_member_order_capability:
  xfail:
    reason: "xfail for IPv6-only topologies, need to add support for IPv6-only - https://github.com/sonic-net/sonic-mgmt/issues/20731"
    conditions:
      - "https://github.com/sonic-net/sonic-mgmt/issues/20731 and '-v6-' in topo_name"

#######################################
#####            ixia             #####
#######################################
ixia:
  skip:
    reason: "Ixia test only support on physical ixia testbed"
    conditions:
      - "asic_type in ['vs']"

#######################################
#####            k8s              #####
#######################################
k8s/test_config_reload.py:
  skip:
    reason: "There is no k8s in veos_vtb, skip in PR testing"
    conditions:
      - "asic_type in ['vs']"

k8s/test_disable_flag.py:
  skip:
    reason: "There is no k8s in veos_vtb, skip in PR testing"
    conditions:
      - "asic_type in ['vs']"

k8s/test_join_available_master.py:
  skip:
    reason: "There is no k8s in veos_vtb, skip in PR testing"
    conditions:
      - "asic_type in ['vs']"

#######################################
#####         kubesonic           #####
#######################################
kubesonic/test_k8s_join_disjoin.py:
  skip:
    reason: "kubesonic feature is not supported in slim image"
    conditions_logical_operator: or
    conditions:
      - "hwsku in ['Arista-7050-QX-32S', 'Arista-7050-Q16S64', 'Arista-7050QX-32S-S4Q31', 'Arista-7050QX32S-Q32', 'Celestica-E1031-T48S4']"
      - "branch in ['master']"

#######################################
#####           lldp              #####
#######################################
lldp/test_lldp.py::test_lldp:
  skip:
    reason: "Skipping LLDP test because the topology is standalone. No LLDP neighbors detected."
    conditions:
      - "'standalone' in topo_name"

lldp/test_lldp.py::test_lldp_neighbor:
  skip:
    reason: "Skipping LLDP test because the topology is standalone. No LLDP neighbors detected."
    conditions:
      - "'standalone' in topo_name"

lldp/test_lldp.py::test_lldp_neighbor_post_swss_reboot:
  skip:
    reason: "Not M0/Mx/M1 scenario"
    conditions:
      - "topo_type in ['m0', 'mx', 'm1']"

#######################################
#####           macsec            #####
#######################################
macsec/test_dataplane.py::TestDataPlane::test_server_to_neighbor:
  skip:
    reason: 'test_server_to_neighbor needs downstream neighbors, which is not present in this topo'
    conditions:
      - "'t2' in topo_name"

macsec/test_interop_protocol.py::TestInteropProtocol::test_port_channel:
  skip:
    reason: "Skip port channel test for causing continuously failing in PR testing"
    conditions:
      - "asic_type in ['vs'] and https://github.com/sonic-net/sonic-buildimage/issues/22081"

macsec/test_interop_protocol.py::TestInteropProtocol::test_snmp:
  skip:
    reason: "Skip SNMP test for causing continuously failing in PR testing"
    conditions:
      - "asic_type in ['vs'] and https://github.com/sonic-net/sonic-mgmt/issues/18273"

#######################################
#####           mclag             #####
#######################################
mclag/test_mclag_l3.py:
  skip:
    reason: "Mclag test only support on t0-mclag platform which is not in PR test"
    conditions:
      - "asic_type in ['vs']"

#######################################
#####       memory_checker        #####
#######################################
memory_checker/test_memory_checker.py:
  skip:
    reason: "Testcase ignored due to GitHub issue: https://github.com/sonic-net/sonic-buildimage/issues/19295 / Skip this test as it won't impact gnmi show command"
    conditions_logical_operator: or
    conditions:
      - "https://github.com/sonic-net/sonic-buildimage/issues/19295 and 'sn4280' in platform"
      - "release in ['202412']"

#######################################
#####            mpls             #####
#######################################
mpls/test_mpls.py:
  skip:
    reason: "MPLS TCs are not supported on Barefoot plarforms"
    conditions:
      - "asic_type in ['barefoot']"

#######################################
#####           mvrf              #####
#######################################
mvrf:
  skip:
    reason: "mvrf is not supported in x86_64-nokia_ixr7250e_36x400g-r0 platform, M* topo"
    conditions_logical_operator: or
    conditions:
      - "topo_type in ['m0', 'mx', 'm1']"
      - "platform in ['x86_64-nokia_ixr7250e_36x400g-r0']"

mvrf/test_mgmtvrf.py:
  skip:
    reason: "mvrf is not supported in x86_64-nokia_ixr7250e_36x400g-r0 platform, M* topo, kvm testbed, mellanox and nvidia asic from 202411 and later"
    conditions_logical_operator: or
    conditions:
      - "asic_type in ['vs', 'mellanox', 'nvidia']"
      - "topo_type in ['m0', 'mx', 'm1']"
      - "platform in ['x86_64-nokia_ixr7250e_36x400g-r0']"

mvrf/test_mgmtvrf.py::TestReboot::test_fastboot:
  skip:
    reason: "Dualtor topology doesn't support advanced-reboot"
    conditions:
      - "topo_name in ['dualtor', 'dualtor-56', 'dualtor-120', 'dualtor-aa', 'dualtor-aa-56', 'dualtor-aa-64-breakout']"

mvrf/test_mgmtvrf.py::TestReboot::test_warmboot:
  skip:
    reason: "Dualtor topology doesn't support advanced-reboot"
    conditions:
      - "topo_name in ['dualtor', 'dualtor-56', 'dualtor-120', 'dualtor-aa', 'dualtor-aa-56', 'dualtor-aa-64-breakout']"

#######################################
#####           nat               #####
#######################################
nat:
  skip:
    reason: "Nat feature is not enabled with image version, skipped on mellanox and nvidia asic from 202411 and later "
    conditions_logical_operator: or
    conditions:
      - "'nat' not in feature_status"
      - "asic_type in ['mellanox', 'nvidia']"

#######################################
#####             ospf            #####
#######################################
ospf:
  skip:
    reason: "Neighbor type must be sonic, skip in PR testing"
    conditions:
      - "asic_type in ['vs']"

#######################################
#####    override_config_table    #####
#######################################
override_config_table/test_override_config_table.py:
  skip:
    reason: "Skip on multi-asic platforms as test provided golden config format is not compatible with multi-asics."
    conditions:
      - "is_multi_asic==True"

#######################################
######       packet_trimming       #####
########################################
packet_trimming:
  skip:
    reason: "Packet trimming cases require PR https://github.com/sonic-net/sonic-buildimage/pull/22869, but KVM does not support it, so skip trimming case on KVM. Packet-trimming tests are only supported on certain Mellanox SN5640 and Arista 7060X6 SKUs."
    conditions_logical_operator: or
    conditions:
      - "asic_type in ['vs']"
      - "hwsku not in ['Arista-7060X6-64PE-B-C448O16', 'Arista-7060X6-64PE-B-C512S2', 'Mellanox-SN5640-C448O16', 'Mellanox-SN5640-C512S2']"

#######################################
#####           pc               #####
#######################################
pc/test_lag_2.py::test_lag_db_status_with_po_update:
  skip:
    reason: "Only support t1-lag, t1-56-lag, t1-28-lag, t1-64-lag and t2 topology"
    conditions:
        - "topo_name not in ['t1-lag', 't1-28-lag', 't1-48-lag', 't1-56-lag', 't1-64-lag'] and 't2' not in topo_name"

pc/test_lag_member.py:
  skip:
    reason: "Not support dualtor or t0 backend topo"
    conditions:
        - "'dualtor' in topo_name or 't0-backend' in topo_name"

pc/test_lag_member_forwarding.py:
  xfail:
    reason: "Not supported on BRCM before SDK 13.x"
    conditions_logical_operator: and
    conditions:
        - "asic_type in ['broadcom'] and https://github.com/sonic-net/sonic-buildimage/issues/21938"

pc/test_po_cleanup.py:
  skip:
    reason: "Skip test due to there is no portchannel exists in current topology."
    conditions:
      - "len(minigraph_portchannels) == 0 and not is_multi_asic"

pc/test_po_cleanup.py::test_po_cleanup_after_reload:
  xfail:
    reason: "Skip test due on dualtor setup due to github issue https://github.com/sonic-net/sonic-buildimage/issues/20414 on mellanox platform"
    conditions:
      - "'dualtor' in topo_name and https://github.com/sonic-net/sonic-buildimage/issues/20414 and asic_type in ['mellanox']"


pc/test_po_update.py::test_po_update:
  skip:
    reason: "Skip test due to there is no portchannel or no portchannel member exists in current topology."
    conditions:
      - "len(minigraph_portchannels) == 0 or len(minigraph_portchannels[list(minigraph_portchannels.keys())[0]]['members']) == 0"
  xfail:
    reason: "xfail for IPv6-only topologies, need to add support for IPv6-only - https://github.com/sonic-net/sonic-mgmt/issues/20729"
    conditions:
      - "https://github.com/sonic-net/sonic-mgmt/issues/20729 and '-v6-' in topo_name"

pc/test_po_update.py::test_po_update_io_no_loss:
  skip:
    reason: "Skip test due to there isn't enough port channel exists in current topology."
    conditions:
      - "len(minigraph_portchannel_interfaces) < 2"

pc/test_po_voq.py:
  skip:
    reason: "Skip for non t2 or Skip since there is no portchannel configured or no portchannel member exists in current topology."
    conditions:
      - "'t2' not in topo_name or num_asic == 0 or len(minigraph_portchannels[list(minigraph_portchannels.keys())[0]]['members']) == 0 or asic_type in ['cisco-8000']"

pc/test_retry_count.py::test_retry_count:
  xfail:
    reason: "Test set up is failing. Need owner to fix it."
    conditions:
        - "https://github.com/sonic-net/sonic-mgmt/issues/19400"

#######################################
#####           pfc               #####
#######################################
pfc/test_unknown_mac.py:
  skip:
    reason: In cisco-8000 platform, a packet with unknown MAC will be flooded, not dropped. This case will not pass in cisco-8000.
    conditions:
      - "asic_type in ['cisco-8000']"

#######################################
#####         pfc_asym            #####
#######################################
pfc_asym/test_pfc_asym.py:
  skip:
    reason: 'pfc_asym test skip except for on Barefoot platforms'
    conditions:
      - "asic_type not in ['barefoot']"

#######################################
#####         pfcwd               #####
#######################################
pfcwd:
  skip:
    reason: "Pfcwd tests skipped on M* testbed, and some isolated topologies."
    conditions_logical_operator: or
    conditions:
      - "topo_type in ['m0', 'mx', 'm1']"
      - *lossyTopos

pfcwd/test_pfc_config.py::TestPfcConfig::test_forward_action_cfg:
   skip:
     reason: "Forward action not supported in cisco-8000; Not supported on M* testbed."
     conditions_logical_operator: or
     conditions:
        - "asic_type in ['cisco-8000']"
        - "topo_type in ['m0', 'mx', 'm1']"
        - *lossyTopos

pfcwd/test_pfcwd_all_port_storm.py:
   skip:
     reason: "Slow pfc generation rate on 7060x6 200Gb,
              pfc generation function on the Arista fanout device need to be improved by Arista
              / Pfcwd tests skipped on M* testbed."
     conditions_logical_operator: or
     conditions:
      - "hwsku in ['Arista-7060X6-64PE-256x200G']"
      - "topo_type in ['m0', 'mx', 'm1']"
      - *lossyTopos

pfcwd/test_pfcwd_all_port_storm.py::TestPfcwdAllPortStorm::test_all_port_storm_restore[IPv6.*:
   xfail:
     reason: "Xfail due to https://github.com/sonic-net/sonic-mgmt/issues/21067 or https://github.com/sonic-net/sonic-mgmt/issues/21082"
     conditions:
      - "https://github.com/sonic-net/sonic-mgmt/issues/21067 and 't0-56' in topo_type and asic_type in ['mellanox']"
      - "https://github.com/sonic-net/sonic-mgmt/issues/21082 and topo_type in ['t0-88-o8c80', 't1-48-lag', 't1-lag', 't1-32-lag', 't1-64-lag'] and asic_type in ['mellanox']"

pfcwd/test_pfcwd_function.py::TestPfcwdFunc::test_pfcwd_actions:
  xfail:
    reason: "On Dualtor AA setup, test_pfcwd_actions is not stable due to github issue https://github.com/sonic-net/sonic-mgmt/issues/15387"
    conditions:
      - "'dualtor-aa' in topo_name and https://github.com/sonic-net/sonic-mgmt/issues/15387"

pfcwd/test_pfcwd_function.py::TestPfcwdFunc::test_pfcwd_no_traffic:
   skip:
     reason: "This test is applicable only for cisco-8000 / Pfcwd tests skipped on M* testbed."
     conditions_logical_operator: or
     conditions:
        - "asic_type != 'cisco-8000'"
        - "topo_type in ['m0', 'mx', 'm1']"
        - *lossyTopos

pfcwd/test_pfcwd_timer_accuracy.py::TestPfcwdAllTimer::test_pfcwd_timer_accuracy[IPv6.*:
  xfail:
    reason: "Xfail due to https://github.com/sonic-net/sonic-mgmt/issues/21083"
    conditions:
    - "https://github.com/sonic-net/sonic-mgmt/issues/21083 and asic_type in ['mellanox']"

pfcwd/test_pfcwd_warm_reboot.py:
   skip:
     reason: "Warm Reboot is not supported in T2 or in standalone topos. / Pfcwd tests skipped on M* testbed. / Warm reboot is not required for isolated topo / Pfcwd warm reboot is not supported on cisco-8000 platform. Warm reboot is not supported on smartswitch."
     conditions_logical_operator: or
     conditions:
        - "'t2' in topo_name"
        - "'standalone' in topo_name"
        - "topo_type in ['m0', 'mx', 'm1']"
        - *lossyTopos
        - "asic_type in ['cisco-8000']"
        - "'isolated' in topo_name"
        - "'dualtor' in topo_name and https://github.com/sonic-net/sonic-mgmt/issues/8400"
        - "https://github.com/sonic-net/sonic-mgmt/issues/15942 and asic_type in ['broadcom', 'mellanox']"
        - "is_smartswitch==True"
        - "asic_type in ['vs'] and https://github.com/sonic-net/sonic-mgmt/issues/20675"

pfcwd/test_pfcwd_warm_reboot.py::TestPfcwdWb::test_pfcwd_wb[IPv4-async_storm:
   skip:
     reason: "Warm Reboot is not supported in T2 or in standalone topos. / Pfcwd tests skipped on M* testbed. / Currently async_storm test is not supported on VS platform / Warm reboot is not required for 202412"
     conditions_logical_operator: or
     conditions:
        - "'t2' in topo_name"
        - "'standalone' in topo_name"
        - "topo_type in ['m0', 'mx', 'm1']"
        - *lossyTopos
        - "asic_type in ['vs'] and https://github.com/sonic-net/sonic-mgmt/issues/17803"
        - "release in ['202412']"

pfcwd/test_pfcwd_warm_reboot.py::TestPfcwdWb::test_pfcwd_wb[IPv6-async_storm:
   skip:
     reason: "Warm Reboot is not supported in T2 or in standalone topos. / Pfcwd tests skipped on M* testbed. / Currently async_storm test is not supported on VS platform / Warm reboot is not required for 202412"
     conditions_logical_operator: or
     conditions:
        - "'t2' in topo_name"
        - "'standalone' in topo_name"
        - "topo_type in ['m0', 'mx', 'm1']"
        - *lossyTopos
        - "asic_type in ['vs'] and https://github.com/sonic-net/sonic-mgmt/issues/17803"
        - "release in ['202412']"

#######################################
#####     platform_tests          #####
#######################################
platform_tests/api/test_sfp.py::TestSfpApi::test_get_transceiver_info:
  xfail:
    reason: "Testcase ignored on nvidia sn4700 and sn4280 due to github issue: https://github.com/sonic-net/sonic-buildimage/issues/23426"
    conditions:
    - "https://github.com/sonic-net/sonic-buildimage/issues/23426 and ('sn4700' in platform or 'sn4280' in platform)"

platform_tests/test_reload_config.py::test_reload_configuration_checks:
  skip:
    reason: "Skip test_reload_configuration_checks on Cisco platform due to unstable results"
    conditions:
      - "asic_type in ['cisco-8000']"

#######################################
#####     process_monitoring      #####
#######################################
process_monitoring/test_critical_process_monitoring.py::test_orchagent_heartbeat:
  skip:
    reason: This test is intended for Orchagent freeze scenario during warm-reboot. It is not required for T1 devices, and not supported on 202412 release.
    conditions_logical_operator: or
    conditions:
      - "'t1' in topo_name"
      - "release in ['202412']"

#######################################
#####           qos               #####
#######################################
qos:
  skip:
    reason: "M* topo does not support qos"
    conditions_logical_operator: or
    conditions:
      - "topo_type in ['m0', 'mx', 'm1']"
      - "macsec_en==True"

qos/test_buffer.py:
  skip:
    reason: "These tests don't apply to cisco 8000 platforms or T2 or M* since they support only traditional model."
    conditions_logical_operator: or
    conditions:
      - "asic_type in ['cisco-8000'] or topo_type == 't2'"
      - "topo_type in ['m0', 'mx', 'm1']"

qos/test_buffer.py::test_buffer_model_test:
  skip:
    reason: "Running only on mellanox devices and covered by unit testing / M* topo does not support qos"
    conditions_logical_operator: or
    conditions:
      - "asic_type in ['mellanox'] or asic_subtype in ['broadcom-dnx']"
      - "asic_type in ['cisco-8000'] or topo_type == 't2'"
      - "topo_type in ['m0', 'mx', 'm1']"

qos/test_buffer_traditional.py:
  skip:
    reason: "Buffer traditional test is only supported 201911 branch / M* topo does not support qos"
    conditions_logical_operator: or
    conditions:
      - "release not in ['201911']"
      - "topo_type in ['m0', 'mx', 'm1']"

qos/test_ecn_config.py:
  skip:
    reason: "This test only support on cisco device"
    conditions:
      - "asic_type not in ['cisco-8000']"

qos/test_oq_watchdog.py:
  skip:
    reason: "OQ watchdog tests only apply to cisco 8000 platforms."
    conditions:
      - "asic_type not in ['cisco-8000']"

qos/test_pfc_counters.py:
  skip:
    reason: "Not supported on SKU"
    conditions:
      - "hwsku in ['Mellanox-SN5600-C256S1', 'Mellanox-SN5600-C224O8', 'Mellanox-SN5640-C512S2',
                   'Mellanox-SN5640-C448O16']"

qos/test_pfc_pause.py::test_pfc_pause_lossless:
  # For this test, we use the fanout connected to the DUT to send PFC pause frames.
  # The fanout needs to send PFC frames fast enough so that the queue remains completely paused for the entire duration
  # of the test. The inter packet interval between PFC frames to completely block a queue vary based on link speed and
  # we have seen flakiness in our test runs. Since this test is already covered under the 'ixia' folder where we use a
  # traffic generator to generate pause frames, skipping this here.
  skip:
    reason: "Fanout needs to send PFC frames fast enough to completely pause the queue"

qos/test_qos_dscp_mapping.py:
  skip:
    reason: "ECN marking in combination with tunnel decap not yet supported. Test is also skipped on KVM since it is run in nightly."
    conditions_logical_operator: or
    conditions:
      - "asic_type in ['cisco-8000'] and platform.startswith('x86_64-8122_')"
      - "asic_type in ['vs']"

qos/test_qos_dscp_mapping.py::TestQoSSaiDSCPQueueMapping_IPIP_Base::test_dscp_to_queue_mapping[pipe]:
  skip:
    reason: "Pipe decap mode not supported due to either SAI or platform limitation / M* topo does not support qos"
    conditions_logical_operator: or
    conditions:
      - "asic_type in ['broadcom', 'cisco-8000']"
      - https://github.com/sonic-net/sonic-mgmt/issues/12906
      - "topo_type in ['m0', 'mx', 'm1']"

qos/test_qos_dscp_mapping.py::TestQoSSaiDSCPQueueMapping_IPIP_Base::test_dscp_to_queue_mapping[uniform]:
  skip:
    reason: "Uniform decap mode is not supported on Mellanox dualtor testbed due to the mode is pipe to support dscp remapping"
    conditions:
      - "'dualtor' in topo_name and asic_type in ['mellanox']"

qos/test_qos_masic.py:
  skip:
    reason: "QoS tests for multi-ASIC only. Supported topos: t1-lag, t1-64-lag, t1-56-lag, t1-backend. / M* topo does not support qos. / KVM do not support swap syncd."
    conditions_logical_operator: or
    conditions:
      - "is_multi_asic==False or topo_name not in ['t1-lag', 't1-64-lag', 't1-56-lag', 't1-backend']"
      - "topo_type in ['m0', 'mx', 'm1']"
      - "asic_type in ['vs']"

qos/test_qos_sai.py:
  skip:
    reason: "qos_sai tests not supported on t1 topo / M* topo does not support qos"
    conditions_logical_operator: or
    conditions:
      - "asic_type in ['barefoot'] and topo_name in ['t1']"
      - "topo_type in ['m0', 'mx', 'm1']"

qos/test_qos_sai.py::TestQosSai:
  skip:
    reason: "Unsupported testbed type. / M* topo does not support qos"
    conditions_logical_operator: or
    conditions:
      - "topo_type in ['m0', 'mx', 'm1']"
      - "topo_name not in (constants['QOS_SAI_TOPO'] + ['t2_single_node_max', 't2_single_node_min']) and asic_type not in ['mellanox']"

qos/test_qos_sai.py::TestQosSai::testIPIPQosSaiDscpToPgMapping:
  skip:
    reason: "For DSCP to PG mapping on IPinIP traffic , mellanox device has different behavior to community. For mellanox device, testQosSaiDscpToPgMapping can cover the scenarios / Unsupported testbed type."
    conditions_logical_operator: or
    conditions:
      - "asic_type in ['mellanox']"
      - https://github.com/sonic-net/sonic-mgmt/issues/12906
      - "topo_type in ['m0', 'mx', 'm1']"
      - "topo_name not in constants['QOS_SAI_TOPO'] and asic_type not in ['mellanox']"

qos/test_qos_sai.py::TestQosSai::testPfcStormWithSharedHeadroomOccupancy:
  skip:
    reason: "This test is only for Mellanox."
    conditions_logical_operator: or
    conditions:
      - "asic_type in ['cisco-8000']"
      - "topo_type in ['m0', 'mx', 'm1']"
      - "topo_name not in constants['QOS_SAI_TOPO'] and asic_type not in ['mellanox']"

qos/test_qos_sai.py::TestQosSai::testQosSaiBufferPoolWatermark:
  skip:
    reason: "sai_thrift_read_buffer_pool_watermark are not supported on DNX / Unsupported testbed type."
    conditions_logical_operator: or
    conditions:
      - "platform in ['x86_64-nokia_ixr7250e_36x400g-r0', 'x86_64-arista_7800r3_48cq2_lc', 'x86_64-arista_7800r3_48cqm2_lc', 'x86_64-arista_7800r3a_36d2_lc', 'x86_64-arista_7800r3a_36dm2_lc','x86_64-arista_7800r3ak_36dm2_lc']"
      - "topo_type in ['m0', 'mx', 'm1']"
      - "topo_name not in constants['QOS_SAI_TOPO'] and asic_type not in ['mellanox']"

qos/test_qos_sai.py::TestQosSai::testQosSaiDot1pPgMapping:
  skip:
    reason: "Dot1p-PG mapping is only supported on backend."
    conditions_logical_operator: or
    conditions:
      - "'backend' not in topo_name"
      - "topo_type in ['m0', 'mx', 'm1']"
      - "topo_name not in constants['QOS_SAI_TOPO'] and asic_type not in ['mellanox']"

qos/test_qos_sai.py::TestQosSai::testQosSaiDot1pQueueMapping:
  skip:
    reason: "Dot1p-queue mapping is only supported on backend."
    conditions_logical_operator: or
    conditions:
      - "'backend' not in topo_name"
      - "topo_type in ['m0', 'mx', 'm1']"
      - "topo_name not in constants['QOS_SAI_TOPO'] and asic_type not in ['mellanox']"

qos/test_qos_sai.py::TestQosSai::testQosSaiDscpQueueMapping:
  skip:
    reason: "Unsupported testbed type."
    conditions_logical_operator: or
    conditions:
      - "'backend' in topo_name"
      - "topo_type in ['m0', 'mx', 'm1']"
      - "topo_name not in (constants['QOS_SAI_TOPO'] + ['t2_single_node_max', 't2_single_node_min']) and asic_type not in ['mellanox']"

qos/test_qos_sai.py::TestQosSai::testQosSaiDscpToPgMapping:
  skip:
    reason: "Unsupported testbed type."
    conditions_logical_operator: or
    conditions:
      - "'backend' in topo_name"
      - "topo_type in ['m0', 'mx', 'm1']"
      - "topo_name not in (constants['QOS_SAI_TOPO'] + ['t2_single_node_max', 't2_single_node_min']) and asic_type not in ['mellanox']"

qos/test_qos_sai.py::TestQosSai::testQosSaiDwrrWeightChange:
  skip:
    reason: "Skip DWRR weight change test on Mellanox platform. / Unsupported testbed type."
    conditions_logical_operator: or
    conditions:
      - "asic_type in ['mellanox']"
      - "topo_type in ['m0', 'mx', 'm1']"
      - "topo_name not in (constants['QOS_SAI_TOPO'] + ['t2_single_node_max', 't2_single_node_min']) and asic_type not in ['mellanox']"

qos/test_qos_sai.py::TestQosSai::testQosSaiFullMeshTrafficSanity:
  skip:
    reason: "Unsupported testbed type."
    conditions_logical_operator: or
    conditions:
      - "asic_type not in ['cisco-8000'] or topo_name not in ['ptf64']"
      - "topo_type in ['m0', 'mx', 'm1']"
      - "topo_name not in constants['QOS_SAI_TOPO'] and asic_type not in ['mellanox']"

qos/test_qos_sai.py::TestQosSai::testQosSaiHeadroomPoolSize:
  skip:
    reason: "Unsupported testbed type."
    conditions_logical_operator: or
    conditions:
      - "https://github.com/sonic-net/sonic-mgmt/issues/12292 and hwsku in ['Force10-S6100']
      and topo_type in ['t1-64-lag'] and hwsku not in ['Arista-7060CX-32S-C32', 'Celestica-DX010-C32', 'Arista-7260CX3-D108C8', 'Arista-7260CX3-D108C10', 'Force10-S6100', 'Arista-7260CX3-Q64', 'Arista-7050CX3-32S-C32', 'Arista-7050CX3-32S-C28S4', 'Arista-7050CX3-32S-D48C8', 'Arista-7060CX-32S-D48C8'] and asic_type not in ['mellanox']
      and asic_type in ['cisco-8000']"
      - "topo_type in ['m0', 'mx', 'm1']"
      - "topo_name not in (constants['QOS_SAI_TOPO'] + ['t2_single_node_max', 't2_single_node_min']) and asic_type not in ['mellanox']"
      - "asic_type in ['vs']"

qos/test_qos_sai.py::TestQosSai::testQosSaiHeadroomPoolWatermark:
  skip:
    reason: "Unsupported testbed type."
    conditions_logical_operator: or
    conditions:
      - "platform in ['x86_64-nokia_ixr7250e_36x400g-r0', 'x86_64-arista_7800r3_48cq2_lc', 'x86_64-arista_7800r3_48cqm2_lc', 'x86_64-arista_7800r3a_36d2_lc', 'x86_64-arista_7800r3a_36dm2_lc', 'x86_64-arista_7800r3ak_36dm2_lc'] or asic_type in ['mellanox']
         and asic_type in ['cisco-8000']
         and https://github.com/sonic-net/sonic-mgmt/issues/12292 and hwsku in ['Force10-S6100'] and topo_type in ['t1-64-lag']"
      - "topo_type in ['m0', 'mx', 'm1']"
      - "topo_name not in constants['QOS_SAI_TOPO'] and asic_type not in ['mellanox']"
  xfail:
    reason: "Headroom pool size not supported."
    conditions:
      - "hwsku not in ['Arista-7060CX-32S-C32', 'Celestica-DX010-C32', 'Arista-7260CX3-D108C8', 'Arista-7260CX3-D108C10', 'Force10-S6100', 'Arista-7260CX3-Q64', 'Arista-7050CX3-32S-C32', 'Arista-7050CX3-32S-C28S4', 'Arista-7050CX3-32S-D48C8']"

qos/test_qos_sai.py::TestQosSai::testQosSaiLosslessVoq:
  skip:
    reason: "Unsupported testbed type."
    conditions_logical_operator: or
    conditions:
      - "asic_type not in ['cisco-8000'] or platform.startswith('x86_64-8122_')"
      - "topo_type in ['m0', 'mx', 'm1']"
      - "topo_name not in constants['QOS_SAI_TOPO'] and asic_type not in ['mellanox']"

qos/test_qos_sai.py::TestQosSai::testQosSaiLossyQueueVoq:
  skip:
    reason: "Unsupported testbed type."
    conditions_logical_operator: or
    conditions:
      - "asic_type not in ['cisco-8000'] or platform.startswith('x86_64-8122_')"
      - "topo_type in ['m0', 'mx', 'm1']"
      - "topo_name not in constants['QOS_SAI_TOPO'] and asic_type not in ['mellanox']"

qos/test_qos_sai.py::TestQosSai::testQosSaiLossyQueueVoqMultiSrc:
  skip:
    reason: "Unsupported testbed type."
    conditions_logical_operator: or
    conditions:
      - "asic_type not in ['cisco-8000'] or platform.startswith('x86_64-8122_')"
      - "topo_type in ['m0', 'mx', 'm1']"
      - "topo_name not in constants['QOS_SAI_TOPO'] and asic_type not in ['mellanox']"

qos/test_qos_sai.py::TestQosSai::testQosSaiPGDrop:
  skip:
    reason: "Unsupported testbed type."
    conditions_logical_operator: or
    conditions:
      - "asic_type not in ['cisco-8000'] or platform.startswith('x86_64-8122_')"
      - "topo_type in ['m0', 'mx', 'm1']"
      - "topo_name not in constants['QOS_SAI_TOPO'] and asic_type not in ['mellanox']"

qos/test_qos_sai.py::TestQosSai::testQosSaiPgHeadroomWatermark:
  skip:
    reason: "Unsupported testbed type."
    conditions_logical_operator: or
    conditions:
      - "asic_type in ['cisco-8000'] and not platform.startswith('x86_64-8122_')"
      - "topo_type in ['m0', 'mx', 'm1']"
      - "topo_name not in (constants['QOS_SAI_TOPO'] + ['t2_single_node_max', 't2_single_node_min']) and asic_type not in ['mellanox']"

qos/test_qos_sai.py::TestQosSai::testQosSaiPgSharedWatermark[None-wm_pg_shared_lossy]:
  xfail:
    reason: "Image issue on Arista platforms / Unsupported testbed type."
    conditions:
      - "platform in ['x86_64-arista_7050cx3_32s']"

qos/test_qos_sai.py::TestQosSai::testQosSaiQWatermarkAllPorts:
  skip:
    reason: "All Port Watermark test is verified only on Cisco Platforms."
    conditions_logical_operator: or
    conditions:
      - "asic_type not in ['cisco-8000']"
      - "topo_type in ['m0', 'mx', 'm1']"
      - "topo_name not in (constants['QOS_SAI_TOPO'] + ['t2_single_node_max', 't2_single_node_min']) and asic_type not in ['mellanox']"

qos/test_qos_sai.py::TestQosSai::testQosSaiSharedReservationSize:
  skip:
    reason: "Shared reservation size test is not supported."
    conditions_logical_operator: or
    conditions:
      - "asic_type not in ['cisco-8000'] or platform.startswith('x86_64-8122_')"
      - "topo_type in ['m0', 'mx', 'm1']"
      - "topo_name not in constants['QOS_SAI_TOPO'] and asic_type not in ['mellanox']"

qos/test_qos_sai.py::TestQosSai::testQosSaiXonHysteresis:
  skip:
    reason: "testQosSaiXonHysteresis case is only supported on cisco-8000 8102/8101/8111."
    conditions_logical_operator: or
    conditions:
      - "platform not in ['x86_64-8102_64h_o-r0', 'x86_64-8101_32fh_o-r0', 'x86_64-8111_32eh_o-r0']"
      - "asic_type not in ['cisco-8000']"

qos/test_tunnel_qos_remap.py:
  skip:
    reason: "Tunnel qos remap test needs some SAI attributes, which are not supported on KVM."
    conditions:
      - "asic_type in ['vs']"

qos/test_tunnel_qos_remap.py::test_pfc_watermark_extra_lossless_active:
  xfail:
    reason: "test_pfc_watermark_extra_lossless_active is not support on broadcom platform yet"
    conditions:
      - "asic_type in ['broadcom']"
      - https://github.com/sonic-net/sonic-mgmt/issues/11271

qos/test_tunnel_qos_remap.py::test_pfc_watermark_extra_lossless_standby:
  xfail:
    reason: "test_pfc_watermark_extra_lossless_standby is not support on broadcom platform yet"
    conditions:
      - "asic_type in ['broadcom']"
      - https://github.com/sonic-net/sonic-mgmt/issues/11271

qos/test_voq_watchdog.py:
  skip:
    reason: "These tests only apply to cisco 8000 platforms."
    conditions:
      - "asic_type not in ['cisco-8000']"

#######################################
#####           radv             #####
#######################################
radv/test_radv_ipv6_ra.py::test_radv_router_advertisement:
  xfail:
    reason: "xfail for IPv6-only topologies, need to added support for IPv6-only"
    conditions:
      - "https://github.com/sonic-net/sonic-mgmt/issues/19924 and '-v6-' in topo_name"

radv/test_radv_ipv6_ra.py::test_solicited_router_advertisement:
  xfail:
    reason: "xfail for IPv6-only topologies, need to added support for IPv6-only"
    conditions:
      - "https://github.com/sonic-net/sonic-mgmt/issues/19924 and '-v6-' in topo_name"

radv/test_radv_ipv6_ra.py::test_solicited_router_advertisement_with_m_flag:
  skip:
    reason: "Test case has issue on the dualtor-64 topo."
    conditions:
      - "https://github.com/sonic-net/sonic-mgmt/issues/11322 and 'dualtor-64' in topo_name"
  xfail:
    reason: "xfail for IPv6-only topologies, need to added support for IPv6-only"
    conditions:
      - "https://github.com/sonic-net/sonic-mgmt/issues/19924 and '-v6-' in topo_name"

radv/test_radv_ipv6_ra.py::test_unsolicited_router_advertisement_with_m_flag:
  skip:
    reason: "Test case has issue on the dualtor-64 topo."
    conditions:
      - "https://github.com/sonic-net/sonic-mgmt/issues/11322 and 'dualtor-64' in topo_name"
  xfail:
    reason: "xfail for IPv6-only topologies, need to added support for IPv6-only"
    conditions:
      - "https://github.com/sonic-net/sonic-mgmt/issues/19924 and '-v6-' in topo_name"

#######################################
#####          read_mac           #####
#######################################
read_mac/test_read_mac_metadata.py:
  skip:
    reason: "Read_mac test needs specific variables and image urls, currently do not support on KVM and regular nightly test."
    conditions:
      - "asic_type in ['vs']"

#######################################
#####      reset_factory          #####
#######################################
reset_factory/test_reset_factory.py:
  skip:
    reason: "This case has a known issue which leaves the DUT in a bad state. Skipping until the issue is addressed."
    conditions:
      - https://github.com/sonic-net/sonic-mgmt/issues/11103

#######################################
#####         restapi             #####
#######################################
restapi/test_restapi.py:
  skip:
    reason: "Only supported on Mellanox"
    conditions:
      - "asic_type not in ['mellanox']"

restapi/test_restapi.py::test_create_vrf:
  skip:
    reason: "Only supported on Mellanox T1"
    conditions_logical_operator: or
    conditions:
      - "'t1' not in topo_type"
      - "asic_type not in ['mellanox']"

restapi/test_restapi.py::test_data_path_sad:
  xfail:
    reason: "Skipped due to community issue https://github.com/sonic-net/sonic-mgmt/issues/17997 on SN5 devices"
    conditions:
      - "https://github.com/sonic-net/sonic-mgmt/issues/17997 and 'SN5' in hwsku"

restapi/test_restapi_vxlan_ecmp.py:
  skip:
    reason: "Only supported on cisco 8102, 8101 and mlnx 4600C T1"
    conditions:
      - "not (platform in ['x86_64-8102_64h_o-r0', 'x86_64-8101_32fh_o-r0', 'x86_64-mlnx_msn4600c-r0']  and 't1' in topo_type)"

#######################################
#####           route             #####
#######################################
route/test_default_route.py:
  skip:
    reason: "Does not apply to standalone topos."
    conditions:
      - "'standalone' in topo_name"

route/test_default_route.py::test_default_route_set_src:
  xfail:
    reason: "xfail for IPv6-only topologies, need add support for IPv6-only"
    conditions:
      - "https://github.com/sonic-net/sonic-mgmt/issues/19925 and '-v6-' in topo_name"

route/test_default_route.py::test_default_route_with_bgp_flap:
  xfail:
    reason: "xfail for IPv6-only topologies, need add support for IPv6-only"
    conditions:
      - "https://github.com/sonic-net/sonic-mgmt/issues/19925 and '-v6-' in topo_name"

route/test_duplicate_route.py::test_duplicate_routes[4:
  skip:
    reason: "Skip for IPv6-only topologies"
    conditions:
      - "'-v6-' in topo_name"

<<<<<<< HEAD
route/test_duplicate_route.py::test_duplicate_routes:
  skip:
    reason: "Skip due to GH issue https://github.com/sonic-net/sonic-mgmt/issues/20231"
    conditions:
      - "https://github.com/sonic-net/sonic-mgmt/issues/20231"
=======
route/test_route_bgp_ecmp.py:
  xfail:
    reason: "xfail for IPv6-only topologies, need to add support for IPv6-only - https://github.com/sonic-net/sonic-mgmt/issues/20730"
    conditions:
      - "https://github.com/sonic-net/sonic-mgmt/issues/20730 and '-v6-' in topo_name"
>>>>>>> aaeb4055

route/test_route_flap.py:
  skip:
    reason: "Test case has issue on the t0-56-povlan and dualtor-64 topo. Does not apply to standalone or t1-isolated-d128 topos."
    conditions_logical_operator: or
    conditions:
      - "https://github.com/sonic-net/sonic-mgmt/issues/11323 and 't0-56-po2vlan' in topo_name"
      - "https://github.com/sonic-net/sonic-mgmt/issues/11324 and 'dualtor-64' in topo_name"
      - "'standalone' in topo_name"
      - "topo_name in ['t1-isolated-d128']"

route/test_route_flow_counter.py:
  skip:
    reason: "Test not supported for cisco-8122 platform / Route flow counter is not supported on vs platform."
    conditions_logical_operator: or
    conditions:
      - "platform in ['x86_64-8122_64eh_o-r0', 'x86_64-8122_64ehf_o-r0']"
      - "asic_type in ['vs']"
  xfail:
    reason: "xfail for IPv6-only topologies, didn't use IPv6 when should"
    conditions:
      - "https://github.com/sonic-net/sonic-mgmt/issues/19926 and '-v6-' in topo_name"

route/test_route_perf.py:
  skip:
    reason: "Does not apply to standalone topos."
    conditions:
      - "'standalone' in topo_name"
  xfail:
    reason: "Test case has high failure rate on t1-lag"
    conditions:
      - "asic_type in ['vs'] and https://github.com/sonic-net/sonic-mgmt/issues/18893"

route/test_static_route.py:
  skip:
    reason: "Test not supported for 201911 images or older. Does not apply to standalone topos. Not supported on cisco-8122 platform"
    conditions_logical_operator: OR
    conditions:
      - "release in ['201811', '201911']"
      - "'standalone' in topo_name"
      - "platform in ['x86_64-8122_64eh_o-r0', 'x86_64-8122_64ehf_o-r0']"

route/test_static_route.py::test_static_route[:
  skip:
    reason: "Skip for IPv6-only topologies"
    conditions:
      - "'-v6-' in topo_name"

route/test_static_route.py::test_static_route_ecmp[:
  skip:
    reason: "Skip for IPv6-only topologies"
    conditions:
      - "'-v6-' in topo_name"

route/test_static_route.py::test_static_route_ecmp_ipv6:
  # This test case may fail due to a known issue https://github.com/sonic-net/sonic-buildimage/issues/4930.
  # Temporarily disabling the test case due to the this issue.
  skip:
    reason: "Test case may fail due to a known issue / Test not supported for 201911 images or older. Does not apply to standalone topos."
    conditions_logical_operator: OR
    conditions:
      - "https://github.com/sonic-net/sonic-buildimage/issues/4930"
      - "release in ['201811', '201911']"
      - "'standalone' in topo_name"

#######################################
#####              sflow          #####
#######################################
sflow/test_sflow.py:
  skip:
    reason: "Sflow feature is default disabled on vs platform"
    conditions:
      - "asic_type in ['vs']"

sflow/test_sflow.py::TestReboot::testFastreboot:
  skip:
    reason: "Dualtor topology doesn't support advanced-reboot"
    conditions:
      - "topo_name in ['dualtor', 'dualtor-56', 'dualtor-120', 'dualtor-aa', 'dualtor-aa-56', 'dualtor-aa-64-breakout']"

sflow/test_sflow.py::TestReboot::testWarmreboot:
  skip:
    reason: "Dualtor topology doesn't support advanced-reboot"
    conditions:
      - "topo_name in ['dualtor', 'dualtor-56', 'dualtor-120', 'dualtor-aa', 'dualtor-aa-56', 'dualtor-aa-64-breakout']"

#######################################
#####      show_techsupport       #####
#######################################
show_techsupport/test_auto_techsupport.py:
  skip:
    reason: "auto techsupport on multi asic platforms doesnt work"
    strict: True
    conditions:
      - (is_multi_asic==True)

show_techsupport/test_auto_techsupport.py::TestAutoTechSupport::test_max_limit[core]:
  xfail:
    reason: "This test case may fail due to a known issue https://github.com/sonic-net/sonic-buildimage/issues/15051."
    conditions:
      - https://github.com/sonic-net/sonic-buildimage/issues/15051

show_techsupport/test_auto_techsupport.py::TestAutoTechSupport::test_sai_sdk_dump:
  skip:
    reason: "Test supported only on Nvidia(Mellanox) devices / auto techsupport on multi asic platforms doesnt work"
    conditions_logical_operator: or
    conditions:
      - "asic_type not in ['mellanox']"
      - "is_multi_asic==True"

#######################################
#####         snappi_tests        #####
#######################################
snappi_tests:
  skip:
    reason: "Snappi test only support on physical tgen testbed"
    conditions:
      - "asic_type in ['vs']"

snappi_tests/ecn/test_ecn_marking_with_pfc_quanta_variance_with_snappi.py:
  skip:
    reason: "Current test case only work with cisco platform"
    conditions:
      - "asic_type not in ['cisco-8000']"

snappi_tests/ecn/test_ecn_marking_with_snappi.py:
  skip:
    reason: "Current test case only work with cisco platform"
    conditions:
      - "asic_type not in ['cisco-8000']"

snappi_tests/ecn/test_red_accuracy_with_snappi:
  skip:
    reason: "Test should not be run as part of nightly. / Snappi test only support on physical tgen testbed"
    conditions_logical_operator: or
    conditions:
      - "topo_type in ['tgen']"
      - "asic_type in ['vs']"

snappi_tests/pfc/test_global_pause_with_snappi.py:
  skip:
    reason: "Global pause is not supported in cisco-8000. / Snappi test only support on physical tgen testbed"
    conditions_logical_operator: and
    conditions:
      - "asic_type in ['cisco-8000', 'vs']"
      - "topo_type in ['t2', 'multidut-tgen']"

snappi_tests/pfcwd/test_pfcwd_actions.py::test_pfcwd_frwd_90_10:
  skip:
    reason: "Forward action is not supported in cisco-8000."
    conditions:
      - "asic_type in ['cisco-8000']"

snappi_tests/pfcwd/test_pfcwd_actions.py::test_pfcwd_frwd_over_subs_40_09:
  skip:
    reason: "Forward action is not supported in cisco-8000."
    conditions:
      - "asic_type in ['cisco-8000']"

#######################################
#####            snmp             #####
#######################################
snmp/test_snmp_default_route.py:
  xfail:
    reason: "xfail for IPv6-only topologies, need add support for IPv6-only"
    conditions:
      - "https://github.com/sonic-net/sonic-mgmt/issues/19927 and '-v6-' in topo_name"

snmp/test_snmp_default_route.py::test_snmp_default_route:
  skip:
    reason: "Skipping SNMP test because standalone topology has no default routes."
    conditions:
      - "'standalone' in topo_name"

snmp/test_snmp_link_local.py:
  skip:
    reason: "SNMP over IPv6 support not present in release branches."
    conditions:
      - "is_multi_asic==False"
      - "release in ['202205', '202211', '202305', '202311']"
  xfail:
    reason: "Test script has issues on kvm testbed."
    conditions:
      - "asic_type in ['vs']"
      - "https://github.com/sonic-net/sonic-mgmt/issues/15081"

snmp/test_snmp_loopback.py::test_snmp_loopback:
  skip:
    reason: "1. Not supported topology backend.
             2. Skipping SNMP test because standalone topology has no neighbor VMs,
            and SNMP queries will be executed from the neighbor VM."
    conditions_logical_operator: OR
    conditions:
      - "'backend' in topo_name"
      - "'standalone' in topo_name"
  xfail:
    reason: "xfail for IPv6-only topologies, SNMP over IPv6 not supported in single-asic"
    conditions:
      - "'-v6-' in topo_name"

snmp/test_snmp_pfc_counters.py:
  skip:
    reason: "M* topo does not support test_snmp_pfc_counters"
    conditions:
      - "topo_type in ['m0', 'mx', 'm1']"

snmp/test_snmp_phy_entity.py:
  skip:
    reason: "Only supports physical testbed."
    conditions:
      - "asic_type in ['vs']"

snmp/test_snmp_phy_entity.py::test_transceiver_info:
  xfail:
    reason: "Testcase ignored due to github issue: https://github.com/sonic-net/sonic-buildimage/issues/22213"
    conditions:
    - "https://github.com/sonic-net/sonic-buildimage/issues/22213"

snmp/test_snmp_queue.py:
  skip:
    reason: "Interfaces not present on supervisor node or M* topo does not support test_snmp_queue or unsupported platform"
    conditions:
      - "topo_type in ['m0', 'mx', 'm1'] or asic_type in ['barefoot']"

snmp/test_snmp_queue_counters.py:
  skip:
    conditions_logical_operator: OR
    reason: "Have an known issue on kvm testbed / Unsupported in M* topos"
    conditions:
      - "asic_type in ['vs'] and https://github.com/sonic-net/sonic-mgmt/issues/14007"
      - "topo_type in ['m0', 'mx', 'm1']"

#######################################
#####            span             #####
#######################################
span:
  skip:
    reason: "Skipping span test on broadcom/cisco-8000 platform."
    conditions:
      - "asic_type in ['broadcom', 'cisco-8000']"

span/test_port_mirroring.py:
  xfail:
    reason: "Testcase ignored on dualtor topology and mellanox setups due to Github issue: https://github.com/sonic-net/sonic-mgmt/issues/9647"
    conditions:
      - "https://github.com/sonic-net/sonic-mgmt/issues/9647 and 'dualtor' in topo_name and asic_type in ['mellanox']"

#######################################
#####            srv6             #####
#######################################
srv6/test_srv6_basic_sanity.py:
  skip:
    reason: "It's a new test case, skip it for other topologies except cisco vs nodes and force nodes."
    conditions:
      - topo_name not in ["ciscovs-7nodes", "ciscovs-5nodes", "force10-7nodes"]

srv6/test_srv6_basic_sanity.py::test_traffic_check_normal:
  skip:
    reason: "It's a new test case, skip it for other topologies except cisco vs nodes (SRv6 data plane required)."
    conditions:
      - topo_name not in ["ciscovs-7nodes", "ciscovs-5nodes"]

srv6/test_srv6_dataplane.py:
  skip:
    reason: "Only target mellanox and brcm platform with 202412 image at this time. Skip for non Arista-7060X6-64PE-B-* TH5 SKUs. Skip for t0-isolated-d96u32, t1-isolated-d32/128"
    conditions_logical_operator: or
    conditions:
      - "asic_type not in ['mellanox', 'broadcom'] or release not in ['202412']"
      - "'Arista-7060X6-64PE' in hwsku and 'Arista-7060X6-64PE-B' not in hwsku"
      - "topo_name in ['t0-isolated-d96u32s2', 't1-isolated-d128', 't1-isolated-d32']"

srv6/test_srv6_static_config.py:
  skip:
    reason: "Requires particular image support, skip in PR testing. Skip for non Arista-7060X6-64PE-B-* TH5 SKUs. Skip for t0-isolated-d96u32, t1-isolated-d32/128"
    conditions_logical_operator: or
    conditions:
      - "release not in ['202412']"
      - "'Arista-7060X6-64PE' in hwsku and 'Arista-7060X6-64PE-B' not in hwsku"
      - "topo_name in ['t0-isolated-d96u32s2', 't1-isolated-d128', 't1-isolated-d32']"

srv6/test_srv6_static_config.py::test_uDT46_config:
  skip:
    reason: "Unsupported platform"
    conditions:
      - "asic_type in ['mellanox']"

srv6/test_srv6_vlan_forwarding.py:
  skip:
    reason: "Only target mellanox/brcm platform with 202412 image at this time. Skip for non Arista-7060X6-64PE-B-* TH5 SKUs. Skip for t0-isolated-d96u32, t1-isolated-d32/128"
    conditions_logical_operator: or
    conditions:
      - "asic_type not in ['mellanox', 'broadcom'] or release not in ['202412']"
      - "'Arista-7060X6-64PE' in hwsku and 'Arista-7060X6-64PE-B' not in hwsku"
      - "topo_name in ['t0-isolated-d96u32s2', 't1-isolated-d128', 't1-isolated-d32']"

#######################################
#####             ssh             #####
#######################################
ssh/test_ssh_default_password:
  skip:
    reason: "Skip because the default password test is no longer appropriate after password rotation."

ssh/test_ssh_stress.py::test_ssh_stress:
  # This test is not stable, skip it for now.
  # known issue: https://github.com/paramiko/paramiko/issues/1508
  skip:
    reason: "This test failed intermittent due to known issue of paramiko, skip for now"
    conditions: https://github.com/paramiko/paramiko/issues/1508

#######################################
#####     sub_port_interfaces     #####
#######################################
sub_port_interfaces:
  skip:
    reason: "Unsupported platform or asic"
    conditions_logical_operator: or
    conditions:
      - "is_multi_asic==True or asic_gen not in ['td2', 'spc1', 'spc2', 'spc3', 'spc4'] and asic_type not in ['barefoot','marvell-teralynx']"
      - "asic_type in ['mellanox', 'nvidia']"

sub_port_interfaces/test_show_subinterface.py::test_subinterface_status[port]:
  skip:
    reason: "Unsupported platform or asic"
    conditions_logical_operator: or
    conditions:
      - "asic_type in ['vs'] and https://github.com/sonic-net/sonic-buildimage/issues/19735"
      - "is_multi_asic==True or asic_gen not in ['td2', 'spc1', 'spc2', 'spc3', 'spc4'] and asic_type not in ['barefoot','marvell-teralynx']"

sub_port_interfaces/test_show_subinterface.py::test_subinterface_status[port_in_lag]:
  skip:
    reason: "Not supported port type"

sub_port_interfaces/test_sub_port_interfaces.py::TestSubPorts::test_routing_between_sub_ports_unaffected_by_sub_ports_removal[port_in_lag:
  skip:
    reason: "Not supported port type"

sub_port_interfaces/test_sub_port_interfaces.py::TestSubPorts::test_tunneling_between_sub_ports:
  skip:
    reason: "Cisco 8000 platform does not support DSCP PIPE Mode for IPinIP Tunnels / Unsupported platform or asic"
    conditions_logical_operator: or
    conditions:
      - "asic_type=='cisco-8000'"
      - "is_multi_asic==True or asic_gen not in ['td2', 'spc1', 'spc2', 'spc3', 'spc4'] and asic_type not in ['barefoot','marvell-teralynx']"

sub_port_interfaces/test_sub_port_interfaces.py::TestSubPorts::test_untagged_packet_not_routed[port_in_lag] :
  skip:
    reason: "Not supported port type"

sub_port_interfaces/test_sub_port_l2_forwarding.py::test_sub_port_l2_forwarding[port_in_lag]:
  skip:
    reason: "Not supported port type"

#######################################
#####             syslog          #####
#######################################
syslog/test_syslog.py:
  xfail:
    reason: "Generic internal image issue"
    conditions:
      - "branch in ['internal-202012']"
      - "build_version.split('.')[1].isdigit() and int(build_version.split('.')[1]) <= 33"

syslog/test_syslog_source_ip.py:
  skip:
    reason: "Vs setup doesn't work when creating mgmt vrf"
    conditions_logical_operator: or
    conditions:
      - "https://github.com/sonic-net/sonic-mgmt/issues/16997"
      - "asic_type in ['vs']"

syslog/test_syslog_source_ip.py::TestSSIP::test_syslog_protocol_filter_severity:
  skip:
    reason: "Testcase consistent failed, raised issue to track / Vs setup doesn't work when creating mgmt vrf"
    conditions_logical_operator: or
    conditions:
      - "https://github.com/sonic-net/sonic-mgmt/issues/16997"
      - "https://github.com/sonic-net/sonic-mgmt/issues/14493"
      - "asic_type in ['vs']"

#######################################
#####         system_health       #####
#######################################
system_health/test_system_health.py:
  skip:
    reason: "There is no table SYSTEM_HEALTH_INFO in STATE_DB on kvm testbed, skip in PR testing"
    conditions:
      - "asic_type in ['vs']"

system_health/test_system_health.py::test_service_checker_with_process_exit:
  xfail:
    strict: True
    conditions:
      - "branch in ['internal-202012']"
      - "build_version.split('.')[1].isdigit() and int(build_version.split('.')[1]) <= 44"

#######################################
#####           tacacs          #####
#######################################
tacacs/test_accounting.py:
  xfail:
    reason: "Testcase ignored due to Github issue: https://github.com/sonic-net/sonic-mgmt/issues/20452"
    conditions:
      - "https://github.com/sonic-net/sonic-mgmt/issues/20452 and asic_type in ['mellanox']"

tacacs/test_authorization.py::test_authorization_tacacs_and_local:
  skip:
    reason: "Testcase ignored due to Github issue: https://github.com/sonic-net/sonic-mgmt/issues/11349"
    conditions:
      - https://github.com/sonic-net/sonic-mgmt/issues/11349

tacacs/test_ro_disk.py:
  skip:
    reason: "Testcase skip due to Github issue: https://github.com/sonic-net/sonic-mgmt/issues/20787"
    conditions:
      - https://github.com/sonic-net/sonic-mgmt/issues/20787

#######################################
#####           telemetry         #####
#######################################
telemetry/test_events.py:
  skip:
    reason: "Skip telemetry test events for 202211 and older branches"
    conditions:
      - "release in ['201811', '201911', '202012', '202205', '202211']"
  xfail:
    reason: "Test events is flaky in PR test, xfail until issue resolved"
    conditions:
      - "asic_type in ['vs']"
      - https://github.com/sonic-net/sonic-buildimage/issues/19943

telemetry/test_telemetry.py:
  skip:
    reason: "Skip telemetry test for 201911 and older branches"
    conditions:
      - "(is_multi_asic==True) and (release in ['201811', '201911'])"

telemetry/test_telemetry.py::test_telemetry_queue_buffer_cnt:
  skip:
    conditions_logical_operator: or
    reason: "Testcase ignored due to switch type is voq / Unsupported in M* topos / multi-asic issue 15393"
    conditions:
      - "(switch_type=='voq')"
      - "topo_type in ['m0', 'mx', 'm1']"
      - "(is_multi_asic==True) and https://github.com/sonic-net/sonic-mgmt/issues/15393"

#######################################
#####         pktgen              #####
#######################################
test_pktgen.py:
  skip:
    reason: "No need in M0/Mx/M1"
    conditions:
      - "topo_type in ['m0', 'mx', 'm1']"

#######################################
#####         vs_chassis          #####
#######################################
test_vs_chassis_setup.py:
  skip:
    reason: "Skip vs_chassis setup on non-vs testbeds"
    conditions:
      - "asic_type not in ['vs']"

#######################################
#####         upgrade_path        #####
#######################################
upgrade_path:
  skip:
    reason: "Upgrade path test needs base and target image lists, currently do not support on KVM."
    conditions:
      - "asic_type in ['vs']"

upgrade_path/test_multi_hop_upgrade_path.py:
  skip:
    reason: "Only supported on T0 topology"
    conditions:
      - "'t0' not in topo_type"

upgrade_path/test_upgrade_path.py::test_upgrade_path_t2:
  skip:
    reason: "Only supported on T2 topology"
    conditions:
      - "'t2' not in topo_type"

#######################################
#####            vlan             #####
#######################################
vlan/test_host_vlan.py::test_host_vlan_no_floodling:
  xfail:
    reason: "xfail for IPv6-only topologies, caused by is_ipv4_address"
    conditions:
      - "https://github.com/sonic-net/sonic-mgmt/issues/19928 and '-v6-' in topo_name"

vlan/test_vlan.py::test_vlan_tc3_send_invalid_vid:
  xfail:
    reason: "xfail for IPv6-only topologies, need to add support for IPv6-only - https://github.com/sonic-net/sonic-mgmt/issues/20726"
    conditions:
      - "https://github.com/sonic-net/sonic-mgmt/issues/20726 and '-v6-' in topo_name"

vlan/test_vlan.py::test_vlan_tc7_tagged_qinq_switch_on_outer_tag:
  skip:
    reason: "Unsupported platform."
    conditions:
      - "asic_type not in ['mellanox', 'barefoot', 'cisco-8000']"

vlan/test_vlan_ping.py:
  skip:
    reason: "test_vlan_ping doesn't work on Broadcom platform. Ignored on dualtor topo and mellanox setups due to Github issue: https://github.com/sonic-net/sonic-mgmt/issues/9642."
    conditions_logical_operator: OR
    conditions:
      - "asic_type in ['broadcom']"
      - "https://github.com/sonic-net/sonic-mgmt/issues/15061 and 'dualtor-aa' in topo_name"
  xfail:
    reason: "xfail for IPv6-only topologies, need to add support for IPv6-only"
    conditions:
      - "https://github.com/sonic-net/sonic-mgmt/issues/19929 and '-v6-' in topo_name"

#######################################
#####             voq             #####
#######################################
voq:
  skip:
    reason: "Cisco 8800 doesn't support voq tests"
    conditions:
      - "asic_type in ['cisco-8000']"

voq/test_fabric_cli_and_db.py:
  skip:
    reason: "Skip test_fabric_cli_and_db on unsupported testbed."
    conditions_logical_operator: "OR"
    conditions:
      - "('t2' not in topo_name)"
      - "(asic_subtype not in ['broadcom-dnx'])"
      - "not any(i in platform for i in ['arista_7800', 'x86_64-nokia_ixr7250e'])"
      - "(asic_type in ['cisco-8000'])"

voq/test_fabric_reach.py:
  skip:
    reason: "Skip test_fabric_reach on unsupported testbed."
    conditions_logical_operator: "OR"
    conditions:
      - "('t2' not in topo_name)"
      - "(asic_subtype not in ['broadcom-dnx'])"
      - "not any(i in platform for i in ['arista_7800', 'x86_64-nokia_ixr7250e'])"
      - "(asic_type in ['cisco-8000'])"

voq/test_voq_counter.py::TestVoqCounter::test_voq_queue_counter[multi_dut_shortlink_to_longlink]:
  skip:
    reason: "Testcase ignored due to sonic-mgmt issue: https://github.com/sonic-net/sonic-buildimage/issues/21098"
    conditions:
      - "(switch_type=='voq')"
      - "('t2' in topo_name)"

voq/test_voq_counter.py::test_voq_drop_counter:
  skip:
    reason: "Testcase ignored due to sonic-mgmt issue: https://github.com/sonic-net/sonic-mgmt/issues/16140"
    conditions:
      - "('t2' in topo_name)"

voq/test_voq_counter.py::test_voq_queue_counter:
  skip:
    reason: "Skip test_voq_queue_counter for non broadcom-dnx 't2' platforms."
    conditions:
      - "('t2' not in topo_name)"
      - "(asic_subtype not in ['broadcom-dnx'])"

voq/test_voq_fabric_capacity.py:
  skip:
    reason: "Skip test_voq_fabric_capacity on unsupported testbed."
    conditions_logical_operator: "OR"
    conditions:
      - "('t2' not in topo_name)"
      - "(asic_subtype not in ['broadcom-dnx'])"
      - "(type in ['UpperSpineRouter'])"
      - "(asic_type in ['cisco-8000'])"

voq/test_voq_fabric_isolation.py:
  skip:
    reason: "Skip test_voq_fabric_isolation on unsupported testbed."
    conditions_logical_operator: "OR"
    conditions:
      - "('t2' not in topo_name)"
      - "(asic_subtype not in ['broadcom-dnx'])"
      - "(type in ['UpperSpineRouter'])"
      - "(asic_type in ['cisco-8000'])"

voq/test_voq_fabric_status_all.py:
  skip:
    reason: "Skip test_voq_fabric_status_all on unsupported testbed."
    conditions_logical_operator: "OR"
    conditions:
      - "('t2' not in topo_name)"
      - "(asic_subtype not in ['broadcom-dnx'])"
      - "not any(i in platform for i in ['arista_7800', 'x86_64-nokia_ixr7250e'])"
      - "(asic_type in ['cisco-8000'])"

#######################################
#####             vrf             #####
#######################################
vrf/test_vrf.py:
  skip:
    reason: "Vrf tests are skipped both in nightly and PR testing, not supported on mellanox and nvidia asic from 202411 and later"
    conditions:
      - "asic_type in ['vs', 'mellanox', 'nvidia']"

vrf/test_vrf.py::TestVrfAclRedirect:
  skip:
    reason: "Switch does not support ACL REDIRECT_ACTION."
    conditions_logical_operator: or
    conditions:
      - "'switch' in vars() and len([capabilities for capabilities in switch.values() if 'REDIRECT_ACTION' in capabilities]) == 0"
      - "asic_type in ['vs']"

vrf/test_vrf.py::TestVrfWarmReboot::test_vrf_swss_warm_reboot:
  skip:
    reason: "Dualtor topology doesn't support advanced-reboot"
    conditions:
      - "topo_name in ['dualtor', 'dualtor-56', 'dualtor-120', 'dualtor-aa', 'dualtor-aa-56', 'dualtor-aa-64-breakout']"

vrf/test_vrf.py::TestVrfWarmReboot::test_vrf_system_warm_reboot:
  skip:
    reason: "Dualtor topology doesn't support advanced-reboot"
    conditions:
      - "topo_name in ['dualtor', 'dualtor-56', 'dualtor-120', 'dualtor-aa', 'dualtor-aa-56', 'dualtor-aa-64-breakout']"

vrf/test_vrf_attr.py:
  skip:
    reason: "Vrf tests are skipped in PR testing, not supported on mellanox and nvidia asic from 202411 and later"
    conditions:
      - "asic_type in ['vs', 'mellanox', 'nvidia']"

vrf/test_vrf_attr.py::TestVrfAttrSrcMac::test_vrf1_neigh_with_default_router_mac:
  skip:
    reason: "RIF MAC taking precedence over VRF MAC / Vrf test are skipped in PR testing."
    conditions:
      - "asic_type in ['barefoot', 'vs']"

#######################################
#####           vxlan            #####
#######################################
vxlan/test_vnet_bgp_route_precedence.py:
  skip:
    reason: "test_vnet_bgp_route_precedence can only run on cisco and mnlx platforms. Also skip in 202411"
    conditions_logical_operator: or
    conditions:
      - "asic_type not in ['cisco-8000', 'mellanox']"
      - "release in ['202411']"
  xfail:
    reason: "Testcase ignored due to github issue: https://github.com/sonic-net/sonic-buildimage/issues/23824"
    conditions:
      - "https://github.com/sonic-net/sonic-buildimage/issues/23824"

vxlan/test_vnet_route_leak.py:
  skip:
    reason: "Test skipped due to issue #8374"
    conditions:
      - https://github.com/sonic-net/sonic-mgmt/issues/8374

vxlan/test_vnet_vxlan.py:
  skip:
    reason: "1. Enable tests only for: mellanox, barefoot
             2. Test skipped due to issue #8374"
    conditions_logical_operator: OR
    conditions:
      - "asic_type not in ['mellanox', 'barefoot', 'vs']"
      - https://github.com/sonic-net/sonic-mgmt/issues/8374

vxlan/test_vxlan_bfd_tsa.py:
  skip:
    reason: "VxLAN ECMP BFD TSA test is not yet supported on multi-ASIC platform. Also this test can only run on some platforms."
    conditions:
      - "(is_multi_asic == True) or (platform not in ['x86_64-8102_64h_o-r0', 'x86_64-8101_32fh_o-r0', 'x86_64-mlnx_msn4600c-r0', 'x86_64-mlnx_msn2700-r0', 'x86_64-mlnx_msn2700a1-r0', 'x86_64-kvm_x86_64-r0', 'x86_64-mlnx_msn4700-r0', 'x86_64-nvidia_sn4280-r0', 'x86_64-8102_28fh_dpu_o-r0'])"

vxlan/test_vxlan_bfd_tsa.py::Test_VxLAN_BFD_TSA::test_tsa_case4:
  skip:
    reason: "VxLAN ECMP BFD TSA test is not yet supported on multi-ASIC platform. Also this test can only run on 4600c, 2700 and 8102. For KVM platform, this test is not supported due to system check not supported currently."
    conditions_logical_operator: OR
    conditions:
      - "(is_multi_asic == True) or (platform not in ['x86_64-8102_64h_o-r0', 'x86_64-8101_32fh_o-r0', 'x86_64-mlnx_msn4600c-r0', 'x86_64-mlnx_msn2700-r0', 'x86_64-mlnx_msn2700a1-r0', 'x86_64-kvm_x86_64-r0', 'x86_64-mlnx_msn4700-r0', 'x86_64-nvidia_sn4280-r0', 'x86_64-8102_28fh_dpu_o-r0'])"
      - "(asic_type in ['vs']) and https://github.com/sonic-net/sonic-buildimage/issues/19879"
  xfail:
    reason: "Skipped due to github issue https://github.com/sonic-net/sonic-buildimage/issues/22615"
    conditions_logical_operator: OR
    conditions:
      - "https://github.com/sonic-net/sonic-buildimage/issues/22615 and 'sn2' in platform"
      - "https://github.com/sonic-net/sonic-buildimage/issues/22615 and 'sn4280' in platform"

vxlan/test_vxlan_bfd_tsa.py::Test_VxLAN_BFD_TSA::test_tsa_case5:
  skip:
    reason: "VxLAN ECMP BFD TSA test is not yet supported on multi-ASIC platform. Also this test can only run on 4600c, 2700 and 8102. For KVM platform, this test is not supported due to system check not supported currently."
    conditions_logical_operator: OR
    conditions:
      - "(is_multi_asic == True) or (platform not in ['x86_64-8102_64h_o-r0', 'x86_64-8101_32fh_o-r0', 'x86_64-mlnx_msn4600c-r0', 'x86_64-mlnx_msn2700-r0', 'x86_64-mlnx_msn2700a1-r0', 'x86_64-kvm_x86_64-r0', 'x86_64-mlnx_msn4700-r0', 'x86_64-nvidia_sn4280-r0', 'x86_64-8102_28fh_dpu_o-r0'])"
      - "(asic_type in ['vs']) and https://github.com/sonic-net/sonic-buildimage/issues/19879"
  xfail:
    reason: "Skipped due to github issue https://github.com/sonic-net/sonic-buildimage/issues/22615"
    conditions_logical_operator: OR
    conditions:
      - "https://github.com/sonic-net/sonic-buildimage/issues/22615 and 'sn2' in platform"
      - "https://github.com/sonic-net/sonic-buildimage/issues/22615 and 'sn4280' in platform"

vxlan/test_vxlan_bfd_tsa.py::Test_VxLAN_BFD_TSA::test_tsa_case6:
  skip:
    reason: "VxLAN ECMP BFD TSA test is not yet supported on multi-ASIC platform. Also this test can only run on 4600c, 2700 and 8102. For KVM platform, this test is not supported due to system check not supported currently."
    conditions_logical_operator: OR
    conditions:
      - "(is_multi_asic == True) or (platform not in ['x86_64-8102_64h_o-r0', 'x86_64-8101_32fh_o-r0', 'x86_64-mlnx_msn4600c-r0', 'x86_64-mlnx_msn2700-r0', 'x86_64-mlnx_msn2700a1-r0', 'x86_64-kvm_x86_64-r0', 'x86_64-mlnx_msn4700-r0', 'x86_64-nvidia_sn4280-r0', 'x86_64-8102_28fh_dpu_o-r0'])"
      - "(asic_type in ['vs']) and https://github.com/sonic-net/sonic-buildimage/issues/19879"
  xfail:
    reason: "Skipped due to github issue https://github.com/sonic-net/sonic-buildimage/issues/22615"
    conditions_logical_operator: OR
    conditions:
      - "https://github.com/sonic-net/sonic-buildimage/issues/22615 and 'sn2' in platform"
      - "https://github.com/sonic-net/sonic-buildimage/issues/22615 and 'sn4280' in platform"

vxlan/test_vxlan_crm.py:
  skip:
    reason: "VxLAN crm test is not yet supported on multi-ASIC platform. Also this test can only run on some platforms."
    conditions:
      - "(is_multi_asic == True) or (platform not in ['x86_64-8102_64h_o-r0', 'x86_64-8101_32fh_o-r0', 'x86_64-mlnx_msn4600c-r0', 'x86_64-mlnx_msn2700-r0', 'x86_64-mlnx_msn2700a1-r0', 'x86_64-kvm_x86_64-r0', 'x86_64-mlnx_msn4700-r0', 'x86_64-nvidia_sn4280-r0', 'x86_64-8102_28fh_dpu_o-r0'])"

vxlan/test_vxlan_crm.py::Test_VxLAN_Crm::test_crm_128_group_members[v4_in_v6]:
  skip:
    reason: "VxLAN crm test is not yet supported on multi-ASIC platform. Also this test can only run on some platforms. On Mellanox spc1 platform, due to HW limitation, vxlan ipv6 tunnel is not supported"
    conditions_logical_operator: OR
    conditions:
      - "(is_multi_asic == True) or (platform not in ['x86_64-8102_64h_o-r0', 'x86_64-8101_32fh_o-r0', 'x86_64-mlnx_msn4600c-r0', 'x86_64-mlnx_msn2700-r0', 'x86_64-mlnx_msn2700a1-r0', 'x86_64-kvm_x86_64-r0', 'x86_64-mlnx_msn4700-r0', 'x86_64-nvidia_sn4280-r0', 'x86_64-8102_28fh_dpu_o-r0'])"
      - "asic_gen == 'spc1'"

vxlan/test_vxlan_crm.py::Test_VxLAN_Crm::test_crm_128_group_members[v6_in_v6]:
  skip:
    reason: "VxLAN crm test is not yet supported on multi-ASIC platform. Also this test can only run on some platforms. On Mellanox spc1 platform, due to HW limitation, vxlan ipv6 tunnel is not supported"
    conditions_logical_operator: OR
    conditions:
      - "(is_multi_asic == True) or (platform not in ['x86_64-8102_64h_o-r0', 'x86_64-8101_32fh_o-r0', 'x86_64-mlnx_msn4600c-r0', 'x86_64-mlnx_msn2700-r0', 'x86_64-mlnx_msn2700a1-r0', 'x86_64-kvm_x86_64-r0', 'x86_64-mlnx_msn4700-r0', 'x86_64-nvidia_sn4280-r0', 'x86_64-8102_28fh_dpu_o-r0'])"
      - "asic_gen == 'spc1'"

vxlan/test_vxlan_crm.py::Test_VxLAN_Crm::test_crm_16k_routes[v4_in_v6]:
  skip:
    reason: "VxLAN crm test is not yet supported on multi-ASIC platform. Also this test can only run on some platforms. On Mellanox spc1 platform, due to HW limitation, vxlan ipv6 tunnel is not supported"
    conditions_logical_operator: OR
    conditions:
      - "(is_multi_asic == True) or (platform not in ['x86_64-8102_64h_o-r0', 'x86_64-8101_32fh_o-r0', 'x86_64-mlnx_msn4600c-r0', 'x86_64-mlnx_msn2700-r0', 'x86_64-mlnx_msn2700a1-r0', 'x86_64-kvm_x86_64-r0', 'x86_64-mlnx_msn4700-r0', 'x86_64-nvidia_sn4280-r0', 'x86_64-8102_28fh_dpu_o-r0'])"
      - "asic_gen == 'spc1'"

vxlan/test_vxlan_crm.py::Test_VxLAN_Crm::test_crm_16k_routes[v6_in_v6]:
  skip:
    reason: "VxLAN crm test is not yet supported on multi-ASIC platform. Also this test can only run on some platforms. On Mellanox spc1 platform, due to HW limitation, vxlan ipv6 tunnel is not supported"
    conditions_logical_operator: OR
    conditions:
      - "(is_multi_asic == True) or (platform not in ['x86_64-8102_64h_o-r0', 'x86_64-8101_32fh_o-r0', 'x86_64-mlnx_msn4600c-r0', 'x86_64-mlnx_msn2700-r0', 'x86_64-mlnx_msn2700a1-r0', 'x86_64-kvm_x86_64-r0', 'x86_64-mlnx_msn4700-r0', 'x86_64-nvidia_sn4280-r0', 'x86_64-8102_28fh_dpu_o-r0'])"
      - "asic_gen == 'spc1'"

vxlan/test_vxlan_crm.py::Test_VxLAN_Crm::test_crm_512_nexthop_groups[v4_in_v6]:
  skip:
    reason: "VxLAN crm test is not yet supported on multi-ASIC platform. Also this test can only run on some platforms. On Mellanox spc1 platform, due to HW limitation, vxlan ipv6 tunnel is not supported"
    conditions_logical_operator: OR
    conditions:
      - "(is_multi_asic == True) or (platform not in ['x86_64-8102_64h_o-r0', 'x86_64-8101_32fh_o-r0', 'x86_64-mlnx_msn4600c-r0', 'x86_64-mlnx_msn2700-r0', 'x86_64-mlnx_msn2700a1-r0', 'x86_64-kvm_x86_64-r0', 'x86_64-mlnx_msn4700-r0', 'x86_64-nvidia_sn4280-r0', 'x86_64-8102_28fh_dpu_o-r0'])"
      - "asic_gen == 'spc1'"

vxlan/test_vxlan_crm.py::Test_VxLAN_Crm::test_crm_512_nexthop_groups[v6_in_v6]:
  skip:
    reason: "VxLAN crm test is not yet supported on multi-ASIC platform. Also this test can only run on some platforms. On Mellanox spc1 platform, due to HW limitation, vxlan ipv6 tunnel is not supported"
    conditions_logical_operator: OR
    conditions:
      - "(is_multi_asic == True) or (platform not in ['x86_64-8102_64h_o-r0', 'x86_64-8101_32fh_o-r0', 'x86_64-mlnx_msn4600c-r0', 'x86_64-mlnx_msn2700-r0', 'x86_64-mlnx_msn2700a1-r0', 'x86_64-kvm_x86_64-r0', 'x86_64-mlnx_msn4700-r0', 'x86_64-nvidia_sn4280-r0', 'x86_64-8102_28fh_dpu_o-r0'])"
      - "asic_gen == 'spc1'"

vxlan/test_vxlan_decap.py:
  skip:
    reason: "vxlan support not available for cisco-8122 platforms. Not required on isolated topologies d256u256s2, d96u32s2, d448u15-lag, and d128, as well as their minimzed and -v6 variants."
    conditions_logical_operator: OR
    conditions:
      - "platform in ['x86_64-8122_64eh_o-r0', 'x86_64-8122_64ehf_o-r0']"
      - *noVxlanTopos
  xfail:
    reason: "Skipped due to bug https://github.com/sonic-net/sonic-buildimage/issues/22056"
    conditions:
      - "topo_name in ['t0-isolated-d16u16s1','t0-isolated-d32u32s2'] and https://github.com/sonic-net/sonic-buildimage/issues/22056"

vxlan/test_vxlan_ecmp.py:
  skip:
    reason: "VxLAN ECMP test is not yet supported on multi-ASIC platform. Also this test can only run on some platforms."
    conditions:
      - "(is_multi_asic == True) or (platform not in ['x86_64-8102_64h_o-r0', 'x86_64-8101_32fh_o-r0', 'x86_64-mlnx_msn4600c-r0', 'x86_64-mlnx_msn2700-r0', 'x86_64-mlnx_msn2700a1-r0', 'x86_64-kvm_x86_64-r0', 'x86_64-mlnx_msn4700-r0', 'x86_64-nvidia_sn4280-r0', 'x86_64-8102_28fh_dpu_o-r0'])"

vxlan/test_vxlan_ecmp_switchover.py:
  skip:
    reason: "VxLAN ECMP switchover test is not yet supported on multi-ASIC platform. Also this test can only run on some platforms."
    conditions:
      - "(is_multi_asic == True) or (platform not in ['x86_64-8102_64h_o-r0', 'x86_64-8101_32fh_o-r0', 'x86_64-mlnx_msn4600c-r0', 'x86_64-mlnx_msn2700-r0', 'x86_64-mlnx_msn2700a1-r0', 'x86_64-kvm_x86_64-r0', 'x86_64-mlnx_msn4700-r0', 'x86_64-nvidia_sn4280-r0', 'x86_64-8102_28fh_dpu_o-r0'])"

vxlan/test_vxlan_ecmp_vnet_ping.py:
  skip:
    reason: "Skip for AI backend, as this feature is not been used"
    conditions:
      - "'t1-isolated' in topo_name"

vxlan/test_vxlan_route_advertisement.py:
  skip:
    reason: "VxLAN route advertisement can only run on cisco , mnlx and marvell-teralynx platforms. "
    conditions:
      - "asic_type not in ['cisco-8000', 'mellanox' , 'marvell-teralynx' , 'vs']"

vxlan/test_vxlan_route_advertisement.py::Test_VxLAN_route_Advertisement::test_basic_route_advertisement[v4_in_v4]:
  xfail:
    reason: "xfail for IPv6-only topologies, need to add support for IPv6-only - https://github.com/sonic-net/sonic-mgmt/issues/20725"
    conditions:
      - "https://github.com/sonic-net/sonic-mgmt/issues/20725 and '-v6-' in topo_name"

vxlan/test_vxlan_route_advertisement.py::Test_VxLAN_route_Advertisement::test_basic_route_advertisement_with_community[v4_in_v4]:
  xfail:
    reason: "xfail for IPv6-only topologies, need to add support for IPv6-only - https://github.com/sonic-net/sonic-mgmt/issues/20725"
    conditions:
      - "https://github.com/sonic-net/sonic-mgmt/issues/20725 and '-v6-' in topo_name"

vxlan/test_vxlan_route_advertisement.py::Test_VxLAN_route_Advertisement::test_basic_route_advertisement_with_community_change[v4_in_v4]:
  xfail:
    reason: "xfail for IPv6-only topologies, need to add support for IPv6-only - https://github.com/sonic-net/sonic-mgmt/issues/20725"
    conditions:
      - "https://github.com/sonic-net/sonic-mgmt/issues/20725 and '-v6-' in topo_name"

vxlan/test_vxlan_route_advertisement.py::Test_VxLAN_route_Advertisement::test_route_advertisement_without_and_with_community[v4_in_v4]:
  xfail:
    reason: "xfail for IPv6-only topologies, need to add support for IPv6-only - https://github.com/sonic-net/sonic-mgmt/issues/20725"
    conditions:
      - "https://github.com/sonic-net/sonic-mgmt/issues/20725 and '-v6-' in topo_name"

vxlan/test_vxlan_route_advertisement.py::Test_VxLAN_route_Advertisement::test_scale_route_advertisement_with_community[v4_in_v4]:
  xfail:
    reason: "xfail for IPv6-only topologies, need to add support for IPv6-only - https://github.com/sonic-net/sonic-mgmt/issues/20725"
    conditions:
      - "https://github.com/sonic-net/sonic-mgmt/issues/20725 and '-v6-' in topo_name"

#######################################
#####           wan_lacp          #####
#######################################
wan/lacp/test_wan_lag_min_link.py::test_lag_min_link:
  skip:
    reason: "Skip test due to there isn't enough port channel or members exists in current topology."
    conditions_logical_operator: OR
    conditions:
      - "len(minigraph_portchannels) < 2"
      - "not any(len(v['members']) > 1 for _, v in minigraph_portchannels.items())"

#######################################
#####             zmq             #####
#######################################
zmq/test_gnmi_zmq.py:
  skip:
    reason: "Test is for smartswitch"
    conditions_logical_operator: or
    conditions:
      - "'arista' in platform"
      - "'isolated' in topo_name"<|MERGE_RESOLUTION|>--- conflicted
+++ resolved
@@ -3685,25 +3685,23 @@
     conditions:
       - "https://github.com/sonic-net/sonic-mgmt/issues/19925 and '-v6-' in topo_name"
 
+route/test_duplicate_route.py::test_duplicate_routes:
+  skip:
+    reason: "Skip due to GH issue https://github.com/sonic-net/sonic-mgmt/issues/20231"
+    conditions:
+      - "https://github.com/sonic-net/sonic-mgmt/issues/20231"
+
 route/test_duplicate_route.py::test_duplicate_routes[4:
   skip:
     reason: "Skip for IPv6-only topologies"
     conditions:
       - "'-v6-' in topo_name"
 
-<<<<<<< HEAD
-route/test_duplicate_route.py::test_duplicate_routes:
-  skip:
-    reason: "Skip due to GH issue https://github.com/sonic-net/sonic-mgmt/issues/20231"
-    conditions:
-      - "https://github.com/sonic-net/sonic-mgmt/issues/20231"
-=======
 route/test_route_bgp_ecmp.py:
   xfail:
     reason: "xfail for IPv6-only topologies, need to add support for IPv6-only - https://github.com/sonic-net/sonic-mgmt/issues/20730"
     conditions:
       - "https://github.com/sonic-net/sonic-mgmt/issues/20730 and '-v6-' in topo_name"
->>>>>>> aaeb4055
 
 route/test_route_flap.py:
   skip:
