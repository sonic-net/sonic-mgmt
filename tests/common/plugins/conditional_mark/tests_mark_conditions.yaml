--- conflicted
+++ resolved
@@ -1966,11 +1966,7 @@
       and topo_type in ['t1-64-lag'] and hwsku not in ['Arista-7060CX-32S-C32', 'Celestica-DX010-C32', 'Arista-7260CX3-D108C8', 'Arista-7260CX3-D108C10', 'Force10-S6100', 'Arista-7260CX3-Q64', 'Arista-7050CX3-32S-C32', 'Arista-7050CX3-32S-D48C8', 'Arista-7060CX-32S-D48C8'] and asic_type not in ['mellanox']
       and asic_type in ['cisco-8000']"
       - "topo_type in ['m0', 'mx']"
-<<<<<<< HEAD
       - "topo_name not in ['t0', 't0-64', 't0-116', 't0-118', 't0-35', 't0-56', 't0-standalone-32', 't0-standalone-64', 't0-standalone-128', 't0-standalone-256', 'dualtor-56', 'dualtor-120', 'dualtor', 't0-80', 't0-backend', 't1-lag', 't1-64-lag', 't1-56-lag', 't1-backend', 't2', 't2_2lc_36p-masic', 't2_2lc_min_ports-masic' ,''t2_single_node_min' ] and asic_type not in ['mellanox']"
-=======
-      - "topo_name not in ['t0', 't0-64', 't0-116', 't0-118', 't0-35', 't0-56', 't0-standalone-32', 't0-standalone-64', 't0-standalone-128', 't0-standalone-256', 'dualtor-56', 'dualtor-120', 'dualtor', 't0-80', 't0-backend', 't1-lag', 't1-64-lag', 't1-56-lag', 't1-backend', 't2', 't2_2lc_36p-masic', 't2_2lc_min_ports-masic'] and asic_type not in ['mellanox']"
->>>>>>> 43a57c9e
       - "asic_type in ['vs']"
 
 qos/test_qos_sai.py::TestQosSai::testQosSaiHeadroomPoolWatermark:
