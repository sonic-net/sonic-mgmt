#######################################
#####            acl              #####
#######################################
acl/null_route/test_null_route_helper.py:
  skip:
    reason: "Skip running on dualtor testbed"
    conditions:
      - "'dualtor' in topo_name"

acl/test_acl_outer_vlan.py:
  #Outer VLAN id match support is planned for future release with SONIC on Cisco 8000
  #For the current release, will mark the related test cases as XFAIL
  xfail:
    reason: "Cisco platform does not support ACL Outer VLAN ID tests"
    conditions:
      - "asic_type in ['cisco-8000']"

#######################################
#####          cutsom_acl         #####
#######################################
acl/custom_acl_table/test_custom_acl_table.py:
  skip:
    reason: "Custom ACL not supported on older releases"
    conditions:
      - "release in ['201811', '201911', '202012']"

#######################################
#####            arp              #####
#######################################
arp/test_arp_dualtor.py::test_proxy_arp_for_standby_neighbor:
  skip:
    reason: "`accept_untracked_na` currently only available in 202012"
    conditions:
      - "release not in ['202012']"

#######################################
#####            bfd              #####
#######################################
bfd/test_bfd.py:
  skip:
    reason: "Test not supported for 201911 images or older, other than mlnx4600c and cisco-8102. Skipping the test"
    conditions:
      - "(release in ['201811', '201911']) or (platform not in ['x86_64-mlnx_msn4600c-r0', 'x86_64-8102_64h_o-r0'])"

bfd/test_bfd.py::test_bfd_basic:
  skip:
    reason: "Test not supported for cisco-8102 as it doesnt support single hop BFD. Skipping the test"
    conditions:
      - "platform not in ['x86_64-8102_64h_o-r0']"

bfd/test_bfd.py::test_bfd_scale:
  skip:
    reason: "Test not supported for cisco-8102 as it doesnt support single hop BFD. Skipping the test"
    conditions:
      - "platform not in ['x86_64-8102_64h_o-r0']"


#######################################
#####            bgp              #####
#######################################
bgp/test_bgp_allow_list.py:
  skip:
    reason: "Only supported on t1 topo."
    conditions:
      - "'t1' not in topo_type"

bgp/test_bgp_allow_list_m0_olt.py:
  skip:
    reason: "Only supported on m0 topo."
    conditions:
      - "'m0' not in topo_type"

bgp/test_bgp_bbr.py:
  skip:
    reason: "Only supported on t1 topo."
    conditions:
      - "'t1' not in topo_type"

bgp/test_bgp_multipath_relax.py:
  skip:
    reason: "Not supported topology backend."
    conditions:
      - "'backend' in topo_name"

bgp/test_bgp_slb.py:
  skip:
    reason: "Skip over topologies which doesn't support slb."
    conditions:
     - "'backend' in topo_name or 'mgmttor' in topo_name"

bgp/test_traffic_shift.py::test_load_minigraph_with_traffic_shift_away:
  skip:
    reason: "Test is flaky and causing PR test to fail unnecessarily"
    conditions:
      - "asic_type in ['vs']"
      - https://github.com/sonic-net/sonic-mgmt/issues/6471

bgp/test_bgpmon.py:
  skip:
    reason: "Not supported topology backend."
    conditions:
      - "'backend' in topo_name"

bgp/test_bgp_gr_helper.py:
  skip:
    reason: 'bgp graceful restarted is not a supported feature for T2'
    conditions:
      - "'t2' in topo_name"

bgp/test_bgp_speaker.py:
  skip:
    reason: "Not supported on topology backend."
    conditions:
      - "'backend' in topo_name"

#######################################
#####            cacl             #####
#######################################
cacl/test_cacl_application.py::test_cacl_application_dualtor:
  skip:
    reason: "test_cacl_application_dualtor is only supported on dualtor topology"
    conditions:
      - "topo_name not in ['dualtor', 'dualtor-56', 'dualtor-120']"

cacl/test_cacl_application.py::test_cacl_application_nondualtor:
  skip:
    reason: "test_cacl_application is only supported on non dualtor topology"
    conditions:
      - "topo_name in ['dualtor', 'dualtor-56', 'dualtor-120']"

cacl/test_cacl_application.py::test_cacl_scale_rules_ipv4:
  skip:
    reason: "caclmgrd may crash after loading scale ipv4 cacl rules."
    conditions: https://github.com/sonic-net/sonic-buildimage/issues/10883

cacl/test_cacl_application.py::test_cacl_scale_rules_ipv6:
  skip:
    reason: "caclmgrd may crash after loading scale ipv6 cacl rules."
    conditions: https://github.com/sonic-net/sonic-buildimage/issues/10883

cacl/test_cacl_application.py::test_multiasic_cacl_application:
  skip:
    reason: "test_multiasic_cacl_application is only supported on multi-ASIC platform"
    conditions:
      - "not is_multi_asic"

#######################################
#####           configlet         #####
#######################################
configlet/test_add_rack.py:
  skip:
    reason: "AddRack is not yet supported on multi-ASIC platform"
    conditions:
      - "is_multi_asic==True"

#######################################
#####            copp             #####
#######################################
copp/test_copp.py:
  skip:
    reason: "Topology not supported by COPP tests"
    conditions:
      - "(topo_name not in ['ptf32', 'ptf64', 't0', 't0-64', 't0-52', 't0-116', 't1', 't1-lag', 't1-64-lag', 't1-56-lag', 't1-backend', 'm0', 'mx'] and 't2' not in topo)"

copp/test_copp.py::TestCOPP::test_add_new_trap:
  skip:
    reason: "Copp test_add_new_trap is not yet supported on multi-asic platform"
    conditions:
      - "is_multi_asic==True"

copp/test_copp.py::TestCOPP::test_remove_trap:
  skip:
    reason: "Copp test_remove_trap is not yet supported on multi-asic platform"
    conditions:
      - "is_multi_asic==True"

copp/test_copp.py::TestCOPP::test_trap_config_save_after_reboot:
  skip:
    reason: "Copp test_trap_config_save_after_reboot is not yet supported on multi-asic platform"
    conditions:
      - "is_multi_asic==True"

#######################################
#####            crm              #####
#######################################
crm/test_crm.py::test_crm_fdb_entry:
  skip:
    reason: "Unsupported topology, expected to run only on 'T0*' or 'M0/MX' topology"
    conditions:
      - "'t0' not in topo_name and topo_name not in ['m0', 'mx']"

#######################################
#####            decap            #####
#######################################
decap/test_decap.py::test_decap[ttl=pipe, dscp=pipe, vxlan=disable]:
  skip:
    reason: "Not supported on broadcom after 201911 release, mellanox all releases and cisco-8000 all releases and marvell asics"
    conditions:
      - "(asic_type in ['broadcom'] and release not in ['201811', '201911']) or (asic_type in ['mellanox']) or (asic_type in ['cisco-8000']) or (asic_type in ['marvell'])"

decap/test_decap.py::test_decap[ttl=pipe, dscp=pipe, vxlan=set_unset]:
  skip:
    reason: "Not supported on broadcom after 201911 release, mellanox all releases and cisco-8000 all releases and marvell asics"
    conditions:
      - "(asic_type in ['broadcom'] and release not in ['201811', '201911']) or (asic_type in ['mellanox']) or (asic_type in ['cisco-8000']) or (asic_type in ['marvell'])"

decap/test_decap.py::test_decap[ttl=pipe, dscp=uniform, vxlan=disable]:
  skip:
    reason: "Not supported on backend , broadcom before 202012 release and innovium"
    conditions:
      - "(topo_name in ['t1-backend', 't0-backend']) or (asic_type in ['broadcom'] and release in ['201811', '201911']) or asic_type in ['innovium']"

decap/test_decap.py::test_decap[ttl=pipe, dscp=uniform, vxlan=set_unset]:
  skip:
    reason: "Not supported on backend, T2 topologies , broadcom platforms before 202012 release and innovium"
    conditions:
      - "('t2' in topo_name) or (topo_name in ['t1-backend', 't0-backend']) or (asic_type in ['broadcom'] and release in ['201811', '201911']) or asic_type in ['innovium']"

decap/test_decap.py::test_decap[ttl=uniform, dscp=pipe, vxlan=disable]:
  skip:
    reason: "Not supported uniform ttl mode"

decap/test_decap.py::test_decap[ttl=uniform, dscp=pipe, vxlan=set_unset]:
  skip:
    reason: "Not supported uniform ttl mode"

decap/test_decap.py::test_decap[ttl=uniform, dscp=uniform, vxlan=disable]:
  skip:
    reason: "Not supported uniform ttl mode"

decap/test_decap.py::test_decap[ttl=uniform, dscp=uniform, vxlan=set_unset]:
  skip:
    reason: "Not supported uniform ttl mode"

#######################################
#####         drop_packets        #####
#######################################
drop_packets:
  skip:
    reason: "M0/MX topo does not support drop_packets"
    conditions:
      - "topo_name in ['m0', 'mx']"

#######################################
#####           dualtor           #####
#######################################
dualtor/test_orch_stress.py:
  skip:
    reason: "This testcase is designed for single tor testbed with mock dualtor config."
    conditions:
      - "(topo_type not in ['t0']) or ('dualtor' in topo_name)"

dualtor/test_orchagent_active_tor_downstream.py:
  skip:
    reason: "This testcase is designed for single tor testbed with mock dualtor config."
    conditions:
      - "(topo_type not in ['t0']) or ('dualtor' in topo_name)"

dualtor/test_orchagent_mac_move.py:
  skip:
    reason: "This testcase is designed for single tor testbed with mock dualtor config."
    conditions:
      - "(topo_type not in ['t0']) or ('dualtor' in topo_name)"

dualtor/test_orchagent_standby_tor_downstream.py::test_standby_tor_downstream:
  skip:
    reason: "This testcase is designed for single tor testbed with mock dualtor config."
    conditions:
      - "(topo_type not in ['t0']) or ('dualtor' in topo_name)"

dualtor/test_orchagent_standby_tor_downstream.py::test_standby_tor_downstream_t1_link_recovered:
  skip:
    reason: "This testcase is designed for single tor testbed with mock dualtor config."
    conditions:
      - "(topo_type not in ['t0']) or ('dualtor' in topo_name)"

dualtor/test_orchagent_standby_tor_downstream.py::test_standby_tor_downstream_bgp_recovered:
  skip:
    reason: "This testcase is designed for single tor testbed with mock dualtor config."
    conditions:
      - "(topo_type not in ['t0']) or ('dualtor' in topo_name)"

dualtor/test_orchagent_standby_tor_downstream.py::test_standby_tor_downstream_loopback_route_readded:
  skip:
    reason: "This testcase is designed for single tor testbed with mock dualtor config and dualtor."
    conditions:
      - "(topo_type not in ['t0'])"

dualtor/test_orchagent_standby_tor_downstream.py::test_standby_tor_remove_neighbor_downstream_standby:
  skip:
    reason: "This testcase is designed for single tor testbed with mock dualtor config."
    conditions:
      - "(topo_type not in ['t0']) or ('dualtor' in topo_name)"

dualtor/test_orchagent_standby_tor_downstream.py::test_downstream_standby_mux_toggle_active:
  skip:
    reason: "This testcase is designed for single tor testbed with mock dualtor config."
    conditions:
      - "(topo_type not in ['t0']) or ('dualtor' in topo_name)"
  xfail:
    reason: "Image issue on Boradcom platforms, but not consistently failing"
    conditions:
      - "asic_type in ['broadcom']"

dualtor/test_standby_tor_upstream_mux_toggle.py:
  skip:
    reason: "This testcase is designed for single tor testbed with mock dualtor config."
    conditions:
      - "(topo_type not in ['t0']) or ('dualtor' in topo_name)"

#######################################
#####         dut_console         #####
#######################################
dut_console:
  skip:
    reason: "Not supported vs testbed."
    conditions:
      - "asic_type in ['vs']"

#######################################
#####             ecmp            #####
#######################################
ecmp/inner_hashing/test_inner_hashing.py:
  skip:
    reason: "PBH introduced in 202111 and skip this test on Mellanox 2700 platform"
    conditions:
      - "branch in ['201811', '201911', '202012', '202106'] or platform in ['x86_64-mlnx_msn2700-r0']"

ecmp/inner_hashing/test_inner_hashing_lag.py:
  skip:
    reason: "PBH introduced in 202111 and skip this test on Mellanox 2700 platform"
    conditions:
      - "branch in ['201811', '201911', '202012', '202106'] or platform in ['x86_64-mlnx_msn2700-r0']"

ecmp/inner_hashing/test_wr_inner_hashing.py:
  skip:
    reason: "PBH introduced in 202111 and skip this test on Mellanox 2700 platform"
    conditions:
      - "branch in ['201811', '201911', '202012', '202106'] or platform in ['x86_64-mlnx_msn2700-r0']"

ecmp/inner_hashing/test_wr_inner_hashing_lag.py:
  skip:
    reason: "PBH introduced in 202111 and skip this test on Mellanox 2700 platform"
    conditions:
      - "branch in ['201811', '201911', '202012', '202106'] or platform in ['x86_64-mlnx_msn2700-r0']"

ecmp/inner_hashing/test_fgnhg_inner_hashing_internal.py:
  xfail:
    reason: "case failed waiting for fix"
    conditions:
      - "platform in ['x86_64-mlnx_msn2700-r0', 'x86_64-mlnx_msn4600c-r0']"
      - https://github.com/sonic-net/sonic-mgmt/issues/6558

ecmp/test_fgnhg.py:
  xfail:
    reason: "case failed waiting for fix"
    conditions:
      - "platform in ['x86_64-mlnx_msn2700-r0', 'x86_64-mlnx_msn4600c-r0']"
      - https://github.com/sonic-net/sonic-mgmt/issues/6558

#######################################
#####         everflow            #####
#######################################
everflow/test_everflow_per_interface.py:
  skip:
    reason: "Skip running on dualtor testbed/unsupported platforms or
                  multi-asic due to https://github.com/sonic-net/sonic-buildimage/issues/11776"
    conditions_logical_operator: or
    conditions:
      - "'dualtor' in topo_name"
      - "platform in ['x86_64-8800_lc_48h_o-r0', 'x86_64-8800_lc_48h-r0']"
      - "(is_multi_asic==True) and https://github.com/sonic-net/sonic-buildimage/issues/11776"

everflow/test_everflow_testbed.py::TestEverflowV4IngressAclIngressMirror::test_everflow_dscp_with_policer:
  xfail:
    strict: True
    reason: "Skipping test since mirror with policer is not supported on Cisco 8000 platforms."
    conditions:
      - "asic_type=='cisco-8000'"
  skip:
    reason: "Skipping test since mirror with policer is not supported on Broadcom DNX platforms."
    conditions:
      - "asic_subtype in ['broadcom-dnx']"

everflow/test_everflow_testbed.py::TestEverflowV4EgressAclEgressMirror::test_everflow_dscp_with_policer:
  skip:
    reason: "Skipping test since mirror with policer is not supported on Broadcom DNX platforms."
    conditions:
      - "asic_subtype in ['broadcom-dnx']"

#######################################
#####            fdb              #####
#######################################
fdb/test_fdb_mac_expire.py:
  skip:
    reason: "Not supported on this DUT topology."
    conditions:
      - "topo_type not in ['t0', 'm0', 'mx']"

#######################################
#####   generic_config_updater    #####
#######################################
generic_config_updater:
  skip:
    reason: 'generic_config_updater is not a supported feature for T2'
    conditions:
      - "'t2' in topo_name"

generic_config_updater/test_eth_interface.py::test_replace_fec:
  skip:
    reason: 'replace_fec ethernet test is not supported on virtual switch'
    conditions:
      - "platform in ['x86_64-kvm_x86_64-r0']"

generic_config_updater/test_incremental_qos.py::test_incremental_qos_config_updates:
  skip:
    reason: "This test was not run on this hwsku type currently"
    conditions:
      - "not any(i in hwsku for i in ['2700', 'Arista-7170-64C', 'montara', 'newport'])"

#######################################
#####           http              #####
#######################################
http/test_http_copy.py:
  skip:
    reason: "Test doesn't clean up the files in /tmp, it will cause the subsequent cases in /tmp fail, skipping until the issue is addressed"

#######################################
#####    iface_loopback_action    #####
#######################################
iface_loopback_action/test_iface_loopback_action.py:
  skip:
    reason: "Not working on non-mellanox platform"
    conditions:
      - "asic_type not in ['mellanox']"
      - https://github.com/sonic-net/sonic-mgmt/issues/7704

#######################################
#####      iface_namingmode       #####
#######################################
iface_namingmode/test_iface_namingmode.py::TestShowPriorityGroup:
  xfail:
    reason: "Platform specific issue"
    strict: True
    conditions:
      - "platform in ['x86_64-cel_e1031-r0']"
  skip:
    reason: "M0/MX topo does not support TestShowPriorityGroup"
    conditions:
      - "topo_name in ['m0', 'mx']"

iface_namingmode/test_iface_namingmode.py::TestShowQueue::test_show_queue_persistent_watermark:
  xfail:
    reason: "Platform specific issue"
    strict: True
    conditions:
      - "platform in ['x86_64-cel_e1031-r0']"

iface_namingmode/test_iface_namingmode.py::TestShowQueue::test_show_queue_watermark:
  xfail:
    reason: "Platform specific issue"
    strict: True
    conditions:
      - "platform in ['x86_64-cel_e1031-r0']"

iface_namingmode/test_iface_namingmode.py::TestShowQueue:
  skip:
    reason: "M0/MX topo does not support TestShowQueue"
    conditions:
      - "topo_name in ['m0', 'mx']"

#######################################
#####            ip               #####
#######################################
ip/test_ip_packet.py:
  skip:
    reason: "Skipping ip packet test since can't provide enough interfaces"
    conditions:
      - "len(minigraph_interfaces) < 2 and len(minigraph_portchannels) < 2"

ip/test_ip_packet.py::TestIPPacket::test_forward_ip_packet_with_0xffff_chksum_drop:
  skip:
    reason: "Broadcom, Cisco, Barefoot and Marvell Asic will tolorate IP packets with 0xffff checksum"
    conditions:
      - "asic_type in ['broadcom', 'cisco-8000', 'marvell', 'barefoot'] and asic_subtype not in ['broadcom-dnx']"

ip/test_ip_packet.py::TestIPPacket::test_forward_ip_packet_with_0xffff_chksum_tolerant:
  skip:
    reason: "Mellanox and Broadcom DNX Asic will drop IP packets with 0xffff checksum"
    conditions:
      - "asic_type in ['mellanox'] or asic_subtype in ['broadcom-dnx']"

#######################################
#####            ipfwd            #####
#######################################
ipfwd/test_dip_sip.py:
  skip:
    reason: "Unsupported topology."
    conditions:
      - "topo_type not in ['t0', 't1', 't2', 'm0', 'mx']"

ipfwd/test_dir_bcast.py:
  skip:
    reason: "Unsupported topology."
    conditions:
      - "topo_type not in ['t0', 'm0', 'mx']"
  xfail:
    reason: "Dualtor do not support now, need to fix in buildimage."
    conditions:
      - "'dualtor' in topo_name"
      - https://github.com/sonic-net/sonic-buildimage/issues/12167

ipfwd/test_mtu.py:
  skip:
    reason: "Unsupported topology."
    conditions:
      - "topo_type not in ['t1', 't2']"

#######################################
#####           macsec            #####
#######################################
macsec/test_macsec.py:
  skip:
    reason: "This test can only run on 7280 CR3"
    conditions:
      - "platform not in ['x86_64-arista_7280cr3mk_32d4', 'x86_64-kvm_x86_64-r0']"

macsec/test_dataplane.py::TestDataPlane::test_server_to_neighbor:
  skip:
    reason: 'test_server_to_neighbor needs downstream neighbors, which is not present in this topo'
    conditions:
      - "'t2' in topo_name"

macsec/test_interop_protocol.py::TestInteropProtocol::test_bgp:
  skip:
    reason: 'test_bgp skip in Brcm based T2, complete portchannel SAI fix planned for 8.1'
    conditions:
      - "'t2' in topo_name"

#######################################
#####            mpls             #####
#######################################
mpls/test_mpls.py:
  skip:
    reason: "MPLS TCs are not supported on Barefoot plarforms"
    conditions:
      - "asic_type in ['barefoot']"

#######################################
#####           mvrf              #####
#######################################
mvrf:
  skip:
    reason: "M0/MX topo does not support mvrf"
    conditions:
      - "topo_name in ['m0', 'mx']"

#######################################
#####           nat               #####
#######################################
nat:
  skip:
    reason: "Nat feature is not enabled with image version"
    conditions:
      - "'nat' not in feature_status"

#######################################
#####           ntp               #####
#######################################
ntp/test_ntp.py::test_ntp_long_jump_disabled:
  # Due to NTP code bug, long jump will still happen after disable it.
  # Set xfail flag for this test case
  xfail:
    strict: True
    reason: "Known NTP bug"

#######################################
#####       passw_hardening       #####
#######################################
passw_hardening/test_passw_hardening.py:
  skip:
    reason: "Password-hardening supported just in master version"
    conditions_logical_operator: or
    conditions:
        - "release not in ['master']"
        - https://github.com/sonic-net/sonic-mgmt/issues/6428

#######################################
#####           pc               #####
#######################################
pc/test_lag_2.py::test_lag_db_status_with_po_update:
  skip:
    reason: "Only support t1-lag and t2 topology"
    conditions:
        - "topo_name not in ['t1-lag'] and 't2' not in topo_name"

pc/test_po_cleanup.py:
  skip:
    reason: "Skip test due to there is no portchannel exists in current topology."
    conditions:
      - "len(minigraph_portchannels) == 0 and not is_multi_asic"

pc/test_po_update.py::test_po_update:
  skip:
    reason: "Skip test due to there is no portchannel or no portchannel member exists in current topology."
    conditions:
      - "len(minigraph_portchannels) == 0 or len(minigraph_portchannels[minigraph_portchannels.keys()[0]]['members']) == 0"

pc/test_po_update.py::test_po_update_io_no_loss:
  skip:
    reason: "Skip test due to there isn't enough port channel exists in current topology."
    conditions:
      - "len(minigraph_portchannel_interfaces) < 2"

pc/test_po_voq.py:
  skip:
    reason: "Skip since there is no portchannel configured or no portchannel member exists in current topology."
    conditions:
      - "num_asic == 0 or len(minigraph_portchannels[minigraph_portchannels.keys()[0]]['members']) == 0 or asic_type in ['cisco-8000']"

#######################################
#####           pfc               #####
#######################################
pfc/test_unknown_mac.py:
  skip:
    reason: In cisco-8000 platform, a packet with unknown MAC will be flooded, not dropped. This case will not pass in cisco-8000.
    conditions:
      - "asic_type in ['cisco-8000']"

#######################################
#####         pfc_asym            #####
#######################################
pfc_asym/test_pfc_asym.py:
  skip:
    reason: 'pfc_asym test skip except for on Barefoot platforms'
    conditions:
      - "asic_type not in ['barefoot']"

pfc_asym/test_pfc_asym.py::test_pfc_asym_off_rx_pause_frames:
   skip:
     reason: "skipped for Barefoot platform"
     conditions:
        - "asic_type in ['barefoot']"

#######################################
#####         pfcwd               #####
#######################################
pfcwd:
  skip:
    reason: "Pfcwd tests skipped on m0/mx or dual tor testbed."
    conditions:
      - "'dualtor' in topo_name or topo_name in ['m0', 'mx']"

pfcwd/test_pfc_config.py::TestPfcConfig::test_forward_action_cfg:
   skip:
     reason: "Forward action not supported in cisco-8000"
     conditions:
        - "asic_type in ['cisco-8000']"

#######################################
#####         platform_tests      #####
#######################################
platform_tests/api/test_sfp.py::TestSfpApi::test_reset:
  skip:
    reason: "platform does not support sfp reset"
    conditions:
      - "platform in ['x86_64-cel_e1031-r0']"

platform_tests/api/test_sfp.py::TestSfpApi::test_tx_disable_channel:
  skip:
    reason: "platform does not support"
    conditions:
      - "platform in ['x86_64-cel_e1031-r0']"

platform_tests/daemon/test_chassisd.py:
  skip:
    reason: "chassisd platform daemon introduced in 202106"
    conditions:
      - "release in ['201811', '201911', '202012']"

platform_tests/sfp/test_sfputil.py::test_check_sfputil_low_power_mode:
  skip:
    reason: "Get/Set low power mode is not supported in Cisco 8000 platform"
    conditions:
      - "asic_type in ['cisco-8000'] or platform in ['x86_64-cel_e1031-r0']"

platform_tests/sfp/test_sfputil.py::test_check_sfputil_reset:
  skip:
    reason: "platform does not support sfp reset"
    conditions:
      - "platform in ['x86_64-cel_e1031-r0'] or 't2' in topo_name"
      - https://github.com/sonic-net/sonic-mgmt/issues/6218

platform_tests/test_auto_negotiation.py:
  skip:
    reason: "auto negotiation test highly depends on test enviroments, file issue to track and skip for now"
    conditions: https://github.com/sonic-net/sonic-mgmt/issues/5447

platform_tests/test_service_warm_restart.py:
  skip:
    reason: "Only supported on Mellanox"
    conditions:
      - "asic_type not in ['mellanox']"

#######################################
#####           qos               #####
#######################################
qos:
  skip:
    reason: "M0/MX topo does not support qos"
    conditions:
      - "topo_name in ['m0', 'mx']"

qos/test_buffer.py:
  skip:
    reason: "These tests don't apply to cisco 8000 platforms or T2, since they support only traditional model."
    conditions:
      - "asic_type in ['cisco-8000'] or 't2' in topo_name"

qos/test_buffer_traditional.py:
  skip:
    reason: "Buffer traditional test is only supported 201911 branch and not yet supported on multi-ASIC platform."
    conditions:
      - "is_multi_asic==True or release not in ['201911']"

qos/test_pfc_pause.py::test_pfc_pause_lossless:
  # For this test, we use the fanout connected to the DUT to send PFC pause frames.
  # The fanout needs to send PFC frames fast enough so that the queue remains completely paused for the entire duration
  # of the test. The inter packet interval between PFC frames to completely block a queue vary based on link speed and
  # we have seen flakiness in our test runs. Since this test is already covered under the 'ixia' folder where we use a
  # traffic generator to generate pause frames, skipping this here.
  skip:
    reason: "Fanout needs to send PFC frames fast enough to completely pause the queue"

qos/test_qos_masic.py:
  skip:
    reason: "QoS tests for multi-ASIC only. Supported topos: t1-lag, t1-64-lag, t1-56-lag, t1-backend."
    conditions:
      - "is_multi_asic==False or topo_name not in ['t1-lag', 't1-64-lag', 't1-56-lag', 't1-backend']"

qos/test_qos_sai.py:
  skip:
    reason: "qos_sai tests not supported on t1 topo"
    conditions:
      - "asic_type in ['barefoot'] and topo_name in ['t1']"

qos/test_qos_sai.py::TestQosSai:
  skip:
    reason: "Unsupported testbed type."
    conditions:
      - "topo_name not in ['t0', 't0-64', 't0-116', 't0-35', 'dualtor-56', 'dualtor-120', 'dualtor', 't0-80', 't0-backend', 't1-lag', 't1-64-lag', 't1-56-lag', 't1-backend', 't2', 't2_2lc_36p-masic', 't2_2lc_min_ports-masic'] and asic_type not in ['mellanox']"

qos/test_qos_sai.py::TestQosSai::testQosSaiDot1pPgMapping:
  skip:
    reason: "Dot1p-PG mapping is only supported on backend."
    conditions:
      - "'backend' not in topo_name"

qos/test_qos_sai.py::TestQosSai::testQosSaiDot1pQueueMapping:
  skip:
    reason: "Dot1p-queue mapping is only supported on backend."
    conditions:
      - "'backend' not in topo_name"

qos/test_qos_sai.py::TestQosSai::testQosSaiDscpQueueMapping:
  skip:
    reason: "Dscp-queue mapping is not supported on backend."
    conditions:
      - "'backend' in topo_name"

qos/test_qos_sai.py::TestQosSai::testQosSaiDscpToPgMapping:
  skip:
    reason: "Dscp-PG mapping is not supported on backend."
    conditions:
      - "'backend' in topo_name"

qos/test_qos_sai.py::TestQosSai::testQosSaiDwrrWeightChange:
  skip:
    reason: "Skip DWRR weight change test on Mellanox platform."
    conditions:
      - "asic_type in ['mellanox']"

qos/test_qos_sai.py::TestQosSai::testQosSaiHeadroomPoolSize:
  skip:
    reason: "Headroom pool size not supported."
    conditions:
      - "hwsku not in ['Arista-7060CX-32S-C32', 'Celestica-DX010-C32', 'Arista-7260CX3-D108C8', 'Force10-S6100', 'Arista-7260CX3-Q64', 'Arista-7050CX3-32S-C32', 'Arista-7050CX3-32S-D48C8'] and asic_type not in ['mellanox']"

qos/test_qos_sai.py::TestQosSai::testQosSaiHeadroomPoolWatermark:
  skip:
    reason: "sai_thrift_read_buffer_pool_watermark are not supported on DNX"
    conditions:
      - "platform in ['x86_64-nokia_ixr7250e_36x400g-r0', 'x86_64-arista_7800r3_48cq2_lc', 'x86_64-arista_7800r3_48cqm2_lc', 'x86_64-arista_7800r3a_36d2_lc','x86_64-arista_7800r3a_36dm2_lc'] or asic_type in ['mellanox']"
  xfail:
    reason: "Headroom pool size not supported."
    conditions:
      - "hwsku not in ['Arista-7060CX-32S-C32', 'Celestica-DX010-C32', 'Arista-7260CX3-D108C8', 'Force10-S6100', 'Arista-7260CX3-Q64', 'Arista-7050CX3-32S-C32', 'Arista-7050CX3-32S-D48C8']"

qos/test_qos_sai.py::TestQosSai::testQosSaiBufferPoolWatermark:
  skip:
    reason: "sai_thrift_read_buffer_pool_watermark are not supported on DNX"
    conditions:
      - "platform in ['x86_64-nokia_ixr7250e_36x400g-r0', 'x86_64-arista_7800r3_48cq2_lc', 'x86_64-arista_7800r3_48cqm2_lc', 'x86_64-arista_7800r3a_36d2_lc']"

qos/test_qos_sai.py::TestQosSai::testQosSaiPGDrop:
  skip:
    reason: "PG drop size test is not supported."
    conditions:
      - "asic_type not in ['cisco-8000']"

qos/test_qos_sai.py::TestQosSai::testQosSaiLossyQueueVoq:
  skip:
    reason: "Lossy Queue Voq test is not supported"
    conditions:
      - "asic_type not in ['cisco-8000']"

qos/test_qos_sai.py::TestQosSai::testQosSaiLosslessVoq:
  skip:
    reason: "Lossless Voq test is not supported"
    conditions:
      - "asic_type not in ['cisco-8000']"

qos/test_qos_sai.py::TestQosSai::testQosSaiPgHeadroomWatermark:
  skip:
    reason: "Priority Group Headroom Watermark is not supported on cisco asic. PG drop counter stat is covered as a part of testQosSaiPfcXoffLimit"
    conditions:
      - "asic_type in ['cisco-8000']"

qos/test_qos_sai.py::TestQosSai::testQosSaiPgSharedWatermark[None-wm_pg_shared_lossy]:
  xfail:
    reason: "Image issue on Arista platforms"
    conditions:
      - "platform in ['x86_64-arista_7050cx3_32s']"

qos/test_qos_sai.py::TestQosSai::testQosSaiSharedReservationSize:
  skip:
    reason: "Shared reservation size test is not supported."
    conditions:
      - "asic_type not in ['cisco-8000']"

#######################################
#####         restapi             #####
#######################################
restapi/test_restapi.py:
  skip:
    reason: "Only supported on Mellanox"
    conditions:
      - "asic_type not in ['mellanox']"

restapi/test_restapi_vxlan_ecmp.py:
  skip:
    reason: "Only supported on cisco 8102"
    conditions:
      - "asic_type not in ['cisco-8000']"

#######################################
#####           route             #####
#######################################
route/test_static_route.py:
  skip:
    reason: "Test not supported for 201911 images or older."
    conditions:
      - "release in ['201811', '201911']"

route/test_static_route.py::test_static_route_ecmp_ipv6:
  # This test case may fail due to a known issue https://github.com/sonic-net/sonic-buildimage/issues/4930.
  # Temporarily disabling the test case due to the this issue.
  skip:
    reason: "Test case may fail due to a known issue"
    conditions: https://github.com/sonic-net/sonic-buildimage/issues/4930

#######################################
#####      show_techsupport       #####
#######################################
show_techsupport/test_techsupport.py::test_techsupport:
  xfail:
    reason: "Generic internal image issue"
    strict: True
    conditions:
      - "branch in ['internal-202012']"
      - "build_version <= '20201231.33'"

show_techsupport/test_auto_techsupport.py::TestAutoTechSupport::test_sai_sdk_dump:
  skip:
    reason: "Test supported only on Nvidia(Mellanox) devices"
    conditions:
      - "asic_type not in ['mellanox']"

#######################################
#####            snmp             #####
#######################################
<<<<<<< HEAD
snmp/test_snmp_interfaces.py::test_snmp_interfaces:
  skip:
    reason: "Interfaces not present on supervisor node."
    conditions:
      - "is_supervisor"

snmp/test_snmp_lldp.py:
  skip:
    reason: "LLDP not supported on supervisor node."
    conditions:
      - "is_supervisor"

snmp/test_snmp_loopback.py:
  skip:
    reason: "Doesn't advertise loopback route for backend topology."
    conditions:
      - "topo_name in ['t0-backend', 't1-backend']"

=======
>>>>>>> 95c8b8fa
snmp/test_snmp_pfc_counters.py:
  skip:
    reason: "M0/MX topo does not support test_snmp_pfc_counters"
    conditions:
      - "topo_name in ['m0', 'mx']"

snmp/test_snmp_queue.py:
  skip:
    reason: "Interfaces not present on supervisor node or M0/MX topo does not support test_snmp_queue or unsupported platform"
    conditions:
      - "topo_name in ['m0', 'mx'] or asic_type in ['barefoot']"

#######################################
#####            span             #####
#######################################
span:
  skip:
    reason: "Skipping span test on broadcom/cisco-8000 platform."
    conditions:
      - "asic_type in ['broadcom', 'cisco-8000']"

#######################################
#####             ssh             #####
#######################################
ssh/test_ssh_stress.py::test_ssh_stress:
  # This test is not stable, skip it for now.
  # known issue: https://github.com/paramiko/paramiko/issues/1508
  skip:
    reason: "This test failed intermittent due to known issue of paramiko, skip for now"
    conditions: https://github.com/paramiko/paramiko/issues/1508

#######################################
#####     sub_port_interfaces     #####
#######################################
sub_port_interfaces:
  skip:
    reason: "Unsupported platform or asic or release version"
    conditions:
      - "is_multi_asic==True or asic_gen not in ['td2', 'spc1', 'spc2', 'spc3'] and asic_type not in ['barefoot','innovium']"

sub_port_interfaces/test_sub_port_interfaces.py::TestSubPorts::test_tunneling_between_sub_ports:
  skip:
    reason: "Cisco 8000 platform does not support DSCP PIPE Mode for IPinIP Tunnels"
    conditions:
      - "asic_type=='cisco-8000'"

#######################################
#####             syslog          #####
#######################################
syslog/test_syslog.py:
  skip:
    reason: "Testcase enhancements needed for backend topo"
    conditions:
      - "topo_name in ['t0-backend', 't1-backend']"
      - https://github.com/sonic-net/sonic-mgmt/issues/4469
  xfail:
    reason: "Generic internal image issue"
    conditions:
      - "branch in ['internal-202012']"
      - "build_version <= '20201231.33'"

syslog/test_syslog_source_ip.py:
  skip:
    reason: "Testcase consistent failed, raised issue to track"
    conditions:
      - https://github.com/sonic-net/sonic-mgmt/issues/6479

#######################################
#####         system_health       #####
#######################################
system_health/test_system_health.py::test_service_checker_with_process_exit:
  xfail:
    strict: True
    conditions:
      - "branch in ['internal-202012']"
      - "build_version <= '20201231.44'"

#######################################
#####       test_pretest.py       #####
#######################################
test_pretest.py::test_stop_pfcwd:
  skip:
    reason: "Skip this test on non dualTOR testbeds."
    conditions:
      - "'dualtor' not in topo_name"

#######################################
#####            vlan             #####
#######################################
vlan/test_vlan.py::test_vlan_tc7_tagged_qinq_switch_on_outer_tag:
  skip:
    reason: "Unsupported platform."
    conditions:
      - "asic_type not in ['mellanox', 'barefoot']"

vlan/test_vlan_ping.py:
  skip:
    reason: "test_vlan_ping doesn't work on Broadcom platform"
    conditions:
      - "asic_type in ['broadcom']"

#######################################
#####             vrf             #####
#######################################
vrf/test_vrf.py::TestVrfAclRedirect:
  skip:
    reason: "Switch does not support ACL REDIRECT_ACTION."
    conditions:
      - "len([capabilities for capabilities in switch.values() if 'REDIRECT_ACTION' in capabilities]) == 0"

#######################################
#####           vxlan            #####
#######################################
vxlan/test_vxlan_ecmp.py:
  skip:
    reason: "VxLAN ECMP test is not yet supported on multi-ASIC platform. Also this test can only run 8102. 4600 has issue https://github.com/sonic-net/sonic-mgmt/issues/6616"
    conditions:
      - "(is_multi_asic==True) or (platform not in ['x86_64-8102_64h_o-r0', 'x86_64-8101_32fh_o-r0'] and asic_type not in ['barefoot'])"

vxlan/test_vnet_vxlan.py:
  skip:
    reason: "enable tests only for: mellanox, barefoot"
    conditions:
      - "asic_type not in ['mellanox', 'barefoot']"

#######################################
#####           telemetry         #####
#######################################
telemetry/test_telemetry.py:
  skip:
    reason: "Skip telemetry test for 201911 and older branches"
    conditions:
      - "(is_multi_asic==True) and (release in ['201811', '201911'])"

#######################################
#####           vrf_attr          #####
#######################################
vrf/test_vrf_attr.py::TestVrfAttrSrcMac::test_vrf1_neigh_with_default_router_mac:
  skip:
    reason: "RIF MAC taking precedence over VRF MAC"
    conditions:
      - "asic_type in ['barefoot']"

#######################################
#####           wan_lacp          #####
#######################################
wan/lacp/test_wan_lag_min_link.py::test_lag_min_link:
  skip:
    reason: "Skip test due to there isn't enough port channel or members exists in current topology."
    conditions_logical_operator: OR
    conditions:
      - "len(minigraph_portchannels) < 2"
      - "not any(len(v['members']) > 1 for _, v in minigraph_portchannels.items())"<|MERGE_RESOLUTION|>--- conflicted
+++ resolved
@@ -889,27 +889,6 @@
 #######################################
 #####            snmp             #####
 #######################################
-<<<<<<< HEAD
-snmp/test_snmp_interfaces.py::test_snmp_interfaces:
-  skip:
-    reason: "Interfaces not present on supervisor node."
-    conditions:
-      - "is_supervisor"
-
-snmp/test_snmp_lldp.py:
-  skip:
-    reason: "LLDP not supported on supervisor node."
-    conditions:
-      - "is_supervisor"
-
-snmp/test_snmp_loopback.py:
-  skip:
-    reason: "Doesn't advertise loopback route for backend topology."
-    conditions:
-      - "topo_name in ['t0-backend', 't1-backend']"
-
-=======
->>>>>>> 95c8b8fa
 snmp/test_snmp_pfc_counters.py:
   skip:
     reason: "M0/MX topo does not support test_snmp_pfc_counters"
