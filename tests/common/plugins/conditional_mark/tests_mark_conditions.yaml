#######################################
#####            acl              #####
#######################################
acl/null_route/test_null_route_helper.py:
  skip:
    reason: "Skip running on dualtor testbed"
    conditions:
      - "'dualtor' in topo_name"

acl/test_acl_outer_vlan.py:
  #Outer VLAN id match support is planned for future release with SONIC on Cisco 8000
  #For the current release, will mark the related test cases as XFAIL
  xfail:
    reason: "Cisco platform does not support ACL Outer VLAN ID tests"
    conditions:
      - "asic_type in ['cisco-8000']"
  skip:
    reason: "Skip running on dualtor testbed"
    conditions:
      - "'dualtor' in topo_name"

#######################################
#####          cutsom_acl         #####
#######################################
acl/custom_acl_table/test_custom_acl_table.py:
  skip:
    reason: "Custom ACL not supported on older releases"
    conditions:
      - "release in ['201811', '201911', '202012']"

#######################################
#####            arp              #####
#######################################
arp/test_arp_dualtor.py::test_proxy_arp_for_standby_neighbor:
  skip:
    reason: "`accept_untracked_na` currently only available in 202012"
    conditions:
      - "release not in ['202012']"

arp/test_stress_arp.py:
  skip:
    resason: "Extremely long long run time."
    conditions:
      - https://github.com/sonic-net/sonic-mgmt/issues/7874

arp/test_unknown_mac.py:
  skip:
    reason: "Behavior on cisco-8000 platform for unknown MAC is flooding rather than DROP, hence skipping."
    conditions:
      - "asic_type in ['cisco-8000']"

arp/test_wr_arp.py:
  skip:
    reason: "Warm reboot is broken on dualtor topology. Device fails to recover by sanity check. Skipping for now."
    conditions:
      - "'dualtor' in topo_name"
      - https://github.com/sonic-net/sonic-buildimage/issues/16502

#######################################
#####            bfd              #####
#######################################
bfd/test_bfd.py:
  skip:
    reason: "Test not supported for 201911 images or older, other than mlnx4600c and cisco-8102. Skipping the test"
    conditions:
      -  "(release in ['201811', '201911']) or (platform not in ['x86_64-mlnx_msn4600c-r0', 'x86_64-mlnx_msn4700-r0', 'x86_64-nvidia_sn5600-r0', 'x86_64-8102_64h_o-r0', 'x86_64-8101_32fh_o-r0'])"

bfd/test_bfd.py::test_bfd_basic:
  skip:
    reason: "Test not supported for cisco-8102 as it doesnt support single hop BFD. Skipping the test"
    conditions:
      - "platform in ['x86_64-8102_64h_o-r0', 'x86_64-8101_32fh_o-r0']"

bfd/test_bfd.py::test_bfd_scale:
  skip:
    reason: "Test not supported for cisco-8102 as it doesnt support single hop BFD. Skipping the test"
    conditions:
      - "platform in ['x86_64-8102_64h_o-r0', 'x86_64-8101_32fh_o-r0']"

bfd/test_bfd_static_route.py:
  skip:
    reason: "Only supported on chassis system & cisco platform."
    conditions:
      - "is_multi_asic is False"
      - "asic_type in ['cisco-8000']"

#######################################
#####            bgp              #####
#######################################
bgp/test_bgp_allow_list.py:
  skip:
    reason: "Only supported on t1 topo."
    conditions:
      - "'t1' not in topo_type"

bgp/test_bgp_bbr.py:
  skip:
    reason: "Only supported on t1 topo."
    conditions:
      - "'t1' not in topo_type"

bgp/test_bgp_multipath_relax.py:
  skip:
    reason: "Not supported topology backend."
    conditions:
      - "'backend' in topo_name"

bgp/test_bgp_queue.py:
  skip:
    reason: "Unsupported topology or mellanox T1-LAG asic"
    conditions:
      - "topo_type in ['m0', 'mx'] or ((topo_type in ['t1-lag']) and (asic_type in ['mellanox']))"

bgp/test_bgp_slb.py:
  skip:
    reason: "Skip over topologies which doesn't support slb."
    conditions:
     - "'backend' in topo_name or 'mgmttor' in topo_name"

bgp/test_traffic_shift.py::test_load_minigraph_with_traffic_shift_away:
  skip:
    reason: "Test is flaky and causing PR test to fail unnecessarily"
    conditions:
      - "asic_type in ['vs']"
      - https://github.com/sonic-net/sonic-mgmt/issues/6471

bgp/test_bgpmon.py:
  skip:
    reason: "Not supported on T2 topology or topology backend"
    conditions:
      - "'backend' in topo_name or 't2' in topo_name"

bgp/test_bgp_gr_helper.py:
  skip:
    reason: 'bgp graceful restarted is not a supported feature for T2'
    conditions:
      - "'t2' in topo_name"

bgp/test_bgp_speaker.py:
  skip:
    reason: "Not supported topology backend."
    conditions:
      - "'backend' in topo_name"

bgp/test_bgp_suppress_fib.py:
  skip:
    reason: "Not supported before release 202305."
    conditions:
      - "release in ['201811', '201911', '202012', '202205', '202211']"

#######################################
#####            cacl             #####
#######################################
cacl/test_cacl_application.py::test_cacl_application_nondualtor:
  skip:
    reason: "test_cacl_application is only supported on non dualtor topology"
    conditions:
      - "topo_name in ['dualtor', 'dualtor-56', 'dualtor-120']"

cacl/test_cacl_application.py::test_cacl_application_dualtor:
  skip:
    reason: "test_cacl_application_dualtor is only supported on dualtor topology"
    conditions:
      - "topo_name not in ['dualtor', 'dualtor-56', 'dualtor-120']"

cacl/test_cacl_application.py::test_multiasic_cacl_application:
  skip:
    reason: "test_multiasic_cacl_application is only supported on multi-ASIC platform"
    conditions:
      - "not is_multi_asic"

#######################################
#####           configlet         #####
#######################################
configlet/test_add_rack.py:
  skip:
    reason: "AddRack is not yet supported on multi-ASIC platform"
    conditions:
      - "is_multi_asic==True"

#######################################
#####            copp             #####
#######################################
copp/test_copp.py:
  skip:
    reason: "Topology not supported by COPP tests"
    conditions:
      - "(topo_name not in ['ptf32', 'ptf64', 't0', 't0-64', 't0-52', 't0-116', 't1', 't1-lag', 't1-64-lag', 't1-56-lag', 't1-backend', 'm0', 'mx'] and 't2' not in topo)"

copp/test_copp.py::TestCOPP::test_add_new_trap:
  skip:
    reason: "Copp test_add_new_trap is not yet supported on multi-asic platform"
    conditions:
      - "is_multi_asic==True"

copp/test_copp.py::TestCOPP::test_remove_trap:
  skip:
    reason: "Copp test_remove_trap is not yet supported on multi-asic platform"
    conditions:
      - "is_multi_asic==True"

copp/test_copp.py::TestCOPP::test_trap_config_save_after_reboot:
  skip:
    conditions_logical_operator: or
    reason: "Copp test_trap_config_save_after_reboot is not yet supported on multi-asic platform or not supported after docker_inram enabled"
    conditions:
      - "is_multi_asic==True"
      - "int(build_version.split('.')[1]) > 27 and hwsku in ['Arista-7050-QX-32S', 'Arista-7050QX32S-Q32', 'Arista-7050-QX32', 'Arista-7050QX-32S-S4Q31', 'Arista-7060CX-32S-D48C8', 'Arista-7060CX-32S-C32', 'Arista-7060CX-32S-Q32', 'Arista-7060CX-32S-C32-T1']"

#######################################
#####            crm              #####
#######################################
crm/test_crm.py::test_crm_fdb_entry:
  skip:
    reason: "Unsupported topology, expected to run only on 'T0*' or 'M0/MX' topology"
    conditions:
      - "'t0' not in topo_name and topo_type not in ['m0', 'mx']"

#######################################
#####            decap            #####
#######################################
decap/test_decap.py::test_decap[ttl=pipe, dscp=pipe, vxlan=disable]:
  skip:
    reason: "Not supported on broadcom after 201911 release, mellanox all releases and cisco-8000 all releases and marvell asics"
    conditions:
      - "(asic_type in ['broadcom'] and release not in ['201811', '201911']) or (asic_type in ['mellanox']) or (asic_type in ['cisco-8000']) or (asic_type in ['marvell'])"

decap/test_decap.py::test_decap[ttl=pipe, dscp=pipe, vxlan=set_unset]:
  skip:
    reason: "Not supported on broadcom after 201911 release, mellanox all releases and cisco-8000 all releases and marvell asics"
    conditions:
      - "(asic_type in ['broadcom'] and release not in ['201811', '201911']) or (asic_type in ['mellanox']) or (asic_type in ['cisco-8000']) or (asic_type in ['marvell'])"

decap/test_decap.py::test_decap[ttl=pipe, dscp=uniform, vxlan=disable]:
  skip:
    reason: "Not supported on backend , broadcom before 202012 release and innovium"
    conditions:
      - "(topo_name in ['t1-backend', 't0-backend']) or (asic_type in ['broadcom'] and release in ['201811', '201911']) or asic_type in ['innovium']"

decap/test_decap.py::test_decap[ttl=pipe, dscp=uniform, vxlan=set_unset]:
  skip:
    reason: "Not supported on backend, T2 topologies and broadcom platforms before 202012 release"
    conditions:
      - "('t2' in topo_name) or (topo_name in ['t1-backend', 't0-backend']) or (asic_type in ['broadcom'] and release in ['201811', '201911'])"

decap/test_decap.py::test_decap[ttl=uniform, dscp=pipe, vxlan=disable]:
  skip:
    reason: "Not supported uniform ttl mode"

decap/test_decap.py::test_decap[ttl=uniform, dscp=uniform, vxlan=disable]:
  skip:
    reason: "Not supported uniform ttl mode"

decap/test_decap.py::test_decap[ttl=uniform, dscp=pipe, vxlan=set_unset]:
  skip:
    reason: "Not supported uniform ttl mode"

decap/test_decap.py::test_decap[ttl=uniform, dscp=uniform, vxlan=set_unset]:
  skip:
    reason: "Not supported uniform ttl mode"

#######################################
<<<<<<< HEAD
=======
#####          dhcp_relay         #####
#######################################
dhcp_relay/test_dhcp_relay.py:
  skip:
    reason: "Need to skip for platform x86_64-8111_32eh_o-r0"
    conditions:
      - "platform in ['x86_64-8111_32eh_o-r0']"

dhcp_relay/test_dhcp_relay.py::test_dhcp_relay_default:
  skip:
    reason: "Testcase ignored due to RM issue: https://github.com/sonic-net/sonic-mgmt/issues/11404 and 'dualtor-64' in topo_name"
    conditions:
      - "https://github.com/sonic-net/sonic-mgmt/issues/11404 and 'dualtor-64' in topo_name"

dhcp_relay/test_dhcpv6_relay.py:
  skip:
    reason: "Need to skip for platform x86_64-8111_32eh_o-r0"
    conditions:
      - "platform in ['x86_64-8111_32eh_o-r0']"

#######################################
>>>>>>> 181ce945
#####         drop_packets        #####
#######################################
drop_packets:
  skip:
    reason: "M0/MX topo does not support drop_packets"
    conditions:
      - "topo_type in ['m0', 'mx']"

#######################################
#####           dualtor           #####
#######################################
dualtor/test_orch_stress.py:
  skip:
    reason: "This testcase is designed for single tor testbed with mock dualtor config."
    conditions:
      - "(topo_type not in ['t0']) or ('dualtor' in topo_name)"

dualtor/test_orchagent_active_tor_downstream.py:
  skip:
    reason: "This testcase is designed for single tor testbed with mock dualtor config."
    conditions:
      - "(topo_type not in ['t0']) or ('dualtor' in topo_name)"

dualtor/test_orchagent_mac_move.py:
  skip:
    reason: "This testcase is designed for single tor testbed with mock dualtor config."
    conditions:
      - "(topo_type not in ['t0']) or ('dualtor' in topo_name)"

dualtor/test_orchagent_standby_tor_downstream.py::test_standby_tor_downstream:
  skip:
    reason: "This testcase is designed for single tor testbed with mock dualtor config."
    conditions:
      - "(topo_type not in ['t0']) or ('dualtor' in topo_name)"

dualtor/test_orchagent_standby_tor_downstream.py::test_standby_tor_downstream_t1_link_recovered:
  skip:
    reason: "This testcase is designed for single tor testbed with mock dualtor config."
    conditions:
      - "(topo_type not in ['t0']) or ('dualtor' in topo_name)"

dualtor/test_orchagent_standby_tor_downstream.py::test_standby_tor_downstream_bgp_recovered:
  skip:
    reason: "This testcase is designed for single tor testbed with mock dualtor config."
    conditions:
      - "(topo_type not in ['t0']) or ('dualtor' in topo_name)"

dualtor/test_orchagent_standby_tor_downstream.py::test_standby_tor_downstream_loopback_route_readded:
  skip:
    reason: "This testcase is designed for single tor testbed with mock dualtor config and dualtor."
    conditions:
      - "(topo_type not in ['t0'])"

dualtor/test_orchagent_standby_tor_downstream.py::test_standby_tor_remove_neighbor_downstream_standby:
  skip:
    reason: "This testcase is designed for single tor testbed with mock dualtor config."
    conditions:
      - "(topo_type not in ['t0']) or ('dualtor' in topo_name)"

dualtor/test_orchagent_standby_tor_downstream.py::test_downstream_standby_mux_toggle_active:
  skip:
    reason: "This testcase is designed for single tor testbed with mock dualtor config."
    conditions:
      - "(topo_type not in ['t0']) or ('dualtor' in topo_name)"
  xfail:
    reason: "Image issue on Boradcom platforms, but not consistently failing"
    conditions:
      - "asic_type in ['broadcom']"

dualtor/test_standby_tor_upstream_mux_toggle.py:
  skip:
    reason: "This testcase is designed for single tor testbed with mock dualtor config."
    conditions:
      - "(topo_type not in ['t0']) or ('dualtor' in topo_name)"

#######################################
#####         dut_console         #####
#######################################
dut_console:
  skip:
    reason: "Not supported vs testbed."
    conditions:
      - "asic_type in ['vs']"

#######################################
#####             ecmp            #####
#######################################
ecmp/inner_hashing/test_inner_hashing.py:
  skip:
    conditions_logical_operator: or
    reason: "PBH introduced in 202111 and skip this test on Mellanox 2700 platform"
    conditions:
      - "branch in ['201811', '201911', '202012', '202106']"
      - "platform in ['x86_64-mlnx_msn2700-r0']"
      - "topo_type not in ['t0']"
      - "asic_type not in ['mellanox']"

ecmp/inner_hashing/test_inner_hashing_lag.py:
  skip:
    conditions_logical_operator: or
    reason: "PBH introduced in 202111 and skip this test on Mellanox 2700 platform"
    conditions:
      - "branch in ['201811', '201911', '202012', '202106']"
      - "platform in ['x86_64-mlnx_msn2700-r0']"
      - "topo_type not in ['t0']"
      - "asic_type not in ['mellanox']"

ecmp/inner_hashing/test_wr_inner_hashing.py:
  skip:
    conditions_logical_operator: or
    reason: "PBH introduced in 202111 and skip this test on Mellanox 2700 platform"
    conditions:
      - "branch in ['201811', '201911', '202012', '202106']"
      - "platform in ['x86_64-mlnx_msn2700-r0']"
      - "topo_type not in ['t0']"
      - "asic_type not in ['mellanox']"

ecmp/inner_hashing/test_wr_inner_hashing_lag.py:
  skip:
    conditions_logical_operator: or
    reason: "PBH introduced in 202111 and skip this test on Mellanox 2700 platform"
    conditions:
      - "branch in ['201811', '201911', '202012', '202106']"
      - "platform in ['x86_64-mlnx_msn2700-r0']"
      - "topo_type not in ['t0']"
      - "asic_type not in ['mellanox']"

ecmp/test_fgnhg.py:
  skip:
    conditions_logical_operator: or
    reason: "The test case only runs on Mellanox T0 platform running 202012 or above; Mellanox 2700 platform is skipped"
    conditions:
      - "branch in ['201811', '201911']"
      - "platform in ['x86_64-mlnx_msn2700-r0']"
      - "topo_type not in ['t0']"
      - "asic_type not in ['mellanox']"

#######################################
#####         everflow            #####
#######################################
everflow/test_everflow_per_interface.py:
  skip:
    reason: "Skip running on dualtor testbed/unsupported platforms or
                  multi-asic due to https://github.com/sonic-net/sonic-buildimage/issues/11776"
    conditions_logical_operator: or
    conditions:
      - "'dualtor' in topo_name"
      - "platform in ['x86_64-8800_lc_48h_o-r0', 'x86_64-8800_lc_48h-r0']"
      - "(is_multi_asic==True) and https://github.com/sonic-net/sonic-buildimage/issues/11776"

everflow/test_everflow_per_interface.py::test_everflow_per_interface[ipv6-default]:
  skip:
    reason: "Skip everflow per interface IPv6 test on unsupported platforms"
    conditions:
      - "asic_type in ['cisco-8000', 'marvell', 'mellanox'] or (asic_subtype in ['broadcom-dnx'] and https://github.com/sonic-net/sonic-swss/issues/2204)"

everflow/test_everflow_per_interface.py::test_everflow_per_interface[ipv6-m0_vlan_scenario]:
  skip:
    reason: "Skip m0 everflow per interface IPv6 test on marvell"
    conditions:
      - "asic_type in ['marvell']"

everflow/test_everflow_per_interface.py::test_everflow_per_interface[ipv6-m0_l3_scenario]:
  skip:
    reason: "Skip m0 everflow per interface IPv6 test on marvell"
    conditions:
      - "asic_type in ['marvell']"

everflow/test_everflow_testbed.py::TestEverflowV4EgressAclEgressMirror:
  skip:
    reason: "Due to HW resource limitation, need to skip the test on the Mellanox t0-120 setup"
    conditions:
      - "'t0-120' in topo_name and asic_type in ['mellanox']"

everflow/test_everflow_testbed.py::TestEverflowV4IngressAclIngressMirror::test_everflow_dscp_with_policer:
  xfail:
    strict: True
    reason: "Skipping test since mirror with policer is not supported on Cisco 8000 platforms."
    conditions:
      - "asic_type=='cisco-8000'"
  skip:
    reason: "Skipping test since mirror with policer is not supported on Broadcom DNX platforms."
    conditions:
      - "asic_subtype in ['broadcom-dnx']"

everflow/test_everflow_testbed.py::TestEverflowV4EgressAclEgressMirror::test_everflow_dscp_with_policer:
  skip:
    reason: "Skipping test since mirror with policer is not supported on Broadcom DNX platforms."
    conditions:
      - "asic_subtype in ['broadcom-dnx']"

#######################################
#####            fdb              #####
#######################################
fdb/test_fdb_mac_expire.py:
  skip:
    reason: "Not supported on this DUT topology."
    conditions:
      - "topo_type not in ['t0', 'm0', 'mx']"

#######################################
#####            fib              #####
#######################################
fib/test_fib.py::test_ipinip_hash:
  skip:
    reason: 'ipinip hash test is not fully supported on mellanox platform (case#00581265)'
    conditions:
      - "asic_type in ['mellanox']"

#######################################
#####   generic_config_updater    #####
#######################################
generic_config_updater:
  skip:
    reason: 'generic_config_updater is not a supported feature for T2'
    conditions:
      - "'t2' in topo_name"

generic_config_updater/test_ecn_config_update.py::test_ecn_config_updates:
  skip:
    reason: "M0 and Mx don't support ecn config update"
    conditions_logical_operator: 'OR'
    conditions:
      - "release in ['202205']" #TODO- remove this when sonic-mgmt PR 10836 is merged 
      - "topo_type in ['m0', 'mx']"

generic_config_updater/test_eth_interface.py::test_replace_fec:
  skip:
    reason: 'replace_fec ethernet test depends on StateDB values. GCU needs to be updated to consider StateDB'
    conditions:
      - https://github.com/sonic-net/sonic-mgmt/issues/8600


generic_config_updater/test_eth_interface.py::test_toggle_pfc_asym:
  skip:
    reason: "Skip asym pfc on unsupported platforms"
    conditions:
      - "asic_type in ['cisco-8000']"

generic_config_updater/test_eth_interface.py::test_update_speed:
  skip:
    reason: 'Skip this script due to this not being a production scenario and misleading StateDB output for valid speed'
    conditions:
      - https://github.com/sonic-net/sonic-mgmt/issues/8143

generic_config_updater/test_eth_interface.py::test_update_valid_invalid_index[33-True]:
  skip:
    reason: 'Skipping test on mellanox platform due to bug of https://github.com/sonic-net/sonic-mgmt/issues/7733'
    conditions:
      - "asic_type in ['mellanox']"
      - https://github.com/sonic-net/sonic-mgmt/issues/7733

generic_config_updater/test_incremental_qos.py::test_incremental_qos_config_updates:
  skip:
    reason: "This test was not run on this hwsku type currently"
    conditions_logical_operator: 'OR'
    conditions:
      - "release in ['202205']" #TODO- remove this when sonic-mgmt PR 10836 is merged
      - "not any(i in hwsku for i in ['2700', 'Arista-7170-64C', 'montara', 'newport'])"

generic_config_updater/test_mmu_dynamic_threshold_config_update.py::test_dynamic_th_config_updates:
  skip:
    reason: "This test behavior to be modified in 202205"
    conditions:
      - "release in ['202205']" #TODO- remove this when sonic-mgmt PR 10836 is merged

generic_config_updater:
  skip:
    reason: 'generic_config_updater is not a supported feature for T2'
    conditions:
      - "'t2' in topo_name"

generic_config_updater/test_pfcwd_interval.py:
  skip:
    reason: "This test behavior to be modified in 202205"
    conditions:
      - "release in ['202205']" #TODO- remove this when sonic-mgmt PR 10836 is merged

generic_config_updater/test_pfcwd_status.py:
  skip:
    reason: "PFC watchdog is not supported on M0/Mx topology"
    conditions_logical_operator: 'OR'
    conditions:
      - "topo_type in ['m0', 'mx']"
      - "release in ['202205']" #TODO- remove this when sonic-mgmt PR 10836 is merged

#######################################
#####           http              #####
#######################################
http/test_http_copy.py:
  skip:
    reason: "Test doesn't clean up the files in /tmp, it will cause the subsequent cases in /tmp fail, skipping until the issue is addressed"

#######################################
<<<<<<< HEAD
=======
#####    iface_loopback_action    #####
#######################################
iface_loopback_action/test_iface_loopback_action.py:
  skip:
    reason: "Test not supported on Broadcom/Maarvell SKUs or dualtor topology."
    conditions_logical_operator: or
    conditions:
      - "'dualtor' in topo_name"
      - "asic_type in ['broadcom', 'marvell']"

#######################################
>>>>>>> 181ce945
#####      iface_namingmode       #####
#######################################
iface_namingmode/test_iface_namingmode.py::TestShowPriorityGroup:
  xfail:
    reason: "Platform specific issue"
    strict: True
    conditions:
      - "platform in ['x86_64-cel_e1031-r0']"
  skip:
    reason: "M0/MX topo does not support TestShowPriorityGroup"
    conditions:
      - "topo_type in ['m0', 'mx']"

iface_namingmode/test_iface_namingmode.py::TestShowQueue::test_show_queue_persistent_watermark:
  xfail:
    reason: "Platform specific issue"
    strict: True
    conditions:
      - "platform in ['x86_64-cel_e1031-r0']"

iface_namingmode/test_iface_namingmode.py::TestShowQueue::test_show_queue_watermark:
  xfail:
    reason: "Platform specific issue"
    strict: True
    conditions:
      - "platform in ['x86_64-cel_e1031-r0']"

iface_namingmode/test_iface_namingmode.py::TestShowQueue:
  skip:
    reason: "M0/MX topo does not support TestShowQueue"
    conditions:
      - "topo_type in ['m0', 'mx']"

#######################################
#####           mvrf              #####
#######################################
mvrf:
  skip:
    reason: "M0/MX topo does not support mvrf"
    conditions:
      - "topo_type in ['m0', 'mx']"

#######################################
#####            ip               #####
#######################################
ip/test_ip_packet.py:
  skip:
    reason: "Skipping ip packet test since can't provide enough interfaces"
    conditions:
      - "len(minigraph_interfaces) < 2 and len(minigraph_portchannels) < 2"

ip/test_ip_packet.py::TestIPPacket::test_forward_ip_packet_with_0xffff_chksum_drop:
  skip:
    reason: "Broadcom, Cisco, Marvell, Barefoot Asic will tolorate IP packets with 0xffff checksum"
    conditions:
      - "asic_type in ['broadcom', 'cisco-8000', 'marvell', 'barefoot'] and asic_subtype not in ['broadcom-dnx']"

ip/test_ip_packet.py::TestIPPacket::test_forward_ip_packet_with_0xffff_chksum_tolerant:
  skip:
    reason: "Mellanox and Broadcom DNX Asic will drop IP packets with 0xffff checksum"
    conditions:
      - "asic_type in ['mellanox'] or asic_subtype in ['broadcom-dnx']"

#######################################
#####            ipfwd            #####
#######################################
ipfwd/test_dip_sip.py:
  skip:
    reason: "Unsupported topology."
    conditions:
      - "topo_type not in ['t0', 't1', 't2', 'm0', 'mx']"

ipfwd/test_dir_bcast.py:
  skip:
    reason: "Unsupported topology."
    conditions:
      - "topo_type not in ['t0', 'm0', 'mx']"
  xfail:
    reason: "Dualtor do not support now, need to fix in buildimage."
    conditions:
      - "'dualtor' in topo_name"
      - https://github.com/sonic-net/sonic-buildimage/issues/12167

ipfwd/test_mtu.py:
  skip:
    reason: "Unsupported topology."
    conditions:
      - "topo_type not in ['t1', 't2']"

#######################################
#####           macsec            #####
#######################################
macsec/test_macsec.py:
  skip:
    reason: "This test can only run on 7280 CR3"
    conditions:
      - "platform not in ['x86_64-arista_7280cr3mk_32d4', 'x86_64-kvm_x86_64-r0']"

macsec/test_dataplane.py::TestDataPlane::test_server_to_neighbor:
  skip:
    reason: 'test_server_to_neighbor needs downstream neighbors, which is not present in this topo'
    conditions:
      - "'t2' in topo_name"

macsec/test_interop_protocol.py::TestInteropProtocol::test_bgp:
  skip:
    reason: 'test_bgp skip in Brcm based T2, complete portchannel SAI fix planned for 8.1'
    conditions:
      - "asic_subtype in ['broadcom-dnx']"

#######################################
#####            mpls             #####
#######################################
mpls/test_mpls.py:
  skip:
    reason: "MPLS TCs are not supported on Barefoot plarforms"
    conditions:
      - "asic_type in ['barefoot']"

#######################################
#####           nat               #####
#######################################
nat:
  skip:
    reason: "Nat feature is not enabled with image version"
    conditions:
      - "'nat' not in feature_status"

#######################################
#####           ntp               #####
#######################################
ntp/test_ntp.py::test_ntp_long_jump_disabled:
  # Due to NTP code bug, long jump will still happen after disable it.
  # Set xfail flag for this test case
  xfail:
    strict: True
    reason: "Known NTP bug"

#######################################
#####           pc               #####
#######################################
pc/test_lag_2.py::test_lag_db_status_with_po_update:
  skip:
    reason: "Only support t1-lag, t1-56-lag, t1-64-lag and t2 topology"
    conditions:
        - "topo_name not in ['t1-lag', 't1-56-lag', 't1-64-lag'] and 't2' not in topo_name"

pc/test_lag_member.py:
  skip:
    reason: "Not support dualtor topo"
    conditions:
        - "'dualtor' in topo_name"

pc/test_po_cleanup.py:
  skip:
    reason: "Skip test due to there is no portchannel exists in current topology."
    conditions:
      - "len(minigraph_portchannels) == 0 and not is_multi_asic"

pc/test_po_update.py::test_po_update:
  skip:
    reason: "Skip test due to there is no portchannel or no portchannel member exists in current topology."
    conditions:
      - "len(minigraph_portchannels) == 0 or len(minigraph_portchannels[minigraph_portchannels.keys()[0]]['members']) == 0"

pc/test_po_update.py::test_po_update_io_no_loss:
  skip:
    reason: "Skip test due to there isn't enough port channel exists in current topology."
    conditions:
      - "len(minigraph_portchannel_interfaces) < 2"

pc/test_po_voq.py:
  skip:
    reason: "Skip for non t2 or Skip since there is no portchannel configured or no portchannel member exists in current topology."
    conditions:
      - "'t2' not in topo_name or num_asic == 0 or len(minigraph_portchannels[list(minigraph_portchannels.keys())[0]]['members']) == 0 or asic_type in ['cisco-8000']"

#######################################
#####           pfc               #####
#######################################
pfc/test_unknown_mac.py:
  skip:
    reason: In cisco-8000 platform, a packet with unknown MAC will be flooded, not dropped. This case will not pass in cisco-8000.
    conditions:
      - "asic_type in ['cisco-8000']"

#######################################
#####         pfc_asym            #####
#######################################
pfc_asym/test_pfc_asym.py:
  skip:
    reason: 'pfc_asym test skip except for on Barefoot platforms'
    conditions:
      - "asic_type not in ['barefoot']"

pfc_asym/test_pfc_asym.py::test_pfc_asym_off_rx_pause_frames:
   skip:
     reason: "skipped for Barefoot platform"
     conditions:
        - "asic_type in ['barefoot']"

#######################################
#####         pfcwd               #####
#######################################
pfcwd:
  skip:
    reason: "Pfcwd tests skipped on m0/mx testbed."
    conditions:
      - "topo_type in ['m0', 'mx']"

pfcwd/test_pfc_config.py::TestPfcConfig::test_forward_action_cfg:
   skip:
     reason: "Forward action not supported in cisco-8000"
     conditions:
        - "asic_type in ['cisco-8000']"

pfcwd/test_pfcwd_warm_reboot.py:
   skip:
     reason: "Warm Reboot is not supported in T2."
     conditions:
        - "'t2' in topo_name"
   xfail:
     reason: "Warm Reboot is not supported in dualtor."
     conditions:
        - "'dualtor' in topo_name"
        - https://github.com/sonic-net/sonic-mgmt/issues/8400

#######################################
#####         platform_tests      #####
#######################################
platform_tests/daemon/test_chassisd.py:
  skip:
    reason: "chassisd platform daemon introduced in 202106"
    conditions:
      - "release in ['201811', '201911', '202012']"

platform_tests/sfp/test_sfputil.py:
  skip:
    reason: "Skip based at community issue https://github.com/sonic-net/sonic-buildimage/issues/16685"
    conditions:
      - "https://github.com/sonic-net/sonic-buildimage/issues/16685 and asic_type in ['mellanox']"

platform_tests/sfp/test_sfputil.py::test_check_sfputil_low_power_mode:
  skip:
    reason: "Get/Set low power mode is not supported in x86_64-cel_e1031-r0 platform"
    conditions:
      - "platform in ['x86_64-cel_e1031-r0']"

platform_tests/test_auto_negotiation.py:
  skip:
    reason: "auto negotiation test highly depends on test enviroments, file issue to track and skip for now"
    conditions: https://github.com/sonic-net/sonic-mgmt/issues/7076

platform_tests/sfp/test_sfputil.py::test_check_sfputil_reset:
  skip:
    reason: "platform does not support sfp reset"
    conditions:
      - "platform in ['x86_64-cel_e1031-r0'] or 't2' in topo_name"
      - https://github.com/sonic-net/sonic-mgmt/issues/6218

platform_tests/api/test_sfp.py::test_reset:
  skip:
    reason: "platform does not support sfp reset"
    conditions:
      - "platform in ['x86_64-cel_e1031-r0']"

platform_tests/api/test_sfp.py::test_tx_disable_channel:
  skip:
    reason: "platform does not support"
    conditions:
      - "platform in ['x86_64-cel_e1031-r0']"

platform_tests/broadcom/test_ser.py::test_ser:
  skip:
    reason: "platform does not support test_ser"
    conditions:
      - "platform in ['x86_64-cel_e1031-r0']"
      - https://github.com/sonic-net/sonic-mgmt/issues/6218

#######################################
#####           qos               #####
#######################################
qos:
  skip:
    reason: "M0/MX topo does not support qos"
    conditions:
      - "topo_type in ['m0', 'mx']"

qos/test_buffer.py:
  skip:
    reason: "These tests don't apply to cisco 8000 platforms or T2, since they support only traditional model."
    conditions:
      - "asic_type in ['cisco-8000'] or 't2' in topo_name"

qos/test_buffer_traditional.py:
  skip:
    reason: "Buffer traditional test is only supported 201911 branch"
    conditions:
      - "release not in ['201911']"

qos/test_pfc_pause.py::test_pfc_pause_lossless:
  # For this test, we use the fanout connected to the DUT to send PFC pause frames.
  # The fanout needs to send PFC frames fast enough so that the queue remains completely paused for the entire duration
  # of the test. The inter packet interval between PFC frames to completely block a queue vary based on link speed and
  # we have seen flakiness in our test runs. Since this test is already covered under the 'ixia' folder where we use a
  # traffic generator to generate pause frames, skipping this here.
  skip:
    reason: "Fanout needs to send PFC frames fast enough to completely pause the queue"

qos/test_qos_masic.py:
  skip:
    reason: "QoS tests for multi-ASIC only. Supported topos: t1-lag, t1-64-lag, t1-56-lag, t1-backend."
    conditions:
      - "is_multi_asic==False or topo_name not in ['t1-lag', 't1-64-lag', 't1-56-lag', 't1-backend']"

qos/test_qos_sai.py:
  skip:
    reason: "qos_sai tests not supported on t1 topo"
    conditions:
      - "asic_type in ['barefoot'] and topo_name in ['t1']"

qos/test_qos_sai.py::TestQosSai:
  skip:
    reason: "Unsupported testbed type."
    conditions:
      - "topo_name not in ['t0', 't0-64', 't0-116', 't0-35', 'dualtor-56', 'dualtor-120', 'dualtor', 't0-80', 't0-backend', 't1-lag', 't1-64-lag', 't1-56-lag', 't1-backend', 't2', 't2_2lc_36p-masic', 't2_2lc_min_ports-masic'] and asic_type not in ['mellanox']"

qos/test_qos_sai.py::TestQosSai::testQosSaiDot1pPgMapping:
  skip:
    reason: "Dot1p-PG mapping is only supported on backend."
    conditions:
      - "'backend' not in topo_name"

qos/test_qos_sai.py::TestQosSai::testQosSaiDot1pQueueMapping:
  skip:
    reason: "Dot1p-queue mapping is only supported on backend."
    conditions:
      - "'backend' not in topo_name"

qos/test_qos_sai.py::TestQosSai::testQosSaiDscpQueueMapping:
  skip:
    reason: "Dscp-queue mapping is not supported on backend."
    conditions:
      - "'backend' in topo_name"

qos/test_qos_sai.py::TestQosSai::testQosSaiDscpToPgMapping:
  skip:
    reason: "Dscp-PG mapping is not supported on backend."
    conditions:
      - "'backend' in topo_name"

qos/test_qos_sai.py::TestQosSai::testQosSaiDwrrWeightChange:
  skip:
    reason: "Skip DWRR weight change test on Mellanox platform."
    conditions:
      - "asic_type in ['mellanox']"

qos/test_qos_sai.py::TestQosSai::testQosSaiHeadroomPoolSize:
  skip:
    reason: "Headroom pool size not supported."
    conditions:
      - "hwsku not in ['Arista-7060CX-32S-C32', 'Celestica-DX010-C32', 'Arista-7260CX3-D108C8', 'Force10-S6100', 'Arista-7260CX3-Q64', 'Arista-7050CX3-32S-C32', 'Arista-7050CX3-32S-D48C8'] and asic_type not in ['mellanox']"

qos/test_qos_sai.py::TestQosSai::testQosSaiHeadroomPoolWatermark:
  skip:
    reason: "sai_thrift_read_buffer_pool_watermark are not supported on DNX"
    conditions:
      - "platform in ['x86_64-nokia_ixr7250e_36x400g-r0', 'x86_64-arista_7800r3_48cq2_lc', 'x86_64-arista_7800r3_48cqm2_lc', 'x86_64-arista_7800r3a_36d2_lc', 'x86_64-arista_7800r3a_36dm2_lc', 'x86_64-arista_7800r3ak_36dm2_lc'] or asic_type in ['mellanox']"
  xfail:
    reason: "Headroom pool size not supported."
    conditions:
      - "hwsku not in ['Arista-7060CX-32S-C32', 'Celestica-DX010-C32', 'Arista-7260CX3-D108C8', 'Force10-S6100', 'Arista-7260CX3-Q64', 'Arista-7050CX3-32S-C32', 'Arista-7050CX3-32S-D48C8']"

qos/test_qos_sai.py::TestQosSai::testQosSaiBufferPoolWatermark:
  skip:
    reason: "sai_thrift_read_buffer_pool_watermark are not supported on DNX"
    conditions:
      - "platform in ['x86_64-nokia_ixr7250e_36x400g-r0', 'x86_64-arista_7800r3_48cq2_lc', 'x86_64-arista_7800r3_48cqm2_lc', 'x86_64-arista_7800r3a_36d2_lc', 'x86_64-arista_7800r3a_36dm2_lc','x86_64-arista_7800r3ak_36dm2_lc']"

qos/test_qos_sai.py::TestQosSai::testQosSaiPGDrop:
  skip:
    reason: "PG drop size test is not supported."
    conditions:
      - "asic_type not in ['cisco-8000']"

qos/test_qos_sai.py::TestQosSai::testQosSaiLossyQueueVoq:
  skip:
    reason: "Lossy Queue Voq test is not supported"
    conditions:
      - "asic_type not in ['cisco-8000']"

qos/test_qos_sai.py::TestQosSai::testQosSaiLosslessVoq:
  skip:
    reason: "Lossless Voq test is not supported"
    conditions:
      - "asic_type not in ['cisco-8000']"

qos/test_qos_sai.py::TestQosSai::testQosSaiPgHeadroomWatermark:
  skip:
    reason: "Priority Group Headroom Watermark is not supported on cisco asic. PG drop counter stat is covered as a part of testQosSaiPfcXoffLimit"
    conditions:
      - "asic_type in ['cisco-8000']"

qos/test_qos_sai.py::TestQosSai::testQosSaiPgSharedWatermark[None-wm_pg_shared_lossy]:
  xfail:
    reason: "Image issue on Arista platforms"
    conditions:
      - "platform in ['x86_64-arista_7050cx3_32s']"

qos/test_qos_sai.py::TestQosSai::testQosSaiSharedReservationSize:
  skip:
    reason: "Shared reservation size test is not supported."
    conditions:
      - "asic_type not in ['cisco-8000']"

qos/test_qos_sai.py::TestQosSai::testQosSaiQWatermarkAllPorts:
  skip:
    reason: "All Port Watermark test is verified only on Cisco Platforms."
    conditions:
      - "asic_type not in ['cisco-8000']"

qos/test_tunnel_qos_remap.py::test_pfc_watermark_extra_lossless_active:
  xfail:
    reason: "test_pfc_watermark_extra_lossless_active is not support on broadcom platform yet"
    conditions:
      - "asic_type in ['broadcom']"
      - https://github.com/sonic-net/sonic-mgmt/issues/11271

qos/test_tunnel_qos_remap.py::test_pfc_watermark_extra_lossless_standby:
  xfail:
    reason: "test_pfc_watermark_extra_lossless_standby is not support on broadcom platform yet"
    conditions:
      - "asic_type in ['broadcom']"
      - https://github.com/sonic-net/sonic-mgmt/issues/11271

#######################################
#####         restapi             #####
#######################################
restapi/test_restapi.py:
  skip:
    reason: "Only supported on Mellanox"
    conditions:
      - "asic_type not in ['mellanox']"

restapi/test_restapi_vxlan_ecmp.py:
  skip:
    reason: "Only supported on cisco 8102"
    conditions:
      - "asic_type not in ['cisco-8000']"

#######################################
#####           route             #####
#######################################
route/test_static_route.py:
  skip:
    reason: "Test not supported for 201911 images or older."
    conditions:
      - "release in ['201811', '201911']"

route/test_static_route.py::test_static_route_ecmp_ipv6:
  # This test case may fail due to a known issue https://github.com/sonic-net/sonic-buildimage/issues/4930.
  # Temporarily disabling the test case due to the this issue.
  skip:
    reason: "Test case may fail due to a known issue"
    conditions: https://github.com/sonic-net/sonic-buildimage/issues/4930

#######################################
#####      show_techsupport       #####
#######################################
show_techsupport/test_auto_techsupport.py:
  skip:
    reason: "auto techsupport on multi asic platforms doesnt work"
    strict: True
    conditions:
      - (is_multi_asic==True)

show_techsupport/test_auto_techsupport.py::TestAutoTechSupport::test_sai_sdk_dump:
  skip:
    reason: "Test supported only on Nvidia(Mellanox) devices"
    conditions:
      - "asic_type not in ['mellanox']"

show_techsupport/test_techsupport.py::test_techsupport:
  xfail:
    reason: "Generic internal image issue"
    strict: True
    conditions:
      - "branch in ['internal-202012']"
      - "int(build_version.split('.')[1]) <= 33"

#######################################
#####            snmp             #####
#######################################
snmp/test_snmp_link_local.py:
  skip:
    reason: "SNMP over IPv6 support not present in release branches."
    conditions:
      - https://github.com/sonic-net/sonic-buildimage/issues/6108
      - "is_multi_asic==False"
      - "release in ['202205', '202211', '202305']"

snmp/test_snmp_pfc_counters.py:
  skip:
    reason: "M0/MX topo does not support test_snmp_pfc_counters"
    conditions:
      - "topo_type in ['m0', 'mx']"

snmp/test_snmp_queue.py:
  skip:
    reason: "Unsupported for supervisor node / mx or m0 topo / multi-asic vs"
    conditions_logical_operator: 'OR'
    conditions:
      - "https://github.com/sonic-net/sonic-buildimage/issues/13289 and asic_type in ['vs'] and hwsku in ['msft_four_asic_vs', 'msft_multi_asic_vs'] and '202205' in branch"
      - "topo_type in ['m0', 'mx'] or asic_type in ['barefoot']"

#######################################
#####            span             #####
#######################################
span:
  skip:
    reason: "Skipping span test on broadcom/cisco-8000 platform."
    conditions:
      - "asic_type in ['broadcom', 'cisco-8000']"

#######################################
#####             ssh             #####
#######################################
ssh/test_ssh_stress.py::test_ssh_stress:
  # This test is not stable, skip it for now.
  # known issue: https://github.com/paramiko/paramiko/issues/1508
  skip:
    reason: "This test failed intermittent due to known issue of paramiko, skip for now"
    conditions: https://github.com/paramiko/paramiko/issues/1508

#######################################
#####     sub_port_interfaces     #####
#######################################
sub_port_interfaces:
  skip:
    reason: "Unsupported platform or asic"
    conditions:
      - "is_multi_asic==True or asic_gen not in ['td2', 'spc1', 'spc2', 'spc3'] and asic_type not in ['barefoot']"

sub_port_interfaces/test_sub_port_interfaces.py::TestSubPorts::test_tunneling_between_sub_ports:
  skip:
    reason: "Cisco 8000 platform does not support DSCP PIPE Mode for IPinIP Tunnels"
    conditions:
      - "asic_type=='cisco-8000'"

#######################################
#####             syslog          #####
#######################################
syslog/test_syslog.py:
  xfail:
    reason: "Generic internal image issue"
    conditions:
      - "branch in ['internal-202012']"
      - "int(build_version.split('.')[1]) <= 33"
  skip:
    reason: "Testcase enhancements needed for backend topo"
    conditions:
      - "topo_name in ['t0-backend', 't1-backend']"
      - https://github.com/sonic-net/sonic-mgmt/issues/4469

#######################################
#####         system_health       #####
#######################################
system_health/test_system_health.py::test_service_checker_with_process_exit:
  xfail:
    strict: True
    conditions:
      - "branch in ['internal-202012']"
      - "int(build_version.split('.')[1]) <= 44"

#######################################
#####           tacacs          #####
#######################################
tacacs/test_authorization.py::test_authorization_tacacs_and_local:
  skip:
    reason: "Testcase ignored due to Github issue: https://github.com/sonic-net/sonic-mgmt/issues/11349"
    conditions:
      - https://github.com/sonic-net/sonic-mgmt/issues/11349

#######################################
#####            vlan             #####
#######################################
vlan/test_vlan_ping.py:
  skip:
    reason: "test_vlan_ping doesn't work on Broadcom platform"
    conditions:
      - "asic_type in ['broadcom']"

vlan/test_vlan.py::test_vlan_tc7_tagged_qinq_switch_on_outer_tag:
  skip:
    reason: "Unsupported platform."
    conditions:
      - "asic_type not in ['mellanox', 'barefoot']"

#######################################
#####             voq             #####
#######################################
voq/test_fabric_reach.py:
  skip:
    reason: "Skip test_fabric_reach on unsupported testbed."
    conditions:
      - "('t2' not in topo_name) or (asic_subtype not in ['broadcom-dnx']) or ('arista_7800' not in platform)"

voq/test_voq_fabric_status_all.py:
  skip:
    reason: "Skip test_voq_fabric_status_all on unsupported testbed."
    conditions:
      - "('t2' not in topo_name) or (asic_subtype not in ['broadcom-dnx']) or ('arista_7800' not in platform)"

#######################################
#####             vrf             #####
#######################################
vrf/test_vrf.py::TestVrfAclRedirect:
  skip:
    reason: "Switch does not support ACL REDIRECT_ACTION."
    conditions:
      - "len([capabilities for capabilities in switch.values() if 'REDIRECT_ACTION' in capabilities]) == 0"

#######################################
#####           vxlan            #####
#######################################
vxlan/test_vnet_route_leak.py:
  skip:
    reason: "Test skipped due to issue #8374"
    conditions:
      - https://github.com/sonic-net/sonic-mgmt/issues/8374

vxlan/test_vnet_vxlan.py:
  skip:
    reason: "1. Enable tests only for: mellanox, barefoot
             2. Test skipped due to issue #8374"
    conditions_logical_operator: OR
    conditions:
      - "asic_type not in ['mellanox', 'barefoot']"
      - https://github.com/sonic-net/sonic-mgmt/issues/8374

vxlan/test_vxlan_ecmp.py:
  skip:
    reason: "VxLAN ECMP test is not yet supported on multi-ASIC platform. Also this test can only run on 4600c, 2700 and 8102."
    conditions:
      - "(is_multi_asic == True) or (platform not in ['x86_64-8102_64h_o-r0', 'x86_64-8101_32fh_o-r0', 'x86_64-mlnx_msn4600c-r0', 'x86_64-mlnx_msn2700-r0'])"<|MERGE_RESOLUTION|>--- conflicted
+++ resolved
@@ -260,8 +260,6 @@
     reason: "Not supported uniform ttl mode"
 
 #######################################
-<<<<<<< HEAD
-=======
 #####          dhcp_relay         #####
 #######################################
 dhcp_relay/test_dhcp_relay.py:
@@ -283,7 +281,6 @@
       - "platform in ['x86_64-8111_32eh_o-r0']"
 
 #######################################
->>>>>>> 181ce945
 #####         drop_packets        #####
 #######################################
 drop_packets:
@@ -578,8 +575,6 @@
     reason: "Test doesn't clean up the files in /tmp, it will cause the subsequent cases in /tmp fail, skipping until the issue is addressed"
 
 #######################################
-<<<<<<< HEAD
-=======
 #####    iface_loopback_action    #####
 #######################################
 iface_loopback_action/test_iface_loopback_action.py:
@@ -591,7 +586,6 @@
       - "asic_type in ['broadcom', 'marvell']"
 
 #######################################
->>>>>>> 181ce945
 #####      iface_namingmode       #####
 #######################################
 iface_namingmode/test_iface_namingmode.py::TestShowPriorityGroup:
