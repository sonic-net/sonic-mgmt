--- conflicted
+++ resolved
@@ -1502,20 +1502,14 @@
 
 mvrf/test_mgmtvrf.py:
   skip:
-<<<<<<< HEAD
     reason: "mvrf is not supported in x86_64-nokia_ixr7250e_36x400g-r0 platform, M0/MX topo, kvm testbed, mellanox and nvidia asic from 202411 and later"
     conditions_logical_operator: or
     conditions:
       - "asic_type in ['vs', 'mellanox', 'nvidia']"
-      - "topo_type in ['m0', 'mx']"
-=======
-    reason: "mvrf is not supported in x86_64-nokia_ixr7250e_36x400g-r0 platform, M* topo, kvm testbed"
-    conditions_logical_operator: or
-    conditions:
-      - "asic_type in ['vs']"
-      - "topo_type in ['m0', 'mx', 'm1', 'm2', 'm3']"
->>>>>>> 8d9ec3c6
+      - "topo_type in ['m0', 'mx', 'm1', 'm2', 'm3']"
       - "platform in ['x86_64-nokia_ixr7250e_36x400g-r0']"
+
+      
 
 #######################################
 #####           nat               #####
