#######################################
#####          cutsom_acl         #####
#######################################
acl/custom_acl_table/test_custom_acl_table.py:
  skip:
    reason: "Custom ACL not supported on older releases"
    conditions:
      - "release in ['201811', '201911', '202012']"

#######################################
#####            acl              #####
#######################################
acl/null_route/test_null_route_helper.py:
  skip:
    reason: "Skip running on dualtor testbed"
    conditions:
      - "'dualtor' in topo_name"

acl/test_acl_outer_vlan.py:
  #Outer VLAN id match support is planned for future release with SONIC on Cisco 8000
  #For the current release, will mark the related test cases as XFAIL
  xfail:
    reason: "Cisco platform does not support ACL Outer VLAN ID tests"
    conditions:
      - "asic_type in ['cisco-8000']"
  skip:
    reason: "Skip running on dualtor testbed"
    conditions:
      - "'dualtor' in topo_name"

#######################################
#####            arp              #####
#######################################
arp/test_arp_dualtor.py::test_proxy_arp_for_standby_neighbor:
  skip:
    reason: "`accept_untracked_na` currently only available in 202012"
    conditions:
      - "release not in ['202012']"

arp/test_stress_arp.py:
  skip:
    resason: "Extremely long long run time."
    conditions:
      - https://github.com/sonic-net/sonic-mgmt/issues/7874

arp/test_unknown_mac.py:
  skip:
    reason: "Behavior on cisco-8000 platform for unknown MAC is flooding rather than DROP, hence skipping."
    conditions:
      - "asic_type in ['cisco-8000']"

arp/test_wr_arp.py:
  skip:
    reason: "Warm reboot is broken on dualtor topology. Device fails to recover by sanity check. Skipping for now."
    conditions:
      - "'dualtor' in topo_name"
      - https://github.com/sonic-net/sonic-buildimage/issues/16502
  xfail:
    reason: "Warm reboot has a known issue on 202305 branch"
    conditions:
      - "hwsku in ['Arista-7050CX3-32S-C32', 'Arista-7050CX3-32S-D48C8', 'Arista-7050-QX-32S', 'Arista-7050QX32S-Q32', 'Arista-7060CX-32S-D48C8', 'Arista-7060CX-32S-C32', 'Arista-7060CX-32S-Q32', 'Force10-S6100', 'Arista-7260CX3-C64', 'Arista-7260CX3-Q44', 'Arista-7260CX3-D108C8'] and release in ['202305']"
      - https://github.com/sonic-net/sonic-mgmt/issues/10077

#######################################
#####            bfd              #####
#######################################
bfd/test_bfd.py:
  skip:
    reason: "Test not supported for platforms other than Nvidia 4600c/4700/5600 and cisco-8102. Skipping the test"
    conditions:
      -  "(release in ['201811', '201911']) or (platform not in ['x86_64-mlnx_msn4600c-r0', 'x86_64-mlnx_msn4700-r0', 'x86_64-nvidia_sn5600-r0', 'x86_64-8102_64h_o-r0', 'x86_64-8101_32fh_o-r0'])"

bfd/test_bfd.py::test_bfd_basic:
  skip:
    reason: "Test not supported for cisco-8102 as it doesnt support single hop BFD. Skipping the test"
    conditions:
      - "platform in ['x86_64-8102_64h_o-r0', 'x86_64-8101_32fh_o-r0']"

bfd/test_bfd.py::test_bfd_scale:
  skip:
    reason: "Test not supported for cisco-8102 as it doesnt support single hop BFD. Skipping the test"
    conditions:
      - "platform in ['x86_64-8102_64h_o-r0', 'x86_64-8101_32fh_o-r0']"


#######################################
#####            bgp              #####
#######################################
bgp/test_bgp_allow_list.py:
  skip:
    reason: "Only supported on t1 topo."
    conditions:
      - "'t1' not in topo_type"

bgp/test_bgp_bbr.py:
  skip:
    reason: "Only supported on t1 topo."
    conditions:
      - "'t1' not in topo_type"

bgp/test_bgp_gr_helper.py:
  skip:
    reason: 'bgp graceful restarted is not a supported feature for T2'
    conditions:
      - "'t2' in topo_name"

bgp/test_bgp_multipath_relax.py:
  skip:
    reason: "Not supported topology backend."
    conditions:
      - "'backend' in topo_name"

bgp/test_bgp_queue.py:
  skip:
    reason: "Unsupported topology"
    conditions:
      - "topo_type in ['m0', 'mx']"

bgp/test_bgp_slb.py:
  skip:
    reason: "Skip over topologies which doesn't support slb."
    conditions:
     - "'backend' in topo_name or 'mgmttor' in topo_name"

bgp/test_bgp_slb.py::test_bgp_slb_neighbor_persistence_across_advanced_reboot:
  skip:
    reason: "Skip it on dual tor since it got stuck during warm reboot due to known issue on master and internal image"
    conditions:
      - "topo_name in ['dualtor', 'dualtor-56', 'dualtor-120']"
      - https://github.com/sonic-net/sonic-mgmt/issues/9201

bgp/test_bgp_speaker.py:
  skip:
    reason: "Not supported on topology backend."
    conditions:
      - "'backend' in topo_name"

bgp/test_bgp_suppress_fib.py:
  skip:
    reason: "Not supported before release 202305."
    conditions:
      - "release in ['201811', '201911', '202012', '202205', '202211']"

bgp/test_bgpmon.py:
  skip:
    reason: "Not supported on T2 topology or topology backend"
    conditions:
      - "'backend' in topo_name or 't2' in topo_name"

bgp/test_traffic_shift.py::test_load_minigraph_with_traffic_shift_away:
  skip:
    reason: "Test is flaky and causing PR test to fail unnecessarily"
    conditions:
      - "asic_type in ['vs']"
      - https://github.com/sonic-net/sonic-mgmt/issues/6471

#######################################
#####            cacl             #####
#######################################
cacl/test_cacl_application.py::test_cacl_application_dualtor:
  skip:
    reason: "test_cacl_application_dualtor is only supported on dualtor topology"
    conditions:
      - "topo_name not in ['dualtor', 'dualtor-56', 'dualtor-120']"

cacl/test_cacl_application.py::test_cacl_application_nondualtor:
  skip:
    reason: "test_cacl_application is only supported on non dualtor topology"
    conditions:
      - "topo_name in ['dualtor', 'dualtor-56', 'dualtor-120']"

cacl/test_cacl_application.py::test_multiasic_cacl_application:
  skip:
    reason: "test_multiasic_cacl_application is only supported on multi-ASIC platform"
    conditions:
      - "not is_multi_asic"

#######################################
#####           configlet         #####
#######################################
configlet/test_add_rack.py:
  skip:
    reason: "AddRack is not yet supported on multi-ASIC platform"
    conditions:
      - "is_multi_asic==True"

container_hardening/test_container_hardening.py::test_container_privileged:
  skip:
    reason: "Not supported on 202305 and older releases"
    conditions:
      - "release in ['201811', '201911', '202012', '202205', '202211', '202305']"

#######################################
#####            copp             #####
#######################################
copp/test_copp.py:
  skip:
    reason: "Topology not supported by COPP tests"
    conditions:
      - "(topo_name not in ['ptf32', 'ptf64', 't0', 't0-64', 't0-52', 't0-116', 't1', 't1-lag', 't1-64-lag', 't1-56-lag', 't1-backend', 'm0', 'mx'] and 't2' not in topo)"

copp/test_copp.py::TestCOPP::test_add_new_trap:
  skip:
    reason: "Copp test_add_new_trap is not yet supported on multi-asic platform"
    conditions:
      - "is_multi_asic==True"

copp/test_copp.py::TestCOPP::test_remove_trap:
  skip:
    reason: "Copp test_remove_trap is not yet supported on multi-asic platform"
    conditions:
      - "is_multi_asic==True"

copp/test_copp.py::TestCOPP::test_trap_config_save_after_reboot:
  skip:
    conditions_logical_operator: or
    reason: "Copp test_trap_config_save_after_reboot is not yet supported on multi-asic platform or not supported after docker_inram enabled"
    conditions:
      - "is_multi_asic==True"
      - "build_version.split('.')[0].isdigit() and int(build_version.split('.')[0]) == 20220531 and int(build_version.split('.')[1]) > 27 and hwsku in ['Arista-7050-QX-32S', 'Arista-7050QX32S-Q32', 'Arista-7050-QX32', 'Arista-7050QX-32S-S4Q31', 'Arista-7060CX-32S-D48C8', 'Arista-7060CX-32S-C32', 'Arista-7060CX-32S-Q32', 'Arista-7060CX-32S-C32-T1']"
      - "build_version.split('.')[0].isdigit() and int(build_version.split('.')[0]) > 20220531 and hwsku in ['Arista-7050-QX-32S', 'Arista-7050QX32S-Q32', 'Arista-7050-QX32', 'Arista-7050QX-32S-S4Q31', 'Arista-7060CX-32S-D48C8', 'Arista-7060CX-32S-C32', 'Arista-7060CX-32S-Q32', 'Arista-7060CX-32S-C32-T1']"

#######################################
#####            crm              #####
#######################################
crm/test_crm.py::test_crm_fdb_entry:
  skip:
    reason: "Unsupported topology, expected to run only on 'T0*' or 'M0/MX' topology"
    conditions:
      - "'t0' not in topo_name and topo_type not in ['m0', 'mx']"

#######################################
#####            decap            #####
#######################################
decap/test_decap.py::test_decap[ttl=pipe, dscp=pipe, vxlan=disable]:
  skip:
    reason: "Not supported on broadcom after 201911 release, mellanox all releases and cisco-8000 all releases and marvell asics"
    conditions:
      - "(asic_type in ['broadcom'] and release not in ['201811', '201911']) or (asic_type in ['mellanox']) or (asic_type in ['cisco-8000'])"

decap/test_decap.py::test_decap[ttl=pipe, dscp=pipe, vxlan=set_unset]:
  skip:
    reason: "Not supported on broadcom after 201911 release, mellanox all releases and cisco-8000 all releases and marvell asics"
    conditions:
      - "(asic_type in ['broadcom'] and release not in ['201811', '201911']) or (asic_type in ['mellanox']) or (asic_type in ['cisco-8000']) or (asic_type in ['marvell'])"

decap/test_decap.py::test_decap[ttl=pipe, dscp=uniform, vxlan=disable]:
  skip:
<<<<<<< HEAD
    reason: "Not supported on backend , broadcom before 202012 release and innovium, x86_64-8111_32eh_o-r0 platform"
    conditions:
      - "(topo_name in ['t1-backend', 't0-backend']) or (asic_type in ['broadcom'] and release in ['201811', '201911']) or asic_type in ['innovium'] or platform in ['x86_64-8111_32eh_o-r0']"

decap/test_decap.py::test_decap[ttl=pipe, dscp=uniform, vxlan=set_unset]:
  skip:
    reason: "Not supported on backend, T2 topologies , broadcom platforms before 202012 release and innovium, x86_64-8111_32eh_o-r0 platform"
    conditions:
      - "('t2' in topo_name) or (topo_name in ['t1-backend', 't0-backend']) or (asic_type in ['broadcom'] and release in ['201811', '201911']) or asic_type in ['innovium'] or platform in ['x86_64-8111_32eh_o-r0']"
=======
    conditions_logical_operator: or
    reason: "Not supported on backend , broadcom before 202012 release and innovium, Arista 7260CX3 in 202305"
    conditions:
      - "(topo_name in ['t1-backend', 't0-backend']) or (asic_type in ['broadcom'] and release in ['201811', '201911']) or asic_type in ['innovium']"
      - "'7260CX3' in hwsku and release in ['202305'] and 't1' in topo_type"

decap/test_decap.py::test_decap[ttl=pipe, dscp=uniform, vxlan=set_unset]:
  skip:
    conditions_logical_operator: or
    reason: "Not supported on backend, T2 topologies , broadcom platforms before 202012 release and innovium, Arista 7260CX3 in 202305"
    conditions:
      - "('t2' in topo_name) or (topo_name in ['t1-backend', 't0-backend']) or (asic_type in ['broadcom'] and release in ['201811', '201911']) or asic_type in ['innovium']"
      - "'7260CX3' in hwsku and release in ['202305'] and 't1' in topo_type"
>>>>>>> 05a149fc

decap/test_decap.py::test_decap[ttl=uniform, dscp=pipe, vxlan=disable]:
  skip:
    reason: "Not supported uniform ttl mode"

decap/test_decap.py::test_decap[ttl=uniform, dscp=pipe, vxlan=set_unset]:
  skip:
    reason: "Not supported uniform ttl mode"

decap/test_decap.py::test_decap[ttl=uniform, dscp=uniform, vxlan=disable]:
  skip:
    reason: "Not supported uniform ttl mode"

decap/test_decap.py::test_decap[ttl=uniform, dscp=uniform, vxlan=set_unset]:
  skip:
    reason: "Not supported uniform ttl mode"

#######################################
#####         drop_packets        #####
#######################################
drop_packets:
  skip:
    reason: "M0/MX topo does not support drop_packets"
    conditions:
      - "topo_type in ['m0', 'mx']"

#######################################
#####           dualtor           #####
#######################################
dualtor/test_orch_stress.py:
  skip:
    reason: "This testcase is designed for single tor testbed with mock dualtor config."
    conditions:
      - "(topo_type not in ['t0']) or ('dualtor' in topo_name)"

dualtor/test_orchagent_active_tor_downstream.py:
  skip:
    reason: "This testcase is designed for single tor testbed with mock dualtor config."
    conditions:
      - "(topo_type not in ['t0']) or ('dualtor' in topo_name)"

dualtor/test_orchagent_active_tor_downstream.py::test_downstream_ecmp_nexthops:
  skip:
    reason: "On Mellanox SPC1 platforms, due to HW limitation, the hierarchy ecmp behavior is not exactly as expected in the test case."
    conditions:
      - "asic_gen == 'spc1'"

dualtor/test_orchagent_mac_move.py:
  skip:
    reason: "This testcase is designed for single tor testbed with mock dualtor config."
    conditions:
      - "(topo_type not in ['t0']) or ('dualtor' in topo_name)"

dualtor/test_orchagent_standby_tor_downstream.py::test_downstream_standby_mux_toggle_active:
  skip:
    reason: "This testcase is designed for single tor testbed with mock dualtor config."
    conditions:
      - "(topo_type not in ['t0']) or ('dualtor' in topo_name)"
  xfail:
    reason: "Image issue on Boradcom platforms, but not consistently failing"
    conditions:
      - "asic_type in ['broadcom']"

dualtor/test_orchagent_standby_tor_downstream.py::test_standby_tor_downstream:
  skip:
    reason: "This testcase is designed for single tor testbed with mock dualtor config."
    conditions:
      - "(topo_type not in ['t0']) or ('dualtor' in topo_name)"

dualtor/test_orchagent_standby_tor_downstream.py::test_standby_tor_downstream_bgp_recovered:
  skip:
    reason: "This testcase is designed for single tor testbed with mock dualtor config."
    conditions:
      - "(topo_type not in ['t0']) or ('dualtor' in topo_name)"

dualtor/test_orchagent_standby_tor_downstream.py::test_standby_tor_downstream_loopback_route_readded:
  skip:
    reason: "This testcase is designed for single tor testbed with mock dualtor config and dualtor."
    conditions:
      - "(topo_type not in ['t0'])"

dualtor/test_orchagent_standby_tor_downstream.py::test_standby_tor_downstream_t1_link_recovered:
  skip:
    reason: "This testcase is designed for single tor testbed with mock dualtor config."
    conditions:
      - "(topo_type not in ['t0']) or ('dualtor' in topo_name)"

dualtor/test_orchagent_standby_tor_downstream.py::test_standby_tor_remove_neighbor_downstream_standby:
  skip:
    reason: "This testcase is designed for single tor testbed with mock dualtor config."
    conditions:
      - "(topo_type not in ['t0']) or ('dualtor' in topo_name)"

dualtor/test_standby_tor_upstream_mux_toggle.py:
  skip:
    reason: "This testcase is designed for single tor testbed with mock dualtor config."
    conditions:
      - "(topo_type not in ['t0']) or ('dualtor' in topo_name)"

#######################################
#####         dut_console         #####
#######################################
dut_console:
  skip:
    reason: "Not supported vs testbed."
    conditions:
      - "asic_type in ['vs']"

#######################################
#####             ecmp            #####
#######################################
ecmp/inner_hashing/test_inner_hashing.py:
  skip:
    conditions_logical_operator: or
    reason: "PBH introduced in 202111 and skip this test on Mellanox 2700 platform. Test does not support dualtor topology."
    conditions:
      - "branch in ['201811', '201911', '202012', '202106']"
      - "platform in ['x86_64-mlnx_msn2700-r0']"
      - "topo_type not in ['t0']"
      - "asic_type not in ['mellanox']"
      - "'dualtor' in topo_name"

ecmp/inner_hashing/test_inner_hashing_lag.py:
  skip:
    conditions_logical_operator: or
    reason: "PBH introduced in 202111 and skip this test on Mellanox 2700 platform. Test does not support dualtor topology."
    conditions:
      - "branch in ['201811', '201911', '202012', '202106']"
      - "platform in ['x86_64-mlnx_msn2700-r0']"
      - "topo_type not in ['t0']"
      - "asic_type not in ['mellanox']"
      - "'dualtor' in topo_name"

ecmp/inner_hashing/test_wr_inner_hashing.py:
  skip:
    conditions_logical_operator: or
    reason: "PBH introduced in 202111 and skip this test on Mellanox 2700 platform. Test does not support dualtor topology."
    conditions:
      - "branch in ['201811', '201911', '202012', '202106']"
      - "platform in ['x86_64-mlnx_msn2700-r0']"
      - "topo_type not in ['t0']"
      - "asic_type not in ['mellanox']"
      - "'dualtor' in topo_name"

ecmp/inner_hashing/test_wr_inner_hashing_lag.py:
  skip:
    conditions_logical_operator: or
    reason: "PBH introduced in 202111 and skip this test on Mellanox 2700 platform. Test does not support dualtor topology."
    conditions:
      - "branch in ['201811', '201911', '202012', '202106']"
      - "platform in ['x86_64-mlnx_msn2700-r0']"
      - "topo_type not in ['t0']"
      - "asic_type not in ['mellanox']"
      - "'dualtor' in topo_name"

ecmp/test_fgnhg.py:
  skip:
    conditions_logical_operator: or
    reason: "The test case only runs on Mellanox T0 platform running 202012 or above; Mellanox 2700 platform is skipped"
    conditions:
      - "branch in ['201811', '201911']"
      - "platform in ['x86_64-mlnx_msn2700-r0']"
      - "topo_type not in ['t0']"
      - "asic_type not in ['mellanox']"

#######################################
#####         everflow            #####
#######################################
everflow/test_everflow_per_interface.py:
  skip:
    reason: "Skip running on dualtor testbed/unsupported platforms or
                  multi-asic due to https://github.com/sonic-net/sonic-buildimage/issues/11776"
    conditions_logical_operator: or
    conditions:
      - "'dualtor' in topo_name"
      - "platform in ['x86_64-8800_lc_48h_o-r0', 'x86_64-8800_lc_48h-r0']"
      - "(is_multi_asic==True) and https://github.com/sonic-net/sonic-buildimage/issues/11776"

everflow/test_everflow_per_interface.py::test_everflow_per_interface[ipv6-default]:
  skip:
    reason: "Skip everflow per interface IPv6 test on unsupported platforms"
    conditions:
      - "asic_type in ['cisco-8000', 'marvell', 'mellanox'] or (asic_subtype in ['broadcom-dnx'] and https://github.com/sonic-net/sonic-swss/issues/2204)"

everflow/test_everflow_per_interface.py::test_everflow_per_interface[ipv6-m0_l3_scenario]:
  skip:
    reason: "Skip m0 everflow per interface IPv6 test on marvell"
    conditions:
      - "asic_type in ['marvell']"

everflow/test_everflow_per_interface.py::test_everflow_per_interface[ipv6-m0_vlan_scenario]:
  skip:
    reason: "Skip m0 everflow per interface IPv6 test on marvell"
    conditions:
      - "asic_type in ['marvell']"

everflow/test_everflow_testbed.py::TestEverflowV4EgressAclEgressMirror::test_everflow_dscp_with_policer:
  skip:
    reason: "Skipping test since mirror with policer is not supported on Broadcom DNX platforms."
    conditions:
      - "asic_subtype in ['broadcom-dnx']"

everflow/test_everflow_testbed.py::TestEverflowV4IngressAclIngressMirror::test_everflow_dscp_with_policer:
  xfail:
    strict: True
    reason: "Skipping test since mirror with policer is not supported on Cisco 8000 platforms."
    conditions:
      - "asic_type=='cisco-8000'"
  skip:
    reason: "Skipping test since mirror with policer is not supported on Broadcom DNX platforms."
    conditions:
      - "asic_subtype in ['broadcom-dnx']"

#######################################
#####            fdb              #####
#######################################
fdb/test_fdb_mac_expire.py:
  skip:
    reason: "Not supported on this DUT topology."
    conditions:
      - "topo_type not in ['t0', 'm0', 'mx']"

#######################################
#####            fib              #####
#######################################
fib/test_fib.py::test_ipinip_hash:
  skip:
    reason: 'ipinip hash test is not fully supported on mellanox platform (case#00581265)'
    conditions:
      - "asic_type in ['mellanox']"

#######################################
#####   generic_config_updater    #####
#######################################
generic_config_updater:
  skip:
    reason: 'generic_config_updater is not a supported feature for T2'
    conditions:
      - "'t2' in topo_name"

generic_config_updater/test_ecn_config_update.py::test_ecn_config_updates:
  skip:
    reason: "This test is not run on this asic type, topology, or version currently"
    conditions_logical_operator: "OR"
    conditions:
      - "asic_type in ['cisco-8000']"
      - "topo_type in ['m0', 'mx']"
      - "release in ['202211']"

generic_config_updater/test_eth_interface.py::test_replace_fec:
  skip:
    reason: 'replace_fec ethernet test depends on StateDB values. GCU needs to be updated to consider StateDB'
    conditions:
      - https://github.com/sonic-net/sonic-mgmt/issues/8600


generic_config_updater/test_eth_interface.py::test_toggle_pfc_asym:
  skip:
    reason: "Skip asym pfc on unsupported platforms"
    conditions:
      - "asic_type in ['cisco-8000']"

generic_config_updater/test_eth_interface.py::test_update_speed:
  skip:
    reason: 'Skip this script due to this not being a production scenario and misleading StateDB output for valid speed'
    conditions:
      - https://github.com/sonic-net/sonic-mgmt/issues/8143

generic_config_updater/test_eth_interface.py::test_update_valid_invalid_index[33-True]:
  skip:
    reason: 'Skipping test on mellanox platform due to bug of https://github.com/sonic-net/sonic-mgmt/issues/7733'
    conditions:
      - "asic_type in ['mellanox']"
      - https://github.com/sonic-net/sonic-mgmt/issues/7733

generic_config_updater/test_incremental_qos.py::test_incremental_qos_config_updates:
  skip:
    reason: "This test is not run on this hwsku/asic type or version currently"
    conditions:
      - "not any(i in hwsku for i in ['2700', 'Arista-7170-64C', 'montara', 'newport'])"
      - "asic_type in ['broadcom', 'cisco-8000']"
      - "release in ['202211']"

generic_config_updater/test_mmu_dynamic_threshold_config_update.py::test_dynamic_th_config_updates:
  skip:
    reason: "This test is not run on this asic type or version currently"
    conditions:
      - "asic_type in ['broadcom', 'cisco-8000']"
      - "release in ['202211']"

generic_config_updater/test_pfcwd_status.py:
  skip:
    reason: "This test is not run on this topo type or version currently"
    conditions:
      - "topo_type in ['m0', 'mx']"
      - "release in ['202211']"

generic_config_updater/test_pg_headroom_update.py:
  skip:
    reason: "Unsupported topology."
    conditions:
      - "topo_type in ['m0', 'mx']"

#######################################
#####           http              #####
#######################################
http/test_http_copy.py:
  skip:
    reason: "Test doesn't clean up the files in /tmp, it will cause the subsequent cases in /tmp fail, skipping until the issue is addressed"

#######################################
#####    iface_loopback_action    #####
#######################################
iface_loopback_action/test_iface_loopback_action.py:
  skip:
    reason: "Not working on non-mellanox platform. Test does not support dualtor topology."
    conditions_logical_operator: "OR"
    conditions:
      - "asic_type not in ['mellanox'] and https://github.com/sonic-net/sonic-mgmt/issues/7704"
      - "'dualtor' in topo_name"

#######################################
#####      iface_namingmode       #####
#######################################
iface_namingmode/test_iface_namingmode.py::TestConfigInterface:
  skip:
    reason: "x86_64-8111_32eh_o-r0 platform does not support TestConfigInterface"
    conditions:
      - "platform in ['x86_64-8111_32eh_o-r0']"

iface_namingmode/test_iface_namingmode.py::TestShowPriorityGroup:
  xfail:
    reason: "Platform specific issue"
    strict: True
    conditions:
      - "platform in ['x86_64-cel_e1031-r0']"
  skip:
    reason: "M0/MX topo does not support TestShowPriorityGroup"
    conditions:
      - "topo_type in ['m0', 'mx']"

iface_namingmode/test_iface_namingmode.py::TestShowQueue:
  skip:
    reason: "M0/MX topo does not support TestShowQueue"
    conditions:
      - "topo_type in ['m0', 'mx']"

iface_namingmode/test_iface_namingmode.py::TestShowQueue::test_show_queue_persistent_watermark:
  xfail:
    reason: "Platform specific issue"
    strict: True
    conditions:
      - "platform in ['x86_64-cel_e1031-r0']"

iface_namingmode/test_iface_namingmode.py::TestShowQueue::test_show_queue_watermark:
  xfail:
    reason: "Platform specific issue"
    strict: True
    conditions:
      - "platform in ['x86_64-cel_e1031-r0']"

#######################################
#####            ip               #####
#######################################
ip/test_ip_packet.py:
  skip:
    reason: "Skipping ip packet test since can't provide enough interfaces"
    conditions:
      - "len(minigraph_interfaces) < 2 and len(minigraph_portchannels) < 2"

ip/test_ip_packet.py::TestIPPacket::test_forward_ip_packet_with_0xffff_chksum_drop:
  skip:
    reason: "Broadcom, Cisco, Barefoot, Innovium and Marvell Asic will tolorate IP packets with 0xffff checksum"
    conditions:
      - "asic_type in ['broadcom', 'cisco-8000', 'marvell', 'barefoot', 'innovium'] and asic_subtype not in ['broadcom-dnx']"

ip/test_ip_packet.py::TestIPPacket::test_forward_ip_packet_with_0xffff_chksum_tolerant:
  skip:
    reason: "Mellanox and Broadcom DNX Asic will drop IP packets with 0xffff checksum"
    conditions:
      - "asic_type in ['mellanox'] or asic_subtype in ['broadcom-dnx']"

#######################################
#####            ipfwd            #####
#######################################
ipfwd/test_dip_sip.py:
  skip:
    reason: "Unsupported topology."
    conditions:
      - "topo_type not in ['t0', 't1', 't2', 'm0', 'mx']"

ipfwd/test_dir_bcast.py:
  skip:
    reason: "Unsupported topology."
    conditions:
      - "topo_type not in ['t0', 'm0', 'mx'] or 'dualtor' in topo_name or 't0-backend' in topo_name"

ipfwd/test_mtu.py:
  skip:
    reason: "Unsupported topology."
    conditions:
      - "topo_type not in ['t1', 't2']"

#######################################
#######         link_flap         #####
#######################################
link_flap/test_cont_link_flap.py:
  xfail:
    reason: "system could be not reaching stable status while BGP converged"
    conditions:
      - https://github.com/sonic-net/sonic-mgmt/issues/10955

#######################################
#####           macsec            #####
#######################################
macsec/test_dataplane.py::TestDataPlane::test_server_to_neighbor:
  skip:
    reason: 'test_server_to_neighbor needs downstream neighbors, which is not present in this topo'
    conditions:
      - "'t2' in topo_name"

macsec/test_interop_protocol.py::TestInteropProtocol::test_bgp:
  skip:
    reason: 'test_bgp skip in Brcm based T2, complete portchannel SAI fix planned for 8.1'
    conditions:
      - "asic_subtype in ['broadcom-dnx']"

macsec/test_macsec.py:
  skip:
    reason: "This test can only run on 7280 CR3"
    conditions:
      - "platform not in ['x86_64-arista_7280cr3mk_32d4', 'x86_64-kvm_x86_64-r0']"

#######################################
#####            mpls             #####
#######################################
mpls/test_mpls.py:
  skip:
    reason: "MPLS TCs are not supported on Barefoot plarforms"
    conditions:
      - "asic_type in ['barefoot']"

#######################################
#####           mvrf              #####
#######################################
mvrf:
  skip:
    reason: "M0/MX topo does not support mvrf"
    conditions:
      - "topo_type in ['m0', 'mx']"

#######################################
#####           nat               #####
#######################################
nat:
  skip:
    reason: "Nat feature is not enabled with image version"
    conditions:
      - "'nat' not in feature_status"

#######################################
#####           ntp               #####
#######################################
ntp/test_ntp.py::test_ntp_long_jump_disabled:
  # Due to NTP code bug, long jump will still happen after disable it.
  # Set xfail flag for this test case
  xfail:
    strict: True
    reason: "Known NTP bug"

#######################################
#####           pc               #####
#######################################
pc/test_lag_2.py::test_lag_db_status_with_po_update:
  skip:
    reason: "Only support t1-lag, t1-56-lag, t1-64-lag and t2 topology"
    conditions:
        - "topo_name not in ['t1-lag', 't1-56-lag', 't1-64-lag'] and 't2' not in topo_name"

pc/test_lag_member.py:
  skip:
    reason: "Not support dualtor topo"
    conditions:
        - "'dualtor' in topo_name"

pc/test_po_cleanup.py:
  skip:
    reason: "Skip test due to there is no portchannel exists in current topology."
    conditions:
      - "len(minigraph_portchannels) == 0 and not is_multi_asic"

pc/test_po_update.py::test_po_update:
  skip:
    reason: "Skip test due to there is no portchannel or no portchannel member exists in current topology."
    conditions:
      - "len(minigraph_portchannels) == 0 or len(minigraph_portchannels[list(minigraph_portchannels.keys())[0]]['members']) == 0"

pc/test_po_update.py::test_po_update_io_no_loss:
  skip:
    reason: "Skip test due to there isn't enough port channel exists in current topology."
    conditions:
      - "len(minigraph_portchannel_interfaces) < 2"

pc/test_po_voq.py:
  skip:
    reason: "Skip for non t2 or Skip since there is no portchannel configured or no portchannel member exists in current topology."
    conditions:
      - "'t2' not in topo_name or num_asic == 0 or len(minigraph_portchannels[list(minigraph_portchannels.keys())[0]]['members']) == 0 or asic_type in ['cisco-8000']"

#######################################
#####           pfc               #####
#######################################
pfc/test_unknown_mac.py:
  skip:
    reason: In cisco-8000 platform, a packet with unknown MAC will be flooded, not dropped. This case will not pass in cisco-8000.
    conditions:
      - "asic_type in ['cisco-8000']"

#######################################
#####         pfc_asym            #####
#######################################
pfc_asym/test_pfc_asym.py:
  skip:
    reason: 'pfc_asym test skip except for on Barefoot platforms'
    conditions:
      - "asic_type not in ['barefoot']"

pfc_asym/test_pfc_asym.py::test_pfc_asym_off_rx_pause_frames:
   skip:
     reason: "skipped for Barefoot platform"
     conditions:
        - "asic_type in ['barefoot']"

#######################################
#####         pfcwd               #####
#######################################
pfcwd:
  skip:
    reason: "Pfcwd tests skipped on m0/mx testbed."
    conditions:
      - "topo_type in ['m0', 'mx']"

pfcwd/test_pfc_config.py::TestPfcConfig::test_forward_action_cfg:
   skip:
     reason: "Forward action not supported in cisco-8000"
     conditions:
        - "asic_type in ['cisco-8000']"

pfcwd/test_pfcwd_warm_reboot.py:
   skip:
     reason: "Warm Reboot is not supported in T2."
     conditions:
        - "'t2' in topo_name"
   xfail:
     reason: "Warm Reboot is not supported in dualtor and has a known issue on 202305 branch"
     conditions:
        - "('dualtor' in topo_name) or (hwsku in ['Arista-7050CX3-32S-C32', 'Arista-7050CX3-32S-D48C8', 'Arista-7050-QX-32S', 'Arista-7050QX32S-Q32', 'Arista-7060CX-32S-D48C8', 'Arista-7060CX-32S-C32', 'Arista-7060CX-32S-Q32', 'Force10-S6100', 'Arista-7260CX3-C64', 'Arista-7260CX3-Q44', 'Arista-7260CX3-D108C8'] and release in ['202305'])"
        - https://github.com/sonic-net/sonic-mgmt/issues/8400

#######################################
#####         platform_tests      #####
#######################################
platform_tests/api/test_sfp.py::TestSfpApi::test_reset:
  skip:
    reason: "platform does not support sfp reset"
    conditions:
      - "platform in ['x86_64-cel_e1031-r0']"

platform_tests/api/test_sfp.py::TestSfpApi::test_tx_disable_channel:
  skip:
    reason: "platform does not support"
    conditions:
      - "platform in ['x86_64-cel_e1031-r0']"

platform_tests/cli/test_show_platform.py::test_show_platform_psustatus:
  skip:
    reason: "Test should be skipped on DPU for it doesn't have PSUs."
    conditions: "'nvda_bf' in platform"

platform_tests/cli/test_show_platform.py::test_show_platform_psustatus_json:
  skip:
    reason: "Test should be skipped on DPU for it doesn't have PSUs."
    conditions: "'nvda_bf' in platform"

platform_tests/daemon/test_chassisd.py:
  skip:
    reason: "chassisd platform daemon introduced in 202106"
    conditions:
      - "release in ['201811', '201911', '202012']"

platform_tests/mellanox/test_check_sfp_using_ethtool.py:
  skip:
    reason: "Deprecated as Mellanox do not use ethtool in release 202305 or higher"
    conditions: "release in ['202305', 'master']"

platform_tests/sfp/test_sfputil.py::test_check_sfputil_low_power_mode:
  skip:
    reason: "Get/Set low power mode is not supported in Cisco 8000 platform"
    conditions:
      - "platform in ['x86_64-cel_e1031-r0']"

platform_tests/sfp/test_sfputil.py::test_check_sfputil_reset:
  skip:
    reason: "platform does not support sfp reset"
    conditions:
      - "platform in ['x86_64-cel_e1031-r0'] or 't2' in topo_name"
      - https://github.com/sonic-net/sonic-mgmt/issues/6218


platform_tests/test_auto_negotiation.py:
  skip:
    reason: "auto negotiation test highly depends on test enviroments, file issue to track and skip for now"
    conditions: https://github.com/sonic-net/sonic-mgmt/issues/5447

platform_tests/test_cont_warm_reboot.py:
  xfail:
    reason: "warm reboot has a known issue on 202305 branch"
    conditions: "hwsku in ['Arista-7050CX3-32S-C32', 'Arista-7050CX3-32S-D48C8', 'Arista-7050-QX-32S', 'Arista-7050QX32S-Q32', 'Arista-7060CX-32S-D48C8', 'Arista-7060CX-32S-C32', 'Arista-7060CX-32S-Q32', 'Force10-S6100', 'Arista-7260CX3-C64', 'Arista-7260CX3-Q44', 'Arista-7260CX3-D108C8'] and release in ['202305']"

#######################################
#####           qos               #####
#######################################
qos:
  skip:
    reason: "M0/MX topo does not support qos"
    conditions:
      - "topo_type in ['m0', 'mx']"

qos/test_buffer.py:
  skip:
    reason: "These tests don't apply to cisco 8000 platforms or T2, since they support only traditional model."
    conditions:
      - "asic_type in ['cisco-8000'] or 't2' in topo_name"

qos/test_buffer_traditional.py:
  skip:
    reason: "Buffer traditional test is only supported 201911 branch"
    conditions:
      - "release not in ['201911']"

qos/test_pfc_pause.py::test_pfc_pause_lossless:
  # For this test, we use the fanout connected to the DUT to send PFC pause frames.
  # The fanout needs to send PFC frames fast enough so that the queue remains completely paused for the entire duration
  # of the test. The inter packet interval between PFC frames to completely block a queue vary based on link speed and
  # we have seen flakiness in our test runs. Since this test is already covered under the 'ixia' folder where we use a
  # traffic generator to generate pause frames, skipping this here.
  skip:
    reason: "Fanout needs to send PFC frames fast enough to completely pause the queue"

qos/test_qos_dscp_mapping.py::TestQoSSaiDSCPQueueMapping_IPIP_Base::test_dscp_to_queue_mapping_pipe_mode:
  xfail:
    reason: "Pipe decap mode not supported due to either SAI or platform limitation"
    conditions:
      - "asic_type in ['mellanox', 'cisco-8000']"

qos/test_qos_masic.py:
  skip:
    reason: "QoS tests for multi-ASIC only. Supported topos: t1-lag, t1-64-lag, t1-56-lag, t1-backend."
    conditions:
      - "is_multi_asic==False or topo_name not in ['t1-lag', 't1-64-lag', 't1-56-lag', 't1-backend']"

qos/test_qos_sai.py:
  skip:
    reason: "qos_sai tests not supported on t1 topo"
    conditions:
      - "asic_type in ['barefoot'] and topo_name in ['t1']"

qos/test_qos_sai.py::TestQosSai:
  skip:
    reason: "Unsupported testbed type."
    conditions:
      - "topo_name not in ['t0', 't0-64', 't0-116', 't0-35', 't0-56', 'dualtor-56', 'dualtor-120', 'dualtor', 't0-80', 't0-backend', 't1-lag', 't1-64-lag', 't1-56-lag', 't1-backend', 't2', 't2_2lc_36p-masic', 't2_2lc_min_ports-masic'] and asic_type not in ['mellanox']"

qos/test_qos_sai.py::TestQosSai::testQosSaiBufferPoolWatermark:
  skip:
    reason: "sai_thrift_read_buffer_pool_watermark are not supported on DNX"
    conditions:
      - "platform in ['x86_64-nokia_ixr7250e_36x400g-r0', 'x86_64-arista_7800r3_48cq2_lc', 'x86_64-arista_7800r3_48cqm2_lc', 'x86_64-arista_7800r3a_36d2_lc', 'x86_64-arista_7800r3a_36dm2_lc','x86_64-arista_7800r3ak_36dm2_lc']"

qos/test_qos_sai.py::TestQosSai::testQosSaiDot1pPgMapping:
  skip:
    reason: "Dot1p-PG mapping is only supported on backend."
    conditions:
      - "'backend' not in topo_name"

qos/test_qos_sai.py::TestQosSai::testQosSaiDot1pQueueMapping:
  skip:
    reason: "Dot1p-queue mapping is only supported on backend."
    conditions:
      - "'backend' not in topo_name"

qos/test_qos_sai.py::TestQosSai::testQosSaiDscpQueueMapping:
  skip:
    reason: "Dscp-queue mapping is not supported on backend."
    conditions:
      - "'backend' in topo_name"

qos/test_qos_sai.py::TestQosSai::testQosSaiDscpToPgMapping:
  skip:
    reason: "Dscp-PG mapping is not supported on backend."
    conditions:
      - "'backend' in topo_name"

qos/test_qos_sai.py::TestQosSai::testQosSaiDwrrWeightChange:
  skip:
    reason: "Skip DWRR weight change test on Mellanox platform."
    conditions:
      - "asic_type in ['mellanox']"

qos/test_qos_sai.py::TestQosSai::testQosSaiHeadroomPoolSize:
  skip:
    reason: "Headroom pool size not supported."
    conditions:
      - "hwsku not in ['Arista-7060CX-32S-C32', 'Celestica-DX010-C32', 'Arista-7260CX3-D108C8', 'Force10-S6100', 'Arista-7260CX3-Q64', 'Arista-7050CX3-32S-C32', 'Arista-7050CX3-32S-D48C8'] and asic_type not in ['mellanox']"

qos/test_qos_sai.py::TestQosSai::testQosSaiHeadroomPoolWatermark:
  skip:
    reason: "sai_thrift_read_buffer_pool_watermark are not supported on DNX"
    conditions:
      - "platform in ['x86_64-nokia_ixr7250e_36x400g-r0', 'x86_64-arista_7800r3_48cq2_lc', 'x86_64-arista_7800r3_48cqm2_lc', 'x86_64-arista_7800r3a_36d2_lc', 'x86_64-arista_7800r3a_36dm2_lc', 'x86_64-arista_7800r3ak_36dm2_lc'] or asic_type in ['mellanox']"
  xfail:
    reason: "Headroom pool size not supported."
    conditions:
      - "hwsku not in ['Arista-7060CX-32S-C32', 'Celestica-DX010-C32', 'Arista-7260CX3-D108C8', 'Force10-S6100', 'Arista-7260CX3-Q64', 'Arista-7050CX3-32S-C32', 'Arista-7050CX3-32S-D48C8']"

qos/test_qos_sai.py::TestQosSai::testQosSaiLosslessVoq:
  skip:
    reason: "Lossless Voq test is not supported"
    conditions:
      - "asic_type not in ['cisco-8000']"

qos/test_qos_sai.py::TestQosSai::testQosSaiLossyQueueVoq:
  skip:
    reason: "Lossy Queue Voq test is not supported"
    conditions:
      - "asic_type not in ['cisco-8000']"

qos/test_qos_sai.py::TestQosSai::testQosSaiPGDrop:
  skip:
    reason: "PG drop size test is not supported."
    conditions:
      - "asic_type not in ['cisco-8000']"

qos/test_qos_sai.py::TestQosSai::testQosSaiPgHeadroomWatermark:
  skip:
    reason: "Priority Group Headroom Watermark is not supported on cisco asic. PG drop counter stat is covered as a part of testQosSaiPfcXoffLimit"
    conditions:
      - "asic_type in ['cisco-8000']"

qos/test_qos_sai.py::TestQosSai::testQosSaiPgSharedWatermark[None-wm_pg_shared_lossy]:
  xfail:
    reason: "Image issue on Arista platforms"
    conditions:
      - "platform in ['x86_64-arista_7050cx3_32s']"

qos/test_qos_sai.py::TestQosSai::testQosSaiQWatermarkAllPorts:
  skip:
    reason: "All Port Watermark test is verified only on Cisco Platforms."
    conditions:
      - "asic_type not in ['cisco-8000']"

qos/test_qos_sai.py::TestQosSai::testQosSaiSharedReservationSize:
  skip:
    reason: "Shared reservation size test is not supported."
    conditions:
      - "asic_type not in ['cisco-8000']"

#######################################
#####         restapi             #####
#######################################
restapi/test_restapi.py:
  skip:
    reason: "Only supported on Mellanox"
    conditions:
      - "asic_type not in ['mellanox']"

restapi/test_restapi_vxlan_ecmp.py:
  skip:
    reason: "Only supported on cisco 8102"
    conditions:
      - "asic_type not in ['cisco-8000']"

#######################################
#####           route             #####
#######################################
route/test_static_route.py:
  skip:
    reason: "Test not supported for 201911 images or older."
    conditions:
      - "release in ['201811', '201911']"

route/test_static_route.py::test_static_route_ecmp_ipv6:
  # This test case may fail due to a known issue https://github.com/sonic-net/sonic-buildimage/issues/4930.
  # Temporarily disabling the test case due to the this issue.
  skip:
    reason: "Test case may fail due to a known issue"
    conditions: https://github.com/sonic-net/sonic-buildimage/issues/4930

#######################################
#####      show_techsupport       #####
#######################################
show_techsupport/test_auto_techsupport.py:
  skip:
    reason: "auto techsupport on multi asic platforms doesnt work"
    strict: True
    conditions:
      - (is_multi_asic==True)

show_techsupport/test_auto_techsupport.py::TestAutoTechSupport::test_max_limit[core]:
  xfail:
    reason: "This test case may fail due to a known issue https://github.com/sonic-net/sonic-buildimage/issues/15051."
    conditions:
      - https://github.com/sonic-net/sonic-buildimage/issues/15051

show_techsupport/test_auto_techsupport.py::TestAutoTechSupport::test_sai_sdk_dump:
  skip:
    reason: "Test supported only on Nvidia(Mellanox) devices"
    conditions:
      - "asic_type not in ['mellanox']"

show_techsupport/test_techsupport.py::test_techsupport:
  xfail:
    reason: "Test issue"
    strict: True
    conditions:
      - "release in ['202305']"
      - https://github.com/sonic-net/sonic-mgmt/issues/7520
      - "asic_type not in ['mellanox']"

#######################################
#####            snmp             #####
#######################################
snmp/test_snmp_link_local.py:
  skip:
    reason: "SNMP over IPv6 support not present in release branches."
    conditions:
      - https://github.com/sonic-net/sonic-buildimage/issues/6108
      - "is_multi_asic==False"
      - "release in ['202205', '202211', '202305']"

snmp/test_snmp_pfc_counters.py:
  skip:
    reason: "M0/MX topo does not support test_snmp_pfc_counters"
    conditions:
      - "topo_type in ['m0', 'mx']"

snmp/test_snmp_queue.py:
  skip:
    reason: "Interfaces not present on supervisor node or M0/MX topo does not support test_snmp_queue or unsupported platform"
    conditions:
      - "topo_type in ['m0', 'mx'] or asic_type in ['barefoot']"

#######################################
#####            span             #####
#######################################
span:
  skip:
    reason: "Skipping span test on broadcom/cisco-8000 platform."
    conditions:
      - "asic_type in ['broadcom', 'cisco-8000']"

#######################################
#####             ssh             #####
#######################################
ssh/test_ssh_stress.py::test_ssh_stress:
  # This test is not stable, skip it for now.
  # known issue: https://github.com/paramiko/paramiko/issues/1508
  skip:
    reason: "This test failed intermittent due to known issue of paramiko, skip for now"
    conditions: https://github.com/paramiko/paramiko/issues/1508

#######################################
#####     sub_port_interfaces     #####
#######################################
sub_port_interfaces:
  skip:
    reason: "Unsupported platform or asic"
    conditions:
      - "is_multi_asic==True or asic_gen not in ['td2', 'spc1', 'spc2', 'spc3', 'spc4'] and asic_type not in ['barefoot','innovium']"

sub_port_interfaces/test_show_subinterface.py::test_subinterface_status[port_in_lag]:
  skip:
    reason: "Not supported port type"

sub_port_interfaces/test_sub_port_interfaces.py::TestSubPorts::test_routing_between_sub_ports_unaffected_by_sub_ports_removal[port_in_lag:
  skip:
    reason: "Not supported port type"

sub_port_interfaces/test_sub_port_interfaces.py::TestSubPorts::test_tunneling_between_sub_ports:
  skip:
    reason: "Cisco 8000 platform does not support DSCP PIPE Mode for IPinIP Tunnels"
    conditions:
      - "asic_type=='cisco-8000'"

sub_port_interfaces/test_sub_port_interfaces.py::TestSubPorts::test_untagged_packet_not_routed[port_in_lag] :
  skip:
    reason: "Not supported port type"

sub_port_interfaces/test_sub_port_l2_forwarding.py::test_sub_port_l2_forwarding[port_in_lag]:
  skip:
    reason: "Not supported port type"

#######################################
#####             syslog          #####
#######################################
syslog/test_syslog.py:
  skip:
    reason: "Testcase enhancements needed for backend topo"
    conditions:
      - "topo_name in ['t0-backend', 't1-backend']"
      - https://github.com/sonic-net/sonic-mgmt/issues/4469
  xfail:
    reason: "Generic internal image issue"
    conditions:
      - "branch in ['internal-202012']"
      - "build_version.split('.')[1].isdigit() and int(build_version.split('.')[1]) <= 33"

syslog/test_syslog_source_ip.py:
  skip:
    reason: "Testcase consistent failed, raised issue to track"
    conditions:
      - https://github.com/sonic-net/sonic-mgmt/issues/6479

#######################################
#####         system_health       #####
#######################################
system_health/test_system_health.py::test_service_checker_with_process_exit:
  xfail:
    strict: True
    conditions:
      - "branch in ['internal-202012']"
      - "build_version.split('.')[1].isdigit() and int(build_version.split('.')[1]) <= 44"

#######################################
#####           telemetry         #####
#######################################
telemetry/test_events.py:
  skip:
    reason: "Skip telemetry test events for 202211 and older branches"
    conditions:
      - "release in ['201811', '201911', '202012', '202205', '202211']"

telemetry/test_telemetry.py:
  skip:
    reason: "Skip telemetry test for 201911 and older branches"
    conditions:
      - "(is_multi_asic==True) and (release in ['201811', '201911'])"

#######################################
#####         pktgen              #####
#######################################
test_pktgen.py:
   skip:
     reason: "Currently only supported in cisco-8000"
     conditions:
        - "asic_type not in ['cisco-8000']"

#######################################
#####            vlan             #####
#######################################
vlan/test_vlan.py::test_vlan_tc7_tagged_qinq_switch_on_outer_tag:
  skip:
    reason: "Unsupported platform."
    conditions:
      - "asic_type not in ['mellanox', 'barefoot']"

vlan/test_vlan_ping.py:
  skip:
    reason: "test_vlan_ping doesn't work on Broadcom platform"
    conditions:
      - "asic_type in ['broadcom']"

#######################################
#####             voq             #####
#######################################
voq/test_fabric_reach.py:
  skip:
    reason: "Skip test_fabric_reach on unsupported testbed."
    conditions:
      - "('t2' not in topo_name) or (asic_subtype not in ['broadcom-dnx']) or ('arista_7800' not in platform)"

voq/test_voq_fabric_status_all.py:
  skip:
    reason: "Skip test_voq_fabric_status_all on unsupported testbed."
    conditions:
      - "('t2' not in topo_name) or (asic_subtype not in ['broadcom-dnx']) or ('arista_7800' not in platform)"

#######################################
#####             vrf             #####
#######################################
vrf/test_vrf.py::TestVrfAclRedirect:
  skip:
    reason: "Switch does not support ACL REDIRECT_ACTION."
    conditions:
      - "len([capabilities for capabilities in switch.values() if 'REDIRECT_ACTION' in capabilities]) == 0"

#######################################
#####           vrf_attr          #####
#######################################
vrf/test_vrf_attr.py::TestVrfAttrSrcMac::test_vrf1_neigh_with_default_router_mac:
  skip:
    reason: "RIF MAC taking precedence over VRF MAC"
    conditions:
      - "asic_type in ['barefoot']"

#######################################
#####           vxlan            #####
#######################################
vxlan/test_vnet_route_leak.py:
  skip:
    reason: "Test skipped due to issue #8374"
    conditions:
      - https://github.com/sonic-net/sonic-mgmt/issues/8374

vxlan/test_vnet_vxlan.py:
  skip:
    reason: "1. Enable tests only for: mellanox, barefoot
             2. Test skipped due to issue #8374"
    conditions_logical_operator: OR
    conditions:
      - "asic_type not in ['mellanox', 'barefoot']"
      - https://github.com/sonic-net/sonic-mgmt/issues/8374

vxlan/test_vxlan_crm.py:
  skip:
    reason: "VxLAN crm test is not yet supported on multi-ASIC platform. Also this test can only run on 4600c, 2700 and 8102."
    conditions:
      - "(is_multi_asic == True) or (platform not in ['x86_64-8102_64h_o-r0', 'x86_64-8101_32fh_o-r0', 'x86_64-mlnx_msn4600c-r0', 'x86_64-mlnx_msn2700-r0'])"

vxlan/test_vxlan_ecmp.py:
  skip:
    reason: "VxLAN ECMP test is not yet supported on multi-ASIC platform. Also this test can only run on 4600c, 2700 and 8102."
    conditions:
      - "(is_multi_asic == True) or (platform not in ['x86_64-8102_64h_o-r0', 'x86_64-8101_32fh_o-r0', 'x86_64-mlnx_msn4600c-r0', 'x86_64-mlnx_msn2700-r0'])"

#######################################
#####           wan_lacp          #####
#######################################
wan/lacp/test_wan_lag_min_link.py::test_lag_min_link:
  skip:
    reason: "Skip test due to there isn't enough port channel or members exists in current topology."
    conditions_logical_operator: OR
    conditions:
      - "len(minigraph_portchannels) < 2"
      - "not any(len(v['members']) > 1 for _, v in minigraph_portchannels.items())"<|MERGE_RESOLUTION|>--- conflicted
+++ resolved
@@ -246,7 +246,6 @@
 
 decap/test_decap.py::test_decap[ttl=pipe, dscp=uniform, vxlan=disable]:
   skip:
-<<<<<<< HEAD
     reason: "Not supported on backend , broadcom before 202012 release and innovium, x86_64-8111_32eh_o-r0 platform"
     conditions:
       - "(topo_name in ['t1-backend', 't0-backend']) or (asic_type in ['broadcom'] and release in ['201811', '201911']) or asic_type in ['innovium'] or platform in ['x86_64-8111_32eh_o-r0']"
@@ -256,21 +255,6 @@
     reason: "Not supported on backend, T2 topologies , broadcom platforms before 202012 release and innovium, x86_64-8111_32eh_o-r0 platform"
     conditions:
       - "('t2' in topo_name) or (topo_name in ['t1-backend', 't0-backend']) or (asic_type in ['broadcom'] and release in ['201811', '201911']) or asic_type in ['innovium'] or platform in ['x86_64-8111_32eh_o-r0']"
-=======
-    conditions_logical_operator: or
-    reason: "Not supported on backend , broadcom before 202012 release and innovium, Arista 7260CX3 in 202305"
-    conditions:
-      - "(topo_name in ['t1-backend', 't0-backend']) or (asic_type in ['broadcom'] and release in ['201811', '201911']) or asic_type in ['innovium']"
-      - "'7260CX3' in hwsku and release in ['202305'] and 't1' in topo_type"
-
-decap/test_decap.py::test_decap[ttl=pipe, dscp=uniform, vxlan=set_unset]:
-  skip:
-    conditions_logical_operator: or
-    reason: "Not supported on backend, T2 topologies , broadcom platforms before 202012 release and innovium, Arista 7260CX3 in 202305"
-    conditions:
-      - "('t2' in topo_name) or (topo_name in ['t1-backend', 't0-backend']) or (asic_type in ['broadcom'] and release in ['201811', '201911']) or asic_type in ['innovium']"
-      - "'7260CX3' in hwsku and release in ['202305'] and 't1' in topo_type"
->>>>>>> 05a149fc
 
 decap/test_decap.py::test_decap[ttl=uniform, dscp=pipe, vxlan=disable]:
   skip:
