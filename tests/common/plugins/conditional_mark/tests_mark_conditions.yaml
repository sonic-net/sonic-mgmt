--- conflicted
+++ resolved
@@ -3167,12 +3167,8 @@
     conditions:
       - "'backend' in topo_name"
       - "topo_type in ['m0', 'mx', 'm1']"
-<<<<<<< HEAD
-      - "topo_name not in ['t0', 't0-64', 't0-116', 't0-118', 't0-35', 't0-56', 't0-standalone-32', 't0-standalone-64', 't0-standalone-128', 't0-standalone-256', 'dualtor-56', 'dualtor-120', 'dualtor', 'dualtor-aa', 'dualor-aa-56', 'dualtor-aa-64-breakout', 't0-80', 't0-backend', 't1-lag', 't1-28-lag', 't1-48-lag', 't1-64-lag', 't1-56-lag', 't1-backend', 't2', 't2_2lc_36p-masic', 't2_2lc_min_ports-masic', 't2_single_node_max', 't2_single_node_min', 'lt2-p32o64', 'lt2-o128', 'ft2-64'] and asic_type not in ['mellanox']"
-
-=======
       - "topo_name not in (constants['QOS_SAI_TOPO'] + ['t2_single_node_max', 't2_single_node_min']) and asic_type not in ['mellanox']"
->>>>>>> 542021a1
+
 qos/test_qos_sai.py::TestQosSai::testQosSaiDwrrWeightChange:
   skip:
     reason: "Skip DWRR weight change test on Mellanox platform. / Unsupported testbed type."
