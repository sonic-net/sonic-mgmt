#######################################
#####            acl              #####
#######################################
acl/null_route/test_null_route_helper.py:
  skip:
    reason: "Skip running on dualtor testbed"
    conditions:
      - "'dualtor' in topo_name"

acl/test_acl_outer_vlan.py:
  #Outer VLAN id match support is planned for future release with SONIC on Cisco 8000
  #For the current release, will mark the related test cases as XFAIL
  xfail:
    reason: "Cisco platform does not support ACL Outer VLAN ID tests"
    conditions:
      - "asic_type in ['cisco-8000']"

#######################################
#####            arp              #####
#######################################
arp/test_arp_dualtor.py::test_proxy_arp_for_standby_neighbor:
  skip:
    reason: "`accept_untracked_na` currently only available in 202012"
    conditions:
      - "release not in ['202012']"

#######################################
#####            bfd              #####
#######################################
bfd/test_bfd.py:
  skip:
    reason: "Test not supported for 201911 images or older, other than mlnx4600c and cisco-8102. Skipping the test"
    conditions:
      - "(release in ['201811', '201911']) or (platform not in ['x86_64-mlnx_msn4600c-r0', 'x86_64-8102_64h_o-r0'])"

bfd/test_bfd.py::test_bfd_basic:
  skip:
    reason: "Test not supported for cisco-8102 as it doesnt support single hop BFD. Skipping the test"
    conditions:
      - "platform not in ['x86_64-8102_64h_o-r0']"

bfd/test_bfd.py::test_bfd_scale:
  skip:
    reason: "Test not supported for cisco-8102 as it doesnt support single hop BFD. Skipping the test"
    conditions:
      - "platform not in ['x86_64-8102_64h_o-r0']"


#######################################
#####            bgp              #####
#######################################
bgp/test_bgp_allow_list.py:
  skip:
    reason: "Only supported on t1 topo."
    conditions:
      - "'t1' not in topo_type"

bgp/test_bgp_bbr.py:
  skip:
    reason: "Only supported on t1 topo."
    conditions:
      - "'t1' not in topo_type"

bgp/test_bgp_multipath_relax.py:
  skip:
    reason: "Not supported topology backend."
    conditions:
      - "'backend' in topo_name"

bgp/test_bgp_slb.py:
  skip:
    reason: "Skip over topologies which doesn't support slb."
    conditions:
     - "'backend' in topo_name or 'mgmttor' in topo_name"

bgp/test_traffic_shift.py::test_load_minigraph_with_traffic_shift_away:
  skip:
    reason: "Test is flaky and causing PR test to fail unnecessarily"
    conditions:
      - "asic_type in ['vs']"
      - https://github.com/sonic-net/sonic-mgmt/issues/6471

bgp/test_bgpmon.py:
  skip:
    reason: "Not supported topology backend."
    conditions:
      - "'backend' in topo_name"

bgp/test_bgp_gr_helper.py:
  skip:
    reason: 'bgp graceful restarted is not a supported feature for T2'
    conditions:
      - "'t2' in topo_name"

bgp/test_bgp_speaker.py:
  skip:
    reason: "Not supported on topology backend."
    conditions:
      - "'backend' in topo_name"

#######################################
#####            cacl             #####
#######################################
cacl/test_cacl_application.py:
  skip:
    reason: "Caclmgrd change to allow mgmt traffic by default requires test case update"
    conditions: https://github.com/sonic-net/sonic-buildimage/issues/12464

cacl/test_cacl_application.py::test_cacl_application_dualtor:
  skip:
    reason: "test_cacl_application_dualtor is only supported on dualtor topology"
    conditions:
      - "topo_name not in ['dualtor', 'dualtor-56', 'dualtor-120']"

cacl/test_cacl_application.py::test_cacl_application_nondualtor:
  skip:
    reason: "test_cacl_application is only supported on non dualtor topology"
    conditions:
      - "topo_name in ['dualtor', 'dualtor-56', 'dualtor-120']"

cacl/test_cacl_application.py::test_cacl_scale_rules_ipv4:
  skip:
    reason: "caclmgrd may crash after loading scale ipv4 cacl rules."
    conditions: https://github.com/sonic-net/sonic-buildimage/issues/10883

cacl/test_cacl_application.py::test_cacl_scale_rules_ipv6:
  skip:
    reason: "caclmgrd may crash after loading scale ipv6 cacl rules."
    conditions: https://github.com/sonic-net/sonic-buildimage/issues/10883

cacl/test_cacl_application.py::test_multiasic_cacl_application:
  skip:
    reason: "test_multiasic_cacl_application is only supported on multi-ASIC platform"
    conditions:
      - "not is_multi_asic"

#######################################
#####           configlet         #####
#######################################
configlet/test_add_rack.py:
  skip:
    reason: "AddRack is not yet supported on multi-ASIC platform"
    conditions:
      - "is_multi_asic==True"

#######################################
#####            copp             #####
#######################################
copp/test_copp.py:
  skip:
    reason: "Topology not supported by COPP tests"
    conditions:
      - "topo_name not in ['ptf32', 'ptf64', 't0', 't0-64', 't0-52', 't0-116', 't1', 't1-lag', 't1-64-lag', 't1-backend', 't2', 'm0', 'mx']"

copp/test_copp.py::TestCOPP::test_trap_config_save_after_reboot:
  xfail:
    reason: "'Add always_enabled field to coppmgr' is not merged into 202012 yet"
    conditions:
      - "release in ['202012']"

#######################################
#####            crm              #####
#######################################
crm/test_crm.py::test_crm_fdb_entry:
  skip:
    reason: "Unsupported topology, expected to run only on 'T0*' or 'M0/MX' topology"
    conditions:
      - "'t0' not in topo_name and topo_name not in ['m0', 'mx']"

#######################################
#####            decap            #####
#######################################
decap/test_decap.py::test_decap[ttl=pipe, dscp=pipe, vxlan=disable]:
  skip:
    reason: "Not supported on broadcom after 201911 release, mellanox all releases and cisco-8000 all releases"
    conditions:
      - "(asic_type in ['broadcom'] and release not in ['201811', '201911']) or (asic_type in ['mellanox']) or (asic_type in ['cisco-8000'])"

decap/test_decap.py::test_decap[ttl=pipe, dscp=pipe, vxlan=set_unset]:
  skip:
    reason: "Not supported on broadcom after 201911 release, mellanox all releases and cisco-8000 all releases"
    conditions:
      - "(asic_type in ['broadcom'] and release not in ['201811', '201911']) or (asic_type in ['mellanox']) or (asic_type in ['cisco-8000'])"

decap/test_decap.py::test_decap[ttl=pipe, dscp=uniform, vxlan=disable]:
  skip:
    reason: "Not supported on backend and broadcom before 202012 release"
    conditions:
      - "(topo_name in ['t1-backend', 't0-backend']) or (asic_type in ['broadcom'] and release in ['201811', '201911'])"

decap/test_decap.py::test_decap[ttl=pipe, dscp=uniform, vxlan=set_unset]:
  skip:
    reason: "Not supported on backend, T2 topologies and broadcom platforms before 202012 release"
    conditions:
      - "('t2' in topo_name) or (topo_name in ['t1-backend', 't0-backend']) or (asic_type in ['broadcom'] and release in ['201811', '201911'])"

decap/test_decap.py::test_decap[ttl=uniform, dscp=pipe, vxlan=disable]:
  skip:
    reason: "Not supported uniform ttl mode"

decap/test_decap.py::test_decap[ttl=uniform, dscp=pipe, vxlan=set_unset]:
  skip:
    reason: "Not supported uniform ttl mode"

decap/test_decap.py::test_decap[ttl=uniform, dscp=uniform, vxlan=disable]:
  skip:
    reason: "Not supported uniform ttl mode"

decap/test_decap.py::test_decap[ttl=uniform, dscp=uniform, vxlan=set_unset]:
  skip:
    reason: "Not supported uniform ttl mode"

#######################################
#####         drop_packets        #####
#######################################
drop_packets:
  skip:
    reason: "M0/MX topo does not support drop_packets"
    conditions:
      - "topo_name in ['m0', 'mx']"

#######################################
#####           dualtor           #####
#######################################
dualtor/test_orch_stress.py:
  skip:
    reason: "This testcase is designed for single tor testbed with mock dualtor config."
    conditions:
      - "(topo_type not in ['t0']) or ('dualtor' in topo_name)"

dualtor/test_orchagent_active_tor_downstream.py:
  skip:
    reason: "This testcase is designed for single tor testbed with mock dualtor config."
    conditions:
      - "(topo_type not in ['t0']) or ('dualtor' in topo_name)"

dualtor/test_orchagent_mac_move.py:
  skip:
    reason: "This testcase is designed for single tor testbed with mock dualtor config."
    conditions:
      - "(topo_type not in ['t0']) or ('dualtor' in topo_name)"

dualtor/test_orchagent_standby_tor_downstream.py::test_standby_tor_downstream:
  skip:
    reason: "This testcase is designed for single tor testbed with mock dualtor config."
    conditions:
      - "(topo_type not in ['t0']) or ('dualtor' in topo_name)"

dualtor/test_orchagent_standby_tor_downstream.py::test_standby_tor_downstream_t1_link_recovered:
  skip:
    reason: "This testcase is designed for single tor testbed with mock dualtor config."
    conditions:
      - "(topo_type not in ['t0']) or ('dualtor' in topo_name)"

dualtor/test_orchagent_standby_tor_downstream.py::test_standby_tor_downstream_bgp_recovered:
  skip:
    reason: "This testcase is designed for single tor testbed with mock dualtor config."
    conditions:
      - "(topo_type not in ['t0']) or ('dualtor' in topo_name)"

dualtor/test_orchagent_standby_tor_downstream.py::test_standby_tor_downstream_loopback_route_readded:
  skip:
    reason: "This testcase is designed for single tor testbed with mock dualtor config and dualtor."
    conditions:
      - "(topo_type not in ['t0'])"

dualtor/test_orchagent_standby_tor_downstream.py::test_standby_tor_remove_neighbor_downstream_standby:
  skip:
    reason: "This testcase is designed for single tor testbed with mock dualtor config."
    conditions:
      - "(topo_type not in ['t0']) or ('dualtor' in topo_name)"

dualtor/test_orchagent_standby_tor_downstream.py::test_downstream_standby_mux_toggle_active:
  skip:
    reason: "This testcase is designed for single tor testbed with mock dualtor config."
    conditions:
      - "(topo_type not in ['t0']) or ('dualtor' in topo_name)"
  xfail:
    reason: "Image issue on Boradcom platforms, but not consistently failing"
    conditions:
      - "asic_type in ['broadcom']"

dualtor/test_standby_tor_upstream_mux_toggle.py:
  skip:
    reason: "This testcase is designed for single tor testbed with mock dualtor config."
    conditions:
      - "(topo_type not in ['t0']) or ('dualtor' in topo_name)"

#######################################
#####         dut_console         #####
#######################################
dut_console:
  skip:
    reason: "Not supported vs testbed."
    conditions:
      - "asic_type in ['vs']"

#######################################
#####             ecmp            #####
#######################################
ecmp/inner_hashing/test_inner_hashing.py:
  skip:
    reason: "PBH introduced in 202111 and skip this test on Mellanox 2700 platform"
    conditions:
      - "branch in ['201811', '201911', '202012', '202106'] or platform in ['x86_64-mlnx_msn2700-r0']"

ecmp/inner_hashing/test_inner_hashing_lag.py:
  skip:
    reason: "PBH introduced in 202111 and skip this test on Mellanox 2700 platform"
    conditions:
      - "branch in ['201811', '201911', '202012', '202106'] or platform in ['x86_64-mlnx_msn2700-r0']"

ecmp/inner_hashing/test_wr_inner_hashing.py:
  skip:
    reason: "PBH introduced in 202111 and skip this test on Mellanox 2700 platform"
    conditions:
      - "branch in ['201811', '201911', '202012', '202106'] or platform in ['x86_64-mlnx_msn2700-r0']"

ecmp/inner_hashing/test_wr_inner_hashing_lag.py:
  skip:
    reason: "PBH introduced in 202111 and skip this test on Mellanox 2700 platform"
    conditions:
      - "branch in ['201811', '201911', '202012', '202106'] or platform in ['x86_64-mlnx_msn2700-r0']"

<<<<<<< HEAD
#######################################
#####         everflow            #####
#######################################
everflow:
  skip:
    reason: "Skipping everflow tests. Unsupported topology."
    conditions:
      - "'backend' in topo_name"

everflow/test_everflow_per_interface.py:
  skip:
    reason: "Skip running on dualtor testbed or unsupported platforms."
    conditions:
      - "'dualtor' in topo_name or platform in ['x86_64-8800_lc_48h_o-r0']"
=======
ecmp/test_fgnhg.py:
  xfail:
    reason: "case failed waiting for fix"
    conditions:
      - "platform in ['x86_64-mlnx_msn2700-r0', 'x86_64-mlnx_msn4600c-r0']"
      - https://github.com/sonic-net/sonic-mgmt/issues/6558
>>>>>>> e8e27901

everflow/test_everflow_testbed.py::TestEverflowV4IngressAclIngressMirror::test_everflow_dscp_with_policer:
  xfail:
    strict: True
    reason: "Skipping test since mirror with policer is not supported on Cisco 8000 platforms."
    conditions:
      - "asic_type=='cisco-8000'"

#######################################
#####            fdb              #####
#######################################
fdb/test_fdb_mac_expire.py:
  skip:
    reason: "Not supported on this DUT topology."
    conditions:
      - "topo_type not in ['t0', 'm0', 'mx']"

#######################################
#####   generic_config_updater    #####
#######################################
generic_config_updater:
  skip:
    reason: 'generic_config_updater is not a supported feature for T2'
    conditions:
      - "'t2' in topo_name"

generic_config_updater/test_eth_interface.py::test_replace_fec:
  skip:
    reason: 'replace_fec ethernet test is not supported on virtual switch'
    conditions:
      - "platform in ['x86_64-kvm_x86_64-r0']"

generic_config_updater/test_incremental_qos.py::test_incremental_qos_config_updates:
  skip:
    reason: "This test was not run on this hwsku type currently"
    conditions:
      - "not any(i in hwsku for i in ['2700', 'Arista-7170-64C', 'montara', 'newport'])"

#######################################
#####           http              #####
#######################################
http/test_http_copy.py:
  skip:
    reason: "Test doesn't clean up the files in /tmp, it will cause the subsequent cases in /tmp fail, skipping until the issue is addressed"

#######################################
#####      iface_namingmode       #####
#######################################
iface_namingmode/test_iface_namingmode.py::TestShowPriorityGroup:
  xfail:
    reason: "Platform specific issue"
    strict: True
    conditions:
      - "platform in ['x86_64-cel_e1031-r0']"
  skip:
    reason: "M0/MX topo does not support TestShowPriorityGroup"
    conditions:
      - "topo_name in ['m0', 'mx']"

iface_namingmode/test_iface_namingmode.py::TestShowQueue::test_show_queue_persistent_watermark:
  xfail:
    reason: "Platform specific issue"
    strict: True
    conditions:
      - "platform in ['x86_64-cel_e1031-r0']"

iface_namingmode/test_iface_namingmode.py::TestShowQueue::test_show_queue_watermark:
  xfail:
    reason: "Platform specific issue"
    strict: True
    conditions:
      - "platform in ['x86_64-cel_e1031-r0']"

iface_namingmode/test_iface_namingmode.py::TestShowQueue:
  skip:
    reason: "M0/MX topo does not support TestShowQueue"
    conditions:
      - "topo_name in ['m0', 'mx']"

#######################################
#####            ip               #####
#######################################
ip/test_ip_packet.py:
  skip:
    reason: "Skipping ip packet test since can't provide enough interfaces"
    conditions:
      - "len(minigraph_interfaces) < 2 and len(minigraph_portchannels) < 2"

ip/test_ip_packet.py::TestIPPacket::test_forward_ip_packet_with_0xffff_chksum_drop:
  skip:
    reason: "Broadcom, Cisco and Marvell Asic will tolorate IP packets with 0xffff checksum"
    conditions:
      - "asic_type in ['broadcom', 'cisco-8000', 'marvell']"

ip/test_ip_packet.py::TestIPPacket::test_forward_ip_packet_with_0xffff_chksum_tolerant:
  skip:
    reason: "Mellanox Asic will drop IP packets with 0xffff checksum"
    conditions:
      - "asic_type in ['mellanox']"

#######################################
#####            ipfwd            #####
#######################################
ipfwd/test_dip_sip.py:
  skip:
    reason: "Unsupported topology."
    conditions:
      - "topo_type not in ['t0', 't1', 't2', 'm0', 'mx']"

ipfwd/test_dir_bcast.py:
  skip:
    reason: "Unsupported topology."
    conditions:
      - "topo_type not in ['t0', 'm0', 'mx']"
  xfail:
    reason: "Dualtor do not support now, need to fix in buildimage."
    conditions:
      - "'dualtor' in topo_name"
      - https://github.com/sonic-net/sonic-buildimage/issues/12167

ipfwd/test_mtu.py:
  skip:
    reason: "Unsupported topology."
    conditions:
      - "topo_type not in ['t1', 't2']"

#######################################
#####           macsec            #####
#######################################
macsec/test_macsec.py:
  skip:
    reason: "This test can only run on 7280 CR3"
    conditions:
      - "platform not in ['x86_64-arista_7280cr3mk_32d4', 'x86_64-kvm_x86_64-r0']"

macsec/test_macsec.py::TestDataPlane::test_server_to_neighbor:
  skip:
    reason: 'test_server_to_neighbor needs downstream neighbors, which is not present in this topo'
    conditions:
      - "'t2' in topo_name"

macsec/test_macsec.py::TestInteropProtocol::test_bgp:
  skip:
    reason: 'test_bgp skip in Brcm based T2, complete portchannel SAI fix planned for 8.1'
    conditions:
      - "'t2' in topo_name"

#######################################
#####            mpls             #####
#######################################
mpls/test_mpls.py:
  skip:
    reason: "MPLS TCs are not supported on Barefoot plarforms"
    conditions:
      - "asic_type in ['barefoot']"

#######################################
#####           mvrf              #####
#######################################
mvrf:
  skip:
    reason: "M0/MX topo does not support mvrf"
    conditions:
      - "topo_name in ['m0', 'mx']"

#######################################
#####           nat               #####
#######################################
nat:
  skip:
    reason: "Nat feature is not enabled with image version"
    conditions:
      - "'nat' not in feature_status"

#######################################
#####           ntp               #####
#######################################
ntp/test_ntp.py::test_ntp_long_jump_disabled:
  # Due to NTP code bug, long jump will still happen after disable it.
  # Set xfail flag for this test case
  xfail:
    strict: True
    reason: "Known NTP bug"

#######################################
#####       passw_hardening       #####
#######################################
passw_hardening/test_passw_hardening.py:
  skip:
    reason: "Password-hardening supported just in master version"
    conditions_logical_operator: or
    conditions:
        - "release not in ['master']"
        - https://github.com/sonic-net/sonic-mgmt/issues/6428

#######################################
#####           pc               #####
#######################################
pc/test_lag_2.py::test_lag_db_status_with_po_update:
  skip:
    reason: "Only support t1-lag topology"
    conditions:
        - "topo_name not in ['t1-lag']"

pc/test_po_cleanup.py:
  skip:
    reason: "Skip test due to there is no portchannel exists in current topology."
    conditions:
      - "len(minigraph_portchannels) == 0 and not is_multi_asic"

pc/test_po_update.py::test_po_update:
  skip:
    reason: "Skip test due to there is no portchannel or no portchannel member exists in current topology."
    conditions:
      - "len(minigraph_portchannels) == 0 or len(minigraph_portchannels[minigraph_portchannels.keys()[0]]['members']) == 0"

pc/test_po_update.py::test_po_update_io_no_loss:
  skip:
    reason: "Skip test due to there isn't enough port channel exists in current topology."
    conditions:
      - "len(minigraph_portchannel_interfaces) < 2"

pc/test_po_voq.py:
  skip:
    reason: "Skip since there is no portchannel configured or no portchannel member exists in current topology."
    conditions:
      - "num_asic == 0 or len(minigraph_portchannels[minigraph_portchannels.keys()[0]]['members']) == 0 or asic_type in ['cisco-8000']"

#######################################
#####           pfc               #####
#######################################
pfc/test_unknown_mac.py:
  skip:
    reason: In cisco-8000 platform, a packet with unknown MAC will be flooded, not dropped. This case will not pass in cisco-8000.
    conditions:
      - "asic_type in ['cisco-8000']"

#######################################
#####         pfc_asym            #####
#######################################
pfc_asym/test_pfc_asym.py:
  skip:
    reason: 'pfc_asym test is only supported on Mellanox, Barefoot platforms'
    conditions:
      - "asic_type not in ['mellanox', 'barefoot']"

pfc_asym/test_pfc_asym.py::test_pfc_asym_off_rx_pause_frames:
   skip:
     reason: "skipped for Barefoot platform"
     conditions:
        - "asic_type in ['barefoot']"

#######################################
#####         pfcwd               #####
#######################################
pfcwd:
  skip:
    reason: "Pfcwd tests skipped on m0/mx or dual tor testbed."
    conditions:
      - "'dualtor' in topo_name or topo_name in ['m0', 'mx']"

pfcwd/test_pfc_config.py::TestPfcConfig::test_forward_action_cfg:
   skip:
     reason: "Forward action not supported in cisco-8000"
     conditions:
        - "asic_type in ['cisco-8000']"

#######################################
#####         platform_tests      #####
#######################################
platform_tests/api/test_sfp.py::TestSfpApi::test_reset:
  skip:
    reason: "platform does not support sfp reset"
    conditions:
      - "platform in ['x86_64-cel_e1031-r0']"

platform_tests/api/test_sfp.py::TestSfpApi::test_tx_disable_channel:
  skip:
    reason: "platform does not support"
    conditions:
      - "platform in ['x86_64-cel_e1031-r0']"

platform_tests/daemon/test_chassisd.py:
  skip:
    reason: "chassisd platform daemon introduced in 202106"
    conditions:
      - "release in ['201811', '201911', '202012']"

platform_tests/sfp/test_sfputil.py::test_check_sfputil_low_power_mode:
  skip:
    reason: "Get/Set low power mode is not supported in Cisco 8000 platform"
    conditions:
      - "asic_type in ['cisco-8000'] or platform in ['x86_64-cel_e1031-r0']"

platform_tests/sfp/test_sfputil.py::test_check_sfputil_reset:
  skip:
    reason: "platform does not support sfp reset"
    conditions:
      - "platform in ['x86_64-cel_e1031-r0'] or 't2' in topo_name"
      - https://github.com/sonic-net/sonic-mgmt/issues/6218

platform_tests/test_auto_negotiation.py:
  skip:
    reason: "auto negotiation test highly depends on test enviroments, file issue to track and skip for now"
    conditions: https://github.com/sonic-net/sonic-mgmt/issues/5447

#######################################
#####           qos               #####
#######################################
qos:
  skip:
    reason: "M0/MX topo does not support qos"
    conditions:
      - "topo_name in ['m0', 'mx']"

qos/test_buffer_traditional.py:
  skip:
    reason: "Buffer traditional test is only supported 201911 branch and not yet supported on multi-ASIC platform."
    conditions:
      - "is_multi_asic==True or release not in ['201911']"

qos/test_pfc_pause.py::test_pfc_pause_lossless:
  # For this test, we use the fanout connected to the DUT to send PFC pause frames.
  # The fanout needs to send PFC frames fast enough so that the queue remains completely paused for the entire duration
  # of the test. The inter packet interval between PFC frames to completely block a queue vary based on link speed and
  # we have seen flakiness in our test runs. Since this test is already covered under the 'ixia' folder where we use a
  # traffic generator to generate pause frames, skipping this here.
  skip:
    reason: "Fanout needs to send PFC frames fast enough to completely pause the queue"

qos/test_qos_masic.py:
  skip:
    reason: "QoS tests for multi-ASIC only. Supported topos: t1-lag, t1-64-lag, t1-backend."
    conditions:
      - "is_multi_asic==False or topo_name not in ['t1-lag', 't1-64-lag', 't1-backend']"

qos/test_qos_sai.py:
  skip:
    reason: "qos_sai tests not supported on t1 topo"
    conditions:
      - "asic_type in ['barefoot'] and topo_name in ['t1']"

qos/test_qos_sai.py::TestQosSai:
  skip:
    reason: "Unsupported testbed type."
    conditions:
      - "topo_name not in ['t0', 't0-64', 't0-116', 't0-35', 'dualtor-56', 'dualtor', 't0-80', 't0-backend', 't1-lag', 't1-64-lag', 't1-backend', 't2', 't2_2lc_36p-masic', 't2_2lc_min_ports-masic'] and asic_type not in ['mellanox']"

qos/test_qos_sai.py::TestQosSai::testQosSaiDot1pPgMapping:
  skip:
    reason: "Dot1p-PG mapping is only supported on backend."
    conditions:
      - "'backend' not in topo_name"

qos/test_qos_sai.py::TestQosSai::testQosSaiDot1pQueueMapping:
  skip:
    reason: "Dot1p-queue mapping is only supported on backend."
    conditions:
      - "'backend' not in topo_name"

qos/test_qos_sai.py::TestQosSai::testQosSaiDscpQueueMapping:
  skip:
    reason: "Dscp-queue mapping is not supported on backend."
    conditions:
      - "'backend' in topo_name"

qos/test_qos_sai.py::TestQosSai::testQosSaiDscpToPgMapping:
  skip:
    reason: "Dscp-PG mapping is not supported on backend."
    conditions:
      - "'backend' in topo_name"

qos/test_qos_sai.py::TestQosSai::testQosSaiDwrrWeightChange:
  skip:
    reason: "Skip DWRR weight change test on Mellanox platform."
    conditions:
      - "asic_type in ['mellanox']"

qos/test_qos_sai.py::TestQosSai::testQosSaiHeadroomPoolSize:
  xfail:
    reason: "Image issue on Arista platforms"
    conditions:
      - "platform in ['x86_64-arista_7050cx3_32s']"
  skip:
    reason: "Headroom pool size not supported."
    conditions:
      - "hwsku not in ['Arista-7060CX-32S-C32', 'Celestica-DX010-C32', 'Arista-7260CX3-D108C8', 'Force10-S6100', 'Arista-7260CX3-Q64', 'Arista-7050CX3-32S-C32'] and asic_type not in ['mellanox']"

qos/test_qos_sai.py::TestQosSai::testQosSaiHeadroomPoolWatermark:
  xfail:
    reason: "Image issue on Arista platforms"
    conditions:
      - "platform in ['x86_64-arista_7050cx3_32s']"
  skip:
    reason: "Headroom pool size not supported."
    conditions:
      - "hwsku not in ['Arista-7060CX-32S-C32', 'Celestica-DX010-C32', 'Arista-7260CX3-D108C8', 'Force10-S6100', 'Arista-7260CX3-Q64', 'Arista-7050CX3-32S-C32']"

qos/test_qos_sai.py::TestQosSai::testQosSaiPGDrop:
  skip:
    reason: "PG drop size test is not supported."
    conditions:
      - "asic_type not in ['cisco-8000']"

qos/test_qos_sai.py::TestQosSai::testQosSaiPgHeadroomWatermark:
  skip:
    reason: "Priority Group Headroom Watermark is not supported on cisco asic. PG drop counter stat is covered as a part of testQosSaiPfcXoffLimit"
    conditions:
      - "asic_type in ['cisco-8000']"

qos/test_qos_sai.py::TestQosSai::testQosSaiPgSharedWatermark[None-wm_pg_shared_lossy]:
  xfail:
    reason: "Image issue on Arista platforms"
    conditions:
      - "platform in ['x86_64-arista_7050cx3_32s']"

qos/test_qos_sai.py::TestQosSai::testQosSaiSharedReservationSize:
  skip:
    reason: "Shared reservation size test is not supported."
    conditions:
      - "asic_type not in ['cisco-8000']"

#######################################
#####         restapi             #####
#######################################
restapi/test_restapi.py:
  skip:
    reason: "Only supported on Mellanox"
    conditions:
      - "asic_type not in ['mellanox']"

restapi/test_restapi_vxlan_ecmp.py:
  skip:
    reason: "Only supported on cisco 8102"
    conditions:
      - "asic_type not in ['cisco-8000']"

#######################################
#####           route             #####
#######################################
route/test_static_route.py:
  skip:
    reason: "Test not supported for 201911 images or older."
    conditions:
      - "release in ['201811', '201911']"

route/test_static_route.py::test_static_route_ecmp_ipv6:
  # This test case may fail due to a known issue https://github.com/sonic-net/sonic-buildimage/issues/4930.
  # Temporarily disabling the test case due to the this issue.
  skip:
    reason: "Test case may fail due to a known issue"
    conditions: https://github.com/sonic-net/sonic-buildimage/issues/4930

#######################################
#####      show_techsupport       #####
#######################################
show_techsupport/test_techsupport.py::test_techsupport:
  xfail:
    reason: "Generic internal image issue"
    strict: True
    conditions:
      - "branch in ['internal-202012']"
      - "build_version <= '20201231.33'"

#######################################
#####            snmp             #####
#######################################
snmp/test_snmp_interfaces.py::test_snmp_interfaces:
  skip:
    reason: "Interfaces not present on supervisor node."
    conditions:
      - "is_supervisor"

snmp/test_snmp_lldp.py:
  skip:
    reason: "LLDP not supported on supervisor node."
    conditions:
      - "is_supervisor"

snmp/test_snmp_pfc_counters.py:
  skip:
    reason: "M0/MX topo does not support test_snmp_pfc_counters"
    conditions:
      - "topo_name in ['m0', 'mx']"

snmp/test_snmp_phy_entity.py::test_psu_info:
  skip:
    reason: "Not supported on non supervisor node."
    conditions:
      - "is_supervisor"

snmp/test_snmp_queue.py:
  skip:
    reason: "Interfaces not present on supervisor node or M0 topo does not support test_snmp_queue or unsupported platform"
    conditions:
      - "is_supervisor or topo_name in ['m0'] or asic_type in ['barefoot']"

#######################################
#####            span             #####
#######################################
span:
  skip:
    reason: "Skipping span test on broadcom/cisco-8000 platform."
    conditions:
      - "asic_type in ['broadcom', 'cisco-8000']"

#######################################
#####             ssh             #####
#######################################
ssh/test_ssh_stress.py::test_ssh_stress:
  # This test is not stable, skip it for now.
  # known issue: https://github.com/paramiko/paramiko/issues/1508
  skip:
    reason: "This test failed intermittent due to known issue of paramiko, skip for now"
    conditions: https://github.com/paramiko/paramiko/issues/1508

#######################################
#####     sub_port_interfaces     #####
#######################################
sub_port_interfaces:
  skip:
    reason: "Unsupported platform or asic"
    conditions:
      - "is_multi_asic==True or asic_gen not in ['td2', 'spc1', 'spc2', 'spc3'] and asic_type not in ['barefoot','innovium']"

sub_port_interfaces/test_sub_port_interfaces.py::TestSubPorts::test_tunneling_between_sub_ports:
  skip:
    reason: "Cisco 8000 platform does not support DSCP PIPE Mode for IPinIP Tunnels"
    conditions:
      - "asic_type=='cisco-8000'"

#######################################
#####             syslog          #####
#######################################
syslog/test_syslog.py:
  skip:
    reason: "Testcase enhancements needed for backend topo"
    conditions:
      - "topo_name in ['t0-backend', 't1-backend']"
      - https://github.com/sonic-net/sonic-mgmt/issues/4469
  xfail:
    reason: "Generic internal image issue"
    conditions:
      - "branch in ['internal-202012']"
      - "build_version <= '20201231.33'"

syslog/test_syslog_source_ip.py:
  skip:
    reason: "Testcase consistent failed, raised issue to track"
    conditions:
      - https://github.com/sonic-net/sonic-mgmt/issues/6479

#######################################
#####         system_health       #####
#######################################
system_health/test_system_health.py::test_service_checker_with_process_exit:
  xfail:
    strict: True
    conditions:
      - "branch in ['internal-202012']"
      - "build_version <= '20201231.44'"

#######################################
#####       test_pretest.py       #####
#######################################
test_pretest.py::test_stop_pfcwd:
  skip:
    reason: "Skip this test on non dualTOR testbeds."
    conditions:
      - "'dualtor' not in topo_name"

#######################################
#####            vlan             #####
#######################################
vlan/test_vlan.py::test_vlan_tc7_tagged_qinq_switch_on_outer_tag:
  skip:
    reason: "Unsupported platform."
    conditions:
      - "asic_type not in ['mellanox', 'barefoot']"

vlan/test_vlan_ping.py:
  skip:
    reason: "test_vlan_ping doesn't work on Broadcom platform"
    conditions:
      - "asic_type in ['broadcom']"

#######################################
#####             voq             #####
#######################################
voq/test_voq_ipfwd.py:
  skip:
    reason: "Did not find any asic in the DUTs (linecards) that are connected to T1 VM's."
    conditions:
      - "not any('T1' in value['name'] for key, value in minigraph_neighbors.items())"

voq/test_voq_ipfwd.py::test_host_route_table_bgp:
  skip:
    reason: "Has no inband interfaces, so must not be connected to fabric"
    conditions:
      - "len(BGP_VOQ_CHASSIS_NEIGHBOR) == 0"

voq/test_voq_ipfwd.py::test_host_route_table_inband_addr:
  skip:
    reason: "Has no inband interfaces, so must not be connected to fabric."
    conditions:
      - "len(VOQ_INBAND_INTERFACE) == 0"

voq/test_voq_nbr.py::TestGratArp::test_gratarp_macchange:
  skip:
    reason: "Can't run this test without any IP interfaces on ethernet ports."
    conditions:
      - "len(INTERFACE) == 0"

voq/test_voq_nbr.py::test_neighbor_hw_mac_change:
  skip:
    reason: "Can't run this test without any IP interfaces on ethernet ports."
    conditions:
      - "len(INTERFACE) == 0"

#######################################
#####             vrf             #####
#######################################
vrf/test_vrf.py::TestVrfAclRedirect:
  skip:
    reason: "Switch does not support ACL REDIRECT_ACTION."
    conditions:
      - "len([capabilities for capabilities in switch.values() if 'REDIRECT_ACTION' in capabilities]) == 0"

#######################################
#####           vxlan            #####
#######################################
vxlan/test_vxlan_ecmp.py:
  skip:
    reason: "VxLAN ECMP test is not yet supported on multi-ASIC platform. Also this test can only run 8102. 4600 has issue https://github.com/sonic-net/sonic-mgmt/issues/6616"
    conditions:
      - "(is_multi_asic==True) or (platform not in ['x86_64-8102_64h_o-r0'])"

vxlan/test_vnet_vxlan.py:
  skip:
    reason: "enable tests only for: mellanox, barefoot"
    conditions:
      - "asic_type not in ['mellanox', 'barefoot']"

#######################################
#####           telemetry         #####
#######################################
telemetry/test_telemetry.py:
  skip:
    reason: "Skip telemetry test for 201911 and older branches"
    conditions:
      - "(is_multi_asic==True) and (release in ['201811', '201911'])"

#######################################
#####           vrf_attr          #####
#######################################
vrf/test_vrf_attr.py::TestVrfAttrSrcMac::test_vrf1_neigh_with_default_router_mac:
  skip:
    reason: "RIF MAC taking precedence over VRF MAC"
    conditions:
      - "asic_type in ['barefoot']"

#######################################
#####           wan_lacp          #####
#######################################
wan/lacp/test_wan_lag_min_link.py::test_lag_min_link:
  skip:
    reason: "Skip test due to there isn't enough port channel or members exists in current topology."
    conditions_logical_operator: OR
    conditions:
      - "len(minigraph_portchannels) < 2"
      - "not any(len(v['members']) > 1 for _, v in minigraph_portchannels.items())"<|MERGE_RESOLUTION|>--- conflicted
+++ resolved
@@ -322,29 +322,21 @@
     conditions:
       - "branch in ['201811', '201911', '202012', '202106'] or platform in ['x86_64-mlnx_msn2700-r0']"
 
-<<<<<<< HEAD
+ecmp/test_fgnhg.py:
+  xfail:
+    reason: "case failed waiting for fix"
+    conditions:
+      - "platform in ['x86_64-mlnx_msn2700-r0', 'x86_64-mlnx_msn4600c-r0']"
+      - https://github.com/sonic-net/sonic-mgmt/issues/6558   
+      
 #######################################
 #####         everflow            #####
 #######################################
-everflow:
-  skip:
-    reason: "Skipping everflow tests. Unsupported topology."
-    conditions:
-      - "'backend' in topo_name"
-
 everflow/test_everflow_per_interface.py:
   skip:
     reason: "Skip running on dualtor testbed or unsupported platforms."
     conditions:
       - "'dualtor' in topo_name or platform in ['x86_64-8800_lc_48h_o-r0']"
-=======
-ecmp/test_fgnhg.py:
-  xfail:
-    reason: "case failed waiting for fix"
-    conditions:
-      - "platform in ['x86_64-mlnx_msn2700-r0', 'x86_64-mlnx_msn4600c-r0']"
-      - https://github.com/sonic-net/sonic-mgmt/issues/6558
->>>>>>> e8e27901
 
 everflow/test_everflow_testbed.py::TestEverflowV4IngressAclIngressMirror::test_everflow_dscp_with_policer:
   xfail:
