#######################################
#####          cutsom_acl         #####
#######################################
acl:
  skip:
    reason: "Acl testsuite is still not enabled for macsec enable sonic-mgmt run"
    conditions:
      - "macsec_en==True"

acl/custom_acl_table/test_custom_acl_table.py:
  skip:
    reason: "Custom ACL not supported on older releases or dualtor setup"
    conditions_logical_operator: or
    conditions:
      - "release in ['201811', '201911', '202012']"
      - "'dualtor' in topo_name"

#######################################
#####            acl              #####
#######################################
acl/null_route/test_null_route_helper.py:
  skip:
    reason: "Skip running on dualtor /m1 testbed"
    conditions_logical_operator: or
    conditions:
      - "'dualtor' in topo_name"
      - "'m1' in topo_type"

acl/test_acl.py:
  skip:
    reason: "Skip acl for isolated-v6 topology"
    conditions:
      - "'isolated-v6' in topo_name and https://github.com/sonic-net/sonic-mgmt/issues/18077"

acl/test_acl_outer_vlan.py:
  #Outer VLAN id match support is planned for future release with SONIC on Cisco 8000
  #For the current release, will mark the related test cases as XFAIL
  xfail:
    reason: "Cisco platform does not support ACL Outer VLAN ID tests"
    conditions:
      - "asic_type in ['cisco-8000']"
  skip:
    reason: "Skip running on dualtor testbed"
    conditions:
      - "'dualtor' in topo_name"

#######################################
#####            arp              #####
#######################################
arp/test_arp_dualtor.py::test_proxy_arp_for_standby_neighbor:
  skip:
    reason: "`accept_untracked_na` currently only available in 202012"
    conditions:
      - "release not in ['202012']"

arp/test_arp_dualtor.py::test_standby_unsolicited_neigh_learning[IPv4-active-standby]:
  skip:
    reason: "This testcase has low passing rate in KVM PR test, skip with issue to unblock PR test."
    conditions:
      - "asic_type in ['vs'] and https://github.com/sonic-net/sonic-mgmt/issues/17441"

arp/test_neighbor_mac_noptf.py:
  skip:
    reason: "Not supported in standalone topologies."
    conditions:
      - "'standalone' in topo_name"

arp/test_unknown_mac.py:
  skip:
    reason: "Behavior on cisco-8000 & (Marvell) platform for unknown MAC is flooding rather than DROP, hence skipping."
    conditions:
      - "asic_type in ['cisco-8000','marvell-teralynx']"

arp/test_wr_arp.py:
  skip:
    reason: "Warm reboot is broken on dualtor topology. Device fails to recover by sanity check. Skipping for now. Not supported in standalone topos / Warm reboot is not required for 202412 / WR not supported on D4"
    conditions_logical_operator: or
    conditions:
      - "https://github.com/sonic-net/sonic-buildimage/issues/16502 and 'dualtor' in topo_name"
      - "'standalone' in topo_name"
      - "release in ['202412']"
      - "platform in ['x86_64-nokia_ixr7220_d4-r0']"

#######################################
#####            bfd              #####
#######################################
bfd/test_bfd.py:
  skip:
    reason: "Test not supported for platforms other than Nvidia 4280/4600c/4700/5600 and cisco-8102. Skipping the test / KVM do not support bfd test"
    conditions_logical_operator: or
    conditions:
      -  "(release in ['201811', '201911']) or (platform not in ['x86_64-mlnx_msn4600c-r0', 'x86_64-mlnx_msn4700-r0', 'x86_64-nvidia_sn5600-r0', 'x86_64-8102_64h_o-r0', 'x86_64-8101_32fh_o-r0', 'x86_64-nvidia_sn4280-r0', 'x86_64-8102_28fh_dpu_o-r0'])"
      - "asic_type in ['vs']"

bfd/test_bfd.py::test_bfd_basic:
  skip:
    reason: "Test not supported on platforms other than Cisco 8101/8102, Nvidia 4280/4600c/4700/5600. KVM platforms do not support bfd test"
    conditions_logical_operator: or
    conditions:
      - "platform not in ['x86_64-mlnx_msn4600c-r0', 'x86_64-mlnx_msn4700-r0', 'x86_64-nvidia_sn5600-r0', 'x86_64-8102_64h_o-r0', 'x86_64-8101_32fh_o-r0', 'x86_64-nvidia_sn4280-r0', 'x86_64-8102_28fh_dpu_o-r0']"
      - "release in ['201811', '201911']"
      - "asic_type in ['vs']"

bfd/test_bfd.py::test_bfd_echo_mode:
  skip:
    reason: "https://github.com/sonic-net/sonic-mgmt/issues/14087 / KVM do not support bfd test"
    conditions_logical_operator: or
    conditions:
      - "https://github.com/sonic-net/sonic-mgmt/issues/14087"
      - "asic_type in ['vs']"

bfd/test_bfd.py::test_bfd_scale:
  skip:
    reason: "Test is not supported for platforms other than Cisco 8102/8101, Nvidia 4280/4600c/4700/5600. KVM platforms do not support bfd test"
    conditions_logical_operator: or
    conditions:
      - "platform not in ['x86_64-mlnx_msn4600c-r0', 'x86_64-mlnx_msn4700-r0', 'x86_64-nvidia_sn5600-r0', 'x86_64-8102_64h_o-r0', 'x86_64-8101_32fh_o-r0', 'x86_64-nvidia_sn4280-r0', 'x86_64-8102_28fh_dpu_o-r0']"
      - "release in ['201811', '201911']"
      - "asic_type in ['vs']"

bfd/test_bfd_static_route.py:
  skip:
    reason: "Only supported on multi-asic system & Cisco LCs."
    conditions:
      - "(is_multi_asic is False) or (hwsku not in ['Cisco-88-LC0-36FH-M-O36', 'Cisco-8800-LC-48H-C48', 'Cisco-88-LC0-36FH-O36'])"

bfd/test_bfd_traffic.py:
  skip:
    reason: "Test only supported on Cisco 8800 platforms."
    conditions:
      - "asic_type not in ['cisco-8000']"

#######################################
#####            bgp              #####
#######################################
bgp/test_bgp_allow_list.py:
  skip:
    reason: "Only supported on t1 topo. But Cisco 8111 or 8122 T1(compute ai) platform is not supported."
    conditions_logical_operator: or
    conditions:
      - "'t1' not in topo_type"
      - "platform in ['x86_64-8111_32eh_o-r0', 'x86_64-8122_64eh_o-r0', 'x86_64-8122_64ehf_o-r0']"

bgp/test_bgp_bbr.py:
  skip:
    reason: "Only supported on t1 topo. But Cisco 8111 or 8122 T1(compute ai) platform is not supported."
    conditions_logical_operator: or
    conditions:
      - "'t1' not in topo_type"
      - "platform in ['x86_64-8111_32eh_o-r0', 'x86_64-8122_64eh_o-r0', 'x86_64-8122_64ehf_o-r0']"
      - "asic_type in ['vs'] and https://github.com/sonic-net/sonic-mgmt/issues/17598"

bgp/test_bgp_gr_helper.py:
  skip:
    reason: 'bgp graceful restarted is not a supported feature for T2 and skip in KVM for failing with new cEOS image'
    conditions_logical_operator: or
    conditions:
      - "'t2' in topo_name"
      - "asic_type in ['vs'] and https://github.com/sonic-net/sonic-mgmt/issues/18788"

bgp/test_bgp_multipath_relax.py:
  skip:
    reason: "Not supported topology backend."
    conditions_logical_operator: or
    conditions:
      - "'backend' in topo_name"
      - "'t1-isolated' in topo_name"

bgp/test_bgp_port_disable.py:
  skip:
    reason: "Not supperted on master."
    conditions:
      - "release in ['master', '202505']"

bgp/test_bgp_queue.py:
  skip:
    reason: "Not supported on mgmt device"
    conditions:
      - "topo_type in ['m0', 'mx', 'm1']"
  xfail:
    reason: "Skipped due to issue https://github.com/sonic-net/sonic-mgmt/issues/18349"
    conditions:
      - "https://github.com/sonic-net/sonic-mgmt/issues/18349 and ('t1-isolated-d56u2' in topo_name or 't0-isolated-d32u32s2' in topo_name)"

bgp/test_bgp_router_id.py:
  skip:
    reason: "Not supported on multi-asic"
    conditions:
      - "is_multi_asic==True"

bgp/test_bgp_slb.py:
  skip:
    reason: "Skip over topologies which doesn't support slb."
    conditions:
     - "'backend' in topo_name or 'mgmttor' in topo_name"

bgp/test_bgp_slb.py::test_bgp_slb_neighbor_persistence_across_advanced_reboot:
  skip:
    reason: "Skip it on dual tor since it got stuck during warm reboot due to known issue on master and internal image
             or over topologies which doesn't support slb."
    conditions_logical_operator: or
    conditions:
      - "topo_name in ['dualtor', 'dualtor-56', 'dualtor-120', 'dualtor-aa', 'dualtor-aa-56'] and https://github.com/sonic-net/sonic-mgmt/issues/9201"
      - "'backend' in topo_name or 'mgmttor' in topo_name or 'isolated' in topo_name"
      - "hwsku in ['Arista-7050CX3-32S-C28S4']"
      - "platform in ['x86_64-nokia_ixr7220_d4-r0']"

bgp/test_bgp_speaker.py:
  skip:
    reason: "Not supported on topology backend."
    conditions:
      - "'backend' in topo_name"

bgp/test_bgp_suppress_fib.py:
  skip:
    reason: "Not supported before release 202411."
    conditions_logical_operator: or
    conditions:
      - "release in ['201811', '201911', '202012', '202205', '202211', '202305', '202311', '202405', 'master']"
      - "asic_type in ['vs'] and https://github.com/sonic-net/sonic-mgmt/issues/14449"

bgp/test_bgpmon.py:
  skip:
    reason: "Not supported on T2 topology or topology backend"
    conditions:
      - "'backend' in topo_name or 't2' in topo_name"

bgp/test_bgpmon_v6.py::test_bgpmon_no_ipv6_resolve_via_default:
  skip:
    reason: "Not applicable for passive bgpmon_v6"

bgp/test_startup_tsa_tsb_service.py::test_tsa_tsb_service_with_supervisor_abnormal_reboot:
  skip:
    reason: "Not supported on T2 single node topology"
    conditions:
      - "'t2_single_node' in topo_name"

bgp/test_startup_tsa_tsb_service.py::test_tsa_tsb_service_with_supervisor_cold_reboot:
  skip:
    reason: "Not supported on T2 single node topology"
    conditions:
      - "'t2_single_node' in topo_name"

bgp/test_startup_tsa_tsb_service.py::test_tsa_tsb_service_with_tsa_on_sup:
  skip:
    reason: "Not supported on T2 single node topology"
    conditions:
      - "'t2_single_node' in topo_name"

bgp/test_startup_tsa_tsb_service.py::test_user_init_tsb_on_sup_while_service_run_on_dut:
  skip:
    reason: "Not supported on T2 single node topology"
    conditions:
      - "'t2_single_node' in topo_name"

bgp/test_traffic_shift.py::test_load_minigraph_with_traffic_shift_away:
  skip:
    reason: "Test is flaky and causing PR test to fail unnecessarily"
    conditions:
      - "asic_type in ['vs']"
      - https://github.com/sonic-net/sonic-mgmt/issues/6471

bgp/test_traffic_shift_sup.py:
  skip:
    reason: "Not supported on T2 single node topology"
    conditions:
      - "'t2_single_node' in topo_name"

#######################################
#####            cacl             #####
#######################################
cacl/test_cacl_application.py::test_cacl_application_dualtor:
  skip:
    reason: "test_cacl_application_dualtor is only supported on dualtor topology"
    conditions:
      - "topo_name not in ['dualtor', 'dualtor-56', 'dualtor-64', 'dualtor-64-breakout', 'dualtor-120']"

cacl/test_cacl_application.py::test_cacl_application_nondualtor:
  skip:
    reason: "test_cacl_application is only supported on non dualtor topology"
    conditions:
      - "topo_name in ['dualtor', 'dualtor-56', 'dualtor-64', 'dualtor-120']"

cacl/test_cacl_application.py::test_multiasic_cacl_application:
  skip:
    reason: "test_multiasic_cacl_application is only supported on multi-ASIC platform"
    conditions:
      - "not is_multi_asic"

cacl/test_ebtables_application.py:
  skip:
    reason: "Ebtables shouldn't be installed in KVM which blocks L2 forwarding, skip in PR testing"
    conditions:
      - "asic_type in ['vs']"

#######################################
#####           configlet         #####
#######################################
configlet/test_add_rack.py:
  skip:
    reason: "AddRack is not yet supported on multi-ASIC platform"
    conditions:
      - "is_multi_asic==True"

container_hardening/test_container_hardening.py::test_container_privileged:
  skip:
    reason: "Not supported on 202305 and older releases"
    conditions:
      - "release in ['201811', '201911', '202012', '202205', '202211', '202305']"

#######################################
#####            copp             #####
#######################################
copp/test_copp.py:
  skip:
    reason: "Topology not supported by COPP tests"
    conditions:
      - "(topo_name not in ['dualtor-aa', 'dualtor-aa-64-breakout', 'ptf32', 'ptf64', 't0', 't0-64', 't0-52', 't0-116', 't0-118', 't0-88-o8c80', 't1', 't1-lag', 't1-28-lag', 't1-48-lag', 't1-64-lag', 't1-56-lag', 't1-backend', 'm0', 'm0-2vlan', 'mx', 'm1-48', 'm1-44', 'm1-108', 'm1-128', 't0-isolated-d16u16s1', 't1-isolated-d28u1', 't0-isolated-d32u32s2', 't1-isolated-d56u2'] and 't2' not in topo_type)"


copp/test_copp.py::TestCOPP::test_add_new_trap:
  skip:
    reason: "Copp test_add_new_trap is not yet supported on these testbeds"
    conditions_logical_operator: or
    conditions:
      - "is_multi_asic==True"
      - "(topo_name not in ['ptf32', 'ptf64', 't0', 't0-64', 't0-52', 't0-116', 't0-118', 't0-88-o8c80', 't1', 't1-lag', 't1-28-lag', 't1-48-lag', 't1-64-lag', 't1-56-lag', 't1-backend', 'm0', 'm0-2vlan', 'mx', 'm1-48', 'm1-44', 'm1-108', 'm1-128', 't0-isolated-d16u16s1', 't1-isolated-d28u1', 't0-isolated-d32u32s2', 't1-isolated-d56u2'] and 't2' not in topo_type)"

copp/test_copp.py::TestCOPP::test_remove_trap:
  skip:
    reason: "Copp test_remove_trap is not yet supported on these testbeds"
    conditions_logical_operator: or
    conditions:
      - "is_multi_asic==True"
      - "(topo_name not in ['ptf32', 'ptf64', 't0', 't0-64', 't0-52', 't0-116', 't0-118', 't0-88-o8c80', 't1', 't1-lag', 't1-28-lag', 't1-48-lag', 't1-64-lag', 't1-56-lag', 't1-backend', 'm0', 'm0-2vlan', 'mx', 'm1-48', 'm1-44', 'm1-108', 'm1-128', 't0-isolated-d16u16s1', 't1-isolated-d28u1', 't0-isolated-d32u32s2', 't1-isolated-d56u2'] and 't2' not in topo_type)"

copp/test_copp.py::TestCOPP::test_trap_config_save_after_reboot:
  skip:
    conditions_logical_operator: or
    reason: "Copp test_trap_config_save_after_reboot is not yet supported on these testbeds or not supported after docker_inram enabled"
    conditions:
      - "is_multi_asic==True"
      - "build_version.split('.')[0].isdigit() and int(build_version.split('.')[0]) == 20220531 and int(build_version.split('.')[1]) > 27 and hwsku in ['Arista-7050-QX-32S', 'Arista-7050QX32S-Q32', 'Arista-7050-QX32', 'Arista-7050QX-32S-S4Q31', 'Arista-7060CX-32S-D48C8', 'Arista-7060CX-32S-C32', 'Arista-7060CX-32S-Q32', 'Arista-7060CX-32S-C32-T1']"
      - "build_version.split('.')[0].isdigit() and int(build_version.split('.')[0]) > 20220531 and hwsku in ['Arista-7050-QX-32S', 'Arista-7050QX32S-Q32', 'Arista-7050-QX32', 'Arista-7050QX-32S-S4Q31', 'Arista-7060CX-32S-D48C8', 'Arista-7060CX-32S-C32', 'Arista-7060CX-32S-Q32', 'Arista-7060CX-32S-C32-T1']"
      - "(topo_name not in ['ptf32', 'ptf64', 't0', 't0-64', 't0-52', 't0-116', 't0-118', 't0-88-o8c80', 't1', 't1-lag', 't1-28-lag', 't1-48-lag', 't1-64-lag', 't1-56-lag', 't1-backend', 'm0', 'm0-2vlan', 'mx', 'm1-48', 'm1-44', 'm1-108', 'm1-128', 't0-isolated-d16u16s1', 't1-isolated-d28u1', 't0-isolated-d32u32s2', 't1-isolated-d56u2'] and 't2' not in topo_type)"

copp/test_copp.py::TestCOPP::test_trap_neighbor_miss:
  skip:
    reason: "Copp test_trap_neighbor_miss is not supported on broadcom platforms and non-TOR topologies"
    conditions_logical_operator: or
    conditions:
      - "(asic_type in ['broadcom'] and release in ['202411'])"
      - "(topo_name not in ['t0', 't0-64', 't0-52', 't0-116', 't0-118', 't0-88-o8c80', 't0-isolated-d16u16s1', 't1-isolated-d28u1', 't0-isolated-d32u32s2', 't1-isolated-d56u2'])"


#######################################
#####            crm              #####
#######################################
crm/test_crm.py::test_crm_fdb_entry:
  skip:
    reason: "Unsupported topology, expected to run only on 'T0*' or 'M0/MX' topology"
    conditions:
      - "'t0' not in topo_name and topo_type not in ['m0', 'mx']"

crm/test_crm_available.py:
  xfail:
    reason: "There is a known issue with broadcom dualtor"
    conditions:
      - "https://github.com/sonic-net/sonic-mgmt/issues/18873 and 'dualtor' in topo_name and asic_type in ['broadcom']"

#######################################
#####           dash              #####
#######################################
dash/crm/test_dash_crm.py:
  skip:
    reason: "Currently dash tests are not supported on KVM"
    conditions:
      - "asic_type in ['vs'] and https://github.com/sonic-net/sonic-mgmt/issues/16407"

dash/test_dash_acl.py:
  skip:
    reason: "Currently dash tests are not supported on KVM"
    conditions:
      - "asic_type in ['vs'] and https://github.com/sonic-net/sonic-mgmt/issues/16407"

dash/test_dash_disable_enable_eni.py:
  skip:
    reason: "Currently dash tests are not supported on KVM"
    conditions:
      - "asic_type in ['vs'] and https://github.com/sonic-net/sonic-mgmt/issues/16407"

dash/test_dash_eni_counter.py:
  skip:
    reason: "Currently dash tests are not supported on KVM"
    conditions:
      - "asic_type in ['vs'] and https://github.com/sonic-net/sonic-mgmt/issues/16407"

dash/test_dash_privatelink.py:
  skip:
    conditions_logical_operator: or
    reason: "Currently dash tests are not supported on KVM or non-smartswitch T1s"
    conditions:
      - "asic_type in ['vs'] and https://github.com/sonic-net/sonic-mgmt/issues/16407"
      - "hwsku not in ['Cisco-8102-28FH-DPU-O-T1', 'Mellanox-SN4280-O8C40']"

dash/test_dash_smartswitch_vnet.py:
  skip:
    conditions_logical_operator: or
    reason: "Currently dash tests are not supported on KVM or non-smartswitch T1s"
    conditions:
      - "asic_type in ['vs'] and https://github.com/sonic-net/sonic-mgmt/issues/16407"
      - "hwsku not in ['Cisco-8102-28FH-DPU-O-T1', 'Mellanox-SN4280-O8C40']"

dash/test_dash_vnet.py:
  skip:
    conditions_logical_operator: or
    reason: "Currently dash tests are not supported on KVM"
    conditions:
      - "asic_type in ['vs'] and https://github.com/sonic-net/sonic-mgmt/issues/16407"
      - "platform in ['x86_64-nvidia_sn4280-r0']"

dash/test_relaxed_match_negative.py:
  skip:
    reason: "Currently dash tests are not supported on KVM"
    conditions:
      - "asic_type in ['vs'] and https://github.com/sonic-net/sonic-mgmt/issues/16407"

#######################################
#####       db_migrator           #####
#######################################
db_migrator/test_migrate_dns.py::test_migrate_dns_03:
  xfail:
    reason: "db_migrator does not support SonicQosProfile in minigraph"
    conditions:
      - "https://github.com/sonic-net/sonic-buildimage/issues/22120"

#######################################
#####            decap            #####
#######################################
decap/test_decap.py:
  skip:
    reason: 'Skip on t1-isolated-d32/128 topos'
    conditions:
      - "topo_name in ['t1-isolated-d128', 't1-isolated-d32']"

decap/test_decap.py::test_decap[ttl=pipe, dscp=pipe, vxlan=disable]:
  skip:
    reason: "Not supported on broadcom after 201911 release, cisco-8000 all releases. Skip on t1-isolated-d32/128 topos"
    conditions_logical_operator: or
    conditions:
      - "(asic_type in ['broadcom'] and release not in ['201811', '201911']) or (asic_type in ['cisco-8000'])"
      - "topo_name in ['t1-isolated-d128', 't1-isolated-d32']"

decap/test_decap.py::test_decap[ttl=pipe, dscp=pipe, vxlan=set_unset]:
  skip:
    reason: "Not supported on broadcom after 201911 release, cisco-8000 all releases and marvell-prestera asics. Skip on t1-isolated-d32/128 topos"
    conditions_logical_operator: or
    conditions:
      - "(asic_type in ['broadcom'] and release not in ['201811', '201911']) or (asic_type in ['cisco-8000']) or (asic_type in ['marvell-prestera', 'marvell'])"
      - "topo_name in ['t1-isolated-d128', 't1-isolated-d32']"

decap/test_decap.py::test_decap[ttl=pipe, dscp=uniform, vxlan=disable]:
  skip:
    conditions_logical_operator: or
    reason: "Not supported on backend, broadcom before 202012 release. Skip 7260CX3 T1 topo in 202305 release. Skip on t1-isolated-d32/128 topos"
    conditions:
      - "(topo_name in ['t1-backend', 't0-backend']) or (asic_type in ['broadcom'] and release in ['201811', '201911'])"
      - "'7260CX3' in hwsku and release in ['202305'] and 't1' in topo_type"
      - "topo_name in ['t1-isolated-d128', 't1-isolated-d32']"

decap/test_decap.py::test_decap[ttl=pipe, dscp=uniform, vxlan=set_unset]:
  skip:
    reason: "Not supported on backend, T2 topologies , broadcom platforms before 202012 release, x86_64-8111_32eh_o-r0 platform. Skip on mellanox all releases. Skip on 7260CX3 T1 topo in 202305 release. Skip on t1-isolated-d32/128 topos"
    conditions_logical_operator: or
    conditions:
      - "('t2' in topo_name) or (topo_name in ['t1-backend', 't0-backend']) or (asic_type in ['broadcom'] and release in ['201811', '201911']) or platform in ['x86_64-8111_32eh_o-r0'] or asic_type in ['mellanox']"
      - "'7260CX3' in hwsku and release in ['202305'] and 't1' in topo_type"
      - "topo_name in ['t1-isolated-d128', 't1-isolated-d32']"

decap/test_decap.py::test_decap[ttl=uniform, dscp=pipe, vxlan=disable]:
  skip:
    reason: "Not supported uniform ttl mode"

decap/test_decap.py::test_decap[ttl=uniform, dscp=pipe, vxlan=set_unset]:
  skip:
    reason: "Not supported uniform ttl mode"

decap/test_decap.py::test_decap[ttl=uniform, dscp=uniform, vxlan=disable]:
  skip:
    reason: "Not supported uniform ttl mode"

decap/test_decap.py::test_decap[ttl=uniform, dscp=uniform, vxlan=set_unset]:
  skip:
    reason: "Not supported uniform ttl mode"

decap/test_subnet_decap.py::test_vlan_subnet_decap:
  skip:
    reason: "Supported only on T0 topology with KVM or broadcom td3 asic or mellanox asic, and available for 202405 release and later, need to skip on KVM testbed since subnet_decap feature haven't been added into yang model. Skip on t1-isolated-d32/128 topos"
    conditions_logical_operator: or
    conditions:
      - "topo_type not in ['t0']"
      - "asic_type not in ['vs', 'mellanox'] and asic_gen not in ['td3']"
      - "asic_type in ['vs'] and https://github.com/sonic-net/sonic-buildimage/issues/21090"
      - "release in ['202012', '202205', '202305', '202311']"
      - "topo_name in ['t1-isolated-d128', 't1-isolated-d32']"

#######################################
#####         dhcp_relay        #####
#######################################
dhcp_relay/test_dhcp_counter_stress.py::test_dhcpcom_relay_counters_stress:
  xfail:
    reason: "7215 has low performance, and can only take low stress (about 5 pps)"
    conditions:
      - "platform in ['armhf-nokia_ixs7215_52x-r0']"

dhcp_relay/test_dhcp_counter_stress.py::test_dhcpcom_relay_counters_stress[discover]:
  xfail:
    reason: "Need to skip for discover test cases on dualtor"
    conditions:
      - "'dualtor' in topo_name"
      - "https://github.com/sonic-net/sonic-mgmt/issues/19230"

dhcp_relay/test_dhcp_counter_stress.py::test_dhcpcom_relay_counters_stress[request]:
  xfail:
    reason: "Need to skip for request test cases on dualtor"
    conditions:
      - "'dualtor' in topo_name"
      - "https://github.com/sonic-net/sonic-mgmt/issues/19230"

dhcp_relay/test_dhcp_relay.py:
  skip:
    reason: "Need to skip for Cisco backend platform"
    conditions:
      - "platform in ['x86_64-8111_32eh_o-r0', 'x86_64-8122_64eh_o-r0', 'x86_64-8122_64ehf_o-r0']"

dhcp_relay/test_dhcp_relay.py::test_dhcp_relay_after_link_flap:
  skip:
    reason: "Skip test_dhcp_relay_after_link_flap on dualtor or platform x86_64-8111_32eh_o-r0"
    conditions_logical_operator: or
    conditions:
      - "'dualtor' in topo_name"
      - "platform in ['x86_64-8111_32eh_o-r0']"

dhcp_relay/test_dhcp_relay.py::test_dhcp_relay_counter:
  skip:
    reason: "Skip test_dhcp_relay_counter in old release version"
    conditions_logical_operator: or
    conditions:
      - "release in ['201811', '201911', '202012']"

dhcp_relay/test_dhcp_relay.py::test_dhcp_relay_default:
  skip:
    reason: "Skip test_dhcp_relay_default in dualtor and old release version"
    conditions_logical_operator: or
    conditions:
      - "'dualtor' in topo_name and release in ['201811', '201911']"

dhcp_relay/test_dhcp_relay.py::test_dhcp_relay_random_sport:
  skip:
    reason: "Skip test_dhcp_relay_random_sport on dualtor in 201811 and 201911 or platform x86_64-8111_32eh_o-r0"
    conditions_logical_operator: or
    conditions:
      - "'dualtor' in topo_name and release in ['201811', '201911']"
      - "platform in ['x86_64-8111_32eh_o-r0']"

dhcp_relay/test_dhcp_relay.py::test_dhcp_relay_start_with_uplinks_down:
  skip:
    reason: "Skip test_dhcp_relay_start_with_uplinks_down on dualtor or platform x86_64-8111_32eh_o-r0"
    conditions_logical_operator: or
    conditions:
      - "'dualtor' in topo_name"
      - "platform in ['x86_64-8111_32eh_o-r0']"

dhcp_relay/test_dhcp_relay.py::test_dhcp_relay_unicast_mac:
  skip:
    reason: "Skip test_dhcp_relay_unicast_mac on dualtor or platform x86_64-8111_32eh_o-r0"
    conditions_logical_operator: or
    conditions:
      - "'dualtor' in topo_name and release in ['201811', '201911']"
      - "platform in ['x86_64-8111_32eh_o-r0']"

dhcp_relay/test_dhcp_relay.py::test_dhcp_relay_with_source_port_ip_in_relay_enabled:
  skip:
    reason: "Skip test_dhcp_relay_with_source_port_ip_in_relay_enabled in old release version"
    conditions_logical_operator: or
    conditions:
      - "'dualtor' in topo_name and release in ['201811', '201911']"

dhcp_relay/test_dhcp_relay.py::test_interface_binding:
  skip:
    reason: "Skip test_interface_binding in old release version"
    conditions:
      - "release in ['201811', '201911', '202106']"

dhcp_relay/test_dhcp_relay_stress.py::test_dhcp_relay_restart_with_stress:
  skip:
    reason: "Skip due to flaky issue"
    conditions:
      - "asic_type in ['vs']"
      - "https://github.com/sonic-net/sonic-mgmt/issues/16450"

dhcp_relay/test_dhcp_relay_stress.py::test_dhcp_relay_stress:
  skip:
    reason: "1. Need to skip for platform armhf-nokia_ixs7215_52x-r0 due to buffer issues
             2. Need to skip for KVM due to low performance"
    conditions_logical_operator: or
    conditions:
      - "platform in ['armhf-nokia_ixs7215_52x-r0']"
      - "asic_type in ['vs']"

dhcp_relay/test_dhcp_relay_stress.py::test_dhcp_relay_stress[discover]:
  skip:
    reason: "Testcase ignored due to github issue: https://github.com/sonic-net/sonic-mgmt/issues/14851"
    conditions:
      - "https://github.com/sonic-net/sonic-mgmt/issues/14851"

dhcp_relay/test_dhcp_relay_stress.py::test_dhcp_relay_stress[request]:
  skip:
    reason: "Testcase ignored due to github issue: https://github.com/sonic-net/sonic-mgmt/issues/14851"
    conditions:
      - "https://github.com/sonic-net/sonic-mgmt/issues/14851"

dhcp_relay/test_dhcpv6_relay.py:
  skip:
    reason: "Need to skip for platform x86_64-8111_32eh_o-r0"
    conditions:
      - "platform in ['x86_64-8111_32eh_o-r0']"

dhcp_relay/test_dhcpv6_relay.py::TestDhcpv6RelayWithMultipleVlan:
  skip:
    reason: "skip the multiple vlan test on aa dualtor as interface state is not aa after vlan split"
    conditions:
      - "'dualtor-aa' in topo_name"

dhcp_relay/test_dhcpv6_relay.py::test_dhcp_relay_after_link_flap:
  skip:
    reason: "Skip test_dhcp_relay_after_link_flap in dualtor and old release version"
    conditions_logical_operator: or
    conditions:
      - "release in ['201811', '201911', '202106']"
      - "'dualtor' in topo_name"

dhcp_relay/test_dhcpv6_relay.py::test_dhcp_relay_default:
  skip:
    reason: "Skip test_dhcp_relay_default in old release version"
    conditions:
      - "release in ['201811', '201911', '202106']"

dhcp_relay/test_dhcpv6_relay.py::test_dhcp_relay_start_with_uplinks_down:
  skip:
    reason: "Skip test_dhcp_relay_start_with_uplinks_down in dualtor and old release version"
    conditions_logical_operator: or
    conditions:
      - "release in ['201811', '201911', '202106']"
      - "'dualtor' in topo_name"

dhcp_relay/test_dhcpv6_relay.py::test_dhcpv6_relay_counter:
  skip:
    reason: "Skip test_dhcpv6_relay_counter in old release version"
    conditions:
      - "release in ['201911', '202106']"

dhcp_relay/test_dhcpv6_relay.py::test_interface_binding:
  skip:
    reason: "Skip test_interface_binding in old release version"
    conditions:
      - "release in ['201911', '202106']"

#######################################
#####         drop_packets        #####
#######################################
drop_packets:
  skip:
    reason: "M0/MX topo does not support drop_packets"
    conditions:
      - "topo_type in ['m0', 'mx']"

#######################################
#####           dualtor           #####
#######################################
dualtor/test_bgp_block_loopback1.py:
  skip:
    reason: "KVM do not support dualtor tunnel functionality, lower tor bgp verify would fail."
    conditions:
      - "asic_type in ['vs']"

dualtor/test_ipinip.py::test_encap_with_mirror_session:
  xfail:
     reason: "Testcase ignored on dualtor-aa topology and mellanox setups due to Github issue: https://github.com/sonic-net/sonic-mgmt/issues/8577"
     conditions:
       - https://github.com/sonic-net/sonic-mgmt/issues/8577
       - "'dualtor-aa' in topo_name and asic_type in ['mellanox']"

dualtor/test_orch_stress.py:
  skip:
    reason: "This testcase is designed for single tor testbed with mock dualtor config."
    conditions:
      - "(topo_type not in ['t0']) or ('dualtor' in topo_name)"

dualtor/test_orchagent_active_tor_downstream.py:
  skip:
    reason: "This testcase is designed for single tor testbed with mock dualtor config."
    conditions:
      - "(topo_type not in ['t0']) or ('dualtor' in topo_name)"

dualtor/test_orchagent_active_tor_downstream.py::test_downstream_ecmp_nexthops:
  skip:
    reason: "On Mellanox SPC1 platforms, due to HW limitation, the hierarchy ecmp behavior is not exactly as expected
             in the test case. / This testcase is designed for single tor testbed with mock dualtor config."
    conditions_logical_operator: or
    conditions:
      - "asic_gen == 'spc1'"
      - "(topo_type not in ['t0']) or ('dualtor' in topo_name)"

dualtor/test_orchagent_mac_move.py:
  skip:
    reason: "This testcase is designed for single tor testbed with mock dualtor config."
    conditions:
      - "(topo_type not in ['t0']) or ('dualtor' in topo_name)"

dualtor/test_orchagent_slb.py:
  skip:
    reason: "KVM do not support dualtor tunnel functionality, lower tor bgp verify would fail."
    conditions:
      - "asic_type in ['vs']"

dualtor/test_orchagent_standby_tor_downstream.py::test_downstream_standby_mux_toggle_active:
  skip:
    reason: "This testcase is designed for single tor testbed with mock dualtor config."
    conditions:
      - "(topo_type not in ['t0']) or ('dualtor' in topo_name)"
  xfail:
    reason: "Image issue on Boradcom platforms, but not consistently failing"
    conditions:
      - "asic_type in ['broadcom']"

dualtor/test_orchagent_standby_tor_downstream.py::test_standby_tor_downstream:
  skip:
    reason: "This testcase is designed for single tor testbed with mock dualtor config."
    conditions:
      - "(topo_type not in ['t0']) or ('dualtor' in topo_name)"

dualtor/test_orchagent_standby_tor_downstream.py::test_standby_tor_downstream_bgp_recovered:
  skip:
    reason: "This testcase is designed for single tor testbed with mock dualtor config."
    conditions:
      - "(topo_type not in ['t0']) or ('dualtor' in topo_name)"

dualtor/test_orchagent_standby_tor_downstream.py::test_standby_tor_downstream_loopback_route_readded:
  skip:
    reason: "This testcase is designed for single tor testbed with mock dualtor config."
    conditions:
      - "(topo_type not in ['t0']) or ('dualtor' in topo_name)"

dualtor/test_orchagent_standby_tor_downstream.py::test_standby_tor_downstream_t1_link_recovered:
  skip:
    reason: "This testcase is designed for single tor testbed with mock dualtor config."
    conditions:
      - "(topo_type not in ['t0']) or ('dualtor' in topo_name)"

dualtor/test_orchagent_standby_tor_downstream.py::test_standby_tor_remove_neighbor_downstream_standby:
  skip:
    reason: "This testcase is designed for single tor testbed with mock dualtor config."
    conditions:
      - "(topo_type not in ['t0']) or ('dualtor' in topo_name)"

dualtor/test_standby_tor_upstream_mux_toggle.py:
  skip:
    reason: "This testcase is designed for single tor testbed with mock dualtor config."
    conditions:
      - "(topo_type not in ['t0']) or ('dualtor' in topo_name)"

dualtor/test_switchover_failure.py:
  skip:
    reason: "Test in KVM has a high failure rate, skip with Github issue."
    conditions:
      - "asic_type in ['vs']"
      - https://github.com/sonic-net/sonic-mgmt/issues/14247

dualtor/test_tor_ecn.py::test_dscp_to_queue_during_encap_on_standby:
  xfail:
     reason: "Testcase ignored on dualtor-aa topology and mellanox setups due to Github issue: https://github.com/sonic-net/sonic-mgmt/issues/8577"
     conditions:
       - https://github.com/sonic-net/sonic-mgmt/issues/8577
       - "'dualtor-aa' in topo_name and asic_type in ['mellanox']"

dualtor/test_tor_ecn.py::test_ecn_during_encap_on_standby:
  xfail:
     reason: "Testcase ignored on dualtor-aa topology and mellanox setups due to Github issue: https://github.com/sonic-net/sonic-mgmt/issues/8577"
     conditions:
       - https://github.com/sonic-net/sonic-mgmt/issues/8577
       - "'dualtor-aa' in topo_name and asic_type in ['mellanox']"

dualtor/test_tunnel_memory_leak.py::test_tunnel_memory_leak:
  skip:
    reason: "Testcase ignored on dualtor-64 topology due to Github issue: https://github.com/sonic-net/sonic-mgmt/issues/11403"
    conditions:
      - "https://github.com/sonic-net/sonic-mgmt/issues/11403 and 'dualtor-64' in topo_name"

dualtor_io:
  skip:
    reason: "Testcase could only be executed on dualtor testbed."
    conditions:
      - "'dualtor' not in topo_name"

dualtor_io/test_grpc_server_failure.py:
  skip:
    reason: "This test only support on dualtor-aa testbed"
    conditions:
      - "'dualtor-aa' not in topo_name"

dualtor_io/test_link_failure.py::test_active_link_down_downstream_active:
  skip:
    reason: "KVM testbed do not support shutdown fanout interface action / Testcase could only be executed on dualtor testbed."
    conditions:
      - "asic_type in ['vs'] or 'dualtor' not in topo_name"

dualtor_io/test_link_failure.py::test_active_link_down_downstream_active_soc:
  skip:
    reason: "KVM testbed do not support shutdown fanout interface action / Testcase could only be executed on dualtor testbed."
    conditions:
      - "asic_type in ['vs'] or 'dualtor' not in topo_name"

dualtor_io/test_link_failure.py::test_active_link_down_downstream_standby:
  skip:
    reason: "KVM testbed do not support shutdown fanout interface action / Testcase could only be executed on dualtor testbed."
    conditions:
      - "asic_type in ['vs'] or 'dualtor' not in topo_name"

dualtor_io/test_link_failure.py::test_active_link_down_upstream:
  skip:
    reason: "KVM testbed do not support shutdown fanout interface action / Testcase could only be executed on dualtor testbed."
    conditions:
      - "asic_type in ['vs'] or 'dualtor' not in topo_name"

dualtor_io/test_link_failure.py::test_active_link_down_upstream_soc:
  skip:
    reason: "KVM testbed do not support shutdown fanout interface action / Testcase could only be executed on dualtor testbed."
    conditions:
      - "asic_type in ['vs'] or 'dualtor' not in topo_name"

dualtor_io/test_link_failure.py::test_standby_link_down_downstream_active:
  skip:
    reason: "KVM testbed do not support shutdown fanout interface action / Testcase could only be executed on dualtor testbed."
    conditions:
      - "asic_type in ['vs'] or 'dualtor' not in topo_name"

dualtor_io/test_link_failure.py::test_standby_link_down_downstream_standby:
  skip:
    reason: "KVM testbed do not support shutdown fanout interface action / Testcase could only be executed on dualtor testbed."
    conditions:
      - "asic_type in ['vs'] or 'dualtor' not in topo_name"

dualtor_io/test_link_failure.py::test_standby_link_down_upstream:
  skip:
    reason: "KVM testbed do not support shutdown fanout interface action / Testcase could only be executed on dualtor testbed."
    conditions:
      - "asic_type in ['vs'] or 'dualtor' not in topo_name"

dualtor_io/test_normal_op.py:
  skip:
    reason: "KVM do not support dualtor tunnel functionality, verify DB status would fail. Temporarily skip in PR testing"
    conditions:
      - "asic_type in ['vs']"

dualtor_io/test_tor_bgp_failure.py:
  skip:
    reason: "Skip on kvm due to an issue."
    conditions:
      - "asic_type in ['vs'] and https://github.com/sonic-net/sonic-mgmt/issues/16448"

dualtor_io/test_tor_failure.py:
  skip:
    reason: "This script would toggle PDU, which is not supported on KVM."
    conditions:
      - "asic_type in ['vs']"

dualtor_mgmt/test_dualtor_bgp_update_delay.py:
  xfail:
    reason: "Has flaky issue on kvm testbed"
    conditions:
      - asic_type in ['vs']
      - https://github.com/sonic-net/sonic-mgmt/issues/14996

dualtor_mgmt/test_egress_drop_nvidia.py:
  skip:
    reason: "This test is only for Nvidia platforms."
    conditions:
      - "asic_type not in ['mellanox']"

dualtor_mgmt/test_server_failure.py::test_server_reboot:
  skip:
    reason: "KVM testbed does not have fanout hosts"
    conditions:
      - "asic_type in ['vs']"

dualtor_mgmt/test_toggle_mux.py:
  skip:
    reason: "This testcase has low passing rate in KVM PR test, skip with issue to unblock PR test."
    conditions:
      - "asic_type in ['vs'] and https://github.com/sonic-net/sonic-mgmt/issues/15958"

#######################################
#####         dut_console         #####
#######################################
dut_console:
  skip:
    reason: "Not supported vs testbed."
    conditions:
      - "asic_type in ['vs']"

dut_console/test_console_baud_rate.py::test_baud_rate_boot_connect:
  skip:
    reason: "Platform linecards do not have console ports"
    conditions:
      - "asic_type in ['vs'] or 'arista_7800' in platform"

dut_console/test_console_baud_rate.py::test_baud_rate_sonic_connect:
  skip:
    reason: "Platform linecards do not have console ports"
    conditions:
      - "asic_type in ['vs'] or 'arista_7800' in platform"

dut_console/test_console_chassis_conn.py::test_console_availability_serial_ports:
  skip:
    reason: "Skipping test because test is not supported on this hwsku"
    conditions_logical_operator: or
    conditions:
      - "platform in ['x86_64-nokia_ixr7250e_36x400g-r0', 'x86_64-nokia_ixr7250_x3b-r0']"
      - "'t2_single_node' in topo_name"

#######################################
#####             ecmp            #####
#######################################
ecmp/inner_hashing/test_inner_hashing.py:
  skip:
    conditions_logical_operator: or
    reason: "PBH introduced in 202111 and skip this test on Mellanox 2700 platform. Test does not support dualtor topology."
    conditions:
      - "branch in ['201811', '201911', '202012', '202106']"
      - "platform not in ['x86_64-mlnx_msn3800-r0', 'x86_64-mlnx_msn4600c-r0', 'x86_64-kvm_x86_64-r0']"
      - "topo_type not in ['t0']"
      - "asic_type not in ['mellanox', 'vs']"
      - "'dualtor' in topo_name"

ecmp/inner_hashing/test_inner_hashing_lag.py:
  skip:
    conditions_logical_operator: or
    reason: "PBH introduced in 202111 and skip this test on Mellanox 2700 platform. Test does not support dualtor topology."
    conditions:
      - "branch in ['201811', '201911', '202012', '202106']"
      - "platform not in ['x86_64-mlnx_msn3800-r0', 'x86_64-mlnx_msn4600c-r0', 'x86_64-kvm_x86_64-r0']"
      - "topo_type not in ['t0']"
      - "asic_type not in ['mellanox', 'vs']"
      - "'dualtor' in topo_name"

ecmp/inner_hashing/test_wr_inner_hashing.py:
  skip:
    conditions_logical_operator: or
    reason: "PBH introduced in 202111 and skip this test on Mellanox 2700 platform. Test does not support dualtor topology."
    conditions:
      - "branch in ['201811', '201911', '202012', '202106']"
      - "platform not in ['x86_64-mlnx_msn3800-r0', 'x86_64-mlnx_msn4600c-r0', 'x86_64-kvm_x86_64-r0']"
      - "topo_type not in ['t0']"
      - "asic_type not in ['mellanox', 'vs']"
      - "'dualtor' in topo_name"

ecmp/inner_hashing/test_wr_inner_hashing_lag.py:
  skip:
    conditions_logical_operator: or
    reason: "PBH introduced in 202111 and skip this test on Mellanox 2700 platform. Test does not support dualtor topology."
    conditions:
      - "branch in ['201811', '201911', '202012', '202106']"
      - "platform not in ['x86_64-mlnx_msn3800-r0', 'x86_64-mlnx_msn4600c-r0', 'x86_64-kvm_x86_64-r0']"
      - "topo_type not in ['t0']"
      - "asic_type not in ['mellanox', 'vs']"
      - "'dualtor' in topo_name"

ecmp/test_ecmp_sai_value.py:
  skip:
    reason: "Only support Broadcom T1/T0 topology with 20230531 and above image, 7050cx3 T1 doesn't enable this feature"
    conditions_logical_operator: or
    conditions:
      - "topo_type not in ['t1', 't0']"
      - "asic_type not in ['broadcom']"
      - "release in ['201911', '202012', '202205', '202211']"
      - "topo_type in ['t1'] and hwsku in ['Arista-7050CX3-32S-C32', 'Arista-7050CX3-32S-C28S4']"

ecmp/test_fgnhg.py:
  skip:
    conditions_logical_operator: or
    reason: "The test case only runs on Mellanox T0 platform running 202012 or above; Mellanox 2700 platform is skipped; Skip on issue 7755"
    conditions:
      - "branch in ['201811', '201911']"
      - "platform in ['x86_64-mlnx_msn2700-r0', 'x86_64-mlnx_msn2700a1-r0']"
      - "topo_type not in ['t0']"
      - "asic_type not in ['mellanox']"
      - "https://github.com/sonic-net/sonic-mgmt/issues/7755"
      - "https://github.com/sonic-net/sonic-mgmt/issues/6558 and 'msn2' in platform"

#######################################
#####         everflow            #####
#######################################
everflow/test_everflow_ipv6.py::TestIngressEverflowIPv6::test_any_protocol[erspan_ipv6-cli-default]:
  skip:
    reason: "SAI_STATUS_NOT_SUPPORTED for everflow over IPv6 on Arista-7260CX3 and Arista-7060CX"
    conditions_logical_operator: and
    conditions:
      - "https://github.com/sonic-net/sonic-mgmt/issues/19096"
      - "platform in ['x86_64-arista_7260cx3_64', 'x86_64-arista_7060_cx32s']"

everflow/test_everflow_ipv6.py::TestIngressEverflowIPv6::test_any_transport_protocol[erspan_ipv6-cli-default]:
  skip:
    reason: "SAI_STATUS_NOT_SUPPORTED for everflow over IPv6 on Arista-7260CX3 and Arista-7060CX"
    conditions_logical_operator: and
    conditions:
      - "https://github.com/sonic-net/sonic-mgmt/issues/19096"
      - "platform in ['x86_64-arista_7260cx3_64', 'x86_64-arista_7060_cx32s']"

everflow/test_everflow_ipv6.py::TestIngressEverflowIPv6::test_both_subnets[erspan_ipv6-cli-default]:
  skip:
    reason: "SAI_STATUS_NOT_SUPPORTED for everflow over IPv6 on Arista-7260CX3 and Arista-7060CX"
    conditions_logical_operator: and
    conditions:
      - "https://github.com/sonic-net/sonic-mgmt/issues/19096"
      - "platform in ['x86_64-arista_7260cx3_64', 'x86_64-arista_7060_cx32s']"

everflow/test_everflow_ipv6.py::TestIngressEverflowIPv6::test_dest_subnet[erspan_ipv6-cli-default]:
  skip:
    reason: "SAI_STATUS_NOT_SUPPORTED for everflow over IPv6 on Arista-7260CX3 and Arista-7060CX"
    conditions_logical_operator: and
    conditions:
      - "https://github.com/sonic-net/sonic-mgmt/issues/19096"
      - "platform in ['x86_64-arista_7260cx3_64', 'x86_64-arista_7060_cx32s']"

everflow/test_everflow_ipv6.py::TestIngressEverflowIPv6::test_dscp_mirroring[erspan_ipv6-cli-default]:
  skip:
    reason: "SAI_STATUS_NOT_SUPPORTED for everflow over IPv6 on Arista-7260CX3 and Arista-7060CX"
    conditions_logical_operator: and
    conditions:
      - "https://github.com/sonic-net/sonic-mgmt/issues/19096"
      - "platform in ['x86_64-arista_7260cx3_64', 'x86_64-arista_7060_cx32s']"

everflow/test_everflow_ipv6.py::TestIngressEverflowIPv6::test_dst_ipv6_mirroring[erspan_ipv6-cli-default]:
  skip:
    reason: "SAI_STATUS_NOT_SUPPORTED for everflow over IPv6 on Arista-7260CX3 and Arista-7060CX"
    conditions_logical_operator: and
    conditions:
      - "https://github.com/sonic-net/sonic-mgmt/issues/19096"
      - "platform in ['x86_64-arista_7260cx3_64', 'x86_64-arista_7060_cx32s']"

everflow/test_everflow_ipv6.py::TestIngressEverflowIPv6::test_fuzzy_subnets[erspan_ipv6-cli-default]:
  skip:
    reason: "SAI_STATUS_NOT_SUPPORTED for everflow over IPv6 on Arista-7260CX3 and Arista-7060CX"
    conditions_logical_operator: and
    conditions:
      - "https://github.com/sonic-net/sonic-mgmt/issues/19096"
      - "platform in ['x86_64-arista_7260cx3_64', 'x86_64-arista_7060_cx32s']"

everflow/test_everflow_ipv6.py::TestIngressEverflowIPv6::test_invalid_tcp_rule[erspan_ipv6-cli-default]:
  skip:
    reason: "SAI_STATUS_NOT_SUPPORTED for everflow over IPv6 on Arista-7260CX3 and Arista-7060CX"
    conditions_logical_operator: and
    conditions:
      - "https://github.com/sonic-net/sonic-mgmt/issues/19096"
      - "platform in ['x86_64-arista_7260cx3_64', 'x86_64-arista_7060_cx32s']"

everflow/test_everflow_ipv6.py::TestIngressEverflowIPv6::test_l4_dst_port_mirroring[erspan_ipv6-cli-default]:
  skip:
    reason: "SAI_STATUS_NOT_SUPPORTED for everflow over IPv6 on Arista-7260CX3 and Arista-7060CX"
    conditions_logical_operator: and
    conditions:
      - "https://github.com/sonic-net/sonic-mgmt/issues/19096"
      - "platform in ['x86_64-arista_7260cx3_64', 'x86_64-arista_7060_cx32s']"

everflow/test_everflow_ipv6.py::TestIngressEverflowIPv6::test_l4_dst_port_range_mirroring[erspan_ipv6-cli-default]:
  skip:
    reason: "SAI_STATUS_NOT_SUPPORTED for everflow over IPv6 on Arista-7260CX3 and Arista-7060CX"
    conditions_logical_operator: and
    conditions:
      - "https://github.com/sonic-net/sonic-mgmt/issues/19096"
      - "platform in ['x86_64-arista_7260cx3_64', 'x86_64-arista_7060_cx32s']"

everflow/test_everflow_ipv6.py::TestIngressEverflowIPv6::test_l4_range_mirroring[erspan_ipv6-cli-default]:
  skip:
    reason: "SAI_STATUS_NOT_SUPPORTED for everflow over IPv6 on Arista-7260CX3 and Arista-7060CX"
    conditions_logical_operator: and
    conditions:
      - "https://github.com/sonic-net/sonic-mgmt/issues/19096"
      - "platform in ['x86_64-arista_7260cx3_64', 'x86_64-arista_7060_cx32s']"

everflow/test_everflow_ipv6.py::TestIngressEverflowIPv6::test_l4_src_port_mirroring[erspan_ipv6-cli-default]:
  skip:
    reason: "SAI_STATUS_NOT_SUPPORTED for everflow over IPv6 on Arista-7260CX3 and Arista-7060CX"
    conditions_logical_operator: and
    conditions:
      - "https://github.com/sonic-net/sonic-mgmt/issues/19096"
      - "platform in ['x86_64-arista_7260cx3_64', 'x86_64-arista_7060_cx32s']"

everflow/test_everflow_ipv6.py::TestIngressEverflowIPv6::test_l4_src_port_range_mirroring[erspan_ipv6-cli-default]:
  skip:
    reason: "SAI_STATUS_NOT_SUPPORTED for everflow over IPv6 on Arista-7260CX3 and Arista-7060CX"
    conditions_logical_operator: and
    conditions:
      - "https://github.com/sonic-net/sonic-mgmt/issues/19096"
      - "platform in ['x86_64-arista_7260cx3_64', 'x86_64-arista_7060_cx32s']"

everflow/test_everflow_ipv6.py::TestIngressEverflowIPv6::test_next_header_mirroring[erspan_ipv6-cli-default]:
  skip:
    reason: "SAI_STATUS_NOT_SUPPORTED for everflow over IPv6 on Arista-7260CX3 and Arista-7060CX"
    conditions_logical_operator: and
    conditions:
      - "https://github.com/sonic-net/sonic-mgmt/issues/19096"
      - "platform in ['x86_64-arista_7260cx3_64', 'x86_64-arista_7060_cx32s']"

everflow/test_everflow_ipv6.py::TestIngressEverflowIPv6::test_source_subnet[erspan_ipv6-cli-default]:
  skip:
    reason: "SAI_STATUS_NOT_SUPPORTED for everflow over IPv6 on Arista-7260CX3 and Arista-7060CX"
    conditions_logical_operator: and
    conditions:
      - "https://github.com/sonic-net/sonic-mgmt/issues/19096"
      - "platform in ['x86_64-arista_7260cx3_64', 'x86_64-arista_7060_cx32s']"

everflow/test_everflow_ipv6.py::TestIngressEverflowIPv6::test_src_ipv6_mirroring[erspan_ipv6-cli-default]:
  skip:
    reason: "SAI_STATUS_NOT_SUPPORTED for everflow over IPv6 on Arista-7260CX3 and Arista-7060CX"
    conditions_logical_operator: and
    conditions:
      - "https://github.com/sonic-net/sonic-mgmt/issues/19096"
      - "platform in ['x86_64-arista_7260cx3_64', 'x86_64-arista_7060_cx32s']"

everflow/test_everflow_ipv6.py::TestIngressEverflowIPv6::test_tcp_application_mirroring[erspan_ipv6-cli-default]:
  skip:
    reason: "SAI_STATUS_NOT_SUPPORTED for everflow over IPv6 on Arista-7260CX3 and Arista-7060CX"
    conditions_logical_operator: and
    conditions:
      - "https://github.com/sonic-net/sonic-mgmt/issues/19096"
      - "platform in ['x86_64-arista_7260cx3_64', 'x86_64-arista_7060_cx32s']"

everflow/test_everflow_ipv6.py::TestIngressEverflowIPv6::test_tcp_flags_mirroring[erspan_ipv6-cli-default]:
  skip:
    reason: "SAI_STATUS_NOT_SUPPORTED for everflow over IPv6 on Arista-7260CX3 and Arista-7060CX"
    conditions_logical_operator: and
    conditions:
      - "https://github.com/sonic-net/sonic-mgmt/issues/19096"
      - "platform in ['x86_64-arista_7260cx3_64', 'x86_64-arista_7060_cx32s']"

everflow/test_everflow_ipv6.py::TestIngressEverflowIPv6::test_tcp_response_mirroring[erspan_ipv6-cli-default]:
  skip:
    reason: "SAI_STATUS_NOT_SUPPORTED for everflow over IPv6 on Arista-7260CX3 and Arista-7060CX"
    conditions_logical_operator: and
    conditions:
      - "https://github.com/sonic-net/sonic-mgmt/issues/19096"
      - "platform in ['x86_64-arista_7260cx3_64', 'x86_64-arista_7060_cx32s']"

everflow/test_everflow_ipv6.py::TestIngressEverflowIPv6::test_udp_application_mirroring[erspan_ipv6-cli-default]:
  skip:
    reason: "SAI_STATUS_NOT_SUPPORTED for everflow over IPv6 on Arista-7260CX3 and Arista-7060CX"
    conditions_logical_operator: and
    conditions:
      - "https://github.com/sonic-net/sonic-mgmt/issues/19096"
      - "platform in ['x86_64-arista_7260cx3_64', 'x86_64-arista_7060_cx32s']"

everflow/test_everflow_per_interface.py:
  skip:
    reason: "Skip running on dualtor testbed/unsupported platforms or
                  multi-asic due to https://github.com/sonic-net/sonic-buildimage/issues/11776"
    conditions_logical_operator: or
    conditions:
      - "'dualtor' in topo_name"
      - "platform in ['x86_64-8800_lc_48h_o-r0', 'x86_64-8800_lc_48h-r0']"
      - "(is_multi_asic==True) and https://github.com/sonic-net/sonic-buildimage/issues/11776"

everflow/test_everflow_per_interface.py::test_everflow_packet_format[ipv4-erspan_ipv6-default]:
  skip:
    reason: "SAI_STATUS_NOT_SUPPORTED for everflow over IPv6 on Arista-7260CX3 and Arista-7060CX"
    conditions_logical_operator: and
    conditions:
      - "https://github.com/sonic-net/sonic-mgmt/issues/19096"
      - "platform in ['x86_64-arista_7260cx3_64', 'x86_64-arista_7060_cx32s']"

everflow/test_everflow_per_interface.py::test_everflow_packet_format[ipv6-erspan:
  skip:
    reason: "Skip everflow packet integrity IPv6 test on unsupported platforms"
    conditions_logical_operator: or
    conditions:
      - "asic_type in ['cisco-8000', 'marvell', 'mellanox', 'marvell-prestera'] or (asic_subtype in ['broadcom-dnx'] and https://github.com/sonic-net/sonic-swss/issues/2204)"
      - "'dualtor' in topo_name"
      - "platform in ['x86_64-8800_lc_48h_o-r0', 'x86_64-8800_lc_48h-r0']"
      - "(is_multi_asic==True) and https://github.com/sonic-net/sonic-buildimage/issues/11776"

everflow/test_everflow_per_interface.py::test_everflow_packet_format[ipv6-erspan_ipv6-default]:
  skip:
    reason: "SAI_STATUS_NOT_SUPPORTED for everflow over IPv6 on Arista-7260CX3 and Arista-7060CX"
    conditions_logical_operator: and
    conditions:
      - "https://github.com/sonic-net/sonic-mgmt/issues/19096"
      - "platform in ['x86_64-arista_7260cx3_64', 'x86_64-arista_7060_cx32s']"

everflow/test_everflow_per_interface.py::test_everflow_packet_format[ipv6-m0_l3_scenario]:
  skip:
    reason: "Skip m0 everflow packet integrity IPv6 test on unsupported platforms"
    conditions_logical_operator: or
    conditions:
      - "asic_type in ['marvell', 'marvell-prestera']"
      - "'dualtor' in topo_name"
      - "platform in ['x86_64-8800_lc_48h_o-r0', 'x86_64-8800_lc_48h-r0']"
      - "(is_multi_asic==True) and https://github.com/sonic-net/sonic-buildimage/issues/11776"

everflow/test_everflow_per_interface.py::test_everflow_packet_format[ipv6-m0_vlan_scenario]:
  skip:
    reason: "Skip m0 everflow packet integrity IPv6 test on unsupported platforms"
    conditions_logical_operator: or
    conditions:
      - "asic_type in ['marvell', 'marvell-prestera']"
      - "'dualtor' in topo_name"
      - "platform in ['x86_64-8800_lc_48h_o-r0', 'x86_64-8800_lc_48h-r0']"
      - "(is_multi_asic==True) and https://github.com/sonic-net/sonic-buildimage/issues/11776"

everflow/test_everflow_per_interface.py::test_everflow_per_interface[ipv4-erspan_ipv6-default]:
  skip:
    reason: "SAI_STATUS_NOT_SUPPORTED for everflow over IPv6 on Arista-7260CX3 and Arista-7060CX"
    conditions_logical_operator: and
    conditions:
      - "https://github.com/sonic-net/sonic-mgmt/issues/19096"
      - "platform in ['x86_64-arista_7260cx3_64', 'x86_64-arista_7060_cx32s']"

everflow/test_everflow_per_interface.py::test_everflow_per_interface[ipv6-erspan:
  skip:
    reason: "Skip everflow per interface IPv6 test on unsupported platforms"
    conditions_logical_operator: or
    conditions:
      - "asic_type in ['cisco-8000', 'marvell', 'mellanox', 'marvell-prestera'] or (asic_subtype in ['broadcom-dnx'] and https://github.com/sonic-net/sonic-swss/issues/2204)"
      - "'dualtor' in topo_name"
      - "platform in ['x86_64-8800_lc_48h_o-r0', 'x86_64-8800_lc_48h-r0']"
      - "(is_multi_asic==True) and https://github.com/sonic-net/sonic-buildimage/issues/11776"

everflow/test_everflow_per_interface.py::test_everflow_per_interface[ipv6-erspan_ipv6-default]:
  skip:
    reason: "SAI_STATUS_NOT_SUPPORTED for everflow over IPv6 on Arista-7260CX3 and Arista-7060CX"
    conditions_logical_operator: and
    conditions:
      - "https://github.com/sonic-net/sonic-mgmt/issues/19096"
      - "platform in ['x86_64-arista_7260cx3_64', 'x86_64-arista_7060_cx32s']"

everflow/test_everflow_per_interface.py::test_everflow_per_interface[ipv6-m0_l3_scenario]:
  skip:
    reason: "Skip m0 everflow per interface IPv6 test on unsupported platforms"
    conditions_logical_operator: or
    conditions:
      - "asic_type in ['marvell', 'marvell-prestera']"
      - "'dualtor' in topo_name"
      - "platform in ['x86_64-8800_lc_48h_o-r0', 'x86_64-8800_lc_48h-r0']"
      - "(is_multi_asic==True) and https://github.com/sonic-net/sonic-buildimage/issues/11776"

everflow/test_everflow_per_interface.py::test_everflow_per_interface[ipv6-m0_vlan_scenario]:
  skip:
    reason: "Skip m0 everflow per interface IPv6 test on unsupported platforms"
    conditions_logical_operator: or
    conditions:
      - "asic_type in ['marvell', 'marvell-prestera']"
      - "'dualtor' in topo_name"
      - "platform in ['x86_64-8800_lc_48h_o-r0', 'x86_64-8800_lc_48h-r0']"
      - "(is_multi_asic==True) and https://github.com/sonic-net/sonic-buildimage/issues/11776"

everflow/test_everflow_testbed.py::EverflowIPv4Tests::test_everflow_dscp_with_policer:
  skip:
    reason: "Test not supported on Mellanox platforms"
    conditions:
      - "asic_type in ['mellanox']"

everflow/test_everflow_testbed.py::TestEverflowV4EgressAclEgressMirror:
  skip:
    reason: "For Mellanox t0-120 setup - Need to skip the test due to HW resource limitation.
             For Cisco-8000 - EverflowV4 EgressAcl EgressMirror - is not yet fully supported on cisco chassis. Skipping it till it is fully validated."
    conditions_logical_operator: "OR"
    conditions:
      - "asic_type in ['cisco-8000']"
      - "'t0-120' in topo_name and asic_type in ['mellanox']"

everflow/test_everflow_testbed.py::TestEverflowV4EgressAclEgressMirror::test_everflow_dscp_with_policer:
  skip:
    reason: "Skipping test since mirror with policer is not supported on Cisco 8000 platforms and Broadcom DNX platforms."
    conditions_logical_operator: "OR"
    conditions:
      - "asic_subtype in ['broadcom-dnx']"
      - "asic_type in ['cisco-8000']"

everflow/test_everflow_testbed.py::TestEverflowV4EgressAclEgressMirror::test_everflow_frwd_with_bkg_trf:
  skip:
    reason: "Test is not ready for dualtor and not stable on Non-T2 platform"
    conditions:
      - "https://github.com/sonic-net/sonic-mgmt/issues/17034 and 't2' not in topo_name"

everflow/test_everflow_testbed.py::TestEverflowV4EgressAclEgressMirror::test_everflow_fwd_recircle_port_queue_check:
    skip:
      reason: "Test not supported on non broadcom-dnx and non voq platforms"
      conditions_logical_operator: "OR"
      conditions:
        - "(asic_subtype not in ['broadcom-dnx'])"
        - "('voq' not in switch_type)"

everflow/test_everflow_testbed.py::TestEverflowV4EgressAclIngressMirror::test_everflow_fwd_recircle_port_queue_check:
  skip:
    reason: "Test not supported on non broadcom-dnx and non voq platforms"
    conditions_logical_operator: "OR"
    conditions:
      - "(asic_subtype not in ['broadcom-dnx'])"
      - "('voq' not in switch_type)"

everflow/test_everflow_testbed.py::TestEverflowV4IngressAclEgressMirror::test_everflow_fwd_recircle_port_queue_check:
  skip:
    reason: "Test not supported on non broadcom-dnx and non voq platforms"
    conditions_logical_operator: "OR"
    conditions:
      - "(asic_subtype not in ['broadcom-dnx'])"
      - "('voq' not in switch_type)"

everflow/test_everflow_testbed.py::TestEverflowV4IngressAclIngressMirror::test_everflow_basic_forwarding[erspan_ipv6-cli-downstream-default]:
  skip:
    reason: "SAI_STATUS_NOT_SUPPORTED for everflow over IPv6 on Arista-7260CX3 and Arista-7060CX"
    conditions_logical_operator: and
    conditions:
      - "https://github.com/sonic-net/sonic-mgmt/issues/19096"
      - "platform in ['x86_64-arista_7260cx3_64', 'x86_64-arista_7060_cx32s']"

everflow/test_everflow_testbed.py::TestEverflowV4IngressAclIngressMirror::test_everflow_basic_forwarding[erspan_ipv6-cli-upstream-default]:
  skip:
    reason: "SAI_STATUS_NOT_SUPPORTED for everflow over IPv6 on Arista-7260CX3 and Arista-7060CX"
    conditions_logical_operator: and
    conditions:
      - "https://github.com/sonic-net/sonic-mgmt/issues/19096"
      - "platform in ['x86_64-arista_7260cx3_64', 'x86_64-arista_7060_cx32s']"

everflow/test_everflow_testbed.py::TestEverflowV4IngressAclIngressMirror::test_everflow_dscp_with_policer:
  skip:
    reason: "Skipping test since mirror with policer is not supported on Cisco 8000 platforms and Broadcom DNX platforms."
    conditions_logical_operator: "OR"
    conditions:
      - "asic_type in ['cisco-8000']"
      - "asic_subtype in ['broadcom-dnx']"
      - "platform in ['x86_64-nokia_ixr7220_d4-r0']"

everflow/test_everflow_testbed.py::TestEverflowV4IngressAclIngressMirror::test_everflow_frwd_with_bkg_trf:
  skip:
    reason: "Test is not ready for dualtor and not stable on Non-T2 platform."
    conditions:
      - "https://github.com/sonic-net/sonic-mgmt/issues/17034 and 't2' not in topo_name"

everflow/test_everflow_testbed.py::TestEverflowV4IngressAclIngressMirror::test_everflow_fwd_recircle_port_queue_check:
  skip:
    reason: "Test not supported on non broadcom-dnx and non voq platforms"
    conditions_logical_operator: "OR"
    conditions:
      - "(asic_subtype not in ['broadcom-dnx'])"
      - "('voq' not in switch_type)"

everflow/test_everflow_testbed.py::TestEverflowV4IngressAclIngressMirror::test_everflow_neighbor_mac_change[erspan_ipv6-cli-downstream-default]:
  skip:
    reason: "SAI_STATUS_NOT_SUPPORTED for everflow over IPv6 on Arista-7260CX3 and Arista-7060CX"
    conditions_logical_operator: and
    conditions:
      - "https://github.com/sonic-net/sonic-mgmt/issues/19096"
      - "platform in ['x86_64-arista_7260cx3_64', 'x86_64-arista_7060_cx32s']"

everflow/test_everflow_testbed.py::TestEverflowV4IngressAclIngressMirror::test_everflow_neighbor_mac_change[erspan_ipv6-cli-upstream-default]:
  skip:
    reason: "SAI_STATUS_NOT_SUPPORTED for everflow over IPv6 on Arista-7260CX3 and Arista-7060CX"
    conditions_logical_operator: and
    conditions:
      - "https://github.com/sonic-net/sonic-mgmt/issues/19096"
      - "platform in ['x86_64-arista_7260cx3_64', 'x86_64-arista_7060_cx32s']"

everflow/test_everflow_testbed.py::TestEverflowV4IngressAclIngressMirror::test_everflow_remove_unused_ecmp_next_hop[erspan_ipv6-cli-downstream-default]:
  skip:
    reason: "SAI_STATUS_NOT_SUPPORTED for everflow over IPv6 on Arista-7260CX3 and Arista-7060CX"
    conditions_logical_operator: and
    conditions:
      - "https://github.com/sonic-net/sonic-mgmt/issues/19096"
      - "platform in ['x86_64-arista_7260cx3_64', 'x86_64-arista_7060_cx32s']"

everflow/test_everflow_testbed.py::TestEverflowV4IngressAclIngressMirror::test_everflow_remove_unused_ecmp_next_hop[erspan_ipv6-cli-upstream-default]:
  skip:
    reason: "SAI_STATUS_NOT_SUPPORTED for everflow over IPv6 on Arista-7260CX3 and Arista-7060CX"
    conditions_logical_operator: and
    conditions:
      - "https://github.com/sonic-net/sonic-mgmt/issues/19096"
      - "platform in ['x86_64-arista_7260cx3_64', 'x86_64-arista_7060_cx32s']"

everflow/test_everflow_testbed.py::TestEverflowV4IngressAclIngressMirror::test_everflow_remove_used_ecmp_next_hop[erspan_ipv6-cli-downstream-default]:
  skip:
    reason: "SAI_STATUS_NOT_SUPPORTED for everflow over IPv6 on Arista-7260CX3 and Arista-7060CX"
    conditions_logical_operator: and
    conditions:
      - "https://github.com/sonic-net/sonic-mgmt/issues/19096"
      - "platform in ['x86_64-arista_7260cx3_64', 'x86_64-arista_7060_cx32s']"

everflow/test_everflow_testbed.py::TestEverflowV4IngressAclIngressMirror::test_everflow_remove_used_ecmp_next_hop[erspan_ipv6-cli-upstream-default]:
  skip:
    reason: "SAI_STATUS_NOT_SUPPORTED for everflow over IPv6 on Arista-7260CX3 and Arista-7060CX"
    conditions_logical_operator: and
    conditions:
      - "https://github.com/sonic-net/sonic-mgmt/issues/19096"
      - "platform in ['x86_64-arista_7260cx3_64', 'x86_64-arista_7060_cx32s']"

#######################################
#####            fdb              #####
#######################################
fdb/test_fdb_mac_expire.py:
  skip:
    reason: "Not supported on this DUT topology."
    conditions:
      - "topo_type not in ['t0', 'm0', 'mx']"

fdb/test_fdb_mac_learning.py::TestFdbMacLearning::testFdbMacLearning:
  skip:
    reason: "Skip at dualtor-aa topology due to github issue https://github.com/sonic-net/sonic-mgmt/issues/16110"
    conditions:
      - "'dualtor-aa' in topo_name and https://github.com/sonic-net/sonic-mgmt/issues/16110"

#######################################
#####            fib              #####
#######################################
fib/test_fib.py:
  skip:
    reason: 'Skip on t1-isolated-d32/128 topos'
    conditions:
      - "topo_name in ['t1-isolated-d128', 't1-isolated-d32']"

fib/test_fib.py::test_ipinip_hash:
  skip:
<<<<<<< HEAD
    reason: 'ipinip hash test is not fully supported on mellanox platform (case#00581265) and nokia-ixr7220 platform'
    conditions_logical_operator: "OR"
    conditions:
      - "asic_type in ['mellanox']"
      - "platform in ['x86_64-nokia_ixr7220_d4-r0']"
=======
    reason: 'ipinip hash test is not fully supported on mellanox platform (case#00581265). Skip on t1-isolated-d32/128 topos'
    conditions_logical_operator: or
    conditions:
      - "asic_type in ['mellanox']"
      - "topo_name in ['t1-isolated-d128', 't1-isolated-d32']"
>>>>>>> a0a0f5c9

fib/test_fib.py::test_nvgre_hash:
  skip:
    reason: 'Nvgre hash test is not fully supported on VS and Broadcom platform; Not supported on M*. Skip on t1-isolated-d32/128 topos'
    conditions_logical_operator: or
    conditions:
      - "asic_type in ['vs', 'broadcom'] or topo_type in ['m0', 'mx', 'm1']"
      - "topo_name in ['t1-isolated-d128', 't1-isolated-d32']"
  xfail:
    reason: 'Nvgre hash test is not fully supported on SPC1 platform due to known limitation'
    conditions:
      - "asic_gen == 'spc1' and 't1-lag' in topo_name and https://github.com/sonic-net/sonic-mgmt/issues/17526"

fib/test_fib.py::test_nvgre_hash[ipv6-ipv4]:
  skip:
    reason: 'Skip on t1-isolated-d32/128 topos'
    conditions:
      - "topo_name in ['t1-isolated-d128', 't1-isolated-d32']"
  xfail:
    reason: "Testcase ignored due to sonic-mgmt issue https://github.com/sonic-net/sonic-mgmt/issues/18304"
    conditions:
      - "https://github.com/sonic-net/sonic-mgmt/issues/18304 and 't0-isolated-d32u32s2' in topo_name and hwsku in ['Mellanox-SN5640-C512S2']"

fib/test_fib.py::test_nvgre_hash[ipv6-ipv6]:
  skip:
    reason: 'Skip on t1-isolated-d32/128 topos'
    conditions:
      - "topo_name in ['t1-isolated-d128', 't1-isolated-d32']"
  xfail:
    reason: "Testcase ignored due to sonic-mgmt issue https://github.com/sonic-net/sonic-mgmt/issues/18304"
    conditions:
      - "https://github.com/sonic-net/sonic-mgmt/issues/18304 and 't0-isolated-d32u32s2' in topo_name and hwsku in ['Mellanox-SN5640-C512S2']"

fib/test_fib.py::test_vxlan_hash:
  skip:
<<<<<<< HEAD
    reason: 'Vxlan hash test is not fully supported on VS platform; Not supported on M*, skip for nokia-ixr7220.'
    conditions_logical_operator: or
    conditions:
      - "asic_type in ['vs'] or topo_type in ['m0', 'mx', 'm1']"
      - "platform in ['x86_64-nokia_ixr7220_d4-r0']"
=======
    reason: 'Vxlan hash test is not fully supported on VS platform; Not supported on M*. Skip on t1-isolated-d32/128 topos'
    conditions_logical_operator: or
    conditions:
      - "asic_type in ['vs'] or topo_type in ['m0', 'mx', 'm1']"
      - "topo_name in ['t1-isolated-d128', 't1-isolated-d32']"
>>>>>>> a0a0f5c9

fib/test_fib.py::test_vxlan_hash[ipv6-ipv4]:
  skip:
    reason: 'Skip on t1-isolated-d32/128 topos'
    conditions:
      - "topo_name in ['t1-isolated-d128', 't1-isolated-d32']"
  xfail:
    reason: "Testcase ignored due to sonic-mgmt issue https://github.com/sonic-net/sonic-mgmt/issues/18304"
    conditions:
      - "https://github.com/sonic-net/sonic-mgmt/issues/18304 and 't0-isolated-d32u32s2' in topo_name and hwsku in ['Mellanox-SN5640-C512S2']"

fib/test_fib.py::test_vxlan_hash[ipv6-ipv6]:
  skip:
    reason: 'Skip on t1-isolated-d32/128 topos'
    conditions:
      - "topo_name in ['t1-isolated-d128', 't1-isolated-d32']"
  xfail:
    reason: "Testcase ignored due to sonic-mgmt issue https://github.com/sonic-net/sonic-mgmt/issues/18304"
    conditions:
      - "https://github.com/sonic-net/sonic-mgmt/issues/18304 and 't0-isolated-d32u32s2' in topo_name and hwsku in ['Mellanox-SN5640-C512S2']"

#######################################
#####   generic_config_updater    #####
#######################################
generic_config_updater:
  skip:
    reason: 'generic_config_updater is not a supported feature for T2 platform on older releases than 202405.'
    conditions:
      - "('t2' in topo_name) and (release in ['201811', '201911', '202012', '202205', '202211', '202305', '202311'])"

generic_config_updater/test_bgp_prefix.py::test_bgp_prefix_tc1_suite:
  skip:
    reason: "Cisco 8122 backend compute ai platform is not supported. Skip on VS platform due to low success rate."
    conditions_logical_operator: "OR"
    conditions:
      - "platform in ['x86_64-8122_64eh_o-r0', 'x86_64-8122_64ehf_o-r0']"
      - "asic_type in ['vs'] and https://github.com/sonic-net/sonic-mgmt/issues/18445"

generic_config_updater/test_dhcp_relay.py:
  skip:
    reason: "Need to skip for Cisco backend platform/ generic_config_updater is not a supported feature for T2"
    conditions_logical_operator: "OR"
    conditions:
      - "platform in ['x86_64-8111_32eh_o-r0', 'x86_64-8122_64eh_o-r0', 'x86_64-8122_64ehf_o-r0']"
      - "'backend' in topo_name"
      - "'t2' in topo_name"
      - "'t0-isolated' in topo_name"

generic_config_updater/test_dynamic_acl.py:
  skip:
    reason: "Device SKUs do not support the custom ACL_TABLE_TYPE that we use in this test.  Known log error unrelated to test
    on m0-2vlan testbed causes consistent failures
    / Dynamic ACL is not supported in Cisco Q200 based platforms"
    conditions_logical_operator: "OR"
    conditions:
      - "platform in ['armhf-nokia_ixs7215_52x-r0']"
      - "hwsku in ['Cisco-8111-O64']"
      - "topo_name in ['m0-2vlan']"
      - "platform in ['x86_64-8101_32fh_o-r0', 'x86_64-8102_64h_o-r0', 'x86_64-8101_32fh_o_c01-r0']"

generic_config_updater/test_dynamic_acl.py::test_gcu_acl_dhcp_rule_creation:
  skip:
    reason: "DHCP is not enabled in isolated topo"
    conditions:
      - "'t0-isolated' in topo_name"

generic_config_updater/test_ecn_config_update.py::test_ecn_config_updates:
  skip:
    reason: "This test is not run on this asic type, topology, or version currently"
    conditions_logical_operator: "OR"
    conditions:
      - "asic_type in ['cisco-8000']"
      - "topo_type in ['m0', 'mx', 'm1']"
      - "release in ['202211']"

generic_config_updater/test_eth_interface.py::test_replace_fec:
  skip:
    reason: 'Skipping test on 7260/3800 platform due to bug of https://github.com/sonic-net/sonic-mgmt/issues/11237'
    conditions_logical_operator: "OR"
    conditions:
      - "hwsku in ['Arista-7260CX3-D108C8', 'Arista-7260CX3-D108C10', 'Arista-7260CX3-Q64', 'Mellanox-SN3800-D112C8'] and https://github.com/sonic-net/sonic-mgmt/issues/11237"

generic_config_updater/test_eth_interface.py::test_toggle_pfc_asym:
  skip:
    reason: "Skip asym pfc on unsupported platforms"
    conditions_logical_operator: "OR"
    conditions:
      - "asic_type in ['cisco-8000']"
      - "hwsku in ['Mellanox-SN5600-C256S1', 'Mellanox-SN5600-C224O8', 'Mellanox-SN5640-C512S2',
                           'Mellanox-SN5640-C448O16']"

generic_config_updater/test_eth_interface.py::test_update_speed:
  skip:
    reason: 'Skip this script due to this not being a production scenario and misleading StateDB output for valid speed'
    conditions_logical_operator: "OR"
    conditions:
      - https://github.com/sonic-net/sonic-mgmt/issues/8143
      - https://github.com/sonic-net/sonic-buildimage/issues/13267

generic_config_updater/test_incremental_qos.py:
  skip:
    reason: "Does not support dualtor right now, due to issue https://github.com/sonic-net/sonic-mgmt/issues/14865"
    conditions_logical_operator: "OR"
    conditions:
      - "'dualtor' in topo_name"

generic_config_updater/test_incremental_qos.py::test_incremental_qos_config_updates:
  skip:
    reason: "This test is not run on this hwsku/asic type or version or topology currently"
    conditions_logical_operator: "OR"
    conditions:
      - "not any(i in hwsku for i in ['2700', 'Arista-7170-64C', 'montara', 'newport']) and asic_type in ['broadcom', 'cisco-8000'] and release in ['202211']"

generic_config_updater/test_mmu_dynamic_threshold_config_update.py::test_dynamic_th_config_updates:
  skip:
    reason: "This test is not run on this asic type or version or topology currently"
    conditions_logical_operator: "OR"
    conditions:
      - "asic_type in ['broadcom', 'cisco-8000'] and release in ['202211']"

generic_config_updater/test_multiasic_addcluster.py:
  skip:
    reason: "Only supported on multi-asic system."
    conditions:
      - "(is_multi_asic is False)"
      - "hwsku not in ['Nokia-IXR7250E-36x400G']"

generic_config_updater/test_multiasic_idf.py:
  skip:
    reason: "Only supported on multi-asic system."
    conditions:
      - "(is_multi_asic is False)"

generic_config_updater/test_multiasic_linkcrc.py:
  skip:
    reason: "Only supported on multi-asic system."
    conditions:
      - "(is_multi_asic is False)"

generic_config_updater/test_pfcwd_interval.py:
  skip:
    reason: "This test can only support mellanox platforms. This test is not run on this hwsku currently"
    conditions_logical_operator: or
    conditions:
      - "asic_type not in ['mellanox']"
      - hwsku in ['Mellanox-SN5600-C224O8', 'Mellanox-SN5600-C256S1', 'Mellanox-SN5640-C448O16', 'Mellanox-SN5640-C512S2',
                   'Arista-7060X6-64PE-C256S2', 'Arista-7060X6-64PE-C224O8', 'Arista-7060X6-64PE-B-C512S2', 'Arista-7060X6-64PE-B-C448O16']

generic_config_updater/test_pfcwd_status.py:
  skip:
    reason: "This test is not run on this topo type or version or topology or hwsku currently"
    conditions_logical_operator: or
    conditions:
      - "topo_type in ['m0', 'mx', 'm1']"
      - "release in ['202211']"
      - hwsku in ['Mellanox-SN5600-C224O8', 'Mellanox-SN5600-C256S1', 'Mellanox-SN5640-C448O16', 'Mellanox-SN5640-C512S2',
                   'Arista-7060X6-64PE-C256S2', 'Arista-7060X6-64PE-C224O8', 'Arista-7060X6-64PE-B-C512S2', 'Arista-7060X6-64PE-B-C448O16']

generic_config_updater/test_pg_headroom_update.py:
  skip:
    reason: "Unsupported topology."
    conditions_logical_operator: "OR"
    conditions:
      - "topo_type in ['m0', 'mx', 'm1']"

generic_config_updater/test_srv6:
  skip:
    reason: "Unsupported topology."
    conditions_logical_operator: "OR"
    conditions:
      - "topo_name in ['t0-isolated-d96u32s2']"

#######################################
#####           gnmi              #####
#######################################
gnmi/test_gnmi_configdb.py:
  skip:
    reason: "This feature is not supported for multi asic. Skipping these test for T2 and multi asic."
    conditions_logical_operator: or
    conditions:
      - "'t2' in topo_name"
      - "is_multi_asic==True"

gnmi/test_gnmi_configdb.py::test_gnmi_configdb_full_01:
  skip:
    reason: "The test refers to a stale implementation of GNOI.System.Reboot."
    conditions:
      - "https://github.com/sonic-net/sonic-mgmt/issues/17436"

gnmi/test_gnoi_killprocess.py:
  skip:
    reason: "Test noisy due to restart issue not relevant to GNOI. Disabling them to rewrite."

gnmi/test_gnoi_system_reboot.py::test_gnoi_system_reboot_warm:
  skip:
    reason: "Warm reboot should only run on t0 topology but not on dualtor, Warm reboot not supported on nokia-ixr7220 platform."
    conditions_logical_operator: or
    conditions:
      - "topo_type not in ['t0']"
      - "topo_name in ['dualtor', 'dualtor-56', 'dualtor-120', 'dualtor-aa', 'dualtor-aa-56', 'dualtor-aa-64-breakout']"
      - "platform in ['x86_64-nokia_ixr7220_d4-r0']"

#######################################
#####           hash              #####
#######################################
hash/test_generic_hash.py:
  skip:
    reason: "Testcase ignored due to GitHub issue https://github.com/sonic-net/sonic-mgmt/issues/15340 on dualtor aa setup"
    conditions:
      - "https://github.com/sonic-net/sonic-mgmt/issues/15340 and 'dualtor-aa' in topo_name"
  xfail:
    reason: "This case is not supported on many platforms and often encounters issues. We can still run it, but we won’t rely on or validate the results."
    conditions:
      - "topo_type in ['t0', 't1']"

hash/test_generic_hash.py::test_algorithm_config:
  xfail:
    reason: "This is a new test cases and doesn't work for platform other than Mellanox, xfail them before the issue is addressed"
    conditions:
      - "asic_type not in ['mellanox']"
      - https://github.com/sonic-net/sonic-mgmt/issues/14109

hash/test_generic_hash.py::test_backend_error_messages:
  xfail:
    reason: "This is a new test cases and doesn't work for platform other than Mellanox, xfail them before the issue is addressed"
    conditions:
      - "asic_type not in ['mellanox']"
      - https://github.com/sonic-net/sonic-mgmt/issues/14109

hash/test_generic_hash.py::test_ecmp_and_lag_hash:
  skip:
    reason: 'On Mellanox SPC1 platforms, due to HW limitation, it would not support CRC_CCITT algorithm. For broadcom, ECMP/LAG hash not supported in broadcom SAI and Cisco 8000'
    conditions_logical_operator: or
    conditions:
      - "asic_gen == 'spc1'"
      - "asic_type in ['broadcom', 'cisco-8000']"

hash/test_generic_hash.py::test_ecmp_and_lag_hash[CRC-INNER_IP_PROTOCOL:
  skip:
    reason: "On Mellanox platforms, due to HW limitation, it would not support CRC algorithm on INNER_IP_PROTOCOL field. For broadcom, ECMP/LAG hash not supported in broadcom SAI"
    conditions:
    - "asic_type in ['broadcom', 'mellanox']"

hash/test_generic_hash.py::test_ecmp_and_lag_hash[CRC_CCITT-INNER_IP_PROTOCOL:
  skip:
    reason: "On Mellanox platforms, due to HW limitation, it would not support CRC algorithm on INNER_IP_PROTOCOL field. For broadcom, ECMP/LAG hash not supported in broadcom SAI"
    conditions:
    - "asic_type in ['broadcom', 'mellanox']"

hash/test_generic_hash.py::test_ecmp_and_lag_hash[CRC_CCITT-IN_PORT:
  skip:
    reason: "On Mellanox platforms, due to HW limitation, when ecmp and lag hash at the same time, it would not support setting ecmp hash as CRC_CCITT and lag hash as CRC on ingress port hash field. For broadcom, ECMP/LAG hash not supported in broadcom SAI"
    conditions:
    - "asic_type in ['broadcom', 'mellanox']"

hash/test_generic_hash.py::test_ecmp_hash:
  skip:
    reason: 'ECMP hash not supported in broadcom SAI and Cisco 8000'
    conditions:
      - "asic_type in ['broadcom', 'cisco-8000']"
  xfail:
    reason: 'ECMP hash skipped due to issue https://github.com/sonic-net/sonic-mgmt/issues/18304'
    conditions:
      - "https://github.com/sonic-net/sonic-mgmt/issues/18304 and 't0-isolated-d32u32s2' in topo_name and hwsku in ['Mellanox-SN5640-C512S2']"

hash/test_generic_hash.py::test_ecmp_hash[CRC-INNER_IP_PROTOCOL:
  skip:
    reason: "On Mellanox platforms, due to HW limitation, it would not support CRC algorithm on INNER_IP_PROTOCOL field. For broadcom, ECMP hash is not supported in broadcom SAI."
    conditions:
    - "asic_type in ['broadcom', 'mellanox']"

hash/test_generic_hash.py::test_hash_capability:
  xfail:
    reason: "This is a new test cases and doesn't work for platform other than Mellanox, xfail them before the issue is addressed"
    conditions:
      - "asic_type not in ['mellanox']"
      - https://github.com/sonic-net/sonic-mgmt/issues/14109

hash/test_generic_hash.py::test_lag_hash:
  skip:
    reason: 'LAG hash not supported in broadcom SAI and Cisco 8000'
    conditions:
      - "asic_type in ['broadcom', 'cisco-8000']"

hash/test_generic_hash.py::test_lag_hash[CRC-DST_MAC:
  xfail:
    reason: "Testcase ignored due to RM issue: https://github.com/sonic-net/sonic-buildimage/issues/22586"
    conditions:
    - "https://github.com/sonic-net/sonic-buildimage/issues/22586 and asic_type in ['mellanox', 'nvidia']"

hash/test_generic_hash.py::test_lag_hash[CRC-ETHERTYPE:
  xfail:
    reason: "Testcase ignored due to RM issue: https://github.com/sonic-net/sonic-buildimage/issues/22586"
    conditions:
    - "https://github.com/sonic-net/sonic-buildimage/issues/22586 and asic_type in ['mellanox', 'nvidia']"

hash/test_generic_hash.py::test_lag_hash[CRC-INNER_IP_PROTOCOL:
  skip:
    reason: "On Mellanox platforms, due to HW limitation, it would not support CRC algorithm on INNER_IP_PROTOCOL field. For broadcom, LAG hash is not supported in broadcom SAI."
    conditions:
    - "asic_type in ['broadcom', 'mellanox']"

hash/test_generic_hash.py::test_lag_hash[CRC-VLAN_ID:
  xfail:
    reason: "Testcase ignored due to RM issue: https://github.com/sonic-net/sonic-buildimage/issues/22586"
    conditions:
    - "https://github.com/sonic-net/sonic-buildimage/issues/22586 and asic_type in ['mellanox', 'nvidia']"

hash/test_generic_hash.py::test_lag_hash[CRC_CCITT-DST_MAC:
  xfail:
    reason: "Testcase ignored due to RM issue: https://github.com/sonic-net/sonic-buildimage/issues/22586"
    conditions:
    - "https://github.com/sonic-net/sonic-buildimage/issues/22586 and asic_type in ['mellanox', 'nvidia']"

hash/test_generic_hash.py::test_lag_hash[CRC_CCITT-ETHERTYPE:
  xfail:
    reason: "Testcase ignored due to RM issue: https://github.com/sonic-net/sonic-buildimage/issues/22586"
    conditions:
    - "https://github.com/sonic-net/sonic-buildimage/issues/22586 and asic_type in ['mellanox', 'nvidia']"

hash/test_generic_hash.py::test_lag_hash[CRC_CCITT-VLAN_ID:
  xfail:
    reason: "Testcase ignored due to RM issue: https://github.com/sonic-net/sonic-buildimage/issues/22586"
    conditions:
    - "https://github.com/sonic-net/sonic-buildimage/issues/22586 and asic_type in ['mellanox', 'nvidia']"

hash/test_generic_hash.py::test_lag_member_flap:
  skip:
    reason: 'On Mellanox SPC1 platforms, due to HW limitation, it would not support CRC_CCITT algorithm. For broadcom, LAG hash not supported in broadcom SAI. For other platforms, skipping due to missing object in SonicHost'
    conditions_logical_operator: "OR"
    conditions:
      - "asic_gen == 'spc1'"
      - "asic_type in ['broadcom']"
      - https://github.com/sonic-net/sonic-mgmt/issues/13919

hash/test_generic_hash.py::test_lag_member_flap[CRC-INNER_IP_PROTOCOL:
  skip:
    reason: "On Mellanox platforms, due to HW limitation, it would not support CRC algorithm on INNER_IP_PROTOCOL field.  For broadcom, LAG hash not supported in broadcom SAI."
    conditions:
    - "asic_type in ['broadcom', 'mellanox']"

hash/test_generic_hash.py::test_lag_member_flap[CRC-IP_PROTOCOL-ipv4:
  skip:
    reason: "With IP Protocol alone, we don't have enough entropy to distribute the packets evenly"
    conditions:
      - "asic_type in ['cisco-8000']"

hash/test_generic_hash.py::test_lag_member_flap[CRC_CCITT-INNER_IP_PROTOCOL:
  skip:
    reason: "On Mellanox platforms, due to HW limitation, it would not support CRC algorithm on INNER_IP_PROTOCOL field.  For broadcom, LAG hash not supported in broadcom SAI."
    conditions:
    - "asic_type in ['broadcom', 'mellanox']"

hash/test_generic_hash.py::test_lag_member_flap[CRC_CCITT-IN_PORT:
  skip:
    reason: "On Mellanox platforms, due to HW limitation, when ecmp and lag hash at the same time, it would not support
    setting ecmp hash as CRC_CCITT and lag hash as CRC on ingress port hash field.  For broadcom, LAG hash not supported in broadcom SAI."
    conditions:
    - "asic_type in ['broadcom', 'mellanox']"

hash/test_generic_hash.py::test_lag_member_flap[CRC_CCITT-IP_PROTOCOL-ipv4:
  skip:
    reason: "With IP Protocol alone, we don't have enough entropy to distribute the packets evenly"
    conditions:
      - "asic_type in ['cisco-8000']"


hash/test_generic_hash.py::test_lag_member_remove_add:
  skip:
    reason: 'On Mellanox SPC1 platforms, due to HW limitation, it would not support CRC_CCITT algorithm. For broadcom, LAG hash not supported in broadcom SAI. For other platforms, skipping due to missing object in SonicHost'
    conditions_logical_operator: "OR"
    conditions:
      - "asic_gen == 'spc1'"
      - "asic_type in ['broadcom']"
      - https://github.com/sonic-net/sonic-mgmt/issues/13919

hash/test_generic_hash.py::test_lag_member_remove_add[CRC-INNER_IP_PROTOCOL:
  skip:
    reason: "On Mellanox platforms, due to HW limitation, it would not support CRC algorithm on INNER_IP_PROTOCOL field. For broadcom, LAG hash not supported in broadcom SAI."
    conditions:
    - "asic_type in ['broadcom', 'mellanox']"

hash/test_generic_hash.py::test_lag_member_remove_add[CRC-IP_PROTOCOL-ipv4:
  skip:
    reason: "With IP Protocol alone, we don't have enough entropy to distribute the packets evenly"
    conditions:
      - "asic_type in ['cisco-8000']"

hash/test_generic_hash.py::test_lag_member_remove_add[CRC_CCITT-INNER_IP_PROTOCOL:
  skip:
    reason: "On Mellanox platforms, due to HW limitation, it would not support CRC algorithm on INNER_IP_PROTOCOL field. For broadcom, LAG hash not supported in broadcom SAI."
    conditions:
    - "asic_type in ['broadcom', 'mellanox']"

hash/test_generic_hash.py::test_lag_member_remove_add[CRC_CCITT-IN_PORT:
  skip:
    reason: "On Mellanox platforms, due to HW limitation, when ecmp and lag hash at the same time, it would not support
    setting ecmp hash as CRC_CCITT and lag hash as CRC on ingress port hash field. For broadcom, LAG hash not supported in broadcom SAI."
    conditions:
    - "asic_type in ['broadcom', 'mellanox']"

hash/test_generic_hash.py::test_lag_member_remove_add[CRC_CCITT-IP_PROTOCOL-ipv4:
  skip:
    reason: "With IP Protocol alone, we don't have enough entropy to distribute the packets evenly"
    conditions:
      - "asic_type in ['cisco-8000']"

hash/test_generic_hash.py::test_nexthop_flap:
  skip:
    reason: 'On Mellanox SPC1 platforms, due to HW limitation, it would not support CRC_CCITT algorithm. For broadcom, ECMP/LAG hash not supported in broadcom SAI. For other platforms, skipping due to missing object in SonicHost'
    conditions_logical_operator: "OR"
    conditions:
      - "asic_gen == 'spc1'"
      - "asic_type in ['broadcom']"
      - https://github.com/sonic-net/sonic-mgmt/issues/13919
  xfail:
    reason: "Flaky hashing behavior using specific combination of hash field and algorithm."
    conditions:
      - "'isolated' in topo_name"

hash/test_generic_hash.py::test_nexthop_flap[CRC-INNER_IP_PROTOCOL:
  skip:
    reason: "On Mellanox platforms, due to HW limitation, it would not support CRC algorithm on INNER_IP_PROTOCOL field. For broadcom, ECMP/LAG hash not supported in broadcom SAI. "
    conditions:
    - "asic_type in ['broadcom', 'mellanox']"

hash/test_generic_hash.py::test_nexthop_flap[CRC-IP_PROTOCOL-ipv4-None-None]:
  skip:
    reason: "With IP Protocol alone, Cisco-8000 don't have enough entropy to distribute the packets evenly"
    conditions:
    - "asic_type in ['cisco-8000']"

hash/test_generic_hash.py::test_nexthop_flap[CRC_CCITT-INNER_IP_PROTOCOL:
  skip:
    reason: "On Mellanox platforms, due to HW limitation, it would not support CRC algorithm on INNER_IP_PROTOCOL field. For broadcom, ECMP/LAG hash not supported in broadcom SAI. "
    conditions:
    - "asic_type in ['broadcom', 'mellanox']"

hash/test_generic_hash.py::test_nexthop_flap[CRC_CCITT-IN_PORT:
  skip:
    reason: "On Mellanox platforms, due to HW limitation, when ecmp and lag hash at the same time, it would not support
    setting ecmp hash as CRC_CCITT and lag hash as CRC on ingress port hash field. For broadcom, ECMP/LAG hash not supported in broadcom SAI. "
    conditions:
    - "asic_type in ['broadcom', 'mellanox']"

hash/test_generic_hash.py::test_nexthop_flap[CRC_CCITT-IP_PROTOCOL-ipv4-None-None]:
  skip:
    reason: "With IP Protocol alone, Cisco-8000 don't have enough entropy to distribute the packets evenly"
    conditions:
    - "asic_type in ['cisco-8000']"

hash/test_generic_hash.py::test_reboot:
  skip:
    reason: 'On Mellanox SPC1 platforms, due to HW limitation, it would not support CRC_CCITT algorithm. For broadcom, ECMP/LAG hash not supported in broadcom SAI'
    conditions_logical_operator: or
    conditions:
      - "asic_gen == 'spc1'"
      - "asic_type in ['broadcom']"

hash/test_generic_hash.py::test_reboot[CRC-INNER_IP_PROTOCOL:
  skip:
    reason: "On Mellanox platforms, due to HW limitation, it would not support CRC algorithm on INNER_IP_PROTOCOL field. For broadcom, ECMP/LAG hash not supported in broadcom SAI"
    conditions:
    - "asic_type in ['broadcom', 'mellanox']"

hash/test_generic_hash.py::test_reboot[CRC-IP_PROTOCOL-ipv4:
  skip:
    reason: "With IP Protocol alone, we don't have enough entropy to distribute the packets evenly"
    conditions:
      - "asic_type in ['cisco-8000']"

hash/test_generic_hash.py::test_reboot[CRC_CCITT-INNER_IP_PROTOCOL:
  skip:
    reason: "On Mellanox platforms, due to HW limitation, it would not support CRC algorithm on INNER_IP_PROTOCOL field. For broadcom, ECMP/LAG hash not supported in broadcom SAI"
    conditions:
    - "asic_type in ['broadcom', 'mellanox']"

hash/test_generic_hash.py::test_reboot[CRC_CCITT-IN_PORT:
  skip:
    reason: "On Mellanox platforms, due to HW limitation, when ecmp and lag hash at the same time, it would not support
    setting ecmp hash as CRC_CCITT and lag hash as CRC on ingress port hash field. For broadcom, ECMP/LAG hash not supported in broadcom SAI"
    conditions:
    - "asic_type in ['broadcom', 'mellanox']"

hash/test_generic_hash.py::test_reboot[CRC_CCITT-IP_PROTOCOL-ipv4:
  skip:
    reason: "With IP Protocol alone, we don't have enough entropy to distribute the packets evenly"
    conditions:
      - "asic_type in ['cisco-8000']"

#######################################
#####    iface_loopback_action    #####
#######################################
iface_loopback_action/test_iface_loopback_action.py:
  skip:
    reason: "Test only supported on Mellanox SKUs, didn't supported on dualtor topology."
    conditions_logical_operator: or
    conditions:
      - "'dualtor' in topo_name"
      - "asic_type not in ['mellanox']"

#######################################
#####      iface_namingmode       #####
#######################################
iface_namingmode/test_iface_namingmode.py::TestConfigInterface:
  skip:
    reason: "x86_64-8111_32eh_o-r0 platform does not support TestConfigInterface"
    conditions:
      - "platform in ['x86_64-8111_32eh_o-r0']"

iface_namingmode/test_iface_namingmode.py::TestConfigInterface::test_config_interface_speed:
  skip:
    reason: "Arista-7060X6 doesn't support speed change as it's ASIC limitation. Skipping this test."
    conditions:
      - "'Arista-7060X6' in hwsku"

iface_namingmode/test_iface_namingmode.py::TestShowPriorityGroup:
  xfail:
    reason: "Platform specific issue"
    strict: True
    conditions:
      - "platform in ['x86_64-cel_e1031-r0']"
  skip:
    reason: "M* topo does not support TestShowPriorityGroup"
    conditions:
      - "topo_type in ['m0', 'mx', 'm1']"

iface_namingmode/test_iface_namingmode.py::TestShowQueue:
  skip:
    reason: "M* topo does not support TestShowQueue"
    conditions:
      - "topo_type in ['m0', 'mx', 'm1']"

iface_namingmode/test_iface_namingmode.py::TestShowQueue::test_show_queue_persistent_watermark:
  xfail:
    reason: "Platform specific issue"
    strict: True
    conditions:
      - "platform in ['x86_64-cel_e1031-r0']"

iface_namingmode/test_iface_namingmode.py::TestShowQueue::test_show_queue_watermark:
  xfail:
    reason: "Platform specific issue"
    strict: True
    conditions:
      - "platform in ['x86_64-cel_e1031-r0']"

iface_namingmode/test_iface_namingmode.py::test_show_pfc_counters:
  skip:
    reason: "Not supported on SKU"
    conditions:
      - "hwsku in ['Mellanox-SN5600-C256S1', 'Mellanox-SN5600-C224O8', 'Mellanox-SN5640-C512S2',
                   'Mellanox-SN5640-C448O16']"

#######################################
#####            ip               #####
#######################################
ip/link_local/test_link_local_ip.py:
  skip:
    reason: "New test case, failing badly, need owner to enhance"
    conditions:
      - "https://github.com/sonic-net/sonic-mgmt/issues/19897"
ip/test_ip_packet.py:
  skip:
    reason: "Skipping ip packet test since can't provide enough interfaces"
    conditions:
      - "len(minigraph_interfaces) < 2 and len(minigraph_portchannels) < 2"

ip/test_ip_packet.py::TestIPPacket::test_forward_ip_packet_with_0xffff_chksum_drop:
  skip:
    reason: "Broadcom, Cisco, Barefoot, and Marvell Asic will tolorate IP packets with 0xffff checksum
            / Skipping ip packet test since can't provide enough interfaces"
    conditions_logical_operator: or
    conditions:

      - "asic_type in ['broadcom', 'cisco-8000', 'marvell', 'barefoot', 'marvell-teralynx', 'marvell-prestera'] and asic_subtype not in ['broadcom-dnx']"
      - "len(minigraph_interfaces) < 2 and len(minigraph_portchannels) < 2"
      - "topo_name in ['t2_2lc_36p-masic', 't2_2lc_min_ports-masic', 't2_5lc-mixed-96']"

ip/test_ip_packet.py::TestIPPacket::test_forward_ip_packet_with_0xffff_chksum_tolerant:
  skip:
    reason: "Mellanox and Broadcom DNX Asic will drop IP packets with 0xffff checksum
            / Skipping ip packet test since can't provide enough interfaces"
    conditions_logical_operator: or
    conditions:
      - "asic_type in ['mellanox'] or asic_subtype in ['broadcom-dnx']"
      - "len(minigraph_interfaces) < 2 and len(minigraph_portchannels) < 2"

ip/test_mgmt_ipv6_only.py:
  skip:
    reason: "Skipping mgmt ipv6 test for M* topo"
    conditions:
      - "topo_type in ['m0', 'mx', 'm1']"

#######################################
#####            ipfwd            #####
#######################################
ipfwd/test_dip_sip.py:
  skip:
    reason: "Unsupported topology or unsupported in specific Cisco platforms."
    conditions_logical_operator: or
    conditions:
      - "platform in ['x86_64-8122_64eh_o-r0', 'x86_64-8122_64ehf_o-r0']"
      - "topo_type not in ['t0', 't1', 't2', 'm0', 'mx', 'm1']"

ipfwd/test_dir_bcast.py:
  skip:
    reason: "Unsupported topology."
    conditions:
      - "topo_type not in ['t0', 'm0', 'mx'] or 'dualtor' in topo_name or 't0-backend' in topo_name"
  xfail:
    reason: "Xfail due to known issue with the secondary subnet."
    conditions:
      - "topo_type in ['t0']"
      - "asic_type in ['broadcom']"
      - https://github.com/sonic-net/sonic-mgmt/issues/18786

ipfwd/test_mtu.py:
  skip:
    reason: "Unsupported topology."
    conditions:
      - "topo_type not in ['t1', 't2']"

#######################################
#####            ixia             #####
#######################################
ixia:
  skip:
    reason: "Ixia test only support on physical ixia testbed"
    conditions:
      - "asic_type in ['vs']"

#######################################
#####            k8s              #####
#######################################
k8s/test_config_reload.py:
  skip:
    reason: "There is no k8s in veos_vtb, skip in PR testing"
    conditions:
      - "asic_type in ['vs']"

k8s/test_disable_flag.py:
  skip:
    reason: "There is no k8s in veos_vtb, skip in PR testing"
    conditions:
      - "asic_type in ['vs']"

k8s/test_join_available_master.py:
  skip:
    reason: "There is no k8s in veos_vtb, skip in PR testing"
    conditions:
      - "asic_type in ['vs']"

#######################################
#####         kubesonic           #####
#######################################
kubesonic/test_k8s_join_disjoin.py:
  skip:
    reason: "kubesonic feature is not supported in slim image"
    conditions_logical_operator: or
    conditions:
      - "hwsku in ['Arista-7050-QX-32S', 'Arista-7050-Q16S64', 'Arista-7050QX-32S-S4Q31', 'Arista-7050QX32S-Q32', 'Celestica-E1031-T48S4']"
      - "branch in ['master']"

#######################################
#####           lldp              #####
#######################################
lldp/test_lldp.py::test_lldp:
  skip:
    reason: "Skipping LLDP test because the topology is standalone. No LLDP neighbors detected."
    conditions:
      - "'standalone' in topo_name"

lldp/test_lldp.py::test_lldp_neighbor:
  skip:
    reason: "Skipping LLDP test because the topology is standalone. No LLDP neighbors detected."
    conditions:
      - "'standalone' in topo_name"

lldp/test_lldp.py::test_lldp_neighbor_post_orchagent_reboot:
  xfail:
    reason: "Xfail the test due to github issue: https://github.com/sonic-net/sonic-mgmt/issues/19658"
    conditions:
    - "https://github.com/sonic-net/sonic-mgmt/issues/19658 and asic_type in ['mellanox', 'nvidia']"

#######################################
#####           macsec            #####
#######################################
macsec/test_dataplane.py::TestDataPlane::test_server_to_neighbor:
  skip:
    reason: 'test_server_to_neighbor needs downstream neighbors, which is not present in this topo'
    conditions:
      - "'t2' in topo_name"

macsec/test_interop_protocol.py::TestInteropProtocol::test_port_channel:
  skip:
    reason: "Skip port channel test for causing continuously failing in PR testing"
    conditions:
      - "asic_type in ['vs'] and https://github.com/sonic-net/sonic-buildimage/issues/22081"

macsec/test_interop_protocol.py::TestInteropProtocol::test_snmp:
  skip:
    reason: "Skip SNMP test for causing continuously failing in PR testing"
    conditions:
      - "asic_type in ['vs'] and https://github.com/sonic-net/sonic-mgmt/issues/18273"

#######################################
#####           mclag             #####
#######################################
mclag/test_mclag_l3.py:
  skip:
    reason: "Mclag test only support on t0-mclag platform which is not in PR test"
    conditions:
      - "asic_type in ['vs']"

#######################################
#####       memory_checker        #####
#######################################
memory_checker/test_memory_checker.py:
  skip:
    reason: "Testcase ignored due to GitHub issue: https://github.com/sonic-net/sonic-buildimage/issues/19295"
    conditions:
      - https://github.com/sonic-net/sonic-buildimage/issues/19295
      - "'sn4280' in platform"

#######################################
#####            mpls             #####
#######################################
mpls/test_mpls.py:
  skip:
    reason: "MPLS TCs are not supported on Barefoot plarforms"
    conditions:
      - "asic_type in ['barefoot']"

#######################################
#####           mvrf              #####
#######################################
mvrf:
  skip:
    reason: "mvrf is not supported in x86_64-nokia_ixr7250e_36x400g-r0 platform, M* topo"
    conditions_logical_operator: or
    conditions:
      - "topo_type in ['m0', 'mx', 'm1']"
      - "platform in ['x86_64-nokia_ixr7250e_36x400g-r0']"

mvrf/test_mgmtvrf.py:
  skip:
    reason: "mvrf is not supported in x86_64-nokia_ixr7250e_36x400g-r0 platform, M* topo, kvm testbed, mellanox and nvidia asic from 202411 and later"
    conditions_logical_operator: or
    conditions:
      - "asic_type in ['vs', 'mellanox', 'nvidia']"
      - "topo_type in ['m0', 'mx', 'm1']"
      - "platform in ['x86_64-nokia_ixr7250e_36x400g-r0']"

mvrf/test_mgmtvrf.py::TestReboot::test_fastboot:
  skip:
    reason: "Dualtor topology doesn't support advanced-reboot. Fast reboot not supported on nokia-ixr7220 platform"
    conditions_logical_operator: or
    conditions:
      - "topo_name in ['dualtor', 'dualtor-56', 'dualtor-120', 'dualtor-aa', 'dualtor-aa-56', 'dualtor-aa-64-breakout']"
      - "platform in ['x86_64-nokia_ixr7220_d4-r0']"

mvrf/test_mgmtvrf.py::TestReboot::test_warmboot:
  skip:
    reason: "Dualtor topology doesn't support advanced-reboot. Warm reboot not supported on nokia-ixr7220 platform"
    conditions_logical_operator: or
    conditions:
      - "topo_name in ['dualtor', 'dualtor-56', 'dualtor-120', 'dualtor-aa', 'dualtor-aa-56', 'dualtor-aa-64-breakout']"
      - "platform in ['x86_64-nokia_ixr7220_d4-r0']"

#######################################
#####           nat               #####
#######################################
nat:
  skip:
    reason: "Nat feature is not enabled with image version, skipped on mellanox and nvidia asic from 202411 and later "
    conditions_logical_operator: or
    conditions:
      - "'nat' not in feature_status"
      - "asic_type in ['mellanox', 'nvidia']"

#######################################
#####             ospf            #####
#######################################
ospf:
  skip:
    reason: "Neighbor type must be sonic, skip in PR testing"
    conditions:
      - "asic_type in ['vs']"

#######################################
#####    override_config_table    #####
#######################################
override_config_table/test_override_config_table.py:
  skip:
    reason: "Skip on multi-asic platforms as test provided golden config format is not compatible with multi-asics."
    conditions:
      - "is_multi_asic==True"

#######################################
######       packet_trimming       #####
########################################
packet_trimming:
  skip:
    reason: "Packet trimming cases require PR https://github.com/sonic-net/sonic-buildimage/pull/22869, but KVM does not support it, so skip trimming case on KVM. Packet-trimming tests are only supported on certain Mellanox SN5640 and Arista 7060X6 SKUs."
    conditions_logical_operator: or
    conditions:
      - "asic_type in ['vs']"
      - "hwsku not in ['Arista-7060X6-64PE-B-C448O16', 'Arista-7060X6-64PE-B-C512S2', 'Mellanox-SN5640-C448O16', 'Mellanox-SN5640-C512S2']"

#######################################
#####           pc               #####
#######################################
pc/test_lag_2.py::test_lag_db_status_with_po_update:
  skip:
    reason: "Only support t1-lag, t1-56-lag, t1-28-lag, t1-64-lag and t2 topology"
    conditions:
        - "topo_name not in ['t1-lag', 't1-28-lag', 't1-48-lag', 't1-56-lag', 't1-64-lag'] and 't2' not in topo_name"

pc/test_lag_member.py:
  skip:
    reason: "Not support dualtor or t0 backend topo"
    conditions:
        - "'dualtor' in topo_name or 't0-backend' in topo_name"

pc/test_lag_member_forwarding.py:
  xfail:
    reason: "Not supported on BRCM before SDK 13.x"
    conditions_logical_operator: and
    conditions:
        - "asic_type in ['broadcom'] and https://github.com/sonic-net/sonic-buildimage/issues/21938"

pc/test_po_cleanup.py:
  skip:
    reason: "Skip test due to there is no portchannel exists in current topology."
    conditions:
      - "len(minigraph_portchannels) == 0 and not is_multi_asic"

pc/test_po_update.py::test_po_update:
  skip:
    reason: "Skip test due to there is no portchannel or no portchannel member exists in current topology."
    conditions:
      - "len(minigraph_portchannels) == 0 or len(minigraph_portchannels[list(minigraph_portchannels.keys())[0]]['members']) == 0"

pc/test_po_update.py::test_po_update_io_no_loss:
  skip:
    reason: "Skip test due to there isn't enough port channel exists in current topology."
    conditions:
      - "len(minigraph_portchannel_interfaces) < 2"

pc/test_po_voq.py:
  skip:
    reason: "Skip for non t2 or Skip since there is no portchannel configured or no portchannel member exists in current topology."
    conditions:
      - "'t2' not in topo_name or num_asic == 0 or len(minigraph_portchannels[list(minigraph_portchannels.keys())[0]]['members']) == 0 or asic_type in ['cisco-8000']"

pc/test_retry_count.py::test_retry_count:
  xfail:
    reason: "Test set up is failing. Need owner to fix it."
    conditions:
        - "https://github.com/sonic-net/sonic-mgmt/issues/19400"

#######################################
#####           pfc               #####
#######################################
pfc/test_unknown_mac.py:
  skip:
    reason: In cisco-8000 platform, a packet with unknown MAC will be flooded, not dropped. This case will not pass in cisco-8000.
    conditions:
      - "asic_type in ['cisco-8000']"

#######################################
#####         pfc_asym            #####
#######################################
pfc_asym/test_pfc_asym.py:
  skip:
    reason: 'pfc_asym test skip except for on Barefoot platforms'
    conditions:
      - "asic_type not in ['barefoot']"

#######################################
#####         pfcwd               #####
#######################################
pfcwd:
  skip:
    reason: "Pfcwd tests skipped on M* testbed."
    conditions:
      - "topo_type in ['m0', 'mx', 'm1']"

pfcwd/test_pfc_config.py::TestPfcConfig::test_forward_action_cfg:
   skip:
     reason: "Forward action not supported in cisco-8000; Not supported on M* testbed."
     conditions_logical_operator: or
     conditions:
        - "asic_type in ['cisco-8000']"
        - "topo_type in ['m0', 'mx', 'm1']"

pfcwd/test_pfcwd_all_port_storm.py:
   skip:
     reason: "Slow pfc generation rate on 7060x6 200Gb,
              pfc generation function on the Arista fanout device need to be improved by Arista
              / Pfcwd tests skipped on M* testbed."
     conditions_logical_operator: or
     conditions:
      - "hwsku in ['Arista-7060X6-64PE-256x200G']"
      - "topo_type in ['m0', 'mx', 'm1']"
      - "platform in ['x86_64-nokia_ixr7220_d4-r0']"

pfcwd/test_pfcwd_cli.py:
  skip:
    reason: "PFC gen script not enough stop traffic from fanout"
    conditions:
      - "platform in ['x86_64-nokia_ixr7220_d4-r0']"

pfcwd/test_pfcwd_function.py:
  skip:
    reason: "PFC gen script not enough stop traffic from fanout"
    conditions:
      - "platform in ['x86_64-nokia_ixr7220_d4-r0']"

pfcwd/test_pfcwd_function.py::TestPfcwdFunc::test_pfcwd_actions:
  xfail:
    reason: "On Dualtor AA setup, test_pfcwd_actions is not stable due to github issue https://github.com/sonic-net/sonic-mgmt/issues/15387"
    conditions:
      - "'dualtor-aa' in topo_name and https://github.com/sonic-net/sonic-mgmt/issues/15387"

pfcwd/test_pfcwd_function.py::TestPfcwdFunc::test_pfcwd_no_traffic:
   skip:
     reason: "This test is applicable only for cisco-8000 / Pfcwd tests skipped on M* testbed."
     conditions_logical_operator: or
     conditions:
        - "asic_type != 'cisco-8000'"
        - "topo_type in ['m0', 'mx', 'm1']"

pfcwd/test_pfcwd_timer_accuracy.py:
  skip:
    reason: "PFC gen script not enough stop traffic from fanout"
    conditions:
      - "platform in ['x86_64-nokia_ixr7220_d4-r0']"

pfcwd/test_pfcwd_warm_reboot.py:
   skip:
<<<<<<< HEAD
     reason: "Warm Reboot is not supported in T2 or in standalone topos. / Pfcwd tests skipped on M* testbed. / Warm reboot is not required for 202412 / Pfcwd warm reboot is not supported on cisco-8000 platform and nokia-ixr7220 platform."
=======
     reason: "Warm Reboot is not supported in T2 or in standalone topos. / Pfcwd tests skipped on M* testbed. / Warm reboot is not required for isolated topo / Pfcwd warm reboot is not supported on cisco-8000 platform."
>>>>>>> a0a0f5c9
     conditions_logical_operator: or
     conditions:
        - "'t2' in topo_name"
        - "'standalone' in topo_name"
        - "topo_type in ['m0', 'mx', 'm1']"
        - "asic_type in ['cisco-8000']"
        - "'isolated' in topo_name"
        - "'dualtor' in topo_name and https://github.com/sonic-net/sonic-mgmt/issues/8400"
        - "platform in ['x86_64-nokia_ixr7220_d4-r0']"

pfcwd/test_pfcwd_warm_reboot.py::TestPfcwdWb::test_pfcwd_wb[IPv4-async_storm:
   skip:
     reason: "Warm Reboot is not supported in T2 or in standalone topos. / Pfcwd tests skipped on M* testbed. / Currently async_storm test is not supported on VS platform / Warm reboot is not required for 202412"
     conditions_logical_operator: or
     conditions:
        - "'t2' in topo_name"
        - "'standalone' in topo_name"
        - "topo_type in ['m0', 'mx', 'm1']"
        - "asic_type in ['vs'] and https://github.com/sonic-net/sonic-mgmt/issues/17803"
        - "release in ['202412']"

pfcwd/test_pfcwd_warm_reboot.py::TestPfcwdWb::test_pfcwd_wb[IPv6-async_storm:
   skip:
     reason: "Warm Reboot is not supported in T2 or in standalone topos. / Pfcwd tests skipped on M* testbed. / Currently async_storm test is not supported on VS platform / Warm reboot is not required for 202412"
     conditions_logical_operator: or
     conditions:
        - "'t2' in topo_name"
        - "'standalone' in topo_name"
        - "topo_type in ['m0', 'mx', 'm1']"
        - "asic_type in ['vs'] and https://github.com/sonic-net/sonic-mgmt/issues/17803"
        - "release in ['202412']"

#######################################
#####     platform_tests          #####
#######################################
platform_tests/broadcom/test_ser.py:
  skip:
    reason: "Platform x86_64-nokia_ixr7220_d4-r0 does not support warm/fast reboot"
    conditions:
      - "platform in ['x86_64-nokia_ixr7220_d4-r0']"

platform_tests/test_advanced_reboot.py:
  skip:
    reason: "Platform x86_64-nokia_ixr7220_d4-r0 does not support warm/fast reboot"
    conditions:
      - "platform in ['x86_64-nokia_ixr7220_d4-r0']"

platform_tests/test_cont_warm_reboot.py::test_continuous_reboot:
  skip:
    reason: "Platform x86_64-nokia_ixr7220_d4-r0 does not support warm/fast reboot"
    conditions:
      - "platform in ['x86_64-nokia_ixr7220_d4-r0']"

platform_tests/test_reboot.py::test_fast_reboot:
  skip:
    reason: "Platform x86_64-nokia_ixr7220_d4-r0 does not support warm/fast reboot"
    conditions:
      - "platform in ['x86_64-nokia_ixr7220_d4-r0']"

platform_tests/test_reload_config.py::test_reload_configuration_checks:
  skip:
    reason: "Skip test_reload_configuration_checks on Cisco platform due to unstable results"
    conditions:
      - "asic_type in ['cisco-8000']"

platform_tests/test_service_warm_restart.py:
  skip:
    reason: "Platform x86_64-nokia_ixr7220_d4-r0 does not support warm/fast reboot"
    conditions:
      - "platform in ['x86_64-nokia_ixr7220_d4-r0']"

#######################################
#####     process_monitoring      #####
#######################################
process_monitoring/test_critical_process_monitoring.py::test_orchagent_heartbeat:
  skip:
    reason: This test is intended for Orchagent freeze scenario during warm-reboot. It is not required for T1 devices.
    conditions:
      - "'t1' in topo_name"

#######################################
#####           qos               #####
#######################################
qos:
  skip:
    reason: "M* topo does not support qos"
    conditions_logical_operator: or
    conditions:
      - "topo_type in ['m0', 'mx', 'm1']"
      - "macsec_en==True"

qos/test_buffer.py:
  skip:
    reason: "These tests don't apply to cisco 8000 platforms or T2 or M* since they support only traditional model."
    conditions_logical_operator: or
    conditions:
      - "asic_type in ['cisco-8000'] or topo_type == 't2'"
      - "topo_type in ['m0', 'mx', 'm1']"

qos/test_buffer.py::test_buffer_model_test:
  skip:
    reason: "Running only on mellanox devices and covered by unit testing / M* topo does not support qos"
    conditions_logical_operator: or
    conditions:
      - "asic_type in ['mellanox'] or asic_subtype in ['broadcom-dnx']"
      - "asic_type in ['cisco-8000'] or topo_type == 't2'"
      - "topo_type in ['m0', 'mx', 'm1']"

qos/test_buffer_traditional.py:
  skip:
    reason: "Buffer traditional test is only supported 201911 branch / M* topo does not support qos"
    conditions_logical_operator: or
    conditions:
      - "release not in ['201911']"
      - "topo_type in ['m0', 'mx', 'm1']"

qos/test_ecn_config.py:
  skip:
    reason: "This test only support on cisco device"
    conditions:
      - "asic_type not in ['cisco-8000']"

qos/test_oq_watchdog.py:
  skip:
    reason: "OQ watchdog tests only apply to cisco 8000 platforms."
    conditions:
      - "asic_type not in ['cisco-8000']"

qos/test_pfc_counters.py:
  skip:
    reason: "Not supported on SKU"
    conditions:
      - "hwsku in ['Mellanox-SN5600-C256S1', 'Mellanox-SN5600-C224O8', 'Mellanox-SN5640-C512S2',
                   'Mellanox-SN5640-C448O16']"

qos/test_pfc_pause.py::test_pfc_pause_lossless:
  # For this test, we use the fanout connected to the DUT to send PFC pause frames.
  # The fanout needs to send PFC frames fast enough so that the queue remains completely paused for the entire duration
  # of the test. The inter packet interval between PFC frames to completely block a queue vary based on link speed and
  # we have seen flakiness in our test runs. Since this test is already covered under the 'ixia' folder where we use a
  # traffic generator to generate pause frames, skipping this here.
  skip:
    reason: "Fanout needs to send PFC frames fast enough to completely pause the queue"

qos/test_qos_dscp_mapping.py:
  skip:
    reason: "ECN marking in combination with tunnel decap not yet supported. Test is also skipped on KVM since it is run in nightly."
    conditions_logical_operator: or
    conditions:
      - "asic_type in ['cisco-8000'] and platform.startswith('x86_64-8122_')"
      - "asic_type in ['vs']"

qos/test_qos_dscp_mapping.py::TestQoSSaiDSCPQueueMapping_IPIP_Base::test_dscp_to_queue_mapping_pipe_mode:
  skip:
    reason: "Pipe decap mode not supported due to either SAI or platform limitation / M* topo does not support qos"
    conditions_logical_operator: or
    conditions:
      - "asic_type in ['broadcom', 'cisco-8000']"
      - https://github.com/sonic-net/sonic-mgmt/issues/12906
      - "topo_type in ['m0', 'mx', 'm1']"

qos/test_qos_dscp_mapping.py::TestQoSSaiDSCPQueueMapping_IPIP_Base::test_dscp_to_queue_mapping_uniform_mode:
  skip:
    reason: "Uniform decap mode is not supported on Mellanox dualtor testbed due to the mode is pipe to support dscp remapping, IpinIP is not supported on nokia-ixr7220 platform."
    conditions_logical_operator: or
    conditions:
      - "'dualtor' in topo_name and asic_type in ['mellanox']"
      - "platform in ['x86_64-nokia_ixr7220_d4-r0']"

qos/test_qos_masic.py:
  skip:
    reason: "QoS tests for multi-ASIC only. Supported topos: t1-lag, t1-64-lag, t1-56-lag, t1-backend. / M* topo does not support qos. / KVM do not support swap syncd."
    conditions_logical_operator: or
    conditions:
      - "is_multi_asic==False or topo_name not in ['t1-lag', 't1-64-lag', 't1-56-lag', 't1-backend']"
      - "topo_type in ['m0', 'mx', 'm1']"
      - "asic_type in ['vs']"

qos/test_qos_sai.py:
  skip:
    reason: "qos_sai tests not supported on t1 topo / M* topo does not support qos"
    conditions_logical_operator: or
    conditions:
      - "asic_type in ['barefoot'] and topo_name in ['t1']"
      - "topo_type in ['m0', 'mx', 'm1']"

qos/test_qos_sai.py::TestQosSai:
  skip:
    reason: "Unsupported testbed type. / M* topo does not support qos"
    conditions_logical_operator: or
    conditions:
      - "topo_type in ['m0', 'mx', 'm1']"
      - "topo_name not in ['t0', 't0-64', 't0-116', 't0-118', 't0-35', 't0-56', 't0-standalone-32', 't0-standalone-64', 't0-standalone-128', 't0-standalone-256', 'dualtor-56', 'dualtor-120', 'dualtor', 'dualtor-aa', 'dualor-aa-56', 'dualtor-aa-64-breakout', 't0-80', 't0-backend', 't1-lag', 't1-28-lag', 't1-48-lag', 't1-64-lag', 't1-56-lag', 't1-backend', 't2', 't2_2lc_36p-masic', 't2_2lc_min_ports-masic',  't2_single_node_max', 't2_single_node_min', 'lt2-p32o64', 'lt2-o128', 'ft2-64'] and asic_type not in ['mellanox']"

qos/test_qos_sai.py::TestQosSai::testIPIPQosSaiDscpToPgMapping:
  skip:
    reason: "For DSCP to PG mapping on IPinIP traffic , mellanox device has different behavior to community. For mellanox device, testQosSaiDscpToPgMapping can cover the scenarios / Unsupported testbed type."
    conditions_logical_operator: or
    conditions:
      - "asic_type in ['mellanox']"
      - https://github.com/sonic-net/sonic-mgmt/issues/12906
      - "topo_type in ['m0', 'mx', 'm1']"
      - "topo_name not in ['t0', 't0-64', 't0-116', 't0-118', 't0-35', 't0-56', 't0-standalone-32', 't0-standalone-64', 't0-standalone-128', 't0-standalone-256', 'dualtor-56', 'dualtor-120', 'dualtor', 'dualtor-aa', 'dualor-aa-56', 'dualtor-aa-64-breakout', 't0-80', 't0-backend', 't1-lag', 't1-28-lag', 't1-48-lag', 't1-64-lag', 't1-56-lag', 't1-backend', 't2', 't2_2lc_36p-masic', 't2_2lc_min_ports-masic', 'lt2-p32o64', 'lt2-o128', 'ft2-64'] and asic_type not in ['mellanox']"

qos/test_qos_sai.py::TestQosSai::testPfcStormWithSharedHeadroomOccupancy:
  skip:
    reason: "This test is only for Mellanox."
    conditions_logical_operator: or
    conditions:
      - "asic_type in ['cisco-8000']"
      - "topo_type in ['m0', 'mx', 'm1']"
      - "topo_name not in ['t0', 't0-64', 't0-116', 't0-118', 't0-35', 't0-56', 't0-standalone-32', 't0-standalone-64', 't0-standalone-128', 't0-standalone-256', 'dualtor-56', 'dualtor-120', 'dualtor', 'dualtor-aa', 'dualor-aa-56', 'dualtor-aa-64-breakout', 't0-80', 't0-backend', 't1-lag', 't1-28-lag', 't1-48-lag', 't1-64-lag', 't1-56-lag', 't1-backend', 't2', 't2_2lc_36p-masic', 't2_2lc_min_ports-masic', 'lt2-p32o64', 'lt2-o128', 'ft2-64'] and asic_type not in ['mellanox']"

qos/test_qos_sai.py::TestQosSai::testQosSaiBufferPoolWatermark:
  skip:
    reason: "sai_thrift_read_buffer_pool_watermark are not supported on DNX / Unsupported testbed type."
    conditions_logical_operator: or
    conditions:
      - "platform in ['x86_64-nokia_ixr7250e_36x400g-r0', 'x86_64-arista_7800r3_48cq2_lc', 'x86_64-arista_7800r3_48cqm2_lc', 'x86_64-arista_7800r3a_36d2_lc', 'x86_64-arista_7800r3a_36dm2_lc','x86_64-arista_7800r3ak_36dm2_lc']"
      - "topo_type in ['m0', 'mx', 'm1']"
      - "topo_name not in ['t0', 't0-64', 't0-116', 't0-118', 't0-35', 't0-56', 't0-standalone-32', 't0-standalone-64', 't0-standalone-128', 't0-standalone-256', 'dualtor-56', 'dualtor-120', 'dualtor', 'dualtor-aa', 'dualor-aa-56', 'dualtor-aa-64-breakout', 't0-80', 't0-backend', 't1-lag', 't1-28-lag', 't1-48-lag', 't1-64-lag', 't1-56-lag', 't1-backend', 't2', 't2_2lc_36p-masic', 't2_2lc_min_ports-masic', 'lt2-p32o64', 'lt2-o128', 'ft2-64'] and asic_type not in ['mellanox']"

qos/test_qos_sai.py::TestQosSai::testQosSaiDot1pPgMapping:
  skip:
    reason: "Dot1p-PG mapping is only supported on backend."
    conditions_logical_operator: or
    conditions:
      - "'backend' not in topo_name"
      - "topo_type in ['m0', 'mx', 'm1']"
      - "topo_name not in ['t0', 't0-64', 't0-116', 't0-118', 't0-35', 't0-56', 't0-standalone-32', 't0-standalone-64', 't0-standalone-128', 't0-standalone-256', 'dualtor-56', 'dualtor-120', 'dualtor', 'dualtor-aa', 'dualor-aa-56', 'dualtor-aa-64-breakout', 't0-80', 't0-backend', 't1-lag', 't1-28-lag', 't1-48-lag', 't1-64-lag', 't1-56-lag', 't1-backend', 't2', 't2_2lc_36p-masic', 't2_2lc_min_ports-masic', 'lt2-p32o64', 'lt2-o128', 'ft2-64'] and asic_type not in ['mellanox']"

qos/test_qos_sai.py::TestQosSai::testQosSaiDot1pQueueMapping:
  skip:
    reason: "Dot1p-queue mapping is only supported on backend."
    conditions_logical_operator: or
    conditions:
      - "'backend' not in topo_name"
      - "topo_type in ['m0', 'mx', 'm1']"
      - "topo_name not in ['t0', 't0-64', 't0-116', 't0-118', 't0-35', 't0-56', 't0-standalone-32', 't0-standalone-64', 't0-standalone-128', 't0-standalone-256', 'dualtor-56', 'dualtor-120', 'dualtor', 'dualtor-aa', 'dualor-aa-56', 'dualtor-aa-64-breakout', 't0-80', 't0-backend', 't1-lag', 't1-28-lag', 't1-48-lag', 't1-64-lag', 't1-56-lag', 't1-backend', 't2', 't2_2lc_36p-masic', 't2_2lc_min_ports-masic', 'lt2-p32o64', 'lt2-o128', 'ft2-64'] and asic_type not in ['mellanox']"

qos/test_qos_sai.py::TestQosSai::testQosSaiDscpQueueMapping:
  skip:
    reason: "Unsupported testbed type."
    conditions_logical_operator: or
    conditions:
      - "'backend' in topo_name"
      - "topo_type in ['m0', 'mx', 'm1']"
      - "topo_name not in ['t0', 't0-64', 't0-116', 't0-118', 't0-35', 't0-56', 't0-standalone-32', 't0-standalone-64', 't0-standalone-128', 't0-standalone-256', 'dualtor-56', 'dualtor-120', 'dualtor', 'dualtor-aa', 'dualor-aa-56', 'dualtor-aa-64-breakout', 't0-80', 't0-backend', 't1-lag', 't1-28-lag', 't1-48-lag', 't1-64-lag', 't1-56-lag', 't1-backend', 't2', 't2_2lc_36p-masic', 't2_2lc_min_ports-masic', 't2_single_node_max', 't2_single_node_min', 'lt2-p32o64', 'lt2-o128', 'ft2-64'] and asic_type not in ['mellanox']"

qos/test_qos_sai.py::TestQosSai::testQosSaiDscpToPgMapping:
  skip:
    reason: "Unsupported testbed type."
    conditions_logical_operator: or
    conditions:
      - "'backend' in topo_name"
      - "topo_type in ['m0', 'mx', 'm1']"
      - "topo_name not in ['t0', 't0-64', 't0-116', 't0-118', 't0-35', 't0-56', 't0-standalone-32', 't0-standalone-64', 't0-standalone-128', 't0-standalone-256', 'dualtor-56', 'dualtor-120', 'dualtor', 'dualtor-aa', 'dualor-aa-56', 'dualtor-aa-64-breakout', 't0-80', 't0-backend', 't1-lag', 't1-28-lag', 't1-48-lag', 't1-64-lag', 't1-56-lag', 't1-backend', 't2', 't2_2lc_36p-masic', 't2_2lc_min_ports-masic', 't2_single_node_max', 't2_single_node_min', 'lt2-p32o64', 'lt2-o128', 'ft2-64'] and asic_type not in ['mellanox']"
qos/test_qos_sai.py::TestQosSai::testQosSaiDwrrWeightChange:
  skip:
    reason: "Skip DWRR weight change test on Mellanox platform. / Unsupported testbed type."
    conditions_logical_operator: or
    conditions:
      - "asic_type in ['mellanox']"
      - "topo_type in ['m0', 'mx', 'm1']"
      - "topo_name not in ['t0', 't0-64', 't0-116', 't0-118', 't0-35', 't0-56', 't0-standalone-32', 't0-standalone-64', 't0-standalone-128', 't0-standalone-256', 'dualtor-56', 'dualtor-120', 'dualtor', 'dualtor-aa', 'dualor-aa-56', 'dualtor-aa-64-breakout', 't0-80', 't0-backend', 't1-lag', 't1-28-lag', 't1-48-lag', 't1-64-lag', 't1-56-lag', 't1-backend', 't2', 't2_2lc_36p-masic', 't2_2lc_min_ports-masic', 't2_single_node_max', 't2_single_node_min', 'lt2-p32o64', 'lt2-o128', 'ft2-64'] and asic_type not in ['mellanox']"

qos/test_qos_sai.py::TestQosSai::testQosSaiFullMeshTrafficSanity:
  skip:
    reason: "Unsupported testbed type."
    conditions_logical_operator: or
    conditions:
      - "asic_type not in ['cisco-8000'] or topo_name not in ['ptf64']"
      - "topo_type in ['m0', 'mx', 'm1']"
      - "topo_name not in ['t0', 't0-64', 't0-116', 't0-118', 't0-35', 't0-56', 't0-standalone-32', 't0-standalone-64', 't0-standalone-128', 't0-standalone-256', 'dualtor-56', 'dualtor-120', 'dualtor', 'dualtor-aa', 'dualor-aa-56', 'dualtor-aa-64-breakout', 't0-80', 't0-backend', 't1-lag', 't1-28-lag', 't1-48-lag', 't1-64-lag', 't1-56-lag', 't1-backend', 't2', 't2_2lc_36p-masic', 't2_2lc_min_ports-masic', 'lt2-p32o64', 'lt2-o128', 'ft2-64'] and asic_type not in ['mellanox']"

qos/test_qos_sai.py::TestQosSai::testQosSaiHeadroomPoolSize:
  skip:
    reason: "Unsupported testbed type."
    conditions_logical_operator: or
    conditions:
      - "https://github.com/sonic-net/sonic-mgmt/issues/12292 and hwsku in ['Force10-S6100']
      and topo_type in ['t1-64-lag'] and hwsku not in ['Arista-7060CX-32S-C32', 'Celestica-DX010-C32', 'Arista-7260CX3-D108C8', 'Arista-7260CX3-D108C10', 'Force10-S6100', 'Arista-7260CX3-Q64', 'Arista-7050CX3-32S-C32', 'Arista-7050CX3-32S-C28S4', 'Arista-7050CX3-32S-D48C8', 'Arista-7060CX-32S-D48C8'] and asic_type not in ['mellanox']
      and asic_type in ['cisco-8000']"
      - "topo_type in ['m0', 'mx', 'm1']"
      - "topo_name not in ['t0', 't0-64', 't0-116', 't0-118', 't0-35', 't0-56', 't0-standalone-32', 't0-standalone-64', 't0-standalone-128', 't0-standalone-256', 'dualtor-56', 'dualtor-120', 'dualtor', 'dualtor-aa', 'dualor-aa-56', 'dualtor-aa-64-breakout', 't0-80', 't0-backend', 't1-lag', 't1-28-lag', 't1-48-lag', 't1-64-lag', 't1-56-lag', 't1-backend', 't2', 't2_2lc_36p-masic', 't2_2lc_min_ports-masic', 't2_single_node_max', 't2_single_node_min', 'lt2-p32o64', 'lt2-o128', 'ft2-64'] and asic_type not in ['mellanox']"
      - "asic_type in ['vs']"

qos/test_qos_sai.py::TestQosSai::testQosSaiHeadroomPoolWatermark:
  skip:
    reason: "Unsupported testbed type."
    conditions_logical_operator: or
    conditions:
      - "platform in ['x86_64-nokia_ixr7250e_36x400g-r0', 'x86_64-arista_7800r3_48cq2_lc', 'x86_64-arista_7800r3_48cqm2_lc', 'x86_64-arista_7800r3a_36d2_lc', 'x86_64-arista_7800r3a_36dm2_lc', 'x86_64-arista_7800r3ak_36dm2_lc'] or asic_type in ['mellanox']
         and asic_type in ['cisco-8000']
         and https://github.com/sonic-net/sonic-mgmt/issues/12292 and hwsku in ['Force10-S6100'] and topo_type in ['t1-64-lag']"
      - "topo_type in ['m0', 'mx', 'm1']"
      - "topo_name not in ['t0', 't0-64', 't0-116', 't0-118', 't0-35', 't0-56', 't0-standalone-32', 't0-standalone-64', 't0-standalone-128', 't0-standalone-256', 'dualtor-56', 'dualtor-120', 'dualtor', 'dualtor-aa', 'dualor-aa-56', 'dualtor-aa-64-breakout', 't0-80', 't0-backend', 't1-lag', 't1-28-lag', 't1-48-lag', 't1-64-lag', 't1-56-lag', 't1-backend', 't2', 't2_2lc_36p-masic', 't2_2lc_min_ports-masic', 't0-d18u8s4', 'lt2-p32o64', 'lt2-o128', 'ft2-64'] and asic_type not in ['mellanox']"
  xfail:
    reason: "Headroom pool size not supported."
    conditions:
      - "hwsku not in ['Arista-7060CX-32S-C32', 'Celestica-DX010-C32', 'Arista-7260CX3-D108C8', 'Arista-7260CX3-D108C10', 'Force10-S6100', 'Arista-7260CX3-Q64', 'Arista-7050CX3-32S-C32', 'Arista-7050CX3-32S-C28S4', 'Arista-7050CX3-32S-D48C8']"

qos/test_qos_sai.py::TestQosSai::testQosSaiLosslessVoq:
  skip:
    reason: "Unsupported testbed type."
    conditions_logical_operator: or
    conditions:
      - "asic_type not in ['cisco-8000'] or platform.startswith('x86_64-8122_')"
      - "topo_type in ['m0', 'mx', 'm1']"
      - "topo_name not in ['t0', 't0-64', 't0-116', 't0-118', 't0-35', 't0-56', 't0-standalone-32', 't0-standalone-64', 't0-standalone-128', 't0-standalone-256', 'dualtor-56', 'dualtor-120', 'dualtor', 'dualtor-aa', 'dualor-aa-56', 'dualtor-aa-64-breakout', 't0-80', 't0-backend', 't1-lag', 't1-28-lag', 't1-48-lag', 't1-64-lag', 't1-56-lag', 't1-backend', 't2', 't2_2lc_36p-masic', 't2_2lc_min_ports-masic', 'lt2-p32o64', 'lt2-o128', 'ft2-64'] and asic_type not in ['mellanox']"

qos/test_qos_sai.py::TestQosSai::testQosSaiLossyQueueVoq:
  skip:
    reason: "Unsupported testbed type."
    conditions_logical_operator: or
    conditions:
      - "asic_type not in ['cisco-8000'] or platform.startswith('x86_64-8122_')"
      - "topo_type in ['m0', 'mx', 'm1']"
      - "topo_name not in ['t0', 't0-64', 't0-116', 't0-118', 't0-35', 't0-56', 't0-standalone-32', 't0-standalone-64', 't0-standalone-128', 't0-standalone-256', 'dualtor-56', 'dualtor-120', 'dualtor', 'dualtor-aa', 'dualor-aa-56', 'dualtor-aa-64-breakout', 't0-80', 't0-backend', 't1-lag', 't1-28-lag', 't1-48-lag', 't1-64-lag', 't1-56-lag', 't1-backend', 't2', 't2_2lc_36p-masic', 't2_2lc_min_ports-masic', 'lt2-p32o64', 'lt2-o128', 'ft2-64'] and asic_type not in ['mellanox']"

qos/test_qos_sai.py::TestQosSai::testQosSaiLossyQueueVoqMultiSrc:
  skip:
    reason: "Unsupported testbed type."
    conditions_logical_operator: or
    conditions:
      - "asic_type not in ['cisco-8000'] or platform.startswith('x86_64-8122_')"
      - "topo_type in ['m0', 'mx', 'm1']"
      - "topo_name not in ['t0', 't0-64', 't0-116', 't0-118', 't0-35', 't0-56', 't0-standalone-32', 't0-standalone-64', 't0-standalone-128', 't0-standalone-256', 'dualtor-56', 'dualtor-120', 'dualtor', 'dualtor-aa', 'dualor-aa-56', 'dualtor-aa-64-breakout', 't0-80', 't0-backend', 't1-lag', 't1-28-lag', 't1-48-lag', 't1-64-lag', 't1-56-lag', 't1-backend', 't2', 't2_2lc_36p-masic', 't2_2lc_min_ports-masic', 'lt2-p32o64', 'lt2-o128', 'ft2-64'] and asic_type not in ['mellanox']"

qos/test_qos_sai.py::TestQosSai::testQosSaiPGDrop:
  skip:
    reason: "Unsupported testbed type."
    conditions_logical_operator: or
    conditions:
      - "asic_type not in ['cisco-8000'] or platform.startswith('x86_64-8122_')"
      - "topo_type in ['m0', 'mx', 'm1']"
      - "topo_name not in ['t0', 't0-64', 't0-116', 't0-118', 't0-35', 't0-56', 't0-standalone-32', 't0-standalone-64', 't0-standalone-128', 't0-standalone-256', 'dualtor-56', 'dualtor-120', 'dualtor', 'dualtor-aa', 'dualor-aa-56', 'dualtor-aa-64-breakout', 't0-80', 't0-backend', 't1-lag', 't1-28-lag', 't1-48-lag', 't1-64-lag', 't1-56-lag', 't1-backend', 't2', 't2_2lc_36p-masic', 't2_2lc_min_ports-masic', 'lt2-p32o64', 'lt2-o128', 'ft2-64'] and asic_type not in ['mellanox']"

qos/test_qos_sai.py::TestQosSai::testQosSaiPgHeadroomWatermark:
  skip:
    reason: "Unsupported testbed type."
    conditions_logical_operator: or
    conditions:
      - "asic_type in ['cisco-8000'] and not platform.startswith('x86_64-8122_')"
      - "topo_type in ['m0', 'mx', 'm1']"
      - "topo_name not in ['t0', 't0-64', 't0-116', 't0-118', 't0-35', 't0-56', 't0-standalone-32', 't0-standalone-64', 't0-standalone-128', 't0-standalone-256', 'dualtor-56', 'dualtor-120', 'dualtor', 'dualtor-aa', 'dualor-aa-56', 'dualtor-aa-64-breakout', 't0-80', 't0-backend', 't1-lag', 't1-28-lag', 't1-48-lag', 't1-64-lag', 't1-56-lag', 't1-backend', 't2', 't2_2lc_36p-masic', 't2_2lc_min_ports-masic', 't2_single_node_max', 't2_single_node_min', 'lt2-p32o64', 'lt2-o128', 'ft2-64'] and asic_type not in ['mellanox']"

qos/test_qos_sai.py::TestQosSai::testQosSaiPgSharedWatermark[None-wm_pg_shared_lossy]:
  xfail:
    reason: "Image issue on Arista platforms / Unsupported testbed type."
    conditions:
      - "platform in ['x86_64-arista_7050cx3_32s']"

qos/test_qos_sai.py::TestQosSai::testQosSaiQWatermarkAllPorts:
  skip:
    reason: "All Port Watermark test is verified only on Cisco Platforms."
    conditions_logical_operator: or
    conditions:
      - "asic_type not in ['cisco-8000']"
      - "topo_type in ['m0', 'mx', 'm1']"
      - "topo_name not in ['t0', 't0-64', 't0-116', 't0-118', 't0-35', 't0-56', 't0-standalone-32', 't0-standalone-64', 't0-standalone-128', 't0-standalone-256', 'dualtor-56', 'dualtor-120', 'dualtor', 'dualtor-aa', 'dualor-aa-56', 'dualtor-aa-64-breakout', 't0-80', 't0-backend', 't1-lag', 't1-28-lag', 't1-48-lag', 't1-64-lag', 't1-56-lag', 't1-backend', 't2', 't2_2lc_36p-masic', 't2_2lc_min_ports-masic', 't2_single_node_max', 't2_single_node_min', 'lt2-p32o64', 'lt2-o128', 'ft2-64'] and asic_type not in ['mellanox']"

qos/test_qos_sai.py::TestQosSai::testQosSaiSharedReservationSize:
  skip:
    reason: "Shared reservation size test is not supported."
    conditions_logical_operator: or
    conditions:
      - "asic_type not in ['cisco-8000'] or platform.startswith('x86_64-8122_')"
      - "topo_type in ['m0', 'mx', 'm1']"
      - "topo_name not in ['t0', 't0-64', 't0-116', 't0-118', 't0-35', 't0-56', 't0-standalone-32', 't0-standalone-64', 't0-standalone-128', 't0-standalone-256', 'dualtor-56', 'dualtor-120', 'dualtor', 'dualtor-aa', 'dualor-aa-56', 'dualtor-aa-64-breakout', 't0-80', 't0-backend', 't1-lag', 't1-28-lag', 't1-48-lag', 't1-64-lag', 't1-56-lag', 't1-backend', 't2', 't2_2lc_36p-masic', 't2_2lc_min_ports-masic', 'lt2-p32o64', 'lt2-o128', 'ft2-64'] and asic_type not in ['mellanox']"

qos/test_qos_sai.py::TestQosSai::testQosSaiXonHysteresis:
  skip:
    reason: "testQosSaiXonHysteresis case is only supported on cisco-8000 8102/8101/8111."
    conditions_logical_operator: or
    conditions:
      - "platform not in ['x86_64-8102_64h_o-r0', 'x86_64-8101_32fh_o-r0', 'x86_64-8111_32eh_o-r0']"
      - "asic_type not in ['cisco-8000']"

qos/test_tunnel_qos_remap.py:
  skip:
    reason: "Tunnel qos remap test needs some SAI attributes, which are not supported on KVM."
    conditions:
      - "asic_type in ['vs']"

qos/test_tunnel_qos_remap.py::test_pfc_watermark_extra_lossless_active:
  xfail:
    reason: "test_pfc_watermark_extra_lossless_active is not support on broadcom platform yet"
    conditions:
      - "asic_type in ['broadcom']"
      - https://github.com/sonic-net/sonic-mgmt/issues/11271

qos/test_tunnel_qos_remap.py::test_pfc_watermark_extra_lossless_standby:
  xfail:
    reason: "test_pfc_watermark_extra_lossless_standby is not support on broadcom platform yet"
    conditions:
      - "asic_type in ['broadcom']"
      - https://github.com/sonic-net/sonic-mgmt/issues/11271

qos/test_voq_watchdog.py:
  skip:
    reason: "These tests only apply to cisco 8000 platforms."
    conditions:
      - "asic_type not in ['cisco-8000']"

#######################################
#####           radv             #####
#######################################
radv/test_radv_ipv6_ra.py::test_solicited_router_advertisement_with_m_flag:
  skip:
    reason: "Test case has issue on the dualtor-64 topo."
    conditions:
      - "https://github.com/sonic-net/sonic-mgmt/issues/11322 and 'dualtor-64' in topo_name"

radv/test_radv_ipv6_ra.py::test_unsolicited_router_advertisement_with_m_flag:
  skip:
    reason: "Test case has issue on the dualtor-64 topo."
    conditions:
      - "https://github.com/sonic-net/sonic-mgmt/issues/11322 and 'dualtor-64' in topo_name"

#######################################
#####          read_mac           #####
#######################################
read_mac/test_read_mac_metadata.py:
  skip:
    reason: "Read_mac test needs specific variables and image urls, currently do not support on KVM and regular nightly test."
    conditions:
      - "asic_type in ['vs']"

#######################################
#####      reset_factory          #####
#######################################
reset_factory/test_reset_factory.py:
  skip:
    reason: "This case has a known issue which leaves the DUT in a bad state. Skipping until the issue is addressed."
    conditions:
      - https://github.com/sonic-net/sonic-mgmt/issues/11103

#######################################
#####         restapi             #####
#######################################
restapi/test_restapi.py:
  skip:
    reason: "Only supported on Mellanox"
    conditions:
      - "asic_type not in ['mellanox']"

restapi/test_restapi.py::test_create_interface:
  xfail:
    reason: "Skipped due to community issue https://github.com/sonic-net/sonic-mgmt/issues/17997 on SN5 devices"
    conditions:
      - "https://github.com/sonic-net/sonic-mgmt/issues/17997 and 'SN5' in hwsku"

restapi/test_restapi.py::test_create_interface_sad:
  xfail:
    reason: "Skipped due to community issue https://github.com/sonic-net/sonic-mgmt/issues/17997 on SN5 devices"
    conditions:
      - "https://github.com/sonic-net/sonic-mgmt/issues/17997 and 'SN5' in hwsku"

restapi/test_restapi.py::test_create_vrf:
  skip:
    reason: "Only supported on Mellanox T1"
    conditions_logical_operator: or
    conditions:
      - "'t1' not in topo_type"
      - "asic_type not in ['mellanox']"

restapi/test_restapi.py::test_data_path_sad:
  xfail:
    reason: "Skipped due to community issue https://github.com/sonic-net/sonic-mgmt/issues/17997 on SN5 devices"
    conditions:
      - "https://github.com/sonic-net/sonic-mgmt/issues/17997 and 'SN5' in hwsku"

restapi/test_restapi_vxlan_ecmp.py:
  skip:
    reason: "Only supported on cisco 8102, 8101 and mlnx 4600C T1"
    conditions:
      - "not (platform in ['x86_64-8102_64h_o-r0', 'x86_64-8101_32fh_o-r0', 'x86_64-mlnx_msn4600c-r0']  and 't1' in topo_type)"

#######################################
#####           route             #####
#######################################
route/test_default_route.py:
  skip:
    reason: "Does not apply to standalone topos."
    conditions:
      - "'standalone' in topo_name"

route/test_route_flap.py:
  skip:
    reason: "Test case has issue on the t0-56-povlan and dualtor-64 topo. Does not apply to standalone topos."
    conditions_logical_operator: or
    conditions:
      - "https://github.com/sonic-net/sonic-mgmt/issues/11323 and 't0-56-po2vlan' in topo_name"
      - "https://github.com/sonic-net/sonic-mgmt/issues/11324 and 'dualtor-64' in topo_name"
      - "'standalone' in topo_name"

route/test_route_flow_counter.py:
  skip:
    reason: "Test not supported for cisco-8122 platform / Route flow counter is not supported on vs platform."
    conditions_logical_operator: or
    conditions:
      - "platform in ['x86_64-8122_64eh_o-r0', 'x86_64-8122_64ehf_o-r0']"
      - "asic_type in ['vs']"

route/test_route_perf.py:
  skip:
    reason: "Does not apply to standalone topos."
    conditions:
      - "'standalone' in topo_name"
  xfail:
    reason: "Test case has high failure rate on t1-lag"
    conditions:
      - "asic_type in ['vs'] and https://github.com/sonic-net/sonic-mgmt/issues/18893"

route/test_static_route.py:
  skip:
    reason: "Test not supported for 201911 images or older. Does not apply to standalone topos. Not supported on cisco-8122 platform"
    conditions_logical_operator: OR
    conditions:
      - "release in ['201811', '201911']"
      - "'standalone' in topo_name"
      - "platform in ['x86_64-8122_64eh_o-r0', 'x86_64-8122_64ehf_o-r0']"

route/test_static_route.py::test_static_route_ecmp_ipv6:
  # This test case may fail due to a known issue https://github.com/sonic-net/sonic-buildimage/issues/4930.
  # Temporarily disabling the test case due to the this issue.
  skip:
    reason: "Test case may fail due to a known issue / Test not supported for 201911 images or older. Does not apply to standalone topos."
    conditions_logical_operator: OR
    conditions:
      - "https://github.com/sonic-net/sonic-buildimage/issues/4930"
      - "release in ['201811', '201911']"
      - "'standalone' in topo_name"

#######################################
#####              sflow          #####
#######################################
sflow/test_sflow.py:
  skip:
    reason: "Sflow feature is default disabled on vs platform"
    conditions:
      - "asic_type in ['vs']"

sflow/test_sflow.py::TestReboot::testFastreboot:
  skip:
    reason: "Dualtor topology doesn't support advanced-reboot"
    conditions:
      - "topo_name in ['dualtor', 'dualtor-56', 'dualtor-120', 'dualtor-aa', 'dualtor-aa-56', 'dualtor-aa-64-breakout']"

sflow/test_sflow.py::TestReboot::testWarmreboot:
  skip:
    reason: "Dualtor topology doesn't support advanced-reboot"
    conditions:
      - "topo_name in ['dualtor', 'dualtor-56', 'dualtor-120', 'dualtor-aa', 'dualtor-aa-56', 'dualtor-aa-64-breakout']"

#######################################
#####      show_techsupport       #####
#######################################
show_techsupport/test_auto_techsupport.py:
  skip:
    reason: "auto techsupport on multi asic platforms doesnt work"
    strict: True
    conditions:
      - (is_multi_asic==True)

show_techsupport/test_auto_techsupport.py::TestAutoTechSupport::test_max_limit[core]:
  xfail:
    reason: "This test case may fail due to a known issue https://github.com/sonic-net/sonic-buildimage/issues/15051."
    conditions:
      - https://github.com/sonic-net/sonic-buildimage/issues/15051

show_techsupport/test_auto_techsupport.py::TestAutoTechSupport::test_sai_sdk_dump:
  skip:
    reason: "Test supported only on Nvidia(Mellanox) devices / auto techsupport on multi asic platforms doesnt work"
    conditions_logical_operator: or
    conditions:
      - "asic_type not in ['mellanox']"
      - "is_multi_asic==True"

#######################################
#####         snappi_tests        #####
#######################################
snappi_tests:
  skip:
    reason: "Snappi test only support on physical tgen testbed"
    conditions:
      - "asic_type in ['vs']"

snappi_tests/ecn/test_ecn_marking_with_pfc_quanta_variance_with_snappi.py:
  skip:
    reason: "Current test case only work with cisco platform"
    conditions:
      - "asic_type not in ['cisco-8000']"

snappi_tests/ecn/test_ecn_marking_with_snappi.py:
  skip:
    reason: "Current test case only work with cisco platform"
    conditions:
      - "asic_type not in ['cisco-8000']"

snappi_tests/ecn/test_red_accuracy_with_snappi:
  skip:
    reason: "Test should not be run as part of nightly. / Snappi test only support on physical tgen testbed"
    conditions_logical_operator: or
    conditions:
      - "topo_type in ['tgen']"
      - "asic_type in ['vs']"

snappi_tests/pfc/test_global_pause_with_snappi.py:
  skip:
    reason: "Global pause is not supported in cisco-8000. / Snappi test only support on physical tgen testbed"
    conditions_logical_operator: and
    conditions:
      - "asic_type in ['cisco-8000', 'vs']"
      - "topo_type in ['t2', 'multidut-tgen']"

snappi_tests/pfcwd/test_pfcwd_actions.py::test_pfcwd_frwd_90_10:
  skip:
    reason: "Forward action is not supported in cisco-8000."
    conditions:
      - "asic_type in ['cisco-8000']"

snappi_tests/pfcwd/test_pfcwd_actions.py::test_pfcwd_frwd_over_subs_40_09:
  skip:
    reason: "Forward action is not supported in cisco-8000."
    conditions:
      - "asic_type in ['cisco-8000']"

#######################################
#####            snmp             #####
#######################################
snmp/test_snmp_default_route.py::test_snmp_default_route:
  skip:
    reason: "Skipping SNMP test because standalone topology has no default routes."
    conditions:
      - "'standalone' in topo_name"

snmp/test_snmp_link_local.py:
  skip:
    reason: "SNMP over IPv6 support not present in release branches."
    conditions:
      - "is_multi_asic==False"
      - "release in ['202205', '202211', '202305', '202311']"
  xfail:
    reason: "Test script has issues on kvm testbed."
    condition:
      - "asic_type in ['vs']"
      - "https://github.com/sonic-net/sonic-mgmt/issues/15081"

snmp/test_snmp_loopback.py::test_snmp_loopback:
  skip:
    reason: "1. Not supported topology backend.
             2. Skipping SNMP test because standalone topology has no neighbor VMs,
            and SNMP queries will be executed from the neighbor VM."
    conditions_logical_operator: OR
    conditions:
      - "'backend' in topo_name"
      - "'standalone' in topo_name"

snmp/test_snmp_pfc_counters.py:
  skip:
    reason: "M* topo does not support test_snmp_pfc_counters"
    conditions:
      - "topo_type in ['m0', 'mx', 'm1']"

snmp/test_snmp_phy_entity.py:
  skip:
    reason: "Only supports physical testbed."
    conditions:
      - "asic_type in ['vs']"

snmp/test_snmp_phy_entity.py::test_transceiver_info:
  xfail:
    reason: "Testcase ignored due to github issue: https://github.com/sonic-net/sonic-buildimage/issues/22213"
    conditions:
    - "https://github.com/sonic-net/sonic-buildimage/issues/22213"

snmp/test_snmp_queue.py:
  skip:
    reason: "Interfaces not present on supervisor node or M* topo does not support test_snmp_queue or unsupported platform"
    conditions:
      - "topo_type in ['m0', 'mx', 'm1'] or asic_type in ['barefoot']"

snmp/test_snmp_queue_counters.py:
  skip:
    conditions_logical_operator: OR
    reason: "Have an known issue on kvm testbed / Unsupported in M* topos"
    conditions:
      - "asic_type in ['vs'] and https://github.com/sonic-net/sonic-mgmt/issues/14007"
      - "topo_type in ['m0', 'mx', 'm1']"

#######################################
#####            span             #####
#######################################
span:
  skip:
    reason: "Skipping span test on broadcom/cisco-8000 platform."
    conditions:
      - "asic_type in ['broadcom', 'cisco-8000']"

span/test_port_mirroring.py:
  xfail:
    reason: "Testcase ignored on dualtor topology and mellanox setups due to Github issue: https://github.com/sonic-net/sonic-mgmt/issues/9647"
    conditions:
      - "https://github.com/sonic-net/sonic-mgmt/issues/9647 and 'dualtor' in topo_name and asic_type in ['mellanox']"

#######################################
#####            srv6             #####
#######################################
srv6/test_srv6_basic_sanity.py:
  skip:
    reason: "It's a new test case, skip it for other topologies except cisco vs nodes and force nodes."
    conditions:
      - topo_name not in ["ciscovs-7nodes", "ciscovs-5nodes", "force10-7nodes"]

srv6/test_srv6_basic_sanity.py::test_traffic_check_normal:
  skip:
    reason: "It's a new test case, skip it for other topologies except cisco vs nodes (SRv6 data plane required)."
    conditions:
      - topo_name not in ["ciscovs-7nodes", "ciscovs-5nodes"]

srv6/test_srv6_dataplane.py:
  skip:
    reason: "Only target mellanox and brcm platform with 202412 image at this time. Skip for non Arista-7060X6-64PE-B-* TH5 SKUs. Skip for t0-isolated-d96u32, t1-isolated-d32/128"
    conditions_logical_operator: or
    conditions:
      - "asic_type not in ['mellanox', 'broadcom'] or release not in ['202412']"
      - "'Arista-7060X6-64PE' in hwsku and 'Arista-7060X6-64PE-B' not in hwsku"
      - "topo_name in ['t0-isolated-d96u32s2', 't1-isolated-d128', 't1-isolated-d32']"

srv6/test_srv6_static_config.py:
  skip:
    reason: "Requires particular image support, skip in PR testing. Skip for non Arista-7060X6-64PE-B-* TH5 SKUs. Skip for t0-isolated-d96u32, t1-isolated-d32/128"
    conditions_logical_operator: or
    conditions:
      - "release not in ['202412']"
      - "'Arista-7060X6-64PE' in hwsku and 'Arista-7060X6-64PE-B' not in hwsku"
      - "topo_name in ['t0-isolated-d96u32s2', 't1-isolated-d128', 't1-isolated-d32']"

srv6/test_srv6_static_config.py::test_uDT46_config:
  skip:
    reason: "Unsupported platform"
    conditions:
      - "asic_type in ['mellanox']"

srv6/test_srv6_vlan_forwarding.py:
  skip:
    reason: "Only target mellanox/brcm platform with 202412 image at this time. Skip for non Arista-7060X6-64PE-B-* TH5 SKUs. Skip for t0-isolated-d96u32, t1-isolated-d32/128"
    conditions_logical_operator: or
    conditions:
      - "asic_type not in ['mellanox', 'broadcom'] or release not in ['202412']"
      - "'Arista-7060X6-64PE' in hwsku and 'Arista-7060X6-64PE-B' not in hwsku"
      - "topo_name in ['t0-isolated-d96u32s2', 't1-isolated-d128', 't1-isolated-d32']"

#######################################
#####             ssh             #####
#######################################
ssh/test_ssh_default_password:
  skip:
    reason: "Skip because the default password test is no longer appropriate after password rotation."

ssh/test_ssh_stress.py::test_ssh_stress:
  # This test is not stable, skip it for now.
  # known issue: https://github.com/paramiko/paramiko/issues/1508
  skip:
    reason: "This test failed intermittent due to known issue of paramiko, skip for now"
    conditions: https://github.com/paramiko/paramiko/issues/1508

#######################################
#####     sub_port_interfaces     #####
#######################################
sub_port_interfaces:
  skip:
    reason: "Unsupported platform or asic"
    conditions_logical_operator: or
    conditions:
      - "is_multi_asic==True or asic_gen not in ['td2', 'spc1', 'spc2', 'spc3', 'spc4'] and asic_type not in ['barefoot','marvell-teralynx']"
      - "asic_type in ['mellanox', 'nvidia']"

sub_port_interfaces/test_show_subinterface.py::test_subinterface_status[port]:
  skip:
    reason: "Unsupported platform or asic"
    conditions_logical_operator: or
    conditions:
      - "asic_type in ['vs'] and https://github.com/sonic-net/sonic-buildimage/issues/19735"
      - "is_multi_asic==True or asic_gen not in ['td2', 'spc1', 'spc2', 'spc3', 'spc4'] and asic_type not in ['barefoot','marvell-teralynx']"

sub_port_interfaces/test_show_subinterface.py::test_subinterface_status[port_in_lag]:
  skip:
    reason: "Not supported port type"

sub_port_interfaces/test_sub_port_interfaces.py::TestSubPorts::test_routing_between_sub_ports_unaffected_by_sub_ports_removal[port_in_lag:
  skip:
    reason: "Not supported port type"

sub_port_interfaces/test_sub_port_interfaces.py::TestSubPorts::test_tunneling_between_sub_ports:
  skip:
    reason: "Cisco 8000 platform does not support DSCP PIPE Mode for IPinIP Tunnels / Unsupported platform or asic"
    conditions_logical_operator: or
    conditions:
      - "asic_type=='cisco-8000'"
      - "is_multi_asic==True or asic_gen not in ['td2', 'spc1', 'spc2', 'spc3', 'spc4'] and asic_type not in ['barefoot','marvell-teralynx']"

sub_port_interfaces/test_sub_port_interfaces.py::TestSubPorts::test_untagged_packet_not_routed[port_in_lag] :
  skip:
    reason: "Not supported port type"

sub_port_interfaces/test_sub_port_l2_forwarding.py::test_sub_port_l2_forwarding[port_in_lag]:
  skip:
    reason: "Not supported port type"

#######################################
#####             syslog          #####
#######################################
syslog/test_syslog.py:
  xfail:
    reason: "Generic internal image issue"
    conditions:
      - "branch in ['internal-202012']"
      - "build_version.split('.')[1].isdigit() and int(build_version.split('.')[1]) <= 33"

syslog/test_syslog_source_ip.py:
  skip:
    reason: "Vs setup doesn't work when creating mgmt vrf"
    conditions_logical_operator: or
    conditions:
      - "https://github.com/sonic-net/sonic-mgmt/issues/16997"
      - "asic_type in ['vs']"

syslog/test_syslog_source_ip.py::TestSSIP::test_syslog_protocol_filter_severity:
  skip:
    reason: "Testcase consistent failed, raised issue to track / Vs setup doesn't work when creating mgmt vrf"
    conditions_logical_operator: or
    conditions:
      - "https://github.com/sonic-net/sonic-mgmt/issues/16997"
      - "https://github.com/sonic-net/sonic-mgmt/issues/14493"
      - "asic_type in ['vs']"

#######################################
#####         system_health       #####
#######################################
system_health/test_system_health.py:
  skip:
    reason: "There is no table SYSTEM_HEALTH_INFO in STATE_DB on kvm testbed, skip in PR testing"
    conditions:
      - "asic_type in ['vs']"

system_health/test_system_health.py::test_service_checker_with_process_exit:
  xfail:
    strict: True
    conditions:
      - "branch in ['internal-202012']"
      - "build_version.split('.')[1].isdigit() and int(build_version.split('.')[1]) <= 44"

#######################################
#####           tacacs          #####
#######################################
tacacs/test_authorization.py::test_authorization_tacacs_and_local:
  skip:
    reason: "Testcase ignored due to Github issue: https://github.com/sonic-net/sonic-mgmt/issues/11349"
    conditions:
      - https://github.com/sonic-net/sonic-mgmt/issues/11349

#######################################
#####           telemetry         #####
#######################################
telemetry/test_events.py:
  skip:
    reason: "Skip telemetry test events for 202211 and older branches"
    conditions:
      - "release in ['201811', '201911', '202012', '202205', '202211']"
  xfail:
    reason: "Test events is flaky in PR test, xfail until issue resolved"
    conditions:
      - "asic_type in ['vs']"
      - https://github.com/sonic-net/sonic-buildimage/issues/19943

telemetry/test_telemetry.py:
  skip:
    reason: "Skip telemetry test for 201911 and older branches"
    conditions:
      - "(is_multi_asic==True) and (release in ['201811', '201911'])"

telemetry/test_telemetry.py::test_telemetry_queue_buffer_cnt:
  skip:
    conditions_logical_operator: or
    reason: "Testcase ignored due to switch type is voq / Unsupported in M* topos / multi-asic issue 15393"
    conditions:
      - "(switch_type=='voq')"
      - "topo_type in ['m0', 'mx', 'm1']"
      - "(is_multi_asic==True) and https://github.com/sonic-net/sonic-mgmt/issues/15393"

#######################################
#####         pktgen              #####
#######################################
test_pktgen.py:
  skip:
    reason: "No need in M0/Mx/M1"
    conditions:
      - "topo_type in ['m0', 'mx', 'm1']"

#######################################
#####         vs_chassis          #####
#######################################
test_vs_chassis_setup.py:
  skip:
    reason: "Skip vs_chassis setup on non-vs testbeds"
    conditions:
      - "asic_type not in ['vs']"

#######################################
#####         upgrade_path        #####
#######################################
upgrade_path:
  skip:
    reason: "Upgrade path test needs base and target image lists, currently do not support on KVM."
    conditions:
      - "asic_type in ['vs']"

upgrade_path/test_multi_hop_upgrade_path.py:
  skip:
    reason: "Only supported on T0 topology"
    conditions:
      - "'t0' not in topo_type"

upgrade_path/test_upgrade_path.py::test_upgrade_path_t2:
  skip:
    reason: "Only supported on T2 topology"
    conditions:
      - "'t2' not in topo_type"

#######################################
#####            vlan             #####
#######################################
vlan/test_vlan.py::test_vlan_tc7_tagged_qinq_switch_on_outer_tag:
  skip:
    reason: "Unsupported platform."
    conditions:
      - "asic_type not in ['mellanox', 'barefoot', 'cisco-8000']"

vlan/test_vlan_ping.py:
  skip:
    reason: "test_vlan_ping doesn't work on Broadcom platform. Ignored on dualtor topo and mellanox setups due to Github issue: https://github.com/sonic-net/sonic-mgmt/issues/9642."
    conditions_logical_operator: OR
    conditions:
      - "asic_type in ['broadcom']"
      - "https://github.com/sonic-net/sonic-mgmt/issues/15061 and 'dualtor-aa' in topo_name"

vlan/test_vlan_ports_down.py::test_vlan_ports_down:
  skip:
    reason: "IPinIP is not supported on nokia-ixr7220 platform."
    conditions:
      - "platform in ['x86_64-nokia_ixr7220_d4-r0']"

#######################################
#####             voq             #####
#######################################
voq:
  skip:
    reason: "Cisco 8800 doesn't support voq tests"
    conditions:
      - "asic_type in ['cisco-8000']"

voq/test_fabric_cli_and_db.py:
  skip:
    reason: "Skip test_fabric_cli_and_db on unsupported testbed."
    conditions_logical_operator: "OR"
    conditions:
      - "('t2' not in topo_name)"
      - "(asic_subtype not in ['broadcom-dnx'])"
      - "not any(i in platform for i in ['arista_7800', 'x86_64-nokia_ixr7250e'])"
      - "(asic_type in ['cisco-8000'])"

voq/test_fabric_reach.py:
  skip:
    reason: "Skip test_fabric_reach on unsupported testbed."
    conditions_logical_operator: "OR"
    conditions:
      - "('t2' not in topo_name)"
      - "(asic_subtype not in ['broadcom-dnx'])"
      - "not any(i in platform for i in ['arista_7800', 'x86_64-nokia_ixr7250e'])"
      - "(asic_type in ['cisco-8000'])"

voq/test_voq_counter.py::TestVoqCounter::test_voq_queue_counter[multi_dut_shortlink_to_longlink]:
  skip:
    reason: "Testcase ignored due to sonic-mgmt issue: https://github.com/sonic-net/sonic-buildimage/issues/21098"
    conditions:
      - "(switch_type=='voq')"
      - "('t2' in topo_name)"

voq/test_voq_counter.py::test_voq_drop_counter:
  skip:
    reason: "Testcase ignored due to sonic-mgmt issue: https://github.com/sonic-net/sonic-mgmt/issues/16140"
    conditions:
      - "('t2' in topo_name)"

voq/test_voq_counter.py::test_voq_queue_counter:
  skip:
    reason: "Skip test_voq_queue_counter for non broadcom-dnx 't2' platforms."
    conditions:
      - "('t2' not in topo_name)"
      - "(asic_subtype not in ['broadcom-dnx'])"

voq/test_voq_fabric_capacity.py:
  skip:
    reason: "Skip test_voq_fabric_capacity on unsupported testbed."
    conditions_logical_operator: "OR"
    conditions:
      - "('t2' not in topo_name)"
      - "(asic_subtype not in ['broadcom-dnx'])"
      - "(type in ['UpperSpineRouter'])"
      - "(asic_type in ['cisco-8000'])"

voq/test_voq_fabric_isolation.py:
  skip:
    reason: "Skip test_voq_fabric_isolation on unsupported testbed."
    conditions_logical_operator: "OR"
    conditions:
      - "('t2' not in topo_name)"
      - "(asic_subtype not in ['broadcom-dnx'])"
      - "(type in ['UpperSpineRouter'])"
      - "(asic_type in ['cisco-8000'])"

voq/test_voq_fabric_status_all.py:
  skip:
    reason: "Skip test_voq_fabric_status_all on unsupported testbed."
    conditions_logical_operator: "OR"
    conditions:
      - "('t2' not in topo_name)"
      - "(asic_subtype not in ['broadcom-dnx'])"
      - "not any(i in platform for i in ['arista_7800', 'x86_64-nokia_ixr7250e'])"
      - "(asic_type in ['cisco-8000'])"

#######################################
#####             vrf             #####
#######################################
vrf/test_vrf.py:
  skip:
    reason: "Vrf tests are skipped both in nightly and PR testing, not supported on mellanox and nvidia asic from 202411 and later"
    conditions:
      - "asic_type in ['vs', 'mellanox', 'nvidia']"

vrf/test_vrf.py::TestVrfAclRedirect:
  skip:
    reason: "Switch does not support ACL REDIRECT_ACTION."
    conditions_logical_operator: or
    conditions:
      - "'switch' in vars() and len([capabilities for capabilities in switch.values() if 'REDIRECT_ACTION' in capabilities]) == 0"
      - "asic_type in ['vs']"

vrf/test_vrf.py::TestVrfWarmReboot:
  skip:
    reason: "Warm reboot not supported in x86_64-nokia_ixr7220_d4-r0 platform"
    conditions:
      - "platform in ['x86_64-nokia_ixr7220_d4-r0']"

vrf/test_vrf.py::TestVrfWarmReboot::test_vrf_swss_warm_reboot:
  skip:
    reason: "Dualtor topology doesn't support advanced-reboot"
    conditions:
      - "topo_name in ['dualtor', 'dualtor-56', 'dualtor-120', 'dualtor-aa', 'dualtor-aa-56', 'dualtor-aa-64-breakout']"

vrf/test_vrf.py::TestVrfWarmReboot::test_vrf_system_warm_reboot:
  skip:
    reason: "Dualtor topology doesn't support advanced-reboot"
    conditions:
      - "topo_name in ['dualtor', 'dualtor-56', 'dualtor-120', 'dualtor-aa', 'dualtor-aa-56', 'dualtor-aa-64-breakout']"

vrf/test_vrf_attr.py:
  skip:
    reason: "Vrf tests are skipped in PR testing, not supported on mellanox and nvidia asic from 202411 and later"
    conditions:
      - "asic_type in ['vs', 'mellanox', 'nvidia']"

vrf/test_vrf_attr.py::TestVrfAttrIpAction:
  skip:
    reason: "Broadcom SAI does not support the attributes settings"
    conditions:
      - "platform in ['x86_64-nokia_ixr7220_d4-r0']"

vrf/test_vrf_attr.py::TestVrfAttrIpState:
  skip:
    reason: "Broadcom SAI does not support the attributes settings"
    conditions:
      - "platform in ['x86_64-nokia_ixr7220_d4-r0']"

vrf/test_vrf_attr.py::TestVrfAttrSrcMac::test_vrf1_neigh_with_default_router_mac:
  skip:
    reason: "RIF MAC taking precedence over VRF MAC / Vrf test are skipped in PR testing/ Src mac is not derived from VRF on D4, https://github.com/sonic-net/sonic-swss/issues/1833"
    conditions_logical_operator: or
    conditions:
      - "asic_type in ['barefoot', 'vs']"
      - "https://github.com/sonic-net/sonic-swss/issues/1833 and platform in ['x86_64-nokia_ixr7220_d4-r0']"

vrf/test_vrf_attr.py::TestVrfAttrSrcMac::test_vrf1_neigh_with_new_router_mac:
  skip:
    reason: "Src mac is not derived from VRF on D4, https://github.com/sonic-net/sonic-swss/issues/1833"
    conditions:
      - "https://github.com/sonic-net/sonic-swss/issues/1833 and platform in ['x86_64-nokia_ixr7220_d4-r0']"

vrf/test_vrf_attr.py::TestVrfAttrTTL:
  skip:
    reason: "Broadcom SAI does not support the attributes settings"
    conditions:
      - "platform in ['x86_64-nokia_ixr7220_d4-r0']"

#######################################
#####           vxlan            #####
#######################################
vxlan/test_vnet_bgp_route_precedence.py:
  skip:
    reason: "test_vnet_bgp_route_precedence can only run on cisco and mnlx platforms. Also skip in 202411"
    conditions_logical_operator: or
    conditions:
      - "asic_type not in ['cisco-8000', 'mellanox']"
      - "release in ['202411']"
  xfail:
    reason: "Skip due to the test issue: https://github.com/sonic-net/sonic-mgmt/issues/18594"
    conditions:
      - "https://github.com/sonic-net/sonic-mgmt/issues/18594"

vxlan/test_vnet_route_leak.py:
  skip:
    reason: "Test skipped due to issue #8374"
    conditions:
      - https://github.com/sonic-net/sonic-mgmt/issues/8374

vxlan/test_vnet_vxlan.py:
  skip:
    reason: "1. Enable tests only for: mellanox, barefoot
             2. Test skipped due to issue #8374"
    conditions_logical_operator: OR
    conditions:
      - "asic_type not in ['mellanox', 'barefoot', 'vs']"
      - https://github.com/sonic-net/sonic-mgmt/issues/8374

vxlan/test_vxlan_bfd_tsa.py:
  skip:
    reason: "VxLAN ECMP BFD TSA test is not yet supported on multi-ASIC platform. Also this test can only run on some platforms."
    conditions:
      - "(is_multi_asic == True) or (platform not in ['x86_64-8102_64h_o-r0', 'x86_64-8101_32fh_o-r0', 'x86_64-mlnx_msn4600c-r0', 'x86_64-mlnx_msn2700-r0', 'x86_64-mlnx_msn2700a1-r0', 'x86_64-kvm_x86_64-r0', 'x86_64-mlnx_msn4700-r0', 'x86_64-nvidia_sn4280-r0', 'x86_64-8102_28fh_dpu_o-r0'])"

vxlan/test_vxlan_bfd_tsa.py::Test_VxLAN_BFD_TSA::test_tsa_case4:
  skip:
    reason: "VxLAN ECMP BFD TSA test is not yet supported on multi-ASIC platform. Also this test can only run on 4600c, 2700 and 8102. For KVM platform, this test is not supported due to system check not supported currently."
    conditions_logical_operator: OR
    conditions:
      - "(is_multi_asic == True) or (platform not in ['x86_64-8102_64h_o-r0', 'x86_64-8101_32fh_o-r0', 'x86_64-mlnx_msn4600c-r0', 'x86_64-mlnx_msn2700-r0', 'x86_64-mlnx_msn2700a1-r0', 'x86_64-kvm_x86_64-r0', 'x86_64-mlnx_msn4700-r0', 'x86_64-nvidia_sn4280-r0', 'x86_64-8102_28fh_dpu_o-r0'])"
      - "(asic_type in ['vs']) and https://github.com/sonic-net/sonic-buildimage/issues/19879"
  xfail:
    reason: "Skipped due to github issue https://github.com/sonic-net/sonic-buildimage/issues/22615"
    conditions_logical_operator: OR
    conditions:
      - "https://github.com/sonic-net/sonic-buildimage/issues/22615 and 'sn2' in platform"
      - "https://github.com/sonic-net/sonic-buildimage/issues/22615 and 'sn4280' in platform"

vxlan/test_vxlan_bfd_tsa.py::Test_VxLAN_BFD_TSA::test_tsa_case5:
  skip:
    reason: "VxLAN ECMP BFD TSA test is not yet supported on multi-ASIC platform. Also this test can only run on 4600c, 2700 and 8102. For KVM platform, this test is not supported due to system check not supported currently."
    conditions_logical_operator: OR
    conditions:
      - "(is_multi_asic == True) or (platform not in ['x86_64-8102_64h_o-r0', 'x86_64-8101_32fh_o-r0', 'x86_64-mlnx_msn4600c-r0', 'x86_64-mlnx_msn2700-r0', 'x86_64-mlnx_msn2700a1-r0', 'x86_64-kvm_x86_64-r0', 'x86_64-mlnx_msn4700-r0', 'x86_64-nvidia_sn4280-r0', 'x86_64-8102_28fh_dpu_o-r0'])"
      - "(asic_type in ['vs']) and https://github.com/sonic-net/sonic-buildimage/issues/19879"
  xfail:
    reason: "Skipped due to github issue https://github.com/sonic-net/sonic-buildimage/issues/22615"
    conditions_logical_operator: OR
    conditions:
      - "https://github.com/sonic-net/sonic-buildimage/issues/22615 and 'sn2' in platform"
      - "https://github.com/sonic-net/sonic-buildimage/issues/22615 and 'sn4280' in platform"

vxlan/test_vxlan_bfd_tsa.py::Test_VxLAN_BFD_TSA::test_tsa_case6:
  skip:
    reason: "VxLAN ECMP BFD TSA test is not yet supported on multi-ASIC platform. Also this test can only run on 4600c, 2700 and 8102. For KVM platform, this test is not supported due to system check not supported currently."
    conditions_logical_operator: OR
    conditions:
      - "(is_multi_asic == True) or (platform not in ['x86_64-8102_64h_o-r0', 'x86_64-8101_32fh_o-r0', 'x86_64-mlnx_msn4600c-r0', 'x86_64-mlnx_msn2700-r0', 'x86_64-mlnx_msn2700a1-r0', 'x86_64-kvm_x86_64-r0', 'x86_64-mlnx_msn4700-r0', 'x86_64-nvidia_sn4280-r0', 'x86_64-8102_28fh_dpu_o-r0'])"
      - "(asic_type in ['vs']) and https://github.com/sonic-net/sonic-buildimage/issues/19879"
  xfail:
    reason: "Skipped due to github issue https://github.com/sonic-net/sonic-buildimage/issues/22615"
    conditions_logical_operator: OR
    conditions:
      - "https://github.com/sonic-net/sonic-buildimage/issues/22615 and 'sn2' in platform"
      - "https://github.com/sonic-net/sonic-buildimage/issues/22615 and 'sn4280' in platform"

vxlan/test_vxlan_crm.py:
  skip:
    reason: "VxLAN crm test is not yet supported on multi-ASIC platform. Also this test can only run on some platforms."
    conditions:
      - "(is_multi_asic == True) or (platform not in ['x86_64-8102_64h_o-r0', 'x86_64-8101_32fh_o-r0', 'x86_64-mlnx_msn4600c-r0', 'x86_64-mlnx_msn2700-r0', 'x86_64-mlnx_msn2700a1-r0', 'x86_64-kvm_x86_64-r0', 'x86_64-mlnx_msn4700-r0', 'x86_64-nvidia_sn4280-r0', 'x86_64-8102_28fh_dpu_o-r0'])"

vxlan/test_vxlan_crm.py::Test_VxLAN_Crm::test_crm_128_group_members[v4_in_v6]:
  skip:
    reason: "VxLAN crm test is not yet supported on multi-ASIC platform. Also this test can only run on some platforms. On Mellanox spc1 platform, due to HW limitation, vxlan ipv6 tunnel is not supported"
    conditions_logical_operator: OR
    conditions:
      - "(is_multi_asic == True) or (platform not in ['x86_64-8102_64h_o-r0', 'x86_64-8101_32fh_o-r0', 'x86_64-mlnx_msn4600c-r0', 'x86_64-mlnx_msn2700-r0', 'x86_64-mlnx_msn2700a1-r0', 'x86_64-kvm_x86_64-r0', 'x86_64-mlnx_msn4700-r0', 'x86_64-nvidia_sn4280-r0', 'x86_64-8102_28fh_dpu_o-r0'])"
      - "asic_gen == 'spc1'"

vxlan/test_vxlan_crm.py::Test_VxLAN_Crm::test_crm_128_group_members[v6_in_v6]:
  skip:
    reason: "VxLAN crm test is not yet supported on multi-ASIC platform. Also this test can only run on some platforms. On Mellanox spc1 platform, due to HW limitation, vxlan ipv6 tunnel is not supported"
    conditions_logical_operator: OR
    conditions:
      - "(is_multi_asic == True) or (platform not in ['x86_64-8102_64h_o-r0', 'x86_64-8101_32fh_o-r0', 'x86_64-mlnx_msn4600c-r0', 'x86_64-mlnx_msn2700-r0', 'x86_64-mlnx_msn2700a1-r0', 'x86_64-kvm_x86_64-r0', 'x86_64-mlnx_msn4700-r0', 'x86_64-nvidia_sn4280-r0', 'x86_64-8102_28fh_dpu_o-r0'])"
      - "asic_gen == 'spc1'"

vxlan/test_vxlan_crm.py::Test_VxLAN_Crm::test_crm_16k_routes[v4_in_v6]:
  skip:
    reason: "VxLAN crm test is not yet supported on multi-ASIC platform. Also this test can only run on some platforms. On Mellanox spc1 platform, due to HW limitation, vxlan ipv6 tunnel is not supported"
    conditions_logical_operator: OR
    conditions:
      - "(is_multi_asic == True) or (platform not in ['x86_64-8102_64h_o-r0', 'x86_64-8101_32fh_o-r0', 'x86_64-mlnx_msn4600c-r0', 'x86_64-mlnx_msn2700-r0', 'x86_64-mlnx_msn2700a1-r0', 'x86_64-kvm_x86_64-r0', 'x86_64-mlnx_msn4700-r0', 'x86_64-nvidia_sn4280-r0', 'x86_64-8102_28fh_dpu_o-r0'])"
      - "asic_gen == 'spc1'"

vxlan/test_vxlan_crm.py::Test_VxLAN_Crm::test_crm_16k_routes[v6_in_v6]:
  skip:
    reason: "VxLAN crm test is not yet supported on multi-ASIC platform. Also this test can only run on some platforms. On Mellanox spc1 platform, due to HW limitation, vxlan ipv6 tunnel is not supported"
    conditions_logical_operator: OR
    conditions:
      - "(is_multi_asic == True) or (platform not in ['x86_64-8102_64h_o-r0', 'x86_64-8101_32fh_o-r0', 'x86_64-mlnx_msn4600c-r0', 'x86_64-mlnx_msn2700-r0', 'x86_64-mlnx_msn2700a1-r0', 'x86_64-kvm_x86_64-r0', 'x86_64-mlnx_msn4700-r0', 'x86_64-nvidia_sn4280-r0', 'x86_64-8102_28fh_dpu_o-r0'])"
      - "asic_gen == 'spc1'"

vxlan/test_vxlan_crm.py::Test_VxLAN_Crm::test_crm_512_nexthop_groups[v4_in_v6]:
  skip:
    reason: "VxLAN crm test is not yet supported on multi-ASIC platform. Also this test can only run on some platforms. On Mellanox spc1 platform, due to HW limitation, vxlan ipv6 tunnel is not supported"
    conditions_logical_operator: OR
    conditions:
      - "(is_multi_asic == True) or (platform not in ['x86_64-8102_64h_o-r0', 'x86_64-8101_32fh_o-r0', 'x86_64-mlnx_msn4600c-r0', 'x86_64-mlnx_msn2700-r0', 'x86_64-mlnx_msn2700a1-r0', 'x86_64-kvm_x86_64-r0', 'x86_64-mlnx_msn4700-r0', 'x86_64-nvidia_sn4280-r0', 'x86_64-8102_28fh_dpu_o-r0'])"
      - "asic_gen == 'spc1'"

vxlan/test_vxlan_crm.py::Test_VxLAN_Crm::test_crm_512_nexthop_groups[v6_in_v6]:
  skip:
    reason: "VxLAN crm test is not yet supported on multi-ASIC platform. Also this test can only run on some platforms. On Mellanox spc1 platform, due to HW limitation, vxlan ipv6 tunnel is not supported"
    conditions_logical_operator: OR
    conditions:
      - "(is_multi_asic == True) or (platform not in ['x86_64-8102_64h_o-r0', 'x86_64-8101_32fh_o-r0', 'x86_64-mlnx_msn4600c-r0', 'x86_64-mlnx_msn2700-r0', 'x86_64-mlnx_msn2700a1-r0', 'x86_64-kvm_x86_64-r0', 'x86_64-mlnx_msn4700-r0', 'x86_64-nvidia_sn4280-r0', 'x86_64-8102_28fh_dpu_o-r0'])"
      - "asic_gen == 'spc1'"

vxlan/test_vxlan_decap.py:
  skip:
    reason: "vxlan support not available for cisco-8122 platforms and nokia-ixr7220."
    conditions:
      - "platform in ['x86_64-8122_64eh_o-r0', 'x86_64-8122_64ehf_o-r0', 'x86_64-nokia_ixr7220_d4-r0']"
  xfail:
    reason: "Skipped due to bug https://github.com/sonic-net/sonic-buildimage/issues/22056"
    conditions:
      - "topo_name in ['t0-isolated-d16u16s1','t0-isolated-d32u32s2'] and https://github.com/sonic-net/sonic-buildimage/issues/22056"

vxlan/test_vxlan_ecmp.py:
  skip:
    reason: "VxLAN ECMP test is not yet supported on multi-ASIC platform. Also this test can only run on some platforms."
    conditions:
      - "(is_multi_asic == True) or (platform not in ['x86_64-8102_64h_o-r0', 'x86_64-8101_32fh_o-r0', 'x86_64-mlnx_msn4600c-r0', 'x86_64-mlnx_msn2700-r0', 'x86_64-mlnx_msn2700a1-r0', 'x86_64-kvm_x86_64-r0', 'x86_64-mlnx_msn4700-r0', 'x86_64-nvidia_sn4280-r0', 'x86_64-8102_28fh_dpu_o-r0'])"

vxlan/test_vxlan_ecmp_switchover.py:
  skip:
    reason: "VxLAN ECMP switchover test is not yet supported on multi-ASIC platform. Also this test can only run on some platforms."
    conditions:
      - "(is_multi_asic == True) or (platform not in ['x86_64-8102_64h_o-r0', 'x86_64-8101_32fh_o-r0', 'x86_64-mlnx_msn4600c-r0', 'x86_64-mlnx_msn2700-r0', 'x86_64-mlnx_msn2700a1-r0', 'x86_64-kvm_x86_64-r0', 'x86_64-mlnx_msn4700-r0', 'x86_64-nvidia_sn4280-r0', 'x86_64-8102_28fh_dpu_o-r0'])"

vxlan/test_vxlan_route_advertisement.py:
  skip:
    reason: "VxLAN route advertisement can only run on cisco , mnlx and marvell-teralynx platforms. "
    conditions:
      - "asic_type not in ['cisco-8000', 'mellanox' , 'marvell-teralynx' , 'vs']"

#######################################
#####           wan_lacp          #####
#######################################
wan/lacp/test_wan_lag_min_link.py::test_lag_min_link:
  skip:
    reason: "Skip test due to there isn't enough port channel or members exists in current topology."
    conditions_logical_operator: OR
    conditions:
      - "len(minigraph_portchannels) < 2"
      - "not any(len(v['members']) > 1 for _, v in minigraph_portchannels.items())"

#######################################
#####             zmq             #####
#######################################
zmq/test_gnmi_zmq.py:
  skip:
    reason: "Test is for smartswitch"
    conditions_logical_operator: or
    conditions:
      - "'arista' in platform"
      - "'isolated' in topo_name"<|MERGE_RESOLUTION|>--- conflicted
+++ resolved
@@ -1429,19 +1429,12 @@
 
 fib/test_fib.py::test_ipinip_hash:
   skip:
-<<<<<<< HEAD
-    reason: 'ipinip hash test is not fully supported on mellanox platform (case#00581265) and nokia-ixr7220 platform'
-    conditions_logical_operator: "OR"
+    reason: 'ipinip hash test is not fully supported on mellanox platform (case#00581265). Skip on t1-isolated-d32/128 topos. skip on nokia-ixr7220 platform.'
+    conditions_logical_operator: or
     conditions:
       - "asic_type in ['mellanox']"
       - "platform in ['x86_64-nokia_ixr7220_d4-r0']"
-=======
-    reason: 'ipinip hash test is not fully supported on mellanox platform (case#00581265). Skip on t1-isolated-d32/128 topos'
-    conditions_logical_operator: or
-    conditions:
-      - "asic_type in ['mellanox']"
       - "topo_name in ['t1-isolated-d128', 't1-isolated-d32']"
->>>>>>> a0a0f5c9
 
 fib/test_fib.py::test_nvgre_hash:
   skip:
@@ -1477,19 +1470,12 @@
 
 fib/test_fib.py::test_vxlan_hash:
   skip:
-<<<<<<< HEAD
-    reason: 'Vxlan hash test is not fully supported on VS platform; Not supported on M*, skip for nokia-ixr7220.'
+    reason: 'Vxlan hash test is not fully supported on VS platform; Not supported on M*. Skip on t1-isolated-d32/128 topos. skip for nokia-ixr7220.'
     conditions_logical_operator: or
     conditions:
       - "asic_type in ['vs'] or topo_type in ['m0', 'mx', 'm1']"
       - "platform in ['x86_64-nokia_ixr7220_d4-r0']"
-=======
-    reason: 'Vxlan hash test is not fully supported on VS platform; Not supported on M*. Skip on t1-isolated-d32/128 topos'
-    conditions_logical_operator: or
-    conditions:
-      - "asic_type in ['vs'] or topo_type in ['m0', 'mx', 'm1']"
       - "topo_name in ['t1-isolated-d128', 't1-isolated-d32']"
->>>>>>> a0a0f5c9
 
 fib/test_fib.py::test_vxlan_hash[ipv6-ipv4]:
   skip:
@@ -2432,11 +2418,7 @@
 
 pfcwd/test_pfcwd_warm_reboot.py:
    skip:
-<<<<<<< HEAD
-     reason: "Warm Reboot is not supported in T2 or in standalone topos. / Pfcwd tests skipped on M* testbed. / Warm reboot is not required for 202412 / Pfcwd warm reboot is not supported on cisco-8000 platform and nokia-ixr7220 platform."
-=======
-     reason: "Warm Reboot is not supported in T2 or in standalone topos. / Pfcwd tests skipped on M* testbed. / Warm reboot is not required for isolated topo / Pfcwd warm reboot is not supported on cisco-8000 platform."
->>>>>>> a0a0f5c9
+     reason: "Warm Reboot is not supported in T2 or in standalone topos. / Pfcwd tests skipped on M* testbed. / Warm reboot is not required for isolated topo / Pfcwd warm reboot is not supported on cisco-8000 and nokia-ixr7220 platform."
      conditions_logical_operator: or
      conditions:
         - "'t2' in topo_name"
