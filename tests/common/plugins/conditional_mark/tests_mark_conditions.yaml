--- conflicted
+++ resolved
@@ -301,37 +301,35 @@
     conditions:
       - "platform in ['x86_64-8111_32eh_o-r0']"
 
-<<<<<<< HEAD
+dhcp_relay/test_dhcp_relay.py::test_dhcp_relay_after_link_flap:
+  skip:
+    reason: "Skip test_dhcp_relay_after_link_flap on dualtor"
+    conditions:
+      - "'dualtor' in topo_name"
+
+dhcp_relay/test_dhcp_relay.py::test_dhcp_relay_random_sport:
+  skip:
+    reason: "Skip test_dhcp_relay_random_sport on dualtor in 201811 and 201911"
+    conditions:
+      - "'dualtor' in topo_name and release in ['201811', '201911']"
+
+dhcp_relay/test_dhcp_relay.py::test_dhcp_relay_start_with_uplinks_down:
+  skip:
+    reason: "Skip test_dhcp_relay_start_with_uplinks_down on dualtor"
+    conditions:
+      - "'dualtor' in topo_name"
+
+dhcp_relay/test_dhcp_relay.py::test_dhcp_relay_unicast_mac:
+  skip:
+    reason: "Skip test_dhcp_relay_unicast_mac on dualtor"
+    conditions:
+      - "'dualtor' in topo_name and release in ['201811', '201911']"
+
 dhcp_relay/test_dhcp_reply_stress_with_copp.py:
   skip:
     reason: "Need to skip for platform x86_64-8111_32eh_o-r0"
     conditions:
       - "platform in ['x86_64-8111_32eh_o-r0']"
-=======
-dhcp_relay/test_dhcp_relay.py::test_dhcp_relay_after_link_flap:
-  skip:
-    reason: "Skip test_dhcp_relay_after_link_flap on dualtor"
-    conditions:
-      - "'dualtor' in topo_name"
-
-dhcp_relay/test_dhcp_relay.py::test_dhcp_relay_random_sport:
-  skip:
-    reason: "Skip test_dhcp_relay_random_sport on dualtor in 201811 and 201911"
-    conditions:
-      - "'dualtor' in topo_name and release in ['201811', '201911']"
-
-dhcp_relay/test_dhcp_relay.py::test_dhcp_relay_start_with_uplinks_down:
-  skip:
-    reason: "Skip test_dhcp_relay_start_with_uplinks_down on dualtor"
-    conditions:
-      - "'dualtor' in topo_name"
-
-dhcp_relay/test_dhcp_relay.py::test_dhcp_relay_unicast_mac:
-  skip:
-    reason: "Skip test_dhcp_relay_unicast_mac on dualtor"
-    conditions:
-      - "'dualtor' in topo_name and release in ['201811', '201911']"
->>>>>>> 9aa806eb
 
 dhcp_relay/test_dhcpv6_relay.py:
   skip:
