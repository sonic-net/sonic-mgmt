--- conflicted
+++ resolved
@@ -1659,30 +1659,12 @@
     conditions:
       - "(is_multi_asic==True) and (release in ['201811', '201911'])"
 
-<<<<<<< HEAD
-telemetry/test_telemetry.py::test_osbuild_version:
-  skip:
-    reason: "Testcase ignored due to Github issue: https://github.com/sonic-net/sonic-mgmt/issues/12021"
-    conditions:
-      - https://github.com/sonic-net/sonic-mgmt/issues/12021
-
 telemetry/test_telemetry.py::test_telemetry_queue_buffer_cnt:
   skip:
     reason: "Testcase ignored due to switch type is voq"
     conditions:
       - "(switch_type=='voq')"
 
-#######################################
-#####        neighbor health      #####
-#######################################
-test_nbr_health.py:
-  skip:
-    reason: "Testcase ignored due to sonic-mgmt issue: https://github.com/sonic-net/sonic-mgmt/issues/7883"
-    conditions:
-      - "https://github.com/sonic-net/sonic-mgmt/issues/7883"
-
-=======
->>>>>>> 3e8708dd
 #######################################
 #####         pktgen              #####
 #######################################
