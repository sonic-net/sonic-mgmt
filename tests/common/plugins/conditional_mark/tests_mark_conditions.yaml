--- conflicted
+++ resolved
@@ -542,7 +542,6 @@
     reason: "Cisco 8000 platform does not drop DIP loopback packets in 202012 version"
     conditions:
       - "asic_type=='cisco-8000' and release in ['202012']"
-<<<<<<< HEAD
 
 platform_tests/cli/test_show_platform::test_show_platform_ssdhealth:
   xfail:
@@ -803,7 +802,6 @@
     reason: "Not supported on Broadcom platforms"
     conditions:
       - "asic_type in ['broadcom']"
-=======
       
 platform_tests/test_platform_info.py::test_thermal_control_load_invalid_format_json: 
   #Thermal policies are implemented as part of BSP layer in Cisco 8000 platform, so there is no need for loading JSON file, 
@@ -819,5 +817,4 @@
   skip:
     reason: "Cisco platforms use different mechanism to generate thermal policy, current method is not applicable"
     conditions:
-      - "asic_type=='cisco-8000'"
->>>>>>> dc874f5a
+      - "asic_type=='cisco-8000'"