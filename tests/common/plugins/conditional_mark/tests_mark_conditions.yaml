#######################################
#####            cacl             #####
#######################################
cacl/test_cacl_application.py::test_cacl_application:
  xfail:
    reason: "Image issue on Boradcom dualtor testbeds"
    conditions:
      - "asic_type in ['broadcom']"
      - "topo_name in ['dualtor', 'dualtor-56', 'dualtor-120']"

#######################################
#####            decap            #####
#######################################
decap/test_decap.py::test_decap[ttl=pipe, dscp=uniform]:
  skip:
    reason: "Not supported on backend"
    conditions:
      - "topo_name in ['t1-backend', 't0-backend']"

#######################################
#####         dhcp_relay          #####
#######################################
dhcp_relay/test_dhcpv6_relay.py:
  xfail:
    reason: "Generic internal image feature missing"
    strict: True
    conditions:
      - "asic_type in ['broadcom']"
      - "topo_name in ['dualtor', 'dualtor-56', 'dualtor-120']"

<<<<<<< HEAD
platform_tests/api/test_thermal.py::TestThermalApi::test_get_model:
  # Hardware components that we use for our sensors does not have IDPROM to store model and serial number details.
  # Due to this Cisco currently does not expose serial and model number under sysfs path
  skip:
    reason: "test_get_model is not supported in cisco and mellanox platform"
=======
#######################################
#####           dualtor           #####
#######################################
dualtor/test_orchagent_standby_tor_downstream.py::test_downstream_standby_mux_toggle_active:
  xfail:
    reason: "Image issue on Boradcom platforms, but not consistently failing"
>>>>>>> 1a6806c1
    conditions:
      - "asic_type in ['broadcom']"

dualtor/test_tor_ecn.py::test_dscp_to_queue_during_decap_on:
  xfail:
    reason: "Image issue on Boradcom platforms, only fail on some dscp values"
    conditions:
      - "asic_type in ['broadcom']"

dualtor/test_tor_ecn.py::test_ecn_during_decap_on:
  xfail:
    reason: "Test flaky"

#######################################
#####             ecmp            #####
#######################################
ecmp/inner_hashing/test_inner_hashing.py:
  skip:
    reason: "This test can only run on master branch since change in sonic-utility is not backport into 202012 branch yet"
    conditions:
      - "branch not in ['master']"

ecmp/inner_hashing/test_wr_inner_hashing.py:
  skip:
    reason: "This test can only run on master branch since change in sonic-utility is not backport into 202012 branch yet"
    conditions:
      - "branch not in ['master']"

#######################################
#####         everflow            #####
#######################################
everflow/test_everflow_testbed.py::TestEverflowV4IngressAclIngressMirror::test_everflow_dscp_with_policer:
  xfail:
    strict: True
    reason: "Skipping test since mirror with policer is not supported on Cisco 8000 platforms."
    conditions:
      - "asic_type=='cisco-8000'"

#######################################
#####      iface_namingmode       #####
#######################################
iface_namingmode/test_iface_namingmode.py::TestShowPriorityGroup:
  xfail:
    reason: "Platform specific issue"
    strict: True
    conditions:
      - "platform in ['x86_64-cel_e1031-r0']"

iface_namingmode/test_iface_namingmode.py::TestShowQueue::test_show_queue_persistent_watermark:
  xfail:
    reason: "Platform specific issue"
    strict: True
    conditions:
      - "platform in ['x86_64-cel_e1031-r0']"

iface_namingmode/test_iface_namingmode.py::TestShowQueue::test_show_queue_watermark:
  xfail:
    reason: "Platform specific issue"
    strict: True
    conditions:
      - "platform in ['x86_64-cel_e1031-r0']"

#######################################
#####           ntp               #####
#######################################
ntp/test_ntp.py::test_ntp_long_jump_disabled:
  # Due to NTP code bug, long jump will still happen after disable it.
  # Set xfail flag for this test case
  xfail:
    strict: True
    reason: "Known NTP bug"

#######################################
#####         pfcwd               #####
#######################################
pfcwd/test_pfcwd_timer_accuracy.py::TestPfcwdAllTimer::test_pfcwd_timer_accuracy:
  xfail:
    reason: "Test flaky"

pfcwd/test_pfcwd_warm_reboot.py::TestPfcwdWb::test_pfcwd_wb:
  xfail:
    reason: "Test flaky"

#######################################
#####           qos               #####
#######################################
qos/test_pfc_pause.py::test_pfc_pause_lossless:
  # For this test, we use the fanout connected to the DUT to send PFC pause frames.
  # The fanout needs to send PFC frames fast enough so that the queue remains completely paused for the entire duration
  # of the test. The inter packet interval between PFC frames to completely block a queue vary based on link speed and
  # we have seen flakiness in our test runs. Since this test is already covered under the 'ixia' folder where we use a
  # traffic generator to generate pause frames, skipping this here.
  skip:
    reason: "Fanout needs to send PFC frames fast enough to completely pause the queue"

qos/test_qos_sai.py:
  skip:
    reason: "qos_sai tests not supported on t1 topo"
    conditions:
      - "asic_type in ['barefoot'] and topo_type in ['t1']"

qos/test_qos_sai.py::TestQosSai::testQosSaiHeadroomPoolSize[None]:
  xfail:
    reason: "Image issue on Arista platforms"
    conditions:
      - "platform in ['x86_64-arista_7050cx3_32s']"

qos/test_qos_sai.py::TestQosSai::testQosSaiHeadroomPoolWatermark[None]:
  xfail:
    reason: "Image issue on Arista platforms"
    conditions:
      - "platform in ['x86_64-arista_7050cx3_32s']"

qos/test_qos_sai.py::TestQosSai::testQosSaiPgSharedWatermark[None-wm_pg_shared_lossy]:
  xfail:
    reason: "Image issue on Arista platforms"
    conditions:
      - "platform in ['x86_64-arista_7050cx3_32s']"

#######################################
#####         restapi             #####
#######################################
restapi/test_restapi.py:
  skip:
    reason: "Only supported on Mellanox"
    conditions:
      - "asic_type not in ['mellanox']"

#######################################
#####           route             #####
#######################################
route/test_static_route.py::test_static_route_ecmp_ipv6:
  # This test case may fail due to a known issue https://github.com/Azure/sonic-buildimage/issues/4930.
  # Temporarily disabling the test case due to the this issue.
  skip:
    reason: "Test case may fail due to a known issue"
    conditions: https://github.com/Azure/sonic-buildimage/issues/4930

#######################################
#####      show_techsupport       #####
#######################################
show_techsupport/test_techsupport.py::test_techsupport[:
  xfail:
    reason: "Generic internal image issue"
    strict: True
    conditions:
      - "branch in ['internal-202012']"
      - "build_version <= '20201231.33'"

#######################################
#####             ssh             #####
#######################################
ssh/test_ssh_stress.py::test_ssh_stress:
  # This test is not stable, skip it for now.
  # known issue: https://github.com/paramiko/paramiko/issues/1508
  skip:
    reason: "This test failed intermittent due to known issue of paramiko, skip for now"
    conditions: https://github.com/paramiko/paramiko/issues/1508

#######################################
#####     sub_port_interfaces     #####
#######################################
sub_port_interfaces:
  skip:
    reason: "sub port interfaces test is not yet supported on multi-ASIC platform"
    conditions:
      - "is_multi_asic==True"

sub_port_interfaces/test_sub_port_interfaces.py::TestSubPorts::test_tunneling_between_sub_ports:
  skip:
    reason: "Cisco 8000 platform does not support DSCP PIPE Mode for IPinIP Tunnels"
    conditions:
      - "asic_type=='cisco-8000'"
<<<<<<< HEAD

drop_packets/test_drop_counters.py::test_dst_ip_link_local:
  skip:
    reason: "Cisco 8000 platform does not drop DIP linklocal packets in 202012 version"
    conditions:
      - "asic_type=='cisco-8000' and release in ['202012']"

drop_packets/test_drop_counters.py::test_dst_ip_is_loopback_addr:
  skip:
    reason: "Cisco 8000 platform does not drop DIP loopback packets in 202012 version"
    conditions:
      - "asic_type=='cisco-8000' and release in ['202012']"

platform_tests/cli/test_show_platform::test_show_platform_ssdhealth:
  xfail:
    strict: True
    reason: "Image issue on 7050qx platforms"
    conditions:
      - "platform in ['x86_64-arista_7050_qx32s']"

system_health/test_system_health.py::test_service_checker_with_process_exit:
  xfail:
    strict: True
    conditions:
      - "branch in ['internal-202012']"
      - "build_version <= '20201231.44'"

qos/test_qos_sai.py::TestQosSai::testQosSaiHeadroomPoolSize[None]:
  xfail:
    reason: "Image issue on Arista platforms"
    conditions:
      - "platform in ['x86_64-arista_7050cx3_32s']"

qos/test_qos_sai.py::TestQosSai::testQosSaiHeadroomPoolWatermark[None]:
  xfail:
    reason: "Image issue on Arista platforms"
    conditions:
      - "platform in ['x86_64-arista_7050cx3_32s']"

qos/test_qos_sai.py::TestQosSai::testQosSaiPgSharedWatermark[None-wm_pg_shared_lossy]:
  xfail:
    reason: "Image issue on Arista platforms"
    conditions:
      - "platform in ['x86_64-arista_7050cx3_32s']"

restapi/test_restapi.py:
  skip:
    reason: "Only supported on Mellanox"
    conditions:
      - "asic_type not in ['mellanox']"

show_techsupport/test_techsupport.py::test_techsupport[:
  xfail:
    reason: "Generic internal image issue"
    strict: True
    conditions:
      - "branch in ['internal-202012']"
      - "build_version <= '20201231.33'"

syslog/test_syslog.py:
  xfail:
    reason: "Generic internal image issue"
    conditions:
      - "branch in ['internal-202012']"
      - "build_version <= '20201231.33'"
  skip:
    reason: "Testcase enhancements needed for backend topo"
    conditions:
      - "topo_name in ['t0-backend', 't1-backend']"
      - https://github.com/Azure/sonic-mgmt/issues/4469

ecmp/inner_hashing/test_inner_hashing.py:
  skip:
    reason: "This test can only run on master branch since change in sonic-utility is not backport into 202012 branch yet"
    conditions:
      - "branch not in ['master']"

ecmp/inner_hashing/test_wr_inner_hashing.py:
  skip:
    reason: "This test can only run on master branch since change in sonic-utility is not backport into 202012 branch yet"
    conditions:
      - "branch not in ['master']"

iface_namingmode/test_iface_namingmode.py::TestShowQueue::test_show_queue_watermark:
  xfail:
    reason: "Platform specific issue"
    strict: True
    conditions:
      - "platform in ['x86_64-cel_e1031-r0']"

pfcwd/test_pfcwd_warm_reboot.py::TestPfcwdWb::test_pfcwd_wb:
  xfail:
    reason: "Test flaky"

pfcwd/test_pfcwd_timer_accuracy.py::TestPfcwdAllTimer::test_pfcwd_timer_accuracy:
  xfail:
    reason: "Test flaky"

platform_tests/api/test_psu.py::TestPsuApi::test_master_led:
  xfail:
    reason: "Image issue on Arista platforms"
    conditions:
      - "platform in ['x86_64-arista_7050cx3_32s', 'x86_64-arista_7260cx3_64']"
      - "branch in ['internal-202012']"

platform_tests/daemon/test_syseepromd.py::test_pmon_syseepromd_running_status:
  xfail:
    reason: "Image issue on Arista platforms"
    conditions:
      - "platform in ['x86_64-arista_7050cx3_32s', 'x86_64-arista_7050_qx32s', 'x86_64-arista_7260cx3_64']"

platform_tests/test_platform_info.py::test_thermal_control_load_invalid_value_json:
  xfail:
    reason: "Image issue on Arista platforms"
    conditions:
      - "platform in ['x86_64-arista_7050cx3_32s', 'x86_64-arista_7050_qx32s']"
      - "branch in ['internal-202012']"
  #Thermal policies are implemented as part of BSP layer in Cisco 8000 platform, so there is no need for loading JSON file,
  #hence the test case needs to be skipped
  skip:
    reason: "Cisco platforms use different mechanism to generate thermal policy, current method is not applicable"
    conditions:
      - "asic_type=='cisco-8000'"

platform_tests/test_reboot.py::test_warm_reboot:
  xfail:
    reason: "Image issue on Boradcom dualtor testbeds"
    strict: True
    conditions:
      - "asic_type in ['broadcom']"
      - "topo_name in ['dualtor', 'dualtor-56', 'dualtor-120']"

drop_packets/test_drop_counters.py::test_ip_is_zero_addr[vlan_members-ipv4-dst]:
  skip:
    reason: "Image issue on Boradcom dualtor testbeds"
    strict: True
    conditions:
      - "asic_type in ['broadcom']"
      - "topo_name in ['dualtor', 'dualtor-56', 'dualtor-120']"

drop_packets/test_drop_counters.py::test_ip_is_zero_addr[vlan_members-ipv6-src]:
  skip:
    reason: "Image issue on Boradcom dualtor testbeds"
    strict: True
    conditions:
      - "asic_type in ['broadcom']"
      - "topo_name in ['dualtor', 'dualtor-56', 'dualtor-120']"

drop_packets/test_drop_counters.py::test_ip_is_zero_addr[vlan_members-ipv6-dst]:
  skip:
    reason: "Image issue on Boradcom dualtor testbeds"
    strict: True
    conditions:
      - "asic_type in ['broadcom']"
      - "topo_name in ['dualtor', 'dualtor-56', 'dualtor-120']"

dualtor/test_tor_ecn.py::test_dscp_to_queue_during_decap_on:
  xfail:
    reason: "Image issue on Boradcom platforms, only fail on some dscp values"
    conditions:
      - "asic_type in ['broadcom']"

dualtor/test_orchagent_standby_tor_downstream.py::test_downstream_standby_mux_toggle_active:
  xfail:
    reason: "Image issue on Boradcom platforms, but not consistently failing"
    conditions:
      - "asic_type in ['broadcom']"

dualtor/test_tor_ecn.py::test_ecn_during_decap_on:
  xfail:
    reason: "Test flaky"

iface_namingmode/test_iface_namingmode.py::TestShowPriorityGroup:
  xfail:
    reason: "Platform specific issue"
    strict: True
    conditions:
      - "platform in ['x86_64-cel_e1031-r0']"

iface_namingmode/test_iface_namingmode.py::TestShowQueue::test_show_queue_persistent_watermark:
  xfail:
    reason: "Platform specific issue"
    strict: True
    conditions:
      - "platform in ['x86_64-cel_e1031-r0']"

drop_packets/test_drop_counters.py::test_not_expected_vlan_tag_drop[vlan_members]:
  skip:
    reason: "Image issue on Boradcom dualtor testbeds"
    strict: True
    conditions:
      - "asic_type in ['broadcom']"
      - "topo_name in ['dualtor', 'dualtor-56', 'dualtor-120']"
  xfail:
    reason: "Image issue on broadcom platforms - CS00012209080"
    strict: True
    conditions:
      - "asic_type in ['broadcom']"
      - "topo_name in ['t0-backend']"

drop_packets/test_drop_counters.py::test_dst_ip_absent[vlan_members]:
  skip:
    reason: "Image issue on Boradcom dualtor testbeds"
    strict: True
    conditions:
      - "asic_type in ['broadcom']"
      - "topo_name in ['dualtor', 'dualtor-56', 'dualtor-120']"

drop_packets/test_drop_counters.py::test_dst_ip_is_loopback_addr[vlan_members]:
  skip:
    reason: "Image issue on Boradcom dualtor testbeds"
    strict: True
    conditions:
      - "asic_type in ['broadcom']"
      - "topo_name in ['dualtor', 'dualtor-56', 'dualtor-120']"

drop_packets/test_drop_counters.py::test_src_ip_is_loopback_addr[vlan_members]:
  skip:
    reason: "Image issue on Boradcom dualtor testbeds"
    strict: True
    conditions:
      - "asic_type in ['broadcom']"
      - "topo_name in ['dualtor', 'dualtor-56', 'dualtor-120']"

drop_packets/test_drop_counters.py::test_src_ip_is_multicast_addr[vlan_members-ipv4]:
  skip:
    reason: "Image issue on Boradcom dualtor testbeds"
    strict: True
    conditions:
      - "asic_type in ['broadcom']"
      - "topo_name in ['dualtor', 'dualtor-56', 'dualtor-120']"

drop_packets/test_drop_counters.py::test_src_ip_is_multicast_addr[vlan_members-ipv6]:
  skip:
    reason: "Image issue on Boradcom dualtor testbeds"
    strict: True
    conditions:
      - "asic_type in ['broadcom']"
      - "topo_name in ['dualtor', 'dualtor-56', 'dualtor-120']"

drop_packets/test_drop_counters.py::test_ip_is_zero_addr[vlan_members-ipv4-src]:
  skip:
    reason: "Image issue on Boradcom dualtor testbeds"
    strict: True
    conditions:
      - "asic_type in ['broadcom']"
      - "topo_name in ['dualtor', 'dualtor-56', 'dualtor-120']"

cacl/test_cacl_application.py::test_cacl_application:
  xfail:
    reason: "Image issue on Boradcom dualtor testbeds"
    conditions:
      - "asic_type in ['broadcom']"
      - "topo_name in ['dualtor', 'dualtor-56', 'dualtor-120']"

decap/test_decap.py::test_decap[ttl=pipe, dscp=uniform]:
  skip:
    reason: "Not supported on backend"
    conditions:
      - "topo_name in ['t1-backend', 't0-backend']"

dhcp_relay/test_dhcpv6_relay.py:
  xfail:
    reason: "Generic internal image feature missing"
    strict: True
    conditions:
      - "asic_type in ['broadcom']"
      - "topo_name in ['dualtor', 'dualtor-56', 'dualtor-120']"

drop_packets/test_drop_counters.py::test_acl_egress_drop:
  skip:
    reason: "Not supported on Broadcom platforms"
    conditions:
      - "asic_type in ['broadcom']"

platform_tests/test_platform_info.py::test_thermal_control_load_invalid_format_json:
  #Thermal policies are implemented as part of BSP layer in Cisco 8000 platform, so there is no need for loading JSON file,
  #hence the test case needs to be skipped
  skip:
    reason: "Cisco platforms use different mechanism to generate thermal policy, current method is not applicable"
=======

#######################################
#####             syslog          #####
#######################################
syslog/test_syslog.py:
  xfail:
    reason: "Generic internal image issue"
>>>>>>> 1a6806c1
    conditions:
      - "branch in ['internal-202012']"
      - "build_version <= '20201231.33'"
  skip:
    reason: "Testcase enhancements needed for backend topo"
    conditions:
      - "topo_name in ['t0-backend', 't1-backend']"
      - https://github.com/Azure/sonic-mgmt/issues/4469

#######################################
#####         system_health       #####
#######################################
system_health/test_system_health.py::test_service_checker_with_process_exit:
  xfail:
    strict: True
    conditions:
      - "branch in ['internal-202012']"
      - "build_version <= '20201231.44'"<|MERGE_RESOLUTION|>--- conflicted
+++ resolved
@@ -28,20 +28,12 @@
       - "asic_type in ['broadcom']"
       - "topo_name in ['dualtor', 'dualtor-56', 'dualtor-120']"
 
-<<<<<<< HEAD
-platform_tests/api/test_thermal.py::TestThermalApi::test_get_model:
-  # Hardware components that we use for our sensors does not have IDPROM to store model and serial number details.
-  # Due to this Cisco currently does not expose serial and model number under sysfs path
-  skip:
-    reason: "test_get_model is not supported in cisco and mellanox platform"
-=======
 #######################################
 #####           dualtor           #####
 #######################################
 dualtor/test_orchagent_standby_tor_downstream.py::test_downstream_standby_mux_toggle_active:
   xfail:
     reason: "Image issue on Boradcom platforms, but not consistently failing"
->>>>>>> 1a6806c1
     conditions:
       - "asic_type in ['broadcom']"
 
@@ -215,305 +207,22 @@
     reason: "Cisco 8000 platform does not support DSCP PIPE Mode for IPinIP Tunnels"
     conditions:
       - "asic_type=='cisco-8000'"
-<<<<<<< HEAD
-
-drop_packets/test_drop_counters.py::test_dst_ip_link_local:
-  skip:
-    reason: "Cisco 8000 platform does not drop DIP linklocal packets in 202012 version"
-    conditions:
-      - "asic_type=='cisco-8000' and release in ['202012']"
-
-drop_packets/test_drop_counters.py::test_dst_ip_is_loopback_addr:
-  skip:
-    reason: "Cisco 8000 platform does not drop DIP loopback packets in 202012 version"
-    conditions:
-      - "asic_type=='cisco-8000' and release in ['202012']"
-
-platform_tests/cli/test_show_platform::test_show_platform_ssdhealth:
-  xfail:
-    strict: True
-    reason: "Image issue on 7050qx platforms"
-    conditions:
-      - "platform in ['x86_64-arista_7050_qx32s']"
-
-system_health/test_system_health.py::test_service_checker_with_process_exit:
-  xfail:
-    strict: True
-    conditions:
-      - "branch in ['internal-202012']"
-      - "build_version <= '20201231.44'"
-
-qos/test_qos_sai.py::TestQosSai::testQosSaiHeadroomPoolSize[None]:
-  xfail:
-    reason: "Image issue on Arista platforms"
-    conditions:
-      - "platform in ['x86_64-arista_7050cx3_32s']"
-
-qos/test_qos_sai.py::TestQosSai::testQosSaiHeadroomPoolWatermark[None]:
-  xfail:
-    reason: "Image issue on Arista platforms"
-    conditions:
-      - "platform in ['x86_64-arista_7050cx3_32s']"
-
-qos/test_qos_sai.py::TestQosSai::testQosSaiPgSharedWatermark[None-wm_pg_shared_lossy]:
-  xfail:
-    reason: "Image issue on Arista platforms"
-    conditions:
-      - "platform in ['x86_64-arista_7050cx3_32s']"
-
-restapi/test_restapi.py:
-  skip:
-    reason: "Only supported on Mellanox"
-    conditions:
-      - "asic_type not in ['mellanox']"
-
-show_techsupport/test_techsupport.py::test_techsupport[:
+
+#######################################
+#####             syslog          #####
+#######################################
+syslog/test_syslog.py:
   xfail:
     reason: "Generic internal image issue"
-    strict: True
     conditions:
       - "branch in ['internal-202012']"
       - "build_version <= '20201231.33'"
-
-syslog/test_syslog.py:
-  xfail:
-    reason: "Generic internal image issue"
-    conditions:
-      - "branch in ['internal-202012']"
-      - "build_version <= '20201231.33'"
   skip:
     reason: "Testcase enhancements needed for backend topo"
     conditions:
       - "topo_name in ['t0-backend', 't1-backend']"
       - https://github.com/Azure/sonic-mgmt/issues/4469
 
-ecmp/inner_hashing/test_inner_hashing.py:
-  skip:
-    reason: "This test can only run on master branch since change in sonic-utility is not backport into 202012 branch yet"
-    conditions:
-      - "branch not in ['master']"
-
-ecmp/inner_hashing/test_wr_inner_hashing.py:
-  skip:
-    reason: "This test can only run on master branch since change in sonic-utility is not backport into 202012 branch yet"
-    conditions:
-      - "branch not in ['master']"
-
-iface_namingmode/test_iface_namingmode.py::TestShowQueue::test_show_queue_watermark:
-  xfail:
-    reason: "Platform specific issue"
-    strict: True
-    conditions:
-      - "platform in ['x86_64-cel_e1031-r0']"
-
-pfcwd/test_pfcwd_warm_reboot.py::TestPfcwdWb::test_pfcwd_wb:
-  xfail:
-    reason: "Test flaky"
-
-pfcwd/test_pfcwd_timer_accuracy.py::TestPfcwdAllTimer::test_pfcwd_timer_accuracy:
-  xfail:
-    reason: "Test flaky"
-
-platform_tests/api/test_psu.py::TestPsuApi::test_master_led:
-  xfail:
-    reason: "Image issue on Arista platforms"
-    conditions:
-      - "platform in ['x86_64-arista_7050cx3_32s', 'x86_64-arista_7260cx3_64']"
-      - "branch in ['internal-202012']"
-
-platform_tests/daemon/test_syseepromd.py::test_pmon_syseepromd_running_status:
-  xfail:
-    reason: "Image issue on Arista platforms"
-    conditions:
-      - "platform in ['x86_64-arista_7050cx3_32s', 'x86_64-arista_7050_qx32s', 'x86_64-arista_7260cx3_64']"
-
-platform_tests/test_platform_info.py::test_thermal_control_load_invalid_value_json:
-  xfail:
-    reason: "Image issue on Arista platforms"
-    conditions:
-      - "platform in ['x86_64-arista_7050cx3_32s', 'x86_64-arista_7050_qx32s']"
-      - "branch in ['internal-202012']"
-  #Thermal policies are implemented as part of BSP layer in Cisco 8000 platform, so there is no need for loading JSON file,
-  #hence the test case needs to be skipped
-  skip:
-    reason: "Cisco platforms use different mechanism to generate thermal policy, current method is not applicable"
-    conditions:
-      - "asic_type=='cisco-8000'"
-
-platform_tests/test_reboot.py::test_warm_reboot:
-  xfail:
-    reason: "Image issue on Boradcom dualtor testbeds"
-    strict: True
-    conditions:
-      - "asic_type in ['broadcom']"
-      - "topo_name in ['dualtor', 'dualtor-56', 'dualtor-120']"
-
-drop_packets/test_drop_counters.py::test_ip_is_zero_addr[vlan_members-ipv4-dst]:
-  skip:
-    reason: "Image issue on Boradcom dualtor testbeds"
-    strict: True
-    conditions:
-      - "asic_type in ['broadcom']"
-      - "topo_name in ['dualtor', 'dualtor-56', 'dualtor-120']"
-
-drop_packets/test_drop_counters.py::test_ip_is_zero_addr[vlan_members-ipv6-src]:
-  skip:
-    reason: "Image issue on Boradcom dualtor testbeds"
-    strict: True
-    conditions:
-      - "asic_type in ['broadcom']"
-      - "topo_name in ['dualtor', 'dualtor-56', 'dualtor-120']"
-
-drop_packets/test_drop_counters.py::test_ip_is_zero_addr[vlan_members-ipv6-dst]:
-  skip:
-    reason: "Image issue on Boradcom dualtor testbeds"
-    strict: True
-    conditions:
-      - "asic_type in ['broadcom']"
-      - "topo_name in ['dualtor', 'dualtor-56', 'dualtor-120']"
-
-dualtor/test_tor_ecn.py::test_dscp_to_queue_during_decap_on:
-  xfail:
-    reason: "Image issue on Boradcom platforms, only fail on some dscp values"
-    conditions:
-      - "asic_type in ['broadcom']"
-
-dualtor/test_orchagent_standby_tor_downstream.py::test_downstream_standby_mux_toggle_active:
-  xfail:
-    reason: "Image issue on Boradcom platforms, but not consistently failing"
-    conditions:
-      - "asic_type in ['broadcom']"
-
-dualtor/test_tor_ecn.py::test_ecn_during_decap_on:
-  xfail:
-    reason: "Test flaky"
-
-iface_namingmode/test_iface_namingmode.py::TestShowPriorityGroup:
-  xfail:
-    reason: "Platform specific issue"
-    strict: True
-    conditions:
-      - "platform in ['x86_64-cel_e1031-r0']"
-
-iface_namingmode/test_iface_namingmode.py::TestShowQueue::test_show_queue_persistent_watermark:
-  xfail:
-    reason: "Platform specific issue"
-    strict: True
-    conditions:
-      - "platform in ['x86_64-cel_e1031-r0']"
-
-drop_packets/test_drop_counters.py::test_not_expected_vlan_tag_drop[vlan_members]:
-  skip:
-    reason: "Image issue on Boradcom dualtor testbeds"
-    strict: True
-    conditions:
-      - "asic_type in ['broadcom']"
-      - "topo_name in ['dualtor', 'dualtor-56', 'dualtor-120']"
-  xfail:
-    reason: "Image issue on broadcom platforms - CS00012209080"
-    strict: True
-    conditions:
-      - "asic_type in ['broadcom']"
-      - "topo_name in ['t0-backend']"
-
-drop_packets/test_drop_counters.py::test_dst_ip_absent[vlan_members]:
-  skip:
-    reason: "Image issue on Boradcom dualtor testbeds"
-    strict: True
-    conditions:
-      - "asic_type in ['broadcom']"
-      - "topo_name in ['dualtor', 'dualtor-56', 'dualtor-120']"
-
-drop_packets/test_drop_counters.py::test_dst_ip_is_loopback_addr[vlan_members]:
-  skip:
-    reason: "Image issue on Boradcom dualtor testbeds"
-    strict: True
-    conditions:
-      - "asic_type in ['broadcom']"
-      - "topo_name in ['dualtor', 'dualtor-56', 'dualtor-120']"
-
-drop_packets/test_drop_counters.py::test_src_ip_is_loopback_addr[vlan_members]:
-  skip:
-    reason: "Image issue on Boradcom dualtor testbeds"
-    strict: True
-    conditions:
-      - "asic_type in ['broadcom']"
-      - "topo_name in ['dualtor', 'dualtor-56', 'dualtor-120']"
-
-drop_packets/test_drop_counters.py::test_src_ip_is_multicast_addr[vlan_members-ipv4]:
-  skip:
-    reason: "Image issue on Boradcom dualtor testbeds"
-    strict: True
-    conditions:
-      - "asic_type in ['broadcom']"
-      - "topo_name in ['dualtor', 'dualtor-56', 'dualtor-120']"
-
-drop_packets/test_drop_counters.py::test_src_ip_is_multicast_addr[vlan_members-ipv6]:
-  skip:
-    reason: "Image issue on Boradcom dualtor testbeds"
-    strict: True
-    conditions:
-      - "asic_type in ['broadcom']"
-      - "topo_name in ['dualtor', 'dualtor-56', 'dualtor-120']"
-
-drop_packets/test_drop_counters.py::test_ip_is_zero_addr[vlan_members-ipv4-src]:
-  skip:
-    reason: "Image issue on Boradcom dualtor testbeds"
-    strict: True
-    conditions:
-      - "asic_type in ['broadcom']"
-      - "topo_name in ['dualtor', 'dualtor-56', 'dualtor-120']"
-
-cacl/test_cacl_application.py::test_cacl_application:
-  xfail:
-    reason: "Image issue on Boradcom dualtor testbeds"
-    conditions:
-      - "asic_type in ['broadcom']"
-      - "topo_name in ['dualtor', 'dualtor-56', 'dualtor-120']"
-
-decap/test_decap.py::test_decap[ttl=pipe, dscp=uniform]:
-  skip:
-    reason: "Not supported on backend"
-    conditions:
-      - "topo_name in ['t1-backend', 't0-backend']"
-
-dhcp_relay/test_dhcpv6_relay.py:
-  xfail:
-    reason: "Generic internal image feature missing"
-    strict: True
-    conditions:
-      - "asic_type in ['broadcom']"
-      - "topo_name in ['dualtor', 'dualtor-56', 'dualtor-120']"
-
-drop_packets/test_drop_counters.py::test_acl_egress_drop:
-  skip:
-    reason: "Not supported on Broadcom platforms"
-    conditions:
-      - "asic_type in ['broadcom']"
-
-platform_tests/test_platform_info.py::test_thermal_control_load_invalid_format_json:
-  #Thermal policies are implemented as part of BSP layer in Cisco 8000 platform, so there is no need for loading JSON file,
-  #hence the test case needs to be skipped
-  skip:
-    reason: "Cisco platforms use different mechanism to generate thermal policy, current method is not applicable"
-=======
-
-#######################################
-#####             syslog          #####
-#######################################
-syslog/test_syslog.py:
-  xfail:
-    reason: "Generic internal image issue"
->>>>>>> 1a6806c1
-    conditions:
-      - "branch in ['internal-202012']"
-      - "build_version <= '20201231.33'"
-  skip:
-    reason: "Testcase enhancements needed for backend topo"
-    conditions:
-      - "topo_name in ['t0-backend', 't1-backend']"
-      - https://github.com/Azure/sonic-mgmt/issues/4469
-
 #######################################
 #####         system_health       #####
 #######################################
