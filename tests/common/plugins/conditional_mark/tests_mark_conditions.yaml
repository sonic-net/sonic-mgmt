#######################################
#####            acl              #####
#######################################
acl/null_route/test_null_route_helper.py:
  skip:
    reason: "Skip running on dualtor testbed"
    conditions:
      - "topo_name in ['dualtor']"

acl/test_acl_outer_vlan.py:
  #Outer VLAN id match support is planned for future release with SONIC on Cisco 8000 
  #For the current release, will mark the related test cases as XFAIL
  xfail:
    reason: "Cisco platform does not support ACL Outer VLAN ID tests"
    conditions:
      - "asic_type in ['cisco-8000']"

#######################################
#####            bfd              #####
#######################################
bfd/test_bfd.py:
  skip:
    reason: "Test not supported for 201911 images or older. Skipping the test"
    conditions:
      - "kernel_version <= '4.9.0'"

#######################################
#####            bgp              #####
#######################################
bgp/test_bgp_allow_list.py:
  skip:
    reason: "Only supported on t1 topo."
    conditions:
      - "'t1' not in topo_type"

bgp/test_bgp_bbr.py:
  skip:
    reason: "Only supported on t1 topo."
    conditions:
      - "'t1' not in topo_type"

bgp/test_bgp_multipath_relax.py:
  skip:
    reason: "Not supported topology backend."
    conditions:
      - "'backend' in topo_name"

bgp/test_bgp_slb.py:
  skip:
    reason: "Skip over topologies which doesn't support slb."
    conditions:
     - "'backend' in topo_name or 'mgmttor' in topo_name"

bgp/test_bgpmon.py:
  skip:
    reason: "Not supported topology backend."
    conditions:
      - "'backend' in topo_name"

#######################################
#####           configlet         #####
#######################################
configlet/test_add_rack.py:
  skip:
    reason: "AddRack is not yet supported on multi-ASIC platform"
    conditions:
      - "is_multi_asic==True"

cacl/test_cacl_application.py::test_multiasic_cacl_application:
  xfail:
    reason: "Only supported multi-asic platform"
    conditions:
      - "not is_multi_asic"

#######################################
#####           configlet         #####
#######################################
configlet/test_add_rack.py:
  skip:
    reason: "AddRack is not yet supported on multi-ASIC platform"
    conditions:
      - "is_multi_asic==True"

#######################################
#####            copp             #####
#######################################
copp/test_copp.py:
  skip:
    reason: "Topology not supported by COPP tests"
    conditions:
      - "topo_name not in ['ptf32', 'ptf64', 't0', 't0-64', 't0-52', 't0-116', 't1', 't1-lag', 't1-64-lag', 't1-backend', 't2']"

copp/test_copp.py::TestCOPP::test_trap_config_save_after_reboot:
  xfail:
    reason: "'Add always_enabled field to coppmgr' is not merged into 202012 yet"
    conditions:
      - "release in ['202012']"

#######################################
#####            crm              #####
#######################################
crm/test_crm.py::test_crm_fdb_entry:
  skip:
    reason: "Unsupported topology, expected to run only on 'T0*' topology"
    conditions:
      - "'t0' no in topo_name"

#######################################
#####            decap            #####
#######################################
decap/test_decap.py::test_decap[ttl=pipe, dscp=pipe]:
  skip:
    reason: "Not supported on broadcom after 201911 release, mellanox all releases and cisco-8000 all releases"
    conditions:
      - "(asic_type in ['broadcom'] and release not in ['201811', '201911']) or (asic_type in ['mellanox']) or (asic_type in ['cisco-8000'])"

decap/test_decap.py::test_decap[ttl=pipe, dscp=uniform]:
  skip:
    reason: "Not supported on backend and broadcom before 202012 release"
    conditions:
      - "(topo_name in ['t1-backend', 't0-backend']) or (asic_type in ['broadcom'] and release in ['201811', '201911'])"

decap/test_decap.py::test_decap[ttl=uniform, dscp=pipe]:
  skip:
    reason: "Not supported uniform ttl mode"

decap/test_decap.py::test_decap[ttl=uniform, dscp=uniform]:
  skip:
    reason: "Not supported uniform ttl mode"

#######################################
#####           dualtor           #####
#######################################
dualtor/test_orchagent_standby_tor_downstream.py::test_downstream_standby_mux_toggle_active:
  xfail:
    reason: "Image issue on Boradcom platforms, but not consistently failing"
    conditions:
      - "asic_type in ['broadcom']"

#######################################
#####         dut_console         #####
#######################################
dut_console:
  skip:
    reason: "Not supported vs testbed."
    conditions:
      - "asic_type in ['vs']"

#######################################
#####             ecmp            #####
#######################################
ecmp/inner_hashing/test_inner_hashing.py:
  skip:
    reason: "This test can only run on master branch since change in sonic-utility is not backport into 202012 branch yet and not run on Mellanox 2700 platform"
    conditions:
      - "branch not in ['master'] or platform in ['x86_64-mlnx_msn2700-r0']"

ecmp/inner_hashing/test_inner_hashing_lag.py:
  skip:
    reason: "Skip this test on Mellanox 2700 platform"
    conditions:
      - "branch not in ['master'] or platform in ['x86_64-mlnx_msn2700-r0']"

ecmp/inner_hashing/test_wr_inner_hashing.py:
  skip:
    reason: "This test can only run on master branch since change in sonic-utility is not backport into 202012 branch yet and not run on Mellanox 2700 platform"
    conditions:
      - "branch not in ['master'] or platform in ['x86_64-mlnx_msn2700-r0']"

ecmp/inner_hashing/test_wr_inner_hashing_lag.py:
  skip:
    reason: "Skip this test on Mellanox 2700 platform"
    conditions:
      - "platform in ['x86_64-mlnx_msn2700-r0']"

#######################################
#####         everflow            #####
#######################################
everflow:
  skip:
    reason: "Skipping everflow tests. Unsupported topology."
    conditions:
      - "'backend' in topo_name"

everflow/test_everflow_per_interface.py:
  skip:
    reason: "Skip running on dualtor testbed."
    conditions:
      - "'dualtor' in topo_name"

everflow/test_everflow_testbed.py::TestEverflowV4IngressAclIngressMirror::test_everflow_dscp_with_policer:
  xfail:
    strict: True
    reason: "Skipping test since mirror with policer is not supported on Cisco 8000 platforms."
    conditions:
      - "asic_type=='cisco-8000'"

#######################################
#####            fdb              #####
#######################################
fdb/test_fdb_mac_expire.py:
  skip:
    reason: "Not supported on this DUT topology."
    conditions:
      - "'t0' not in topo_type"

#######################################
#####   generic_config_updater    #####
#######################################
generic_config_updater/test_eth_interface.py::test_replace_fec:
  skip:
    reason: 'replace_fec ethernet test is not supported on virtual switch'
    conditions:
      - "platform in ['x86_64-kvm_x86_64-r0']"

#######################################
#####           http              #####
#######################################
http/test_http_copy.py:
  skip:
    reason: "Test doesn't clean up the files in /tmp, it will cause the subsequent cases in /tmp fail, skipping until the issue is addressed"

#######################################
#####      iface_namingmode       #####
#######################################
iface_namingmode/test_iface_namingmode.py::TestShowPriorityGroup:
  xfail:
    reason: "Platform specific issue"
    strict: True
    conditions:
      - "platform in ['x86_64-cel_e1031-r0']"

iface_namingmode/test_iface_namingmode.py::TestShowQueue::test_show_queue_persistent_watermark:
  xfail:
    reason: "Platform specific issue"
    strict: True
    conditions:
      - "platform in ['x86_64-cel_e1031-r0']"

iface_namingmode/test_iface_namingmode.py::TestShowQueue::test_show_queue_watermark:
  xfail:
    reason: "Platform specific issue"
    strict: True
    conditions:
      - "platform in ['x86_64-cel_e1031-r0']"

#######################################
#####            ip               #####
#######################################
ip/test_ip_packet.py:
  skip:
    reason: "Skipping ip packet test since can't provide enough interfaces"
    conditions:
      - "len(minigraph_interfaces) < 2 and len(minigraph_portchannels) < 2"

#######################################
#####            ipfwd            #####
#######################################
ipfwd/test_dip_sip.py:
  skip:
    reason: "Unsupported topology."
    conditions:
      - "topo_type not in ['t0', 't1', 't2']"

ipfwd/test_dir_bcast.py:
  skip:
    reason: "Unsupported topology."
    conditions:
      - "topo_name not in ['t0', 't0-16', 't0-52', 't0-56', 't0-64', 't0-64-32', 't0-116']"

ipfwd/test_mtu.py:
  skip:
    reason: "Unsupported topology."
    conditions:
      - "topo_type not in ['t1', 't2']"

#######################################
#####           macsec            #####
#######################################
macsec/test_macsec.py:
  skip:
    reason: "This test can only run on 7280 CR3"
    conditions:
      - "platform not in ['x86_64-arista_7280cr3mk_32d4', 'x86_64-kvm_x86_64-r0']"

#######################################
#####           nat               #####
#######################################
nat:
  skip:
    reason: "Nat feature is not enabled with image version"
    conditions:
      - "'nat' not in feature_status"

#######################################
#####           ntp               #####
#######################################
ntp/test_ntp.py::test_ntp_long_jump_disabled:
  # Due to NTP code bug, long jump will still happen after disable it.
  # Set xfail flag for this test case
  xfail:
    strict: True
    reason: "Known NTP bug"

#######################################
#####           pc               #####
#######################################
pc/test_po_cleanup.py:
  skip:
    reason: "Skip test due to there is no portchannel exists in current topology."
    conditions:
      - "len(minigraph_portchannels) == 0 and not is_multi_asic"

pc/test_po_update.py::test_po_update:
  skip:
    reason: "Skip test due to there is no portchannel or no portchannel member exists in current topology."
    conditions:
      - "len(minigraph_portchannels) == 0 or len(minigraph_portchannels[minigraph_portchannels.keys()[0]]['members']) == 0"

pc/test_po_update.py::test_po_update_io_no_loss:
  skip:
    reason: "Skip test due to there isn't enough port channel exists in current topology."
    conditions:
      - "len(minigraph_portchannel_interfaces) < 2"

pc/test_po_voq.py:
  skip:
    reason: "Skip since there is no portchannel configured or no portchannel member exists in current topology."
    conditions:
      - "num_asic == 0 or len(minigraph_portchannels[minigraph_portchannels.keys()[0]]['members']) == 0"

#######################################
#####           pfc               #####
#######################################
pfc/test_unknown_mac.py:
  skip:
    reason: In cisco-8000 platform, a packet with unknown MAC will be flooded, not dropped. This case will not pass in cisco-8000.
    conditions:
      - "asic_type in ['cisco-8000']"

#######################################
#####         pfc_asym            #####
#######################################
pfc_asym/test_pfc_asym.py:
  skip:
    reason: 'pfc_asym test is only supported on Mellanox platform'
    conditions:
      - "asic_type not in ['mellanox']"

#######################################
#####         pfcwd               #####
#######################################
pfcwd:
  skip:
    reason: "Pfcwd tests skipped on dual tor testbed."
    conditions:
      - "'dualtor' in topo_name"

pfcwd/test_pfc_config.py::TestPfcConfig::test_forward_action_cfg:
   skip:
     reason: "Forward action not supported in cisco-8000"
     conditions:
        - "asic_type in ['cisco-8000']"

#######################################
#####         platform_tests      #####
#######################################
platform_tests/daemon/test_chassisd.py:
  skip:
    reason: "chassisd platform daemon introduced in 202106"
    conditions:
      - "release in ['201811', '201911', '202012']"

platform_tests/sfp/test_sfputil.py::test_check_sfputil_low_power_mode:
  skip:
    reason: "Get/Set low power mode is not supported in Cisco 8000 platform"
    conditions:
      - "asic_type in ['cisco-8000']"

platform_tests/test_auto_negotiation.py:
  skip:
    reason: "auto negotiation test highly depends on test enviroments, file issue to track and skip for now"
    conditions: https://github.com/Azure/sonic-mgmt/issues/5447

#######################################
#####           qos               #####
#######################################
qos/test_buffer_traditional.py:
  skip:
    reason: "Buffer traditional test is only supported 201911 branch and not yet supported on multi-ASIC platform."
    conditions:
      - "is_multi_asic==True or release not in ['201911']"

qos/test_pfc_pause.py::test_pfc_pause_lossless:
  # For this test, we use the fanout connected to the DUT to send PFC pause frames.
  # The fanout needs to send PFC frames fast enough so that the queue remains completely paused for the entire duration
  # of the test. The inter packet interval between PFC frames to completely block a queue vary based on link speed and
  # we have seen flakiness in our test runs. Since this test is already covered under the 'ixia' folder where we use a
  # traffic generator to generate pause frames, skipping this here.
  skip:
    reason: "Fanout needs to send PFC frames fast enough to completely pause the queue"

qos/test_qos_sai.py:
  skip:
    reason: "qos_sai tests not supported on t1 topo"
    conditions:
      - "asic_type in ['barefoot'] and topo_name in ['t1']"

<<<<<<< HEAD
qos/test_qos_sai.py::TestQosSai:
  skip:
    reason: "Unsupported testbed type."
    conditions:
      - "topo_name not in ['t0', 't0-64', 't0-116', 't0-35', 'dualtor-56', 'dualtor', 't0-80', 't0-backend', 't1-lag', 't1-64-lag', 't1-backend'] or asic_type not in ['mellanox']"

qos/test_qos_sai.py::TestQosSai::testQosSaiDot1pPgMapping:
  skip:
    reason: "Dot1p-PG mapping is only supported on backend."
    conditions:
      - "'backend' not in topo_name"

qos/test_qos_sai.py::TestQosSai::testQosSaiDot1pQueueMapping:
  skip:
    reason: "Dot1p-queue mapping is only supported on backend."
    conditions:
      - "'backend' not in topo_name"

qos/test_qos_sai.py::TestQosSai::testQosSaiDscpQueueMapping:
  skip:
    reason: "Dscp-queue mapping is not supported on backend."
    conditions:
      - "'backend' in topo_name"

qos/test_qos_sai.py::TestQosSai::testQosSaiDscpToPgMapping:
  skip:
    reason: "Dscp-PG mapping is not supported on backend."
    conditions:
      - "'backend' in topo_name"

qos/test_qos_sai.py::TestQosSai::testQosSaiDwrrWeightChange:
  skip:
    reason: "Skip DWRR weight change test on Mellanox platform."
    conditions:
      - "asic_type in ['mellanox']"

qos/test_qos_sai.py::TestQosSai::testQosSaiHeadroomPoolSize[None]:
  xfail:
    reason: "Image issue on Arista platforms"
    conditions:
      - "platform in ['x86_64-arista_7050cx3_32s']"
  skip:
    reason: "Headroom pool size not supported."
    conditions:
      - "hwsku not in ['Arista-7060CX-32S-C32', 'Celestica-DX010-C32', 'Arista-7260CX3-D108C8', 'Force10-S6100', 'Arista-7260CX3-Q64', 'Arista-7050CX3-32S-C32'] and asic_type not in ['mellanox']"

qos/test_qos_sai.py::TestQosSai::testQosSaiHeadroomPoolWatermark[None]:
  xfail:
    reason: "Headroom pool size not supported."
    conditions:
      - "platform in ['x86_64-arista_7050cx3_32s'] or hwsku not in ['Arista-7060CX-32S-C32', 'Celestica-DX010-C32', 'Arista-7260CX3-D108C8', 'Force10-S6100', 'Arista-7260CX3-Q64', 'Arista-7050CX3-32S-C32']"

qos/test_qos_sai.py::TestQosSai::testQosSaiPGDrop:
  skip:
    reason: "PG drop size test is not supported."
    conditions:
      - "asic_type not in ['cisco-8000']"

=======
>>>>>>> f4a67b13
qos/test_qos_sai.py::TestQosSai::testQosSaiPgHeadroomWatermark:
  skip:
    reason: "Priority Group Headroom Watermark is not supported on cisco asic. PG drop counter stat is covered as a part of testQosSaiPfcXoffLimit"
    conditions:
      - "asic_type in ['cisco-8000']"

<<<<<<< HEAD
qos/test_qos_sai.py::TestQosSai::testQosSaiPgSharedWatermark[None-wm_pg_shared_lossy]:
  xfail:
    reason: "Image issue on Arista platforms"
    conditions:
      - "platform in ['x86_64-arista_7050cx3_32s']"

qos/test_qos_sai.py::TestQosSai::testQosSaiSharedReservationSize:
  skip:
    reason: "Shared reservation size test is not supported."
    conditions:
      - "asic_type not in ['cisco-8000']"

=======
>>>>>>> f4a67b13
#######################################
#####         restapi             #####
#######################################
restapi/test_restapi.py:
  skip:
    reason: "Only supported on Mellanox"
    conditions:
      - "asic_type not in ['mellanox']"

#######################################
#####           route             #####
#######################################
route/test_static_route.py:
  skip:
    reason: "Test not supported for 201911 images or older."
    conditions:
      - "kernel_version <= '4.9.0'"

route/test_static_route.py::test_static_route_ecmp_ipv6:
  # This test case may fail due to a known issue https://github.com/Azure/sonic-buildimage/issues/4930.
  # Temporarily disabling the test case due to the this issue.
  skip:
    reason: "Test case may fail due to a known issue"
    conditions: https://github.com/Azure/sonic-buildimage/issues/4930

#######################################
#####      show_techsupport       #####
#######################################
show_techsupport/test_techsupport.py::test_techsupport:
  xfail:
    reason: "Generic internal image issue"
    strict: True
    conditions:
      - "branch in ['internal-202012']"
      - "build_version <= '20201231.33'"

#######################################
#####            snmp             #####
#######################################
snmp/test_snmp_interfaces.py::test_snmp_interfaces:
  skip:
    reason: "Interfaces not present on supervisor node."
    conditions:
      - "is_supervisor"

snmp/test_snmp_lldp.py:
  skip:
    reason: "LLDP not supported on supervisor node."
    conditions:
      - "is_supervisor"

snmp/test_snmp_phy_entity.py::test_psu_info:
  skip:
    reason: "Not supported on non supervisor node."
    conditions:
      - "is_supervisor"

snmp/test_snmp_queue.py:
  skip:
    reason: "Interfaces not present on supervisor node"
    conditions:
      - "is_supervisor"

#######################################
#####            span             #####
#######################################
span:
  skip:
    reason: "Skipping span test on broadcom/cisco-8000 platform."
    conditions:
      - "asic_type in ['broadcom', 'cisco-8000']"

#######################################
#####             ssh             #####
#######################################
ssh/test_ssh_stress.py::test_ssh_stress:
  # This test is not stable, skip it for now.
  # known issue: https://github.com/paramiko/paramiko/issues/1508
  skip:
    reason: "This test failed intermittent due to known issue of paramiko, skip for now"
    conditions: https://github.com/paramiko/paramiko/issues/1508

#######################################
#####     sub_port_interfaces     #####
#######################################
sub_port_interfaces:
  skip:
    reason: "Unsupported platform or asic"
    conditions:
      - "is_multi_asic==True or asic_gen not in ['td2']"

sub_port_interfaces/test_sub_port_interfaces.py::TestSubPorts::test_tunneling_between_sub_ports:
  skip:
    reason: "Cisco 8000 platform does not support DSCP PIPE Mode for IPinIP Tunnels"
    conditions:
      - "asic_type=='cisco-8000'"

#######################################
#####             syslog          #####
#######################################
syslog/test_syslog.py:
  xfail:
    reason: "Generic internal image issue"
    conditions:
      - "branch in ['internal-202012']"
      - "build_version <= '20201231.33'"
  skip:
    reason: "Testcase enhancements needed for backend topo"
    conditions:
      - "topo_name in ['t0-backend', 't1-backend']"
      - https://github.com/Azure/sonic-mgmt/issues/4469

#######################################
#####         system_health       #####
#######################################
system_health/test_system_health.py::test_service_checker_with_process_exit:
  xfail:
    strict: True
    conditions:
      - "branch in ['internal-202012']"
      - "build_version <= '20201231.44'"

#######################################
#####       test_pretest.py       #####
#######################################
test_pretest.py::test_stop_pfcwd:
  skip:
    reason: "Skip this test on non dualTOR testbeds."
    conditions:
      - "'dualtor' not in topo_name"

#######################################
#####            vlan             #####
#######################################
vlan/test_vlan.py::test_vlan_tc7_tagged_qinq_switch_on_outer_tag:
  skip:
    reason: "Unsupported platform."
    conditions:
      - "asic_type not in ['mellanox', 'barefoot']"

#######################################
#####             voq             #####
#######################################
voq/test_voq_ipfwd.py:
  skip:
    reason: "Did not find any asic in the DUTs (linecards) that are connected to T1 VM's."
    conditions:
      - "not any('T1' in value['name'] for key, value in minigraph_neighbors.items())"

voq/test_voq_ipfwd.py::test_host_route_table_bgp:
  skip:
    reason: "Has no inband interfaces, so must not be connected to fabric"
    conditions:
      - "len(BGP_VOQ_CHASSIS_NEIGHBOR) == 0"

voq/test_voq_ipfwd.py::test_host_route_table_inband_addr:
  skip:
    reason: "Has no inband interfaces, so must not be connected to fabric."
    conditions:
      - "len(VOQ_INBAND_INTERFACE) == 0"

voq/test_voq_nbr.py::TestGratArp::test_gratarp_macchange:
  skip:
    reason: "Can't run this test without any IP interfaces on ethernet ports."
    conditions:
      - "len(INTERFACE) == 0"

voq/test_voq_nbr.py::test_neighbor_hw_mac_change:
  skip:
    reason: "Can't run this test without any IP interfaces on ethernet ports."
    conditions:
      - "len(INTERFACE) == 0"

#######################################
#####             vrf             #####
#######################################
vrf/test_vrf.py::TestVrfAclRedirect:
  skip:
    reason: "Switch does not support ACL REDIRECT_ACTION."
    conditions:
      - "len([capabilities for capabilities in switch.values() if 'REDIRECT_ACTION' in capabilities]) == 0"

#######################################
#####           vxlan            #####
#######################################
vxlan/test_vxlan_ecmp.py:
  skip:
    reason: "VxLAN ECMP test is not yet supported on multi-ASIC platform. Also this test can only run on 4600c and 8102."
    conditions:
      - "(is_multi_asic==True) or (platform not in ['x86_64-mlnx_msn4600c-r0', 'x86_64-8102_64h_o-r0'])"<|MERGE_RESOLUTION|>--- conflicted
+++ resolved
@@ -406,7 +406,6 @@
     conditions:
       - "asic_type in ['barefoot'] and topo_name in ['t1']"
 
-<<<<<<< HEAD
 qos/test_qos_sai.py::TestQosSai:
   skip:
     reason: "Unsupported testbed type."
@@ -465,15 +464,12 @@
     conditions:
       - "asic_type not in ['cisco-8000']"
 
-=======
->>>>>>> f4a67b13
 qos/test_qos_sai.py::TestQosSai::testQosSaiPgHeadroomWatermark:
   skip:
     reason: "Priority Group Headroom Watermark is not supported on cisco asic. PG drop counter stat is covered as a part of testQosSaiPfcXoffLimit"
     conditions:
       - "asic_type in ['cisco-8000']"
 
-<<<<<<< HEAD
 qos/test_qos_sai.py::TestQosSai::testQosSaiPgSharedWatermark[None-wm_pg_shared_lossy]:
   xfail:
     reason: "Image issue on Arista platforms"
@@ -486,8 +482,6 @@
     conditions:
       - "asic_type not in ['cisco-8000']"
 
-=======
->>>>>>> f4a67b13
 #######################################
 #####         restapi             #####
 #######################################
