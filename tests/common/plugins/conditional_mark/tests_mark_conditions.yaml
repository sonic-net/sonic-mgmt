--- conflicted
+++ resolved
@@ -474,12 +474,9 @@
     reason: "Copp test_trap_neighbor_miss is not supported on broadcom platforms and non-TOR topologies"
     conditions_logical_operator: or
     conditions:
-<<<<<<< HEAD
-      - "(topo_name not in ['t0', 't0-64', 't0-52', 't0-116', 't0-118', 't0-isolated-d16u16s1', 't0-isolated-d32u32s2'])"
-=======
->>>>>>> 5e158705
+
       - "(asic_type in ['broadcom'] and release in ['202411'])"
-      - "(topo_name not in ['t0', 't0-64', 't0-52', 't0-116', 't0-118', 't0-88-o8c80', 't0-isolated-d16u16s1', 't1-isolated-d28u1', 't0-isolated-d32u32s2', 't1-isolated-d56u2'])"
+      - "(topo_name not in ['t0', 't0-64', 't0-52', 't0-116', 't0-118', 't0-88-o8c80', 't0-isolated-d16u16s1', 't0-isolated-d32u32s2'])"
 
 #######################################
 #####            crm              #####
