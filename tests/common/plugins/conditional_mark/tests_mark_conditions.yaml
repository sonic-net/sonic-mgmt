#######################################
#####          cutsom_acl         #####
#######################################
acl/custom_acl_table/test_custom_acl_table.py:
  skip:
    reason: "Custom ACL not supported on older releases or dualtor setup"
    conditions_logical_operator: or
    conditions:
      - "release in ['201811', '201911', '202012']"
      - "'dualtor' in topo_name"

#######################################
#####            acl              #####
#######################################
acl/null_route/test_null_route_helper.py:
  skip:
    reason: "Skip running on dualtor testbed"
    conditions:
      - "'dualtor' in topo_name"

acl/test_acl_outer_vlan.py:
  #Outer VLAN id match support is planned for future release with SONIC on Cisco 8000
  #For the current release, will mark the related test cases as XFAIL
  xfail:
    reason: "Cisco platform does not support ACL Outer VLAN ID tests"
    conditions:
      - "asic_type in ['cisco-8000']"
  skip:
    reason: "Skip running on dualtor testbed"
    conditions:
      - "'dualtor' in topo_name"

#######################################
#####            arp              #####
#######################################
arp/test_arp_dualtor.py::test_proxy_arp_for_standby_neighbor:
  skip:
    reason: "`accept_untracked_na` currently only available in 202012"
    conditions:
      - "release not in ['202012']"

arp/test_stress_arp.py:
  skip:
    resason: "Extremely long long run time."
    conditions:
      - https://github.com/sonic-net/sonic-mgmt/issues/7874

arp/test_unknown_mac.py:
  skip:
    reason: "Behavior on cisco-8000 platform for unknown MAC is flooding rather than DROP, hence skipping."
    conditions:
      - "asic_type in ['cisco-8000']"

arp/test_wr_arp.py:
  skip:
    reason: "Warm reboot is broken on dualtor topology. Device fails to recover by sanity check. Skipping for now."
    conditions:
      - "'dualtor' in topo_name"
      - https://github.com/sonic-net/sonic-buildimage/issues/16502


#######################################
#####            bfd              #####
#######################################
bfd/test_bfd.py:
  skip:
    reason: "Test not supported for platforms other than Nvidia 2700/4600c/4700/5600 and cisco-8102,8101. Skipping the test"
    conditions:
      -  "(release in ['201811', '201911']) or (platform not in ['x86_64-mlnx_msn2700-r0', 'x86_64-mlnx_msn4600c-r0', 'x86_64-mlnx_msn4700-r0', 'x86_64-nvidia_sn5600-r0', 'x86_64-8102_64h_o-r0', 'x86_64-8101_32fh_o-r0'])"

bfd/test_bfd.py::test_bfd_basic:
  skip:
    reason: "Test not supported for cisco-8102 as it doesnt support single hop BFD. Skipping the test"
    conditions:
      - "platform in ['x86_64-8102_64h_o-r0', 'x86_64-8101_32fh_o-r0']"

bfd/test_bfd.py::test_bfd_scale:
  skip:
    reason: "Test not supported for cisco-8102 as it doesnt support single hop BFD. Skipping the test"
    conditions:
      - "platform in ['x86_64-8102_64h_o-r0', 'x86_64-8101_32fh_o-r0']"


#######################################
#####            bgp              #####
#######################################
bgp/test_bgp_allow_list.py:
  skip:
    reason: "Only supported on t1 topo."
    conditions:
      - "'t1' not in topo_type"

bgp/test_bgp_bbr.py:
  skip:
    reason: "Only supported on t1 topo."
    conditions:
      - "'t1' not in topo_type"

bgp/test_bgp_gr_helper.py:
  skip:
    reason: 'bgp graceful restarted is not a supported feature for T2'
    conditions:
      - "'t2' in topo_name"

bgp/test_bgp_multipath_relax.py:
  skip:
    reason: "Not supported topology backend."
    conditions:
      - "'backend' in topo_name"

bgp/test_bgp_queue.py:
  skip:
    reason: "Unsupported topology"
    conditions:
      - "topo_type in ['m0', 'mx']"

bgp/test_bgp_slb.py:
  skip:
    reason: "Skip over topologies which doesn't support slb."
    conditions:
     - "'backend' in topo_name or 'mgmttor' in topo_name"

bgp/test_bgp_speaker.py:
  skip:
    reason: "Not supported on topology backend."
    conditions:
      - "'backend' in topo_name"

bgp/test_bgp_suppress_fib.py:
  skip:
    reason: "Not supported before release 202405."
    conditions:
      - "release in ['201811', '201911', '202012', '202205', '202211', '202305', '202311']"

bgp/test_bgpmon.py:
  skip:
    reason: "Not supported on T2 topology or topology backend"
    conditions:
      - "'backend' in topo_name or 't2' in topo_name"

bgp/test_traffic_shift.py::test_load_minigraph_with_traffic_shift_away:
  skip:
    reason: "Test is flaky and causing PR test to fail unnecessarily"
    conditions:
      - "asic_type in ['vs']"
      - https://github.com/sonic-net/sonic-mgmt/issues/6471

#######################################
#####            cacl             #####
#######################################
cacl/test_cacl_application.py::test_cacl_application_dualtor:
  skip:
    reason: "test_cacl_application_dualtor is only supported on dualtor topology"
    conditions:
      - "topo_name not in ['dualtor', 'dualtor-56', 'dualtor-64', 'dualtor-120']"

cacl/test_cacl_application.py::test_cacl_application_nondualtor:
  skip:
    reason: "test_cacl_application is only supported on non dualtor topology"
    conditions:
      - "topo_name in ['dualtor', 'dualtor-56', 'dualtor-64', 'dualtor-120']"

cacl/test_cacl_application.py::test_multiasic_cacl_application:
  skip:
    reason: "test_multiasic_cacl_application is only supported on multi-ASIC platform"
    conditions:
      - "not is_multi_asic"

#######################################
#####           configlet         #####
#######################################
configlet/test_add_rack.py:
  skip:
    reason: "AddRack is not yet supported on multi-ASIC platform"
    conditions:
      - "is_multi_asic==True"

container_hardening/test_container_hardening.py::test_container_privileged:
  skip:
    reason: "Not supported on 202305 and older releases"
    conditions:
      - "release in ['201811', '201911', '202012', '202205', '202211', '202305']"

#######################################
#####            copp             #####
#######################################
copp/test_copp.py:
  skip:
    reason: "Topology not supported by COPP tests"
    conditions:
      - "(topo_name not in ['ptf32', 'ptf64', 't0', 't0-64', 't0-52', 't0-116', 't1', 't1-lag', 't1-64-lag', 't1-56-lag', 't1-backend', 'm0', 'mx'] and 't2' not in topo)"

copp/test_copp.py::TestCOPP::test_add_new_trap:
  skip:
    reason: "Copp test_add_new_trap is not yet supported on multi-asic platform"
    conditions:
      - "is_multi_asic==True"

copp/test_copp.py::TestCOPP::test_remove_trap:
  skip:
    reason: "Copp test_remove_trap is not yet supported on multi-asic platform"
    conditions:
      - "is_multi_asic==True"

copp/test_copp.py::TestCOPP::test_trap_config_save_after_reboot:
  skip:
    conditions_logical_operator: or
    reason: "Copp test_trap_config_save_after_reboot is not yet supported on multi-asic platform or not supported after docker_inram enabled"
    conditions:
      - "is_multi_asic==True"
      - "int(build_version.split('.')[0]) == 20220531 and int(build_version.split('.')[1]) > 27 and hwsku in ['Arista-7050-QX-32S', 'Arista-7050QX32S-Q32', 'Arista-7050-QX32', 'Arista-7050QX-32S-S4Q31', 'Arista-7060CX-32S-D48C8', 'Arista-7060CX-32S-C32', 'Arista-7060CX-32S-Q32', 'Arista-7060CX-32S-C32-T1']"
      - "int(build_version.split('.')[0]) > 20220531 and hwsku in ['Arista-7050-QX-32S', 'Arista-7050QX32S-Q32', 'Arista-7050-QX32', 'Arista-7050QX-32S-S4Q31', 'Arista-7060CX-32S-D48C8', 'Arista-7060CX-32S-C32', 'Arista-7060CX-32S-Q32', 'Arista-7060CX-32S-C32-T1']"

#######################################
#####            crm              #####
#######################################
crm/test_crm.py::test_crm_fdb_entry:
  skip:
    reason: "Unsupported topology, expected to run only on 'T0*' or 'M0/MX' topology"
    conditions:
      - "'t0' not in topo_name and topo_type not in ['m0', 'mx']"

#######################################
#####            decap            #####
#######################################
decap/test_decap.py::test_decap[ttl=pipe, dscp=pipe, vxlan=disable]:
  skip:
    reason: "Not supported on broadcom after 201911 release, mellanox all releases and cisco-8000 all releases and marvell asics"
    conditions:
      - "(asic_type in ['broadcom'] and release not in ['201811', '201911']) or (asic_type in ['mellanox']) or (asic_type in ['cisco-8000'])"

decap/test_decap.py::test_decap[ttl=pipe, dscp=pipe, vxlan=set_unset]:
  skip:
    reason: "Not supported on broadcom after 201911 release, mellanox all releases and cisco-8000 all releases and marvell asics"
    conditions:
      - "(asic_type in ['broadcom'] and release not in ['201811', '201911']) or (asic_type in ['mellanox']) or (asic_type in ['cisco-8000']) or (asic_type in ['marvell'])"

decap/test_decap.py::test_decap[ttl=pipe, dscp=uniform, vxlan=disable]:
  skip:
    conditions_logical_operator: or
    reason: "Not supported on backend, broadcom before 202012 release, innovium and x86_64-8111_32eh_o-r0 platform. Skip 7260CX3 T1 topo in 202305 release"
    conditions:
      - "(topo_name in ['t1-backend', 't0-backend']) or (asic_type in ['broadcom'] and release in ['201811', '201911']) or asic_type in ['innovium'] or platform in ['x86_64-8111_32eh_o-r0']"
      - "'7260CX3' in hwsku and release in ['202305'] and 't1' in topo_type"

decap/test_decap.py::test_decap[ttl=pipe, dscp=uniform, vxlan=set_unset]:
  skip:
    reason: "Not supported on backend, T2 topologies , broadcom platforms before 202012 release, innovium, x86_64-8111_32eh_o-r0 platform. Skip on mellanox dualtor setups for github issue #9646. Skip on 7260CX3 T1 topo in 202305 release"
    conditions_logical_operator: or
    conditions:
      - "('t2' in topo_name) or (topo_name in ['t1-backend', 't0-backend']) or (asic_type in ['broadcom'] and release in ['201811', '201911']) or asic_type in ['innovium'] or platform in ['x86_64-8111_32eh_o-r0']"
      - "https://github.com/sonic-net/sonic-mgmt/issues/9646 and 'dualtor' in topo_name and asic_type in ['mellanox']"
      - "'7260CX3' in hwsku and release in ['202305'] and 't1' in topo_type"

decap/test_decap.py::test_decap[ttl=uniform, dscp=pipe, vxlan=disable]:
  skip:
    reason: "Not supported uniform ttl mode"

decap/test_decap.py::test_decap[ttl=uniform, dscp=pipe, vxlan=set_unset]:
  skip:
    reason: "Not supported uniform ttl mode"

decap/test_decap.py::test_decap[ttl=uniform, dscp=uniform, vxlan=disable]:
  skip:
    reason: "Not supported uniform ttl mode"

decap/test_decap.py::test_decap[ttl=uniform, dscp=uniform, vxlan=set_unset]:
  skip:
    reason: "Not supported uniform ttl mode"

#######################################
#####         dhcp_relay        #####
#######################################
dhcp_relay/test_dhcp_relay.py:
  skip:
    reason: "Need to skip for platform x86_64-8111_32eh_o-r0"
    conditions:
      - "platform in ['x86_64-8111_32eh_o-r0']"

dhcp_relay/test_dhcpv6_relay.py:
  skip:
    reason: "Need to skip for platform x86_64-8111_32eh_o-r0"
    conditions:
      - "platform in ['x86_64-8111_32eh_o-r0']"

#######################################
#####         drop_packets        #####
#######################################
drop_packets:
  skip:
    reason: "M0/MX topo does not support drop_packets"
    conditions:
      - "topo_type in ['m0', 'mx']"

#######################################
#####           dualtor           #####
#######################################
dualtor/test_orch_stress.py:
  skip:
    reason: "This testcase is designed for single tor testbed with mock dualtor config."
    conditions:
      - "(topo_type not in ['t0']) or ('dualtor' in topo_name)"

dualtor/test_orchagent_active_tor_downstream.py:
  skip:
    reason: "This testcase is designed for single tor testbed with mock dualtor config."
    conditions:
      - "(topo_type not in ['t0']) or ('dualtor' in topo_name)"

dualtor/test_orchagent_active_tor_downstream.py::test_downstream_ecmp_nexthops:
  skip:
    reason: "On Mellanox SPC1 platforms, due to HW limitation, the hierarchy ecmp behavior is not exactly as expected in the test case."
    conditions:
      - "asic_gen == 'spc1'"

dualtor/test_orchagent_mac_move.py:
  skip:
    reason: "This testcase is designed for single tor testbed with mock dualtor config."
    conditions:
      - "(topo_type not in ['t0']) or ('dualtor' in topo_name)"

dualtor/test_orchagent_standby_tor_downstream.py::test_downstream_standby_mux_toggle_active:
  skip:
    reason: "This testcase is designed for single tor testbed with mock dualtor config."
    conditions:
      - "(topo_type not in ['t0']) or ('dualtor' in topo_name)"
  xfail:
    reason: "Image issue on Boradcom platforms, but not consistently failing"
    conditions:
      - "asic_type in ['broadcom']"

dualtor/test_orchagent_standby_tor_downstream.py::test_standby_tor_downstream:
  skip:
    reason: "This testcase is designed for single tor testbed with mock dualtor config."
    conditions:
      - "(topo_type not in ['t0']) or ('dualtor' in topo_name)"

dualtor/test_orchagent_standby_tor_downstream.py::test_standby_tor_downstream_bgp_recovered:
  skip:
    reason: "This testcase is designed for single tor testbed with mock dualtor config."
    conditions:
      - "(topo_type not in ['t0']) or ('dualtor' in topo_name)"

dualtor/test_orchagent_standby_tor_downstream.py::test_standby_tor_downstream_loopback_route_readded:
  skip:
    reason: "This testcase is designed for single tor testbed with mock dualtor config and dualtor."
    conditions:
      - "(topo_type not in ['t0'])"

dualtor/test_orchagent_standby_tor_downstream.py::test_standby_tor_downstream_t1_link_recovered:
  skip:
    reason: "This testcase is designed for single tor testbed with mock dualtor config."
    conditions:
      - "(topo_type not in ['t0']) or ('dualtor' in topo_name)"

dualtor/test_orchagent_standby_tor_downstream.py::test_standby_tor_remove_neighbor_downstream_standby:
  skip:
    reason: "This testcase is designed for single tor testbed with mock dualtor config."
    conditions:
      - "(topo_type not in ['t0']) or ('dualtor' in topo_name)"

dualtor/test_standby_tor_upstream_mux_toggle.py:
  skip:
    reason: "This testcase is designed for single tor testbed with mock dualtor config."
    conditions:
      - "(topo_type not in ['t0']) or ('dualtor' in topo_name)"

#######################################
#####         dut_console         #####
#######################################
dut_console:
  skip:
    reason: "Not supported vs testbed."
    conditions:
      - "asic_type in ['vs']"

#######################################
#####             ecmp            #####
#######################################
ecmp/inner_hashing/test_inner_hashing.py:
  skip:
    conditions_logical_operator: or
    reason: "PBH introduced in 202111 and skip this test on Mellanox 2700 platform. Test does not support dualtor topology."
    conditions:
      - "branch in ['201811', '201911', '202012', '202106']"
      - "platform in ['x86_64-mlnx_msn2700-r0', 'x86_64-mlnx_msn2700a1-r0']"
      - "topo_type not in ['t0']"
      - "asic_type not in ['mellanox']"
      - "'dualtor' in topo_name"

ecmp/inner_hashing/test_inner_hashing_lag.py:
  skip:
    conditions_logical_operator: or
    reason: "PBH introduced in 202111 and skip this test on Mellanox 2700 platform. Test does not support dualtor topology."
    conditions:
      - "branch in ['201811', '201911', '202012', '202106']"
      - "platform in ['x86_64-mlnx_msn2700-r0', 'x86_64-mlnx_msn2700a1-r0']"
      - "topo_type not in ['t0']"
      - "asic_type not in ['mellanox']"
      - "'dualtor' in topo_name"

ecmp/inner_hashing/test_wr_inner_hashing.py:
  skip:
    conditions_logical_operator: or
    reason: "PBH introduced in 202111 and skip this test on Mellanox 2700 platform. Test does not support dualtor topology."
    conditions:
      - "branch in ['201811', '201911', '202012', '202106']"
      - "platform in ['x86_64-mlnx_msn2700-r0', 'x86_64-mlnx_msn2700a1-r0']"
      - "topo_type not in ['t0']"
      - "asic_type not in ['mellanox']"
      - "'dualtor' in topo_name"

ecmp/inner_hashing/test_wr_inner_hashing_lag.py:
  skip:
    conditions_logical_operator: or
    reason: "PBH introduced in 202111 and skip this test on Mellanox 2700 platform. Test does not support dualtor topology."
    conditions:
      - "branch in ['201811', '201911', '202012', '202106']"
      - "platform in ['x86_64-mlnx_msn2700-r0', 'x86_64-mlnx_msn2700a1-r0']"
      - "topo_type not in ['t0']"
      - "asic_type not in ['mellanox']"
      - "'dualtor' in topo_name"

ecmp/test_ecmp_sai_value.py:
  skip:
    reason: "Only support Broadcom T1/T0 topology with 20230531 image, 7050cx3 T1 doesn't enable this feature"
    conditions_logical_operator: or
    conditions:
      - "topo_type not in ['t1', 't0']"
      - "asic_type not in ['broadcom']"
      - "release in ['201911', '202012', '202205', '202211', 'master']"
      - "'internal' in build_version"
      - "topo_type in ['t1'] and hwsku in ['Arista-7050CX3-32S-C32']"
  xfail:
    reason: "This feature is not supported in 202311 as the code was not merged into 202311"
    conditions:
      - "release in ['202311']"
      - https://github.com/sonic-net/sonic-mgmt/issues/11310

ecmp/test_fgnhg.py:
  skip:
    conditions_logical_operator: or
    reason: "The test case only runs on Mellanox T0 platform running 202012 or above; Mellanox 2700 platform is skipped"
    conditions:
      - "branch in ['201811', '201911']"
      - "platform in ['x86_64-mlnx_msn2700-r0', 'x86_64-mlnx_msn2700a1-r0']"
      - "topo_type not in ['t0']"
      - "asic_type not in ['mellanox']"

#######################################
#####         everflow            #####
#######################################
everflow/test_everflow_per_interface.py:
  skip:
    reason: "Skip running on dualtor testbed/unsupported platforms or
                  multi-asic due to https://github.com/sonic-net/sonic-buildimage/issues/11776"
    conditions_logical_operator: or
    conditions:
      - "'dualtor' in topo_name"
      - "platform in ['x86_64-8800_lc_48h_o-r0', 'x86_64-8800_lc_48h-r0']"
      - "(is_multi_asic==True) and https://github.com/sonic-net/sonic-buildimage/issues/11776"

everflow/test_everflow_per_interface.py::test_everflow_per_interface[ipv6-default]:
  skip:
    reason: "Skip everflow per interface IPv6 test on unsupported platforms"
    conditions:
      - "asic_type in ['cisco-8000', 'marvell', 'mellanox'] or (asic_subtype in ['broadcom-dnx'] and https://github.com/sonic-net/sonic-swss/issues/2204)"

everflow/test_everflow_per_interface.py::test_everflow_per_interface[ipv6-m0_l3_scenario]:
  skip:
    reason: "Skip m0 everflow per interface IPv6 test on marvell"
    conditions:
      - "asic_type in ['marvell']"

everflow/test_everflow_per_interface.py::test_everflow_per_interface[ipv6-m0_vlan_scenario]:
  skip:
    reason: "Skip m0 everflow per interface IPv6 test on marvell"
    conditions:
      - "asic_type in ['marvell']"

everflow/test_everflow_testbed.py::TestEverflowV4EgressAclEgressMirror:
  skip:
    reason: "Due to HW resource limitation, need to skip the test on the Mellanox t0-120 setup"
    conditions:
      - "'t0-120' in topo_name and asic_type in ['mellanox']"

everflow/test_everflow_testbed.py::TestEverflowV4EgressAclEgressMirror::test_everflow_dscp_with_policer:
  skip:
    reason: "Skipping test since mirror with policer is not supported on Broadcom DNX platforms."
    conditions:
      - "asic_subtype in ['broadcom-dnx']"

everflow/test_everflow_testbed.py::TestEverflowV4IngressAclIngressMirror::test_everflow_dscp_with_policer:
  xfail:
    strict: True
    reason: "Skipping test since mirror with policer is not supported on Cisco 8000 platforms."
    conditions:
      - "asic_type=='cisco-8000'"
  skip:
    reason: "Skipping test since mirror with policer is not supported on Broadcom DNX platforms."
    conditions:
      - "asic_subtype in ['broadcom-dnx']"

#######################################
#####            fdb              #####
#######################################
fdb/test_fdb_mac_expire.py:
  skip:
    reason: "Not supported on this DUT topology."
    conditions:
      - "topo_type not in ['t0', 'm0', 'mx']"

#######################################
#####            fib              #####
#######################################
fib/test_fib.py::test_ipinip_hash:
  skip:
    reason: 'ipinip hash test is not fully supported on mellanox platform (case#00581265)'
    conditions:
      - "asic_type in ['mellanox']"

#######################################
#####   generic_config_updater    #####
#######################################
generic_config_updater:
  skip:
    reason: 'generic_config_updater is not a supported feature for T2'
    conditions:
      - "'t2' in topo_name"

generic_config_updater/test_dhcp_relay.py:
  skip:
    reason: "Need to skip for platform x86_64-8111_32eh_o-r0"
    conditions:
      - "platform in ['x86_64-8111_32eh_o-r0']"

generic_config_updater/test_ecn_config_update.py::test_ecn_config_updates:
  skip:
    reason: "This test is not run on this asic type or topology currently"
    conditions_logical_operator: "OR"
    conditions:
      - "asic_type in ['cisco-8000']"
      - "topo_type in ['m0', 'mx']"

generic_config_updater/test_eth_interface.py::test_eth_interface_admin_change:
  skip:
    reason: 'Skipping test on 7260/3800 platform due to bug of https://github.com/sonic-net/sonic-mgmt/issues/11237'
    conditions:
      - "hwsku in ['Arista-7260CX3-D108C8', 'Arista-7260CX3-Q64', 'Mellanox-SN3800-D112C8']"
      - https://github.com/sonic-net/sonic-mgmt/issues/11237

generic_config_updater/test_eth_interface.py::test_toggle_pfc_asym:
  skip:
    reason: "Skip asym pfc on unsupported platforms"
    conditions:
      - "asic_type in ['cisco-8000']"

generic_config_updater/test_eth_interface.py::test_update_speed:
  skip:
    reason: 'Skip this script due to this not being a production scenario and misleading StateDB output for valid speed'
    conditions:
      - https://github.com/sonic-net/sonic-mgmt/issues/8143

generic_config_updater/test_eth_interface.py::test_update_valid_invalid_index[33-True]:
  skip:
    reason: 'Skipping test on mellanox platform due to bug of https://github.com/sonic-net/sonic-mgmt/issues/7733'
    conditions:
      - "asic_type in ['mellanox']"
      - https://github.com/sonic-net/sonic-mgmt/issues/7733

generic_config_updater/test_incremental_qos.py::test_incremental_qos_config_updates:
  skip:
    reason: "This test is not run on this hwsku/asic type currently"
    conditions:
      - "not any(i in hwsku for i in ['2700', 'Arista-7170-64C', 'montara', 'newport'])"
      - "asic_type in ['broadcom', 'cisco-8000']"

generic_config_updater/test_mmu_dynamic_threshold_config_update.py::test_dynamic_th_config_updates:
  skip:
    reason: "This test is not run on this asic type currently"
    conditions:
      - "asic_type in ['broadcom', 'cisco-8000']"

generic_config_updater/test_pfcwd_status.py:
  skip:
    reason: "PFC watchdog is not supported on M0/Mx topology"
    conditions:
      - "topo_type in ['m0', 'mx']"

generic_config_updater/test_pg_headroom_update.py:
  skip:
    reason: "Unsupported topology."
    conditions:
      - "topo_type in ['m0', 'mx']"

#######################################
#####           http              #####
#######################################
http/test_http_copy.py:
  skip:
    reason: "Test doesn't clean up the files in /tmp, it will cause the subsequent cases in /tmp fail, skipping until the issue is addressed"

#######################################
#####    iface_loopback_action    #####
#######################################
iface_loopback_action/test_iface_loopback_action.py:
  skip:
    reason: "Not working on non-mellanox platform or T1 topo. Test does not support dualtor topology."
    conditions_logical_operator: "OR"
    conditions:
      - "asic_type not in ['mellanox'] and https://github.com/sonic-net/sonic-mgmt/issues/7704"
      - "'t1' in topo_name"
      - "'dualtor' in topo_name"

#######################################
#####      iface_namingmode       #####
#######################################
iface_namingmode/test_iface_namingmode.py::TestConfigInterface:
  skip:
    reason: "x86_64-8111_32eh_o-r0 platform does not support TestConfigInterface"
    conditions:
      - "platform in ['x86_64-8111_32eh_o-r0']"

iface_namingmode/test_iface_namingmode.py::TestShowPriorityGroup:
  xfail:
    reason: "Platform specific issue"
    strict: True
    conditions:
      - "platform in ['x86_64-cel_e1031-r0']"
  skip:
    reason: "M0/MX topo does not support TestShowPriorityGroup"
    conditions:
      - "topo_type in ['m0', 'mx']"

iface_namingmode/test_iface_namingmode.py::TestShowQueue:
  skip:
    reason: "M0/MX topo does not support TestShowQueue"
    conditions:
      - "topo_type in ['m0', 'mx']"

iface_namingmode/test_iface_namingmode.py::TestShowQueue::test_show_queue_persistent_watermark:
  xfail:
    reason: "Platform specific issue"
    strict: True
    conditions:
      - "platform in ['x86_64-cel_e1031-r0']"

iface_namingmode/test_iface_namingmode.py::TestShowQueue::test_show_queue_watermark:
  xfail:
    reason: "Platform specific issue"
    strict: True
    conditions:
      - "platform in ['x86_64-cel_e1031-r0']"

#######################################
#####            ip               #####
#######################################
ip/test_ip_packet.py:
  skip:
    reason: "Skipping ip packet test since can't provide enough interfaces"
    conditions:
      - "len(minigraph_interfaces) < 2 and len(minigraph_portchannels) < 2"

ip/test_ip_packet.py::TestIPPacket::test_forward_ip_packet_with_0xffff_chksum_drop:
  skip:
    reason: "Broadcom, Cisco, Barefoot, Innovium and Marvell Asic will tolorate IP packets with 0xffff checksum"
    conditions:
      - "asic_type in ['broadcom', 'cisco-8000', 'marvell', 'barefoot', 'innovium'] and asic_subtype not in ['broadcom-dnx']"

ip/test_ip_packet.py::TestIPPacket::test_forward_ip_packet_with_0xffff_chksum_tolerant:
  skip:
    reason: "Mellanox and Broadcom DNX Asic will drop IP packets with 0xffff checksum"
    conditions:
      - "asic_type in ['mellanox'] or asic_subtype in ['broadcom-dnx']"

#######################################
#####            ipfwd            #####
#######################################
ipfwd/test_dip_sip.py:
  skip:
    reason: "Unsupported topology."
    conditions:
      - "topo_type not in ['t0', 't1', 't2', 'm0', 'mx']"

ipfwd/test_dir_bcast.py:
  skip:
    reason: "Unsupported topology."
    conditions:
      - "topo_type not in ['t0', 'm0', 'mx'] or 'dualtor' in topo_name or 't0-backend' in topo_name"

ipfwd/test_mtu.py:
  skip:
    reason: "Unsupported topology."
    conditions:
      - "topo_type not in ['t1', 't2']"

#######################################
#######         link_flap         #####
#######################################
link_flap/test_cont_link_flap.py:
  xfail:
    reason: "system could be not reaching stable status while BGP converged"
    conditions:
      - https://github.com/sonic-net/sonic-mgmt/issues/10955

#######################################
#####           macsec            #####
#######################################
macsec/test_dataplane.py::TestDataPlane::test_server_to_neighbor:
  skip:
    reason: 'test_server_to_neighbor needs downstream neighbors, which is not present in this topo'
    conditions:
      - "'t2' in topo_name"

macsec/test_interop_protocol.py::TestInteropProtocol::test_bgp:
  skip:
    reason: 'test_bgp skip in Brcm based T2, complete portchannel SAI fix planned for 8.1'
    conditions:
      - "asic_subtype in ['broadcom-dnx']"

macsec/test_macsec.py:
  skip:
    reason: "This test can only run on 7280 CR3"
    conditions:
      - "platform not in ['x86_64-arista_7280cr3mk_32d4', 'x86_64-kvm_x86_64-r0']"

#######################################
#####            mpls             #####
#######################################
mpls/test_mpls.py:
  skip:
    reason: "MPLS TCs are not supported on Barefoot plarforms"
    conditions:
      - "asic_type in ['barefoot']"

#######################################
#####           mvrf              #####
#######################################
mvrf:
  skip:
    reason: "M0/MX topo does not support mvrf"
    conditions:
      - "topo_type in ['m0', 'mx']"

#######################################
#####           nat               #####
#######################################
nat:
  skip:
    reason: "Nat feature is not enabled with image version"
    conditions:
      - "'nat' not in feature_status"

#######################################
#####           ntp               #####
#######################################
ntp/test_ntp.py::test_ntp_long_jump_disabled:
  # Due to NTP code bug, long jump will still happen after disable it.
  # Set xfail flag for this test case
  xfail:
    strict: True
    reason: "Known NTP bug"

#######################################
#####           pc               #####
#######################################
pc/test_lag_2.py::test_lag_db_status_with_po_update:
  skip:
    reason: "Only support t1-lag, t1-56-lag, t1-64-lag and t2 topology"
    conditions:
        - "topo_name not in ['t1-lag', 't1-56-lag', 't1-64-lag'] and 't2' not in topo_name"

pc/test_lag_member.py:
  skip:
    reason: "Not support dualtor topo"
    conditions:
        - "'dualtor' in topo_name"

pc/test_po_cleanup.py:
  skip:
    reason: "Skip test due to there is no portchannel exists in current topology."
    conditions:
      - "len(minigraph_portchannels) == 0 and not is_multi_asic"

pc/test_po_update.py::test_po_update:
  skip:
    reason: "Skip test due to there is no portchannel or no portchannel member exists in current topology."
    conditions:
      - "len(minigraph_portchannels) == 0 or len(minigraph_portchannels[minigraph_portchannels.keys()[0]]['members']) == 0"

pc/test_po_update.py::test_po_update_io_no_loss:
  skip:
    reason: "Skip test due to there isn't enough port channel exists in current topology."
    conditions:
      - "len(minigraph_portchannel_interfaces) < 2"

pc/test_po_voq.py:
  skip:
    reason: "Skip for non t2 or Skip since there is no portchannel configured or no portchannel member exists in current topology."
    conditions:
      - "'t2' not in topo_name or num_asic == 0 or len(minigraph_portchannels[list(minigraph_portchannels.keys())[0]]['members']) == 0 or asic_type in ['cisco-8000']"

#######################################
#####           pfc               #####
#######################################
pfc/test_unknown_mac.py:
  skip:
    reason: In cisco-8000 platform, a packet with unknown MAC will be flooded, not dropped. This case will not pass in cisco-8000.
    conditions:
      - "asic_type in ['cisco-8000']"

#######################################
#####         pfc_asym            #####
#######################################
pfc_asym/test_pfc_asym.py:
  skip:
    reason: 'pfc_asym test skip except for on Barefoot platforms'
    conditions:
      - "asic_type not in ['barefoot']"

pfc_asym/test_pfc_asym.py::test_pfc_asym_off_rx_pause_frames:
   skip:
     reason: "skipped for Barefoot platform"
     conditions:
        - "asic_type in ['barefoot']"

#######################################
#####         pfcwd               #####
#######################################
pfcwd:
  skip:
    reason: "Pfcwd tests skipped on m0/mx testbed."
    conditions:
      - "topo_type in ['m0', 'mx']"

pfcwd/test_pfc_config.py::TestPfcConfig::test_forward_action_cfg:
   skip:
     reason: "Forward action not supported in cisco-8000"
     conditions:
        - "asic_type in ['cisco-8000']"

pfcwd/test_pfcwd_warm_reboot.py:
   skip:
     reason: "Warm Reboot is not supported in T2."
     conditions:
        - "'t2' in topo_name"
   xfail:
     reason: "Warm Reboot is not supported in dualtor and has a known issue on 202305 branch"
     conditions:
        - "'dualtor' in topo_name"
        - https://github.com/sonic-net/sonic-mgmt/issues/8400

#######################################
#####         platform_tests      #####
#######################################
platform_tests/api/test_sfp.py::TestSfpApi::test_reset:
  skip:
    reason: "platform does not support sfp reset"
    conditions:
      - "platform in ['x86_64-cel_e1031-r0']"

platform_tests/api/test_sfp.py::TestSfpApi::test_tx_disable_channel:
  skip:
    reason: "platform does not support"
    conditions:
      - "platform in ['x86_64-cel_e1031-r0']"

platform_tests/daemon/test_chassisd.py:
  skip:
    reason: "chassisd platform daemon introduced in 202106"
    conditions:
      - "release in ['201811', '201911', '202012']"

platform_tests/mellanox/test_check_sfp_using_ethtool.py:
  skip:
    reason: "Deprecated as Mellanox do not use ethtool in release 202305 or higher"
    conditions: "release in ['202305', 'master']"

platform_tests/sfp/test_sfputil.py::test_check_sfputil_low_power_mode:
  skip:
    reason: "Get/Set low power mode is not supported in Cisco 8000 platform"
    conditions:
      - "platform in ['x86_64-cel_e1031-r0']"

platform_tests/sfp/test_sfputil.py::test_check_sfputil_reset:
  skip:
    reason: "platform does not support sfp reset"
    conditions:
      - "platform in ['x86_64-cel_e1031-r0'] or 't2' in topo_name"
      - https://github.com/sonic-net/sonic-mgmt/issues/6218


platform_tests/test_auto_negotiation.py:
  skip:
    reason: "auto negotiation test highly depends on test enviroments, file issue to track and skip for now"
    conditions: https://github.com/sonic-net/sonic-mgmt/issues/5447

platform_tests/test_cont_warm_reboot.py:
  skip:
    reason: "Warm Reboot is not supported in dualtor"
    conditions:
      - "'dualtor' in topo_name"


#######################################
#####           qos               #####
#######################################
qos:
  skip:
    reason: "M0/MX topo does not support qos"
    conditions:
      - "topo_type in ['m0', 'mx']"

qos/test_buffer.py:
  skip:
    reason: "These tests don't apply to cisco 8000 platforms or T2, since they support only traditional model."
    conditions:
      - "asic_type in ['cisco-8000'] or 't2' in topo_name"

qos/test_buffer_traditional.py:
  skip:
    reason: "Buffer traditional test is only supported 201911 branch"
    conditions:
      - "release not in ['201911']"

qos/test_pfc_pause.py::test_pfc_pause_lossless:
  # For this test, we use the fanout connected to the DUT to send PFC pause frames.
  # The fanout needs to send PFC frames fast enough so that the queue remains completely paused for the entire duration
  # of the test. The inter packet interval between PFC frames to completely block a queue vary based on link speed and
  # we have seen flakiness in our test runs. Since this test is already covered under the 'ixia' folder where we use a
  # traffic generator to generate pause frames, skipping this here.
  skip:
    reason: "Fanout needs to send PFC frames fast enough to completely pause the queue"

qos/test_qos_masic.py:
  skip:
    reason: "QoS tests for multi-ASIC only. Supported topos: t1-lag, t1-64-lag, t1-56-lag, t1-backend."
    conditions:
      - "is_multi_asic==False or topo_name not in ['t1-lag', 't1-64-lag', 't1-56-lag', 't1-backend']"

qos/test_qos_sai.py:
  skip:
    reason: "qos_sai tests not supported on t1 topo"
    conditions:
      - "asic_type in ['barefoot'] and topo_name in ['t1']"

qos/test_qos_sai.py::TestQosSai:
  skip:
    reason: "Unsupported testbed type."
    conditions:
      - "topo_name not in ['t0', 't0-64', 't0-116', 't0-35', 't0-56', 'dualtor-56', 'dualtor-120', 'dualtor', 't0-80', 't0-backend', 't1-lag', 't1-64-lag', 't1-56-lag', 't1-backend', 't2', 't2_2lc_36p-masic', 't2_2lc_min_ports-masic'] and asic_type not in ['mellanox']"

qos/test_qos_sai.py::TestQosSai::testIPIPQosSaiDscpToPgMapping:
  skip:
    reason: "For DSCP to PG mapping on IPinIP traffic , mellanox device has different behavior to community. For mellanox device, testQosSaiDscpToPgMapping can cover the scenarios"
    conditions:
      - "asic_type in ['mellanox']"

qos/test_qos_sai.py::TestQosSai::testQosSaiBufferPoolWatermark:
  skip:
    reason: "sai_thrift_read_buffer_pool_watermark are not supported on DNX"
    conditions:
      - "platform in ['x86_64-nokia_ixr7250e_36x400g-r0', 'x86_64-arista_7800r3_48cq2_lc', 'x86_64-arista_7800r3_48cqm2_lc', 'x86_64-arista_7800r3a_36d2_lc', 'x86_64-arista_7800r3a_36dm2_lc','x86_64-arista_7800r3ak_36dm2_lc']"

qos/test_qos_sai.py::TestQosSai::testQosSaiDot1pPgMapping:
  skip:
    reason: "Dot1p-PG mapping is only supported on backend."
    conditions:
      - "'backend' not in topo_name"

qos/test_qos_sai.py::TestQosSai::testQosSaiDot1pQueueMapping:
  skip:
    reason: "Dot1p-queue mapping is only supported on backend."
    conditions:
      - "'backend' not in topo_name"

qos/test_qos_sai.py::TestQosSai::testQosSaiDscpQueueMapping:
  skip:
    reason: "Dscp-queue mapping is not supported on backend."
    conditions:
      - "'backend' in topo_name"

qos/test_qos_sai.py::TestQosSai::testQosSaiDscpToPgMapping:
  skip:
    reason: "Dscp-PG mapping is not supported on backend."
    conditions:
      - "'backend' in topo_name"

qos/test_qos_sai.py::TestQosSai::testQosSaiDwrrWeightChange:
  skip:
    reason: "Skip DWRR weight change test on Mellanox platform."
    conditions:
      - "asic_type in ['mellanox']"

qos/test_qos_sai.py::TestQosSai::testQosSaiHeadroomPoolSize:
  skip:
    reason: "Headroom pool size not supported."
    conditions:
      - "hwsku not in ['Arista-7060CX-32S-C32', 'Celestica-DX010-C32', 'Arista-7260CX3-D108C8', 'Force10-S6100', 'Arista-7260CX3-Q64', 'Arista-7050CX3-32S-C32', 'Arista-7050CX3-32S-D48C8'] and asic_type not in ['mellanox']"

qos/test_qos_sai.py::TestQosSai::testQosSaiHeadroomPoolWatermark:
  skip:
    reason: "sai_thrift_read_buffer_pool_watermark are not supported on DNX"
    conditions:
      - "platform in ['x86_64-nokia_ixr7250e_36x400g-r0', 'x86_64-arista_7800r3_48cq2_lc', 'x86_64-arista_7800r3_48cqm2_lc', 'x86_64-arista_7800r3a_36d2_lc', 'x86_64-arista_7800r3a_36dm2_lc', 'x86_64-arista_7800r3ak_36dm2_lc'] or asic_type in ['mellanox']"
  xfail:
    reason: "Headroom pool size not supported."
    conditions:
      - "hwsku not in ['Arista-7060CX-32S-C32', 'Celestica-DX010-C32', 'Arista-7260CX3-D108C8', 'Force10-S6100', 'Arista-7260CX3-Q64', 'Arista-7050CX3-32S-C32', 'Arista-7050CX3-32S-D48C8']"

qos/test_qos_sai.py::TestQosSai::testQosSaiLosslessVoq:
  skip:
    reason: "Lossless Voq test is not supported"
    conditions:
      - "asic_type not in ['cisco-8000']"

qos/test_qos_sai.py::TestQosSai::testQosSaiLossyQueueVoq:
  skip:
    reason: "Lossy Queue Voq test is not supported"
    conditions:
      - "asic_type not in ['cisco-8000']"

qos/test_qos_sai.py::TestQosSai::testQosSaiPGDrop:
  skip:
    reason: "PG drop size test is not supported."
    conditions:
      - "asic_type not in ['cisco-8000']"

qos/test_qos_sai.py::TestQosSai::testQosSaiPgHeadroomWatermark:
  skip:
    reason: "Priority Group Headroom Watermark is not supported on cisco asic. PG drop counter stat is covered as a part of testQosSaiPfcXoffLimit"
    conditions:
      - "asic_type in ['cisco-8000']"

qos/test_qos_sai.py::TestQosSai::testQosSaiPgSharedWatermark[None-wm_pg_shared_lossy]:
  xfail:
    reason: "Image issue on Arista platforms"
    conditions:
      - "platform in ['x86_64-arista_7050cx3_32s']"

qos/test_qos_sai.py::TestQosSai::testQosSaiQWatermarkAllPorts:
  skip:
    reason: "All Port Watermark test is verified only on Cisco Platforms."
    conditions:
      - "asic_type not in ['cisco-8000']"

qos/test_qos_sai.py::TestQosSai::testQosSaiSharedReservationSize:
  skip:
    reason: "Shared reservation size test is not supported."
    conditions:
      - "asic_type not in ['cisco-8000']"

qos/test_tunnel_qos_remap.py::test_pfc_watermark_extra_lossless_active:
  xfail:
    reason: "test_pfc_watermark_extra_lossless_active is not support on broadcom platform yet"
    conditions:
      - "asic_type in ['broadcom']"
      - https://github.com/sonic-net/sonic-mgmt/issues/11271

qos/test_tunnel_qos_remap.py::test_pfc_watermark_extra_lossless_standby:
  xfail:
    reason: "test_pfc_watermark_extra_lossless_standby is not support on broadcom platform yet"
    conditions:
      - "asic_type in ['broadcom']"
      - https://github.com/sonic-net/sonic-mgmt/issues/11271

#######################################
#####         restapi             #####
#######################################
restapi/test_restapi.py:
  skip:
    reason: "Only supported on Mellanox"
    conditions:
      - "asic_type not in ['mellanox']"

restapi/test_restapi_vxlan_ecmp.py:
  skip:
    reason: "Only supported on cisco 8102"
    conditions:
      - "asic_type not in ['cisco-8000']"

#######################################
#####           route             #####
#######################################
route/test_static_route.py:
  skip:
    reason: "Test not supported for 201911 images or older."
    conditions:
      - "release in ['201811', '201911']"

route/test_static_route.py::test_static_route_ecmp_ipv6:
  # This test case may fail due to a known issue https://github.com/sonic-net/sonic-buildimage/issues/4930.
  # Temporarily disabling the test case due to the this issue.
  skip:
    reason: "Test case may fail due to a known issue"
    conditions: https://github.com/sonic-net/sonic-buildimage/issues/4930

#######################################
#####      show_techsupport       #####
#######################################
show_techsupport/test_auto_techsupport.py:
  skip:
    reason: "auto techsupport on multi asic platforms doesnt work"
    strict: True
    conditions:
      - (is_multi_asic==True)

show_techsupport/test_auto_techsupport.py::TestAutoTechSupport::test_sai_sdk_dump:
  skip:
    reason: "Test supported only on Nvidia(Mellanox) devices"
    conditions:
      - "asic_type not in ['mellanox']"

show_techsupport/test_techsupport.py::test_techsupport:
  xfail:
    reason: "Test issue"
    strict: True
    conditions:
      - "release in ['202305']"
      - https://github.com/sonic-net/sonic-mgmt/issues/7520
      - "asic_type not in ['mellanox']"

#######################################
#####            snmp             #####
#######################################
snmp/test_snmp_link_local.py:
  skip:
    reason: "SNMP over IPv6 support not present in release branches."
    conditions:
      - https://github.com/sonic-net/sonic-buildimage/issues/6108
      - "is_multi_asic==False"
      - "release in ['202205', '202211', '202305']"

snmp/test_snmp_pfc_counters.py:
  skip:
    reason: "M0/MX topo does not support test_snmp_pfc_counters"
    conditions:
      - "topo_type in ['m0', 'mx']"

snmp/test_snmp_queue.py:
  skip:
    reason: "Interfaces not present on supervisor node or M0/MX topo does not support test_snmp_queue or unsupported platform"
    conditions:
      - "topo_type in ['m0', 'mx'] or asic_type in ['barefoot']"

#######################################
#####            span             #####
#######################################
span:
  skip:
    reason: "Skipping span test on broadcom/cisco-8000 platform."
    conditions:
      - "asic_type in ['broadcom', 'cisco-8000']"

#######################################
#####             ssh             #####
#######################################
ssh/test_ssh_stress.py::test_ssh_stress:
  # This test is not stable, skip it for now.
  # known issue: https://github.com/paramiko/paramiko/issues/1508
  skip:
    reason: "This test failed intermittent due to known issue of paramiko, skip for now"
    conditions: https://github.com/paramiko/paramiko/issues/1508

#######################################
#####     sub_port_interfaces     #####
#######################################
sub_port_interfaces:
  skip:
    reason: "Unsupported platform or asic"
    conditions:
      - "is_multi_asic==True or asic_gen not in ['td2', 'spc1', 'spc2', 'spc3', 'spc4'] and asic_type not in ['barefoot','innovium']"

sub_port_interfaces/test_show_subinterface.py::test_subinterface_status[port_in_lag]:
  skip:
    reason: "Not supported port type"

sub_port_interfaces/test_sub_port_interfaces.py::TestSubPorts::test_routing_between_sub_ports_unaffected_by_sub_ports_removal[port_in_lag:
  skip:
    reason: "Not supported port type"

sub_port_interfaces/test_sub_port_interfaces.py::TestSubPorts::test_tunneling_between_sub_ports:
  skip:
    reason: "Cisco 8000 platform does not support DSCP PIPE Mode for IPinIP Tunnels"
    conditions:
      - "asic_type=='cisco-8000'"

sub_port_interfaces/test_sub_port_interfaces.py::TestSubPorts::test_untagged_packet_not_routed[port_in_lag] :
  skip:
    reason: "Not supported port type"

sub_port_interfaces/test_sub_port_l2_forwarding.py::test_sub_port_l2_forwarding[port_in_lag]:
  skip:
    reason: "Not supported port type"

#######################################
#####             syslog          #####
#######################################
syslog/test_syslog.py:
  skip:
    reason: "Testcase enhancements needed for backend topo"
    conditions:
      - "topo_name in ['t0-backend', 't1-backend']"
      - https://github.com/sonic-net/sonic-mgmt/issues/4469
  xfail:
    reason: "Generic internal image issue"
    conditions:
      - "branch in ['internal-202012']"
      - "int(build_version.split('.')[1]) <= 33"

syslog/test_syslog_rate_limit.py:
  xfail:
    reason: "Testcase xfail, raised issue to track"
    conditions:
      - https://github.com/sonic-net/sonic-mgmt/issues/11181

syslog/test_syslog_source_ip.py:
  skip:
    reason: "Testcase consistent failed, raised issue to track"
    conditions:
      - https://github.com/sonic-net/sonic-mgmt/issues/6479

#######################################
#####         system_health       #####
#######################################
system_health/test_system_health.py::test_service_checker_with_process_exit:
  xfail:
    strict: True
    conditions:
      - "branch in ['internal-202012']"
      - "int(build_version.split('.')[1]) <= 44"

#######################################
#####           tacacs          #####
#######################################
tacacs/test_authorization.py::test_authorization_tacacs_and_local:
  skip:
    reason: "Testcase ignored due to Github issue: https://github.com/sonic-net/sonic-mgmt/issues/11349"
    conditions:
      - https://github.com/sonic-net/sonic-mgmt/issues/11349

#######################################
#####           telemetry         #####
#######################################
telemetry/test_telemetry.py:
  skip:
    reason: "Skip telemetry test for 201911 and older branches"
    conditions:
      - "(is_multi_asic==True) and (release in ['201811', '201911'])"

#######################################
#####         pktgen              #####
#######################################
test_pktgen.py:
   skip:
     reason: "Currently only supported in cisco-8000"
     conditions:
        - "asic_type not in ['cisco-8000']"

#######################################
#####            vlan             #####
#######################################
vlan/test_vlan.py::test_vlan_tc7_tagged_qinq_switch_on_outer_tag:
  skip:
    reason: "Unsupported platform."
    conditions:
      - "asic_type not in ['mellanox', 'barefoot']"

vlan/test_vlan_ping.py:
  skip:
    reason: "test_vlan_ping doesn't work on Broadcom platform"
    conditions:
      - "asic_type in ['broadcom']"

#######################################
#####             voq             #####
#######################################
voq/test_fabric_reach.py:
  skip:
    reason: "Skip test_fabric_reach on unsupported testbed."
    conditions:
      - "('t2' not in topo_name) or (asic_subtype not in ['broadcom-dnx']) or ('arista_7800' not in platform)"

voq/test_voq_fabric_status_all.py:
  skip:
    reason: "Skip test_voq_fabric_status_all on unsupported testbed."
    conditions:
      - "('t2' not in topo_name) or (asic_subtype not in ['broadcom-dnx']) or ('arista_7800' not in platform)"

#######################################
#####             vrf             #####
#######################################
vrf/test_vrf.py::TestVrfAclRedirect:
  skip:
    reason: "Switch does not support ACL REDIRECT_ACTION."
    conditions:
      - "len([capabilities for capabilities in switch.values() if 'REDIRECT_ACTION' in capabilities]) == 0"

#######################################
#####           vrf_attr          #####
#######################################
vrf/test_vrf_attr.py::TestVrfAttrSrcMac::test_vrf1_neigh_with_default_router_mac:
  skip:
    reason: "RIF MAC taking precedence over VRF MAC"
    conditions:
      - "asic_type in ['barefoot']"

#######################################
#####           vxlan            #####
#######################################
vxlan/test_vnet_route_leak.py:
  skip:
    reason: "Test skipped due to issue #8374"
    conditions:
      - https://github.com/sonic-net/sonic-mgmt/issues/8374

vxlan/test_vnet_vxlan.py:
  skip:
    reason: "1. Enable tests only for: mellanox, barefoot
             2. Test skipped due to issue #8374"
    conditions_logical_operator: OR
    conditions:
      - "asic_type not in ['mellanox', 'barefoot']"
      - https://github.com/sonic-net/sonic-mgmt/issues/8374

vxlan/test_vxlan_crm.py:
  skip:
    reason: "VxLAN crm test is not yet supported on multi-ASIC platform. Also this test can only run on 4600c, 2700 and 8102."
    conditions:
      - "(is_multi_asic == True) or (platform not in ['x86_64-8102_64h_o-r0', 'x86_64-8101_32fh_o-r0', 'x86_64-mlnx_msn4600c-r0', 'x86_64-mlnx_msn2700-r0', 'x86_64-mlnx_msn2700a1-r0'])"

vxlan/test_vxlan_ecmp.py:
  skip:
    reason: "VxLAN ECMP test is not yet supported on multi-ASIC platform. Also this test can only run on 4600c,4700, 2700, 8101 and 8102."
    conditions:
<<<<<<< HEAD
      - "(is_multi_asic == True) or (platform not in ['x86_64-8102_64h_o-r0', 'x86_64-8101_32fh_o-r0', 'x86_64-mlnx_msn4600c-r0', 'x86_64-mlnx_msn2700-r0', 'x86_64-mlnx_msn4700-r0'])"
=======
      - "(is_multi_asic == True) or (platform not in ['x86_64-8102_64h_o-r0', 'x86_64-8101_32fh_o-r0', 'x86_64-mlnx_msn4600c-r0', 'x86_64-mlnx_msn2700-r0', 'x86_64-mlnx_msn2700a1-r0'])"
>>>>>>> b8388f0c

#######################################
#####           wan_lacp          #####
#######################################
wan/lacp/test_wan_lag_min_link.py::test_lag_min_link:
  skip:
    reason: "Skip test due to there isn't enough port channel or members exists in current topology."
    conditions_logical_operator: OR
    conditions:
      - "len(minigraph_portchannels) < 2"
      - "not any(len(v['members']) > 1 for _, v in minigraph_portchannels.items())"<|MERGE_RESOLUTION|>--- conflicted
+++ resolved
@@ -1333,11 +1333,7 @@
   skip:
     reason: "VxLAN ECMP test is not yet supported on multi-ASIC platform. Also this test can only run on 4600c,4700, 2700, 8101 and 8102."
     conditions:
-<<<<<<< HEAD
-      - "(is_multi_asic == True) or (platform not in ['x86_64-8102_64h_o-r0', 'x86_64-8101_32fh_o-r0', 'x86_64-mlnx_msn4600c-r0', 'x86_64-mlnx_msn2700-r0', 'x86_64-mlnx_msn4700-r0'])"
-=======
-      - "(is_multi_asic == True) or (platform not in ['x86_64-8102_64h_o-r0', 'x86_64-8101_32fh_o-r0', 'x86_64-mlnx_msn4600c-r0', 'x86_64-mlnx_msn2700-r0', 'x86_64-mlnx_msn2700a1-r0'])"
->>>>>>> b8388f0c
+      lti_asic == True) or (platform not in ['x86_64-8102_64h_o-r0', 'x86_64-8101_32fh_o-r0', 'x86_64-mlnx_msn4600c-r0', 'x86_64-mlnx_msn2700-r0', 'x86_64-mlnx_msn4700-r0', 'x86_64-mlnx_msn2700a1-r0'])"
 
 #######################################
 #####           wan_lacp          #####
