cacl/test_cacl_application.py::test_cacl_application:
  xfail:
    reason: "Image issue on Boradcom dualtor testbeds"
    strict: True
    conditions:
      - "asic_type in ['broadcom']"
      - "topo_name in ['dualtor', 'dualtor-56', 'dualtor-120']"

dhcp_relay/test_dhcpv6_relay.py:
  xfail:
    reason: "Generic internal image feature missing"
    strict: True
    conditions:
      - "asic_type in ['broadcom']"
      - "topo_name in ['dualtor', 'dualtor-56', 'dualtor-120']"

drop_packets/test_drop_counters.py::test_acl_egress_drop:
  skip:
    reason: "Not supported on Broadcom platforms"
    conditions:
      - "asic_type in ['broadcom']"

drop_packets/test_drop_counters.py::test_loopback_filter:
  # Test case is skipped, because SONiC does not have a control to adjust loop-back filter settings.
  # Default SONiC behavior is to forward the traffic, so loop-back filter does not triggers for IP packets.
  # All router interfaces has attribute "sx_interface_attributes_t.loopback_enable" - enabled.
  # To enable loop-back filter drops - need to disable that attribute when create RIF.
  # To do this can be used SAI attribute SAI_ROUTER_INTERFACE_ATTR_LOOPBACK_PACKET_ACTION, which is not exposed to SONiC
  skip:
    reason: "SONiC can't enable loop-back filter feature"

<<<<<<< HEAD
drop_packets/test_drop_counters.py::test_not_expected_vlan_tag_drop[vlan_members]:
  skip:
    reason: "Image issue on Boradcom dualtor testbeds"
    strict: True
    conditions:
      - "asic_type in ['broadcom']"
      - "topo_name in ['dualtor', 'dualtor-56', 'dualtor-120']"
  xfail:
    reason: "Image issue on broadcom platforms - CS00012209080"
    strict: True
    conditions:
      - "asic_type in ['broadcom']"
      - "topo_name in ['t0-backend']"

drop_packets/test_drop_counters.py::test_dst_ip_absent[vlan_members]:
  skip:
    reason: "Image issue on Boradcom dualtor testbeds"
    strict: True
    conditions:
      - "asic_type in ['broadcom']"
      - "topo_name in ['dualtor', 'dualtor-56', 'dualtor-120']"

drop_packets/test_drop_counters.py::test_dst_ip_is_loopback_addr[vlan_members]:
  skip:
    reason: "Image issue on Boradcom dualtor testbeds"
    strict: True
    conditions:
      - "asic_type in ['broadcom']"
      - "topo_name in ['dualtor', 'dualtor-56', 'dualtor-120']"

drop_packets/test_drop_counters.py::test_src_ip_is_loopback_addr[vlan_members]:
  skip:
    reason: "Image issue on Boradcom dualtor testbeds"
    strict: True
    conditions:
      - "asic_type in ['broadcom']"
      - "topo_name in ['dualtor', 'dualtor-56', 'dualtor-120']"

drop_packets/test_drop_counters.py::test_src_ip_is_multicast_addr[vlan_members-ipv4]:
  skip:
    reason: "Image issue on Boradcom dualtor testbeds"
    strict: True
    conditions:
      - "asic_type in ['broadcom']"
      - "topo_name in ['dualtor', 'dualtor-56', 'dualtor-120']"

drop_packets/test_drop_counters.py::test_src_ip_is_multicast_addr[vlan_members-ipv6]:
  skip:
    reason: "Image issue on Boradcom dualtor testbeds"
    strict: True
    conditions:
      - "asic_type in ['broadcom']"
      - "topo_name in ['dualtor', 'dualtor-56', 'dualtor-120']"

drop_packets/test_drop_counters.py::test_ip_is_zero_addr[vlan_members-ipv4-src]:
  skip:
    reason: "Image issue on Boradcom dualtor testbeds"
    strict: True
    conditions:
      - "asic_type in ['broadcom']"
      - "topo_name in ['dualtor', 'dualtor-56', 'dualtor-120']"

drop_packets/test_drop_counters.py::test_ip_is_zero_addr[vlan_members-ipv4-dst]:
  skip:
    reason: "Image issue on Boradcom dualtor testbeds"
    strict: True
    conditions:
      - "asic_type in ['broadcom']"
      - "topo_name in ['dualtor', 'dualtor-56', 'dualtor-120']"

drop_packets/test_drop_counters.py::test_ip_is_zero_addr[vlan_members-ipv6-src]:
  skip:
    reason: "Image issue on Boradcom dualtor testbeds"
    strict: True
    conditions:
      - "asic_type in ['broadcom']"
      - "topo_name in ['dualtor', 'dualtor-56', 'dualtor-120']"

drop_packets/test_drop_counters.py::test_ip_is_zero_addr[vlan_members-ipv6-dst]:
  skip:
    reason: "Image issue on Boradcom dualtor testbeds"
    strict: True
    conditions:
      - "asic_type in ['broadcom']"
      - "topo_name in ['dualtor', 'dualtor-56', 'dualtor-120']"

dualtor/test_tor_ecn.py::test_dscp_to_queue_during_decap_on:
  xfail:
    reason: "Image issue on Boradcom platforms, only fail on some dscp values"
    conditions:
      - "asic_type in ['broadcom']"

dualtor/test_orchagent_standby_tor_downstream.py::test_downstream_standby_mux_toggle_active:
  xfail:
    reason: "Image issue on Boradcom platforms, but not consistently failing"
    conditions:
      - "asic_type in ['broadcom']"

dualtor/test_tor_ecn.py::test_ecn_during_decap_on:
  xfail:
    reason: "Test flaky"

iface_namingmode/test_iface_namingmode.py::TestShowPriorityGroup:
  xfail:
    reason: "Platform specific issue"
    strict: True
    conditions:
      - "platform in ['x86_64-cel_e1031-r0']"

iface_namingmode/test_iface_namingmode.py::TestShowQueue::test_show_queue_persistent_watermark:
  xfail:
    reason: "Platform specific issue"
    strict: True
    conditions:
      - "platform in ['x86_64-cel_e1031-r0']"

iface_namingmode/test_iface_namingmode.py::TestShowQueue::test_show_queue_watermark:
  xfail:
    reason: "Platform specific issue"
    strict: True
    conditions:
      - "platform in ['x86_64-cel_e1031-r0']"

pfcwd/test_pfcwd_warm_reboot.py::TestPfcwdWb::test_pfcwd_wb:
  xfail:
    reason: "Test flaky"

pfcwd/test_pfcwd_timer_accuracy.py::TestPfcwdAllTimer::test_pfcwd_timer_accuracy:
  xfail:
    reason: "Test flaky"

platform_tests/api/test_psu.py::TestPsuApi::test_master_led:
  xfail:
    reason: "Image issue on Arista platforms"
    conditions:
      - "platform in ['x86_64-arista_7050cx3_32s', 'x86_64-arista_7260cx3_64']"
      - "branch in ['internal-202012']"

platform_tests/daemon/test_syseepromd.py::test_pmon_syseepromd_running_status:
  xfail:
    reason: "Image issue on Arista platforms"
    conditions:
      - "platform in ['x86_64-arista_7050cx3_32s', 'x86_64-arista_7050_qx32s', 'x86_64-arista_7260cx3_64']"

platform_tests/test_advanced_reboot.py::test_warm_reboot_sad:
  xfail:
    reason: "Test flaky"

platform_tests/test_platform_info.py::test_thermal_control_load_invalid_value_json:
  xfail:
    reason: "Image issue on Arista platforms"
    conditions:
      - "platform in ['x86_64-arista_7050cx3_32s', 'x86_64-arista_7050_qx32s']"
      - "branch in ['internal-202012']"

platform_tests/test_reboot.py::test_warm_reboot:
  xfail:
    reason: "Image issue on Boradcom dualtor testbeds"
    strict: True
    conditions:
      - "asic_type in ['broadcom']"
      - "topo_name in ['dualtor', 'dualtor-56', 'dualtor-120']"
=======
ntp/test_ntp.py::test_ntp_long_jump_disabled:
  # Due to NTP code bug, long jump will still happen after disable it.
  # Set xfail flag for this test case
  xfail:
    strict: True
    reason: "Known NTP bug"
>>>>>>> 4e8360e3

platform_tests/test_sequential_restart.py::test_restart_syncd:
  skip:
    reason: "Restarting syncd is not supported yet"

platform_tests/fwutil/test_fwutil.py::test_fwutil_auto:
  skip:
    reason: "Command not yet merged into sonic-utilites"

qos/test_pfc_pause.py::test_pfc_pause_lossless:
  # For this test, we use the fanout connected to the DUT to send PFC pause frames.
  # The fanout needs to send PFC frames fast enough so that the queue remains completely paused for the entire duration
  # of the test. The inter packet interval between PFC frames to completely block a queue vary based on link speed and
  # we have seen flakiness in our test runs. Since this test is already covered under the 'ixia' folder where we use a
  # traffic generator to generate pause frames, skipping this here.
  skip:
    reason: "Fanout needs to send PFC frames fast enough to completely pause the queue"

qos/test_qos_sai.py::TestQosSai::testQosSaiDot1pPgMapping:
  xfail:
    reason: "Image issue on Broadcom platforms"
    conditions:
      - "asic_type in ['broadcom']"
      - "topo_name in ['t0-backend', 't1-backend']"

qos/test_qos_sai.py::TestQosSai::testQosSaiHeadroomPoolSize[None]:
  xfail:
    reason: "Image issue on Arista platforms"
    conditions:
      - "platform in ['x86_64-arista_7050cx3_32s']"

qos/test_qos_sai.py::TestQosSai::testQosSaiHeadroomPoolWatermark[None]:
  xfail:
    reason: "Image issue on Arista platforms"
    conditions:
      - "platform in ['x86_64-arista_7050cx3_32s']"

qos/test_qos_sai.py::TestQosSai::testQosSaiPgSharedWatermark[None-wm_pg_shared_lossy]:
  xfail:
    reason: "Image issue on Arista platforms"
    conditions:
      - "platform in ['x86_64-arista_7050cx3_32s']"

restapi/test_restapi.py:
  skip:
    reason: "Only supported on Mellanox"
    conditions:
      - "asic_type not in ['mellanox']"

route/test_static_route.py::test_static_route_ecmp_ipv6:
  # This test case may fail due to a known issue https://github.com/Azure/sonic-buildimage/issues/4930.
  # Temporarily disabling the test case due to the this issue.
  skip:
    reason: "Test case may fail due to a known issue"
    conditions: https://github.com/Azure/sonic-buildimage/issues/4930

show_techsupport/test_techsupport.py::test_techsupport[:
  xfail:
    reason: "Generic internal image issue"
    strict: True
    conditions:
      - "branch in ['internal-202012']"
      - "build_version <= '20201231.33'"

ssh/test_ssh_stress.py::test_ssh_stress:
  # This test is not stable, skip it for now.
  # known issue: https://github.com/paramiko/paramiko/issues/1508
  skip:
    reason: "This test failed intermittent due to known issue of paramiko, skip for now"
    conditions: https://github.com/paramiko/paramiko/issues/1508

syslog/test_syslog.py:
  xfail:
    reason: "Generic internal image issue"
    conditions:
      - "branch in ['internal-202012']"
      - "build_version <= '20201231.33'"
  skip:
    reason: "Testcase enhancements needed for backend topo"
    conditions:
      - "topo_name in ['t0-backend', 't1-backend']"
      - https://github.com/Azure/sonic-mgmt/issues/4469

# Skip unsupported API test on Mellanox platform
platform_tests/api/test_chassis.py::TestChassisApi::test_get_status:
  skip:
    reason: "Unsupported platform API"
    conditions:
      - "asic_type in ['mellanox']"

platform_tests/api/test_chassis.py::TestChassisApi::test_components:
  skip:
    reason: "Unsupported platform API"
    conditions:
      - "asic_type in ['mellanox']"

platform_tests/api/test_chassis.py::TestChassisApi::test_get_presence:
  skip:
    reason: "Unsupported platform API"
    conditions:
      - "asic_type in ['mellanox']"

platform_tests/api/test_chassis.py::TestChassisApi::test_get_supervisor_slot:
  skip:
    reason: "Unsupported platform API"
    conditions:
      - "asic_type in ['mellanox']"

platform_tests/api/test_chassis.py::TestChassisApi::test_get_my_slot:
  skip:
    reason: "Unsupported platform API"
    conditions:
      - "asic_type in ['mellanox']"

platform_tests/api/test_chassis.py::TestChassisApi::test_fan_drawers:
  skip:
    reason: "Unsupported platform API"
    conditions:
      - "asic_type in ['mellanox']"

platform_tests/api/test_chassis.py::TestChassisApi::test_status_led:
  skip:
    reason: "Unsupported platform API"
    conditions:
      - "asic_type in ['mellanox']"

platform_tests/api/test_chassis_fans.py::TestChassisFans::test_set_fans_speed:
  skip:
    reason: "Unsupported platform API"
    conditions:
      - "asic_type in ['mellanox']"

platform_tests/api/test_chassis_fans.py::TestChassisFans::test_set_fans_led:
  skip:
    reason: "Unsupported platform API"
    conditions:
      - "asic_type in ['mellanox']"

platform_tests/api/test_chassis_fans.py::TestChassisFans::test_get_model:
  skip:
    reason: "Unsupported platform API"
    conditions:
      - "asic_type in ['mellanox']"

platform_tests/api/test_chassis_fans.py::TestChassisFans::test_get_serial:
  skip:
    reason: "Unsupported platform API"
    conditions:
      - "asic_type in ['mellanox']"

platform_tests/api/test_psu.py::TestPsuApi::test_get_status:
  skip:
    reason: "Unsupported platform API"
    conditions:
      - "asic_type in ['mellanox']"

platform_tests/api/test_psu.py::TestPsuApi::test_power:
  skip:
    reason: "Unsupported platform API"
    conditions:
      - "asic_type in ['mellanox']"

platform_tests/api/test_psu.py::TestPsuApi::test_led:
  skip:
    reason: "Unsupported platform API"
    conditions:
      - "asic_type in ['mellanox']"

platform_tests/api/test_psu_fans.py::TestPsuFans::test_get_model:
  skip:
    reason: "Unsupported platform API"
    conditions:
      - "asic_type in ['mellanox']"

platform_tests/api/test_psu_fans.py::TestPsuFans::test_get_serial:
  skip:
    reason: "Unsupported platform API"
    conditions:
      - "asic_type in ['mellanox']"

platform_tests/api/test_psu_fans.py::TestPsuFans::test_get_fans_target_speed:
  skip:
    reason: "Unsupported platform API"
    conditions:
      - "asic_type in ['mellanox']"

platform_tests/api/test_psu_fans.py::TestPsuFans::test_set_fans_speed:
  skip:
    reason: "Unsupported platform API"
    conditions:
      - "asic_type in ['mellanox']"

platform_tests/api/test_psu_fans.py::TestPsuFans::test_set_fans_led:
  skip:
    reason: "Unsupported platform API"
    conditions:
      - "asic_type in ['mellanox']"

platform_tests/api/test_fan_drawer.py::TestFanDrawerApi::test_get_model:
  skip:
    reason: "Unsupported platform API"
    conditions:
      - "asic_type in ['mellanox']"

platform_tests/api/test_fan_drawer.py::TestFanDrawerApi::test_get_serial:
  skip:
    reason: "Unsupported platform API"
    conditions:
      - "asic_type in ['mellanox']"

platform_tests/api/test_fan_drawer.py::TestFanDrawerApi::test_get_status:
  skip:
    reason: "Unsupported platform API"
    conditions:
      - "asic_type in ['mellanox']"

platform_tests/api/test_fan_drawer.py::TestFanDrawerApi::test_set_fan_drawers_led:
  skip:
    reason: "Unsupported platform API"
    conditions:
      - "asic_type in ['mellanox']"

platform_tests/api/test_fan_drawer.py::TestFanDrawerApi::test_get_maximum_consumed_power:
  skip:
    reason: "Unsupported platform API"
    conditions:
      - "asic_type in ['mellanox']"

platform_tests/api/test_fan_drawer_fans.py::TestFanDrawerFans::test_get_model:
  skip:
    reason: "Unsupported platform API"
    conditions:
      - "asic_type in ['mellanox']"

platform_tests/api/test_fan_drawer_fans.py::TestFanDrawerFans::test_get_serial:
  skip:
    reason: "Unsupported platform API"
    conditions:
      - "asic_type in ['mellanox']"

platform_tests/api/test_fan_drawer_fans.py::TestFanDrawerFans::test_set_fans_speed:
  skip:
    reason: "Unsupported platform API"
    conditions:
      - "asic_type in ['mellanox']"

platform_tests/api/test_fan_drawer_fans.py::TestFanDrawerFans::test_set_fans_led:
  skip:
    reason: "Unsupported platform API"
    conditions:
      - "asic_type in ['mellanox']"

platform_tests/api/test_sfp.py::TestSfpApi::test_get_name:
  skip:
    reason: "Unsupported platform API"
    conditions:
      - "asic_type in ['mellanox']"

platform_tests/api/test_sfp.py::TestSfpApi::test_get_model:
  skip:
    reason: "Unsupported platform API"
    conditions:
      - "asic_type in ['mellanox']"

platform_tests/api/test_sfp.py::TestSfpApi::test_get_serial:
  skip:
    reason: "Unsupported platform API"
    conditions:
      - "asic_type in ['mellanox']"

platform_tests/api/test_sfp.py::TestSfpApi::test_get_status:
  skip:
    reason: "Unsupported platform API"
    conditions:
      - "asic_type in ['mellanox']"

platform_tests/api/test_sfp.py::TestSfpApi::test_get_position_in_parent:
  skip:
    reason: "Unsupported platform API"
    conditions:
      - "asic_type in ['mellanox']"

platform_tests/api/test_sfp.py::TestSfpApi::test_get_reset_status:
  skip:
    reason: "Unsupported platform API"
    conditions:
      - "asic_type in ['mellanox']"

platform_tests/api/test_sfp.py::TestSfpApi::test_get_rx_los:
  skip:
    reason: "Unsupported platform API"
    conditions:
      - "asic_type in ['mellanox']"

platform_tests/api/test_sfp.py::TestSfpApi::test_get_tx_fault:
  skip:
    reason: "Unsupported platform API"
    conditions:
      - "asic_type in ['mellanox']"

platform_tests/api/test_sfp.py::TestSfpApi::test_get_temperature:
  skip:
    reason: "Unsupported platform API"
    conditions:
      - "asic_type in ['mellanox']"

platform_tests/api/test_sfp.py::TestSfpApi::test_get_voltage:
  skip:
    reason: "Unsupported platform API"
    conditions:
      - "asic_type in ['mellanox']"

platform_tests/api/test_sfp.py::TestSfpApi::test_get_tx_bias:
  skip:
    reason: "Unsupported platform API"
    conditions:
      - "asic_type in ['mellanox']"

platform_tests/api/test_sfp.py::TestSfpApi::test_get_rx_power:
  skip:
    reason: "Unsupported platform API"
    conditions:
      - "asic_type in ['mellanox']"

platform_tests/api/test_sfp.py::TestSfpApi::test_get_tx_power:
  skip:
    reason: "Unsupported platform API"
    conditions:
      - "asic_type in ['mellanox']"

platform_tests/api/test_sfp.py::TestSfpApi::test_tx_disable:
  skip:
    reason: "Unsupported platform API"
    conditions:
      - "asic_type in ['mellanox']"

platform_tests/api/test_sfp.py::TestSfpApi::test_tx_disable_channel:
  skip:
    reason: "Unsupported platform API"
    conditions:
      - "asic_type in ['mellanox']"

platform_tests/api/test_sfp.py::TestSfpApi::test_power_override:
  skip:
    reason: "Unsupported platform API"
    conditions:
      - "asic_type in ['mellanox']"

platform_tests/api/test_sfp.py::TestSfpApi::test_thermals:
  skip:
    reason: "Unsupported platform API"
    conditions:
      - "asic_type in ['mellanox']"

platform_tests/api/test_component.py::TestComponentApi::test_get_name:
  skip:
    reason: "Unsupported platform API"
    conditions:
      - "asic_type in ['mellanox']"

platform_tests/api/test_component.py::TestComponentApi::test_get_presence:
  skip:
    reason: "Unsupported platform API"
    conditions:
      - "asic_type in ['mellanox']"

platform_tests/api/test_component.py::TestComponentApi::test_get_model:
  skip:
    reason: "Unsupported platform API"
    conditions:
      - "asic_type in ['mellanox']"

platform_tests/api/test_component.py::TestComponentApi::test_get_serial:
  skip:
    reason: "Unsupported platform API"
    conditions:
      - "asic_type in ['mellanox']"

platform_tests/api/test_component.py::TestComponentApi::test_get_status:
  skip:
    reason: "Unsupported platform API"
    conditions:
      - "asic_type in ['mellanox']"

platform_tests/api/test_component.py::TestComponentApi::test_get_position_in_parent:
  skip:
    reason: "Unsupported platform API"
    conditions:
      - "asic_type in ['mellanox']"

platform_tests/api/test_component.py::TestComponentApi::test_is_replaceable:
  skip:
    reason: "Unsupported platform API"
    conditions:
      - "asic_type in ['mellanox']"

platform_tests/api/test_component.py::TestComponentApi::test_get_description:
  skip:
    reason: "Unsupported platform API"
    conditions:
      - "asic_type in ['mellanox']"

platform_tests/api/test_component.py::TestComponentApi::test_get_firmware_version:
  skip:
    reason: "Unsupported platform API"
    conditions:
      - "asic_type in ['mellanox']"

platform_tests/api/test_component.py::TestComponentApi::test_get_available_firmware_version:
  skip:
    reason: "Unsupported platform API"
    conditions:
      - "asic_type in ['mellanox']"

platform_tests/api/test_component.py::TestComponentApi::test_get_firmware_update_notification:
  skip:
    reason: "Unsupported platform API"
    conditions:
      - "asic_type in ['mellanox']"

platform_tests/api/test_component.py::TestComponentApi::test_install_firmware:
  skip:
    reason: "Unsupported platform API"
    conditions:
      - "asic_type in ['mellanox']"

platform_tests/api/test_component.py::TestComponentApi::test_update_firmware:
  skip:
    reason: "Unsupported platform API"
    conditions:
      - "asic_type in ['mellanox']"

platform_tests/api/test_thermal.py::TestThermalApi::test_get_presence:
  skip:
    reason: "Unsupported platform API"
    conditions:
      - "asic_type in ['mellanox']"

platform_tests/api/test_thermal.py::TestThermalApi::test_get_model:
  skip:
    reason: "Unsupported platform API"
    conditions:
      - "asic_type in ['mellanox']"

platform_tests/api/test_thermal.py::TestThermalApi::test_get_serial:
  skip:
    reason: "Unsupported platform API"
    conditions:
      - "asic_type in ['mellanox']"

platform_tests/api/test_thermal.py::TestThermalApi::test_get_status:
  skip:
    reason: "Unsupported platform API"
    conditions:
      - "asic_type in ['mellanox']"

platform_tests/api/test_thermal.py::TestThermalApi::test_get_temperature:
  skip:
    reason: "Unsupported platform API"
    conditions:
      - "asic_type in ['mellanox']"

platform_tests/api/test_thermal.py::TestThermalApi::test_get_minimum_recorded:
  skip:
    reason: "Unsupported platform API"
    conditions:
      - "asic_type in ['mellanox']"

platform_tests/api/test_thermal.py::TestThermalApi::test_get_maximum_recorded:
  skip:
    reason: "Unsupported platform API"
    conditions:
      - "asic_type in ['mellanox']"

platform_tests/api/test_thermal.py::TestThermalApi::test_get_low_threshold:
  skip:
    reason: "Unsupported platform API"
    conditions:
      - "asic_type in ['mellanox']"

platform_tests/api/test_thermal.py::TestThermalApi::test_get_high_threshold:
  skip:
    reason: "Unsupported platform API"
    conditions:
      - "asic_type in ['mellanox']"

platform_tests/api/test_thermal.py::TestThermalApi::test_get_low_critical_threshold:
  skip:
    reason: "Unsupported platform API"
    conditions:
      - "asic_type in ['mellanox']"

platform_tests/api/test_thermal.py::TestThermalApi::test_get_high_critical_threshold:
  skip:
    reason: "Unsupported platform API"
    conditions:
      - "asic_type in ['mellanox']"

platform_tests/api/test_thermal.py::TestThermalApi::test_set_low_threshold:
  skip:
    reason: "Unsupported platform API"
    conditions:
      - "asic_type in ['mellanox']"

platform_tests/api/test_thermal.py::TestThermalApi::test_set_high_threshold:
  skip:
    reason: "Unsupported platform API"
    conditions:
      - "asic_type in ['mellanox']"<|MERGE_RESOLUTION|>--- conflicted
+++ resolved
@@ -29,7 +29,6 @@
   skip:
     reason: "SONiC can't enable loop-back filter feature"
 
-<<<<<<< HEAD
 drop_packets/test_drop_counters.py::test_not_expected_vlan_tag_drop[vlan_members]:
   skip:
     reason: "Image issue on Boradcom dualtor testbeds"
@@ -192,14 +191,12 @@
     conditions:
       - "asic_type in ['broadcom']"
       - "topo_name in ['dualtor', 'dualtor-56', 'dualtor-120']"
-=======
 ntp/test_ntp.py::test_ntp_long_jump_disabled:
   # Due to NTP code bug, long jump will still happen after disable it.
   # Set xfail flag for this test case
   xfail:
     strict: True
     reason: "Known NTP bug"
->>>>>>> 4e8360e3
 
 platform_tests/test_sequential_restart.py::test_restart_syncd:
   skip:
