--- conflicted
+++ resolved
@@ -913,8 +913,6 @@
       - "'nat' not in feature_status"
 
 #######################################
-<<<<<<< HEAD
-=======
 #####           ntp               #####
 #######################################
 ntp/test_ntp.py::test_ntp:
@@ -923,15 +921,7 @@
     conditions:
       - https://github.com/sonic-net/sonic-buildimage/issues/19425
 
-ntp/test_ntp.py::test_ntp_long_jump_disabled:
-  # Due to NTP code bug, long jump will still happen after disable it.
-  # Set xfail flag for this test case
-  xfail:
-    strict: True
-    reason: "Known NTP bug"
-
-#######################################
->>>>>>> cd078d13
+#######################################
 #####           pc               #####
 #######################################
 pc/test_lag_2.py::test_lag_db_status_with_po_update:
