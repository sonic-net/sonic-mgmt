#######################################
#####        Define Anchors       #####
#######################################

# yaml files don't let an anchor be defined outside a yaml entry, so this block just
# creates an entry for pre-test but ensure it will always run, then the other
# conditions can just be used to define anchors for further use in this file

test_pretest.py:
  skip:
    reason: "Dummy entry to allow anchors to be defined at the top of this file"
    conditions_logical_operator: and
    conditions:
      - "False" # Ensure pretest always runs
      - &lossyTopos |
          topo_name in [
            't0-isolated-d128u128s1', 't0-isolated-v6-d128u128s1',
            't0-isolated-d128u128s2', 't0-isolated-v6-d128u128s2',
            't0-isolated-d16u16s1', 't0-isolated-v6-d16u16s1',
            't0-isolated-d16u16s2', 't0-isolated-v6-d16u16s2',
            't0-isolated-d256u256s2', 't0-isolated-v6-d256u256s2',
            't0-isolated-d32u32s2', 't0-isolated-v6-d32u32s2',
            't1-isolated-d224u8', 't1-isolated-v6-d224u8',
            't1-isolated-d28u1', 't1-isolated-v6-d28u1',
            't1-isolated-d448u15-lag', 't1-isolated-v6-d448u15-lag',
            't1-isolated-d448u16', 't1-isolated-v6-d448u16',
            't1-isolated-d56u1-lag', 't1-isolated-v6-d56u1-lag',
            't1-isolated-d56u2', 't1-isolated-v6-d56u2' ]
      - &noVxlanTopos |
          topo_name in [
            't0-isolated-d32u32s2', 't0-isolated-d256u256s2',
            't0-isolated-d96u32s2', 't0-isolated-v6-d32u32s2',
            't0-isolated-v6-d256u256s2', 't0-isolated-v6-d96u32s2',
            't1-isolated-d56u2', 't1-isolated-d56u1-lag',
            't1-isolated-d448u15-lag', 't1-isolated-d128',
            't1-isolated-d32', 't1-isolated-v6-d56u2',
            't1-isolated-v6-d56u1-lag', 't1-isolated-v6-d448u15-lag',
            't1-isolated-v6-d128' ]

#######################################
#####          cutsom_acl         #####
#######################################
acl:
  skip:
    reason: "Acl testsuite is still not enabled for macsec enable sonic-mgmt run and not supported on this DUT topology"
    conditions_logical_operator: or
    conditions:
      - "macsec_en==True"
      - "topo_type in ['m1-128']"

acl/custom_acl_table/test_custom_acl_table.py:
  skip:
    reason: "Custom ACL not supported on older releases or dualtor setup"
    conditions_logical_operator: or
    conditions:
      - "release in ['201811', '201911', '202012']"
      - "'dualtor' in topo_name"

#######################################
#####            acl              #####
#######################################
acl/null_route/test_null_route_helper.py:
  skip:
    reason: "Skip running on dualtor /m1 testbed"
    conditions_logical_operator: or
    conditions:
      - "'dualtor' in topo_name"
      - "'m1' in topo_type"

acl/test_acl.py:
  skip:
    reason: "Skip acl for isolated-v6 topology"
    conditions:
      - "'isolated-v6' in topo_name and https://github.com/sonic-net/sonic-mgmt/issues/18077"
  xfail:
    reason: "Test case has issue on the t0-isolated-d256u256s2 topo."
    conditions:
      - "'t0-isolated-d256u256s2' in topo_name"

acl/test_acl_outer_vlan.py:
  #Outer VLAN id match support is planned for future release with SONIC on Cisco 8000
  #For the current release, will mark the related test cases as XFAIL
  xfail:
    reason: "Cisco platform does not support ACL Outer VLAN ID tests. Or test case has issue on the t0-isolated-d256u256s2 topo."
    conditions_logical_operator: or
    conditions:
      - "asic_type in ['cisco-8000']"
      - "'t0-isolated-d256u256s2' in topo_name"
  skip:
    reason: "Skip running on dualtor testbed"
    conditions:
      - "'dualtor' in topo_name"
acl/test_acl_outer_vlan.py::TestAclVlanOuter_Egress::test_tagged_dropped[ipv4]:
  xfail:
    reason: "Test case has issue on the t0-isolated-d256u256s2 topo."
    conditions:
      - "'t0-isolated-d256u256s2' in topo_name"

acl/test_acl_outer_vlan.py::TestAclVlanOuter_Egress::test_tagged_forwarded[ipv4]:
  xfail:
    reason: "Test case has issue on the t0-isolated-d256u256s2 topo."
    conditions:
      - "'t0-isolated-d256u256s2' in topo_name"

acl/test_acl_outer_vlan.py::TestAclVlanOuter_Egress::test_untagged_forwarded[ipv4]:
  xfail:
    reason: "Test case has issue on the t0-isolated-d256u256s2 topo."
    conditions:
      - "'t0-isolated-d256u256s2' in topo_name"

acl/test_stress_acl.py:
  skip:
    reason: "skip for IPv6-only topologies"
    conditions:
      - "'-v6-' in topo_name"

acl/test_stress_acl.py::test_acl_add_del_stress:
  xfail:
    reason: "Test case has issue on the t0-isolated-d256u256s2 topo."
    conditions:
      - "'t0-isolated-d256u256s2' in topo_name"

#######################################
#####          acstests              #####
#######################################
acstests:
  skip:
    reason: "It is not  tested for now"
    conditions:
      - "True"

#######################################
#####            arp              #####
#######################################
arp/test_arp_dualtor.py::test_proxy_arp_for_standby_neighbor:
  skip:
    reason: "`accept_untracked_na` currently only available in 202012"
    conditions:
      - "release not in ['202012']"

arp/test_arp_dualtor.py::test_standby_unsolicited_neigh_learning[IPv4-active-standby]:
  skip:
    reason: "This testcase has low passing rate in KVM PR test, skip with issue to unblock PR test."
    conditions:
      - "asic_type in ['vs'] and https://github.com/sonic-net/sonic-mgmt/issues/17441"

arp/test_arp_extended.py::test_arp_garp_enabled:
  xfail:
    reason: "xfail for IPv6-only topologies, with issue it try to parse with IPv4 style"
    conditions:
      - "https://github.com/sonic-net/sonic-mgmt/issues/19904 and '-v6-' in topo_name"

arp/test_arp_extended.py::test_proxy_arp[v4-:
  skip:
    reason: "skip for IPv6-only topologies"
    conditions:
      - "'-v6-' in topo_name"

arp/test_arp_update.py::test_kernel_asic_mac_mismatch[ipv4]:
  skip:
    reason: "skip for IPv6-only topologies"
    conditions:
      - "'-v6-' in topo_name"

arp/test_neighbor_mac_noptf.py:
  skip:
    reason: "Not supported in standalone topologies."
    conditions:
      - "'standalone' in topo_name"
  xfail:
    reason: "Test case has issue on the t0-isolated-d256u256s2 topo."
    conditions:
      - "'t0-isolated-d256u256s2' in topo_name"

arp/test_stress_arp.py::test_ipv4_arp:
  xfail:
    reason: "skip for IPv6-only topologies"
    conditions:
      - "'-v6-' in topo_name"

arp/test_unknown_mac.py:
  skip:
    reason: "Behavior on cisco-8000 & (Marvell) platform for unknown MAC is flooding rather than DROP, hence skipping."
    conditions:
      - "asic_type in ['cisco-8000','marvell-teralynx']"

arp/test_unknown_mac.py::TestUnknownMac::test_unknown_mac:
  xfail:
    reason: "xfail for IPv6-only topologies, with issue failure to handle max number"
    conditions:
      - "https://github.com/sonic-net/sonic-mgmt/issues/19906 and '-v6-' in topo_name"

arp/test_wr_arp.py:
  skip:
    reason: "Warm reboot is broken on dualtor topology. Device fails to recover by sanity check. Skipping for now. Not supported in standalone topos / Warm reboot is not required for 202412 and this test is not run on this asic type or version or topology currently"
    conditions_logical_operator: or
    conditions:
      - "https://github.com/sonic-net/sonic-buildimage/issues/16502 and 'dualtor' in topo_name"
      - "'standalone' in topo_name"
      - "is_mgmt_ipv6_only==True" # Does not support ipv6 mgmt ip on dut, specially the ferret server
      - "'isolated' in topo_name"
      - "topo_type not in ['t0']"

#######################################
#####            bfd              #####
#######################################
bfd:
  skip:
<<<<<<< HEAD
    reason: "Skipped as not supported on 202412 release"
=======
    reason: "It is skipped for '202412' for now"
>>>>>>> 86944999
    conditions:
      - "release in ['202412']"

bfd/test_bfd.py:
  skip:
    reason: "Test not supported for platforms other than Nvidia 4280/4600c/4700/5600 and cisco-8102. Skipping the test / KVM do not support bfd test"
    conditions_logical_operator: or
    conditions:
      -  "(release in ['201811', '201911']) or (platform not in ['x86_64-mlnx_msn4600c-r0', 'x86_64-mlnx_msn4700-r0', 'x86_64-nvidia_sn5600-r0', 'x86_64-8102_64h_o-r0', 'x86_64-8101_32fh_o-r0', 'x86_64-nvidia_sn4280-r0', 'x86_64-8102_28fh_dpu_o-r0'])"
      - "asic_type in ['vs']"

bfd/test_bfd.py::test_bfd_basic:
  skip:
    reason: "Test not supported on platforms other than Cisco 8101/8102, Nvidia 4280/4600c/4700/5600. KVM platforms do not support bfd test"
    conditions_logical_operator: or
    conditions:
      - "platform not in ['x86_64-mlnx_msn4600c-r0', 'x86_64-mlnx_msn4700-r0', 'x86_64-nvidia_sn5600-r0', 'x86_64-8102_64h_o-r0', 'x86_64-8101_32fh_o-r0', 'x86_64-nvidia_sn4280-r0', 'x86_64-8102_28fh_dpu_o-r0']"
      - "release in ['201811', '201911']"
      - "asic_type in ['vs']"
  xfail:
    reason: "Test might failed due to https://github.com/sonic-net/sonic-mgmt/issues/19519"
    conditions:
      - https://github.com/sonic-net/sonic-mgmt/issues/19519

bfd/test_bfd.py::test_bfd_echo_mode:
  skip:
    reason: "https://github.com/sonic-net/sonic-mgmt/issues/14087 / KVM do not support bfd test"
    conditions_logical_operator: or
    conditions:
      - "https://github.com/sonic-net/sonic-mgmt/issues/14087"
      - "asic_type in ['vs']"

bfd/test_bfd.py::test_bfd_scale:
  skip:
    reason: "Test is not supported for platforms other than Cisco 8102/8101, Nvidia 4280/4600c/4700/5600. KVM platforms do not support bfd test"
    conditions_logical_operator: or
    conditions:
      - "platform not in ['x86_64-mlnx_msn4600c-r0', 'x86_64-mlnx_msn4700-r0', 'x86_64-nvidia_sn5600-r0', 'x86_64-8102_64h_o-r0', 'x86_64-8101_32fh_o-r0', 'x86_64-nvidia_sn4280-r0', 'x86_64-8102_28fh_dpu_o-r0']"
      - "release in ['201811', '201911']"
      - "asic_type in ['vs']"

bfd/test_bfd_static_route.py:
  skip:
    reason: "Only supported on multi-asic system & Cisco LCs."
    conditions:
      - "(is_multi_asic is False) or (hwsku not in ['Cisco-88-LC0-36FH-M-O36', 'Cisco-8800-LC-48H-C48', 'Cisco-88-LC0-36FH-O36'])"

bfd/test_bfd_traffic.py:
  skip:
    reason: "Test only supported on Cisco 8800 platforms."
    conditions:
      - "asic_type not in ['cisco-8000']"

#######################################
#####            bgp              #####
#######################################
bgp/test_bgp_allow_list.py:
  skip:
    reason: "Only supported on t1 topo. But Cisco 8111 or 8122 T1(compute ai) platform is not supported."
    conditions_logical_operator: or
    conditions:
      - "'t1' not in topo_type"
      - "platform in ['x86_64-8111_32eh_o-r0', 'x86_64-8122_64eh_o-r0', 'x86_64-8122_64ehf_o-r0']"
  xfail:
    reason: "xfail for IPv6-only topologies, with issue it try to parse with IPv4 style"
    conditions:
      - "https://github.com/sonic-net/sonic-mgmt/issues/20217 and '-v6-' in topo_name"

bgp/test_bgp_bbr.py:
  skip:
    reason: "Only supported on t1 topo. But Cisco 8111 or 8122 T1(compute ai) platform is not supported."
    conditions_logical_operator: or
    conditions:
      - "'t1' not in topo_type"
      - "platform in ['x86_64-8111_32eh_o-r0', 'x86_64-8122_64eh_o-r0', 'x86_64-8122_64ehf_o-r0']"
      - "asic_type in ['vs'] and https://github.com/sonic-net/sonic-mgmt/issues/17598"
  xfail:
    reason: "xfail for IPv6-only topologies, with issue it try to parse with IPv4 style"
    conditions:
      - "https://github.com/sonic-net/sonic-mgmt/issues/20217 and '-v6-' in topo_name"

bgp/test_bgp_bbr.py::test_bbr_status_consistent_after_reload[enabled]:
  xfail:
    reason: "Testcase ignored due to issue https://github.com/sonic-net/sonic-buildimage/issues/23642"
    conditions:
      - "https://github.com/sonic-net/sonic-buildimage/issues/23642 and hwsku in ['Mellanox-SN5640-C512S2', 'Mellanox-SN5640-C448O16', 'Mellanox-SN5600-C256S1','Mellanox-SN5600-C224O8']"

bgp/test_bgp_bbr_default_state.py::test_bbr_disabled_constants_yml_default:
  skip:
    reason: "Skip for IPv6-only topologies"
    conditions:
      - "'-v6-' in topo_name"

bgp/test_bgp_dual_asn.py::test_bgp_dual_asn_v4:
  skip:
    reason: "Skip for IPv6-only topologies"
    conditions:
      - "'-v6-' in topo_name"

bgp/test_bgp_gr_helper.py:
  skip:
    reason: 'bgp graceful restarted is not a supported feature for T2 and skip in KVM for failing with new cEOS image'
    conditions_logical_operator: or
    conditions:
      - "'t2' in topo_name"
      - "asic_type in ['vs'] and https://github.com/sonic-net/sonic-mgmt/issues/18788"

bgp/test_bgp_gr_helper.py::test_bgp_gr_helper_routes_perserved:
  xfail:
    reason: "xfail for IPv6-only topologies. Or test case has issue on the t0-isolated-d256u256s2 topo."
    conditions_logical_operator: or
    conditions:
      - "'-v6-' in topo_name"
      - "'t0-isolated-d256u256s2' in topo_name"

bgp/test_bgp_multipath_relax.py:
  skip:
    reason: "Not supported topology backend."
    conditions_logical_operator: or
    conditions:
      - "'backend' in topo_name"
      - "'t1-isolated' in topo_name"

bgp/test_bgp_operation_in_ro.py:
  skip:
    reason: "Feature is reverted and pending enhancement"
    conditions:
      - "https://github.com/sonic-net/sonic-buildimage/issues/23462"

bgp/test_bgp_peer_shutdown.py::test_bgp_peer_shutdown:
  xfail:
    reason: "xfail for IPv6-only topologies, is with it parse everthing as IPv4"
    conditions:
      - "https://github.com/sonic-net/sonic-mgmt/issues/19907 and '-v6-' in topo_name"

bgp/test_bgp_port_disable.py:
  skip:
    reason: "Not supperted on master."
    conditions:
      - "release in ['master', '202505']"

bgp/test_bgp_queue.py:
  skip:
    reason: "Not supported on mgmt device"
    conditions:
      - "topo_type in ['m0', 'mx', 'm1']"
  xfail:
    reason: "Skipped due to issue https://github.com/sonic-net/sonic-mgmt/issues/18349"
    conditions:
      - "https://github.com/sonic-net/sonic-mgmt/issues/18349 and ('t1-isolated-d56u2' in topo_name or 't0-isolated-d32u32s2' in topo_name)"

bgp/test_bgp_route_neigh_learning.py::test_bgp_neighbor_route_learnning:
  xfail:
    reason: "xfail for IPv6-only topologies, issue with it try to parse with IPv4 style"
    conditions:
      - "https://github.com/sonic-net/sonic-mgmt/issues/19915 and '-v6-' in topo_name"

bgp/test_bgp_router_id.py:
  skip:
    reason: "Not supported on multi-asic"
    conditions:
      - "is_multi_asic==True"
  xfail:
    reason: "Test case has issue on the t0-isolated-d256u256s2 topo."
    conditions:
      - "'t0-isolated-d256u256s2' in topo_name"

bgp/test_bgp_router_id.py::test_bgp_router_id_default:
  xfail:
    reason: "xfail for IPv6-only topologies, issue with trying to parse with IPv4 style"
    conditions:
      - "https://github.com/sonic-net/sonic-mgmt/issues/19916 and '-v6-' in topo_name"

bgp/test_bgp_router_id.py::test_bgp_router_id_set:
  xfail:
    reason: "xfail for IPv6-only topologies, issue with trying to parse with IPv4 style. Or test case has issue on the t0-isolated-d256u256s2 topo."
    conditions_logical_operator: or
    conditions:
      - "https://github.com/sonic-net/sonic-mgmt/issues/19916 and '-v6-' in topo_name"
      - "'t0-isolated-d256u256s2' in topo_name"

bgp/test_bgp_router_id.py::test_bgp_router_id_set_without_loopback:
  xfail:
    reason: "xfail for IPv6-only topologies, issue with trying to parse with IPv4 style"
    conditions:
      - "https://github.com/sonic-net/sonic-mgmt/issues/19916 and '-v6-' in topo_name"

bgp/test_bgp_sentinel.py::test_bgp_sentinel[IPv4:
  skip:
    reason: "Skip for IPv6-only topologies"
    conditions:
      - "'-v6-' in topo_name"

bgp/test_bgp_sentinel.py::test_bgp_sentinel[IPv6:
  xfail:
    reason: "xfail for IPv6-only topologies, with issue it try to parse with IPv4 style or due to GH issue 23938"
    conditions_logical_operator: or
    conditions:
      - "https://github.com/sonic-net/sonic-mgmt/issues/20193 and '-v6-' in topo_name"
      - "https://github.com/sonic-net/sonic-buildimage/issues/23938"

bgp/test_bgp_session.py::test_bgp_session_interface_down:
  xfail:
    reason: "xfail for IPv6-only topologies, issue with trying to parse with IPv4 style"
    conditions:
      - "https://github.com/sonic-net/sonic-mgmt/issues/19916 and '-v6-' in topo_name"

bgp/test_bgp_slb.py:
  skip:
    reason: "Skip over topologies which doesn't support slb and this test is not run on this topology currently"
    conditions_logical_operator: or
    conditions:
     - "'backend' in topo_name or 'mgmttor' in topo_name"
     - "topo_type not in ['t0']"

bgp/test_bgp_slb.py::test_bgp_slb_neighbor_persistence_across_advanced_reboot:
  skip:
    reason: "Skip it on dual tor since it got stuck during warm reboot due to known issue on master and internal image
             or over topologies which doesn't support slb."
    conditions_logical_operator: or
    conditions:
      - "topo_name in ['dualtor', 'dualtor-56', 'dualtor-120', 'dualtor-aa', 'dualtor-aa-56'] and https://github.com/sonic-net/sonic-mgmt/issues/9201"
      - "'backend' in topo_name or 'mgmttor' in topo_name or 'isolated' in topo_name"
      - "hwsku in ['Arista-7050CX3-32S-C28S4']"

bgp/test_bgp_speaker.py:
  skip:
    reason: "Not supported on topology backend."
    conditions:
      - "'backend' in topo_name"

bgp/test_bgp_speaker.py::test_bgp_speaker_announce_routes[:
  skip:
    reason: "Skip for IPv6-only topologies"
    conditions:
      - "'-v6-' in topo_name"

bgp/test_bgp_speaker.py::test_bgp_speaker_announce_routes_v6:
  xfail:
    reason: "xfail for IPv6-only topologies, is with it look for vlan_ipv4_entry"
    conditions:
      - "https://github.com/sonic-net/sonic-mgmt/issues/19917 and '-v6-' in topo_name"

bgp/test_bgp_speaker.py::test_bgp_speaker_bgp_sessions:
  xfail:
    reason: "xfail for IPv6-only topologies, is with it look for vlan_ipv4_entry"
    conditions:
      - "https://github.com/sonic-net/sonic-mgmt/issues/19917 and '-v6-' in topo_name"

bgp/test_bgp_stress_link_flap.py::test_bgp_stress_link_flap[all]:
  xfail:
    reason: "Test case has issue on the t0-isolated-d256u256s2 topo."
    conditions:
      - "'t0-isolated-d256u256s2' in topo_name"

bgp/test_bgp_suppress_fib.py:
  skip:
    reason: "Not supported before release 202411."
    conditions_logical_operator: or
    conditions:
      - "release in ['201811', '201911', '202012', '202205', '202211', '202305', '202311', '202405', 'master']"
      - "asic_type in ['vs'] and https://github.com/sonic-net/sonic-mgmt/issues/14449"

bgp/test_bgp_update_replication.py:
  xfail:
    reason: "Testcase is not stable on dualtor-aa setup due to GH issue: https://github.com/sonic-net/sonic-mgmt/issues/21110"
    conditions:
      - "https://github.com/sonic-net/sonic-mgmt/issues/21110 and 'dualtor-aa' in topo_name"

bgp/test_bgp_update_timer.py::test_bgp_update_timer_session_down:
  xfail:
    reason: "xfail for IPv6-only topologies, issue caused by _is_ipv4_address check"
    conditions:
      - "https://github.com/sonic-net/sonic-mgmt/issues/19918 and '-v6-' in topo_name"

bgp/test_bgp_update_timer.py::test_bgp_update_timer_single_route:
  xfail:
    reason: "xfail for IPv6-only topologies, issue caused by _is_ipv4_address check"
    conditions:
      - "https://github.com/sonic-net/sonic-mgmt/issues/19918 and '-v6-' in topo_name"

bgp/test_bgpmon.py:
  skip:
    reason: "Not supported on T2 topology or topology backend
             or Skip for IPv6-only topologies, since there are v6 verison of the test"
    conditions:
      - "'backend' in topo_name or topo_type in ['t2']"
      - "'-v6-' in topo_name"

bgp/test_bgpmon_v6.py::test_bgpmon_no_ipv6_resolve_via_default:
  skip:
    reason: "Not applicable for passive bgpmon_v6"

bgp/test_startup_tsa_tsb_service.py::test_tsa_tsb_service_with_supervisor_abnormal_reboot:
  skip:
    reason: "Not supported on T2 single node topology"
    conditions:
      - "'t2_single_node' in topo_name"

bgp/test_startup_tsa_tsb_service.py::test_tsa_tsb_service_with_supervisor_cold_reboot:
  skip:
    reason: "Not supported on T2 single node topology"
    conditions:
      - "'t2_single_node' in topo_name"

bgp/test_startup_tsa_tsb_service.py::test_tsa_tsb_service_with_tsa_on_sup:
  skip:
    reason: "Not supported on T2 single node topology"
    conditions:
      - "'t2_single_node' in topo_name"

bgp/test_startup_tsa_tsb_service.py::test_user_init_tsb_on_sup_while_service_run_on_dut:
  skip:
    reason: "Not supported on T2 single node topology"
    conditions:
      - "'t2_single_node' in topo_name"

bgp/test_traffic_shift.py:
  xfail:
    reason: "xfail for IPv6-only topologies, with issue it try to parse with IPv4 style"
    conditions:
      - "https://github.com/sonic-net/sonic-mgmt/issues/20194 and '-v6-' in topo_name"

bgp/test_traffic_shift.py::test_load_minigraph_with_traffic_shift_away:
  skip:
    reason: "Test is flaky and causing PR test to fail unnecessarily"
    conditions:
      - "asic_type in ['vs']"
      - https://github.com/sonic-net/sonic-mgmt/issues/6471

bgp/test_traffic_shift_sup.py:
  skip:
    reason: "Not supported on T2 single node topology"
    conditions:
      - "'t2_single_node' in topo_name"

#######################################
#####            cacl             #####
#######################################
cacl/test_cacl_application.py:
  skip:
    reason: "skip test_cacl_application in PR test temporarily"
    conditions:
      - "asic_type in ['vs']"
  xfail:
    reason: "Wait PR https://github.com/sonic-net/sonic-host-services/pull/301 include in sonic-buildimage"
    conditions:
      - "https://github.com/sonic-net/sonic-mgmt/issues/21175"

cacl/test_cacl_application.py::test_cacl_acl_loader_commands_internal:
  skip:
    reason: "test_cacl_acl_loader_commands_internal is only supported on t0/t1 testbed"
    conditions_logical_operator: or
    conditions:
      - "topo_type not in ['t1', 't0']"
      - "'dualtor' in topo_name"

cacl/test_cacl_application.py::test_cacl_application_dualtor:
  skip:
    reason: "test_cacl_application_dualtor is only supported on dualtor topology"
    conditions:
      - "topo_name not in ['dualtor', 'dualtor-56', 'dualtor-64', 'dualtor-64-breakout', 'dualtor-120']"

cacl/test_cacl_application.py::test_cacl_application_nondualtor:
  skip:
    reason: "test_cacl_application is only supported on non dualtor topology"
    conditions:
      - "topo_name in ['dualtor', 'dualtor-56', 'dualtor-64', 'dualtor-120']"

cacl/test_cacl_application.py::test_multiasic_cacl_application:
  skip:
    reason: "test_multiasic_cacl_application is only supported on multi-ASIC platform"
    conditions:
      - "not is_multi_asic"

cacl/test_ebtables_application.py:
  skip:
    reason: "Ebtables shouldn't be installed in KVM which blocks L2 forwarding, skip in PR testing"
    conditions:
      - "asic_type in ['vs']"

#######################################
#####           configlet         #####
#######################################
configlet:
  skip:
    reason: "It is skipped for '202412' for now"
    conditions:
      - "release in ['202412']"

configlet/test_add_rack.py:
  skip:
    reason: "AddRack is not yet supported on multi-ASIC platform"
    conditions:
      - "is_multi_asic==True"
  xfail:
    reason: "xfail for IPv6-only topologies, need to add support for IPv6-only - https://github.com/sonic-net/sonic-mgmt/issues/20728"
    conditions:
      - "https://github.com/sonic-net/sonic-mgmt/issues/20728 and '-v6-' in topo_name"

container_hardening/test_container_hardening.py::test_container_privileged:
  skip:
    reason: "Not supported on 202305 and older releases"
    conditions:
      - "release in ['201811', '201911', '202012', '202205', '202211', '202305']"

#######################################
#####            copp             #####
#######################################
copp/test_copp.py:
  skip:
    reason: "Topology not supported by COPP tests"
    conditions:
      - "(topo_name not in ['dualtor-aa', 'dualtor-aa-64-breakout', 'ptf32', 'ptf64', 't0', 't0-64', 't0-52', 't0-116', 't0-118', 't0-88-o8c80', 't1', 't1-lag', 't1-28-lag', 't1-48-lag', 't1-64-lag', 't1-56-lag', 't1-backend', 'm0', 'm0-2vlan', 'mx', 'm1-48', 'm1-44', 'm1-108', 'm1-128', 't0-isolated-d16u16s1', 't1-isolated-d28u1', 't0-isolated-d32u32s2', 't1-isolated-d56u2'] and 't2' not in topo_type)"

copp/test_copp.py::TestCOPP::test_add_new_trap:
  skip:
    reason: "Copp test_add_new_trap is not yet supported on these testbeds"
    conditions_logical_operator: or
    conditions:
      - "is_multi_asic==True"
      - "(topo_name not in ['ptf32', 'ptf64', 't0', 't0-64', 't0-52', 't0-116', 't0-118', 't0-88-o8c80', 't1', 't1-lag', 't1-28-lag', 't1-48-lag', 't1-64-lag', 't1-56-lag', 't1-backend', 'm0', 'm0-2vlan', 'mx', 'm1-48', 'm1-44', 'm1-108', 'm1-128', 't0-isolated-d16u16s1', 't1-isolated-d28u1', 't0-isolated-d32u32s2', 't1-isolated-d56u2'] and 't2' not in topo_type)"

copp/test_copp.py::TestCOPP::test_remove_trap:
  skip:
    reason: "Copp test_remove_trap is not yet supported on these testbeds"
    conditions_logical_operator: or
    conditions:
      - "is_multi_asic==True"
      - "(topo_name not in ['ptf32', 'ptf64', 't0', 't0-64', 't0-52', 't0-116', 't0-118', 't0-88-o8c80', 't1', 't1-lag', 't1-28-lag', 't1-48-lag', 't1-64-lag', 't1-56-lag', 't1-backend', 'm0', 'm0-2vlan', 'mx', 'm1-48', 'm1-44', 'm1-108', 'm1-128', 't0-isolated-d16u16s1', 't1-isolated-d28u1', 't0-isolated-d32u32s2', 't1-isolated-d56u2'] and 't2' not in topo_type)"

copp/test_copp.py::TestCOPP::test_trap_config_save_after_reboot:
  skip:
    conditions_logical_operator: or
    reason: "Copp test_trap_config_save_after_reboot is not yet supported on these testbeds or not supported after docker_inram enabled"
    conditions:
      - "is_multi_asic==True"
      - "build_version.split('.')[0].isdigit() and int(build_version.split('.')[0]) == 20220531 and int(build_version.split('.')[1]) > 27 and hwsku in ['Arista-7050-QX-32S', 'Arista-7050QX32S-Q32', 'Arista-7050-QX32', 'Arista-7050QX-32S-S4Q31', 'Arista-7060CX-32S-D48C8', 'Arista-7060CX-32S-C32', 'Arista-7060CX-32S-Q32', 'Arista-7060CX-32S-C32-T1']"
      - "build_version.split('.')[0].isdigit() and int(build_version.split('.')[0]) > 20220531 and hwsku in ['Arista-7050-QX-32S', 'Arista-7050QX32S-Q32', 'Arista-7050-QX32', 'Arista-7050QX-32S-S4Q31', 'Arista-7060CX-32S-D48C8', 'Arista-7060CX-32S-C32', 'Arista-7060CX-32S-Q32', 'Arista-7060CX-32S-C32-T1']"
      - "(topo_name not in ['ptf32', 'ptf64', 't0', 't0-64', 't0-52', 't0-116', 't0-118', 't0-88-o8c80', 't1', 't1-lag', 't1-28-lag', 't1-48-lag', 't1-64-lag', 't1-56-lag', 't1-backend', 'm0', 'm0-2vlan', 'mx', 'm1-48', 'm1-44', 'm1-108', 'm1-128', 't0-isolated-d16u16s1', 't1-isolated-d28u1', 't0-isolated-d32u32s2', 't1-isolated-d56u2'] and 't2' not in topo_type)"

copp/test_copp.py::TestCOPP::test_trap_neighbor_miss:
  skip:
    reason: "Copp test_trap_neighbor_miss is not supported on broadcom platforms and non-TOR topologies"
    conditions_logical_operator: or
    conditions:
      - "(asic_type in ['broadcom'] and release in ['202411'])"
      - "(topo_name not in ['t0', 't0-64', 't0-52', 't0-116', 't0-118', 't0-88-o8c80', 't0-isolated-d16u16s1', 't0-isolated-d32u32s2'])"

#######################################
#####            crm              #####
#######################################
crm/test_crm.py :
  xfail:
    reason: "xfail for IPv6-only topologies, issue with it try to excute ipv4 command with no output"
    conditions:
      - "https://github.com/sonic-net/sonic-mgmt/issues/19640 and '-v6-' in topo_name"

crm/test_crm.py::test_crm_fdb_entry:
  skip:
    reason: "Unsupported topology, expected to run only on 'T0*' or 'M0/MX' topology"
    conditions:
      - "'t0' not in topo_name and topo_type not in ['m0', 'mx']"

crm/test_crm_available.py:
  xfail:
    reason: "There is a known issue with broadcom dualtor (https://github.com/sonic-net/sonic-mgmt/issues/18873) or xfail for IPv6-only topologies, as it try to excute ipv4 command"
    conditions_logical_operator: or
    conditions:
      - "https://github.com/sonic-net/sonic-mgmt/issues/18873 and 'dualtor' in topo_name and asic_type in ['broadcom']"
      - "https://github.com/sonic-net/sonic-mgmt/issues/19919 and '-v6-' in topo_name"

#######################################
#####           dash              #####
#######################################
dash:
  skip:
    reason: "Not supported on this DUT topology."
    conditions:
      - "'dpu' not in topo_name"

dash/crm/test_dash_crm.py:
  skip:
    reason: "Currently dash tests are not supported on KVM"
    conditions:
      - "asic_type in ['vs'] and https://github.com/sonic-net/sonic-mgmt/issues/16407"

dash/test_dash_acl.py:
  skip:
    reason: "Currently dash tests are not supported on KVM"
    conditions:
      - "asic_type in ['vs'] and https://github.com/sonic-net/sonic-mgmt/issues/16407"

dash/test_dash_disable_enable_eni.py:
  skip:
    reason: "Currently dash tests are not supported on KVM"
    conditions:
      - "asic_type in ['vs'] and https://github.com/sonic-net/sonic-mgmt/issues/16407"

dash/test_dash_eni_counter.py:
  skip:
    reason: "Currently dash tests are not supported on KVM"
    conditions:
      - "asic_type in ['vs'] and https://github.com/sonic-net/sonic-mgmt/issues/16407"

dash/test_dash_privatelink.py:
  skip:
    conditions_logical_operator: or
    reason: "Currently dash tests are not supported on KVM or non-smartswitch T1s"
    conditions:
      - "asic_type in ['vs'] and https://github.com/sonic-net/sonic-mgmt/issues/16407"
      - "hwsku not in ['Cisco-8102-28FH-DPU-O-T1', 'Mellanox-SN4280-O8C40', 'Mellanox-SN4280-O28', 'Cisco-8102-28FH-DPU-O']"

dash/test_dash_smartswitch_vnet.py:
  skip:
    conditions_logical_operator: or
    reason: "Currently dash tests are not supported on KVM or non-smartswitch T1s"
    conditions:
      - "asic_type in ['vs'] and https://github.com/sonic-net/sonic-mgmt/issues/16407"
      - "hwsku not in ['Cisco-8102-28FH-DPU-O-T1', 'Mellanox-SN4280-O8C40', 'Mellanox-SN4280-O28', 'Cisco-8102-28FH-DPU-O']"

dash/test_dash_vnet.py:
  skip:
    conditions_logical_operator: or
    reason: "Currently dash tests are not supported on KVM"
    conditions:
      - "asic_type in ['vs'] and https://github.com/sonic-net/sonic-mgmt/issues/16407"
      - "platform in ['x86_64-nvidia_sn4280-r0']"

dash/test_fnic.py:
  skip:
    conditions_logical_operator: or
    reason: "Currently dash tests are not supported on KVM or non-smartswitch T1s"
    conditions:
      - "asic_type in ['vs'] and https://github.com/sonic-net/sonic-mgmt/issues/16407"
      - "hwsku not in ['Cisco-8102-28FH-DPU-O-T1', 'Mellanox-SN4280-O8C40', 'Mellanox-SN4280-O28', 'Cisco-8102-28FH-DPU-O']"

dash/test_plnsg.py:
  skip:
    conditions_logical_operator: or
    reason: "Currently dash tests are not supported on KVM or non-smartswitch T1s"
    conditions:
      - "asic_type in ['vs'] and https://github.com/sonic-net/sonic-mgmt/issues/16407"
      - "hwsku not in ['Cisco-8102-28FH-DPU-O-T1', 'Mellanox-SN4280-O8C40', 'Mellanox-SN4280-O28', 'Cisco-8102-28FH-DPU-O']"

dash/test_relaxed_match_negative.py:
  skip:
    reason: "Currently dash tests are not supported on KVM"
    conditions:
      - "asic_type in ['vs'] and https://github.com/sonic-net/sonic-mgmt/issues/16407"

#######################################
#####       db_migrator           #####
#######################################
db_migrator/test_migrate_dns.py::test_migrate_dns_03:
  xfail:
    reason: "db_migrator does not support SonicQosProfile in minigraph"
    conditions:
      - "https://github.com/sonic-net/sonic-buildimage/issues/22120"

#######################################
#####            decap            #####
#######################################
decap/test_decap.py:
  skip:
    reason: 'Skip on t1-isolated-d32/128 and v6 topos'
    conditions_logical_operator: or
    conditions:
      - "topo_name in ['t1-isolated-d128', 't1-isolated-d32']"
      - "'-v6-' in topo_name"

decap/test_decap.py::test_decap[ttl=pipe, dscp=pipe, vxlan=disable]:
  skip:
    reason: "Not supported on broadcom after 201911 release, cisco-8000 all releases. Skip on t1-isolated-d32/128 topos"
    conditions_logical_operator: or
    conditions:
      - "(asic_type in ['broadcom'] and release not in ['201811', '201911']) or (asic_type in ['cisco-8000'])"
      - "topo_name in ['t1-isolated-d128', 't1-isolated-d32']"
  xfail:
    reason: "Test case has issue on the t0-isolated-d256u256s2 topo."
    conditions:
      - "'t0-isolated-d256u256s2' in topo_name"

decap/test_decap.py::test_decap[ttl=pipe, dscp=pipe, vxlan=set_unset]:
  skip:
    reason: "Not supported on broadcom after 201911 release, cisco-8000 all releases and marvell-prestera asics. Skip on t1-isolated-d32/128 topos"
    conditions_logical_operator: or
    conditions:
      - "(asic_type in ['broadcom'] and release not in ['201811', '201911']) or (asic_type in ['cisco-8000']) or (asic_type in ['marvell-prestera', 'marvell'])"
      - "topo_name in ['t1-isolated-d128', 't1-isolated-d32']"
  xfail:
    reason: "Test case has issue on the t0-isolated-d256u256s2 topo."
    conditions:
      - "'t0-isolated-d256u256s2' in topo_name"

decap/test_decap.py::test_decap[ttl=pipe, dscp=uniform, vxlan=disable]:
  skip:
    conditions_logical_operator: or
    reason: "Not supported on backend, broadcom before 202012 release. Skip 7260CX3 T1 topo in 202305 release. Skip on t1-isolated-d32/128 topos"
    conditions:
      - "(topo_name in ['t1-backend', 't0-backend']) or (asic_type in ['broadcom'] and release in ['201811', '201911'])"
      - "'7260CX3' in hwsku and release in ['202305'] and 't1' in topo_type"
      - "topo_name in ['t1-isolated-d128', 't1-isolated-d32']"
  xfail:
    reason: "Test case has issue on the t0-isolated-d256u256s2 topo."
    conditions:
      - "'t0-isolated-d256u256s2' in topo_name"

decap/test_decap.py::test_decap[ttl=pipe, dscp=uniform, vxlan=set_unset]:
  skip:
    reason: "Not supported on backend, T2 topologies , broadcom platforms before 202012 release, x86_64-8111_32eh_o-r0 platform. Skip on mellanox all releases. Skip on 7260CX3 T1 topo in 202305 release. Not required on isolated topologies d256u256s2, d96u32s2, d448u15-lag, and d128, as well as their minimzed and -v6 variants."
    conditions_logical_operator: or
    conditions:
      - "('t2' in topo_name) or (topo_name in ['t1-backend', 't0-backend']) or (asic_type in ['broadcom'] and release in ['201811', '201911']) or platform in ['x86_64-8111_32eh_o-r0'] or asic_type in ['mellanox']"
      - "'7260CX3' in hwsku and release in ['202305'] and 't1' in topo_type"
      - *noVxlanTopos

decap/test_decap.py::test_decap[ttl=uniform, dscp=pipe, vxlan=disable]:
  skip:
    reason: "Not supported uniform ttl mode"

decap/test_decap.py::test_decap[ttl=uniform, dscp=pipe, vxlan=set_unset]:
  skip:
    reason: "Not supported uniform ttl mode"

decap/test_decap.py::test_decap[ttl=uniform, dscp=uniform, vxlan=disable]:
  skip:
    reason: "Not supported uniform ttl mode"

decap/test_decap.py::test_decap[ttl=uniform, dscp=uniform, vxlan=set_unset]:
  skip:
    reason: "Not supported uniform ttl mode"

decap/test_subnet_decap.py::test_vlan_subnet_decap:
  skip:
    reason: "Supported only on T0 topology with KVM or broadcom td3 asic or mellanox asic, and available for 202405 release and later, need to skip on KVM testbed since subnet_decap feature haven't been added into yang model. Skip on t1-isolated-d32/128 topos"
    conditions_logical_operator: or
    conditions:
      - "topo_type not in ['t0']"
      - "asic_type not in ['vs', 'mellanox'] and asic_gen not in ['td3']"
      - "asic_type in ['vs'] and https://github.com/sonic-net/sonic-buildimage/issues/21090"
      - "release in ['202012', '202205', '202305', '202311']"
      - "topo_name in ['t1-isolated-d128', 't1-isolated-d32']"

#######################################
#####         dhcp_relay        #####
#######################################
dhcp_relay:
  skip:
    reason: "It is skipped for '202412' for now"
    conditions:
      - "release in ['202412']"

dhcp_relay/test_dhcp_counter_stress.py::test_dhcpcom_relay_counters_stress:
  xfail:
    reason: "7215 has low performance, and can only take low stress (about 5 pps)"
    conditions:
      - "platform in ['armhf-nokia_ixs7215_52x-r0']"

dhcp_relay/test_dhcp_counter_stress.py::test_dhcpcom_relay_counters_stress[discover]:
  xfail:
    reason: "Need to skip for discover test cases on dualtor"
    conditions:
      - "'dualtor' in topo_name"
      - "https://github.com/sonic-net/sonic-mgmt/issues/19230"

dhcp_relay/test_dhcp_counter_stress.py::test_dhcpcom_relay_counters_stress[request]:
  xfail:
    reason: "Need to skip for request test cases on dualtor"
    conditions:
      - "'dualtor' in topo_name"
      - "https://github.com/sonic-net/sonic-mgmt/issues/19230"

dhcp_relay/test_dhcp_relay.py:
  skip:
    reason: "Need to skip for Cisco backend platform"
    conditions:
      - "platform in ['x86_64-8111_32eh_o-r0', 'x86_64-8122_64eh_o-r0', 'x86_64-8122_64ehf_o-r0']"

dhcp_relay/test_dhcp_relay.py::test_dhcp_relay_after_link_flap:
  skip:
    reason: "Skip test_dhcp_relay_after_link_flap on dualtor or platform x86_64-8111_32eh_o-r0"
    conditions_logical_operator: or
    conditions:
      - "'dualtor' in topo_name"
      - "platform in ['x86_64-8111_32eh_o-r0']"

dhcp_relay/test_dhcp_relay.py::test_dhcp_relay_counter:
  skip:
    reason: "Skip test_dhcp_relay_counter in old release version"
    conditions_logical_operator: or
    conditions:
      - "release in ['201811', '201911', '202012']"

dhcp_relay/test_dhcp_relay.py::test_dhcp_relay_on_dualtor_standby:
  skip:
    reason: "The test case only tests DHCP relay on the dualtor standby dut"
    conditions:
      - "'dualtor' not in topo_name"

dhcp_relay/test_dhcp_relay.py::test_dhcp_relay_random_sport:
  skip:
    reason: "Skip test_dhcp_relay_random_sport on dualtor in 201811 and 201911 or platform x86_64-8111_32eh_o-r0"
    conditions_logical_operator: or
    conditions:
      - "'dualtor' in topo_name and release in ['201811', '201911']"
      - "platform in ['x86_64-8111_32eh_o-r0']"

dhcp_relay/test_dhcp_relay.py::test_dhcp_relay_start_with_uplinks_down:
  skip:
    reason: "Skip test_dhcp_relay_start_with_uplinks_down on dualtor or platform x86_64-8111_32eh_o-r0"
    conditions_logical_operator: or
    conditions:
      - "'dualtor' in topo_name"
      - "platform in ['x86_64-8111_32eh_o-r0']"

dhcp_relay/test_dhcp_relay.py::test_dhcp_relay_unicast_mac:
  skip:
    reason: "Skip test_dhcp_relay_unicast_mac on dualtor or platform x86_64-8111_32eh_o-r0"
    conditions_logical_operator: or
    conditions:
      - "'dualtor' in topo_name and release in ['201811', '201911']"
      - "platform in ['x86_64-8111_32eh_o-r0']"

dhcp_relay/test_dhcp_relay.py::test_dhcp_relay_with_source_port_ip_in_relay_enabled:
  skip:
    reason: "Skip test_dhcp_relay_with_source_port_ip_in_relay_enabled in old release version"
    conditions_logical_operator: or
    conditions:
      - "'dualtor' in topo_name and release in ['201811', '201911']"

dhcp_relay/test_dhcp_relay.py::test_interface_binding:
  skip:
    reason: "Skip test_interface_binding in old release version"
    conditions:
      - "release in ['201811', '201911', '202106']"

dhcp_relay/test_dhcp_relay_stress.py::test_dhcp_relay_restart_with_stress:
  skip:
    reason: "Skip due to flaky issue"
    conditions:
      - "asic_type in ['vs']"
      - "https://github.com/sonic-net/sonic-mgmt/issues/16450"

dhcp_relay/test_dhcp_relay_stress.py::test_dhcp_relay_stress:
  skip:
    reason: "1. Need to skip for platform armhf-nokia_ixs7215_52x-r0 due to buffer issues
             2. Need to skip for KVM due to low performance"
    conditions_logical_operator: or
    conditions:
      - "platform in ['armhf-nokia_ixs7215_52x-r0']"
      - "asic_type in ['vs']"

dhcp_relay/test_dhcp_relay_stress.py::test_dhcp_relay_stress[discover]:
  skip:
    reason: "Testcase ignored due to github issue: https://github.com/sonic-net/sonic-mgmt/issues/14851"
    conditions:
      - "https://github.com/sonic-net/sonic-mgmt/issues/14851"

dhcp_relay/test_dhcp_relay_stress.py::test_dhcp_relay_stress[request]:
  skip:
    reason: "Testcase ignored due to github issue: https://github.com/sonic-net/sonic-mgmt/issues/14851"
    conditions:
      - "https://github.com/sonic-net/sonic-mgmt/issues/14851"

dhcp_relay/test_dhcpv6_relay.py:
  skip:
    reason: "Need to skip for platform x86_64-8111_32eh_o-r0"
    conditions:
      - "platform in ['x86_64-8111_32eh_o-r0']"

dhcp_relay/test_dhcpv6_relay.py::TestDhcpv6RelayWithMultipleVlan:
  skip:
    reason: "skip the multiple vlan test on aa dualtor as interface state is not aa after vlan split"
    conditions:
      - "'dualtor-aa' in topo_name"
  xfail:
    reason: "The test is expected to fail due to GH issue: https://github.com/sonic-net/sonic-mgmt/issues/20760"
    conditions:
      - "https://github.com/sonic-net/sonic-mgmt/issues/20760"

dhcp_relay/test_dhcpv6_relay.py::test_dhcp_relay_after_link_flap:
  skip:
    reason: "Skip test_dhcp_relay_after_link_flap in dualtor and old release version"
    conditions_logical_operator: or
    conditions:
      - "release in ['201811', '201911', '202106']"
      - "'dualtor' in topo_name"

dhcp_relay/test_dhcpv6_relay.py::test_dhcp_relay_default:
  skip:
    reason: "Skip test_dhcp_relay_default in old release version"
    conditions:
      - "release in ['201811', '201911', '202106']"

dhcp_relay/test_dhcpv6_relay.py::test_dhcp_relay_start_with_uplinks_down:
  skip:
    reason: "Skip test_dhcp_relay_start_with_uplinks_down in dualtor and old release version"
    conditions_logical_operator: or
    conditions:
      - "release in ['201811', '201911', '202106']"
      - "'dualtor' in topo_name"

dhcp_relay/test_dhcpv6_relay.py::test_dhcpv6_relay_counter:
  skip:
    reason: "Skip test_dhcpv6_relay_counter in old release version"
    conditions:
      - "release in ['201911', '202106']"

dhcp_relay/test_dhcpv6_relay.py::test_interface_binding:
  skip:
    reason: "Skip test_interface_binding in old release version"
    conditions:
      - "release in ['201911', '202106']"

#######################################
#####         dhcp_server        #####
#######################################
dhcp_server:
  skip:
    reason: "It is skipped for '202412' for now"
    conditions:
      - "release in ['202412']"

#######################################
#####         drop_packets        #####
#######################################
drop_packets:
  skip:
    reason: "M0/MX topo does not support drop_packets"
    conditions:
      - "topo_type in ['m0', 'mx']"

drop_packets/test_configurable_drop_counters.py::test_neighbor_link_down:
  xfail:
    reason: "xfail for IPv6-only topologies, issue with python max size"
    conditions:
      - "https://github.com/sonic-net/sonic-mgmt/issues/19920 and '-v6-' in topo_name"

drop_packets/test_drop_counters.py::test_acl_egress_drop:
  xfail:
    reason: "xfail for IPv6-only topologies, issue with valid_ipv4"
    conditions:
      - "https://github.com/sonic-net/sonic-mgmt/issues/19921 and '-v6-' in topo_name"

drop_packets/test_drop_counters.py::test_broken_ip_header:
   xfail:
    reason: "Test case has issue on the t0-isolated-d256u256s2 topo."
    conditions:
      - "'t0-isolated-d256u256s2' in topo_name"

drop_packets/test_drop_counters.py::test_ip_is_zero_addr:
   xfail:
    reason: "Test case has issue on the t0-isolated-d256u256s2 topo."
    conditions:
      - "'t0-isolated-d256u256s2' in topo_name"

drop_packets/test_drop_counters.py::test_no_egress_drop_on_down_link:
  xfail:
    reason: "xfail for IPv6-only topologies, issue with valid_ipv4"
    conditions:
      - "https://github.com/sonic-net/sonic-mgmt/issues/19921 and '-v6-' in topo_name"

drop_packets/test_drop_counters.py::test_src_ip_is_multicast_addr:
   xfail:
    reason: "Test case has issue on the t0-isolated-d256u256s2 topo."
    conditions:
      - "'t0-isolated-d256u256s2' in topo_name"

#######################################
#####           dualtor           #####
#######################################
dualtor:
  skip:
    reason: "It is skipped for '202412' for now"
    conditions:
      - "release in ['202412']"

dualtor/test_bgp_block_loopback1.py:
  skip:
    reason: "KVM do not support dualtor tunnel functionality, lower tor bgp verify would fail."
    conditions:
      - "asic_type in ['vs']"

dualtor/test_ipinip.py::test_encap_with_mirror_session:
  xfail:
     reason: "Testcase ignored on dualtor-aa topology and mellanox setups due to Github issue: https://github.com/sonic-net/sonic-mgmt/issues/8577"
     conditions:
       - https://github.com/sonic-net/sonic-mgmt/issues/8577
       - "'dualtor-aa' in topo_name and asic_type in ['mellanox']"

dualtor/test_orch_stress.py:
  skip:
    reason: "This testcase is designed for single tor testbed with mock dualtor config."
    conditions:
      - "(topo_type not in ['t0']) or ('dualtor' in topo_name)"

dualtor/test_orchagent_active_tor_downstream.py:
  skip:
    reason: "This testcase is designed for single tor testbed with mock dualtor config."
    conditions:
      - "(topo_type not in ['t0']) or ('dualtor' in topo_name)"

dualtor/test_orchagent_active_tor_downstream.py::test_downstream_ecmp_nexthops:
  skip:
    reason: "On Mellanox SPC1 platforms, due to HW limitation, the hierarchy ecmp behavior is not exactly as expected
             in the test case. / This testcase is designed for single tor testbed with mock dualtor config."
    conditions_logical_operator: or
    conditions:
      - "asic_gen == 'spc1'"
      - "(topo_type not in ['t0']) or ('dualtor' in topo_name)"

dualtor/test_orchagent_mac_move.py:
  skip:
    reason: "This testcase is designed for single tor testbed with mock dualtor config."
    conditions:
      - "(topo_type not in ['t0']) or ('dualtor' in topo_name)"

dualtor/test_orchagent_slb.py:
  skip:
    reason: "KVM do not support dualtor tunnel functionality, lower tor bgp verify would fail."
    conditions:
      - "asic_type in ['vs']"

dualtor/test_orchagent_standby_tor_downstream.py::test_downstream_standby_mux_toggle_active:
  skip:
    reason: "This testcase is designed for single tor testbed with mock dualtor config."
    conditions:
      - "(topo_type not in ['t0']) or ('dualtor' in topo_name)"
  xfail:
    reason: "Image issue on Boradcom platforms, but not consistently failing"
    conditions:
      - "asic_type in ['broadcom']"

dualtor/test_orchagent_standby_tor_downstream.py::test_standby_tor_downstream:
  skip:
    reason: "This testcase is designed for single tor testbed with mock dualtor config."
    conditions:
      - "(topo_type not in ['t0']) or ('dualtor' in topo_name)"

dualtor/test_orchagent_standby_tor_downstream.py::test_standby_tor_downstream_bgp_recovered:
  skip:
    reason: "This testcase is designed for single tor testbed with mock dualtor config."
    conditions:
      - "(topo_type not in ['t0']) or ('dualtor' in topo_name)"

dualtor/test_orchagent_standby_tor_downstream.py::test_standby_tor_downstream_loopback_route_readded:
  skip:
    reason: "This testcase is designed for single tor testbed with mock dualtor config."
    conditions:
      - "(topo_type not in ['t0']) or ('dualtor' in topo_name)"

dualtor/test_orchagent_standby_tor_downstream.py::test_standby_tor_downstream_t1_link_recovered:
  skip:
    reason: "This testcase is designed for single tor testbed with mock dualtor config."
    conditions:
      - "(topo_type not in ['t0']) or ('dualtor' in topo_name)"

dualtor/test_orchagent_standby_tor_downstream.py::test_standby_tor_remove_neighbor_downstream_standby:
  skip:
    reason: "This testcase is designed for single tor testbed with mock dualtor config."
    conditions:
      - "(topo_type not in ['t0']) or ('dualtor' in topo_name)"

dualtor/test_standby_tor_upstream_mux_toggle.py:
  skip:
    reason: "This testcase is designed for single tor testbed with mock dualtor config."
    conditions:
      - "(topo_type not in ['t0']) or ('dualtor' in topo_name)"

dualtor/test_switchover_failure.py:
  skip:
    reason: "Test in KVM has a high failure rate, skip with Github issue."
    conditions:
      - "asic_type in ['vs']"
      - https://github.com/sonic-net/sonic-mgmt/issues/14247

dualtor/test_tor_ecn.py::test_dscp_to_queue_during_encap_on_standby:
  xfail:
     reason: "Testcase ignored on dualtor-aa topology and mellanox setups due to Github issue: https://github.com/sonic-net/sonic-mgmt/issues/8577"
     conditions:
       - https://github.com/sonic-net/sonic-mgmt/issues/8577
       - "'dualtor-aa' in topo_name and asic_type in ['mellanox']"

dualtor/test_tor_ecn.py::test_ecn_during_encap_on_standby:
  xfail:
     reason: "Testcase ignored on dualtor-aa topology and mellanox setups due to Github issue: https://github.com/sonic-net/sonic-mgmt/issues/8577"
     conditions:
       - https://github.com/sonic-net/sonic-mgmt/issues/8577
       - "'dualtor-aa' in topo_name and asic_type in ['mellanox']"

dualtor/test_tunnel_memory_leak.py::test_tunnel_memory_leak:
  skip:
    reason: "Testcase ignored on dualtor-64 topology due to Github issue: https://github.com/sonic-net/sonic-mgmt/issues/11403"
    conditions:
      - "https://github.com/sonic-net/sonic-mgmt/issues/11403 and 'dualtor-64' in topo_name"

dualtor_io:
  skip:
    reason: "Testcase could only be executed on dualtor testbed."
    conditions:
      - "'dualtor' not in topo_name"

dualtor_io/test_grpc_server_failure.py:
  skip:
    reason: "This test only support on dualtor-aa testbed"
    conditions:
      - "'dualtor-aa' not in topo_name"

dualtor_io/test_link_failure.py::test_active_link_down_downstream_active:
  skip:
    reason: "KVM testbed do not support shutdown fanout interface action / Testcase could only be executed on dualtor testbed."
    conditions:
      - "asic_type in ['vs'] or 'dualtor' not in topo_name"

dualtor_io/test_link_failure.py::test_active_link_down_downstream_active_soc:
  skip:
    reason: "KVM testbed do not support shutdown fanout interface action / Testcase could only be executed on dualtor testbed."
    conditions:
      - "asic_type in ['vs'] or 'dualtor' not in topo_name"

dualtor_io/test_link_failure.py::test_active_link_down_downstream_standby:
  skip:
    reason: "KVM testbed do not support shutdown fanout interface action / Testcase could only be executed on dualtor testbed."
    conditions:
      - "asic_type in ['vs'] or 'dualtor' not in topo_name"

dualtor_io/test_link_failure.py::test_active_link_down_upstream:
  skip:
    reason: "KVM testbed do not support shutdown fanout interface action / Testcase could only be executed on dualtor testbed."
    conditions:
      - "asic_type in ['vs'] or 'dualtor' not in topo_name"

dualtor_io/test_link_failure.py::test_active_link_down_upstream_soc:
  skip:
    reason: "KVM testbed do not support shutdown fanout interface action / Testcase could only be executed on dualtor testbed."
    conditions:
      - "asic_type in ['vs'] or 'dualtor' not in topo_name"

dualtor_io/test_link_failure.py::test_standby_link_down_downstream_active:
  skip:
    reason: "KVM testbed do not support shutdown fanout interface action / Testcase could only be executed on dualtor testbed."
    conditions:
      - "asic_type in ['vs'] or 'dualtor' not in topo_name"

dualtor_io/test_link_failure.py::test_standby_link_down_downstream_standby:
  skip:
    reason: "KVM testbed do not support shutdown fanout interface action / Testcase could only be executed on dualtor testbed."
    conditions:
      - "asic_type in ['vs'] or 'dualtor' not in topo_name"

dualtor_io/test_link_failure.py::test_standby_link_down_upstream:
  skip:
    reason: "KVM testbed do not support shutdown fanout interface action / Testcase could only be executed on dualtor testbed."
    conditions:
      - "asic_type in ['vs'] or 'dualtor' not in topo_name"

dualtor_io/test_normal_op.py:
  skip:
    reason: "KVM do not support dualtor tunnel functionality, verify DB status would fail. Temporarily skip in PR testing"
    conditions:
      - "asic_type in ['vs']"

dualtor_io/test_tor_bgp_failure.py:
  skip:
    reason: "Skip on kvm due to an issue."
    conditions:
      - "asic_type in ['vs'] and https://github.com/sonic-net/sonic-mgmt/issues/16448"

dualtor_io/test_tor_failure.py:
  skip:
    reason: "This script would toggle PDU, which is not supported on KVM."
    conditions:
      - "asic_type in ['vs']"

dualtor_mgmt:
  skip:
    reason: "It is skipped for '202412' for now"
    conditions:
      - "release in ['202412']"

dualtor_mgmt/test_dualtor_bgp_update_delay.py:
  xfail:
    reason: "Has flaky issue on kvm testbed"
    conditions:
      - asic_type in ['vs']
      - https://github.com/sonic-net/sonic-mgmt/issues/14996

dualtor_mgmt/test_egress_drop_nvidia.py:
  skip:
    reason: "This test is only for Nvidia platforms."
    conditions:
      - "asic_type not in ['mellanox']"

dualtor_mgmt/test_server_failure.py::test_server_reboot:
  skip:
    reason: "KVM testbed does not have fanout hosts"
    conditions:
      - "asic_type in ['vs']"

dualtor_mgmt/test_toggle_mux.py:
  skip:
    reason: "This testcase has low passing rate in KVM PR test, skip with issue to unblock PR test."
    conditions:
      - "asic_type in ['vs'] and https://github.com/sonic-net/sonic-mgmt/issues/15958"

#######################################
#####         dut_console         #####
#######################################
dut_console:
  skip:
    reason: "Not supported vs testbed."
    conditions:
      - "asic_type in ['vs']"

dut_console/test_console_baud_rate.py::test_baud_rate_boot_connect:
  skip:
    reason: "Platform linecards do not have console ports"
    conditions:
      - "asic_type in ['vs'] or 'arista_7800' in platform"

dut_console/test_console_baud_rate.py::test_baud_rate_sonic_connect:
  skip:
    reason: "Platform linecards do not have console ports"
    conditions:
      - "asic_type in ['vs'] or 'arista_7800' in platform"

dut_console/test_console_chassis_conn.py::test_console_availability_serial_ports:
  skip:
    reason: "Skipping test because test is not supported on this hwsku"
    conditions_logical_operator: or
    conditions:
      - "platform in ['x86_64-nokia_ixr7250e_36x400g-r0', 'x86_64-nokia_ixr7250_x3b-r0']"
      - "'t2_single_node' in topo_name"

#######################################
#####             ecmp            #####
#######################################
ecmp/inner_hashing/test_inner_hashing.py:
  skip:
    conditions_logical_operator: or
    reason: "PBH introduced in 202111 and skip this test on Mellanox 2700 platform. Test does not support dualtor topology."
    conditions:
      - "branch in ['201811', '201911', '202012', '202106']"
      - "platform not in ['x86_64-mlnx_msn3800-r0', 'x86_64-mlnx_msn4600c-r0', 'x86_64-kvm_x86_64-r0']"
      - "topo_type not in ['t0']"
      - "asic_type not in ['mellanox', 'vs']"
      - "'dualtor' in topo_name"

ecmp/inner_hashing/test_inner_hashing_lag.py:
  skip:
    conditions_logical_operator: or
    reason: "PBH introduced in 202111 and skip this test on Mellanox 2700 platform. Test does not support dualtor topology."
    conditions:
      - "branch in ['201811', '201911', '202012', '202106']"
      - "platform not in ['x86_64-mlnx_msn3800-r0', 'x86_64-mlnx_msn4600c-r0', 'x86_64-kvm_x86_64-r0']"
      - "topo_type not in ['t0']"
      - "asic_type not in ['mellanox', 'vs']"
      - "'dualtor' in topo_name"

ecmp/inner_hashing/test_wr_inner_hashing.py:
  skip:
    conditions_logical_operator: or
    reason: "PBH introduced in 202111 and skip this test on Mellanox 2700 platform. Test does not support dualtor topology."
    conditions:
      - "branch in ['201811', '201911', '202012', '202106']"
      - "platform not in ['x86_64-mlnx_msn3800-r0', 'x86_64-mlnx_msn4600c-r0', 'x86_64-kvm_x86_64-r0']"
      - "topo_type not in ['t0']"
      - "asic_type not in ['mellanox', 'vs']"
      - "'dualtor' in topo_name"

ecmp/inner_hashing/test_wr_inner_hashing_lag.py:
  skip:
    conditions_logical_operator: or
    reason: "PBH introduced in 202111 and skip this test on Mellanox 2700 platform. Test does not support dualtor topology."
    conditions:
      - "branch in ['201811', '201911', '202012', '202106']"
      - "platform not in ['x86_64-mlnx_msn3800-r0', 'x86_64-mlnx_msn4600c-r0', 'x86_64-kvm_x86_64-r0']"
      - "topo_type not in ['t0']"
      - "asic_type not in ['mellanox', 'vs']"
      - "'dualtor' in topo_name"

ecmp/test_ecmp_balance.py:
  skip:
    reason: "Only support Broadcom T1/T0 topology for now"
    conditions_logical_operator: or
    conditions:
      - "topo_type not in ['t1', 't0']"
      - "asic_type not in ['broadcom']"

ecmp/test_ecmp_sai_value.py:
  skip:
    reason: "Only support Broadcom T1/T0 topology with 20230531 and above image, 7050cx3 T1 doesn't enable this feature"
    conditions_logical_operator: or
    conditions:
      - "topo_type not in ['t1', 't0']"
      - "asic_type not in ['broadcom']"
      - "release in ['201911', '202012', '202205', '202211']"
      - "topo_type in ['t1'] and hwsku in ['Arista-7050CX3-32S-C32', 'Arista-7050CX3-32S-C28S4']"

ecmp/test_fgnhg.py:
  skip:
    conditions_logical_operator: or
    reason: "The test case only runs on Mellanox T0 platform running 202012 or above; Mellanox 2700 platform is skipped; Skip on issue 7755"
    conditions:
      - "branch in ['201811', '201911']"
      - "platform in ['x86_64-mlnx_msn2700-r0', 'x86_64-mlnx_msn2700a1-r0']"
      - "topo_type not in ['t0']"
      - "asic_type not in ['mellanox']"
      - "https://github.com/sonic-net/sonic-mgmt/issues/7755"
      - "https://github.com/sonic-net/sonic-mgmt/issues/6558 and 'msn2' in platform"

#######################################
#####         everflow            #####
#######################################
everflow/test_everflow_ipv6.py::TestIngressEverflowIPv6::test_any_protocol[erspan_ipv4-cli-default]:
  skip:
    reason: "Skip for IPv6-only topologies"
    conditions:
      - "'-v6-' in topo_name"

everflow/test_everflow_ipv6.py::TestIngressEverflowIPv6::test_any_protocol[erspan_ipv6-cli-default]:
  skip:
    reason: "SAI_STATUS_NOT_SUPPORTED for everflow over IPv6 on Arista-7260CX3 and Arista-7060CX"
    conditions_logical_operator: and
    conditions:
      - "https://github.com/sonic-net/sonic-mgmt/issues/19096"
      - "platform in ['x86_64-arista_7260cx3_64', 'x86_64-arista_7060_cx32s']"
  xfail:
    reason: "Test case has issue on the t0-isolated-d256u256s2 topo."
    conditions:
      - "'t0-isolated-d256u256s2' in topo_name"

everflow/test_everflow_ipv6.py::TestIngressEverflowIPv6::test_any_transport_protocol[erspan_ipv4-cli-default]:
  skip:
    reason: "Skip for IPv6-only topologies"
    conditions:
      - "'-v6-' in topo_name"

everflow/test_everflow_ipv6.py::TestIngressEverflowIPv6::test_any_transport_protocol[erspan_ipv6-cli-default]:
  skip:
    reason: "SAI_STATUS_NOT_SUPPORTED for everflow over IPv6 on Arista-7260CX3 and Arista-7060CX"
    conditions_logical_operator: and
    conditions:
      - "https://github.com/sonic-net/sonic-mgmt/issues/19096"
      - "platform in ['x86_64-arista_7260cx3_64', 'x86_64-arista_7060_cx32s']"
  xfail:
    reason: "Test case has issue on the t0-isolated-d256u256s2 topo."
    conditions:
      - "'t0-isolated-d256u256s2' in topo_name"

everflow/test_everflow_ipv6.py::TestIngressEverflowIPv6::test_both_subnets[erspan_ipv4-cli-default]:
  skip:
    reason: "Skip for IPv6-only topologies"
    conditions:
      - "'-v6-' in topo_name"

everflow/test_everflow_ipv6.py::TestIngressEverflowIPv6::test_both_subnets[erspan_ipv6-cli-default]:
  skip:
    reason: "SAI_STATUS_NOT_SUPPORTED for everflow over IPv6 on Arista-7260CX3 and Arista-7060CX"
    conditions_logical_operator: and
    conditions:
      - "https://github.com/sonic-net/sonic-mgmt/issues/19096"
      - "platform in ['x86_64-arista_7260cx3_64', 'x86_64-arista_7060_cx32s']"

everflow/test_everflow_ipv6.py::TestIngressEverflowIPv6::test_dest_subnet[erspan_ipv4-cli-default]:
  skip:
    reason: "Skip for IPv6-only topologies"
    conditions:
      - "'-v6-' in topo_name"

everflow/test_everflow_ipv6.py::TestIngressEverflowIPv6::test_dest_subnet[erspan_ipv6-cli-default]:
  skip:
    reason: "SAI_STATUS_NOT_SUPPORTED for everflow over IPv6 on Arista-7260CX3 and Arista-7060CX"
    conditions_logical_operator: and
    conditions:
      - "https://github.com/sonic-net/sonic-mgmt/issues/19096"
      - "platform in ['x86_64-arista_7260cx3_64', 'x86_64-arista_7060_cx32s']"

everflow/test_everflow_ipv6.py::TestIngressEverflowIPv6::test_dscp_mirroring[erspan_ipv4-cli-default]:
  skip:
    reason: "Skip for IPv6-only topologies"
    conditions:
      - "'-v6-' in topo_name"

everflow/test_everflow_ipv6.py::TestIngressEverflowIPv6::test_dscp_mirroring[erspan_ipv6-cli-default]:
  skip:
    reason: "SAI_STATUS_NOT_SUPPORTED for everflow over IPv6 on Arista-7260CX3 and Arista-7060CX"
    conditions_logical_operator: and
    conditions:
      - "https://github.com/sonic-net/sonic-mgmt/issues/19096"
      - "platform in ['x86_64-arista_7260cx3_64', 'x86_64-arista_7060_cx32s']"

everflow/test_everflow_ipv6.py::TestIngressEverflowIPv6::test_dst_ipv6_mirroring[erspan_ipv4-cli-default]:
  skip:
    reason: "Skip for IPv6-only topologies"
    conditions:
      - "'-v6-' in topo_name"

everflow/test_everflow_ipv6.py::TestIngressEverflowIPv6::test_dst_ipv6_mirroring[erspan_ipv6-cli-default]:
  skip:
    reason: "SAI_STATUS_NOT_SUPPORTED for everflow over IPv6 on Arista-7260CX3 and Arista-7060CX"
    conditions_logical_operator: and
    conditions:
      - "https://github.com/sonic-net/sonic-mgmt/issues/19096"
      - "platform in ['x86_64-arista_7260cx3_64', 'x86_64-arista_7060_cx32s']"

everflow/test_everflow_ipv6.py::TestIngressEverflowIPv6::test_fuzzy_subnets[erspan_ipv4-cli-default]:
  skip:
    reason: "Skip for IPv6-only topologies"
    conditions:
      - "'-v6-' in topo_name"

everflow/test_everflow_ipv6.py::TestIngressEverflowIPv6::test_fuzzy_subnets[erspan_ipv6-cli-default]:
  skip:
    reason: "SAI_STATUS_NOT_SUPPORTED for everflow over IPv6 on Arista-7260CX3 and Arista-7060CX"
    conditions_logical_operator: and
    conditions:
      - "https://github.com/sonic-net/sonic-mgmt/issues/19096"
      - "platform in ['x86_64-arista_7260cx3_64', 'x86_64-arista_7060_cx32s']"

everflow/test_everflow_ipv6.py::TestIngressEverflowIPv6::test_invalid_tcp_rule[erspan_ipv4-cli-default]:
  skip:
    reason: "Skip for IPv6-only topologies"
    conditions:
      - "'-v6-' in topo_name"

everflow/test_everflow_ipv6.py::TestIngressEverflowIPv6::test_invalid_tcp_rule[erspan_ipv6-cli-default]:
  skip:
    reason: "SAI_STATUS_NOT_SUPPORTED for everflow over IPv6 on Arista-7260CX3 and Arista-7060CX"
    conditions_logical_operator: and
    conditions:
      - "https://github.com/sonic-net/sonic-mgmt/issues/19096"
      - "platform in ['x86_64-arista_7260cx3_64', 'x86_64-arista_7060_cx32s']"

everflow/test_everflow_ipv6.py::TestIngressEverflowIPv6::test_l4_dst_port_mirroring[erspan_ipv4-cli-default]:
  skip:
    reason: "Skip for IPv6-only topologies"
    conditions:
      - "'-v6-' in topo_name"
  xfail:
    reason: "Test case has issue on the t0-isolated-d256u256s2 topo."
    conditions:
      - "'t0-isolated-d256u256s2' in topo_name"

everflow/test_everflow_ipv6.py::TestIngressEverflowIPv6::test_l4_dst_port_mirroring[erspan_ipv6-cli-default]:
  skip:
    reason: "SAI_STATUS_NOT_SUPPORTED for everflow over IPv6 on Arista-7260CX3 and Arista-7060CX"
    conditions_logical_operator: and
    conditions:
      - "https://github.com/sonic-net/sonic-mgmt/issues/19096"
      - "platform in ['x86_64-arista_7260cx3_64', 'x86_64-arista_7060_cx32s']"

everflow/test_everflow_ipv6.py::TestIngressEverflowIPv6::test_l4_dst_port_range_mirroring[erspan_ipv4-cli-default]:
  skip:
    reason: "Skip for IPv6-only topologies"
    conditions:
      - "'-v6-' in topo_name"

everflow/test_everflow_ipv6.py::TestIngressEverflowIPv6::test_l4_dst_port_range_mirroring[erspan_ipv6-cli-default]:
  skip:
    reason: "SAI_STATUS_NOT_SUPPORTED for everflow over IPv6 on Arista-7260CX3 and Arista-7060CX"
    conditions_logical_operator: and
    conditions:
      - "https://github.com/sonic-net/sonic-mgmt/issues/19096"
      - "platform in ['x86_64-arista_7260cx3_64', 'x86_64-arista_7060_cx32s']"
  xfail:
    reason: "Test case has issue on the t0-isolated-d256u256s2 topo."
    conditions:
      - "'t0-isolated-d256u256s2' in topo_name"

everflow/test_everflow_ipv6.py::TestIngressEverflowIPv6::test_l4_range_mirroring[erspan_ipv4-cli-default]:
  skip:
    reason: "Skip for IPv6-only topologies"
    conditions:
      - "'-v6-' in topo_name"

everflow/test_everflow_ipv6.py::TestIngressEverflowIPv6::test_l4_range_mirroring[erspan_ipv6-cli-default]:
  skip:
    reason: "SAI_STATUS_NOT_SUPPORTED for everflow over IPv6 on Arista-7260CX3 and Arista-7060CX"
    conditions_logical_operator: and
    conditions:
      - "https://github.com/sonic-net/sonic-mgmt/issues/19096"
      - "platform in ['x86_64-arista_7260cx3_64', 'x86_64-arista_7060_cx32s']"

everflow/test_everflow_ipv6.py::TestIngressEverflowIPv6::test_l4_src_port_mirroring[erspan_ipv4-cli-default]:
  skip:
    reason: "Skip for IPv6-only topologies"
    conditions:
      - "'-v6-' in topo_name"

everflow/test_everflow_ipv6.py::TestIngressEverflowIPv6::test_l4_src_port_mirroring[erspan_ipv6-cli-default]:
  skip:
    reason: "SAI_STATUS_NOT_SUPPORTED for everflow over IPv6 on Arista-7260CX3 and Arista-7060CX"
    conditions_logical_operator: and
    conditions:
      - "https://github.com/sonic-net/sonic-mgmt/issues/19096"
      - "platform in ['x86_64-arista_7260cx3_64', 'x86_64-arista_7060_cx32s']"

everflow/test_everflow_ipv6.py::TestIngressEverflowIPv6::test_l4_src_port_range_mirroring[erspan_ipv4-cli-default]:
  skip:
    reason: "Skip for IPv6-only topologies"
    conditions:
      - "'-v6-' in topo_name"

everflow/test_everflow_ipv6.py::TestIngressEverflowIPv6::test_l4_src_port_range_mirroring[erspan_ipv6-cli-default]:
  skip:
    reason: "SAI_STATUS_NOT_SUPPORTED for everflow over IPv6 on Arista-7260CX3 and Arista-7060CX"
    conditions_logical_operator: and
    conditions:
      - "https://github.com/sonic-net/sonic-mgmt/issues/19096"
      - "platform in ['x86_64-arista_7260cx3_64', 'x86_64-arista_7060_cx32s']"

everflow/test_everflow_ipv6.py::TestIngressEverflowIPv6::test_next_header_mirroring[erspan_ipv4-cli-default]:
  skip:
    reason: "Skip for IPv6-only topologies"
    conditions:
      - "'-v6-' in topo_name"

everflow/test_everflow_ipv6.py::TestIngressEverflowIPv6::test_next_header_mirroring[erspan_ipv6-cli-default]:
  skip:
    reason: "SAI_STATUS_NOT_SUPPORTED for everflow over IPv6 on Arista-7260CX3 and Arista-7060CX"
    conditions_logical_operator: and
    conditions:
      - "https://github.com/sonic-net/sonic-mgmt/issues/19096"
      - "platform in ['x86_64-arista_7260cx3_64', 'x86_64-arista_7060_cx32s']"

everflow/test_everflow_ipv6.py::TestIngressEverflowIPv6::test_source_subnet[erspan_ipv4-cli-default]:
  skip:
    reason: "Skip for IPv6-only topologies"
    conditions:
      - "'-v6-' in topo_name"

everflow/test_everflow_ipv6.py::TestIngressEverflowIPv6::test_source_subnet[erspan_ipv6-cli-default]:
  skip:
    reason: "SAI_STATUS_NOT_SUPPORTED for everflow over IPv6 on Arista-7260CX3 and Arista-7060CX"
    conditions_logical_operator: and
    conditions:
      - "https://github.com/sonic-net/sonic-mgmt/issues/19096"
      - "platform in ['x86_64-arista_7260cx3_64', 'x86_64-arista_7060_cx32s']"

everflow/test_everflow_ipv6.py::TestIngressEverflowIPv6::test_src_ipv6_mirroring[erspan_ipv4-cli-default]:
  skip:
    reason: "Skip for IPv6-only topologies"
    conditions:
      - "'-v6-' in topo_name"
  xfail:
    reason: "Test case has issue on the t0-isolated-d256u256s2 topo."
    conditions:
      - "'t0-isolated-d256u256s2' in topo_name"

everflow/test_everflow_ipv6.py::TestIngressEverflowIPv6::test_src_ipv6_mirroring[erspan_ipv6-cli-default]:
  skip:
    reason: "SAI_STATUS_NOT_SUPPORTED for everflow over IPv6 on Arista-7260CX3 and Arista-7060CX"
    conditions_logical_operator: and
    conditions:
      - "https://github.com/sonic-net/sonic-mgmt/issues/19096"
      - "platform in ['x86_64-arista_7260cx3_64', 'x86_64-arista_7060_cx32s']"
  xfail:
    reason: "Test case has issue on the t0-isolated-d256u256s2 topo."
    conditions:
      - "'t0-isolated-d256u256s2' in topo_name"

everflow/test_everflow_ipv6.py::TestIngressEverflowIPv6::test_tcp_application_mirroring[erspan_ipv4-cli-default]:
  skip:
    reason: "Skip for IPv6-only topologies"
    conditions:
      - "'-v6-' in topo_name"

everflow/test_everflow_ipv6.py::TestIngressEverflowIPv6::test_tcp_application_mirroring[erspan_ipv6-cli-default]:
  skip:
    reason: "SAI_STATUS_NOT_SUPPORTED for everflow over IPv6 on Arista-7260CX3 and Arista-7060CX"
    conditions_logical_operator: and
    conditions:
      - "https://github.com/sonic-net/sonic-mgmt/issues/19096"
      - "platform in ['x86_64-arista_7260cx3_64', 'x86_64-arista_7060_cx32s']"

everflow/test_everflow_ipv6.py::TestIngressEverflowIPv6::test_tcp_flags_mirroring[erspan_ipv4-cli-default]:
  skip:
    reason: "Skip for IPv6-only topologies"
    conditions:
      - "'-v6-' in topo_name"

everflow/test_everflow_ipv6.py::TestIngressEverflowIPv6::test_tcp_flags_mirroring[erspan_ipv6-cli-default]:
  skip:
    reason: "SAI_STATUS_NOT_SUPPORTED for everflow over IPv6 on Arista-7260CX3 and Arista-7060CX"
    conditions_logical_operator: and
    conditions:
      - "https://github.com/sonic-net/sonic-mgmt/issues/19096"
      - "platform in ['x86_64-arista_7260cx3_64', 'x86_64-arista_7060_cx32s']"

everflow/test_everflow_ipv6.py::TestIngressEverflowIPv6::test_tcp_response_mirroring[erspan_ipv4-cli-default]:
  skip:
    reason: "Skip for IPv6-only topologies"
    conditions:
      - "'-v6-' in topo_name"

everflow/test_everflow_ipv6.py::TestIngressEverflowIPv6::test_tcp_response_mirroring[erspan_ipv6-cli-default]:
  skip:
    reason: "SAI_STATUS_NOT_SUPPORTED for everflow over IPv6 on Arista-7260CX3 and Arista-7060CX"
    conditions_logical_operator: and
    conditions:
      - "https://github.com/sonic-net/sonic-mgmt/issues/19096"
      - "platform in ['x86_64-arista_7260cx3_64', 'x86_64-arista_7060_cx32s']"

everflow/test_everflow_ipv6.py::TestIngressEverflowIPv6::test_udp_application_mirroring[erspan_ipv4-cli-default]:
  skip:
    reason: "Skip for IPv6-only topologies"
    conditions:
      - "'-v6-' in topo_name"
  xfail:
    reason: "Test case has issue on the t0-isolated-d256u256s2 topo."
    conditions:
      - "'t0-isolated-d256u256s2' in topo_name"

everflow/test_everflow_ipv6.py::TestIngressEverflowIPv6::test_udp_application_mirroring[erspan_ipv6-cli-default]:
  skip:
    reason: "SAI_STATUS_NOT_SUPPORTED for everflow over IPv6 on Arista-7260CX3 and Arista-7060CX"
    conditions_logical_operator: and
    conditions:
      - "https://github.com/sonic-net/sonic-mgmt/issues/19096"
      - "platform in ['x86_64-arista_7260cx3_64', 'x86_64-arista_7060_cx32s']"

everflow/test_everflow_per_interface.py:
  skip:
    reason: "Skip running on dualtor testbed/unsupported platforms or
                  multi-asic due to https://github.com/sonic-net/sonic-buildimage/issues/11776"
    conditions_logical_operator: or
    conditions:
      - "'dualtor' in topo_name"
      - "platform in ['x86_64-8800_lc_48h_o-r0', 'x86_64-8800_lc_48h-r0']"
      - "(is_multi_asic==True) and https://github.com/sonic-net/sonic-buildimage/issues/11776"

everflow/test_everflow_per_interface.py::test_everflow_packet_format[ipv4-erspan_ipv6-default]:
  skip:
    reason: "SAI_STATUS_NOT_SUPPORTED for everflow over IPv6 on Arista-7260CX3 and Arista-7060CX"
    conditions_logical_operator: and
    conditions:
      - "https://github.com/sonic-net/sonic-mgmt/issues/19096"
      - "platform in ['x86_64-arista_7260cx3_64', 'x86_64-arista_7060_cx32s']"

everflow/test_everflow_per_interface.py::test_everflow_packet_format[ipv6-erspan:
  skip:
    reason: "Skip everflow packet integrity IPv6 test on unsupported platforms"
    conditions_logical_operator: or
    conditions:
      - "asic_type in ['cisco-8000', 'marvell', 'mellanox', 'marvell-prestera'] or (asic_subtype in ['broadcom-dnx'] and https://github.com/sonic-net/sonic-swss/issues/2204)"
      - "'dualtor' in topo_name"
      - "platform in ['x86_64-8800_lc_48h_o-r0', 'x86_64-8800_lc_48h-r0']"
      - "(is_multi_asic==True) and https://github.com/sonic-net/sonic-buildimage/issues/11776"

everflow/test_everflow_per_interface.py::test_everflow_packet_format[ipv6-erspan_ipv6-default]:
  skip:
    reason: "SAI_STATUS_NOT_SUPPORTED for everflow over IPv6 on Arista-7260CX3 and Arista-7060CX"
    conditions_logical_operator: and
    conditions:
      - "https://github.com/sonic-net/sonic-mgmt/issues/19096"
      - "platform in ['x86_64-arista_7260cx3_64', 'x86_64-arista_7060_cx32s']"

everflow/test_everflow_per_interface.py::test_everflow_packet_format[ipv6-m0_l3_scenario]:
  skip:
    reason: "Skip m0 everflow packet integrity IPv6 test on unsupported platforms"
    conditions_logical_operator: or
    conditions:
      - "asic_type in ['marvell', 'marvell-prestera']"
      - "'dualtor' in topo_name"
      - "platform in ['x86_64-8800_lc_48h_o-r0', 'x86_64-8800_lc_48h-r0']"
      - "(is_multi_asic==True) and https://github.com/sonic-net/sonic-buildimage/issues/11776"

everflow/test_everflow_per_interface.py::test_everflow_packet_format[ipv6-m0_vlan_scenario]:
  skip:
    reason: "Skip m0 everflow packet integrity IPv6 test on unsupported platforms"
    conditions_logical_operator: or
    conditions:
      - "asic_type in ['marvell', 'marvell-prestera']"
      - "'dualtor' in topo_name"
      - "platform in ['x86_64-8800_lc_48h_o-r0', 'x86_64-8800_lc_48h-r0']"
      - "(is_multi_asic==True) and https://github.com/sonic-net/sonic-buildimage/issues/11776"

everflow/test_everflow_per_interface.py::test_everflow_per_interface[ipv4-erspan:
  skip:
    reason: "Skip for IPv6-only topologies"
    conditions:
      - "'-v6-' in topo_name"

everflow/test_everflow_per_interface.py::test_everflow_per_interface[ipv4-erspan_ipv6-default]:
  skip:
    reason: "SAI_STATUS_NOT_SUPPORTED for everflow over IPv6 on Arista-7260CX3 and Arista-7060CX"
    conditions_logical_operator: and
    conditions:
      - "https://github.com/sonic-net/sonic-mgmt/issues/19096"
      - "platform in ['x86_64-arista_7260cx3_64', 'x86_64-arista_7060_cx32s']"

everflow/test_everflow_per_interface.py::test_everflow_per_interface[ipv6-erspan:
  skip:
    reason: "Skip everflow per interface IPv6 test on unsupported platforms"
    conditions_logical_operator: or
    conditions:
      - "asic_type in ['cisco-8000', 'marvell', 'mellanox', 'marvell-prestera'] or (asic_subtype in ['broadcom-dnx'] and https://github.com/sonic-net/sonic-swss/issues/2204)"
      - "'dualtor' in topo_name"
      - "platform in ['x86_64-8800_lc_48h_o-r0', 'x86_64-8800_lc_48h-r0']"
      - "(is_multi_asic==True) and https://github.com/sonic-net/sonic-buildimage/issues/11776"

everflow/test_everflow_per_interface.py::test_everflow_per_interface[ipv6-erspan_ipv6-default]:
  skip:
    reason: "SAI_STATUS_NOT_SUPPORTED for everflow over IPv6 on Arista-7260CX3 and Arista-7060CX. Or skip everflow per interface IPv6 test on unsupported platforms x86_64-nvidia_sn5640-r0."
    conditions_logical_operator: or
    conditions:
      - "platform in ['x86_64-arista_7260cx3_64', 'x86_64-arista_7060_cx32s'] and https://github.com/sonic-net/sonic-mgmt/issues/19096"
      - "platform in ['x86_64-nvidia_sn5640-r0']"
  xfail:
    reason: "xfail for IPv6-only topologies, need support for IPv6 bgp. Or test case has issue on the t0-isolated-d256u256s2 topo."
    conditions_logical_operator: or
    conditions:
      - "https://github.com/sonic-net/sonic-mgmt/issues/19096 and '-v6-' in topo_name"
      - "'t0-isolated-d256u256s2' in topo_name"

everflow/test_everflow_per_interface.py::test_everflow_per_interface[ipv6-m0_l3_scenario]:
  skip:
    reason: "Skip m0 everflow per interface IPv6 test on unsupported platforms"
    conditions_logical_operator: or
    conditions:
      - "asic_type in ['marvell', 'marvell-prestera']"
      - "'dualtor' in topo_name"
      - "platform in ['x86_64-8800_lc_48h_o-r0', 'x86_64-8800_lc_48h-r0']"
      - "(is_multi_asic==True) and https://github.com/sonic-net/sonic-buildimage/issues/11776"

everflow/test_everflow_per_interface.py::test_everflow_per_interface[ipv6-m0_vlan_scenario]:
  skip:
    reason: "Skip m0 everflow per interface IPv6 test on unsupported platforms"
    conditions_logical_operator: or
    conditions:
      - "asic_type in ['marvell', 'marvell-prestera']"
      - "'dualtor' in topo_name"
      - "platform in ['x86_64-8800_lc_48h_o-r0', 'x86_64-8800_lc_48h-r0']"
      - "(is_multi_asic==True) and https://github.com/sonic-net/sonic-buildimage/issues/11776"

everflow/test_everflow_testbed.py::EverflowIPv4Tests::test_everflow_dscp_with_policer:
  skip:
    reason: "Test not supported on Mellanox platforms"
    conditions:
      - "asic_type in ['mellanox']"

everflow/test_everflow_testbed.py::TestEverflowV4EgressAclEgressMirror:
  skip:
    reason: "For Mellanox t0-120 setup - Need to skip the test due to HW resource limitation.
             For Cisco-8000 - EverflowV4 EgressAcl EgressMirror - is not yet fully supported on cisco chassis. Skipping it till it is fully validated.
             Or Skip for IPv6-only topologies"
    conditions_logical_operator: "OR"
    conditions:
      - "asic_type in ['cisco-8000']"
      - "'t0-120' in topo_name and asic_type in ['mellanox']"
      - "'-v6-' in topo_name"

everflow/test_everflow_testbed.py::TestEverflowV4EgressAclEgressMirror::test_everflow_basic_forwarding[erspan_ipv4-cli-downstream-default]:
  skip:
    reason: "Skip for IPv6-only topologies"
    conditions:
      - "'-v6-' in topo_name"

everflow/test_everflow_testbed.py::TestEverflowV4EgressAclEgressMirror::test_everflow_basic_forwarding[erspan_ipv4-cli-upstream-default]:
  skip:
    reason: "Skip for IPv6-only topologies"
    conditions:
      - "'-v6-' in topo_name"

everflow/test_everflow_testbed.py::TestEverflowV4EgressAclEgressMirror::test_everflow_basic_forwarding[erspan_ipv6-cli-downstream-default]:
  xfail:
    reason: "xfail for IPv6-only topologies, need support for IPv6 bgp. Or test case has issue on the t0-isolated-d256u256s2 topo."
    conditions_logical_operator: or
    conditions:
      - "https://github.com/sonic-net/sonic-mgmt/issues/19922 and '-v6-' in topo_name"
      - "'t0-isolated-d256u256s2' in topo_name"

everflow/test_everflow_testbed.py::TestEverflowV4EgressAclEgressMirror::test_everflow_basic_forwarding[erspan_ipv6-cli-upstream-default]:
  xfail:
    reason: "xfail for IPv6-only topologies, need support for IPv6 bgp. Or test case has issue on the t0-isolated-d256u256s2 topo."
    conditions_logical_operator: or
    conditions:
      - "https://github.com/sonic-net/sonic-mgmt/issues/19922 and '-v6-' in topo_name"
      - "'t0-isolated-d256u256s2' in topo_name"

everflow/test_everflow_testbed.py::TestEverflowV4EgressAclEgressMirror::test_everflow_dscp_with_policer:
  skip:
    reason: "Skipping test since mirror with policer is not supported on Cisco 8000 platforms and Broadcom DNX platforms."
    conditions_logical_operator: "OR"
    conditions:
      - "asic_subtype in ['broadcom-dnx']"
      - "asic_type in ['cisco-8000']"

everflow/test_everflow_testbed.py::TestEverflowV4EgressAclEgressMirror::test_everflow_dscp_with_policer[erspan_ipv4-cli-downstream-default]:
  skip:
    reason: "Skip for IPv6-only topologies"
    conditions:
      - "'-v6-' in topo_name"
  xfail:
    reason: "Test case has issue on the t0-isolated-d256u256s2 topo."
    conditions:
      - "'t0-isolated-d256u256s2' in topo_name"

everflow/test_everflow_testbed.py::TestEverflowV4EgressAclEgressMirror::test_everflow_dscp_with_policer[erspan_ipv4-cli-upstream-default]:
  skip:
    reason: "Skip for IPv6-only topologies"
    conditions:
      - "'-v6-' in topo_name"
  xfail:
    reason: "Test case has issue on the t0-isolated-d256u256s2 topo."
    conditions:
      - "'t0-isolated-d256u256s2' in topo_name"

everflow/test_everflow_testbed.py::TestEverflowV4EgressAclEgressMirror::test_everflow_dscp_with_policer[erspan_ipv6-cli-downstream-default]:
  xfail:
    reason: "xfail for IPv6-only topologies, need support for IPv6 bgp"
    conditions:
      - "https://github.com/sonic-net/sonic-mgmt/issues/19922 and '-v6-' in topo_name"

everflow/test_everflow_testbed.py::TestEverflowV4EgressAclEgressMirror::test_everflow_dscp_with_policer[erspan_ipv6-cli-upstream-default]:
  xfail:
    reason: "xfail for IPv6-only topologies, need support for IPv6 bgp"
    conditions:
      - "https://github.com/sonic-net/sonic-mgmt/issues/19922 and '-v6-' in topo_name"

everflow/test_everflow_testbed.py::TestEverflowV4EgressAclEgressMirror::test_everflow_frwd_with_bkg_trf:
  skip:
    reason: "Test is not ready for dualtor and not stable on Non-T2 platform"
    conditions:
      - "https://github.com/sonic-net/sonic-mgmt/issues/17034 and 't2' not in topo_name"

everflow/test_everflow_testbed.py::TestEverflowV4EgressAclEgressMirror::test_everflow_fwd_recircle_port_queue_check:
    skip:
      reason: "Test not supported on non broadcom-dnx and non voq platforms"
      conditions_logical_operator: "OR"
      conditions:
        - "(asic_subtype not in ['broadcom-dnx'])"
        - "('voq' not in switch_type)"

everflow/test_everflow_testbed.py::TestEverflowV4EgressAclEgressMirror::test_everflow_neighbor_mac_change[erspan_ipv4-cli-downstream-default]:
  skip:
    reason: "Skip for IPv6-only topologies"
    conditions:
      - "'-v6-' in topo_name"

everflow/test_everflow_testbed.py::TestEverflowV4EgressAclEgressMirror::test_everflow_neighbor_mac_change[erspan_ipv4-cli-upstream-default]:
  skip:
    reason: "Skip for IPv6-only topologies"
    conditions:
      - "'-v6-' in topo_name"
  xfail:
    reason: "Test case has issue on the t0-isolated-d256u256s2 topo."
    conditions:
      - "'t0-isolated-d256u256s2' in topo_name"

everflow/test_everflow_testbed.py::TestEverflowV4EgressAclEgressMirror::test_everflow_neighbor_mac_change[erspan_ipv6-cli-downstream-default]:
  xfail:
    reason: "xfail for IPv6-only topologies, need support for IPv6 bgp. Or test case has issue on the t0-isolated-d256u256s2 topo."
    conditions_logical_operator: or
    conditions:
      - "https://github.com/sonic-net/sonic-mgmt/issues/19922 and '-v6-' in topo_name"
      - "'t0-isolated-d256u256s2' in topo_name"

everflow/test_everflow_testbed.py::TestEverflowV4EgressAclEgressMirror::test_everflow_neighbor_mac_change[erspan_ipv6-cli-upstream-default]:
  xfail:
    reason: "xfail for IPv6-only topologies, need support for IPv6 bgp. Or test case has issue on the t0-isolated-d256u256s2 topo."
    conditions_logical_operator: or
    conditions:
      - "https://github.com/sonic-net/sonic-mgmt/issues/19922 and '-v6-' in topo_name"
      - "'t0-isolated-d256u256s2' in topo_name"

everflow/test_everflow_testbed.py::TestEverflowV4EgressAclEgressMirror::test_everflow_remove_unused_ecmp_next_hop[erspan_ipv4-cli-downstream-default]:
  skip:
    reason: "Skip for IPv6-only topologies"
    conditions:
      - "'-v6-' in topo_name"

everflow/test_everflow_testbed.py::TestEverflowV4EgressAclEgressMirror::test_everflow_remove_unused_ecmp_next_hop[erspan_ipv4-cli-upstream-default]:
  skip:
    reason: "Skip for IPv6-only topologies"
    conditions:
      - "'-v6-' in topo_name"
  xfail:
    reason: "Test case has issue on the t0-isolated-d256u256s2 topo."
    conditions:
      - "'t0-isolated-d256u256s2' in topo_name"

everflow/test_everflow_testbed.py::TestEverflowV4EgressAclEgressMirror::test_everflow_remove_unused_ecmp_next_hop[erspan_ipv6-cli-downstream-default]:
  xfail:
    reason: "xfail for IPv6-only topologies, need support for IPv6 bgp. Or test case has issue on the t0-isolated-d256u256s2 topo."
    conditions_logical_operator: or
    conditions:
      - "https://github.com/sonic-net/sonic-mgmt/issues/19922 and '-v6-' in topo_name"
      - "'t0-isolated-d256u256s2' in topo_name"

everflow/test_everflow_testbed.py::TestEverflowV4EgressAclEgressMirror::test_everflow_remove_unused_ecmp_next_hop[erspan_ipv6-cli-upstream-default]:
  xfail:
    reason: "xfail for IPv6-only topologies, need support for IPv6 bgp. Or test case has issue on the t0-isolated-d256u256s2 topo."
    conditions_logical_operator: or
    conditions:
      - "https://github.com/sonic-net/sonic-mgmt/issues/19922 and '-v6-' in topo_name"
      - "'t0-isolated-d256u256s2' in topo_name"

everflow/test_everflow_testbed.py::TestEverflowV4EgressAclEgressMirror::test_everflow_remove_used_ecmp_next_hop[erspan_ipv4-cli-downstream-default]:
  skip:
    reason: "Skip for IPv6-only topologies"
    conditions:
      - "'-v6-' in topo_name"

everflow/test_everflow_testbed.py::TestEverflowV4EgressAclEgressMirror::test_everflow_remove_used_ecmp_next_hop[erspan_ipv4-cli-upstream-default]:
  skip:
    reason: "Skip for IPv6-only topologies"
    conditions:
      - "'-v6-' in topo_name"
  xfail:
    reason: "Test case has issue on the t0-isolated-d256u256s2 topo."
    conditions:
      - "'t0-isolated-d256u256s2' in topo_name"

everflow/test_everflow_testbed.py::TestEverflowV4EgressAclEgressMirror::test_everflow_remove_used_ecmp_next_hop[erspan_ipv6-cli-downstream-default]:
  xfail:
    reason: "xfail for IPv6-only topologies, need support for IPv6 bgp. Or test case has issue on the t0-isolated-d256u256s2 topo."
    conditions_logical_operator: or
    conditions:
      - "https://github.com/sonic-net/sonic-mgmt/issues/19922 and '-v6-' in topo_name"
      - "'t0-isolated-d256u256s2' in topo_name"

everflow/test_everflow_testbed.py::TestEverflowV4EgressAclEgressMirror::test_everflow_remove_used_ecmp_next_hop[erspan_ipv6-cli-upstream-default]:
  xfail:
    reason: "xfail for IPv6-only topologies, need support for IPv6 bgp. Or test case has issue on the t0-isolated-d256u256s2 topo."
    conditions_logical_operator: or
    conditions:
      - "https://github.com/sonic-net/sonic-mgmt/issues/19922 and '-v6-' in topo_name"
      - "'t0-isolated-d256u256s2' in topo_name"

everflow/test_everflow_testbed.py::TestEverflowV4EgressAclIngressMirror::test_everflow_fwd_recircle_port_queue_check:
  skip:
    reason: "Test not supported on non broadcom-dnx and non voq platforms"
    conditions_logical_operator: "OR"
    conditions:
      - "(asic_subtype not in ['broadcom-dnx'])"
      - "('voq' not in switch_type)"

everflow/test_everflow_testbed.py::TestEverflowV4IngressAclEgressMirror::test_everflow_fwd_recircle_port_queue_check:
  skip:
    reason: "Test not supported on non broadcom-dnx and non voq platforms"
    conditions_logical_operator: "OR"
    conditions:
      - "(asic_subtype not in ['broadcom-dnx'])"
      - "('voq' not in switch_type)"

everflow/test_everflow_testbed.py::TestEverflowV4IngressAclIngressMirror::test_everflow_basic_forwarding[erspan_ipv4-cli-downstream-default]:
  skip:
    reason: "Skip for IPv6-only topologies"
    conditions:
      - "'-v6-' in topo_name"

everflow/test_everflow_testbed.py::TestEverflowV4IngressAclIngressMirror::test_everflow_basic_forwarding[erspan_ipv4-cli-upstream-default]:
  skip:
    reason: "Skip for IPv6-only topologies"
    conditions:
      - "'-v6-' in topo_name"

everflow/test_everflow_testbed.py::TestEverflowV4IngressAclIngressMirror::test_everflow_basic_forwarding[erspan_ipv6-cli-downstream-default]:
  skip:
    reason: "SAI_STATUS_NOT_SUPPORTED for everflow over IPv6 on Arista-7260CX3 and Arista-7060CX"
    conditions_logical_operator: and
    conditions:
      - "https://github.com/sonic-net/sonic-mgmt/issues/19096"
      - "platform in ['x86_64-arista_7260cx3_64', 'x86_64-arista_7060_cx32s']"
  xfail:
    reason: "Test case has issue on the t0-isolated-d256u256s2 topo."
    conditions:
      - "'t0-isolated-d256u256s2' in topo_name"

everflow/test_everflow_testbed.py::TestEverflowV4IngressAclIngressMirror::test_everflow_basic_forwarding[erspan_ipv6-cli-upstream-default]:
  skip:
    reason: "SAI_STATUS_NOT_SUPPORTED for everflow over IPv6 on Arista-7260CX3 and Arista-7060CX"
    conditions_logical_operator: and
    conditions:
      - "https://github.com/sonic-net/sonic-mgmt/issues/19096"
      - "platform in ['x86_64-arista_7260cx3_64', 'x86_64-arista_7060_cx32s']"
  xfail:
    reason: "Test case has issue on the t0-isolated-d256u256s2 topo."
    conditions:
      - "'t0-isolated-d256u256s2' in topo_name"

everflow/test_everflow_testbed.py::TestEverflowV4IngressAclIngressMirror::test_everflow_dscp_with_policer:
  skip:
    reason: "Skipping test since mirror with policer is not supported on Cisco 8000 platforms and Broadcom DNX platforms."
    conditions_logical_operator: "OR"
    conditions:
      - "asic_type in ['cisco-8000']"
      - "asic_subtype in ['broadcom-dnx']"

everflow/test_everflow_testbed.py::TestEverflowV4IngressAclIngressMirror::test_everflow_dscp_with_policer[erspan_ipv4-cli-downstream-default]:
  skip:
    reason: "Skip for IPv6-only topologies"
    conditions:
      - "'-v6-' in topo_name"
  xfail:
    reason: "Test case has issue on the t0-isolated-d256u256s2 topo."
    conditions:
      - "'t0-isolated-d256u256s2' in topo_name"

everflow/test_everflow_testbed.py::TestEverflowV4IngressAclIngressMirror::test_everflow_dscp_with_policer[erspan_ipv4-cli-upstream-default]:
  skip:
    reason: "Skip for IPv6-only topologies"
    conditions:
      - "'-v6-' in topo_name"
  xfail:
    reason: "Test case has issue on the t0-isolated-d256u256s2 topo."
    conditions:
      - "'t0-isolated-d256u256s2' in topo_name"

everflow/test_everflow_testbed.py::TestEverflowV4IngressAclIngressMirror::test_everflow_frwd_with_bkg_trf:
  skip:
    reason: "Test is not ready for dualtor and not stable on Non-T2 platform."
    conditions:
      - "https://github.com/sonic-net/sonic-mgmt/issues/17034 and 't2' not in topo_name"

everflow/test_everflow_testbed.py::TestEverflowV4IngressAclIngressMirror::test_everflow_fwd_recircle_port_queue_check:
  skip:
    reason: "Test not supported on non broadcom-dnx and non voq platforms"
    conditions_logical_operator: "OR"
    conditions:
      - "(asic_subtype not in ['broadcom-dnx'])"
      - "('voq' not in switch_type)"

everflow/test_everflow_testbed.py::TestEverflowV4IngressAclIngressMirror::test_everflow_neighbor_mac_change[erspan_ipv4-cli-downstream-default]:
  skip:
    reason: "Skip for IPv6-only topologies"
    conditions:
      - "'-v6-' in topo_name"

everflow/test_everflow_testbed.py::TestEverflowV4IngressAclIngressMirror::test_everflow_neighbor_mac_change[erspan_ipv4-cli-upstream-default]:
  skip:
    reason: "Skip for IPv6-only topologies"
    conditions:
      - "'-v6-' in topo_name"

everflow/test_everflow_testbed.py::TestEverflowV4IngressAclIngressMirror::test_everflow_neighbor_mac_change[erspan_ipv6-cli-downstream-default]:
  skip:
    reason: "SAI_STATUS_NOT_SUPPORTED for everflow over IPv6 on Arista-7260CX3 and Arista-7060CX"
    conditions_logical_operator: and
    conditions:
      - "https://github.com/sonic-net/sonic-mgmt/issues/19096"
      - "platform in ['x86_64-arista_7260cx3_64', 'x86_64-arista_7060_cx32s']"
  xfail:
    reason: "Test case has issue on the t0-isolated-d256u256s2 topo."
    conditions:
      - "'t0-isolated-d256u256s2' in topo_name"

everflow/test_everflow_testbed.py::TestEverflowV4IngressAclIngressMirror::test_everflow_neighbor_mac_change[erspan_ipv6-cli-upstream-default]:
  skip:
    reason: "SAI_STATUS_NOT_SUPPORTED for everflow over IPv6 on Arista-7260CX3 and Arista-7060CX"
    conditions_logical_operator: and
    conditions:
      - "https://github.com/sonic-net/sonic-mgmt/issues/19096"
      - "platform in ['x86_64-arista_7260cx3_64', 'x86_64-arista_7060_cx32s']"
  xfail:
    reason: "Test case has issue on the t0-isolated-d256u256s2 topo."
    conditions:
      - "'t0-isolated-d256u256s2' in topo_name"

everflow/test_everflow_testbed.py::TestEverflowV4IngressAclIngressMirror::test_everflow_remove_unused_ecmp_next_hop[erspan_ipv4-cli-downstream-default]:
  skip:
    reason: "Skip for IPv6-only topologies"
    conditions:
      - "'-v6-' in topo_name"

everflow/test_everflow_testbed.py::TestEverflowV4IngressAclIngressMirror::test_everflow_remove_unused_ecmp_next_hop[erspan_ipv4-cli-upstream-default]:
  skip:
    reason: "Skip for IPv6-only topologies"
    conditions:
      - "'-v6-' in topo_name"

everflow/test_everflow_testbed.py::TestEverflowV4IngressAclIngressMirror::test_everflow_remove_unused_ecmp_next_hop[erspan_ipv6-cli-downstream-default]:
  skip:
    reason: "SAI_STATUS_NOT_SUPPORTED for everflow over IPv6 on Arista-7260CX3 and Arista-7060CX"
    conditions_logical_operator: and
    conditions:
      - "https://github.com/sonic-net/sonic-mgmt/issues/19096"
      - "platform in ['x86_64-arista_7260cx3_64', 'x86_64-arista_7060_cx32s']"
  xfail:
    reason: "Test case has issue on the t0-isolated-d256u256s2 topo."
    conditions:
      - "'t0-isolated-d256u256s2' in topo_name"

everflow/test_everflow_testbed.py::TestEverflowV4IngressAclIngressMirror::test_everflow_remove_unused_ecmp_next_hop[erspan_ipv6-cli-upstream-default]:
  skip:
    reason: "SAI_STATUS_NOT_SUPPORTED for everflow over IPv6 on Arista-7260CX3 and Arista-7060CX"
    conditions_logical_operator: and
    conditions:
      - "https://github.com/sonic-net/sonic-mgmt/issues/19096"
      - "platform in ['x86_64-arista_7260cx3_64', 'x86_64-arista_7060_cx32s']"
  xfail:
    reason: "Test case has issue on the t0-isolated-d256u256s2 topo."
    conditions:
      - "'t0-isolated-d256u256s2' in topo_name"

everflow/test_everflow_testbed.py::TestEverflowV4IngressAclIngressMirror::test_everflow_remove_used_ecmp_next_hop[erspan_ipv4-cli-downstream-default]:
  skip:
    reason: "Skip for IPv6-only topologies"
    conditions:
      - "'-v6-' in topo_name"

everflow/test_everflow_testbed.py::TestEverflowV4IngressAclIngressMirror::test_everflow_remove_used_ecmp_next_hop[erspan_ipv4-cli-upstream-default]:
  skip:
    reason: "Skip for IPv6-only topologies"
    conditions:
      - "'-v6-' in topo_name"

everflow/test_everflow_testbed.py::TestEverflowV4IngressAclIngressMirror::test_everflow_remove_used_ecmp_next_hop[erspan_ipv6-cli-downstream-default]:
  skip:
    reason: "SAI_STATUS_NOT_SUPPORTED for everflow over IPv6 on Arista-7260CX3 and Arista-7060CX"
    conditions_logical_operator: and
    conditions:
      - "https://github.com/sonic-net/sonic-mgmt/issues/19096"
      - "platform in ['x86_64-arista_7260cx3_64', 'x86_64-arista_7060_cx32s']"
  xfail:
    reason: "Test case has issue on the t0-isolated-d256u256s2 topo."
    conditions:
      - "'t0-isolated-d256u256s2' in topo_name"

everflow/test_everflow_testbed.py::TestEverflowV4IngressAclIngressMirror::test_everflow_remove_used_ecmp_next_hop[erspan_ipv6-cli-upstream-default]:
  skip:
    reason: "SAI_STATUS_NOT_SUPPORTED for everflow over IPv6 on Arista-7260CX3 and Arista-7060CX"
    conditions_logical_operator: and
    conditions:
      - "https://github.com/sonic-net/sonic-mgmt/issues/19096"
      - "platform in ['x86_64-arista_7260cx3_64', 'x86_64-arista_7060_cx32s']"
  xfail:
    reason: "Test case has issue on the t0-isolated-d256u256s2 topo."
    conditions:
      - "'t0-isolated-d256u256s2' in topo_name"

#######################################
#####            fdb              #####
#######################################
fdb/test_fdb_mac_expire.py:
  skip:
    reason: "Not supported on this DUT topology."
    conditions:
      - "topo_type not in ['t0', 'm0', 'mx']"

fdb/test_fdb_mac_learning.py::TestFdbMacLearning::testFdbMacLearning:
  skip:
    reason: "Skip at dualtor-aa topology due to github issue https://github.com/sonic-net/sonic-mgmt/issues/16110"
    conditions:
      - "'dualtor-aa' in topo_name and https://github.com/sonic-net/sonic-mgmt/issues/16110"

#######################################
#####            fib              #####
#######################################
fib/test_fib.py:
  skip:
    reason: 'Skip on t1-isolated-d32/128 topos'
    conditions:
      - "topo_name in ['t1-isolated-d128', 't1-isolated-d32']"
  xfail:
    reason: "Test case has issue on the t0-isolated-d256u256s2 topo."
    conditions:
      - "'t0-isolated-d256u256s2' in topo_name"

fib/test_fib.py::test_basic_fib[True-True-1514]:
  skip:
    reason: "Skip for IPv6-only topologies"
    conditions:
      - "'-v6-' in topo_name"
  xfail:
    reason: "Test case has issue on the t0-isolated-d256u256s2 topo."
    conditions:
      - "'t0-isolated-d256u256s2' in topo_name"

fib/test_fib.py::test_hash[ipv4]:
  skip:
    reason: "Skip for IPv6-only topologies"
    conditions:
      - "'-v6-' in topo_name"
  xfail:
    reason: "Test case has issue on the t0-isolated-d256u256s2 topo."
    conditions:
      - "'t0-isolated-d256u256s2' in topo_name"

fib/test_fib.py::test_hash[ipv6]:
  xfail:
    reason: "Test case has issue on the t0-isolated-d256u256s2 topo."
    conditions:
      - "'t0-isolated-d256u256s2' in topo_name"

fib/test_fib.py::test_ipinip_hash:
  skip:
    reason: 'ipinip hash test is not fully supported on mellanox platform (case#00581265). Skip on t1-isolated-d32/128 topos'
    conditions_logical_operator: or
    conditions:
      - "asic_type in ['mellanox']"
      - "topo_name in ['t1-isolated-d128', 't1-isolated-d32']"

fib/test_fib.py::test_ipinip_hash[ipv4:
  skip:
    reason: "Skip for IPv6-only topologies"
    conditions:
      - "'-v6-' in topo_name"

fib/test_fib.py::test_ipinip_hash_negative[ipv4:
  skip:
    reason: "Skip for IPv6-only topologies"
    conditions:
      - "'-v6-' in topo_name"

fib/test_fib.py::test_nvgre_hash:
  skip:
    reason: 'Nvgre hash test is not fully supported on VS and Broadcom platform; Not supported on M*. Skip on t1-isolated-d32/128 topos'
    conditions_logical_operator: or
    conditions:
      - "asic_type in ['vs', 'broadcom'] or topo_type in ['m0', 'mx', 'm1']"
      - "topo_name in ['t1-isolated-d128', 't1-isolated-d32']"
  xfail:
    reason: 'Nvgre hash test is not fully supported on SPC1 platform due to known limitation'
    conditions:
      - "asic_gen == 'spc1' and 't1-lag' in topo_name and https://github.com/sonic-net/sonic-mgmt/issues/17526"

fib/test_fib.py::test_nvgre_hash[ipv4-ipv4]:
  skip:
    reason: "Skip for IPv6-only topologies and Nvgre hash test is not fully supported on VS and Broadcom platform; Not supported on M*. Skip on t1-isolated-d32/128 topos"
    conditions_logical_operator: or
    conditions:
      - "'-v6-' in topo_name"
      - "asic_type in ['vs', 'broadcom'] or topo_type in ['m0', 'mx', 'm1']"
      - "topo_name in ['t1-isolated-d128', 't1-isolated-d32']"
  xfail:
    reason: "Test case has issue on the t0-isolated-d256u256s2 topo."
    conditions:
      - "'t0-isolated-d256u256s2' in topo_name"

fib/test_fib.py::test_nvgre_hash[ipv4-ipv6]:
  skip:
    reason: "Skip for IPv6-only topologies and Nvgre hash test is not fully supported on VS and Broadcom platform; Not supported on M*. Skip on t1-isolated-d32/128 topos"
    conditions_logical_operator: or
    conditions:
      - "'-v6-' in topo_name"
      - "asic_type in ['vs', 'broadcom'] or topo_type in ['m0', 'mx', 'm1']"
      - "topo_name in ['t1-isolated-d128', 't1-isolated-d32']"
  xfail:
    reason: "Test case has issue on the t0-isolated-d256u256s2 topo."
    conditions:
      - "'t0-isolated-d256u256s2' in topo_name"

fib/test_fib.py::test_nvgre_hash[ipv6-ipv4]:
  skip:
    reason: 'Skip for IPv6-only topologies and Nvgre hash test is not fully supported on VS and Broadcom platform; Not supported on M*. Skip on t1-isolated-d32/128 topo'
    conditions_logical_operator: or
    conditions:
      - "'-v6-' in topo_name"
      - "asic_type in ['vs', 'broadcom'] or topo_type in ['m0', 'mx', 'm1']"
      - "topo_name in ['t1-isolated-d128', 't1-isolated-d32']"
  xfail:
    reason: "Testcase ignored due to sonic-mgmt issue https://github.com/sonic-net/sonic-mgmt/issues/18304. Or test case has issue on the t0-isolated-d256u256s2 topo."
    conditions_logical_operator: or
    conditions:
      - "https://github.com/sonic-net/sonic-mgmt/issues/18304 and 't0-isolated-d32u32s2' in topo_name and hwsku in ['Mellanox-SN5640-C512S2']"
      - "'t0-isolated-d256u256s2' in topo_name"

fib/test_fib.py::test_nvgre_hash[ipv6-ipv6]:
  skip:
    reason: 'Nvgre hash test is not fully supported on VS and Broadcom platform; Not supported on M*. Skip on t1-isolated-d32/128 topo'
    conditions_logical_operator: or
    conditions:
      - "asic_type in ['vs', 'broadcom'] or topo_type in ['m0', 'mx', 'm1']"
      - "topo_name in ['t1-isolated-d128', 't1-isolated-d32']"
  xfail:
    reason: "Testcase ignored due to sonic-mgmt issue (https://github.com/sonic-net/sonic-mgmt/issues/18304) or xfail for IPv6-only topologies, still have IPv4 function used. Or test case has issue on the t0-isolated-d256u256s2 topo."
    conditions_logical_operator: or
    conditions:
      - "https://github.com/sonic-net/sonic-mgmt/issues/18304 and 't0-isolated-d32u32s2' in topo_name and hwsku in ['Mellanox-SN5640-C512S2']"
      - "https://github.com/sonic-net/sonic-mgmt/issues/19923 and '-v6-' in topo_name"
      - "'t0-isolated-d256u256s2' in topo_name"

fib/test_fib.py::test_vxlan_hash:
  skip:
    reason: 'Vxlan hash test is not fully supported on VS platform; Not supported on M*. Skip on t1-isolated-d32/128 topos'
    conditions_logical_operator: or
    conditions:
      - "asic_type in ['vs'] or topo_type in ['m0', 'mx', 'm1']"
      - "topo_name in ['t1-isolated-d128', 't1-isolated-d32']"

fib/test_fib.py::test_vxlan_hash[ipv4-ipv4]:
  skip:
    reason: "Skip for IPv6-only topologies"
    conditions:
      - "'-v6-' in topo_name"
  xfail:
    reason: "Test case has issue on the t0-isolated-d256u256s2 topo."
    conditions:
      - "'t0-isolated-d256u256s2' in topo_name"

fib/test_fib.py::test_vxlan_hash[ipv4-ipv6]:
  skip:
    reason: "Skip for IPv6-only topologies"
    conditions:
      - "'-v6-' in topo_name"
  xfail:
    reason: "Test case has issue on the t0-isolated-d256u256s2 topo."
    conditions:
      - "'t0-isolated-d256u256s2' in topo_name"

fib/test_fib.py::test_vxlan_hash[ipv6-ipv4]:
  skip:
    reason: 'Skip on t1-isolated-d32/128 toposor or Skip for IPv6-only topologies'
    conditions_logical_operator: or
    conditions:
      - "topo_name in ['t1-isolated-d128', 't1-isolated-d32']"
      - "'-v6-' in topo_name"
  xfail:
    reason: "Testcase ignored due to sonic-mgmt issue https://github.com/sonic-net/sonic-mgmt/issues/18304. Or test case has issue on the t0-isolated-d256u256s2 topo."
    conditions_logical_operator: or
    conditions:
      - "https://github.com/sonic-net/sonic-mgmt/issues/18304 and 't0-isolated-d32u32s2' in topo_name and hwsku in ['Mellanox-SN5640-C512S2']"
      - "'t0-isolated-d256u256s2' in topo_name"

fib/test_fib.py::test_vxlan_hash[ipv6-ipv6]:
  skip:
    reason: 'Skip on t1-isolated-d32/128 topos'
    conditions:
      - "topo_name in ['t1-isolated-d128', 't1-isolated-d32']"
  xfail:
    reason: "Testcase ignored due to sonic-mgmt issue (https://github.com/sonic-net/sonic-mgmt/issues/18304) or xfail for IPv6-only topologies, still have IPv4 function used. Or test case has issue on the t0-isolated-d256u256s2 topo."
    conditions_logical_operator: or
    conditions:
      - "https://github.com/sonic-net/sonic-mgmt/issues/18304 and 't0-isolated-d32u32s2' in topo_name and hwsku in ['Mellanox-SN5640-C512S2']"
      - "https://github.com/sonic-net/sonic-mgmt/issues/19923 and '-v6-' in topo_name"
      - "'t0-isolated-d256u256s2' in topo_name"

#######################################
#####   generic_config_updater    #####
#######################################
generic_config_updater:
  skip:
    reason: 'generic_config_updater is not a supported feature for T2 platform on older releases than 202405.'
    conditions:
      - "('t2' in topo_name) and (release in ['201811', '201911', '202012', '202205', '202211', '202305', '202311'])"

generic_config_updater/test_bgp_prefix.py::test_bgp_prefix_tc1_suite:
  skip:
    reason: "Cisco 8122 backend compute ai platform is not supported. Skip on VS platform due to low success rate."
    conditions_logical_operator: "OR"
    conditions:
      - "platform in ['x86_64-8122_64eh_o-r0', 'x86_64-8122_64ehf_o-r0']"
      - "asic_type in ['vs'] and https://github.com/sonic-net/sonic-mgmt/issues/18445"

generic_config_updater/test_bgp_speaker.py::test_bgp_speaker_tc1_test_config:
  xfail:
    reason: "xfail for IPv6-only topologies, still have IPv4 function used"
    conditions:
      - "https://github.com/sonic-net/sonic-mgmt/issues/19638 and '-v6-' in topo_name"

generic_config_updater/test_dhcp_relay.py:
  skip:
    reason: "Need to skip for Cisco backend platform/ generic_config_updater is not a supported feature for T2"
    conditions_logical_operator: "OR"
    conditions:
      - "platform in ['x86_64-8111_32eh_o-r0', 'x86_64-8122_64eh_o-r0', 'x86_64-8122_64ehf_o-r0']"
      - "'backend' in topo_name"
      - "'t2' in topo_name"
      - "'t0-isolated' in topo_name"

generic_config_updater/test_dynamic_acl.py:
  skip:
    reason: "Device SKUs do not support the custom ACL_TABLE_TYPE that we use in this test.  Known log error unrelated to test
     on m0-2vlan testbed causes consistent failures
     / Dynamic ACL is not supported in Cisco Q200 based platforms"
    conditions_logical_operator: "OR"
    conditions:
      - "platform in ['armhf-nokia_ixs7215_52x-r0']"
      - "hwsku in ['Cisco-8111-O64']"
      - "topo_name in ['m0-2vlan']"
      - "platform in ['x86_64-8101_32fh_o-r0', 'x86_64-8102_64h_o-r0', 'x86_64-8101_32fh_o_c01-r0']"

generic_config_updater/test_dynamic_acl.py::test_gcu_acl_arp_rule_creation[IPV4:
  skip:
    reason: "Skip for IPv6-only topologies"
    conditions:
      - "'-v6-' in topo_name"

generic_config_updater/test_dynamic_acl.py::test_gcu_acl_dhcp_rule_creation:
  skip:
    reason: "DHCP is not enabled in isolated topo"
    conditions:
      - "'t0-isolated' in topo_name"

generic_config_updater/test_dynamic_acl.py::test_gcu_acl_forward_rule_removal:
  xfail:
    reason: "skip for IPv6-only topologies"
    conditions:
      - "'-v6-' in topo_name"

generic_config_updater/test_ecn_config_update.py::test_ecn_config_updates:
  skip:
    reason: "This test is not run on this asic type, topology, or version currently"
    conditions_logical_operator: "OR"
    conditions:
      - "hwsku in ['Cisco-8800-LC-48H-C48']"
      - "topo_type in ['m0', 'mx', 'm1']"
      - "release in ['202211']"

generic_config_updater/test_eth_interface.py::test_replace_fec:
  skip:
    reason: 'Skipping test on 7260/3800 platform due to bug of https://github.com/sonic-net/sonic-mgmt/issues/11237 or test is not supported on this platform'
    conditions_logical_operator: "OR"
    conditions:
      - "hwsku in ['Arista-7260CX3-D108C8', 'Arista-7260CX3-D108C10', 'Arista-7260CX3-Q64', 'Mellanox-SN3800-D112C8'] and https://github.com/sonic-net/sonic-mgmt/issues/11237"
      - "platform in ['x86_64-nokia_ixr7250e_36x400g-r0', 'x86_64-nokia_ixr7250_x3b-r0']"

generic_config_updater/test_eth_interface.py::test_replace_lanes:
  skip:
    reason: 'Skipping test due to bug of https://github.com/sonic-net/sonic-mgmt/issues/21130'
    conditions_logical_operator: "OR"
    conditions:
      - https://github.com/sonic-net/sonic-mgmt/issues/21130

generic_config_updater/test_eth_interface.py::test_toggle_pfc_asym:
  skip:
    reason: "Skip asym pfc on unsupported platforms"
    conditions_logical_operator: "OR"
    conditions:
      - "asic_type in ['cisco-8000']"
      - "hwsku in ['Mellanox-SN5600-C256S1', 'Mellanox-SN5600-C224O8', 'Mellanox-SN5640-C512S2',
                           'Mellanox-SN5640-C448O16']"

generic_config_updater/test_eth_interface.py::test_update_speed:
  skip:
    reason: 'Skip this script due to this not being a production scenario and misleading StateDB output for valid speed'
    conditions_logical_operator: "OR"
    conditions:
      - https://github.com/sonic-net/sonic-mgmt/issues/8143
      - https://github.com/sonic-net/sonic-buildimage/issues/13267

generic_config_updater/test_incremental_qos.py:
  skip:
    reason: "Does not support dualtor right now, due to issue https://github.com/sonic-net/sonic-mgmt/issues/14865"
    conditions_logical_operator: "OR"
    conditions:
      - "'dualtor' in topo_name"

generic_config_updater/test_incremental_qos.py::test_incremental_qos_config_updates:
  skip:
    reason: "This test is not run on this hwsku/asic type or version or topology currently"
    conditions_logical_operator: "OR"
    conditions:
      - "not any(i in hwsku for i in ['2700', 'Arista-7170-64C', 'montara', 'newport']) and asic_type in ['broadcom', 'cisco-8000'] and release in ['202211']"

generic_config_updater/test_ip_bgp.py::test_ip_suite[4]:
  skip:
    reason: "Skip for IPv6-only topologies"
    conditions:
      - "'-v6-' in topo_name"

generic_config_updater/test_ip_bgp.py::test_ip_suite[None-4]:
  skip:
    reason: "Skip for IPv6-only topologies"
    conditions:
      - "'-v6-' in topo_name"

generic_config_updater/test_mmu_dynamic_threshold_config_update.py::test_dynamic_th_config_updates:
  skip:
    reason: "This test is not run on this asic type or version or topology currently"
    conditions_logical_operator: "OR"
    conditions:
      - "asic_type in ['broadcom', 'cisco-8000'] and release in ['202211']"

generic_config_updater/test_monitor_config.py::test_monitor_config_tc1_suite:
  skip:
    reason: "This test is not run on this asic type or version currently / ERSPAN meter is not supported for Cisco Platform"
    conditions:
      - "asic_type in ['cisco-8000']"

generic_config_updater/test_multiasic_addcluster.py:
  skip:
    reason: "Only supported on multi-asic system."
    conditions:
      - "(is_multi_asic is False)"
      - "hwsku not in ['Nokia-IXR7250E-36x400G']"

generic_config_updater/test_multiasic_idf.py:
  skip:
    reason: "Only supported on multi-asic system."
    conditions:
      - "(is_multi_asic is False)"

generic_config_updater/test_multiasic_linkcrc.py:
  skip:
    reason: "Only supported on multi-asic system."
    conditions:
      - "(is_multi_asic is False)"

generic_config_updater/test_packet_trimming_config_asymmetric.py:
    skip:
        reason: "Packet trim is not supported in 202505 image"
        conditions:
        - "release in ['202505']"

generic_config_updater/test_packet_trimming_config_symmetric:
  skip:
    reason: "Packet trim is not supported in 202505 image"
    conditions:
      - "release in ['202505']"

generic_config_updater/test_pfcwd_interval.py:
  skip:
    reason: "This test can only support mellanox platforms. This test is not run on this hwsku currently"
    conditions_logical_operator: or
    conditions:
      - "asic_type not in ['mellanox', 'cisco-8000']"
      - hwsku in ['Mellanox-SN5600-C224O8', 'Mellanox-SN5600-C256S1', 'Mellanox-SN5640-C448O16', 'Mellanox-SN5640-C512S2',
                   'Arista-7060X6-64PE-C256S2', 'Arista-7060X6-64PE-C224O8', 'Arista-7060X6-64PE-B-C512S2', 'Arista-7060X6-64PE-B-C448O16']

generic_config_updater/test_pfcwd_status.py:
  skip:
    reason: "This test is not run on this topo type or version or topology or hwsku currently"
    conditions_logical_operator: or
    conditions:
      - "topo_type in ['m0', 'mx', 'm1']"
      - *lossyTopos
      - "release in ['202211']"
      - hwsku in ['Mellanox-SN5600-C224O8', 'Mellanox-SN5600-C256S1', 'Mellanox-SN5640-C448O16', 'Mellanox-SN5640-C512S2',
                   'Arista-7060X6-64PE-C256S2', 'Arista-7060X6-64PE-C224O8', 'Arista-7060X6-64PE-B-C512S2', 'Arista-7060X6-64PE-B-C448O16']

generic_config_updater/test_pg_headroom_update.py:
  skip:
    reason: "Unsupported topology."
    conditions_logical_operator: "OR"
    conditions:
      - "topo_type in ['m0', 'mx', 'm1']"

generic_config_updater/test_srv6:
  skip:
    reason: "Unsupported topology."
    conditions_logical_operator: "OR"
    conditions:
      - "topo_name in ['t0-isolated-d96u32s2']"

generic_config_updater/test_vlan_interface.py::test_vlan_interface_tc1_suite:
  xfail:
    reason: "xfail for IPv6-only topologies, need to add support for IPv6-only - https://github.com/sonic-net/sonic-mgmt/issues/20727"
    conditions:
      - "https://github.com/sonic-net/sonic-mgmt/issues/20727 and '-v6-' in topo_name"

generic_config_updater/test_vlan_interface.py::test_vlan_interface_tc2_incremental_change:
  xfail:
    reason: "xfail for IPv6-only topologies, need to add support for IPv6-only - https://github.com/sonic-net/sonic-mgmt/issues/20727"
    conditions:
      - "https://github.com/sonic-net/sonic-mgmt/issues/20727 and '-v6-' in topo_name"

#######################################
#####           gnmi              #####
#######################################
gnmi:
  skip:
    reason: Skip all gnmi tests on 202412 vs testbed, since it won't impact gnmi show command
    conditions:
      - "release in ['202412']"

gnmi/test_gnmi.py:
  skip:
    reason: "dut ipv6 mgmt ip not supported"
    conditions:
      - "is_mgmt_ipv6_only==True"
      - "https://github.com/sonic-net/sonic-mgmt/issues/20395"

gnmi/test_gnmi_appldb.py::test_gnmi_appldb_01:
  skip:
    reason: "dut ipv6 mgmt ip not supported"
    conditions:
      - "is_mgmt_ipv6_only==True"
      - "https://github.com/sonic-net/sonic-mgmt/issues/20395"

gnmi/test_gnmi_configdb.py:
  skip:
    reason: "This feature is not supported for multi asic. Skipping these test for T2 and multi asic."
    conditions_logical_operator: or
    conditions:
      - "topo_type in ['t2']"
      - "is_multi_asic==True"
      - "release in ['202412']"

gnmi/test_gnmi_configdb.py::test_gnmi_configdb_full_01:
  skip:
    reason: "The test refers to a stale implementation of GNOI.System.Reboot."
    conditions_logical_operator: or
    conditions:
      - "https://github.com/sonic-net/sonic-mgmt/issues/17436"
      - "release in ['202412']"

gnmi/test_gnmi_configdb.py::test_gnmi_configdb_full_replace_01:
  skip:
    reason: "dut ipv6 mgmt ip not supported"
    conditions:
      - "is_mgmt_ipv6_only==True"
      - "https://github.com/sonic-net/sonic-mgmt/issues/20395"

gnmi/test_gnmi_configdb.py::test_gnmi_configdb_get_authenticate:
  skip:
    reason: "dut ipv6 mgmt ip not supported"
    conditions:
      - "is_mgmt_ipv6_only==True"
      - "https://github.com/sonic-net/sonic-mgmt/issues/20395"

gnmi/test_gnmi_configdb.py::test_gnmi_configdb_incremental_01:
  skip:
    reason: "dut ipv6 mgmt ip not supported"
    conditions:
      - "is_mgmt_ipv6_only==True"
      - "https://github.com/sonic-net/sonic-mgmt/issues/20395"

gnmi/test_gnmi_configdb.py::test_gnmi_configdb_incremental_02:
  skip:
    reason: "dut ipv6 mgmt ip not supported"
    conditions:
      - "is_mgmt_ipv6_only==True"
      - "https://github.com/sonic-net/sonic-mgmt/issues/20395"

gnmi/test_gnmi_configdb.py::test_gnmi_configdb_streaming_onchange_01:
  skip:
    reason: "dut ipv6 mgmt ip not supported"
    conditions:
      - "is_mgmt_ipv6_only==True"
      - "https://github.com/sonic-net/sonic-mgmt/issues/20395"

gnmi/test_gnmi_configdb.py::test_gnmi_configdb_streaming_onchange_02:
  skip:
    reason: "dut ipv6 mgmt ip not supported"
    conditions:
      - "is_mgmt_ipv6_only==True"
      - "https://github.com/sonic-net/sonic-mgmt/issues/20395"

gnmi/test_gnmi_configdb.py::test_gnmi_configdb_streaming_sample_01:
  skip:
    reason: "dut ipv6 mgmt ip not supported"
    conditions:
      - "is_mgmt_ipv6_only==True"
      - "https://github.com/sonic-net/sonic-mgmt/issues/20395"

gnmi/test_gnmi_configdb.py::test_gnmi_configdb_subscribe_authenticate:
  skip:
    reason: "dut ipv6 mgmt ip not supported"
    conditions:
      - "is_mgmt_ipv6_only==True"
      - "https://github.com/sonic-net/sonic-mgmt/issues/20395"

gnmi/test_gnmi_countersdb.py::test_gnmi_counterdb_streaming_sample_01:
  skip:
    reason: "dut ipv6 mgmt ip not supported"
    conditions:
      - "is_mgmt_ipv6_only==True"
      - "https://github.com/sonic-net/sonic-mgmt/issues/20395"

gnmi/test_gnmi_countersdb.py::test_gnmi_counterdb_streaming_sample_02:
  skip:
    reason: "dut ipv6 mgmt ip not supported"
    conditions:
      - "is_mgmt_ipv6_only==True"
      - "https://github.com/sonic-net/sonic-mgmt/issues/20395"

gnmi/test_gnmi_countersdb.py::test_gnmi_output:
  skip:
    reason: "dut ipv6 mgmt ip not supported"
    conditions:
      - "is_mgmt_ipv6_only==True"
      - "https://github.com/sonic-net/sonic-mgmt/issues/20395"

gnmi/test_gnmi_countersdb.py::test_gnmi_queue_buffer_cnt:
  skip:
    reason: "dut ipv6 mgmt ip not supported"
    conditions:
      - "is_mgmt_ipv6_only==True"
      - "https://github.com/sonic-net/sonic-mgmt/issues/20395"

gnmi/test_gnoi_killprocess.py:
  skip:
    reason: "Test noisy due to restart issue not relevant to GNOI. Disabling them to rewrite."

gnmi/test_gnoi_system_reboot.py::test_gnoi_system_reboot_halt:
  skip:
    reason: "Halt reboot should not be running on non-smartswitch"
    conditions:
      - "is_smartswitch == False"

gnmi/test_gnoi_system_reboot.py::test_gnoi_system_reboot_warm:
  skip:
    reason: "Warm reboot should only run on t0 topology but not on dualtor"
    conditions_logical_operator: or
    conditions:
      - "topo_type not in ['t0']"
      - "topo_name in ['dualtor', 'dualtor-56', 'dualtor-120', 'dualtor-aa', 'dualtor-aa-56', 'dualtor-aa-64-breakout']"
      - "'isolated' in topo_name"
      - "release in ['202412']"

#######################################
#####           hash              #####
#######################################
hash/test_generic_hash.py:
  skip:
    reason: "Testcase ignored due to GitHub issue https://github.com/sonic-net/sonic-mgmt/issues/15340 on dualtor aa setup
             Or Skip for IPv6-only topologies"
    conditions_logical_operator: or
    conditions:
      - "https://github.com/sonic-net/sonic-mgmt/issues/15340 and 'dualtor-aa' in topo_name"
      - "'-v6-' in topo_name"
  xfail:
    reason: "This case is not supported on many platforms and often encounters issues. We can still run it, but we won’t rely on or validate the results. Or test case has issue on the t0-isolated-d256u256s2 topo."
    conditions_logical_operator: or
    conditions:
      - "topo_type in ['t0', 't1']"
      - "'t0-isolated-d256u256s2' in topo_name"

hash/test_generic_hash.py::test_algorithm_config:
  xfail:
    reason: "This is a new test cases and doesn't work for platform other than Mellanox, xfail them before the issue is addressed"
    conditions:
      - "asic_type not in ['mellanox']"
      - https://github.com/sonic-net/sonic-mgmt/issues/14109

hash/test_generic_hash.py::test_backend_error_messages:
  xfail:
    reason: "This is a new test cases and doesn't work for platform other than Mellanox, xfail them before the issue is addressed"
    conditions:
      - "asic_type not in ['mellanox']"
      - https://github.com/sonic-net/sonic-mgmt/issues/14109

hash/test_generic_hash.py::test_ecmp_and_lag_hash:
  skip:
    reason: 'On Mellanox SPC1 platforms, due to HW limitation, it would not support CRC_CCITT algorithm. For broadcom, ECMP/LAG hash not supported in broadcom SAI and Cisco 8000'
    conditions_logical_operator: or
    conditions:
      - "asic_gen == 'spc1'"
      - "asic_type in ['broadcom', 'cisco-8000']"

hash/test_generic_hash.py::test_ecmp_and_lag_hash[CRC-INNER_IP_PROTOCOL:
  skip:
    reason: "On Mellanox platforms, due to HW limitation, it would not support CRC algorithm on INNER_IP_PROTOCOL field. For broadcom, ECMP/LAG hash not supported in broadcom SAI"
    conditions:
    - "asic_type in ['broadcom', 'mellanox']"
  xfail:
    reason: "Test case has issue on the t0-isolated-d256u256s2 topo."
    conditions:
      - "'t0-isolated-d256u256s2' in topo_name"

hash/test_generic_hash.py::test_ecmp_and_lag_hash[CRC_CCITT-INNER_IP_PROTOCOL:
  skip:
    reason: "On Mellanox platforms, due to HW limitation, it would not support CRC algorithm on INNER_IP_PROTOCOL field. For broadcom, ECMP/LAG hash not supported in broadcom SAI"
    conditions:
    - "asic_type in ['broadcom', 'mellanox']"
  xfail:
    reason: "Test case has issue on the t0-isolated-d256u256s2 topo."
    conditions:
      - "'t0-isolated-d256u256s2' in topo_name"

hash/test_generic_hash.py::test_ecmp_and_lag_hash[CRC_CCITT-IN_PORT:
  skip:
    reason: "On Mellanox platforms, due to HW limitation, when ecmp and lag hash at the same time, it would not support setting ecmp hash as CRC_CCITT and lag hash as CRC on ingress port hash field. For broadcom, ECMP/LAG hash not supported in broadcom SAI"
    conditions:
    - "asic_type in ['broadcom', 'mellanox']"

hash/test_generic_hash.py::test_ecmp_hash:
  skip:
    reason: 'ECMP hash not supported in broadcom SAI and Cisco 8000'
    conditions:
      - "asic_type in ['broadcom', 'cisco-8000']"
  xfail:
    reason: 'ECMP hash skipped due to issue https://github.com/sonic-net/sonic-mgmt/issues/18304 Or xfail for IPv6-only topologies, need to add support for IPv6-only - https://github.com/sonic-net/sonic-mgmt/issues/20733'
    conditions_logical_operator: or
    conditions:
      - "https://github.com/sonic-net/sonic-mgmt/issues/18304 and 't0-isolated-d32u32s2' in topo_name and hwsku in ['Mellanox-SN5640-C512S2']"
      - "https://github.com/sonic-net/sonic-mgmt/issues/20733 and '-v6-' in topo_name"

hash/test_generic_hash.py::test_ecmp_hash[CRC-INNER_DST_MAC-ipv4-ipv4-vxlan]:
  skip:
    reason: "Skip for IPv6-only topologies"
    conditions:
      - "'-v6-' in topo_name"

hash/test_generic_hash.py::test_ecmp_hash[CRC-INNER_IP_PROTOCOL:
  skip:
    reason: "On Mellanox platforms, due to HW limitation, it would not support CRC algorithm on INNER_IP_PROTOCOL field. For broadcom, ECMP hash is not supported in broadcom SAI."
    conditions:
    - "asic_type in ['broadcom', 'mellanox']"

hash/test_generic_hash.py::test_hash_capability:
  xfail:
    reason: "This is a new test cases and doesn't work for platform other than Mellanox, xfail them before the issue is addressed"
    conditions:
      - "asic_type not in ['mellanox']"
      - https://github.com/sonic-net/sonic-mgmt/issues/14109

hash/test_generic_hash.py::test_lag_hash:
  skip:
    reason: 'LAG hash not supported in broadcom SAI and Cisco 8000'
    conditions:
      - "asic_type in ['broadcom', 'cisco-8000']"
  xfail:
    reason: 'xfail for IPv6-only topologies, need to add support for IPv6-only - https://github.com/sonic-net/sonic-mgmt/issues/20733'
    conditions:
      - "https://github.com/sonic-net/sonic-mgmt/issues/20733 and '-v6-' in topo_name"

hash/test_generic_hash.py::test_lag_hash[CRC-DST_MAC:
  xfail:
    reason: "Testcase ignored due to RM issue: https://github.com/sonic-net/sonic-buildimage/issues/22586"
    conditions:
    - "https://github.com/sonic-net/sonic-buildimage/issues/22586 and asic_type in ['mellanox', 'nvidia']"

hash/test_generic_hash.py::test_lag_hash[CRC-ETHERTYPE:
  xfail:
    reason: "Testcase ignored due to RM issue: https://github.com/sonic-net/sonic-buildimage/issues/22586"
    conditions:
    - "https://github.com/sonic-net/sonic-buildimage/issues/22586 and asic_type in ['mellanox', 'nvidia']"

hash/test_generic_hash.py::test_lag_hash[CRC-INNER_IP_PROTOCOL:
  skip:
    reason: "On Mellanox platforms, due to HW limitation, it would not support CRC algorithm on INNER_IP_PROTOCOL field. For broadcom, LAG hash is not supported in broadcom SAI."
    conditions:
    - "asic_type in ['broadcom', 'mellanox']"

hash/test_generic_hash.py::test_lag_hash[CRC-VLAN_ID:
  xfail:
    reason: "Testcase ignored due to RM issue: https://github.com/sonic-net/sonic-buildimage/issues/22586"
    conditions:
    - "https://github.com/sonic-net/sonic-buildimage/issues/22586 and asic_type in ['mellanox', 'nvidia']"

hash/test_generic_hash.py::test_lag_hash[CRC_CCITT-DST_MAC:
  xfail:
    reason: "Testcase ignored due to RM issue: https://github.com/sonic-net/sonic-buildimage/issues/22586"
    conditions:
    - "https://github.com/sonic-net/sonic-buildimage/issues/22586 and asic_type in ['mellanox', 'nvidia']"

hash/test_generic_hash.py::test_lag_hash[CRC_CCITT-ETHERTYPE:
  xfail:
    reason: "Testcase ignored due to RM issue: https://github.com/sonic-net/sonic-buildimage/issues/22586"
    conditions:
    - "https://github.com/sonic-net/sonic-buildimage/issues/22586 and asic_type in ['mellanox', 'nvidia']"

hash/test_generic_hash.py::test_lag_hash[CRC_CCITT-VLAN_ID:
  xfail:
    reason: "Testcase ignored due to RM issue: https://github.com/sonic-net/sonic-buildimage/issues/22586"
    conditions:
    - "https://github.com/sonic-net/sonic-buildimage/issues/22586 and asic_type in ['mellanox', 'nvidia']"

hash/test_generic_hash.py::test_lag_member_flap:
  skip:
    reason: 'On Mellanox SPC1 platforms, due to HW limitation, it would not support CRC_CCITT algorithm. For broadcom, LAG hash not supported in broadcom SAI. For other platforms, skipping due to missing object in SonicHost'
    conditions_logical_operator: "OR"
    conditions:
      - "asic_gen == 'spc1'"
      - "asic_type in ['broadcom']"
      - https://github.com/sonic-net/sonic-mgmt/issues/13919
  xfail:
    reason: 'xfail for IPv6-only topologies, need to add support for IPv6-only - https://github.com/sonic-net/sonic-mgmt/issues/20733'
    conditions:
      - "https://github.com/sonic-net/sonic-mgmt/issues/20733 and '-v6-' in topo_name"

hash/test_generic_hash.py::test_lag_member_flap[CRC-INNER_IP_PROTOCOL:
  skip:
    reason: "On Mellanox platforms, due to HW limitation, it would not support CRC algorithm on INNER_IP_PROTOCOL field.  For broadcom, LAG hash not supported in broadcom SAI."
    conditions:
    - "asic_type in ['broadcom', 'mellanox']"

hash/test_generic_hash.py::test_lag_member_flap[CRC-IN_PORT-ipv4-None-None]:
  skip:
    reason: "Skip for IPv6-only topologies"
    conditions:
      - "'-v6-' in topo_name"

hash/test_generic_hash.py::test_lag_member_flap[CRC-IP_PROTOCOL-ipv4:
  skip:
    reason: "With IP Protocol alone, we don't have enough entropy to distribute the packets evenly"
    conditions:
      - "asic_type in ['cisco-8000']"

hash/test_generic_hash.py::test_lag_member_flap[CRC_CCITT-INNER_IP_PROTOCOL:
  skip:
    reason: "On Mellanox platforms, due to HW limitation, it would not support CRC algorithm on INNER_IP_PROTOCOL field.  For broadcom, LAG hash not supported in broadcom SAI."
    conditions:
    - "asic_type in ['broadcom', 'mellanox']"

hash/test_generic_hash.py::test_lag_member_flap[CRC_CCITT-IN_PORT:
  skip:
    reason: "On Mellanox platforms, due to HW limitation, when ecmp and lag hash at the same time, it would not support
     setting ecmp hash as CRC_CCITT and lag hash as CRC on ingress port hash field.  For broadcom, LAG hash not supported in broadcom SAI."
    conditions:
    - "asic_type in ['broadcom', 'mellanox']"

hash/test_generic_hash.py::test_lag_member_flap[CRC_CCITT-IP_PROTOCOL-ipv4:
  skip:
    reason: "With IP Protocol alone, we don't have enough entropy to distribute the packets evenly"
    conditions:
      - "asic_type in ['cisco-8000']"

hash/test_generic_hash.py::test_lag_member_remove_add:
  skip:
    reason: 'On Mellanox SPC1 platforms, due to HW limitation, it would not support CRC_CCITT algorithm. For broadcom, LAG hash not supported in broadcom SAI. For other platforms, skipping due to missing object in SonicHost'
    conditions_logical_operator: "OR"
    conditions:
      - "asic_gen == 'spc1'"
      - "asic_type in ['broadcom']"
      - https://github.com/sonic-net/sonic-mgmt/issues/13919
  xfail:
    reason: 'xfail for IPv6-only topologies, need to add support for IPv6-only - https://github.com/sonic-net/sonic-mgmt/issues/20733'
    conditions:
      - "https://github.com/sonic-net/sonic-mgmt/issues/20733 and '-v6-' in topo_name"

hash/test_generic_hash.py::test_lag_member_remove_add[CRC-INNER_IP_PROTOCOL:
  skip:
    reason: "On Mellanox platforms, due to HW limitation, it would not support CRC algorithm on INNER_IP_PROTOCOL field. For broadcom, LAG hash not supported in broadcom SAI."
    conditions:
    - "asic_type in ['broadcom', 'mellanox']"

hash/test_generic_hash.py::test_lag_member_remove_add[CRC-IP_PROTOCOL-ipv4:
  skip:
    reason: "With IP Protocol alone, we don't have enough entropy to distribute the packets evenly"
    conditions:
      - "asic_type in ['cisco-8000']"

hash/test_generic_hash.py::test_lag_member_remove_add[CRC_CCITT-INNER_IP_PROTOCOL:
  skip:
    reason: "On Mellanox platforms, due to HW limitation, it would not support CRC algorithm on INNER_IP_PROTOCOL field. For broadcom, LAG hash not supported in broadcom SAI."
    conditions:
    - "asic_type in ['broadcom', 'mellanox']"

hash/test_generic_hash.py::test_lag_member_remove_add[CRC_CCITT-INNER_SRC_MAC-ipv4-ipv4-nvgre]:
  skip:
    reason: "Skip for IPv6-only topologies"
    conditions:
      - "'-v6-' in topo_name"

hash/test_generic_hash.py::test_lag_member_remove_add[CRC_CCITT-IN_PORT:
  skip:
    reason: "On Mellanox platforms, due to HW limitation, when ecmp and lag hash at the same time, it would not support
     setting ecmp hash as CRC_CCITT and lag hash as CRC on ingress port hash field. For broadcom, LAG hash not supported in broadcom SAI."
    conditions:
    - "asic_type in ['broadcom', 'mellanox']"

hash/test_generic_hash.py::test_lag_member_remove_add[CRC_CCITT-IP_PROTOCOL-ipv4:
  skip:
    reason: "With IP Protocol alone, we don't have enough entropy to distribute the packets evenly"
    conditions:
      - "asic_type in ['cisco-8000']"

hash/test_generic_hash.py::test_nexthop_flap:
  skip:
    reason: 'On Mellanox SPC1 platforms, due to HW limitation, it would not support CRC_CCITT algorithm. For broadcom, ECMP/LAG hash not supported in broadcom SAI. For other platforms, skipping due to missing object in SonicHost'
    conditions_logical_operator: "OR"
    conditions:
      - "asic_gen == 'spc1'"
      - "asic_type in ['broadcom']"
      - https://github.com/sonic-net/sonic-mgmt/issues/13919
  xfail:
    reason: "Flaky hashing behavior using specific combination of hash field and algorithm."
    conditions:
      - "'isolated' in topo_name"

hash/test_generic_hash.py::test_nexthop_flap[CRC-INNER_IP_PROTOCOL:
  skip:
    reason: "On Mellanox platforms, due to HW limitation, it would not support CRC algorithm on INNER_IP_PROTOCOL field. For broadcom, ECMP/LAG hash not supported in broadcom SAI. "
    conditions:
    - "asic_type in ['broadcom', 'mellanox']"

hash/test_generic_hash.py::test_nexthop_flap[CRC-IP_PROTOCOL-ipv4-None-None]:
  skip:
    reason: "With IP Protocol alone, Cisco-8000 don't have enough entropy to distribute the packets evenly"
    conditions:
    - "asic_type in ['cisco-8000']"

hash/test_generic_hash.py::test_nexthop_flap[CRC_CCITT-INNER_IP_PROTOCOL:
  skip:
    reason: "On Mellanox platforms, due to HW limitation, it would not support CRC algorithm on INNER_IP_PROTOCOL field. For broadcom, ECMP/LAG hash not supported in broadcom SAI. "
    conditions:
    - "asic_type in ['broadcom', 'mellanox']"

hash/test_generic_hash.py::test_nexthop_flap[CRC_CCITT-IN_PORT:
  skip:
    reason: "On Mellanox platforms, due to HW limitation, when ecmp and lag hash at the same time, it would not support
     setting ecmp hash as CRC_CCITT and lag hash as CRC on ingress port hash field. For broadcom, ECMP/LAG hash not supported in broadcom SAI. "
    conditions:
    - "asic_type in ['broadcom', 'mellanox']"

hash/test_generic_hash.py::test_nexthop_flap[CRC_CCITT-IP_PROTOCOL-ipv4-None-None]:
  skip:
    reason: "With IP Protocol alone, Cisco-8000 don't have enough entropy to distribute the packets evenly"
    conditions:
    - "asic_type in ['cisco-8000']"

hash/test_generic_hash.py::test_reboot:
  skip:
    reason: 'On Mellanox SPC1 platforms, due to HW limitation, it would not support CRC_CCITT algorithm. For broadcom, ECMP/LAG hash not supported in broadcom SAI'
    conditions_logical_operator: or
    conditions:
      - "asic_gen == 'spc1'"
      - "asic_type in ['broadcom']"

hash/test_generic_hash.py::test_reboot[CRC-INNER_IP_PROTOCOL:
  skip:
    reason: "On Mellanox platforms, due to HW limitation, it would not support CRC algorithm on INNER_IP_PROTOCOL field. For broadcom, ECMP/LAG hash not supported in broadcom SAI"
    conditions:
    - "asic_type in ['broadcom', 'mellanox']"

hash/test_generic_hash.py::test_reboot[CRC-INNER_L4_SRC_PORT:
   xfail:
    reason: "Test case has issue on the t0-isolated-d256u256s2 topo."
    conditions:
      - "'t0-isolated-d256u256s2' in topo_name"

hash/test_generic_hash.py::test_reboot[CRC-IP_PROTOCOL-ipv4:
  skip:
    reason: "With IP Protocol alone, we don't have enough entropy to distribute the packets evenly"
    conditions:
      - "asic_type in ['cisco-8000']"

hash/test_generic_hash.py::test_reboot[CRC_CCITT-INNER_IP_PROTOCOL:
  skip:
    reason: "On Mellanox platforms, due to HW limitation, it would not support CRC algorithm on INNER_IP_PROTOCOL field. For broadcom, ECMP/LAG hash not supported in broadcom SAI"
    conditions:
    - "asic_type in ['broadcom', 'mellanox']"

hash/test_generic_hash.py::test_reboot[CRC_CCITT-IN_PORT:
  skip:
    reason: "On Mellanox platforms, due to HW limitation, when ecmp and lag hash at the same time, it would not support
     setting ecmp hash as CRC_CCITT and lag hash as CRC on ingress port hash field. For broadcom, ECMP/LAG hash not supported in broadcom SAI"
    conditions:
    - "asic_type in ['broadcom', 'mellanox']"

hash/test_generic_hash.py::test_reboot[CRC_CCITT-IP_PROTOCOL-ipv4:
  skip:
    reason: "With IP Protocol alone, we don't have enough entropy to distribute the packets evenly"
    conditions:
      - "asic_type in ['cisco-8000']"

#######################################
#####          http              #####
#######################################
http:
  skip:
    reason: "It is skipped for '202412' for now"
    conditions:
      - "release in ['202412']"

#######################################
#####    iface_loopback_action    #####
#######################################
iface_loopback_action/test_iface_loopback_action.py:
  skip:
    reason: "Test only supported on Mellanox SKUs, didn't supported on dualtor topology."
    conditions_logical_operator: or
    conditions:
      - "'dualtor' in topo_name"
      - "asic_type not in ['mellanox']"

#######################################
#####      iface_namingmode       #####
#######################################
iface_namingmode/test_iface_namingmode.py::TestConfigInterface:
  skip:
    reason: "x86_64-8111_32eh_o-r0 platform does not support TestConfigInterface"
    conditions:
      - "platform in ['x86_64-8111_32eh_o-r0']"

iface_namingmode/test_iface_namingmode.py::TestConfigInterface::test_config_interface_speed:
  skip:
    reason: "Arista-7060X6 doesn't support speed change as it's ASIC limitation. Skipping this test."
    conditions:
      - "'Arista-7060X6' in hwsku"

iface_namingmode/test_iface_namingmode.py::TestShowIP::test_show_ip_route_v4:
  skip:
    reason: "Skip for IPv6-only topologies"
    conditions:
      - "'-v6-' in topo_name"

iface_namingmode/test_iface_namingmode.py::TestShowPriorityGroup:
  xfail:
    reason: "Platform specific issue"
    strict: True
    conditions:
      - "platform in ['x86_64-cel_e1031-r0']"
  skip:
    reason: "M* topo does not support TestShowPriorityGroup"
    conditions:
      - "topo_type in ['m0', 'mx', 'm1']"

iface_namingmode/test_iface_namingmode.py::TestShowQueue:
  skip:
    reason: "M* topo does not support TestShowQueue"
    conditions:
      - "topo_type in ['m0', 'mx', 'm1']"

iface_namingmode/test_iface_namingmode.py::TestShowQueue::test_show_queue_persistent_watermark:
  xfail:
    reason: "Platform specific issue"
    strict: True
    conditions:
      - "platform in ['x86_64-cel_e1031-r0']"

iface_namingmode/test_iface_namingmode.py::TestShowQueue::test_show_queue_watermark:
  xfail:
    reason: "Platform specific issue"
    strict: True
    conditions:
      - "platform in ['x86_64-cel_e1031-r0']"

iface_namingmode/test_iface_namingmode.py::test_show_ip_route_v4:
  skip:
    reason: "Skip for IPv6-only topologies"
    conditions:
      - "'-v6-' in topo_name"

iface_namingmode/test_iface_namingmode.py::test_show_pfc_counters:
  skip:
    reason: "Not supported on SKU"
    conditions:
      - "hwsku in ['Mellanox-SN5600-C256S1', 'Mellanox-SN5600-C224O8', 'Mellanox-SN5640-C512S2',
                   'Mellanox-SN5640-C448O16']"

#######################################
#####            ip               #####
#######################################
ip/link_local/test_link_local_ip.py:
  skip:
    reason: "New test case, failing badly, need owner to enhance"
    conditions:
      - "https://github.com/sonic-net/sonic-mgmt/issues/19897"
ip/test_ip_packet.py:
  skip:
    reason: "Skipping ip packet test since can't provide enough interfaces"
    conditions:
      - "len(minigraph_interfaces) < 2 and len(minigraph_portchannels) < 2"

ip/test_ip_packet.py::TestIPPacket::test_forward_ip_packet_with_0xffff_chksum_drop:
  skip:
    reason: "Broadcom, Cisco, Barefoot, and Marvell Asic will tolorate IP packets with 0xffff checksum
            / Skipping ip packet test since can't provide enough interfaces"
    conditions_logical_operator: or
    conditions:

      - "asic_type in ['broadcom', 'cisco-8000', 'marvell', 'barefoot', 'marvell-teralynx', 'marvell-prestera'] and asic_subtype not in ['broadcom-dnx']"
      - "len(minigraph_interfaces) < 2 and len(minigraph_portchannels) < 2"
      - "topo_name in ['t2_2lc_36p-masic', 't2_2lc_min_ports-masic', 't2_5lc-mixed-96']"

ip/test_ip_packet.py::TestIPPacket::test_forward_ip_packet_with_0xffff_chksum_tolerant:
  skip:
    reason: "Mellanox and Broadcom DNX Asic will drop IP packets with 0xffff checksum
            / Skipping ip packet test since can't provide enough interfaces"
    conditions_logical_operator: or
    conditions:
      - "asic_type in ['mellanox'] or asic_subtype in ['broadcom-dnx']"
      - "len(minigraph_interfaces) < 2 and len(minigraph_portchannels) < 2"

ip/test_mgmt_ipv6_only.py:
  skip:
    reason: "Skipping mgmt ipv6 test for M* topo"
    conditions:
      - "topo_type in ['m0', 'mx', 'm1']"

#######################################
#####            ipfwd            #####
#######################################
ipfwd/test_dip_sip.py:
  skip:
    reason: "Unsupported topology or unsupported in specific Cisco platforms."
    conditions_logical_operator: or
    conditions:
      - "platform in ['x86_64-8122_64eh_o-r0', 'x86_64-8122_64ehf_o-r0']"
      - "topo_type not in ['t0', 't1', 't2', 'm0', 'mx', 'm1']"

ipfwd/test_dir_bcast.py:
  skip:
    reason: "Unsupported topology."
    conditions:
      - "topo_type not in ['t0', 'm0', 'mx'] or 'dualtor' in topo_name or 't0-backend' in topo_name"
  xfail:
    reason: "Xfail due to known issue with the secondary subnet."
    conditions:
      - "topo_type in ['t0']"
      - "asic_type in ['broadcom']"
      - https://github.com/sonic-net/sonic-mgmt/issues/18786

ipfwd/test_dir_bcast.py::test_dir_bcast:
  xfail:
    reason: "Test case has issue on the t0-isolated-d256u256s2 topo."
    conditions:
      - "'t0-isolated-d256u256s2' in topo_name"

ipfwd/test_mtu.py:
  skip:
    reason: "Unsupported topology."
    conditions:
      - "topo_type not in ['t1', 't2']"

ipfwd/test_nhop_group.py::test_nhop_group_interface_flap:
  xfail:
    reason: "Testcase ignored due to GitHub issue https://github.com/sonic-net/sonic-mgmt/issues/16218 on mellanox platform"
    conditions:
      - "https://github.com/sonic-net/sonic-mgmt/issues/16218 and asic_type in ['mellanox']"

ipfwd/test_nhop_group.py::test_nhop_group_member_count:
  xfail:
    reason: "xfail for IPv6-only topologies, need to add support for IPv6-only - https://github.com/sonic-net/sonic-mgmt/issues/20731"
    conditions:
      - "https://github.com/sonic-net/sonic-mgmt/issues/20731 and '-v6-' in topo_name"

ipfwd/test_nhop_group.py::test_nhop_group_member_order_capability:
  xfail:
    reason: "xfail for IPv6-only topologies, need to add support for IPv6-only - https://github.com/sonic-net/sonic-mgmt/issues/20731"
    conditions:
      - "https://github.com/sonic-net/sonic-mgmt/issues/20731 and '-v6-' in topo_name"

#######################################
#####            ixia             #####
#######################################
ixia:
  skip:
    reason: "Ixia test only support on physical ixia testbed and it is not tested for now"
    conditions_logical_operator: or
    conditions:
      - "asic_type in ['vs']"
      - "True"

#######################################
#####            k8s              #####
#######################################
k8s/test_config_reload.py:
  skip:
    reason: "There is no k8s in veos_vtb, skip in PR testing"
    conditions:
      - "asic_type in ['vs']"

k8s/test_disable_flag.py:
  skip:
    reason: "There is no k8s in veos_vtb, skip in PR testing"
    conditions:
      - "asic_type in ['vs']"

k8s/test_join_available_master.py:
  skip:
    reason: "There is no k8s in veos_vtb, skip in PR testing"
    conditions:
      - "asic_type in ['vs']"

#######################################
#####         kubesonic           #####
#######################################
kubesonic/test_k8s_join_disjoin.py:
  skip:
    reason: "kubesonic feature is not supported in slim image"
    conditions_logical_operator: or
    conditions:
      - "hwsku in ['Arista-7050-QX-32S', 'Arista-7050-Q16S64', 'Arista-7050QX-32S-S4Q31', 'Arista-7050QX32S-Q32', 'Celestica-E1031-T48S4']"
      - "branch in ['master']"

#######################################
#####           lldp              #####
#######################################
lldp/test_lldp.py::test_lldp:
  skip:
    reason: "Skipping LLDP test because the topology is standalone. No LLDP neighbors detected."
    conditions:
      - "'standalone' in topo_name"

lldp/test_lldp.py::test_lldp_neighbor:
  skip:
    reason: "Skipping LLDP test because the topology is standalone. No LLDP neighbors detected."
    conditions:
      - "'standalone' in topo_name"

lldp/test_lldp.py::test_lldp_neighbor_post_swss_reboot:
  skip:
    reason: "Not M0/Mx/M1 scenario"
    conditions:
      - "topo_type in ['m0', 'mx', 'm1']"
  xfail:
    reason: "Test case has issue on the t0-isolated-d256u256s2 topo."
    conditions:
      - "'t0-isolated-d256u256s2' in topo_name"

lldp/test_lldp_syncd.py::test_lldp_entry_table_after_lldp_restart:
  xfail:
    reason: "Test case has issue on the t0-isolated-d256u256s2 topo."
    conditions:
      - "'t0-isolated-d256u256s2' in topo_name"

#######################################
#####           macsec            #####
#######################################
macsec:
  skip:
    reason: "Skip running on dualtor testbed"
    conditions:
      - "'dualtor' in topo_name"

macsec/test_dataplane.py::TestDataPlane::test_server_to_neighbor:
  skip:
    reason: 'test_server_to_neighbor needs downstream neighbors, which is not present in this topo'
    conditions:
      - "'t2' in topo_name"

macsec/test_interop_protocol.py::TestInteropProtocol::test_port_channel:
  skip:
    reason: "Skip port channel test for causing continuously failing in PR testing"
    conditions:
      - "asic_type in ['vs'] and https://github.com/sonic-net/sonic-buildimage/issues/22081"

macsec/test_interop_protocol.py::TestInteropProtocol::test_snmp:
  skip:
    reason: "Skip SNMP test for causing continuously failing in PR testing"
    conditions:
      - "asic_type in ['vs'] and https://github.com/sonic-net/sonic-mgmt/issues/18273"

#######################################
#####           mclag             #####
#######################################
mclag:
  skip:
    reason: "Skip running on dualtor testbed"
    conditions:
       - "'dualtor' in topo_name"

mclag/test_mclag_l3.py:
  skip:
    reason: "Mclag test only support on t0-mclag platform which is not in PR test"
    conditions:
      - "asic_type in ['vs']"

#######################################
#####       memory_checker        #####
#######################################
memory_checker/test_memory_checker.py:
  skip:
    reason: "Testcase ignored due to GitHub issue: https://github.com/sonic-net/sonic-buildimage/issues/19295 / Skip this test as it won't impact gnmi show command"
    conditions_logical_operator: or
    conditions:
      - "https://github.com/sonic-net/sonic-buildimage/issues/19295 and 'sn4280' in platform"
      - "release in ['202412']"

#######################################
#####            mpls             #####
#######################################
mpls:
  skip:
    reason: "Skip running on dualtor testbed and '202412' for now"
    conditions_logical_operator: "OR"
    conditions:
      - "release in ['202412']"
      - "'dualtor' in topo_name"

mpls/test_mpls.py:
  skip:
    reason: "MPLS TCs are not supported on Barefoot plarforms"
    conditions:
      - "asic_type in ['barefoot']"

#######################################
#####           mvrf              #####
#######################################
mvrf:
  skip:
    reason: "mvrf is not supported in x86_64-nokia_ixr7250e_36x400g-r0 platform, M* topo"
    conditions_logical_operator: or
    conditions:
      - "topo_type in ['m0', 'mx', 'm1']"
      - "platform in ['x86_64-nokia_ixr7250e_36x400g-r0']"

mvrf/test_mgmtvrf.py:
  skip:
    reason: "mvrf is not supported in x86_64-nokia_ixr7250e_36x400g-r0 platform, M* topo, kvm testbed, mellanox, nvidia and broadcom asic from 202411 and later"
    conditions_logical_operator: or
    conditions:
      - "asic_type in ['vs', 'mellanox', 'nvidia', 'broadcom']"
      - "topo_type in ['m0', 'mx', 'm1']"
      - "platform in ['x86_64-nokia_ixr7250e_36x400g-r0']"

mvrf/test_mgmtvrf.py::TestReboot::test_fastboot:
  skip:
    reason: "Dualtor topology doesn't support advanced-reboot"
    conditions:
      - "topo_name in ['dualtor', 'dualtor-56', 'dualtor-120', 'dualtor-aa', 'dualtor-aa-56', 'dualtor-aa-64-breakout']"

mvrf/test_mgmtvrf.py::TestReboot::test_warmboot:
  skip:
    reason: "Dualtor topology doesn't support advanced-reboot"
    conditions:
      - "topo_name in ['dualtor', 'dualtor-56', 'dualtor-120', 'dualtor-aa', 'dualtor-aa-56', 'dualtor-aa-64-breakout']"

#######################################
#####           mx              #####
#######################################
mx:
  skip:
    reason: "Test is only applicable to m0, mx, and m1 topologies"
    conditions:
      - "topo_type not in ['m0', 'mx', 'm1']"

#######################################
#####           nat               #####
#######################################
nat:
  skip:
    reason: "Nat feature is not enabled with image version, skipped on mellanox and nvidia asic from 202411 and later "
    conditions_logical_operator: or
    conditions:
      - "'nat' not in feature_status"
      - "asic_type in ['mellanox', 'nvidia']"

#######################################
#####             ospf            #####
#######################################
ospf:
  skip:
    reason: "Neighbor type must be sonic, skip in PR testing and it is skipped for '202412' for now"
    conditions_logical_operator: or
    conditions:
      - "asic_type in ['vs']"
      - "release in ['202412']"

#######################################
#####    override_config_table    #####
#######################################
override_config_table/test_override_config_table.py:
  skip:
    reason: "Skip on multi-asic platforms as test provided golden config format is not compatible with multi-asics."
    conditions:
      - "is_multi_asic==True"

#######################################
######       packet_trimming       #####
########################################
packet_trimming:
  skip:
    reason: "Packet trimming cases require PR https://github.com/sonic-net/sonic-buildimage/pull/22869, but KVM does not support it, so skip trimming case on KVM. Packet-trimming tests are only supported on certain Mellanox SN5640 and Arista 7060X6 SKUs."
    conditions_logical_operator: or
    conditions:
      - "asic_type in ['vs']"
      - "hwsku not in ['Arista-7060X6-64PE-B-C448O16', 'Arista-7060X6-64PE-B-C512S2', 'Mellanox-SN5640-C448O16', 'Mellanox-SN5640-C512S2']"
  xfail:
    reason: "Test case has issue on the t0-isolated-d256u256s2 topo."
    conditions:
      - "'t0-isolated-d256u256s2' in topo_name"

#######################################
#####           pc               #####
#######################################
pc/test_lag_2.py::test_lag_db_status_with_po_update:
  skip:
    reason: "Only support t1-lag, t1-56-lag, t1-28-lag, t1-64-lag and t2 topology"
    conditions:
        - "topo_name not in ['t1-lag', 't1-28-lag', 't1-48-lag', 't1-56-lag', 't1-64-lag'] and 't2' not in topo_name"

pc/test_lag_member.py:
  skip:
    reason: "Not support dualtor or t0 backend topo"
    conditions:
        - "'dualtor' in topo_name or 't0-backend' in topo_name"

pc/test_lag_member_forwarding.py:
  xfail:
    reason: "Not supported on BRCM before SDK 13.x"
    conditions_logical_operator: and
    conditions:
        - "asic_type in ['broadcom'] and https://github.com/sonic-net/sonic-buildimage/issues/21938"

pc/test_po_cleanup.py:
  skip:
    reason: "Skip test due to there is no portchannel exists in current topology."
    conditions:
      - "len(minigraph_portchannels) == 0 and not is_multi_asic"

pc/test_po_cleanup.py::test_po_cleanup_after_reload:
  xfail:
    reason: "Skip test due on dualtor setup due to github issue https://github.com/sonic-net/sonic-buildimage/issues/20414 on mellanox platform"
    conditions:
      - "'dualtor' in topo_name and https://github.com/sonic-net/sonic-buildimage/issues/20414 and asic_type in ['mellanox']"


pc/test_po_update.py::test_po_update:
  skip:
    reason: "Skip test due to there is no portchannel or no portchannel member exists in current topology."
    conditions:
      - "len(minigraph_portchannels) == 0 or len(minigraph_portchannels[list(minigraph_portchannels.keys())[0]]['members']) == 0"
  xfail:
    reason: "xfail for IPv6-only topologies, need to add support for IPv6-only - https://github.com/sonic-net/sonic-mgmt/issues/20729"
    conditions:
      - "https://github.com/sonic-net/sonic-mgmt/issues/20729 and '-v6-' in topo_name"

pc/test_po_update.py::test_po_update_io_no_loss:
  skip:
    reason: "Skip test due to there isn't enough port channel exists in current topology."
    conditions:
      - "len(minigraph_portchannel_interfaces) < 2"

pc/test_po_voq.py:
  skip:
    reason: "Skip for non t2 or Skip since there is no portchannel configured or no portchannel member exists in current topology."
    conditions:
      - "'t2' not in topo_name or num_asic == 0 or len(minigraph_portchannels[list(minigraph_portchannels.keys())[0]]['members']) == 0 or asic_type in ['cisco-8000']"

pc/test_retry_count.py::test_retry_count:
  xfail:
    reason: "Test set up is failing. Need owner to fix it."
    conditions:
        - "https://github.com/sonic-net/sonic-mgmt/issues/19400"

#######################################
#####           pfc               #####
#######################################
pfc/test_unknown_mac.py:
  skip:
    reason: In cisco-8000 platform, a packet with unknown MAC will be flooded, not dropped. This case will not pass in cisco-8000.
    conditions:
      - "asic_type in ['cisco-8000']"

#######################################
#####         pfc_asym            #####
#######################################
pfc_asym:
  skip:
    reason: "It is not tested for now"
    conditions:
      - "True"

pfc_asym/test_pfc_asym.py:
  skip:
    reason: 'pfc_asym test skip except for on Barefoot platforms'
    conditions:
      - "asic_type not in ['barefoot']"

#######################################
#####         pfcwd               #####
#######################################
pfcwd:
  skip:
    reason: "Pfcwd tests skipped on M* testbed, and some isolated topologies and '202412' for now"
    conditions_logical_operator: or
    conditions:
      - "topo_type in ['m0', 'mx', 'm1']"
      - *lossyTopos
      - "release in ['202412']"

pfcwd/test_pfc_config.py::TestPfcConfig::test_forward_action_cfg:
   skip:
     reason: "Forward action not supported in cisco-8000; Not supported on M* testbed."
     conditions_logical_operator: or
     conditions:
        - "asic_type in ['cisco-8000']"
        - "topo_type in ['m0', 'mx', 'm1']"
        - *lossyTopos

pfcwd/test_pfcwd_all_port_storm.py:
   skip:
     reason: "Slow pfc generation rate on 7060x6 200Gb,
              pfc generation function on the Arista fanout device need to be improved by Arista
              / Pfcwd tests skipped on M* testbed."
     conditions_logical_operator: or
     conditions:
      - "hwsku in ['Arista-7060X6-64PE-256x200G']"
      - "topo_type in ['m0', 'mx', 'm1']"
      - *lossyTopos

pfcwd/test_pfcwd_all_port_storm.py::TestPfcwdAllPortStorm::test_all_port_storm_restore[IPv6.*:
   xfail:
     reason: "Xfail due to https://github.com/sonic-net/sonic-mgmt/issues/21067 or https://github.com/sonic-net/sonic-mgmt/issues/21082"
     conditions:
      - "https://github.com/sonic-net/sonic-mgmt/issues/21067 and 't0-56' in topo_type and asic_type in ['mellanox']"
      - "https://github.com/sonic-net/sonic-mgmt/issues/21082 and topo_name in ['t0-88-o8c80', 't1-48-lag', 't1-lag', 't1-32-lag', 't1-64-lag'] and asic_type in ['mellanox']"

pfcwd/test_pfcwd_function.py::TestPfcwdFunc::test_pfcwd_actions:
  xfail:
    reason: "On Dualtor AA setup, test_pfcwd_actions is not stable due to github issue https://github.com/sonic-net/sonic-mgmt/issues/15387"
    conditions:
      - "'dualtor-aa' in topo_name and https://github.com/sonic-net/sonic-mgmt/issues/15387"

pfcwd/test_pfcwd_function.py::TestPfcwdFunc::test_pfcwd_no_traffic:
   skip:
     reason: "This test is applicable only for cisco-8000 / Pfcwd tests skipped on M* testbed."
     conditions_logical_operator: or
     conditions:
        - "asic_type != 'cisco-8000'"
        - "topo_type in ['m0', 'mx', 'm1']"
        - *lossyTopos

pfcwd/test_pfcwd_timer_accuracy.py::TestPfcwdAllTimer::test_pfcwd_timer_accuracy:
  skip:
    reason: "ipv6 mgmt ip is not supported, see check_timer_accuracy_test.yml#43"
    conditions:
    - "is_mgmt_ipv6_only==True"

pfcwd/test_pfcwd_warm_reboot.py:
   skip:
     reason: "Warm Reboot is not supported in T2 or in standalone topos. / Pfcwd tests skipped on M* testbed. / Warm reboot is not required for isolated topo / Pfcwd warm reboot is not supported on cisco-8000 platform. Warm reboot is not supported on smartswitch. /  It is skipped  for '202412' for now"
     conditions_logical_operator: or
     conditions:
        - "'t2' in topo_name"
        - "'standalone' in topo_name"
        - "topo_type in ['m0', 'mx', 'm1']"
        - *lossyTopos
        - "asic_type in ['cisco-8000']"
        - "'isolated' in topo_name"
        - "'dualtor' in topo_name and https://github.com/sonic-net/sonic-mgmt/issues/8400"
        - "https://github.com/sonic-net/sonic-mgmt/issues/15942 and asic_type in ['broadcom', 'mellanox']"
        - "is_smartswitch==True"
        - "asic_type in ['vs'] and https://github.com/sonic-net/sonic-mgmt/issues/20675"
        - "release in ['202412']"

pfcwd/test_pfcwd_warm_reboot.py::TestPfcwdWb::test_pfcwd_wb[IPv4-async_storm:
   skip:
     reason: "Warm Reboot is not supported in T2 or in standalone topos. / Pfcwd tests skipped on M* testbed. / Currently async_storm test is not supported on VS platform / Warm reboot is not required for 202412"
     conditions_logical_operator: or
     conditions:
        - "'t2' in topo_name"
        - "'standalone' in topo_name"
        - "topo_type in ['m0', 'mx', 'm1']"
        - *lossyTopos
        - "asic_type in ['vs'] and https://github.com/sonic-net/sonic-mgmt/issues/17803"
        - "release in ['202412']"

pfcwd/test_pfcwd_warm_reboot.py::TestPfcwdWb::test_pfcwd_wb[IPv6-async_storm:
   skip:
     reason: "Warm Reboot is not supported in T2 or in standalone topos. / Pfcwd tests skipped on M* testbed. / Currently async_storm test is not supported on VS platform / Warm reboot is not required for 202412"
     conditions_logical_operator: or
     conditions:
        - "'t2' in topo_name"
        - "'standalone' in topo_name"
        - "topo_type in ['m0', 'mx', 'm1']"
        - *lossyTopos
        - "asic_type in ['vs'] and https://github.com/sonic-net/sonic-mgmt/issues/17803"
        - "release in ['202412']"

#######################################
#####     platform_tests          #####
#######################################
platform_tests/api/test_sfp.py::TestSfpApi::test_get_transceiver_info:
  xfail:
    reason: "Testcase ignored on nvidia sn4700 and sn4280 due to github issue: https://github.com/sonic-net/sonic-buildimage/issues/23426"
    conditions:
    - "https://github.com/sonic-net/sonic-buildimage/issues/23426 and ('sn4700' in platform or 'sn4280' in platform)"

platform_tests/test_reload_config.py::test_reload_configuration:
  xfail:
    reason: "Test case has issue on the t0-isolated-d256u256s2 topo."
    conditions:
      - "'t0-isolated-d256u256s2' in topo_name"

platform_tests/test_reload_config.py::test_reload_configuration_checks:
  skip:
    reason: "Skip test_reload_configuration_checks on Cisco platform due to unstable results"
    conditions:
      - "asic_type in ['cisco-8000']"
  xfail:
    reason: "Test case has issue on the t0-isolated-d256u256s2 topo."
    conditions:
      - "'t0-isolated-d256u256s2' in topo_name"

#######################################
#####     process_monitoring      #####
#######################################
process_monitoring/test_critical_process_monitoring.py::test_orchagent_heartbeat:
  skip:
    reason: This test is intended for Orchagent freeze scenario during warm-reboot. It is not required for T1 devices, and not supported on 202412 release.
    conditions_logical_operator: or
    conditions:
      - "'t1' in topo_name"
      - "release in ['202412']"

#######################################
#####     ptftests      #####
#######################################
ptftests:
  skip:
    reason: "It is not tested for now"
    conditions:
      - "True"

#######################################
#####           qos               #####
#######################################
qos:
  skip:
    reason: "M* topo does not support qos"
    conditions_logical_operator: or
    conditions:
      - "topo_type in ['m0', 'mx', 'm1']"
      - "macsec_en==True"
      # ipv6 mgmt ip is not supported, see fixture dut_disable_ipv6 in qos_sai_base.py
      - "is_mgmt_ipv6_only==True"

qos/test_buffer.py:
  skip:
    reason: "These tests don't apply to cisco 8000 platforms or T2 or M* since they support only traditional model and it is skipped for '202412' for now"
    conditions_logical_operator: or
    conditions:
      - "asic_type in ['cisco-8000'] or topo_type == 't2'"
      - "topo_type in ['m0', 'mx', 'm1']"
      - "release in ['202412']"

qos/test_buffer.py::test_buffer_model_test:
  skip:
    reason: "Running only on mellanox devices and covered by unit testing / M* topo does not support qos"
    conditions_logical_operator: or
    conditions:
      - "asic_type in ['mellanox'] or asic_subtype in ['broadcom-dnx']"
      - "asic_type in ['cisco-8000'] or topo_type == 't2'"
      - "topo_type in ['m0', 'mx', 'm1']"

qos/test_buffer_traditional.py:
  skip:
    reason: "Buffer traditional test is only supported 201911 branch / M* topo does not support qos"
    conditions_logical_operator: or
    conditions:
      - "release not in ['201911']"
      - "topo_type in ['m0', 'mx', 'm1']"

qos/test_ecn_config.py:
  skip:
    reason: "This test only support on cisco device"
    conditions:
      - "asic_type not in ['cisco-8000']"

qos/test_oq_watchdog.py:
  skip:
    reason: "OQ watchdog tests only apply to cisco 8000 platforms."
    conditions:
      - "asic_type not in ['cisco-8000']"

qos/test_pfc_counters.py:
  skip:
    reason: "Not supported on SKU and It is skipped for '202412' for now"
    conditions_logical_operator: or
    conditions:
      - "hwsku in ['Mellanox-SN5600-C256S1', 'Mellanox-SN5600-C224O8', 'Mellanox-SN5640-C512S2',
                   'Mellanox-SN5640-C448O16']"
      - "release in ['202412']"

qos/test_pfc_pause.py:
  skip:
    reason: "This test is not run on this asic type or version or topology currently and also skip for 202412 for now"
    conditions_logical_operator: or
    conditions:
      - "topo_type not in ['t0']"
      - "release in ['202412']"

qos/test_pfc_pause.py::test_pfc_pause_lossless:
  # For this test, we use the fanout connected to the DUT to send PFC pause frames.
  # The fanout needs to send PFC frames fast enough so that the queue remains completely paused for the entire duration
  # of the test. The inter packet interval between PFC frames to completely block a queue vary based on link speed and
  # we have seen flakiness in our test runs. Since this test is already covered under the 'ixia' folder where we use a
  # traffic generator to generate pause frames, skipping this here.
  skip:
    reason: "Fanout needs to send PFC frames fast enough to completely pause the queue"

qos/test_qos_dscp_mapping.py:
  skip:
    reason: "ECN marking in combination with tunnel decap not yet supported. Test is also skipped on KVM since it is run in nightly."
    conditions_logical_operator: or
    conditions:
      - "asic_type in ['cisco-8000'] and platform.startswith('x86_64-8122_')"
      - "asic_type in ['vs']"

qos/test_qos_dscp_mapping.py::TestQoSSaiDSCPQueueMapping_IPIP_Base::test_dscp_to_queue_mapping[pipe]:
  skip:
    reason: "Pipe decap mode not supported due to either SAI or platform limitation / M* topo does not support qos"
    conditions_logical_operator: or
    conditions:
      - "asic_type in ['broadcom', 'cisco-8000']"
      - https://github.com/sonic-net/sonic-mgmt/issues/12906
      - "topo_type in ['m0', 'mx', 'm1']"

qos/test_qos_dscp_mapping.py::TestQoSSaiDSCPQueueMapping_IPIP_Base::test_dscp_to_queue_mapping[uniform]:
  skip:
    reason: "Uniform decap mode is not supported on Mellanox dualtor testbed due to the mode is pipe to support dscp remapping"
    conditions:
      - "'dualtor' in topo_name and asic_type in ['mellanox']"
  xfail:
    reason: "Test case has issue on the t0-isolated-d256u256s2 topo."
    conditions:
      - "'t0-isolated-d256u256s2' in topo_name"

qos/test_qos_masic.py:
  skip:
    reason: "QoS tests for multi-ASIC only. Supported topos: t1-lag, t1-64-lag, t1-56-lag, t1-backend. / M* topo does not support qos. / KVM do not support swap syncd."
    conditions_logical_operator: or
    conditions:
      - "is_multi_asic==False or topo_name not in ['t1-lag', 't1-64-lag', 't1-56-lag', 't1-backend']"
      - "topo_type in ['m0', 'mx', 'm1']"
      - "asic_type in ['vs']"

qos/test_qos_sai.py:
  skip:
    reason: "qos_sai tests not supported on t1 topo / M* topo does not support qos and It is skipped for '202412' for now"
    conditions_logical_operator: or
    conditions:
      - "asic_type in ['barefoot'] and topo_name in ['t1']"
      - "topo_type in ['m0', 'mx', 'm1']"
      - "release in ['202412']"

qos/test_qos_sai.py::TestQosSai:
  skip:
    reason: "Unsupported testbed type. / M* topo does not support qos"
    conditions_logical_operator: or
    conditions:
      - "topo_type in ['m0', 'mx', 'm1']"
      - "topo_name not in (constants['QOS_SAI_TOPO'] + ['t2_single_node_max', 't2_single_node_min']) and asic_type not in ['mellanox']"

qos/test_qos_sai.py::TestQosSai::testIPIPQosSaiDscpToPgMapping:
  skip:
    reason: "For DSCP to PG mapping on IPinIP traffic , mellanox device has different behavior to community. For mellanox device, testQosSaiDscpToPgMapping can cover the scenarios / Unsupported testbed type."
    conditions_logical_operator: or
    conditions:
      - "asic_type in ['mellanox']"
      - https://github.com/sonic-net/sonic-mgmt/issues/12906
      - "topo_type in ['m0', 'mx', 'm1']"
      - "topo_name not in constants['QOS_SAI_TOPO'] and asic_type not in ['mellanox']"

qos/test_qos_sai.py::TestQosSai::testPfcStormWithSharedHeadroomOccupancy:
  skip:
    reason: "This test is only for Mellanox."
    conditions_logical_operator: or
    conditions:
      - "asic_type in ['cisco-8000']"
      - "topo_type in ['m0', 'mx', 'm1']"
      - "topo_name not in constants['QOS_SAI_TOPO'] and asic_type not in ['mellanox']"

qos/test_qos_sai.py::TestQosSai::testQosSaiBufferPoolWatermark:
  skip:
    reason: "sai_thrift_read_buffer_pool_watermark are not supported on DNX / Unsupported testbed type."
    conditions_logical_operator: or
    conditions:
      - "platform in ['x86_64-nokia_ixr7250e_36x400g-r0', 'x86_64-arista_7800r3_48cq2_lc', 'x86_64-arista_7800r3_48cqm2_lc', 'x86_64-arista_7800r3a_36d2_lc', 'x86_64-arista_7800r3a_36dm2_lc','x86_64-arista_7800r3ak_36dm2_lc']"
      - "topo_type in ['m0', 'mx', 'm1']"
      - "topo_name not in constants['QOS_SAI_TOPO'] and asic_type not in ['mellanox']"

qos/test_qos_sai.py::TestQosSai::testQosSaiDot1pPgMapping:
  skip:
    reason: "Dot1p-PG mapping is only supported on backend."
    conditions_logical_operator: or
    conditions:
      - "'backend' not in topo_name"
      - "topo_type in ['m0', 'mx', 'm1']"
      - "topo_name not in constants['QOS_SAI_TOPO'] and asic_type not in ['mellanox']"

qos/test_qos_sai.py::TestQosSai::testQosSaiDot1pQueueMapping:
  skip:
    reason: "Dot1p-queue mapping is only supported on backend."
    conditions_logical_operator: or
    conditions:
      - "'backend' not in topo_name"
      - "topo_type in ['m0', 'mx', 'm1']"
      - "topo_name not in constants['QOS_SAI_TOPO'] and asic_type not in ['mellanox']"

qos/test_qos_sai.py::TestQosSai::testQosSaiDscpQueueMapping:
  skip:
    reason: "Unsupported testbed type."
    conditions_logical_operator: or
    conditions:
      - "'backend' in topo_name"
      - "topo_type in ['m0', 'mx', 'm1']"
      - "topo_name not in (constants['QOS_SAI_TOPO'] + ['t2_single_node_max', 't2_single_node_min']) and asic_type not in ['mellanox']"

qos/test_qos_sai.py::TestQosSai::testQosSaiDscpToPgMapping:
  skip:
    reason: "Unsupported testbed type."
    conditions_logical_operator: or
    conditions:
      - "'backend' in topo_name"
      - "topo_type in ['m0', 'mx', 'm1']"
      - "topo_name not in (constants['QOS_SAI_TOPO'] + ['t2_single_node_max', 't2_single_node_min']) and asic_type not in ['mellanox']"

qos/test_qos_sai.py::TestQosSai::testQosSaiDwrrWeightChange:
  skip:
    reason: "Skip DWRR weight change test on Mellanox platform. / Unsupported testbed type."
    conditions_logical_operator: or
    conditions:
      - "asic_type in ['mellanox']"
      - "topo_type in ['m0', 'mx', 'm1']"
      - "topo_name not in (constants['QOS_SAI_TOPO'] + ['t2_single_node_max', 't2_single_node_min']) and asic_type not in ['mellanox']"

qos/test_qos_sai.py::TestQosSai::testQosSaiFullMeshTrafficSanity:
  skip:
    reason: "Unsupported testbed type."
    conditions_logical_operator: or
    conditions:
      - "asic_type not in ['cisco-8000'] or topo_name not in ['ptf64']"
      - "topo_type in ['m0', 'mx', 'm1']"
      - "topo_name not in constants['QOS_SAI_TOPO'] and asic_type not in ['mellanox']"

qos/test_qos_sai.py::TestQosSai::testQosSaiHeadroomPoolSize:
  skip:
    reason: "Unsupported testbed type."
    conditions_logical_operator: or
    conditions:
      - "https://github.com/sonic-net/sonic-mgmt/issues/12292 and hwsku in ['Force10-S6100']
       and topo_type in ['t1-64-lag'] and hwsku not in ['Arista-7060CX-32S-C32', 'Celestica-DX010-C32', 'Arista-7260CX3-D108C8', 'Arista-7260CX3-D108C10', 'Force10-S6100', 'Arista-7260CX3-Q64', 'Arista-7050CX3-32S-C32', 'Arista-7050CX3-32S-C28S4', 'Arista-7050CX3-32S-D48C8', 'Arista-7060CX-32S-D48C8'] and asic_type not in ['mellanox']
       and asic_type in ['cisco-8000']"
      - "topo_type in ['m0', 'mx', 'm1']"
      - "topo_name not in (constants['QOS_SAI_TOPO'] + ['t2_single_node_max', 't2_single_node_min']) and asic_type not in ['mellanox']"
      - "asic_type in ['vs']"

qos/test_qos_sai.py::TestQosSai::testQosSaiHeadroomPoolWatermark:
  skip:
    reason: "Unsupported testbed type."
    conditions_logical_operator: or
    conditions:
      - "platform in ['x86_64-nokia_ixr7250e_36x400g-r0', 'x86_64-arista_7800r3_48cq2_lc', 'x86_64-arista_7800r3_48cqm2_lc', 'x86_64-arista_7800r3a_36d2_lc', 'x86_64-arista_7800r3a_36dm2_lc', 'x86_64-arista_7800r3ak_36dm2_lc'] or asic_type in ['mellanox']
         and asic_type in ['cisco-8000']
         and https://github.com/sonic-net/sonic-mgmt/issues/12292 and hwsku in ['Force10-S6100'] and topo_type in ['t1-64-lag']"
      - "topo_type in ['m0', 'mx', 'm1']"
      - "topo_name not in constants['QOS_SAI_TOPO'] and asic_type not in ['mellanox']"
  xfail:
    reason: "Headroom pool size not supported."
    conditions:
      - "hwsku not in ['Arista-7060CX-32S-C32', 'Celestica-DX010-C32', 'Arista-7260CX3-D108C8', 'Arista-7260CX3-D108C10', 'Force10-S6100', 'Arista-7260CX3-Q64', 'Arista-7050CX3-32S-C32', 'Arista-7050CX3-32S-C28S4', 'Arista-7050CX3-32S-D48C8']"

qos/test_qos_sai.py::TestQosSai::testQosSaiLosslessVoq:
  skip:
    reason: "Unsupported testbed type."
    conditions_logical_operator: or
    conditions:
      - "asic_type not in ['cisco-8000'] or platform.startswith('x86_64-8122_')"
      - "topo_type in ['m0', 'mx', 'm1']"
      - "topo_name not in constants['QOS_SAI_TOPO'] and asic_type not in ['mellanox']"

qos/test_qos_sai.py::TestQosSai::testQosSaiLossyQueueVoq:
  skip:
    reason: "Unsupported testbed type."
    conditions_logical_operator: or
    conditions:
      - "asic_type not in ['cisco-8000'] or platform.startswith('x86_64-8122_')"
      - "topo_type in ['m0', 'mx', 'm1']"
      - "topo_name not in constants['QOS_SAI_TOPO'] and asic_type not in ['mellanox']"

qos/test_qos_sai.py::TestQosSai::testQosSaiLossyQueueVoqMultiSrc:
  skip:
    reason: "Unsupported testbed type."
    conditions_logical_operator: or
    conditions:
      - "asic_type not in ['cisco-8000'] or platform.startswith('x86_64-8122_')"
      - "topo_type in ['m0', 'mx', 'm1']"
      - "topo_name not in constants['QOS_SAI_TOPO'] and asic_type not in ['mellanox']"

qos/test_qos_sai.py::TestQosSai::testQosSaiPGDrop:
  skip:
    reason: "Unsupported testbed type."
    conditions_logical_operator: or
    conditions:
      - "asic_type not in ['cisco-8000'] or platform.startswith('x86_64-8122_')"
      - "topo_type in ['m0', 'mx', 'm1']"
      - "topo_name not in constants['QOS_SAI_TOPO'] and asic_type not in ['mellanox']"

qos/test_qos_sai.py::TestQosSai::testQosSaiPgHeadroomWatermark:
  skip:
    reason: "Unsupported testbed type."
    conditions_logical_operator: or
    conditions:
      - "asic_type in ['cisco-8000'] and not platform.startswith('x86_64-8122_')"
      - "topo_type in ['m0', 'mx', 'm1']"
      - "topo_name not in (constants['QOS_SAI_TOPO'] + ['t2_single_node_max', 't2_single_node_min']) and asic_type not in ['mellanox']"

qos/test_qos_sai.py::TestQosSai::testQosSaiPgSharedWatermark[None-wm_pg_shared_lossy]:
  xfail:
    reason: "Image issue on Arista platforms / Unsupported testbed type."
    conditions:
      - "platform in ['x86_64-arista_7050cx3_32s']"

qos/test_qos_sai.py::TestQosSai::testQosSaiQWatermarkAllPorts:
  skip:
    reason: "All Port Watermark test is verified only on Cisco Platforms."
    conditions_logical_operator: or
    conditions:
      - "asic_type not in ['cisco-8000']"
      - "topo_type in ['m0', 'mx', 'm1']"
      - "topo_name not in (constants['QOS_SAI_TOPO'] + ['t2_single_node_max', 't2_single_node_min']) and asic_type not in ['mellanox']"

qos/test_qos_sai.py::TestQosSai::testQosSaiSharedReservationSize:
  skip:
    reason: "Shared reservation size test is not supported."
    conditions_logical_operator: or
    conditions:
      - "asic_type not in ['cisco-8000'] or platform.startswith('x86_64-8122_')"
      - "topo_type in ['m0', 'mx', 'm1']"
      - "topo_name not in constants['QOS_SAI_TOPO'] and asic_type not in ['mellanox']"

qos/test_qos_sai.py::TestQosSai::testQosSaiXonHysteresis:
  skip:
    reason: "testQosSaiXonHysteresis case is only supported on cisco-8000 8102/8101/8111."
    conditions_logical_operator: or
    conditions:
      - "platform not in ['x86_64-8102_64h_o-r0', 'x86_64-8101_32fh_o-r0', 'x86_64-8111_32eh_o-r0']"
      - "asic_type not in ['cisco-8000']"

qos/test_tunnel_qos_remap.py:
  skip:
    reason: "Tunnel qos remap test needs some SAI attributes, which are not supported on KVM."
    conditions:
      - "asic_type in ['vs']"

qos/test_tunnel_qos_remap.py::test_pfc_watermark_extra_lossless_active:
  xfail:
    reason: "test_pfc_watermark_extra_lossless_active is not support on broadcom platform yet"
    conditions:
      - "asic_type in ['broadcom']"
      - https://github.com/sonic-net/sonic-mgmt/issues/11271

qos/test_tunnel_qos_remap.py::test_pfc_watermark_extra_lossless_standby:
  xfail:
    reason: "test_pfc_watermark_extra_lossless_standby is not support on broadcom platform yet"
    conditions:
      - "asic_type in ['broadcom']"
      - https://github.com/sonic-net/sonic-mgmt/issues/11271

qos/test_voq_watchdog.py:
  skip:
    reason: "These tests only apply to cisco 8000 platforms."
    conditions:
      - "asic_type not in ['cisco-8000']"

#######################################
#####           radv             #####
#######################################
radv/test_radv_ipv6_ra.py::test_radv_router_advertisement:
  xfail:
    reason: "xfail for IPv6-only topologies, need to added support for IPv6-only. Or test case has issue on the t0-isolated-d256u256s2 topo."
    conditions_logical_operator: or
    conditions:
      - "https://github.com/sonic-net/sonic-mgmt/issues/19924 and '-v6-' in topo_name"
      - "'t0-isolated-d256u256s2' in topo_name"

radv/test_radv_ipv6_ra.py::test_solicited_router_advertisement:
  xfail:
    reason: "xfail for IPv6-only topologies, need to added support for IPv6-only. Or test case has issue on the t0-isolated-d256u256s2 topo."
    conditions_logical_operator: or
    conditions:
      - "https://github.com/sonic-net/sonic-mgmt/issues/19924 and '-v6-' in topo_name"
      - "'t0-isolated-d256u256s2' in topo_name"

radv/test_radv_ipv6_ra.py::test_solicited_router_advertisement_with_m_flag:
  skip:
    reason: "Test case has issue on the dualtor-64 topo."
    conditions:
      - "https://github.com/sonic-net/sonic-mgmt/issues/11322 and 'dualtor-64' in topo_name"
  xfail:
    reason: "xfail for IPv6-only topologies, need to added support for IPv6-only. Or test case has issue on the t0-isolated-d256u256s2 topo."
    conditions_logical_operator: or
    conditions:
      - "https://github.com/sonic-net/sonic-mgmt/issues/19924 and '-v6-' in topo_name"
      - "'t0-isolated-d256u256s2' in topo_name"

radv/test_radv_ipv6_ra.py::test_unsolicited_router_advertisement_with_m_flag:
  skip:
    reason: "Test case has issue on the dualtor-64 topo."
    conditions:
      - "https://github.com/sonic-net/sonic-mgmt/issues/11322 and 'dualtor-64' in topo_name"
  xfail:
    reason: "xfail for IPv6-only topologies, need to added support for IPv6-only. Or test case has issue on the t0-isolated-d256u256s2 topo."
    conditions_logical_operator: or
    conditions:
      - "https://github.com/sonic-net/sonic-mgmt/issues/19924 and '-v6-' in topo_name"
      - "'t0-isolated-d256u256s2' in topo_name"

#######################################
#####          read_mac           #####
#######################################
read_mac/test_read_mac_metadata.py:
  skip:
    reason: "Read_mac test needs specific variables and image urls, currently do not support on KVM and regular nightly test."
    conditions:
      - "asic_type in ['vs']"

#######################################
#####      reset_factory          #####
#######################################
reset_factory/test_reset_factory.py:
  skip:
    reason: "This case has a known issue which leaves the DUT in a bad state. Skipping until the issue is addressed."
    conditions:
      - https://github.com/sonic-net/sonic-mgmt/issues/11103

#######################################
#####         restapi             #####
#######################################
restapi/test_restapi.py:
  skip:
    reason: "Only supported on Mellanox"
    conditions:
      - "asic_type not in ['mellanox']"

restapi/test_restapi.py::test_create_vrf:
  skip:
    reason: "Only supported on Mellanox T1"
    conditions_logical_operator: or
    conditions:
      - "'t1' not in topo_type"
      - "asic_type not in ['mellanox']"

restapi/test_restapi.py::test_data_path_sad:
  xfail:
    reason: "Skipped due to community issue https://github.com/sonic-net/sonic-mgmt/issues/17997 on SN5 devices"
    conditions:
      - "https://github.com/sonic-net/sonic-mgmt/issues/17997 and 'SN5' in hwsku"

restapi/test_restapi_vxlan_ecmp.py:
  skip:
    reason: "Only supported on cisco 8102, 8101 and mlnx 4600C T1"
    conditions:
      - "not (platform in ['x86_64-8102_64h_o-r0', 'x86_64-8101_32fh_o-r0', 'x86_64-mlnx_msn4600c-r0']  and 't1' in topo_type)"

#######################################
#####           route             #####
#######################################
route/test_default_route.py:
  skip:
    reason: "Does not apply to standalone topos."
    conditions:
      - "'standalone' in topo_name"

route/test_default_route.py::test_default_route_set_src:
  xfail:
    reason: "xfail for IPv6-only topologies, need add support for IPv6-only"
    conditions:
      - "https://github.com/sonic-net/sonic-mgmt/issues/19925 and '-v6-' in topo_name"

route/test_default_route.py::test_default_route_with_bgp_flap:
  xfail:
    reason: "xfail for IPv6-only topologies, need add support for IPv6-only. Or test case has issue on the t0-isolated-d256u256s2 topo."
    conditions_logical_operator: or
    conditions:
      - "https://github.com/sonic-net/sonic-mgmt/issues/19925 and '-v6-' in topo_name"
      - "'t0-isolated-d256u256s2' in topo_name"

route/test_duplicate_route.py::test_duplicate_routes[4:
  skip:
    reason: "Skip for IPv6-only topologies"
    conditions:
      - "'-v6-' in topo_name"

route/test_route_bgp_ecmp.py:
  xfail:
    reason: "xfail for IPv6-only topologies, need to add support for IPv6-only - https://github.com/sonic-net/sonic-mgmt/issues/20730"
    conditions:
      - "https://github.com/sonic-net/sonic-mgmt/issues/20730 and '-v6-' in topo_name"

route/test_route_bgp_ecmp.py::test_route_bgp_ecmp:
  xfail:
    reason: "Test case has issue on the t0-isolated-d256u256s2 topo."
    conditions:
      - "'t0-isolated-d256u256s2' in topo_name"

route/test_route_consistency.py::TestRouteConsistency::test_route_withdraw_advertise:
  xfail:
    reason: "Test case has issue on the t0-isolated-d256u256s2 topo."
    conditions:
      - "'t0-isolated-d256u256s2' in topo_name"

route/test_route_flap.py:
  skip:
    reason: "Test case has issue on the t0-56-povlan and dualtor-64 topo. Does not apply to standalone or t1-isolated-d128 topos."
    conditions_logical_operator: or
    conditions:
      - "https://github.com/sonic-net/sonic-mgmt/issues/11323 and 't0-56-po2vlan' in topo_name"
      - "https://github.com/sonic-net/sonic-mgmt/issues/11324 and 'dualtor-64' in topo_name"
      - "'standalone' in topo_name"
      - "topo_name in ['t1-isolated-d128']"

route/test_route_flow_counter.py:
  skip:
    reason: "Test not supported for cisco-8122 platform / Route flow counter is not supported on vs platform."
    conditions_logical_operator: or
    conditions:
      - "platform in ['x86_64-8122_64eh_o-r0', 'x86_64-8122_64ehf_o-r0']"
      - "asic_type in ['vs']"
  xfail:
    reason: "xfail for IPv6-only topologies, didn't use IPv6 when should"
    conditions:
      - "https://github.com/sonic-net/sonic-mgmt/issues/19926 and '-v6-' in topo_name"

route/test_route_perf.py:
  skip:
    reason: "Does not apply to standalone topos."
    conditions:
      - "'standalone' in topo_name"
  xfail:
    reason: "Test case has high failure rate on t1-la. Or test case has issue on the t0-isolated-d256u256s2 topo."
    conditions_logical_operator: or
    conditions:
      - "asic_type in ['vs'] and https://github.com/sonic-net/sonic-mgmt/issues/18893"
      - "'t0-isolated-d256u256s2' in topo_name"

route/test_static_route.py:
  skip:
    reason: "Test not supported for 201911 images or older. Does not apply to standalone topos. Not supported on cisco-8122 platform"
    conditions_logical_operator: OR
    conditions:
      - "release in ['201811', '201911']"
      - "'standalone' in topo_name"
      - "platform in ['x86_64-8122_64eh_o-r0', 'x86_64-8122_64ehf_o-r0']"

route/test_static_route.py::test_static_route[:
  skip:
    reason: "Skip for IPv6-only topologies"
    conditions:
      - "'-v6-' in topo_name"

route/test_static_route.py::test_static_route_ecmp[:
  skip:
    reason: "Skip for IPv6-only topologies"
    conditions:
      - "'-v6-' in topo_name"

route/test_static_route.py::test_static_route_ecmp_ipv6:
  # This test case may fail due to a known issue https://github.com/sonic-net/sonic-buildimage/issues/4930.
  # Temporarily disabling the test case due to the this issue.
  skip:
    reason: "Test case may fail due to a known issue / Test not supported for 201911 images or older. Does not apply to standalone topos."
    conditions_logical_operator: OR
    conditions:
      - "https://github.com/sonic-net/sonic-buildimage/issues/4930"
      - "release in ['201811', '201911']"
      - "'standalone' in topo_name"

route/test_static_route.py::test_static_route_ipv6:
  xfail:
    reason: "Test case has issue on the t0-isolated-d256u256s2 topo."
    conditions:
      - "'t0-isolated-d256u256s2' in topo_name"

#######################################
#####           sai_qualify       #####
#######################################
sai_qualify:
  skip:
    reason: "It is not tested for now"
    conditions:
      - "True"

#######################################
#####              saitests         #####
#######################################
saitests:
  skip:
    reason: "It is not tested for now"
    conditions:
      - "True"

#######################################
#####              scp            #####
#######################################
scp/test_scp_copy.py::test_scp_copy:
  xfail:
    reason: "Test case has issue on the t0-isolated-d256u256s2 topo."
    conditions:
      - "'t0-isolated-d256u256s2' in topo_name"

#######################################
#####            scripts         #####
#######################################
scripts:
  skip:
    reason: "It is not tested for now"
    conditions:
      - "True"

#######################################
#####              sflow          #####
#######################################
sflow/test_sflow.py::TestReboot::testFastreboot:
  skip:
    reason: "Dualtor topology doesn't support advanced-reboot"
    conditions:
      - "topo_name in ['dualtor', 'dualtor-56', 'dualtor-120', 'dualtor-aa', 'dualtor-aa-56', 'dualtor-aa-64-breakout']"

sflow/test_sflow.py::TestReboot::testWarmreboot:
  skip:
    reason: "Dualtor topology doesn't support advanced-reboot"
    conditions:
      - "topo_name in ['dualtor', 'dualtor-56', 'dualtor-120', 'dualtor-aa', 'dualtor-aa-56', 'dualtor-aa-64-breakout']"

#######################################
#####      show_techsupport       #####
#######################################
show_techsupport/test_auto_techsupport.py:
  skip:
    reason: "auto techsupport on multi asic platforms doesnt work"
    strict: True
    conditions:
      - (is_multi_asic==True)

show_techsupport/test_auto_techsupport.py::TestAutoTechSupport::test_max_limit[core]:
  xfail:
    reason: "This test case may fail due to a known issue https://github.com/sonic-net/sonic-buildimage/issues/15051."
    conditions:
      - https://github.com/sonic-net/sonic-buildimage/issues/15051

show_techsupport/test_auto_techsupport.py::TestAutoTechSupport::test_sai_sdk_dump:
  skip:
    reason: "Test supported only on Nvidia(Mellanox) devices / auto techsupport on multi asic platforms doesnt work"
    conditions_logical_operator: or
    conditions:
      - "asic_type not in ['mellanox']"
      - "is_multi_asic==True"

#######################################
#####         snappi_tests        #####
#######################################
snappi_tests:
  skip:
    reason: "Snappi test only support on physical tgen testbed"
    conditions:
      - "asic_type in ['vs']"

snappi_tests/dash:
  skip:
    reason: "Skipping dash on 2025 releases"
    conditions:
      - "'2025' in release"

snappi_tests/dataplane:
  skip:
    reason: "Skipping dash on 2025 releases"
    conditions:
      - "'2025' in release"

snappi_tests/ecn/test_ecn_marking_with_pfc_quanta_variance_with_snappi.py:
  skip:
    reason: "Current test case only work with cisco platform"
    conditions:
      - "asic_type not in ['cisco-8000']"

snappi_tests/ecn/test_ecn_marking_with_snappi.py:
  skip:
    reason: "Current test case only work with cisco platform"
    conditions:
      - "asic_type not in ['cisco-8000']"

snappi_tests/ecn/test_red_accuracy_with_snappi:
  skip:
    reason: "Test should not be run as part of nightly. / Snappi test only support on physical tgen testbed"
    conditions_logical_operator: or
    conditions:
      - "topo_type in ['tgen']"
      - "asic_type in ['vs']"

snappi_tests/lacp:
  skip:
    reason: "Skipping dash on 2025 releases"
    conditions:
      - "'2025' in release"

snappi_tests/pfc/test_global_pause_with_snappi.py:
  skip:
    reason: "Global pause is not supported in cisco-8000. / Snappi test only support on physical tgen testbed"
    conditions_logical_operator: and
    conditions:
      - "asic_type in ['cisco-8000', 'vs']"
      - "topo_type in ['t2', 'multidut-tgen']"

snappi_tests/pfcwd/test_pfcwd_actions.py::test_pfcwd_frwd_90_10:
  skip:
    reason: "Forward action is not supported in cisco-8000."
    conditions:
      - "asic_type in ['cisco-8000']"

snappi_tests/pfcwd/test_pfcwd_actions.py::test_pfcwd_frwd_over_subs_40_09:
  skip:
    reason: "Forward action is not supported in cisco-8000."
    conditions:
      - "asic_type in ['cisco-8000']"

snappi_tests/reboot:
  skip:
    reason: "Skipping dash on 2025 releases"
    conditions:
      - "'2025' in release"

#######################################
#####            snmp             #####
#######################################
snmp/test_snmp_default_route.py:
  xfail:
    reason: "xfail for IPv6-only topologies, need add support for IPv6-only"
    conditions:
      - "https://github.com/sonic-net/sonic-mgmt/issues/19927 and '-v6-' in topo_name"

snmp/test_snmp_default_route.py::test_snmp_default_route:
  skip:
    reason: "Skipping SNMP test because standalone topology has no default routes."
    conditions:
      - "'standalone' in topo_name"

snmp/test_snmp_link_local.py:
  skip:
    reason: "SNMP over IPv6 support not present in release branches."
    conditions:
      - "is_multi_asic==False"
      - "release in ['202205', '202211', '202305', '202311']"
  xfail:
    reason: "Test script has issues on kvm testbed."
    conditions:
      - "asic_type in ['vs']"
      - "https://github.com/sonic-net/sonic-mgmt/issues/15081"

snmp/test_snmp_lldp.py::test_snmp_lldp:
  skip:
    reason: "ipv6 mgmt ip is not supported"
    conditions:
      - "is_mgmt_ipv6_only==True"

snmp/test_snmp_loopback.py::test_snmp_loopback:
  skip:
    reason: "1. Not supported topology backend.
             2. Skipping SNMP test because standalone topology has no neighbor VMs,
            and SNMP queries will be executed from the neighbor VM."
    conditions_logical_operator: OR
    conditions:
      - "'backend' in topo_name"
      - "'standalone' in topo_name"
  xfail:
    reason: "xfail for IPv6-only topologies, SNMP over IPv6 not supported in single-asic"
    conditions:
      - "'-v6-' in topo_name"

snmp/test_snmp_pfc_counters.py:
  skip:
    reason: "M* topo does not support test_snmp_pfc_counters"
    conditions:
      - "topo_type in ['m0', 'mx', 'm1']"

snmp/test_snmp_phy_entity.py:
  skip:
    reason: "Only supports physical testbed."
    conditions:
      - "asic_type in ['vs']"

snmp/test_snmp_phy_entity.py::test_transceiver_info:
  xfail:
    reason: "Testcase ignored due to github issue: https://github.com/sonic-net/sonic-buildimage/issues/22213"
    conditions:
    - "https://github.com/sonic-net/sonic-buildimage/issues/22213"

snmp/test_snmp_queue.py:
  skip:
    reason: "Interfaces not present on supervisor node or M* topo does not support test_snmp_queue or unsupported platform"
    conditions:
      - "topo_type in ['m0', 'mx', 'm1'] or asic_type in ['barefoot']"

snmp/test_snmp_queue_counters.py:
  skip:
    conditions_logical_operator: OR
    reason: "Have an known issue on kvm testbed / Unsupported in M* topos"
    conditions:
      - "asic_type in ['vs'] and https://github.com/sonic-net/sonic-mgmt/issues/14007"
      - "topo_type in ['m0', 'mx', 'm1']"
  xfail:
    reason: "Test case has issue on the t0-isolated-d256u256s2 topo."
    conditions:
      - "'t0-isolated-d256u256s2' in topo_name"

#######################################
#####            span             #####
#######################################
span:
  skip:
    reason: "Skipping span test on broadcom/cisco-8000 platform."
    conditions:
      - "asic_type in ['broadcom', 'cisco-8000']"

span/test_port_mirroring.py:
  xfail:
    reason: "Testcase ignored on dualtor topology and mellanox setups due to Github issue: https://github.com/sonic-net/sonic-mgmt/issues/9647"
    conditions:
      - "https://github.com/sonic-net/sonic-mgmt/issues/9647 and 'dualtor' in topo_name and asic_type in ['mellanox']"

#######################################
#####            srv6             #####
#######################################
srv6/test_srv6_basic_sanity.py:
  skip:
    reason: "It's a new test case, skip it for other topologies except cisco vs nodes and force nodes."
    conditions:
      - topo_name not in ["ciscovs-7nodes", "ciscovs-5nodes", "force10-7nodes"]

srv6/test_srv6_basic_sanity.py::test_traffic_check_normal:
  skip:
    reason: "It's a new test case, skip it for other topologies except cisco vs nodes (SRv6 data plane required)."
    conditions:
      - topo_name not in ["ciscovs-7nodes", "ciscovs-5nodes"]

srv6/test_srv6_dataplane.py:
  skip:
    reason: "Only target mellanox and brcm platform with 202412 image at this time. Skip for non Arista-7060X6-64PE-B-* TH5 SKUs. Skip for t0-isolated-d96u32, t1-isolated-d32/128. Or test case has issue on the t0-isolated-d256u256s2 topo."
    conditions_logical_operator: or
    conditions:
      - "asic_type not in ['mellanox', 'broadcom'] or release not in ['202412']"
      - "'Arista-7060X6-64PE' in hwsku and 'Arista-7060X6-64PE-B' not in hwsku"
      - "topo_name in ['t0-isolated-d96u32s2', 't1-isolated-d128', 't1-isolated-d32']"
      - "'t0-isolated-d256u256s2' in topo_name"

srv6/test_srv6_static_config.py:
  skip:
    reason: "Requires particular image support, skip in PR testing. Skip for non Arista-7060X6-64PE-B-* TH5 SKUs. Skip for t0-isolated-d96u32, t1-isolated-d32/128"
    conditions_logical_operator: or
    conditions:
      - "release not in ['202412']"
      - "'Arista-7060X6-64PE' in hwsku and 'Arista-7060X6-64PE-B' not in hwsku"
      - "topo_name in ['t0-isolated-d96u32s2', 't1-isolated-d128', 't1-isolated-d32']"

srv6/test_srv6_static_config.py::test_uDT46_config:
  skip:
    reason: "Unsupported platform"
    conditions:
      - "asic_type in ['mellanox']"

srv6/test_srv6_vlan_forwarding.py:
  skip:
    reason: "Only target mellanox/brcm platform with 202412 image at this time. Skip for non Arista-7060X6-64PE-B-* TH5 SKUs. Skip for t0-isolated-d96u32, t1-isolated-d32/128"
    conditions_logical_operator: or
    conditions:
      - "asic_type not in ['mellanox', 'broadcom'] or release not in ['202412']"
      - "'Arista-7060X6-64PE' in hwsku and 'Arista-7060X6-64PE-B' not in hwsku"
      - "topo_name in ['t0-isolated-d96u32s2', 't1-isolated-d128', 't1-isolated-d32']"

srv6/test_srv6_vlan_forwarding.py::test_srv6_uN_no_vlan_flooding[False]:
  xfail:
    reason: "Test case has issue on the t0-isolated-d256u256s2 topo."
    conditions:
      - "'t0-isolated-d256u256s2' in topo_name"

#######################################
#####             ssh             #####
#######################################
ssh/test_ssh_default_password:
  skip:
    reason: "Skip because the default password test is no longer appropriate after password rotation."

ssh/test_ssh_stress.py::test_ssh_stress:
  # This test is not stable, skip it for now.
  # known issue: https://github.com/paramiko/paramiko/issues/1508
  skip:
    reason: "This test failed intermittent due to known issue of paramiko, skip for now"
    conditions: https://github.com/paramiko/paramiko/issues/1508

#######################################
#####             stress          #####
#######################################
stress/test_stress_routes.py:
  xfail:
    reason: "Test case has issue on the t0-isolated-d256u256s2 topo."
    conditions:
      - "'t0-isolated-d256u256s2' in topo_name"

#######################################
#####     sub_port_interfaces     #####
#######################################
sub_port_interfaces:
  skip:
    reason: "Unsupported platform or asic and not supported on this DUT topology"
    conditions_logical_operator: or
    conditions:
      - "is_multi_asic==True or asic_gen not in ['td2', 'spc1', 'spc2', 'spc3', 'spc4'] and asic_type not in ['barefoot','marvell-teralynx']"
      - "asic_type in ['mellanox', 'nvidia']"
      - "'dualtor' in topo_name"
      - "hwsku in ['Arista-7050CX3-32S-C32', 'Arista-7060CX-32S-C32','Arista-7060CX-32S-D48C8','Arista-7260CX3-C64','Arista-7260CX3-D108C8','Arista-7260CX3-D108C10']"

sub_port_interfaces/test_show_subinterface.py::test_subinterface_status[port]:
  skip:
    reason: "Unsupported platform or asic"
    conditions_logical_operator: or
    conditions:
      - "asic_type in ['vs'] and https://github.com/sonic-net/sonic-buildimage/issues/19735"
      - "is_multi_asic==True or asic_gen not in ['td2', 'spc1', 'spc2', 'spc3', 'spc4'] and asic_type not in ['barefoot','marvell-teralynx']"

sub_port_interfaces/test_show_subinterface.py::test_subinterface_status[port_in_lag]:
  skip:
    reason: "Not supported port type"

sub_port_interfaces/test_sub_port_interfaces.py::TestSubPorts::test_routing_between_sub_ports_unaffected_by_sub_ports_removal[port_in_lag:
  skip:
    reason: "Not supported port type"

sub_port_interfaces/test_sub_port_interfaces.py::TestSubPorts::test_tunneling_between_sub_ports:
  skip:
    reason: "Cisco 8000 platform does not support DSCP PIPE Mode for IPinIP Tunnels / Unsupported platform or asic"
    conditions_logical_operator: or
    conditions:
      - "asic_type=='cisco-8000'"
      - "is_multi_asic==True or asic_gen not in ['td2', 'spc1', 'spc2', 'spc3', 'spc4'] and asic_type not in ['barefoot','marvell-teralynx']"

sub_port_interfaces/test_sub_port_interfaces.py::TestSubPorts::test_untagged_packet_not_routed[port_in_lag] :
  skip:
    reason: "Not supported port type"

sub_port_interfaces/test_sub_port_l2_forwarding.py::test_sub_port_l2_forwarding[port_in_lag]:
  skip:
    reason: "Not supported port type"

#######################################
#####             syslog          #####
#######################################
syslog/test_logrotate.py::test_orchagent_logrotate:
  xfail:
    reason: "Test case has issue on the t0-isolated-d256u256s2 topo."
    conditions:
      - "'t0-isolated-d256u256s2' in topo_name"

syslog/test_syslog.py:
  xfail:
    reason: "Generic internal image issue"
    conditions:
      - "branch in ['internal-202012']"
      - "build_version.split('.')[1].isdigit() and int(build_version.split('.')[1]) <= 33"

syslog/test_syslog_source_ip.py:
  skip:
    reason: "Vs setup doesn't work when creating mgmt vrf"
    conditions_logical_operator: or
    conditions:
      - "https://github.com/sonic-net/sonic-mgmt/issues/16997"
      - "asic_type in ['vs']"

syslog/test_syslog_source_ip.py::TestSSIP::test_syslog_protocol_filter_severity:
  skip:
    reason: "Testcase consistent failed, raised issue to track / Vs setup doesn't work when creating mgmt vrf"
    conditions_logical_operator: or
    conditions:
      - "https://github.com/sonic-net/sonic-mgmt/issues/16997"
      - "https://github.com/sonic-net/sonic-mgmt/issues/14493"
      - "asic_type in ['vs']"

#######################################
#####         system_health       #####
#######################################
system_health/test_system_health.py:
  skip:
    reason: "There is no table SYSTEM_HEALTH_INFO in STATE_DB on kvm testbed, skip in PR testing"
    conditions:
      - "asic_type in ['vs']"

system_health/test_system_health.py::test_service_checker_with_process_exit:
  xfail:
    strict: True
    conditions:
      - "branch in ['internal-202012']"
      - "build_version.split('.')[1].isdigit() and int(build_version.split('.')[1]) <= 44"

#######################################
#####           tacacs          #####
#######################################
tacacs/test_accounting.py:
  xfail:
    reason: "Testcase ignored due to Github issue: https://github.com/sonic-net/sonic-mgmt/issues/20452"
    conditions:
      - "https://github.com/sonic-net/sonic-mgmt/issues/20452 and asic_type in ['mellanox']"

tacacs/test_authorization.py::test_authorization_tacacs_and_local:
  skip:
    reason: "Testcase ignored due to Github issue: https://github.com/sonic-net/sonic-mgmt/issues/11349"
    conditions:
      - https://github.com/sonic-net/sonic-mgmt/issues/11349

tacacs/test_ro_disk.py:
  skip:
    reason: "Testcase skip due to Github issue: https://github.com/sonic-net/sonic-mgmt/issues/20787"
    conditions:
      - https://github.com/sonic-net/sonic-mgmt/issues/20787

#######################################
#####           telemetry         #####
#######################################
telemetry/test_events.py:
  skip:
    reason: "Skip telemetry test events for 202211 and older branches"
    conditions:
      - "release in ['201811', '201911', '202012', '202205', '202211']"
  xfail:
    reason: "Test events is flaky in PR test, xfail until issue resolved"
    conditions:
      - "asic_type in ['vs']"
      - https://github.com/sonic-net/sonic-buildimage/issues/19943

telemetry/test_events.py::test_events:
  skip:
    reason: "dut ipv6 mgmt ip not supported"
    conditions_logical_operator: and
    conditions:
      - "is_mgmt_ipv6_only==True"
      - "https://github.com/sonic-net/sonic-mgmt/issues/20395"

telemetry/test_telemetry.py:
  skip:
    reason: "Skip telemetry test for 201911 and older branches"
    conditions:
      - "(is_multi_asic==True) and (release in ['201811', '201911'])"

telemetry/test_telemetry.py::test_osbuild_version:
  skip:
    reason: "dut ipv6 mgmt ip not supported"
    conditions:
      - "is_mgmt_ipv6_only==True"
      - "https://github.com/sonic-net/sonic-mgmt/issues/20395"

telemetry/test_telemetry.py::test_sysuptime:
  skip:
    reason: "dut ipv6 mgmt ip not supported"
    conditions:
      - "is_mgmt_ipv6_only==True"
      - "https://github.com/sonic-net/sonic-mgmt/issues/20395"

telemetry/test_telemetry.py::test_telemetry_ouput:
  skip:
    reason: "dut ipv6 mgmt ip not supported"
    conditions:
      - "is_mgmt_ipv6_only==True"
      - "https://github.com/sonic-net/sonic-mgmt/issues/20395"

telemetry/test_telemetry.py::test_telemetry_queue_buffer_cnt:
  skip:
    conditions_logical_operator: or
    reason: "Testcase ignored due to switch type is voq / Unsupported in M* topos / multi-asic issue 15393"
    conditions:
      - "(switch_type=='voq')"
      - "topo_type in ['m0', 'mx', 'm1']"
      - "(is_multi_asic==True) and https://github.com/sonic-net/sonic-mgmt/issues/15393"
      - "is_mgmt_ipv6_only==True and https://github.com/sonic-net/sonic-mgmt/issues/20395"

telemetry/test_telemetry.py::test_virtualdb_table_streaming:
  skip:
    reason: "dut ipv6 mgmt ip not supported"
    conditions:
      - "is_mgmt_ipv6_only==True"
      - "https://github.com/sonic-net/sonic-mgmt/issues/20395"

telemetry/test_telemetry_cert_rotation.py::test_telemetry_cert_rotate:
  skip:
    reason: "dut ipv6 mgmt ip not supported"
    conditions:
      - "is_mgmt_ipv6_only==True"
      - "https://github.com/sonic-net/sonic-mgmt/issues/20395"

telemetry/test_telemetry_cert_rotation.py::test_telemetry_post_cert_add:
  skip:
    reason: "dut ipv6 mgmt ip not supported"
    conditions:
      - "is_mgmt_ipv6_only==True"
      - "https://github.com/sonic-net/sonic-mgmt/issues/20395"

telemetry/test_telemetry_cert_rotation.py::test_telemetry_post_cert_del:
  skip:
    reason: "dut ipv6 mgmt ip not supported"
    conditions:
      - "is_mgmt_ipv6_only==True"
      - "https://github.com/sonic-net/sonic-mgmt/issues/20395"

telemetry/test_telemetry_poll.py::test_poll_mode_default_route:
  skip:
    reason: "dut ipv6 mgmt ip not supported"
    conditions:
      - "is_mgmt_ipv6_only==True"
      - "https://github.com/sonic-net/sonic-mgmt/issues/20395"

telemetry/test_telemetry_poll.py::test_poll_mode_delete:
  skip:
    reason: "dut ipv6 mgmt ip not supported"
    conditions:
      - "is_mgmt_ipv6_only==True"
      - "https://github.com/sonic-net/sonic-mgmt/issues/20395"

telemetry/test_telemetry_poll.py::test_poll_mode_no_table_or_key:
  skip:
    reason: "dut ipv6 mgmt ip not supported"
    conditions:
      - "is_mgmt_ipv6_only==True"
      - "https://github.com/sonic-net/sonic-mgmt/issues/20395"

telemetry/test_telemetry_poll.py::test_poll_mode_present_table_delayed_key:
  skip:
    reason: "dut ipv6 mgmt ip not supported"
    conditions:
      - "is_mgmt_ipv6_only==True"
      - "https://github.com/sonic-net/sonic-mgmt/issues/20395"

#######################################
#####           nbr               #####
#######################################
test_nbr_health.py:
  xfail:
    reason: "Test case has issue on the t0-isolated-d256u256s2 topo."
    conditions:
      - "'t0-isolated-d256u256s2' in topo_name"

#######################################
#####         pktgen              #####
#######################################
test_pktgen.py:
  skip:
    reason: "No need in M0/Mx/M1"
    conditions:
      - "topo_type in ['m0', 'mx', 'm1']"

#######################################
#####         vs_chassis          #####
#######################################
test_vs_chassis_setup.py:
  skip:
    reason: "Skip vs_chassis setup on non-vs testbeds"
    conditions:
      - "asic_type not in ['vs']"

#######################################
#####         upgrade_path        #####
#######################################
upgrade_path:
  skip:
    reason: "Upgrade path test needs base and target image lists, currently do not support on KVM."
    conditions:
      - "asic_type in ['vs']"

upgrade_path/test_multi_hop_upgrade_path.py:
  skip:
    reason: "Only supported on T0 topology"
    conditions:
      - "'t0' not in topo_type"

upgrade_path/test_upgrade_path.py::test_upgrade_path_t2:
  skip:
    reason: "Only supported on T2 topology"
    conditions:
      - "'t2' not in topo_type"

#######################################
#####            vlan             #####
#######################################
vlan/test_vlan.py::test_vlan_tc7_tagged_qinq_switch_on_outer_tag:
  skip:
    reason: "Unsupported platform."
    conditions:
      - "asic_type not in ['mellanox', 'barefoot', 'cisco-8000']"

vlan/test_vlan_ping.py:
  skip:
    reason: "test_vlan_ping doesn't work on Broadcom platform. Ignored on dualtor topo and mellanox setups due to Github issue: https://github.com/sonic-net/sonic-mgmt/issues/9642."
    conditions_logical_operator: OR
    conditions:
      - "asic_type in ['broadcom']"
      - "https://github.com/sonic-net/sonic-mgmt/issues/15061 and 'dualtor-aa' in topo_name"

#######################################
#####             voq             #####
#######################################
voq:
  skip:
    reason: "Cisco 8800 doesn't support voq tests and not supported on this DUT topology"
    conditions_logical_operator: or
    conditions:
      - "asic_type in ['cisco-8000']"
      - "'t2' not in topo_name"

voq/test_fabric_cli_and_db.py:
  skip:
    reason: "Skip test_fabric_cli_and_db on unsupported testbed."
    conditions_logical_operator: "OR"
    conditions:
      - "('t2' not in topo_name)"
      - "(asic_subtype not in ['broadcom-dnx'])"
      - "not any(i in platform for i in ['arista_7800', 'x86_64-nokia_ixr7250e'])"
      - "(asic_type in ['cisco-8000'])"

voq/test_fabric_reach.py:
  skip:
    reason: "Skip test_fabric_reach on unsupported testbed."
    conditions_logical_operator: "OR"
    conditions:
      - "('t2' not in topo_name)"
      - "(asic_subtype not in ['broadcom-dnx'])"
      - "not any(i in platform for i in ['arista_7800', 'x86_64-nokia_ixr7250e'])"
      - "(asic_type in ['cisco-8000'])"

voq/test_voq_counter.py::TestVoqCounter::test_voq_queue_counter[multi_dut_shortlink_to_longlink]:
  skip:
    reason: "Testcase ignored due to sonic-mgmt issue: https://github.com/sonic-net/sonic-buildimage/issues/21098"
    conditions:
      - "(switch_type=='voq')"
      - "('t2' in topo_name)"

voq/test_voq_counter.py::test_voq_drop_counter:
  skip:
    reason: "Testcase ignored due to sonic-mgmt issue: https://github.com/sonic-net/sonic-mgmt/issues/16140"
    conditions:
      - "('t2' in topo_name)"

voq/test_voq_counter.py::test_voq_queue_counter:
  skip:
    reason: "Skip test_voq_queue_counter for non broadcom-dnx 't2' platforms."
    conditions:
      - "('t2' not in topo_name)"
      - "(asic_subtype not in ['broadcom-dnx'])"

voq/test_voq_fabric_capacity.py:
  skip:
    reason: "Skip test_voq_fabric_capacity on unsupported testbed."
    conditions_logical_operator: "OR"
    conditions:
      - "('t2' not in topo_name)"
      - "(asic_subtype not in ['broadcom-dnx'])"
      - "(type in ['UpperSpineRouter'])"
      - "(asic_type in ['cisco-8000'])"

voq/test_voq_fabric_isolation.py:
  skip:
    reason: "Skip test_voq_fabric_isolation on unsupported testbed."
    conditions_logical_operator: "OR"
    conditions:
      - "('t2' not in topo_name)"
      - "(asic_subtype not in ['broadcom-dnx'])"
      - "(type in ['UpperSpineRouter'])"
      - "(asic_type in ['cisco-8000'])"

voq/test_voq_fabric_status_all.py:
  skip:
    reason: "Skip test_voq_fabric_status_all on unsupported testbed."
    conditions_logical_operator: "OR"
    conditions:
      - "('t2' not in topo_name)"
      - "(asic_subtype not in ['broadcom-dnx'])"
      - "not any(i in platform for i in ['arista_7800', 'x86_64-nokia_ixr7250e'])"
      - "(asic_type in ['cisco-8000'])"

#######################################
#####             vrf             #####
#######################################
vrf/test_vrf.py:
  skip:
    reason: "Vrf tests are skipped in PR testing, not supported on mellanox and nvidia asic from 202411 and later, not support for non t0 topology currently"
    conditions_logical_operator: or
    conditions:
      - "asic_type in ['vs', 'mellanox', 'nvidia']"
      - "topo_type not in ['t0']"

vrf/test_vrf.py::TestVrfAclRedirect:
  skip:
    reason: "Switch does not support ACL REDIRECT_ACTION."
    conditions_logical_operator: or
    conditions:
      - "'switch' in vars() and len([capabilities for capabilities in switch.values() if 'REDIRECT_ACTION' in capabilities]) == 0"
      - "asic_type in ['vs']"

vrf/test_vrf.py::TestVrfWarmReboot::test_vrf_swss_warm_reboot:
  skip:
    reason: "Dualtor topology doesn't support advanced-reboot"
    conditions:
      - "topo_name in ['dualtor', 'dualtor-56', 'dualtor-120', 'dualtor-aa', 'dualtor-aa-56', 'dualtor-aa-64-breakout']"

vrf/test_vrf.py::TestVrfWarmReboot::test_vrf_system_warm_reboot:
  skip:
    reason: "Dualtor topology doesn't support advanced-reboot"
    conditions:
      - "topo_name in ['dualtor', 'dualtor-56', 'dualtor-120', 'dualtor-aa', 'dualtor-aa-56', 'dualtor-aa-64-breakout']"

vrf/test_vrf_attr.py:
  skip:
    reason: "Vrf tests are skipped in PR testing, not supported on mellanox and nvidia asic from 202411 and later, not support for non t0 topology currently"
    conditions_logical_operator: or
    conditions:
      - "asic_type in ['vs', 'mellanox', 'nvidia']"
      - "topo_type not in ['t0']"

vrf/test_vrf_attr.py::TestVrfAttrSrcMac::test_vrf1_neigh_with_default_router_mac:
  skip:
    reason: "RIF MAC taking precedence over VRF MAC / Vrf test are skipped in PR testing."
    conditions:
      - "asic_type in ['barefoot', 'vs']"

#######################################
#####           vxlan            #####
#######################################
vxlan/test_vnet_bgp_route_precedence.py:
  skip:
    reason: "test_vnet_bgp_route_precedence can only run on cisco and mnlx platforms. Also skip in 202411"
    conditions_logical_operator: or
    conditions:
      - "asic_type not in ['cisco-8000', 'mellanox']"
      - "release in ['202411']"
  xfail:
    reason: "Testcase ignored due to github issue: https://github.com/sonic-net/sonic-buildimage/issues/23824"
    conditions:
      - "https://github.com/sonic-net/sonic-buildimage/issues/23824"

vxlan/test_vnet_route_leak.py:
  skip:
    reason: "Test skipped due to issue #8374"
    conditions:
      - https://github.com/sonic-net/sonic-mgmt/issues/8374

vxlan/test_vnet_vxlan.py:
  skip:
    reason: "1. Enable tests only for: mellanox, barefoot
             2. Test skipped due to issue #8374"
    conditions_logical_operator: OR
    conditions:
      - "asic_type not in ['mellanox', 'barefoot', 'vs']"
      - https://github.com/sonic-net/sonic-mgmt/issues/8374

vxlan/test_vxlan_bfd_tsa.py:
  skip:
    reason: "VxLAN ECMP BFD TSA test is not yet supported on multi-ASIC platform. Also this test can only run on some platforms."
    conditions:
      - "(is_multi_asic == True) or (platform not in ['x86_64-8102_64h_o-r0', 'x86_64-8101_32fh_o-r0', 'x86_64-mlnx_msn4600c-r0', 'x86_64-mlnx_msn2700-r0', 'x86_64-mlnx_msn2700a1-r0', 'x86_64-kvm_x86_64-r0', 'x86_64-mlnx_msn4700-r0', 'x86_64-nvidia_sn4280-r0', 'x86_64-8102_28fh_dpu_o-r0'])"

vxlan/test_vxlan_bfd_tsa.py::Test_VxLAN_BFD_TSA::test_tsa_case4:
  skip:
    reason: "VxLAN ECMP BFD TSA test is not yet supported on multi-ASIC platform. Also this test can only run on 4600c, 2700 and 8102. For KVM platform, this test is not supported due to system check not supported currently."
    conditions_logical_operator: OR
    conditions:
      - "(is_multi_asic == True) or (platform not in ['x86_64-8102_64h_o-r0', 'x86_64-8101_32fh_o-r0', 'x86_64-mlnx_msn4600c-r0', 'x86_64-mlnx_msn2700-r0', 'x86_64-mlnx_msn2700a1-r0', 'x86_64-kvm_x86_64-r0', 'x86_64-mlnx_msn4700-r0', 'x86_64-nvidia_sn4280-r0', 'x86_64-8102_28fh_dpu_o-r0'])"
      - "(asic_type in ['vs']) and https://github.com/sonic-net/sonic-buildimage/issues/19879"
  xfail:
    reason: "Skipped due to github issue https://github.com/sonic-net/sonic-buildimage/issues/22615"
    conditions_logical_operator: OR
    conditions:
      - "https://github.com/sonic-net/sonic-buildimage/issues/22615 and 'sn2' in platform"
      - "https://github.com/sonic-net/sonic-buildimage/issues/22615 and 'sn4280' in platform"

vxlan/test_vxlan_bfd_tsa.py::Test_VxLAN_BFD_TSA::test_tsa_case5:
  skip:
    reason: "VxLAN ECMP BFD TSA test is not yet supported on multi-ASIC platform. Also this test can only run on 4600c, 2700 and 8102. For KVM platform, this test is not supported due to system check not supported currently."
    conditions_logical_operator: OR
    conditions:
      - "(is_multi_asic == True) or (platform not in ['x86_64-8102_64h_o-r0', 'x86_64-8101_32fh_o-r0', 'x86_64-mlnx_msn4600c-r0', 'x86_64-mlnx_msn2700-r0', 'x86_64-mlnx_msn2700a1-r0', 'x86_64-kvm_x86_64-r0', 'x86_64-mlnx_msn4700-r0', 'x86_64-nvidia_sn4280-r0', 'x86_64-8102_28fh_dpu_o-r0'])"
      - "(asic_type in ['vs']) and https://github.com/sonic-net/sonic-buildimage/issues/19879"
  xfail:
    reason: "Skipped due to github issue https://github.com/sonic-net/sonic-buildimage/issues/22615"
    conditions_logical_operator: OR
    conditions:
      - "https://github.com/sonic-net/sonic-buildimage/issues/22615 and 'sn2' in platform"
      - "https://github.com/sonic-net/sonic-buildimage/issues/22615 and 'sn4280' in platform"

vxlan/test_vxlan_bfd_tsa.py::Test_VxLAN_BFD_TSA::test_tsa_case6:
  skip:
    reason: "VxLAN ECMP BFD TSA test is not yet supported on multi-ASIC platform. Also this test can only run on 4600c, 2700 and 8102. For KVM platform, this test is not supported due to system check not supported currently."
    conditions_logical_operator: OR
    conditions:
      - "(is_multi_asic == True) or (platform not in ['x86_64-8102_64h_o-r0', 'x86_64-8101_32fh_o-r0', 'x86_64-mlnx_msn4600c-r0', 'x86_64-mlnx_msn2700-r0', 'x86_64-mlnx_msn2700a1-r0', 'x86_64-kvm_x86_64-r0', 'x86_64-mlnx_msn4700-r0', 'x86_64-nvidia_sn4280-r0', 'x86_64-8102_28fh_dpu_o-r0'])"
      - "(asic_type in ['vs']) and https://github.com/sonic-net/sonic-buildimage/issues/19879"
  xfail:
    reason: "Skipped due to github issue https://github.com/sonic-net/sonic-buildimage/issues/22615"
    conditions_logical_operator: OR
    conditions:
      - "https://github.com/sonic-net/sonic-buildimage/issues/22615 and 'sn2' in platform"
      - "https://github.com/sonic-net/sonic-buildimage/issues/22615 and 'sn4280' in platform"

vxlan/test_vxlan_crm.py:
  skip:
    reason: "VxLAN crm test is not yet supported on multi-ASIC platform. Also this test can only run on some platforms."
    conditions:
      - "(is_multi_asic == True) or (platform not in ['x86_64-8102_64h_o-r0', 'x86_64-8101_32fh_o-r0', 'x86_64-mlnx_msn4600c-r0', 'x86_64-mlnx_msn2700-r0', 'x86_64-mlnx_msn2700a1-r0', 'x86_64-kvm_x86_64-r0', 'x86_64-mlnx_msn4700-r0', 'x86_64-nvidia_sn4280-r0', 'x86_64-8102_28fh_dpu_o-r0'])"

vxlan/test_vxlan_crm.py::Test_VxLAN_Crm::test_crm_128_group_members[v4_in_v6]:
  skip:
    reason: "VxLAN crm test is not yet supported on multi-ASIC platform. Also this test can only run on some platforms. On Mellanox spc1 platform, due to HW limitation, vxlan ipv6 tunnel is not supported"
    conditions_logical_operator: OR
    conditions:
      - "(is_multi_asic == True) or (platform not in ['x86_64-8102_64h_o-r0', 'x86_64-8101_32fh_o-r0', 'x86_64-mlnx_msn4600c-r0', 'x86_64-mlnx_msn2700-r0', 'x86_64-mlnx_msn2700a1-r0', 'x86_64-kvm_x86_64-r0', 'x86_64-mlnx_msn4700-r0', 'x86_64-nvidia_sn4280-r0', 'x86_64-8102_28fh_dpu_o-r0'])"
      - "asic_gen == 'spc1'"

vxlan/test_vxlan_crm.py::Test_VxLAN_Crm::test_crm_128_group_members[v6_in_v6]:
  skip:
    reason: "VxLAN crm test is not yet supported on multi-ASIC platform. Also this test can only run on some platforms. On Mellanox spc1 platform, due to HW limitation, vxlan ipv6 tunnel is not supported"
    conditions_logical_operator: OR
    conditions:
      - "(is_multi_asic == True) or (platform not in ['x86_64-8102_64h_o-r0', 'x86_64-8101_32fh_o-r0', 'x86_64-mlnx_msn4600c-r0', 'x86_64-mlnx_msn2700-r0', 'x86_64-mlnx_msn2700a1-r0', 'x86_64-kvm_x86_64-r0', 'x86_64-mlnx_msn4700-r0', 'x86_64-nvidia_sn4280-r0', 'x86_64-8102_28fh_dpu_o-r0'])"
      - "asic_gen == 'spc1'"

vxlan/test_vxlan_crm.py::Test_VxLAN_Crm::test_crm_16k_routes[v4_in_v6]:
  skip:
    reason: "VxLAN crm test is not yet supported on multi-ASIC platform. Also this test can only run on some platforms. On Mellanox spc1 platform, due to HW limitation, vxlan ipv6 tunnel is not supported"
    conditions_logical_operator: OR
    conditions:
      - "(is_multi_asic == True) or (platform not in ['x86_64-8102_64h_o-r0', 'x86_64-8101_32fh_o-r0', 'x86_64-mlnx_msn4600c-r0', 'x86_64-mlnx_msn2700-r0', 'x86_64-mlnx_msn2700a1-r0', 'x86_64-kvm_x86_64-r0', 'x86_64-mlnx_msn4700-r0', 'x86_64-nvidia_sn4280-r0', 'x86_64-8102_28fh_dpu_o-r0'])"
      - "asic_gen == 'spc1'"

vxlan/test_vxlan_crm.py::Test_VxLAN_Crm::test_crm_16k_routes[v6_in_v6]:
  skip:
    reason: "VxLAN crm test is not yet supported on multi-ASIC platform. Also this test can only run on some platforms. On Mellanox spc1 platform, due to HW limitation, vxlan ipv6 tunnel is not supported"
    conditions_logical_operator: OR
    conditions:
      - "(is_multi_asic == True) or (platform not in ['x86_64-8102_64h_o-r0', 'x86_64-8101_32fh_o-r0', 'x86_64-mlnx_msn4600c-r0', 'x86_64-mlnx_msn2700-r0', 'x86_64-mlnx_msn2700a1-r0', 'x86_64-kvm_x86_64-r0', 'x86_64-mlnx_msn4700-r0', 'x86_64-nvidia_sn4280-r0', 'x86_64-8102_28fh_dpu_o-r0'])"
      - "asic_gen == 'spc1'"

vxlan/test_vxlan_crm.py::Test_VxLAN_Crm::test_crm_512_nexthop_groups[v4_in_v6]:
  skip:
    reason: "VxLAN crm test is not yet supported on multi-ASIC platform. Also this test can only run on some platforms. On Mellanox spc1 platform, due to HW limitation, vxlan ipv6 tunnel is not supported"
    conditions_logical_operator: OR
    conditions:
      - "(is_multi_asic == True) or (platform not in ['x86_64-8102_64h_o-r0', 'x86_64-8101_32fh_o-r0', 'x86_64-mlnx_msn4600c-r0', 'x86_64-mlnx_msn2700-r0', 'x86_64-mlnx_msn2700a1-r0', 'x86_64-kvm_x86_64-r0', 'x86_64-mlnx_msn4700-r0', 'x86_64-nvidia_sn4280-r0', 'x86_64-8102_28fh_dpu_o-r0'])"
      - "asic_gen == 'spc1'"

vxlan/test_vxlan_crm.py::Test_VxLAN_Crm::test_crm_512_nexthop_groups[v6_in_v6]:
  skip:
    reason: "VxLAN crm test is not yet supported on multi-ASIC platform. Also this test can only run on some platforms. On Mellanox spc1 platform, due to HW limitation, vxlan ipv6 tunnel is not supported"
    conditions_logical_operator: OR
    conditions:
      - "(is_multi_asic == True) or (platform not in ['x86_64-8102_64h_o-r0', 'x86_64-8101_32fh_o-r0', 'x86_64-mlnx_msn4600c-r0', 'x86_64-mlnx_msn2700-r0', 'x86_64-mlnx_msn2700a1-r0', 'x86_64-kvm_x86_64-r0', 'x86_64-mlnx_msn4700-r0', 'x86_64-nvidia_sn4280-r0', 'x86_64-8102_28fh_dpu_o-r0'])"
      - "asic_gen == 'spc1'"

vxlan/test_vxlan_decap.py:
  skip:
    reason: "vxlan support not available for cisco-8122 platforms. Not required on isolated topologies d256u256s2, d96u32s2, d448u15-lag, and d128, as well as their minimzed and -v6 variants."
    conditions_logical_operator: OR
    conditions:
      - "platform in ['x86_64-8122_64eh_o-r0', 'x86_64-8122_64ehf_o-r0']"
      - *noVxlanTopos
  xfail:
    reason: "Skipped due to bug https://github.com/sonic-net/sonic-buildimage/issues/22056"
    conditions:
      - "topo_name in ['t0-isolated-d16u16s1','t0-isolated-d32u32s2'] and https://github.com/sonic-net/sonic-buildimage/issues/22056"

vxlan/test_vxlan_ecmp.py:
  skip:
    reason: "VxLAN ECMP test is not yet supported on multi-ASIC platform. Also this test can only run on some platforms."
    conditions:
      - "(is_multi_asic == True) or (platform not in ['x86_64-8102_64h_o-r0', 'x86_64-8101_32fh_o-r0', 'x86_64-mlnx_msn4600c-r0', 'x86_64-mlnx_msn2700-r0', 'x86_64-mlnx_msn2700a1-r0', 'x86_64-kvm_x86_64-r0', 'x86_64-mlnx_msn4700-r0', 'x86_64-nvidia_sn4280-r0', 'x86_64-8102_28fh_dpu_o-r0'])"

vxlan/test_vxlan_ecmp_switchover.py:
  skip:
    reason: "VxLAN ECMP switchover test is not yet supported on multi-ASIC platform. Also this test can only run on some platforms."
    conditions:
      - "(is_multi_asic == True) or (platform not in ['x86_64-8102_64h_o-r0', 'x86_64-8101_32fh_o-r0', 'x86_64-mlnx_msn4600c-r0', 'x86_64-mlnx_msn2700-r0', 'x86_64-mlnx_msn2700a1-r0', 'x86_64-kvm_x86_64-r0', 'x86_64-mlnx_msn4700-r0', 'x86_64-nvidia_sn4280-r0', 'x86_64-8102_28fh_dpu_o-r0'])"

vxlan/test_vxlan_ecmp_vnet_ping.py:
  skip:
    reason: "Skip for AI backend, as this feature is not been used"
    conditions:
      - "'t1-isolated' in topo_name"

vxlan/test_vxlan_multi_tunnel.py:
  skip:
    reason: "VxLAN multi-tunnel test is not yet supported on multi-ASIC platform. Also this test can only run on some platforms."
    conditions:
      - "(is_multi_asic == True) or (platform not in ['x86_64-8102_64h_o-r0', 'x86_64-8101_32fh_o-r0', 'x86_64-mlnx_msn4600c-r0', 'x86_64-kvm_x86_64-r0', 'x86_64-mlnx_msn4700-r0', 'x86_64-nvidia_sn4280-r0', 'x86_64-8102_28fh_dpu_o-r0'])"

vxlan/test_vxlan_route_advertisement.py:
  skip:
    reason: "VxLAN route advertisement can only run on cisco , mnlx and marvell-teralynx platforms. "
    conditions:
      - "asic_type not in ['cisco-8000', 'mellanox' , 'marvell-teralynx' , 'vs']"

vxlan/test_vxlan_route_advertisement.py::Test_VxLAN_route_Advertisement::test_basic_route_advertisement[v4_in_v4]:
  xfail:
    reason: "xfail for IPv6-only topologies, need to add support for IPv6-only - https://github.com/sonic-net/sonic-mgmt/issues/20725"
    conditions:
      - "https://github.com/sonic-net/sonic-mgmt/issues/20725 and '-v6-' in topo_name"

vxlan/test_vxlan_route_advertisement.py::Test_VxLAN_route_Advertisement::test_basic_route_advertisement_with_community[v4_in_v4]:
  xfail:
    reason: "xfail for IPv6-only topologies, need to add support for IPv6-only - https://github.com/sonic-net/sonic-mgmt/issues/20725"
    conditions:
      - "https://github.com/sonic-net/sonic-mgmt/issues/20725 and '-v6-' in topo_name"

vxlan/test_vxlan_route_advertisement.py::Test_VxLAN_route_Advertisement::test_basic_route_advertisement_with_community_change[v4_in_v4]:
  xfail:
    reason: "xfail for IPv6-only topologies, need to add support for IPv6-only - https://github.com/sonic-net/sonic-mgmt/issues/20725"
    conditions:
      - "https://github.com/sonic-net/sonic-mgmt/issues/20725 and '-v6-' in topo_name"

vxlan/test_vxlan_route_advertisement.py::Test_VxLAN_route_Advertisement::test_route_advertisement_without_and_with_community[v4_in_v4]:
  xfail:
    reason: "xfail for IPv6-only topologies, need to add support for IPv6-only - https://github.com/sonic-net/sonic-mgmt/issues/20725"
    conditions:
      - "https://github.com/sonic-net/sonic-mgmt/issues/20725 and '-v6-' in topo_name"

vxlan/test_vxlan_route_advertisement.py::Test_VxLAN_route_Advertisement::test_scale_route_advertisement_with_community[v4_in_v4]:
  xfail:
    reason: "xfail for IPv6-only topologies, need to add support for IPv6-only - https://github.com/sonic-net/sonic-mgmt/issues/20725"
    conditions:
      - "https://github.com/sonic-net/sonic-mgmt/issues/20725 and '-v6-' in topo_name"

#######################################
#####           wan_lacp          #####
#######################################
wan/lacp/test_wan_lag_min_link.py::test_lag_min_link:
  skip:
    reason: "Skip test due to there isn't enough port channel or members exists in current topology."
    conditions_logical_operator: OR
    conditions:
      - "len(minigraph_portchannels) < 2"
      - "not any(len(v['members']) > 1 for _, v in minigraph_portchannels.items())"

#######################################
#####             wol            #####
#######################################
wol:
  skip:
    reason: "Not supported on this DUT topology"
    conditions:
      - "topo_type not in ['mx', 'm0']"

#######################################
#####             zmq             #####
#######################################
zmq/test_gnmi_zmq.py:
  skip:
    reason: "Test is for smartswitch"
    conditions_logical_operator: or
    conditions:
      - "'arista' in platform"
      - "'isolated' in topo_name"

zmq/test_gnmi_zmq.py::test_gnmi_zmq:
  skip:
    reason: "dut ipv6 mgmt ip not supported"
    conditions:
      - "is_mgmt_ipv6_only==True"
      - "https://github.com/sonic-net/sonic-mgmt/issues/20395"<|MERGE_RESOLUTION|>--- conflicted
+++ resolved
@@ -206,11 +206,7 @@
 #######################################
 bfd:
   skip:
-<<<<<<< HEAD
     reason: "Skipped as not supported on 202412 release"
-=======
-    reason: "It is skipped for '202412' for now"
->>>>>>> 86944999
     conditions:
       - "release in ['202412']"
 
