#######################################
#####            acl              #####
#######################################
acl/test_acl_outer_vlan.py:
  #Outer VLAN id match support is planned for future release with SONIC on Cisco 8000 
  #For the current release, will mark the related test cases as XFAIL
  xfail:
    reason: "Cisco platform does not support ACL Outer VLAN ID tests"
    conditions:
      - asic_type=="cisco-8000"

#######################################
#####            bgp              #####
#######################################
bgp/test_bgp_slb.py:
  skip:
    reason: "Skip over topologies which doesn't support slb"
    conditions:
     - "'backend' in topo_name or 'mgmttor' in topo_name"

#######################################
#####            cacl             #####
#######################################
cacl/test_cacl_application.py::test_cacl_application:
  xfail:
    reason: "Image issue on Boradcom dualtor testbeds"
    conditions:
      - "asic_type in ['broadcom']"
      - "topo_name in ['dualtor', 'dualtor-56', 'dualtor-120']"

#######################################
#####            copp             #####
#######################################
copp/test_copp.py::TestCOPP::test_add_new_trap:
  xfail:
    reason: "'Add always_enabled field to coppmgr' is not merged into 202012 yet, a 'strict' param will remind us to remove this mark condition by setting 'xpass' as 'fail'"
    strict: True
    conditions:
      - "release in ['202012']"

copp/test_copp.py::TestCOPP::test_trap_config_save_after_reboot:
  skip:
    reason: "'Add always_enabled field to coppmgr' is not merged into 202012 yet"
    conditions:
      - "release in ['202012']"

#######################################
#####            decap            #####
#######################################
decap/test_decap.py::test_decap[ttl=pipe, dscp=pipe]:
  skip:
    reason: "Not supported on broadcom after 201911 release and mellanox all releases"
    conditions:
      - "(asic_type in ['broadcom'] and release not in ['201811', '201911']) or (asic_type in ['mellanox'])"

decap/test_decap.py::test_decap[ttl=pipe, dscp=uniform]:
  skip:
    reason: "Not supported on backend and broadcom before 202012 release"
    conditions:
      - "(topo_name in ['t1-backend', 't0-backend']) or (asic_type in ['broadcom'] and release in ['201811', '201911'])"

#######################################
#####         dhcp_relay          #####
#######################################
dhcp_relay/test_dhcpv6_relay.py:
  xfail:
    reason: "Generic internal image feature missing"
    strict: True
    conditions:
      - "asic_type in ['broadcom']"
      - "topo_name in ['dualtor', 'dualtor-56', 'dualtor-120']"

#######################################
#####           dualtor           #####
#######################################
dualtor/test_orchagent_standby_tor_downstream.py::test_downstream_standby_mux_toggle_active:
  xfail:
    reason: "Image issue on Boradcom platforms, but not consistently failing"
    conditions:
      - "asic_type in ['broadcom']"

#######################################
#####             ecmp            #####
#######################################
ecmp/inner_hashing/test_inner_hashing.py:
  skip:
    reason: "This test can only run on master branch since change in sonic-utility is not backport into 202012 branch yet"
    conditions:
      - "branch not in ['master']"

ecmp/inner_hashing/test_wr_inner_hashing.py:
  skip:
    reason: "This test can only run on master branch since change in sonic-utility is not backport into 202012 branch yet"
    conditions:
      - "branch not in ['master']"

#######################################
#####         everflow            #####
#######################################
everflow/test_everflow_testbed.py::TestEverflowV4IngressAclIngressMirror::test_everflow_dscp_with_policer:
  xfail:
    strict: True
    reason: "Skipping test since mirror with policer is not supported on Cisco 8000 platforms."
    conditions:
      - "asic_type=='cisco-8000'"

#######################################
#####      iface_namingmode       #####
#######################################
iface_namingmode/test_iface_namingmode.py::TestShowPriorityGroup:
  xfail:
    reason: "Platform specific issue"
    strict: True
    conditions:
      - "platform in ['x86_64-cel_e1031-r0']"

iface_namingmode/test_iface_namingmode.py::TestShowQueue::test_show_queue_persistent_watermark:
  xfail:
    reason: "Platform specific issue"
    strict: True
    conditions:
      - "platform in ['x86_64-cel_e1031-r0']"

iface_namingmode/test_iface_namingmode.py::TestShowQueue::test_show_queue_watermark:
  xfail:
    reason: "Platform specific issue"
    strict: True
    conditions:
      - "platform in ['x86_64-cel_e1031-r0']"

#######################################
#####           macsec            #####
#######################################
macsec/test_macsec.py:
  skip:
    reason: "This test can only run on 7280 CR3"
    conditions:
      - "platform not in ['x86_64-arista_7280cr3mk_32d4', 'x86_64-kvm_x86_64-r0']"

#######################################
#####           ntp               #####
#######################################
ntp/test_ntp.py::test_ntp_long_jump_disabled:
  # Due to NTP code bug, long jump will still happen after disable it.
  # Set xfail flag for this test case
  xfail:
    strict: True
    reason: "Known NTP bug"

#######################################
#####         pfc_asym            #####
#######################################
pfc_asym/test_pfc_asym.py:
  skip:
    reason: 'pfc_asym test is only supported on Mellanox platform'
    conditions:
      - "asic_type not in ['mellanox']"

#######################################
#####         pfcwd               #####
#######################################
pfcwd/test_pfcwd_timer_accuracy.py::TestPfcwdAllTimer::test_pfcwd_timer_accuracy:
  xfail:
    reason: "Test flaky"

pfcwd/test_pfcwd_warm_reboot.py::TestPfcwdWb::test_pfcwd_wb:
  xfail:
    reason: "Test flaky"

pfcwd/test_pfc_config.py::TestPfcConfig::test_forward_action_cfg:
   skip:
     reason: "Forward action not supported in cisco-8000"
     conditions:
        - "asic_type in ['cisco-8000']"

#######################################
#####        platform_tests       #####
#######################################
platform_tests/test_auto_negotiation.py:
  skip:
    reason: "auto negotiation doesn't work for broadcom platform"
    conditions:
      - "asic_type in ['broadcom']"

<<<<<<< HEAD
#######################################
#####         platform_tests      #####
#######################################
platform_tests/daemon/test_chassisd.py:
  skip:
    reason: "chassisd platform daemon introduced in 202106"
    conditions:
      - "release in ['201811', '201911', '202012']"

platform_tests/sfp/test_sfputil.py::test_check_sfputil_low_power_mode:
  skip:
    reason: "Get/Set low power mode is not supported in Cisco 8000 platform"
    conditions:
      - "asic_type in ['cisco-8000']"

platform_tests/test_auto_negotiation.py:
  skip:
    reason: "auto negotiation test highly depends on test enviroments, file issue to track and skip for now"
    conditions: https://github.com/Azure/sonic-mgmt/issues/5447

=======
>>>>>>> cd3cf7b2
#######################################
#####           qos               #####
#######################################
qos/test_buffer_traditional.py:
  skip:
    reason: "buffer traditional test is not yet supported on multi-ASIC platform"
    conditions:
      - "is_multi_asic==True"

qos/test_pfc_pause.py::test_pfc_pause_lossless:
  # For this test, we use the fanout connected to the DUT to send PFC pause frames.
  # The fanout needs to send PFC frames fast enough so that the queue remains completely paused for the entire duration
  # of the test. The inter packet interval between PFC frames to completely block a queue vary based on link speed and
  # we have seen flakiness in our test runs. Since this test is already covered under the 'ixia' folder where we use a
  # traffic generator to generate pause frames, skipping this here.
  skip:
    reason: "Fanout needs to send PFC frames fast enough to completely pause the queue"

qos/test_qos_sai.py:
  skip:
    reason: "qos_sai tests not supported on t1 topo"
    conditions:
      - "asic_type in ['barefoot'] and topo_name in ['t1']"

qos/test_qos_sai.py::TestQosSai::testQosSaiHeadroomPoolSize[None]:
  xfail:
    reason: "Image issue on Arista platforms"
    conditions:
      - "platform in ['x86_64-arista_7050cx3_32s']"

qos/test_qos_sai.py::TestQosSai::testQosSaiHeadroomPoolWatermark[None]:
  xfail:
    reason: "Image issue on Arista platforms"
    conditions:
      - "platform in ['x86_64-arista_7050cx3_32s']"

qos/test_qos_sai.py::TestQosSai::testQosSaiPgSharedWatermark[None-wm_pg_shared_lossy]:
  xfail:
    reason: "Image issue on Arista platforms"
    conditions:
      - "platform in ['x86_64-arista_7050cx3_32s']"

qos/test_qos_sai.py::TestQosSai::testQosSaiPgHeadroomWatermark:
  skip:
    reason: "Priority Group Headroom Watermark is not supported on cisco asic. PG drop counter stat is covered as a part of testQosSaiPfcXoffLimit"
    conditions:
      - "asic_type in ['cisco-8000']"
#######################################
#####         restapi             #####
#######################################
restapi/test_restapi.py:
  skip:
    reason: "Only supported on Mellanox"
    conditions:
      - "asic_type not in ['mellanox']"

#######################################
#####           route             #####
#######################################
route/test_static_route.py::test_static_route_ecmp_ipv6:
  # This test case may fail due to a known issue https://github.com/Azure/sonic-buildimage/issues/4930.
  # Temporarily disabling the test case due to the this issue.
  skip:
    reason: "Test case may fail due to a known issue"
    conditions: https://github.com/Azure/sonic-buildimage/issues/4930

#######################################
#####      show_techsupport       #####
#######################################
show_techsupport/test_techsupport.py::test_techsupport:
  xfail:
    reason: "Generic internal image issue"
    strict: True
    conditions:
      - "branch in ['internal-202012']"
      - "build_version <= '20201231.33'"

#######################################
#####             ssh             #####
#######################################
ssh/test_ssh_stress.py::test_ssh_stress:
  # This test is not stable, skip it for now.
  # known issue: https://github.com/paramiko/paramiko/issues/1508
  skip:
    reason: "This test failed intermittent due to known issue of paramiko, skip for now"
    conditions: https://github.com/paramiko/paramiko/issues/1508

#######################################
#####     sub_port_interfaces     #####
#######################################
sub_port_interfaces:
  skip:
    reason: "sub port interfaces test is not yet supported on multi-ASIC platform"
    conditions:
      - "is_multi_asic==True"

sub_port_interfaces/test_sub_port_interfaces.py::TestSubPorts::test_tunneling_between_sub_ports:
  skip:
    reason: "Cisco 8000 platform does not support DSCP PIPE Mode for IPinIP Tunnels"
    conditions:
      - "asic_type=='cisco-8000'"

#######################################
#####             syslog          #####
#######################################
syslog/test_syslog.py:
  xfail:
    reason: "Generic internal image issue"
    conditions:
      - "branch in ['internal-202012']"
      - "build_version <= '20201231.33'"
  skip:
    reason: "Testcase enhancements needed for backend topo"
    conditions:
      - "topo_name in ['t0-backend', 't1-backend']"
      - https://github.com/Azure/sonic-mgmt/issues/4469

#######################################
#####         system_health       #####
#######################################
system_health/test_system_health.py::test_service_checker_with_process_exit:
  xfail:
    strict: True
    conditions:
      - "branch in ['internal-202012']"
      - "build_version <= '20201231.44'"

#######################################
#####           VxLAN             #####
#######################################
vxlan/test_vxlan_ecmp.py:
  skip:
    reason: "VxLAN ECMP test is not yet supported on multi-ASIC platform"
    conditions:
      - "is_multi_asic==True"

vxlan/test_vxlan_ecmp.py::Test_VxLAN_route_tests::test_vxlan_single_endpoint:
  skip:
    reason: "This test can only run on 4600c and 8102"
    conditions:
      - "platform not in ['x86_64-mlnx_msn4600c-r0', 'x86_64-8102_64h_o-r0']"<|MERGE_RESOLUTION|>--- conflicted
+++ resolved
@@ -174,16 +174,6 @@
         - "asic_type in ['cisco-8000']"
 
 #######################################
-#####        platform_tests       #####
-#######################################
-platform_tests/test_auto_negotiation.py:
-  skip:
-    reason: "auto negotiation doesn't work for broadcom platform"
-    conditions:
-      - "asic_type in ['broadcom']"
-
-<<<<<<< HEAD
-#######################################
 #####         platform_tests      #####
 #######################################
 platform_tests/daemon/test_chassisd.py:
@@ -203,8 +193,6 @@
     reason: "auto negotiation test highly depends on test enviroments, file issue to track and skip for now"
     conditions: https://github.com/Azure/sonic-mgmt/issues/5447
 
-=======
->>>>>>> cd3cf7b2
 #######################################
 #####           qos               #####
 #######################################
