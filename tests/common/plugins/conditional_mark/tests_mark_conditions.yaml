--- conflicted
+++ resolved
@@ -1868,7 +1868,12 @@
 #######################################
 #####            fib              #####
 #######################################
-<<<<<<< HEAD
+fib/test_fib.py:
+  skip:
+    reason: 'Skip on t1-isolated-d32/128 topos'
+    conditions:
+      - "topo_name in ['t1-isolated-d128', 't1-isolated-d32']"
+
 fib/test_fib.py::test_basic_fib[True-True-1514]:
   skip:
     reason: "Skip for IPv6-only topologies"
@@ -1880,13 +1885,6 @@
     reason: "Skip for IPv6-only topologies"
     conditions:
       - "'-v6-' in topo_name"
-=======
-fib/test_fib.py:
-  skip:
-    reason: 'Skip on t1-isolated-d32/128 topos'
-    conditions:
-      - "topo_name in ['t1-isolated-d128', 't1-isolated-d32']"
->>>>>>> 320d8743
 
 fib/test_fib.py::test_ipinip_hash:
   skip:
@@ -1975,13 +1973,10 @@
     reason: "Testcase ignored due to sonic-mgmt issue https://github.com/sonic-net/sonic-mgmt/issues/18304"
     conditions:
       - "https://github.com/sonic-net/sonic-mgmt/issues/18304 and 't0-isolated-d32u32s2' in topo_name and hwsku in ['Mellanox-SN5640-C512S2']"
-<<<<<<< HEAD
-  skip:
-    reason: "Skip for IPv6-only topologies"
-    conditions:
-      - "'-v6-' in topo_name"
-=======
->>>>>>> 320d8743
+  skip:
+    reason: "Skip for IPv6-only topologies"
+    conditions:
+      - "'-v6-' in topo_name"
 
 fib/test_fib.py::test_vxlan_hash[ipv6-ipv6]:
   skip:
@@ -2157,26 +2152,24 @@
     conditions:
       - "topo_type in ['m0', 'mx', 'm1']"
 
-<<<<<<< HEAD
-generic_config_updater/test_vlan_interface.py::test_vlan_interface_tc1_suite:
-  xfail:
-    reason: "xfail for IPv6-only topologies, still have IPv4 function used"
-    conditions:
-      - "https://github.com/sonic-net/sonic-mgmt/issues/19638 and '-v6-' in topo_name"
-
-generic_config_updater/test_vlan_interface.py::test_vlan_interface_tc2_incremental_change:
-  xfail:
-    reason: "xfail for IPv6-only topologies, still have IPv4 function used"
-    conditions:
-      - "https://github.com/sonic-net/sonic-mgmt/issues/19638 and '-v6-' in topo_name"
-=======
 generic_config_updater/test_srv6:
   skip:
     reason: "Unsupported topology."
     conditions_logical_operator: "OR"
     conditions:
       - "topo_name in ['t0-isolated-d96u32s2']"
->>>>>>> 320d8743
+
+generic_config_updater/test_vlan_interface.py::test_vlan_interface_tc1_suite:
+  xfail:
+    reason: "xfail for IPv6-only topologies, still have IPv4 function used"
+    conditions:
+      - "https://github.com/sonic-net/sonic-mgmt/issues/19638 and '-v6-' in topo_name"
+
+generic_config_updater/test_vlan_interface.py::test_vlan_interface_tc2_incremental_change:
+  xfail:
+    reason: "xfail for IPv6-only topologies, still have IPv4 function used"
+    conditions:
+      - "https://github.com/sonic-net/sonic-mgmt/issues/19638 and '-v6-' in topo_name"
 
 #######################################
 #####           gnmi              #####
