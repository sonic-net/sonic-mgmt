--- conflicted
+++ resolved
@@ -115,13 +115,9 @@
 
 bgp/test_bgp_speaker.py:
   skip:
-<<<<<<< HEAD
     reason: "Not supported topology backend."
-=======
-    reason: "Not supported on T2 topology or topology backend"
->>>>>>> 41a4570c
-    conditions:
-      - "'backend' in topo_name or 't2' in topo_name"
+    conditions:
+      - "'backend' in topo_name"
 
 bgp/test_bgp_suppress_fib.py:
   skip:
