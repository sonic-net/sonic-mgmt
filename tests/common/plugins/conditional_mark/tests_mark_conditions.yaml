--- conflicted
+++ resolved
@@ -926,31 +926,18 @@
     conditions:
       - "branch in ['internal-202012']"
       - "build_version <= '20201231.33'"
-
-<<<<<<< HEAD
+      
+show_techsupport/test_auto_techsupport.py::TestAutoTechSupport::test_sai_sdk_dump:
+  skip:
+    reason: "Test supported only on Nvidia(Mellanox) devices"
+    conditions:
+      - "asic_type not in ['mellanox']"
+      
 show_techsupport/test_techsupport.py::test_techsupport_commands:
   xfail:
     reason: "saidump removed from generate_dump sonic-utilities PR #2637, causes test failure. Remove this Xfail once saidump readded to generate_dump"
     conditions:
       - "'t2' in topo_name"
-
-#######################################
-#####            snmp             #####
-#######################################
-snmp/test_snmp_interfaces.py::test_snmp_interfaces:
-  skip:
-    reason: "Interfaces not present on supervisor node."
-    conditions:
-      - "is_supervisor"
-
-snmp/test_snmp_lldp.py:
-=======
-show_techsupport/test_auto_techsupport.py::TestAutoTechSupport::test_sai_sdk_dump:
->>>>>>> 7fd112b2
-  skip:
-    reason: "Test supported only on Nvidia(Mellanox) devices"
-    conditions:
-      - "asic_type not in ['mellanox']"
 
 #######################################
 #####            snmp             #####
