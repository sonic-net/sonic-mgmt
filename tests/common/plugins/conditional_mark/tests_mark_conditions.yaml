--- conflicted
+++ resolved
@@ -1633,11 +1633,7 @@
     reason: "Unsupported testbed type. / M0/MX topo does not support qos"
     conditions_logical_operator: or
     conditions:
-<<<<<<< HEAD
-      - "topo_name not in ['t0', 't0-64', 't0-116', 't0-35', 't0-56', 't0-standalone-32', 't0-standalone-64', 't0-standalone-128', 't0-standalone-256', 'dualtor-56', 'dualtor-120', 'dualtor', 'dualtor-aa', 't0-80', 't0-backend', 't1-lag', 't1-64-lag', 't1-56-lag', 't1-backend', 't2', 't2_2lc_36p-masic', 't2_2lc_min_ports-masic'] and asic_type not in ['mellanox']"
-=======
-      - "topo_name not in ['t0', 't0-64', 't0-116', 't0-118', 't0-35', 't0-56', 't0-standalone-32', 't0-standalone-64', 't0-standalone-128', 't0-standalone-256', 'dualtor-56', 'dualtor-120', 'dualtor', 't0-80', 't0-backend', 't1-lag', 't1-64-lag', 't1-56-lag', 't1-backend', 't2', 't2_2lc_36p-masic', 't2_2lc_min_ports-masic'] and asic_type not in ['mellanox']"
->>>>>>> 0e70ba32
+      - "topo_name not in ['t0', 't0-64', 't0-116', 't0-118', 't0-35', 't0-56', 't0-standalone-32', 't0-standalone-64', 't0-standalone-128', 't0-standalone-256', 'dualtor-56', 'dualtor-120', 'dualtor', 'dualtor-aa', 't0-80', 't0-backend', 't1-lag', 't1-64-lag', 't1-56-lag', 't1-backend', 't2', 't2_2lc_36p-masic', 't2_2lc_min_ports-masic'] and asic_type not in ['mellanox']"
       - "topo_type in ['m0', 'mx']"
 
 qos/test_qos_sai.py::TestQosSai::testIPIPQosSaiDscpToPgMapping:
@@ -1648,11 +1644,7 @@
       - "asic_type in ['mellanox']"
       - https://github.com/sonic-net/sonic-mgmt/issues/12906
       - "topo_type in ['m0', 'mx']"
-<<<<<<< HEAD
-      - "topo_name not in ['t0', 't0-64', 't0-116', 't0-35', 't0-56', 't0-standalone-32', 't0-standalone-64', 't0-standalone-128', 't0-standalone-256', 'dualtor-56', 'dualtor-120', 'dualtor', 'dualtor-aa', 't0-80', 't0-backend', 't1-lag', 't1-64-lag', 't1-56-lag', 't1-backend', 't2', 't2_2lc_36p-masic', 't2_2lc_min_ports-masic'] and asic_type not in ['mellanox']"
-=======
-      - "topo_name not in ['t0', 't0-64', 't0-116', 't0-118', 't0-35', 't0-56', 't0-standalone-32', 't0-standalone-64', 't0-standalone-128', 't0-standalone-256', 'dualtor-56', 'dualtor-120', 'dualtor', 't0-80', 't0-backend', 't1-lag', 't1-64-lag', 't1-56-lag', 't1-backend', 't2', 't2_2lc_36p-masic', 't2_2lc_min_ports-masic'] and asic_type not in ['mellanox']"
->>>>>>> 0e70ba32
+      - "topo_name not in ['t0', 't0-64', 't0-116', 't0-118', 't0-35', 't0-56', 't0-standalone-32', 't0-standalone-64', 't0-standalone-128', 't0-standalone-256', 'dualtor-56', 'dualtor-120', 'dualtor', 'dualtor-aa', 't0-80', 't0-backend', 't1-lag', 't1-64-lag', 't1-56-lag', 't1-backend', 't2', 't2_2lc_36p-masic', 't2_2lc_min_ports-masic'] and asic_type not in ['mellanox']"
 
 qos/test_qos_sai.py::TestQosSai::testPfcStormWithSharedHeadroomOccupancy:
   skip:
@@ -1661,11 +1653,7 @@
     conditions:
       - "asic_type in ['cisco-8000']"
       - "topo_type in ['m0', 'mx']"
-<<<<<<< HEAD
-      - "topo_name not in ['t0', 't0-64', 't0-116', 't0-35', 't0-56', 't0-standalone-32', 't0-standalone-64', 't0-standalone-128', 't0-standalone-256', 'dualtor-56', 'dualtor-120', 'dualtor', 'dualtor-aa', 't0-80', 't0-backend', 't1-lag', 't1-64-lag', 't1-56-lag', 't1-backend', 't2', 't2_2lc_36p-masic', 't2_2lc_min_ports-masic'] and asic_type not in ['mellanox']"
-=======
-      - "topo_name not in ['t0', 't0-64', 't0-116', 't0-118', 't0-35', 't0-56', 't0-standalone-32', 't0-standalone-64', 't0-standalone-128', 't0-standalone-256', 'dualtor-56', 'dualtor-120', 'dualtor', 't0-80', 't0-backend', 't1-lag', 't1-64-lag', 't1-56-lag', 't1-backend', 't2', 't2_2lc_36p-masic', 't2_2lc_min_ports-masic'] and asic_type not in ['mellanox']"
->>>>>>> 0e70ba32
+      - "topo_name not in ['t0', 't0-64', 't0-116', 't0-118', 't0-35', 't0-56', 't0-standalone-32', 't0-standalone-64', 't0-standalone-128', 't0-standalone-256', 'dualtor-56', 'dualtor-120', 'dualtor', 'dualtor-aa', 't0-80', 't0-backend', 't1-lag', 't1-64-lag', 't1-56-lag', 't1-backend', 't2', 't2_2lc_36p-masic', 't2_2lc_min_ports-masic'] and asic_type not in ['mellanox']"
 
 qos/test_qos_sai.py::TestQosSai::testQosSaiBufferPoolWatermark:
   skip:
@@ -1674,11 +1662,7 @@
     conditions:
       - "platform in ['x86_64-nokia_ixr7250e_36x400g-r0', 'x86_64-arista_7800r3_48cq2_lc', 'x86_64-arista_7800r3_48cqm2_lc', 'x86_64-arista_7800r3a_36d2_lc', 'x86_64-arista_7800r3a_36dm2_lc','x86_64-arista_7800r3ak_36dm2_lc']"
       - "topo_type in ['m0', 'mx']"
-<<<<<<< HEAD
-      - "topo_name not in ['t0', 't0-64', 't0-116', 't0-35', 't0-56', 't0-standalone-32', 't0-standalone-64', 't0-standalone-128', 't0-standalone-256', 'dualtor-56', 'dualtor-120', 'dualtor', 'dualtor-aa', 't0-80', 't0-backend', 't1-lag', 't1-64-lag', 't1-56-lag', 't1-backend', 't2', 't2_2lc_36p-masic', 't2_2lc_min_ports-masic'] and asic_type not in ['mellanox']"
-=======
-      - "topo_name not in ['t0', 't0-64', 't0-116', 't0-118', 't0-35', 't0-56', 't0-standalone-32', 't0-standalone-64', 't0-standalone-128', 't0-standalone-256', 'dualtor-56', 'dualtor-120', 'dualtor', 't0-80', 't0-backend', 't1-lag', 't1-64-lag', 't1-56-lag', 't1-backend', 't2', 't2_2lc_36p-masic', 't2_2lc_min_ports-masic'] and asic_type not in ['mellanox']"
->>>>>>> 0e70ba32
+      - "topo_name not in ['t0', 't0-64', 't0-116', 't0-118', 't0-35', 't0-56', 't0-standalone-32', 't0-standalone-64', 't0-standalone-128', 't0-standalone-256', 'dualtor-56', 'dualtor-120', 'dualtor', 'dualtor-aa', 't0-80', 't0-backend', 't1-lag', 't1-64-lag', 't1-56-lag', 't1-backend', 't2', 't2_2lc_36p-masic', 't2_2lc_min_ports-masic'] and asic_type not in ['mellanox']"
 
 qos/test_qos_sai.py::TestQosSai::testQosSaiDot1pPgMapping:
   skip:
@@ -1687,11 +1671,7 @@
     conditions:
       - "'backend' not in topo_name"
       - "topo_type in ['m0', 'mx']"
-<<<<<<< HEAD
-      - "topo_name not in ['t0', 't0-64', 't0-116', 't0-35', 't0-56', 't0-standalone-32', 't0-standalone-64', 't0-standalone-128', 't0-standalone-256', 'dualtor-56', 'dualtor-120', 'dualtor', 'dualtor-aa', 't0-80', 't0-backend', 't1-lag', 't1-64-lag', 't1-56-lag', 't1-backend', 't2', 't2_2lc_36p-masic', 't2_2lc_min_ports-masic'] and asic_type not in ['mellanox']"
-=======
-      - "topo_name not in ['t0', 't0-64', 't0-116', 't0-118', 't0-35', 't0-56', 't0-standalone-32', 't0-standalone-64', 't0-standalone-128', 't0-standalone-256', 'dualtor-56', 'dualtor-120', 'dualtor', 't0-80', 't0-backend', 't1-lag', 't1-64-lag', 't1-56-lag', 't1-backend', 't2', 't2_2lc_36p-masic', 't2_2lc_min_ports-masic'] and asic_type not in ['mellanox']"
->>>>>>> 0e70ba32
+      - "topo_name not in ['t0', 't0-64', 't0-116', 't0-118', 't0-35', 't0-56', 't0-standalone-32', 't0-standalone-64', 't0-standalone-128', 't0-standalone-256', 'dualtor-56', 'dualtor-120', 'dualtor', 'dualtor-aa', 't0-80', 't0-backend', 't1-lag', 't1-64-lag', 't1-56-lag', 't1-backend', 't2', 't2_2lc_36p-masic', 't2_2lc_min_ports-masic'] and asic_type not in ['mellanox']"
 
 qos/test_qos_sai.py::TestQosSai::testQosSaiDot1pQueueMapping:
   skip:
@@ -1700,11 +1680,7 @@
     conditions:
       - "'backend' not in topo_name"
       - "topo_type in ['m0', 'mx']"
-<<<<<<< HEAD
-      - "topo_name not in ['t0', 't0-64', 't0-116', 't0-35', 't0-56', 't0-standalone-32', 't0-standalone-64', 't0-standalone-128', 't0-standalone-256', 'dualtor-56', 'dualtor-120', 'dualtor', 'dualtor-aa', 't0-80', 't0-backend', 't1-lag', 't1-64-lag', 't1-56-lag', 't1-backend', 't2', 't2_2lc_36p-masic', 't2_2lc_min_ports-masic'] and asic_type not in ['mellanox']"
-=======
-      - "topo_name not in ['t0', 't0-64', 't0-116', 't0-118', 't0-35', 't0-56', 't0-standalone-32', 't0-standalone-64', 't0-standalone-128', 't0-standalone-256', 'dualtor-56', 'dualtor-120', 'dualtor', 't0-80', 't0-backend', 't1-lag', 't1-64-lag', 't1-56-lag', 't1-backend', 't2', 't2_2lc_36p-masic', 't2_2lc_min_ports-masic'] and asic_type not in ['mellanox']"
->>>>>>> 0e70ba32
+      - "topo_name not in ['t0', 't0-64', 't0-116', 't0-118', 't0-35', 't0-56', 't0-standalone-32', 't0-standalone-64', 't0-standalone-128', 't0-standalone-256', 'dualtor-56', 'dualtor-120', 'dualtor', 'dualtor-aa', 't0-80', 't0-backend', 't1-lag', 't1-64-lag', 't1-56-lag', 't1-backend', 't2', 't2_2lc_36p-masic', 't2_2lc_min_ports-masic'] and asic_type not in ['mellanox']"
 
 qos/test_qos_sai.py::TestQosSai::testQosSaiDscpQueueMapping:
   skip:
@@ -1713,11 +1689,7 @@
     conditions:
       - "'backend' in topo_name"
       - "topo_type in ['m0', 'mx']"
-<<<<<<< HEAD
-      - "topo_name not in ['t0', 't0-64', 't0-116', 't0-35', 't0-56', 't0-standalone-32', 't0-standalone-64', 't0-standalone-128', 't0-standalone-256', 'dualtor-56', 'dualtor-120', 'dualtor', 'dualtor-aa', 't0-80', 't0-backend', 't1-lag', 't1-64-lag', 't1-56-lag', 't1-backend', 't2', 't2_2lc_36p-masic', 't2_2lc_min_ports-masic'] and asic_type not in ['mellanox']"
-=======
-      - "topo_name not in ['t0', 't0-64', 't0-116', 't0-118', 't0-35', 't0-56', 't0-standalone-32', 't0-standalone-64', 't0-standalone-128', 't0-standalone-256', 'dualtor-56', 'dualtor-120', 'dualtor', 't0-80', 't0-backend', 't1-lag', 't1-64-lag', 't1-56-lag', 't1-backend', 't2', 't2_2lc_36p-masic', 't2_2lc_min_ports-masic'] and asic_type not in ['mellanox']"
->>>>>>> 0e70ba32
+      - "topo_name not in ['t0', 't0-64', 't0-116', 't0-118', 't0-35', 't0-56', 't0-standalone-32', 't0-standalone-64', 't0-standalone-128', 't0-standalone-256', 'dualtor-56', 'dualtor-120', 'dualtor', 'dualtor-aa', 't0-80', 't0-backend', 't1-lag', 't1-64-lag', 't1-56-lag', 't1-backend', 't2', 't2_2lc_36p-masic', 't2_2lc_min_ports-masic'] and asic_type not in ['mellanox']"
 
 qos/test_qos_sai.py::TestQosSai::testQosSaiDscpToPgMapping:
   skip:
@@ -1726,11 +1698,7 @@
     conditions:
       - "'backend' in topo_name"
       - "topo_type in ['m0', 'mx']"
-<<<<<<< HEAD
-      - "topo_name not in ['t0', 't0-64', 't0-116', 't0-35', 't0-56', 't0-standalone-32', 't0-standalone-64', 't0-standalone-128', 't0-standalone-256', 'dualtor-56', 'dualtor-120', 'dualtor', 'dualtor-aa', 't0-80', 't0-backend', 't1-lag', 't1-64-lag', 't1-56-lag', 't1-backend', 't2', 't2_2lc_36p-masic', 't2_2lc_min_ports-masic'] and asic_type not in ['mellanox']"
-=======
-      - "topo_name not in ['t0', 't0-64', 't0-116', 't0-118', 't0-35', 't0-56', 't0-standalone-32', 't0-standalone-64', 't0-standalone-128', 't0-standalone-256', 'dualtor-56', 'dualtor-120', 'dualtor', 't0-80', 't0-backend', 't1-lag', 't1-64-lag', 't1-56-lag', 't1-backend', 't2', 't2_2lc_36p-masic', 't2_2lc_min_ports-masic'] and asic_type not in ['mellanox']"
->>>>>>> 0e70ba32
+      - "topo_name not in ['t0', 't0-64', 't0-116', 't0-118', 't0-35', 't0-56', 't0-standalone-32', 't0-standalone-64', 't0-standalone-128', 't0-standalone-256', 'dualtor-56', 'dualtor-120', 'dualtor', 'dualtor-aa', 't0-80', 't0-backend', 't1-lag', 't1-64-lag', 't1-56-lag', 't1-backend', 't2', 't2_2lc_36p-masic', 't2_2lc_min_ports-masic'] and asic_type not in ['mellanox']"
 
 qos/test_qos_sai.py::TestQosSai::testQosSaiDwrrWeightChange:
   skip:
@@ -1739,11 +1707,7 @@
     conditions:
       - "asic_type in ['mellanox']"
       - "topo_type in ['m0', 'mx']"
-<<<<<<< HEAD
-      - "topo_name not in ['t0', 't0-64', 't0-116', 't0-35', 't0-56', 't0-standalone-32', 't0-standalone-64', 't0-standalone-128', 't0-standalone-256', 'dualtor-56', 'dualtor-120', 'dualtor', 'dualtor-aa', 't0-80', 't0-backend', 't1-lag', 't1-64-lag', 't1-56-lag', 't1-backend', 't2', 't2_2lc_36p-masic', 't2_2lc_min_ports-masic'] and asic_type not in ['mellanox']"
-=======
-      - "topo_name not in ['t0', 't0-64', 't0-116', 't0-118', 't0-35', 't0-56', 't0-standalone-32', 't0-standalone-64', 't0-standalone-128', 't0-standalone-256', 'dualtor-56', 'dualtor-120', 'dualtor', 't0-80', 't0-backend', 't1-lag', 't1-64-lag', 't1-56-lag', 't1-backend', 't2', 't2_2lc_36p-masic', 't2_2lc_min_ports-masic'] and asic_type not in ['mellanox']"
->>>>>>> 0e70ba32
+      - "topo_name not in ['t0', 't0-64', 't0-116', 't0-118', 't0-35', 't0-56', 't0-standalone-32', 't0-standalone-64', 't0-standalone-128', 't0-standalone-256', 'dualtor-56', 'dualtor-120', 'dualtor', 'dualtor-aa', 't0-80', 't0-backend', 't1-lag', 't1-64-lag', 't1-56-lag', 't1-backend', 't2', 't2_2lc_36p-masic', 't2_2lc_min_ports-masic'] and asic_type not in ['mellanox']"
 
 qos/test_qos_sai.py::TestQosSai::testQosSaiFullMeshTrafficSanity:
   skip:
@@ -1752,11 +1716,7 @@
     conditions:
       - "asic_type not in ['cisco-8000'] or topo_name not in ['ptf64']"
       - "topo_type in ['m0', 'mx']"
-<<<<<<< HEAD
-      - "topo_name not in ['t0', 't0-64', 't0-116', 't0-35', 't0-56', 't0-standalone-32', 't0-standalone-64', 't0-standalone-128', 't0-standalone-256', 'dualtor-56', 'dualtor-120', 'dualtor', 'dualtor-aa', 't0-80', 't0-backend', 't1-lag', 't1-64-lag', 't1-56-lag', 't1-backend', 't2', 't2_2lc_36p-masic', 't2_2lc_min_ports-masic'] and asic_type not in ['mellanox']"
-=======
-      - "topo_name not in ['t0', 't0-64', 't0-116', 't0-118', 't0-35', 't0-56', 't0-standalone-32', 't0-standalone-64', 't0-standalone-128', 't0-standalone-256', 'dualtor-56', 'dualtor-120', 'dualtor', 't0-80', 't0-backend', 't1-lag', 't1-64-lag', 't1-56-lag', 't1-backend', 't2', 't2_2lc_36p-masic', 't2_2lc_min_ports-masic'] and asic_type not in ['mellanox']"
->>>>>>> 0e70ba32
+      - "topo_name not in ['t0', 't0-64', 't0-116', 't0-118', 't0-35', 't0-56', 't0-standalone-32', 't0-standalone-64', 't0-standalone-128', 't0-standalone-256', 'dualtor-56', 'dualtor-120', 'dualtor', 'dualtor-aa', 't0-80', 't0-backend', 't1-lag', 't1-64-lag', 't1-56-lag', 't1-backend', 't2', 't2_2lc_36p-masic', 't2_2lc_min_ports-masic'] and asic_type not in ['mellanox']"
 
 qos/test_qos_sai.py::TestQosSai::testQosSaiHeadroomPoolSize:
   skip:
@@ -1767,11 +1727,7 @@
       and topo_type in ['t1-64-lag'] and hwsku not in ['Arista-7060CX-32S-C32', 'Celestica-DX010-C32', 'Arista-7260CX3-D108C8', 'Arista-7260CX3-D108C10', 'Force10-S6100', 'Arista-7260CX3-Q64', 'Arista-7050CX3-32S-C32', 'Arista-7050CX3-32S-D48C8', 'Arista-7060CX-32S-D48C8'] and asic_type not in ['mellanox']
       and asic_type in ['cisco-8000']"
       - "topo_type in ['m0', 'mx']"
-<<<<<<< HEAD
-      - "topo_name not in ['t0', 't0-64', 't0-116', 't0-35', 't0-56', 't0-standalone-32', 't0-standalone-64', 't0-standalone-128', 't0-standalone-256', 'dualtor-56', 'dualtor-120', 'dualtor', 'dualtor-aa', 't0-80', 't0-backend', 't1-lag', 't1-64-lag', 't1-56-lag', 't1-backend', 't2', 't2_2lc_36p-masic', 't2_2lc_min_ports-masic'] and asic_type not in ['mellanox']"
-=======
-      - "topo_name not in ['t0', 't0-64', 't0-116', 't0-118', 't0-35', 't0-56', 't0-standalone-32', 't0-standalone-64', 't0-standalone-128', 't0-standalone-256', 'dualtor-56', 'dualtor-120', 'dualtor', 't0-80', 't0-backend', 't1-lag', 't1-64-lag', 't1-56-lag', 't1-backend', 't2', 't2_2lc_36p-masic', 't2_2lc_min_ports-masic'] and asic_type not in ['mellanox']"
->>>>>>> 0e70ba32
+      - "topo_name not in ['t0', 't0-64', 't0-116', 't0-118', 't0-35', 't0-56', 't0-standalone-32', 't0-standalone-64', 't0-standalone-128', 't0-standalone-256', 'dualtor-56', 'dualtor-120', 'dualtor', 'dualtor-aa', 't0-80', 't0-backend', 't1-lag', 't1-64-lag', 't1-56-lag', 't1-backend', 't2', 't2_2lc_36p-masic', 't2_2lc_min_ports-masic'] and asic_type not in ['mellanox']"
       - "'t2' in topo_name and asic_subtype in ['broadcom-dnx']"
 
 qos/test_qos_sai.py::TestQosSai::testQosSaiHeadroomPoolWatermark:
@@ -1783,11 +1739,7 @@
          and asic_type in ['cisco-8000']
          and https://github.com/sonic-net/sonic-mgmt/issues/12292 and hwsku in ['Force10-S6100'] and topo_type in ['t1-64-lag']"
       - "topo_type in ['m0', 'mx']"
-<<<<<<< HEAD
-      - "topo_name not in ['t0', 't0-64', 't0-116', 't0-35', 't0-56', 't0-standalone-32', 't0-standalone-64', 't0-standalone-128', 't0-standalone-256', 'dualtor-56', 'dualtor-120', 'dualtor', 'dualtor-aa', 't0-80', 't0-backend', 't1-lag', 't1-64-lag', 't1-56-lag', 't1-backend', 't2', 't2_2lc_36p-masic', 't2_2lc_min_ports-masic'] and asic_type not in ['mellanox']"
-=======
-      - "topo_name not in ['t0', 't0-64', 't0-116', 't0-118', 't0-35', 't0-56', 't0-standalone-32', 't0-standalone-64', 't0-standalone-128', 't0-standalone-256', 'dualtor-56', 'dualtor-120', 'dualtor', 't0-80', 't0-backend', 't1-lag', 't1-64-lag', 't1-56-lag', 't1-backend', 't2', 't2_2lc_36p-masic', 't2_2lc_min_ports-masic'] and asic_type not in ['mellanox']"
->>>>>>> 0e70ba32
+      - "topo_name not in ['t0', 't0-64', 't0-116', 't0-118', 't0-35', 't0-56', 't0-standalone-32', 't0-standalone-64', 't0-standalone-128', 't0-standalone-256', 'dualtor-56', 'dualtor-120', 'dualtor', 'dualtor-aa', 't0-80', 't0-backend', 't1-lag', 't1-64-lag', 't1-56-lag', 't1-backend', 't2', 't2_2lc_36p-masic', 't2_2lc_min_ports-masic'] and asic_type not in ['mellanox']"
   xfail:
     reason: "Headroom pool size not supported."
     conditions:
@@ -1800,11 +1752,7 @@
     conditions:
       - "asic_type not in ['cisco-8000'] or platform.startswith('x86_64-8122_')"
       - "topo_type in ['m0', 'mx']"
-<<<<<<< HEAD
-      - "topo_name not in ['t0', 't0-64', 't0-116', 't0-35', 't0-56', 't0-standalone-32', 't0-standalone-64', 't0-standalone-128', 't0-standalone-256', 'dualtor-56', 'dualtor-120', 'dualtor', 'dualtor-aa', 't0-80', 't0-backend', 't1-lag', 't1-64-lag', 't1-56-lag', 't1-backend', 't2', 't2_2lc_36p-masic', 't2_2lc_min_ports-masic'] and asic_type not in ['mellanox']"
-=======
-      - "topo_name not in ['t0', 't0-64', 't0-116', 't0-118', 't0-35', 't0-56', 't0-standalone-32', 't0-standalone-64', 't0-standalone-128', 't0-standalone-256', 'dualtor-56', 'dualtor-120', 'dualtor', 't0-80', 't0-backend', 't1-lag', 't1-64-lag', 't1-56-lag', 't1-backend', 't2', 't2_2lc_36p-masic', 't2_2lc_min_ports-masic'] and asic_type not in ['mellanox']"
->>>>>>> 0e70ba32
+      - "topo_name not in ['t0', 't0-64', 't0-116', 't0-118', 't0-35', 't0-56', 't0-standalone-32', 't0-standalone-64', 't0-standalone-128', 't0-standalone-256', 'dualtor-56', 'dualtor-120', 'dualtor', 'dualtor-aa', 't0-80', 't0-backend', 't1-lag', 't1-64-lag', 't1-56-lag', 't1-backend', 't2', 't2_2lc_36p-masic', 't2_2lc_min_ports-masic'] and asic_type not in ['mellanox']"
 
 qos/test_qos_sai.py::TestQosSai::testQosSaiLossyQueueVoq:
   skip:
@@ -1813,11 +1761,7 @@
     conditions:
       - "asic_type not in ['cisco-8000'] or platform.startswith('x86_64-8122_')"
       - "topo_type in ['m0', 'mx']"
-<<<<<<< HEAD
-      - "topo_name not in ['t0', 't0-64', 't0-116', 't0-35', 't0-56', 't0-standalone-32', 't0-standalone-64', 't0-standalone-128', 't0-standalone-256', 'dualtor-56', 'dualtor-120', 'dualtor', 'dualtor-aa', 't0-80', 't0-backend', 't1-lag', 't1-64-lag', 't1-56-lag', 't1-backend', 't2', 't2_2lc_36p-masic', 't2_2lc_min_ports-masic'] and asic_type not in ['mellanox']"
-=======
-      - "topo_name not in ['t0', 't0-64', 't0-116', 't0-118', 't0-35', 't0-56', 't0-standalone-32', 't0-standalone-64', 't0-standalone-128', 't0-standalone-256', 'dualtor-56', 'dualtor-120', 'dualtor', 't0-80', 't0-backend', 't1-lag', 't1-64-lag', 't1-56-lag', 't1-backend', 't2', 't2_2lc_36p-masic', 't2_2lc_min_ports-masic'] and asic_type not in ['mellanox']"
->>>>>>> 0e70ba32
+      - "topo_name not in ['t0', 't0-64', 't0-116', 't0-118', 't0-35', 't0-56', 't0-standalone-32', 't0-standalone-64', 't0-standalone-128', 't0-standalone-256', 'dualtor-56', 'dualtor-120', 'dualtor', 'dualtor-aa', 't0-80', 't0-backend', 't1-lag', 't1-64-lag', 't1-56-lag', 't1-backend', 't2', 't2_2lc_36p-masic', 't2_2lc_min_ports-masic'] and asic_type not in ['mellanox']"
 
 qos/test_qos_sai.py::TestQosSai::testQosSaiLossyQueueVoqMultiSrc:
   skip:
@@ -1826,11 +1770,7 @@
     conditions:
       - "asic_type not in ['cisco-8000'] or platform.startswith('x86_64-8122_')"
       - "topo_type in ['m0', 'mx']"
-<<<<<<< HEAD
-      - "topo_name not in ['t0', 't0-64', 't0-116', 't0-35', 't0-56', 't0-standalone-32', 't0-standalone-64', 't0-standalone-128', 't0-standalone-256', 'dualtor-56', 'dualtor-120', 'dualtor', 'dualtor-aa', 't0-80', 't0-backend', 't1-lag', 't1-64-lag', 't1-56-lag', 't1-backend', 't2', 't2_2lc_36p-masic', 't2_2lc_min_ports-masic'] and asic_type not in ['mellanox']"
-=======
-      - "topo_name not in ['t0', 't0-64', 't0-116', 't0-118', 't0-35', 't0-56', 't0-standalone-32', 't0-standalone-64', 't0-standalone-128', 't0-standalone-256', 'dualtor-56', 'dualtor-120', 'dualtor', 't0-80', 't0-backend', 't1-lag', 't1-64-lag', 't1-56-lag', 't1-backend', 't2', 't2_2lc_36p-masic', 't2_2lc_min_ports-masic'] and asic_type not in ['mellanox']"
->>>>>>> 0e70ba32
+      - "topo_name not in ['t0', 't0-64', 't0-116', 't0-118', 't0-35', 't0-56', 't0-standalone-32', 't0-standalone-64', 't0-standalone-128', 't0-standalone-256', 'dualtor-56', 'dualtor-120', 'dualtor', 'dualtor-aa', 't0-80', 't0-backend', 't1-lag', 't1-64-lag', 't1-56-lag', 't1-backend', 't2', 't2_2lc_36p-masic', 't2_2lc_min_ports-masic'] and asic_type not in ['mellanox']"
 
 qos/test_qos_sai.py::TestQosSai::testQosSaiPGDrop:
   skip:
@@ -1839,11 +1779,7 @@
     conditions:
       - "asic_type not in ['cisco-8000'] or platform.startswith('x86_64-8122_')"
       - "topo_type in ['m0', 'mx']"
-<<<<<<< HEAD
-      - "topo_name not in ['t0', 't0-64', 't0-116', 't0-35', 't0-56', 't0-standalone-32', 't0-standalone-64', 't0-standalone-128', 't0-standalone-256', 'dualtor-56', 'dualtor-120', 'dualtor', 'dualtor-aa', 't0-80', 't0-backend', 't1-lag', 't1-64-lag', 't1-56-lag', 't1-backend', 't2', 't2_2lc_36p-masic', 't2_2lc_min_ports-masic'] and asic_type not in ['mellanox']"
-=======
-      - "topo_name not in ['t0', 't0-64', 't0-116', 't0-118', 't0-35', 't0-56', 't0-standalone-32', 't0-standalone-64', 't0-standalone-128', 't0-standalone-256', 'dualtor-56', 'dualtor-120', 'dualtor', 't0-80', 't0-backend', 't1-lag', 't1-64-lag', 't1-56-lag', 't1-backend', 't2', 't2_2lc_36p-masic', 't2_2lc_min_ports-masic'] and asic_type not in ['mellanox']"
->>>>>>> 0e70ba32
+      - "topo_name not in ['t0', 't0-64', 't0-116', 't0-118', 't0-35', 't0-56', 't0-standalone-32', 't0-standalone-64', 't0-standalone-128', 't0-standalone-256', 'dualtor-56', 'dualtor-120', 'dualtor', 'dualtor-aa', 't0-80', 't0-backend', 't1-lag', 't1-64-lag', 't1-56-lag', 't1-backend', 't2', 't2_2lc_36p-masic', 't2_2lc_min_ports-masic'] and asic_type not in ['mellanox']"
 
 qos/test_qos_sai.py::TestQosSai::testQosSaiPgHeadroomWatermark:
   skip:
@@ -1852,11 +1788,7 @@
     conditions:
       - "asic_type in ['cisco-8000'] and not platform.startswith('x86_64-8122_')"
       - "topo_type in ['m0', 'mx']"
-<<<<<<< HEAD
-      - "topo_name not in ['t0', 't0-64', 't0-116', 't0-35', 't0-56', 't0-standalone-32', 't0-standalone-64', 't0-standalone-128', 't0-standalone-256', 'dualtor-56', 'dualtor-120', 'dualtor', 'dualtor-aa', 't0-80', 't0-backend', 't1-lag', 't1-64-lag', 't1-56-lag', 't1-backend', 't2', 't2_2lc_36p-masic', 't2_2lc_min_ports-masic'] and asic_type not in ['mellanox']"
-=======
-      - "topo_name not in ['t0', 't0-64', 't0-116', 't0-118', 't0-35', 't0-56', 't0-standalone-32', 't0-standalone-64', 't0-standalone-128', 't0-standalone-256', 'dualtor-56', 'dualtor-120', 'dualtor', 't0-80', 't0-backend', 't1-lag', 't1-64-lag', 't1-56-lag', 't1-backend', 't2', 't2_2lc_36p-masic', 't2_2lc_min_ports-masic'] and asic_type not in ['mellanox']"
->>>>>>> 0e70ba32
+      - "topo_name not in ['t0', 't0-64', 't0-116', 't0-118', 't0-35', 't0-56', 't0-standalone-32', 't0-standalone-64', 't0-standalone-128', 't0-standalone-256', 'dualtor-56', 'dualtor-120', 'dualtor', 'dualtor-aa', 't0-80', 't0-backend', 't1-lag', 't1-64-lag', 't1-56-lag', 't1-backend', 't2', 't2_2lc_36p-masic', 't2_2lc_min_ports-masic'] and asic_type not in ['mellanox']"
 
 qos/test_qos_sai.py::TestQosSai::testQosSaiPgSharedWatermark[None-wm_pg_shared_lossy]:
   xfail:
@@ -1871,11 +1803,7 @@
     conditions:
       - "asic_type not in ['cisco-8000']"
       - "topo_type in ['m0', 'mx']"
-<<<<<<< HEAD
-      - "topo_name not in ['t0', 't0-64', 't0-116', 't0-35', 't0-56', 't0-standalone-32', 't0-standalone-64', 't0-standalone-128', 't0-standalone-256', 'dualtor-56', 'dualtor-120', 'dualtor', 'dualtor-aa', 't0-80', 't0-backend', 't1-lag', 't1-64-lag', 't1-56-lag', 't1-backend', 't2', 't2_2lc_36p-masic', 't2_2lc_min_ports-masic'] and asic_type not in ['mellanox']"
-=======
-      - "topo_name not in ['t0', 't0-64', 't0-116', 't0-118', 't0-35', 't0-56', 't0-standalone-32', 't0-standalone-64', 't0-standalone-128', 't0-standalone-256', 'dualtor-56', 'dualtor-120', 'dualtor', 't0-80', 't0-backend', 't1-lag', 't1-64-lag', 't1-56-lag', 't1-backend', 't2', 't2_2lc_36p-masic', 't2_2lc_min_ports-masic'] and asic_type not in ['mellanox']"
->>>>>>> 0e70ba32
+      - "topo_name not in ['t0', 't0-64', 't0-116', 't0-118', 't0-35', 't0-56', 't0-standalone-32', 't0-standalone-64', 't0-standalone-128', 't0-standalone-256', 'dualtor-56', 'dualtor-120', 'dualtor', 'dualtor-aa', 't0-80', 't0-backend', 't1-lag', 't1-64-lag', 't1-56-lag', 't1-backend', 't2', 't2_2lc_36p-masic', 't2_2lc_min_ports-masic'] and asic_type not in ['mellanox']"
 
 qos/test_qos_sai.py::TestQosSai::testQosSaiSharedReservationSize:
   skip:
@@ -1884,11 +1812,7 @@
     conditions:
       - "asic_type not in ['cisco-8000'] or platform.startswith('x86_64-8122_')"
       - "topo_type in ['m0', 'mx']"
-<<<<<<< HEAD
-      - "topo_name not in ['t0', 't0-64', 't0-116', 't0-35', 't0-56', 't0-standalone-32', 't0-standalone-64', 't0-standalone-128', 't0-standalone-256', 'dualtor-56', 'dualtor-120', 'dualtor', 'dualtor-aa', 't0-80', 't0-backend', 't1-lag', 't1-64-lag', 't1-56-lag', 't1-backend', 't2', 't2_2lc_36p-masic', 't2_2lc_min_ports-masic'] and asic_type not in ['mellanox']"
-=======
-      - "topo_name not in ['t0', 't0-64', 't0-116', 't0-118', 't0-35', 't0-56', 't0-standalone-32', 't0-standalone-64', 't0-standalone-128', 't0-standalone-256', 'dualtor-56', 'dualtor-120', 'dualtor', 't0-80', 't0-backend', 't1-lag', 't1-64-lag', 't1-56-lag', 't1-backend', 't2', 't2_2lc_36p-masic', 't2_2lc_min_ports-masic'] and asic_type not in ['mellanox']"
->>>>>>> 0e70ba32
+      - "topo_name not in ['t0', 't0-64', 't0-116', 't0-118', 't0-35', 't0-56', 't0-standalone-32', 't0-standalone-64', 't0-standalone-128', 't0-standalone-256', 'dualtor-56', 'dualtor-120', 'dualtor', 'dualtor-aa', 't0-80', 't0-backend', 't1-lag', 't1-64-lag', 't1-56-lag', 't1-backend', 't2', 't2_2lc_36p-masic', 't2_2lc_min_ports-masic'] and asic_type not in ['mellanox']"
       - "asic_type in ['vs']"
 
 qos/test_qos_sai.py::TestQosSai::testQosSaiXonHysteresis:
