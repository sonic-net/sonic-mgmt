#######################################
#####          cutsom_acl         #####
#######################################
acl/custom_acl_table/test_custom_acl_table.py:
  skip:
    reason: "Custom ACL not supported on older releases or dualtor setup"
    conditions_logical_operator: or
    conditions:
      - "release in ['201811', '201911', '202012']"
      - "'dualtor' in topo_name"

#######################################
#####            acl              #####
#######################################
acl/null_route/test_null_route_helper.py:
  skip:
    reason: "Skip running on dualtor testbed"
    conditions:
      - "'dualtor' in topo_name"

acl/test_acl_outer_vlan.py:
  #Outer VLAN id match support is planned for future release with SONIC on Cisco 8000
  #For the current release, will mark the related test cases as XFAIL
  xfail:
    reason: "Cisco platform does not support ACL Outer VLAN ID tests"
    conditions:
      - "asic_type in ['cisco-8000']"
  skip:
    reason: "Skip running on dualtor testbed"
    conditions:
      - "'dualtor' in topo_name"

#######################################
#####            arp              #####
#######################################
arp/test_arp_dualtor.py::test_proxy_arp_for_standby_neighbor:
  skip:
    reason: "`accept_untracked_na` currently only available in 202012"
    conditions:
      - "release not in ['202012']"

arp/test_neighbor_mac_noptf.py:
  skip:
    reason: "Not supported in standalone topologies."
    conditions:
      - "'standalone' in topo_name"

arp/test_unknown_mac.py:
  skip:
    reason: "Behavior on cisco-8000 & (Marvell) platform for unknown MAC is flooding rather than DROP, hence skipping."
    conditions:
      - "asic_type in ['cisco-8000','marvell-teralynx']"

arp/test_wr_arp.py:
  skip:
    reason: "Warm reboot is broken on dualtor topology. Device fails to recover by sanity check. Skipping for now. Not supported in standalone topos"
    conditions_logical_operator: or
    conditions:
      - "https://github.com/sonic-net/sonic-buildimage/issues/16502 and 'dualtor' in topo_name"
      - "'standalone' in topo_name"

#######################################
#####            bfd              #####
#######################################
bfd/test_bfd.py:
  skip:
    reason: "Test not supported for platforms other than Nvidia 4600c/4700/5600 and cisco-8102. Skipping the test"
    conditions:
      -  "(release in ['201811', '201911']) or (platform not in ['x86_64-mlnx_msn4600c-r0', 'x86_64-mlnx_msn4700-r0', 'x86_64-nvidia_sn5600-r0', 'x86_64-8102_64h_o-r0', 'x86_64-8101_32fh_o-r0'])"

bfd/test_bfd.py::test_bfd_basic:
  skip:
    reason: "Test not supported for cisco as it doesnt support single hop BFD
             and not supported for platforms other than Nvidia 4600c/4700/5600. Skipping the test"
    conditions_logical_operator: or
    conditions:
      - "platform in ['x86_64-8102_64h_o-r0', 'x86_64-8101_32fh_o-r0', 'x86_64-8111_32eh_o-r0', 'x86_64-8122_64eh_o-r0', 'x86_64-8122_64ehf_o-r0']"
      - "platform not in ['x86_64-mlnx_msn4600c-r0', 'x86_64-mlnx_msn4700-r0', 'x86_64-nvidia_sn5600-r0', 'x86_64-8102_64h_o-r0', 'x86_64-8101_32fh_o-r0']"
      - "release in ['201811', '201911']"

bfd/test_bfd.py::test_bfd_echo_mode:
  skip:
    reason: "https://github.com/sonic-net/sonic-mgmt/issues/14087"
    conditions:
      - "https://github.com/sonic-net/sonic-mgmt/issues/14087"

bfd/test_bfd.py::test_bfd_scale:
  skip:
    reason: "Test is not verified for cisco-8111 and cisco-8122 yet.
             and not supported for platforms other than Nvidia 4600c/4700/5600. Skipping the test"
    conditions_logical_operator: or
    conditions:
      - "platform in ['x86_64-8111_32eh_o-r0', 'x86_64-8122_64eh_o-r0', 'x86_64-8122_64ehf_o-r0']"
      - "platform not in ['x86_64-mlnx_msn4600c-r0', 'x86_64-mlnx_msn4700-r0', 'x86_64-nvidia_sn5600-r0', 'x86_64-8102_64h_o-r0', 'x86_64-8101_32fh_o-r0']"
      - "release in ['201811', '201911']"

bfd/test_bfd_static_route.py:
  skip:
    reason: "Only supported on multi-asic system & Cisco LCs."
    conditions:
      - "(is_multi_asic is False) or (hwsku not in ['Cisco-88-LC0-36FH-M-O36', 'Cisco-8800-LC-48H-C48', 'Cisco-88-LC0-36FH-O36'])"

bfd/test_bfd_traffic.py:
  skip:
    reason: "Test only supported on Cisco 8800 platforms."
    conditions:
      - "asic_type not in ['cisco-8000']"

#######################################
#####            bgp              #####
#######################################
bgp/test_bgp_allow_list.py:
  skip:
    reason: "Only supported on t1 topo. But Cisco 8111 or 8122 T1(compute ai) platform is not supported."
    conditions_logical_operator: or
    conditions:
      - "'t1' not in topo_type"
      - "platform in ['x86_64-8111_32eh_o-r0', 'x86_64-8122_64eh_o-r0', 'x86_64-8122_64ehf_o-r0']"

bgp/test_bgp_bbr.py:
  skip:
    reason: "Only supported on t1 topo. But Cisco 8111 or 8122 T1(compute ai) platform is not supported."
    conditions_logical_operator: or
    conditions:
      - "'t1' not in topo_type"
      - "platform in ['x86_64-8111_32eh_o-r0', 'x86_64-8122_64eh_o-r0', 'x86_64-8122_64ehf_o-r0']"

bgp/test_bgp_gr_helper.py:
  skip:
    reason: 'bgp graceful restarted is not a supported feature for T2'
    conditions:
      - "'t2' in topo_name"

bgp/test_bgp_multipath_relax.py:
  skip:
    reason: "Not supported topology backend."
    conditions:
      - "'backend' in topo_name"

bgp/test_bgp_queue.py:
  skip:
    reason: "Not supported on mgmt device"
    conditions:
      - "topo_type in ['m0', 'mx']"

bgp/test_bgp_slb.py:
  skip:
    reason: "Skip over topologies which doesn't support slb."
    conditions:
     - "'backend' in topo_name or 'mgmttor' in topo_name"

bgp/test_bgp_slb.py::test_bgp_slb_neighbor_persistence_across_advanced_reboot:
  skip:
    reason: "Skip it on dual tor since it got stuck during warm reboot due to known issue on master and internal image
             or over topologies which doesn't support slb."
    conditions_logical_operator: or
    conditions:
      - "topo_name in ['dualtor', 'dualtor-56', 'dualtor-120', 'dualtor-aa', 'dualtor-aa-56'] and https://github.com/sonic-net/sonic-mgmt/issues/9201"
      - "'backend' in topo_name or 'mgmttor' in topo_name"

bgp/test_bgp_speaker.py:
  skip:
    reason: "Not supported on topology backend."
    conditions:
      - "'backend' in topo_name"

bgp/test_bgp_suppress_fib.py:
  skip:
    reason: "Not supported before release 202411."
    conditions_logical_operator: or
    conditions:
      - "release in ['201811', '201911', '202012', '202205', '202211', '202305', '202311', '202405', 'master']"
      - "asic_type in ['vs'] and https://github.com/sonic-net/sonic-mgmt/issues/14449"

bgp/test_bgpmon.py:
  skip:
    reason: "Not supported on T2 topology or topology backend"
    conditions:
      - "'backend' in topo_name or 't2' in topo_name"

bgp/test_bgpmon_v6.py::test_bgpmon_no_ipv6_resolve_via_default:
  skip:
    reason: "Not applicable for passive bgpmon_v6"

bgp/test_traffic_shift.py::test_load_minigraph_with_traffic_shift_away:
  skip:
    reason: "Test is flaky and causing PR test to fail unnecessarily"
    conditions:
      - "asic_type in ['vs']"
      - https://github.com/sonic-net/sonic-mgmt/issues/6471

#######################################
#####            cacl             #####
#######################################
cacl/test_cacl_application.py::test_cacl_application_dualtor:
  skip:
    reason: "test_cacl_application_dualtor is only supported on dualtor topology"
    conditions:
      - "topo_name not in ['dualtor', 'dualtor-56', 'dualtor-64', 'dualtor-64-breakout', 'dualtor-120']"

cacl/test_cacl_application.py::test_cacl_application_nondualtor:
  skip:
    reason: "test_cacl_application is only supported on non dualtor topology"
    conditions:
      - "topo_name in ['dualtor', 'dualtor-56', 'dualtor-64', 'dualtor-120']"

cacl/test_cacl_application.py::test_multiasic_cacl_application:
  skip:
    reason: "test_multiasic_cacl_application is only supported on multi-ASIC platform"
    conditions:
      - "not is_multi_asic"

cacl/test_ebtables_application.py:
  skip:
    reason: "Ebtables shouldn't be installed in KVM which blocks L2 forwarding, skip in PR testing"
    conditions:
      - "asic_type in ['vs']"

#######################################
#####           configlet         #####
#######################################
configlet/test_add_rack.py:
  skip:
    reason: "AddRack is not yet supported on multi-ASIC platform"
    conditions:
      - "is_multi_asic==True"

container_hardening/test_container_hardening.py::test_container_privileged:
  skip:
    reason: "Not supported on 202305 and older releases"
    conditions:
      - "release in ['201811', '201911', '202012', '202205', '202211', '202305']"

#######################################
#####            copp             #####
#######################################
copp/test_copp.py:
  skip:
    reason: "Topology not supported by COPP tests"
    conditions:
      - "(topo_name not in ['dualtor-aa', 'dualtor-aa-64-breakout', 'ptf32', 'ptf64', 't0', 't0-64', 't0-52', 't0-116', 't1', 't1-lag', 't1-64-lag', 't1-56-lag', 't1-backend', 'm0', 'm0-2vlan', 'mx'] and 't2' not in topo_type)"

copp/test_copp.py::TestCOPP::test_add_new_trap:
  skip:
    reason: "Copp test_add_new_trap is not yet supported on these testbeds"
    conditions_logical_operator: or
    conditions:
      - "is_multi_asic==True"
      - "(topo_name not in ['ptf32', 'ptf64', 't0', 't0-64', 't0-52', 't0-116', 't1', 't1-lag', 't1-64-lag', 't1-56-lag', 't1-backend', 'm0', 'm0-2vlan', 'mx'] and 't2' not in topo_type)"

copp/test_copp.py::TestCOPP::test_remove_trap:
  skip:
    reason: "Copp test_remove_trap is not yet supported on these testbeds"
    conditions_logical_operator: or
    conditions:
      - "is_multi_asic==True"
      - "(topo_name not in ['ptf32', 'ptf64', 't0', 't0-64', 't0-52', 't0-116', 't1', 't1-lag', 't1-64-lag', 't1-56-lag', 't1-backend', 'm0', 'm0-2vlan', 'mx'] and 't2' not in topo_type)"

copp/test_copp.py::TestCOPP::test_trap_config_save_after_reboot:
  skip:
    conditions_logical_operator: or
    reason: "Copp test_trap_config_save_after_reboot is not yet supported on these testbeds or not supported after docker_inram enabled"
    conditions:
      - "is_multi_asic==True"
      - "build_version.split('.')[0].isdigit() and int(build_version.split('.')[0]) == 20220531 and int(build_version.split('.')[1]) > 27 and hwsku in ['Arista-7050-QX-32S', 'Arista-7050QX32S-Q32', 'Arista-7050-QX32', 'Arista-7050QX-32S-S4Q31', 'Arista-7060CX-32S-D48C8', 'Arista-7060CX-32S-C32', 'Arista-7060CX-32S-Q32', 'Arista-7060CX-32S-C32-T1']"
      - "build_version.split('.')[0].isdigit() and int(build_version.split('.')[0]) > 20220531 and hwsku in ['Arista-7050-QX-32S', 'Arista-7050QX32S-Q32', 'Arista-7050-QX32', 'Arista-7050QX-32S-S4Q31', 'Arista-7060CX-32S-D48C8', 'Arista-7060CX-32S-C32', 'Arista-7060CX-32S-Q32', 'Arista-7060CX-32S-C32-T1']"
      - "(topo_name not in ['ptf32', 'ptf64', 't0', 't0-64', 't0-52', 't0-116', 't1', 't1-lag', 't1-64-lag', 't1-56-lag', 't1-backend', 'm0', 'm0-2vlan', 'mx'] and 't2' not in topo_type)"

copp/test_copp.py::TestCOPP::test_trap_neighbor_miss:
  skip:
    reason: "Copp test_trap_neighbor_miss is not supported on this topology"
    conditions:
      - "(topo_name not in ['t0', 't0-64', 't0-52', 't0-116'])"

#######################################
#####            crm              #####
#######################################
crm/test_crm.py::test_crm_fdb_entry:
  skip:
    reason: "Unsupported topology, expected to run only on 'T0*' or 'M0/MX' topology"
    conditions:
      - "'t0' not in topo_name and topo_type not in ['m0', 'mx']"

#######################################
#####            decap            #####
#######################################
decap/test_decap.py::test_decap[ttl=pipe, dscp=pipe, vxlan=disable]:
  skip:
    reason: "Not supported on broadcom after 201911 release, mellanox all releases and cisco-8000 all releases and marvell asics"
    conditions:
      - "(asic_type in ['broadcom'] and release not in ['201811', '201911']) or (asic_type in ['mellanox']) or (asic_type in ['cisco-8000'])"

decap/test_decap.py::test_decap[ttl=pipe, dscp=pipe, vxlan=set_unset]:
  skip:
    reason: "Not supported on broadcom after 201911 release, mellanox all releases and cisco-8000 all releases and marvell asics"
    conditions:
      - "(asic_type in ['broadcom'] and release not in ['201811', '201911']) or (asic_type in ['mellanox']) or (asic_type in ['cisco-8000']) or (asic_type in ['marvell'])"

decap/test_decap.py::test_decap[ttl=pipe, dscp=uniform, vxlan=disable]:
  skip:
    conditions_logical_operator: or
    reason: "Not supported on backend, broadcom before 202012 release, marvell-teralynx platform. Skip 7260CX3 T1 topo in 202305 release"
    conditions:
      - "(topo_name in ['t1-backend', 't0-backend']) or (asic_type in ['broadcom'] and release in ['201811', '201911']) or asic_type in ['marvell-teralynx']"
      - "'7260CX3' in hwsku and release in ['202305'] and 't1' in topo_type"

decap/test_decap.py::test_decap[ttl=pipe, dscp=uniform, vxlan=set_unset]:
  skip:
    reason: "Not supported on backend, T2 topologies , broadcom platforms before 202012 release, marvell-teralynx, x86_64-8111_32eh_o-r0 platform. Skip on mellanox dualtor setups for github issue #9646. Skip on 7260CX3 T1 topo in 202305 release"
    conditions_logical_operator: or
    conditions:
      - "('t2' in topo_name) or (topo_name in ['t1-backend', 't0-backend']) or (asic_type in ['broadcom'] and release in ['201811', '201911']) or asic_type in ['marvell-teralynx'] or platform in ['x86_64-8111_32eh_o-r0']"
      - "https://github.com/sonic-net/sonic-mgmt/issues/9646 and 'dualtor' in topo_name and asic_type in ['mellanox']"
      - "'7260CX3' in hwsku and release in ['202305'] and 't1' in topo_type"

decap/test_decap.py::test_decap[ttl=uniform, dscp=pipe, vxlan=disable]:
  skip:
    reason: "Not supported uniform ttl mode"

decap/test_decap.py::test_decap[ttl=uniform, dscp=pipe, vxlan=set_unset]:
  skip:
    reason: "Not supported uniform ttl mode"

decap/test_decap.py::test_decap[ttl=uniform, dscp=uniform, vxlan=disable]:
  skip:
    reason: "Not supported uniform ttl mode"

decap/test_decap.py::test_decap[ttl=uniform, dscp=uniform, vxlan=set_unset]:
  skip:
    reason: "Not supported uniform ttl mode"

decap/test_subnet_decap.py::test_vlan_subnet_decap:
  skip:
    reason: "Supported only on T0 topology with KVM or broadcom td3 asic or mellanox asic, and available for 202405 release and later, need to skip on KVM testbed since subnet_decap feature haven't been added into yang model"
    conditions_logical_operator: or
    conditions:
      - "topo_type not in ['t0']"
      - "asic_type not in ['vs', 'mellanox'] and asic_gen not in ['td3']"
      - "asic_type in ['vs'] and https://github.com/sonic-net/sonic-buildimage/issues/21090"
      - "release in ['202012', '202205', '202305', '202311']"

#######################################
#####         dhcp_relay        #####
#######################################
dhcp_relay/test_dhcp_relay.py:
  skip:
    reason: "Need to skip for Cisco backend platform"
    conditions:
      - "platform in ['x86_64-8111_32eh_o-r0', 'x86_64-8122_64eh_o-r0', 'x86_64-8122_64ehf_o-r0']"

dhcp_relay/test_dhcp_relay.py::test_dhcp_relay_after_link_flap:
  skip:
    reason: "Skip test_dhcp_relay_after_link_flap on dualtor or platform x86_64-8111_32eh_o-r0"
    conditions_logical_operator: or
    conditions:
      - "'dualtor' in topo_name"
      - "platform in ['x86_64-8111_32eh_o-r0']"

dhcp_relay/test_dhcp_relay.py::test_dhcp_relay_random_sport:
  skip:
    reason: "Skip test_dhcp_relay_random_sport on dualtor in 201811 and 201911 or platform x86_64-8111_32eh_o-r0"
    conditions_logical_operator: or
    conditions:
      - "'dualtor' in topo_name and release in ['201811', '201911']"
      - "platform in ['x86_64-8111_32eh_o-r0']"

dhcp_relay/test_dhcp_relay.py::test_dhcp_relay_start_with_uplinks_down:
  skip:
    reason: "Skip test_dhcp_relay_start_with_uplinks_down on dualtor or platform x86_64-8111_32eh_o-r0"
    conditions_logical_operator: or
    conditions:
      - "'dualtor' in topo_name"
      - "platform in ['x86_64-8111_32eh_o-r0']"

dhcp_relay/test_dhcp_relay.py::test_dhcp_relay_unicast_mac:
  skip:
    reason: "Skip test_dhcp_relay_unicast_mac on dualtor or platform x86_64-8111_32eh_o-r0"
    conditions_logical_operator: or
    conditions:
      - "'dualtor' in topo_name and release in ['201811', '201911']"
      - "platform in ['x86_64-8111_32eh_o-r0']"

dhcp_relay/test_dhcp_relay_stress.py::test_dhcp_relay_stress:
  skip:
    reason: "1. Need to skip for platform armhf-nokia_ixs7215_52x-r0 due to buffer issues
             2. Need to skip for KVM due to low performance"
    conditions_logical_operator: or
    conditions:
      - "platform in ['armhf-nokia_ixs7215_52x-r0']"
      - "asic_type in ['vs']"

dhcp_relay/test_dhcp_relay_stress.py::test_dhcp_relay_stress[ack]:
  xfail:
    reason: "Testcase ignored on dualtor 202405"
    conditions:
      - "'dualtor' in topo_name and release in ['202405']"

dhcp_relay/test_dhcp_relay_stress.py::test_dhcp_relay_stress[discover]:
  skip:
    reason: "Testcase ignored due to github issue: https://github.com/sonic-net/sonic-mgmt/issues/14851"
    conditions:
      - "https://github.com/sonic-net/sonic-mgmt/issues/14851"

dhcp_relay/test_dhcp_relay_stress.py::test_dhcp_relay_stress[offer]:
  xfail:
    reason: "Testcase ignored on dualtor 202405"
    conditions:
      - "'dualtor' in topo_name and release in ['202405']"

dhcp_relay/test_dhcp_relay_stress.py::test_dhcp_relay_stress[request]:
  skip:
    reason: "Testcase ignored due to github issue: https://github.com/sonic-net/sonic-mgmt/issues/14851"
    conditions:
      - "https://github.com/sonic-net/sonic-mgmt/issues/14851"

dhcp_relay/test_dhcpv6_relay.py:
  skip:
    reason: "Need to skip for platform x86_64-8111_32eh_o-r0"
    conditions:
      - "platform in ['x86_64-8111_32eh_o-r0']"

dhcp_relay/test_dhcpv6_relay.py::TestDhcpv6RelayWithMultipleVlan:
  skip:
    reason: "skip the multiple vlan test on aa dualtor as interface state is not aa after vlan split"
    conditions:
      - "'dualtor-aa' in topo_name"

#######################################
#####         drop_packets        #####
#######################################
drop_packets:
  skip:
    reason: "M0/MX topo does not support drop_packets"
    conditions:
      - "topo_type in ['m0', 'mx']"

#######################################
#####           dualtor           #####
#######################################
dualtor/test_ipinip.py::test_encap_with_mirror_session:
  xfail:
     reason: "Testcase ignored on dualtor-aa topology and mellanox setups due to Github issue: https://github.com/sonic-net/sonic-mgmt/issues/8577"
     conditions:
       - https://github.com/sonic-net/sonic-mgmt/issues/8577
       - "'dualtor-aa' in topo_name and asic_type in ['mellanox']"

dualtor/test_orch_stress.py:
  skip:
    reason: "This testcase is designed for single tor testbed with mock dualtor config."
    conditions:
      - "(topo_type not in ['t0']) or ('dualtor' in topo_name)"

dualtor/test_orchagent_active_tor_downstream.py:
  skip:
    reason: "This testcase is designed for single tor testbed with mock dualtor config."
    conditions:
      - "(topo_type not in ['t0']) or ('dualtor' in topo_name)"

dualtor/test_orchagent_active_tor_downstream.py::test_downstream_ecmp_nexthops:
  skip:
    reason: "On Mellanox SPC1 platforms, due to HW limitation, the hierarchy ecmp behavior is not exactly as expected
             in the test case. / This testcase is designed for single tor testbed with mock dualtor config."
    conditions_logical_operator: or
    conditions:
      - "asic_gen == 'spc1'"
      - "(topo_type not in ['t0']) or ('dualtor' in topo_name)"

dualtor/test_orchagent_mac_move.py:
  skip:
    reason: "This testcase is designed for single tor testbed with mock dualtor config."
    conditions:
      - "(topo_type not in ['t0']) or ('dualtor' in topo_name)"

dualtor/test_orchagent_slb.py:
  skip:
    reason: "KVM do not support dualtor tunnel functionality, lower tor bgp verify would fail."
    conditions:
      - "asic_type in ['vs']"

dualtor/test_orchagent_standby_tor_downstream.py::test_downstream_standby_mux_toggle_active:
  skip:
    reason: "This testcase is designed for single tor testbed with mock dualtor config."
    conditions:
      - "(topo_type not in ['t0']) or ('dualtor' in topo_name)"
  xfail:
    reason: "Image issue on Boradcom platforms, but not consistently failing"
    conditions:
      - "asic_type in ['broadcom']"

dualtor/test_orchagent_standby_tor_downstream.py::test_standby_tor_downstream:
  skip:
    reason: "This testcase is designed for single tor testbed with mock dualtor config."
    conditions:
      - "(topo_type not in ['t0']) or ('dualtor' in topo_name)"

dualtor/test_orchagent_standby_tor_downstream.py::test_standby_tor_downstream_bgp_recovered:
  skip:
    reason: "This testcase is designed for single tor testbed with mock dualtor config."
    conditions:
      - "(topo_type not in ['t0']) or ('dualtor' in topo_name)"

dualtor/test_orchagent_standby_tor_downstream.py::test_standby_tor_downstream_loopback_route_readded:
  skip:
    reason: "This testcase is designed for single tor testbed with mock dualtor config."
    conditions:
      - "(topo_type not in ['t0']) or ('dualtor' in topo_name)"

dualtor/test_orchagent_standby_tor_downstream.py::test_standby_tor_downstream_t1_link_recovered:
  skip:
    reason: "This testcase is designed for single tor testbed with mock dualtor config."
    conditions:
      - "(topo_type not in ['t0']) or ('dualtor' in topo_name)"

dualtor/test_orchagent_standby_tor_downstream.py::test_standby_tor_remove_neighbor_downstream_standby:
  skip:
    reason: "This testcase is designed for single tor testbed with mock dualtor config."
    conditions:
      - "(topo_type not in ['t0']) or ('dualtor' in topo_name)"

dualtor/test_standby_tor_upstream_mux_toggle.py:
  skip:
    reason: "This testcase is designed for single tor testbed with mock dualtor config."
    conditions:
      - "(topo_type not in ['t0']) or ('dualtor' in topo_name)"

dualtor/test_switchover_failure.py:
  skip:
    reason: "Test in KVM has a high failure rate, skip with Github issue."
    conditions:
      - "asic_type in ['vs']"
      - https://github.com/sonic-net/sonic-mgmt/issues/14247

dualtor/test_tor_ecn.py::test_dscp_to_queue_during_encap_on_standby:
  xfail:
     reason: "Testcase ignored on dualtor-aa topology and mellanox setups due to Github issue: https://github.com/sonic-net/sonic-mgmt/issues/8577"
     conditions:
       - https://github.com/sonic-net/sonic-mgmt/issues/8577
       - "'dualtor-aa' in topo_name and asic_type in ['mellanox']"

dualtor/test_tor_ecn.py::test_ecn_during_encap_on_standby:
  xfail:
     reason: "Testcase ignored on dualtor-aa topology and mellanox setups due to Github issue: https://github.com/sonic-net/sonic-mgmt/issues/8577"
     conditions:
       - https://github.com/sonic-net/sonic-mgmt/issues/8577
       - "'dualtor-aa' in topo_name and asic_type in ['mellanox']"

dualtor/test_tunnel_memory_leak.py::test_tunnel_memory_leak:
  skip:
    reason: "Testcase ignored on dualtor-64 topology due to Github issue: https://github.com/sonic-net/sonic-mgmt/issues/11403"
    conditions:
      - "https://github.com/sonic-net/sonic-mgmt/issues/11403 and 'dualtor-64' in topo_name"

dualtor_io:
  skip:
    reason: "Testcase could only be executed on dualtor testbed."
    conditions:
      - "'dualtor' not in topo_name"

dualtor_io/test_link_failure.py::test_active_link_admin_down_config_reload_link_up_downstream_standby[active-active]:
  xfail:
    reason: "Testcase ignored on mellanox setups due to github issue: https://github.com/sonic-net/sonic-buildimage/issues/16161"
    conditions:
      - "https://github.com/sonic-net/sonic-buildimage/issues/16161 and asic_type in ['mellanox']"

dualtor_io/test_link_failure.py::test_active_link_down_downstream_active:
  xfail:
    reason: "Testcase ignored on Nvidia platforms due to github issue: https://github.com/sonic-net/sonic-mgmt/issues/8272"
    conditions:
      - https://github.com/sonic-net/sonic-mgmt/issues/8272
      - "asic_type in ['mellanox']"
  skip:
    reason: "KVM testbed do not support shutdown fanout interface action / Testcase could only be executed on dualtor testbed."
    conditions:
      - "asic_type in ['vs'] or 'dualtor' not in topo_name"

dualtor_io/test_link_failure.py::test_active_link_down_downstream_active_soc:
  xfail:
    reason: "Testcase ignored on Nvidia platforms due to github issue: https://github.com/sonic-net/sonic-mgmt/issues/8272"
    conditions:
      - https://github.com/sonic-net/sonic-mgmt/issues/8272
      - "asic_type in ['mellanox']"
  skip:
    reason: "KVM testbed do not support shutdown fanout interface action / Testcase could only be executed on dualtor testbed."
    conditions:
      - "asic_type in ['vs'] or 'dualtor' not in topo_name"

dualtor_io/test_link_failure.py::test_active_link_down_downstream_standby:
  xfail:
    reason: "Testcase ignored on Nvidia platforms due to github issue: https://github.com/sonic-net/sonic-mgmt/issues/8272"
    conditions:
      - https://github.com/sonic-net/sonic-mgmt/issues/8272
      - "asic_type in ['mellanox']"
  skip:
    reason: "KVM testbed do not support shutdown fanout interface action / Testcase could only be executed on dualtor testbed."
    conditions:
      - "asic_type in ['vs'] or 'dualtor' not in topo_name"

dualtor_io/test_link_failure.py::test_active_link_down_upstream:
  skip:
    reason: "KVM testbed do not support shutdown fanout interface action / Testcase could only be executed on dualtor testbed."
    conditions:
      - "asic_type in ['vs'] or 'dualtor' not in topo_name"

dualtor_io/test_link_failure.py::test_active_link_down_upstream_soc:
  skip:
    reason: "KVM testbed do not support shutdown fanout interface action / Testcase could only be executed on dualtor testbed."
    conditions:
      - "asic_type in ['vs'] or 'dualtor' not in topo_name"

dualtor_io/test_link_failure.py::test_standby_link_down_downstream_active:
  skip:
    reason: "KVM testbed do not support shutdown fanout interface action / Testcase could only be executed on dualtor testbed."
    conditions:
      - "asic_type in ['vs'] or 'dualtor' not in topo_name"

dualtor_io/test_link_failure.py::test_standby_link_down_downstream_standby:
  skip:
    reason: "KVM testbed do not support shutdown fanout interface action / Testcase could only be executed on dualtor testbed."
    conditions:
      - "asic_type in ['vs'] or 'dualtor' not in topo_name"

dualtor_io/test_link_failure.py::test_standby_link_down_upstream:
  skip:
    reason: "KVM testbed do not support shutdown fanout interface action / Testcase could only be executed on dualtor testbed."
    conditions:
      - "asic_type in ['vs'] or 'dualtor' not in topo_name"

dualtor_io/test_normal_op.py:
  skip:
    reason: "KVM do not support dualtor tunnel functionality, verify DB status would fail. Temporarily skip in PR testing"
    conditions:
      - "asic_type in ['vs']"

dualtor_io/test_tor_failure.py:
  skip:
    reason: "This script would toggle PDU, which is not supported on KVM."
    conditions:
      - "asic_type in ['vs']"

dualtor_mgmt/test_dualtor_bgp_update_delay.py:
  xfail:
    reason: "Has flaky issue on kvm testbed"
    conditions:
      - asic_type in ['vs']
      - https://github.com/sonic-net/sonic-mgmt/issues/14996

dualtor_mgmt/test_server_failure.py::test_server_reboot:
  skip:
    reason: "KVM testbed does not have fanout hosts"
    conditions:
      - "asic_type in ['vs']"

dualtor_mgmt/test_toggle_mux.py:
  skip:
    reason: "This testcase has low passing rate in KVM PR test, skip with issue to unblock PR test."
    conditions:
      - "asic_type in ['vs'] and https://github.com/sonic-net/sonic-mgmt/issues/15958"

#######################################
#####         dut_console         #####
#######################################
dut_console:
  skip:
    reason: "Not supported vs testbed."
    conditions:
      - "asic_type in ['vs']"

dut_console/test_console_baud_rate.py::test_baud_rate_boot_connect:
  skip:
    reason: "Platform linecards do not have console ports"
    conditions:
      - "asic_type in ['vs'] or 'arista_7800' in platform"

dut_console/test_console_baud_rate.py::test_baud_rate_sonic_connect:
  skip:
    reason: "Platform linecards do not have console ports"
    conditions:
      - "asic_type in ['vs'] or 'arista_7800' in platform"

#######################################
#####             ecmp            #####
#######################################
ecmp/inner_hashing/test_inner_hashing.py:
  skip:
    conditions_logical_operator: or
    reason: "PBH introduced in 202111 and skip this test on Mellanox 2700 platform. Test does not support dualtor topology."
    conditions:
      - "branch in ['201811', '201911', '202012', '202106']"
      - "platform not in ['x86_64-mlnx_msn3800-r0', 'x86_64-mlnx_msn4600c-r0', 'x86_64-kvm_x86_64-r0']"
      - "topo_type not in ['t0']"
      - "asic_type not in ['mellanox', 'vs']"
      - "'dualtor' in topo_name"

ecmp/inner_hashing/test_inner_hashing_lag.py:
  skip:
    conditions_logical_operator: or
    reason: "PBH introduced in 202111 and skip this test on Mellanox 2700 platform. Test does not support dualtor topology."
    conditions:
      - "branch in ['201811', '201911', '202012', '202106']"
      - "platform not in ['x86_64-mlnx_msn3800-r0', 'x86_64-mlnx_msn4600c-r0', 'x86_64-kvm_x86_64-r0']"
      - "topo_type not in ['t0']"
      - "asic_type not in ['mellanox', 'vs']"
      - "'dualtor' in topo_name"

ecmp/inner_hashing/test_wr_inner_hashing.py:
  skip:
    conditions_logical_operator: or
    reason: "PBH introduced in 202111 and skip this test on Mellanox 2700 platform. Test does not support dualtor topology."
    conditions:
      - "branch in ['201811', '201911', '202012', '202106']"
      - "platform not in ['x86_64-mlnx_msn3800-r0', 'x86_64-mlnx_msn4600c-r0', 'x86_64-kvm_x86_64-r0']"
      - "topo_type not in ['t0']"
      - "asic_type not in ['mellanox', 'vs']"
      - "'dualtor' in topo_name"

ecmp/inner_hashing/test_wr_inner_hashing_lag.py:
  skip:
    conditions_logical_operator: or
    reason: "PBH introduced in 202111 and skip this test on Mellanox 2700 platform. Test does not support dualtor topology."
    conditions:
      - "branch in ['201811', '201911', '202012', '202106']"
      - "platform not in ['x86_64-mlnx_msn3800-r0', 'x86_64-mlnx_msn4600c-r0', 'x86_64-kvm_x86_64-r0']"
      - "topo_type not in ['t0']"
      - "asic_type not in ['mellanox', 'vs']"
      - "'dualtor' in topo_name"

ecmp/test_ecmp_sai_value.py:
  skip:
    reason: "Only support Broadcom T1/T0 topology with 20230531 and above image, 7050cx3 T1 doesn't enable this feature"
    conditions_logical_operator: or
    conditions:
      - "topo_type not in ['t1', 't0']"
      - "asic_type not in ['broadcom']"
      - "release in ['201911', '202012', '202205', '202211']"
      - "topo_type in ['t1'] and hwsku in ['Arista-7050CX3-32S-C32']"

ecmp/test_fgnhg.py:
  skip:
    conditions_logical_operator: or
    reason: "The test case only runs on Mellanox T0 platform running 202012 or above; Mellanox 2700 platform is skipped; Skip on issue 7755"
    conditions:
      - "branch in ['201811', '201911']"
      - "platform in ['x86_64-mlnx_msn2700-r0', 'x86_64-mlnx_msn2700a1-r0']"
      - "topo_type not in ['t0']"
      - "asic_type not in ['mellanox']"
      - "https://github.com/sonic-net/sonic-mgmt/issues/7755"
      - "https://github.com/sonic-net/sonic-mgmt/issues/6558 and 'msn2' in platform"

#######################################
#####         everflow            #####
#######################################
everflow/test_everflow_per_interface.py:
  skip:
    reason: "Skip running on dualtor testbed/unsupported platforms or
                  multi-asic due to https://github.com/sonic-net/sonic-buildimage/issues/11776"
    conditions_logical_operator: or
    conditions:
      - "'dualtor' in topo_name"
      - "platform in ['x86_64-8800_lc_48h_o-r0', 'x86_64-8800_lc_48h-r0']"
      - "(is_multi_asic==True) and https://github.com/sonic-net/sonic-buildimage/issues/11776"

everflow/test_everflow_per_interface.py::test_everflow_per_interface[ipv6-default]:
  skip:
    reason: "Skip everflow per interface IPv6 test on unsupported platforms"
    conditions_logical_operator: or
    conditions:
      - "asic_type in ['cisco-8000', 'marvell', 'mellanox'] or (asic_subtype in ['broadcom-dnx'] and https://github.com/sonic-net/sonic-swss/issues/2204)"
      - "'dualtor' in topo_name"
      - "platform in ['x86_64-8800_lc_48h_o-r0', 'x86_64-8800_lc_48h-r0']"
      - "(is_multi_asic==True) and https://github.com/sonic-net/sonic-buildimage/issues/11776"

everflow/test_everflow_per_interface.py::test_everflow_per_interface[ipv6-m0_l3_scenario]:
  skip:
    reason: "Skip m0 everflow per interface IPv6 test on unsupported platforms"
    conditions_logical_operator: or
    conditions:
      - "asic_type in ['marvell']"
      - "'dualtor' in topo_name"
      - "platform in ['x86_64-8800_lc_48h_o-r0', 'x86_64-8800_lc_48h-r0']"
      - "(is_multi_asic==True) and https://github.com/sonic-net/sonic-buildimage/issues/11776"

everflow/test_everflow_per_interface.py::test_everflow_per_interface[ipv6-m0_vlan_scenario]:
  skip:
    reason: "Skip m0 everflow per interface IPv6 test on unsupported platforms"
    conditions_logical_operator: or
    conditions:
      - "asic_type in ['marvell']"
      - "'dualtor' in topo_name"
      - "platform in ['x86_64-8800_lc_48h_o-r0', 'x86_64-8800_lc_48h-r0']"
      - "(is_multi_asic==True) and https://github.com/sonic-net/sonic-buildimage/issues/11776"

everflow/test_everflow_testbed.py::EverflowIPv4Tests::test_everflow_dscp_with_policer:
  skip:
    reason: "Test not supported on Mellanox platforms"
    conditions:
      - "asic_type in ['mellanox']"

everflow/test_everflow_testbed.py::TestEverflowV4EgressAclEgressMirror:
  skip:
    reason: "For Mellanox t0-120 setup - Need to skip the test due to HW resource limitation.
             For Cisco-8000 - EverflowV4 EgressAcl EgressMirror - is not yet fully supported on cisco chassis. Skipping it till it is fully validated."
    conditions_logical_operator: "OR"
    conditions:
      - "asic_type in ['cisco-8000']"
      - "'t0-120' in topo_name and asic_type in ['mellanox']"

everflow/test_everflow_testbed.py::TestEverflowV4EgressAclEgressMirror::test_everflow_dscp_with_policer:
  skip:
    reason: "Skipping test since mirror with policer is not supported on Cisco 8000 platforms and Broadcom DNX platforms."
    conditions_logical_operator: "OR"
    conditions:
      - "asic_subtype in ['broadcom-dnx']"
      - "asic_type in ['cisco-8000']"

everflow/test_everflow_testbed.py::TestEverflowV4IngressAclIngressMirror::test_everflow_dscp_with_policer:
  skip:
    reason: "Skipping test since mirror with policer is not supported on Cisco 8000 platforms and Broadcom DNX platforms."
    conditions_logical_operator: "OR"
    conditions:
      - "asic_type in ['cisco-8000']"
      - "asic_subtype in ['broadcom-dnx']"

#######################################
#####            fdb              #####
#######################################
fdb/test_fdb_mac_expire.py:
  skip:
    reason: "Not supported on this DUT topology."
    conditions:
      - "topo_type not in ['t0', 'm0', 'mx']"

fdb/test_fdb_mac_learning.py::TestFdbMacLearning::testFdbMacLearning:
  skip:
    reason: "Skip at dualtor-aa topology due to github issue https://github.com/sonic-net/sonic-mgmt/issues/16110"
    conditions:
      - "'dualtor-aa' in topo_name and https://github.com/sonic-net/sonic-mgmt/issues/16110"

#######################################
#####            fib              #####
#######################################
fib/test_fib.py::test_ipinip_hash:
  skip:
    reason: 'ipinip hash test is not fully supported on mellanox platform (case#00581265)'
    conditions:
      - "asic_type in ['mellanox']"

fib/test_fib.py::test_nvgre_hash:
  skip:
    reason: 'Nvgre hash test is not fully supported on VS platform'
    conditions:
      - "asic_type in ['vs']"

fib/test_fib.py::test_vxlan_hash:
  skip:
    reason: 'Vxlan hash test is not fully supported on VS platform'
    conditions:
      - "asic_type in ['vs']"

#######################################
#####   generic_config_updater    #####
#######################################
generic_config_updater:
  skip:
    reason: 'generic_config_updater is not a supported feature for T2'
    conditions:
      - "'t2' in topo_name"

generic_config_updater/test_bgp_prefix.py::test_bgp_prefix_tc1_suite:
  skip:
    reason: "Cisco 8122 backend compute ai platform is not supported."
    conditions:
      - "platform in ['x86_64-8122_64eh_o-r0', 'x86_64-8122_64ehf_o-r0']"

generic_config_updater/test_dhcp_relay.py:
  skip:
    reason: "Need to skip for Cisco backend platform/ generic_config_updater is not a supported feature for T2"
    conditions_logical_operator: "OR"
    conditions:
      - "platform in ['x86_64-8111_32eh_o-r0', 'x86_64-8122_64eh_o-r0', 'x86_64-8122_64ehf_o-r0']"
      - "'backend' in topo_name"
      - "'t2' in topo_name"

generic_config_updater/test_dynamic_acl.py:
  skip:
    reason: "Device SKUs do not support the custom ACL_TABLE_TYPE that we use in this test.  Known log error unrelated to test
    on m0-2vlan testbed causes consistent failures / generic_config_updater is not a supported feature for T2"
    conditions_logical_operator: "OR"
    conditions:
      - "release in ['202311', '202405'] and platform in ['armhf-nokia_ixs7215_52x-r0']"
      - "hwsku in ['Cisco-8111-O64']"
      - "topo_name in ['m0-2vlan']"
      - "'t2' in topo_name"

generic_config_updater/test_ecn_config_update.py::test_ecn_config_updates:
  skip:
    reason: "This test is not run on this asic type, topology, or version currently / generic_config_updater is not a supported feature for T2"
    conditions_logical_operator: "OR"
    conditions:
      - "asic_type in ['cisco-8000']"
      - "topo_type in ['m0', 'mx']"
      - "release in ['202211']"
      - "'t2' in topo_name"

generic_config_updater/test_eth_interface.py::test_replace_fec:
  skip:
    reason: 'Skipping test on 7260/3800 platform due to bug of https://github.com/sonic-net/sonic-mgmt/issues/11237
             / generic_config_updater is not a supported feature for T2'
    conditions_logical_operator: "OR"
    conditions:
      - "hwsku in ['Arista-7260CX3-D108C8', 'Arista-7260CX3-Q64', 'Mellanox-SN3800-D112C8'] and https://github.com/sonic-net/sonic-mgmt/issues/11237"
      - "'t2' in topo_name"

generic_config_updater/test_eth_interface.py::test_toggle_pfc_asym:
  skip:
    reason: "Skip asym pfc on unsupported platforms"
    conditions_logical_operator: "OR"
    conditions:
      - "asic_type in ['cisco-8000']"
      - "'t2' in topo_name"

generic_config_updater/test_eth_interface.py::test_update_speed:
  skip:
    reason: 'Skip this script due to this not being a production scenario and misleading StateDB output for valid speed / generic_config_updater is not a supported feature for T2'
    conditions_logical_operator: "OR"
    conditions:
      - https://github.com/sonic-net/sonic-mgmt/issues/8143
      - https://github.com/sonic-net/sonic-buildimage/issues/13267
      - "'t2' in topo_name"

generic_config_updater/test_incremental_qos.py:
  skip:
    reason: "Does not support dualtor right now, due to issue https://github.com/sonic-net/sonic-mgmt/issues/14865
             / generic_config_updater is not a supported feature for T2"
    conditions_logical_operator: "OR"
    conditions:
      - "'dualtor' in topo_name"
      - "'t2' in topo_name"

generic_config_updater/test_incremental_qos.py::test_incremental_qos_config_updates:
  skip:
    reason: "This test is not run on this hwsku/asic type or version or topology currently"
    conditions_logical_operator: "OR"
    conditions:
      - "not any(i in hwsku for i in ['2700', 'Arista-7170-64C', 'montara', 'newport']) and asic_type in ['broadcom', 'cisco-8000'] and release in ['202211']"
      - "'t2' in topo_name"

generic_config_updater/test_mmu_dynamic_threshold_config_update.py::test_dynamic_th_config_updates:
  skip:
    reason: "This test is not run on this asic type or version or topology currently"
    conditions_logical_operator: "OR"
    conditions:
      - "asic_type in ['broadcom', 'cisco-8000'] and release in ['202211']"
      - "'t2' in topo_name"

generic_config_updater/test_pfcwd_interval.py:
  skip:
    reason: "This test can only support mellanox platforms"
    conditions:
      - "asic_type not in ['mellanox']"

generic_config_updater/test_pfcwd_status.py:
  skip:
    reason: "This test is not run on this topo type or version or topology currently"
    conditions_logical_operator: "OR"
    conditions:
      - "topo_type in ['m0', 'mx']"
      - "release in ['202211']"
      - "'t2' in topo_name"

generic_config_updater/test_pg_headroom_update.py:
  skip:
    reason: "Unsupported topology."
    conditions_logical_operator: "OR"
    conditions:
      - "topo_type in ['m0', 'mx']"
      - "'t2' in topo_name"

#######################################
#####           gnmi              #####
#######################################
gnmi/test_gnmi_configdb.py:
  skip:
    reason: "This feature is not supported for multi asic. Skipping these test for T2 and multi asic."
    conditions_logical_operator: or
    conditions:
      - "'t2' in topo_name"
      - "is_multi_asic==True"

#######################################
#####           hash              #####
#######################################
hash/test_generic_hash.py:
  skip:
    reason: "Testcase ignored due to GitHub issue https://github.com/sonic-net/sonic-mgmt/issues/15340 on dualtor aa setup"
    conditions:
      - "https://github.com/sonic-net/sonic-mgmt/issues/15340 and 'dualtor-aa' in topo_name"

hash/test_generic_hash.py::test_algorithm_config:
  xfail:
    reason: "This is a new test cases and doesn't work for platform other than Mellanox, xfail them before the issue is addressed"
    conditions:
      - "asic_type not in ['mellanox']"
      - https://github.com/sonic-net/sonic-mgmt/issues/14109

hash/test_generic_hash.py::test_backend_error_messages:
  xfail:
    reason: "This is a new test cases and doesn't work for platform other than Mellanox, xfail them before the issue is addressed"
    conditions:
      - "asic_type not in ['mellanox']"
      - https://github.com/sonic-net/sonic-mgmt/issues/14109

hash/test_generic_hash.py::test_ecmp_and_lag_hash:
  skip:
    reason: 'On Mellanox SPC1 platforms, due to HW limitation, it would not support CRC_CCITT algorithm. For broadcom, ECMP/LAG hash not supported in broadcom SAI'
    conditions_logical_operator: or
    conditions:
      - "asic_gen == 'spc1'"
      - "asic_type in ['broadcom']"

hash/test_generic_hash.py::test_ecmp_and_lag_hash[CRC-INNER_IP_PROTOCOL:
  skip:
    reason: "On Mellanox platforms, due to HW limitation, it would not support CRC algorithm on INNER_IP_PROTOCOL field. For broadcom, ECMP hash is not supported in broadcom SAI."
    conditions:
    - "asic_type in ['broadcom', 'mellanox']"

hash/test_generic_hash.py::test_ecmp_and_lag_hash[CRC_CCITT-INNER_IP_PROTOCOL:
  skip:
    reason: "On Mellanox platforms, due to HW limitation, it would not support CRC algorithm on INNER_IP_PROTOCOL field"
    conditions:
    - "asic_type in ['mellanox']"

hash/test_generic_hash.py::test_ecmp_and_lag_hash[CRC_CCITT-IN_PORT:
  skip:
    reason: "On Mellanox platforms, due to HW limitation, when ecmp and lag hash at the same time, it would not support setting ecmp hash as CRC_CCITT and lag hash as CRC on ingress port hash field"
    conditions:
    - "asic_type in ['mellanox']"

hash/test_generic_hash.py::test_ecmp_hash:
  skip:
    reason: 'ECMP hash not supported in broadcom SAI'
    conditions:
      - "asic_type in ['broadcom']"

hash/test_generic_hash.py::test_ecmp_hash[CRC-INNER_IP_PROTOCOL:
  skip:
    reason: "On Mellanox platforms, due to HW limitation, it would not support CRC algorithm on INNER_IP_PROTOCOL field. For broadcom, ECMP hash is not supported in broadcom SAI."
    conditions:
    - "asic_type in ['broadcom', 'mellanox']"

hash/test_generic_hash.py::test_hash_capability:
  xfail:
    reason: "This is a new test cases and doesn't work for platform other than Mellanox, xfail them before the issue is addressed"
    conditions:
      - "asic_type not in ['mellanox']"
      - https://github.com/sonic-net/sonic-mgmt/issues/14109

hash/test_generic_hash.py::test_lag_hash:
  skip:
    reason: 'LAG hash not supported in broadcom SAI'
    conditions:
      - "asic_type in ['broadcom']"

hash/test_generic_hash.py::test_lag_hash[CRC-INNER_IP_PROTOCOL:
  skip:
    reason: "On Mellanox platforms, due to HW limitation, it would not support CRC algorithm on INNER_IP_PROTOCOL field. For broadcom, LAG hash is not supported in broadcom SAI."
    conditions:
    - "asic_type in ['broadcom', 'mellanox']"

hash/test_generic_hash.py::test_lag_member_flap:
  skip:
    reason: 'On Mellanox SPC1 platforms, due to HW limitation, it would not support CRC_CCITT algorithm. For broadcom, LAG hash not supported in broadcom SAI. For other platforms, skipping due to missing object in SonicHost'
    conditions_logical_operator: "OR"
    conditions:
      - "asic_gen == 'spc1'"
      - "asic_type in ['broadcom']"
      - https://github.com/sonic-net/sonic-mgmt/issues/13919

hash/test_generic_hash.py::test_lag_member_flap[CRC-INNER_IP_PROTOCOL:
  skip:
    reason: "On Mellanox platforms, due to HW limitation, it would not support CRC algorithm on INNER_IP_PROTOCOL field"
    conditions:
    - "asic_type in ['mellanox']"

hash/test_generic_hash.py::test_lag_member_flap[CRC_CCITT-INNER_IP_PROTOCOL:
  skip:
    reason: "On Mellanox platforms, due to HW limitation, it would not support CRC algorithm on INNER_IP_PROTOCOL field"
    conditions:
    - "asic_type in ['mellanox']"

hash/test_generic_hash.py::test_lag_member_flap[CRC_CCITT-IN_PORT:
  skip:
    reason: "On Mellanox platforms, due to HW limitation, when ecmp and lag hash at the same time, it would not support
    setting ecmp hash as CRC_CCITT and lag hash as CRC on ingress port hash field"
    conditions:
    - "asic_type in ['mellanox']"

hash/test_generic_hash.py::test_lag_member_remove_add:
  skip:
    reason: 'On Mellanox SPC1 platforms, due to HW limitation, it would not support CRC_CCITT algorithm. For broadcom, LAG hash not supported in broadcom SAI. For other platforms, skipping due to missing object in SonicHost'
    conditions_logical_operator: "OR"
    conditions:
      - "asic_gen == 'spc1'"
      - "asic_type in ['broadcom']"
      - https://github.com/sonic-net/sonic-mgmt/issues/13919

hash/test_generic_hash.py::test_lag_member_remove_add[CRC-INNER_IP_PROTOCOL:
  skip:
    reason: "On Mellanox platforms, due to HW limitation, it would not support CRC algorithm on INNER_IP_PROTOCOL field"
    conditions:
    - "asic_type in ['mellanox']"

hash/test_generic_hash.py::test_lag_member_remove_add[CRC_CCITT-INNER_IP_PROTOCOL:
  skip:
    reason: "On Mellanox platforms, due to HW limitation, it would not support CRC algorithm on INNER_IP_PROTOCOL field"
    conditions:
    - "asic_type in ['mellanox']"

hash/test_generic_hash.py::test_lag_member_remove_add[CRC_CCITT-IN_PORT:
  skip:
    reason: "On Mellanox platforms, due to HW limitation, when ecmp and lag hash at the same time, it would not support
    setting ecmp hash as CRC_CCITT and lag hash as CRC on ingress port hash field"
    conditions:
    - "asic_type in ['mellanox']"

hash/test_generic_hash.py::test_nexthop_flap:
  skip:
    reason: 'On Mellanox SPC1 platforms, due to HW limitation, it would not support CRC_CCITT algorithm. For broadcom, ECMP/LAG hash not supported in broadcom SAI. For other platforms, skipping due to missing object in SonicHost'
    conditions_logical_operator: "OR"
    conditions:
      - "asic_gen == 'spc1'"
      - "asic_type in ['broadcom']"
      - https://github.com/sonic-net/sonic-mgmt/issues/13919

hash/test_generic_hash.py::test_nexthop_flap[CRC-INNER_IP_PROTOCOL:
  skip:
    reason: "On Mellanox platforms, due to HW limitation, it would not support CRC algorithm on INNER_IP_PROTOCOL field"
    conditions:
    - "asic_type in ['mellanox']"

hash/test_generic_hash.py::test_nexthop_flap[CRC_CCITT-INNER_IP_PROTOCOL:
  skip:
    reason: "On Mellanox platforms, due to HW limitation, it would not support CRC algorithm on INNER_IP_PROTOCOL field"
    conditions:
    - "asic_type in ['mellanox']"

hash/test_generic_hash.py::test_nexthop_flap[CRC_CCITT-IN_PORT:
  skip:
    reason: "On Mellanox platforms, due to HW limitation, when ecmp and lag hash at the same time, it would not support
    setting ecmp hash as CRC_CCITT and lag hash as CRC on ingress port hash field"
    conditions:
    - "asic_type in ['mellanox']"

hash/test_generic_hash.py::test_reboot:
  skip:
    reason: 'On Mellanox SPC1 platforms, due to HW limitation, it would not support CRC_CCITT algorithm. For broadcom, ECMP/LAG hash not supported in broadcom SAI'
    conditions_logical_operator: or
    conditions:
      - "asic_gen == 'spc1'"
      - "asic_type in ['broadcom']"

hash/test_generic_hash.py::test_reboot[CRC-INNER_IP_PROTOCOL:
  skip:
    reason: "On Mellanox platforms, due to HW limitation, it would not support CRC algorithm on INNER_IP_PROTOCOL field"
    conditions:
    - "asic_type in ['mellanox']"

hash/test_generic_hash.py::test_reboot[CRC_CCITT-INNER_IP_PROTOCOL:
  skip:
    reason: "On Mellanox platforms, due to HW limitation, it would not support CRC algorithm on INNER_IP_PROTOCOL field"
    conditions:
    - "asic_type in ['mellanox']"

hash/test_generic_hash.py::test_reboot[CRC_CCITT-IN_PORT:
  skip:
    reason: "On Mellanox platforms, due to HW limitation, when ecmp and lag hash at the same time, it would not support
    setting ecmp hash as CRC_CCITT and lag hash as CRC on ingress port hash field"
    conditions:
    - "asic_type in ['mellanox']"

#######################################
#####           http              #####
#######################################
http/test_http_copy.py:
  skip:
    reason: "Test doesn't clean up the files in /tmp, it will cause the subsequent cases in /tmp fail, skipping until the issue is addressed"

#######################################
#####    iface_loopback_action    #####
#######################################
iface_loopback_action/test_iface_loopback_action.py:
  skip:
    reason: "Test only supported on Mellanox SKUs, didn't supported on dualtor topology."
    conditions_logical_operator: or
    conditions:
      - "'dualtor' in topo_name"
      - "asic_type not in ['mellanox']"

#######################################
#####      iface_namingmode       #####
#######################################
iface_namingmode/test_iface_namingmode.py::TestConfigInterface:
  skip:
    reason: "x86_64-8111_32eh_o-r0 platform does not support TestConfigInterface"
    conditions:
      - "platform in ['x86_64-8111_32eh_o-r0']"

iface_namingmode/test_iface_namingmode.py::TestShowPriorityGroup:
  xfail:
    reason: "Platform specific issue"
    strict: True
    conditions:
      - "platform in ['x86_64-cel_e1031-r0']"
  skip:
    reason: "M0/MX topo does not support TestShowPriorityGroup"
    conditions:
      - "topo_type in ['m0', 'mx']"

iface_namingmode/test_iface_namingmode.py::TestShowQueue:
  skip:
    reason: "M0/MX topo does not support TestShowQueue"
    conditions:
      - "topo_type in ['m0', 'mx']"

iface_namingmode/test_iface_namingmode.py::TestShowQueue::test_show_queue_persistent_watermark:
  xfail:
    reason: "Platform specific issue"
    strict: True
    conditions:
      - "platform in ['x86_64-cel_e1031-r0']"

iface_namingmode/test_iface_namingmode.py::TestShowQueue::test_show_queue_watermark:
  xfail:
    reason: "Platform specific issue"
    strict: True
    conditions:
      - "platform in ['x86_64-cel_e1031-r0']"

#######################################
#####            ip               #####
#######################################
ip/test_ip_packet.py:
  skip:
    reason: "Skipping ip packet test since can't provide enough interfaces"
    conditions:
      - "len(minigraph_interfaces) < 2 and len(minigraph_portchannels) < 2"

ip/test_ip_packet.py::TestIPPacket::test_forward_ip_packet_with_0xffff_chksum_drop:
  skip:
    reason: "Broadcom, Cisco, Barefoot, and Marvell Asic will tolorate IP packets with 0xffff checksum
            / Skipping ip packet test since can't provide enough interfaces"
    conditions_logical_operator: or
    conditions:

      - "asic_type in ['broadcom', 'cisco-8000', 'marvell', 'barefoot', 'marvell-teralynx'] and asic_subtype not in ['broadcom-dnx']"
      - "len(minigraph_interfaces) < 2 and len(minigraph_portchannels) < 2"

ip/test_ip_packet.py::TestIPPacket::test_forward_ip_packet_with_0xffff_chksum_tolerant:
  skip:
    reason: "Mellanox and Broadcom DNX Asic will drop IP packets with 0xffff checksum
            / Skipping ip packet test since can't provide enough interfaces"
    conditions_logical_operator: or
    conditions:
      - "asic_type in ['mellanox'] or asic_subtype in ['broadcom-dnx']"
      - "len(minigraph_interfaces) < 2 and len(minigraph_portchannels) < 2"

ip/test_mgmt_ipv6_only.py:
  skip:
    reason: "Skipping mgmt ipv6 test for mgmt topo"
    conditions:
      - "topo_type in ['m0', 'mx']"

#######################################
#####            ipfwd            #####
#######################################
ipfwd/test_dip_sip.py:
  skip:
    reason: "Unsupported topology or unsupported in specific Cisco platforms."
    conditions_logical_operator: or
    conditions:
      - "platform in ['x86_64-8122_64eh_o-r0', 'x86_64-8122_64ehf_o-r0']"
      - "topo_type not in ['t0', 't1', 't2', 'm0', 'mx']"

ipfwd/test_dir_bcast.py:
  skip:
    reason: "Unsupported topology."
    conditions:
      - "topo_type not in ['t0', 'm0', 'mx'] or 'dualtor' in topo_name or 't0-backend' in topo_name"

ipfwd/test_mtu.py:
  skip:
    reason: "Unsupported topology."
    conditions:
      - "topo_type not in ['t1', 't2']"

#######################################
<<<<<<< HEAD
#####         kubesonic           #####
#######################################
kubesonic/test_k8s_join_disjoin.py:
  skip:
    reason: "kubesonic feature is not supported in slim image"
    conditions:
      - "hwsku in ['Arista-7050-QX-32S', 'Arista-7050-Q16S64', 'Arista-7060CX-32S-C32', 'Arista-7060CX-32S-C32-T1', 'Arista-7060CX-32S-Q32', 'Arista-7060CX-32S-D48C8', 'Arista-7050QX-32S-S4Q31', 'Arista-7050QX32S-Q32', 'Celestica-E1031-T48S4']"
=======
#####            k8s              #####
#######################################
k8s/test_config_reload.py:
  skip:
    reason: "There is no k8s in veos_vtb, skip in PR testing"
    conditions:
      - "asic_type in ['vs']"

k8s/test_disable_flag.py:
  skip:
    reason: "There is no k8s in veos_vtb, skip in PR testing"
    conditions:
      - "asic_type in ['vs']"

k8s/test_join_available_master.py:
  skip:
    reason: "There is no k8s in veos_vtb, skip in PR testing"
    conditions:
      - "asic_type in ['vs']"
>>>>>>> 26ae8930

#######################################
#####           lldp              #####
#######################################
lldp/test_lldp.py::test_lldp:
  skip:
    reason: "Skipping LLDP test because the topology is standalone. No LLDP neighbors detected."
    conditions:
      - "'standalone' in topo_name"

lldp/test_lldp.py::test_lldp_neighbor:
  skip:
    reason: "Skipping LLDP test because the topology is standalone. No LLDP neighbors detected."
    conditions:
      - "'standalone' in topo_name"

#######################################
#####           macsec            #####
#######################################
macsec/test_dataplane.py::TestDataPlane::test_server_to_neighbor:
  skip:
    reason: 'test_server_to_neighbor needs downstream neighbors, which is not present in this topo'
    conditions:
      - "'t2' in topo_name"

#######################################
#####           mclag             #####
#######################################
mclag/test_mclag_l3.py:
  skip:
    reason: "Mclag test only support on t0-mclag platform which is not in PR test"
    conditions:
      - "asic_type in ['vs']"

#######################################
#####            mpls             #####
#######################################
mpls/test_mpls.py:
  skip:
    reason: "MPLS TCs are not supported on Barefoot plarforms"
    conditions:
      - "asic_type in ['barefoot']"

#######################################
#####           mvrf              #####
#######################################
mvrf:
  skip:
    reason: "mvrf is not supported in x86_64-nokia_ixr7250e_36x400g-r0 platform, M0/MX topo"
    conditions_logical_operator: or
    conditions:
      - "topo_type in ['m0', 'mx']"
      - "platform in ['x86_64-nokia_ixr7250e_36x400g-r0']"

mvrf/test_mgmtvrf.py:
  skip:
    reason: "mvrf is not supported in x86_64-nokia_ixr7250e_36x400g-r0 platform, M0/MX topo, kvm testbed"
    conditions_logical_operator: or
    conditions:
      - "asic_type in ['vs']"
      - "topo_type in ['m0', 'mx']"
      - "platform in ['x86_64-nokia_ixr7250e_36x400g-r0']"

#######################################
#####           nat               #####
#######################################
nat:
  skip:
    reason: "Nat feature is not enabled with image version"
    conditions:
      - "'nat' not in feature_status"

#######################################
#####             ospf            #####
#######################################
ospf:
  skip:
    reason: "Neighbor type must be sonic, skip in PR testing"
    conditions:
      - "asic_type in ['vs']"

#######################################
#####    override_config_table    #####
#######################################
override_config_table/test_override_config_table.py:
  skip:
    reason: "Skip on multi-asic platforms as test provided golden config format is not compatible with multi-asics."
    conditions:
      - "is_multi_asic==True"

#######################################
#####           pc               #####
#######################################
pc/test_lag_2.py::test_lag_db_status_with_po_update:
  skip:
    reason: "Only support t1-lag, t1-56-lag, t1-64-lag and t2 topology"
    conditions:
        - "topo_name not in ['t1-lag', 't1-56-lag', 't1-64-lag'] and 't2' not in topo_name"

pc/test_lag_member.py:
  skip:
    reason: "Not support dualtor or t0 backend topo / Have an issue on kvm t0"
    conditions_logical_operator: or
    conditions:
        - "'dualtor' in topo_name or 't0-backend' in topo_name"
        - "asic_type in ['vs'] and https://github.com/sonic-net/sonic-mgmt/issues/13898"

pc/test_po_cleanup.py:
  skip:
    reason: "Skip test due to there is no portchannel exists in current topology."
    conditions:
      - "len(minigraph_portchannels) == 0 and not is_multi_asic"

pc/test_po_update.py::test_po_update:
  skip:
    reason: "Skip test due to there is no portchannel or no portchannel member exists in current topology."
    conditions:
      - "len(minigraph_portchannels) == 0 or len(minigraph_portchannels[list(minigraph_portchannels.keys())[0]]['members']) == 0"

pc/test_po_update.py::test_po_update_io_no_loss:
  skip:
    reason: "Skip test due to there isn't enough port channel exists in current topology."
    conditions:
      - "len(minigraph_portchannel_interfaces) < 2"

pc/test_po_voq.py:
  skip:
    reason: "Skip for non t2 or Skip since there is no portchannel configured or no portchannel member exists in current topology."
    conditions:
      - "'t2' not in topo_name or num_asic == 0 or len(minigraph_portchannels[list(minigraph_portchannels.keys())[0]]['members']) == 0 or asic_type in ['cisco-8000']"

#######################################
#####           pfc               #####
#######################################
pfc/test_unknown_mac.py:
  skip:
    reason: In cisco-8000 platform, a packet with unknown MAC will be flooded, not dropped. This case will not pass in cisco-8000.
    conditions:
      - "asic_type in ['cisco-8000']"

#######################################
#####         pfc_asym            #####
#######################################
pfc_asym/test_pfc_asym.py:
  skip:
    reason: 'pfc_asym test skip except for on Barefoot platforms'
    conditions:
      - "asic_type not in ['barefoot']"

#######################################
#####         pfcwd               #####
#######################################
pfcwd:
  skip:
    reason: "Pfcwd tests skipped on m0/mx testbed."
    conditions:
      - "topo_type in ['m0', 'mx']"

pfcwd/test_pfc_config.py::TestPfcConfig::test_forward_action_cfg:
   skip:
     reason: "Forward action not supported in cisco-8000/m0/mx"
     conditions_logical_operator: or
     conditions:
        - "asic_type in ['cisco-8000']"
        - "topo_type in ['m0', 'mx']"

pfcwd/test_pfcwd_all_port_storm.py:
   skip:
     reason: "Slow pfc generation rate on 7060x6 200Gb,
              pfc generation function on the Arista fanout device need to be improved by Arista
              / Pfcwd tests skipped on m0/mx testbed."
     conditions_logical_operator: or
     conditions:
      - "hwsku in ['Arista-7060X6-64PE-256x200G']"
      - "topo_type in ['m0', 'mx']"

pfcwd/test_pfcwd_function.py::TestPfcwdFunc::test_pfcwd_actions:
  xfail:
    reason: "On Dualtor AA setup, test_pfcwd_actions is not stable due to github issue https://github.com/sonic-net/sonic-mgmt/issues/15387"
    conditions:
      - "'dualtor-aa' in topo_name and https://github.com/sonic-net/sonic-mgmt/issues/15387"

pfcwd/test_pfcwd_function.py::TestPfcwdFunc::test_pfcwd_no_traffic:
   skip:
     reason: "This test is applicable only for cisco-8000 / Pfcwd tests skipped on m0/mx testbed."
     conditions_logical_operator: or
     conditions:
        - "asic_type != 'cisco-8000'"
        - "topo_type in ['m0', 'mx']"

pfcwd/test_pfcwd_warm_reboot.py:
   skip:
     reason: "Warm Reboot is not supported in T2 or in standalone topos. / Pfcwd tests skipped on m0/mx testbed."
     conditions_logical_operator: or
     conditions:
        - "'t2' in topo_name"
        - "'standalone' in topo_name"
        - "topo_type in ['m0', 'mx']"
   xfail:
     reason: "Warm Reboot is not supported in dualtor and has a known issue on 202305 branch"
     conditions:
        - "'dualtor' in topo_name"
        - https://github.com/sonic-net/sonic-mgmt/issues/8400

#######################################
#####     process_monitoring      #####
#######################################
process_monitoring/test_critical_process_monitoring.py::test_orchagent_heartbeat:
  skip:
    reason: This test is intended for Orchagent freeze scenario during warm-reboot. It is not required for T1 devices.
    conditions:
      - "'t1' in topo_name"

#######################################
#####           qos               #####
#######################################
qos:
  skip:
    reason: "M0/MX topo does not support qos"
    conditions_logical_operator: or
    conditions:
      - "topo_type in ['m0', 'mx']"

qos/test_buffer.py:
  skip:
    reason: "These tests don't apply to cisco 8000 platforms or T2 or m0/mx, since they support only traditional model."
    conditions_logical_operator: or
    conditions:
      - "asic_type in ['cisco-8000'] or 't2' in topo_name"
      - "topo_type in ['m0', 'mx']"

qos/test_buffer.py::test_buffer_model_test:
  skip:
    reason: "Running only on mellanox devices and covered by unit testing / M0/MX topo does not support qos"
    conditions_logical_operator: or
    conditions:
      - "asic_type in ['mellanox'] or asic_subtype in ['broadcom-dnx']"
      - "asic_type in ['cisco-8000'] or 't2' in topo_name"
      - "topo_type in ['m0', 'mx']"

qos/test_buffer_traditional.py:
  skip:
    reason: "Buffer traditional test is only supported 201911 branch / M0/MX topo does not support qos"
    conditions_logical_operator: or
    conditions:
      - "release not in ['201911']"
      - "topo_type in ['m0', 'mx']"
      - "asic_type in ['vs']"

qos/test_ecn_config.py:
  skip:
    reason: "Temporarily skip in PR testing"
    conditions:
      - "asic_type in ['vs']"

qos/test_pfc_counters.py:
  skip:
    reason: "Temporarily skip in PR testing"
    conditions:
      - "asic_type in ['vs']"

qos/test_pfc_pause.py:
  skip:
    reason: "Temporarily skip in PR testing"
    conditions:
      - "asic_type in ['vs']"

qos/test_pfc_pause.py::test_pfc_pause_lossless:
  # For this test, we use the fanout connected to the DUT to send PFC pause frames.
  # The fanout needs to send PFC frames fast enough so that the queue remains completely paused for the entire duration
  # of the test. The inter packet interval between PFC frames to completely block a queue vary based on link speed and
  # we have seen flakiness in our test runs. Since this test is already covered under the 'ixia' folder where we use a
  # traffic generator to generate pause frames, skipping this here.
  skip:
    reason: "Fanout needs to send PFC frames fast enough to completely pause the queue"

qos/test_qos_dscp_mapping.py:
  xfail:
    reason: "ECN marking in combination with tunnel decap not yet supported"
    strict: True
    conditions:
      - "asic_type in ['cisco-8000'] and platform in ['x86_64-8122_64eh_o-r0']"
  skip:
    reason: "Temporarily skip in PR testing"
    conditions:
      - "asic_type in ['vs']"

qos/test_qos_dscp_mapping.py::TestQoSSaiDSCPQueueMapping_IPIP_Base::test_dscp_to_queue_mapping_pipe_mode:
  skip:
    reason: "Pipe decap mode not supported due to either SAI or platform limitation / M0/MX topo does not support qos"
    conditions_logical_operator: or
    conditions:
      - "asic_type in ['mellanox', 'broadcom', 'cisco-8000']"
      - https://github.com/sonic-net/sonic-mgmt/issues/12906
      - "topo_type in ['m0', 'mx']"
      - "asic_type in ['vs']"

qos/test_qos_masic.py:
  skip:
    reason: "QoS tests for multi-ASIC only. Supported topos: t1-lag, t1-64-lag, t1-56-lag, t1-backend. / M0/MX topo does not support qos"
    conditions_logical_operator: or
    conditions:
      - "is_multi_asic==False or topo_name not in ['t1-lag', 't1-64-lag', 't1-56-lag', 't1-backend']"
      - "topo_type in ['m0', 'mx']"
      - "asic_type in ['vs']"

qos/test_qos_sai.py:
  skip:
    reason: "qos_sai tests not supported on t1 topo / M0/MX topo does not support qos"
    conditions_logical_operator: or
    conditions:
      - "asic_type in ['barefoot'] and topo_name in ['t1']"
      - "topo_type in ['m0', 'mx']"
      - "asic_type in ['vs']"

qos/test_qos_sai.py::TestQosSai:
  skip:
    reason: "Unsupported testbed type. / M0/MX topo does not support qos"
    conditions_logical_operator: or
    conditions:
      - "topo_name not in ['t0', 't0-64', 't0-116', 't0-35', 't0-56', 't0-standalone-32', 't0-standalone-64', 't0-standalone-128', 't0-standalone-256', 'dualtor-56', 'dualtor-120', 'dualtor', 't0-80', 't0-backend', 't1-lag', 't1-64-lag', 't1-56-lag', 't1-backend', 't2', 't2_2lc_36p-masic', 't2_2lc_min_ports-masic'] and asic_type not in ['mellanox']"
      - "topo_type in ['m0', 'mx']"
      - "asic_type in ['vs']"

qos/test_qos_sai.py::TestQosSai::testIPIPQosSaiDscpToPgMapping:
  skip:
    reason: "For DSCP to PG mapping on IPinIP traffic , mellanox device has different behavior to community. For mellanox device, testQosSaiDscpToPgMapping can cover the scenarios / Unsupported testbed type."
    conditions_logical_operator: or
    conditions:
      - "asic_type in ['mellanox']"
      - https://github.com/sonic-net/sonic-mgmt/issues/12906
      - "topo_type in ['m0', 'mx']"
      - "topo_name not in ['t0', 't0-64', 't0-116', 't0-35', 't0-56', 't0-standalone-32', 't0-standalone-64', 't0-standalone-128', 't0-standalone-256', 'dualtor-56', 'dualtor-120', 'dualtor', 't0-80', 't0-backend', 't1-lag', 't1-64-lag', 't1-56-lag', 't1-backend', 't2', 't2_2lc_36p-masic', 't2_2lc_min_ports-masic'] and asic_type not in ['mellanox']"
      - "asic_type in ['vs']"

qos/test_qos_sai.py::TestQosSai::testPfcStormWithSharedHeadroomOccupancy:
  skip:
    reason: "This test is only for Mellanox."
    conditions_logical_operator: or
    conditions:
      - "asic_type in ['cisco-8000']"
      - "topo_type in ['m0', 'mx']"
      - "topo_name not in ['t0', 't0-64', 't0-116', 't0-35', 't0-56', 't0-standalone-32', 't0-standalone-64', 't0-standalone-128', 't0-standalone-256', 'dualtor-56', 'dualtor-120', 'dualtor', 't0-80', 't0-backend', 't1-lag', 't1-64-lag', 't1-56-lag', 't1-backend', 't2', 't2_2lc_36p-masic', 't2_2lc_min_ports-masic'] and asic_type not in ['mellanox']"
      - "asic_type in ['vs']"

qos/test_qos_sai.py::TestQosSai::testQosSaiBufferPoolWatermark:
  skip:
    reason: "sai_thrift_read_buffer_pool_watermark are not supported on DNX / Unsupported testbed type."
    conditions_logical_operator: or
    conditions:
      - "platform in ['x86_64-nokia_ixr7250e_36x400g-r0', 'x86_64-arista_7800r3_48cq2_lc', 'x86_64-arista_7800r3_48cqm2_lc', 'x86_64-arista_7800r3a_36d2_lc', 'x86_64-arista_7800r3a_36dm2_lc','x86_64-arista_7800r3ak_36dm2_lc']"
      - "topo_type in ['m0', 'mx']"
      - "topo_name not in ['t0', 't0-64', 't0-116', 't0-35', 't0-56', 't0-standalone-32', 't0-standalone-64', 't0-standalone-128', 't0-standalone-256', 'dualtor-56', 'dualtor-120', 'dualtor', 't0-80', 't0-backend', 't1-lag', 't1-64-lag', 't1-56-lag', 't1-backend', 't2', 't2_2lc_36p-masic', 't2_2lc_min_ports-masic'] and asic_type not in ['mellanox']"
      - "asic_type in ['vs']"

qos/test_qos_sai.py::TestQosSai::testQosSaiDot1pPgMapping:
  skip:
    reason: "Dot1p-PG mapping is only supported on backend."
    conditions_logical_operator: or
    conditions:
      - "'backend' not in topo_name"
      - "topo_type in ['m0', 'mx']"
      - "topo_name not in ['t0', 't0-64', 't0-116', 't0-35', 't0-56', 't0-standalone-32', 't0-standalone-64', 't0-standalone-128', 't0-standalone-256', 'dualtor-56', 'dualtor-120', 'dualtor', 't0-80', 't0-backend', 't1-lag', 't1-64-lag', 't1-56-lag', 't1-backend', 't2', 't2_2lc_36p-masic', 't2_2lc_min_ports-masic'] and asic_type not in ['mellanox']"
      - "asic_type in ['vs']"

qos/test_qos_sai.py::TestQosSai::testQosSaiDot1pQueueMapping:
  skip:
    reason: "Dot1p-queue mapping is only supported on backend."
    conditions_logical_operator: or
    conditions:
      - "'backend' not in topo_name"
      - "topo_type in ['m0', 'mx']"
      - "topo_name not in ['t0', 't0-64', 't0-116', 't0-35', 't0-56', 't0-standalone-32', 't0-standalone-64', 't0-standalone-128', 't0-standalone-256', 'dualtor-56', 'dualtor-120', 'dualtor', 't0-80', 't0-backend', 't1-lag', 't1-64-lag', 't1-56-lag', 't1-backend', 't2', 't2_2lc_36p-masic', 't2_2lc_min_ports-masic'] and asic_type not in ['mellanox']"
      - "asic_type in ['vs']"

qos/test_qos_sai.py::TestQosSai::testQosSaiDscpQueueMapping:
  skip:
    reason: "Unsupported testbed type."
    conditions_logical_operator: or
    conditions:
      - "'backend' in topo_name"
      - "topo_type in ['m0', 'mx']"
      - "topo_name not in ['t0', 't0-64', 't0-116', 't0-35', 't0-56', 't0-standalone-32', 't0-standalone-64', 't0-standalone-128', 't0-standalone-256', 'dualtor-56', 'dualtor-120', 'dualtor', 't0-80', 't0-backend', 't1-lag', 't1-64-lag', 't1-56-lag', 't1-backend', 't2', 't2_2lc_36p-masic', 't2_2lc_min_ports-masic'] and asic_type not in ['mellanox']"
      - "asic_type in ['vs']"

qos/test_qos_sai.py::TestQosSai::testQosSaiDscpToPgMapping:
  skip:
    reason: "Unsupported testbed type."
    conditions_logical_operator: or
    conditions:
      - "'backend' in topo_name"
      - "topo_type in ['m0', 'mx']"
      - "topo_name not in ['t0', 't0-64', 't0-116', 't0-35', 't0-56', 't0-standalone-32', 't0-standalone-64', 't0-standalone-128', 't0-standalone-256', 'dualtor-56', 'dualtor-120', 'dualtor', 't0-80', 't0-backend', 't1-lag', 't1-64-lag', 't1-56-lag', 't1-backend', 't2', 't2_2lc_36p-masic', 't2_2lc_min_ports-masic'] and asic_type not in ['mellanox']"
      - "asic_type in ['vs']"

qos/test_qos_sai.py::TestQosSai::testQosSaiDwrrWeightChange:
  skip:
    reason: "Skip DWRR weight change test on Mellanox platform. / Unsupported testbed type."
    conditions_logical_operator: or
    conditions:
      - "asic_type in ['mellanox']"
      - "topo_type in ['m0', 'mx']"
      - "topo_name not in ['t0', 't0-64', 't0-116', 't0-35', 't0-56', 't0-standalone-32', 't0-standalone-64', 't0-standalone-128', 't0-standalone-256', 'dualtor-56', 'dualtor-120', 'dualtor', 't0-80', 't0-backend', 't1-lag', 't1-64-lag', 't1-56-lag', 't1-backend', 't2', 't2_2lc_36p-masic', 't2_2lc_min_ports-masic'] and asic_type not in ['mellanox']"
      - "asic_type in ['vs']"

qos/test_qos_sai.py::TestQosSai::testQosSaiFullMeshTrafficSanity:
  skip:
    reason: "Unsupported testbed type."
    conditions_logical_operator: or
    conditions:
      - "asic_type not in ['cisco-8000'] or topo_name not in ['ptf64']"
      - "topo_type in ['m0', 'mx']"
      - "topo_name not in ['t0', 't0-64', 't0-116', 't0-35', 't0-56', 't0-standalone-32', 't0-standalone-64', 't0-standalone-128', 't0-standalone-256', 'dualtor-56', 'dualtor-120', 'dualtor', 't0-80', 't0-backend', 't1-lag', 't1-64-lag', 't1-56-lag', 't1-backend', 't2', 't2_2lc_36p-masic', 't2_2lc_min_ports-masic'] and asic_type not in ['mellanox']"
      - "asic_type in ['vs']"

qos/test_qos_sai.py::TestQosSai::testQosSaiHeadroomPoolSize:
  skip:
    reason: "Unsupported testbed type."
    conditions_logical_operator: or
    conditions:
      - "https://github.com/sonic-net/sonic-mgmt/issues/12292 and hwsku in ['Force10-S6100']
      and topo_type in ['t1-64-lag'] and hwsku not in ['Arista-7060CX-32S-C32', 'Celestica-DX010-C32', 'Arista-7260CX3-D108C8', 'Force10-S6100', 'Arista-7260CX3-Q64', 'Arista-7050CX3-32S-C32', 'Arista-7050CX3-32S-D48C8', 'Arista-7060CX-32S-D48C8'] and asic_type not in ['mellanox']
      and asic_type in ['cisco-8000']"
      - "topo_type in ['m0', 'mx']"
      - "topo_name not in ['t0', 't0-64', 't0-116', 't0-35', 't0-56', 't0-standalone-32', 't0-standalone-64', 't0-standalone-128', 't0-standalone-256', 'dualtor-56', 'dualtor-120', 'dualtor', 't0-80', 't0-backend', 't1-lag', 't1-64-lag', 't1-56-lag', 't1-backend', 't2', 't2_2lc_36p-masic', 't2_2lc_min_ports-masic'] and asic_type not in ['mellanox']"
      - "'t2' in topo_name and asic_subtype in ['broadcom-dnx']"
      - "asic_type in ['vs']"

qos/test_qos_sai.py::TestQosSai::testQosSaiHeadroomPoolWatermark:
  skip:
    reason: "Unsupported testbed type."
    conditions_logical_operator: or
    conditions:
      - "platform in ['x86_64-nokia_ixr7250e_36x400g-r0', 'x86_64-arista_7800r3_48cq2_lc', 'x86_64-arista_7800r3_48cqm2_lc', 'x86_64-arista_7800r3a_36d2_lc', 'x86_64-arista_7800r3a_36dm2_lc', 'x86_64-arista_7800r3ak_36dm2_lc'] or asic_type in ['mellanox']
         and asic_type in ['cisco-8000']
         and https://github.com/sonic-net/sonic-mgmt/issues/12292 and hwsku in ['Force10-S6100'] and topo_type in ['t1-64-lag']"
      - "topo_type in ['m0', 'mx']"
      - "topo_name not in ['t0', 't0-64', 't0-116', 't0-35', 't0-56', 't0-standalone-32', 't0-standalone-64', 't0-standalone-128', 't0-standalone-256', 'dualtor-56', 'dualtor-120', 'dualtor', 't0-80', 't0-backend', 't1-lag', 't1-64-lag', 't1-56-lag', 't1-backend', 't2', 't2_2lc_36p-masic', 't2_2lc_min_ports-masic'] and asic_type not in ['mellanox']"
      - "asic_type in ['vs']"
  xfail:
    reason: "Headroom pool size not supported."
    conditions:
      - "hwsku not in ['Arista-7060CX-32S-C32', 'Celestica-DX010-C32', 'Arista-7260CX3-D108C8', 'Force10-S6100', 'Arista-7260CX3-Q64', 'Arista-7050CX3-32S-C32', 'Arista-7050CX3-32S-D48C8']"

qos/test_qos_sai.py::TestQosSai::testQosSaiLosslessVoq:
  skip:
    reason: "Unsupported testbed type."
    conditions_logical_operator: or
    conditions:
      - "asic_type not in ['cisco-8000'] or platform in ['x86_64-8122_64eh_o-r0']"
      - "topo_type in ['m0', 'mx']"
      - "topo_name not in ['t0', 't0-64', 't0-116', 't0-35', 't0-56', 't0-standalone-32', 't0-standalone-64', 't0-standalone-128', 't0-standalone-256', 'dualtor-56', 'dualtor-120', 'dualtor', 't0-80', 't0-backend', 't1-lag', 't1-64-lag', 't1-56-lag', 't1-backend', 't2', 't2_2lc_36p-masic', 't2_2lc_min_ports-masic'] and asic_type not in ['mellanox']"
      - "asic_type in ['vs']"

qos/test_qos_sai.py::TestQosSai::testQosSaiLossyQueueVoq:
  skip:
    reason: "Unsupported testbed type."
    conditions_logical_operator: or
    conditions:
      - "asic_type not in ['cisco-8000'] or platform in ['x86_64-8122_64eh_o-r0']"
      - "topo_type in ['m0', 'mx']"
      - "topo_name not in ['t0', 't0-64', 't0-116', 't0-35', 't0-56', 't0-standalone-32', 't0-standalone-64', 't0-standalone-128', 't0-standalone-256', 'dualtor-56', 'dualtor-120', 'dualtor', 't0-80', 't0-backend', 't1-lag', 't1-64-lag', 't1-56-lag', 't1-backend', 't2', 't2_2lc_36p-masic', 't2_2lc_min_ports-masic'] and asic_type not in ['mellanox']"
      - "asic_type in ['vs']"

qos/test_qos_sai.py::TestQosSai::testQosSaiLossyQueueVoqMultiSrc:
  skip:
    reason: "Unsupported testbed type."
    conditions_logical_operator: or
    conditions:
      - "asic_type not in ['cisco-8000'] or platform in ['x86_64-8122_64eh_o-r0']"
      - "topo_type in ['m0', 'mx']"
      - "topo_name not in ['t0', 't0-64', 't0-116', 't0-35', 't0-56', 't0-standalone-32', 't0-standalone-64', 't0-standalone-128', 't0-standalone-256', 'dualtor-56', 'dualtor-120', 'dualtor', 't0-80', 't0-backend', 't1-lag', 't1-64-lag', 't1-56-lag', 't1-backend', 't2', 't2_2lc_36p-masic', 't2_2lc_min_ports-masic'] and asic_type not in ['mellanox']"
      - "asic_type in ['vs']"

qos/test_qos_sai.py::TestQosSai::testQosSaiPGDrop:
  skip:
    reason: "Unsupported testbed type."
    conditions_logical_operator: or
    conditions:
      - "asic_type not in ['cisco-8000'] or platform in ['x86_64-8122_64eh_o-r0']"
      - "topo_type in ['m0', 'mx']"
      - "topo_name not in ['t0', 't0-64', 't0-116', 't0-35', 't0-56', 't0-standalone-32', 't0-standalone-64', 't0-standalone-128', 't0-standalone-256', 'dualtor-56', 'dualtor-120', 'dualtor', 't0-80', 't0-backend', 't1-lag', 't1-64-lag', 't1-56-lag', 't1-backend', 't2', 't2_2lc_36p-masic', 't2_2lc_min_ports-masic'] and asic_type not in ['mellanox']"
      - "asic_type in ['vs']"

qos/test_qos_sai.py::TestQosSai::testQosSaiPgHeadroomWatermark:
  skip:
    reason: "Unsupported testbed type."
    conditions_logical_operator: or
    conditions:
      - "asic_type in ['cisco-8000'] and platform not in ['x86_64-8122_64eh_o-r0']"
      - "topo_type in ['m0', 'mx']"
      - "topo_name not in ['t0', 't0-64', 't0-116', 't0-35', 't0-56', 't0-standalone-32', 't0-standalone-64', 't0-standalone-128', 't0-standalone-256', 'dualtor-56', 'dualtor-120', 'dualtor', 't0-80', 't0-backend', 't1-lag', 't1-64-lag', 't1-56-lag', 't1-backend', 't2', 't2_2lc_36p-masic', 't2_2lc_min_ports-masic'] and asic_type not in ['mellanox']"
      - "asic_type in ['vs']"

qos/test_qos_sai.py::TestQosSai::testQosSaiPgSharedWatermark[None-wm_pg_shared_lossy]:
  xfail:
    reason: "Image issue on Arista platforms / Unsupported testbed type."
    conditions:
      - "platform in ['x86_64-arista_7050cx3_32s']"

qos/test_qos_sai.py::TestQosSai::testQosSaiQWatermarkAllPorts:
  skip:
    reason: "All Port Watermark test is verified only on Cisco Platforms."
    conditions_logical_operator: or
    conditions:
      - "asic_type not in ['cisco-8000']"
      - "topo_type in ['m0', 'mx']"
      - "topo_name not in ['t0', 't0-64', 't0-116', 't0-35', 't0-56', 't0-standalone-32', 't0-standalone-64', 't0-standalone-128', 't0-standalone-256', 'dualtor-56', 'dualtor-120', 'dualtor', 't0-80', 't0-backend', 't1-lag', 't1-64-lag', 't1-56-lag', 't1-backend', 't2', 't2_2lc_36p-masic', 't2_2lc_min_ports-masic'] and asic_type not in ['mellanox']"
      - "asic_type in ['vs']"

qos/test_qos_sai.py::TestQosSai::testQosSaiSharedReservationSize:
  skip:
    reason: "Shared reservation size test is not supported."
    conditions_logical_operator: or
    conditions:
      - "asic_type not in ['cisco-8000'] or platform in ['x86_64-8122_64eh_o-r0']"
      - "topo_type in ['m0', 'mx']"
      - "topo_name not in ['t0', 't0-64', 't0-116', 't0-35', 't0-56', 't0-standalone-32', 't0-standalone-64', 't0-standalone-128', 't0-standalone-256', 'dualtor-56', 'dualtor-120', 'dualtor', 't0-80', 't0-backend', 't1-lag', 't1-64-lag', 't1-56-lag', 't1-backend', 't2', 't2_2lc_36p-masic', 't2_2lc_min_ports-masic'] and asic_type not in ['mellanox']"
      - "asic_type in ['vs']"

qos/test_tunnel_qos_remap.py:
  skip:
    reason: "Temporarily skip in PR testing"
    conditions:
      - "asic_type in ['vs']"

qos/test_tunnel_qos_remap.py::test_pfc_watermark_extra_lossless_active:
  xfail:
    reason: "test_pfc_watermark_extra_lossless_active is not support on broadcom platform yet"
    conditions:
      - "asic_type in ['broadcom']"
      - https://github.com/sonic-net/sonic-mgmt/issues/11271

qos/test_tunnel_qos_remap.py::test_pfc_watermark_extra_lossless_standby:
  xfail:
    reason: "test_pfc_watermark_extra_lossless_standby is not support on broadcom platform yet"
    conditions:
      - "asic_type in ['broadcom']"
      - https://github.com/sonic-net/sonic-mgmt/issues/11271

#######################################
#####           radv             #####
#######################################
radv/test_radv_ipv6_ra.py::test_solicited_router_advertisement_with_m_flag:
  skip:
    reason: "Test case has issue on the dualtor-64 topo."
    conditions:
      - "https://github.com/sonic-net/sonic-mgmt/issues/11322 and 'dualtor-64' in topo_name"

radv/test_radv_ipv6_ra.py::test_unsolicited_router_advertisement_with_m_flag:
  skip:
    reason: "Test case has issue on the dualtor-64 topo."
    conditions:
      - "https://github.com/sonic-net/sonic-mgmt/issues/11322 and 'dualtor-64' in topo_name"

#######################################
#####          read_mac           #####
#######################################
read_mac/test_read_mac_metadata.py:
  skip:
    reason: "Read_mac test needs specific variables and image urls, currently do not support on KVM and regular nightly test."
    conditions:
      - "asic_type in ['vs']"

#######################################
#####      reset_factory          #####
#######################################
reset_factory/test_reset_factory.py:
  skip:
    reason: "This case has a known issue which leaves the DUT in a bad state. Skipping until the issue is addressed."
    conditions:
      - https://github.com/sonic-net/sonic-mgmt/issues/11103

#######################################
#####         restapi             #####
#######################################
restapi/test_restapi.py:
  skip:
    reason: "Only supported on Mellanox"
    conditions:
      - "asic_type not in ['mellanox']"

restapi/test_restapi.py::test_create_vrf:
  skip:
    reason: "Only supported on Mellanox T1"
    conditions_logical_operator: or
    conditions:
      - "'t1' not in topo_type"
      - "asic_type not in ['mellanox']"

restapi/test_restapi_vxlan_ecmp.py:
  skip:
    reason: "Only supported on cisco 8102, 8101 and mlnx 4600C T1"
    conditions:
      - "not (platform in ['x86_64-8102_64h_o-r0', 'x86_64-8101_32fh_o-r0', 'x86_64-mlnx_msn4600c-r0']  and 't1' in topo_type)"

#######################################
#####           route             #####
#######################################
route/test_default_route.py:
  skip:
    reason: "Does not apply to standalone topos."
    conditions:
      - "'standalone' in topo_name"

route/test_route_flap.py:
  skip:
    reason: "Test case has issue on the t0-56-povlan and dualtor-64 topo. Does not apply to standalone topos."
    conditions_logical_operator: or
    conditions:
      - "https://github.com/sonic-net/sonic-mgmt/issues/11323 and 't0-56-po2vlan' in topo_name"
      - "https://github.com/sonic-net/sonic-mgmt/issues/11324 and 'dualtor-64' in topo_name"
      - "'standalone' in topo_name"

route/test_route_flow_counter.py:
  skip:
    reason: "Test not supported for cisco-8122 platform / Route flow counter is not supported on vs platform."
    conditions_logical_operator: or
    conditions:
      - "platform in ['x86_64-8122_64eh_o-r0', 'x86_64-8122_64ehf_o-r0']"
      - "asic_type in ['vs']"

route/test_route_perf.py:
  skip:
    reason: "Does not apply to standalone topos."
    conditions:
      - "'standalone' in topo_name"

route/test_static_route.py:
  skip:
    reason: "Test not supported for 201911 images or older. Does not apply to standalone topos. Not supported on cisco-8122 platform"
    conditions_logical_operator: OR
    conditions:
      - "release in ['201811', '201911']"
      - "'standalone' in topo_name"
      - "platform in ['x86_64-8122_64eh_o-r0', 'x86_64-8122_64ehf_o-r0']"

route/test_static_route.py::test_static_route_ecmp_ipv6:
  # This test case may fail due to a known issue https://github.com/sonic-net/sonic-buildimage/issues/4930.
  # Temporarily disabling the test case due to the this issue.
  skip:
    reason: "Test case may fail due to a known issue / Test not supported for 201911 images or older. Does not apply to standalone topos."
    conditions_logical_operator: OR
    conditions:
      - "https://github.com/sonic-net/sonic-buildimage/issues/4930"
      - "release in ['201811', '201911']"
      - "'standalone' in topo_name"

#######################################
#####              sflow          #####
#######################################
sflow/test_sflow.py:
  skip:
    reason: "Sflow feature is default disabled on vs platform"
    conditions:
      - "asic_type in ['vs']"

#######################################
#####      show_techsupport       #####
#######################################
show_techsupport/test_auto_techsupport.py:
  skip:
    reason: "auto techsupport on multi asic platforms doesnt work"
    strict: True
    conditions:
      - (is_multi_asic==True)

show_techsupport/test_auto_techsupport.py::TestAutoTechSupport::test_max_limit[core]:
  xfail:
    reason: "This test case may fail due to a known issue https://github.com/sonic-net/sonic-buildimage/issues/15051."
    conditions:
      - https://github.com/sonic-net/sonic-buildimage/issues/15051

show_techsupport/test_auto_techsupport.py::TestAutoTechSupport::test_sai_sdk_dump:
  skip:
    reason: "Test supported only on Nvidia(Mellanox) devices / auto techsupport on multi asic platforms doesnt work"
    conditions_logical_operator: or
    conditions:
      - "asic_type not in ['mellanox']"
      - "is_multi_asic==True"

#######################################
#####         snappi_tests        #####
#######################################
snappi_tests/ecn/test_red_accuracy_with_snappi:
  skip:
    reason: "Test should not be run as part of nightly."
    conditions:
      - "topo_type in ['tgen']"

snappi_tests/multidut/pfc/test_multidut_global_pause_with_snappi.py:
  skip:
    reason: "Global pause is not supported in cisco-8000."
    conditions:
      - "asic_type in ['cisco-8000']"

#######################################
#####            snmp             #####
#######################################
snmp/test_snmp_default_route.py::test_snmp_default_route:
  skip:
    reason: "Skipping SNMP test because standalone topology has no default routes."
    conditions:
      - "'standalone' in topo_name"

snmp/test_snmp_link_local.py:
  skip:
    reason: "SNMP over IPv6 support not present in release branches."
    conditions:
      - "is_multi_asic==False"
      - "release in ['202205', '202211', '202305', '202311']"
  xfail:
    reason: "Test script has issues on kvm testbed."
    condition:
      - "asic_type in ['vs']"
      - "https://github.com/sonic-net/sonic-mgmt/issues/15081"

snmp/test_snmp_loopback.py::test_snmp_loopback:
  skip:
    reason: "1. Not supported topology backend.
             2. Skipping SNMP test because standalone topology has no neighbor VMs,
            and SNMP queries will be executed from the neighbor VM."
    conditions_logical_operator: OR
    conditions:
      - "'backend' in topo_name"
      - "'standalone' in topo_name"

snmp/test_snmp_pfc_counters.py:
  skip:
    reason: "M0/MX topo does not support test_snmp_pfc_counters"
    conditions:
      - "topo_type in ['m0', 'mx']"

snmp/test_snmp_phy_entity.py:
  skip:
    reason: "Only supports physical testbed."
    conditions:
      - "asic_type in ['vs']"

snmp/test_snmp_queue.py:
  skip:
    reason: "Interfaces not present on supervisor node or M0/MX topo does not support test_snmp_queue or unsupported platform"
    conditions:
      - "topo_type in ['m0', 'mx'] or asic_type in ['barefoot']"

snmp/test_snmp_queue_counters.py:
  skip:
    conditions_logical_operator: OR
    reason: "Have an known issue on kvm testbed / Unsupported in MGFX topos"
    conditions:
      - "asic_type in ['vs'] and https://github.com/sonic-net/sonic-mgmt/issues/14007"
      - "topo_type in ['m0', 'mx']"

#######################################
#####            span             #####
#######################################
span:
  skip:
    reason: "Skipping span test on broadcom/cisco-8000 platform."
    conditions:
      - "asic_type in ['broadcom', 'cisco-8000']"

span/test_port_mirroring.py:
  xfail:
    reason: "Testcase ignored on dualtor topology and mellanox setups due to Github issue: https://github.com/sonic-net/sonic-mgmt/issues/9647"
    conditions:
      - "https://github.com/sonic-net/sonic-mgmt/issues/9647 and 'dualtor' in topo_name and asic_type in ['mellanox']"

#######################################
#####            srv6             #####
#######################################
srv6/test_srv6_basic_sanity.py:
  skip:
    reason: "It's a new test case, skip it for other topologies except cisco vs nodes."
    conditions:
      - topo_name not in ["ciscovs-7nodes", "ciscovs-5nodes"]

#######################################
#####             ssh             #####
#######################################
ssh/test_ssh_default_password:
  skip:
    reason: "Skip because the default password test is no longer appropriate after password rotation."

ssh/test_ssh_stress.py::test_ssh_stress:
  # This test is not stable, skip it for now.
  # known issue: https://github.com/paramiko/paramiko/issues/1508
  skip:
    reason: "This test failed intermittent due to known issue of paramiko, skip for now"
    conditions: https://github.com/paramiko/paramiko/issues/1508

#######################################
#####     sub_port_interfaces     #####
#######################################
sub_port_interfaces:
  skip:
    reason: "Unsupported platform or asic"
    conditions:
      - "is_multi_asic==True or asic_gen not in ['td2', 'spc1', 'spc2', 'spc3', 'spc4'] and asic_type not in ['barefoot','marvell-teralynx']"

sub_port_interfaces/test_show_subinterface.py::test_subinterface_status[port]:
  skip:
    reason: "Unsupported platform or asic"
    conditions_logical_operator: or
    conditions:
      - "asic_type in ['vs'] and https://github.com/sonic-net/sonic-buildimage/issues/19735"
      - "is_multi_asic==True or asic_gen not in ['td2', 'spc1', 'spc2', 'spc3', 'spc4'] and asic_type not in ['barefoot','marvell-teralynx']"

sub_port_interfaces/test_show_subinterface.py::test_subinterface_status[port_in_lag]:
  skip:
    reason: "Not supported port type"

sub_port_interfaces/test_sub_port_interfaces.py::TestSubPorts::test_routing_between_sub_ports_unaffected_by_sub_ports_removal[port_in_lag:
  skip:
    reason: "Not supported port type"

sub_port_interfaces/test_sub_port_interfaces.py::TestSubPorts::test_tunneling_between_sub_ports:
  skip:
    reason: "Cisco 8000 platform does not support DSCP PIPE Mode for IPinIP Tunnels / Unsupported platform or asic"
    conditions_logical_operator: or
    conditions:
      - "asic_type=='cisco-8000'"
      - "is_multi_asic==True or asic_gen not in ['td2', 'spc1', 'spc2', 'spc3', 'spc4'] and asic_type not in ['barefoot','marvell-teralynx']"

sub_port_interfaces/test_sub_port_interfaces.py::TestSubPorts::test_untagged_packet_not_routed[port_in_lag] :
  skip:
    reason: "Not supported port type"

sub_port_interfaces/test_sub_port_l2_forwarding.py::test_sub_port_l2_forwarding[port_in_lag]:
  skip:
    reason: "Not supported port type"

#######################################
#####             syslog          #####
#######################################
syslog/test_syslog.py:
  xfail:
    reason: "Generic internal image issue"
    conditions:
      - "branch in ['internal-202012']"
      - "build_version.split('.')[1].isdigit() and int(build_version.split('.')[1]) <= 33"

syslog/test_syslog_source_ip.py:
  skip:
    reason: "Vs setup doesn't work when creating mgmt vrf"
    conditions:
      - "asic_type in ['vs']"

syslog/test_syslog_source_ip.py::TestSSIP::test_syslog_config_work_after_reboot:
  skip:
    reason: "Testcase consistent failed, raised issue to track / Vs setup doesn't work when creating mgmt vrf"
    conditions_logical_operator: or
    conditions:
      - "https://github.com/sonic-net/sonic-buildimage/issues/19638"
      - "asic_type in ['vs']"

syslog/test_syslog_source_ip.py::TestSSIP::test_syslog_protocol_filter_severity:
  skip:
    reason: "Testcase consistent failed, raised issue to track / Vs setup doesn't work when creating mgmt vrf"
    conditions_logical_operator: or
    conditions:
      - "https://github.com/sonic-net/sonic-mgmt/issues/14493"
      - "asic_type in ['vs']"

#######################################
#####         system_health       #####
#######################################
system_health/test_system_health.py:
  skip:
    reason: "There is no table SYSTEM_HEALTH_INFO in STATE_DB on kvm testbed, skip in PR testing"
    conditions:
      - "asic_type in ['vs']"

system_health/test_system_health.py::test_service_checker_with_process_exit:
  xfail:
    strict: True
    conditions:
      - "branch in ['internal-202012']"
      - "build_version.split('.')[1].isdigit() and int(build_version.split('.')[1]) <= 44"

#######################################
#####           tacacs          #####
#######################################
tacacs/test_authorization.py::test_authorization_tacacs_and_local:
  skip:
    reason: "Testcase ignored due to Github issue: https://github.com/sonic-net/sonic-mgmt/issues/11349"
    conditions:
      - https://github.com/sonic-net/sonic-mgmt/issues/11349

#######################################
#####           telemetry         #####
#######################################
telemetry/test_events.py:
  skip:
    reason: "Skip telemetry test events for 202211 and older branches"
    conditions:
      - "release in ['201811', '201911', '202012', '202205', '202211']"
  xfail:
    reason: "Test events is flaky in PR test, xfail until issue resolved"
    conditions:
      - "asic_type in ['vs']"
      - https://github.com/sonic-net/sonic-buildimage/issues/19943

telemetry/test_telemetry.py:
  skip:
    reason: "Skip telemetry test for 201911 and older branches"
    conditions:
      - "(is_multi_asic==True) and (release in ['201811', '201911'])"

telemetry/test_telemetry.py::test_telemetry_queue_buffer_cnt:
  skip:
    conditions_logical_operator: or
    reason: "Testcase ignored due to switch type is voq / Unsupported in MGFX topos / multi-asic issue 15393"
    conditions:
      - "(switch_type=='voq')"
      - "topo_type in ['m0', 'mx']"
      - "(is_multi_asic==True) and https://github.com/sonic-net/sonic-mgmt/issues/15393"

#######################################
#####         pktgen              #####
#######################################
test_pktgen.py:
  skip:
    reason: "Have known issue, only running for 'cisco-8000', skipping for all other ASIC types"
    conditions:
      - "asic_type not in ['cisco-8000']"
      - "https://github.com/sonic-net/sonic-mgmt/issues/13804"

#######################################
#####         vs_chassis          #####
#######################################
test_vs_chassis_setup.py:
  skip:
    reason: "Skip vs_chassis setup on non-vs testbeds"
    conditions:
      - "asic_type not in ['vs']"

#######################################
#####            vlan             #####
#######################################
vlan/test_vlan.py::test_vlan_tc7_tagged_qinq_switch_on_outer_tag:
  skip:
    reason: "Unsupported platform."
    conditions:
      - "asic_type not in ['mellanox', 'barefoot', 'cisco-8000']"

vlan/test_vlan_ping.py:
  skip:
    reason: "test_vlan_ping doesn't work on Broadcom platform. Ignored on dualtor topo and mellanox setups due to Github issue: https://github.com/sonic-net/sonic-mgmt/issues/9642."
    conditions_logical_operator: OR
    conditions:
      - "asic_type in ['broadcom']"
      - "https://github.com/sonic-net/sonic-mgmt/issues/15061 and 'dualtor-aa' in topo_name"

#######################################
#####             voq             #####
#######################################
voq:
  skip:
    reason: "Cisco 8800 doesn't support voq tests"
    conditions:
      - "asic_type in ['cisco-8000']"

voq/test_fabric_cli_and_db.py:
  skip:
    reason: "Skip test_fabric_cli_and_db on unsupported testbed."
    conditions_logical_operator: "OR"
    conditions:
      - "('t2' not in topo_name)"
      - "(asic_subtype not in ['broadcom-dnx'])"
      - "not any(i in platform for i in ['arista_7800', 'x86_64-nokia_ixr7250e'])"
      - "(asic_type in ['cisco-8000'])"

voq/test_fabric_reach.py:
  skip:
    reason: "Skip test_fabric_reach on unsupported testbed."
    conditions_logical_operator: "OR"
    conditions:
      - "('t2' not in topo_name)"
      - "(asic_subtype not in ['broadcom-dnx'])"
      - "not any(i in platform for i in ['arista_7800', 'x86_64-nokia_ixr7250e'])"
      - "(asic_type in ['cisco-8000'])"

voq/test_voq_fabric_isolation.py:
  skip:
    reason: "Skip test_voq_fabric_isolation on unsupported testbed."
    conditions:
      - "('t2' not in topo_name) or (asic_subtype not in ['broadcom-dnx']) or (asic_type in ['cisco-8000'])"

voq/test_voq_fabric_status_all.py:
  skip:
    reason: "Skip test_voq_fabric_status_all on unsupported testbed."
    conditions_logical_operator: "OR"
    conditions:
      - "('t2' not in topo_name)"
      - "(asic_subtype not in ['broadcom-dnx'])"
      - "not any(i in platform for i in ['arista_7800', 'x86_64-nokia_ixr7250e'])"
      - "(asic_type in ['cisco-8000'])"

#######################################
#####             vrf             #####
#######################################
vrf/test_vrf.py:
  skip:
    reason: "Vrf tests are skipped both in nightly and PR testing."
    conditions:
      - "asic_type in ['vs']"

vrf/test_vrf.py::TestVrfAclRedirect:
  skip:
    reason: "Switch does not support ACL REDIRECT_ACTION."
    conditions_logical_operator: or
    conditions:
      - "len([capabilities for capabilities in switch.values() if 'REDIRECT_ACTION' in capabilities]) == 0"
      - "asic_type in ['vs']"

vrf/test_vrf_attr.py:
  skip:
    reason: "Vrf tests are skipped both in nightly and PR testing."
    conditions:
      - "asic_type in ['vs']"

#######################################
#####           vrf_attr          #####
#######################################
vrf/test_vrf_attr.py::TestVrfAttrSrcMac::test_vrf1_neigh_with_default_router_mac:
  skip:
    reason: "RIF MAC taking precedence over VRF MAC"
    conditions:
      - "asic_type in ['barefoot']"

#######################################
#####           vxlan            #####
#######################################
vxlan/test_vnet_route_leak.py:
  skip:
    reason: "Test skipped due to issue #8374"
    conditions:
      - https://github.com/sonic-net/sonic-mgmt/issues/8374

vxlan/test_vnet_vxlan.py:
  skip:
    reason: "1. Enable tests only for: mellanox, barefoot
             2. Test skipped due to issue #8374"
    conditions_logical_operator: OR
    conditions:
      - "asic_type not in ['mellanox', 'barefoot', 'vs']"
      - https://github.com/sonic-net/sonic-mgmt/issues/8374

vxlan/test_vxlan_bfd_tsa.py:
  skip:
    reason: "VxLAN ECMP BFD TSA test is not yet supported on multi-ASIC platform. Also this test can only run on some platforms."
    conditions:
      - "(is_multi_asic == True) or (platform not in ['x86_64-8102_64h_o-r0', 'x86_64-8101_32fh_o-r0', 'x86_64-mlnx_msn4600c-r0', 'x86_64-mlnx_msn2700-r0', 'x86_64-mlnx_msn2700a1-r0', 'x86_64-kvm_x86_64-r0', 'x86_64-mlnx_msn4700-r0', 'x86_64-nvidia_sn4280-r0'])"

vxlan/test_vxlan_bfd_tsa.py::Test_VxLAN_BFD_TSA::test_tsa_case4:
  skip:
    reason: "VxLAN ECMP BFD TSA test is not yet supported on multi-ASIC platform. Also this test can only run on 4600c, 2700 and 8102. For KVM platform, this test is not supported due to system check not supported currently."
    conditions_logical_operator: OR
    conditions:
      - "(is_multi_asic == True) or (platform not in ['x86_64-8102_64h_o-r0', 'x86_64-8101_32fh_o-r0', 'x86_64-mlnx_msn4600c-r0', 'x86_64-mlnx_msn2700-r0', 'x86_64-mlnx_msn2700a1-r0', 'x86_64-kvm_x86_64-r0', 'x86_64-mlnx_msn4700-r0', 'x86_64-nvidia_sn4280-r0'])"
      - "(asic_type in ['vs']) and https://github.com/sonic-net/sonic-buildimage/issues/19879"
      - "https://github.com/sonic-net/sonic-mgmt/issues/15728"

vxlan/test_vxlan_bfd_tsa.py::Test_VxLAN_BFD_TSA::test_tsa_case5:
  skip:
    reason: "VxLAN ECMP BFD TSA test is not yet supported on multi-ASIC platform. Also this test can only run on 4600c, 2700 and 8102. For KVM platform, this test is not supported due to system check not supported currently."
    conditions_logical_operator: OR
    conditions:
      - "(is_multi_asic == True) or (platform not in ['x86_64-8102_64h_o-r0', 'x86_64-8101_32fh_o-r0', 'x86_64-mlnx_msn4600c-r0', 'x86_64-mlnx_msn2700-r0', 'x86_64-mlnx_msn2700a1-r0', 'x86_64-kvm_x86_64-r0', 'x86_64-mlnx_msn4700-r0', 'x86_64-nvidia_sn4280-r0'])"
      - "(asic_type in ['vs']) and https://github.com/sonic-net/sonic-buildimage/issues/19879"
      - "https://github.com/sonic-net/sonic-mgmt/issues/15728"

vxlan/test_vxlan_bfd_tsa.py::Test_VxLAN_BFD_TSA::test_tsa_case6:
  skip:
    reason: "VxLAN ECMP BFD TSA test is not yet supported on multi-ASIC platform. Also this test can only run on 4600c, 2700 and 8102. For KVM platform, this test is not supported due to system check not supported currently."
    conditions_logical_operator: OR
    conditions:
      - "(is_multi_asic == True) or (platform not in ['x86_64-8102_64h_o-r0', 'x86_64-8101_32fh_o-r0', 'x86_64-mlnx_msn4600c-r0', 'x86_64-mlnx_msn2700-r0', 'x86_64-mlnx_msn2700a1-r0', 'x86_64-kvm_x86_64-r0', 'x86_64-mlnx_msn4700-r0', 'x86_64-nvidia_sn4280-r0'])"
      - "(asic_type in ['vs']) and https://github.com/sonic-net/sonic-buildimage/issues/19879"
      - "https://github.com/sonic-net/sonic-mgmt/issues/15728"

vxlan/test_vxlan_crm.py:
  skip:
    reason: "VxLAN crm test is not yet supported on multi-ASIC platform. Also this test can only run on some platforms."
    conditions:
      - "(is_multi_asic == True) or (platform not in ['x86_64-8102_64h_o-r0', 'x86_64-8101_32fh_o-r0', 'x86_64-mlnx_msn4600c-r0', 'x86_64-mlnx_msn2700-r0', 'x86_64-mlnx_msn2700a1-r0', 'x86_64-kvm_x86_64-r0', 'x86_64-mlnx_msn4700-r0', 'x86_64-nvidia_sn4280-r0'])"

vxlan/test_vxlan_crm.py::Test_VxLAN_Crm::test_crm_128_group_members[v4_in_v6]:
  skip:
    reason: "VxLAN crm test is not yet supported on multi-ASIC platform. Also this test can only run on some platforms. On Mellanox spc1 platform, due to HW limitation, vxlan ipv6 tunnel is not supported"
    conditions_logical_operator: OR
    conditions:
      - "(is_multi_asic == True) or (platform not in ['x86_64-8102_64h_o-r0', 'x86_64-8101_32fh_o-r0', 'x86_64-mlnx_msn4600c-r0', 'x86_64-mlnx_msn2700-r0', 'x86_64-mlnx_msn2700a1-r0', 'x86_64-kvm_x86_64-r0', 'x86_64-mlnx_msn4700-r0', 'x86_64-nvidia_sn4280-r0'])"
      - "asic_gen == 'spc1'"

vxlan/test_vxlan_crm.py::Test_VxLAN_Crm::test_crm_128_group_members[v6_in_v6]:
  skip:
    reason: "VxLAN crm test is not yet supported on multi-ASIC platform. Also this test can only run on some platforms. On Mellanox spc1 platform, due to HW limitation, vxlan ipv6 tunnel is not supported"
    conditions_logical_operator: OR
    conditions:
      - "(is_multi_asic == True) or (platform not in ['x86_64-8102_64h_o-r0', 'x86_64-8101_32fh_o-r0', 'x86_64-mlnx_msn4600c-r0', 'x86_64-mlnx_msn2700-r0', 'x86_64-mlnx_msn2700a1-r0', 'x86_64-kvm_x86_64-r0', 'x86_64-mlnx_msn4700-r0', 'x86_64-nvidia_sn4280-r0'])"
      - "asic_gen == 'spc1'"

vxlan/test_vxlan_crm.py::Test_VxLAN_Crm::test_crm_16k_routes[v4_in_v6]:
  skip:
    reason: "VxLAN crm test is not yet supported on multi-ASIC platform. Also this test can only run on some platforms. On Mellanox spc1 platform, due to HW limitation, vxlan ipv6 tunnel is not supported"
    conditions_logical_operator: OR
    conditions:
      - "(is_multi_asic == True) or (platform not in ['x86_64-8102_64h_o-r0', 'x86_64-8101_32fh_o-r0', 'x86_64-mlnx_msn4600c-r0', 'x86_64-mlnx_msn2700-r0', 'x86_64-mlnx_msn2700a1-r0', 'x86_64-kvm_x86_64-r0', 'x86_64-mlnx_msn4700-r0', 'x86_64-nvidia_sn4280-r0'])"
      - "asic_gen == 'spc1'"

vxlan/test_vxlan_crm.py::Test_VxLAN_Crm::test_crm_16k_routes[v6_in_v6]:
  skip:
    reason: "VxLAN crm test is not yet supported on multi-ASIC platform. Also this test can only run on some platforms. On Mellanox spc1 platform, due to HW limitation, vxlan ipv6 tunnel is not supported"
    conditions_logical_operator: OR
    conditions:
      - "(is_multi_asic == True) or (platform not in ['x86_64-8102_64h_o-r0', 'x86_64-8101_32fh_o-r0', 'x86_64-mlnx_msn4600c-r0', 'x86_64-mlnx_msn2700-r0', 'x86_64-mlnx_msn2700a1-r0', 'x86_64-kvm_x86_64-r0', 'x86_64-mlnx_msn4700-r0', 'x86_64-nvidia_sn4280-r0'])"
      - "asic_gen == 'spc1'"

vxlan/test_vxlan_crm.py::Test_VxLAN_Crm::test_crm_512_nexthop_groups[v4_in_v6]:
  skip:
    reason: "VxLAN crm test is not yet supported on multi-ASIC platform. Also this test can only run on some platforms. On Mellanox spc1 platform, due to HW limitation, vxlan ipv6 tunnel is not supported"
    conditions_logical_operator: OR
    conditions:
      - "(is_multi_asic == True) or (platform not in ['x86_64-8102_64h_o-r0', 'x86_64-8101_32fh_o-r0', 'x86_64-mlnx_msn4600c-r0', 'x86_64-mlnx_msn2700-r0', 'x86_64-mlnx_msn2700a1-r0', 'x86_64-kvm_x86_64-r0', 'x86_64-mlnx_msn4700-r0', 'x86_64-nvidia_sn4280-r0'])"
      - "asic_gen == 'spc1'"

vxlan/test_vxlan_crm.py::Test_VxLAN_Crm::test_crm_512_nexthop_groups[v6_in_v6]:
  skip:
    reason: "VxLAN crm test is not yet supported on multi-ASIC platform. Also this test can only run on some platforms. On Mellanox spc1 platform, due to HW limitation, vxlan ipv6 tunnel is not supported"
    conditions_logical_operator: OR
    conditions:
      - "(is_multi_asic == True) or (platform not in ['x86_64-8102_64h_o-r0', 'x86_64-8101_32fh_o-r0', 'x86_64-mlnx_msn4600c-r0', 'x86_64-mlnx_msn2700-r0', 'x86_64-mlnx_msn2700a1-r0', 'x86_64-kvm_x86_64-r0', 'x86_64-mlnx_msn4700-r0', 'x86_64-nvidia_sn4280-r0'])"
      - "asic_gen == 'spc1'"

vxlan/test_vxlan_decap.py:
  skip:
    reason: "vxlan support not available for cisco-8122 platforms"
    conditions:
      - "platform in ['x86_64-8122_64eh_o-r0', 'x86_64-8122_64ehf_o-r0']"

vxlan/test_vxlan_ecmp.py:
  skip:
    reason: "VxLAN ECMP test is not yet supported on multi-ASIC platform. Also this test can only run on some platforms."
    conditions:
      - "(is_multi_asic == True) or (platform not in ['x86_64-8102_64h_o-r0', 'x86_64-8101_32fh_o-r0', 'x86_64-mlnx_msn4600c-r0', 'x86_64-mlnx_msn2700-r0', 'x86_64-mlnx_msn2700a1-r0', 'x86_64-kvm_x86_64-r0', 'x86_64-mlnx_msn4700-r0', 'x86_64-nvidia_sn4280-r0'])"

vxlan/test_vxlan_ecmp_switchover.py:
  skip:
    reason: "VxLAN ECMP switchover test is not yet supported on multi-ASIC platform. Also this test can only run on some platforms."
    conditions:
      - "(is_multi_asic == True) or (platform not in ['x86_64-8102_64h_o-r0', 'x86_64-8101_32fh_o-r0', 'x86_64-mlnx_msn4600c-r0', 'x86_64-mlnx_msn2700-r0', 'x86_64-mlnx_msn2700a1-r0', 'x86_64-kvm_x86_64-r0', 'x86_64-mlnx_msn4700-r0', 'x86_64-nvidia_sn4280-r0'])"

vxlan/test_vxlan_route_advertisement.py:
  skip:
    reason: "VxLAN route advertisement can only run on cisco and mnlx platforms."
    conditions:
      - "asic_type not in ['cisco-8000', 'mellanox', 'vs']"

#######################################
#####           wan_lacp          #####
#######################################
wan/lacp/test_wan_lag_min_link.py::test_lag_min_link:
  skip:
    reason: "Skip test due to there isn't enough port channel or members exists in current topology."
    conditions_logical_operator: OR
    conditions:
      - "len(minigraph_portchannels) < 2"
      - "not any(len(v['members']) > 1 for _, v in minigraph_portchannels.items())"<|MERGE_RESOLUTION|>--- conflicted
+++ resolved
@@ -1293,7 +1293,6 @@
       - "topo_type not in ['t1', 't2']"
 
 #######################################
-<<<<<<< HEAD
 #####         kubesonic           #####
 #######################################
 kubesonic/test_k8s_join_disjoin.py:
@@ -1301,7 +1300,8 @@
     reason: "kubesonic feature is not supported in slim image"
     conditions:
       - "hwsku in ['Arista-7050-QX-32S', 'Arista-7050-Q16S64', 'Arista-7060CX-32S-C32', 'Arista-7060CX-32S-C32-T1', 'Arista-7060CX-32S-Q32', 'Arista-7060CX-32S-D48C8', 'Arista-7050QX-32S-S4Q31', 'Arista-7050QX32S-Q32', 'Celestica-E1031-T48S4']"
-=======
+
+#######################################
 #####            k8s              #####
 #######################################
 k8s/test_config_reload.py:
@@ -1321,7 +1321,6 @@
     reason: "There is no k8s in veos_vtb, skip in PR testing"
     conditions:
       - "asic_type in ['vs']"
->>>>>>> 26ae8930
 
 #######################################
 #####           lldp              #####
