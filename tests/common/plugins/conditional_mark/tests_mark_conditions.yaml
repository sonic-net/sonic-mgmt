#######################################
#####          cutsom_acl         #####
#######################################
acl/custom_acl_table/test_custom_acl_table.py:
  skip:
    reason: "Custom ACL not supported on older releases or dualtor setup"
    conditions_logical_operator: or
    conditions:
      - "release in ['201811', '201911', '202012']"
      - "'dualtor' in topo_name"

#######################################
#####            acl              #####
#######################################
acl/null_route/test_null_route_helper.py:
  skip:
    reason: "Skip running on dualtor testbed"
    conditions:
      - "'dualtor' in topo_name"

acl/test_acl.py:
  xfail:
    reason: "ACL test is not supported on mellanox platform with dualtor topology "
    conditions:
      - "asic_type in ['mellanox'] and 'dualtor' in topo_name"

acl/test_acl_outer_vlan.py:
  #Outer VLAN id match support is planned for future release with SONIC on Cisco 8000
  #For the current release, will mark the related test cases as XFAIL
  xfail:
    reason: "Cisco platform does not support ACL Outer VLAN ID tests"
    conditions:
      - "asic_type in ['cisco-8000']"
  skip:
    reason: "Skip running on dualtor testbed"
    conditions:
      - "'dualtor' in topo_name"

#######################################
#####            arp              #####
#######################################
arp/test_arp_dualtor.py::test_proxy_arp_for_standby_neighbor:
  skip:
    reason: "`accept_untracked_na` currently only available in 202012"
    conditions:
      - "release not in ['202012']"

arp/test_unknown_mac.py:
  skip:
    reason: "Behavior on cisco-8000 & Innovium(Marvell) platform for unknown MAC is flooding rather than DROP, hence skipping."
    conditions:
      - "asic_type in ['cisco-8000','innovium']"

arp/test_wr_arp.py:
  skip:
    reason: "Warm reboot is broken on dualtor topology. Device fails to recover by sanity check. Skipping for now. Warm reboot is not required for SN3800"
    conditions_logical_operator: OR
    conditions:
      - "'dualtor' in topo_name and https://github.com/sonic-net/sonic-buildimage/issues/16502"
      - "platform in ['x86_64-mlnx_msn3800-r0']"

#######################################
#####            bfd              #####
#######################################
bfd/test_bfd.py:
  skip:
    reason: "Test not supported for platforms other than Nvidia 4600c/4700/5600 and cisco-8102. Skipping the test"
    conditions:
      -  "(release in ['201811', '201911']) or (platform not in ['x86_64-mlnx_msn4600c-r0', 'x86_64-mlnx_msn4700-r0', 'x86_64-nvidia_sn5600-r0', 'x86_64-8102_64h_o-r0', 'x86_64-8101_32fh_o-r0'])"

bfd/test_bfd.py::test_bfd_basic:
  skip:
    reason: "Test not supported for cisco-8102 as it doesnt support single hop BFD. Skipping the test"
    conditions:
      - "platform in ['x86_64-8102_64h_o-r0', 'x86_64-8101_32fh_o-r0']"

bfd/test_bfd.py::test_bfd_scale:
  skip:
    reason: "Test not supported for cisco-8102 as it doesnt support single hop BFD. Skipping the test"
    conditions:
      - "platform in ['x86_64-8102_64h_o-r0', 'x86_64-8101_32fh_o-r0']"

bfd/test_bfd_static_route.py:
  skip:
    reason: "Only supported on chassis system & cisco platform."
    conditions:
      - "is_multi_asic is False"
      - "asic_type in ['cisco-8000']"

bfd/test_bfd_traffic.py:
  skip:
    reason: "Test only supported on Cisco 8800 platforms."
    conditions:
      - "asic_type not in ['cisco-8000']"

#######################################
#####            bgp              #####
#######################################
bgp/test_bgp_allow_list.py:
  skip:
    reason: "Only supported on t1 topo."
    conditions:
      - "'t1' not in topo_type"

bgp/test_bgp_allow_list_m0_olt.py:
  skip:
    reason: "Only supported on m0 topo."
    conditions:
      - "'m0' not in topo_type"

bgp/test_bgp_bbr.py:
  skip:
    reason: "Only supported on t1 topo."
    conditions:
      - "'t1' not in topo_type"

bgp/test_bgp_gr_helper.py:
  skip:
    reason: 'bgp graceful restarted is not a supported feature for T2'
    conditions:
      - "'t2' in topo_name"

bgp/test_bgp_multipath_relax.py:
  skip:
    reason: "Not supported topology backend."
    conditions:
      - "'backend' in topo_name"

bgp/test_bgp_queue.py:
  skip:
    reason: "1. Not support on mgmt device 2. Known issue on Mellanox platform with T1-LAG topology"
    conditions:
      - "topo_type in ['m0', 'mx'] or ((topo_name in ['t1-lag']) and (asic_type in ['mellanox']))"

bgp/test_bgp_slb.py:
  skip:
    reason: "Skip over topologies which doesn't support slb."
    conditions:
     - "'backend' in topo_name or 'mgmttor' in topo_name"

bgp/test_bgp_slb.py::test_bgp_slb_neighbor_persistence_across_advanced_reboot:
  skip:
    reason: "Skip it on dual tor since it got stuck during warm reboot due to known issue on master and internal image"
    conditions:
      - "topo_name in ['dualtor', 'dualtor-56', 'dualtor-120']"
      - https://github.com/sonic-net/sonic-mgmt/issues/9201

bgp/test_bgp_speaker.py:
  skip:
    reason: "Not supported on topology backend."
    conditions:
      - "'backend' in topo_name"

bgp/test_bgp_suppress_fib.py:
  skip:
    reason: "Not supported before release 202405."
    conditions:
      - "release in ['201811', '201911', '202012', '202205', '202211', '202305', '202311']"

bgp/test_bgpmon.py:
  skip:
    reason: "Not supported on T2 topology or topology backend"
    conditions:
      - "'backend' in topo_name or 't2' in topo_name"

bgp/test_traffic_shift.py::test_load_minigraph_with_traffic_shift_away:
  skip:
    reason: "Test is flaky and causing PR test to fail unnecessarily"
    conditions:
      - "asic_type in ['vs']"
      - https://github.com/sonic-net/sonic-mgmt/issues/6471

#######################################
#####            cacl             #####
#######################################
<<<<<<< HEAD
cacl/test_cacl_application.py::test_cacl_acl_loader_commands_internal:
  skip:
    reason: "test_cacl_acl_loader_commands_internal is only supported on t0/t1 testbed"
    conditions_logical_operator: or
    conditions:
      - "topo_type not in ['t1', 't0']"
      - "'dualtor' in topo_name"
=======
cacl/test_cacl_application.py:
  skip:
    reason: "Skip test_cacl_application temporarily due to known issue"
    conditions:
      - https://github.com/sonic-net/sonic-mgmt/issues/13805
>>>>>>> 1d5cbbd6

cacl/test_cacl_application.py::test_cacl_application_dualtor:
  skip:
    reason: "test_cacl_application_dualtor is only supported on dualtor topology"
    conditions:
      - "topo_name not in ['dualtor', 'dualtor-56', 'dualtor-64', 'dualtor-120']"

cacl/test_cacl_application.py::test_cacl_application_nondualtor:
  skip:
    reason: "test_cacl_application is only supported on non dualtor topology"
    conditions:
      - "topo_name in ['dualtor', 'dualtor-56', 'dualtor-64', 'dualtor-120']"

cacl/test_cacl_application.py::test_multiasic_cacl_application:
  skip:
    reason: "test_multiasic_cacl_application is only supported on multi-ASIC platform"
    conditions:
      - "not is_multi_asic"

#######################################
#####           configlet         #####
#######################################
configlet/test_add_rack.py:
  skip:
    reason: "AddRack is not yet supported on multi-ASIC platform"
    conditions:
      - "is_multi_asic==True"

container_hardening/test_container_hardening.py::test_container_privileged:
  skip:
    reason: "Not supported on 202305 and older releases"
    conditions:
      - "release in ['201811', '201911', '202012', '202205', '202211', '202305']"

#######################################
#####            copp             #####
#######################################
copp/test_copp.py:
  skip:
    reason: "Topology not supported by COPP tests"
    conditions:
      - "(topo_name not in ['ptf32', 'ptf64', 't0', 't0-64', 't0-52', 't0-116', 't1', 't1-lag', 't1-64-lag', 't1-56-lag', 't1-backend', 'm0', 'm0-2vlan', 'mx'] and 't2' not in topo_type)"

copp/test_copp.py::TestCOPP::test_add_new_trap:
  skip:
    reason: "Copp test_add_new_trap is not yet supported on multi-asic platform"
    conditions:
      - "is_multi_asic==True"

copp/test_copp.py::TestCOPP::test_remove_trap:
  skip:
    reason: "Copp test_remove_trap is not yet supported on multi-asic platform"
    conditions:
      - "is_multi_asic==True"

copp/test_copp.py::TestCOPP::test_trap_config_save_after_reboot:
  skip:
    conditions_logical_operator: or
    reason: "Copp test_trap_config_save_after_reboot is not yet supported on multi-asic platform or not supported after docker_inram enabled"
    conditions:
      - "is_multi_asic==True"
      - "build_version.split('.')[0].isdigit() and int(build_version.split('.')[0]) == 20220531 and int(build_version.split('.')[1]) > 27 and hwsku in ['Arista-7050-QX-32S', 'Arista-7050QX32S-Q32', 'Arista-7050-QX32', 'Arista-7050QX-32S-S4Q31', 'Arista-7060CX-32S-D48C8', 'Arista-7060CX-32S-C32', 'Arista-7060CX-32S-Q32', 'Arista-7060CX-32S-C32-T1']"
      - "build_version.split('.')[0].isdigit() and int(build_version.split('.')[0]) > 20220531 and hwsku in ['Arista-7050-QX-32S', 'Arista-7050QX32S-Q32', 'Arista-7050-QX32', 'Arista-7050QX-32S-S4Q31', 'Arista-7060CX-32S-D48C8', 'Arista-7060CX-32S-C32', 'Arista-7060CX-32S-Q32', 'Arista-7060CX-32S-C32-T1']"

#######################################
#####            crm              #####
#######################################
crm/test_crm.py::test_crm_fdb_entry:
  skip:
    reason: "Unsupported topology, expected to run only on 'T0*' or 'M0/MX' topology"
    conditions:
      - "'t0' not in topo_name and topo_type not in ['m0', 'mx']"

crm/test_crm.py::test_crm_route:
  skip:
    reason: "Skip the test on mellanox  device due to the bug of https://github.com/sonic-net/sonic-mgmt/issues/12725"
    conditions:
      - https://github.com/sonic-net/sonic-mgmt/issues/12725
      - "asic_type in ['mellanox']"
#######################################
#####            decap            #####
#######################################
decap/test_decap.py::test_decap[ttl=pipe, dscp=pipe, vxlan=disable]:
  skip:
    reason: "Not supported on broadcom after 201911 release, mellanox all releases and cisco-8000 all releases and marvell asics"
    conditions:
      - "(asic_type in ['broadcom'] and release not in ['201811', '201911']) or (asic_type in ['mellanox']) or (asic_type in ['cisco-8000'])"

decap/test_decap.py::test_decap[ttl=pipe, dscp=pipe, vxlan=set_unset]:
  skip:
    reason: "Not supported on broadcom after 201911 release, mellanox all releases and cisco-8000 all releases and marvell asics"
    conditions:
      - "(asic_type in ['broadcom'] and release not in ['201811', '201911']) or (asic_type in ['mellanox']) or (asic_type in ['cisco-8000']) or (asic_type in ['marvell'])"

decap/test_decap.py::test_decap[ttl=pipe, dscp=uniform, vxlan=disable]:
  skip:
    conditions_logical_operator: or
    reason: "Not supported on backend, broadcom before 202012 release, innovium platform. Skip 7260CX3 T1 topo in 202305 release"
    conditions:
      - "(topo_name in ['t1-backend', 't0-backend']) or (asic_type in ['broadcom'] and release in ['201811', '201911']) or asic_type in ['innovium']"
      - "'7260CX3' in hwsku and release in ['202305'] and 't1' in topo_type"

decap/test_decap.py::test_decap[ttl=pipe, dscp=uniform, vxlan=set_unset]:
  skip:
    reason: "Not supported on backend, T2 topologies , broadcom platforms before 202012 release, innovium, x86_64-8111_32eh_o-r0 platform. Skip on mellanox dualtor setups for github issue #9646. Skip on 7260CX3 T1 topo in 202305 release"
    conditions_logical_operator: or
    conditions:
      - "('t2' in topo_name) or (topo_name in ['t1-backend', 't0-backend']) or (asic_type in ['broadcom'] and release in ['201811', '201911']) or asic_type in ['innovium'] or platform in ['x86_64-8111_32eh_o-r0']"
      - "https://github.com/sonic-net/sonic-mgmt/issues/9646 and 'dualtor' in topo_name and asic_type in ['mellanox']"
      - "'7260CX3' in hwsku and release in ['202305'] and 't1' in topo_type"

decap/test_decap.py::test_decap[ttl=uniform, dscp=pipe, vxlan=disable]:
  skip:
    reason: "Not supported uniform ttl mode"

decap/test_decap.py::test_decap[ttl=uniform, dscp=pipe, vxlan=set_unset]:
  skip:
    reason: "Not supported uniform ttl mode"

decap/test_decap.py::test_decap[ttl=uniform, dscp=uniform, vxlan=disable]:
  skip:
    reason: "Not supported uniform ttl mode"

decap/test_decap.py::test_decap[ttl=uniform, dscp=uniform, vxlan=set_unset]:
  skip:
    reason: "Not supported uniform ttl mode"

#######################################
#####         dhcp_relay        #####
#######################################
dhcp_relay/test_dhcp_relay.py:
  skip:
    reason: "Need to skip for platform x86_64-8111_32eh_o-r0"
    conditions:
      - "platform in ['x86_64-8111_32eh_o-r0']"

dhcp_relay/test_dhcpv6_relay.py:
  skip:
    reason: "Need to skip for platform x86_64-8111_32eh_o-r0"
    conditions:
      - "platform in ['x86_64-8111_32eh_o-r0']"

#######################################
#####         drop_packets        #####
#######################################
drop_packets:
  skip:
    reason: "M0/MX topo does not support drop_packets"
    conditions:
      - "topo_type in ['m0', 'mx']"

#######################################
#####           dualtor           #####
#######################################
dualtor/test_ipinip.py::test_encap_with_mirror_session:
  xfail:
     reason: "Testcase ignored on dualtor-aa topology and mellanox setups due to Github issue: https://github.com/sonic-net/sonic-mgmt/issues/8577"
     conditions:
       - https://github.com/sonic-net/sonic-mgmt/issues/8577
       - "'dualtor-aa' in topo_name and asic_type in ['mellanox']"

dualtor/test_orch_stress.py:
  skip:
    reason: "This testcase is designed for single tor testbed with mock dualtor config."
    conditions:
      - "(topo_type not in ['t0']) or ('dualtor' in topo_name)"

dualtor/test_orchagent_active_tor_downstream.py:
  skip:
    reason: "This testcase is designed for single tor testbed with mock dualtor config."
    conditions:
      - "(topo_type not in ['t0']) or ('dualtor' in topo_name)"

dualtor/test_orchagent_active_tor_downstream.py::test_downstream_ecmp_nexthops:
  skip:
    reason: "On Mellanox SPC1 platforms, due to HW limitation, the hierarchy ecmp behavior is not exactly as expected in the test case."
    conditions:
      - "asic_gen == 'spc1'"

dualtor/test_orchagent_mac_move.py:
  skip:
    reason: "This testcase is designed for single tor testbed with mock dualtor config."
    conditions:
      - "(topo_type not in ['t0']) or ('dualtor' in topo_name)"

dualtor/test_orchagent_standby_tor_downstream.py::test_downstream_standby_mux_toggle_active:
  skip:
    reason: "This testcase is designed for single tor testbed with mock dualtor config."
    conditions:
      - "(topo_type not in ['t0']) or ('dualtor' in topo_name)"
  xfail:
    reason: "Image issue on Boradcom platforms, but not consistently failing"
    conditions:
      - "asic_type in ['broadcom']"

dualtor/test_orchagent_standby_tor_downstream.py::test_standby_tor_downstream:
  skip:
    reason: "This testcase is designed for single tor testbed with mock dualtor config."
    conditions:
      - "(topo_type not in ['t0']) or ('dualtor' in topo_name)"

dualtor/test_orchagent_standby_tor_downstream.py::test_standby_tor_downstream_bgp_recovered:
  skip:
    reason: "This testcase is designed for single tor testbed with mock dualtor config."
    conditions:
      - "(topo_type not in ['t0']) or ('dualtor' in topo_name)"

dualtor/test_orchagent_standby_tor_downstream.py::test_standby_tor_downstream_loopback_route_readded:
  skip:
    reason: "This testcase is designed for single tor testbed with mock dualtor config and dualtor."
    conditions:
      - "(topo_type not in ['t0'])"

dualtor/test_orchagent_standby_tor_downstream.py::test_standby_tor_downstream_t1_link_recovered:
  skip:
    reason: "This testcase is designed for single tor testbed with mock dualtor config."
    conditions:
      - "(topo_type not in ['t0']) or ('dualtor' in topo_name)"

dualtor/test_orchagent_standby_tor_downstream.py::test_standby_tor_remove_neighbor_downstream_standby:
  skip:
    reason: "This testcase is designed for single tor testbed with mock dualtor config."
    conditions:
      - "(topo_type not in ['t0']) or ('dualtor' in topo_name)"

dualtor/test_standby_tor_upstream_mux_toggle.py:
  skip:
    reason: "This testcase is designed for single tor testbed with mock dualtor config."
    conditions:
      - "(topo_type not in ['t0']) or ('dualtor' in topo_name)"

dualtor/test_tor_ecn.py::test_dscp_to_queue_during_encap_on_standby:
  xfail:
     reason: "Testcase ignored on dualtor-aa topology and mellanox setups due to Github issue: https://github.com/sonic-net/sonic-mgmt/issues/8577"
     conditions:
       - https://github.com/sonic-net/sonic-mgmt/issues/8577
       - "'dualtor-aa' in topo_name and asic_type in ['mellanox']"

dualtor/test_tor_ecn.py::test_ecn_during_encap_on_standby:
  xfail:
     reason: "Testcase ignored on dualtor-aa topology and mellanox setups due to Github issue: https://github.com/sonic-net/sonic-mgmt/issues/8577"
     conditions:
       - https://github.com/sonic-net/sonic-mgmt/issues/8577
       - "'dualtor-aa' in topo_name and asic_type in ['mellanox']"

dualtor/test_tunnel_memory_leak.py::test_tunnel_memory_leak:
  skip:
    reason: "Testcase ignored on dualtor-64 topology due to Github issue: https://github.com/sonic-net/sonic-mgmt/issues/11403"
    conditions:
      - "https://github.com/sonic-net/sonic-mgmt/issues/11403 and 'dualtor-64' in topo_name"

dualtor_io/test_link_failure.py::test_active_link_admin_down_config_reload_downstream[active-active]:
  xfail:
    reason: "Testcase ignored on mellanox setups due to github issue: https://github.com/sonic-net/sonic-buildimage/issues/16085"
    conditions:
      - "https://github.com/sonic-net/sonic-buildimage/issues/16085 and asic_type in ['mellanox']"

dualtor_io/test_link_failure.py::test_active_link_admin_down_config_reload_link_up_downstream_standby[active-active]:
  xfail:
    reason: "Testcase ignored on mellanox setups due to github issue: https://github.com/sonic-net/sonic-buildimage/issues/16161"
    conditions:
      - "https://github.com/sonic-net/sonic-buildimage/issues/16161 and asic_type in ['mellanox']"

dualtor_io/test_link_failure.py::test_active_link_down_downstream_active:
  xfail:
    reason: "Testcase ignored on Nvidia platforms due to github issue: https://github.com/sonic-net/sonic-mgmt/issues/8272"
    conditions:
      - https://github.com/sonic-net/sonic-mgmt/issues/8272
      - "asic_type in ['mellanox']"

dualtor_io/test_link_failure.py::test_active_link_down_downstream_active_soc:
  xfail:
    reason: "Testcase ignored on Nvidia platforms due to github issue: https://github.com/sonic-net/sonic-mgmt/issues/8272"
    conditions:
      - https://github.com/sonic-net/sonic-mgmt/issues/8272
      - "asic_type in ['mellanox']"

dualtor_io/test_link_failure.py::test_active_link_down_downstream_standby:
  xfail:
    reason: "Testcase ignored on Nvidia platforms due to github issue: https://github.com/sonic-net/sonic-mgmt/issues/8272"
    conditions:
      - https://github.com/sonic-net/sonic-mgmt/issues/8272
      - "asic_type in ['mellanox']"

dualtor_io/test_normal_op.py::test_upper_tor_config_reload_upstream[active-active]:
  xfail:
    reason: "Testcase ignored on mellanox setups due to github issue: https://github.com/sonic-net/sonic-buildimage/issues/15964"
    conditions:
      - "https://github.com/sonic-net/sonic-buildimage/issues/15964 and asic_type in ['mellanox']"

#######################################
#####         dut_console         #####
#######################################
dut_console:
  skip:
    reason: "Not supported vs testbed."
    conditions:
      - "asic_type in ['vs']"

#######################################
#####             ecmp            #####
#######################################
ecmp/inner_hashing/test_fgnhg_inner_hashing_internal.py:
  xfail:
    reason: "case failed waiting for fix"
    conditions:
      - "platform in ['x86_64-mlnx_msn3800-r0', 'x86_64-mlnx_msn4600c-r0']"
      - https://github.com/sonic-net/sonic-mgmt/issues/6558
  skip:
    reason: "The test case only runs on Mellanox SN3800/SN4600 T0"
    conditions:
      - "topo_type not in ['t0'] or platform not in ['x86_64-mlnx_msn3800-r0', 'x86_64-mlnx_msn4600c-r0']"

ecmp/inner_hashing/test_inner_hashing.py:
  skip:
    conditions_logical_operator: or
    reason: "PBH introduced in 202111 and skip this test on Mellanox 2700 platform. Test does not support dualtor topology."
    conditions:
      - "branch in ['201811', '201911', '202012', '202106']"
      - "platform not in ['x86_64-mlnx_msn3800-r0', 'x86_64-mlnx_msn4600c-r0']"
      - "topo_type not in ['t0']"
      - "asic_type not in ['mellanox']"
      - "'dualtor' in topo_name"

ecmp/inner_hashing/test_inner_hashing_lag.py:
  skip:
    conditions_logical_operator: or
    reason: "PBH introduced in 202111 and skip this test on Mellanox 2700 platform. Test does not support dualtor topology."
    conditions:
      - "branch in ['201811', '201911', '202012', '202106']"
      - "platform not in ['x86_64-mlnx_msn3800-r0', 'x86_64-mlnx_msn4600c-r0']"
      - "topo_type not in ['t0']"
      - "asic_type not in ['mellanox']"
      - "'dualtor' in topo_name"

ecmp/inner_hashing/test_wr_inner_hashing.py:
  skip:
    conditions_logical_operator: or
    reason: "PBH introduced in 202111 and skip this test on Mellanox 2700 platform. Test does not support dualtor topology."
    conditions:
      - "branch in ['201811', '201911', '202012', '202106']"
      - "platform not in ['x86_64-mlnx_msn3800-r0', 'x86_64-mlnx_msn4600c-r0']"
      - "topo_type not in ['t0']"
      - "asic_type not in ['mellanox']"
      - "'dualtor' in topo_name"

ecmp/inner_hashing/test_wr_inner_hashing_lag.py:
  skip:
    conditions_logical_operator: or
    reason: "PBH introduced in 202111 and skip this test on Mellanox 2700 platform. Test does not support dualtor topology."
    conditions:
      - "branch in ['201811', '201911', '202012', '202106']"
      - "platform not in ['x86_64-mlnx_msn3800-r0', 'x86_64-mlnx_msn4600c-r0']"
      - "topo_type not in ['t0']"
      - "asic_type not in ['mellanox']"
      - "'dualtor' in topo_name"

ecmp/test_ecmp_sai_value.py:
  skip:
    reason: "Only support Broadcom T1/T0 topology with 20230531 and above image, 7050cx3 T1 doesn't enable this feature"
    conditions_logical_operator: or
    conditions:
      - "topo_type not in ['t1', 't0']"
      - "asic_type not in ['broadcom']"
      - "release in ['201911', '202012', '202205', '202211']"
      - "topo_type in ['t1'] and hwsku in ['Arista-7050CX3-32S-C32']"

ecmp/test_fgnhg.py:
  skip:
    conditions_logical_operator: or
    reason: "The test case only runs on Mellanox T0 platform running 202012 or above; Mellanox 2700 platform is skipped; Skip on issue 7755"
    conditions:
      - "branch in ['201811', '201911']"
      - "platform in ['x86_64-mlnx_msn2700-r0', 'x86_64-mlnx_msn2700a1-r0']"
      - "topo_type not in ['t0']"
      - "asic_type not in ['mellanox']"
      - "https://github.com/sonic-net/sonic-mgmt/issues/7755"
      - "https://github.com/sonic-net/sonic-mgmt/issues/6558 and 'msn2' in platform"

#######################################
#####         everflow            #####
#######################################
everflow/test_everflow_per_interface.py:
  skip:
    reason: "Skip running on dualtor testbed/unsupported platforms or
                  multi-asic due to https://github.com/sonic-net/sonic-buildimage/issues/11776"
    conditions_logical_operator: or
    conditions:
      - "'dualtor' in topo_name"
      - "platform in ['x86_64-8800_lc_48h_o-r0', 'x86_64-8800_lc_48h-r0']"
      - "(is_multi_asic==True) and https://github.com/sonic-net/sonic-buildimage/issues/11776"

everflow/test_everflow_per_interface.py::test_everflow_per_interface[ipv6-default]:
  skip:
    reason: "Skip everflow per interface IPv6 test on unsupported platforms"
    conditions:
      - "asic_type in ['cisco-8000', 'marvell', 'mellanox'] or (asic_subtype in ['broadcom-dnx'] and https://github.com/sonic-net/sonic-swss/issues/2204)"

everflow/test_everflow_per_interface.py::test_everflow_per_interface[ipv6-m0_l3_scenario]:
  skip:
    reason: "Skip m0 everflow per interface IPv6 test on marvell"
    conditions:
      - "asic_type in ['marvell']"

everflow/test_everflow_per_interface.py::test_everflow_per_interface[ipv6-m0_vlan_scenario]:
  skip:
    reason: "Skip m0 everflow per interface IPv6 test on marvell"
    conditions:
      - "asic_type in ['marvell']"

everflow/test_everflow_testbed.py::EverflowIPv4Tests::test_everflow_dscp_with_policer:
  skip:
    reason: "Test not supported on Mellanox platforms"
    conditions:
      - "asic_type in ['mellanox']"

everflow/test_everflow_testbed.py::TestEverflowV4EgressAclEgressMirror:
  skip:
    reason: "Due to HW resource limitation, need to skip the test on the Mellanox t0-120 setup"
    conditions:
      - "'t0-120' in topo_name and asic_type in ['mellanox']"

everflow/test_everflow_testbed.py::TestEverflowV4EgressAclEgressMirror::test_everflow_dscp_with_policer:
  skip:
    reason: "Skipping test since mirror with policer is not supported on Broadcom DNX platforms."
    conditions:
      - "asic_subtype in ['broadcom-dnx']"

everflow/test_everflow_testbed.py::TestEverflowV4IngressAclIngressMirror::test_everflow_dscp_with_policer:
  xfail:
    strict: True
    reason: "Skipping test since mirror with policer is not supported on Cisco 8000 platforms."
    conditions:
      - "asic_type=='cisco-8000'"
  skip:
    reason: "Skipping test since mirror with policer is not supported on Broadcom DNX platforms."
    conditions:
      - "asic_subtype in ['broadcom-dnx']"

#######################################
#####            fdb              #####
#######################################
fdb/test_fdb_mac_expire.py:
  skip:
    reason: "Not supported on this DUT topology."
    conditions:
      - "topo_type not in ['t0', 'm0', 'mx']"

#######################################
#####            fib              #####
#######################################
fib/test_fib.py::test_ipinip_hash:
  skip:
    reason: 'ipinip hash test is not fully supported on mellanox platform (case#00581265)'
    conditions:
      - "asic_type in ['mellanox']"

#######################################
#####   generic_config_updater    #####
#######################################
generic_config_updater:
  skip:
    reason: 'generic_config_updater is not a supported feature for T2'
    conditions:
      - "'t2' in topo_name"

generic_config_updater/test_dhcp_relay.py:
  skip:
    reason: "Need to skip for platform x86_64-8111_32eh_o-r0 or backend topology"
    conditions_logical_operator: "OR"
    conditions:
      - "platform in ['x86_64-8111_32eh_o-r0']"
      - "'backend' in topo_name"

generic_config_updater/test_dynamic_acl.py:
  skip:
    reason: "Device SKUs do not support the custom ACL_TABLE_TYPE that we use in this test.  Known log error unrelated to test
    on m0-2vlan testbed causes consistent failures"
    conditions_logical_operator: "OR"
    conditions:
      - "release in ['202311', '202405'] and platform in ['armhf-nokia_ixs7215_52x-r0']"
      - "hwsku in ['Cisco-8111-O64']"
      - "topo_name in ['m0-2vlan']"

generic_config_updater/test_ecn_config_update.py::test_ecn_config_updates:
  skip:
    reason: "This test is not run on this asic type, topology, or version currently"
    conditions_logical_operator: "OR"
    conditions:
      - "asic_type in ['cisco-8000']"
      - "topo_type in ['m0', 'mx']"
      - "release in ['202211']"

generic_config_updater/test_eth_interface.py::test_replace_fec:
  skip:
    reason: 'Skipping test on 7260/3800 platform due to bug of https://github.com/sonic-net/sonic-mgmt/issues/11237'
    conditions:
      - "hwsku in ['Arista-7260CX3-D108C8', 'Arista-7260CX3-Q64', 'Mellanox-SN3800-D112C8']"
      - https://github.com/sonic-net/sonic-mgmt/issues/11237

generic_config_updater/test_eth_interface.py::test_toggle_pfc_asym:
  skip:
    reason: "Skip asym pfc on unsupported platforms"
    conditions:
      - "asic_type in ['cisco-8000']"

generic_config_updater/test_eth_interface.py::test_update_speed:
  skip:
    reason: 'Skip this script due to this not being a production scenario and misleading StateDB output for valid speed'
    conditions_logical_operator: "OR"
    conditions:
      - https://github.com/sonic-net/sonic-mgmt/issues/8143
      - https://github.com/sonic-net/sonic-buildimage/issues/13267

generic_config_updater/test_eth_interface.py::test_update_valid_invalid_index[33-True]:
  skip:
    reason: 'Skipping test on mellanox platform due to bug of https://github.com/sonic-net/sonic-mgmt/issues/7733'
    conditions:
      - "asic_type in ['mellanox']"
      - https://github.com/sonic-net/sonic-mgmt/issues/7733

generic_config_updater/test_incremental_qos.py::test_incremental_qos_config_updates:
  skip:
    reason: "This test is not run on this hwsku/asic type or version currently"
    conditions:
      - "not any(i in hwsku for i in ['2700', 'Arista-7170-64C', 'montara', 'newport'])"
      - "asic_type in ['broadcom', 'cisco-8000']"
      - "release in ['202211']"

generic_config_updater/test_mmu_dynamic_threshold_config_update.py::test_dynamic_th_config_updates:
  skip:
    reason: "This test is not run on this asic type or version currently"
    conditions:
      - "asic_type in ['broadcom', 'cisco-8000']"
      - "release in ['202211']"

generic_config_updater/test_pfcwd_status.py:
  skip:
    reason: "This test is not run on this topo type or version currently"
    conditions_logical_operator: "OR"
    conditions:
      - "topo_type in ['m0', 'mx']"
      - "release in ['202211']"

generic_config_updater/test_pg_headroom_update.py:
  skip:
    reason: "Unsupported topology."
    conditions:
      - "topo_type in ['m0', 'mx']"

#######################################
#####           http              #####
#######################################
http/test_http_copy.py:
  skip:
    reason: "Test doesn't clean up the files in /tmp, it will cause the subsequent cases in /tmp fail, skipping until the issue is addressed"

#######################################
#####    iface_loopback_action    #####
#######################################
iface_loopback_action/test_iface_loopback_action.py:
  skip:
    reason: "Test only supported on Mellanox SKUs, didn't supported on dualtor topology."
    conditions_logical_operator: or
    conditions:
      - "'dualtor' in topo_name"
      - "asic_type not in ['mellanox']"

#######################################
#####      iface_namingmode       #####
#######################################
iface_namingmode/test_iface_namingmode.py::TestConfigInterface:
  skip:
    reason: "x86_64-8111_32eh_o-r0 platform does not support TestConfigInterface"
    conditions:
      - "platform in ['x86_64-8111_32eh_o-r0']"

iface_namingmode/test_iface_namingmode.py::TestShowPriorityGroup:
  xfail:
    reason: "Platform specific issue"
    strict: True
    conditions:
      - "platform in ['x86_64-cel_e1031-r0']"
  skip:
    reason: "M0/MX topo does not support TestShowPriorityGroup"
    conditions:
      - "topo_type in ['m0', 'mx']"

iface_namingmode/test_iface_namingmode.py::TestShowQueue:
  skip:
    reason: "M0/MX topo does not support TestShowQueue"
    conditions:
      - "topo_type in ['m0', 'mx']"

iface_namingmode/test_iface_namingmode.py::TestShowQueue::test_show_queue_persistent_watermark:
  xfail:
    reason: "Platform specific issue"
    strict: True
    conditions:
      - "platform in ['x86_64-cel_e1031-r0']"

iface_namingmode/test_iface_namingmode.py::TestShowQueue::test_show_queue_watermark:
  xfail:
    reason: "Platform specific issue"
    strict: True
    conditions:
      - "platform in ['x86_64-cel_e1031-r0']"

#######################################
#####            ip               #####
#######################################
ip/test_ip_packet.py:
  skip:
    reason: "Skipping ip packet test since can't provide enough interfaces"
    conditions:
      - "len(minigraph_interfaces) < 2 and len(minigraph_portchannels) < 2"

ip/test_ip_packet.py::TestIPPacket::test_forward_ip_packet_with_0xffff_chksum_drop:
  skip:
    reason: "Broadcom, Cisco, Barefoot, Innovium and Marvell Asic will tolorate IP packets with 0xffff checksum"
    conditions:
      - "asic_type in ['broadcom', 'cisco-8000', 'marvell', 'barefoot', 'innovium'] and asic_subtype not in ['broadcom-dnx']"

ip/test_ip_packet.py::TestIPPacket::test_forward_ip_packet_with_0xffff_chksum_tolerant:
  skip:
    reason: "Mellanox and Broadcom DNX Asic will drop IP packets with 0xffff checksum"
    conditions:
      - "asic_type in ['mellanox'] or asic_subtype in ['broadcom-dnx']"

ip/test_mgmt_ipv6_only.py:
  skip:
    reason: "Skipping mgmt ipv6 test for mgmt topo"
    conditions:
      - "topo_type in ['m0', 'mx']"

ip/test_mgmt_ipv6_only.py::test_ntp_ipv6_only:
  xfail:
    reason: "iburst not enabled by default on 202311 and newer images"
    conditions:
      - https://github.com/sonic-net/sonic-buildimage/issues/19425

#######################################
#####            ipfwd            #####
#######################################
ipfwd/test_dip_sip.py:
  skip:
    reason: "Unsupported topology."
    conditions:
      - "topo_type not in ['t0', 't1', 't2', 'm0', 'mx']"

ipfwd/test_dir_bcast.py:
  skip:
    reason: "Unsupported topology."
    conditions:
      - "topo_type not in ['t0', 'm0', 'mx'] or 'dualtor' in topo_name or 't0-backend' in topo_name"

ipfwd/test_mtu.py:
  skip:
    reason: "Unsupported topology."
    conditions:
      - "topo_type not in ['t1', 't2']"

#######################################
#######         link_flap         #####
#######################################
link_flap/test_cont_link_flap.py:
  xfail:
    reason: "system could be not reaching stable status while BGP converged"
    conditions:
      - https://github.com/sonic-net/sonic-mgmt/issues/10955

#######################################
#####           macsec            #####
#######################################
macsec/test_dataplane.py::TestDataPlane::test_server_to_neighbor:
  skip:
    reason: 'test_server_to_neighbor needs downstream neighbors, which is not present in this topo'
    conditions:
      - "'t2' in topo_name"

macsec/test_interop_protocol.py::TestInteropProtocol::test_bgp:
  skip:
    reason: 'test_bgp skip in Brcm based T2, complete portchannel SAI fix planned for 8.1'
    conditions:
      - "asic_subtype in ['broadcom-dnx']"

macsec/test_macsec.py:
  skip:
    reason: "This test can only run on 7280 CR3"
    conditions:
      - "platform not in ['x86_64-arista_7280cr3mk_32d4', 'x86_64-kvm_x86_64-r0']"

#######################################
#####            mpls             #####
#######################################
mpls/test_mpls.py:
  skip:
    reason: "MPLS TCs are not supported on Barefoot plarforms"
    conditions:
      - "asic_type in ['barefoot']"

#######################################
#####           mvrf              #####
#######################################
mvrf:
  skip:
    reason: "M0/MX topo does not support mvrf"
    conditions:
      - "topo_type in ['m0', 'mx']"

#######################################
#####            mx               #####
#######################################
mx/test_dhcp_server_internal_only.py:
  skip:
    reason: "Not support to run in release >= 202311"
    conditions:
      - "release not in ['202205', '202305']"

mx/test_dhcp_server_init_internal_only.py:
  skip:
    reason: "Not support to run in release >= 202311"
    conditions:
      - "release not in ['202205', '202305']"

#######################################
#####           nat               #####
#######################################
nat:
  skip:
    reason: "Nat feature is not enabled with image version"
    conditions:
      - "'nat' not in feature_status"

#######################################
#####           ntp               #####
#######################################
ntp/test_ntp.py::test_ntp:
  xfail:
    reason: "iburst not enabled by default on 202311 and newer images"
    conditions:
      - https://github.com/sonic-net/sonic-buildimage/issues/19425

ntp/test_ntp.py::test_ntp_long_jump_disabled:
  # Due to NTP code bug, long jump will still happen after disable it.
  # Set xfail flag for this test case
  xfail:
    strict: True
    reason: "Known NTP bug"

#######################################
#####           pc               #####
#######################################
pc/test_lag_2.py::test_lag_db_status_with_po_update:
  skip:
    reason: "Only support t1-lag, t1-56-lag, t1-64-lag and t2 topology"
    conditions:
        - "topo_name not in ['t1-lag', 't1-56-lag', 't1-64-lag'] and 't2' not in topo_name"

pc/test_lag_member.py:
  skip:
    reason: "Not support dualtor or t0 backend topo"
    conditions:
        - "'dualtor' in topo_name or 't0-backend' in topo_name"

pc/test_po_cleanup.py:
  skip:
    reason: "Skip test due to there is no portchannel exists in current topology."
    conditions:
      - "len(minigraph_portchannels) == 0 and not is_multi_asic"

pc/test_po_update.py::test_po_update:
  skip:
    reason: "Skip test due to there is no portchannel or no portchannel member exists in current topology."
    conditions:
      - "len(minigraph_portchannels) == 0 or len(minigraph_portchannels[list(minigraph_portchannels.keys())[0]]['members']) == 0"

pc/test_po_update.py::test_po_update_io_no_loss:
  skip:
    reason: "Skip test due to there isn't enough port channel exists in current topology."
    conditions:
      - "len(minigraph_portchannel_interfaces) < 2"

pc/test_po_voq.py:
  skip:
    reason: "Skip for non t2 or Skip since there is no portchannel configured or no portchannel member exists in current topology."
    conditions:
      - "'t2' not in topo_name or num_asic == 0 or len(minigraph_portchannels[list(minigraph_portchannels.keys())[0]]['members']) == 0 or asic_type in ['cisco-8000']"

#######################################
#####           pfc               #####
#######################################
pfc/test_unknown_mac.py:
  skip:
    reason: In cisco-8000 platform, a packet with unknown MAC will be flooded, not dropped. This case will not pass in cisco-8000.
    conditions:
      - "asic_type in ['cisco-8000']"

#######################################
#####         pfc_asym            #####
#######################################
pfc_asym/test_pfc_asym.py:
  skip:
    reason: 'pfc_asym test skip except for on Barefoot platforms'
    conditions:
      - "asic_type not in ['barefoot']"

pfc_asym/test_pfc_asym.py::test_pfc_asym_off_rx_pause_frames:
   skip:
     reason: "skipped for Barefoot platform"
     conditions:
        - "asic_type in ['barefoot']"

#######################################
#####         pfcwd               #####
#######################################
pfcwd:
  skip:
    reason: "Pfcwd tests skipped on m0/mx testbed."
    conditions:
      - "topo_type in ['m0', 'mx']"

pfcwd/test_pfc_config.py::TestPfcConfig::test_forward_action_cfg:
   skip:
     reason: "Forward action not supported in cisco-8000"
     conditions:
        - "asic_type in ['cisco-8000']"

pfcwd/test_pfcwd_function.py::TestPfcwdFunc::test_pfcwd_no_traffic:
   skip:
     reason: "This test is applicable only for cisco-8000"
     conditions:
        - "asic_type != 'cisco-8000'"

pfcwd/test_pfcwd_warm_reboot.py:
   skip:
     reason: "Warm Reboot is not supported in T2. Warm Reboot is not required for SN3800"
     conditions_logical_operator: OR
     conditions:
        - "'t2' in topo_name"
        - "platform in ['x86_64-mlnx_msn3800-r0']"
   xfail:
     reason: "Warm Reboot is not supported in dualtor and has a known issue on 202305 branch"
     conditions:
        - "'dualtor' in topo_name"
        - https://github.com/sonic-net/sonic-mgmt/issues/8400

#######################################
#####         platform_tests      #####
#######################################
platform_tests/api/test_psu.py::test_temperature:
  skip:
    reason: "Test not supported on Mellanox Platforms."
    conditions:
      - "asic_type in ['mellanox']"

platform_tests/api/test_sfp.py::TestSfpApi::test_reset:
  skip:
    reason: "platform does not support sfp reset"
    conditions:
      - "platform in ['x86_64-cel_e1031-r0']"

platform_tests/api/test_sfp.py::TestSfpApi::test_tx_disable_channel:
  skip:
    reason: "platform does not support"
    conditions:
      - "platform in ['x86_64-cel_e1031-r0']"

platform_tests/cli/test_show_platform.py::test_show_platform_psustatus:
  skip:
    reason: "Test should be skipped on DPU for it doesn't have PSUs."
    conditions: "'nvda_bf' in platform"

platform_tests/cli/test_show_platform.py::test_show_platform_psustatus_json:
  skip:
    reason: "Test should be skipped on DPU for it doesn't have PSUs."
    conditions: "'nvda_bf' in platform"

platform_tests/daemon/test_chassisd.py:
  skip:
    reason: "chassisd platform daemon introduced in 202106"
    conditions:
      - "release in ['201811', '201911', '202012']"

platform_tests/mellanox/test_check_sfp_using_ethtool.py:
  skip:
    reason: "Deprecated as Mellanox do not use ethtool in release 202305 or higher"
    conditions:
      - "asic_type in ['mellanox']"

platform_tests/sfp/test_sfputil.py::test_check_sfputil_low_power_mode:
  skip:
    reason: "Get/Set low power mode is not supported in Cisco 8000 platform or in bluefield platform"
    conditions_logical_operator: or
    conditions:
      - "platform in ['x86_64-cel_e1031-r0']"
      - "asic_type in ['nvidia-bluefield']"

platform_tests/sfp/test_sfputil.py::test_check_sfputil_reset:
  skip:
    reason: "platform does not support sfp reset"
    conditions_logical_operator: or
    conditions:
      - "(platform in ['x86_64-cel_e1031-r0'] or 't2' in topo_name) and https://github.com/sonic-net/sonic-mgmt/issues/6218"
      - "asic_type in ['nvidia-bluefield']"

platform_tests/test_advanced_reboot.py:
  skip:
    reason: "Warm/fast reboot is not required for SN3800"
    conditions:
      - "platform in ['x86_64-mlnx_msn3800-r0']"

platform_tests/test_auto_negotiation.py:
  skip:
    reason: "auto negotiation test highly depends on test enviroments, file issue to track and skip for now"
    conditions: https://github.com/sonic-net/sonic-mgmt/issues/5447

platform_tests/test_cont_warm_reboot.py:
  skip:
    reason: "Warm reboot is not required for SN3800 and dualtor"
    conditions:
      - "platform in ['x86_64-mlnx_msn3800-r0'] or 'dualtor' in topo_name"

platform_tests/test_platform_info.py::test_show_platform_fanstatus_mocked:
  skip:
    reason: "Test not supported on Mellanox Platforms."
    conditions:
      - "asic_type in ['mellanox']"

platform_tests/test_platform_info.py::test_show_platform_temperature_mocked:
  skip:
    reason: "Test not supported on Mellanox Platforms."
    conditions:
      - "asic_type in ['mellanox']"

platform_tests/test_platform_info.py::test_thermal_control_fan_status:
  skip:
    reason: "Test not supported on Mellanox Platforms."
    conditions:
      - "asic_type in ['mellanox']"

platform_tests/test_platform_info.py::test_thermal_control_load_invalid_format_json:
  skip:
    reason: "Test not supported on Mellanox Platforms."
    conditions:
      - "asic_type in ['mellanox']"

platform_tests/test_platform_info.py::test_thermal_control_load_invalid_value_json:
  skip:
    reason: "Test not supported on Mellanox Platforms."
    conditions:
      - "asic_type in ['mellanox']"

platform_tests/test_reboot.py::test_fast_reboot:
  skip:
    reason: "Fast reboot is broken on dualtor topology. Skipping for now."
    conditions:
      - "'dualtor' in topo_name and https://github.com/sonic-net/sonic-buildimage/issues/16502"

platform_tests/test_reboot.py::test_warm_reboot:
  skip:
    reason: "Warm reboot is broken on dualtor topology. Skipping for now."
    conditions:
      - "'dualtor' in topo_name and https://github.com/sonic-net/sonic-buildimage/issues/16502"

platform_tests/test_reboot.py::test_watchdog_reboot:
  xfail:
    reason: "Known testbed hardware issue"
    conditions:
      - "hwsku in ['Cisco-8101-O8C48']"

platform_tests/test_reload_config.py::test_reload_configuration_checks:
  skip:
    reason: "Skip test_reload_configuration_checks testcase due to flaky timing issue for Cisco 8000"
    conditions:
      - "asic_type in ['cisco-8000'] and release in ['202205', '202211', '202305', '202405']"

platform_tests/test_secure_upgrade.py:
  skip:
    reason: "platform does not support secure upgrade"
    conditions:
      - "'sn2' in platform or 'sn3' in platform or 'sn4' in platform"
      -
platform_tests/test_service_warm_restart.py:
  skip:
    reason: "Only supported on Mellanox. Skip the test on feature branches as it's not required for now"
    conditions:
      - "asic_type not in ['mellanox'] or release in ['202205', '202305', 'internal']"

platform_tests/test_service_warm_restart.py:
  skip:
    reason: "Testcase ignored due to sonic-mgmt issue: https://github.com/sonic-net/sonic-mgmt/issues/10362"
    conditions:
      - "https://github.com/sonic-net/sonic-mgmt/issues/10362"

#######################################
#####     process_monitoring      #####
#######################################
process_monitoring/test_critical_process_monitoring.py::test_orchagent_heartbeat:
  skip:
    reason: This test is intended for Orchagent freeze scenario during warm-reboot. It is not required for T1 devices.
    conditions:
      - "'t1' in topo_name"

#######################################
#####           qos               #####
#######################################
qos:
  skip:
    reason: "M0/MX topo does not support qos"
    conditions:
      - "topo_type in ['m0', 'mx']"

qos/test_buffer.py:
  skip:
    reason: "These tests don't apply to cisco 8000 platforms or T2, since they support only traditional model."
    conditions:
      - "asic_type in ['cisco-8000'] or 't2' in topo_name"

qos/test_buffer.py::test_buffer_model_test:
  skip:
    reason: "Running only on mellanox devices and covered by unit testing"
    conditions:
      - "asic_type in ['mellanox']"

qos/test_buffer_traditional.py:
  skip:
    reason: "Buffer traditional test is only supported 201911 branch"
    conditions:
      - "release not in ['201911']"

qos/test_pfc_pause.py::test_pfc_pause_lossless:
  # For this test, we use the fanout connected to the DUT to send PFC pause frames.
  # The fanout needs to send PFC frames fast enough so that the queue remains completely paused for the entire duration
  # of the test. The inter packet interval between PFC frames to completely block a queue vary based on link speed and
  # we have seen flakiness in our test runs. Since this test is already covered under the 'ixia' folder where we use a
  # traffic generator to generate pause frames, skipping this here.
  skip:
    reason: "Fanout needs to send PFC frames fast enough to completely pause the queue"

qos/test_qos_dscp_mapping.py::TestQoSSaiDSCPQueueMapping_IPIP_Base::test_dscp_to_queue_mapping_pipe_mode:
  skip:
    reason: "Pipe decap mode not supported due to either SAI or platform limitation"
    conditions_logical_operator: or
    conditions:
      - "asic_type in ['mellanox', 'broadcom', 'cisco-8000']"
      - https://github.com/sonic-net/sonic-mgmt/issues/12906

qos/test_qos_masic.py:
  skip:
    reason: "QoS tests for multi-ASIC only. Supported topos: t1-lag, t1-64-lag, t1-56-lag, t1-backend."
    conditions:
      - "is_multi_asic==False or topo_name not in ['t1-lag', 't1-64-lag', 't1-56-lag', 't1-backend']"

qos/test_qos_sai.py:
  skip:
    reason: "qos_sai tests not supported on t1 topo"
    conditions:
      - "asic_type in ['barefoot'] and topo_name in ['t1']"

qos/test_qos_sai.py::TestQosSai:
  skip:
    reason: "Unsupported testbed type."
    conditions:
      - "topo_name not in ['t0', 't0-64', 't0-116', 't0-35', 't0-56', 't0-standalone-32', 't0-standalone-64', 't0-standalone-128', 't0-standalone-256', 'dualtor-56', 'dualtor-120', 'dualtor', 't0-80', 't0-backend', 't1-lag', 't1-64-lag', 't1-56-lag', 't1-backend', 't2', 't2_2lc_36p-masic', 't2_2lc_min_ports-masic'] and asic_type not in ['mellanox']"

qos/test_qos_sai.py::TestQosSai::testIPIPQosSaiDscpToPgMapping:
  skip:
    reason: "For DSCP to PG mapping on IPinIP traffic , mellanox device has different behavior to community. For mellanox device, testQosSaiDscpToPgMapping can cover the scenarios"
    conditions_logical_operator: or
    conditions:
      - "asic_type in ['mellanox']"
      - https://github.com/sonic-net/sonic-mgmt/issues/12906

qos/test_qos_sai.py::TestQosSai::testPfcStormWithSharedHeadroomOccupancy:
  skip:
    reason: "This test is only for Mellanox."
    conditions:
      - "asic_type in ['cisco-8000']"

qos/test_qos_sai.py::TestQosSai::testQosSaiBufferPoolWatermark:
  skip:
    reason: "sai_thrift_read_buffer_pool_watermark are not supported on DNX"
    conditions:
      - "platform in ['x86_64-nokia_ixr7250e_36x400g-r0', 'x86_64-arista_7800r3_48cq2_lc', 'x86_64-arista_7800r3_48cqm2_lc', 'x86_64-arista_7800r3a_36d2_lc', 'x86_64-arista_7800r3a_36dm2_lc','x86_64-arista_7800r3ak_36dm2_lc']"

qos/test_qos_sai.py::TestQosSai::testQosSaiDot1pPgMapping:
  skip:
    reason: "Dot1p-PG mapping is only supported on backend."
    conditions:
      - "'backend' not in topo_name"

qos/test_qos_sai.py::TestQosSai::testQosSaiDot1pQueueMapping:
  skip:
    reason: "Dot1p-queue mapping is only supported on backend."
    conditions:
      - "'backend' not in topo_name"

qos/test_qos_sai.py::TestQosSai::testQosSaiDscpQueueMapping:
  skip:
    reason: "Dscp-queue mapping is not supported on backend."
    conditions:
      - "'backend' in topo_name"

qos/test_qos_sai.py::TestQosSai::testQosSaiDscpToPgMapping:
  skip:
    reason: "Dscp-PG mapping is not supported on backend."
    conditions:
      - "'backend' in topo_name"

qos/test_qos_sai.py::TestQosSai::testQosSaiDwrrWeightChange:
  skip:
    reason: "Skip DWRR weight change test on Mellanox platform."
    conditions:
      - "asic_type in ['mellanox']"

qos/test_qos_sai.py::TestQosSai::testQosSaiHeadroomPoolSize:
  skip:
    reason: "Headroom pool size not supported."
    conditions:
      - "https://github.com/sonic-net/sonic-mgmt/issues/12292 and hwsku in ['Force10-S6100'] and topo_type in ['t1-64-lag']"
      - "hwsku not in ['Arista-7060CX-32S-C32', 'Celestica-DX010-C32', 'Arista-7260CX3-D108C8', 'Force10-S6100', 'Arista-7260CX3-Q64', 'Arista-7050CX3-32S-C32', 'Arista-7050CX3-32S-D48C8', 'Arista-7060CX-32S-D48C8'] and asic_type not in ['mellanox']"
      - "asic_type in ['cisco-8000']"

qos/test_qos_sai.py::TestQosSai::testQosSaiHeadroomPoolWatermark:
  skip:
    reason: "sai_thrift_read_buffer_pool_watermark are not supported on DNX"
    conditions:
      - "platform in ['x86_64-nokia_ixr7250e_36x400g-r0', 'x86_64-arista_7800r3_48cq2_lc', 'x86_64-arista_7800r3_48cqm2_lc', 'x86_64-arista_7800r3a_36d2_lc', 'x86_64-arista_7800r3a_36dm2_lc', 'x86_64-arista_7800r3ak_36dm2_lc'] or asic_type in ['mellanox']"
      - "asic_type in ['cisco-8000']"
      - "https://github.com/sonic-net/sonic-mgmt/issues/12292 and hwsku in ['Force10-S6100'] and topo_type in ['t1-64-lag']"
  xfail:
    reason: "Headroom pool size not supported."
    conditions:
      - "hwsku not in ['Arista-7060CX-32S-C32', 'Celestica-DX010-C32', 'Arista-7260CX3-D108C8', 'Force10-S6100', 'Arista-7260CX3-Q64', 'Arista-7050CX3-32S-C32', 'Arista-7050CX3-32S-D48C8']"

qos/test_qos_sai.py::TestQosSai::testQosSaiLosslessVoq:
  skip:
    reason: "Lossless Voq test is not supported"
    conditions:
      - "asic_type not in ['cisco-8000']"

qos/test_qos_sai.py::TestQosSai::testQosSaiLossyQueueVoq:
  skip:
    reason: "Lossy Queue Voq test is not supported"
    conditions:
      - "asic_type not in ['cisco-8000']"

qos/test_qos_sai.py::TestQosSai::testQosSaiLossyQueueVoqMultiSrc:
  skip:
    reason: "Lossy Queue Voq multiple source test is not supported"
    conditions:
      - "asic_type not in ['cisco-8000']"

qos/test_qos_sai.py::TestQosSai::testQosSaiPGDrop:
  skip:
    reason: "PG drop size test is not supported."
    conditions:
      - "asic_type not in ['cisco-8000']"

qos/test_qos_sai.py::TestQosSai::testQosSaiPgHeadroomWatermark:
  skip:
    reason: "Priority Group Headroom Watermark is not supported on cisco asic. PG drop counter stat is covered as a part of testQosSaiPfcXoffLimit"
    conditions:
      - "asic_type in ['cisco-8000']"

qos/test_qos_sai.py::TestQosSai::testQosSaiPgSharedWatermark[None-wm_pg_shared_lossy]:
  xfail:
    reason: "Image issue on Arista platforms"
    conditions:
      - "platform in ['x86_64-arista_7050cx3_32s']"

qos/test_qos_sai.py::TestQosSai::testQosSaiQWatermarkAllPorts:
  skip:
    reason: "All Port Watermark test is verified only on Cisco Platforms."
    conditions:
      - "asic_type not in ['cisco-8000']"

qos/test_qos_sai.py::TestQosSai::testQosSaiSharedReservationSize:
  skip:
    reason: "Shared reservation size test is not supported."
    conditions:
      - "asic_type not in ['cisco-8000']"

qos/test_tunnel_qos_remap.py::test_pfc_watermark_extra_lossless_active:
  xfail:
    reason: "test_pfc_watermark_extra_lossless_active is not support on broadcom platform yet"
    conditions:
      - "asic_type in ['broadcom']"
      - https://github.com/sonic-net/sonic-mgmt/issues/11271

qos/test_tunnel_qos_remap.py::test_pfc_watermark_extra_lossless_standby:
  xfail:
    reason: "test_pfc_watermark_extra_lossless_standby is not support on broadcom platform yet"
    conditions:
      - "asic_type in ['broadcom']"
      - https://github.com/sonic-net/sonic-mgmt/issues/11271

#######################################
#####           radv             #####
#######################################
radv/test_radv_ipv6_ra.py::test_solicited_router_advertisement_with_m_flag:
  skip:
    reason: "Test case has issue on the dualtor-64 topo."
    conditions:
      - "https://github.com/sonic-net/sonic-mgmt/issues/11322 and 'dualtor-64' in topo_name"

radv/test_radv_ipv6_ra.py::test_unsolicited_router_advertisement_with_m_flag:
  skip:
    reason: "Test case has issue on the dualtor-64 topo."
    conditions:
      - "https://github.com/sonic-net/sonic-mgmt/issues/11322 and 'dualtor-64' in topo_name"

#######################################
#####      reset_factory          #####
#######################################
reset_factory/test_reset_factory.py:
  skip:
    reason: "This case has a known issue which leaves the DUT in a bad state. Skipping until the issue is addressed."
    conditions:
      - https://github.com/sonic-net/sonic-mgmt/issues/11103

#######################################
#####         restapi             #####
#######################################
restapi/test_restapi.py:
  skip:
    reason: "Only supported on Mellanox"
    conditions:
      - "asic_type not in ['mellanox']"

restapi/test_restapi_vxlan_ecmp.py:
  skip:
    reason: "Only supported on cisco 8102 T1"
    conditions:
      - "not (asic_type in ['cisco-8000'] and 't1' in topo_type)"

#######################################
#####           route             #####
#######################################
route/test_route_flap.py:
  skip:
    reason: "Test case has issue on the t0-56-povlan and dualtor-64 topo."
    conditions_logical_operator: or
    conditions:
      - "https://github.com/sonic-net/sonic-mgmt/issues/11323 and 't0-56-po2vlan' in topo_name"
      - "https://github.com/sonic-net/sonic-mgmt/issues/11324 and 'dualtor-64' in topo_name"

route/test_static_route.py:
  skip:
    reason: "Test not supported for 201911 images or older."
    conditions:
      - "release in ['201811', '201911']"

route/test_static_route.py::test_static_route_ecmp_ipv6:
  # This test case may fail due to a known issue https://github.com/sonic-net/sonic-buildimage/issues/4930.
  # Temporarily disabling the test case due to the this issue.
  skip:
    reason: "Test case may fail due to a known issue"
    conditions: https://github.com/sonic-net/sonic-buildimage/issues/4930

#######################################
#####      show_techsupport       #####
#######################################
show_techsupport/test_auto_techsupport.py:
  skip:
    reason: "auto techsupport on multi asic platforms doesnt work"
    strict: True
    conditions:
      - (is_multi_asic==True)

show_techsupport/test_auto_techsupport.py::TestAutoTechSupport::test_max_limit[core]:
  xfail:
    reason: "This test case may fail due to a known issue https://github.com/sonic-net/sonic-buildimage/issues/15051."
    conditions:
      - https://github.com/sonic-net/sonic-buildimage/issues/15051

show_techsupport/test_auto_techsupport.py::TestAutoTechSupport::test_sai_sdk_dump:
  skip:
    reason: "Test supported only on Nvidia(Mellanox) devices"
    conditions:
      - "asic_type not in ['mellanox']"

show_techsupport/test_techsupport.py::test_techsupport:
  xfail:
    reason: "Test issue"
    strict: True
    conditions:
      - "release in ['202305']"
      - https://github.com/sonic-net/sonic-mgmt/issues/7520
      - "asic_type not in ['mellanox']"

#######################################
#####         snappi_tests        #####
#######################################
snappi_tests/ecn/test_red_accuracy_with_snappi:
  skip:
    reason: "Test should not be run as part of nightly."
    conditions:
      - "topo_type in ['tgen']"

#######################################
#####            snmp             #####
#######################################
snmp/test_snmp_link_local.py:
  skip:
    reason: "SNMP over IPv6 support not present in release branches."
    conditions:
      - "is_multi_asic==False"
      - "release in ['202205', '202211', '202305', '202311']"

snmp/test_snmp_loopback.py::test_snmp_loopback:
  skip:
    reason: "Not supported topology backend."
    conditions:
      - "'backend' in topo_name"

snmp/test_snmp_pfc_counters.py:
  skip:
    reason: "M0/MX topo does not support test_snmp_pfc_counters"
    conditions:
      - "topo_type in ['m0', 'mx']"

snmp/test_snmp_queue.py:
  skip:
    reason: "Interfaces not present on supervisor node or M0/MX topo does not support test_snmp_queue or unsupported platform"
    conditions:
      - "topo_type in ['m0', 'mx'] or asic_type in ['barefoot']"

#######################################
#####            span             #####
#######################################
span:
  skip:
    reason: "Skipping span test on broadcom/cisco-8000 platform."
    conditions:
      - "asic_type in ['broadcom', 'cisco-8000']"

span/test_port_mirroring.py:
  xfail:
    reason: "Testcase ignored on dualtor topology and mellanox setups due to Github issue: https://github.com/sonic-net/sonic-mgmt/issues/9647"
    conditions:
      - "https://github.com/sonic-net/sonic-mgmt/issues/9647 and 'dualtor' in topo_name and asic_type in ['mellanox']"

#######################################
#####             ssh             #####
#######################################
ssh/test_ssh_default_password:
  skip:
    reason: "Skip because the default password test is no longer appropriate after password rotation."

ssh/test_ssh_stress.py::test_ssh_stress:
  # This test is not stable, skip it for now.
  # known issue: https://github.com/paramiko/paramiko/issues/1508
  skip:
    reason: "This test failed intermittent due to known issue of paramiko, skip for now"
    conditions: https://github.com/paramiko/paramiko/issues/1508

#######################################
#####     sub_port_interfaces     #####
#######################################
sub_port_interfaces:
  skip:
    reason: "Unsupported platform or asic or release version"
    conditions:
      - "is_multi_asic==True or asic_gen not in ['td2', 'spc1', 'spc2', 'spc3', 'spc4'] and asic_type not in ['barefoot','innovium']"

sub_port_interfaces/test_show_subinterface.py::test_subinterface_status[port_in_lag]:
  skip:
    reason: "Not supported port type"

sub_port_interfaces/test_sub_port_interfaces.py::TestSubPorts::test_routing_between_sub_ports_unaffected_by_sub_ports_removal[port_in_lag:
  skip:
    reason: "Not supported port type"

sub_port_interfaces/test_sub_port_interfaces.py::TestSubPorts::test_tunneling_between_sub_ports:
  skip:
    reason: "Cisco 8000 platform does not support DSCP PIPE Mode for IPinIP Tunnels"
    conditions:
      - "asic_type=='cisco-8000'"

sub_port_interfaces/test_sub_port_interfaces.py::TestSubPorts::test_untagged_packet_not_routed[port_in_lag] :
  skip:
    reason: "Not supported port type"

sub_port_interfaces/test_sub_port_l2_forwarding.py::test_sub_port_l2_forwarding[port_in_lag]:
  skip:
    reason: "Not supported port type"

#######################################
#####             syslog          #####
#######################################
syslog/test_syslog.py:
  skip:
    reason: "Testcase enhancements needed for backend topo"
    conditions:
      - "topo_name in ['t0-backend', 't1-backend']"
      - https://github.com/sonic-net/sonic-mgmt/issues/4469
  xfail:
    reason: "Generic internal image issue"
    conditions:
      - "branch in ['internal-202012']"
      - "build_version.split('.')[1].isdigit() and int(build_version.split('.')[1]) <= 33"

syslog/test_syslog_rate_limit.py:
  xfail:
    reason: "Testcase xfail, raised issue to track"
    conditions:
      - https://github.com/sonic-net/sonic-mgmt/issues/11181

syslog/test_syslog_source_ip.py:
  skip:
    reason: "Testcase consistent failed, raised issue to track"
    conditions:
      - https://github.com/sonic-net/sonic-mgmt/issues/6479

#######################################
#####         system_health       #####
#######################################
system_health/test_system_health.py::test_service_checker_with_process_exit:
  xfail:
    strict: True
    conditions:
      - "branch in ['internal-202012']"
      - "build_version.split('.')[1].isdigit() and int(build_version.split('.')[1]) <= 44"

#######################################
#####           tacacs          #####
#######################################
tacacs/test_authorization.py::test_authorization_tacacs_and_local:
  skip:
    reason: "Testcase ignored due to Github issue: https://github.com/sonic-net/sonic-mgmt/issues/11349"
    conditions:
      - https://github.com/sonic-net/sonic-mgmt/issues/11349

tacacs/test_ro_user.py::test_ro_user_banned_command:
  xfail:
    reason: "Currently only supported for internal image. Fix will be merged to master branch later."
    conditions:
      - "release in ['master']"

#######################################
#####           telemetry         #####
#######################################
telemetry/test_events.py:
  skip:
    reason: "Skip test events testcase due to known issue"
    conditions:
      - https://github.com/sonic-net/sonic-buildimage/issues/17654
      - "release in ['201811', '201911', '202012', '202205', '202211', '202305']"

telemetry/test_telemetry.py:
  skip:
    reason: "Skip telemetry test for 201911 and older branches"
    conditions:
      - "(is_multi_asic==True) and (release in ['201811', '201911'])"

telemetry/test_telemetry.py::test_osbuild_version:
  skip:
    reason: "Testcase ignored due to Github issue: https://github.com/sonic-net/sonic-mgmt/issues/12021"
    conditions:
      - https://github.com/sonic-net/sonic-mgmt/issues/12021

#######################################
#####        neighbor health      #####
#######################################
test_nbr_health.py:
  skip:
    reason: "Testcase ignored due to sonic-mgmt issue: https://github.com/sonic-net/sonic-mgmt/issues/7883"
    conditions:
      - "https://github.com/sonic-net/sonic-mgmt/issues/7883"

#######################################
#####         pktgen              #####
#######################################
test_pktgen.py:
  skip:
    reason: "have known issue, skip for now"

#######################################
#####            vlan             #####
#######################################
vlan/test_vlan.py::test_vlan_tc7_tagged_qinq_switch_on_outer_tag:
  skip:
    reason: "Unsupported platform."
    conditions:
      - "asic_type not in ['mellanox', 'barefoot', 'cisco-8000']"

vlan/test_vlan_ping.py:
  skip:
    reason: "test_vlan_ping doesn't work on Broadcom platform. Ignored on dualtor topo and mellanox setups due to Github issue: https://github.com/sonic-net/sonic-mgmt/issues/9642."
    conditions_logical_operator: OR
    conditions:
      - "asic_type in ['broadcom']"
      - "https://github.com/sonic-net/sonic-mgmt/issues/9642 and 'dualtor' in topo_name and asic_type in ['mellanox']"

#######################################
#####             voq             #####
#######################################
voq:
  skip:
    reason: "Cisco 8800 doesn't support voq tests"
    conditions:
      - "asic_type in ['cisco-8000']"

voq/test_fabric_cli_and_db.py:
  skip:
    reason: "Skip test_fabric_cli_and_db on unsupported testbed."
    conditions:
      - "('t2' not in topo_name) or (asic_subtype not in ['broadcom-dnx']) or ('arista_7800' not in platform)"

voq/test_fabric_reach.py:
  skip:
    reason: "Skip test_fabric_reach on unsupported testbed."
    conditions:
      - "('t2' not in topo_name) or (asic_subtype not in ['broadcom-dnx']) or ('arista_7800' not in platform)"

voq/test_voq_fabric_isolation.py:
  skip:
    reason: "Skip test_voq_fabric_isolation on unsupported testbed."
    conditions:
      - "('t2' not in topo_name) or (asic_subtype not in ['broadcom-dnx'])"

voq/test_voq_fabric_status_all.py:
  skip:
    reason: "Skip test_voq_fabric_status_all on unsupported testbed."
    conditions:
      - "('t2' not in topo_name) or (asic_subtype not in ['broadcom-dnx']) or ('arista_7800' not in platform)"

#######################################
#####             vrf             #####
#######################################
vrf/test_vrf.py::TestVrfAclRedirect:
  skip:
    reason: "Switch does not support ACL REDIRECT_ACTION."
    conditions:
      - "len([capabilities for capabilities in switch.values() if 'REDIRECT_ACTION' in capabilities]) == 0"

#######################################
#####           vrf_attr          #####
#######################################
vrf/test_vrf_attr.py::TestVrfAttrSrcMac::test_vrf1_neigh_with_default_router_mac:
  skip:
    reason: "RIF MAC taking precedence over VRF MAC"
    conditions:
      - "asic_type in ['barefoot']"

#######################################
#####           vxlan            #####
#######################################
vxlan/test_vnet_route_leak.py:
  skip:
    reason: "Test skipped due to issue #8374"
    conditions:
      - https://github.com/sonic-net/sonic-mgmt/issues/8374

vxlan/test_vnet_vxlan.py:
  skip:
    reason: "1. Enable tests only for: mellanox, barefoot
             2. Test skipped due to issue #8374"
    conditions_logical_operator: OR
    conditions:
      - "asic_type not in ['mellanox', 'barefoot']"
      - https://github.com/sonic-net/sonic-mgmt/issues/8374

vxlan/test_vxlan_bfd_tsa.py:
  skip:
    reason: "VxLAN ECMP BFD TSA test is not yet supported on multi-ASIC platform. Also this test can only run on 4600c, 2700 and 8102."
    conditions:
      - "(is_multi_asic == True) or (platform not in ['x86_64-8102_64h_o-r0', 'x86_64-8101_32fh_o-r0', 'x86_64-mlnx_msn4600c-r0', 'x86_64-mlnx_msn2700-r0', 'x86_64-mlnx_msn2700a1-r0'])"

vxlan/test_vxlan_crm.py:
  skip:
    reason: "VxLAN crm test is not yet supported on multi-ASIC platform. Also this test can only run on 4600c, 2700 and 8102."
    conditions:
      - "(is_multi_asic == True) or (platform not in ['x86_64-8102_64h_o-r0', 'x86_64-8101_32fh_o-r0', 'x86_64-mlnx_msn4600c-r0', 'x86_64-mlnx_msn2700-r0', 'x86_64-mlnx_msn2700a1-r0'])"

vxlan/test_vxlan_crm.py::Test_VxLAN_Crm::test_crm_128_group_members[v4_in_v6]:
  skip:
    reason: "On Mellanox spc1 platform, due to HW limitation, vxlan ipv6 tunnel is not supported"
    conditions:
      - "asic_gen == 'spc1'"

vxlan/test_vxlan_crm.py::Test_VxLAN_Crm::test_crm_128_group_members[v6_in_v6]:
  skip:
    reason: "On Mellanox spc1 platform, due to HW limitation, vxlan ipv6 tunnel is not supported"
    conditions:
      - "asic_gen == 'spc1'"

vxlan/test_vxlan_crm.py::Test_VxLAN_Crm::test_crm_16k_routes[v4_in_v6]:
  skip:
    reason: "On Mellanox spc1 platform, due to HW limitation, vxlan ipv6 tunnel is not supported"
    conditions:
      - "asic_gen == 'spc1'"

vxlan/test_vxlan_crm.py::Test_VxLAN_Crm::test_crm_16k_routes[v6_in_v6]:
  skip:
    reason: "On Mellanox spc1 platform, due to HW limitation, vxlan ipv6 tunnel is not supported"
    conditions:
      - "asic_gen == 'spc1'"

vxlan/test_vxlan_crm.py::Test_VxLAN_Crm::test_crm_512_nexthop_groups[v4_in_v6]:
  skip:
    reason: "On Mellanox spc1 platform, due to HW limitation, vxlan ipv6 tunnel is not supported"
    conditions:
      - "asic_gen == 'spc1'"

vxlan/test_vxlan_crm.py::Test_VxLAN_Crm::test_crm_512_nexthop_groups[v6_in_v6]:
  skip:
    reason: "On Mellanox spc1 platform, due to HW limitation, vxlan ipv6 tunnel is not supported"
    conditions:
      - "asic_gen == 'spc1'"

vxlan/test_vxlan_ecmp.py:
  skip:
    reason: "VxLAN ECMP test is not yet supported on multi-ASIC platform. Also this test can only run on 4600c, 2700 and 8102."
    conditions:
      - "(is_multi_asic == True) or (platform not in ['x86_64-8102_64h_o-r0', 'x86_64-8101_32fh_o-r0', 'x86_64-mlnx_msn4600c-r0', 'x86_64-mlnx_msn2700-r0', 'x86_64-mlnx_msn2700a1-r0'])"

vxlan/test_vxlan_ecmp_switchover.py:
  skip:
    reason: "VxLAN ECMP switchover test is not yet supported on multi-ASIC platform. Also this test can only run on 4600c, 2700 and 8102."
    conditions:
      - "(is_multi_asic == True) or (platform not in ['x86_64-8102_64h_o-r0', 'x86_64-8101_32fh_o-r0', 'x86_64-mlnx_msn4600c-r0', 'x86_64-mlnx_msn2700-r0', 'x86_64-mlnx_msn2700a1-r0'])"

#######################################
#####           wan_lacp          #####
#######################################
wan/lacp/test_wan_lag_min_link.py::test_lag_min_link:
  skip:
    reason: "Skip test due to there isn't enough port channel or members exists in current topology."
    conditions_logical_operator: OR
    conditions:
      - "len(minigraph_portchannels) < 2"
      - "not any(len(v['members']) > 1 for _, v in minigraph_portchannels.items())"<|MERGE_RESOLUTION|>--- conflicted
+++ resolved
@@ -173,7 +173,6 @@
 #######################################
 #####            cacl             #####
 #######################################
-<<<<<<< HEAD
 cacl/test_cacl_application.py::test_cacl_acl_loader_commands_internal:
   skip:
     reason: "test_cacl_acl_loader_commands_internal is only supported on t0/t1 testbed"
@@ -181,13 +180,12 @@
     conditions:
       - "topo_type not in ['t1', 't0']"
       - "'dualtor' in topo_name"
-=======
+
 cacl/test_cacl_application.py:
   skip:
     reason: "Skip test_cacl_application temporarily due to known issue"
     conditions:
       - https://github.com/sonic-net/sonic-mgmt/issues/13805
->>>>>>> 1d5cbbd6
 
 cacl/test_cacl_application.py::test_cacl_application_dualtor:
   skip:
