#######################################
#####        Define Anchors       #####
#######################################

# yaml files don't let an anchor be defined outside a yaml entry, so this block just
# creates an entry for pre-test but ensure it will always run, then the other
# conditions can just be used to define anchors for further use in this file

test_pretest.py:
  skip:
    reason: "Dummy entry to allow anchors to be defined at the top of this file"
    conditions_logical_operator: and
    conditions:
      - "False" # Ensure pretest always runs
      - &lossyTopos |
          topo_name in [
            't0-isolated-d128u128s1', 't0-isolated-v6-d128u128s1',
            't0-isolated-d128u128s2', 't0-isolated-v6-d128u128s2',
            't0-isolated-d16u16s1', 't0-isolated-v6-d16u16s1',
            't0-isolated-d16u16s2', 't0-isolated-v6-d16u16s2',
            't0-isolated-d256u256s2', 't0-isolated-v6-d256u256s2',
            't0-isolated-d32u32s2', 't0-isolated-v6-d32u32s2',
            't1-isolated-d224u8', 't1-isolated-v6-d224u8',
            't1-isolated-d28u1', 't1-isolated-v6-d28u1',
            't1-isolated-d448u15-lag', 't1-isolated-v6-d448u15-lag',
            't1-isolated-d448u16', 't1-isolated-v6-d448u16',
            't1-isolated-d56u1-lag', 't1-isolated-v6-d56u1-lag',
            't1-isolated-d56u2', 't1-isolated-v6-d56u2' ]
      - &noVxlanTopos |
          topo_name in [
            't0-isolated-d32u32s2', 't0-isolated-d256u256s2',
            't0-isolated-d96u32s2', 't0-isolated-v6-d32u32s2',
            't0-isolated-v6-d256u256s2', 't0-isolated-v6-d96u32s2',
            't1-isolated-d56u2', 't1-isolated-d56u1-lag',
            't1-isolated-d448u15-lag', 't1-isolated-d128',
            't1-isolated-d32', 't1-isolated-v6-d56u2',
            't1-isolated-v6-d56u1-lag', 't1-isolated-v6-d448u15-lag',
            't1-isolated-v6-d128' ]

#######################################
#####          cutsom_acl         #####
#######################################
acl:
  skip:
    reason: "Acl testsuite is still not enabled for macsec enable sonic-mgmt run"
    conditions:
      - "macsec_en==True"

acl/custom_acl_table/test_custom_acl_table.py:
  skip:
    reason: "Custom ACL not supported on older releases or dualtor setup"
    conditions_logical_operator: or
    conditions:
      - "release in ['201811', '201911', '202012']"
      - "'dualtor' in topo_name"

#######################################
#####            acl              #####
#######################################
acl/null_route/test_null_route_helper.py:
  skip:
    reason: "Skip running on dualtor /m1 testbed"
    conditions_logical_operator: or
    conditions:
      - "'dualtor' in topo_name"
      - "'m1' in topo_type"

acl/test_acl.py:
  skip:
    reason: "Skip acl for isolated-v6 topology"
    conditions:
      - "'isolated-v6' in topo_name and https://github.com/sonic-net/sonic-mgmt/issues/18077"

acl/test_acl_outer_vlan.py:
  #Outer VLAN id match support is planned for future release with SONIC on Cisco 8000
  #For the current release, will mark the related test cases as XFAIL
  xfail:
    reason: "Cisco platform does not support ACL Outer VLAN ID tests"
    conditions:
      - "asic_type in ['cisco-8000']"
  skip:
    reason: "Skip running on dualtor testbed"
    conditions:
      - "'dualtor' in topo_name"

#######################################
#####            arp              #####
#######################################
arp/test_arp_dualtor.py::test_proxy_arp_for_standby_neighbor:
  skip:
    reason: "`accept_untracked_na` currently only available in 202012"
    conditions:
      - "release not in ['202012']"

arp/test_arp_dualtor.py::test_standby_unsolicited_neigh_learning[IPv4-active-standby]:
  skip:
    reason: "This testcase has low passing rate in KVM PR test, skip with issue to unblock PR test."
    conditions:
      - "asic_type in ['vs'] and https://github.com/sonic-net/sonic-mgmt/issues/17441"

arp/test_arp_extended.py::test_arp_garp_enabled:
  xfail:
    reason: "xfail for IPv6-only topologies, with issue it try to parse with IPv4 style"
    conditions:
      - "https://github.com/sonic-net/sonic-mgmt/issues/19904 and '-v6-' in topo_name"

arp/test_arp_extended.py::test_proxy_arp[v4-:
  skip:
    reason: "skip for IPv6-only topologies"
    conditions:
      - "'-v6-' in topo_name"

arp/test_arp_update.py::test_kernel_asic_mac_mismatch[ipv4]:
  skip:
    reason: "skip for IPv6-only topologies"
    conditions:
      - "'-v6-' in topo_name"

arp/test_neighbor_mac_noptf.py:
  skip:
    reason: "Not supported in standalone topologies."
    conditions:
      - "'standalone' in topo_name"

arp/test_unknown_mac.py:
  skip:
    reason: "Behavior on cisco-8000 & (Marvell) platform for unknown MAC is flooding rather than DROP, hence skipping."
    conditions:
      - "asic_type in ['cisco-8000','marvell-teralynx']"

arp/test_unknown_mac.py::TestUnknownMac::test_unknown_mac:
  xfail:
    reason: "xfail for IPv6-only topologies, with issue failure to handle max number"
    conditions:
      - "https://github.com/sonic-net/sonic-mgmt/issues/19906 and '-v6-' in topo_name"

arp/test_wr_arp.py:
  skip:
    reason: "Warm reboot is broken on dualtor topology. Device fails to recover by sanity check. Skipping for now. Not supported in standalone topos / Warm reboot is not required for 202412"
    conditions_logical_operator: or
    conditions:
      - "https://github.com/sonic-net/sonic-buildimage/issues/16502 and 'dualtor' in topo_name"
      - "'standalone' in topo_name"
      - "'isolated' in topo_name"

#######################################
#####            bfd              #####
#######################################
bfd/test_bfd.py:
  skip:
    reason: "Test not supported for platforms other than Nvidia 4280/4600c/4700/5600 and cisco-8102. Skipping the test / KVM do not support bfd test"
    conditions_logical_operator: or
    conditions:
      -  "(release in ['201811', '201911']) or (platform not in ['x86_64-mlnx_msn4600c-r0', 'x86_64-mlnx_msn4700-r0', 'x86_64-nvidia_sn5600-r0', 'x86_64-8102_64h_o-r0', 'x86_64-8101_32fh_o-r0', 'x86_64-nvidia_sn4280-r0', 'x86_64-8102_28fh_dpu_o-r0'])"
      - "asic_type in ['vs']"

bfd/test_bfd.py::test_bfd_basic:
  skip:
    reason: "Test not supported on platforms other than Cisco 8101/8102, Nvidia 4280/4600c/4700/5600. KVM platforms do not support bfd test"
    conditions_logical_operator: or
    conditions:
      - "platform not in ['x86_64-mlnx_msn4600c-r0', 'x86_64-mlnx_msn4700-r0', 'x86_64-nvidia_sn5600-r0', 'x86_64-8102_64h_o-r0', 'x86_64-8101_32fh_o-r0', 'x86_64-nvidia_sn4280-r0', 'x86_64-8102_28fh_dpu_o-r0']"
      - "release in ['201811', '201911']"
      - "asic_type in ['vs']"

bfd/test_bfd.py::test_bfd_echo_mode:
  skip:
    reason: "https://github.com/sonic-net/sonic-mgmt/issues/14087 / KVM do not support bfd test"
    conditions_logical_operator: or
    conditions:
      - "https://github.com/sonic-net/sonic-mgmt/issues/14087"
      - "asic_type in ['vs']"

bfd/test_bfd.py::test_bfd_scale:
  skip:
    reason: "Test is not supported for platforms other than Cisco 8102/8101, Nvidia 4280/4600c/4700/5600. KVM platforms do not support bfd test"
    conditions_logical_operator: or
    conditions:
      - "platform not in ['x86_64-mlnx_msn4600c-r0', 'x86_64-mlnx_msn4700-r0', 'x86_64-nvidia_sn5600-r0', 'x86_64-8102_64h_o-r0', 'x86_64-8101_32fh_o-r0', 'x86_64-nvidia_sn4280-r0', 'x86_64-8102_28fh_dpu_o-r0']"
      - "release in ['201811', '201911']"
      - "asic_type in ['vs']"

bfd/test_bfd_static_route.py:
  skip:
    reason: "Only supported on multi-asic system & Cisco LCs."
    conditions:
      - "(is_multi_asic is False) or (hwsku not in ['Cisco-88-LC0-36FH-M-O36', 'Cisco-8800-LC-48H-C48', 'Cisco-88-LC0-36FH-O36'])"

bfd/test_bfd_traffic.py:
  skip:
    reason: "Test only supported on Cisco 8800 platforms."
    conditions:
      - "asic_type not in ['cisco-8000']"

#######################################
#####            bgp              #####
#######################################
bgp/test_bgp_allow_list.py:
  skip:
    reason: "Only supported on t1 topo. But Cisco 8111 or 8122 T1(compute ai) platform is not supported."
    conditions_logical_operator: or
    conditions:
      - "'t1' not in topo_type"
      - "platform in ['x86_64-8111_32eh_o-r0', 'x86_64-8122_64eh_o-r0', 'x86_64-8122_64ehf_o-r0']"
  xfail:
    reason: "xfail for IPv6-only topologies, with issue it try to parse with IPv4 style"
    conditions:
      - "https://github.com/sonic-net/sonic-mgmt/issues/20217 and '-v6-' in topo_name"

bgp/test_bgp_bbr.py:
  skip:
    reason: "Only supported on t1 topo. But Cisco 8111 or 8122 T1(compute ai) platform is not supported."
    conditions_logical_operator: or
    conditions:
      - "'t1' not in topo_type"
      - "platform in ['x86_64-8111_32eh_o-r0', 'x86_64-8122_64eh_o-r0', 'x86_64-8122_64ehf_o-r0']"
      - "asic_type in ['vs'] and https://github.com/sonic-net/sonic-mgmt/issues/17598"
  xfail:
    reason: "xfail for IPv6-only topologies, with issue it try to parse with IPv4 style"
    conditions:
      - "https://github.com/sonic-net/sonic-mgmt/issues/20217 and '-v6-' in topo_name"

bgp/test_bgp_dual_asn.py::test_bgp_dual_asn_v4:
  skip:
    reason: "Skip for IPv6-only topologies"
    conditions:
      - "'-v6-' in topo_name"

bgp/test_bgp_gr_helper.py:
  skip:
    reason: 'bgp graceful restarted is not a supported feature for T2 and skip in KVM for failing with new cEOS image'
    conditions_logical_operator: or
    conditions:
      - "'t2' in topo_name"
      - "asic_type in ['vs'] and https://github.com/sonic-net/sonic-mgmt/issues/18788"

bgp/test_bgp_gr_helper.py::test_bgp_gr_helper_routes_perserved:
  xfail:
    reason: "xfail for IPv6-only topologies"
    conditions:
      - "'-v6-' in topo_name"

bgp/test_bgp_multipath_relax.py:
  skip:
    reason: "Not supported topology backend."
    conditions_logical_operator: or
    conditions:
      - "'backend' in topo_name"
      - "'t1-isolated' in topo_name"

bgp/test_bgp_operation_in_ro.py:
  skip:
    reason: "Feature is reverted and pending enhancement"
    conditions:
      - "https://github.com/sonic-net/sonic-buildimage/issues/23462"

bgp/test_bgp_peer_shutdown.py::test_bgp_peer_shutdown:
  xfail:
    reason: "xfail for IPv6-only topologies, is with it parse everthing as IPv4"
    conditions:
      - "https://github.com/sonic-net/sonic-mgmt/issues/19907 and '-v6-' in topo_name"

bgp/test_bgp_port_disable.py:
  skip:
    reason: "Not supperted on master."
    conditions:
      - "release in ['master', '202505']"

bgp/test_bgp_queue.py:
  skip:
    reason: "Not supported on mgmt device"
    conditions:
      - "topo_type in ['m0', 'mx', 'm1']"
  xfail:
    reason: "Skipped due to issue https://github.com/sonic-net/sonic-mgmt/issues/18349"
    conditions:
      - "https://github.com/sonic-net/sonic-mgmt/issues/18349 and ('t1-isolated-d56u2' in topo_name or 't0-isolated-d32u32s2' in topo_name)"

bgp/test_bgp_route_neigh_learning.py::test_bgp_neighbor_route_learnning:
  xfail:
    reason: "xfail for IPv6-only topologies, issue with it try to parse with IPv4 style"
    conditions:
      - "https://github.com/sonic-net/sonic-mgmt/issues/19915 and '-v6-' in topo_name"

bgp/test_bgp_router_id.py:
  skip:
    reason: "Not supported on multi-asic"
    conditions:
      - "is_multi_asic==True"

bgp/test_bgp_router_id.py::test_bgp_router_id_default:
  xfail:
    reason: "xfail for IPv6-only topologies, issue with trying to parse with IPv4 style"
    conditions:
      - "https://github.com/sonic-net/sonic-mgmt/issues/19916 and '-v6-' in topo_name"

bgp/test_bgp_router_id.py::test_bgp_router_id_set:
  xfail:
    reason: "xfail for IPv6-only topologies, issue with trying to parse with IPv4 style"
    conditions:
      - "https://github.com/sonic-net/sonic-mgmt/issues/19916 and '-v6-' in topo_name"

bgp/test_bgp_router_id.py::test_bgp_router_id_set_without_loopback:
  xfail:
    reason: "xfail for IPv6-only topologies, issue with trying to parse with IPv4 style"
    conditions:
      - "https://github.com/sonic-net/sonic-mgmt/issues/19916 and '-v6-' in topo_name"

bgp/test_bgp_sentinel.py:
  xfail:
    reason: "xfail for IPv6-only topologies, with issue it try to parse with IPv4 style"
    conditions:
      - "https://github.com/sonic-net/sonic-mgmt/issues/20193 and '-v6-' in topo_name"

bgp/test_bgp_session.py::test_bgp_session_interface_down:
  xfail:
    reason: "xfail for IPv6-only topologies, issue with trying to parse with IPv4 style"
    conditions:
      - "https://github.com/sonic-net/sonic-mgmt/issues/19916 and '-v6-' in topo_name"

bgp/test_bgp_slb.py:
  skip:
    reason: "Skip over topologies which doesn't support slb."
    conditions:
     - "'backend' in topo_name or 'mgmttor' in topo_name"

bgp/test_bgp_slb.py::test_bgp_slb_neighbor_persistence_across_advanced_reboot:
  skip:
    reason: "Skip it on dual tor since it got stuck during warm reboot due to known issue on master and internal image
             or over topologies which doesn't support slb."
    conditions_logical_operator: or
    conditions:
      - "topo_name in ['dualtor', 'dualtor-56', 'dualtor-120', 'dualtor-aa', 'dualtor-aa-56'] and https://github.com/sonic-net/sonic-mgmt/issues/9201"
      - "'backend' in topo_name or 'mgmttor' in topo_name or 'isolated' in topo_name"
      - "hwsku in ['Arista-7050CX3-32S-C28S4']"

bgp/test_bgp_speaker.py:
  skip:
    reason: "Not supported on topology backend."
    conditions:
      - "'backend' in topo_name"

bgp/test_bgp_speaker.py::test_bgp_speaker_announce_routes:
  xfail:
    reason: "xfail for IPv6-only topologies, is with it look for vlan_ipv4_entry"
    conditions:
      - "https://github.com/sonic-net/sonic-mgmt/issues/19917 and '-v6-' in topo_name"

bgp/test_bgp_speaker.py::test_bgp_speaker_announce_routes_v6:
  xfail:
    reason: "xfail for IPv6-only topologies, is with it look for vlan_ipv4_entry"
    conditions:
      - "https://github.com/sonic-net/sonic-mgmt/issues/19917 and '-v6-' in topo_name"

bgp/test_bgp_speaker.py::test_bgp_speaker_bgp_sessions:
  xfail:
    reason: "xfail for IPv6-only topologies, is with it look for vlan_ipv4_entry"
    conditions:
      - "https://github.com/sonic-net/sonic-mgmt/issues/19917 and '-v6-' in topo_name"

bgp/test_bgp_suppress_fib.py:
  skip:
    reason: "Not supported before release 202411."
    conditions_logical_operator: or
    conditions:
      - "release in ['201811', '201911', '202012', '202205', '202211', '202305', '202311', '202405', 'master']"
      - "asic_type in ['vs'] and https://github.com/sonic-net/sonic-mgmt/issues/14449"

bgp/test_bgp_update_timer.py::test_bgp_update_timer_session_down:
  xfail:
    reason: "xfail for IPv6-only topologies, issue caused by _is_ipv4_address check"
    conditions:
      - "https://github.com/sonic-net/sonic-mgmt/issues/19918 and '-v6-' in topo_name"

bgp/test_bgp_update_timer.py::test_bgp_update_timer_single_route:
  xfail:
    reason: "xfail for IPv6-only topologies, issue caused by _is_ipv4_address check"
    conditions:
      - "https://github.com/sonic-net/sonic-mgmt/issues/19918 and '-v6-' in topo_name"

bgp/test_bgpmon.py:
  skip:
    reason: "Not supported on T2 topology or topology backend"
    conditions:
      - "'backend' in topo_name or 't2' in topo_name"

bgp/test_bgpmon_v6.py::test_bgpmon_no_ipv6_resolve_via_default:
  skip:
    reason: "Not applicable for passive bgpmon_v6"

bgp/test_startup_tsa_tsb_service.py::test_tsa_tsb_service_with_supervisor_abnormal_reboot:
  skip:
    reason: "Not supported on T2 single node topology"
    conditions:
      - "'t2_single_node' in topo_name"

bgp/test_startup_tsa_tsb_service.py::test_tsa_tsb_service_with_supervisor_cold_reboot:
  skip:
    reason: "Not supported on T2 single node topology"
    conditions:
      - "'t2_single_node' in topo_name"

bgp/test_startup_tsa_tsb_service.py::test_tsa_tsb_service_with_tsa_on_sup:
  skip:
    reason: "Not supported on T2 single node topology"
    conditions:
      - "'t2_single_node' in topo_name"

bgp/test_startup_tsa_tsb_service.py::test_user_init_tsb_on_sup_while_service_run_on_dut:
  skip:
    reason: "Not supported on T2 single node topology"
    conditions:
      - "'t2_single_node' in topo_name"

bgp/test_traffic_shift.py:
  xfail:
    reason: "xfail for IPv6-only topologies, with issue it try to parse with IPv4 style"
    conditions:
      - "https://github.com/sonic-net/sonic-mgmt/issues/20194 and '-v6-' in topo_name"

bgp/test_traffic_shift.py::test_load_minigraph_with_traffic_shift_away:
  skip:
    reason: "Test is flaky and causing PR test to fail unnecessarily"
    conditions:
      - "asic_type in ['vs']"
      - https://github.com/sonic-net/sonic-mgmt/issues/6471

bgp/test_traffic_shift_sup.py:
  skip:
    reason: "Not supported on T2 single node topology"
    conditions:
      - "'t2_single_node' in topo_name"

#######################################
#####            cacl             #####
#######################################
cacl/test_cacl_application.py::test_cacl_application_dualtor:
  skip:
    reason: "test_cacl_application_dualtor is only supported on dualtor topology"
    conditions:
      - "topo_name not in ['dualtor', 'dualtor-56', 'dualtor-64', 'dualtor-64-breakout', 'dualtor-120']"

cacl/test_cacl_application.py::test_cacl_application_nondualtor:
  skip:
    reason: "test_cacl_application is only supported on non dualtor topology"
    conditions:
      - "topo_name in ['dualtor', 'dualtor-56', 'dualtor-64', 'dualtor-120']"

cacl/test_cacl_application.py::test_multiasic_cacl_application:
  skip:
    reason: "test_multiasic_cacl_application is only supported on multi-ASIC platform"
    conditions:
      - "not is_multi_asic"

cacl/test_ebtables_application.py:
  skip:
    reason: "Ebtables shouldn't be installed in KVM which blocks L2 forwarding, skip in PR testing"
    conditions:
      - "asic_type in ['vs']"

#######################################
#####           configlet         #####
#######################################
configlet/test_add_rack.py:
  skip:
    reason: "AddRack is not yet supported on multi-ASIC platform"
    conditions:
      - "is_multi_asic==True"

container_hardening/test_container_hardening.py::test_container_privileged:
  skip:
    reason: "Not supported on 202305 and older releases"
    conditions:
      - "release in ['201811', '201911', '202012', '202205', '202211', '202305']"

#######################################
#####            copp             #####
#######################################
copp/test_copp.py:
  skip:
    reason: "Topology not supported by COPP tests"
    conditions:
      - "(topo_name not in ['dualtor-aa', 'dualtor-aa-64-breakout', 'ptf32', 'ptf64', 't0', 't0-64', 't0-52', 't0-116', 't0-118', 't0-88-o8c80', 't1', 't1-lag', 't1-28-lag', 't1-48-lag', 't1-64-lag', 't1-56-lag', 't1-backend', 'm0', 'm0-2vlan', 'mx', 'm1-48', 'm1-44', 'm1-108', 'm1-128', 't0-isolated-d16u16s1', 't1-isolated-d28u1', 't0-isolated-d32u32s2', 't1-isolated-d56u2'] and 't2' not in topo_type)"

copp/test_copp.py::TestCOPP::test_add_new_trap:
  skip:
    reason: "Copp test_add_new_trap is not yet supported on these testbeds"
    conditions_logical_operator: or
    conditions:
      - "is_multi_asic==True"
      - "(topo_name not in ['ptf32', 'ptf64', 't0', 't0-64', 't0-52', 't0-116', 't0-118', 't0-88-o8c80', 't1', 't1-lag', 't1-28-lag', 't1-48-lag', 't1-64-lag', 't1-56-lag', 't1-backend', 'm0', 'm0-2vlan', 'mx', 'm1-48', 'm1-44', 'm1-108', 'm1-128', 't0-isolated-d16u16s1', 't1-isolated-d28u1', 't0-isolated-d32u32s2', 't1-isolated-d56u2'] and 't2' not in topo_type)"

copp/test_copp.py::TestCOPP::test_remove_trap:
  skip:
    reason: "Copp test_remove_trap is not yet supported on these testbeds"
    conditions_logical_operator: or
    conditions:
      - "is_multi_asic==True"
      - "(topo_name not in ['ptf32', 'ptf64', 't0', 't0-64', 't0-52', 't0-116', 't0-118', 't0-88-o8c80', 't1', 't1-lag', 't1-28-lag', 't1-48-lag', 't1-64-lag', 't1-56-lag', 't1-backend', 'm0', 'm0-2vlan', 'mx', 'm1-48', 'm1-44', 'm1-108', 'm1-128', 't0-isolated-d16u16s1', 't1-isolated-d28u1', 't0-isolated-d32u32s2', 't1-isolated-d56u2'] and 't2' not in topo_type)"

copp/test_copp.py::TestCOPP::test_trap_config_save_after_reboot:
  skip:
    conditions_logical_operator: or
    reason: "Copp test_trap_config_save_after_reboot is not yet supported on these testbeds or not supported after docker_inram enabled"
    conditions:
      - "is_multi_asic==True"
      - "build_version.split('.')[0].isdigit() and int(build_version.split('.')[0]) == 20220531 and int(build_version.split('.')[1]) > 27 and hwsku in ['Arista-7050-QX-32S', 'Arista-7050QX32S-Q32', 'Arista-7050-QX32', 'Arista-7050QX-32S-S4Q31', 'Arista-7060CX-32S-D48C8', 'Arista-7060CX-32S-C32', 'Arista-7060CX-32S-Q32', 'Arista-7060CX-32S-C32-T1']"
      - "build_version.split('.')[0].isdigit() and int(build_version.split('.')[0]) > 20220531 and hwsku in ['Arista-7050-QX-32S', 'Arista-7050QX32S-Q32', 'Arista-7050-QX32', 'Arista-7050QX-32S-S4Q31', 'Arista-7060CX-32S-D48C8', 'Arista-7060CX-32S-C32', 'Arista-7060CX-32S-Q32', 'Arista-7060CX-32S-C32-T1']"
      - "(topo_name not in ['ptf32', 'ptf64', 't0', 't0-64', 't0-52', 't0-116', 't0-118', 't0-88-o8c80', 't1', 't1-lag', 't1-28-lag', 't1-48-lag', 't1-64-lag', 't1-56-lag', 't1-backend', 'm0', 'm0-2vlan', 'mx', 'm1-48', 'm1-44', 'm1-108', 'm1-128', 't0-isolated-d16u16s1', 't1-isolated-d28u1', 't0-isolated-d32u32s2', 't1-isolated-d56u2'] and 't2' not in topo_type)"

copp/test_copp.py::TestCOPP::test_trap_neighbor_miss:
  skip:
    reason: "Copp test_trap_neighbor_miss is not supported on broadcom platforms and non-TOR topologies"
    conditions_logical_operator: or
    conditions:
      - "(asic_type in ['broadcom'] and release in ['202411'])"
      - "(topo_name not in ['t0', 't0-64', 't0-52', 't0-116', 't0-118', 't0-88-o8c80', 't0-isolated-d16u16s1', 't1-isolated-d28u1', 't0-isolated-d32u32s2', 't1-isolated-d56u2'])"

#######################################
#####            crm              #####
#######################################
crm/test_crm.py :
  xfail:
    reason: "xfail for IPv6-only topologies, issue with it try to excute ipv4 command with no output"
    conditions:
      - "https://github.com/sonic-net/sonic-mgmt/issues/19640 and '-v6-' in topo_name"

crm/test_crm.py::test_crm_fdb_entry:
  skip:
    reason: "Unsupported topology, expected to run only on 'T0*' or 'M0/MX' topology"
    conditions:
      - "'t0' not in topo_name and topo_type not in ['m0', 'mx']"

crm/test_crm_available.py:
  xfail:
    reason: "There is a known issue with broadcom dualtor (https://github.com/sonic-net/sonic-mgmt/issues/18873) or xfail for IPv6-only topologies, as it try to excute ipv4 command"
    conditions_logical_operator: or
    conditions:
      - "https://github.com/sonic-net/sonic-mgmt/issues/18873 and 'dualtor' in topo_name and asic_type in ['broadcom']"
      - "https://github.com/sonic-net/sonic-mgmt/issues/19919 and '-v6-' in topo_name"

#######################################
#####           dash              #####
#######################################
dash/crm/test_dash_crm.py:
  skip:
    reason: "Currently dash tests are not supported on KVM"
    conditions:
      - "asic_type in ['vs'] and https://github.com/sonic-net/sonic-mgmt/issues/16407"

dash/test_dash_acl.py:
  skip:
    reason: "Currently dash tests are not supported on KVM"
    conditions:
      - "asic_type in ['vs'] and https://github.com/sonic-net/sonic-mgmt/issues/16407"

dash/test_dash_disable_enable_eni.py:
  skip:
    reason: "Currently dash tests are not supported on KVM"
    conditions:
      - "asic_type in ['vs'] and https://github.com/sonic-net/sonic-mgmt/issues/16407"

dash/test_dash_eni_counter.py:
  skip:
    reason: "Currently dash tests are not supported on KVM"
    conditions:
      - "asic_type in ['vs'] and https://github.com/sonic-net/sonic-mgmt/issues/16407"

dash/test_dash_privatelink.py:
  skip:
    conditions_logical_operator: or
    reason: "Currently dash tests are not supported on KVM or non-smartswitch T1s"
    conditions:
      - "asic_type in ['vs'] and https://github.com/sonic-net/sonic-mgmt/issues/16407"
      - "hwsku not in ['Cisco-8102-28FH-DPU-O-T1', 'Mellanox-SN4280-O8C40']"

dash/test_dash_smartswitch_vnet.py:
  skip:
    conditions_logical_operator: or
    reason: "Currently dash tests are not supported on KVM or non-smartswitch T1s"
    conditions:
      - "asic_type in ['vs'] and https://github.com/sonic-net/sonic-mgmt/issues/16407"
      - "hwsku not in ['Cisco-8102-28FH-DPU-O-T1', 'Mellanox-SN4280-O8C40']"

dash/test_dash_vnet.py:
  skip:
    conditions_logical_operator: or
    reason: "Currently dash tests are not supported on KVM"
    conditions:
      - "asic_type in ['vs'] and https://github.com/sonic-net/sonic-mgmt/issues/16407"
      - "platform in ['x86_64-nvidia_sn4280-r0']"

dash/test_relaxed_match_negative.py:
  skip:
    reason: "Currently dash tests are not supported on KVM"
    conditions:
      - "asic_type in ['vs'] and https://github.com/sonic-net/sonic-mgmt/issues/16407"

#######################################
#####       db_migrator           #####
#######################################
db_migrator/test_migrate_dns.py::test_migrate_dns_03:
  xfail:
    reason: "db_migrator does not support SonicQosProfile in minigraph"
    conditions:
      - "https://github.com/sonic-net/sonic-buildimage/issues/22120"

#######################################
#####            decap            #####
#######################################
decap/test_decap.py:
  skip:
    reason: 'Skip on t1-isolated-d32/128 topos'
    conditions:
      - "topo_name in ['t1-isolated-d128', 't1-isolated-d32']"

decap/test_decap.py::test_decap[ttl=pipe, dscp=pipe, vxlan=disable]:
  skip:
    reason: "Not supported on broadcom after 201911 release, cisco-8000 all releases. Skip on t1-isolated-d32/128 topos"
    conditions_logical_operator: or
    conditions:
      - "(asic_type in ['broadcom'] and release not in ['201811', '201911']) or (asic_type in ['cisco-8000'])"
      - "topo_name in ['t1-isolated-d128', 't1-isolated-d32']"

decap/test_decap.py::test_decap[ttl=pipe, dscp=pipe, vxlan=set_unset]:
  skip:
    reason: "Not supported on broadcom after 201911 release, cisco-8000 all releases and marvell-prestera asics. Skip on t1-isolated-d32/128 topos"
    conditions_logical_operator: or
    conditions:
      - "(asic_type in ['broadcom'] and release not in ['201811', '201911']) or (asic_type in ['cisco-8000']) or (asic_type in ['marvell-prestera', 'marvell'])"
      - "topo_name in ['t1-isolated-d128', 't1-isolated-d32']"

decap/test_decap.py::test_decap[ttl=pipe, dscp=uniform, vxlan=disable]:
  skip:
    conditions_logical_operator: or
    reason: "Not supported on backend, broadcom before 202012 release. Skip 7260CX3 T1 topo in 202305 release. Skip on t1-isolated-d32/128 topos"
    conditions:
      - "(topo_name in ['t1-backend', 't0-backend']) or (asic_type in ['broadcom'] and release in ['201811', '201911'])"
      - "'7260CX3' in hwsku and release in ['202305'] and 't1' in topo_type"
      - "topo_name in ['t1-isolated-d128', 't1-isolated-d32']"

decap/test_decap.py::test_decap[ttl=pipe, dscp=uniform, vxlan=set_unset]:
  skip:
    reason: "Not supported on backend, T2 topologies , broadcom platforms before 202012 release, x86_64-8111_32eh_o-r0 platform. Skip on mellanox all releases. Skip on 7260CX3 T1 topo in 202305 release. Not required on isolated topologies d256u256s2, d96u32s2, d448u15-lag, and d128, as well as their minimzed and -v6 variants."
    conditions_logical_operator: or
    conditions:
      - "('t2' in topo_name) or (topo_name in ['t1-backend', 't0-backend']) or (asic_type in ['broadcom'] and release in ['201811', '201911']) or platform in ['x86_64-8111_32eh_o-r0'] or asic_type in ['mellanox']"
      - "'7260CX3' in hwsku and release in ['202305'] and 't1' in topo_type"
      - *noVxlanTopos

decap/test_decap.py::test_decap[ttl=uniform, dscp=pipe, vxlan=disable]:
  skip:
    reason: "Not supported uniform ttl mode"

decap/test_decap.py::test_decap[ttl=uniform, dscp=pipe, vxlan=set_unset]:
  skip:
    reason: "Not supported uniform ttl mode"

decap/test_decap.py::test_decap[ttl=uniform, dscp=uniform, vxlan=disable]:
  skip:
    reason: "Not supported uniform ttl mode"

decap/test_decap.py::test_decap[ttl=uniform, dscp=uniform, vxlan=set_unset]:
  skip:
    reason: "Not supported uniform ttl mode"

decap/test_subnet_decap.py::test_vlan_subnet_decap:
  skip:
    reason: "Supported only on T0 topology with KVM or broadcom td3 asic or mellanox asic, and available for 202405 release and later, need to skip on KVM testbed since subnet_decap feature haven't been added into yang model. Skip on t1-isolated-d32/128 topos"
    conditions_logical_operator: or
    conditions:
      - "topo_type not in ['t0']"
      - "asic_type not in ['vs', 'mellanox'] and asic_gen not in ['td3']"
      - "asic_type in ['vs'] and https://github.com/sonic-net/sonic-buildimage/issues/21090"
      - "release in ['202012', '202205', '202305', '202311']"
      - "topo_name in ['t1-isolated-d128', 't1-isolated-d32']"

#######################################
#####         dhcp_relay        #####
#######################################
dhcp_relay/test_dhcp_counter_stress.py::test_dhcpcom_relay_counters_stress:
  xfail:
    reason: "7215 has low performance, and can only take low stress (about 5 pps)"
    conditions:
      - "platform in ['armhf-nokia_ixs7215_52x-r0']"

dhcp_relay/test_dhcp_counter_stress.py::test_dhcpcom_relay_counters_stress[discover]:
  xfail:
    reason: "Need to skip for discover test cases on dualtor"
    conditions:
      - "'dualtor' in topo_name"
      - "https://github.com/sonic-net/sonic-mgmt/issues/19230"

dhcp_relay/test_dhcp_counter_stress.py::test_dhcpcom_relay_counters_stress[request]:
  xfail:
    reason: "Need to skip for request test cases on dualtor"
    conditions:
      - "'dualtor' in topo_name"
      - "https://github.com/sonic-net/sonic-mgmt/issues/19230"

dhcp_relay/test_dhcp_relay.py:
  skip:
    reason: "Need to skip for Cisco backend platform"
    conditions:
      - "platform in ['x86_64-8111_32eh_o-r0', 'x86_64-8122_64eh_o-r0', 'x86_64-8122_64ehf_o-r0']"

dhcp_relay/test_dhcp_relay.py::test_dhcp_relay_after_link_flap:
  skip:
    reason: "Skip test_dhcp_relay_after_link_flap on dualtor or platform x86_64-8111_32eh_o-r0"
    conditions_logical_operator: or
    conditions:
      - "'dualtor' in topo_name"
      - "platform in ['x86_64-8111_32eh_o-r0']"

dhcp_relay/test_dhcp_relay.py::test_dhcp_relay_counter:
  skip:
    reason: "Skip test_dhcp_relay_counter in old release version"
    conditions_logical_operator: or
    conditions:
      - "release in ['201811', '201911', '202012']"

dhcp_relay/test_dhcp_relay.py::test_dhcp_relay_on_dualtor_standby:
  skip:
    reason: "The test case only tests DHCP relay on the dualtor standby dut"
    conditions:
      - "'dualtor' not in topo_name"

dhcp_relay/test_dhcp_relay.py::test_dhcp_relay_random_sport:
  skip:
    reason: "Skip test_dhcp_relay_random_sport on dualtor in 201811 and 201911 or platform x86_64-8111_32eh_o-r0"
    conditions_logical_operator: or
    conditions:
      - "'dualtor' in topo_name and release in ['201811', '201911']"
      - "platform in ['x86_64-8111_32eh_o-r0']"

dhcp_relay/test_dhcp_relay.py::test_dhcp_relay_start_with_uplinks_down:
  skip:
    reason: "Skip test_dhcp_relay_start_with_uplinks_down on dualtor or platform x86_64-8111_32eh_o-r0"
    conditions_logical_operator: or
    conditions:
      - "'dualtor' in topo_name"
      - "platform in ['x86_64-8111_32eh_o-r0']"

dhcp_relay/test_dhcp_relay.py::test_dhcp_relay_unicast_mac:
  skip:
    reason: "Skip test_dhcp_relay_unicast_mac on dualtor or platform x86_64-8111_32eh_o-r0"
    conditions_logical_operator: or
    conditions:
      - "'dualtor' in topo_name and release in ['201811', '201911']"
      - "platform in ['x86_64-8111_32eh_o-r0']"

dhcp_relay/test_dhcp_relay.py::test_dhcp_relay_with_source_port_ip_in_relay_enabled:
  skip:
    reason: "Skip test_dhcp_relay_with_source_port_ip_in_relay_enabled in old release version"
    conditions_logical_operator: or
    conditions:
      - "'dualtor' in topo_name and release in ['201811', '201911']"

dhcp_relay/test_dhcp_relay.py::test_interface_binding:
  skip:
    reason: "Skip test_interface_binding in old release version"
    conditions:
      - "release in ['201811', '201911', '202106']"

dhcp_relay/test_dhcp_relay_stress.py::test_dhcp_relay_restart_with_stress:
  skip:
    reason: "Skip due to flaky issue"
    conditions:
      - "asic_type in ['vs']"
      - "https://github.com/sonic-net/sonic-mgmt/issues/16450"

dhcp_relay/test_dhcp_relay_stress.py::test_dhcp_relay_stress:
  skip:
    reason: "1. Need to skip for platform armhf-nokia_ixs7215_52x-r0 due to buffer issues
             2. Need to skip for KVM due to low performance"
    conditions_logical_operator: or
    conditions:
      - "platform in ['armhf-nokia_ixs7215_52x-r0']"
      - "asic_type in ['vs']"

dhcp_relay/test_dhcp_relay_stress.py::test_dhcp_relay_stress[discover]:
  skip:
    reason: "Testcase ignored due to github issue: https://github.com/sonic-net/sonic-mgmt/issues/14851"
    conditions:
      - "https://github.com/sonic-net/sonic-mgmt/issues/14851"

dhcp_relay/test_dhcp_relay_stress.py::test_dhcp_relay_stress[request]:
  skip:
    reason: "Testcase ignored due to github issue: https://github.com/sonic-net/sonic-mgmt/issues/14851"
    conditions:
      - "https://github.com/sonic-net/sonic-mgmt/issues/14851"

dhcp_relay/test_dhcpv6_relay.py:
  skip:
    reason: "Need to skip for platform x86_64-8111_32eh_o-r0"
    conditions:
      - "platform in ['x86_64-8111_32eh_o-r0']"

dhcp_relay/test_dhcpv6_relay.py::TestDhcpv6RelayWithMultipleVlan:
  skip:
    reason: "skip the multiple vlan test on aa dualtor as interface state is not aa after vlan split"
    conditions:
      - "'dualtor-aa' in topo_name"

dhcp_relay/test_dhcpv6_relay.py::test_dhcp_relay_after_link_flap:
  skip:
    reason: "Skip test_dhcp_relay_after_link_flap in dualtor and old release version"
    conditions_logical_operator: or
    conditions:
      - "release in ['201811', '201911', '202106']"
      - "'dualtor' in topo_name"

dhcp_relay/test_dhcpv6_relay.py::test_dhcp_relay_default:
  skip:
    reason: "Skip test_dhcp_relay_default in old release version"
    conditions:
      - "release in ['201811', '201911', '202106']"

dhcp_relay/test_dhcpv6_relay.py::test_dhcp_relay_start_with_uplinks_down:
  skip:
    reason: "Skip test_dhcp_relay_start_with_uplinks_down in dualtor and old release version"
    conditions_logical_operator: or
    conditions:
      - "release in ['201811', '201911', '202106']"
      - "'dualtor' in topo_name"

dhcp_relay/test_dhcpv6_relay.py::test_dhcpv6_relay_counter:
  skip:
    reason: "Skip test_dhcpv6_relay_counter in old release version"
    conditions:
      - "release in ['201911', '202106']"

dhcp_relay/test_dhcpv6_relay.py::test_interface_binding:
  skip:
    reason: "Skip test_interface_binding in old release version"
    conditions:
      - "release in ['201911', '202106']"

#######################################
#####         drop_packets        #####
#######################################
drop_packets:
  skip:
    reason: "M0/MX topo does not support drop_packets"
    conditions:
      - "topo_type in ['m0', 'mx']"

drop_packets/test_configurable_drop_counters.py::test_neighbor_link_down:
  xfail:
    reason: "xfail for IPv6-only topologies, issue with python max size"
    conditions:
      - "https://github.com/sonic-net/sonic-mgmt/issues/19920 and '-v6-' in topo_name"

drop_packets/test_drop_counters.py::test_no_egress_drop_on_down_link:
  xfail:
    reason: "xfail for IPv6-only topologies, issue with valid_ipv4"
    conditions:
      - "https://github.com/sonic-net/sonic-mgmt/issues/19921 and '-v6-' in topo_name"

#######################################
#####           dualtor           #####
#######################################
dualtor/test_bgp_block_loopback1.py:
  skip:
    reason: "KVM do not support dualtor tunnel functionality, lower tor bgp verify would fail."
    conditions:
      - "asic_type in ['vs']"

dualtor/test_ipinip.py::test_encap_with_mirror_session:
  xfail:
     reason: "Testcase ignored on dualtor-aa topology and mellanox setups due to Github issue: https://github.com/sonic-net/sonic-mgmt/issues/8577"
     conditions:
       - https://github.com/sonic-net/sonic-mgmt/issues/8577
       - "'dualtor-aa' in topo_name and asic_type in ['mellanox']"

dualtor/test_orch_stress.py:
  skip:
    reason: "This testcase is designed for single tor testbed with mock dualtor config."
    conditions:
      - "(topo_type not in ['t0']) or ('dualtor' in topo_name)"

dualtor/test_orchagent_active_tor_downstream.py:
  skip:
    reason: "This testcase is designed for single tor testbed with mock dualtor config."
    conditions:
      - "(topo_type not in ['t0']) or ('dualtor' in topo_name)"

dualtor/test_orchagent_active_tor_downstream.py::test_downstream_ecmp_nexthops:
  skip:
    reason: "On Mellanox SPC1 platforms, due to HW limitation, the hierarchy ecmp behavior is not exactly as expected
             in the test case. / This testcase is designed for single tor testbed with mock dualtor config."
    conditions_logical_operator: or
    conditions:
      - "asic_gen == 'spc1'"
      - "(topo_type not in ['t0']) or ('dualtor' in topo_name)"

dualtor/test_orchagent_mac_move.py:
  skip:
    reason: "This testcase is designed for single tor testbed with mock dualtor config."
    conditions:
      - "(topo_type not in ['t0']) or ('dualtor' in topo_name)"

dualtor/test_orchagent_slb.py:
  skip:
    reason: "KVM do not support dualtor tunnel functionality, lower tor bgp verify would fail."
    conditions:
      - "asic_type in ['vs']"

dualtor/test_orchagent_standby_tor_downstream.py::test_downstream_standby_mux_toggle_active:
  skip:
    reason: "This testcase is designed for single tor testbed with mock dualtor config."
    conditions:
      - "(topo_type not in ['t0']) or ('dualtor' in topo_name)"
  xfail:
    reason: "Image issue on Boradcom platforms, but not consistently failing"
    conditions:
      - "asic_type in ['broadcom']"

dualtor/test_orchagent_standby_tor_downstream.py::test_standby_tor_downstream:
  skip:
    reason: "This testcase is designed for single tor testbed with mock dualtor config."
    conditions:
      - "(topo_type not in ['t0']) or ('dualtor' in topo_name)"

dualtor/test_orchagent_standby_tor_downstream.py::test_standby_tor_downstream_bgp_recovered:
  skip:
    reason: "This testcase is designed for single tor testbed with mock dualtor config."
    conditions:
      - "(topo_type not in ['t0']) or ('dualtor' in topo_name)"

dualtor/test_orchagent_standby_tor_downstream.py::test_standby_tor_downstream_loopback_route_readded:
  skip:
    reason: "This testcase is designed for single tor testbed with mock dualtor config."
    conditions:
      - "(topo_type not in ['t0']) or ('dualtor' in topo_name)"

dualtor/test_orchagent_standby_tor_downstream.py::test_standby_tor_downstream_t1_link_recovered:
  skip:
    reason: "This testcase is designed for single tor testbed with mock dualtor config."
    conditions:
      - "(topo_type not in ['t0']) or ('dualtor' in topo_name)"

dualtor/test_orchagent_standby_tor_downstream.py::test_standby_tor_remove_neighbor_downstream_standby:
  skip:
    reason: "This testcase is designed for single tor testbed with mock dualtor config."
    conditions:
      - "(topo_type not in ['t0']) or ('dualtor' in topo_name)"

dualtor/test_standby_tor_upstream_mux_toggle.py:
  skip:
    reason: "This testcase is designed for single tor testbed with mock dualtor config."
    conditions:
      - "(topo_type not in ['t0']) or ('dualtor' in topo_name)"

dualtor/test_switchover_failure.py:
  skip:
    reason: "Test in KVM has a high failure rate, skip with Github issue."
    conditions:
      - "asic_type in ['vs']"
      - https://github.com/sonic-net/sonic-mgmt/issues/14247

dualtor/test_tor_ecn.py::test_dscp_to_queue_during_encap_on_standby:
  xfail:
     reason: "Testcase ignored on dualtor-aa topology and mellanox setups due to Github issue: https://github.com/sonic-net/sonic-mgmt/issues/8577"
     conditions:
       - https://github.com/sonic-net/sonic-mgmt/issues/8577
       - "'dualtor-aa' in topo_name and asic_type in ['mellanox']"

dualtor/test_tor_ecn.py::test_ecn_during_encap_on_standby:
  xfail:
     reason: "Testcase ignored on dualtor-aa topology and mellanox setups due to Github issue: https://github.com/sonic-net/sonic-mgmt/issues/8577"
     conditions:
       - https://github.com/sonic-net/sonic-mgmt/issues/8577
       - "'dualtor-aa' in topo_name and asic_type in ['mellanox']"

dualtor/test_tunnel_memory_leak.py::test_tunnel_memory_leak:
  skip:
    reason: "Testcase ignored on dualtor-64 topology due to Github issue: https://github.com/sonic-net/sonic-mgmt/issues/11403"
    conditions:
      - "https://github.com/sonic-net/sonic-mgmt/issues/11403 and 'dualtor-64' in topo_name"

dualtor_io:
  skip:
    reason: "Testcase could only be executed on dualtor testbed."
    conditions:
      - "'dualtor' not in topo_name"

dualtor_io/test_grpc_server_failure.py:
  skip:
    reason: "This test only support on dualtor-aa testbed"
    conditions:
      - "'dualtor-aa' not in topo_name"

dualtor_io/test_link_failure.py::test_active_link_down_downstream_active:
  skip:
    reason: "KVM testbed do not support shutdown fanout interface action / Testcase could only be executed on dualtor testbed."
    conditions:
      - "asic_type in ['vs'] or 'dualtor' not in topo_name"

dualtor_io/test_link_failure.py::test_active_link_down_downstream_active_soc:
  skip:
    reason: "KVM testbed do not support shutdown fanout interface action / Testcase could only be executed on dualtor testbed."
    conditions:
      - "asic_type in ['vs'] or 'dualtor' not in topo_name"

dualtor_io/test_link_failure.py::test_active_link_down_downstream_standby:
  skip:
    reason: "KVM testbed do not support shutdown fanout interface action / Testcase could only be executed on dualtor testbed."
    conditions:
      - "asic_type in ['vs'] or 'dualtor' not in topo_name"

dualtor_io/test_link_failure.py::test_active_link_down_upstream:
  skip:
    reason: "KVM testbed do not support shutdown fanout interface action / Testcase could only be executed on dualtor testbed."
    conditions:
      - "asic_type in ['vs'] or 'dualtor' not in topo_name"

dualtor_io/test_link_failure.py::test_active_link_down_upstream_soc:
  skip:
    reason: "KVM testbed do not support shutdown fanout interface action / Testcase could only be executed on dualtor testbed."
    conditions:
      - "asic_type in ['vs'] or 'dualtor' not in topo_name"

dualtor_io/test_link_failure.py::test_standby_link_down_downstream_active:
  skip:
    reason: "KVM testbed do not support shutdown fanout interface action / Testcase could only be executed on dualtor testbed."
    conditions:
      - "asic_type in ['vs'] or 'dualtor' not in topo_name"

dualtor_io/test_link_failure.py::test_standby_link_down_downstream_standby:
  skip:
    reason: "KVM testbed do not support shutdown fanout interface action / Testcase could only be executed on dualtor testbed."
    conditions:
      - "asic_type in ['vs'] or 'dualtor' not in topo_name"

dualtor_io/test_link_failure.py::test_standby_link_down_upstream:
  skip:
    reason: "KVM testbed do not support shutdown fanout interface action / Testcase could only be executed on dualtor testbed."
    conditions:
      - "asic_type in ['vs'] or 'dualtor' not in topo_name"

dualtor_io/test_normal_op.py:
  skip:
    reason: "KVM do not support dualtor tunnel functionality, verify DB status would fail. Temporarily skip in PR testing"
    conditions:
      - "asic_type in ['vs']"

dualtor_io/test_tor_bgp_failure.py:
  skip:
    reason: "Skip on kvm due to an issue."
    conditions:
      - "asic_type in ['vs'] and https://github.com/sonic-net/sonic-mgmt/issues/16448"

dualtor_io/test_tor_failure.py:
  skip:
    reason: "This script would toggle PDU, which is not supported on KVM."
    conditions:
      - "asic_type in ['vs']"

dualtor_mgmt/test_dualtor_bgp_update_delay.py:
  xfail:
    reason: "Has flaky issue on kvm testbed"
    conditions:
      - asic_type in ['vs']
      - https://github.com/sonic-net/sonic-mgmt/issues/14996

dualtor_mgmt/test_egress_drop_nvidia.py:
  skip:
    reason: "This test is only for Nvidia platforms."
    conditions:
      - "asic_type not in ['mellanox']"

dualtor_mgmt/test_server_failure.py::test_server_reboot:
  skip:
    reason: "KVM testbed does not have fanout hosts"
    conditions:
      - "asic_type in ['vs']"

dualtor_mgmt/test_toggle_mux.py:
  skip:
    reason: "This testcase has low passing rate in KVM PR test, skip with issue to unblock PR test."
    conditions:
      - "asic_type in ['vs'] and https://github.com/sonic-net/sonic-mgmt/issues/15958"

#######################################
#####         dut_console         #####
#######################################
dut_console:
  skip:
    reason: "Not supported vs testbed."
    conditions:
      - "asic_type in ['vs']"

dut_console/test_console_baud_rate.py::test_baud_rate_boot_connect:
  skip:
    reason: "Platform linecards do not have console ports"
    conditions:
      - "asic_type in ['vs'] or 'arista_7800' in platform"

dut_console/test_console_baud_rate.py::test_baud_rate_sonic_connect:
  skip:
    reason: "Platform linecards do not have console ports"
    conditions:
      - "asic_type in ['vs'] or 'arista_7800' in platform"

dut_console/test_console_chassis_conn.py::test_console_availability_serial_ports:
  skip:
    reason: "Skipping test because test is not supported on this hwsku"
    conditions_logical_operator: or
    conditions:
      - "platform in ['x86_64-nokia_ixr7250e_36x400g-r0', 'x86_64-nokia_ixr7250_x3b-r0']"
      - "'t2_single_node' in topo_name"

#######################################
#####             ecmp            #####
#######################################
ecmp/inner_hashing/test_inner_hashing.py:
  skip:
    conditions_logical_operator: or
    reason: "PBH introduced in 202111 and skip this test on Mellanox 2700 platform. Test does not support dualtor topology."
    conditions:
      - "branch in ['201811', '201911', '202012', '202106']"
      - "platform not in ['x86_64-mlnx_msn3800-r0', 'x86_64-mlnx_msn4600c-r0', 'x86_64-kvm_x86_64-r0']"
      - "topo_type not in ['t0']"
      - "asic_type not in ['mellanox', 'vs']"
      - "'dualtor' in topo_name"

ecmp/inner_hashing/test_inner_hashing_lag.py:
  skip:
    conditions_logical_operator: or
    reason: "PBH introduced in 202111 and skip this test on Mellanox 2700 platform. Test does not support dualtor topology."
    conditions:
      - "branch in ['201811', '201911', '202012', '202106']"
      - "platform not in ['x86_64-mlnx_msn3800-r0', 'x86_64-mlnx_msn4600c-r0', 'x86_64-kvm_x86_64-r0']"
      - "topo_type not in ['t0']"
      - "asic_type not in ['mellanox', 'vs']"
      - "'dualtor' in topo_name"

ecmp/inner_hashing/test_wr_inner_hashing.py:
  skip:
    conditions_logical_operator: or
    reason: "PBH introduced in 202111 and skip this test on Mellanox 2700 platform. Test does not support dualtor topology."
    conditions:
      - "branch in ['201811', '201911', '202012', '202106']"
      - "platform not in ['x86_64-mlnx_msn3800-r0', 'x86_64-mlnx_msn4600c-r0', 'x86_64-kvm_x86_64-r0']"
      - "topo_type not in ['t0']"
      - "asic_type not in ['mellanox', 'vs']"
      - "'dualtor' in topo_name"

ecmp/inner_hashing/test_wr_inner_hashing_lag.py:
  skip:
    conditions_logical_operator: or
    reason: "PBH introduced in 202111 and skip this test on Mellanox 2700 platform. Test does not support dualtor topology."
    conditions:
      - "branch in ['201811', '201911', '202012', '202106']"
      - "platform not in ['x86_64-mlnx_msn3800-r0', 'x86_64-mlnx_msn4600c-r0', 'x86_64-kvm_x86_64-r0']"
      - "topo_type not in ['t0']"
      - "asic_type not in ['mellanox', 'vs']"
      - "'dualtor' in topo_name"

ecmp/test_ecmp_sai_value.py:
  skip:
    reason: "Only support Broadcom T1/T0 topology with 20230531 and above image, 7050cx3 T1 doesn't enable this feature"
    conditions_logical_operator: or
    conditions:
      - "topo_type not in ['t1', 't0']"
      - "asic_type not in ['broadcom']"
      - "release in ['201911', '202012', '202205', '202211']"
      - "topo_type in ['t1'] and hwsku in ['Arista-7050CX3-32S-C32', 'Arista-7050CX3-32S-C28S4']"

ecmp/test_fgnhg.py:
  skip:
    conditions_logical_operator: or
    reason: "The test case only runs on Mellanox T0 platform running 202012 or above; Mellanox 2700 platform is skipped; Skip on issue 7755"
    conditions:
      - "branch in ['201811', '201911']"
      - "platform in ['x86_64-mlnx_msn2700-r0', 'x86_64-mlnx_msn2700a1-r0']"
      - "topo_type not in ['t0']"
      - "asic_type not in ['mellanox']"
      - "https://github.com/sonic-net/sonic-mgmt/issues/7755"
      - "https://github.com/sonic-net/sonic-mgmt/issues/6558 and 'msn2' in platform"

#######################################
#####         everflow            #####
#######################################
everflow/test_everflow_ipv6.py::TestIngressEverflowIPv6::test_any_protocol[erspan_ipv4-cli-default]:
  skip:
    reason: "Skip for IPv6-only topologies"
    conditions:
      - "'-v6-' in topo_name"

everflow/test_everflow_ipv6.py::TestIngressEverflowIPv6::test_any_protocol[erspan_ipv6-cli-default]:
  skip:
    reason: "SAI_STATUS_NOT_SUPPORTED for everflow over IPv6 on Arista-7260CX3 and Arista-7060CX"
    conditions_logical_operator: and
    conditions:
      - "https://github.com/sonic-net/sonic-mgmt/issues/19096"
      - "platform in ['x86_64-arista_7260cx3_64', 'x86_64-arista_7060_cx32s']"

everflow/test_everflow_ipv6.py::TestIngressEverflowIPv6::test_any_transport_protocol[erspan_ipv4-cli-default]:
  skip:
    reason: "Skip for IPv6-only topologies"
    conditions:
      - "'-v6-' in topo_name"

everflow/test_everflow_ipv6.py::TestIngressEverflowIPv6::test_any_transport_protocol[erspan_ipv6-cli-default]:
  skip:
    reason: "SAI_STATUS_NOT_SUPPORTED for everflow over IPv6 on Arista-7260CX3 and Arista-7060CX"
    conditions_logical_operator: and
    conditions:
      - "https://github.com/sonic-net/sonic-mgmt/issues/19096"
      - "platform in ['x86_64-arista_7260cx3_64', 'x86_64-arista_7060_cx32s']"

everflow/test_everflow_ipv6.py::TestIngressEverflowIPv6::test_both_subnets[erspan_ipv4-cli-default]:
  skip:
    reason: "Skip for IPv6-only topologies"
    conditions:
      - "'-v6-' in topo_name"

everflow/test_everflow_ipv6.py::TestIngressEverflowIPv6::test_both_subnets[erspan_ipv6-cli-default]:
  skip:
    reason: "SAI_STATUS_NOT_SUPPORTED for everflow over IPv6 on Arista-7260CX3 and Arista-7060CX"
    conditions_logical_operator: and
    conditions:
      - "https://github.com/sonic-net/sonic-mgmt/issues/19096"
      - "platform in ['x86_64-arista_7260cx3_64', 'x86_64-arista_7060_cx32s']"

everflow/test_everflow_ipv6.py::TestIngressEverflowIPv6::test_dest_subnet[erspan_ipv4-cli-default]:
  skip:
    reason: "Skip for IPv6-only topologies"
    conditions:
      - "'-v6-' in topo_name"

everflow/test_everflow_ipv6.py::TestIngressEverflowIPv6::test_dest_subnet[erspan_ipv6-cli-default]:
  skip:
    reason: "SAI_STATUS_NOT_SUPPORTED for everflow over IPv6 on Arista-7260CX3 and Arista-7060CX"
    conditions_logical_operator: and
    conditions:
      - "https://github.com/sonic-net/sonic-mgmt/issues/19096"
      - "platform in ['x86_64-arista_7260cx3_64', 'x86_64-arista_7060_cx32s']"

everflow/test_everflow_ipv6.py::TestIngressEverflowIPv6::test_dscp_mirroring[erspan_ipv4-cli-default]:
  skip:
    reason: "Skip for IPv6-only topologies"
    conditions:
      - "'-v6-' in topo_name"

everflow/test_everflow_ipv6.py::TestIngressEverflowIPv6::test_dscp_mirroring[erspan_ipv6-cli-default]:
  skip:
    reason: "SAI_STATUS_NOT_SUPPORTED for everflow over IPv6 on Arista-7260CX3 and Arista-7060CX"
    conditions_logical_operator: and
    conditions:
      - "https://github.com/sonic-net/sonic-mgmt/issues/19096"
      - "platform in ['x86_64-arista_7260cx3_64', 'x86_64-arista_7060_cx32s']"

everflow/test_everflow_ipv6.py::TestIngressEverflowIPv6::test_dst_ipv6_mirroring[erspan_ipv4-cli-default]:
  skip:
    reason: "Skip for IPv6-only topologies"
    conditions:
      - "'-v6-' in topo_name"

everflow/test_everflow_ipv6.py::TestIngressEverflowIPv6::test_dst_ipv6_mirroring[erspan_ipv6-cli-default]:
  skip:
    reason: "SAI_STATUS_NOT_SUPPORTED for everflow over IPv6 on Arista-7260CX3 and Arista-7060CX"
    conditions_logical_operator: and
    conditions:
      - "https://github.com/sonic-net/sonic-mgmt/issues/19096"
      - "platform in ['x86_64-arista_7260cx3_64', 'x86_64-arista_7060_cx32s']"

everflow/test_everflow_ipv6.py::TestIngressEverflowIPv6::test_fuzzy_subnets[erspan_ipv4-cli-default]:
  skip:
    reason: "Skip for IPv6-only topologies"
    conditions:
      - "'-v6-' in topo_name"

everflow/test_everflow_ipv6.py::TestIngressEverflowIPv6::test_fuzzy_subnets[erspan_ipv6-cli-default]:
  skip:
    reason: "SAI_STATUS_NOT_SUPPORTED for everflow over IPv6 on Arista-7260CX3 and Arista-7060CX"
    conditions_logical_operator: and
    conditions:
      - "https://github.com/sonic-net/sonic-mgmt/issues/19096"
      - "platform in ['x86_64-arista_7260cx3_64', 'x86_64-arista_7060_cx32s']"

everflow/test_everflow_ipv6.py::TestIngressEverflowIPv6::test_invalid_tcp_rule[erspan_ipv4-cli-default]:
  skip:
    reason: "Skip for IPv6-only topologies"
    conditions:
      - "'-v6-' in topo_name"

everflow/test_everflow_ipv6.py::TestIngressEverflowIPv6::test_invalid_tcp_rule[erspan_ipv6-cli-default]:
  skip:
    reason: "SAI_STATUS_NOT_SUPPORTED for everflow over IPv6 on Arista-7260CX3 and Arista-7060CX"
    conditions_logical_operator: and
    conditions:
      - "https://github.com/sonic-net/sonic-mgmt/issues/19096"
      - "platform in ['x86_64-arista_7260cx3_64', 'x86_64-arista_7060_cx32s']"

everflow/test_everflow_ipv6.py::TestIngressEverflowIPv6::test_l4_dst_port_mirroring[erspan_ipv4-cli-default]:
  skip:
    reason: "Skip for IPv6-only topologies"
    conditions:
      - "'-v6-' in topo_name"

everflow/test_everflow_ipv6.py::TestIngressEverflowIPv6::test_l4_dst_port_mirroring[erspan_ipv6-cli-default]:
  skip:
    reason: "SAI_STATUS_NOT_SUPPORTED for everflow over IPv6 on Arista-7260CX3 and Arista-7060CX"
    conditions_logical_operator: and
    conditions:
      - "https://github.com/sonic-net/sonic-mgmt/issues/19096"
      - "platform in ['x86_64-arista_7260cx3_64', 'x86_64-arista_7060_cx32s']"

everflow/test_everflow_ipv6.py::TestIngressEverflowIPv6::test_l4_dst_port_range_mirroring[erspan_ipv4-cli-default]:
  skip:
    reason: "Skip for IPv6-only topologies"
    conditions:
      - "'-v6-' in topo_name"

everflow/test_everflow_ipv6.py::TestIngressEverflowIPv6::test_l4_dst_port_range_mirroring[erspan_ipv6-cli-default]:
  skip:
    reason: "SAI_STATUS_NOT_SUPPORTED for everflow over IPv6 on Arista-7260CX3 and Arista-7060CX"
    conditions_logical_operator: and
    conditions:
      - "https://github.com/sonic-net/sonic-mgmt/issues/19096"
      - "platform in ['x86_64-arista_7260cx3_64', 'x86_64-arista_7060_cx32s']"

everflow/test_everflow_ipv6.py::TestIngressEverflowIPv6::test_l4_range_mirroring[erspan_ipv4-cli-default]:
  skip:
    reason: "Skip for IPv6-only topologies"
    conditions:
      - "'-v6-' in topo_name"

everflow/test_everflow_ipv6.py::TestIngressEverflowIPv6::test_l4_range_mirroring[erspan_ipv6-cli-default]:
  skip:
    reason: "SAI_STATUS_NOT_SUPPORTED for everflow over IPv6 on Arista-7260CX3 and Arista-7060CX"
    conditions_logical_operator: and
    conditions:
      - "https://github.com/sonic-net/sonic-mgmt/issues/19096"
      - "platform in ['x86_64-arista_7260cx3_64', 'x86_64-arista_7060_cx32s']"

everflow/test_everflow_ipv6.py::TestIngressEverflowIPv6::test_l4_src_port_mirroring[erspan_ipv4-cli-default]:
  skip:
    reason: "Skip for IPv6-only topologies"
    conditions:
      - "'-v6-' in topo_name"

everflow/test_everflow_ipv6.py::TestIngressEverflowIPv6::test_l4_src_port_mirroring[erspan_ipv6-cli-default]:
  skip:
    reason: "SAI_STATUS_NOT_SUPPORTED for everflow over IPv6 on Arista-7260CX3 and Arista-7060CX"
    conditions_logical_operator: and
    conditions:
      - "https://github.com/sonic-net/sonic-mgmt/issues/19096"
      - "platform in ['x86_64-arista_7260cx3_64', 'x86_64-arista_7060_cx32s']"

everflow/test_everflow_ipv6.py::TestIngressEverflowIPv6::test_l4_src_port_range_mirroring[erspan_ipv4-cli-default]:
  skip:
    reason: "Skip for IPv6-only topologies"
    conditions:
      - "'-v6-' in topo_name"

everflow/test_everflow_ipv6.py::TestIngressEverflowIPv6::test_l4_src_port_range_mirroring[erspan_ipv6-cli-default]:
  skip:
    reason: "SAI_STATUS_NOT_SUPPORTED for everflow over IPv6 on Arista-7260CX3 and Arista-7060CX"
    conditions_logical_operator: and
    conditions:
      - "https://github.com/sonic-net/sonic-mgmt/issues/19096"
      - "platform in ['x86_64-arista_7260cx3_64', 'x86_64-arista_7060_cx32s']"

everflow/test_everflow_ipv6.py::TestIngressEverflowIPv6::test_next_header_mirroring[erspan_ipv4-cli-default]:
  skip:
    reason: "Skip for IPv6-only topologies"
    conditions:
      - "'-v6-' in topo_name"

everflow/test_everflow_ipv6.py::TestIngressEverflowIPv6::test_next_header_mirroring[erspan_ipv6-cli-default]:
  skip:
    reason: "SAI_STATUS_NOT_SUPPORTED for everflow over IPv6 on Arista-7260CX3 and Arista-7060CX"
    conditions_logical_operator: and
    conditions:
      - "https://github.com/sonic-net/sonic-mgmt/issues/19096"
      - "platform in ['x86_64-arista_7260cx3_64', 'x86_64-arista_7060_cx32s']"

everflow/test_everflow_ipv6.py::TestIngressEverflowIPv6::test_source_subnet[erspan_ipv4-cli-default]:
  skip:
    reason: "Skip for IPv6-only topologies"
    conditions:
      - "'-v6-' in topo_name"

everflow/test_everflow_ipv6.py::TestIngressEverflowIPv6::test_source_subnet[erspan_ipv6-cli-default]:
  skip:
    reason: "SAI_STATUS_NOT_SUPPORTED for everflow over IPv6 on Arista-7260CX3 and Arista-7060CX"
    conditions_logical_operator: and
    conditions:
      - "https://github.com/sonic-net/sonic-mgmt/issues/19096"
      - "platform in ['x86_64-arista_7260cx3_64', 'x86_64-arista_7060_cx32s']"

everflow/test_everflow_ipv6.py::TestIngressEverflowIPv6::test_src_ipv6_mirroring[erspan_ipv4-cli-default]:
  skip:
    reason: "Skip for IPv6-only topologies"
    conditions:
      - "'-v6-' in topo_name"

everflow/test_everflow_ipv6.py::TestIngressEverflowIPv6::test_src_ipv6_mirroring[erspan_ipv6-cli-default]:
  skip:
    reason: "SAI_STATUS_NOT_SUPPORTED for everflow over IPv6 on Arista-7260CX3 and Arista-7060CX"
    conditions_logical_operator: and
    conditions:
      - "https://github.com/sonic-net/sonic-mgmt/issues/19096"
      - "platform in ['x86_64-arista_7260cx3_64', 'x86_64-arista_7060_cx32s']"

everflow/test_everflow_ipv6.py::TestIngressEverflowIPv6::test_tcp_application_mirroring[erspan_ipv4-cli-default]:
  skip:
    reason: "Skip for IPv6-only topologies"
    conditions:
      - "'-v6-' in topo_name"

everflow/test_everflow_ipv6.py::TestIngressEverflowIPv6::test_tcp_application_mirroring[erspan_ipv6-cli-default]:
  skip:
    reason: "SAI_STATUS_NOT_SUPPORTED for everflow over IPv6 on Arista-7260CX3 and Arista-7060CX"
    conditions_logical_operator: and
    conditions:
      - "https://github.com/sonic-net/sonic-mgmt/issues/19096"
      - "platform in ['x86_64-arista_7260cx3_64', 'x86_64-arista_7060_cx32s']"

everflow/test_everflow_ipv6.py::TestIngressEverflowIPv6::test_tcp_flags_mirroring[erspan_ipv4-cli-default]:
  skip:
    reason: "Skip for IPv6-only topologies"
    conditions:
      - "'-v6-' in topo_name"

everflow/test_everflow_ipv6.py::TestIngressEverflowIPv6::test_tcp_flags_mirroring[erspan_ipv6-cli-default]:
  skip:
    reason: "SAI_STATUS_NOT_SUPPORTED for everflow over IPv6 on Arista-7260CX3 and Arista-7060CX"
    conditions_logical_operator: and
    conditions:
      - "https://github.com/sonic-net/sonic-mgmt/issues/19096"
      - "platform in ['x86_64-arista_7260cx3_64', 'x86_64-arista_7060_cx32s']"

everflow/test_everflow_ipv6.py::TestIngressEverflowIPv6::test_tcp_response_mirroring[erspan_ipv4-cli-default]:
  skip:
    reason: "Skip for IPv6-only topologies"
    conditions:
      - "'-v6-' in topo_name"

everflow/test_everflow_ipv6.py::TestIngressEverflowIPv6::test_tcp_response_mirroring[erspan_ipv6-cli-default]:
  skip:
    reason: "SAI_STATUS_NOT_SUPPORTED for everflow over IPv6 on Arista-7260CX3 and Arista-7060CX"
    conditions_logical_operator: and
    conditions:
      - "https://github.com/sonic-net/sonic-mgmt/issues/19096"
      - "platform in ['x86_64-arista_7260cx3_64', 'x86_64-arista_7060_cx32s']"

everflow/test_everflow_ipv6.py::TestIngressEverflowIPv6::test_udp_application_mirroring[erspan_ipv4-cli-default]:
  skip:
    reason: "Skip for IPv6-only topologies"
    conditions:
      - "'-v6-' in topo_name"

everflow/test_everflow_ipv6.py::TestIngressEverflowIPv6::test_udp_application_mirroring[erspan_ipv6-cli-default]:
  skip:
    reason: "SAI_STATUS_NOT_SUPPORTED for everflow over IPv6 on Arista-7260CX3 and Arista-7060CX"
    conditions_logical_operator: and
    conditions:
      - "https://github.com/sonic-net/sonic-mgmt/issues/19096"
      - "platform in ['x86_64-arista_7260cx3_64', 'x86_64-arista_7060_cx32s']"

everflow/test_everflow_per_interface.py:
  skip:
    reason: "Skip running on dualtor testbed/unsupported platforms or
                  multi-asic due to https://github.com/sonic-net/sonic-buildimage/issues/11776"
    conditions_logical_operator: or
    conditions:
      - "'dualtor' in topo_name"
      - "platform in ['x86_64-8800_lc_48h_o-r0', 'x86_64-8800_lc_48h-r0']"
      - "(is_multi_asic==True) and https://github.com/sonic-net/sonic-buildimage/issues/11776"

everflow/test_everflow_per_interface.py::test_everflow_packet_format[ipv4-erspan_ipv6-default]:
  skip:
    reason: "SAI_STATUS_NOT_SUPPORTED for everflow over IPv6 on Arista-7260CX3 and Arista-7060CX"
    conditions_logical_operator: and
    conditions:
      - "https://github.com/sonic-net/sonic-mgmt/issues/19096"
      - "platform in ['x86_64-arista_7260cx3_64', 'x86_64-arista_7060_cx32s']"

everflow/test_everflow_per_interface.py::test_everflow_packet_format[ipv6-erspan:
  skip:
    reason: "Skip everflow packet integrity IPv6 test on unsupported platforms"
    conditions_logical_operator: or
    conditions:
      - "asic_type in ['cisco-8000', 'marvell', 'mellanox', 'marvell-prestera'] or (asic_subtype in ['broadcom-dnx'] and https://github.com/sonic-net/sonic-swss/issues/2204)"
      - "'dualtor' in topo_name"
      - "platform in ['x86_64-8800_lc_48h_o-r0', 'x86_64-8800_lc_48h-r0']"
      - "(is_multi_asic==True) and https://github.com/sonic-net/sonic-buildimage/issues/11776"

everflow/test_everflow_per_interface.py::test_everflow_packet_format[ipv6-erspan_ipv6-default]:
  skip:
    reason: "SAI_STATUS_NOT_SUPPORTED for everflow over IPv6 on Arista-7260CX3 and Arista-7060CX"
    conditions_logical_operator: and
    conditions:
      - "https://github.com/sonic-net/sonic-mgmt/issues/19096"
      - "platform in ['x86_64-arista_7260cx3_64', 'x86_64-arista_7060_cx32s']"

everflow/test_everflow_per_interface.py::test_everflow_packet_format[ipv6-m0_l3_scenario]:
  skip:
    reason: "Skip m0 everflow packet integrity IPv6 test on unsupported platforms"
    conditions_logical_operator: or
    conditions:
      - "asic_type in ['marvell', 'marvell-prestera']"
      - "'dualtor' in topo_name"
      - "platform in ['x86_64-8800_lc_48h_o-r0', 'x86_64-8800_lc_48h-r0']"
      - "(is_multi_asic==True) and https://github.com/sonic-net/sonic-buildimage/issues/11776"

everflow/test_everflow_per_interface.py::test_everflow_packet_format[ipv6-m0_vlan_scenario]:
  skip:
    reason: "Skip m0 everflow packet integrity IPv6 test on unsupported platforms"
    conditions_logical_operator: or
    conditions:
      - "asic_type in ['marvell', 'marvell-prestera']"
      - "'dualtor' in topo_name"
      - "platform in ['x86_64-8800_lc_48h_o-r0', 'x86_64-8800_lc_48h-r0']"
      - "(is_multi_asic==True) and https://github.com/sonic-net/sonic-buildimage/issues/11776"

everflow/test_everflow_per_interface.py::test_everflow_per_interface[ipv4-erspan:
  skip:
    reason: "Skip for IPv6-only topologies"
    conditions:
      - "'-v6-' in topo_name"

everflow/test_everflow_per_interface.py::test_everflow_per_interface[ipv4-erspan_ipv6-default]:
  skip:
    reason: "SAI_STATUS_NOT_SUPPORTED for everflow over IPv6 on Arista-7260CX3 and Arista-7060CX"
    conditions_logical_operator: and
    conditions:
      - "https://github.com/sonic-net/sonic-mgmt/issues/19096"
      - "platform in ['x86_64-arista_7260cx3_64', 'x86_64-arista_7060_cx32s']"

everflow/test_everflow_per_interface.py::test_everflow_per_interface[ipv6-erspan:
  skip:
    reason: "Skip everflow per interface IPv6 test on unsupported platforms"
    conditions_logical_operator: or
    conditions:
      - "asic_type in ['cisco-8000', 'marvell', 'mellanox', 'marvell-prestera'] or (asic_subtype in ['broadcom-dnx'] and https://github.com/sonic-net/sonic-swss/issues/2204)"
      - "'dualtor' in topo_name"
      - "platform in ['x86_64-8800_lc_48h_o-r0', 'x86_64-8800_lc_48h-r0']"
      - "(is_multi_asic==True) and https://github.com/sonic-net/sonic-buildimage/issues/11776"

everflow/test_everflow_per_interface.py::test_everflow_per_interface[ipv6-erspan_ipv6-default]:
  skip:
    reason: "SAI_STATUS_NOT_SUPPORTED for everflow over IPv6 on Arista-7260CX3 and Arista-7060CX"
    conditions_logical_operator: and
    conditions:
      - "https://github.com/sonic-net/sonic-mgmt/issues/19096"
      - "platform in ['x86_64-arista_7260cx3_64', 'x86_64-arista_7060_cx32s']"
  xfail:
    reason: "xfail for IPv6-only topologies, need support for IPv6 bgp"
    conditions:
      - "https://github.com/sonic-net/sonic-mgmt/issues/19096 and '-v6-' in topo_name"

everflow/test_everflow_per_interface.py::test_everflow_per_interface[ipv6-m0_l3_scenario]:
  skip:
    reason: "Skip m0 everflow per interface IPv6 test on unsupported platforms"
    conditions_logical_operator: or
    conditions:
      - "asic_type in ['marvell', 'marvell-prestera']"
      - "'dualtor' in topo_name"
      - "platform in ['x86_64-8800_lc_48h_o-r0', 'x86_64-8800_lc_48h-r0']"
      - "(is_multi_asic==True) and https://github.com/sonic-net/sonic-buildimage/issues/11776"

everflow/test_everflow_per_interface.py::test_everflow_per_interface[ipv6-m0_vlan_scenario]:
  skip:
    reason: "Skip m0 everflow per interface IPv6 test on unsupported platforms"
    conditions_logical_operator: or
    conditions:
      - "asic_type in ['marvell', 'marvell-prestera']"
      - "'dualtor' in topo_name"
      - "platform in ['x86_64-8800_lc_48h_o-r0', 'x86_64-8800_lc_48h-r0']"
      - "(is_multi_asic==True) and https://github.com/sonic-net/sonic-buildimage/issues/11776"

everflow/test_everflow_testbed.py::EverflowIPv4Tests::test_everflow_dscp_with_policer:
  skip:
    reason: "Test not supported on Mellanox platforms"
    conditions:
      - "asic_type in ['mellanox']"

everflow/test_everflow_testbed.py::TestEverflowV4EgressAclEgressMirror:
  skip:
    reason: "For Mellanox t0-120 setup - Need to skip the test due to HW resource limitation.
             For Cisco-8000 - EverflowV4 EgressAcl EgressMirror - is not yet fully supported on cisco chassis. Skipping it till it is fully validated."
    conditions_logical_operator: "OR"
    conditions:
      - "asic_type in ['cisco-8000']"
      - "'t0-120' in topo_name and asic_type in ['mellanox']"

everflow/test_everflow_testbed.py::TestEverflowV4EgressAclEgressMirror::test_everflow_basic_forwarding[erspan_ipv4-cli-downstream-default]:
  skip:
    reason: "Skip for IPv6-only topologies"
    conditions:
      - "'-v6-' in topo_name"

everflow/test_everflow_testbed.py::TestEverflowV4EgressAclEgressMirror::test_everflow_basic_forwarding[erspan_ipv4-cli-upstream-default]:
  skip:
    reason: "Skip for IPv6-only topologies"
    conditions:
      - "'-v6-' in topo_name"

everflow/test_everflow_testbed.py::TestEverflowV4EgressAclEgressMirror::test_everflow_basic_forwarding[erspan_ipv6-cli-downstream-default]:
  xfail:
    reason: "xfail for IPv6-only topologies, need support for IPv6 bgp"
    conditions:
      - "https://github.com/sonic-net/sonic-mgmt/issues/19922 and '-v6-' in topo_name"

everflow/test_everflow_testbed.py::TestEverflowV4EgressAclEgressMirror::test_everflow_basic_forwarding[erspan_ipv6-cli-upstream-default]:
  xfail:
    reason: "xfail for IPv6-only topologies, need support for IPv6 bgp"
    conditions:
      - "https://github.com/sonic-net/sonic-mgmt/issues/19922 and '-v6-' in topo_name"

everflow/test_everflow_testbed.py::TestEverflowV4EgressAclEgressMirror::test_everflow_dscp_with_policer:
  skip:
    reason: "Skipping test since mirror with policer is not supported on Cisco 8000 platforms and Broadcom DNX platforms."
    conditions_logical_operator: "OR"
    conditions:
      - "asic_subtype in ['broadcom-dnx']"
      - "asic_type in ['cisco-8000']"

everflow/test_everflow_testbed.py::TestEverflowV4EgressAclEgressMirror::test_everflow_dscp_with_policer[erspan_ipv4-cli-downstream-default]:
  skip:
    reason: "Skip for IPv6-only topologies"
    conditions:
      - "'-v6-' in topo_name"

everflow/test_everflow_testbed.py::TestEverflowV4EgressAclEgressMirror::test_everflow_dscp_with_policer[erspan_ipv4-cli-upstream-default]:
  skip:
    reason: "Skip for IPv6-only topologies"
    conditions:
      - "'-v6-' in topo_name"

everflow/test_everflow_testbed.py::TestEverflowV4EgressAclEgressMirror::test_everflow_dscp_with_policer[erspan_ipv6-cli-downstream-default]:
  xfail:
    reason: "xfail for IPv6-only topologies, need support for IPv6 bgp"
    conditions:
      - "https://github.com/sonic-net/sonic-mgmt/issues/19922 and '-v6-' in topo_name"

everflow/test_everflow_testbed.py::TestEverflowV4EgressAclEgressMirror::test_everflow_dscp_with_policer[erspan_ipv6-cli-upstream-default]:
  xfail:
    reason: "xfail for IPv6-only topologies, need support for IPv6 bgp"
    conditions:
      - "https://github.com/sonic-net/sonic-mgmt/issues/19922 and '-v6-' in topo_name"

everflow/test_everflow_testbed.py::TestEverflowV4EgressAclEgressMirror::test_everflow_frwd_with_bkg_trf:
  skip:
    reason: "Test is not ready for dualtor and not stable on Non-T2 platform"
    conditions:
      - "https://github.com/sonic-net/sonic-mgmt/issues/17034 and 't2' not in topo_name"

everflow/test_everflow_testbed.py::TestEverflowV4EgressAclEgressMirror::test_everflow_fwd_recircle_port_queue_check:
    skip:
      reason: "Test not supported on non broadcom-dnx and non voq platforms"
      conditions_logical_operator: "OR"
      conditions:
        - "(asic_subtype not in ['broadcom-dnx'])"
        - "('voq' not in switch_type)"

everflow/test_everflow_testbed.py::TestEverflowV4EgressAclEgressMirror::test_everflow_neighbor_mac_change[erspan_ipv4-cli-downstream-default]:
  skip:
    reason: "Skip for IPv6-only topologies"
    conditions:
      - "'-v6-' in topo_name"

everflow/test_everflow_testbed.py::TestEverflowV4EgressAclEgressMirror::test_everflow_neighbor_mac_change[erspan_ipv4-cli-upstream-default]:
  skip:
    reason: "Skip for IPv6-only topologies"
    conditions:
      - "'-v6-' in topo_name"

everflow/test_everflow_testbed.py::TestEverflowV4EgressAclEgressMirror::test_everflow_neighbor_mac_change[erspan_ipv6-cli-downstream-default]:
  xfail:
    reason: "xfail for IPv6-only topologies, need support for IPv6 bgp"
    conditions:
      - "https://github.com/sonic-net/sonic-mgmt/issues/19922 and '-v6-' in topo_name"

everflow/test_everflow_testbed.py::TestEverflowV4EgressAclEgressMirror::test_everflow_neighbor_mac_change[erspan_ipv6-cli-upstream-default]:
  xfail:
    reason: "xfail for IPv6-only topologies, need support for IPv6 bgp"
    conditions:
      - "https://github.com/sonic-net/sonic-mgmt/issues/19922 and '-v6-' in topo_name"

everflow/test_everflow_testbed.py::TestEverflowV4EgressAclEgressMirror::test_everflow_remove_unused_ecmp_next_hop[erspan_ipv4-cli-downstream-default]:
  skip:
    reason: "Skip for IPv6-only topologies"
    conditions:
      - "'-v6-' in topo_name"

everflow/test_everflow_testbed.py::TestEverflowV4EgressAclEgressMirror::test_everflow_remove_unused_ecmp_next_hop[erspan_ipv4-cli-upstream-default]:
  skip:
    reason: "Skip for IPv6-only topologies"
    conditions:
      - "'-v6-' in topo_name"

everflow/test_everflow_testbed.py::TestEverflowV4EgressAclEgressMirror::test_everflow_remove_unused_ecmp_next_hop[erspan_ipv6-cli-downstream-default]:
  xfail:
    reason: "xfail for IPv6-only topologies, need support for IPv6 bgp"
    conditions:
      - "https://github.com/sonic-net/sonic-mgmt/issues/19922 and '-v6-' in topo_name"

everflow/test_everflow_testbed.py::TestEverflowV4EgressAclEgressMirror::test_everflow_remove_unused_ecmp_next_hop[erspan_ipv6-cli-upstream-default]:
  xfail:
    reason: "xfail for IPv6-only topologies, need support for IPv6 bgp"
    conditions:
      - "https://github.com/sonic-net/sonic-mgmt/issues/19922 and '-v6-' in topo_name"

everflow/test_everflow_testbed.py::TestEverflowV4EgressAclEgressMirror::test_everflow_remove_used_ecmp_next_hop[erspan_ipv4-cli-downstream-default]:
  skip:
    reason: "Skip for IPv6-only topologies"
    conditions:
      - "'-v6-' in topo_name"

everflow/test_everflow_testbed.py::TestEverflowV4EgressAclEgressMirror::test_everflow_remove_used_ecmp_next_hop[erspan_ipv4-cli-upstream-default]:
  skip:
    reason: "Skip for IPv6-only topologies"
    conditions:
      - "'-v6-' in topo_name"

everflow/test_everflow_testbed.py::TestEverflowV4EgressAclEgressMirror::test_everflow_remove_used_ecmp_next_hop[erspan_ipv6-cli-downstream-default]:
  xfail:
    reason: "xfail for IPv6-only topologies, need support for IPv6 bgp"
    conditions:
      - "https://github.com/sonic-net/sonic-mgmt/issues/19922 and '-v6-' in topo_name"

everflow/test_everflow_testbed.py::TestEverflowV4EgressAclEgressMirror::test_everflow_remove_used_ecmp_next_hop[erspan_ipv6-cli-upstream-default]:
  xfail:
    reason: "xfail for IPv6-only topologies, need support for IPv6 bgp"
    conditions:
      - "https://github.com/sonic-net/sonic-mgmt/issues/19922 and '-v6-' in topo_name"

everflow/test_everflow_testbed.py::TestEverflowV4EgressAclIngressMirror::test_everflow_fwd_recircle_port_queue_check:
  skip:
    reason: "Test not supported on non broadcom-dnx and non voq platforms"
    conditions_logical_operator: "OR"
    conditions:
      - "(asic_subtype not in ['broadcom-dnx'])"
      - "('voq' not in switch_type)"

everflow/test_everflow_testbed.py::TestEverflowV4IngressAclEgressMirror::test_everflow_fwd_recircle_port_queue_check:
  skip:
    reason: "Test not supported on non broadcom-dnx and non voq platforms"
    conditions_logical_operator: "OR"
    conditions:
      - "(asic_subtype not in ['broadcom-dnx'])"
      - "('voq' not in switch_type)"

everflow/test_everflow_testbed.py::TestEverflowV4IngressAclIngressMirror::test_everflow_basic_forwarding[erspan_ipv4-cli-downstream-default]:
  skip:
    reason: "Skip for IPv6-only topologies"
    conditions:
      - "'-v6-' in topo_name"

everflow/test_everflow_testbed.py::TestEverflowV4IngressAclIngressMirror::test_everflow_basic_forwarding[erspan_ipv4-cli-upstream-default]:
  skip:
    reason: "Skip for IPv6-only topologies"
    conditions:
      - "'-v6-' in topo_name"

everflow/test_everflow_testbed.py::TestEverflowV4IngressAclIngressMirror::test_everflow_basic_forwarding[erspan_ipv6-cli-downstream-default]:
  skip:
    reason: "SAI_STATUS_NOT_SUPPORTED for everflow over IPv6 on Arista-7260CX3 and Arista-7060CX"
    conditions_logical_operator: and
    conditions:
      - "https://github.com/sonic-net/sonic-mgmt/issues/19096"
      - "platform in ['x86_64-arista_7260cx3_64', 'x86_64-arista_7060_cx32s']"

everflow/test_everflow_testbed.py::TestEverflowV4IngressAclIngressMirror::test_everflow_basic_forwarding[erspan_ipv6-cli-upstream-default]:
  skip:
    reason: "SAI_STATUS_NOT_SUPPORTED for everflow over IPv6 on Arista-7260CX3 and Arista-7060CX"
    conditions_logical_operator: and
    conditions:
      - "https://github.com/sonic-net/sonic-mgmt/issues/19096"
      - "platform in ['x86_64-arista_7260cx3_64', 'x86_64-arista_7060_cx32s']"

everflow/test_everflow_testbed.py::TestEverflowV4IngressAclIngressMirror::test_everflow_dscp_with_policer:
  skip:
    reason: "Skipping test since mirror with policer is not supported on Cisco 8000 platforms and Broadcom DNX platforms."
    conditions_logical_operator: "OR"
    conditions:
      - "asic_type in ['cisco-8000']"
      - "asic_subtype in ['broadcom-dnx']"

everflow/test_everflow_testbed.py::TestEverflowV4IngressAclIngressMirror::test_everflow_dscp_with_policer[erspan_ipv4-cli-downstream-default]:
  skip:
    reason: "Skip for IPv6-only topologies"
    conditions:
      - "'-v6-' in topo_name"

everflow/test_everflow_testbed.py::TestEverflowV4IngressAclIngressMirror::test_everflow_dscp_with_policer[erspan_ipv4-cli-upstream-default]:
  skip:
    reason: "Skip for IPv6-only topologies"
    conditions:
      - "'-v6-' in topo_name"

everflow/test_everflow_testbed.py::TestEverflowV4IngressAclIngressMirror::test_everflow_frwd_with_bkg_trf:
  skip:
    reason: "Test is not ready for dualtor and not stable on Non-T2 platform."
    conditions:
      - "https://github.com/sonic-net/sonic-mgmt/issues/17034 and 't2' not in topo_name"

everflow/test_everflow_testbed.py::TestEverflowV4IngressAclIngressMirror::test_everflow_fwd_recircle_port_queue_check:
  skip:
    reason: "Test not supported on non broadcom-dnx and non voq platforms"
    conditions_logical_operator: "OR"
    conditions:
      - "(asic_subtype not in ['broadcom-dnx'])"
      - "('voq' not in switch_type)"

everflow/test_everflow_testbed.py::TestEverflowV4IngressAclIngressMirror::test_everflow_neighbor_mac_change[erspan_ipv4-cli-downstream-default]:
  skip:
    reason: "Skip for IPv6-only topologies"
    conditions:
      - "'-v6-' in topo_name"

everflow/test_everflow_testbed.py::TestEverflowV4IngressAclIngressMirror::test_everflow_neighbor_mac_change[erspan_ipv4-cli-upstream-default]:
  skip:
    reason: "Skip for IPv6-only topologies"
    conditions:
      - "'-v6-' in topo_name"

everflow/test_everflow_testbed.py::TestEverflowV4IngressAclIngressMirror::test_everflow_neighbor_mac_change[erspan_ipv6-cli-downstream-default]:
  skip:
    reason: "SAI_STATUS_NOT_SUPPORTED for everflow over IPv6 on Arista-7260CX3 and Arista-7060CX"
    conditions_logical_operator: and
    conditions:
      - "https://github.com/sonic-net/sonic-mgmt/issues/19096"
      - "platform in ['x86_64-arista_7260cx3_64', 'x86_64-arista_7060_cx32s']"

everflow/test_everflow_testbed.py::TestEverflowV4IngressAclIngressMirror::test_everflow_neighbor_mac_change[erspan_ipv6-cli-upstream-default]:
  skip:
    reason: "SAI_STATUS_NOT_SUPPORTED for everflow over IPv6 on Arista-7260CX3 and Arista-7060CX"
    conditions_logical_operator: and
    conditions:
      - "https://github.com/sonic-net/sonic-mgmt/issues/19096"
      - "platform in ['x86_64-arista_7260cx3_64', 'x86_64-arista_7060_cx32s']"

everflow/test_everflow_testbed.py::TestEverflowV4IngressAclIngressMirror::test_everflow_remove_unused_ecmp_next_hop[erspan_ipv4-cli-downstream-default]:
  skip:
    reason: "Skip for IPv6-only topologies"
    conditions:
      - "'-v6-' in topo_name"

everflow/test_everflow_testbed.py::TestEverflowV4IngressAclIngressMirror::test_everflow_remove_unused_ecmp_next_hop[erspan_ipv4-cli-upstream-default]:
  skip:
    reason: "Skip for IPv6-only topologies"
    conditions:
      - "'-v6-' in topo_name"

everflow/test_everflow_testbed.py::TestEverflowV4IngressAclIngressMirror::test_everflow_remove_unused_ecmp_next_hop[erspan_ipv6-cli-downstream-default]:
  skip:
    reason: "SAI_STATUS_NOT_SUPPORTED for everflow over IPv6 on Arista-7260CX3 and Arista-7060CX"
    conditions_logical_operator: and
    conditions:
      - "https://github.com/sonic-net/sonic-mgmt/issues/19096"
      - "platform in ['x86_64-arista_7260cx3_64', 'x86_64-arista_7060_cx32s']"

everflow/test_everflow_testbed.py::TestEverflowV4IngressAclIngressMirror::test_everflow_remove_unused_ecmp_next_hop[erspan_ipv6-cli-upstream-default]:
  skip:
    reason: "SAI_STATUS_NOT_SUPPORTED for everflow over IPv6 on Arista-7260CX3 and Arista-7060CX"
    conditions_logical_operator: and
    conditions:
      - "https://github.com/sonic-net/sonic-mgmt/issues/19096"
      - "platform in ['x86_64-arista_7260cx3_64', 'x86_64-arista_7060_cx32s']"

everflow/test_everflow_testbed.py::TestEverflowV4IngressAclIngressMirror::test_everflow_remove_used_ecmp_next_hop[erspan_ipv4-cli-downstream-default]:
  skip:
    reason: "Skip for IPv6-only topologies"
    conditions:
      - "'-v6-' in topo_name"

everflow/test_everflow_testbed.py::TestEverflowV4IngressAclIngressMirror::test_everflow_remove_used_ecmp_next_hop[erspan_ipv4-cli-upstream-default]:
  skip:
    reason: "Skip for IPv6-only topologies"
    conditions:
      - "'-v6-' in topo_name"

everflow/test_everflow_testbed.py::TestEverflowV4IngressAclIngressMirror::test_everflow_remove_used_ecmp_next_hop[erspan_ipv6-cli-downstream-default]:
  skip:
    reason: "SAI_STATUS_NOT_SUPPORTED for everflow over IPv6 on Arista-7260CX3 and Arista-7060CX"
    conditions_logical_operator: and
    conditions:
      - "https://github.com/sonic-net/sonic-mgmt/issues/19096"
      - "platform in ['x86_64-arista_7260cx3_64', 'x86_64-arista_7060_cx32s']"

everflow/test_everflow_testbed.py::TestEverflowV4IngressAclIngressMirror::test_everflow_remove_used_ecmp_next_hop[erspan_ipv6-cli-upstream-default]:
  skip:
    reason: "SAI_STATUS_NOT_SUPPORTED for everflow over IPv6 on Arista-7260CX3 and Arista-7060CX"
    conditions_logical_operator: and
    conditions:
      - "https://github.com/sonic-net/sonic-mgmt/issues/19096"
      - "platform in ['x86_64-arista_7260cx3_64', 'x86_64-arista_7060_cx32s']"

#######################################
#####            fdb              #####
#######################################
fdb/test_fdb_mac_expire.py:
  skip:
    reason: "Not supported on this DUT topology."
    conditions:
      - "topo_type not in ['t0', 'm0', 'mx']"

fdb/test_fdb_mac_learning.py::TestFdbMacLearning::testFdbMacLearning:
  skip:
    reason: "Skip at dualtor-aa topology due to github issue https://github.com/sonic-net/sonic-mgmt/issues/16110"
    conditions:
      - "'dualtor-aa' in topo_name and https://github.com/sonic-net/sonic-mgmt/issues/16110"

#######################################
#####            fib              #####
#######################################
fib/test_fib.py:
  skip:
    reason: 'Skip on t1-isolated-d32/128 topos'
    conditions:
      - "topo_name in ['t1-isolated-d128', 't1-isolated-d32']"

fib/test_fib.py::test_basic_fib[True-True-1514]:
  skip:
    reason: "Skip for IPv6-only topologies"
    conditions:
      - "'-v6-' in topo_name"

fib/test_fib.py::test_hash[ipv4]:
  skip:
    reason: "Skip for IPv6-only topologies"
    conditions:
      - "'-v6-' in topo_name"

fib/test_fib.py::test_ipinip_hash:
  skip:
    reason: 'ipinip hash test is not fully supported on mellanox platform (case#00581265). Skip on t1-isolated-d32/128 topos'
    conditions_logical_operator: or
    conditions:
      - "asic_type in ['mellanox']"
      - "topo_name in ['t1-isolated-d128', 't1-isolated-d32']"

fib/test_fib.py::test_nvgre_hash:
  skip:
    reason: 'Nvgre hash test is not fully supported on VS and Broadcom platform; Not supported on M*. Skip on t1-isolated-d32/128 topos'
    conditions_logical_operator: or
    conditions:
      - "asic_type in ['vs', 'broadcom'] or topo_type in ['m0', 'mx', 'm1']"
      - "topo_name in ['t1-isolated-d128', 't1-isolated-d32']"
  xfail:
    reason: 'Nvgre hash test is not fully supported on SPC1 platform due to known limitation'
    conditions:
      - "asic_gen == 'spc1' and 't1-lag' in topo_name and https://github.com/sonic-net/sonic-mgmt/issues/17526"

fib/test_fib.py::test_nvgre_hash[ipv4-ipv4]:
  skip:
    reason: "Skip for IPv6-only topologies"
    conditions:
      - "'-v6-' in topo_name"

fib/test_fib.py::test_nvgre_hash[ipv4-ipv6]:
  skip:
    reason: "Skip for IPv6-only topologies"
    conditions:
      - "'-v6-' in topo_name"

fib/test_fib.py::test_nvgre_hash[ipv6-ipv4]:
  skip:
    reason: 'Skip on t1-isolated-d32/128 topos, or Skip for IPv6-only topologies'
    conditions_logical_operator: or
    conditions:
      - "topo_name in ['t1-isolated-d128', 't1-isolated-d32']"
      - "'-v6-' in topo_name"
  xfail:
    reason: "Testcase ignored due to sonic-mgmt issue https://github.com/sonic-net/sonic-mgmt/issues/18304"
    conditions:
      - "https://github.com/sonic-net/sonic-mgmt/issues/18304 and 't0-isolated-d32u32s2' in topo_name and hwsku in ['Mellanox-SN5640-C512S2']"

fib/test_fib.py::test_nvgre_hash[ipv6-ipv6]:
  skip:
    reason: 'Skip on t1-isolated-d32/128 topos'
    conditions:
      - "topo_name in ['t1-isolated-d128', 't1-isolated-d32']"
  xfail:
    reason: "Testcase ignored due to sonic-mgmt issue (https://github.com/sonic-net/sonic-mgmt/issues/18304) or xfail for IPv6-only topologies, still have IPv4 function used"
    conditions_logical_operator: or
    conditions:
      - "https://github.com/sonic-net/sonic-mgmt/issues/18304 and 't0-isolated-d32u32s2' in topo_name and hwsku in ['Mellanox-SN5640-C512S2']"
      - "https://github.com/sonic-net/sonic-mgmt/issues/19923 and '-v6-' in topo_name"

fib/test_fib.py::test_vxlan_hash:
  skip:
    reason: 'Vxlan hash test is not fully supported on VS platform; Not supported on M*. Skip on t1-isolated-d32/128 topos'
    conditions_logical_operator: or
    conditions:
      - "asic_type in ['vs'] or topo_type in ['m0', 'mx', 'm1']"
      - "topo_name in ['t1-isolated-d128', 't1-isolated-d32']"

fib/test_fib.py::test_vxlan_hash[ipv4-ipv4]:
  skip:
    reason: "Skip for IPv6-only topologies"
    conditions:
      - "'-v6-' in topo_name"

fib/test_fib.py::test_vxlan_hash[ipv4-ipv6]:
  skip:
    reason: "Skip for IPv6-only topologies"
    conditions:
      - "'-v6-' in topo_name"

fib/test_fib.py::test_vxlan_hash[ipv6-ipv4]:
  skip:
    reason: 'Skip on t1-isolated-d32/128 toposor or Skip for IPv6-only topologies'
    conditions_logical_operator: or
    conditions:
      - "topo_name in ['t1-isolated-d128', 't1-isolated-d32']"
      - "'-v6-' in topo_name"
  xfail:
    reason: "Testcase ignored due to sonic-mgmt issue https://github.com/sonic-net/sonic-mgmt/issues/18304"
    conditions:
      - "https://github.com/sonic-net/sonic-mgmt/issues/18304 and 't0-isolated-d32u32s2' in topo_name and hwsku in ['Mellanox-SN5640-C512S2']"

fib/test_fib.py::test_vxlan_hash[ipv6-ipv6]:
  skip:
    reason: 'Skip on t1-isolated-d32/128 topos'
    conditions:
      - "topo_name in ['t1-isolated-d128', 't1-isolated-d32']"
  xfail:
    reason: "Testcase ignored due to sonic-mgmt issue (https://github.com/sonic-net/sonic-mgmt/issues/18304) or xfail for IPv6-only topologies, still have IPv4 function used"
    conditions_logical_operator: or
    conditions:
      - "https://github.com/sonic-net/sonic-mgmt/issues/18304 and 't0-isolated-d32u32s2' in topo_name and hwsku in ['Mellanox-SN5640-C512S2']"
      - "https://github.com/sonic-net/sonic-mgmt/issues/19923 and '-v6-' in topo_name"

#######################################
#####   generic_config_updater    #####
#######################################
generic_config_updater:
  skip:
    reason: 'generic_config_updater is not a supported feature for T2 platform on older releases than 202405.'
    conditions:
      - "('t2' in topo_name) and (release in ['201811', '201911', '202012', '202205', '202211', '202305', '202311'])"

generic_config_updater/test_bgp_prefix.py::test_bgp_prefix_tc1_suite:
  skip:
    reason: "Cisco 8122 backend compute ai platform is not supported. Skip on VS platform due to low success rate."
    conditions_logical_operator: "OR"
    conditions:
      - "platform in ['x86_64-8122_64eh_o-r0', 'x86_64-8122_64ehf_o-r0']"
      - "asic_type in ['vs'] and https://github.com/sonic-net/sonic-mgmt/issues/18445"

generic_config_updater/test_bgp_speaker.py::test_bgp_speaker_tc1_test_config:
  xfail:
    reason: "xfail for IPv6-only topologies, still have IPv4 function used"
    conditions:
      - "https://github.com/sonic-net/sonic-mgmt/issues/19638 and '-v6-' in topo_name"

generic_config_updater/test_dhcp_relay.py:
  skip:
    reason: "Need to skip for Cisco backend platform/ generic_config_updater is not a supported feature for T2"
    conditions_logical_operator: "OR"
    conditions:
      - "platform in ['x86_64-8111_32eh_o-r0', 'x86_64-8122_64eh_o-r0', 'x86_64-8122_64ehf_o-r0']"
      - "'backend' in topo_name"
      - "'t2' in topo_name"
      - "'t0-isolated' in topo_name"

generic_config_updater/test_dynamic_acl.py:
  skip:
    reason: "Device SKUs do not support the custom ACL_TABLE_TYPE that we use in this test.  Known log error unrelated to test
    on m0-2vlan testbed causes consistent failures
    / Dynamic ACL is not supported in Cisco Q200 based platforms"
    conditions_logical_operator: "OR"
    conditions:
      - "platform in ['armhf-nokia_ixs7215_52x-r0']"
      - "hwsku in ['Cisco-8111-O64']"
      - "topo_name in ['m0-2vlan']"
      - "platform in ['x86_64-8101_32fh_o-r0', 'x86_64-8102_64h_o-r0', 'x86_64-8101_32fh_o_c01-r0']"

generic_config_updater/test_dynamic_acl.py::test_gcu_acl_dhcp_rule_creation:
  skip:
    reason: "DHCP is not enabled in isolated topo"
    conditions:
      - "'t0-isolated' in topo_name"

generic_config_updater/test_ecn_config_update.py::test_ecn_config_updates:
  skip:
    reason: "This test is not run on this asic type, topology, or version currently"
    conditions_logical_operator: "OR"
    conditions:
      - "asic_type in ['cisco-8000']"
      - "topo_type in ['m0', 'mx', 'm1']"
      - "release in ['202211']"

generic_config_updater/test_eth_interface.py::test_replace_fec:
  skip:
    reason: 'Skipping test on 7260/3800 platform due to bug of https://github.com/sonic-net/sonic-mgmt/issues/11237'
    conditions_logical_operator: "OR"
    conditions:
      - "hwsku in ['Arista-7260CX3-D108C8', 'Arista-7260CX3-D108C10', 'Arista-7260CX3-Q64', 'Mellanox-SN3800-D112C8'] and https://github.com/sonic-net/sonic-mgmt/issues/11237"

generic_config_updater/test_eth_interface.py::test_toggle_pfc_asym:
  skip:
    reason: "Skip asym pfc on unsupported platforms"
    conditions_logical_operator: "OR"
    conditions:
      - "asic_type in ['cisco-8000']"
      - "hwsku in ['Mellanox-SN5600-C256S1', 'Mellanox-SN5600-C224O8', 'Mellanox-SN5640-C512S2',
                           'Mellanox-SN5640-C448O16']"

generic_config_updater/test_eth_interface.py::test_update_speed:
  skip:
    reason: 'Skip this script due to this not being a production scenario and misleading StateDB output for valid speed'
    conditions_logical_operator: "OR"
    conditions:
      - https://github.com/sonic-net/sonic-mgmt/issues/8143
      - https://github.com/sonic-net/sonic-buildimage/issues/13267

generic_config_updater/test_incremental_qos.py:
  skip:
    reason: "Does not support dualtor right now, due to issue https://github.com/sonic-net/sonic-mgmt/issues/14865"
    conditions_logical_operator: "OR"
    conditions:
      - "'dualtor' in topo_name"

generic_config_updater/test_incremental_qos.py::test_incremental_qos_config_updates:
  skip:
    reason: "This test is not run on this hwsku/asic type or version or topology currently"
    conditions_logical_operator: "OR"
    conditions:
      - "not any(i in hwsku for i in ['2700', 'Arista-7170-64C', 'montara', 'newport']) and asic_type in ['broadcom', 'cisco-8000'] and release in ['202211']"

generic_config_updater/test_ip_bgp.py::test_ip_suite[4]:
  skip:
    reason: "Skip for IPv6-only topologies"
    conditions:
      - "'-v6-' in topo_name"

generic_config_updater/test_ip_bgp.py::test_ip_suite[None-4]:
  skip:
    reason: "Skip for IPv6-only topologies"
    conditions:
      - "'-v6-' in topo_name"

generic_config_updater/test_mmu_dynamic_threshold_config_update.py::test_dynamic_th_config_updates:
  skip:
    reason: "This test is not run on this asic type or version or topology currently"
    conditions_logical_operator: "OR"
    conditions:
      - "asic_type in ['broadcom', 'cisco-8000'] and release in ['202211']"

generic_config_updater/test_monitor_config.py::test_monitor_config_tc1_suite:
  skip:
    reason: "This test is not run on this asic type or version currently / ERSPAN meter is not supported for Cisco Platform"
    conditions:
      - "asic_type in ['cisco-8000']"

generic_config_updater/test_multiasic_addcluster.py:
  skip:
    reason: "Only supported on multi-asic system."
    conditions:
      - "(is_multi_asic is False)"
      - "hwsku not in ['Nokia-IXR7250E-36x400G']"

generic_config_updater/test_multiasic_idf.py:
  skip:
    reason: "Only supported on multi-asic system."
    conditions:
      - "(is_multi_asic is False)"

generic_config_updater/test_multiasic_linkcrc.py:
  skip:
    reason: "Only supported on multi-asic system."
    conditions:
      - "(is_multi_asic is False)"

generic_config_updater/test_packet_trimming_config_asymmetric.py:
    skip:
        reason: "Packet trim is not supported in 202505 image"
        conditions:
        - "release in ['202505']"

generic_config_updater/test_packet_trimming_config_symmetric:
  skip:
    reason: "Packet trim is not supported in 202505 image"
    conditions:
      - "release in ['202505']"

generic_config_updater/test_pfcwd_interval.py:
  skip:
    reason: "This test can only support mellanox platforms. This test is not run on this hwsku currently"
    conditions_logical_operator: or
    conditions:
      - "asic_type not in ['mellanox']"
      - hwsku in ['Mellanox-SN5600-C224O8', 'Mellanox-SN5600-C256S1', 'Mellanox-SN5640-C448O16', 'Mellanox-SN5640-C512S2',
                   'Arista-7060X6-64PE-C256S2', 'Arista-7060X6-64PE-C224O8', 'Arista-7060X6-64PE-B-C512S2', 'Arista-7060X6-64PE-B-C448O16']

generic_config_updater/test_pfcwd_status.py:
  skip:
    reason: "This test is not run on this topo type or version or topology or hwsku currently"
    conditions_logical_operator: or
    conditions:
      - "topo_type in ['m0', 'mx', 'm1']"
      - *lossyTopos
      - "release in ['202211']"
      - hwsku in ['Mellanox-SN5600-C224O8', 'Mellanox-SN5600-C256S1', 'Mellanox-SN5640-C448O16', 'Mellanox-SN5640-C512S2',
                   'Arista-7060X6-64PE-C256S2', 'Arista-7060X6-64PE-C224O8', 'Arista-7060X6-64PE-B-C512S2', 'Arista-7060X6-64PE-B-C448O16']

generic_config_updater/test_pg_headroom_update.py:
  skip:
    reason: "Unsupported topology."
    conditions_logical_operator: "OR"
    conditions:
      - "topo_type in ['m0', 'mx', 'm1']"

generic_config_updater/test_srv6:
  skip:
    reason: "Unsupported topology."
    conditions_logical_operator: "OR"
    conditions:
      - "topo_name in ['t0-isolated-d96u32s2']"

generic_config_updater/test_vlan_interface.py::test_vlan_interface_tc1_suite:
  xfail:
    reason: "xfail for IPv6-only topologies, still have IPv4 function used"
    conditions:
      - "https://github.com/sonic-net/sonic-mgmt/issues/19638 and '-v6-' in topo_name"

generic_config_updater/test_vlan_interface.py::test_vlan_interface_tc2_incremental_change:
  xfail:
    reason: "xfail for IPv6-only topologies, still have IPv4 function used"
    conditions:
      - "https://github.com/sonic-net/sonic-mgmt/issues/19638 and '-v6-' in topo_name"

#######################################
#####           gnmi              #####
#######################################
gnmi:
  skip:
    reason: Skip all gnmi tests on 202412 vs testbed, since it won't impact gnmi show command
    conditions:
      - "release in ['202412']"

gnmi/test_gnmi_configdb.py:
  skip:
    reason: "This feature is not supported for multi asic. Skipping these test for T2 and multi asic."
    conditions_logical_operator: or
    conditions:
      - "'t2' in topo_name"
      - "is_multi_asic==True"
      - "release in ['202412']"

gnmi/test_gnmi_configdb.py::test_gnmi_configdb_full_01:
  skip:
    reason: "The test refers to a stale implementation of GNOI.System.Reboot."
    conditions_logical_operator: or
    conditions:
      - "https://github.com/sonic-net/sonic-mgmt/issues/17436"
      - "release in ['202412']"

gnmi/test_gnoi_killprocess.py:
  skip:
    reason: "Test noisy due to restart issue not relevant to GNOI. Disabling them to rewrite."

gnmi/test_gnoi_system_reboot.py::test_gnoi_system_reboot_warm:
  skip:
    reason: "Warm reboot should only run on t0 topology but not on dualtor"
    conditions_logical_operator: or
    conditions:
      - "topo_type not in ['t0']"
      - "topo_name in ['dualtor', 'dualtor-56', 'dualtor-120', 'dualtor-aa', 'dualtor-aa-56', 'dualtor-aa-64-breakout']"
      - "release in ['202412']"

#######################################
#####           hash              #####
#######################################
hash/test_generic_hash.py:
  skip:
    reason: "Testcase ignored due to GitHub issue https://github.com/sonic-net/sonic-mgmt/issues/15340 on dualtor aa setup"
    conditions:
      - "https://github.com/sonic-net/sonic-mgmt/issues/15340 and 'dualtor-aa' in topo_name"
  xfail:
    reason: "This case is not supported on many platforms and often encounters issues. We can still run it, but we won’t rely on or validate the results."
    conditions:
      - "topo_type in ['t0', 't1']"

hash/test_generic_hash.py::test_algorithm_config:
  xfail:
    reason: "This is a new test cases and doesn't work for platform other than Mellanox, xfail them before the issue is addressed"
    conditions:
      - "asic_type not in ['mellanox']"
      - https://github.com/sonic-net/sonic-mgmt/issues/14109

hash/test_generic_hash.py::test_backend_error_messages:
  xfail:
    reason: "This is a new test cases and doesn't work for platform other than Mellanox, xfail them before the issue is addressed"
    conditions:
      - "asic_type not in ['mellanox']"
      - https://github.com/sonic-net/sonic-mgmt/issues/14109

hash/test_generic_hash.py::test_ecmp_and_lag_hash:
  skip:
    reason: 'On Mellanox SPC1 platforms, due to HW limitation, it would not support CRC_CCITT algorithm. For broadcom, ECMP/LAG hash not supported in broadcom SAI and Cisco 8000'
    conditions_logical_operator: or
    conditions:
      - "asic_gen == 'spc1'"
      - "asic_type in ['broadcom', 'cisco-8000']"

hash/test_generic_hash.py::test_ecmp_and_lag_hash[CRC-INNER_IP_PROTOCOL:
  skip:
    reason: "On Mellanox platforms, due to HW limitation, it would not support CRC algorithm on INNER_IP_PROTOCOL field. For broadcom, ECMP/LAG hash not supported in broadcom SAI"
    conditions:
    - "asic_type in ['broadcom', 'mellanox']"

hash/test_generic_hash.py::test_ecmp_and_lag_hash[CRC_CCITT-INNER_IP_PROTOCOL:
  skip:
    reason: "On Mellanox platforms, due to HW limitation, it would not support CRC algorithm on INNER_IP_PROTOCOL field. For broadcom, ECMP/LAG hash not supported in broadcom SAI"
    conditions:
    - "asic_type in ['broadcom', 'mellanox']"

hash/test_generic_hash.py::test_ecmp_and_lag_hash[CRC_CCITT-IN_PORT:
  skip:
    reason: "On Mellanox platforms, due to HW limitation, when ecmp and lag hash at the same time, it would not support setting ecmp hash as CRC_CCITT and lag hash as CRC on ingress port hash field. For broadcom, ECMP/LAG hash not supported in broadcom SAI"
    conditions:
    - "asic_type in ['broadcom', 'mellanox']"

hash/test_generic_hash.py::test_ecmp_hash:
  skip:
    reason: 'ECMP hash not supported in broadcom SAI and Cisco 8000'
    conditions:
      - "asic_type in ['broadcom', 'cisco-8000']"
  xfail:
    reason: 'ECMP hash skipped due to issue https://github.com/sonic-net/sonic-mgmt/issues/18304'
    conditions:
      - "https://github.com/sonic-net/sonic-mgmt/issues/18304 and 't0-isolated-d32u32s2' in topo_name and hwsku in ['Mellanox-SN5640-C512S2']"

hash/test_generic_hash.py::test_ecmp_hash[CRC-INNER_DST_MAC-ipv4-ipv4-vxlan]:
  skip:
    reason: "Skip for IPv6-only topologies"
    conditions:
      - "'-v6-' in topo_name"

hash/test_generic_hash.py::test_ecmp_hash[CRC-INNER_IP_PROTOCOL:
  skip:
    reason: "On Mellanox platforms, due to HW limitation, it would not support CRC algorithm on INNER_IP_PROTOCOL field. For broadcom, ECMP hash is not supported in broadcom SAI."
    conditions:
    - "asic_type in ['broadcom', 'mellanox']"

hash/test_generic_hash.py::test_hash_capability:
  xfail:
    reason: "This is a new test cases and doesn't work for platform other than Mellanox, xfail them before the issue is addressed"
    conditions:
      - "asic_type not in ['mellanox']"
      - https://github.com/sonic-net/sonic-mgmt/issues/14109

hash/test_generic_hash.py::test_lag_hash:
  skip:
    reason: 'LAG hash not supported in broadcom SAI and Cisco 8000'
    conditions:
      - "asic_type in ['broadcom', 'cisco-8000']"

hash/test_generic_hash.py::test_lag_hash[CRC-DST_MAC:
  xfail:
    reason: "Testcase ignored due to RM issue: https://github.com/sonic-net/sonic-buildimage/issues/22586"
    conditions:
    - "https://github.com/sonic-net/sonic-buildimage/issues/22586 and asic_type in ['mellanox', 'nvidia']"

hash/test_generic_hash.py::test_lag_hash[CRC-ETHERTYPE:
  xfail:
    reason: "Testcase ignored due to RM issue: https://github.com/sonic-net/sonic-buildimage/issues/22586"
    conditions:
    - "https://github.com/sonic-net/sonic-buildimage/issues/22586 and asic_type in ['mellanox', 'nvidia']"

hash/test_generic_hash.py::test_lag_hash[CRC-INNER_IP_PROTOCOL:
  skip:
    reason: "On Mellanox platforms, due to HW limitation, it would not support CRC algorithm on INNER_IP_PROTOCOL field. For broadcom, LAG hash is not supported in broadcom SAI."
    conditions:
    - "asic_type in ['broadcom', 'mellanox']"

hash/test_generic_hash.py::test_lag_hash[CRC-VLAN_ID:
  xfail:
    reason: "Testcase ignored due to RM issue: https://github.com/sonic-net/sonic-buildimage/issues/22586"
    conditions:
    - "https://github.com/sonic-net/sonic-buildimage/issues/22586 and asic_type in ['mellanox', 'nvidia']"

hash/test_generic_hash.py::test_lag_hash[CRC_CCITT-DST_MAC:
  xfail:
    reason: "Testcase ignored due to RM issue: https://github.com/sonic-net/sonic-buildimage/issues/22586"
    conditions:
    - "https://github.com/sonic-net/sonic-buildimage/issues/22586 and asic_type in ['mellanox', 'nvidia']"

hash/test_generic_hash.py::test_lag_hash[CRC_CCITT-ETHERTYPE:
  xfail:
    reason: "Testcase ignored due to RM issue: https://github.com/sonic-net/sonic-buildimage/issues/22586"
    conditions:
    - "https://github.com/sonic-net/sonic-buildimage/issues/22586 and asic_type in ['mellanox', 'nvidia']"

hash/test_generic_hash.py::test_lag_hash[CRC_CCITT-VLAN_ID:
  xfail:
    reason: "Testcase ignored due to RM issue: https://github.com/sonic-net/sonic-buildimage/issues/22586"
    conditions:
    - "https://github.com/sonic-net/sonic-buildimage/issues/22586 and asic_type in ['mellanox', 'nvidia']"

hash/test_generic_hash.py::test_lag_member_flap:
  skip:
    reason: 'On Mellanox SPC1 platforms, due to HW limitation, it would not support CRC_CCITT algorithm. For broadcom, LAG hash not supported in broadcom SAI. For other platforms, skipping due to missing object in SonicHost'
    conditions_logical_operator: "OR"
    conditions:
      - "asic_gen == 'spc1'"
      - "asic_type in ['broadcom']"
      - https://github.com/sonic-net/sonic-mgmt/issues/13919

hash/test_generic_hash.py::test_lag_member_flap[CRC-INNER_IP_PROTOCOL:
  skip:
    reason: "On Mellanox platforms, due to HW limitation, it would not support CRC algorithm on INNER_IP_PROTOCOL field.  For broadcom, LAG hash not supported in broadcom SAI."
    conditions:
    - "asic_type in ['broadcom', 'mellanox']"

hash/test_generic_hash.py::test_lag_member_flap[CRC-IN_PORT-ipv4-None-None]:
  skip:
    reason: "Skip for IPv6-only topologies"
    conditions:
      - "'-v6-' in topo_name"

hash/test_generic_hash.py::test_lag_member_flap[CRC-IP_PROTOCOL-ipv4:
  skip:
    reason: "With IP Protocol alone, we don't have enough entropy to distribute the packets evenly"
    conditions:
      - "asic_type in ['cisco-8000']"

hash/test_generic_hash.py::test_lag_member_flap[CRC_CCITT-INNER_IP_PROTOCOL:
  skip:
    reason: "On Mellanox platforms, due to HW limitation, it would not support CRC algorithm on INNER_IP_PROTOCOL field.  For broadcom, LAG hash not supported in broadcom SAI."
    conditions:
    - "asic_type in ['broadcom', 'mellanox']"

hash/test_generic_hash.py::test_lag_member_flap[CRC_CCITT-IN_PORT:
  skip:
    reason: "On Mellanox platforms, due to HW limitation, when ecmp and lag hash at the same time, it would not support
    setting ecmp hash as CRC_CCITT and lag hash as CRC on ingress port hash field.  For broadcom, LAG hash not supported in broadcom SAI."
    conditions:
    - "asic_type in ['broadcom', 'mellanox']"

hash/test_generic_hash.py::test_lag_member_flap[CRC_CCITT-IP_PROTOCOL-ipv4:
  skip:
    reason: "With IP Protocol alone, we don't have enough entropy to distribute the packets evenly"
    conditions:
      - "asic_type in ['cisco-8000']"

hash/test_generic_hash.py::test_lag_member_remove_add:
  skip:
    reason: 'On Mellanox SPC1 platforms, due to HW limitation, it would not support CRC_CCITT algorithm. For broadcom, LAG hash not supported in broadcom SAI. For other platforms, skipping due to missing object in SonicHost'
    conditions_logical_operator: "OR"
    conditions:
      - "asic_gen == 'spc1'"
      - "asic_type in ['broadcom']"
      - https://github.com/sonic-net/sonic-mgmt/issues/13919

hash/test_generic_hash.py::test_lag_member_remove_add[CRC-INNER_IP_PROTOCOL:
  skip:
    reason: "On Mellanox platforms, due to HW limitation, it would not support CRC algorithm on INNER_IP_PROTOCOL field. For broadcom, LAG hash not supported in broadcom SAI."
    conditions:
    - "asic_type in ['broadcom', 'mellanox']"

hash/test_generic_hash.py::test_lag_member_remove_add[CRC-IP_PROTOCOL-ipv4:
  skip:
    reason: "With IP Protocol alone, we don't have enough entropy to distribute the packets evenly"
    conditions:
      - "asic_type in ['cisco-8000']"

hash/test_generic_hash.py::test_lag_member_remove_add[CRC_CCITT-INNER_IP_PROTOCOL:
  skip:
    reason: "On Mellanox platforms, due to HW limitation, it would not support CRC algorithm on INNER_IP_PROTOCOL field. For broadcom, LAG hash not supported in broadcom SAI."
    conditions:
    - "asic_type in ['broadcom', 'mellanox']"

hash/test_generic_hash.py::test_lag_member_remove_add[CRC_CCITT-INNER_SRC_MAC-ipv4-ipv4-nvgre]:
  skip:
    reason: "Skip for IPv6-only topologies"
    conditions:
      - "'-v6-' in topo_name"

hash/test_generic_hash.py::test_lag_member_remove_add[CRC_CCITT-IN_PORT:
  skip:
    reason: "On Mellanox platforms, due to HW limitation, when ecmp and lag hash at the same time, it would not support
    setting ecmp hash as CRC_CCITT and lag hash as CRC on ingress port hash field. For broadcom, LAG hash not supported in broadcom SAI."
    conditions:
    - "asic_type in ['broadcom', 'mellanox']"

hash/test_generic_hash.py::test_lag_member_remove_add[CRC_CCITT-IP_PROTOCOL-ipv4:
  skip:
    reason: "With IP Protocol alone, we don't have enough entropy to distribute the packets evenly"
    conditions:
      - "asic_type in ['cisco-8000']"

hash/test_generic_hash.py::test_nexthop_flap:
  skip:
    reason: 'On Mellanox SPC1 platforms, due to HW limitation, it would not support CRC_CCITT algorithm. For broadcom, ECMP/LAG hash not supported in broadcom SAI. For other platforms, skipping due to missing object in SonicHost'
    conditions_logical_operator: "OR"
    conditions:
      - "asic_gen == 'spc1'"
      - "asic_type in ['broadcom']"
      - https://github.com/sonic-net/sonic-mgmt/issues/13919
  xfail:
    reason: "Flaky hashing behavior using specific combination of hash field and algorithm."
    conditions:
      - "'isolated' in topo_name"

hash/test_generic_hash.py::test_nexthop_flap[CRC-INNER_IP_PROTOCOL:
  skip:
    reason: "On Mellanox platforms, due to HW limitation, it would not support CRC algorithm on INNER_IP_PROTOCOL field. For broadcom, ECMP/LAG hash not supported in broadcom SAI. "
    conditions:
    - "asic_type in ['broadcom', 'mellanox']"

hash/test_generic_hash.py::test_nexthop_flap[CRC-IP_PROTOCOL-ipv4-None-None]:
  skip:
    reason: "With IP Protocol alone, Cisco-8000 don't have enough entropy to distribute the packets evenly"
    conditions:
    - "asic_type in ['cisco-8000']"

hash/test_generic_hash.py::test_nexthop_flap[CRC_CCITT-INNER_IP_PROTOCOL:
  skip:
    reason: "On Mellanox platforms, due to HW limitation, it would not support CRC algorithm on INNER_IP_PROTOCOL field. For broadcom, ECMP/LAG hash not supported in broadcom SAI. "
    conditions:
    - "asic_type in ['broadcom', 'mellanox']"

hash/test_generic_hash.py::test_nexthop_flap[CRC_CCITT-IN_PORT:
  skip:
    reason: "On Mellanox platforms, due to HW limitation, when ecmp and lag hash at the same time, it would not support
    setting ecmp hash as CRC_CCITT and lag hash as CRC on ingress port hash field. For broadcom, ECMP/LAG hash not supported in broadcom SAI. "
    conditions:
    - "asic_type in ['broadcom', 'mellanox']"

hash/test_generic_hash.py::test_nexthop_flap[CRC_CCITT-IP_PROTOCOL-ipv4-None-None]:
  skip:
    reason: "With IP Protocol alone, Cisco-8000 don't have enough entropy to distribute the packets evenly"
    conditions:
    - "asic_type in ['cisco-8000']"

hash/test_generic_hash.py::test_reboot:
  skip:
    reason: 'On Mellanox SPC1 platforms, due to HW limitation, it would not support CRC_CCITT algorithm. For broadcom, ECMP/LAG hash not supported in broadcom SAI'
    conditions_logical_operator: or
    conditions:
      - "asic_gen == 'spc1'"
      - "asic_type in ['broadcom']"

hash/test_generic_hash.py::test_reboot[CRC-INNER_IP_PROTOCOL:
  skip:
    reason: "On Mellanox platforms, due to HW limitation, it would not support CRC algorithm on INNER_IP_PROTOCOL field. For broadcom, ECMP/LAG hash not supported in broadcom SAI"
    conditions:
    - "asic_type in ['broadcom', 'mellanox']"

hash/test_generic_hash.py::test_reboot[CRC-IP_PROTOCOL-ipv4:
  skip:
    reason: "With IP Protocol alone, we don't have enough entropy to distribute the packets evenly"
    conditions:
      - "asic_type in ['cisco-8000']"

hash/test_generic_hash.py::test_reboot[CRC_CCITT-INNER_IP_PROTOCOL:
  skip:
    reason: "On Mellanox platforms, due to HW limitation, it would not support CRC algorithm on INNER_IP_PROTOCOL field. For broadcom, ECMP/LAG hash not supported in broadcom SAI"
    conditions:
    - "asic_type in ['broadcom', 'mellanox']"

hash/test_generic_hash.py::test_reboot[CRC_CCITT-IN_PORT:
  skip:
    reason: "On Mellanox platforms, due to HW limitation, when ecmp and lag hash at the same time, it would not support
    setting ecmp hash as CRC_CCITT and lag hash as CRC on ingress port hash field. For broadcom, ECMP/LAG hash not supported in broadcom SAI"
    conditions:
    - "asic_type in ['broadcom', 'mellanox']"

hash/test_generic_hash.py::test_reboot[CRC_CCITT-IP_PROTOCOL-ipv4:
  skip:
    reason: "With IP Protocol alone, we don't have enough entropy to distribute the packets evenly"
    conditions:
      - "asic_type in ['cisco-8000']"

#######################################
#####    iface_loopback_action    #####
#######################################
iface_loopback_action/test_iface_loopback_action.py:
  skip:
    reason: "Test only supported on Mellanox SKUs, didn't supported on dualtor topology."
    conditions_logical_operator: or
    conditions:
      - "'dualtor' in topo_name"
      - "asic_type not in ['mellanox']"

#######################################
#####      iface_namingmode       #####
#######################################
iface_namingmode/test_iface_namingmode.py::TestConfigInterface:
  skip:
    reason: "x86_64-8111_32eh_o-r0 platform does not support TestConfigInterface"
    conditions:
      - "platform in ['x86_64-8111_32eh_o-r0']"

iface_namingmode/test_iface_namingmode.py::TestConfigInterface::test_config_interface_speed:
  skip:
    reason: "Arista-7060X6 doesn't support speed change as it's ASIC limitation. Skipping this test."
    conditions:
      - "'Arista-7060X6' in hwsku"

iface_namingmode/test_iface_namingmode.py::TestShowPriorityGroup:
  xfail:
    reason: "Platform specific issue"
    strict: True
    conditions:
      - "platform in ['x86_64-cel_e1031-r0']"
  skip:
    reason: "M* topo does not support TestShowPriorityGroup"
    conditions:
      - "topo_type in ['m0', 'mx', 'm1']"

iface_namingmode/test_iface_namingmode.py::TestShowQueue:
  skip:
    reason: "M* topo does not support TestShowQueue"
    conditions:
      - "topo_type in ['m0', 'mx', 'm1']"

iface_namingmode/test_iface_namingmode.py::TestShowQueue::test_show_queue_persistent_watermark:
  xfail:
    reason: "Platform specific issue"
    strict: True
    conditions:
      - "platform in ['x86_64-cel_e1031-r0']"

iface_namingmode/test_iface_namingmode.py::TestShowQueue::test_show_queue_watermark:
  xfail:
    reason: "Platform specific issue"
    strict: True
    conditions:
      - "platform in ['x86_64-cel_e1031-r0']"

iface_namingmode/test_iface_namingmode.py::test_show_pfc_counters:
  skip:
    reason: "Not supported on SKU"
    conditions:
      - "hwsku in ['Mellanox-SN5600-C256S1', 'Mellanox-SN5600-C224O8', 'Mellanox-SN5640-C512S2',
                   'Mellanox-SN5640-C448O16']"

#######################################
#####            ip               #####
#######################################
ip/link_local/test_link_local_ip.py:
  skip:
    reason: "New test case, failing badly, need owner to enhance"
    conditions:
      - "https://github.com/sonic-net/sonic-mgmt/issues/19897"
ip/test_ip_packet.py:
  skip:
    reason: "Skipping ip packet test since can't provide enough interfaces"
    conditions:
      - "len(minigraph_interfaces) < 2 and len(minigraph_portchannels) < 2"

ip/test_ip_packet.py::TestIPPacket::test_forward_ip_packet_with_0xffff_chksum_drop:
  skip:
    reason: "Broadcom, Cisco, Barefoot, and Marvell Asic will tolorate IP packets with 0xffff checksum
            / Skipping ip packet test since can't provide enough interfaces"
    conditions_logical_operator: or
    conditions:

      - "asic_type in ['broadcom', 'cisco-8000', 'marvell', 'barefoot', 'marvell-teralynx', 'marvell-prestera'] and asic_subtype not in ['broadcom-dnx']"
      - "len(minigraph_interfaces) < 2 and len(minigraph_portchannels) < 2"
      - "topo_name in ['t2_2lc_36p-masic', 't2_2lc_min_ports-masic', 't2_5lc-mixed-96']"

ip/test_ip_packet.py::TestIPPacket::test_forward_ip_packet_with_0xffff_chksum_tolerant:
  skip:
    reason: "Mellanox and Broadcom DNX Asic will drop IP packets with 0xffff checksum
            / Skipping ip packet test since can't provide enough interfaces"
    conditions_logical_operator: or
    conditions:
      - "asic_type in ['mellanox'] or asic_subtype in ['broadcom-dnx']"
      - "len(minigraph_interfaces) < 2 and len(minigraph_portchannels) < 2"

ip/test_mgmt_ipv6_only.py:
  skip:
    reason: "Skipping mgmt ipv6 test for M* topo"
    conditions:
      - "topo_type in ['m0', 'mx', 'm1']"

#######################################
#####            ipfwd            #####
#######################################
ipfwd/test_dip_sip.py:
  skip:
    reason: "Unsupported topology or unsupported in specific Cisco platforms."
    conditions_logical_operator: or
    conditions:
      - "platform in ['x86_64-8122_64eh_o-r0', 'x86_64-8122_64ehf_o-r0']"
      - "topo_type not in ['t0', 't1', 't2', 'm0', 'mx', 'm1']"

ipfwd/test_dir_bcast.py:
  skip:
    reason: "Unsupported topology."
    conditions:
      - "topo_type not in ['t0', 'm0', 'mx'] or 'dualtor' in topo_name or 't0-backend' in topo_name"
  xfail:
    reason: "Xfail due to known issue with the secondary subnet."
    conditions:
      - "topo_type in ['t0']"
      - "asic_type in ['broadcom']"
      - https://github.com/sonic-net/sonic-mgmt/issues/18786

ipfwd/test_mtu.py:
  skip:
    reason: "Unsupported topology."
    conditions:
      - "topo_type not in ['t1', 't2']"

ipfwd/test_nhop_group.py::test_nhop_group_interface_flap:
  xfail:
    reason: "Testcase ignored due to GitHub issue https://github.com/sonic-net/sonic-mgmt/issues/16218 on mellanox platform"
    conditions:
      - "https://github.com/sonic-net/sonic-mgmt/issues/16218 and asic_type in ['mellanox']"

#######################################
#####            ixia             #####
#######################################
ixia:
  skip:
    reason: "Ixia test only support on physical ixia testbed"
    conditions:
      - "asic_type in ['vs']"

#######################################
#####            k8s              #####
#######################################
k8s/test_config_reload.py:
  skip:
    reason: "There is no k8s in veos_vtb, skip in PR testing"
    conditions:
      - "asic_type in ['vs']"

k8s/test_disable_flag.py:
  skip:
    reason: "There is no k8s in veos_vtb, skip in PR testing"
    conditions:
      - "asic_type in ['vs']"

k8s/test_join_available_master.py:
  skip:
    reason: "There is no k8s in veos_vtb, skip in PR testing"
    conditions:
      - "asic_type in ['vs']"

#######################################
#####         kubesonic           #####
#######################################
kubesonic/test_k8s_join_disjoin.py:
  skip:
    reason: "kubesonic feature is not supported in slim image"
    conditions_logical_operator: or
    conditions:
      - "hwsku in ['Arista-7050-QX-32S', 'Arista-7050-Q16S64', 'Arista-7050QX-32S-S4Q31', 'Arista-7050QX32S-Q32', 'Celestica-E1031-T48S4']"
      - "branch in ['master']"

#######################################
#####           lldp              #####
#######################################
lldp/test_lldp.py::test_lldp:
  skip:
    reason: "Skipping LLDP test because the topology is standalone. No LLDP neighbors detected."
    conditions:
      - "'standalone' in topo_name"

lldp/test_lldp.py::test_lldp_neighbor:
  skip:
    reason: "Skipping LLDP test because the topology is standalone. No LLDP neighbors detected."
    conditions:
      - "'standalone' in topo_name"

<<<<<<< HEAD
=======
lldp/test_lldp.py::test_lldp_neighbor_post_orchagent_reboot:
  xfail:
    reason: "Xfail the test due to github issue: https://github.com/sonic-net/sonic-mgmt/issues/19658"
    conditions:
    - "https://github.com/sonic-net/sonic-mgmt/issues/19658 and asic_type in ['mellanox', 'nvidia']"
  skip:
    reason: "Not M0/Mx/M1 scenario"
    conditions:
      - "topo_type in ['m0', 'mx', 'm1']"

>>>>>>> 22bfcb1f
#######################################
#####           macsec            #####
#######################################
macsec/test_dataplane.py::TestDataPlane::test_server_to_neighbor:
  skip:
    reason: 'test_server_to_neighbor needs downstream neighbors, which is not present in this topo'
    conditions:
      - "'t2' in topo_name"

macsec/test_interop_protocol.py::TestInteropProtocol::test_port_channel:
  skip:
    reason: "Skip port channel test for causing continuously failing in PR testing"
    conditions:
      - "asic_type in ['vs'] and https://github.com/sonic-net/sonic-buildimage/issues/22081"

macsec/test_interop_protocol.py::TestInteropProtocol::test_snmp:
  skip:
    reason: "Skip SNMP test for causing continuously failing in PR testing"
    conditions:
      - "asic_type in ['vs'] and https://github.com/sonic-net/sonic-mgmt/issues/18273"

#######################################
#####           mclag             #####
#######################################
mclag/test_mclag_l3.py:
  skip:
    reason: "Mclag test only support on t0-mclag platform which is not in PR test"
    conditions:
      - "asic_type in ['vs']"

#######################################
#####       memory_checker        #####
#######################################
memory_checker/test_memory_checker.py:
  skip:
    reason: "Testcase ignored due to GitHub issue: https://github.com/sonic-net/sonic-buildimage/issues/19295 / Skip this test as it won't impact gnmi show command"
    conditions_logical_operator: or
    conditions:
      - "https://github.com/sonic-net/sonic-buildimage/issues/19295 and 'sn4280' in platform"
      - "release in ['202412']"

#######################################
#####            mpls             #####
#######################################
mpls/test_mpls.py:
  skip:
    reason: "MPLS TCs are not supported on Barefoot plarforms"
    conditions:
      - "asic_type in ['barefoot']"

#######################################
#####           mvrf              #####
#######################################
mvrf:
  skip:
    reason: "mvrf is not supported in x86_64-nokia_ixr7250e_36x400g-r0 platform, M* topo"
    conditions_logical_operator: or
    conditions:
      - "topo_type in ['m0', 'mx', 'm1']"
      - "platform in ['x86_64-nokia_ixr7250e_36x400g-r0']"

mvrf/test_mgmtvrf.py:
  skip:
    reason: "mvrf is not supported in x86_64-nokia_ixr7250e_36x400g-r0 platform, M* topo, kvm testbed, mellanox and nvidia asic from 202411 and later"
    conditions_logical_operator: or
    conditions:
      - "asic_type in ['vs', 'mellanox', 'nvidia']"
      - "topo_type in ['m0', 'mx', 'm1']"
      - "platform in ['x86_64-nokia_ixr7250e_36x400g-r0']"

mvrf/test_mgmtvrf.py::TestReboot::test_fastboot:
  skip:
    reason: "Dualtor topology doesn't support advanced-reboot"
    conditions:
      - "topo_name in ['dualtor', 'dualtor-56', 'dualtor-120', 'dualtor-aa', 'dualtor-aa-56', 'dualtor-aa-64-breakout']"

mvrf/test_mgmtvrf.py::TestReboot::test_warmboot:
  skip:
    reason: "Dualtor topology doesn't support advanced-reboot"
    conditions:
      - "topo_name in ['dualtor', 'dualtor-56', 'dualtor-120', 'dualtor-aa', 'dualtor-aa-56', 'dualtor-aa-64-breakout']"

#######################################
#####           nat               #####
#######################################
nat:
  skip:
    reason: "Nat feature is not enabled with image version, skipped on mellanox and nvidia asic from 202411 and later "
    conditions_logical_operator: or
    conditions:
      - "'nat' not in feature_status"
      - "asic_type in ['mellanox', 'nvidia']"

#######################################
#####             ospf            #####
#######################################
ospf:
  skip:
    reason: "Neighbor type must be sonic, skip in PR testing"
    conditions:
      - "asic_type in ['vs']"

#######################################
#####    override_config_table    #####
#######################################
override_config_table/test_override_config_table.py:
  skip:
    reason: "Skip on multi-asic platforms as test provided golden config format is not compatible with multi-asics."
    conditions:
      - "is_multi_asic==True"

#######################################
######       packet_trimming       #####
########################################
packet_trimming:
  skip:
    reason: "Packet trimming cases require PR https://github.com/sonic-net/sonic-buildimage/pull/22869, but KVM does not support it, so skip trimming case on KVM. Packet-trimming tests are only supported on certain Mellanox SN5640 and Arista 7060X6 SKUs."
    conditions_logical_operator: or
    conditions:
      - "asic_type in ['vs']"
      - "hwsku not in ['Arista-7060X6-64PE-B-C448O16', 'Arista-7060X6-64PE-B-C512S2', 'Mellanox-SN5640-C448O16', 'Mellanox-SN5640-C512S2']"

#######################################
#####           pc               #####
#######################################
pc/test_lag_2.py::test_lag_db_status_with_po_update:
  skip:
    reason: "Only support t1-lag, t1-56-lag, t1-28-lag, t1-64-lag and t2 topology"
    conditions:
        - "topo_name not in ['t1-lag', 't1-28-lag', 't1-48-lag', 't1-56-lag', 't1-64-lag'] and 't2' not in topo_name"

pc/test_lag_member.py:
  skip:
    reason: "Not support dualtor or t0 backend topo"
    conditions:
        - "'dualtor' in topo_name or 't0-backend' in topo_name"

pc/test_lag_member_forwarding.py:
  xfail:
    reason: "Not supported on BRCM before SDK 13.x"
    conditions_logical_operator: and
    conditions:
        - "asic_type in ['broadcom'] and https://github.com/sonic-net/sonic-buildimage/issues/21938"

pc/test_po_cleanup.py:
  skip:
    reason: "Skip test due to there is no portchannel exists in current topology."
    conditions:
      - "len(minigraph_portchannels) == 0 and not is_multi_asic"

pc/test_po_cleanup.py::test_po_cleanup_after_reload:
  xfail:
    reason: "Skip test due on dualtor setup due to github issue https://github.com/sonic-net/sonic-buildimage/issues/20414 on mellanox platform"
    conditions:
      - "'dualtor' in topo_name and https://github.com/sonic-net/sonic-buildimage/issues/20414 and asic_type in ['mellanox']"


pc/test_po_update.py::test_po_update:
  skip:
    reason: "Skip test due to there is no portchannel or no portchannel member exists in current topology."
    conditions:
      - "len(minigraph_portchannels) == 0 or len(minigraph_portchannels[list(minigraph_portchannels.keys())[0]]['members']) == 0"

pc/test_po_update.py::test_po_update_io_no_loss:
  skip:
    reason: "Skip test due to there isn't enough port channel exists in current topology."
    conditions:
      - "len(minigraph_portchannel_interfaces) < 2"

pc/test_po_voq.py:
  skip:
    reason: "Skip for non t2 or Skip since there is no portchannel configured or no portchannel member exists in current topology."
    conditions:
      - "'t2' not in topo_name or num_asic == 0 or len(minigraph_portchannels[list(minigraph_portchannels.keys())[0]]['members']) == 0 or asic_type in ['cisco-8000']"

pc/test_retry_count.py::test_retry_count:
  xfail:
    reason: "Test set up is failing. Need owner to fix it."
    conditions:
        - "https://github.com/sonic-net/sonic-mgmt/issues/19400"

#######################################
#####           pfc               #####
#######################################
pfc/test_unknown_mac.py:
  skip:
    reason: In cisco-8000 platform, a packet with unknown MAC will be flooded, not dropped. This case will not pass in cisco-8000.
    conditions:
      - "asic_type in ['cisco-8000']"

#######################################
#####         pfc_asym            #####
#######################################
pfc_asym/test_pfc_asym.py:
  skip:
    reason: 'pfc_asym test skip except for on Barefoot platforms'
    conditions:
      - "asic_type not in ['barefoot']"

#######################################
#####         pfcwd               #####
#######################################
pfcwd:
  skip:
    reason: "Pfcwd tests skipped on M* testbed, and some isolated topologies."
    conditions_logical_operator: or
    conditions:
      - "topo_type in ['m0', 'mx', 'm1']"
      - *lossyTopos

pfcwd/test_pfc_config.py::TestPfcConfig::test_forward_action_cfg:
   skip:
     reason: "Forward action not supported in cisco-8000; Not supported on M* testbed."
     conditions_logical_operator: or
     conditions:
        - "asic_type in ['cisco-8000']"
        - "topo_type in ['m0', 'mx', 'm1']"
        - *lossyTopos

pfcwd/test_pfcwd_all_port_storm.py:
   skip:
     reason: "Slow pfc generation rate on 7060x6 200Gb,
              pfc generation function on the Arista fanout device need to be improved by Arista
              / Pfcwd tests skipped on M* testbed."
     conditions_logical_operator: or
     conditions:
      - "hwsku in ['Arista-7060X6-64PE-256x200G']"
      - "topo_type in ['m0', 'mx', 'm1']"
      - *lossyTopos

pfcwd/test_pfcwd_function.py::TestPfcwdFunc::test_pfcwd_actions:
  xfail:
    reason: "On Dualtor AA setup, test_pfcwd_actions is not stable due to github issue https://github.com/sonic-net/sonic-mgmt/issues/15387"
    conditions:
      - "'dualtor-aa' in topo_name and https://github.com/sonic-net/sonic-mgmt/issues/15387"

pfcwd/test_pfcwd_function.py::TestPfcwdFunc::test_pfcwd_no_traffic:
   skip:
     reason: "This test is applicable only for cisco-8000 / Pfcwd tests skipped on M* testbed."
     conditions_logical_operator: or
     conditions:
        - "asic_type != 'cisco-8000'"
        - "topo_type in ['m0', 'mx', 'm1']"
        - *lossyTopos

pfcwd/test_pfcwd_warm_reboot.py:
   skip:
     reason: "Warm Reboot is not supported in T2 or in standalone topos. / Pfcwd tests skipped on M* testbed. / Warm reboot is not required for isolated topo / Pfcwd warm reboot is not supported on cisco-8000 platform. Warm reboot is not supported on smartswitch."
     conditions_logical_operator: or
     conditions:
        - "'t2' in topo_name"
        - "'standalone' in topo_name"
        - "topo_type in ['m0', 'mx', 'm1']"
        - *lossyTopos
        - "asic_type in ['cisco-8000']"
        - "'isolated' in topo_name"
        - "'dualtor' in topo_name and https://github.com/sonic-net/sonic-mgmt/issues/8400"
        - "https://github.com/sonic-net/sonic-mgmt/issues/15942 and asic_type in ['broadcom', 'mellanox']"
        - "is_smartswitch==True"

pfcwd/test_pfcwd_warm_reboot.py::TestPfcwdWb::test_pfcwd_wb[IPv4-async_storm:
   skip:
     reason: "Warm Reboot is not supported in T2 or in standalone topos. / Pfcwd tests skipped on M* testbed. / Currently async_storm test is not supported on VS platform / Warm reboot is not required for 202412"
     conditions_logical_operator: or
     conditions:
        - "'t2' in topo_name"
        - "'standalone' in topo_name"
        - "topo_type in ['m0', 'mx', 'm1']"
        - *lossyTopos
        - "asic_type in ['vs'] and https://github.com/sonic-net/sonic-mgmt/issues/17803"
        - "release in ['202412']"

pfcwd/test_pfcwd_warm_reboot.py::TestPfcwdWb::test_pfcwd_wb[IPv6-async_storm:
   skip:
     reason: "Warm Reboot is not supported in T2 or in standalone topos. / Pfcwd tests skipped on M* testbed. / Currently async_storm test is not supported on VS platform / Warm reboot is not required for 202412"
     conditions_logical_operator: or
     conditions:
        - "'t2' in topo_name"
        - "'standalone' in topo_name"
        - "topo_type in ['m0', 'mx', 'm1']"
        - *lossyTopos
        - "asic_type in ['vs'] and https://github.com/sonic-net/sonic-mgmt/issues/17803"
        - "release in ['202412']"

#######################################
#####     platform_tests          #####
#######################################
platform_tests/api/test_sfp.py::TestSfpApi::test_get_transceiver_info:
  xfail:
    reason: "Testcase ignored on nvidia sn4700 and sn4280 due to github issue: https://github.com/sonic-net/sonic-buildimage/issues/23426"
    conditions:
    - "https://github.com/sonic-net/sonic-buildimage/issues/23426 and ('sn4700' in platform or 'sn4280' in platform)"

platform_tests/test_reload_config.py::test_reload_configuration_checks:
  skip:
    reason: "Skip test_reload_configuration_checks on Cisco platform due to unstable results"
    conditions:
      - "asic_type in ['cisco-8000']"

#######################################
#####     process_monitoring      #####
#######################################
process_monitoring/test_critical_process_monitoring.py::test_orchagent_heartbeat:
  skip:
    reason: This test is intended for Orchagent freeze scenario during warm-reboot. It is not required for T1 devices.
    conditions:
      - "'t1' in topo_name"

#######################################
#####           qos               #####
#######################################
qos:
  skip:
    reason: "M* topo does not support qos"
    conditions_logical_operator: or
    conditions:
      - "topo_type in ['m0', 'mx', 'm1']"
      - "macsec_en==True"

qos/test_buffer.py:
  skip:
    reason: "These tests don't apply to cisco 8000 platforms or T2 or M* since they support only traditional model."
    conditions_logical_operator: or
    conditions:
      - "asic_type in ['cisco-8000'] or topo_type == 't2'"
      - "topo_type in ['m0', 'mx', 'm1']"

qos/test_buffer.py::test_buffer_model_test:
  skip:
    reason: "Running only on mellanox devices and covered by unit testing / M* topo does not support qos"
    conditions_logical_operator: or
    conditions:
      - "asic_type in ['mellanox'] or asic_subtype in ['broadcom-dnx']"
      - "asic_type in ['cisco-8000'] or topo_type == 't2'"
      - "topo_type in ['m0', 'mx', 'm1']"

qos/test_buffer_traditional.py:
  skip:
    reason: "Buffer traditional test is only supported 201911 branch / M* topo does not support qos"
    conditions_logical_operator: or
    conditions:
      - "release not in ['201911']"
      - "topo_type in ['m0', 'mx', 'm1']"

qos/test_ecn_config.py:
  skip:
    reason: "This test only support on cisco device"
    conditions:
      - "asic_type not in ['cisco-8000']"

qos/test_oq_watchdog.py:
  skip:
    reason: "OQ watchdog tests only apply to cisco 8000 platforms."
    conditions:
      - "asic_type not in ['cisco-8000']"

qos/test_pfc_counters.py:
  skip:
    reason: "Not supported on SKU"
    conditions:
      - "hwsku in ['Mellanox-SN5600-C256S1', 'Mellanox-SN5600-C224O8', 'Mellanox-SN5640-C512S2',
                   'Mellanox-SN5640-C448O16']"

qos/test_pfc_pause.py::test_pfc_pause_lossless:
  # For this test, we use the fanout connected to the DUT to send PFC pause frames.
  # The fanout needs to send PFC frames fast enough so that the queue remains completely paused for the entire duration
  # of the test. The inter packet interval between PFC frames to completely block a queue vary based on link speed and
  # we have seen flakiness in our test runs. Since this test is already covered under the 'ixia' folder where we use a
  # traffic generator to generate pause frames, skipping this here.
  skip:
    reason: "Fanout needs to send PFC frames fast enough to completely pause the queue"

qos/test_qos_dscp_mapping.py:
  skip:
    reason: "ECN marking in combination with tunnel decap not yet supported. Test is also skipped on KVM since it is run in nightly."
    conditions_logical_operator: or
    conditions:
      - "asic_type in ['cisco-8000'] and platform.startswith('x86_64-8122_')"
      - "asic_type in ['vs']"

qos/test_qos_dscp_mapping.py::TestQoSSaiDSCPQueueMapping_IPIP_Base::test_dscp_to_queue_mapping_pipe_mode:
  skip:
    reason: "Pipe decap mode not supported due to either SAI or platform limitation / M* topo does not support qos"
    conditions_logical_operator: or
    conditions:
      - "asic_type in ['broadcom', 'cisco-8000']"
      - https://github.com/sonic-net/sonic-mgmt/issues/12906
      - "topo_type in ['m0', 'mx', 'm1']"

qos/test_qos_dscp_mapping.py::TestQoSSaiDSCPQueueMapping_IPIP_Base::test_dscp_to_queue_mapping_uniform_mode:
  skip:
    reason: "Uniform decap mode is not supported on Mellanox dualtor testbed due to the mode is pipe to support dscp remapping"
    conditions:
      - "'dualtor' in topo_name and asic_type in ['mellanox']"

qos/test_qos_masic.py:
  skip:
    reason: "QoS tests for multi-ASIC only. Supported topos: t1-lag, t1-64-lag, t1-56-lag, t1-backend. / M* topo does not support qos. / KVM do not support swap syncd."
    conditions_logical_operator: or
    conditions:
      - "is_multi_asic==False or topo_name not in ['t1-lag', 't1-64-lag', 't1-56-lag', 't1-backend']"
      - "topo_type in ['m0', 'mx', 'm1']"
      - "asic_type in ['vs']"

qos/test_qos_sai.py:
  skip:
    reason: "qos_sai tests not supported on t1 topo / M* topo does not support qos"
    conditions_logical_operator: or
    conditions:
      - "asic_type in ['barefoot'] and topo_name in ['t1']"
      - "topo_type in ['m0', 'mx', 'm1']"

qos/test_qos_sai.py::TestQosSai:
  skip:
    reason: "Unsupported testbed type. / M* topo does not support qos"
    conditions_logical_operator: or
    conditions:
      - "topo_type in ['m0', 'mx', 'm1']"
      - "topo_name not in (constants['QOS_SAI_TOPO'] + ['t2_single_node_max', 't2_single_node_min']) and asic_type not in ['mellanox']"

qos/test_qos_sai.py::TestQosSai::testIPIPQosSaiDscpToPgMapping:
  skip:
    reason: "For DSCP to PG mapping on IPinIP traffic , mellanox device has different behavior to community. For mellanox device, testQosSaiDscpToPgMapping can cover the scenarios / Unsupported testbed type."
    conditions_logical_operator: or
    conditions:
      - "asic_type in ['mellanox']"
      - https://github.com/sonic-net/sonic-mgmt/issues/12906
      - "topo_type in ['m0', 'mx', 'm1']"
      - "topo_name not in constants['QOS_SAI_TOPO'] and asic_type not in ['mellanox']"

qos/test_qos_sai.py::TestQosSai::testPfcStormWithSharedHeadroomOccupancy:
  skip:
    reason: "This test is only for Mellanox."
    conditions_logical_operator: or
    conditions:
      - "asic_type in ['cisco-8000']"
      - "topo_type in ['m0', 'mx', 'm1']"
      - "topo_name not in constants['QOS_SAI_TOPO'] and asic_type not in ['mellanox']"

qos/test_qos_sai.py::TestQosSai::testQosSaiBufferPoolWatermark:
  skip:
    reason: "sai_thrift_read_buffer_pool_watermark are not supported on DNX / Unsupported testbed type."
    conditions_logical_operator: or
    conditions:
      - "platform in ['x86_64-nokia_ixr7250e_36x400g-r0', 'x86_64-arista_7800r3_48cq2_lc', 'x86_64-arista_7800r3_48cqm2_lc', 'x86_64-arista_7800r3a_36d2_lc', 'x86_64-arista_7800r3a_36dm2_lc','x86_64-arista_7800r3ak_36dm2_lc']"
      - "topo_type in ['m0', 'mx', 'm1']"
      - "topo_name not in constants['QOS_SAI_TOPO'] and asic_type not in ['mellanox']"

qos/test_qos_sai.py::TestQosSai::testQosSaiDot1pPgMapping:
  skip:
    reason: "Dot1p-PG mapping is only supported on backend."
    conditions_logical_operator: or
    conditions:
      - "'backend' not in topo_name"
      - "topo_type in ['m0', 'mx', 'm1']"
      - "topo_name not in constants['QOS_SAI_TOPO'] and asic_type not in ['mellanox']"

qos/test_qos_sai.py::TestQosSai::testQosSaiDot1pQueueMapping:
  skip:
    reason: "Dot1p-queue mapping is only supported on backend."
    conditions_logical_operator: or
    conditions:
      - "'backend' not in topo_name"
      - "topo_type in ['m0', 'mx', 'm1']"
      - "topo_name not in constants['QOS_SAI_TOPO'] and asic_type not in ['mellanox']"

qos/test_qos_sai.py::TestQosSai::testQosSaiDscpQueueMapping:
  skip:
    reason: "Unsupported testbed type."
    conditions_logical_operator: or
    conditions:
      - "'backend' in topo_name"
      - "topo_type in ['m0', 'mx', 'm1']"
      - "topo_name not in (constants['QOS_SAI_TOPO'] + ['t2_single_node_max', 't2_single_node_min']) and asic_type not in ['mellanox']"

qos/test_qos_sai.py::TestQosSai::testQosSaiDscpToPgMapping:
  skip:
    reason: "Unsupported testbed type."
    conditions_logical_operator: or
    conditions:
      - "'backend' in topo_name"
      - "topo_type in ['m0', 'mx', 'm1']"
      - "topo_name not in (constants['QOS_SAI_TOPO'] + ['t2_single_node_max', 't2_single_node_min']) and asic_type not in ['mellanox']"

qos/test_qos_sai.py::TestQosSai::testQosSaiDwrrWeightChange:
  skip:
    reason: "Skip DWRR weight change test on Mellanox platform. / Unsupported testbed type."
    conditions_logical_operator: or
    conditions:
      - "asic_type in ['mellanox']"
      - "topo_type in ['m0', 'mx', 'm1']"
      - "topo_name not in (constants['QOS_SAI_TOPO'] + ['t2_single_node_max', 't2_single_node_min']) and asic_type not in ['mellanox']"

qos/test_qos_sai.py::TestQosSai::testQosSaiFullMeshTrafficSanity:
  skip:
    reason: "Unsupported testbed type."
    conditions_logical_operator: or
    conditions:
      - "asic_type not in ['cisco-8000'] or topo_name not in ['ptf64']"
      - "topo_type in ['m0', 'mx', 'm1']"
      - "topo_name not in constants['QOS_SAI_TOPO'] and asic_type not in ['mellanox']"

qos/test_qos_sai.py::TestQosSai::testQosSaiHeadroomPoolSize:
  skip:
    reason: "Unsupported testbed type."
    conditions_logical_operator: or
    conditions:
      - "https://github.com/sonic-net/sonic-mgmt/issues/12292 and hwsku in ['Force10-S6100']
      and topo_type in ['t1-64-lag'] and hwsku not in ['Arista-7060CX-32S-C32', 'Celestica-DX010-C32', 'Arista-7260CX3-D108C8', 'Arista-7260CX3-D108C10', 'Force10-S6100', 'Arista-7260CX3-Q64', 'Arista-7050CX3-32S-C32', 'Arista-7050CX3-32S-C28S4', 'Arista-7050CX3-32S-D48C8', 'Arista-7060CX-32S-D48C8'] and asic_type not in ['mellanox']
      and asic_type in ['cisco-8000']"
      - "topo_type in ['m0', 'mx', 'm1']"
      - "topo_name not in (constants['QOS_SAI_TOPO'] + ['t2_single_node_max', 't2_single_node_min']) and asic_type not in ['mellanox']"
      - "asic_type in ['vs']"

qos/test_qos_sai.py::TestQosSai::testQosSaiHeadroomPoolWatermark:
  skip:
    reason: "Unsupported testbed type."
    conditions_logical_operator: or
    conditions:
      - "platform in ['x86_64-nokia_ixr7250e_36x400g-r0', 'x86_64-arista_7800r3_48cq2_lc', 'x86_64-arista_7800r3_48cqm2_lc', 'x86_64-arista_7800r3a_36d2_lc', 'x86_64-arista_7800r3a_36dm2_lc', 'x86_64-arista_7800r3ak_36dm2_lc'] or asic_type in ['mellanox']
         and asic_type in ['cisco-8000']
         and https://github.com/sonic-net/sonic-mgmt/issues/12292 and hwsku in ['Force10-S6100'] and topo_type in ['t1-64-lag']"
      - "topo_type in ['m0', 'mx', 'm1']"
      - "topo_name not in constants['QOS_SAI_TOPO'] and asic_type not in ['mellanox']"
  xfail:
    reason: "Headroom pool size not supported."
    conditions:
      - "hwsku not in ['Arista-7060CX-32S-C32', 'Celestica-DX010-C32', 'Arista-7260CX3-D108C8', 'Arista-7260CX3-D108C10', 'Force10-S6100', 'Arista-7260CX3-Q64', 'Arista-7050CX3-32S-C32', 'Arista-7050CX3-32S-C28S4', 'Arista-7050CX3-32S-D48C8']"

qos/test_qos_sai.py::TestQosSai::testQosSaiLosslessVoq:
  skip:
    reason: "Unsupported testbed type."
    conditions_logical_operator: or
    conditions:
      - "asic_type not in ['cisco-8000'] or platform.startswith('x86_64-8122_')"
      - "topo_type in ['m0', 'mx', 'm1']"
      - "topo_name not in constants['QOS_SAI_TOPO'] and asic_type not in ['mellanox']"

qos/test_qos_sai.py::TestQosSai::testQosSaiLossyQueueVoq:
  skip:
    reason: "Unsupported testbed type."
    conditions_logical_operator: or
    conditions:
      - "asic_type not in ['cisco-8000'] or platform.startswith('x86_64-8122_')"
      - "topo_type in ['m0', 'mx', 'm1']"
      - "topo_name not in constants['QOS_SAI_TOPO'] and asic_type not in ['mellanox']"

qos/test_qos_sai.py::TestQosSai::testQosSaiLossyQueueVoqMultiSrc:
  skip:
    reason: "Unsupported testbed type."
    conditions_logical_operator: or
    conditions:
      - "asic_type not in ['cisco-8000'] or platform.startswith('x86_64-8122_')"
      - "topo_type in ['m0', 'mx', 'm1']"
      - "topo_name not in constants['QOS_SAI_TOPO'] and asic_type not in ['mellanox']"

qos/test_qos_sai.py::TestQosSai::testQosSaiPGDrop:
  skip:
    reason: "Unsupported testbed type."
    conditions_logical_operator: or
    conditions:
      - "asic_type not in ['cisco-8000'] or platform.startswith('x86_64-8122_')"
      - "topo_type in ['m0', 'mx', 'm1']"
      - "topo_name not in constants['QOS_SAI_TOPO'] and asic_type not in ['mellanox']"

qos/test_qos_sai.py::TestQosSai::testQosSaiPgHeadroomWatermark:
  skip:
    reason: "Unsupported testbed type."
    conditions_logical_operator: or
    conditions:
      - "asic_type in ['cisco-8000'] and not platform.startswith('x86_64-8122_')"
      - "topo_type in ['m0', 'mx', 'm1']"
      - "topo_name not in (constants['QOS_SAI_TOPO'] + ['t2_single_node_max', 't2_single_node_min']) and asic_type not in ['mellanox']"

qos/test_qos_sai.py::TestQosSai::testQosSaiPgSharedWatermark[None-wm_pg_shared_lossy]:
  xfail:
    reason: "Image issue on Arista platforms / Unsupported testbed type."
    conditions:
      - "platform in ['x86_64-arista_7050cx3_32s']"

qos/test_qos_sai.py::TestQosSai::testQosSaiQWatermarkAllPorts:
  skip:
    reason: "All Port Watermark test is verified only on Cisco Platforms."
    conditions_logical_operator: or
    conditions:
      - "asic_type not in ['cisco-8000']"
      - "topo_type in ['m0', 'mx', 'm1']"
      - "topo_name not in (constants['QOS_SAI_TOPO'] + ['t2_single_node_max', 't2_single_node_min']) and asic_type not in ['mellanox']"

qos/test_qos_sai.py::TestQosSai::testQosSaiSharedReservationSize:
  skip:
    reason: "Shared reservation size test is not supported."
    conditions_logical_operator: or
    conditions:
      - "asic_type not in ['cisco-8000'] or platform.startswith('x86_64-8122_')"
      - "topo_type in ['m0', 'mx', 'm1']"
      - "topo_name not in constants['QOS_SAI_TOPO'] and asic_type not in ['mellanox']"

qos/test_qos_sai.py::TestQosSai::testQosSaiXonHysteresis:
  skip:
    reason: "testQosSaiXonHysteresis case is only supported on cisco-8000 8102/8101/8111."
    conditions_logical_operator: or
    conditions:
      - "platform not in ['x86_64-8102_64h_o-r0', 'x86_64-8101_32fh_o-r0', 'x86_64-8111_32eh_o-r0']"
      - "asic_type not in ['cisco-8000']"

qos/test_tunnel_qos_remap.py:
  skip:
    reason: "Tunnel qos remap test needs some SAI attributes, which are not supported on KVM."
    conditions:
      - "asic_type in ['vs']"

qos/test_tunnel_qos_remap.py::test_pfc_watermark_extra_lossless_active:
  xfail:
    reason: "test_pfc_watermark_extra_lossless_active is not support on broadcom platform yet"
    conditions:
      - "asic_type in ['broadcom']"
      - https://github.com/sonic-net/sonic-mgmt/issues/11271

qos/test_tunnel_qos_remap.py::test_pfc_watermark_extra_lossless_standby:
  xfail:
    reason: "test_pfc_watermark_extra_lossless_standby is not support on broadcom platform yet"
    conditions:
      - "asic_type in ['broadcom']"
      - https://github.com/sonic-net/sonic-mgmt/issues/11271

qos/test_voq_watchdog.py:
  skip:
    reason: "These tests only apply to cisco 8000 platforms."
    conditions:
      - "asic_type not in ['cisco-8000']"

#######################################
#####           radv             #####
#######################################
radv/test_radv_ipv6_ra.py::test_radv_router_advertisement:
  xfail:
    reason: "xfail for IPv6-only topologies, need to added support for IPv6-only"
    conditions:
      - "https://github.com/sonic-net/sonic-mgmt/issues/19924 and '-v6-' in topo_name"

radv/test_radv_ipv6_ra.py::test_solicited_router_advertisement:
  xfail:
    reason: "xfail for IPv6-only topologies, need to added support for IPv6-only"
    conditions:
      - "https://github.com/sonic-net/sonic-mgmt/issues/19924 and '-v6-' in topo_name"

radv/test_radv_ipv6_ra.py::test_solicited_router_advertisement_with_m_flag:
  skip:
    reason: "Test case has issue on the dualtor-64 topo."
    conditions:
      - "https://github.com/sonic-net/sonic-mgmt/issues/11322 and 'dualtor-64' in topo_name"
  xfail:
    reason: "xfail for IPv6-only topologies, need to added support for IPv6-only"
    conditions:
      - "https://github.com/sonic-net/sonic-mgmt/issues/19924 and '-v6-' in topo_name"

radv/test_radv_ipv6_ra.py::test_unsolicited_router_advertisement_with_m_flag:
  skip:
    reason: "Test case has issue on the dualtor-64 topo."
    conditions:
      - "https://github.com/sonic-net/sonic-mgmt/issues/11322 and 'dualtor-64' in topo_name"
  xfail:
    reason: "xfail for IPv6-only topologies, need to added support for IPv6-only"
    conditions:
      - "https://github.com/sonic-net/sonic-mgmt/issues/19924 and '-v6-' in topo_name"

#######################################
#####          read_mac           #####
#######################################
read_mac/test_read_mac_metadata.py:
  skip:
    reason: "Read_mac test needs specific variables and image urls, currently do not support on KVM and regular nightly test."
    conditions:
      - "asic_type in ['vs']"

#######################################
#####      reset_factory          #####
#######################################
reset_factory/test_reset_factory.py:
  skip:
    reason: "This case has a known issue which leaves the DUT in a bad state. Skipping until the issue is addressed."
    conditions:
      - https://github.com/sonic-net/sonic-mgmt/issues/11103

#######################################
#####         restapi             #####
#######################################
restapi/test_restapi.py:
  skip:
    reason: "Only supported on Mellanox"
    conditions:
      - "asic_type not in ['mellanox']"

restapi/test_restapi.py::test_create_interface:
  xfail:
    reason: "Skipped due to community issue https://github.com/sonic-net/sonic-mgmt/issues/17997 on SN5 devices"
    conditions:
      - "https://github.com/sonic-net/sonic-mgmt/issues/17997 and 'SN5' in hwsku"

restapi/test_restapi.py::test_create_interface_sad:
  xfail:
    reason: "Skipped due to community issue https://github.com/sonic-net/sonic-mgmt/issues/17997 on SN5 devices"
    conditions:
      - "https://github.com/sonic-net/sonic-mgmt/issues/17997 and 'SN5' in hwsku"

restapi/test_restapi.py::test_create_vrf:
  skip:
    reason: "Only supported on Mellanox T1"
    conditions_logical_operator: or
    conditions:
      - "'t1' not in topo_type"
      - "asic_type not in ['mellanox']"

restapi/test_restapi.py::test_data_path_sad:
  xfail:
    reason: "Skipped due to community issue https://github.com/sonic-net/sonic-mgmt/issues/17997 on SN5 devices"
    conditions:
      - "https://github.com/sonic-net/sonic-mgmt/issues/17997 and 'SN5' in hwsku"

restapi/test_restapi_vxlan_ecmp.py:
  skip:
    reason: "Only supported on cisco 8102, 8101 and mlnx 4600C T1"
    conditions:
      - "not (platform in ['x86_64-8102_64h_o-r0', 'x86_64-8101_32fh_o-r0', 'x86_64-mlnx_msn4600c-r0']  and 't1' in topo_type)"

#######################################
#####           route             #####
#######################################
route/test_default_route.py:
  skip:
    reason: "Does not apply to standalone topos."
    conditions:
      - "'standalone' in topo_name"

route/test_default_route.py::test_default_route_set_src:
  xfail:
    reason: "xfail for IPv6-only topologies, need add support for IPv6-only"
    conditions:
      - "https://github.com/sonic-net/sonic-mgmt/issues/19925 and '-v6-' in topo_name"

route/test_default_route.py::test_default_route_with_bgp_flap:
  xfail:
    reason: "xfail for IPv6-only topologies, need add support for IPv6-only"
    conditions:
      - "https://github.com/sonic-net/sonic-mgmt/issues/19925 and '-v6-' in topo_name"

route/test_duplicate_route.py::test_duplicate_routes[4:
  skip:
    reason: "Skip for IPv6-only topologies"
    conditions:
      - "'-v6-' in topo_name"

route/test_route_flap.py:
  skip:
    reason: "Test case has issue on the t0-56-povlan and dualtor-64 topo. Does not apply to standalone or t1-isolated-d128 topos."
    conditions_logical_operator: or
    conditions:
      - "https://github.com/sonic-net/sonic-mgmt/issues/11323 and 't0-56-po2vlan' in topo_name"
      - "https://github.com/sonic-net/sonic-mgmt/issues/11324 and 'dualtor-64' in topo_name"
      - "'standalone' in topo_name"
      - "topo_name in ['t1-isolated-d128']"

route/test_route_flow_counter.py:
  skip:
    reason: "Test not supported for cisco-8122 platform / Route flow counter is not supported on vs platform."
    conditions_logical_operator: or
    conditions:
      - "platform in ['x86_64-8122_64eh_o-r0', 'x86_64-8122_64ehf_o-r0']"
      - "asic_type in ['vs']"
  xfail:
    reason: "xfail for IPv6-only topologies, didn't use IPv6 when should"
    conditions:
      - "https://github.com/sonic-net/sonic-mgmt/issues/19926 and '-v6-' in topo_name"

route/test_route_perf.py:
  skip:
    reason: "Does not apply to standalone topos."
    conditions:
      - "'standalone' in topo_name"
  xfail:
    reason: "Test case has high failure rate on t1-lag"
    conditions:
      - "asic_type in ['vs'] and https://github.com/sonic-net/sonic-mgmt/issues/18893"

route/test_static_route.py:
  skip:
    reason: "Test not supported for 201911 images or older. Does not apply to standalone topos. Not supported on cisco-8122 platform"
    conditions_logical_operator: OR
    conditions:
      - "release in ['201811', '201911']"
      - "'standalone' in topo_name"
      - "platform in ['x86_64-8122_64eh_o-r0', 'x86_64-8122_64ehf_o-r0']"

route/test_static_route.py::test_static_route[:
  skip:
    reason: "Skip for IPv6-only topologies"
    conditions:
      - "'-v6-' in topo_name"

route/test_static_route.py::test_static_route_ecmp[:
  skip:
    reason: "Skip for IPv6-only topologies"
    conditions:
      - "'-v6-' in topo_name"

route/test_static_route.py::test_static_route_ecmp_ipv6:
  # This test case may fail due to a known issue https://github.com/sonic-net/sonic-buildimage/issues/4930.
  # Temporarily disabling the test case due to the this issue.
  skip:
    reason: "Test case may fail due to a known issue / Test not supported for 201911 images or older. Does not apply to standalone topos."
    conditions_logical_operator: OR
    conditions:
      - "https://github.com/sonic-net/sonic-buildimage/issues/4930"
      - "release in ['201811', '201911']"
      - "'standalone' in topo_name"

#######################################
#####              sflow          #####
#######################################
sflow/test_sflow.py:
  skip:
    reason: "Sflow feature is default disabled on vs platform"
    conditions:
      - "asic_type in ['vs']"

sflow/test_sflow.py::TestReboot::testFastreboot:
  skip:
    reason: "Dualtor topology doesn't support advanced-reboot"
    conditions:
      - "topo_name in ['dualtor', 'dualtor-56', 'dualtor-120', 'dualtor-aa', 'dualtor-aa-56', 'dualtor-aa-64-breakout']"

sflow/test_sflow.py::TestReboot::testWarmreboot:
  skip:
    reason: "Dualtor topology doesn't support advanced-reboot"
    conditions:
      - "topo_name in ['dualtor', 'dualtor-56', 'dualtor-120', 'dualtor-aa', 'dualtor-aa-56', 'dualtor-aa-64-breakout']"

#######################################
#####      show_techsupport       #####
#######################################
show_techsupport/test_auto_techsupport.py:
  skip:
    reason: "auto techsupport on multi asic platforms doesnt work"
    strict: True
    conditions:
      - (is_multi_asic==True)

show_techsupport/test_auto_techsupport.py::TestAutoTechSupport::test_max_limit[core]:
  xfail:
    reason: "This test case may fail due to a known issue https://github.com/sonic-net/sonic-buildimage/issues/15051."
    conditions:
      - https://github.com/sonic-net/sonic-buildimage/issues/15051

show_techsupport/test_auto_techsupport.py::TestAutoTechSupport::test_sai_sdk_dump:
  skip:
    reason: "Test supported only on Nvidia(Mellanox) devices / auto techsupport on multi asic platforms doesnt work"
    conditions_logical_operator: or
    conditions:
      - "asic_type not in ['mellanox']"
      - "is_multi_asic==True"

#######################################
#####         snappi_tests        #####
#######################################
snappi_tests:
  skip:
    reason: "Snappi test only support on physical tgen testbed"
    conditions:
      - "asic_type in ['vs']"

snappi_tests/ecn/test_ecn_marking_with_pfc_quanta_variance_with_snappi.py:
  skip:
    reason: "Current test case only work with cisco platform"
    conditions:
      - "asic_type not in ['cisco-8000']"

snappi_tests/ecn/test_ecn_marking_with_snappi.py:
  skip:
    reason: "Current test case only work with cisco platform"
    conditions:
      - "asic_type not in ['cisco-8000']"

snappi_tests/ecn/test_red_accuracy_with_snappi:
  skip:
    reason: "Test should not be run as part of nightly. / Snappi test only support on physical tgen testbed"
    conditions_logical_operator: or
    conditions:
      - "topo_type in ['tgen']"
      - "asic_type in ['vs']"

snappi_tests/pfc/test_global_pause_with_snappi.py:
  skip:
    reason: "Global pause is not supported in cisco-8000. / Snappi test only support on physical tgen testbed"
    conditions_logical_operator: and
    conditions:
      - "asic_type in ['cisco-8000', 'vs']"
      - "topo_type in ['t2', 'multidut-tgen']"

snappi_tests/pfcwd/test_pfcwd_actions.py::test_pfcwd_frwd_90_10:
  skip:
    reason: "Forward action is not supported in cisco-8000."
    conditions:
      - "asic_type in ['cisco-8000']"

snappi_tests/pfcwd/test_pfcwd_actions.py::test_pfcwd_frwd_over_subs_40_09:
  skip:
    reason: "Forward action is not supported in cisco-8000."
    conditions:
      - "asic_type in ['cisco-8000']"

#######################################
#####            snmp             #####
#######################################
snmp/test_snmp_default_route.py:
  xfail:
    reason: "xfail for IPv6-only topologies, need add support for IPv6-only"
    conditions:
      - "https://github.com/sonic-net/sonic-mgmt/issues/19927 and '-v6-' in topo_name"

snmp/test_snmp_default_route.py::test_snmp_default_route:
  skip:
    reason: "Skipping SNMP test because standalone topology has no default routes."
    conditions:
      - "'standalone' in topo_name"

snmp/test_snmp_link_local.py:
  skip:
    reason: "SNMP over IPv6 support not present in release branches."
    conditions:
      - "is_multi_asic==False"
      - "release in ['202205', '202211', '202305', '202311']"
  xfail:
    reason: "Test script has issues on kvm testbed."
    conditions:
      - "asic_type in ['vs']"
      - "https://github.com/sonic-net/sonic-mgmt/issues/15081"

snmp/test_snmp_loopback.py::test_snmp_loopback:
  skip:
    reason: "1. Not supported topology backend.
             2. Skipping SNMP test because standalone topology has no neighbor VMs,
            and SNMP queries will be executed from the neighbor VM."
    conditions_logical_operator: OR
    conditions:
      - "'backend' in topo_name"
      - "'standalone' in topo_name"
  xfail:
    reason: "xfail for IPv6-only topologies, SNMP over IPv6 not supported in single-asic"
    conditions:
      - "'-v6-' in topo_name"

snmp/test_snmp_pfc_counters.py:
  skip:
    reason: "M* topo does not support test_snmp_pfc_counters"
    conditions:
      - "topo_type in ['m0', 'mx', 'm1']"

snmp/test_snmp_phy_entity.py:
  skip:
    reason: "Only supports physical testbed."
    conditions:
      - "asic_type in ['vs']"

snmp/test_snmp_phy_entity.py::test_transceiver_info:
  xfail:
    reason: "Testcase ignored due to github issue: https://github.com/sonic-net/sonic-buildimage/issues/22213"
    conditions:
    - "https://github.com/sonic-net/sonic-buildimage/issues/22213"

snmp/test_snmp_queue.py:
  skip:
    reason: "Interfaces not present on supervisor node or M* topo does not support test_snmp_queue or unsupported platform"
    conditions:
      - "topo_type in ['m0', 'mx', 'm1'] or asic_type in ['barefoot']"

snmp/test_snmp_queue_counters.py:
  skip:
    conditions_logical_operator: OR
    reason: "Have an known issue on kvm testbed / Unsupported in M* topos"
    conditions:
      - "asic_type in ['vs'] and https://github.com/sonic-net/sonic-mgmt/issues/14007"
      - "topo_type in ['m0', 'mx', 'm1']"

#######################################
#####            span             #####
#######################################
span:
  skip:
    reason: "Skipping span test on broadcom/cisco-8000 platform."
    conditions:
      - "asic_type in ['broadcom', 'cisco-8000']"

span/test_port_mirroring.py:
  xfail:
    reason: "Testcase ignored on dualtor topology and mellanox setups due to Github issue: https://github.com/sonic-net/sonic-mgmt/issues/9647"
    conditions:
      - "https://github.com/sonic-net/sonic-mgmt/issues/9647 and 'dualtor' in topo_name and asic_type in ['mellanox']"

#######################################
#####            srv6             #####
#######################################
srv6/test_srv6_basic_sanity.py:
  skip:
    reason: "It's a new test case, skip it for other topologies except cisco vs nodes and force nodes."
    conditions:
      - topo_name not in ["ciscovs-7nodes", "ciscovs-5nodes", "force10-7nodes"]

srv6/test_srv6_basic_sanity.py::test_traffic_check_normal:
  skip:
    reason: "It's a new test case, skip it for other topologies except cisco vs nodes (SRv6 data plane required)."
    conditions:
      - topo_name not in ["ciscovs-7nodes", "ciscovs-5nodes"]

srv6/test_srv6_dataplane.py:
  skip:
    reason: "Only target mellanox and brcm platform with 202412 image at this time. Skip for non Arista-7060X6-64PE-B-* TH5 SKUs. Skip for t0-isolated-d96u32, t1-isolated-d32/128"
    conditions_logical_operator: or
    conditions:
      - "asic_type not in ['mellanox', 'broadcom'] or release not in ['202412']"
      - "'Arista-7060X6-64PE' in hwsku and 'Arista-7060X6-64PE-B' not in hwsku"
      - "topo_name in ['t0-isolated-d96u32s2', 't1-isolated-d128', 't1-isolated-d32']"

srv6/test_srv6_static_config.py:
  skip:
    reason: "Requires particular image support, skip in PR testing. Skip for non Arista-7060X6-64PE-B-* TH5 SKUs. Skip for t0-isolated-d96u32, t1-isolated-d32/128"
    conditions_logical_operator: or
    conditions:
      - "release not in ['202412']"
      - "'Arista-7060X6-64PE' in hwsku and 'Arista-7060X6-64PE-B' not in hwsku"
      - "topo_name in ['t0-isolated-d96u32s2', 't1-isolated-d128', 't1-isolated-d32']"

srv6/test_srv6_static_config.py::test_uDT46_config:
  skip:
    reason: "Unsupported platform"
    conditions:
      - "asic_type in ['mellanox']"

srv6/test_srv6_vlan_forwarding.py:
  skip:
    reason: "Only target mellanox/brcm platform with 202412 image at this time. Skip for non Arista-7060X6-64PE-B-* TH5 SKUs. Skip for t0-isolated-d96u32, t1-isolated-d32/128"
    conditions_logical_operator: or
    conditions:
      - "asic_type not in ['mellanox', 'broadcom'] or release not in ['202412']"
      - "'Arista-7060X6-64PE' in hwsku and 'Arista-7060X6-64PE-B' not in hwsku"
      - "topo_name in ['t0-isolated-d96u32s2', 't1-isolated-d128', 't1-isolated-d32']"

#######################################
#####             ssh             #####
#######################################
ssh/test_ssh_default_password:
  skip:
    reason: "Skip because the default password test is no longer appropriate after password rotation."

ssh/test_ssh_stress.py::test_ssh_stress:
  # This test is not stable, skip it for now.
  # known issue: https://github.com/paramiko/paramiko/issues/1508
  skip:
    reason: "This test failed intermittent due to known issue of paramiko, skip for now"
    conditions: https://github.com/paramiko/paramiko/issues/1508

#######################################
#####     sub_port_interfaces     #####
#######################################
sub_port_interfaces:
  skip:
    reason: "Unsupported platform or asic"
    conditions_logical_operator: or
    conditions:
      - "is_multi_asic==True or asic_gen not in ['td2', 'spc1', 'spc2', 'spc3', 'spc4'] and asic_type not in ['barefoot','marvell-teralynx']"
      - "asic_type in ['mellanox', 'nvidia']"

sub_port_interfaces/test_show_subinterface.py::test_subinterface_status[port]:
  skip:
    reason: "Unsupported platform or asic"
    conditions_logical_operator: or
    conditions:
      - "asic_type in ['vs'] and https://github.com/sonic-net/sonic-buildimage/issues/19735"
      - "is_multi_asic==True or asic_gen not in ['td2', 'spc1', 'spc2', 'spc3', 'spc4'] and asic_type not in ['barefoot','marvell-teralynx']"

sub_port_interfaces/test_show_subinterface.py::test_subinterface_status[port_in_lag]:
  skip:
    reason: "Not supported port type"

sub_port_interfaces/test_sub_port_interfaces.py::TestSubPorts::test_routing_between_sub_ports_unaffected_by_sub_ports_removal[port_in_lag:
  skip:
    reason: "Not supported port type"

sub_port_interfaces/test_sub_port_interfaces.py::TestSubPorts::test_tunneling_between_sub_ports:
  skip:
    reason: "Cisco 8000 platform does not support DSCP PIPE Mode for IPinIP Tunnels / Unsupported platform or asic"
    conditions_logical_operator: or
    conditions:
      - "asic_type=='cisco-8000'"
      - "is_multi_asic==True or asic_gen not in ['td2', 'spc1', 'spc2', 'spc3', 'spc4'] and asic_type not in ['barefoot','marvell-teralynx']"

sub_port_interfaces/test_sub_port_interfaces.py::TestSubPorts::test_untagged_packet_not_routed[port_in_lag] :
  skip:
    reason: "Not supported port type"

sub_port_interfaces/test_sub_port_l2_forwarding.py::test_sub_port_l2_forwarding[port_in_lag]:
  skip:
    reason: "Not supported port type"

#######################################
#####             syslog          #####
#######################################
syslog/test_syslog.py:
  xfail:
    reason: "Generic internal image issue"
    conditions:
      - "branch in ['internal-202012']"
      - "build_version.split('.')[1].isdigit() and int(build_version.split('.')[1]) <= 33"

syslog/test_syslog_source_ip.py:
  skip:
    reason: "Vs setup doesn't work when creating mgmt vrf"
    conditions_logical_operator: or
    conditions:
      - "https://github.com/sonic-net/sonic-mgmt/issues/16997"
      - "asic_type in ['vs']"

syslog/test_syslog_source_ip.py::TestSSIP::test_syslog_protocol_filter_severity:
  skip:
    reason: "Testcase consistent failed, raised issue to track / Vs setup doesn't work when creating mgmt vrf"
    conditions_logical_operator: or
    conditions:
      - "https://github.com/sonic-net/sonic-mgmt/issues/16997"
      - "https://github.com/sonic-net/sonic-mgmt/issues/14493"
      - "asic_type in ['vs']"

#######################################
#####         system_health       #####
#######################################
system_health/test_system_health.py:
  skip:
    reason: "There is no table SYSTEM_HEALTH_INFO in STATE_DB on kvm testbed, skip in PR testing"
    conditions:
      - "asic_type in ['vs']"

system_health/test_system_health.py::test_service_checker_with_process_exit:
  xfail:
    strict: True
    conditions:
      - "branch in ['internal-202012']"
      - "build_version.split('.')[1].isdigit() and int(build_version.split('.')[1]) <= 44"

#######################################
#####           tacacs          #####
#######################################
tacacs/test_authorization.py::test_authorization_tacacs_and_local:
  skip:
    reason: "Testcase ignored due to Github issue: https://github.com/sonic-net/sonic-mgmt/issues/11349"
    conditions:
      - https://github.com/sonic-net/sonic-mgmt/issues/11349

#######################################
#####           telemetry         #####
#######################################
telemetry/test_events.py:
  skip:
    reason: "Skip telemetry test events for 202211 and older branches"
    conditions:
      - "release in ['201811', '201911', '202012', '202205', '202211']"
  xfail:
    reason: "Test events is flaky in PR test, xfail until issue resolved"
    conditions:
      - "asic_type in ['vs']"
      - https://github.com/sonic-net/sonic-buildimage/issues/19943

telemetry/test_telemetry.py:
  skip:
    reason: "Skip telemetry test for 201911 and older branches"
    conditions:
      - "(is_multi_asic==True) and (release in ['201811', '201911'])"

telemetry/test_telemetry.py::test_telemetry_queue_buffer_cnt:
  skip:
    conditions_logical_operator: or
    reason: "Testcase ignored due to switch type is voq / Unsupported in M* topos / multi-asic issue 15393"
    conditions:
      - "(switch_type=='voq')"
      - "topo_type in ['m0', 'mx', 'm1']"
      - "(is_multi_asic==True) and https://github.com/sonic-net/sonic-mgmt/issues/15393"

#######################################
#####         pktgen              #####
#######################################
test_pktgen.py:
  skip:
    reason: "No need in M0/Mx/M1"
    conditions:
      - "topo_type in ['m0', 'mx', 'm1']"

#######################################
#####         vs_chassis          #####
#######################################
test_vs_chassis_setup.py:
  skip:
    reason: "Skip vs_chassis setup on non-vs testbeds"
    conditions:
      - "asic_type not in ['vs']"

#######################################
#####         upgrade_path        #####
#######################################
upgrade_path:
  skip:
    reason: "Upgrade path test needs base and target image lists, currently do not support on KVM."
    conditions:
      - "asic_type in ['vs']"

upgrade_path/test_multi_hop_upgrade_path.py:
  skip:
    reason: "Only supported on T0 topology"
    conditions:
      - "'t0' not in topo_type"

upgrade_path/test_upgrade_path.py::test_upgrade_path_t2:
  skip:
    reason: "Only supported on T2 topology"
    conditions:
      - "'t2' not in topo_type"

#######################################
#####            vlan             #####
#######################################
vlan/test_host_vlan.py::test_host_vlan_no_floodling:
  xfail:
    reason: "xfail for IPv6-only topologies, caused by is_ipv4_address"
    conditions:
      - "https://github.com/sonic-net/sonic-mgmt/issues/19928 and '-v6-' in topo_name"

vlan/test_vlan.py::test_vlan_tc7_tagged_qinq_switch_on_outer_tag:
  skip:
    reason: "Unsupported platform."
    conditions:
      - "asic_type not in ['mellanox', 'barefoot', 'cisco-8000']"

vlan/test_vlan_ping.py:
  skip:
    reason: "test_vlan_ping doesn't work on Broadcom platform. Ignored on dualtor topo and mellanox setups due to Github issue: https://github.com/sonic-net/sonic-mgmt/issues/9642."
    conditions_logical_operator: OR
    conditions:
      - "asic_type in ['broadcom']"
      - "https://github.com/sonic-net/sonic-mgmt/issues/15061 and 'dualtor-aa' in topo_name"
  xfail:
    reason: "xfail for IPv6-only topologies, need to add support for IPv6-only"
    conditions:
      - "https://github.com/sonic-net/sonic-mgmt/issues/19929 and '-v6-' in topo_name"

#######################################
#####             voq             #####
#######################################
voq:
  skip:
    reason: "Cisco 8800 doesn't support voq tests"
    conditions:
      - "asic_type in ['cisco-8000']"

voq/test_fabric_cli_and_db.py:
  skip:
    reason: "Skip test_fabric_cli_and_db on unsupported testbed."
    conditions_logical_operator: "OR"
    conditions:
      - "('t2' not in topo_name)"
      - "(asic_subtype not in ['broadcom-dnx'])"
      - "not any(i in platform for i in ['arista_7800', 'x86_64-nokia_ixr7250e'])"
      - "(asic_type in ['cisco-8000'])"

voq/test_fabric_reach.py:
  skip:
    reason: "Skip test_fabric_reach on unsupported testbed."
    conditions_logical_operator: "OR"
    conditions:
      - "('t2' not in topo_name)"
      - "(asic_subtype not in ['broadcom-dnx'])"
      - "not any(i in platform for i in ['arista_7800', 'x86_64-nokia_ixr7250e'])"
      - "(asic_type in ['cisco-8000'])"

voq/test_voq_counter.py::TestVoqCounter::test_voq_queue_counter[multi_dut_shortlink_to_longlink]:
  skip:
    reason: "Testcase ignored due to sonic-mgmt issue: https://github.com/sonic-net/sonic-buildimage/issues/21098"
    conditions:
      - "(switch_type=='voq')"
      - "('t2' in topo_name)"

voq/test_voq_counter.py::test_voq_drop_counter:
  skip:
    reason: "Testcase ignored due to sonic-mgmt issue: https://github.com/sonic-net/sonic-mgmt/issues/16140"
    conditions:
      - "('t2' in topo_name)"

voq/test_voq_counter.py::test_voq_queue_counter:
  skip:
    reason: "Skip test_voq_queue_counter for non broadcom-dnx 't2' platforms."
    conditions:
      - "('t2' not in topo_name)"
      - "(asic_subtype not in ['broadcom-dnx'])"

voq/test_voq_fabric_capacity.py:
  skip:
    reason: "Skip test_voq_fabric_capacity on unsupported testbed."
    conditions_logical_operator: "OR"
    conditions:
      - "('t2' not in topo_name)"
      - "(asic_subtype not in ['broadcom-dnx'])"
      - "(type in ['UpperSpineRouter'])"
      - "(asic_type in ['cisco-8000'])"

voq/test_voq_fabric_isolation.py:
  skip:
    reason: "Skip test_voq_fabric_isolation on unsupported testbed."
    conditions_logical_operator: "OR"
    conditions:
      - "('t2' not in topo_name)"
      - "(asic_subtype not in ['broadcom-dnx'])"
      - "(type in ['UpperSpineRouter'])"
      - "(asic_type in ['cisco-8000'])"

voq/test_voq_fabric_status_all.py:
  skip:
    reason: "Skip test_voq_fabric_status_all on unsupported testbed."
    conditions_logical_operator: "OR"
    conditions:
      - "('t2' not in topo_name)"
      - "(asic_subtype not in ['broadcom-dnx'])"
      - "not any(i in platform for i in ['arista_7800', 'x86_64-nokia_ixr7250e'])"
      - "(asic_type in ['cisco-8000'])"

#######################################
#####             vrf             #####
#######################################
vrf/test_vrf.py:
  skip:
    reason: "Vrf tests are skipped both in nightly and PR testing, not supported on mellanox and nvidia asic from 202411 and later"
    conditions:
      - "asic_type in ['vs', 'mellanox', 'nvidia']"

vrf/test_vrf.py::TestVrfAclRedirect:
  skip:
    reason: "Switch does not support ACL REDIRECT_ACTION."
    conditions_logical_operator: or
    conditions:
      - "'switch' in vars() and len([capabilities for capabilities in switch.values() if 'REDIRECT_ACTION' in capabilities]) == 0"
      - "asic_type in ['vs']"

vrf/test_vrf.py::TestVrfWarmReboot::test_vrf_swss_warm_reboot:
  skip:
    reason: "Dualtor topology doesn't support advanced-reboot"
    conditions:
      - "topo_name in ['dualtor', 'dualtor-56', 'dualtor-120', 'dualtor-aa', 'dualtor-aa-56', 'dualtor-aa-64-breakout']"

vrf/test_vrf.py::TestVrfWarmReboot::test_vrf_system_warm_reboot:
  skip:
    reason: "Dualtor topology doesn't support advanced-reboot"
    conditions:
      - "topo_name in ['dualtor', 'dualtor-56', 'dualtor-120', 'dualtor-aa', 'dualtor-aa-56', 'dualtor-aa-64-breakout']"

vrf/test_vrf_attr.py:
  skip:
    reason: "Vrf tests are skipped in PR testing, not supported on mellanox and nvidia asic from 202411 and later"
    conditions:
      - "asic_type in ['vs', 'mellanox', 'nvidia']"

vrf/test_vrf_attr.py::TestVrfAttrSrcMac::test_vrf1_neigh_with_default_router_mac:
  skip:
    reason: "RIF MAC taking precedence over VRF MAC / Vrf test are skipped in PR testing."
    conditions:
      - "asic_type in ['barefoot', 'vs']"

#######################################
#####           vxlan            #####
#######################################
vxlan/test_vnet_bgp_route_precedence.py:
  skip:
    reason: "test_vnet_bgp_route_precedence can only run on cisco and mnlx platforms. Also skip in 202411"
    conditions_logical_operator: or
    conditions:
      - "asic_type not in ['cisco-8000', 'mellanox']"
      - "release in ['202411']"

vxlan/test_vnet_route_leak.py:
  skip:
    reason: "Test skipped due to issue #8374"
    conditions:
      - https://github.com/sonic-net/sonic-mgmt/issues/8374

vxlan/test_vnet_vxlan.py:
  skip:
    reason: "1. Enable tests only for: mellanox, barefoot
             2. Test skipped due to issue #8374"
    conditions_logical_operator: OR
    conditions:
      - "asic_type not in ['mellanox', 'barefoot', 'vs']"
      - https://github.com/sonic-net/sonic-mgmt/issues/8374

vxlan/test_vxlan_bfd_tsa.py:
  skip:
    reason: "VxLAN ECMP BFD TSA test is not yet supported on multi-ASIC platform. Also this test can only run on some platforms."
    conditions:
      - "(is_multi_asic == True) or (platform not in ['x86_64-8102_64h_o-r0', 'x86_64-8101_32fh_o-r0', 'x86_64-mlnx_msn4600c-r0', 'x86_64-mlnx_msn2700-r0', 'x86_64-mlnx_msn2700a1-r0', 'x86_64-kvm_x86_64-r0', 'x86_64-mlnx_msn4700-r0', 'x86_64-nvidia_sn4280-r0', 'x86_64-8102_28fh_dpu_o-r0'])"

vxlan/test_vxlan_bfd_tsa.py::Test_VxLAN_BFD_TSA::test_tsa_case4:
  skip:
    reason: "VxLAN ECMP BFD TSA test is not yet supported on multi-ASIC platform. Also this test can only run on 4600c, 2700 and 8102. For KVM platform, this test is not supported due to system check not supported currently."
    conditions_logical_operator: OR
    conditions:
      - "(is_multi_asic == True) or (platform not in ['x86_64-8102_64h_o-r0', 'x86_64-8101_32fh_o-r0', 'x86_64-mlnx_msn4600c-r0', 'x86_64-mlnx_msn2700-r0', 'x86_64-mlnx_msn2700a1-r0', 'x86_64-kvm_x86_64-r0', 'x86_64-mlnx_msn4700-r0', 'x86_64-nvidia_sn4280-r0', 'x86_64-8102_28fh_dpu_o-r0'])"
      - "(asic_type in ['vs']) and https://github.com/sonic-net/sonic-buildimage/issues/19879"
  xfail:
    reason: "Skipped due to github issue https://github.com/sonic-net/sonic-buildimage/issues/22615"
    conditions_logical_operator: OR
    conditions:
      - "https://github.com/sonic-net/sonic-buildimage/issues/22615 and 'sn2' in platform"
      - "https://github.com/sonic-net/sonic-buildimage/issues/22615 and 'sn4280' in platform"

vxlan/test_vxlan_bfd_tsa.py::Test_VxLAN_BFD_TSA::test_tsa_case5:
  skip:
    reason: "VxLAN ECMP BFD TSA test is not yet supported on multi-ASIC platform. Also this test can only run on 4600c, 2700 and 8102. For KVM platform, this test is not supported due to system check not supported currently."
    conditions_logical_operator: OR
    conditions:
      - "(is_multi_asic == True) or (platform not in ['x86_64-8102_64h_o-r0', 'x86_64-8101_32fh_o-r0', 'x86_64-mlnx_msn4600c-r0', 'x86_64-mlnx_msn2700-r0', 'x86_64-mlnx_msn2700a1-r0', 'x86_64-kvm_x86_64-r0', 'x86_64-mlnx_msn4700-r0', 'x86_64-nvidia_sn4280-r0', 'x86_64-8102_28fh_dpu_o-r0'])"
      - "(asic_type in ['vs']) and https://github.com/sonic-net/sonic-buildimage/issues/19879"
  xfail:
    reason: "Skipped due to github issue https://github.com/sonic-net/sonic-buildimage/issues/22615"
    conditions_logical_operator: OR
    conditions:
      - "https://github.com/sonic-net/sonic-buildimage/issues/22615 and 'sn2' in platform"
      - "https://github.com/sonic-net/sonic-buildimage/issues/22615 and 'sn4280' in platform"

vxlan/test_vxlan_bfd_tsa.py::Test_VxLAN_BFD_TSA::test_tsa_case6:
  skip:
    reason: "VxLAN ECMP BFD TSA test is not yet supported on multi-ASIC platform. Also this test can only run on 4600c, 2700 and 8102. For KVM platform, this test is not supported due to system check not supported currently."
    conditions_logical_operator: OR
    conditions:
      - "(is_multi_asic == True) or (platform not in ['x86_64-8102_64h_o-r0', 'x86_64-8101_32fh_o-r0', 'x86_64-mlnx_msn4600c-r0', 'x86_64-mlnx_msn2700-r0', 'x86_64-mlnx_msn2700a1-r0', 'x86_64-kvm_x86_64-r0', 'x86_64-mlnx_msn4700-r0', 'x86_64-nvidia_sn4280-r0', 'x86_64-8102_28fh_dpu_o-r0'])"
      - "(asic_type in ['vs']) and https://github.com/sonic-net/sonic-buildimage/issues/19879"
  xfail:
    reason: "Skipped due to github issue https://github.com/sonic-net/sonic-buildimage/issues/22615"
    conditions_logical_operator: OR
    conditions:
      - "https://github.com/sonic-net/sonic-buildimage/issues/22615 and 'sn2' in platform"
      - "https://github.com/sonic-net/sonic-buildimage/issues/22615 and 'sn4280' in platform"

vxlan/test_vxlan_crm.py:
  skip:
    reason: "VxLAN crm test is not yet supported on multi-ASIC platform. Also this test can only run on some platforms."
    conditions:
      - "(is_multi_asic == True) or (platform not in ['x86_64-8102_64h_o-r0', 'x86_64-8101_32fh_o-r0', 'x86_64-mlnx_msn4600c-r0', 'x86_64-mlnx_msn2700-r0', 'x86_64-mlnx_msn2700a1-r0', 'x86_64-kvm_x86_64-r0', 'x86_64-mlnx_msn4700-r0', 'x86_64-nvidia_sn4280-r0', 'x86_64-8102_28fh_dpu_o-r0'])"

vxlan/test_vxlan_crm.py::Test_VxLAN_Crm::test_crm_128_group_members[v4_in_v6]:
  skip:
    reason: "VxLAN crm test is not yet supported on multi-ASIC platform. Also this test can only run on some platforms. On Mellanox spc1 platform, due to HW limitation, vxlan ipv6 tunnel is not supported"
    conditions_logical_operator: OR
    conditions:
      - "(is_multi_asic == True) or (platform not in ['x86_64-8102_64h_o-r0', 'x86_64-8101_32fh_o-r0', 'x86_64-mlnx_msn4600c-r0', 'x86_64-mlnx_msn2700-r0', 'x86_64-mlnx_msn2700a1-r0', 'x86_64-kvm_x86_64-r0', 'x86_64-mlnx_msn4700-r0', 'x86_64-nvidia_sn4280-r0', 'x86_64-8102_28fh_dpu_o-r0'])"
      - "asic_gen == 'spc1'"

vxlan/test_vxlan_crm.py::Test_VxLAN_Crm::test_crm_128_group_members[v6_in_v6]:
  skip:
    reason: "VxLAN crm test is not yet supported on multi-ASIC platform. Also this test can only run on some platforms. On Mellanox spc1 platform, due to HW limitation, vxlan ipv6 tunnel is not supported"
    conditions_logical_operator: OR
    conditions:
      - "(is_multi_asic == True) or (platform not in ['x86_64-8102_64h_o-r0', 'x86_64-8101_32fh_o-r0', 'x86_64-mlnx_msn4600c-r0', 'x86_64-mlnx_msn2700-r0', 'x86_64-mlnx_msn2700a1-r0', 'x86_64-kvm_x86_64-r0', 'x86_64-mlnx_msn4700-r0', 'x86_64-nvidia_sn4280-r0', 'x86_64-8102_28fh_dpu_o-r0'])"
      - "asic_gen == 'spc1'"

vxlan/test_vxlan_crm.py::Test_VxLAN_Crm::test_crm_16k_routes[v4_in_v6]:
  skip:
    reason: "VxLAN crm test is not yet supported on multi-ASIC platform. Also this test can only run on some platforms. On Mellanox spc1 platform, due to HW limitation, vxlan ipv6 tunnel is not supported"
    conditions_logical_operator: OR
    conditions:
      - "(is_multi_asic == True) or (platform not in ['x86_64-8102_64h_o-r0', 'x86_64-8101_32fh_o-r0', 'x86_64-mlnx_msn4600c-r0', 'x86_64-mlnx_msn2700-r0', 'x86_64-mlnx_msn2700a1-r0', 'x86_64-kvm_x86_64-r0', 'x86_64-mlnx_msn4700-r0', 'x86_64-nvidia_sn4280-r0', 'x86_64-8102_28fh_dpu_o-r0'])"
      - "asic_gen == 'spc1'"

vxlan/test_vxlan_crm.py::Test_VxLAN_Crm::test_crm_16k_routes[v6_in_v6]:
  skip:
    reason: "VxLAN crm test is not yet supported on multi-ASIC platform. Also this test can only run on some platforms. On Mellanox spc1 platform, due to HW limitation, vxlan ipv6 tunnel is not supported"
    conditions_logical_operator: OR
    conditions:
      - "(is_multi_asic == True) or (platform not in ['x86_64-8102_64h_o-r0', 'x86_64-8101_32fh_o-r0', 'x86_64-mlnx_msn4600c-r0', 'x86_64-mlnx_msn2700-r0', 'x86_64-mlnx_msn2700a1-r0', 'x86_64-kvm_x86_64-r0', 'x86_64-mlnx_msn4700-r0', 'x86_64-nvidia_sn4280-r0', 'x86_64-8102_28fh_dpu_o-r0'])"
      - "asic_gen == 'spc1'"

vxlan/test_vxlan_crm.py::Test_VxLAN_Crm::test_crm_512_nexthop_groups[v4_in_v6]:
  skip:
    reason: "VxLAN crm test is not yet supported on multi-ASIC platform. Also this test can only run on some platforms. On Mellanox spc1 platform, due to HW limitation, vxlan ipv6 tunnel is not supported"
    conditions_logical_operator: OR
    conditions:
      - "(is_multi_asic == True) or (platform not in ['x86_64-8102_64h_o-r0', 'x86_64-8101_32fh_o-r0', 'x86_64-mlnx_msn4600c-r0', 'x86_64-mlnx_msn2700-r0', 'x86_64-mlnx_msn2700a1-r0', 'x86_64-kvm_x86_64-r0', 'x86_64-mlnx_msn4700-r0', 'x86_64-nvidia_sn4280-r0', 'x86_64-8102_28fh_dpu_o-r0'])"
      - "asic_gen == 'spc1'"

vxlan/test_vxlan_crm.py::Test_VxLAN_Crm::test_crm_512_nexthop_groups[v6_in_v6]:
  skip:
    reason: "VxLAN crm test is not yet supported on multi-ASIC platform. Also this test can only run on some platforms. On Mellanox spc1 platform, due to HW limitation, vxlan ipv6 tunnel is not supported"
    conditions_logical_operator: OR
    conditions:
      - "(is_multi_asic == True) or (platform not in ['x86_64-8102_64h_o-r0', 'x86_64-8101_32fh_o-r0', 'x86_64-mlnx_msn4600c-r0', 'x86_64-mlnx_msn2700-r0', 'x86_64-mlnx_msn2700a1-r0', 'x86_64-kvm_x86_64-r0', 'x86_64-mlnx_msn4700-r0', 'x86_64-nvidia_sn4280-r0', 'x86_64-8102_28fh_dpu_o-r0'])"
      - "asic_gen == 'spc1'"

vxlan/test_vxlan_decap.py:
  skip:
    reason: "vxlan support not available for cisco-8122 platforms. Not required on isolated topologies d256u256s2, d96u32s2, d448u15-lag, and d128, as well as their minimzed and -v6 variants."
    conditions_logical_operator: OR
    conditions:
      - "platform in ['x86_64-8122_64eh_o-r0', 'x86_64-8122_64ehf_o-r0']"
      - *noVxlanTopos
  xfail:
    reason: "Skipped due to bug https://github.com/sonic-net/sonic-buildimage/issues/22056"
    conditions:
      - "topo_name in ['t0-isolated-d16u16s1','t0-isolated-d32u32s2'] and https://github.com/sonic-net/sonic-buildimage/issues/22056"

vxlan/test_vxlan_ecmp.py:
  skip:
    reason: "VxLAN ECMP test is not yet supported on multi-ASIC platform. Also this test can only run on some platforms."
    conditions:
      - "(is_multi_asic == True) or (platform not in ['x86_64-8102_64h_o-r0', 'x86_64-8101_32fh_o-r0', 'x86_64-mlnx_msn4600c-r0', 'x86_64-mlnx_msn2700-r0', 'x86_64-mlnx_msn2700a1-r0', 'x86_64-kvm_x86_64-r0', 'x86_64-mlnx_msn4700-r0', 'x86_64-nvidia_sn4280-r0', 'x86_64-8102_28fh_dpu_o-r0'])"

vxlan/test_vxlan_ecmp_switchover.py:
  skip:
    reason: "VxLAN ECMP switchover test is not yet supported on multi-ASIC platform. Also this test can only run on some platforms."
    conditions:
      - "(is_multi_asic == True) or (platform not in ['x86_64-8102_64h_o-r0', 'x86_64-8101_32fh_o-r0', 'x86_64-mlnx_msn4600c-r0', 'x86_64-mlnx_msn2700-r0', 'x86_64-mlnx_msn2700a1-r0', 'x86_64-kvm_x86_64-r0', 'x86_64-mlnx_msn4700-r0', 'x86_64-nvidia_sn4280-r0', 'x86_64-8102_28fh_dpu_o-r0'])"

vxlan/test_vxlan_route_advertisement.py:
  skip:
    reason: "VxLAN route advertisement can only run on cisco , mnlx and marvell-teralynx platforms. "
    conditions:
      - "asic_type not in ['cisco-8000', 'mellanox' , 'marvell-teralynx' , 'vs']"

#######################################
#####           wan_lacp          #####
#######################################
wan/lacp/test_wan_lag_min_link.py::test_lag_min_link:
  skip:
    reason: "Skip test due to there isn't enough port channel or members exists in current topology."
    conditions_logical_operator: OR
    conditions:
      - "len(minigraph_portchannels) < 2"
      - "not any(len(v['members']) > 1 for _, v in minigraph_portchannels.items())"

#######################################
#####             zmq             #####
#######################################
zmq/test_gnmi_zmq.py:
  skip:
    reason: "Test is for smartswitch"
    conditions_logical_operator: or
    conditions:
      - "'arista' in platform"
      - "'isolated' in topo_name"<|MERGE_RESOLUTION|>--- conflicted
+++ resolved
@@ -2769,19 +2769,12 @@
     conditions:
       - "'standalone' in topo_name"
 
-<<<<<<< HEAD
-=======
 lldp/test_lldp.py::test_lldp_neighbor_post_orchagent_reboot:
-  xfail:
-    reason: "Xfail the test due to github issue: https://github.com/sonic-net/sonic-mgmt/issues/19658"
-    conditions:
-    - "https://github.com/sonic-net/sonic-mgmt/issues/19658 and asic_type in ['mellanox', 'nvidia']"
   skip:
     reason: "Not M0/Mx/M1 scenario"
     conditions:
       - "topo_type in ['m0', 'mx', 'm1']"
 
->>>>>>> 22bfcb1f
 #######################################
 #####           macsec            #####
 #######################################
