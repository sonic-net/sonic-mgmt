#######################################
#####            cacl             #####
#######################################
cacl/test_cacl_application.py::test_cacl_application:
  xfail:
    reason: "Image issue on Boradcom dualtor testbeds"
    conditions:
      - "asic_type in ['broadcom']"
      - "topo_name in ['dualtor', 'dualtor-56', 'dualtor-120']"

#######################################
#####            decap            #####
#######################################
decap/test_decap.py::test_decap[ttl=pipe, dscp=uniform]:
  skip:
    reason: "Not supported on backend"
    conditions:
      - "topo_name in ['t1-backend', 't0-backend']"

#######################################
#####         dhcp_relay          #####
#######################################
dhcp_relay/test_dhcpv6_relay.py:
  xfail:
    reason: "Generic internal image feature missing"
    strict: True
    conditions:
      - "asic_type in ['broadcom']"
      - "topo_name in ['dualtor', 'dualtor-56', 'dualtor-120']"

#######################################
#####           dualtor           #####
#######################################
dualtor/test_orchagent_standby_tor_downstream.py::test_downstream_standby_mux_toggle_active:
  xfail:
    reason: "Image issue on Boradcom platforms, but not consistently failing"
    conditions:
      - "asic_type in ['broadcom']"

dualtor/test_tor_ecn.py::test_dscp_to_queue_during_decap_on:
  xfail:
    reason: "Image issue on Boradcom platforms, only fail on some dscp values"
    conditions:
      - "asic_type in ['broadcom']"

dualtor/test_tor_ecn.py::test_ecn_during_decap_on:
  xfail:
    reason: "Test flaky"

#######################################
#####             ecmp            #####
#######################################
ecmp/inner_hashing/test_inner_hashing.py:
  skip:
    reason: "This test can only run on master branch since change in sonic-utility is not backport into 202012 branch yet"
    conditions:
      - "branch not in ['master']"

ecmp/inner_hashing/test_wr_inner_hashing.py:
  skip:
    reason: "This test can only run on master branch since change in sonic-utility is not backport into 202012 branch yet"
    conditions:
      - "branch not in ['master']"

#######################################
#####         everflow            #####
#######################################
everflow/test_everflow_testbed.py::TestEverflowV4IngressAclIngressMirror::test_everflow_dscp_with_policer:
  xfail:
    strict: True
    reason: "Skipping test since mirror with policer is not supported on Cisco 8000 platforms."
    conditions:
      - "asic_type=='cisco-8000'"

#######################################
#####      iface_namingmode       #####
#######################################
iface_namingmode/test_iface_namingmode.py::TestShowPriorityGroup:
  xfail:
    reason: "Platform specific issue"
    strict: True
    conditions:
      - "platform in ['x86_64-cel_e1031-r0']"

iface_namingmode/test_iface_namingmode.py::TestShowQueue::test_show_queue_persistent_watermark:
  xfail:
    reason: "Platform specific issue"
    strict: True
    conditions:
      - "platform in ['x86_64-cel_e1031-r0']"

iface_namingmode/test_iface_namingmode.py::TestShowQueue::test_show_queue_watermark:
  xfail:
    reason: "Platform specific issue"
    strict: True
    conditions:
      - "platform in ['x86_64-cel_e1031-r0']"

#######################################
#####           ntp               #####
#######################################
ntp/test_ntp.py::test_ntp_long_jump_disabled:
  # Due to NTP code bug, long jump will still happen after disable it.
  # Set xfail flag for this test case
  xfail:
    strict: True
    reason: "Known NTP bug"

#######################################
#####         pfcwd               #####
#######################################
pfcwd/test_pfcwd_timer_accuracy.py::TestPfcwdAllTimer::test_pfcwd_timer_accuracy:
  xfail:
    reason: "Test flaky"

pfcwd/test_pfcwd_warm_reboot.py::TestPfcwdWb::test_pfcwd_wb:
  xfail:
    reason: "Test flaky"

#######################################
#####           qos               #####
#######################################
qos/test_pfc_pause.py::test_pfc_pause_lossless:
  # For this test, we use the fanout connected to the DUT to send PFC pause frames.
  # The fanout needs to send PFC frames fast enough so that the queue remains completely paused for the entire duration
  # of the test. The inter packet interval between PFC frames to completely block a queue vary based on link speed and
  # we have seen flakiness in our test runs. Since this test is already covered under the 'ixia' folder where we use a
  # traffic generator to generate pause frames, skipping this here.
  skip:
    reason: "Fanout needs to send PFC frames fast enough to completely pause the queue"

qos/test_qos_sai.py:
  skip:
    reason: "qos_sai tests not supported on t1 topo"
    conditions:
      - "asic_type in ['barefoot'] and topo_type in ['t1']"

qos/test_qos_sai.py::TestQosSai::testQosSaiHeadroomPoolSize[None]:
  xfail:
    reason: "Image issue on Arista platforms"
    conditions:
      - "platform in ['x86_64-arista_7050cx3_32s']"

qos/test_qos_sai.py::TestQosSai::testQosSaiHeadroomPoolWatermark[None]:
  xfail:
    reason: "Image issue on Arista platforms"
    conditions:
      - "platform in ['x86_64-arista_7050cx3_32s']"

qos/test_qos_sai.py::TestQosSai::testQosSaiPgSharedWatermark[None-wm_pg_shared_lossy]:
  xfail:
    reason: "Image issue on Arista platforms"
    conditions:
      - "platform in ['x86_64-arista_7050cx3_32s']"

#######################################
#####         restapi             #####
#######################################
restapi/test_restapi.py:
  skip:
    reason: "Only supported on Mellanox"
    conditions:
      - "asic_type not in ['mellanox']"

#######################################
#####           route             #####
#######################################
route/test_static_route.py::test_static_route_ecmp_ipv6:
  # This test case may fail due to a known issue https://github.com/Azure/sonic-buildimage/issues/4930.
  # Temporarily disabling the test case due to the this issue.
  skip:
    reason: "Test case may fail due to a known issue"
    conditions: https://github.com/Azure/sonic-buildimage/issues/4930

#######################################
#####      show_techsupport       #####
#######################################
show_techsupport/test_techsupport.py::test_techsupport[:
  xfail:
    reason: "Generic internal image issue"
    strict: True
    conditions:
      - "branch in ['internal-202012']"
      - "build_version <= '20201231.33'"

#######################################
#####             ssh             #####
#######################################
ssh/test_ssh_stress.py::test_ssh_stress:
  # This test is not stable, skip it for now.
  # known issue: https://github.com/paramiko/paramiko/issues/1508
  skip:
    reason: "This test failed intermittent due to known issue of paramiko, skip for now"
    conditions: https://github.com/paramiko/paramiko/issues/1508

<<<<<<< HEAD
#######################################
#####     sub_port_interfaces     #####
#######################################
=======
sub_port_interfaces:
  skip:
    reason: "sub port interfaces test is not yet supported on multi-ASIC platform"
    conditions:
      - "is_multi_asic==True"

>>>>>>> 180d8911
sub_port_interfaces/test_sub_port_interfaces.py::TestSubPorts::test_tunneling_between_sub_ports:
  skip:
    reason: "Cisco 8000 platform does not support DSCP PIPE Mode for IPinIP Tunnels"
    conditions:
      - "asic_type=='cisco-8000'"

#######################################
#####             syslog          #####
#######################################
syslog/test_syslog.py:
  xfail:
    reason: "Generic internal image issue"
    conditions:
      - "branch in ['internal-202012']"
      - "build_version <= '20201231.33'"
  skip:
    reason: "Testcase enhancements needed for backend topo"
    conditions:
      - "topo_name in ['t0-backend', 't1-backend']"
      - https://github.com/Azure/sonic-mgmt/issues/4469

#######################################
#####         system_health       #####
#######################################
system_health/test_system_health.py::test_service_checker_with_process_exit:
  xfail:
    strict: True
    conditions:
      - "branch in ['internal-202012']"
      - "build_version <= '20201231.44'"<|MERGE_RESOLUTION|>--- conflicted
+++ resolved
@@ -193,18 +193,15 @@
     reason: "This test failed intermittent due to known issue of paramiko, skip for now"
     conditions: https://github.com/paramiko/paramiko/issues/1508
 
-<<<<<<< HEAD
 #######################################
 #####     sub_port_interfaces     #####
 #######################################
-=======
 sub_port_interfaces:
   skip:
     reason: "sub port interfaces test is not yet supported on multi-ASIC platform"
     conditions:
       - "is_multi_asic==True"
 
->>>>>>> 180d8911
 sub_port_interfaces/test_sub_port_interfaces.py::TestSubPorts::test_tunneling_between_sub_ports:
   skip:
     reason: "Cisco 8000 platform does not support DSCP PIPE Mode for IPinIP Tunnels"
