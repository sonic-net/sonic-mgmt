--- conflicted
+++ resolved
@@ -1636,21 +1636,14 @@
 
 pfcwd/test_pfcwd_warm_reboot.py:
    skip:
-<<<<<<< HEAD
-     reason: "Warm Reboot is not supported in T2 or in standalone topos. / Pfcwd tests skipped on m0/mx testbed. / Pfcwd warm reboot is not supported on cisco-8000 platform."
-=======
-     reason: "Warm Reboot is not supported in T2 or in standalone topos. / Pfcwd tests skipped on m0/mx testbed. / Warm reboot is not required for 202412"
->>>>>>> 2d8cdc82
+     reason: "Warm Reboot is not supported in T2 or in standalone topos. / Pfcwd tests skipped on m0/mx testbed. / Warm reboot is not required for 202412 / Pfcwd warm reboot is not supported on cisco-8000 platform."
      conditions_logical_operator: or
      conditions:
         - "'t2' in topo_name"
         - "'standalone' in topo_name"
         - "topo_type in ['m0', 'mx']"
-<<<<<<< HEAD
         - "asic_type in ['cisco-8000']"
-=======
         - "release in ['202412']"
->>>>>>> 2d8cdc82
    xfail:
      reason: "Warm Reboot is not supported in dualtor and has a known issue on 202305 branch"
      conditions:
