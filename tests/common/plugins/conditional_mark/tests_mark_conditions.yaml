#######################################
#####          cutsom_acl         #####
#######################################
acl:
  skip:
    reason: "Acl testsuite is still not enabled for macsec enable sonic-mgmt run"
    conditions:
      - "macsec_en==True"

acl/custom_acl_table/test_custom_acl_table.py:
  skip:
    reason: "Custom ACL not supported on older releases or dualtor setup"
    conditions_logical_operator: or
    conditions:
      - "release in ['201811', '201911', '202012']"
      - "'dualtor' in topo_name"

#######################################
#####            acl              #####
#######################################
acl/null_route/test_null_route_helper.py:
  skip:
    reason: "Skip running on dualtor testbed"
    conditions:
      - "'dualtor' in topo_name"

acl/test_acl_outer_vlan.py:
  #Outer VLAN id match support is planned for future release with SONIC on Cisco 8000
  #For the current release, will mark the related test cases as XFAIL
  xfail:
    reason: "Cisco platform does not support ACL Outer VLAN ID tests"
    conditions:
      - "asic_type in ['cisco-8000']"
  skip:
    reason: "Skip running on dualtor testbed"
    conditions:
      - "'dualtor' in topo_name"

#######################################
#####            arp              #####
#######################################
arp/test_arp_dualtor.py::test_proxy_arp_for_standby_neighbor:
  skip:
    reason: "`accept_untracked_na` currently only available in 202012"
    conditions:
      - "release not in ['202012']"

arp/test_neighbor_mac_noptf.py:
  skip:
    reason: "Not supported in standalone topologies."
    conditions:
      - "'standalone' in topo_name"

arp/test_unknown_mac.py:
  skip:
    reason: "Behavior on cisco-8000 & (Marvell) platform for unknown MAC is flooding rather than DROP, hence skipping."
    conditions:
      - "asic_type in ['cisco-8000','marvell-teralynx']"

arp/test_wr_arp.py:
  skip:
    reason: "Warm reboot is broken on dualtor topology. Device fails to recover by sanity check. Skipping for now. Not supported in standalone topos / Warm reboot is not required for 202412"
    conditions_logical_operator: or
    conditions:
      - "https://github.com/sonic-net/sonic-buildimage/issues/16502 and 'dualtor' in topo_name"
      - "'standalone' in topo_name"
      - "release in ['202412']"

#######################################
#####            bfd              #####
#######################################
bfd/test_bfd.py:
  skip:
    reason: "Test not supported for platforms other than Nvidia 4600c/4700/5600 and cisco-8102. Skipping the test / KVM do not support bfd test"
    conditions_logical_operator: or
    conditions:
      -  "(release in ['201811', '201911']) or (platform not in ['x86_64-mlnx_msn4600c-r0', 'x86_64-mlnx_msn4700-r0', 'x86_64-nvidia_sn5600-r0', 'x86_64-8102_64h_o-r0', 'x86_64-8101_32fh_o-r0'])"
      - "asic_type in ['vs']"

bfd/test_bfd.py::test_bfd_basic:
  skip:
    reason: "Test not supported for cisco as it doesnt support single hop BFD
             and not supported for platforms other than Nvidia 4600c/4700/5600. Skipping the test / KVM do not support bfd test"
    conditions_logical_operator: or
    conditions:
      - "platform in ['x86_64-8102_64h_o-r0', 'x86_64-8101_32fh_o-r0', 'x86_64-8111_32eh_o-r0', 'x86_64-8122_64eh_o-r0', 'x86_64-8122_64ehf_o-r0']"
      - "platform not in ['x86_64-mlnx_msn4600c-r0', 'x86_64-mlnx_msn4700-r0', 'x86_64-nvidia_sn5600-r0', 'x86_64-8102_64h_o-r0', 'x86_64-8101_32fh_o-r0']"
      - "release in ['201811', '201911']"
      - "asic_type in ['vs']"

bfd/test_bfd.py::test_bfd_echo_mode:
  skip:
    reason: "https://github.com/sonic-net/sonic-mgmt/issues/14087 / KVM do not support bfd test"
    conditions_logical_operator: or
    conditions:
      - "https://github.com/sonic-net/sonic-mgmt/issues/14087"
      - "asic_type in ['vs']"

bfd/test_bfd.py::test_bfd_scale:
  skip:
    reason: "Test is not verified for cisco-8111 and cisco-8122 yet.
             and not supported for platforms other than Nvidia 4600c/4700/5600. Skipping the test / KVM do not support bfd test"
    conditions_logical_operator: or
    conditions:
      - "platform in ['x86_64-8111_32eh_o-r0', 'x86_64-8122_64eh_o-r0', 'x86_64-8122_64ehf_o-r0']"
      - "platform not in ['x86_64-mlnx_msn4600c-r0', 'x86_64-mlnx_msn4700-r0', 'x86_64-nvidia_sn5600-r0', 'x86_64-8102_64h_o-r0', 'x86_64-8101_32fh_o-r0']"
      - "release in ['201811', '201911']"
      - "asic_type in ['vs']"

bfd/test_bfd_static_route.py:
  skip:
    reason: "Only supported on multi-asic system & Cisco LCs."
    conditions:
      - "(is_multi_asic is False) or (hwsku not in ['Cisco-88-LC0-36FH-M-O36', 'Cisco-8800-LC-48H-C48', 'Cisco-88-LC0-36FH-O36'])"

bfd/test_bfd_traffic.py:
  skip:
    reason: "Test only supported on Cisco 8800 platforms."
    conditions:
      - "asic_type not in ['cisco-8000']"

#######################################
#####            bgp              #####
#######################################
bgp/test_bgp_allow_list.py:
  skip:
    reason: "Only supported on t1 topo. But Cisco 8111 or 8122 T1(compute ai) platform is not supported."
    conditions_logical_operator: or
    conditions:
      - "'t1' not in topo_type"
      - "platform in ['x86_64-8111_32eh_o-r0', 'x86_64-8122_64eh_o-r0', 'x86_64-8122_64ehf_o-r0']"

bgp/test_bgp_bbr.py:
  skip:
    reason: "Only supported on t1 topo. But Cisco 8111 or 8122 T1(compute ai) platform is not supported."
    conditions_logical_operator: or
    conditions:
      - "'t1' not in topo_type"
      - "platform in ['x86_64-8111_32eh_o-r0', 'x86_64-8122_64eh_o-r0', 'x86_64-8122_64ehf_o-r0']"

bgp/test_bgp_gr_helper.py:
  skip:
    reason: 'bgp graceful restarted is not a supported feature for T2'
    conditions:
      - "'t2' in topo_name"

bgp/test_bgp_multipath_relax.py:
  skip:
    reason: "Not supported topology backend."
    conditions:
      - "'backend' in topo_name"

bgp/test_bgp_port_disable.py:
  skip:
    reason: "Not supperted on master."
    conditions:
      - "release in ['master']"

bgp/test_bgp_queue.py:
  skip:
    reason: "Not supported on mgmt device"
    conditions:
      - "topo_type in ['m0', 'mx']"

bgp/test_bgp_router_id.py:
  skip:
    reason: "Not supported on multi-asic"
    conditions:
      - "is_multi_asic==True"

bgp/test_bgp_slb.py:
  skip:
    reason: "Skip over topologies which doesn't support slb."
    conditions:
     - "'backend' in topo_name or 'mgmttor' in topo_name"

bgp/test_bgp_slb.py::test_bgp_slb_neighbor_persistence_across_advanced_reboot:
  skip:
    reason: "Skip it on dual tor since it got stuck during warm reboot due to known issue on master and internal image
             or over topologies which doesn't support slb."
    conditions_logical_operator: or
    conditions:
      - "topo_name in ['dualtor', 'dualtor-56', 'dualtor-120', 'dualtor-aa', 'dualtor-aa-56'] and https://github.com/sonic-net/sonic-mgmt/issues/9201"
      - "'backend' in topo_name or 'mgmttor' in topo_name"

bgp/test_bgp_speaker.py:
  skip:
    reason: "Not supported on topology backend."
    conditions:
      - "'backend' in topo_name"

bgp/test_bgp_suppress_fib.py:
  skip:
    reason: "Not supported before release 202411."
    conditions_logical_operator: or
    conditions:
      - "release in ['201811', '201911', '202012', '202205', '202211', '202305', '202311', '202405', 'master']"
      - "asic_type in ['vs'] and https://github.com/sonic-net/sonic-mgmt/issues/14449"

bgp/test_bgpmon.py:
  skip:
    reason: "Not supported on T2 topology or topology backend"
    conditions:
      - "'backend' in topo_name or 't2' in topo_name"

bgp/test_bgpmon_v6.py::test_bgpmon_no_ipv6_resolve_via_default:
  skip:
    reason: "Not applicable for passive bgpmon_v6"

bgp/test_traffic_shift.py::test_load_minigraph_with_traffic_shift_away:
  skip:
    reason: "Test is flaky and causing PR test to fail unnecessarily"
    conditions:
      - "asic_type in ['vs']"
      - https://github.com/sonic-net/sonic-mgmt/issues/6471

#######################################
#####            cacl             #####
#######################################
cacl/test_cacl_application.py::test_cacl_application_dualtor:
  skip:
    reason: "test_cacl_application_dualtor is only supported on dualtor topology"
    conditions:
      - "topo_name not in ['dualtor', 'dualtor-56', 'dualtor-64', 'dualtor-64-breakout', 'dualtor-120']"

cacl/test_cacl_application.py::test_cacl_application_nondualtor:
  skip:
    reason: "test_cacl_application is only supported on non dualtor topology"
    conditions:
      - "topo_name in ['dualtor', 'dualtor-56', 'dualtor-64', 'dualtor-120']"

cacl/test_cacl_application.py::test_multiasic_cacl_application:
  skip:
    reason: "test_multiasic_cacl_application is only supported on multi-ASIC platform"
    conditions:
      - "not is_multi_asic"

cacl/test_ebtables_application.py:
  skip:
    reason: "Ebtables shouldn't be installed in KVM which blocks L2 forwarding, skip in PR testing"
    conditions:
      - "asic_type in ['vs']"

#######################################
#####           configlet         #####
#######################################
configlet/test_add_rack.py:
  skip:
    reason: "AddRack is not yet supported on multi-ASIC platform"
    conditions:
      - "is_multi_asic==True"

container_hardening/test_container_hardening.py::test_container_privileged:
  skip:
    reason: "Not supported on 202305 and older releases"
    conditions:
      - "release in ['201811', '201911', '202012', '202205', '202211', '202305']"

#######################################
#####            copp             #####
#######################################
copp/test_copp.py:
  skip:
    reason: "Topology not supported by COPP tests"
    conditions:
      - "(topo_name not in ['dualtor-aa', 'dualtor-aa-64-breakout', 'ptf32', 'ptf64', 't0', 't0-64', 't0-52', 't0-116', 't1', 't1-lag', 't1-64-lag', 't1-56-lag', 't1-backend', 'm0', 'm0-2vlan', 'mx'] and 't2' not in topo_type)"

copp/test_copp.py::TestCOPP::test_add_new_trap:
  skip:
    reason: "Copp test_add_new_trap is not yet supported on these testbeds"
    conditions_logical_operator: or
    conditions:
      - "is_multi_asic==True"
      - "(topo_name not in ['ptf32', 'ptf64', 't0', 't0-64', 't0-52', 't0-116', 't1', 't1-lag', 't1-64-lag', 't1-56-lag', 't1-backend', 'm0', 'm0-2vlan', 'mx'] and 't2' not in topo_type)"

copp/test_copp.py::TestCOPP::test_remove_trap:
  skip:
    reason: "Copp test_remove_trap is not yet supported on these testbeds"
    conditions_logical_operator: or
    conditions:
      - "is_multi_asic==True"
      - "(topo_name not in ['ptf32', 'ptf64', 't0', 't0-64', 't0-52', 't0-116', 't1', 't1-lag', 't1-64-lag', 't1-56-lag', 't1-backend', 'm0', 'm0-2vlan', 'mx'] and 't2' not in topo_type)"

copp/test_copp.py::TestCOPP::test_trap_config_save_after_reboot:
  skip:
    conditions_logical_operator: or
    reason: "Copp test_trap_config_save_after_reboot is not yet supported on these testbeds or not supported after docker_inram enabled"
    conditions:
      - "is_multi_asic==True"
      - "build_version.split('.')[0].isdigit() and int(build_version.split('.')[0]) == 20220531 and int(build_version.split('.')[1]) > 27 and hwsku in ['Arista-7050-QX-32S', 'Arista-7050QX32S-Q32', 'Arista-7050-QX32', 'Arista-7050QX-32S-S4Q31', 'Arista-7060CX-32S-D48C8', 'Arista-7060CX-32S-C32', 'Arista-7060CX-32S-Q32', 'Arista-7060CX-32S-C32-T1']"
      - "build_version.split('.')[0].isdigit() and int(build_version.split('.')[0]) > 20220531 and hwsku in ['Arista-7050-QX-32S', 'Arista-7050QX32S-Q32', 'Arista-7050-QX32', 'Arista-7050QX-32S-S4Q31', 'Arista-7060CX-32S-D48C8', 'Arista-7060CX-32S-C32', 'Arista-7060CX-32S-Q32', 'Arista-7060CX-32S-C32-T1']"
      - "(topo_name not in ['ptf32', 'ptf64', 't0', 't0-64', 't0-52', 't0-116', 't1', 't1-lag', 't1-64-lag', 't1-56-lag', 't1-backend', 'm0', 'm0-2vlan', 'mx'] and 't2' not in topo_type)"

copp/test_copp.py::TestCOPP::test_trap_neighbor_miss:
  skip:
    reason: "Copp test_trap_neighbor_miss is not supported on this topology"
    conditions:
      - "(topo_name not in ['t0', 't0-64', 't0-52', 't0-116'])"

#######################################
#####            crm              #####
#######################################
crm/test_crm.py::test_crm_fdb_entry:
  skip:
    reason: "Unsupported topology, expected to run only on 'T0*' or 'M0/MX' topology"
    conditions:
      - "'t0' not in topo_name and topo_type not in ['m0', 'mx']"

#######################################
#####           dash              #####
#######################################
dash/crm/test_dash_crm.py:
  skip:
    reason: "Currently dash tests are not supported on KVM"
    conditions:
      - "asic_type in ['vs'] and https://github.com/sonic-net/sonic-mgmt/issues/16407"

dash/test_dash_acl.py:
  skip:
    reason: "Currently dash tests are not supported on KVM"
    conditions:
      - "asic_type in ['vs'] and https://github.com/sonic-net/sonic-mgmt/issues/16407"

dash/test_dash_disable_enable_eni.py:
  skip:
    reason: "Currently dash tests are not supported on KVM"
    conditions:
      - "asic_type in ['vs'] and https://github.com/sonic-net/sonic-mgmt/issues/16407"

dash/test_relaxed_match_negative.py:
  skip:
    reason: "Currently dash tests are not supported on KVM"
    conditions:
      - "asic_type in ['vs'] and https://github.com/sonic-net/sonic-mgmt/issues/16407"

#######################################
#####            decap            #####
#######################################
decap/test_decap.py::test_decap[ttl=pipe, dscp=pipe, vxlan=disable]:
  skip:
    reason: "Not supported on broadcom after 201911 release, mellanox all releases and cisco-8000 all releases and marvell asics"
    conditions:
      - "(asic_type in ['broadcom'] and release not in ['201811', '201911']) or (asic_type in ['mellanox']) or (asic_type in ['cisco-8000'])"

decap/test_decap.py::test_decap[ttl=pipe, dscp=pipe, vxlan=set_unset]:
  skip:
    reason: "Not supported on broadcom after 201911 release, mellanox all releases and cisco-8000 all releases and marvell asics"
    conditions:
      - "(asic_type in ['broadcom'] and release not in ['201811', '201911']) or (asic_type in ['mellanox']) or (asic_type in ['cisco-8000']) or (asic_type in ['marvell'])"

decap/test_decap.py::test_decap[ttl=pipe, dscp=uniform, vxlan=disable]:
  skip:
    conditions_logical_operator: or
    reason: "Not supported on backend, broadcom before 202012 release, marvell-teralynx platform. Skip 7260CX3 T1 topo in 202305 release"
    conditions:
      - "(topo_name in ['t1-backend', 't0-backend']) or (asic_type in ['broadcom'] and release in ['201811', '201911']) or asic_type in ['marvell-teralynx']"
      - "'7260CX3' in hwsku and release in ['202305'] and 't1' in topo_type"

decap/test_decap.py::test_decap[ttl=pipe, dscp=uniform, vxlan=set_unset]:
  skip:
    reason: "Not supported on backend, T2 topologies , broadcom platforms before 202012 release, marvell-teralynx, x86_64-8111_32eh_o-r0 platform. Skip on mellanox dualtor setups for github issue #9646. Skip on 7260CX3 T1 topo in 202305 release"
    conditions_logical_operator: or
    conditions:
      - "('t2' in topo_name) or (topo_name in ['t1-backend', 't0-backend']) or (asic_type in ['broadcom'] and release in ['201811', '201911']) or asic_type in ['marvell-teralynx'] or platform in ['x86_64-8111_32eh_o-r0']"
      - "https://github.com/sonic-net/sonic-mgmt/issues/9646 and 'dualtor' in topo_name and asic_type in ['mellanox']"
      - "'7260CX3' in hwsku and release in ['202305'] and 't1' in topo_type"

decap/test_decap.py::test_decap[ttl=uniform, dscp=pipe, vxlan=disable]:
  skip:
    reason: "Not supported uniform ttl mode"

decap/test_decap.py::test_decap[ttl=uniform, dscp=pipe, vxlan=set_unset]:
  skip:
    reason: "Not supported uniform ttl mode"

decap/test_decap.py::test_decap[ttl=uniform, dscp=uniform, vxlan=disable]:
  skip:
    reason: "Not supported uniform ttl mode"

decap/test_decap.py::test_decap[ttl=uniform, dscp=uniform, vxlan=set_unset]:
  skip:
    reason: "Not supported uniform ttl mode"

decap/test_subnet_decap.py::test_vlan_subnet_decap:
  skip:
    reason: "Supported only on T0 topology with KVM or broadcom td3 asic or mellanox asic, and available for 202405 release and later, need to skip on KVM testbed since subnet_decap feature haven't been added into yang model"
    conditions_logical_operator: or
    conditions:
      - "topo_type not in ['t0']"
      - "asic_type not in ['vs', 'mellanox'] and asic_gen not in ['td3']"
      - "asic_type in ['vs'] and https://github.com/sonic-net/sonic-buildimage/issues/21090"
      - "release in ['202012', '202205', '202305', '202311']"

#######################################
#####         dhcp_relay        #####
#######################################
dhcp_relay/test_dhcp_relay.py:
  skip:
    reason: "Need to skip for Cisco backend platform"
    conditions:
      - "platform in ['x86_64-8111_32eh_o-r0', 'x86_64-8122_64eh_o-r0', 'x86_64-8122_64ehf_o-r0']"

dhcp_relay/test_dhcp_relay.py::test_dhcp_relay_after_link_flap:
  skip:
    reason: "Skip test_dhcp_relay_after_link_flap on dualtor or platform x86_64-8111_32eh_o-r0"
    conditions_logical_operator: or
    conditions:
      - "'dualtor' in topo_name"
      - "platform in ['x86_64-8111_32eh_o-r0']"

dhcp_relay/test_dhcp_relay.py::test_dhcp_relay_random_sport:
  skip:
    reason: "Skip test_dhcp_relay_random_sport on dualtor in 201811 and 201911 or platform x86_64-8111_32eh_o-r0"
    conditions_logical_operator: or
    conditions:
      - "'dualtor' in topo_name and release in ['201811', '201911']"
      - "platform in ['x86_64-8111_32eh_o-r0']"

dhcp_relay/test_dhcp_relay.py::test_dhcp_relay_start_with_uplinks_down:
  skip:
    reason: "Skip test_dhcp_relay_start_with_uplinks_down on dualtor or platform x86_64-8111_32eh_o-r0"
    conditions_logical_operator: or
    conditions:
      - "'dualtor' in topo_name"
      - "platform in ['x86_64-8111_32eh_o-r0']"

dhcp_relay/test_dhcp_relay.py::test_dhcp_relay_unicast_mac:
  skip:
    reason: "Skip test_dhcp_relay_unicast_mac on dualtor or platform x86_64-8111_32eh_o-r0"
    conditions_logical_operator: or
    conditions:
      - "'dualtor' in topo_name and release in ['201811', '201911']"
      - "platform in ['x86_64-8111_32eh_o-r0']"

dhcp_relay/test_dhcp_relay_stress.py::test_dhcp_relay_restart_with_stress:
  skip:
    reason: "Skip due to flaky issue"
    conditions:
      - "asic_type in ['vs']"
      - "https://github.com/sonic-net/sonic-mgmt/issues/16450"

dhcp_relay/test_dhcp_relay_stress.py::test_dhcp_relay_stress:
  skip:
    reason: "1. Need to skip for platform armhf-nokia_ixs7215_52x-r0 due to buffer issues
             2. Need to skip for KVM due to low performance"
    conditions_logical_operator: or
    conditions:
      - "platform in ['armhf-nokia_ixs7215_52x-r0']"
      - "asic_type in ['vs']"

dhcp_relay/test_dhcp_relay_stress.py::test_dhcp_relay_stress[discover]:
  skip:
    reason: "Testcase ignored due to github issue: https://github.com/sonic-net/sonic-mgmt/issues/14851"
    conditions:
      - "https://github.com/sonic-net/sonic-mgmt/issues/14851"

dhcp_relay/test_dhcp_relay_stress.py::test_dhcp_relay_stress[request]:
  skip:
    reason: "Testcase ignored due to github issue: https://github.com/sonic-net/sonic-mgmt/issues/14851"
    conditions:
      - "https://github.com/sonic-net/sonic-mgmt/issues/14851"

dhcp_relay/test_dhcpv6_relay.py:
  skip:
    reason: "Need to skip for platform x86_64-8111_32eh_o-r0"
    conditions:
      - "platform in ['x86_64-8111_32eh_o-r0']"

dhcp_relay/test_dhcpv6_relay.py::TestDhcpv6RelayWithMultipleVlan:
  skip:
    reason: "skip the multiple vlan test on aa dualtor as interface state is not aa after vlan split"
    conditions:
      - "'dualtor-aa' in topo_name"

#######################################
#####         drop_packets        #####
#######################################
drop_packets:
  skip:
    reason: "M0/MX topo does not support drop_packets"
    conditions:
      - "topo_type in ['m0', 'mx']"

#######################################
#####           dualtor           #####
#######################################
dualtor/test_ipinip.py::test_encap_with_mirror_session:
  xfail:
     reason: "Testcase ignored on dualtor-aa topology and mellanox setups due to Github issue: https://github.com/sonic-net/sonic-mgmt/issues/8577"
     conditions:
       - https://github.com/sonic-net/sonic-mgmt/issues/8577
       - "'dualtor-aa' in topo_name and asic_type in ['mellanox']"

dualtor/test_orch_stress.py:
  skip:
    reason: "This testcase is designed for single tor testbed with mock dualtor config."
    conditions:
      - "(topo_type not in ['t0']) or ('dualtor' in topo_name)"

dualtor/test_orchagent_active_tor_downstream.py:
  skip:
    reason: "This testcase is designed for single tor testbed with mock dualtor config."
    conditions:
      - "(topo_type not in ['t0']) or ('dualtor' in topo_name)"

dualtor/test_orchagent_active_tor_downstream.py::test_downstream_ecmp_nexthops:
  skip:
    reason: "On Mellanox SPC1 platforms, due to HW limitation, the hierarchy ecmp behavior is not exactly as expected
             in the test case. / This testcase is designed for single tor testbed with mock dualtor config."
    conditions_logical_operator: or
    conditions:
      - "asic_gen == 'spc1'"
      - "(topo_type not in ['t0']) or ('dualtor' in topo_name)"

dualtor/test_orchagent_mac_move.py:
  skip:
    reason: "This testcase is designed for single tor testbed with mock dualtor config."
    conditions:
      - "(topo_type not in ['t0']) or ('dualtor' in topo_name)"

dualtor/test_orchagent_slb.py:
  skip:
    reason: "KVM do not support dualtor tunnel functionality, lower tor bgp verify would fail."
    conditions:
      - "asic_type in ['vs']"

dualtor/test_orchagent_standby_tor_downstream.py::test_downstream_standby_mux_toggle_active:
  skip:
    reason: "This testcase is designed for single tor testbed with mock dualtor config."
    conditions:
      - "(topo_type not in ['t0']) or ('dualtor' in topo_name)"
  xfail:
    reason: "Image issue on Boradcom platforms, but not consistently failing"
    conditions:
      - "asic_type in ['broadcom']"

dualtor/test_orchagent_standby_tor_downstream.py::test_standby_tor_downstream:
  skip:
    reason: "This testcase is designed for single tor testbed with mock dualtor config."
    conditions:
      - "(topo_type not in ['t0']) or ('dualtor' in topo_name)"

dualtor/test_orchagent_standby_tor_downstream.py::test_standby_tor_downstream_bgp_recovered:
  skip:
    reason: "This testcase is designed for single tor testbed with mock dualtor config."
    conditions:
      - "(topo_type not in ['t0']) or ('dualtor' in topo_name)"

dualtor/test_orchagent_standby_tor_downstream.py::test_standby_tor_downstream_loopback_route_readded:
  skip:
    reason: "This testcase is designed for single tor testbed with mock dualtor config."
    conditions:
      - "(topo_type not in ['t0']) or ('dualtor' in topo_name)"

dualtor/test_orchagent_standby_tor_downstream.py::test_standby_tor_downstream_t1_link_recovered:
  skip:
    reason: "This testcase is designed for single tor testbed with mock dualtor config."
    conditions:
      - "(topo_type not in ['t0']) or ('dualtor' in topo_name)"

dualtor/test_orchagent_standby_tor_downstream.py::test_standby_tor_remove_neighbor_downstream_standby:
  skip:
    reason: "This testcase is designed for single tor testbed with mock dualtor config."
    conditions:
      - "(topo_type not in ['t0']) or ('dualtor' in topo_name)"

dualtor/test_standby_tor_upstream_mux_toggle.py:
  skip:
    reason: "This testcase is designed for single tor testbed with mock dualtor config."
    conditions:
      - "(topo_type not in ['t0']) or ('dualtor' in topo_name)"

dualtor/test_switchover_failure.py:
  skip:
    reason: "Test in KVM has a high failure rate, skip with Github issue."
    conditions:
      - "asic_type in ['vs']"
      - https://github.com/sonic-net/sonic-mgmt/issues/14247

dualtor/test_tor_ecn.py::test_dscp_to_queue_during_encap_on_standby:
  xfail:
     reason: "Testcase ignored on dualtor-aa topology and mellanox setups due to Github issue: https://github.com/sonic-net/sonic-mgmt/issues/8577"
     conditions:
       - https://github.com/sonic-net/sonic-mgmt/issues/8577
       - "'dualtor-aa' in topo_name and asic_type in ['mellanox']"

dualtor/test_tor_ecn.py::test_ecn_during_encap_on_standby:
  xfail:
     reason: "Testcase ignored on dualtor-aa topology and mellanox setups due to Github issue: https://github.com/sonic-net/sonic-mgmt/issues/8577"
     conditions:
       - https://github.com/sonic-net/sonic-mgmt/issues/8577
       - "'dualtor-aa' in topo_name and asic_type in ['mellanox']"

dualtor/test_tunnel_memory_leak.py::test_tunnel_memory_leak:
  skip:
    reason: "Testcase ignored on dualtor-64 topology due to Github issue: https://github.com/sonic-net/sonic-mgmt/issues/11403"
    conditions:
      - "https://github.com/sonic-net/sonic-mgmt/issues/11403 and 'dualtor-64' in topo_name"

dualtor_io:
  skip:
    reason: "Testcase could only be executed on dualtor testbed."
    conditions:
      - "'dualtor' not in topo_name"

dualtor_io/test_grpc_server_failure.py:
  skip:
    reason: "This test only support on dualtor-aa testbed"
    conditions:
      - "'dualtor-aa' not in topo_name"

dualtor_io/test_link_failure.py::test_active_link_admin_down_config_reload_link_up_downstream_standby[active-active]:
  xfail:
    reason: "Testcase ignored on mellanox setups due to github issue: https://github.com/sonic-net/sonic-buildimage/issues/16161"
    conditions:
      - "https://github.com/sonic-net/sonic-buildimage/issues/16161 and asic_type in ['mellanox']"

dualtor_io/test_link_failure.py::test_active_link_down_downstream_active:
  xfail:
    reason: "Testcase ignored on Nvidia platforms due to github issue: https://github.com/sonic-net/sonic-mgmt/issues/8272"
    conditions:
      - https://github.com/sonic-net/sonic-mgmt/issues/8272
      - "asic_type in ['mellanox']"
  skip:
    reason: "KVM testbed do not support shutdown fanout interface action / Testcase could only be executed on dualtor testbed."
    conditions:
      - "asic_type in ['vs'] or 'dualtor' not in topo_name"

dualtor_io/test_link_failure.py::test_active_link_down_downstream_active_soc:
  xfail:
    reason: "Testcase ignored on Nvidia platforms due to github issue: https://github.com/sonic-net/sonic-mgmt/issues/8272"
    conditions:
      - https://github.com/sonic-net/sonic-mgmt/issues/8272
      - "asic_type in ['mellanox']"
  skip:
    reason: "KVM testbed do not support shutdown fanout interface action / Testcase could only be executed on dualtor testbed."
    conditions:
      - "asic_type in ['vs'] or 'dualtor' not in topo_name"

dualtor_io/test_link_failure.py::test_active_link_down_downstream_standby:
  xfail:
    reason: "Testcase ignored on Nvidia platforms due to github issue: https://github.com/sonic-net/sonic-mgmt/issues/8272"
    conditions:
      - https://github.com/sonic-net/sonic-mgmt/issues/8272
      - "asic_type in ['mellanox']"
  skip:
    reason: "KVM testbed do not support shutdown fanout interface action / Testcase could only be executed on dualtor testbed."
    conditions:
      - "asic_type in ['vs'] or 'dualtor' not in topo_name"

dualtor_io/test_link_failure.py::test_active_link_down_upstream:
  skip:
    reason: "KVM testbed do not support shutdown fanout interface action / Testcase could only be executed on dualtor testbed."
    conditions:
      - "asic_type in ['vs'] or 'dualtor' not in topo_name"

dualtor_io/test_link_failure.py::test_active_link_down_upstream_soc:
  skip:
    reason: "KVM testbed do not support shutdown fanout interface action / Testcase could only be executed on dualtor testbed."
    conditions:
      - "asic_type in ['vs'] or 'dualtor' not in topo_name"

dualtor_io/test_link_failure.py::test_standby_link_down_downstream_active:
  skip:
    reason: "KVM testbed do not support shutdown fanout interface action / Testcase could only be executed on dualtor testbed."
    conditions:
      - "asic_type in ['vs'] or 'dualtor' not in topo_name"

dualtor_io/test_link_failure.py::test_standby_link_down_downstream_standby:
  skip:
    reason: "KVM testbed do not support shutdown fanout interface action / Testcase could only be executed on dualtor testbed."
    conditions:
      - "asic_type in ['vs'] or 'dualtor' not in topo_name"

dualtor_io/test_link_failure.py::test_standby_link_down_upstream:
  skip:
    reason: "KVM testbed do not support shutdown fanout interface action / Testcase could only be executed on dualtor testbed."
    conditions:
      - "asic_type in ['vs'] or 'dualtor' not in topo_name"

dualtor_io/test_normal_op.py:
  skip:
    reason: "KVM do not support dualtor tunnel functionality, verify DB status would fail. Temporarily skip in PR testing"
    conditions:
      - "asic_type in ['vs']"

dualtor_io/test_tor_bgp_failure.py:
  skip:
    reason: "Skip on kvm due to an issue."
    conditions:
      - "asic_type in ['vs'] and https://github.com/sonic-net/sonic-mgmt/issues/16448"

dualtor_io/test_tor_failure.py:
  skip:
    reason: "This script would toggle PDU, which is not supported on KVM."
    conditions:
      - "asic_type in ['vs']"

dualtor_mgmt/test_dualtor_bgp_update_delay.py:
  xfail:
    reason: "Has flaky issue on kvm testbed"
    conditions:
      - asic_type in ['vs']
      - https://github.com/sonic-net/sonic-mgmt/issues/14996

dualtor_mgmt/test_egress_drop_nvidia.py:
  skip:
    reason: "This test is only for Nvidia platforms."
    conditions:
      - "asic_type not in ['mellanox']"

dualtor_mgmt/test_server_failure.py::test_server_reboot:
  skip:
    reason: "KVM testbed does not have fanout hosts"
    conditions:
      - "asic_type in ['vs']"

dualtor_mgmt/test_toggle_mux.py:
  skip:
    reason: "This testcase has low passing rate in KVM PR test, skip with issue to unblock PR test."
    conditions:
      - "asic_type in ['vs'] and https://github.com/sonic-net/sonic-mgmt/issues/15958"

#######################################
#####         dut_console         #####
#######################################
dut_console:
  skip:
    reason: "Not supported vs testbed."
    conditions:
      - "asic_type in ['vs']"

dut_console/test_console_baud_rate.py::test_baud_rate_boot_connect:
  skip:
    reason: "Platform linecards do not have console ports"
    conditions:
      - "asic_type in ['vs'] or 'arista_7800' in platform"

dut_console/test_console_baud_rate.py::test_baud_rate_sonic_connect:
  skip:
    reason: "Platform linecards do not have console ports"
    conditions:
      - "asic_type in ['vs'] or 'arista_7800' in platform"

#######################################
#####             ecmp            #####
#######################################
ecmp/inner_hashing/test_inner_hashing.py:
  skip:
    conditions_logical_operator: or
    reason: "PBH introduced in 202111 and skip this test on Mellanox 2700 platform. Test does not support dualtor topology."
    conditions:
      - "branch in ['201811', '201911', '202012', '202106']"
      - "platform not in ['x86_64-mlnx_msn3800-r0', 'x86_64-mlnx_msn4600c-r0', 'x86_64-kvm_x86_64-r0']"
      - "topo_type not in ['t0']"
      - "asic_type not in ['mellanox', 'vs']"
      - "'dualtor' in topo_name"

ecmp/inner_hashing/test_inner_hashing_lag.py:
  skip:
    conditions_logical_operator: or
    reason: "PBH introduced in 202111 and skip this test on Mellanox 2700 platform. Test does not support dualtor topology."
    conditions:
      - "branch in ['201811', '201911', '202012', '202106']"
      - "platform not in ['x86_64-mlnx_msn3800-r0', 'x86_64-mlnx_msn4600c-r0', 'x86_64-kvm_x86_64-r0']"
      - "topo_type not in ['t0']"
      - "asic_type not in ['mellanox', 'vs']"
      - "'dualtor' in topo_name"

ecmp/inner_hashing/test_wr_inner_hashing.py:
  skip:
    conditions_logical_operator: or
    reason: "PBH introduced in 202111 and skip this test on Mellanox 2700 platform. Test does not support dualtor topology."
    conditions:
      - "branch in ['201811', '201911', '202012', '202106']"
      - "platform not in ['x86_64-mlnx_msn3800-r0', 'x86_64-mlnx_msn4600c-r0', 'x86_64-kvm_x86_64-r0']"
      - "topo_type not in ['t0']"
      - "asic_type not in ['mellanox', 'vs']"
      - "'dualtor' in topo_name"

ecmp/inner_hashing/test_wr_inner_hashing_lag.py:
  skip:
    conditions_logical_operator: or
    reason: "PBH introduced in 202111 and skip this test on Mellanox 2700 platform. Test does not support dualtor topology."
    conditions:
      - "branch in ['201811', '201911', '202012', '202106']"
      - "platform not in ['x86_64-mlnx_msn3800-r0', 'x86_64-mlnx_msn4600c-r0', 'x86_64-kvm_x86_64-r0']"
      - "topo_type not in ['t0']"
      - "asic_type not in ['mellanox', 'vs']"
      - "'dualtor' in topo_name"

ecmp/test_ecmp_sai_value.py:
  skip:
    reason: "Only support Broadcom T1/T0 topology with 20230531 and above image, 7050cx3 T1 doesn't enable this feature"
    conditions_logical_operator: or
    conditions:
      - "topo_type not in ['t1', 't0']"
      - "asic_type not in ['broadcom']"
      - "release in ['201911', '202012', '202205', '202211']"
      - "topo_type in ['t1'] and hwsku in ['Arista-7050CX3-32S-C32']"

ecmp/test_fgnhg.py:
  skip:
    conditions_logical_operator: or
    reason: "The test case only runs on Mellanox T0 platform running 202012 or above; Mellanox 2700 platform is skipped; Skip on issue 7755"
    conditions:
      - "branch in ['201811', '201911']"
      - "platform in ['x86_64-mlnx_msn2700-r0', 'x86_64-mlnx_msn2700a1-r0']"
      - "topo_type not in ['t0']"
      - "asic_type not in ['mellanox']"
      - "https://github.com/sonic-net/sonic-mgmt/issues/7755"
      - "https://github.com/sonic-net/sonic-mgmt/issues/6558 and 'msn2' in platform"

#######################################
#####         everflow            #####
#######################################
everflow/test_everflow_per_interface.py:
  skip:
    reason: "Skip running on dualtor testbed/unsupported platforms or
                  multi-asic due to https://github.com/sonic-net/sonic-buildimage/issues/11776"
    conditions_logical_operator: or
    conditions:
      - "'dualtor' in topo_name"
      - "platform in ['x86_64-8800_lc_48h_o-r0', 'x86_64-8800_lc_48h-r0']"
      - "(is_multi_asic==True) and https://github.com/sonic-net/sonic-buildimage/issues/11776"

everflow/test_everflow_per_interface.py::test_everflow_per_interface[ipv6-default]:
  skip:
    reason: "Skip everflow per interface IPv6 test on unsupported platforms"
    conditions_logical_operator: or
    conditions:
      - "asic_type in ['cisco-8000', 'marvell', 'mellanox'] or (asic_subtype in ['broadcom-dnx'] and https://github.com/sonic-net/sonic-swss/issues/2204)"
      - "'dualtor' in topo_name"
      - "platform in ['x86_64-8800_lc_48h_o-r0', 'x86_64-8800_lc_48h-r0']"
      - "(is_multi_asic==True) and https://github.com/sonic-net/sonic-buildimage/issues/11776"

everflow/test_everflow_per_interface.py::test_everflow_per_interface[ipv6-m0_l3_scenario]:
  skip:
    reason: "Skip m0 everflow per interface IPv6 test on unsupported platforms"
    conditions_logical_operator: or
    conditions:
      - "asic_type in ['marvell']"
      - "'dualtor' in topo_name"
      - "platform in ['x86_64-8800_lc_48h_o-r0', 'x86_64-8800_lc_48h-r0']"
      - "(is_multi_asic==True) and https://github.com/sonic-net/sonic-buildimage/issues/11776"

everflow/test_everflow_per_interface.py::test_everflow_per_interface[ipv6-m0_vlan_scenario]:
  skip:
    reason: "Skip m0 everflow per interface IPv6 test on unsupported platforms"
    conditions_logical_operator: or
    conditions:
      - "asic_type in ['marvell']"
      - "'dualtor' in topo_name"
      - "platform in ['x86_64-8800_lc_48h_o-r0', 'x86_64-8800_lc_48h-r0']"
      - "(is_multi_asic==True) and https://github.com/sonic-net/sonic-buildimage/issues/11776"

everflow/test_everflow_testbed.py::EverflowIPv4Tests::test_everflow_dscp_with_policer:
  skip:
    reason: "Test not supported on Mellanox platforms"
    conditions:
      - "asic_type in ['mellanox']"

everflow/test_everflow_testbed.py::TestEverflowV4EgressAclEgressMirror:
  skip:
    reason: "For Mellanox t0-120 setup - Need to skip the test due to HW resource limitation.
             For Cisco-8000 - EverflowV4 EgressAcl EgressMirror - is not yet fully supported on cisco chassis. Skipping it till it is fully validated."
    conditions_logical_operator: "OR"
    conditions:
      - "asic_type in ['cisco-8000']"
      - "'t0-120' in topo_name and asic_type in ['mellanox']"

everflow/test_everflow_testbed.py::TestEverflowV4EgressAclEgressMirror::test_everflow_dscp_with_policer:
  skip:
    reason: "Skipping test since mirror with policer is not supported on Cisco 8000 platforms and Broadcom DNX platforms."
    conditions_logical_operator: "OR"
    conditions:
      - "asic_subtype in ['broadcom-dnx']"
      - "asic_type in ['cisco-8000']"

everflow/test_everflow_testbed.py::TestEverflowV4EgressAclEgressMirror::test_everflow_frwd_with_bkg_trf:
  skip:
    reason: "Test is not ready for dualtor and not stable on Non-T2 platform"
    conditions:
      - "https://github.com/sonic-net/sonic-mgmt/issues/17034 and 't2' not in topo_name"

everflow/test_everflow_testbed.py::TestEverflowV4IngressAclIngressMirror::test_everflow_dscp_with_policer:
  skip:
    reason: "Skipping test since mirror with policer is not supported on Cisco 8000 platforms and Broadcom DNX platforms."
    conditions_logical_operator: "OR"
    conditions:
      - "asic_type in ['cisco-8000']"
      - "asic_subtype in ['broadcom-dnx']"

everflow/test_everflow_testbed.py::TestEverflowV4IngressAclIngressMirror::test_everflow_frwd_with_bkg_trf:
  skip:
    reason: "Test is not ready for dualtor and not stable on Non-T2 platform."
    conditions:
      - "https://github.com/sonic-net/sonic-mgmt/issues/17034 and 't2' not in topo_name"

#######################################
#####            fdb              #####
#######################################
fdb/test_fdb_mac_expire.py:
  skip:
    reason: "Not supported on this DUT topology."
    conditions:
      - "topo_type not in ['t0', 'm0', 'mx']"

fdb/test_fdb_mac_learning.py::TestFdbMacLearning::testFdbMacLearning:
  skip:
    reason: "Skip at dualtor-aa topology due to github issue https://github.com/sonic-net/sonic-mgmt/issues/16110"
    conditions:
      - "'dualtor-aa' in topo_name and https://github.com/sonic-net/sonic-mgmt/issues/16110"

#######################################
#####            fib              #####
#######################################
fib/test_fib.py::test_ipinip_hash:
  skip:
    reason: 'ipinip hash test is not fully supported on mellanox platform (case#00581265)'
    conditions:
      - "asic_type in ['mellanox']"

fib/test_fib.py::test_nvgre_hash:
  skip:
    reason: 'Nvgre hash test is not fully supported on VS and Broadcom platform; Not supported on M*'
    conditions:
      - "asic_type in ['vs', 'broadcom'] or topo_type in ['m0', 'mx']"

fib/test_fib.py::test_vxlan_hash:
  skip:
    reason: 'Vxlan hash test is not fully supported on VS platform; Not supported on M*'
    conditions:
      - "asic_type in ['vs'] or topo_type in ['m0', 'mx']"

#######################################
#####   generic_config_updater    #####
#######################################
generic_config_updater:
  skip:
    reason: 'generic_config_updater is not a supported feature for T2'
    conditions:
      - "'t2' in topo_name"

generic_config_updater/test_bgp_prefix.py::test_bgp_prefix_tc1_suite:
  skip:
    reason: "Cisco 8122 backend compute ai platform is not supported."
    conditions:
      - "platform in ['x86_64-8122_64eh_o-r0', 'x86_64-8122_64ehf_o-r0']"

generic_config_updater/test_dhcp_relay.py:
  skip:
    reason: "Need to skip for Cisco backend platform/ generic_config_updater is not a supported feature for T2"
    conditions_logical_operator: "OR"
    conditions:
      - "platform in ['x86_64-8111_32eh_o-r0', 'x86_64-8122_64eh_o-r0', 'x86_64-8122_64ehf_o-r0']"
      - "'backend' in topo_name"
      - "'t2' in topo_name"
      - "'t0-isolated' in topo_name"

generic_config_updater/test_dynamic_acl.py:
  skip:
    reason: "Device SKUs do not support the custom ACL_TABLE_TYPE that we use in this test.  Known log error unrelated to test
    on m0-2vlan testbed causes consistent failures / generic_config_updater is not a supported feature for T2
    / Dynamic ACL is not supported in Cisco Q200 based platforms"
    conditions_logical_operator: "OR"
    conditions:
      - "release in ['202311', '202405'] and platform in ['armhf-nokia_ixs7215_52x-r0']"
      - "hwsku in ['Cisco-8111-O64']"
      - "topo_name in ['m0-2vlan']"
      - "'t2' in topo_name"
      - "platform in ['x86_64-8101_32fh_o-r0', 'x86_64-8102_64h_o-r0', 'Cisco-8101-32FH-O-C01']"

generic_config_updater/test_ecn_config_update.py::test_ecn_config_updates:
  skip:
    reason: "This test is not run on this asic type, topology, or version currently / generic_config_updater is not a supported feature for T2"
    conditions_logical_operator: "OR"
    conditions:
      - "asic_type in ['cisco-8000']"
      - "topo_type in ['m0', 'mx']"
      - "release in ['202211']"
      - "'t2' in topo_name"

generic_config_updater/test_eth_interface.py::test_replace_fec:
  skip:
    reason: 'Skipping test on 7260/3800 platform due to bug of https://github.com/sonic-net/sonic-mgmt/issues/11237
             / generic_config_updater is not a supported feature for T2'
    conditions_logical_operator: "OR"
    conditions:
      - "hwsku in ['Arista-7260CX3-D108C8', 'Arista-7260CX3-Q64', 'Mellanox-SN3800-D112C8'] and https://github.com/sonic-net/sonic-mgmt/issues/11237"
      - "'t2' in topo_name"

generic_config_updater/test_eth_interface.py::test_toggle_pfc_asym:
  skip:
    reason: "Skip asym pfc on unsupported platforms"
    conditions_logical_operator: "OR"
    conditions:
      - "asic_type in ['cisco-8000']"
      - "'t2' in topo_name"

generic_config_updater/test_eth_interface.py::test_update_speed:
  skip:
    reason: 'Skip this script due to this not being a production scenario and misleading StateDB output for valid speed / generic_config_updater is not a supported feature for T2'
    conditions_logical_operator: "OR"
    conditions:
      - https://github.com/sonic-net/sonic-mgmt/issues/8143
      - https://github.com/sonic-net/sonic-buildimage/issues/13267
      - "'t2' in topo_name"

generic_config_updater/test_incremental_qos.py:
  skip:
    reason: "Does not support dualtor right now, due to issue https://github.com/sonic-net/sonic-mgmt/issues/14865
             / generic_config_updater is not a supported feature for T2"
    conditions_logical_operator: "OR"
    conditions:
      - "'dualtor' in topo_name"
      - "'t2' in topo_name"

generic_config_updater/test_incremental_qos.py::test_incremental_qos_config_updates:
  skip:
    reason: "This test is not run on this hwsku/asic type or version or topology currently"
    conditions_logical_operator: "OR"
    conditions:
      - "not any(i in hwsku for i in ['2700', 'Arista-7170-64C', 'montara', 'newport']) and asic_type in ['broadcom', 'cisco-8000'] and release in ['202211']"
      - "'t2' in topo_name"

generic_config_updater/test_mmu_dynamic_threshold_config_update.py::test_dynamic_th_config_updates:
  skip:
    reason: "This test is not run on this asic type or version or topology currently"
    conditions_logical_operator: "OR"
    conditions:
      - "asic_type in ['broadcom', 'cisco-8000'] and release in ['202211']"
      - "'t2' in topo_name"

generic_config_updater/test_multiasic_idf.py:
  skip:
    reason: "Only supported on multi-asic system."
    conditions:
      - "(is_multi_asic is False)"

generic_config_updater/test_multiasic_linkcrc.py:
  skip:
    reason: "Only supported on multi-asic system."
    conditions:
      - "(is_multi_asic is False)"

generic_config_updater/test_pfcwd_interval.py:
  skip:
    reason: "This test can only support mellanox platforms"
    conditions:
      - "asic_type not in ['mellanox']"

generic_config_updater/test_pfcwd_status.py:
  skip:
    reason: "This test is not run on this topo type or version or topology currently"
    conditions_logical_operator: "OR"
    conditions:
      - "topo_type in ['m0', 'mx']"
      - "release in ['202211']"
      - "'t2' in topo_name"

generic_config_updater/test_pg_headroom_update.py:
  skip:
    reason: "Unsupported topology."
    conditions_logical_operator: "OR"
    conditions:
      - "topo_type in ['m0', 'mx']"
      - "'t2' in topo_name"

#######################################
#####           gnmi              #####
#######################################
gnmi/test_gnmi_configdb.py:
  skip:
    reason: "This feature is not supported for multi asic. Skipping these test for T2 and multi asic."
    conditions_logical_operator: or
    conditions:
      - "'t2' in topo_name"
      - "is_multi_asic==True"

gnmi/test_gnoi_killprocess.py::test_gnoi_killprocess_then_restart[dhcp_relay-True-]:
  skip:
    reason: "DHCP relay is disabled on T0 using isolated topo"
    conditions:
      - "feature_status['dhcp_relay'] == 'disabled'"

gnmi/test_gnoi_killprocess.py::test_gnoi_killprocess_then_restart[pmon-True-]:
  skip:
    reason: "Not supported on KVM due to missing system EEPROM."
    conditions:
      - "asic_type in ['vs'] and https://github.com/sonic-net/sonic-mgmt/issues/16615"

gnmi/test_gnoi_killprocess.py::test_gnoi_killprocess_then_restart[snmp-True-]:
  skip:
    reason: "Not supported on KVM due to missing system EEPROM."
    conditions:
      - "asic_type in ['vs'] and https://github.com/sonic-net/sonic-mgmt/issues/16615"

#######################################
#####           hash              #####
#######################################
hash/test_generic_hash.py:
  skip:
    reason: "Testcase ignored due to GitHub issue https://github.com/sonic-net/sonic-mgmt/issues/15340 on dualtor aa setup"
    conditions:
      - "https://github.com/sonic-net/sonic-mgmt/issues/15340 and 'dualtor-aa' in topo_name"

hash/test_generic_hash.py::test_algorithm_config:
  xfail:
    reason: "This is a new test cases and doesn't work for platform other than Mellanox, xfail them before the issue is addressed"
    conditions:
      - "asic_type not in ['mellanox']"
      - https://github.com/sonic-net/sonic-mgmt/issues/14109

hash/test_generic_hash.py::test_backend_error_messages:
  xfail:
    reason: "This is a new test cases and doesn't work for platform other than Mellanox, xfail them before the issue is addressed"
    conditions:
      - "asic_type not in ['mellanox']"
      - https://github.com/sonic-net/sonic-mgmt/issues/14109

hash/test_generic_hash.py::test_ecmp_and_lag_hash:
  skip:
    reason: 'On Mellanox SPC1 platforms, due to HW limitation, it would not support CRC_CCITT algorithm. For broadcom, ECMP/LAG hash not supported in broadcom SAI'
    conditions_logical_operator: or
    conditions:
      - "asic_gen == 'spc1'"
      - "asic_type in ['broadcom']"

hash/test_generic_hash.py::test_ecmp_and_lag_hash[CRC-INNER_IP_PROTOCOL:
  skip:
    reason: "On Mellanox platforms, due to HW limitation, it would not support CRC algorithm on INNER_IP_PROTOCOL field. For broadcom, ECMP/LAG hash not supported in broadcom SAI"
    conditions:
    - "asic_type in ['broadcom', 'mellanox']"

hash/test_generic_hash.py::test_ecmp_and_lag_hash[CRC_CCITT-INNER_IP_PROTOCOL:
  skip:
    reason: "On Mellanox platforms, due to HW limitation, it would not support CRC algorithm on INNER_IP_PROTOCOL field. For broadcom, ECMP/LAG hash not supported in broadcom SAI"
    conditions:
    - "asic_type in ['broadcom', 'mellanox']"

hash/test_generic_hash.py::test_ecmp_and_lag_hash[CRC_CCITT-IN_PORT:
  skip:
    reason: "On Mellanox platforms, due to HW limitation, when ecmp and lag hash at the same time, it would not support setting ecmp hash as CRC_CCITT and lag hash as CRC on ingress port hash field. For broadcom, ECMP/LAG hash not supported in broadcom SAI"
    conditions:
    - "asic_type in ['broadcom', 'mellanox']"

hash/test_generic_hash.py::test_ecmp_hash:
  skip:
    reason: 'ECMP hash not supported in broadcom SAI and Cisco 8000'
    conditions:
      - "asic_type in ['broadcom', 'cisco-8000']"

hash/test_generic_hash.py::test_ecmp_hash[CRC-INNER_IP_PROTOCOL:
  skip:
    reason: "On Mellanox platforms, due to HW limitation, it would not support CRC algorithm on INNER_IP_PROTOCOL field. For broadcom, ECMP hash is not supported in broadcom SAI."
    conditions:
    - "asic_type in ['broadcom', 'mellanox']"

hash/test_generic_hash.py::test_hash_capability:
  xfail:
    reason: "This is a new test cases and doesn't work for platform other than Mellanox, xfail them before the issue is addressed"
    conditions:
      - "asic_type not in ['mellanox']"
      - https://github.com/sonic-net/sonic-mgmt/issues/14109

hash/test_generic_hash.py::test_lag_hash:
  skip:
    reason: 'LAG hash not supported in broadcom SAI and Cisco 8000'
    conditions:
      - "asic_type in ['broadcom', 'cisco-8000']"

hash/test_generic_hash.py::test_lag_hash[CRC-INNER_IP_PROTOCOL:
  skip:
    reason: "On Mellanox platforms, due to HW limitation, it would not support CRC algorithm on INNER_IP_PROTOCOL field. For broadcom, LAG hash is not supported in broadcom SAI."
    conditions:
    - "asic_type in ['broadcom', 'mellanox']"

hash/test_generic_hash.py::test_lag_member_flap:
  skip:
    reason: 'On Mellanox SPC1 platforms, due to HW limitation, it would not support CRC_CCITT algorithm. For broadcom, LAG hash not supported in broadcom SAI. For other platforms, skipping due to missing object in SonicHost'
    conditions_logical_operator: "OR"
    conditions:
      - "asic_gen == 'spc1'"
      - "asic_type in ['broadcom']"
      - https://github.com/sonic-net/sonic-mgmt/issues/13919

hash/test_generic_hash.py::test_lag_member_flap[CRC-INNER_IP_PROTOCOL:
  skip:
    reason: "On Mellanox platforms, due to HW limitation, it would not support CRC algorithm on INNER_IP_PROTOCOL field.  For broadcom, LAG hash not supported in broadcom SAI."
    conditions:
    - "asic_type in ['broadcom', 'mellanox']"

hash/test_generic_hash.py::test_lag_member_flap[CRC_CCITT-INNER_IP_PROTOCOL:
  skip:
    reason: "On Mellanox platforms, due to HW limitation, it would not support CRC algorithm on INNER_IP_PROTOCOL field.  For broadcom, LAG hash not supported in broadcom SAI."
    conditions:
    - "asic_type in ['broadcom', 'mellanox']"

hash/test_generic_hash.py::test_lag_member_flap[CRC_CCITT-IN_PORT:
  skip:
    reason: "On Mellanox platforms, due to HW limitation, when ecmp and lag hash at the same time, it would not support
    setting ecmp hash as CRC_CCITT and lag hash as CRC on ingress port hash field.  For broadcom, LAG hash not supported in broadcom SAI."
    conditions:
    - "asic_type in ['broadcom', 'mellanox']"

hash/test_generic_hash.py::test_lag_member_remove_add:
  skip:
    reason: 'On Mellanox SPC1 platforms, due to HW limitation, it would not support CRC_CCITT algorithm. For broadcom, LAG hash not supported in broadcom SAI. For other platforms, skipping due to missing object in SonicHost'
    conditions_logical_operator: "OR"
    conditions:
      - "asic_gen == 'spc1'"
      - "asic_type in ['broadcom']"
      - https://github.com/sonic-net/sonic-mgmt/issues/13919

hash/test_generic_hash.py::test_lag_member_remove_add[CRC-INNER_IP_PROTOCOL:
  skip:
    reason: "On Mellanox platforms, due to HW limitation, it would not support CRC algorithm on INNER_IP_PROTOCOL field. For broadcom, LAG hash not supported in broadcom SAI."
    conditions:
    - "asic_type in ['broadcom', 'mellanox']"

hash/test_generic_hash.py::test_lag_member_remove_add[CRC_CCITT-INNER_IP_PROTOCOL:
  skip:
    reason: "On Mellanox platforms, due to HW limitation, it would not support CRC algorithm on INNER_IP_PROTOCOL field. For broadcom, LAG hash not supported in broadcom SAI."
    conditions:
    - "asic_type in ['broadcom', 'mellanox']"

hash/test_generic_hash.py::test_lag_member_remove_add[CRC_CCITT-IN_PORT:
  skip:
    reason: "On Mellanox platforms, due to HW limitation, when ecmp and lag hash at the same time, it would not support
    setting ecmp hash as CRC_CCITT and lag hash as CRC on ingress port hash field. For broadcom, LAG hash not supported in broadcom SAI."
    conditions:
    - "asic_type in ['broadcom', 'mellanox']"

hash/test_generic_hash.py::test_nexthop_flap:
  skip:
    reason: 'On Mellanox SPC1 platforms, due to HW limitation, it would not support CRC_CCITT algorithm. For broadcom, ECMP/LAG hash not supported in broadcom SAI. For other platforms, skipping due to missing object in SonicHost'
    conditions_logical_operator: "OR"
    conditions:
      - "asic_gen == 'spc1'"
      - "asic_type in ['broadcom']"
      - https://github.com/sonic-net/sonic-mgmt/issues/13919

hash/test_generic_hash.py::test_nexthop_flap[CRC-INNER_IP_PROTOCOL:
  skip:
    reason: "On Mellanox platforms, due to HW limitation, it would not support CRC algorithm on INNER_IP_PROTOCOL field. For broadcom, ECMP/LAG hash not supported in broadcom SAI. "
    conditions:
    - "asic_type in ['broadcom', 'mellanox']"

hash/test_generic_hash.py::test_nexthop_flap[CRC_CCITT-INNER_IP_PROTOCOL:
  skip:
    reason: "On Mellanox platforms, due to HW limitation, it would not support CRC algorithm on INNER_IP_PROTOCOL field. For broadcom, ECMP/LAG hash not supported in broadcom SAI. "
    conditions:
    - "asic_type in ['broadcom', 'mellanox']"

hash/test_generic_hash.py::test_nexthop_flap[CRC_CCITT-IN_PORT:
  skip:
    reason: "On Mellanox platforms, due to HW limitation, when ecmp and lag hash at the same time, it would not support
    setting ecmp hash as CRC_CCITT and lag hash as CRC on ingress port hash field. For broadcom, ECMP/LAG hash not supported in broadcom SAI. "
    conditions:
    - "asic_type in ['broadcom', 'mellanox']"

hash/test_generic_hash.py::test_reboot:
  skip:
    reason: 'On Mellanox SPC1 platforms, due to HW limitation, it would not support CRC_CCITT algorithm. For broadcom, ECMP/LAG hash not supported in broadcom SAI'
    conditions_logical_operator: or
    conditions:
      - "asic_gen == 'spc1'"
      - "asic_type in ['broadcom']"

hash/test_generic_hash.py::test_reboot[CRC-INNER_IP_PROTOCOL:
  skip:
    reason: "On Mellanox platforms, due to HW limitation, it would not support CRC algorithm on INNER_IP_PROTOCOL field. For broadcom, ECMP/LAG hash not supported in broadcom SAI"
    conditions:
    - "asic_type in ['broadcom', 'mellanox']"

hash/test_generic_hash.py::test_reboot[CRC_CCITT-INNER_IP_PROTOCOL:
  skip:
    reason: "On Mellanox platforms, due to HW limitation, it would not support CRC algorithm on INNER_IP_PROTOCOL field. For broadcom, ECMP/LAG hash not supported in broadcom SAI"
    conditions:
    - "asic_type in ['broadcom', 'mellanox']"

hash/test_generic_hash.py::test_reboot[CRC_CCITT-IN_PORT:
  skip:
    reason: "On Mellanox platforms, due to HW limitation, when ecmp and lag hash at the same time, it would not support
    setting ecmp hash as CRC_CCITT and lag hash as CRC on ingress port hash field. For broadcom, ECMP/LAG hash not supported in broadcom SAI"
    conditions:
    - "asic_type in ['broadcom', 'mellanox']"

#######################################
#####           http              #####
#######################################
http/test_http_copy.py:
  skip:
    reason: "Test doesn't clean up the files in /tmp, it will cause the subsequent cases in /tmp fail, skipping until the issue is addressed"

#######################################
#####    iface_loopback_action    #####
#######################################
iface_loopback_action/test_iface_loopback_action.py:
  skip:
    reason: "Test only supported on Mellanox SKUs, didn't supported on dualtor topology."
    conditions_logical_operator: or
    conditions:
      - "'dualtor' in topo_name"
      - "asic_type not in ['mellanox']"

#######################################
#####      iface_namingmode       #####
#######################################
iface_namingmode/test_iface_namingmode.py::TestConfigInterface:
  skip:
    reason: "x86_64-8111_32eh_o-r0 platform does not support TestConfigInterface"
    conditions:
      - "platform in ['x86_64-8111_32eh_o-r0']"

iface_namingmode/test_iface_namingmode.py::TestShowPriorityGroup:
  xfail:
    reason: "Platform specific issue"
    strict: True
    conditions:
      - "platform in ['x86_64-cel_e1031-r0']"
  skip:
    reason: "M0/MX topo does not support TestShowPriorityGroup"
    conditions:
      - "topo_type in ['m0', 'mx']"

iface_namingmode/test_iface_namingmode.py::TestShowQueue:
  skip:
    reason: "M0/MX topo does not support TestShowQueue"
    conditions:
      - "topo_type in ['m0', 'mx']"

iface_namingmode/test_iface_namingmode.py::TestShowQueue::test_show_queue_persistent_watermark:
  xfail:
    reason: "Platform specific issue"
    strict: True
    conditions:
      - "platform in ['x86_64-cel_e1031-r0']"

iface_namingmode/test_iface_namingmode.py::TestShowQueue::test_show_queue_watermark:
  xfail:
    reason: "Platform specific issue"
    strict: True
    conditions:
      - "platform in ['x86_64-cel_e1031-r0']"

#######################################
#####            ip               #####
#######################################
ip/test_ip_packet.py:
  skip:
    reason: "Skipping ip packet test since can't provide enough interfaces"
    conditions:
      - "len(minigraph_interfaces) < 2 and len(minigraph_portchannels) < 2"

ip/test_ip_packet.py::TestIPPacket::test_forward_ip_packet_with_0xffff_chksum_drop:
  skip:
    reason: "Broadcom, Cisco, Barefoot, and Marvell Asic will tolorate IP packets with 0xffff checksum
            / Skipping ip packet test since can't provide enough interfaces"
    conditions_logical_operator: or
    conditions:

      - "asic_type in ['broadcom', 'cisco-8000', 'marvell', 'barefoot', 'marvell-teralynx'] and asic_subtype not in ['broadcom-dnx']"
      - "len(minigraph_interfaces) < 2 and len(minigraph_portchannels) < 2"
      - "topo_name in ['t2_2lc_36p-masic', 't2_2lc_min_ports-masic', 't2_5lc-mixed-96']"

ip/test_ip_packet.py::TestIPPacket::test_forward_ip_packet_with_0xffff_chksum_tolerant:
  skip:
    reason: "Mellanox and Broadcom DNX Asic will drop IP packets with 0xffff checksum
            / Skipping ip packet test since can't provide enough interfaces"
    conditions_logical_operator: or
    conditions:
      - "asic_type in ['mellanox'] or asic_subtype in ['broadcom-dnx']"
      - "len(minigraph_interfaces) < 2 and len(minigraph_portchannels) < 2"

ip/test_mgmt_ipv6_only.py:
  skip:
    reason: "Skipping mgmt ipv6 test for mgmt topo"
    conditions:
      - "topo_type in ['m0', 'mx']"

#######################################
#####            ipfwd            #####
#######################################
ipfwd/test_dip_sip.py:
  skip:
    reason: "Unsupported topology or unsupported in specific Cisco platforms."
    conditions_logical_operator: or
    conditions:
      - "platform in ['x86_64-8122_64eh_o-r0', 'x86_64-8122_64ehf_o-r0']"
      - "topo_type not in ['t0', 't1', 't2', 'm0', 'mx']"

ipfwd/test_dir_bcast.py:
  skip:
    reason: "Unsupported topology."
    conditions:
      - "topo_type not in ['t0', 'm0', 'mx'] or 'dualtor' in topo_name or 't0-backend' in topo_name"

ipfwd/test_mtu.py:
  skip:
    reason: "Unsupported topology."
    conditions:
      - "topo_type not in ['t1', 't2']"

#######################################
#####            ixia             #####
#######################################
ixia:
  skip:
    reason: "Ixia test only support on physical ixia testbed"
    conditions:
      - "asic_type in ['vs']"

#######################################
#####            k8s              #####
#######################################
k8s/test_config_reload.py:
  skip:
    reason: "There is no k8s in veos_vtb, skip in PR testing"
    conditions:
      - "asic_type in ['vs']"

k8s/test_disable_flag.py:
  skip:
    reason: "There is no k8s in veos_vtb, skip in PR testing"
    conditions:
      - "asic_type in ['vs']"

k8s/test_join_available_master.py:
  skip:
    reason: "There is no k8s in veos_vtb, skip in PR testing"
    conditions:
      - "asic_type in ['vs']"

#######################################
#####         kubesonic           #####
#######################################
kubesonic/test_k8s_join_disjoin.py:
  skip:
    reason: "kubesonic feature is not supported in slim image"
    conditions_logical_operator: or
    conditions:
      - "hwsku in ['Arista-7050-QX-32S', 'Arista-7050-Q16S64', 'Arista-7060CX-32S-C32', 'Arista-7060CX-32S-C32-T1', 'Arista-7060CX-32S-Q32', 'Arista-7060CX-32S-D48C8', 'Arista-7050QX-32S-S4Q31', 'Arista-7050QX32S-Q32', 'Celestica-E1031-T48S4']"
      - "branch in ['master']"

#######################################
#####           lldp              #####
#######################################
lldp/test_lldp.py::test_lldp:
  skip:
    reason: "Skipping LLDP test because the topology is standalone. No LLDP neighbors detected."
    conditions:
      - "'standalone' in topo_name"

lldp/test_lldp.py::test_lldp_neighbor:
  skip:
    reason: "Skipping LLDP test because the topology is standalone. No LLDP neighbors detected."
    conditions:
      - "'standalone' in topo_name"

#######################################
#####           macsec            #####
#######################################
macsec/test_dataplane.py::TestDataPlane::test_server_to_neighbor:
  skip:
    reason: 'test_server_to_neighbor needs downstream neighbors, which is not present in this topo'
    conditions:
      - "'t2' in topo_name"

#######################################
#####           mclag             #####
#######################################
mclag/test_mclag_l3.py:
  skip:
    reason: "Mclag test only support on t0-mclag platform which is not in PR test"
    conditions:
      - "asic_type in ['vs']"

#######################################
#####            mpls             #####
#######################################
mpls/test_mpls.py:
  skip:
    reason: "MPLS TCs are not supported on Barefoot plarforms"
    conditions:
      - "asic_type in ['barefoot']"

#######################################
#####           mvrf              #####
#######################################
mvrf:
  skip:
    reason: "mvrf is not supported in x86_64-nokia_ixr7250e_36x400g-r0 platform, M0/MX topo"
    conditions_logical_operator: or
    conditions:
      - "topo_type in ['m0', 'mx']"
      - "platform in ['x86_64-nokia_ixr7250e_36x400g-r0']"

mvrf/test_mgmtvrf.py:
  skip:
    reason: "mvrf is not supported in x86_64-nokia_ixr7250e_36x400g-r0 platform, M0/MX topo, kvm testbed"
    conditions_logical_operator: or
    conditions:
      - "asic_type in ['vs']"
      - "topo_type in ['m0', 'mx']"
      - "platform in ['x86_64-nokia_ixr7250e_36x400g-r0']"

#######################################
#####           nat               #####
#######################################
nat:
  skip:
    reason: "Nat feature is not enabled with image version"
    conditions:
      - "'nat' not in feature_status"

#######################################
#####             ospf            #####
#######################################
ospf:
  skip:
    reason: "Neighbor type must be sonic, skip in PR testing"
    conditions:
      - "asic_type in ['vs']"

#######################################
#####    override_config_table    #####
#######################################
override_config_table/test_override_config_table.py:
  skip:
    reason: "Skip on multi-asic platforms as test provided golden config format is not compatible with multi-asics."
    conditions:
      - "is_multi_asic==True"

#######################################
#####           pc               #####
#######################################
pc/test_lag_2.py::test_lag_db_status_with_po_update:
  skip:
    reason: "Only support t1-lag, t1-56-lag, t1-64-lag and t2 topology"
    conditions:
        - "topo_name not in ['t1-lag', 't1-56-lag', 't1-64-lag'] and 't2' not in topo_name"

pc/test_lag_member.py:
  skip:
    reason: "Not support dualtor or t0 backend topo / Have an issue on kvm t0"
    conditions_logical_operator: or
    conditions:
        - "'dualtor' in topo_name or 't0-backend' in topo_name"
        - "asic_type in ['vs'] and https://github.com/sonic-net/sonic-mgmt/issues/13898"

pc/test_lag_member_forwarding.py:
  xfail:
    reason: "Not supported on BRCM before SDK 13.x"
    conditions_logical_operator: and
    conditions:
        - "asic_type in ['broadcom'] and https://github.com/sonic-net/sonic-buildimage/issues/21938"

pc/test_po_cleanup.py:
  skip:
    reason: "Skip test due to there is no portchannel exists in current topology."
    conditions:
      - "len(minigraph_portchannels) == 0 and not is_multi_asic"

pc/test_po_update.py::test_po_update:
  skip:
    reason: "Skip test due to there is no portchannel or no portchannel member exists in current topology."
    conditions:
      - "len(minigraph_portchannels) == 0 or len(minigraph_portchannels[list(minigraph_portchannels.keys())[0]]['members']) == 0"

pc/test_po_update.py::test_po_update_io_no_loss:
  skip:
    reason: "Skip test due to there isn't enough port channel exists in current topology."
    conditions:
      - "len(minigraph_portchannel_interfaces) < 2"

pc/test_po_voq.py:
  skip:
    reason: "Skip for non t2 or Skip since there is no portchannel configured or no portchannel member exists in current topology."
    conditions:
      - "'t2' not in topo_name or num_asic == 0 or len(minigraph_portchannels[list(minigraph_portchannels.keys())[0]]['members']) == 0 or asic_type in ['cisco-8000']"

#######################################
#####           pfc               #####
#######################################
pfc/test_unknown_mac.py:
  skip:
    reason: In cisco-8000 platform, a packet with unknown MAC will be flooded, not dropped. This case will not pass in cisco-8000.
    conditions:
      - "asic_type in ['cisco-8000']"

#######################################
#####         pfc_asym            #####
#######################################
pfc_asym/test_pfc_asym.py:
  skip:
    reason: 'pfc_asym test skip except for on Barefoot platforms'
    conditions:
      - "asic_type not in ['barefoot']"

#######################################
#####         pfcwd               #####
#######################################
pfcwd:
  skip:
    reason: "Pfcwd tests skipped on m0/mx testbed."
    conditions:
      - "topo_type in ['m0', 'mx']"

pfcwd/test_pfc_config.py::TestPfcConfig::test_forward_action_cfg:
   skip:
     reason: "Forward action not supported in cisco-8000/m0/mx"
     conditions_logical_operator: or
     conditions:
        - "asic_type in ['cisco-8000']"
        - "topo_type in ['m0', 'mx']"

pfcwd/test_pfcwd_all_port_storm.py:
   skip:
     reason: "Slow pfc generation rate on 7060x6 200Gb,
              pfc generation function on the Arista fanout device need to be improved by Arista
              / Pfcwd tests skipped on m0/mx testbed."
     conditions_logical_operator: or
     conditions:
      - "hwsku in ['Arista-7060X6-64PE-256x200G']"
      - "topo_type in ['m0', 'mx']"

pfcwd/test_pfcwd_function.py::TestPfcwdFunc::test_pfcwd_actions:
  xfail:
    reason: "On Dualtor AA setup, test_pfcwd_actions is not stable due to github issue https://github.com/sonic-net/sonic-mgmt/issues/15387"
    conditions:
      - "'dualtor-aa' in topo_name and https://github.com/sonic-net/sonic-mgmt/issues/15387"

pfcwd/test_pfcwd_function.py::TestPfcwdFunc::test_pfcwd_no_traffic:
   skip:
     reason: "This test is applicable only for cisco-8000 / Pfcwd tests skipped on m0/mx testbed."
     conditions_logical_operator: or
     conditions:
        - "asic_type != 'cisco-8000'"
        - "topo_type in ['m0', 'mx']"

pfcwd/test_pfcwd_warm_reboot.py:
   skip:
     reason: "Warm Reboot is not supported in T2 or in standalone topos. / Pfcwd tests skipped on m0/mx testbed. / Warm reboot is not required for 202412"
     conditions_logical_operator: or
     conditions:
        - "'t2' in topo_name"
        - "'standalone' in topo_name"
        - "topo_type in ['m0', 'mx']"
        - "release in ['202412']"
   xfail:
     reason: "Warm Reboot is not supported in dualtor and has a known issue on 202305 branch"
     conditions:
        - "'dualtor' in topo_name"
        - https://github.com/sonic-net/sonic-mgmt/issues/8400

pfcwd/test_pfcwd_warm_reboot.py::TestPfcwdWb::test_pfcwd_wb[async_storm:
   skip:
     reason: "Warm Reboot is not supported in T2 or in standalone topos. / Pfcwd tests skipped on m0/mx testbed. / Currently async_storm test is not supported on VS platform / Warm reboot is not required for 202412"
     conditions_logical_operator: or
     conditions:
        - "'t2' in topo_name"
        - "'standalone' in topo_name"
        - "topo_type in ['m0', 'mx']"
        - "asic_type in ['vs'] and https://github.com/sonic-net/sonic-mgmt/issues/16233"
        - "release in ['202412']"

#######################################
#####     process_monitoring      #####
#######################################
process_monitoring/test_critical_process_monitoring.py::test_orchagent_heartbeat:
  skip:
    reason: This test is intended for Orchagent freeze scenario during warm-reboot. It is not required for T1 devices.
    conditions:
      - "'t1' in topo_name"

#######################################
#####           qos               #####
#######################################
qos:
  skip:
    reason: "M0/MX topo does not support qos"
    conditions_logical_operator: or
    conditions:
      - "topo_type in ['m0', 'mx']"
      - "macsec_en==True"

qos/test_buffer.py:
  skip:
    reason: "These tests don't apply to cisco 8000 platforms or T2 or m0/mx, since they support only traditional model."
    conditions_logical_operator: or
    conditions:
      - "asic_type in ['cisco-8000'] or 't2' in topo_name"
      - "topo_type in ['m0', 'mx']"

qos/test_buffer.py::test_buffer_model_test:
  skip:
    reason: "Running only on mellanox devices and covered by unit testing / M0/MX topo does not support qos"
    conditions_logical_operator: or
    conditions:
      - "asic_type in ['mellanox'] or asic_subtype in ['broadcom-dnx']"
      - "asic_type in ['cisco-8000'] or 't2' in topo_name"
      - "topo_type in ['m0', 'mx']"

qos/test_buffer_traditional.py:
  skip:
    reason: "Buffer traditional test is only supported 201911 branch / M0/MX topo does not support qos"
    conditions_logical_operator: or
    conditions:
      - "release not in ['201911']"
      - "topo_type in ['m0', 'mx']"

qos/test_ecn_config.py:
  skip:
    reason: "This test only support on cisco device"
    conditions:
      - "asic_type not in ['cisco-8000']"

qos/test_pfc_pause.py::test_pfc_pause_lossless:
  # For this test, we use the fanout connected to the DUT to send PFC pause frames.
  # The fanout needs to send PFC frames fast enough so that the queue remains completely paused for the entire duration
  # of the test. The inter packet interval between PFC frames to completely block a queue vary based on link speed and
  # we have seen flakiness in our test runs. Since this test is already covered under the 'ixia' folder where we use a
  # traffic generator to generate pause frames, skipping this here.
  skip:
    reason: "Fanout needs to send PFC frames fast enough to completely pause the queue"

qos/test_qos_dscp_mapping.py:
  xfail:
    reason: "ECN marking in combination with tunnel decap not yet supported"
    strict: True
    conditions:
      - "asic_type in ['cisco-8000'] and platform.startswith('x86_64-8122_')"

qos/test_qos_dscp_mapping.py::TestQoSSaiDSCPQueueMapping_IPIP_Base::test_dscp_to_queue_mapping_pipe_mode:
  skip:
    reason: "Pipe decap mode not supported due to either SAI or platform limitation / M0/MX topo does not support qos"
    conditions_logical_operator: or
    conditions:
      - "asic_type in ['mellanox', 'broadcom', 'cisco-8000']"
      - https://github.com/sonic-net/sonic-mgmt/issues/12906
      - "topo_type in ['m0', 'mx']"

qos/test_qos_masic.py:
  skip:
    reason: "QoS tests for multi-ASIC only. Supported topos: t1-lag, t1-64-lag, t1-56-lag, t1-backend. / M0/MX topo does not support qos. / KVM do not support swap syncd."
    conditions_logical_operator: or
    conditions:
      - "is_multi_asic==False or topo_name not in ['t1-lag', 't1-64-lag', 't1-56-lag', 't1-backend']"
      - "topo_type in ['m0', 'mx']"
      - "asic_type in ['vs']"

qos/test_qos_sai.py:
  skip:
    reason: "qos_sai tests not supported on t1 topo / M0/MX topo does not support qos"
    conditions_logical_operator: or
    conditions:
      - "asic_type in ['barefoot'] and topo_name in ['t1']"
      - "topo_type in ['m0', 'mx']"

qos/test_qos_sai.py::TestQosSai:
  skip:
    reason: "Unsupported testbed type. / M0/MX topo does not support qos"
    conditions_logical_operator: or
    conditions:
      - "topo_name not in ['t0', 't0-64', 't0-116', 't0-35', 't0-56', 't0-standalone-32', 't0-standalone-64', 't0-standalone-128', 't0-standalone-256', 'dualtor-56', 'dualtor-120', 'dualtor', 't0-80', 't0-backend', 't1-lag', 't1-64-lag', 't1-56-lag', 't1-backend', 't2', 't2_2lc_36p-masic', 't2_2lc_min_ports-masic'] and asic_type not in ['mellanox']"
      - "topo_type in ['m0', 'mx']"

qos/test_qos_sai.py::TestQosSai::testIPIPQosSaiDscpToPgMapping:
  skip:
    reason: "For DSCP to PG mapping on IPinIP traffic , mellanox device has different behavior to community. For mellanox device, testQosSaiDscpToPgMapping can cover the scenarios / Unsupported testbed type."
    conditions_logical_operator: or
    conditions:
      - "asic_type in ['mellanox']"
      - https://github.com/sonic-net/sonic-mgmt/issues/12906
      - "topo_type in ['m0', 'mx']"
      - "topo_name not in ['t0', 't0-64', 't0-116', 't0-35', 't0-56', 't0-standalone-32', 't0-standalone-64', 't0-standalone-128', 't0-standalone-256', 'dualtor-56', 'dualtor-120', 'dualtor', 't0-80', 't0-backend', 't1-lag', 't1-64-lag', 't1-56-lag', 't1-backend', 't2', 't2_2lc_36p-masic', 't2_2lc_min_ports-masic'] and asic_type not in ['mellanox']"

qos/test_qos_sai.py::TestQosSai::testPfcStormWithSharedHeadroomOccupancy:
  skip:
    reason: "This test is only for Mellanox."
    conditions_logical_operator: or
    conditions:
      - "asic_type in ['cisco-8000']"
      - "topo_type in ['m0', 'mx']"
      - "topo_name not in ['t0', 't0-64', 't0-116', 't0-35', 't0-56', 't0-standalone-32', 't0-standalone-64', 't0-standalone-128', 't0-standalone-256', 'dualtor-56', 'dualtor-120', 'dualtor', 't0-80', 't0-backend', 't1-lag', 't1-64-lag', 't1-56-lag', 't1-backend', 't2', 't2_2lc_36p-masic', 't2_2lc_min_ports-masic'] and asic_type not in ['mellanox']"

qos/test_qos_sai.py::TestQosSai::testQosSaiBufferPoolWatermark:
  skip:
    reason: "sai_thrift_read_buffer_pool_watermark are not supported on DNX / Unsupported testbed type."
    conditions_logical_operator: or
    conditions:
      - "platform in ['x86_64-nokia_ixr7250e_36x400g-r0', 'x86_64-arista_7800r3_48cq2_lc', 'x86_64-arista_7800r3_48cqm2_lc', 'x86_64-arista_7800r3a_36d2_lc', 'x86_64-arista_7800r3a_36dm2_lc','x86_64-arista_7800r3ak_36dm2_lc']"
      - "topo_type in ['m0', 'mx']"
      - "topo_name not in ['t0', 't0-64', 't0-116', 't0-35', 't0-56', 't0-standalone-32', 't0-standalone-64', 't0-standalone-128', 't0-standalone-256', 'dualtor-56', 'dualtor-120', 'dualtor', 't0-80', 't0-backend', 't1-lag', 't1-64-lag', 't1-56-lag', 't1-backend', 't2', 't2_2lc_36p-masic', 't2_2lc_min_ports-masic'] and asic_type not in ['mellanox']"

qos/test_qos_sai.py::TestQosSai::testQosSaiDot1pPgMapping:
  skip:
    reason: "Dot1p-PG mapping is only supported on backend."
    conditions_logical_operator: or
    conditions:
      - "'backend' not in topo_name"
      - "topo_type in ['m0', 'mx']"
      - "topo_name not in ['t0', 't0-64', 't0-116', 't0-35', 't0-56', 't0-standalone-32', 't0-standalone-64', 't0-standalone-128', 't0-standalone-256', 'dualtor-56', 'dualtor-120', 'dualtor', 't0-80', 't0-backend', 't1-lag', 't1-64-lag', 't1-56-lag', 't1-backend', 't2', 't2_2lc_36p-masic', 't2_2lc_min_ports-masic'] and asic_type not in ['mellanox']"

qos/test_qos_sai.py::TestQosSai::testQosSaiDot1pQueueMapping:
  skip:
    reason: "Dot1p-queue mapping is only supported on backend."
    conditions_logical_operator: or
    conditions:
      - "'backend' not in topo_name"
      - "topo_type in ['m0', 'mx']"
      - "topo_name not in ['t0', 't0-64', 't0-116', 't0-35', 't0-56', 't0-standalone-32', 't0-standalone-64', 't0-standalone-128', 't0-standalone-256', 'dualtor-56', 'dualtor-120', 'dualtor', 't0-80', 't0-backend', 't1-lag', 't1-64-lag', 't1-56-lag', 't1-backend', 't2', 't2_2lc_36p-masic', 't2_2lc_min_ports-masic'] and asic_type not in ['mellanox']"

qos/test_qos_sai.py::TestQosSai::testQosSaiDscpQueueMapping:
  skip:
    reason: "Unsupported testbed type."
    conditions_logical_operator: or
    conditions:
      - "'backend' in topo_name"
      - "topo_type in ['m0', 'mx']"
      - "topo_name not in ['t0', 't0-64', 't0-116', 't0-35', 't0-56', 't0-standalone-32', 't0-standalone-64', 't0-standalone-128', 't0-standalone-256', 'dualtor-56', 'dualtor-120', 'dualtor', 't0-80', 't0-backend', 't1-lag', 't1-64-lag', 't1-56-lag', 't1-backend', 't2', 't2_2lc_36p-masic', 't2_2lc_min_ports-masic'] and asic_type not in ['mellanox']"

qos/test_qos_sai.py::TestQosSai::testQosSaiDscpToPgMapping:
  skip:
    reason: "Unsupported testbed type."
    conditions_logical_operator: or
    conditions:
      - "'backend' in topo_name"
      - "topo_type in ['m0', 'mx']"
      - "topo_name not in ['t0', 't0-64', 't0-116', 't0-35', 't0-56', 't0-standalone-32', 't0-standalone-64', 't0-standalone-128', 't0-standalone-256', 'dualtor-56', 'dualtor-120', 'dualtor', 't0-80', 't0-backend', 't1-lag', 't1-64-lag', 't1-56-lag', 't1-backend', 't2', 't2_2lc_36p-masic', 't2_2lc_min_ports-masic'] and asic_type not in ['mellanox']"

qos/test_qos_sai.py::TestQosSai::testQosSaiDwrrWeightChange:
  skip:
    reason: "Skip DWRR weight change test on Mellanox platform. / Unsupported testbed type."
    conditions_logical_operator: or
    conditions:
      - "asic_type in ['mellanox']"
      - "topo_type in ['m0', 'mx']"
      - "topo_name not in ['t0', 't0-64', 't0-116', 't0-35', 't0-56', 't0-standalone-32', 't0-standalone-64', 't0-standalone-128', 't0-standalone-256', 'dualtor-56', 'dualtor-120', 'dualtor', 't0-80', 't0-backend', 't1-lag', 't1-64-lag', 't1-56-lag', 't1-backend', 't2', 't2_2lc_36p-masic', 't2_2lc_min_ports-masic'] and asic_type not in ['mellanox']"

qos/test_qos_sai.py::TestQosSai::testQosSaiFullMeshTrafficSanity:
  skip:
    reason: "Unsupported testbed type."
    conditions_logical_operator: or
    conditions:
      - "asic_type not in ['cisco-8000'] or topo_name not in ['ptf64']"
      - "topo_type in ['m0', 'mx']"
      - "topo_name not in ['t0', 't0-64', 't0-116', 't0-35', 't0-56', 't0-standalone-32', 't0-standalone-64', 't0-standalone-128', 't0-standalone-256', 'dualtor-56', 'dualtor-120', 'dualtor', 't0-80', 't0-backend', 't1-lag', 't1-64-lag', 't1-56-lag', 't1-backend', 't2', 't2_2lc_36p-masic', 't2_2lc_min_ports-masic'] and asic_type not in ['mellanox']"

qos/test_qos_sai.py::TestQosSai::testQosSaiHeadroomPoolSize:
  skip:
    reason: "Unsupported testbed type."
    conditions_logical_operator: or
    conditions:
      - "https://github.com/sonic-net/sonic-mgmt/issues/12292 and hwsku in ['Force10-S6100']
      and topo_type in ['t1-64-lag'] and hwsku not in ['Arista-7060CX-32S-C32', 'Celestica-DX010-C32', 'Arista-7260CX3-D108C8', 'Force10-S6100', 'Arista-7260CX3-Q64', 'Arista-7050CX3-32S-C32', 'Arista-7050CX3-32S-D48C8', 'Arista-7060CX-32S-D48C8'] and asic_type not in ['mellanox']
      and asic_type in ['cisco-8000']"
      - "topo_type in ['m0', 'mx']"
      - "topo_name not in ['t0', 't0-64', 't0-116', 't0-35', 't0-56', 't0-standalone-32', 't0-standalone-64', 't0-standalone-128', 't0-standalone-256', 'dualtor-56', 'dualtor-120', 'dualtor', 't0-80', 't0-backend', 't1-lag', 't1-64-lag', 't1-56-lag', 't1-backend', 't2', 't2_2lc_36p-masic', 't2_2lc_min_ports-masic'] and asic_type not in ['mellanox']"
      - "'t2' in topo_name and asic_subtype in ['broadcom-dnx']"
      - "asic_type in ['vs']"

qos/test_qos_sai.py::TestQosSai::testQosSaiHeadroomPoolWatermark:
  skip:
    reason: "Unsupported testbed type."
    conditions_logical_operator: or
    conditions:
      - "platform in ['x86_64-nokia_ixr7250e_36x400g-r0', 'x86_64-arista_7800r3_48cq2_lc', 'x86_64-arista_7800r3_48cqm2_lc', 'x86_64-arista_7800r3a_36d2_lc', 'x86_64-arista_7800r3a_36dm2_lc', 'x86_64-arista_7800r3ak_36dm2_lc'] or asic_type in ['mellanox']
         and asic_type in ['cisco-8000']
         and https://github.com/sonic-net/sonic-mgmt/issues/12292 and hwsku in ['Force10-S6100'] and topo_type in ['t1-64-lag']"
      - "topo_type in ['m0', 'mx']"
      - "topo_name not in ['t0', 't0-64', 't0-116', 't0-35', 't0-56', 't0-standalone-32', 't0-standalone-64', 't0-standalone-128', 't0-standalone-256', 'dualtor-56', 'dualtor-120', 'dualtor', 't0-80', 't0-backend', 't1-lag', 't1-64-lag', 't1-56-lag', 't1-backend', 't2', 't2_2lc_36p-masic', 't2_2lc_min_ports-masic'] and asic_type not in ['mellanox']"
  xfail:
    reason: "Headroom pool size not supported."
    conditions:
      - "hwsku not in ['Arista-7060CX-32S-C32', 'Celestica-DX010-C32', 'Arista-7260CX3-D108C8', 'Force10-S6100', 'Arista-7260CX3-Q64', 'Arista-7050CX3-32S-C32', 'Arista-7050CX3-32S-D48C8']"

qos/test_qos_sai.py::TestQosSai::testQosSaiLosslessVoq:
  skip:
    reason: "Unsupported testbed type."
    conditions_logical_operator: or
    conditions:
      - "asic_type not in ['cisco-8000'] or platform.startswith('x86_64-8122_')"
      - "topo_type in ['m0', 'mx']"
      - "topo_name not in ['t0', 't0-64', 't0-116', 't0-35', 't0-56', 't0-standalone-32', 't0-standalone-64', 't0-standalone-128', 't0-standalone-256', 'dualtor-56', 'dualtor-120', 'dualtor', 't0-80', 't0-backend', 't1-lag', 't1-64-lag', 't1-56-lag', 't1-backend', 't2', 't2_2lc_36p-masic', 't2_2lc_min_ports-masic'] and asic_type not in ['mellanox']"

qos/test_qos_sai.py::TestQosSai::testQosSaiLossyQueueVoq:
  skip:
    reason: "Unsupported testbed type."
    conditions_logical_operator: or
    conditions:
      - "asic_type not in ['cisco-8000'] or platform.startswith('x86_64-8122_')"
      - "topo_type in ['m0', 'mx']"
      - "topo_name not in ['t0', 't0-64', 't0-116', 't0-35', 't0-56', 't0-standalone-32', 't0-standalone-64', 't0-standalone-128', 't0-standalone-256', 'dualtor-56', 'dualtor-120', 'dualtor', 't0-80', 't0-backend', 't1-lag', 't1-64-lag', 't1-56-lag', 't1-backend', 't2', 't2_2lc_36p-masic', 't2_2lc_min_ports-masic'] and asic_type not in ['mellanox']"

qos/test_qos_sai.py::TestQosSai::testQosSaiLossyQueueVoqMultiSrc:
  skip:
    reason: "Unsupported testbed type."
    conditions_logical_operator: or
    conditions:
      - "asic_type not in ['cisco-8000'] or platform.startswith('x86_64-8122_')"
      - "topo_type in ['m0', 'mx']"
      - "topo_name not in ['t0', 't0-64', 't0-116', 't0-35', 't0-56', 't0-standalone-32', 't0-standalone-64', 't0-standalone-128', 't0-standalone-256', 'dualtor-56', 'dualtor-120', 'dualtor', 't0-80', 't0-backend', 't1-lag', 't1-64-lag', 't1-56-lag', 't1-backend', 't2', 't2_2lc_36p-masic', 't2_2lc_min_ports-masic'] and asic_type not in ['mellanox']"

qos/test_qos_sai.py::TestQosSai::testQosSaiPGDrop:
  skip:
    reason: "Unsupported testbed type."
    conditions_logical_operator: or
    conditions:
      - "asic_type not in ['cisco-8000'] or platform.startswith('x86_64-8122_')"
      - "topo_type in ['m0', 'mx']"
      - "topo_name not in ['t0', 't0-64', 't0-116', 't0-35', 't0-56', 't0-standalone-32', 't0-standalone-64', 't0-standalone-128', 't0-standalone-256', 'dualtor-56', 'dualtor-120', 'dualtor', 't0-80', 't0-backend', 't1-lag', 't1-64-lag', 't1-56-lag', 't1-backend', 't2', 't2_2lc_36p-masic', 't2_2lc_min_ports-masic'] and asic_type not in ['mellanox']"

qos/test_qos_sai.py::TestQosSai::testQosSaiPgHeadroomWatermark:
  skip:
    reason: "Unsupported testbed type."
    conditions_logical_operator: or
    conditions:
      - "asic_type in ['cisco-8000'] and not platform.startswith('x86_64-8122_')"
      - "topo_type in ['m0', 'mx']"
      - "topo_name not in ['t0', 't0-64', 't0-116', 't0-35', 't0-56', 't0-standalone-32', 't0-standalone-64', 't0-standalone-128', 't0-standalone-256', 'dualtor-56', 'dualtor-120', 'dualtor', 't0-80', 't0-backend', 't1-lag', 't1-64-lag', 't1-56-lag', 't1-backend', 't2', 't2_2lc_36p-masic', 't2_2lc_min_ports-masic'] and asic_type not in ['mellanox']"

qos/test_qos_sai.py::TestQosSai::testQosSaiPgSharedWatermark[None-wm_pg_shared_lossy]:
  xfail:
    reason: "Image issue on Arista platforms / Unsupported testbed type."
    conditions:
      - "platform in ['x86_64-arista_7050cx3_32s']"

qos/test_qos_sai.py::TestQosSai::testQosSaiQWatermarkAllPorts:
  skip:
    reason: "All Port Watermark test is verified only on Cisco Platforms."
    conditions_logical_operator: or
    conditions:
      - "asic_type not in ['cisco-8000']"
      - "topo_type in ['m0', 'mx']"
      - "topo_name not in ['t0', 't0-64', 't0-116', 't0-35', 't0-56', 't0-standalone-32', 't0-standalone-64', 't0-standalone-128', 't0-standalone-256', 'dualtor-56', 'dualtor-120', 'dualtor', 't0-80', 't0-backend', 't1-lag', 't1-64-lag', 't1-56-lag', 't1-backend', 't2', 't2_2lc_36p-masic', 't2_2lc_min_ports-masic'] and asic_type not in ['mellanox']"

qos/test_qos_sai.py::TestQosSai::testQosSaiSharedReservationSize:
  skip:
    reason: "Shared reservation size test is not supported."
    conditions_logical_operator: or
    conditions:
      - "asic_type not in ['cisco-8000'] or platform.startswith('x86_64-8122_')"
      - "topo_type in ['m0', 'mx']"
      - "topo_name not in ['t0', 't0-64', 't0-116', 't0-35', 't0-56', 't0-standalone-32', 't0-standalone-64', 't0-standalone-128', 't0-standalone-256', 'dualtor-56', 'dualtor-120', 'dualtor', 't0-80', 't0-backend', 't1-lag', 't1-64-lag', 't1-56-lag', 't1-backend', 't2', 't2_2lc_36p-masic', 't2_2lc_min_ports-masic'] and asic_type not in ['mellanox']"

qos/test_tunnel_qos_remap.py:
  skip:
    reason: "Tunnel qos remap test needs some SAI attributes, which are not supported on KVM."
    conditions:
      - "asic_type in ['vs']"

qos/test_tunnel_qos_remap.py::test_pfc_watermark_extra_lossless_active:
  xfail:
    reason: "test_pfc_watermark_extra_lossless_active is not support on broadcom platform yet"
    conditions:
      - "asic_type in ['broadcom']"
      - https://github.com/sonic-net/sonic-mgmt/issues/11271

qos/test_tunnel_qos_remap.py::test_pfc_watermark_extra_lossless_standby:
  xfail:
    reason: "test_pfc_watermark_extra_lossless_standby is not support on broadcom platform yet"
    conditions:
      - "asic_type in ['broadcom']"
      - https://github.com/sonic-net/sonic-mgmt/issues/11271

#######################################
#####           radv             #####
#######################################
radv/test_radv_ipv6_ra.py::test_solicited_router_advertisement_with_m_flag:
  skip:
    reason: "Test case has issue on the dualtor-64 topo."
    conditions:
      - "https://github.com/sonic-net/sonic-mgmt/issues/11322 and 'dualtor-64' in topo_name"

radv/test_radv_ipv6_ra.py::test_unsolicited_router_advertisement_with_m_flag:
  skip:
    reason: "Test case has issue on the dualtor-64 topo."
    conditions:
      - "https://github.com/sonic-net/sonic-mgmt/issues/11322 and 'dualtor-64' in topo_name"

#######################################
#####          read_mac           #####
#######################################
read_mac/test_read_mac_metadata.py:
  skip:
    reason: "Read_mac test needs specific variables and image urls, currently do not support on KVM and regular nightly test."
    conditions:
      - "asic_type in ['vs']"

#######################################
#####      reset_factory          #####
#######################################
reset_factory/test_reset_factory.py:
  skip:
    reason: "This case has a known issue which leaves the DUT in a bad state. Skipping until the issue is addressed."
    conditions:
      - https://github.com/sonic-net/sonic-mgmt/issues/11103

#######################################
#####         restapi             #####
#######################################
restapi/test_restapi.py:
  skip:
    reason: "Only supported on Mellanox"
    conditions:
      - "asic_type not in ['mellanox']"

restapi/test_restapi.py::test_create_vrf:
  skip:
    reason: "Only supported on Mellanox T1"
    conditions_logical_operator: or
    conditions:
      - "'t1' not in topo_type"
      - "asic_type not in ['mellanox']"

restapi/test_restapi_vxlan_ecmp.py:
  skip:
    reason: "Only supported on cisco 8102, 8101 and mlnx 4600C T1"
    conditions:
      - "not (platform in ['x86_64-8102_64h_o-r0', 'x86_64-8101_32fh_o-r0', 'x86_64-mlnx_msn4600c-r0']  and 't1' in topo_type)"

#######################################
#####           route             #####
#######################################
route/test_default_route.py:
  skip:
    reason: "Does not apply to standalone topos."
    conditions:
      - "'standalone' in topo_name"

route/test_route_flap.py:
  skip:
    reason: "Test case has issue on the t0-56-povlan and dualtor-64 topo. Does not apply to standalone topos."
    conditions_logical_operator: or
    conditions:
      - "https://github.com/sonic-net/sonic-mgmt/issues/11323 and 't0-56-po2vlan' in topo_name"
      - "https://github.com/sonic-net/sonic-mgmt/issues/11324 and 'dualtor-64' in topo_name"
      - "'standalone' in topo_name"

route/test_route_flow_counter.py:
  skip:
    reason: "Test not supported for cisco-8122 platform / Route flow counter is not supported on vs platform."
    conditions_logical_operator: or
    conditions:
      - "platform in ['x86_64-8122_64eh_o-r0', 'x86_64-8122_64ehf_o-r0']"
      - "asic_type in ['vs']"

route/test_route_perf.py:
  skip:
    reason: "Does not apply to standalone topos."
    conditions:
      - "'standalone' in topo_name"

route/test_static_route.py:
  skip:
    reason: "Test not supported for 201911 images or older. Does not apply to standalone topos. Not supported on cisco-8122 platform"
    conditions_logical_operator: OR
    conditions:
      - "release in ['201811', '201911']"
      - "'standalone' in topo_name"
      - "platform in ['x86_64-8122_64eh_o-r0', 'x86_64-8122_64ehf_o-r0']"

route/test_static_route.py::test_static_route_ecmp_ipv6:
  # This test case may fail due to a known issue https://github.com/sonic-net/sonic-buildimage/issues/4930.
  # Temporarily disabling the test case due to the this issue.
  skip:
    reason: "Test case may fail due to a known issue / Test not supported for 201911 images or older. Does not apply to standalone topos."
    conditions_logical_operator: OR
    conditions:
      - "https://github.com/sonic-net/sonic-buildimage/issues/4930"
      - "release in ['201811', '201911']"
      - "'standalone' in topo_name"

#######################################
#####              sflow          #####
#######################################
sflow/test_sflow.py:
  skip:
    reason: "Sflow feature is default disabled on vs platform"
    conditions:
      - "asic_type in ['vs']"

#######################################
#####      show_techsupport       #####
#######################################
show_techsupport/test_auto_techsupport.py:
  skip:
    reason: "auto techsupport on multi asic platforms doesnt work"
    strict: True
    conditions:
      - (is_multi_asic==True)

show_techsupport/test_auto_techsupport.py::TestAutoTechSupport::test_max_limit[core]:
  xfail:
    reason: "This test case may fail due to a known issue https://github.com/sonic-net/sonic-buildimage/issues/15051."
    conditions:
      - https://github.com/sonic-net/sonic-buildimage/issues/15051

show_techsupport/test_auto_techsupport.py::TestAutoTechSupport::test_sai_sdk_dump:
  skip:
    reason: "Test supported only on Nvidia(Mellanox) devices / auto techsupport on multi asic platforms doesnt work"
    conditions_logical_operator: or
    conditions:
      - "asic_type not in ['mellanox']"
      - "is_multi_asic==True"

#######################################
#####         snappi_tests        #####
#######################################
snappi_tests:
  skip:
    reason: "Snappi test only support on physical tgen testbed"
    conditions:
      - "asic_type in ['vs']"

snappi_tests/ecn/test_ecn_marking_with_pfc_quanta_variance_with_snappi.py:
  skip:
    reason: "Current test case only work with cisco platform"
    conditions:
      - "asic_type not in ['cisco-8000']"

snappi_tests/ecn/test_ecn_marking_with_snappi.py:
  skip:
    reason: "Current test case only work with cisco platform"
    conditions:
      - "asic_type not in ['cisco-8000']"

snappi_tests/ecn/test_red_accuracy_with_snappi:
  skip:
    reason: "Test should not be run as part of nightly. / Snappi test only support on physical tgen testbed"
    conditions_logical_operator: or
    conditions:
      - "topo_type in ['tgen']"
      - "asic_type in ['vs']"

<<<<<<< HEAD
snappi_tests/multidut/pfc/test_multidut_global_pause_with_snappi.py:
  skip:
    reason: "Global pause is not supported in cisco-8000. / Snappi test only support on physical tgen testbed"
    conditions:
      - "asic_type in ['cisco-8000', 'vs']"
=======
snappi_tests/pfc/test_global_pause_with_snappi.py:
  skip:
    reason: "Global pause is not supported in cisco-8000. / Snappi test only support on physical tgen testbed"
    conditions_logical_operator: and
    conditions:
      - "asic_type in ['cisco-8000', 'vs']"
      - "topo_type in ['t2', 'multidut-tgen']"
>>>>>>> d4c899b1

#######################################
#####            snmp             #####
#######################################
snmp/test_snmp_default_route.py::test_snmp_default_route:
  skip:
    reason: "Skipping SNMP test because standalone topology has no default routes."
    conditions:
      - "'standalone' in topo_name"

snmp/test_snmp_link_local.py:
  skip:
    reason: "SNMP over IPv6 support not present in release branches."
    conditions:
      - "is_multi_asic==False"
      - "release in ['202205', '202211', '202305', '202311']"
  xfail:
    reason: "Test script has issues on kvm testbed."
    condition:
      - "asic_type in ['vs']"
      - "https://github.com/sonic-net/sonic-mgmt/issues/15081"

snmp/test_snmp_loopback.py::test_snmp_loopback:
  skip:
    reason: "1. Not supported topology backend.
             2. Skipping SNMP test because standalone topology has no neighbor VMs,
            and SNMP queries will be executed from the neighbor VM."
    conditions_logical_operator: OR
    conditions:
      - "'backend' in topo_name"
      - "'standalone' in topo_name"

snmp/test_snmp_pfc_counters.py:
  skip:
    reason: "M0/MX topo does not support test_snmp_pfc_counters"
    conditions:
      - "topo_type in ['m0', 'mx']"

snmp/test_snmp_phy_entity.py:
  skip:
    reason: "Only supports physical testbed."
    conditions:
      - "asic_type in ['vs']"

snmp/test_snmp_queue.py:
  skip:
    reason: "Interfaces not present on supervisor node or M0/MX topo does not support test_snmp_queue or unsupported platform"
    conditions:
      - "topo_type in ['m0', 'mx'] or asic_type in ['barefoot']"

snmp/test_snmp_queue_counters.py:
  skip:
    conditions_logical_operator: OR
    reason: "Have an known issue on kvm testbed / Unsupported in MGFX topos"
    conditions:
      - "asic_type in ['vs'] and https://github.com/sonic-net/sonic-mgmt/issues/14007"
      - "topo_type in ['m0', 'mx']"

#######################################
#####            span             #####
#######################################
span:
  skip:
    reason: "Skipping span test on broadcom/cisco-8000 platform."
    conditions:
      - "asic_type in ['broadcom', 'cisco-8000']"

span/test_port_mirroring.py:
  xfail:
    reason: "Testcase ignored on dualtor topology and mellanox setups due to Github issue: https://github.com/sonic-net/sonic-mgmt/issues/9647"
    conditions:
      - "https://github.com/sonic-net/sonic-mgmt/issues/9647 and 'dualtor' in topo_name and asic_type in ['mellanox']"

#######################################
#####            srv6             #####
#######################################
srv6/test_srv6_basic_sanity.py:
  skip:
    reason: "It's a new test case, skip it for other topologies except cisco vs nodes."
    conditions:
      - topo_name not in ["ciscovs-7nodes", "ciscovs-5nodes"]

srv6/test_srv6_dataplane.py:
  skip:
    reason: "Only target mellanox platform with 202412 image at this time"
    conditions:
      - "asic_type not in ['mellanox', 'broadcom'] or release not in ['202412']"

srv6/test_srv6_static_config.py:
  skip:
    reason: "Requires particular image support, skip in PR testing"
    conditions:
      - "release not in ['202412']"

#######################################
#####             ssh             #####
#######################################
ssh/test_ssh_default_password:
  skip:
    reason: "Skip because the default password test is no longer appropriate after password rotation."

ssh/test_ssh_stress.py::test_ssh_stress:
  # This test is not stable, skip it for now.
  # known issue: https://github.com/paramiko/paramiko/issues/1508
  skip:
    reason: "This test failed intermittent due to known issue of paramiko, skip for now"
    conditions: https://github.com/paramiko/paramiko/issues/1508

#######################################
#####     sub_port_interfaces     #####
#######################################
sub_port_interfaces:
  skip:
    reason: "Unsupported platform or asic"
    conditions:
      - "is_multi_asic==True or asic_gen not in ['td2', 'spc1', 'spc2', 'spc3', 'spc4'] and asic_type not in ['barefoot','marvell-teralynx']"

sub_port_interfaces/test_show_subinterface.py::test_subinterface_status[port]:
  skip:
    reason: "Unsupported platform or asic"
    conditions_logical_operator: or
    conditions:
      - "asic_type in ['vs'] and https://github.com/sonic-net/sonic-buildimage/issues/19735"
      - "is_multi_asic==True or asic_gen not in ['td2', 'spc1', 'spc2', 'spc3', 'spc4'] and asic_type not in ['barefoot','marvell-teralynx']"

sub_port_interfaces/test_show_subinterface.py::test_subinterface_status[port_in_lag]:
  skip:
    reason: "Not supported port type"

sub_port_interfaces/test_sub_port_interfaces.py::TestSubPorts::test_routing_between_sub_ports_unaffected_by_sub_ports_removal[port_in_lag:
  skip:
    reason: "Not supported port type"

sub_port_interfaces/test_sub_port_interfaces.py::TestSubPorts::test_tunneling_between_sub_ports:
  skip:
    reason: "Cisco 8000 platform does not support DSCP PIPE Mode for IPinIP Tunnels / Unsupported platform or asic"
    conditions_logical_operator: or
    conditions:
      - "asic_type=='cisco-8000'"
      - "is_multi_asic==True or asic_gen not in ['td2', 'spc1', 'spc2', 'spc3', 'spc4'] and asic_type not in ['barefoot','marvell-teralynx']"

sub_port_interfaces/test_sub_port_interfaces.py::TestSubPorts::test_untagged_packet_not_routed[port_in_lag] :
  skip:
    reason: "Not supported port type"

sub_port_interfaces/test_sub_port_l2_forwarding.py::test_sub_port_l2_forwarding[port_in_lag]:
  skip:
    reason: "Not supported port type"

#######################################
#####             syslog          #####
#######################################
syslog/test_syslog.py:
  xfail:
    reason: "Generic internal image issue"
    conditions:
      - "branch in ['internal-202012']"
      - "build_version.split('.')[1].isdigit() and int(build_version.split('.')[1]) <= 33"

syslog/test_syslog_source_ip.py:
  skip:
    reason: "Vs setup doesn't work when creating mgmt vrf"
    conditions_logical_operator: or
    conditions:
      - "https://github.com/sonic-net/sonic-mgmt/issues/16997"
      - "asic_type in ['vs']"

syslog/test_syslog_source_ip.py::TestSSIP::test_syslog_protocol_filter_severity:
  skip:
    reason: "Testcase consistent failed, raised issue to track / Vs setup doesn't work when creating mgmt vrf"
    conditions_logical_operator: or
    conditions:
      - "https://github.com/sonic-net/sonic-mgmt/issues/16997"
      - "https://github.com/sonic-net/sonic-mgmt/issues/14493"
      - "asic_type in ['vs']"

#######################################
#####         system_health       #####
#######################################
system_health/test_system_health.py:
  skip:
    reason: "There is no table SYSTEM_HEALTH_INFO in STATE_DB on kvm testbed, skip in PR testing"
    conditions:
      - "asic_type in ['vs']"

system_health/test_system_health.py::test_service_checker_with_process_exit:
  xfail:
    strict: True
    conditions:
      - "branch in ['internal-202012']"
      - "build_version.split('.')[1].isdigit() and int(build_version.split('.')[1]) <= 44"

#######################################
#####           tacacs          #####
#######################################
tacacs/test_authorization.py::test_authorization_tacacs_and_local:
  skip:
    reason: "Testcase ignored due to Github issue: https://github.com/sonic-net/sonic-mgmt/issues/11349"
    conditions:
      - https://github.com/sonic-net/sonic-mgmt/issues/11349

#######################################
#####           telemetry         #####
#######################################
telemetry/test_events.py:
  skip:
    reason: "Skip telemetry test events for 202211 and older branches"
    conditions:
      - "release in ['201811', '201911', '202012', '202205', '202211']"
  xfail:
    reason: "Test events is flaky in PR test, xfail until issue resolved"
    conditions:
      - "asic_type in ['vs']"
      - https://github.com/sonic-net/sonic-buildimage/issues/19943

telemetry/test_telemetry.py:
  skip:
    reason: "Skip telemetry test for 201911 and older branches"
    conditions:
      - "(is_multi_asic==True) and (release in ['201811', '201911'])"

telemetry/test_telemetry.py::test_telemetry_queue_buffer_cnt:
  skip:
    conditions_logical_operator: or
    reason: "Testcase ignored due to switch type is voq / Unsupported in MGFX topos / multi-asic issue 15393"
    conditions:
      - "(switch_type=='voq')"
      - "topo_type in ['m0', 'mx']"
      - "(is_multi_asic==True) and https://github.com/sonic-net/sonic-mgmt/issues/15393"

#######################################
#####         pktgen              #####
#######################################
test_pktgen.py:
  skip:
    reason: "Have known issue, only running for 'cisco-8000', skipping for all other ASIC types"
    conditions:
      - "asic_type not in ['cisco-8000']"
      - "https://github.com/sonic-net/sonic-mgmt/issues/13804"

#######################################
#####         vs_chassis          #####
#######################################
test_vs_chassis_setup.py:
  skip:
    reason: "Skip vs_chassis setup on non-vs testbeds"
    conditions:
      - "asic_type not in ['vs']"

#######################################
#####         upgrade_path        #####
#######################################
upgrade_path:
  skip:
    reason: "Upgrade path test needs base and target image lists, currently do not support on KVM."
    conditions:
      - "asic_type in ['vs']"

#######################################
#####            vlan             #####
#######################################
vlan/test_vlan.py::test_vlan_tc7_tagged_qinq_switch_on_outer_tag:
  skip:
    reason: "Unsupported platform."
    conditions:
      - "asic_type not in ['mellanox', 'barefoot', 'cisco-8000']"

vlan/test_vlan_ping.py:
  skip:
    reason: "test_vlan_ping doesn't work on Broadcom platform. Ignored on dualtor topo and mellanox setups due to Github issue: https://github.com/sonic-net/sonic-mgmt/issues/9642."
    conditions_logical_operator: OR
    conditions:
      - "asic_type in ['broadcom']"
      - "https://github.com/sonic-net/sonic-mgmt/issues/15061 and 'dualtor-aa' in topo_name"

#######################################
#####             voq             #####
#######################################
voq:
  skip:
    reason: "Cisco 8800 doesn't support voq tests"
    conditions:
      - "asic_type in ['cisco-8000']"

voq/test_fabric_cli_and_db.py:
  skip:
    reason: "Skip test_fabric_cli_and_db on unsupported testbed."
    conditions_logical_operator: "OR"
    conditions:
      - "('t2' not in topo_name)"
      - "(asic_subtype not in ['broadcom-dnx'])"
      - "not any(i in platform for i in ['arista_7800', 'x86_64-nokia_ixr7250e'])"
      - "(asic_type in ['cisco-8000'])"

voq/test_fabric_reach.py:
  skip:
    reason: "Skip test_fabric_reach on unsupported testbed."
    conditions_logical_operator: "OR"
    conditions:
      - "('t2' not in topo_name)"
      - "(asic_subtype not in ['broadcom-dnx'])"
      - "not any(i in platform for i in ['arista_7800', 'x86_64-nokia_ixr7250e'])"
      - "(asic_type in ['cisco-8000'])"

voq/test_voq_counter.py::TestVoqCounter::test_voq_queue_counter[multi_dut_shortlink_to_longlink]:
  skip:
    reason: "Testcase ignored due to sonic-mgmt issue: https://github.com/sonic-net/sonic-buildimage/issues/21098"
    conditions:
      - "(switch_type=='voq')"
      - "('t2' in topo_name)"

voq/test_voq_fabric_capacity.py:
  skip:
    reason: "Skip test_voq_fabric_capacity on unsupported testbed."
    conditions:
      - "('t2' not in topo_name) or (asic_subtype not in ['broadcom-dnx']) or (asic_type in ['cisco-8000'])"

voq/test_voq_fabric_isolation.py:
  skip:
    reason: "Skip test_voq_fabric_isolation on unsupported testbed."
    conditions:
      - "('t2' not in topo_name) or (asic_subtype not in ['broadcom-dnx']) or (asic_type in ['cisco-8000'])"

voq/test_voq_fabric_status_all.py:
  skip:
    reason: "Skip test_voq_fabric_status_all on unsupported testbed."
    conditions_logical_operator: "OR"
    conditions:
      - "('t2' not in topo_name)"
      - "(asic_subtype not in ['broadcom-dnx'])"
      - "not any(i in platform for i in ['arista_7800', 'x86_64-nokia_ixr7250e'])"
      - "(asic_type in ['cisco-8000'])"

#######################################
#####             vrf             #####
#######################################
vrf/test_vrf.py:
  skip:
    reason: "Vrf tests are skipped both in nightly and PR testing."
    conditions:
      - "asic_type in ['vs']"

vrf/test_vrf.py::TestVrfAclRedirect:
  skip:
    reason: "Switch does not support ACL REDIRECT_ACTION."
    conditions_logical_operator: or
    conditions:
      - "len([capabilities for capabilities in switch.values() if 'REDIRECT_ACTION' in capabilities]) == 0"
      - "asic_type in ['vs']"

vrf/test_vrf_attr.py:
  skip:
    reason: "Vrf tests are skipped in PR testing."
    conditions:
      - "asic_type in ['vs']"

vrf/test_vrf_attr.py::TestVrfAttrSrcMac::test_vrf1_neigh_with_default_router_mac:
  skip:
    reason: "RIF MAC taking precedence over VRF MAC / Vrf test are skipped in PR testing."
    conditions:
      - "asic_type in ['barefoot', 'vs']"

#######################################
#####           vxlan            #####
#######################################
vxlan/test_vnet_bgp_route_precedence.py:
  skip:
    reason: "test_vnet_bgp_route_precedence can only run on cisco and mnlx platforms."
    conditions:
      - "asic_type not in ['cisco-8000', 'mellanox']"

vxlan/test_vnet_route_leak.py:
  skip:
    reason: "Test skipped due to issue #8374"
    conditions:
      - https://github.com/sonic-net/sonic-mgmt/issues/8374

vxlan/test_vnet_vxlan.py:
  skip:
    reason: "1. Enable tests only for: mellanox, barefoot
             2. Test skipped due to issue #8374"
    conditions_logical_operator: OR
    conditions:
      - "asic_type not in ['mellanox', 'barefoot', 'vs']"
      - https://github.com/sonic-net/sonic-mgmt/issues/8374

vxlan/test_vxlan_bfd_tsa.py:
  skip:
    reason: "VxLAN ECMP BFD TSA test is not yet supported on multi-ASIC platform. Also this test can only run on some platforms."
    conditions:
      - "(is_multi_asic == True) or (platform not in ['x86_64-8102_64h_o-r0', 'x86_64-8101_32fh_o-r0', 'x86_64-mlnx_msn4600c-r0', 'x86_64-mlnx_msn2700-r0', 'x86_64-mlnx_msn2700a1-r0', 'x86_64-kvm_x86_64-r0', 'x86_64-mlnx_msn4700-r0', 'x86_64-nvidia_sn4280-r0'])"

vxlan/test_vxlan_bfd_tsa.py::Test_VxLAN_BFD_TSA::test_tsa_case4:
  skip:
    reason: "VxLAN ECMP BFD TSA test is not yet supported on multi-ASIC platform. Also this test can only run on 4600c, 2700 and 8102. For KVM platform, this test is not supported due to system check not supported currently."
    conditions_logical_operator: OR
    conditions:
      - "(is_multi_asic == True) or (platform not in ['x86_64-8102_64h_o-r0', 'x86_64-8101_32fh_o-r0', 'x86_64-mlnx_msn4600c-r0', 'x86_64-mlnx_msn2700-r0', 'x86_64-mlnx_msn2700a1-r0', 'x86_64-kvm_x86_64-r0', 'x86_64-mlnx_msn4700-r0', 'x86_64-nvidia_sn4280-r0'])"
      - "(asic_type in ['vs']) and https://github.com/sonic-net/sonic-buildimage/issues/19879"
      - "https://github.com/sonic-net/sonic-mgmt/issues/15728"

vxlan/test_vxlan_bfd_tsa.py::Test_VxLAN_BFD_TSA::test_tsa_case5:
  skip:
    reason: "VxLAN ECMP BFD TSA test is not yet supported on multi-ASIC platform. Also this test can only run on 4600c, 2700 and 8102. For KVM platform, this test is not supported due to system check not supported currently."
    conditions_logical_operator: OR
    conditions:
      - "(is_multi_asic == True) or (platform not in ['x86_64-8102_64h_o-r0', 'x86_64-8101_32fh_o-r0', 'x86_64-mlnx_msn4600c-r0', 'x86_64-mlnx_msn2700-r0', 'x86_64-mlnx_msn2700a1-r0', 'x86_64-kvm_x86_64-r0', 'x86_64-mlnx_msn4700-r0', 'x86_64-nvidia_sn4280-r0'])"
      - "(asic_type in ['vs']) and https://github.com/sonic-net/sonic-buildimage/issues/19879"
      - "https://github.com/sonic-net/sonic-mgmt/issues/15728"

vxlan/test_vxlan_bfd_tsa.py::Test_VxLAN_BFD_TSA::test_tsa_case6:
  skip:
    reason: "VxLAN ECMP BFD TSA test is not yet supported on multi-ASIC platform. Also this test can only run on 4600c, 2700 and 8102. For KVM platform, this test is not supported due to system check not supported currently."
    conditions_logical_operator: OR
    conditions:
      - "(is_multi_asic == True) or (platform not in ['x86_64-8102_64h_o-r0', 'x86_64-8101_32fh_o-r0', 'x86_64-mlnx_msn4600c-r0', 'x86_64-mlnx_msn2700-r0', 'x86_64-mlnx_msn2700a1-r0', 'x86_64-kvm_x86_64-r0', 'x86_64-mlnx_msn4700-r0', 'x86_64-nvidia_sn4280-r0'])"
      - "(asic_type in ['vs']) and https://github.com/sonic-net/sonic-buildimage/issues/19879"
      - "https://github.com/sonic-net/sonic-mgmt/issues/15728"

vxlan/test_vxlan_crm.py:
  skip:
    reason: "VxLAN crm test is not yet supported on multi-ASIC platform. Also this test can only run on some platforms."
    conditions:
      - "(is_multi_asic == True) or (platform not in ['x86_64-8102_64h_o-r0', 'x86_64-8101_32fh_o-r0', 'x86_64-mlnx_msn4600c-r0', 'x86_64-mlnx_msn2700-r0', 'x86_64-mlnx_msn2700a1-r0', 'x86_64-kvm_x86_64-r0', 'x86_64-mlnx_msn4700-r0', 'x86_64-nvidia_sn4280-r0'])"

vxlan/test_vxlan_crm.py::Test_VxLAN_Crm::test_crm_128_group_members[v4_in_v6]:
  skip:
    reason: "VxLAN crm test is not yet supported on multi-ASIC platform. Also this test can only run on some platforms. On Mellanox spc1 platform, due to HW limitation, vxlan ipv6 tunnel is not supported"
    conditions_logical_operator: OR
    conditions:
      - "(is_multi_asic == True) or (platform not in ['x86_64-8102_64h_o-r0', 'x86_64-8101_32fh_o-r0', 'x86_64-mlnx_msn4600c-r0', 'x86_64-mlnx_msn2700-r0', 'x86_64-mlnx_msn2700a1-r0', 'x86_64-kvm_x86_64-r0', 'x86_64-mlnx_msn4700-r0', 'x86_64-nvidia_sn4280-r0'])"
      - "asic_gen == 'spc1'"

vxlan/test_vxlan_crm.py::Test_VxLAN_Crm::test_crm_128_group_members[v6_in_v6]:
  skip:
    reason: "VxLAN crm test is not yet supported on multi-ASIC platform. Also this test can only run on some platforms. On Mellanox spc1 platform, due to HW limitation, vxlan ipv6 tunnel is not supported"
    conditions_logical_operator: OR
    conditions:
      - "(is_multi_asic == True) or (platform not in ['x86_64-8102_64h_o-r0', 'x86_64-8101_32fh_o-r0', 'x86_64-mlnx_msn4600c-r0', 'x86_64-mlnx_msn2700-r0', 'x86_64-mlnx_msn2700a1-r0', 'x86_64-kvm_x86_64-r0', 'x86_64-mlnx_msn4700-r0', 'x86_64-nvidia_sn4280-r0'])"
      - "asic_gen == 'spc1'"

vxlan/test_vxlan_crm.py::Test_VxLAN_Crm::test_crm_16k_routes[v4_in_v6]:
  skip:
    reason: "VxLAN crm test is not yet supported on multi-ASIC platform. Also this test can only run on some platforms. On Mellanox spc1 platform, due to HW limitation, vxlan ipv6 tunnel is not supported"
    conditions_logical_operator: OR
    conditions:
      - "(is_multi_asic == True) or (platform not in ['x86_64-8102_64h_o-r0', 'x86_64-8101_32fh_o-r0', 'x86_64-mlnx_msn4600c-r0', 'x86_64-mlnx_msn2700-r0', 'x86_64-mlnx_msn2700a1-r0', 'x86_64-kvm_x86_64-r0', 'x86_64-mlnx_msn4700-r0', 'x86_64-nvidia_sn4280-r0'])"
      - "asic_gen == 'spc1'"

vxlan/test_vxlan_crm.py::Test_VxLAN_Crm::test_crm_16k_routes[v6_in_v6]:
  skip:
    reason: "VxLAN crm test is not yet supported on multi-ASIC platform. Also this test can only run on some platforms. On Mellanox spc1 platform, due to HW limitation, vxlan ipv6 tunnel is not supported"
    conditions_logical_operator: OR
    conditions:
      - "(is_multi_asic == True) or (platform not in ['x86_64-8102_64h_o-r0', 'x86_64-8101_32fh_o-r0', 'x86_64-mlnx_msn4600c-r0', 'x86_64-mlnx_msn2700-r0', 'x86_64-mlnx_msn2700a1-r0', 'x86_64-kvm_x86_64-r0', 'x86_64-mlnx_msn4700-r0', 'x86_64-nvidia_sn4280-r0'])"
      - "asic_gen == 'spc1'"

vxlan/test_vxlan_crm.py::Test_VxLAN_Crm::test_crm_512_nexthop_groups[v4_in_v6]:
  skip:
    reason: "VxLAN crm test is not yet supported on multi-ASIC platform. Also this test can only run on some platforms. On Mellanox spc1 platform, due to HW limitation, vxlan ipv6 tunnel is not supported"
    conditions_logical_operator: OR
    conditions:
      - "(is_multi_asic == True) or (platform not in ['x86_64-8102_64h_o-r0', 'x86_64-8101_32fh_o-r0', 'x86_64-mlnx_msn4600c-r0', 'x86_64-mlnx_msn2700-r0', 'x86_64-mlnx_msn2700a1-r0', 'x86_64-kvm_x86_64-r0', 'x86_64-mlnx_msn4700-r0', 'x86_64-nvidia_sn4280-r0'])"
      - "asic_gen == 'spc1'"

vxlan/test_vxlan_crm.py::Test_VxLAN_Crm::test_crm_512_nexthop_groups[v6_in_v6]:
  skip:
    reason: "VxLAN crm test is not yet supported on multi-ASIC platform. Also this test can only run on some platforms. On Mellanox spc1 platform, due to HW limitation, vxlan ipv6 tunnel is not supported"
    conditions_logical_operator: OR
    conditions:
      - "(is_multi_asic == True) or (platform not in ['x86_64-8102_64h_o-r0', 'x86_64-8101_32fh_o-r0', 'x86_64-mlnx_msn4600c-r0', 'x86_64-mlnx_msn2700-r0', 'x86_64-mlnx_msn2700a1-r0', 'x86_64-kvm_x86_64-r0', 'x86_64-mlnx_msn4700-r0', 'x86_64-nvidia_sn4280-r0'])"
      - "asic_gen == 'spc1'"

vxlan/test_vxlan_decap.py:
  skip:
    reason: "vxlan support not available for cisco-8122 platforms"
    conditions:
      - "platform in ['x86_64-8122_64eh_o-r0', 'x86_64-8122_64ehf_o-r0']"

vxlan/test_vxlan_ecmp.py:
  skip:
    reason: "VxLAN ECMP test is not yet supported on multi-ASIC platform. Also this test can only run on some platforms."
    conditions:
      - "(is_multi_asic == True) or (platform not in ['x86_64-8102_64h_o-r0', 'x86_64-8101_32fh_o-r0', 'x86_64-mlnx_msn4600c-r0', 'x86_64-mlnx_msn2700-r0', 'x86_64-mlnx_msn2700a1-r0', 'x86_64-kvm_x86_64-r0', 'x86_64-mlnx_msn4700-r0', 'x86_64-nvidia_sn4280-r0'])"

vxlan/test_vxlan_ecmp_switchover.py:
  skip:
    reason: "VxLAN ECMP switchover test is not yet supported on multi-ASIC platform. Also this test can only run on some platforms."
    conditions:
      - "(is_multi_asic == True) or (platform not in ['x86_64-8102_64h_o-r0', 'x86_64-8101_32fh_o-r0', 'x86_64-mlnx_msn4600c-r0', 'x86_64-mlnx_msn2700-r0', 'x86_64-mlnx_msn2700a1-r0', 'x86_64-kvm_x86_64-r0', 'x86_64-mlnx_msn4700-r0', 'x86_64-nvidia_sn4280-r0'])"

vxlan/test_vxlan_route_advertisement.py:
  skip:
    reason: "VxLAN route advertisement can only run on cisco and mnlx platforms."
    conditions:
      - "asic_type not in ['cisco-8000', 'mellanox', 'vs']"

#######################################
#####           wan_lacp          #####
#######################################
wan/lacp/test_wan_lag_min_link.py::test_lag_min_link:
  skip:
    reason: "Skip test due to there isn't enough port channel or members exists in current topology."
    conditions_logical_operator: OR
    conditions:
      - "len(minigraph_portchannels) < 2"
      - "not any(len(v['members']) > 1 for _, v in minigraph_portchannels.items())"<|MERGE_RESOLUTION|>--- conflicted
+++ resolved
@@ -2136,13 +2136,6 @@
       - "topo_type in ['tgen']"
       - "asic_type in ['vs']"
 
-<<<<<<< HEAD
-snappi_tests/multidut/pfc/test_multidut_global_pause_with_snappi.py:
-  skip:
-    reason: "Global pause is not supported in cisco-8000. / Snappi test only support on physical tgen testbed"
-    conditions:
-      - "asic_type in ['cisco-8000', 'vs']"
-=======
 snappi_tests/pfc/test_global_pause_with_snappi.py:
   skip:
     reason: "Global pause is not supported in cisco-8000. / Snappi test only support on physical tgen testbed"
@@ -2150,7 +2143,6 @@
     conditions:
       - "asic_type in ['cisco-8000', 'vs']"
       - "topo_type in ['t2', 'multidut-tgen']"
->>>>>>> d4c899b1
 
 #######################################
 #####            snmp             #####
