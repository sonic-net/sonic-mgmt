#######################################
#####        Define Anchors       #####
#######################################

# yaml files don't let an anchor be defined outside a yaml entry, so this block just
# creates an entry for pre-test but ensure it will always run, then the other
# conditions can just be used to define anchors for further use in this file

test_pretest.py:
  skip:
    reason: "Dummy entry to allow anchors to be defined at the top of this file"
    conditions_logical_operator: and
    conditions:
      - "False" # Ensure pretest always runs
      - &lossyTopos |
          topo_name in [
            't0-isolated-d128u128s1', 't0-isolated-v6-d128u128s1',
            't0-isolated-d128u128s2', 't0-isolated-v6-d128u128s2',
            't0-isolated-d16u16s1', 't0-isolated-v6-d16u16s1',
            't0-isolated-d16u16s2', 't0-isolated-v6-d16u16s2',
            't0-isolated-d256u256s2', 't0-isolated-v6-d256u256s2',
            't0-isolated-d32u32s2', 't0-isolated-v6-d32u32s2',
            't1-isolated-d224u8', 't1-isolated-v6-d224u8',
            't1-isolated-d28u1', 't1-isolated-v6-d28u1',
            't1-isolated-d448u15-lag', 't1-isolated-v6-d448u15-lag',
            't1-isolated-d448u16', 't1-isolated-v6-d448u16',
            't1-isolated-d56u1-lag', 't1-isolated-v6-d56u1-lag',
            't1-isolated-d56u2', 't1-isolated-v6-d56u2' ]
      - &noVxlanTopos |
          topo_name in [
            't0-isolated-d32u32s2', 't0-isolated-d256u256s2',
            't0-isolated-d96u32s2', 't0-isolated-v6-d32u32s2',
            't0-isolated-v6-d256u256s2', 't0-isolated-v6-d96u32s2',
            't1-isolated-d56u2', 't1-isolated-d56u1-lag',
            't1-isolated-d448u15-lag', 't1-isolated-d128',
            't1-isolated-d32', 't1-isolated-v6-d56u2',
            't1-isolated-v6-d56u1-lag', 't1-isolated-v6-d448u15-lag',
            't1-isolated-v6-d128' ]

#######################################
#####          cutsom_acl         #####
#######################################
acl:
  skip:
    reason: "Acl testsuite is still not enabled for macsec enable sonic-mgmt run"
    conditions:
      - "macsec_en==True"

acl/custom_acl_table/test_custom_acl_table.py:
  skip:
    reason: "Custom ACL not supported on older releases or dualtor setup"
    conditions_logical_operator: or
    conditions:
      - "release in ['201811', '201911', '202012']"
      - "'dualtor' in topo_name"

#######################################
#####            acl              #####
#######################################
acl/null_route/test_null_route_helper.py:
  skip:
    reason: "Skip running on dualtor /m1 testbed"
    conditions_logical_operator: or
    conditions:
      - "'dualtor' in topo_name"
      - "'m1' in topo_type"

acl/test_acl.py:
  skip:
    reason: "Skip acl for isolated-v6 topology"
    conditions:
      - "'isolated-v6' in topo_name and https://github.com/sonic-net/sonic-mgmt/issues/18077"
  xfail:
    reason: "Test case has issue on the t0-isolated-d256u256s2 topo."
    conditions:
      - "'t0-isolated-d256u256s2' in topo_name"

acl/test_acl_outer_vlan.py:
  #Outer VLAN id match support is planned for future release with SONIC on Cisco 8000
  #For the current release, will mark the related test cases as XFAIL
  xfail:
    reason: "Cisco platform does not support ACL Outer VLAN ID tests. Test case has issue on the t0-isolated-d256u256s2 topo."
    conditions:
      - "asic_type in ['cisco-8000']"
      - "'t0-isolated-d256u256s2' in topo_name"
  skip:
    reason: "Skip running on dualtor testbed"
    conditions:
      - "'dualtor' in topo_name"
acl/test_acl_outer_vlan.py::TestAclVlanOuter_Egress::test_tagged_dropped[ipv4]:
  xfail:
    reason: "Test case has issue on the t0-isolated-d256u256s2 topo."
    conditions:
      - "'t0-isolated-d256u256s2' in topo_name"

acl/test_acl_outer_vlan.py::TestAclVlanOuter_Egress::test_tagged_forwarded[ipv4]:
  xfail:
    reason: "Test case has issue on the t0-isolated-d256u256s2 topo."
    conditions:
      - "'t0-isolated-d256u256s2' in topo_name"

acl/test_acl_outer_vlan.py::TestAclVlanOuter_Egress::test_untagged_forwarded[ipv4]:
  xfail:
    reason: "Test case has issue on the t0-isolated-d256u256s2 topo."
    conditions:
      - "'t0-isolated-d256u256s2' in topo_name"

acl/test_stress_acl.py:
  skip:
    reason: "skip for IPv6-only topologies"
    conditions:
      - "'-v6-' in topo_name"

acl/test_stress_acl.py::test_acl_add_del_stress:
  xfail:
    reason: "Test case has issue on the t0-isolated-d256u256s2 topo."
    conditions:
      - "'t0-isolated-d256u256s2' in topo_name"

#######################################
#####            arp              #####
#######################################
arp/test_arp_dualtor.py::test_proxy_arp_for_standby_neighbor:
  skip:
    reason: "`accept_untracked_na` currently only available in 202012"
    conditions:
      - "release not in ['202012']"

arp/test_arp_dualtor.py::test_standby_unsolicited_neigh_learning[IPv4-active-standby]:
  skip:
    reason: "This testcase has low passing rate in KVM PR test, skip with issue to unblock PR test."
    conditions:
      - "asic_type in ['vs'] and https://github.com/sonic-net/sonic-mgmt/issues/17441"

arp/test_arp_extended.py::test_arp_garp_enabled:
  xfail:
    reason: "xfail for IPv6-only topologies, with issue it try to parse with IPv4 style"
    conditions:
      - "https://github.com/sonic-net/sonic-mgmt/issues/19904 and '-v6-' in topo_name"

arp/test_arp_extended.py::test_proxy_arp[v4-:
  skip:
    reason: "skip for IPv6-only topologies"
    conditions:
      - "'-v6-' in topo_name"

arp/test_arp_update.py::test_kernel_asic_mac_mismatch[ipv4]:
  skip:
    reason: "skip for IPv6-only topologies"
    conditions:
      - "'-v6-' in topo_name"

arp/test_neighbor_mac_noptf.py:
  skip:
    reason: "Not supported in standalone topologies."
    conditions:
      - "'standalone' in topo_name"
  xfail:
    reason: "Test case has issue on the t0-isolated-d256u256s2 topo."
    conditions:
      - "'t0-isolated-d256u256s2' in topo_name"

arp/test_stress_arp.py::test_ipv4_arp:
  xfail:
    reason: "skip for IPv6-only topologies"
    conditions:
      - "'-v6-' in topo_name"

arp/test_unknown_mac.py:
  skip:
    reason: "Behavior on cisco-8000 & (Marvell) platform for unknown MAC is flooding rather than DROP, hence skipping."
    conditions:
      - "asic_type in ['cisco-8000','marvell-teralynx']"

arp/test_unknown_mac.py::TestUnknownMac::test_unknown_mac:
  xfail:
    reason: "xfail for IPv6-only topologies, with issue failure to handle max number"
    conditions:
      - "https://github.com/sonic-net/sonic-mgmt/issues/19906 and '-v6-' in topo_name"

arp/test_wr_arp.py:
  skip:
    reason: "Warm reboot is broken on dualtor topology. Device fails to recover by sanity check. Skipping for now. Not supported in standalone topos / Warm reboot is not required for 202412 and this test is not run on this asic type or version or topology currently"
    conditions_logical_operator: or
    conditions:
      - "https://github.com/sonic-net/sonic-buildimage/issues/16502 and 'dualtor' in topo_name"
      - "'standalone' in topo_name"
      - "'isolated' in topo_name"
      - "topo_type not in ['t0']"

#######################################
#####            bfd              #####
#######################################
bfd/test_bfd.py:
  skip:
    reason: "Test not supported for platforms other than Nvidia 4280/4600c/4700/5600 and cisco-8102. Skipping the test / KVM do not support bfd test"
    conditions_logical_operator: or
    conditions:
      -  "(release in ['201811', '201911']) or (platform not in ['x86_64-mlnx_msn4600c-r0', 'x86_64-mlnx_msn4700-r0', 'x86_64-nvidia_sn5600-r0', 'x86_64-8102_64h_o-r0', 'x86_64-8101_32fh_o-r0', 'x86_64-nvidia_sn4280-r0', 'x86_64-8102_28fh_dpu_o-r0'])"
      - "asic_type in ['vs']"

bfd/test_bfd.py::test_bfd_basic:
  skip:
    reason: "Test not supported on platforms other than Cisco 8101/8102, Nvidia 4280/4600c/4700/5600. KVM platforms do not support bfd test"
    conditions_logical_operator: or
    conditions:
      - "platform not in ['x86_64-mlnx_msn4600c-r0', 'x86_64-mlnx_msn4700-r0', 'x86_64-nvidia_sn5600-r0', 'x86_64-8102_64h_o-r0', 'x86_64-8101_32fh_o-r0', 'x86_64-nvidia_sn4280-r0', 'x86_64-8102_28fh_dpu_o-r0']"
      - "release in ['201811', '201911']"
      - "asic_type in ['vs']"
  xfail:
    reason: "Test might failed due to https://github.com/sonic-net/sonic-mgmt/issues/19519"
    conditions:
      - https://github.com/sonic-net/sonic-mgmt/issues/19519

bfd/test_bfd.py::test_bfd_echo_mode:
  skip:
    reason: "https://github.com/sonic-net/sonic-mgmt/issues/14087 / KVM do not support bfd test"
    conditions_logical_operator: or
    conditions:
      - "https://github.com/sonic-net/sonic-mgmt/issues/14087"
      - "asic_type in ['vs']"

bfd/test_bfd.py::test_bfd_scale:
  skip:
    reason: "Test is not supported for platforms other than Cisco 8102/8101, Nvidia 4280/4600c/4700/5600. KVM platforms do not support bfd test"
    conditions_logical_operator: or
    conditions:
      - "platform not in ['x86_64-mlnx_msn4600c-r0', 'x86_64-mlnx_msn4700-r0', 'x86_64-nvidia_sn5600-r0', 'x86_64-8102_64h_o-r0', 'x86_64-8101_32fh_o-r0', 'x86_64-nvidia_sn4280-r0', 'x86_64-8102_28fh_dpu_o-r0']"
      - "release in ['201811', '201911']"
      - "asic_type in ['vs']"

bfd/test_bfd_static_route.py:
  skip:
    reason: "Only supported on multi-asic system & Cisco LCs."
    conditions:
      - "(is_multi_asic is False) or (hwsku not in ['Cisco-88-LC0-36FH-M-O36', 'Cisco-8800-LC-48H-C48', 'Cisco-88-LC0-36FH-O36'])"

bfd/test_bfd_traffic.py:
  skip:
    reason: "Test only supported on Cisco 8800 platforms."
    conditions:
      - "asic_type not in ['cisco-8000']"

#######################################
#####            bgp              #####
#######################################
bgp/test_bgp_allow_list.py:
  skip:
    reason: "Only supported on t1 topo. But Cisco 8111 or 8122 T1(compute ai) platform is not supported."
    conditions_logical_operator: or
    conditions:
      - "'t1' not in topo_type"
      - "platform in ['x86_64-8111_32eh_o-r0', 'x86_64-8122_64eh_o-r0', 'x86_64-8122_64ehf_o-r0']"
  xfail:
    reason: "xfail for IPv6-only topologies, with issue it try to parse with IPv4 style"
    conditions:
      - "https://github.com/sonic-net/sonic-mgmt/issues/20217 and '-v6-' in topo_name"

bgp/test_bgp_bbr.py:
  skip:
    reason: "Only supported on t1 topo. But Cisco 8111 or 8122 T1(compute ai) platform is not supported."
    conditions_logical_operator: or
    conditions:
      - "'t1' not in topo_type"
      - "platform in ['x86_64-8111_32eh_o-r0', 'x86_64-8122_64eh_o-r0', 'x86_64-8122_64ehf_o-r0']"
      - "asic_type in ['vs'] and https://github.com/sonic-net/sonic-mgmt/issues/17598"
  xfail:
    reason: "xfail for IPv6-only topologies, with issue it try to parse with IPv4 style"
    conditions:
      - "https://github.com/sonic-net/sonic-mgmt/issues/20217 and '-v6-' in topo_name"

bgp/test_bgp_bbr.py::test_bbr_status_consistent_after_reload[enabled]:
  xfail:
    reason: "Testcase ignored due to issue https://github.com/sonic-net/sonic-buildimage/issues/23642"
    conditions:
      - "https://github.com/sonic-net/sonic-buildimage/issues/23642 and hwsku in ['Mellanox-SN5640-C512S2', 'Mellanox-SN5640-C448O16', 'Mellanox-SN5600-C256S1','Mellanox-SN5600-C224O8']"

bgp/test_bgp_bbr_default_state.py::test_bbr_disabled_constants_yml_default:
  skip:
    reason: "Skip for IPv6-only topologies"
    conditions:
      - "'-v6-' in topo_name"

bgp/test_bgp_dual_asn.py::test_bgp_dual_asn_v4:
  skip:
    reason: "Skip for IPv6-only topologies"
    conditions:
      - "'-v6-' in topo_name"

bgp/test_bgp_gr_helper.py:
  skip:
    reason: 'bgp graceful restarted is not a supported feature for T2 and skip in KVM for failing with new cEOS image'
    conditions_logical_operator: or
    conditions:
      - "'t2' in topo_name"
      - "asic_type in ['vs'] and https://github.com/sonic-net/sonic-mgmt/issues/18788"

bgp/test_bgp_gr_helper.py::test_bgp_gr_helper_routes_perserved:
  xfail:
    reason: "xfail for IPv6-only topologies. Test case has issue on the t0-isolated-d256u256s2 topo."
    conditions:
      - "'-v6-' in topo_name"
      - "'t0-isolated-d256u256s2' in topo_name"

bgp/test_bgp_multipath_relax.py:
  skip:
    reason: "Not supported topology backend."
    conditions_logical_operator: or
    conditions:
      - "'backend' in topo_name"
      - "'t1-isolated' in topo_name"

bgp/test_bgp_operation_in_ro.py:
  skip:
    reason: "Feature is reverted and pending enhancement"
    conditions:
      - "https://github.com/sonic-net/sonic-buildimage/issues/23462"

bgp/test_bgp_peer_shutdown.py::test_bgp_peer_shutdown:
  xfail:
    reason: "xfail for IPv6-only topologies, is with it parse everthing as IPv4"
    conditions:
      - "https://github.com/sonic-net/sonic-mgmt/issues/19907 and '-v6-' in topo_name"

bgp/test_bgp_port_disable.py:
  skip:
    reason: "Not supperted on master."
    conditions:
      - "release in ['master', '202505']"

bgp/test_bgp_queue.py:
  skip:
    reason: "Not supported on mgmt device"
    conditions:
      - "topo_type in ['m0', 'mx', 'm1']"
  xfail:
    reason: "Skipped due to issue https://github.com/sonic-net/sonic-mgmt/issues/18349"
    conditions:
      - "https://github.com/sonic-net/sonic-mgmt/issues/18349 and ('t1-isolated-d56u2' in topo_name or 't0-isolated-d32u32s2' in topo_name)"

bgp/test_bgp_route_neigh_learning.py::test_bgp_neighbor_route_learnning:
  xfail:
    reason: "xfail for IPv6-only topologies, issue with it try to parse with IPv4 style"
    conditions:
      - "https://github.com/sonic-net/sonic-mgmt/issues/19915 and '-v6-' in topo_name"

bgp/test_bgp_router_id.py:
  skip:
    reason: "Not supported on multi-asic"
    conditions:
      - "is_multi_asic==True"
  xfail:
    reason: "Test case has issue on the t0-isolated-d256u256s2 topo."
    conditions:
      - "'t0-isolated-d256u256s2' in topo_name"

bgp/test_bgp_router_id.py::test_bgp_router_id_default:
  xfail:
    reason: "xfail for IPv6-only topologies, issue with trying to parse with IPv4 style"
    conditions:
      - "https://github.com/sonic-net/sonic-mgmt/issues/19916 and '-v6-' in topo_name"

bgp/test_bgp_router_id.py::test_bgp_router_id_set:
  xfail:
    reason: "xfail for IPv6-only topologies, issue with trying to parse with IPv4 style. Test case has issue on the t0-isolated-d256u256s2 topo."
    conditions:
      - "https://github.com/sonic-net/sonic-mgmt/issues/19916 and '-v6-' in topo_name"
      - "'t0-isolated-d256u256s2' in topo_name"

bgp/test_bgp_router_id.py::test_bgp_router_id_set_without_loopback:
  xfail:
    reason: "xfail for IPv6-only topologies, issue with trying to parse with IPv4 style"
    conditions:
      - "https://github.com/sonic-net/sonic-mgmt/issues/19916 and '-v6-' in topo_name"

bgp/test_bgp_sentinel.py::test_bgp_sentinel[IPv4:
  skip:
    reason: "Skip for IPv6-only topologies"
    conditions:
      - "'-v6-' in topo_name"

bgp/test_bgp_sentinel.py::test_bgp_sentinel[IPv6:
  xfail:
    reason: "xfail for IPv6-only topologies, with issue it try to parse with IPv4 style or due to GH issue 23938"
    conditions_logical_operator: or
    conditions:
      - "https://github.com/sonic-net/sonic-mgmt/issues/20193 and '-v6-' in topo_name"
      - "https://github.com/sonic-net/sonic-buildimage/issues/23938"

bgp/test_bgp_session.py::test_bgp_session_interface_down:
  xfail:
    reason: "xfail for IPv6-only topologies, issue with trying to parse with IPv4 style"
    conditions:
      - "https://github.com/sonic-net/sonic-mgmt/issues/19916 and '-v6-' in topo_name"

bgp/test_bgp_slb.py:
  skip:
    reason: "Skip over topologies which doesn't support slb and this test is not run on this topology currently"
    conditions_logical_operator: or
    conditions:
     - "'backend' in topo_name or 'mgmttor' in topo_name"
     - "topo_type not in ['t0']"

bgp/test_bgp_slb.py::test_bgp_slb_neighbor_persistence_across_advanced_reboot:
  skip:
    reason: "Skip it on dual tor since it got stuck during warm reboot due to known issue on master and internal image
             or over topologies which doesn't support slb."
    conditions_logical_operator: or
    conditions:
      - "topo_name in ['dualtor', 'dualtor-56', 'dualtor-120', 'dualtor-aa', 'dualtor-aa-56'] and https://github.com/sonic-net/sonic-mgmt/issues/9201"
      - "'backend' in topo_name or 'mgmttor' in topo_name or 'isolated' in topo_name"
      - "hwsku in ['Arista-7050CX3-32S-C28S4']"

bgp/test_bgp_speaker.py:
  skip:
    reason: "Not supported on topology backend."
    conditions:
      - "'backend' in topo_name"

bgp/test_bgp_speaker.py::test_bgp_speaker_announce_routes[:
  skip:
    reason: "Skip for IPv6-only topologies"
    conditions:
      - "'-v6-' in topo_name"

bgp/test_bgp_speaker.py::test_bgp_speaker_announce_routes_v6:
  xfail:
    reason: "xfail for IPv6-only topologies, is with it look for vlan_ipv4_entry"
    conditions:
      - "https://github.com/sonic-net/sonic-mgmt/issues/19917 and '-v6-' in topo_name"

bgp/test_bgp_speaker.py::test_bgp_speaker_bgp_sessions:
  xfail:
    reason: "xfail for IPv6-only topologies, is with it look for vlan_ipv4_entry"
    conditions:
      - "https://github.com/sonic-net/sonic-mgmt/issues/19917 and '-v6-' in topo_name"

bgp/test_bgp_stress_link_flap.py::test_bgp_stress_link_flap[all]:
  xfail:
    reason: "Test case has issue on the t0-isolated-d256u256s2 topo."
    conditions:
      - "'t0-isolated-d256u256s2' in topo_name"

bgp/test_bgp_suppress_fib.py:
  skip:
    reason: "Not supported before release 202411."
    conditions_logical_operator: or
    conditions:
      - "release in ['201811', '201911', '202012', '202205', '202211', '202305', '202311', '202405', 'master']"
      - "asic_type in ['vs'] and https://github.com/sonic-net/sonic-mgmt/issues/14449"

bgp/test_bgp_update_timer.py::test_bgp_update_timer_session_down:
  xfail:
    reason: "xfail for IPv6-only topologies, issue caused by _is_ipv4_address check"
    conditions:
      - "https://github.com/sonic-net/sonic-mgmt/issues/19918 and '-v6-' in topo_name"

bgp/test_bgp_update_timer.py::test_bgp_update_timer_single_route:
  xfail:
    reason: "xfail for IPv6-only topologies, issue caused by _is_ipv4_address check"
    conditions:
      - "https://github.com/sonic-net/sonic-mgmt/issues/19918 and '-v6-' in topo_name"

bgp/test_bgpmon.py:
  skip:
    reason: "Not supported on T2 topology or topology backend
             or Skip for IPv6-only topologies, since there are v6 verison of the test"
    conditions:
      - "'backend' in topo_name or topo_type in ['t2']"
      - "'-v6-' in topo_name"

bgp/test_bgpmon_v6.py::test_bgpmon_no_ipv6_resolve_via_default:
  skip:
    reason: "Not applicable for passive bgpmon_v6"

bgp/test_startup_tsa_tsb_service.py::test_tsa_tsb_service_with_supervisor_abnormal_reboot:
  skip:
    reason: "Not supported on T2 single node topology"
    conditions:
      - "'t2_single_node' in topo_name"

bgp/test_startup_tsa_tsb_service.py::test_tsa_tsb_service_with_supervisor_cold_reboot:
  skip:
    reason: "Not supported on T2 single node topology"
    conditions:
      - "'t2_single_node' in topo_name"

bgp/test_startup_tsa_tsb_service.py::test_tsa_tsb_service_with_tsa_on_sup:
  skip:
    reason: "Not supported on T2 single node topology"
    conditions:
      - "'t2_single_node' in topo_name"

bgp/test_startup_tsa_tsb_service.py::test_user_init_tsb_on_sup_while_service_run_on_dut:
  skip:
    reason: "Not supported on T2 single node topology"
    conditions:
      - "'t2_single_node' in topo_name"

bgp/test_traffic_shift.py:
  xfail:
    reason: "xfail for IPv6-only topologies, with issue it try to parse with IPv4 style"
    conditions:
      - "https://github.com/sonic-net/sonic-mgmt/issues/20194 and '-v6-' in topo_name"

bgp/test_traffic_shift.py::test_load_minigraph_with_traffic_shift_away:
  skip:
    reason: "Test is flaky and causing PR test to fail unnecessarily"
    conditions:
      - "asic_type in ['vs']"
      - https://github.com/sonic-net/sonic-mgmt/issues/6471

bgp/test_traffic_shift_sup.py:
  skip:
    reason: "Not supported on T2 single node topology"
    conditions:
      - "'t2_single_node' in topo_name"

#######################################
#####            cacl             #####
#######################################
cacl/test_cacl_application.py:
  skip:
    reason: "skip test_cacl_application in PR test temporarily"
    conditions:
      - "asic_type in ['vs']"

cacl/test_cacl_application.py::test_cacl_acl_loader_commands_internal:
  skip:
    reason: "test_cacl_acl_loader_commands_internal is only supported on t0/t1 testbed"
    conditions_logical_operator: or
    conditions:
      - "topo_type not in ['t1', 't0']"
      - "'dualtor' in topo_name"

cacl/test_cacl_application.py::test_cacl_application_dualtor:
  skip:
    reason: "test_cacl_application_dualtor is only supported on dualtor topology"
    conditions:
      - "topo_name not in ['dualtor', 'dualtor-56', 'dualtor-64', 'dualtor-64-breakout', 'dualtor-120']"

cacl/test_cacl_application.py::test_cacl_application_nondualtor:
  skip:
    reason: "test_cacl_application is only supported on non dualtor topology"
    conditions:
      - "topo_name in ['dualtor', 'dualtor-56', 'dualtor-64', 'dualtor-120']"

cacl/test_cacl_application.py::test_multiasic_cacl_application:
  skip:
    reason: "test_multiasic_cacl_application is only supported on multi-ASIC platform"
    conditions:
      - "not is_multi_asic"

cacl/test_ebtables_application.py:
  skip:
    reason: "Ebtables shouldn't be installed in KVM which blocks L2 forwarding, skip in PR testing"
    conditions:
      - "asic_type in ['vs']"

#######################################
#####           configlet         #####
#######################################
configlet/test_add_rack.py:
  skip:
    reason: "AddRack is not yet supported on multi-ASIC platform"
    conditions:
      - "is_multi_asic==True"
  xfail:
    reason: "xfail for IPv6-only topologies, need to add support for IPv6-only - https://github.com/sonic-net/sonic-mgmt/issues/20728"
    conditions:
      - "https://github.com/sonic-net/sonic-mgmt/issues/20728 and '-v6-' in topo_name"

container_hardening/test_container_hardening.py::test_container_privileged:
  skip:
    reason: "Not supported on 202305 and older releases"
    conditions:
      - "release in ['201811', '201911', '202012', '202205', '202211', '202305']"

#######################################
#####            copp             #####
#######################################
copp/test_copp.py:
  skip:
    reason: "Topology not supported by COPP tests"
    conditions:
      - "(topo_name not in ['dualtor-aa', 'dualtor-aa-64-breakout', 'ptf32', 'ptf64', 't0', 't0-64', 't0-52', 't0-116', 't0-118', 't0-88-o8c80', 't1', 't1-lag', 't1-28-lag', 't1-48-lag', 't1-64-lag', 't1-56-lag', 't1-backend', 'm0', 'm0-2vlan', 'mx', 'm1-48', 'm1-44', 'm1-108', 'm1-128', 't0-isolated-d16u16s1', 't1-isolated-d28u1', 't0-isolated-d32u32s2', 't1-isolated-d56u2'] and 't2' not in topo_type)"

copp/test_copp.py::TestCOPP::test_add_new_trap:
  skip:
    reason: "Copp test_add_new_trap is not yet supported on these testbeds"
    conditions_logical_operator: or
    conditions:
      - "is_multi_asic==True"
      - "(topo_name not in ['ptf32', 'ptf64', 't0', 't0-64', 't0-52', 't0-116', 't0-118', 't0-88-o8c80', 't1', 't1-lag', 't1-28-lag', 't1-48-lag', 't1-64-lag', 't1-56-lag', 't1-backend', 'm0', 'm0-2vlan', 'mx', 'm1-48', 'm1-44', 'm1-108', 'm1-128', 't0-isolated-d16u16s1', 't1-isolated-d28u1', 't0-isolated-d32u32s2', 't1-isolated-d56u2'] and 't2' not in topo_type)"

copp/test_copp.py::TestCOPP::test_remove_trap:
  skip:
    reason: "Copp test_remove_trap is not yet supported on these testbeds"
    conditions_logical_operator: or
    conditions:
      - "is_multi_asic==True"
      - "(topo_name not in ['ptf32', 'ptf64', 't0', 't0-64', 't0-52', 't0-116', 't0-118', 't0-88-o8c80', 't1', 't1-lag', 't1-28-lag', 't1-48-lag', 't1-64-lag', 't1-56-lag', 't1-backend', 'm0', 'm0-2vlan', 'mx', 'm1-48', 'm1-44', 'm1-108', 'm1-128', 't0-isolated-d16u16s1', 't1-isolated-d28u1', 't0-isolated-d32u32s2', 't1-isolated-d56u2'] and 't2' not in topo_type)"

copp/test_copp.py::TestCOPP::test_trap_config_save_after_reboot:
  skip:
    conditions_logical_operator: or
    reason: "Copp test_trap_config_save_after_reboot is not yet supported on these testbeds or not supported after docker_inram enabled"
    conditions:
      - "is_multi_asic==True"
      - "build_version.split('.')[0].isdigit() and int(build_version.split('.')[0]) == 20220531 and int(build_version.split('.')[1]) > 27 and hwsku in ['Arista-7050-QX-32S', 'Arista-7050QX32S-Q32', 'Arista-7050-QX32', 'Arista-7050QX-32S-S4Q31', 'Arista-7060CX-32S-D48C8', 'Arista-7060CX-32S-C32', 'Arista-7060CX-32S-Q32', 'Arista-7060CX-32S-C32-T1']"
      - "build_version.split('.')[0].isdigit() and int(build_version.split('.')[0]) > 20220531 and hwsku in ['Arista-7050-QX-32S', 'Arista-7050QX32S-Q32', 'Arista-7050-QX32', 'Arista-7050QX-32S-S4Q31', 'Arista-7060CX-32S-D48C8', 'Arista-7060CX-32S-C32', 'Arista-7060CX-32S-Q32', 'Arista-7060CX-32S-C32-T1']"
      - "(topo_name not in ['ptf32', 'ptf64', 't0', 't0-64', 't0-52', 't0-116', 't0-118', 't0-88-o8c80', 't1', 't1-lag', 't1-28-lag', 't1-48-lag', 't1-64-lag', 't1-56-lag', 't1-backend', 'm0', 'm0-2vlan', 'mx', 'm1-48', 'm1-44', 'm1-108', 'm1-128', 't0-isolated-d16u16s1', 't1-isolated-d28u1', 't0-isolated-d32u32s2', 't1-isolated-d56u2'] and 't2' not in topo_type)"

copp/test_copp.py::TestCOPP::test_trap_neighbor_miss:
  skip:
    reason: "Copp test_trap_neighbor_miss is not supported on broadcom platforms and non-TOR topologies"
    conditions_logical_operator: or
    conditions:
      - "(asic_type in ['broadcom'] and release in ['202411'])"
      - "(topo_name not in ['t0', 't0-64', 't0-52', 't0-116', 't0-118', 't0-88-o8c80', 't0-isolated-d16u16s1', 't1-isolated-d28u1', 't0-isolated-d32u32s2', 't1-isolated-d56u2'])"

#######################################
#####            crm              #####
#######################################
crm/test_crm.py :
  xfail:
    reason: "xfail for IPv6-only topologies, issue with it try to excute ipv4 command with no output"
    conditions:
      - "https://github.com/sonic-net/sonic-mgmt/issues/19640 and '-v6-' in topo_name"

crm/test_crm.py::test_crm_fdb_entry:
  skip:
    reason: "Unsupported topology, expected to run only on 'T0*' or 'M0/MX' topology"
    conditions:
      - "'t0' not in topo_name and topo_type not in ['m0', 'mx']"

crm/test_crm_available.py:
  xfail:
    reason: "There is a known issue with broadcom dualtor (https://github.com/sonic-net/sonic-mgmt/issues/18873) or xfail for IPv6-only topologies, as it try to excute ipv4 command"
    conditions_logical_operator: or
    conditions:
      - "https://github.com/sonic-net/sonic-mgmt/issues/18873 and 'dualtor' in topo_name and asic_type in ['broadcom']"
      - "https://github.com/sonic-net/sonic-mgmt/issues/19919 and '-v6-' in topo_name"

#######################################
#####           dash              #####
#######################################
dash/crm/test_dash_crm.py:
  skip:
    reason: "Currently dash tests are not supported on KVM"
    conditions:
      - "asic_type in ['vs'] and https://github.com/sonic-net/sonic-mgmt/issues/16407"

dash/test_dash_acl.py:
  skip:
    reason: "Currently dash tests are not supported on KVM"
    conditions:
      - "asic_type in ['vs'] and https://github.com/sonic-net/sonic-mgmt/issues/16407"

dash/test_dash_disable_enable_eni.py:
  skip:
    reason: "Currently dash tests are not supported on KVM"
    conditions:
      - "asic_type in ['vs'] and https://github.com/sonic-net/sonic-mgmt/issues/16407"

dash/test_dash_eni_counter.py:
  skip:
    reason: "Currently dash tests are not supported on KVM"
    conditions:
      - "asic_type in ['vs'] and https://github.com/sonic-net/sonic-mgmt/issues/16407"

dash/test_dash_privatelink.py:
  skip:
    conditions_logical_operator: or
    reason: "Currently dash tests are not supported on KVM or non-smartswitch T1s"
    conditions:
      - "asic_type in ['vs'] and https://github.com/sonic-net/sonic-mgmt/issues/16407"
      - "hwsku not in ['Cisco-8102-28FH-DPU-O-T1', 'Mellanox-SN4280-O8C40', 'Mellanox-SN4280-O28', 'Cisco-8102-28FH-DPU-O']"

dash/test_dash_smartswitch_vnet.py:
  skip:
    conditions_logical_operator: or
    reason: "Currently dash tests are not supported on KVM or non-smartswitch T1s"
    conditions:
      - "asic_type in ['vs'] and https://github.com/sonic-net/sonic-mgmt/issues/16407"
      - "hwsku not in ['Cisco-8102-28FH-DPU-O-T1', 'Mellanox-SN4280-O8C40', 'Mellanox-SN4280-O28']"

dash/test_dash_vnet.py:
  skip:
    conditions_logical_operator: or
    reason: "Currently dash tests are not supported on KVM"
    conditions:
      - "asic_type in ['vs'] and https://github.com/sonic-net/sonic-mgmt/issues/16407"
      - "platform in ['x86_64-nvidia_sn4280-r0']"

dash/test_fnic.py:
  skip:
    conditions_logical_operator: or
    reason: "Currently dash tests are not supported on KVM or non-smartswitch T1s"
    conditions:
      - "asic_type in ['vs'] and https://github.com/sonic-net/sonic-mgmt/issues/16407"
      - "hwsku not in ['Cisco-8102-28FH-DPU-O-T1', 'Mellanox-SN4280-O8C40', 'Mellanox-SN4280-O28', 'Cisco-8102-28FH-DPU-O']"

dash/test_plnsg.py:
  skip:
    conditions_logical_operator: or
    reason: "Currently dash tests are not supported on KVM or non-smartswitch T1s"
    conditions:
      - "asic_type in ['vs'] and https://github.com/sonic-net/sonic-mgmt/issues/16407"
      - "hwsku not in ['Cisco-8102-28FH-DPU-O-T1', 'Mellanox-SN4280-O8C40', 'Mellanox-SN4280-O28', 'Cisco-8102-28FH-DPU-O']"

dash/test_relaxed_match_negative.py:
  skip:
    reason: "Currently dash tests are not supported on KVM"
    conditions:
      - "asic_type in ['vs'] and https://github.com/sonic-net/sonic-mgmt/issues/16407"

#######################################
#####       db_migrator           #####
#######################################
db_migrator/test_migrate_dns.py::test_migrate_dns_03:
  xfail:
    reason: "db_migrator does not support SonicQosProfile in minigraph"
    conditions:
      - "https://github.com/sonic-net/sonic-buildimage/issues/22120"

#######################################
#####            decap            #####
#######################################
decap/test_decap.py:
  skip:
    reason: 'Skip on t1-isolated-d32/128 topos'
    conditions:
      - "topo_name in ['t1-isolated-d128', 't1-isolated-d32']"

decap/test_decap.py::test_decap[ttl=pipe, dscp=pipe, vxlan=disable]:
  skip:
    reason: "Not supported on broadcom after 201911 release, cisco-8000 all releases. Skip on t1-isolated-d32/128 topos"
    conditions_logical_operator: or
    conditions:
      - "(asic_type in ['broadcom'] and release not in ['201811', '201911']) or (asic_type in ['cisco-8000'])"
      - "topo_name in ['t1-isolated-d128', 't1-isolated-d32']"
  xfail:
    reason: "Test case has issue on the t0-isolated-d256u256s2 topo."
    conditions:
      - "'t0-isolated-d256u256s2' in topo_name"

decap/test_decap.py::test_decap[ttl=pipe, dscp=pipe, vxlan=set_unset]:
  skip:
    reason: "Not supported on broadcom after 201911 release, cisco-8000 all releases and marvell-prestera asics. Skip on t1-isolated-d32/128 topos"
    conditions_logical_operator: or
    conditions:
      - "(asic_type in ['broadcom'] and release not in ['201811', '201911']) or (asic_type in ['cisco-8000']) or (asic_type in ['marvell-prestera', 'marvell'])"
      - "topo_name in ['t1-isolated-d128', 't1-isolated-d32']"
  xfail:
    reason: "Test case has issue on the t0-isolated-d256u256s2 topo."
    conditions:
      - "'t0-isolated-d256u256s2' in topo_name"

decap/test_decap.py::test_decap[ttl=pipe, dscp=uniform, vxlan=disable]:
  skip:
    conditions_logical_operator: or
    reason: "Not supported on backend, broadcom before 202012 release. Skip 7260CX3 T1 topo in 202305 release. Skip on t1-isolated-d32/128 topos"
    conditions:
      - "(topo_name in ['t1-backend', 't0-backend']) or (asic_type in ['broadcom'] and release in ['201811', '201911'])"
      - "'7260CX3' in hwsku and release in ['202305'] and 't1' in topo_type"
      - "topo_name in ['t1-isolated-d128', 't1-isolated-d32']"
  xfail:
    reason: "Test case has issue on the t0-isolated-d256u256s2 topo."
    conditions:
      - "'t0-isolated-d256u256s2' in topo_name"

decap/test_decap.py::test_decap[ttl=pipe, dscp=uniform, vxlan=set_unset]:
  skip:
    reason: "Not supported on backend, T2 topologies , broadcom platforms before 202012 release, x86_64-8111_32eh_o-r0 platform. Skip on mellanox all releases. Skip on 7260CX3 T1 topo in 202305 release. Not required on isolated topologies d256u256s2, d96u32s2, d448u15-lag, and d128, as well as their minimzed and -v6 variants."
    conditions_logical_operator: or
    conditions:
      - "('t2' in topo_name) or (topo_name in ['t1-backend', 't0-backend']) or (asic_type in ['broadcom'] and release in ['201811', '201911']) or platform in ['x86_64-8111_32eh_o-r0'] or asic_type in ['mellanox']"
      - "'7260CX3' in hwsku and release in ['202305'] and 't1' in topo_type"
      - *noVxlanTopos

decap/test_decap.py::test_decap[ttl=uniform, dscp=pipe, vxlan=disable]:
  skip:
    reason: "Not supported uniform ttl mode"

decap/test_decap.py::test_decap[ttl=uniform, dscp=pipe, vxlan=set_unset]:
  skip:
    reason: "Not supported uniform ttl mode"

decap/test_decap.py::test_decap[ttl=uniform, dscp=uniform, vxlan=disable]:
  skip:
    reason: "Not supported uniform ttl mode"

decap/test_decap.py::test_decap[ttl=uniform, dscp=uniform, vxlan=set_unset]:
  skip:
    reason: "Not supported uniform ttl mode"

decap/test_subnet_decap.py::test_vlan_subnet_decap:
  skip:
    reason: "Supported only on T0 topology with KVM or broadcom td3 asic or mellanox asic, and available for 202405 release and later, need to skip on KVM testbed since subnet_decap feature haven't been added into yang model. Skip on t1-isolated-d32/128 topos"
    conditions_logical_operator: or
    conditions:
      - "topo_type not in ['t0']"
      - "asic_type not in ['vs', 'mellanox'] and asic_gen not in ['td3']"
      - "asic_type in ['vs'] and https://github.com/sonic-net/sonic-buildimage/issues/21090"
      - "release in ['202012', '202205', '202305', '202311']"
      - "topo_name in ['t1-isolated-d128', 't1-isolated-d32']"

#######################################
#####         dhcp_relay        #####
#######################################
dhcp_relay/test_dhcp_counter_stress.py::test_dhcpcom_relay_counters_stress:
  xfail:
    reason: "7215 has low performance, and can only take low stress (about 5 pps)"
    conditions:
      - "platform in ['armhf-nokia_ixs7215_52x-r0']"

dhcp_relay/test_dhcp_counter_stress.py::test_dhcpcom_relay_counters_stress[discover]:
  xfail:
    reason: "Need to skip for discover test cases on dualtor"
    conditions:
      - "'dualtor' in topo_name"
      - "https://github.com/sonic-net/sonic-mgmt/issues/19230"

dhcp_relay/test_dhcp_counter_stress.py::test_dhcpcom_relay_counters_stress[request]:
  xfail:
    reason: "Need to skip for request test cases on dualtor"
    conditions:
      - "'dualtor' in topo_name"
      - "https://github.com/sonic-net/sonic-mgmt/issues/19230"

dhcp_relay/test_dhcp_relay.py:
  skip:
    reason: "Need to skip for Cisco backend platform"
    conditions:
      - "platform in ['x86_64-8111_32eh_o-r0', 'x86_64-8122_64eh_o-r0', 'x86_64-8122_64ehf_o-r0']"

dhcp_relay/test_dhcp_relay.py::test_dhcp_relay_after_link_flap:
  skip:
    reason: "Skip test_dhcp_relay_after_link_flap on dualtor or platform x86_64-8111_32eh_o-r0"
    conditions_logical_operator: or
    conditions:
      - "'dualtor' in topo_name"
      - "platform in ['x86_64-8111_32eh_o-r0']"

dhcp_relay/test_dhcp_relay.py::test_dhcp_relay_counter:
  skip:
    reason: "Skip test_dhcp_relay_counter in old release version"
    conditions_logical_operator: or
    conditions:
      - "release in ['201811', '201911', '202012']"

dhcp_relay/test_dhcp_relay.py::test_dhcp_relay_on_dualtor_standby:
  skip:
    reason: "The test case only tests DHCP relay on the dualtor standby dut"
    conditions:
      - "'dualtor' not in topo_name"

dhcp_relay/test_dhcp_relay.py::test_dhcp_relay_random_sport:
  skip:
    reason: "Skip test_dhcp_relay_random_sport on dualtor in 201811 and 201911 or platform x86_64-8111_32eh_o-r0"
    conditions_logical_operator: or
    conditions:
      - "'dualtor' in topo_name and release in ['201811', '201911']"
      - "platform in ['x86_64-8111_32eh_o-r0']"

dhcp_relay/test_dhcp_relay.py::test_dhcp_relay_start_with_uplinks_down:
  skip:
    reason: "Skip test_dhcp_relay_start_with_uplinks_down on dualtor or platform x86_64-8111_32eh_o-r0"
    conditions_logical_operator: or
    conditions:
      - "'dualtor' in topo_name"
      - "platform in ['x86_64-8111_32eh_o-r0']"

dhcp_relay/test_dhcp_relay.py::test_dhcp_relay_unicast_mac:
  skip:
    reason: "Skip test_dhcp_relay_unicast_mac on dualtor or platform x86_64-8111_32eh_o-r0"
    conditions_logical_operator: or
    conditions:
      - "'dualtor' in topo_name and release in ['201811', '201911']"
      - "platform in ['x86_64-8111_32eh_o-r0']"

dhcp_relay/test_dhcp_relay.py::test_dhcp_relay_with_source_port_ip_in_relay_enabled:
  skip:
    reason: "Skip test_dhcp_relay_with_source_port_ip_in_relay_enabled in old release version"
    conditions_logical_operator: or
    conditions:
      - "'dualtor' in topo_name and release in ['201811', '201911']"

dhcp_relay/test_dhcp_relay.py::test_interface_binding:
  skip:
    reason: "Skip test_interface_binding in old release version"
    conditions:
      - "release in ['201811', '201911', '202106']"

dhcp_relay/test_dhcp_relay_stress.py::test_dhcp_relay_restart_with_stress:
  skip:
    reason: "Skip due to flaky issue"
    conditions:
      - "asic_type in ['vs']"
      - "https://github.com/sonic-net/sonic-mgmt/issues/16450"

dhcp_relay/test_dhcp_relay_stress.py::test_dhcp_relay_stress:
  skip:
    reason: "1. Need to skip for platform armhf-nokia_ixs7215_52x-r0 due to buffer issues
             2. Need to skip for KVM due to low performance"
    conditions_logical_operator: or
    conditions:
      - "platform in ['armhf-nokia_ixs7215_52x-r0']"
      - "asic_type in ['vs']"

dhcp_relay/test_dhcp_relay_stress.py::test_dhcp_relay_stress[discover]:
  skip:
    reason: "Testcase ignored due to github issue: https://github.com/sonic-net/sonic-mgmt/issues/14851"
    conditions:
      - "https://github.com/sonic-net/sonic-mgmt/issues/14851"

dhcp_relay/test_dhcp_relay_stress.py::test_dhcp_relay_stress[request]:
  skip:
    reason: "Testcase ignored due to github issue: https://github.com/sonic-net/sonic-mgmt/issues/14851"
    conditions:
      - "https://github.com/sonic-net/sonic-mgmt/issues/14851"

dhcp_relay/test_dhcpv6_relay.py:
  skip:
    reason: "Need to skip for platform x86_64-8111_32eh_o-r0"
    conditions:
      - "platform in ['x86_64-8111_32eh_o-r0']"

dhcp_relay/test_dhcpv6_relay.py::TestDhcpv6RelayWithMultipleVlan:
  skip:
    reason: "skip the multiple vlan test on aa dualtor as interface state is not aa after vlan split"
    conditions:
      - "'dualtor-aa' in topo_name"
  xfail:
    reason: "The test is expected to fail due to GH issue: https://github.com/sonic-net/sonic-mgmt/issues/20760"
    conditions:
      - "https://github.com/sonic-net/sonic-mgmt/issues/20760"

dhcp_relay/test_dhcpv6_relay.py::test_dhcp_relay_after_link_flap:
  skip:
    reason: "Skip test_dhcp_relay_after_link_flap in dualtor and old release version"
    conditions_logical_operator: or
    conditions:
      - "release in ['201811', '201911', '202106']"
      - "'dualtor' in topo_name"

dhcp_relay/test_dhcpv6_relay.py::test_dhcp_relay_default:
  skip:
    reason: "Skip test_dhcp_relay_default in old release version"
    conditions:
      - "release in ['201811', '201911', '202106']"

dhcp_relay/test_dhcpv6_relay.py::test_dhcp_relay_start_with_uplinks_down:
  skip:
    reason: "Skip test_dhcp_relay_start_with_uplinks_down in dualtor and old release version"
    conditions_logical_operator: or
    conditions:
      - "release in ['201811', '201911', '202106']"
      - "'dualtor' in topo_name"

dhcp_relay/test_dhcpv6_relay.py::test_dhcpv6_relay_counter:
  skip:
    reason: "Skip test_dhcpv6_relay_counter in old release version"
    conditions:
      - "release in ['201911', '202106']"

dhcp_relay/test_dhcpv6_relay.py::test_interface_binding:
  skip:
    reason: "Skip test_interface_binding in old release version"
    conditions:
      - "release in ['201911', '202106']"

#######################################
#####         drop_packets        #####
#######################################
drop_packets:
  skip:
    reason: "M0/MX topo does not support drop_packets"
    conditions:
      - "topo_type in ['m0', 'mx']"

drop_packets/test_configurable_drop_counters.py::test_neighbor_link_down:
  xfail:
    reason: "xfail for IPv6-only topologies, issue with python max size"
    conditions:
      - "https://github.com/sonic-net/sonic-mgmt/issues/19920 and '-v6-' in topo_name"

drop_packets/test_drop_counters.py::test_acl_egress_drop:
  xfail:
    reason: "xfail for IPv6-only topologies, issue with valid_ipv4"
    conditions:
      - "https://github.com/sonic-net/sonic-mgmt/issues/19921 and '-v6-' in topo_name"

drop_packets/test_drop_counters.py::test_broken_ip_header:
   xfail:
    reason: "Test case has issue on the t0-isolated-d256u256s2 topo."
    conditions:
      - "'t0-isolated-d256u256s2' in topo_name"

drop_packets/test_drop_counters.py::test_ip_is_zero_addr:
   xfail:
    reason: "Test case has issue on the t0-isolated-d256u256s2 topo."
    conditions:
      - "'t0-isolated-d256u256s2' in topo_name"

drop_packets/test_drop_counters.py::test_no_egress_drop_on_down_link:
  xfail:
    reason: "xfail for IPv6-only topologies, issue with valid_ipv4"
    conditions:
      - "https://github.com/sonic-net/sonic-mgmt/issues/19921 and '-v6-' in topo_name"

drop_packets/test_drop_counters.py::test_src_ip_is_multicast_addr:
   xfail:
    reason: "Test case has issue on the t0-isolated-d256u256s2 topo."
    conditions:
      - "'t0-isolated-d256u256s2' in topo_name"

#######################################
#####           dualtor           #####
#######################################
dualtor/test_bgp_block_loopback1.py:
  skip:
    reason: "KVM do not support dualtor tunnel functionality, lower tor bgp verify would fail."
    conditions:
      - "asic_type in ['vs']"

dualtor/test_ipinip.py::test_encap_with_mirror_session:
  xfail:
     reason: "Testcase ignored on dualtor-aa topology and mellanox setups due to Github issue: https://github.com/sonic-net/sonic-mgmt/issues/8577"
     conditions:
       - https://github.com/sonic-net/sonic-mgmt/issues/8577
       - "'dualtor-aa' in topo_name and asic_type in ['mellanox']"

dualtor/test_orch_stress.py:
  skip:
    reason: "This testcase is designed for single tor testbed with mock dualtor config."
    conditions:
      - "(topo_type not in ['t0']) or ('dualtor' in topo_name)"

dualtor/test_orchagent_active_tor_downstream.py:
  skip:
    reason: "This testcase is designed for single tor testbed with mock dualtor config."
    conditions:
      - "(topo_type not in ['t0']) or ('dualtor' in topo_name)"

dualtor/test_orchagent_active_tor_downstream.py::test_downstream_ecmp_nexthops:
  skip:
    reason: "On Mellanox SPC1 platforms, due to HW limitation, the hierarchy ecmp behavior is not exactly as expected
             in the test case. / This testcase is designed for single tor testbed with mock dualtor config."
    conditions_logical_operator: or
    conditions:
      - "asic_gen == 'spc1'"
      - "(topo_type not in ['t0']) or ('dualtor' in topo_name)"

dualtor/test_orchagent_mac_move.py:
  skip:
    reason: "This testcase is designed for single tor testbed with mock dualtor config."
    conditions:
      - "(topo_type not in ['t0']) or ('dualtor' in topo_name)"

dualtor/test_orchagent_slb.py:
  skip:
    reason: "KVM do not support dualtor tunnel functionality, lower tor bgp verify would fail."
    conditions:
      - "asic_type in ['vs']"

dualtor/test_orchagent_standby_tor_downstream.py::test_downstream_standby_mux_toggle_active:
  skip:
    reason: "This testcase is designed for single tor testbed with mock dualtor config."
    conditions:
      - "(topo_type not in ['t0']) or ('dualtor' in topo_name)"
  xfail:
    reason: "Image issue on Boradcom platforms, but not consistently failing"
    conditions:
      - "asic_type in ['broadcom']"

dualtor/test_orchagent_standby_tor_downstream.py::test_standby_tor_downstream:
  skip:
    reason: "This testcase is designed for single tor testbed with mock dualtor config."
    conditions:
      - "(topo_type not in ['t0']) or ('dualtor' in topo_name)"

dualtor/test_orchagent_standby_tor_downstream.py::test_standby_tor_downstream_bgp_recovered:
  skip:
    reason: "This testcase is designed for single tor testbed with mock dualtor config."
    conditions:
      - "(topo_type not in ['t0']) or ('dualtor' in topo_name)"

dualtor/test_orchagent_standby_tor_downstream.py::test_standby_tor_downstream_loopback_route_readded:
  skip:
    reason: "This testcase is designed for single tor testbed with mock dualtor config."
    conditions:
      - "(topo_type not in ['t0']) or ('dualtor' in topo_name)"

dualtor/test_orchagent_standby_tor_downstream.py::test_standby_tor_downstream_t1_link_recovered:
  skip:
    reason: "This testcase is designed for single tor testbed with mock dualtor config."
    conditions:
      - "(topo_type not in ['t0']) or ('dualtor' in topo_name)"

dualtor/test_orchagent_standby_tor_downstream.py::test_standby_tor_remove_neighbor_downstream_standby:
  skip:
    reason: "This testcase is designed for single tor testbed with mock dualtor config."
    conditions:
      - "(topo_type not in ['t0']) or ('dualtor' in topo_name)"

dualtor/test_standby_tor_upstream_mux_toggle.py:
  skip:
    reason: "This testcase is designed for single tor testbed with mock dualtor config."
    conditions:
      - "(topo_type not in ['t0']) or ('dualtor' in topo_name)"

dualtor/test_switchover_failure.py:
  skip:
    reason: "Test in KVM has a high failure rate, skip with Github issue."
    conditions:
      - "asic_type in ['vs']"
      - https://github.com/sonic-net/sonic-mgmt/issues/14247

dualtor/test_tor_ecn.py::test_dscp_to_queue_during_encap_on_standby:
  xfail:
     reason: "Testcase ignored on dualtor-aa topology and mellanox setups due to Github issue: https://github.com/sonic-net/sonic-mgmt/issues/8577"
     conditions:
       - https://github.com/sonic-net/sonic-mgmt/issues/8577
       - "'dualtor-aa' in topo_name and asic_type in ['mellanox']"

dualtor/test_tor_ecn.py::test_ecn_during_encap_on_standby:
  xfail:
     reason: "Testcase ignored on dualtor-aa topology and mellanox setups due to Github issue: https://github.com/sonic-net/sonic-mgmt/issues/8577"
     conditions:
       - https://github.com/sonic-net/sonic-mgmt/issues/8577
       - "'dualtor-aa' in topo_name and asic_type in ['mellanox']"

dualtor/test_tunnel_memory_leak.py::test_tunnel_memory_leak:
  skip:
    reason: "Testcase ignored on dualtor-64 topology due to Github issue: https://github.com/sonic-net/sonic-mgmt/issues/11403"
    conditions:
      - "https://github.com/sonic-net/sonic-mgmt/issues/11403 and 'dualtor-64' in topo_name"

dualtor_io:
  skip:
    reason: "Testcase could only be executed on dualtor testbed."
    conditions:
      - "'dualtor' not in topo_name"

dualtor_io/test_grpc_server_failure.py:
  skip:
    reason: "This test only support on dualtor-aa testbed"
    conditions:
      - "'dualtor-aa' not in topo_name"

dualtor_io/test_link_failure.py::test_active_link_down_downstream_active:
  skip:
    reason: "KVM testbed do not support shutdown fanout interface action / Testcase could only be executed on dualtor testbed."
    conditions:
      - "asic_type in ['vs'] or 'dualtor' not in topo_name"

dualtor_io/test_link_failure.py::test_active_link_down_downstream_active_soc:
  skip:
    reason: "KVM testbed do not support shutdown fanout interface action / Testcase could only be executed on dualtor testbed."
    conditions:
      - "asic_type in ['vs'] or 'dualtor' not in topo_name"

dualtor_io/test_link_failure.py::test_active_link_down_downstream_standby:
  skip:
    reason: "KVM testbed do not support shutdown fanout interface action / Testcase could only be executed on dualtor testbed."
    conditions:
      - "asic_type in ['vs'] or 'dualtor' not in topo_name"

dualtor_io/test_link_failure.py::test_active_link_down_upstream:
  skip:
    reason: "KVM testbed do not support shutdown fanout interface action / Testcase could only be executed on dualtor testbed."
    conditions:
      - "asic_type in ['vs'] or 'dualtor' not in topo_name"

dualtor_io/test_link_failure.py::test_active_link_down_upstream_soc:
  skip:
    reason: "KVM testbed do not support shutdown fanout interface action / Testcase could only be executed on dualtor testbed."
    conditions:
      - "asic_type in ['vs'] or 'dualtor' not in topo_name"

dualtor_io/test_link_failure.py::test_standby_link_down_downstream_active:
  skip:
    reason: "KVM testbed do not support shutdown fanout interface action / Testcase could only be executed on dualtor testbed."
    conditions:
      - "asic_type in ['vs'] or 'dualtor' not in topo_name"

dualtor_io/test_link_failure.py::test_standby_link_down_downstream_standby:
  skip:
    reason: "KVM testbed do not support shutdown fanout interface action / Testcase could only be executed on dualtor testbed."
    conditions:
      - "asic_type in ['vs'] or 'dualtor' not in topo_name"

dualtor_io/test_link_failure.py::test_standby_link_down_upstream:
  skip:
    reason: "KVM testbed do not support shutdown fanout interface action / Testcase could only be executed on dualtor testbed."
    conditions:
      - "asic_type in ['vs'] or 'dualtor' not in topo_name"

dualtor_io/test_normal_op.py:
  skip:
    reason: "KVM do not support dualtor tunnel functionality, verify DB status would fail. Temporarily skip in PR testing"
    conditions:
      - "asic_type in ['vs']"

dualtor_io/test_tor_bgp_failure.py:
  skip:
    reason: "Skip on kvm due to an issue."
    conditions:
      - "asic_type in ['vs'] and https://github.com/sonic-net/sonic-mgmt/issues/16448"

dualtor_io/test_tor_failure.py:
  skip:
    reason: "This script would toggle PDU, which is not supported on KVM."
    conditions:
      - "asic_type in ['vs']"

dualtor_mgmt/test_dualtor_bgp_update_delay.py:
  xfail:
    reason: "Has flaky issue on kvm testbed"
    conditions:
      - asic_type in ['vs']
      - https://github.com/sonic-net/sonic-mgmt/issues/14996

dualtor_mgmt/test_egress_drop_nvidia.py:
  skip:
    reason: "This test is only for Nvidia platforms."
    conditions:
      - "asic_type not in ['mellanox']"

dualtor_mgmt/test_server_failure.py::test_server_reboot:
  skip:
    reason: "KVM testbed does not have fanout hosts"
    conditions:
      - "asic_type in ['vs']"

dualtor_mgmt/test_toggle_mux.py:
  skip:
    reason: "This testcase has low passing rate in KVM PR test, skip with issue to unblock PR test."
    conditions:
      - "asic_type in ['vs'] and https://github.com/sonic-net/sonic-mgmt/issues/15958"

#######################################
#####         dut_console         #####
#######################################
dut_console:
  skip:
    reason: "Not supported vs testbed."
    conditions:
      - "asic_type in ['vs']"

dut_console/test_console_baud_rate.py::test_baud_rate_boot_connect:
  skip:
    reason: "Platform linecards do not have console ports"
    conditions:
      - "asic_type in ['vs'] or 'arista_7800' in platform"

dut_console/test_console_baud_rate.py::test_baud_rate_sonic_connect:
  skip:
    reason: "Platform linecards do not have console ports"
    conditions:
      - "asic_type in ['vs'] or 'arista_7800' in platform"

dut_console/test_console_chassis_conn.py::test_console_availability_serial_ports:
  skip:
    reason: "Skipping test because test is not supported on this hwsku"
    conditions_logical_operator: or
    conditions:
      - "platform in ['x86_64-nokia_ixr7250e_36x400g-r0', 'x86_64-nokia_ixr7250_x3b-r0']"
      - "'t2_single_node' in topo_name"

#######################################
#####             ecmp            #####
#######################################
ecmp/inner_hashing/test_inner_hashing.py:
  skip:
    conditions_logical_operator: or
    reason: "PBH introduced in 202111 and skip this test on Mellanox 2700 platform. Test does not support dualtor topology."
    conditions:
      - "branch in ['201811', '201911', '202012', '202106']"
      - "platform not in ['x86_64-mlnx_msn3800-r0', 'x86_64-mlnx_msn4600c-r0', 'x86_64-kvm_x86_64-r0']"
      - "topo_type not in ['t0']"
      - "asic_type not in ['mellanox', 'vs']"
      - "'dualtor' in topo_name"

ecmp/inner_hashing/test_inner_hashing_lag.py:
  skip:
    conditions_logical_operator: or
    reason: "PBH introduced in 202111 and skip this test on Mellanox 2700 platform. Test does not support dualtor topology."
    conditions:
      - "branch in ['201811', '201911', '202012', '202106']"
      - "platform not in ['x86_64-mlnx_msn3800-r0', 'x86_64-mlnx_msn4600c-r0', 'x86_64-kvm_x86_64-r0']"
      - "topo_type not in ['t0']"
      - "asic_type not in ['mellanox', 'vs']"
      - "'dualtor' in topo_name"

ecmp/inner_hashing/test_wr_inner_hashing.py:
  skip:
    conditions_logical_operator: or
    reason: "PBH introduced in 202111 and skip this test on Mellanox 2700 platform. Test does not support dualtor topology."
    conditions:
      - "branch in ['201811', '201911', '202012', '202106']"
      - "platform not in ['x86_64-mlnx_msn3800-r0', 'x86_64-mlnx_msn4600c-r0', 'x86_64-kvm_x86_64-r0']"
      - "topo_type not in ['t0']"
      - "asic_type not in ['mellanox', 'vs']"
      - "'dualtor' in topo_name"

ecmp/inner_hashing/test_wr_inner_hashing_lag.py:
  skip:
    conditions_logical_operator: or
    reason: "PBH introduced in 202111 and skip this test on Mellanox 2700 platform. Test does not support dualtor topology."
    conditions:
      - "branch in ['201811', '201911', '202012', '202106']"
      - "platform not in ['x86_64-mlnx_msn3800-r0', 'x86_64-mlnx_msn4600c-r0', 'x86_64-kvm_x86_64-r0']"
      - "topo_type not in ['t0']"
      - "asic_type not in ['mellanox', 'vs']"
      - "'dualtor' in topo_name"

ecmp/test_ecmp_sai_value.py:
  skip:
    reason: "Only support Broadcom T1/T0 topology with 20230531 and above image, 7050cx3 T1 doesn't enable this feature"
    conditions_logical_operator: or
    conditions:
      - "topo_type not in ['t1', 't0']"
      - "asic_type not in ['broadcom']"
      - "release in ['201911', '202012', '202205', '202211']"
      - "topo_type in ['t1'] and hwsku in ['Arista-7050CX3-32S-C32', 'Arista-7050CX3-32S-C28S4']"

ecmp/test_fgnhg.py:
  skip:
    conditions_logical_operator: or
    reason: "The test case only runs on Mellanox T0 platform running 202012 or above; Mellanox 2700 platform is skipped; Skip on issue 7755"
    conditions:
      - "branch in ['201811', '201911']"
      - "platform in ['x86_64-mlnx_msn2700-r0', 'x86_64-mlnx_msn2700a1-r0']"
      - "topo_type not in ['t0']"
      - "asic_type not in ['mellanox']"
      - "https://github.com/sonic-net/sonic-mgmt/issues/7755"
      - "https://github.com/sonic-net/sonic-mgmt/issues/6558 and 'msn2' in platform"

#######################################
#####         everflow            #####
#######################################
everflow/test_everflow_ipv6.py::TestIngressEverflowIPv6::test_any_protocol[erspan_ipv4-cli-default]:
  skip:
    reason: "Skip for IPv6-only topologies"
    conditions:
      - "'-v6-' in topo_name"

everflow/test_everflow_ipv6.py::TestIngressEverflowIPv6::test_any_protocol[erspan_ipv6-cli-default]:
  skip:
    reason: "SAI_STATUS_NOT_SUPPORTED for everflow over IPv6 on Arista-7260CX3 and Arista-7060CX"
    conditions_logical_operator: and
    conditions:
      - "https://github.com/sonic-net/sonic-mgmt/issues/19096"
      - "platform in ['x86_64-arista_7260cx3_64', 'x86_64-arista_7060_cx32s']"
  xfail:
    reason: "Test case has issue on the t0-isolated-d256u256s2 topo."
    conditions:
      - "'t0-isolated-d256u256s2' in topo_name"

everflow/test_everflow_ipv6.py::TestIngressEverflowIPv6::test_any_transport_protocol[erspan_ipv4-cli-default]:
  skip:
    reason: "Skip for IPv6-only topologies"
    conditions:
      - "'-v6-' in topo_name"

everflow/test_everflow_ipv6.py::TestIngressEverflowIPv6::test_any_transport_protocol[erspan_ipv6-cli-default]:
  skip:
    reason: "SAI_STATUS_NOT_SUPPORTED for everflow over IPv6 on Arista-7260CX3 and Arista-7060CX"
    conditions_logical_operator: and
    conditions:
      - "https://github.com/sonic-net/sonic-mgmt/issues/19096"
      - "platform in ['x86_64-arista_7260cx3_64', 'x86_64-arista_7060_cx32s']"
  xfail:
    reason: "Test case has issue on the t0-isolated-d256u256s2 topo."
    conditions:
      - "'t0-isolated-d256u256s2' in topo_name"

everflow/test_everflow_ipv6.py::TestIngressEverflowIPv6::test_both_subnets[erspan_ipv4-cli-default]:
  skip:
    reason: "Skip for IPv6-only topologies"
    conditions:
      - "'-v6-' in topo_name"

everflow/test_everflow_ipv6.py::TestIngressEverflowIPv6::test_both_subnets[erspan_ipv6-cli-default]:
  skip:
    reason: "SAI_STATUS_NOT_SUPPORTED for everflow over IPv6 on Arista-7260CX3 and Arista-7060CX"
    conditions_logical_operator: and
    conditions:
      - "https://github.com/sonic-net/sonic-mgmt/issues/19096"
      - "platform in ['x86_64-arista_7260cx3_64', 'x86_64-arista_7060_cx32s']"

everflow/test_everflow_ipv6.py::TestIngressEverflowIPv6::test_dest_subnet[erspan_ipv4-cli-default]:
  skip:
    reason: "Skip for IPv6-only topologies"
    conditions:
      - "'-v6-' in topo_name"

everflow/test_everflow_ipv6.py::TestIngressEverflowIPv6::test_dest_subnet[erspan_ipv6-cli-default]:
  skip:
    reason: "SAI_STATUS_NOT_SUPPORTED for everflow over IPv6 on Arista-7260CX3 and Arista-7060CX"
    conditions_logical_operator: and
    conditions:
      - "https://github.com/sonic-net/sonic-mgmt/issues/19096"
      - "platform in ['x86_64-arista_7260cx3_64', 'x86_64-arista_7060_cx32s']"

everflow/test_everflow_ipv6.py::TestIngressEverflowIPv6::test_dscp_mirroring[erspan_ipv4-cli-default]:
  skip:
    reason: "Skip for IPv6-only topologies"
    conditions:
      - "'-v6-' in topo_name"

everflow/test_everflow_ipv6.py::TestIngressEverflowIPv6::test_dscp_mirroring[erspan_ipv6-cli-default]:
  skip:
    reason: "SAI_STATUS_NOT_SUPPORTED for everflow over IPv6 on Arista-7260CX3 and Arista-7060CX"
    conditions_logical_operator: and
    conditions:
      - "https://github.com/sonic-net/sonic-mgmt/issues/19096"
      - "platform in ['x86_64-arista_7260cx3_64', 'x86_64-arista_7060_cx32s']"

everflow/test_everflow_ipv6.py::TestIngressEverflowIPv6::test_dst_ipv6_mirroring[erspan_ipv4-cli-default]:
  skip:
    reason: "Skip for IPv6-only topologies"
    conditions:
      - "'-v6-' in topo_name"

everflow/test_everflow_ipv6.py::TestIngressEverflowIPv6::test_dst_ipv6_mirroring[erspan_ipv6-cli-default]:
  skip:
    reason: "SAI_STATUS_NOT_SUPPORTED for everflow over IPv6 on Arista-7260CX3 and Arista-7060CX"
    conditions_logical_operator: and
    conditions:
      - "https://github.com/sonic-net/sonic-mgmt/issues/19096"
      - "platform in ['x86_64-arista_7260cx3_64', 'x86_64-arista_7060_cx32s']"

everflow/test_everflow_ipv6.py::TestIngressEverflowIPv6::test_fuzzy_subnets[erspan_ipv4-cli-default]:
  skip:
    reason: "Skip for IPv6-only topologies"
    conditions:
      - "'-v6-' in topo_name"

everflow/test_everflow_ipv6.py::TestIngressEverflowIPv6::test_fuzzy_subnets[erspan_ipv6-cli-default]:
  skip:
    reason: "SAI_STATUS_NOT_SUPPORTED for everflow over IPv6 on Arista-7260CX3 and Arista-7060CX"
    conditions_logical_operator: and
    conditions:
      - "https://github.com/sonic-net/sonic-mgmt/issues/19096"
      - "platform in ['x86_64-arista_7260cx3_64', 'x86_64-arista_7060_cx32s']"

everflow/test_everflow_ipv6.py::TestIngressEverflowIPv6::test_invalid_tcp_rule[erspan_ipv4-cli-default]:
  skip:
    reason: "Skip for IPv6-only topologies"
    conditions:
      - "'-v6-' in topo_name"

everflow/test_everflow_ipv6.py::TestIngressEverflowIPv6::test_invalid_tcp_rule[erspan_ipv6-cli-default]:
  skip:
    reason: "SAI_STATUS_NOT_SUPPORTED for everflow over IPv6 on Arista-7260CX3 and Arista-7060CX"
    conditions_logical_operator: and
    conditions:
      - "https://github.com/sonic-net/sonic-mgmt/issues/19096"
      - "platform in ['x86_64-arista_7260cx3_64', 'x86_64-arista_7060_cx32s']"

everflow/test_everflow_ipv6.py::TestIngressEverflowIPv6::test_l4_dst_port_mirroring[erspan_ipv4-cli-default]:
  skip:
    reason: "Skip for IPv6-only topologies"
    conditions:
      - "'-v6-' in topo_name"
  xfail:
    reason: "Test case has issue on the t0-isolated-d256u256s2 topo."
    conditions:
      - "'t0-isolated-d256u256s2' in topo_name"

everflow/test_everflow_ipv6.py::TestIngressEverflowIPv6::test_l4_dst_port_mirroring[erspan_ipv6-cli-default]:
  skip:
    reason: "SAI_STATUS_NOT_SUPPORTED for everflow over IPv6 on Arista-7260CX3 and Arista-7060CX"
    conditions_logical_operator: and
    conditions:
      - "https://github.com/sonic-net/sonic-mgmt/issues/19096"
      - "platform in ['x86_64-arista_7260cx3_64', 'x86_64-arista_7060_cx32s']"

everflow/test_everflow_ipv6.py::TestIngressEverflowIPv6::test_l4_dst_port_range_mirroring[erspan_ipv4-cli-default]:
  skip:
    reason: "Skip for IPv6-only topologies"
    conditions:
      - "'-v6-' in topo_name"

everflow/test_everflow_ipv6.py::TestIngressEverflowIPv6::test_l4_dst_port_range_mirroring[erspan_ipv6-cli-default]:
  skip:
    reason: "SAI_STATUS_NOT_SUPPORTED for everflow over IPv6 on Arista-7260CX3 and Arista-7060CX"
    conditions_logical_operator: and
    conditions:
      - "https://github.com/sonic-net/sonic-mgmt/issues/19096"
      - "platform in ['x86_64-arista_7260cx3_64', 'x86_64-arista_7060_cx32s']"
   xfail:
    reason: "Test case has issue on the t0-isolated-d256u256s2 topo."
    conditions:
      - "'t0-isolated-d256u256s2' in topo_name"

everflow/test_everflow_ipv6.py::TestIngressEverflowIPv6::test_l4_range_mirroring[erspan_ipv4-cli-default]:
  skip:
    reason: "Skip for IPv6-only topologies"
    conditions:
      - "'-v6-' in topo_name"

everflow/test_everflow_ipv6.py::TestIngressEverflowIPv6::test_l4_range_mirroring[erspan_ipv6-cli-default]:
  skip:
    reason: "SAI_STATUS_NOT_SUPPORTED for everflow over IPv6 on Arista-7260CX3 and Arista-7060CX"
    conditions_logical_operator: and
    conditions:
      - "https://github.com/sonic-net/sonic-mgmt/issues/19096"
      - "platform in ['x86_64-arista_7260cx3_64', 'x86_64-arista_7060_cx32s']"

everflow/test_everflow_ipv6.py::TestIngressEverflowIPv6::test_l4_src_port_mirroring[erspan_ipv4-cli-default]:
  skip:
    reason: "Skip for IPv6-only topologies"
    conditions:
      - "'-v6-' in topo_name"

everflow/test_everflow_ipv6.py::TestIngressEverflowIPv6::test_l4_src_port_mirroring[erspan_ipv6-cli-default]:
  skip:
    reason: "SAI_STATUS_NOT_SUPPORTED for everflow over IPv6 on Arista-7260CX3 and Arista-7060CX"
    conditions_logical_operator: and
    conditions:
      - "https://github.com/sonic-net/sonic-mgmt/issues/19096"
      - "platform in ['x86_64-arista_7260cx3_64', 'x86_64-arista_7060_cx32s']"

everflow/test_everflow_ipv6.py::TestIngressEverflowIPv6::test_l4_src_port_range_mirroring[erspan_ipv4-cli-default]:
  skip:
    reason: "Skip for IPv6-only topologies"
    conditions:
      - "'-v6-' in topo_name"

everflow/test_everflow_ipv6.py::TestIngressEverflowIPv6::test_l4_src_port_range_mirroring[erspan_ipv6-cli-default]:
  skip:
    reason: "SAI_STATUS_NOT_SUPPORTED for everflow over IPv6 on Arista-7260CX3 and Arista-7060CX"
    conditions_logical_operator: and
    conditions:
      - "https://github.com/sonic-net/sonic-mgmt/issues/19096"
      - "platform in ['x86_64-arista_7260cx3_64', 'x86_64-arista_7060_cx32s']"

everflow/test_everflow_ipv6.py::TestIngressEverflowIPv6::test_next_header_mirroring[erspan_ipv4-cli-default]:
  skip:
    reason: "Skip for IPv6-only topologies"
    conditions:
      - "'-v6-' in topo_name"

everflow/test_everflow_ipv6.py::TestIngressEverflowIPv6::test_next_header_mirroring[erspan_ipv6-cli-default]:
  skip:
    reason: "SAI_STATUS_NOT_SUPPORTED for everflow over IPv6 on Arista-7260CX3 and Arista-7060CX"
    conditions_logical_operator: and
    conditions:
      - "https://github.com/sonic-net/sonic-mgmt/issues/19096"
      - "platform in ['x86_64-arista_7260cx3_64', 'x86_64-arista_7060_cx32s']"

everflow/test_everflow_ipv6.py::TestIngressEverflowIPv6::test_source_subnet[erspan_ipv4-cli-default]:
  skip:
    reason: "Skip for IPv6-only topologies"
    conditions:
      - "'-v6-' in topo_name"

everflow/test_everflow_ipv6.py::TestIngressEverflowIPv6::test_source_subnet[erspan_ipv6-cli-default]:
  skip:
    reason: "SAI_STATUS_NOT_SUPPORTED for everflow over IPv6 on Arista-7260CX3 and Arista-7060CX"
    conditions_logical_operator: and
    conditions:
      - "https://github.com/sonic-net/sonic-mgmt/issues/19096"
      - "platform in ['x86_64-arista_7260cx3_64', 'x86_64-arista_7060_cx32s']"

everflow/test_everflow_ipv6.py::TestIngressEverflowIPv6::test_src_ipv6_mirroring[erspan_ipv4-cli-default]:
  skip:
    reason: "Skip for IPv6-only topologies"
    conditions:
      - "'-v6-' in topo_name"
  xfail:
    reason: "Test case has issue on the t0-isolated-d256u256s2 topo."
    conditions:
      - "'t0-isolated-d256u256s2' in topo_name"

everflow/test_everflow_ipv6.py::TestIngressEverflowIPv6::test_src_ipv6_mirroring[erspan_ipv6-cli-default]:
  skip:
    reason: "SAI_STATUS_NOT_SUPPORTED for everflow over IPv6 on Arista-7260CX3 and Arista-7060CX"
    conditions_logical_operator: and
    conditions:
      - "https://github.com/sonic-net/sonic-mgmt/issues/19096"
      - "platform in ['x86_64-arista_7260cx3_64', 'x86_64-arista_7060_cx32s']"
  xfail:
    reason: "Test case has issue on the t0-isolated-d256u256s2 topo."
    conditions:
      - "'t0-isolated-d256u256s2' in topo_name"

everflow/test_everflow_ipv6.py::TestIngressEverflowIPv6::test_tcp_application_mirroring[erspan_ipv4-cli-default]:
  skip:
    reason: "Skip for IPv6-only topologies"
    conditions:
      - "'-v6-' in topo_name"

everflow/test_everflow_ipv6.py::TestIngressEverflowIPv6::test_tcp_application_mirroring[erspan_ipv6-cli-default]:
  skip:
    reason: "SAI_STATUS_NOT_SUPPORTED for everflow over IPv6 on Arista-7260CX3 and Arista-7060CX"
    conditions_logical_operator: and
    conditions:
      - "https://github.com/sonic-net/sonic-mgmt/issues/19096"
      - "platform in ['x86_64-arista_7260cx3_64', 'x86_64-arista_7060_cx32s']"

everflow/test_everflow_ipv6.py::TestIngressEverflowIPv6::test_tcp_flags_mirroring[erspan_ipv4-cli-default]:
  skip:
    reason: "Skip for IPv6-only topologies"
    conditions:
      - "'-v6-' in topo_name"

everflow/test_everflow_ipv6.py::TestIngressEverflowIPv6::test_tcp_flags_mirroring[erspan_ipv6-cli-default]:
  skip:
    reason: "SAI_STATUS_NOT_SUPPORTED for everflow over IPv6 on Arista-7260CX3 and Arista-7060CX"
    conditions_logical_operator: and
    conditions:
      - "https://github.com/sonic-net/sonic-mgmt/issues/19096"
      - "platform in ['x86_64-arista_7260cx3_64', 'x86_64-arista_7060_cx32s']"

everflow/test_everflow_ipv6.py::TestIngressEverflowIPv6::test_tcp_response_mirroring[erspan_ipv4-cli-default]:
  skip:
    reason: "Skip for IPv6-only topologies"
    conditions:
      - "'-v6-' in topo_name"

everflow/test_everflow_ipv6.py::TestIngressEverflowIPv6::test_tcp_response_mirroring[erspan_ipv6-cli-default]:
  skip:
    reason: "SAI_STATUS_NOT_SUPPORTED for everflow over IPv6 on Arista-7260CX3 and Arista-7060CX"
    conditions_logical_operator: and
    conditions:
      - "https://github.com/sonic-net/sonic-mgmt/issues/19096"
      - "platform in ['x86_64-arista_7260cx3_64', 'x86_64-arista_7060_cx32s']"

everflow/test_everflow_ipv6.py::TestIngressEverflowIPv6::test_udp_application_mirroring[erspan_ipv4-cli-default]:
  skip:
    reason: "Skip for IPv6-only topologies"
    conditions:
      - "'-v6-' in topo_name"
  xfail:
    reason: "Test case has issue on the t0-isolated-d256u256s2 topo."
    conditions:
      - "'t0-isolated-d256u256s2' in topo_name"

everflow/test_everflow_ipv6.py::TestIngressEverflowIPv6::test_udp_application_mirroring[erspan_ipv6-cli-default]:
  skip:
    reason: "SAI_STATUS_NOT_SUPPORTED for everflow over IPv6 on Arista-7260CX3 and Arista-7060CX"
    conditions_logical_operator: and
    conditions:
      - "https://github.com/sonic-net/sonic-mgmt/issues/19096"
      - "platform in ['x86_64-arista_7260cx3_64', 'x86_64-arista_7060_cx32s']"

everflow/test_everflow_per_interface.py:
  skip:
    reason: "Skip running on dualtor testbed/unsupported platforms or
                  multi-asic due to https://github.com/sonic-net/sonic-buildimage/issues/11776"
    conditions_logical_operator: or
    conditions:
      - "'dualtor' in topo_name"
      - "platform in ['x86_64-8800_lc_48h_o-r0', 'x86_64-8800_lc_48h-r0']"
      - "(is_multi_asic==True) and https://github.com/sonic-net/sonic-buildimage/issues/11776"

everflow/test_everflow_per_interface.py::test_everflow_packet_format[ipv4-erspan_ipv6-default]:
  skip:
    reason: "SAI_STATUS_NOT_SUPPORTED for everflow over IPv6 on Arista-7260CX3 and Arista-7060CX"
    conditions_logical_operator: and
    conditions:
      - "https://github.com/sonic-net/sonic-mgmt/issues/19096"
      - "platform in ['x86_64-arista_7260cx3_64', 'x86_64-arista_7060_cx32s']"

everflow/test_everflow_per_interface.py::test_everflow_packet_format[ipv6-erspan:
  skip:
    reason: "Skip everflow packet integrity IPv6 test on unsupported platforms"
    conditions_logical_operator: or
    conditions:
      - "asic_type in ['cisco-8000', 'marvell', 'mellanox', 'marvell-prestera'] or (asic_subtype in ['broadcom-dnx'] and https://github.com/sonic-net/sonic-swss/issues/2204)"
      - "'dualtor' in topo_name"
      - "platform in ['x86_64-8800_lc_48h_o-r0', 'x86_64-8800_lc_48h-r0']"
      - "(is_multi_asic==True) and https://github.com/sonic-net/sonic-buildimage/issues/11776"

everflow/test_everflow_per_interface.py::test_everflow_packet_format[ipv6-erspan_ipv6-default]:
  skip:
    reason: "SAI_STATUS_NOT_SUPPORTED for everflow over IPv6 on Arista-7260CX3 and Arista-7060CX"
    conditions_logical_operator: and
    conditions:
      - "https://github.com/sonic-net/sonic-mgmt/issues/19096"
      - "platform in ['x86_64-arista_7260cx3_64', 'x86_64-arista_7060_cx32s']"

everflow/test_everflow_per_interface.py::test_everflow_packet_format[ipv6-m0_l3_scenario]:
  skip:
    reason: "Skip m0 everflow packet integrity IPv6 test on unsupported platforms"
    conditions_logical_operator: or
    conditions:
      - "asic_type in ['marvell', 'marvell-prestera']"
      - "'dualtor' in topo_name"
      - "platform in ['x86_64-8800_lc_48h_o-r0', 'x86_64-8800_lc_48h-r0']"
      - "(is_multi_asic==True) and https://github.com/sonic-net/sonic-buildimage/issues/11776"

everflow/test_everflow_per_interface.py::test_everflow_packet_format[ipv6-m0_vlan_scenario]:
  skip:
    reason: "Skip m0 everflow packet integrity IPv6 test on unsupported platforms"
    conditions_logical_operator: or
    conditions:
      - "asic_type in ['marvell', 'marvell-prestera']"
      - "'dualtor' in topo_name"
      - "platform in ['x86_64-8800_lc_48h_o-r0', 'x86_64-8800_lc_48h-r0']"
      - "(is_multi_asic==True) and https://github.com/sonic-net/sonic-buildimage/issues/11776"

everflow/test_everflow_per_interface.py::test_everflow_per_interface[ipv4-erspan:
  skip:
    reason: "Skip for IPv6-only topologies"
    conditions:
      - "'-v6-' in topo_name"

everflow/test_everflow_per_interface.py::test_everflow_per_interface[ipv4-erspan_ipv6-default]:
  skip:
    reason: "SAI_STATUS_NOT_SUPPORTED for everflow over IPv6 on Arista-7260CX3 and Arista-7060CX"
    conditions_logical_operator: and
    conditions:
      - "https://github.com/sonic-net/sonic-mgmt/issues/19096"
      - "platform in ['x86_64-arista_7260cx3_64', 'x86_64-arista_7060_cx32s']"

everflow/test_everflow_per_interface.py::test_everflow_per_interface[ipv6-erspan:
  skip:
    reason: "Skip everflow per interface IPv6 test on unsupported platforms"
    conditions_logical_operator: or
    conditions:
      - "asic_type in ['cisco-8000', 'marvell', 'mellanox', 'marvell-prestera'] or (asic_subtype in ['broadcom-dnx'] and https://github.com/sonic-net/sonic-swss/issues/2204)"
      - "'dualtor' in topo_name"
      - "platform in ['x86_64-8800_lc_48h_o-r0', 'x86_64-8800_lc_48h-r0']"
      - "(is_multi_asic==True) and https://github.com/sonic-net/sonic-buildimage/issues/11776"

everflow/test_everflow_per_interface.py::test_everflow_per_interface[ipv6-erspan_ipv6-default]:
  skip:
    reason: "SAI_STATUS_NOT_SUPPORTED for everflow over IPv6 on Arista-7260CX3 and Arista-7060CX"
    conditions_logical_operator: and
    conditions:
      - "https://github.com/sonic-net/sonic-mgmt/issues/19096"
      - "platform in ['x86_64-arista_7260cx3_64', 'x86_64-arista_7060_cx32s']"
  xfail:
    reason: "xfail for IPv6-only topologies, need support for IPv6 bgp. Test case has issue on the t0-isolated-d256u256s2 topo."
    conditions:
      - "https://github.com/sonic-net/sonic-mgmt/issues/19096 and '-v6-' in topo_name"
      - "'t0-isolated-d256u256s2' in topo_name"

everflow/test_everflow_per_interface.py::test_everflow_per_interface[ipv6-m0_l3_scenario]:
  skip:
    reason: "Skip m0 everflow per interface IPv6 test on unsupported platforms"
    conditions_logical_operator: or
    conditions:
      - "asic_type in ['marvell', 'marvell-prestera']"
      - "'dualtor' in topo_name"
      - "platform in ['x86_64-8800_lc_48h_o-r0', 'x86_64-8800_lc_48h-r0']"
      - "(is_multi_asic==True) and https://github.com/sonic-net/sonic-buildimage/issues/11776"

everflow/test_everflow_per_interface.py::test_everflow_per_interface[ipv6-m0_vlan_scenario]:
  skip:
    reason: "Skip m0 everflow per interface IPv6 test on unsupported platforms"
    conditions_logical_operator: or
    conditions:
      - "asic_type in ['marvell', 'marvell-prestera']"
      - "'dualtor' in topo_name"
      - "platform in ['x86_64-8800_lc_48h_o-r0', 'x86_64-8800_lc_48h-r0']"
      - "(is_multi_asic==True) and https://github.com/sonic-net/sonic-buildimage/issues/11776"

everflow/test_everflow_testbed.py::EverflowIPv4Tests::test_everflow_dscp_with_policer:
  skip:
    reason: "Test not supported on Mellanox platforms"
    conditions:
      - "asic_type in ['mellanox']"

everflow/test_everflow_testbed.py::TestEverflowV4EgressAclEgressMirror:
  skip:
    reason: "For Mellanox t0-120 setup - Need to skip the test due to HW resource limitation.
             For Cisco-8000 - EverflowV4 EgressAcl EgressMirror - is not yet fully supported on cisco chassis. Skipping it till it is fully validated.
             Or Skip for IPv6-only topologies"
    conditions_logical_operator: "OR"
    conditions:
      - "asic_type in ['cisco-8000']"
      - "'t0-120' in topo_name and asic_type in ['mellanox']"
      - "'-v6-' in topo_name"

everflow/test_everflow_testbed.py::TestEverflowV4EgressAclEgressMirror::test_everflow_basic_forwarding[erspan_ipv4-cli-downstream-default]:
  skip:
    reason: "Skip for IPv6-only topologies"
    conditions:
      - "'-v6-' in topo_name"

everflow/test_everflow_testbed.py::TestEverflowV4EgressAclEgressMirror::test_everflow_basic_forwarding[erspan_ipv4-cli-upstream-default]:
  skip:
    reason: "Skip for IPv6-only topologies"
    conditions:
      - "'-v6-' in topo_name"

everflow/test_everflow_testbed.py::TestEverflowV4EgressAclEgressMirror::test_everflow_basic_forwarding[erspan_ipv6-cli-downstream-default]:
  xfail:
    reason: "xfail for IPv6-only topologies, need support for IPv6 bgp. Test case has issue on the t0-isolated-d256u256s2 topo."
    conditions:
      - "https://github.com/sonic-net/sonic-mgmt/issues/19922 and '-v6-' in topo_name"
      - "'t0-isolated-d256u256s2' in topo_name"

everflow/test_everflow_testbed.py::TestEverflowV4EgressAclEgressMirror::test_everflow_basic_forwarding[erspan_ipv6-cli-upstream-default]:
  xfail:
    reason: "xfail for IPv6-only topologies, need support for IPv6 bgp. Test case has issue on the t0-isolated-d256u256s2 topo."
    conditions:
      - "https://github.com/sonic-net/sonic-mgmt/issues/19922 and '-v6-' in topo_name"
      - "'t0-isolated-d256u256s2' in topo_name"

everflow/test_everflow_testbed.py::TestEverflowV4EgressAclEgressMirror::test_everflow_dscp_with_policer:
  skip:
    reason: "Skipping test since mirror with policer is not supported on Cisco 8000 platforms and Broadcom DNX platforms."
    conditions_logical_operator: "OR"
    conditions:
      - "asic_subtype in ['broadcom-dnx']"
      - "asic_type in ['cisco-8000']"

everflow/test_everflow_testbed.py::TestEverflowV4EgressAclEgressMirror::test_everflow_dscp_with_policer[erspan_ipv4-cli-downstream-default]:
  skip:
    reason: "Skip for IPv6-only topologies"
    conditions:
      - "'-v6-' in topo_name"
  xfail:
    reason: "Test case has issue on the t0-isolated-d256u256s2 topo."
    conditions:
      - "'t0-isolated-d256u256s2' in topo_name"

everflow/test_everflow_testbed.py::TestEverflowV4EgressAclEgressMirror::test_everflow_dscp_with_policer[erspan_ipv4-cli-upstream-default]:
  skip:
    reason: "Skip for IPv6-only topologies"
    conditions:
      - "'-v6-' in topo_name"
  xfail:
    reason: "Test case has issue on the t0-isolated-d256u256s2 topo."
    conditions:
      - "'t0-isolated-d256u256s2' in topo_name"

everflow/test_everflow_testbed.py::TestEverflowV4EgressAclEgressMirror::test_everflow_dscp_with_policer[erspan_ipv6-cli-downstream-default]:
  xfail:
    reason: "xfail for IPv6-only topologies, need support for IPv6 bgp"
    conditions:
      - "https://github.com/sonic-net/sonic-mgmt/issues/19922 and '-v6-' in topo_name"

everflow/test_everflow_testbed.py::TestEverflowV4EgressAclEgressMirror::test_everflow_dscp_with_policer[erspan_ipv6-cli-upstream-default]:
  xfail:
    reason: "xfail for IPv6-only topologies, need support for IPv6 bgp"
    conditions:
      - "https://github.com/sonic-net/sonic-mgmt/issues/19922 and '-v6-' in topo_name"

everflow/test_everflow_testbed.py::TestEverflowV4EgressAclEgressMirror::test_everflow_frwd_with_bkg_trf:
  skip:
    reason: "Test is not ready for dualtor and not stable on Non-T2 platform"
    conditions:
      - "https://github.com/sonic-net/sonic-mgmt/issues/17034 and 't2' not in topo_name"

everflow/test_everflow_testbed.py::TestEverflowV4EgressAclEgressMirror::test_everflow_fwd_recircle_port_queue_check:
    skip:
      reason: "Test not supported on non broadcom-dnx and non voq platforms"
      conditions_logical_operator: "OR"
      conditions:
        - "(asic_subtype not in ['broadcom-dnx'])"
        - "('voq' not in switch_type)"

everflow/test_everflow_testbed.py::TestEverflowV4EgressAclEgressMirror::test_everflow_neighbor_mac_change[erspan_ipv4-cli-downstream-default]:
  skip:
    reason: "Skip for IPv6-only topologies"
    conditions:
      - "'-v6-' in topo_name"

everflow/test_everflow_testbed.py::TestEverflowV4EgressAclEgressMirror::test_everflow_neighbor_mac_change[erspan_ipv4-cli-upstream-default]:
  skip:
    reason: "Skip for IPv6-only topologies"
    conditions:
      - "'-v6-' in topo_name"
  xfail:
    reason: "Test case has issue on the t0-isolated-d256u256s2 topo."
    conditions:
      - "'t0-isolated-d256u256s2' in topo_name"

everflow/test_everflow_testbed.py::TestEverflowV4EgressAclEgressMirror::test_everflow_neighbor_mac_change[erspan_ipv6-cli-downstream-default]:
  xfail:
    reason: "xfail for IPv6-only topologies, need support for IPv6 bgp. Test case has issue on the t0-isolated-d256u256s2 topo."
    conditions:
      - "https://github.com/sonic-net/sonic-mgmt/issues/19922 and '-v6-' in topo_name"
      - "'t0-isolated-d256u256s2' in topo_name"

everflow/test_everflow_testbed.py::TestEverflowV4EgressAclEgressMirror::test_everflow_neighbor_mac_change[erspan_ipv6-cli-upstream-default]:
  xfail:
    reason: "xfail for IPv6-only topologies, need support for IPv6 bgp. Test case has issue on the t0-isolated-d256u256s2 topo."
    conditions:
      - "https://github.com/sonic-net/sonic-mgmt/issues/19922 and '-v6-' in topo_name"
      - "'t0-isolated-d256u256s2' in topo_name"

everflow/test_everflow_testbed.py::TestEverflowV4EgressAclEgressMirror::test_everflow_remove_unused_ecmp_next_hop[erspan_ipv4-cli-downstream-default]:
  skip:
    reason: "Skip for IPv6-only topologies"
    conditions:
      - "'-v6-' in topo_name"

everflow/test_everflow_testbed.py::TestEverflowV4EgressAclEgressMirror::test_everflow_remove_unused_ecmp_next_hop[erspan_ipv4-cli-upstream-default]:
  skip:
    reason: "Skip for IPv6-only topologies"
    conditions:
      - "'-v6-' in topo_name"
  xfail:
    reason: "Test case has issue on the t0-isolated-d256u256s2 topo."
    conditions:
      - "'t0-isolated-d256u256s2' in topo_name"

everflow/test_everflow_testbed.py::TestEverflowV4EgressAclEgressMirror::test_everflow_remove_unused_ecmp_next_hop[erspan_ipv6-cli-downstream-default]:
  xfail:
    reason: "xfail for IPv6-only topologies, need support for IPv6 bgp. Test case has issue on the t0-isolated-d256u256s2 topo."
    conditions:
      - "https://github.com/sonic-net/sonic-mgmt/issues/19922 and '-v6-' in topo_name"
      - "'t0-isolated-d256u256s2' in topo_name"

everflow/test_everflow_testbed.py::TestEverflowV4EgressAclEgressMirror::test_everflow_remove_unused_ecmp_next_hop[erspan_ipv6-cli-upstream-default]:
  xfail:
    reason: "xfail for IPv6-only topologies, need support for IPv6 bgp. Test case has issue on the t0-isolated-d256u256s2 topo."
    conditions:
      - "https://github.com/sonic-net/sonic-mgmt/issues/19922 and '-v6-' in topo_name"
      - "'t0-isolated-d256u256s2' in topo_name"

everflow/test_everflow_testbed.py::TestEverflowV4EgressAclEgressMirror::test_everflow_remove_used_ecmp_next_hop[erspan_ipv4-cli-downstream-default]:
  skip:
    reason: "Skip for IPv6-only topologies"
    conditions:
      - "'-v6-' in topo_name"

everflow/test_everflow_testbed.py::TestEverflowV4EgressAclEgressMirror::test_everflow_remove_used_ecmp_next_hop[erspan_ipv4-cli-upstream-default]:
  skip:
    reason: "Skip for IPv6-only topologies"
    conditions:
      - "'-v6-' in topo_name"
  xfail:
    reason: "Test case has issue on the t0-isolated-d256u256s2 topo."
    conditions:
      - "'t0-isolated-d256u256s2' in topo_name"

everflow/test_everflow_testbed.py::TestEverflowV4EgressAclEgressMirror::test_everflow_remove_used_ecmp_next_hop[erspan_ipv6-cli-downstream-default]:
  xfail:
    reason: "xfail for IPv6-only topologies, need support for IPv6 bgp. Test case has issue on the t0-isolated-d256u256s2 topo."
    conditions:
      - "https://github.com/sonic-net/sonic-mgmt/issues/19922 and '-v6-' in topo_name"
      - "'t0-isolated-d256u256s2' in topo_name"

everflow/test_everflow_testbed.py::TestEverflowV4EgressAclEgressMirror::test_everflow_remove_used_ecmp_next_hop[erspan_ipv6-cli-upstream-default]:
  xfail:
    reason: "xfail for IPv6-only topologies, need support for IPv6 bgp. Test case has issue on the t0-isolated-d256u256s2 topo."
    conditions:
      - "https://github.com/sonic-net/sonic-mgmt/issues/19922 and '-v6-' in topo_name"
      - "'t0-isolated-d256u256s2' in topo_name"

everflow/test_everflow_testbed.py::TestEverflowV4EgressAclIngressMirror::test_everflow_fwd_recircle_port_queue_check:
  skip:
    reason: "Test not supported on non broadcom-dnx and non voq platforms"
    conditions_logical_operator: "OR"
    conditions:
      - "(asic_subtype not in ['broadcom-dnx'])"
      - "('voq' not in switch_type)"

everflow/test_everflow_testbed.py::TestEverflowV4IngressAclEgressMirror::test_everflow_fwd_recircle_port_queue_check:
  skip:
    reason: "Test not supported on non broadcom-dnx and non voq platforms"
    conditions_logical_operator: "OR"
    conditions:
      - "(asic_subtype not in ['broadcom-dnx'])"
      - "('voq' not in switch_type)"

everflow/test_everflow_testbed.py::TestEverflowV4IngressAclIngressMirror::test_everflow_basic_forwarding[erspan_ipv4-cli-downstream-default]:
  skip:
    reason: "Skip for IPv6-only topologies"
    conditions:
      - "'-v6-' in topo_name"

everflow/test_everflow_testbed.py::TestEverflowV4IngressAclIngressMirror::test_everflow_basic_forwarding[erspan_ipv4-cli-upstream-default]:
  skip:
    reason: "Skip for IPv6-only topologies"
    conditions:
      - "'-v6-' in topo_name"

everflow/test_everflow_testbed.py::TestEverflowV4IngressAclIngressMirror::test_everflow_basic_forwarding[erspan_ipv6-cli-downstream-default]:
  skip:
    reason: "SAI_STATUS_NOT_SUPPORTED for everflow over IPv6 on Arista-7260CX3 and Arista-7060CX"
    conditions_logical_operator: and
    conditions:
      - "https://github.com/sonic-net/sonic-mgmt/issues/19096"
      - "platform in ['x86_64-arista_7260cx3_64', 'x86_64-arista_7060_cx32s']"
  xfail:
    reason: "Test case has issue on the t0-isolated-d256u256s2 topo."
    conditions:
      - "'t0-isolated-d256u256s2' in topo_name"

everflow/test_everflow_testbed.py::TestEverflowV4IngressAclIngressMirror::test_everflow_basic_forwarding[erspan_ipv6-cli-upstream-default]:
  skip:
    reason: "SAI_STATUS_NOT_SUPPORTED for everflow over IPv6 on Arista-7260CX3 and Arista-7060CX"
    conditions_logical_operator: and
    conditions:
      - "https://github.com/sonic-net/sonic-mgmt/issues/19096"
      - "platform in ['x86_64-arista_7260cx3_64', 'x86_64-arista_7060_cx32s']"
  xfail:
    reason: "Test case has issue on the t0-isolated-d256u256s2 topo."
    conditions:
      - "'t0-isolated-d256u256s2' in topo_name"

everflow/test_everflow_testbed.py::TestEverflowV4IngressAclIngressMirror::test_everflow_dscp_with_policer:
  skip:
    reason: "Skipping test since mirror with policer is not supported on Cisco 8000 platforms and Broadcom DNX platforms."
    conditions_logical_operator: "OR"
    conditions:
      - "asic_type in ['cisco-8000']"
      - "asic_subtype in ['broadcom-dnx']"

everflow/test_everflow_testbed.py::TestEverflowV4IngressAclIngressMirror::test_everflow_dscp_with_policer[erspan_ipv4-cli-downstream-default]:
  skip:
    reason: "Skip for IPv6-only topologies"
    conditions:
      - "'-v6-' in topo_name"
  xfail:
    reason: "Test case has issue on the t0-isolated-d256u256s2 topo."
    conditions:
      - "'t0-isolated-d256u256s2' in topo_name"

everflow/test_everflow_testbed.py::TestEverflowV4IngressAclIngressMirror::test_everflow_dscp_with_policer[erspan_ipv4-cli-upstream-default]:
  skip:
    reason: "Skip for IPv6-only topologies"
    conditions:
      - "'-v6-' in topo_name"
  xfail:
    reason: "Test case has issue on the t0-isolated-d256u256s2 topo."
    conditions:
      - "'t0-isolated-d256u256s2' in topo_name"

everflow/test_everflow_testbed.py::TestEverflowV4IngressAclIngressMirror::test_everflow_frwd_with_bkg_trf:
  skip:
    reason: "Test is not ready for dualtor and not stable on Non-T2 platform."
    conditions:
      - "https://github.com/sonic-net/sonic-mgmt/issues/17034 and 't2' not in topo_name"

everflow/test_everflow_testbed.py::TestEverflowV4IngressAclIngressMirror::test_everflow_fwd_recircle_port_queue_check:
  skip:
    reason: "Test not supported on non broadcom-dnx and non voq platforms"
    conditions_logical_operator: "OR"
    conditions:
      - "(asic_subtype not in ['broadcom-dnx'])"
      - "('voq' not in switch_type)"

everflow/test_everflow_testbed.py::TestEverflowV4IngressAclIngressMirror::test_everflow_neighbor_mac_change[erspan_ipv4-cli-downstream-default]:
  skip:
    reason: "Skip for IPv6-only topologies"
    conditions:
      - "'-v6-' in topo_name"

everflow/test_everflow_testbed.py::TestEverflowV4IngressAclIngressMirror::test_everflow_neighbor_mac_change[erspan_ipv4-cli-upstream-default]:
  skip:
    reason: "Skip for IPv6-only topologies"
    conditions:
      - "'-v6-' in topo_name"

everflow/test_everflow_testbed.py::TestEverflowV4IngressAclIngressMirror::test_everflow_neighbor_mac_change[erspan_ipv6-cli-downstream-default]:
  skip:
    reason: "SAI_STATUS_NOT_SUPPORTED for everflow over IPv6 on Arista-7260CX3 and Arista-7060CX"
    conditions_logical_operator: and
    conditions:
      - "https://github.com/sonic-net/sonic-mgmt/issues/19096"
      - "platform in ['x86_64-arista_7260cx3_64', 'x86_64-arista_7060_cx32s']"
  xfail:
    reason: "Test case has issue on the t0-isolated-d256u256s2 topo."
    conditions:
      - "'t0-isolated-d256u256s2' in topo_name"

everflow/test_everflow_testbed.py::TestEverflowV4IngressAclIngressMirror::test_everflow_neighbor_mac_change[erspan_ipv6-cli-upstream-default]:
  skip:
    reason: "SAI_STATUS_NOT_SUPPORTED for everflow over IPv6 on Arista-7260CX3 and Arista-7060CX"
    conditions_logical_operator: and
    conditions:
      - "https://github.com/sonic-net/sonic-mgmt/issues/19096"
      - "platform in ['x86_64-arista_7260cx3_64', 'x86_64-arista_7060_cx32s']"
  xfail:
    reason: "Test case has issue on the t0-isolated-d256u256s2 topo."
    conditions:
      - "'t0-isolated-d256u256s2' in topo_name"

everflow/test_everflow_testbed.py::TestEverflowV4IngressAclIngressMirror::test_everflow_remove_unused_ecmp_next_hop[erspan_ipv4-cli-downstream-default]:
  skip:
    reason: "Skip for IPv6-only topologies"
    conditions:
      - "'-v6-' in topo_name"

everflow/test_everflow_testbed.py::TestEverflowV4IngressAclIngressMirror::test_everflow_remove_unused_ecmp_next_hop[erspan_ipv4-cli-upstream-default]:
  skip:
    reason: "Skip for IPv6-only topologies"
    conditions:
      - "'-v6-' in topo_name"

everflow/test_everflow_testbed.py::TestEverflowV4IngressAclIngressMirror::test_everflow_remove_unused_ecmp_next_hop[erspan_ipv6-cli-downstream-default]:
  skip:
    reason: "SAI_STATUS_NOT_SUPPORTED for everflow over IPv6 on Arista-7260CX3 and Arista-7060CX"
    conditions_logical_operator: and
    conditions:
      - "https://github.com/sonic-net/sonic-mgmt/issues/19096"
      - "platform in ['x86_64-arista_7260cx3_64', 'x86_64-arista_7060_cx32s']"
  xfail:
    reason: "Test case has issue on the t0-isolated-d256u256s2 topo."
    conditions:
      - "'t0-isolated-d256u256s2' in topo_name"

everflow/test_everflow_testbed.py::TestEverflowV4IngressAclIngressMirror::test_everflow_remove_unused_ecmp_next_hop[erspan_ipv6-cli-upstream-default]:
  skip:
    reason: "SAI_STATUS_NOT_SUPPORTED for everflow over IPv6 on Arista-7260CX3 and Arista-7060CX"
    conditions_logical_operator: and
    conditions:
      - "https://github.com/sonic-net/sonic-mgmt/issues/19096"
      - "platform in ['x86_64-arista_7260cx3_64', 'x86_64-arista_7060_cx32s']"
  xfail:
    reason: "Test case has issue on the t0-isolated-d256u256s2 topo."
    conditions:
      - "'t0-isolated-d256u256s2' in topo_name"

everflow/test_everflow_testbed.py::TestEverflowV4IngressAclIngressMirror::test_everflow_remove_used_ecmp_next_hop[erspan_ipv4-cli-downstream-default]:
  skip:
    reason: "Skip for IPv6-only topologies"
    conditions:
      - "'-v6-' in topo_name"

everflow/test_everflow_testbed.py::TestEverflowV4IngressAclIngressMirror::test_everflow_remove_used_ecmp_next_hop[erspan_ipv4-cli-upstream-default]:
  skip:
    reason: "Skip for IPv6-only topologies"
    conditions:
      - "'-v6-' in topo_name"

everflow/test_everflow_testbed.py::TestEverflowV4IngressAclIngressMirror::test_everflow_remove_used_ecmp_next_hop[erspan_ipv6-cli-downstream-default]:
  skip:
    reason: "SAI_STATUS_NOT_SUPPORTED for everflow over IPv6 on Arista-7260CX3 and Arista-7060CX"
    conditions_logical_operator: and
    conditions:
      - "https://github.com/sonic-net/sonic-mgmt/issues/19096"
      - "platform in ['x86_64-arista_7260cx3_64', 'x86_64-arista_7060_cx32s']"
  xfail:
    reason: "Test case has issue on the t0-isolated-d256u256s2 topo."
    conditions:
      - "'t0-isolated-d256u256s2' in topo_name"

everflow/test_everflow_testbed.py::TestEverflowV4IngressAclIngressMirror::test_everflow_remove_used_ecmp_next_hop[erspan_ipv6-cli-upstream-default]:
  skip:
    reason: "SAI_STATUS_NOT_SUPPORTED for everflow over IPv6 on Arista-7260CX3 and Arista-7060CX"
    conditions_logical_operator: and
    conditions:
      - "https://github.com/sonic-net/sonic-mgmt/issues/19096"
      - "platform in ['x86_64-arista_7260cx3_64', 'x86_64-arista_7060_cx32s']"
  xfail:
    reason: "Test case has issue on the t0-isolated-d256u256s2 topo."
    conditions:
      - "'t0-isolated-d256u256s2' in topo_name"

#######################################
#####            fdb              #####
#######################################
fdb/test_fdb_mac_expire.py:
  skip:
    reason: "Not supported on this DUT topology."
    conditions:
      - "topo_type not in ['t0', 'm0', 'mx']"

fdb/test_fdb_mac_learning.py::TestFdbMacLearning::testFdbMacLearning:
  skip:
    reason: "Skip at dualtor-aa topology due to github issue https://github.com/sonic-net/sonic-mgmt/issues/16110"
    conditions:
      - "'dualtor-aa' in topo_name and https://github.com/sonic-net/sonic-mgmt/issues/16110"

#######################################
#####            fib              #####
#######################################
fib/test_fib.py:
  skip:
    reason: 'Skip on t1-isolated-d32/128 topos'
    conditions:
      - "topo_name in ['t1-isolated-d128', 't1-isolated-d32']"
  xfail:
    reason: "Test case has issue on the t0-isolated-d256u256s2 topo."
    conditions:
      - "'t0-isolated-d256u256s2' in topo_name"

fib/test_fib.py::test_basic_fib[True-True-1514]:
  skip:
    reason: "Skip for IPv6-only topologies"
    conditions:
      - "'-v6-' in topo_name"
  xfail:
    reason: "Test case has issue on the t0-isolated-d256u256s2 topo."
    conditions:
      - "'t0-isolated-d256u256s2' in topo_name"

fib/test_fib.py::test_hash[ipv4]:
  skip:
    reason: "Skip for IPv6-only topologies"
    conditions:
      - "'-v6-' in topo_name"
  xfail:
    reason: "Test case has issue on the t0-isolated-d256u256s2 topo."
    conditions:
      - "'t0-isolated-d256u256s2' in topo_name"

fib/test_fib.py::test_hash[ipv6]:
  xfail:
    reason: "Test case has issue on the t0-isolated-d256u256s2 topo."
    conditions:
      - "'t0-isolated-d256u256s2' in topo_name"

fib/test_fib.py::test_ipinip_hash:
  skip:
    reason: 'ipinip hash test is not fully supported on mellanox platform (case#00581265). Skip on t1-isolated-d32/128 topos'
    conditions_logical_operator: or
    conditions:
      - "asic_type in ['mellanox']"
      - "topo_name in ['t1-isolated-d128', 't1-isolated-d32']"

fib/test_fib.py::test_ipinip_hash[ipv4:
  skip:
    reason: "Skip for IPv6-only topologies"
    conditions:
      - "'-v6-' in topo_name"

fib/test_fib.py::test_ipinip_hash_negative[ipv4:
  skip:
    reason: "Skip for IPv6-only topologies"
    conditions:
      - "'-v6-' in topo_name"

fib/test_fib.py::test_nvgre_hash:
  skip:
    reason: 'Nvgre hash test is not fully supported on VS and Broadcom platform; Not supported on M*. Skip on t1-isolated-d32/128 topos'
    conditions_logical_operator: or
    conditions:
      - "asic_type in ['vs', 'broadcom'] or topo_type in ['m0', 'mx', 'm1']"
      - "topo_name in ['t1-isolated-d128', 't1-isolated-d32']"
  xfail:
    reason: 'Nvgre hash test is not fully supported on SPC1 platform due to known limitation'
    conditions:
      - "asic_gen == 'spc1' and 't1-lag' in topo_name and https://github.com/sonic-net/sonic-mgmt/issues/17526"

fib/test_fib.py::test_nvgre_hash[ipv4-ipv4]:
  skip:
    reason: "Skip for IPv6-only topologies"
    conditions:
      - "'-v6-' in topo_name"
  xfail:
    reason: "Test case has issue on the t0-isolated-d256u256s2 topo."
    conditions:
      - "'t0-isolated-d256u256s2' in topo_name"

fib/test_fib.py::test_nvgre_hash[ipv4-ipv6]:
  skip:
    reason: "Skip for IPv6-only topologies"
    conditions:
      - "'-v6-' in topo_name"
  xfail: 
    reason: "Test case has issue on the t0-isolated-d256u256s2 topo."
    conditions:
      - "'t0-isolated-d256u256s2' in topo_name"

fib/test_fib.py::test_nvgre_hash[ipv6-ipv4]:
  skip:
    reason: 'Skip on t1-isolated-d32/128 topos, or Skip for IPv6-only topologies'
    conditions_logical_operator: or
    conditions:
      - "topo_name in ['t1-isolated-d128', 't1-isolated-d32']"
      - "'-v6-' in topo_name"
  xfail:
    reason: "Testcase ignored due to sonic-mgmt issue https://github.com/sonic-net/sonic-mgmt/issues/18304. Test case has issue on the t0-isolated-d256u256s2 topo."
    conditions:
      - "https://github.com/sonic-net/sonic-mgmt/issues/18304 and 't0-isolated-d32u32s2' in topo_name and hwsku in ['Mellanox-SN5640-C512S2']"
      - "'t0-isolated-d256u256s2' in topo_name"

fib/test_fib.py::test_nvgre_hash[ipv6-ipv6]:
  skip:
    reason: 'Skip on t1-isolated-d32/128 topos'
    conditions:
      - "topo_name in ['t1-isolated-d128', 't1-isolated-d32']"
  xfail:
    reason: "Testcase ignored due to sonic-mgmt issue (https://github.com/sonic-net/sonic-mgmt/issues/18304) or xfail for IPv6-only topologies, still have IPv4 function used. Test case has issue on the t0-isolated-d256u256s2 topo."
    conditions_logical_operator: or
    conditions:
      - "https://github.com/sonic-net/sonic-mgmt/issues/18304 and 't0-isolated-d32u32s2' in topo_name and hwsku in ['Mellanox-SN5640-C512S2']"
      - "https://github.com/sonic-net/sonic-mgmt/issues/19923 and '-v6-' in topo_name"
      - "'t0-isolated-d256u256s2' in topo_name"

fib/test_fib.py::test_vxlan_hash:
  skip:
    reason: 'Vxlan hash test is not fully supported on VS platform; Not supported on M*. Skip on t1-isolated-d32/128 topos'
    conditions_logical_operator: or
    conditions:
      - "asic_type in ['vs'] or topo_type in ['m0', 'mx', 'm1']"
      - "topo_name in ['t1-isolated-d128', 't1-isolated-d32']"

fib/test_fib.py::test_vxlan_hash[ipv4-ipv4]:
  skip:
    reason: "Skip for IPv6-only topologies"
    conditions:
      - "'-v6-' in topo_name"
  xfail:
    reason: "Test case has issue on the t0-isolated-d256u256s2 topo."
    conditions:
      - "'t0-isolated-d256u256s2' in topo_name"

fib/test_fib.py::test_vxlan_hash[ipv4-ipv6]:
  skip:
    reason: "Skip for IPv6-only topologies"
    conditions:
      - "'-v6-' in topo_name"
  xfail:
    reason: "Test case has issue on the t0-isolated-d256u256s2 topo."
    conditions:
      - "'t0-isolated-d256u256s2' in topo_name"

fib/test_fib.py::test_vxlan_hash[ipv6-ipv4]:
  skip:
    reason: 'Skip on t1-isolated-d32/128 toposor or Skip for IPv6-only topologies'
    conditions_logical_operator: or
    conditions:
      - "topo_name in ['t1-isolated-d128', 't1-isolated-d32']"
      - "'-v6-' in topo_name"
  xfail:
    reason: "Testcase ignored due to sonic-mgmt issue https://github.com/sonic-net/sonic-mgmt/issues/18304. Test case has issue on the t0-isolated-d256u256s2 topo."
    conditions:
      - "https://github.com/sonic-net/sonic-mgmt/issues/18304 and 't0-isolated-d32u32s2' in topo_name and hwsku in ['Mellanox-SN5640-C512S2']"
      - "'t0-isolated-d256u256s2' in topo_name"

fib/test_fib.py::test_vxlan_hash[ipv6-ipv6]:
  skip:
    reason: 'Skip on t1-isolated-d32/128 topos'
    conditions:
      - "topo_name in ['t1-isolated-d128', 't1-isolated-d32']"
  xfail:
    reason: "Testcase ignored due to sonic-mgmt issue (https://github.com/sonic-net/sonic-mgmt/issues/18304) or xfail for IPv6-only topologies, still have IPv4 function used. Test case has issue on the t0-isolated-d256u256s2 topo."
    conditions_logical_operator: or
    conditions:
      - "https://github.com/sonic-net/sonic-mgmt/issues/18304 and 't0-isolated-d32u32s2' in topo_name and hwsku in ['Mellanox-SN5640-C512S2']"
      - "https://github.com/sonic-net/sonic-mgmt/issues/19923 and '-v6-' in topo_name"
      - "'t0-isolated-d256u256s2' in topo_name"

#######################################
#####   generic_config_updater    #####
#######################################
generic_config_updater:
  skip:
    reason: 'generic_config_updater is not a supported feature for T2 platform on older releases than 202405.'
    conditions:
      - "('t2' in topo_name) and (release in ['201811', '201911', '202012', '202205', '202211', '202305', '202311'])"

generic_config_updater/test_bgp_prefix.py::test_bgp_prefix_tc1_suite:
  skip:
    reason: "Cisco 8122 backend compute ai platform is not supported. Skip on VS platform due to low success rate."
    conditions_logical_operator: "OR"
    conditions:
      - "platform in ['x86_64-8122_64eh_o-r0', 'x86_64-8122_64ehf_o-r0']"
      - "asic_type in ['vs'] and https://github.com/sonic-net/sonic-mgmt/issues/18445"

generic_config_updater/test_bgp_speaker.py::test_bgp_speaker_tc1_test_config:
  xfail:
    reason: "xfail for IPv6-only topologies, still have IPv4 function used"
    conditions:
      - "https://github.com/sonic-net/sonic-mgmt/issues/19638 and '-v6-' in topo_name"

generic_config_updater/test_dhcp_relay.py:
  skip:
    reason: "Need to skip for Cisco backend platform/ generic_config_updater is not a supported feature for T2"
    conditions_logical_operator: "OR"
    conditions:
      - "platform in ['x86_64-8111_32eh_o-r0', 'x86_64-8122_64eh_o-r0', 'x86_64-8122_64ehf_o-r0']"
      - "'backend' in topo_name"
      - "'t2' in topo_name"
      - "'t0-isolated' in topo_name"

generic_config_updater/test_dynamic_acl.py:
  skip:
    reason: "Device SKUs do not support the custom ACL_TABLE_TYPE that we use in this test.  Known log error unrelated to test
     on m0-2vlan testbed causes consistent failures
     / Dynamic ACL is not supported in Cisco Q200 based platforms"
    conditions_logical_operator: "OR"
    conditions:
      - "platform in ['armhf-nokia_ixs7215_52x-r0']"
      - "hwsku in ['Cisco-8111-O64']"
      - "topo_name in ['m0-2vlan']"
      - "platform in ['x86_64-8101_32fh_o-r0', 'x86_64-8102_64h_o-r0', 'x86_64-8101_32fh_o_c01-r0']"

generic_config_updater/test_dynamic_acl.py::test_gcu_acl_arp_rule_creation[IPV4:
  skip:
    reason: "Skip for IPv6-only topologies"
    conditions:
      - "'-v6-' in topo_name"

generic_config_updater/test_dynamic_acl.py::test_gcu_acl_dhcp_rule_creation:
  skip:
    reason: "DHCP is not enabled in isolated topo"
    conditions:
      - "'t0-isolated' in topo_name"

generic_config_updater/test_dynamic_acl.py::test_gcu_acl_forward_rule_removal:
  xfail:
    reason: "skip for IPv6-only topologies"
    conditions:
      - "'-v6-' in topo_name"

generic_config_updater/test_ecn_config_update.py::test_ecn_config_updates:
  skip:
    reason: "This test is not run on this asic type, topology, or version currently"
    conditions_logical_operator: "OR"
    conditions:
      - "asic_type in ['cisco-8000']"
      - "topo_type in ['m0', 'mx', 'm1']"
      - "release in ['202211']"

generic_config_updater/test_eth_interface.py::test_replace_fec:
  skip:
    reason: 'Skipping test on 7260/3800 platform due to bug of https://github.com/sonic-net/sonic-mgmt/issues/11237'
    conditions_logical_operator: "OR"
    conditions:
      - "hwsku in ['Arista-7260CX3-D108C8', 'Arista-7260CX3-D108C10', 'Arista-7260CX3-Q64', 'Mellanox-SN3800-D112C8'] and https://github.com/sonic-net/sonic-mgmt/issues/11237"

generic_config_updater/test_eth_interface.py::test_toggle_pfc_asym:
  skip:
    reason: "Skip asym pfc on unsupported platforms"
    conditions_logical_operator: "OR"
    conditions:
      - "asic_type in ['cisco-8000']"
      - "hwsku in ['Mellanox-SN5600-C256S1', 'Mellanox-SN5600-C224O8', 'Mellanox-SN5640-C512S2',
                           'Mellanox-SN5640-C448O16']"

generic_config_updater/test_eth_interface.py::test_update_speed:
  skip:
    reason: 'Skip this script due to this not being a production scenario and misleading StateDB output for valid speed'
    conditions_logical_operator: "OR"
    conditions:
      - https://github.com/sonic-net/sonic-mgmt/issues/8143
      - https://github.com/sonic-net/sonic-buildimage/issues/13267

generic_config_updater/test_incremental_qos.py:
  skip:
    reason: "Does not support dualtor right now, due to issue https://github.com/sonic-net/sonic-mgmt/issues/14865"
    conditions_logical_operator: "OR"
    conditions:
      - "'dualtor' in topo_name"

generic_config_updater/test_incremental_qos.py::test_incremental_qos_config_updates:
  skip:
    reason: "This test is not run on this hwsku/asic type or version or topology currently"
    conditions_logical_operator: "OR"
    conditions:
      - "not any(i in hwsku for i in ['2700', 'Arista-7170-64C', 'montara', 'newport']) and asic_type in ['broadcom', 'cisco-8000'] and release in ['202211']"

generic_config_updater/test_ip_bgp.py::test_ip_suite[4]:
  skip:
    reason: "Skip for IPv6-only topologies"
    conditions:
      - "'-v6-' in topo_name"

generic_config_updater/test_ip_bgp.py::test_ip_suite[None-4]:
  skip:
    reason: "Skip for IPv6-only topologies"
    conditions:
      - "'-v6-' in topo_name"

generic_config_updater/test_mmu_dynamic_threshold_config_update.py::test_dynamic_th_config_updates:
  skip:
    reason: "This test is not run on this asic type or version or topology currently"
    conditions_logical_operator: "OR"
    conditions:
      - "asic_type in ['broadcom', 'cisco-8000'] and release in ['202211']"

generic_config_updater/test_monitor_config.py::test_monitor_config_tc1_suite:
  skip:
    reason: "This test is not run on this asic type or version currently / ERSPAN meter is not supported for Cisco Platform"
    conditions:
      - "asic_type in ['cisco-8000']"

generic_config_updater/test_multiasic_addcluster.py:
  skip:
    reason: "Only supported on multi-asic system."
    conditions:
      - "(is_multi_asic is False)"
      - "hwsku not in ['Nokia-IXR7250E-36x400G']"

generic_config_updater/test_multiasic_idf.py:
  skip:
    reason: "Only supported on multi-asic system."
    conditions:
      - "(is_multi_asic is False)"

generic_config_updater/test_multiasic_linkcrc.py:
  skip:
    reason: "Only supported on multi-asic system."
    conditions:
      - "(is_multi_asic is False)"

generic_config_updater/test_packet_trimming_config_asymmetric.py:
    skip:
        reason: "Packet trim is not supported in 202505 image"
        conditions:
        - "release in ['202505']"

generic_config_updater/test_packet_trimming_config_symmetric:
  skip:
    reason: "Packet trim is not supported in 202505 image"
    conditions:
      - "release in ['202505']"

generic_config_updater/test_pfcwd_interval.py:
  skip:
    reason: "This test can only support mellanox platforms. This test is not run on this hwsku currently"
    conditions_logical_operator: or
    conditions:
      - "asic_type not in ['mellanox']"
      - hwsku in ['Mellanox-SN5600-C224O8', 'Mellanox-SN5600-C256S1', 'Mellanox-SN5640-C448O16', 'Mellanox-SN5640-C512S2',
                   'Arista-7060X6-64PE-C256S2', 'Arista-7060X6-64PE-C224O8', 'Arista-7060X6-64PE-B-C512S2', 'Arista-7060X6-64PE-B-C448O16']

generic_config_updater/test_pfcwd_status.py:
  skip:
    reason: "This test is not run on this topo type or version or topology or hwsku currently"
    conditions_logical_operator: or
    conditions:
      - "topo_type in ['m0', 'mx', 'm1']"
      - *lossyTopos
      - "release in ['202211']"
      - hwsku in ['Mellanox-SN5600-C224O8', 'Mellanox-SN5600-C256S1', 'Mellanox-SN5640-C448O16', 'Mellanox-SN5640-C512S2',
                   'Arista-7060X6-64PE-C256S2', 'Arista-7060X6-64PE-C224O8', 'Arista-7060X6-64PE-B-C512S2', 'Arista-7060X6-64PE-B-C448O16']

generic_config_updater/test_pg_headroom_update.py:
  skip:
    reason: "Unsupported topology."
    conditions_logical_operator: "OR"
    conditions:
      - "topo_type in ['m0', 'mx', 'm1']"

generic_config_updater/test_srv6:
  skip:
    reason: "Unsupported topology."
    conditions_logical_operator: "OR"
    conditions:
      - "topo_name in ['t0-isolated-d96u32s2']"

generic_config_updater/test_vlan_interface.py::test_vlan_interface_tc1_suite:
  xfail:
    reason: "xfail for IPv6-only topologies, need to add support for IPv6-only - https://github.com/sonic-net/sonic-mgmt/issues/20727"
    conditions:
      - "https://github.com/sonic-net/sonic-mgmt/issues/20727 and '-v6-' in topo_name"

generic_config_updater/test_vlan_interface.py::test_vlan_interface_tc2_incremental_change:
  xfail:
    reason: "xfail for IPv6-only topologies, need to add support for IPv6-only - https://github.com/sonic-net/sonic-mgmt/issues/20727"
    conditions:
      - "https://github.com/sonic-net/sonic-mgmt/issues/20727 and '-v6-' in topo_name"

#######################################
#####           gnmi              #####
#######################################
gnmi:
  skip:
    reason: Skip all gnmi tests on 202412 vs testbed, since it won't impact gnmi show command
    conditions:
      - "release in ['202412']"

gnmi/test_gnmi_configdb.py:
  skip:
    reason: "This feature is not supported for multi asic. Skipping these test for T2 and multi asic."
    conditions_logical_operator: or
    conditions:
      - "topo_type in ['t2']"
      - "is_multi_asic==True"
      - "release in ['202412']"

gnmi/test_gnmi_configdb.py::test_gnmi_configdb_full_01:
  skip:
    reason: "The test refers to a stale implementation of GNOI.System.Reboot."
    conditions_logical_operator: or
    conditions:
      - "https://github.com/sonic-net/sonic-mgmt/issues/17436"
      - "release in ['202412']"

gnmi/test_gnoi_killprocess.py:
  skip:
    reason: "Test noisy due to restart issue not relevant to GNOI. Disabling them to rewrite."

gnmi/test_gnoi_system_reboot.py::test_gnoi_system_reboot_halt:
  skip:
    reason: "Halt reboot should not be running on non-smartswitch"
    conditions:
      - "is_smartswitch == False"

gnmi/test_gnoi_system_reboot.py::test_gnoi_system_reboot_warm:
  skip:
    reason: "Warm reboot should only run on t0 topology but not on dualtor"
    conditions_logical_operator: or
    conditions:
      - "topo_type not in ['t0']"
      - "topo_name in ['dualtor', 'dualtor-56', 'dualtor-120', 'dualtor-aa', 'dualtor-aa-56', 'dualtor-aa-64-breakout']"
      - "release in ['202412']"

#######################################
#####           hash              #####
#######################################
hash/test_generic_hash.py:
  skip:
    reason: "Testcase ignored due to GitHub issue https://github.com/sonic-net/sonic-mgmt/issues/15340 on dualtor aa setup
             Or Skip for IPv6-only topologies"
    conditions_logical_operator: or
    conditions:
      - "https://github.com/sonic-net/sonic-mgmt/issues/15340 and 'dualtor-aa' in topo_name"
      - "'-v6-' in topo_name"
  xfail:
    reason: "This case is not supported on many platforms and often encounters issues. We can still run it, but we won’t rely on or validate the results. Test case has issue on the t0-isolated-d256u256s2 topo."
    conditions:
      - "topo_type in ['t0', 't1']"
      - "'t0-isolated-d256u256s2' in topo_name"

hash/test_generic_hash.py::test_algorithm_config:
  xfail:
    reason: "This is a new test cases and doesn't work for platform other than Mellanox, xfail them before the issue is addressed"
    conditions:
      - "asic_type not in ['mellanox']"
      - https://github.com/sonic-net/sonic-mgmt/issues/14109

hash/test_generic_hash.py::test_backend_error_messages:
  xfail:
    reason: "This is a new test cases and doesn't work for platform other than Mellanox, xfail them before the issue is addressed"
    conditions:
      - "asic_type not in ['mellanox']"
      - https://github.com/sonic-net/sonic-mgmt/issues/14109

hash/test_generic_hash.py::test_ecmp_and_lag_hash:
  skip:
    reason: 'On Mellanox SPC1 platforms, due to HW limitation, it would not support CRC_CCITT algorithm. For broadcom, ECMP/LAG hash not supported in broadcom SAI and Cisco 8000'
    conditions_logical_operator: or
    conditions:
      - "asic_gen == 'spc1'"
      - "asic_type in ['broadcom', 'cisco-8000']"

hash/test_generic_hash.py::test_ecmp_and_lag_hash[CRC-INNER_IP_PROTOCOL:
  skip:
    reason: "On Mellanox platforms, due to HW limitation, it would not support CRC algorithm on INNER_IP_PROTOCOL field. For broadcom, ECMP/LAG hash not supported in broadcom SAI"
    conditions:
    - "asic_type in ['broadcom', 'mellanox']"

hash/test_generic_hash.py::test_ecmp_and_lag_hash[CRC-INNER_IP_PROTOCOL:
  xfail:
    reason: "Test case has issue on the t0-isolated-d256u256s2 topo."
    conditions:
      - "'t0-isolated-d256u256s2' in topo_name"

hash/test_generic_hash.py::test_ecmp_and_lag_hash[CRC_CCITT-INNER_IP_PROTOCOL:
  skip:
    reason: "On Mellanox platforms, due to HW limitation, it would not support CRC algorithm on INNER_IP_PROTOCOL field. For broadcom, ECMP/LAG hash not supported in broadcom SAI"
    conditions:
    - "asic_type in ['broadcom', 'mellanox']"

hash/test_generic_hash.py::test_ecmp_and_lag_hash[CRC_CCITT-IN_PORT:
  skip:
    reason: "On Mellanox platforms, due to HW limitation, when ecmp and lag hash at the same time, it would not support setting ecmp hash as CRC_CCITT and lag hash as CRC on ingress port hash field. For broadcom, ECMP/LAG hash not supported in broadcom SAI"
    conditions:
    - "asic_type in ['broadcom', 'mellanox']"

hash/test_generic_hash.py::test_ecmp_and_lag_hash[CRC_CCITT-INNER_IP_PROTOCOL:
  xfail:
    reason: "Test case has issue on the t0-isolated-d256u256s2 topo."
    conditions:
      - "'t0-isolated-d256u256s2' in topo_name"

hash/test_generic_hash.py::test_ecmp_hash:
  skip:
    reason: 'ECMP hash not supported in broadcom SAI and Cisco 8000'
    conditions:
      - "asic_type in ['broadcom', 'cisco-8000']"
  xfail:
    reason: 'ECMP hash skipped due to issue https://github.com/sonic-net/sonic-mgmt/issues/18304 Or xfail for IPv6-only topologies, need to add support for IPv6-only - https://github.com/sonic-net/sonic-mgmt/issues/20733'
    conditions_logical_operator: or
    conditions:
      - "https://github.com/sonic-net/sonic-mgmt/issues/18304 and 't0-isolated-d32u32s2' in topo_name and hwsku in ['Mellanox-SN5640-C512S2']"
      - "https://github.com/sonic-net/sonic-mgmt/issues/20733 and '-v6-' in topo_name"

hash/test_generic_hash.py::test_ecmp_hash[CRC-INNER_DST_MAC-ipv4-ipv4-vxlan]:
  skip:
    reason: "Skip for IPv6-only topologies"
    conditions:
      - "'-v6-' in topo_name"

hash/test_generic_hash.py::test_ecmp_hash[CRC-INNER_IP_PROTOCOL:
  skip:
    reason: "On Mellanox platforms, due to HW limitation, it would not support CRC algorithm on INNER_IP_PROTOCOL field. For broadcom, ECMP hash is not supported in broadcom SAI."
    conditions:
    - "asic_type in ['broadcom', 'mellanox']"

hash/test_generic_hash.py::test_hash_capability:
  xfail:
    reason: "This is a new test cases and doesn't work for platform other than Mellanox, xfail them before the issue is addressed"
    conditions:
      - "asic_type not in ['mellanox']"
      - https://github.com/sonic-net/sonic-mgmt/issues/14109

hash/test_generic_hash.py::test_lag_hash:
  skip:
    reason: 'LAG hash not supported in broadcom SAI and Cisco 8000'
    conditions:
      - "asic_type in ['broadcom', 'cisco-8000']"
  xfail:
    reason: 'xfail for IPv6-only topologies, need to add support for IPv6-only - https://github.com/sonic-net/sonic-mgmt/issues/20733'
    conditions:
      - "https://github.com/sonic-net/sonic-mgmt/issues/20733 and '-v6-' in topo_name"

hash/test_generic_hash.py::test_lag_hash[CRC-DST_MAC:
  xfail:
    reason: "Testcase ignored due to RM issue: https://github.com/sonic-net/sonic-buildimage/issues/22586"
    conditions:
    - "https://github.com/sonic-net/sonic-buildimage/issues/22586 and asic_type in ['mellanox', 'nvidia']"

hash/test_generic_hash.py::test_lag_hash[CRC-ETHERTYPE:
  xfail:
    reason: "Testcase ignored due to RM issue: https://github.com/sonic-net/sonic-buildimage/issues/22586"
    conditions:
    - "https://github.com/sonic-net/sonic-buildimage/issues/22586 and asic_type in ['mellanox', 'nvidia']"

hash/test_generic_hash.py::test_lag_hash[CRC-INNER_IP_PROTOCOL:
  skip:
    reason: "On Mellanox platforms, due to HW limitation, it would not support CRC algorithm on INNER_IP_PROTOCOL field. For broadcom, LAG hash is not supported in broadcom SAI."
    conditions:
    - "asic_type in ['broadcom', 'mellanox']"

hash/test_generic_hash.py::test_lag_hash[CRC-VLAN_ID:
  xfail:
    reason: "Testcase ignored due to RM issue: https://github.com/sonic-net/sonic-buildimage/issues/22586"
    conditions:
    - "https://github.com/sonic-net/sonic-buildimage/issues/22586 and asic_type in ['mellanox', 'nvidia']"

hash/test_generic_hash.py::test_lag_hash[CRC_CCITT-DST_MAC:
  xfail:
    reason: "Testcase ignored due to RM issue: https://github.com/sonic-net/sonic-buildimage/issues/22586"
    conditions:
    - "https://github.com/sonic-net/sonic-buildimage/issues/22586 and asic_type in ['mellanox', 'nvidia']"

hash/test_generic_hash.py::test_lag_hash[CRC_CCITT-ETHERTYPE:
  xfail:
    reason: "Testcase ignored due to RM issue: https://github.com/sonic-net/sonic-buildimage/issues/22586"
    conditions:
    - "https://github.com/sonic-net/sonic-buildimage/issues/22586 and asic_type in ['mellanox', 'nvidia']"

hash/test_generic_hash.py::test_lag_hash[CRC_CCITT-VLAN_ID:
  xfail:
    reason: "Testcase ignored due to RM issue: https://github.com/sonic-net/sonic-buildimage/issues/22586"
    conditions:
    - "https://github.com/sonic-net/sonic-buildimage/issues/22586 and asic_type in ['mellanox', 'nvidia']"

hash/test_generic_hash.py::test_lag_member_flap:
  skip:
    reason: 'On Mellanox SPC1 platforms, due to HW limitation, it would not support CRC_CCITT algorithm. For broadcom, LAG hash not supported in broadcom SAI. For other platforms, skipping due to missing object in SonicHost'
    conditions_logical_operator: "OR"
    conditions:
      - "asic_gen == 'spc1'"
      - "asic_type in ['broadcom']"
      - https://github.com/sonic-net/sonic-mgmt/issues/13919
  xfail:
    reason: 'xfail for IPv6-only topologies, need to add support for IPv6-only - https://github.com/sonic-net/sonic-mgmt/issues/20733'
    conditions:
      - "https://github.com/sonic-net/sonic-mgmt/issues/20733 and '-v6-' in topo_name"

hash/test_generic_hash.py::test_lag_member_flap[CRC-INNER_IP_PROTOCOL:
  skip:
    reason: "On Mellanox platforms, due to HW limitation, it would not support CRC algorithm on INNER_IP_PROTOCOL field.  For broadcom, LAG hash not supported in broadcom SAI."
    conditions:
    - "asic_type in ['broadcom', 'mellanox']"

hash/test_generic_hash.py::test_lag_member_flap[CRC-IN_PORT-ipv4-None-None]:
  skip:
    reason: "Skip for IPv6-only topologies"
    conditions:
      - "'-v6-' in topo_name"

hash/test_generic_hash.py::test_lag_member_flap[CRC-IP_PROTOCOL-ipv4:
  skip:
    reason: "With IP Protocol alone, we don't have enough entropy to distribute the packets evenly"
    conditions:
      - "asic_type in ['cisco-8000']"

hash/test_generic_hash.py::test_lag_member_flap[CRC_CCITT-INNER_IP_PROTOCOL:
  skip:
    reason: "On Mellanox platforms, due to HW limitation, it would not support CRC algorithm on INNER_IP_PROTOCOL field.  For broadcom, LAG hash not supported in broadcom SAI."
    conditions:
    - "asic_type in ['broadcom', 'mellanox']"

hash/test_generic_hash.py::test_lag_member_flap[CRC_CCITT-IN_PORT:
  skip:
    reason: "On Mellanox platforms, due to HW limitation, when ecmp and lag hash at the same time, it would not support
     setting ecmp hash as CRC_CCITT and lag hash as CRC on ingress port hash field.  For broadcom, LAG hash not supported in broadcom SAI."
    conditions:
    - "asic_type in ['broadcom', 'mellanox']"

hash/test_generic_hash.py::test_lag_member_flap[CRC_CCITT-IP_PROTOCOL-ipv4:
  skip:
    reason: "With IP Protocol alone, we don't have enough entropy to distribute the packets evenly"
    conditions:
      - "asic_type in ['cisco-8000']"

hash/test_generic_hash.py::test_lag_member_remove_add:
  skip:
    reason: 'On Mellanox SPC1 platforms, due to HW limitation, it would not support CRC_CCITT algorithm. For broadcom, LAG hash not supported in broadcom SAI. For other platforms, skipping due to missing object in SonicHost'
    conditions_logical_operator: "OR"
    conditions:
      - "asic_gen == 'spc1'"
      - "asic_type in ['broadcom']"
      - https://github.com/sonic-net/sonic-mgmt/issues/13919
  xfail:
    reason: 'xfail for IPv6-only topologies, need to add support for IPv6-only - https://github.com/sonic-net/sonic-mgmt/issues/20733'
    conditions:
      - "https://github.com/sonic-net/sonic-mgmt/issues/20733 and '-v6-' in topo_name"

hash/test_generic_hash.py::test_lag_member_remove_add[CRC-INNER_IP_PROTOCOL:
  skip:
    reason: "On Mellanox platforms, due to HW limitation, it would not support CRC algorithm on INNER_IP_PROTOCOL field. For broadcom, LAG hash not supported in broadcom SAI."
    conditions:
    - "asic_type in ['broadcom', 'mellanox']"

hash/test_generic_hash.py::test_lag_member_remove_add[CRC-IP_PROTOCOL-ipv4:
  skip:
    reason: "With IP Protocol alone, we don't have enough entropy to distribute the packets evenly"
    conditions:
      - "asic_type in ['cisco-8000']"

hash/test_generic_hash.py::test_lag_member_remove_add[CRC_CCITT-INNER_IP_PROTOCOL:
  skip:
    reason: "On Mellanox platforms, due to HW limitation, it would not support CRC algorithm on INNER_IP_PROTOCOL field. For broadcom, LAG hash not supported in broadcom SAI."
    conditions:
    - "asic_type in ['broadcom', 'mellanox']"

hash/test_generic_hash.py::test_lag_member_remove_add[CRC_CCITT-INNER_SRC_MAC-ipv4-ipv4-nvgre]:
  skip:
    reason: "Skip for IPv6-only topologies"
    conditions:
      - "'-v6-' in topo_name"

hash/test_generic_hash.py::test_lag_member_remove_add[CRC_CCITT-IN_PORT:
  skip:
    reason: "On Mellanox platforms, due to HW limitation, when ecmp and lag hash at the same time, it would not support
     setting ecmp hash as CRC_CCITT and lag hash as CRC on ingress port hash field. For broadcom, LAG hash not supported in broadcom SAI."
    conditions:
    - "asic_type in ['broadcom', 'mellanox']"

hash/test_generic_hash.py::test_lag_member_remove_add[CRC_CCITT-IP_PROTOCOL-ipv4:
  skip:
    reason: "With IP Protocol alone, we don't have enough entropy to distribute the packets evenly"
    conditions:
      - "asic_type in ['cisco-8000']"

hash/test_generic_hash.py::test_nexthop_flap:
  skip:
    reason: 'On Mellanox SPC1 platforms, due to HW limitation, it would not support CRC_CCITT algorithm. For broadcom, ECMP/LAG hash not supported in broadcom SAI. For other platforms, skipping due to missing object in SonicHost'
    conditions_logical_operator: "OR"
    conditions:
      - "asic_gen == 'spc1'"
      - "asic_type in ['broadcom']"
      - https://github.com/sonic-net/sonic-mgmt/issues/13919
  xfail:
    reason: "Flaky hashing behavior using specific combination of hash field and algorithm."
    conditions:
      - "'isolated' in topo_name"

hash/test_generic_hash.py::test_nexthop_flap[CRC-INNER_IP_PROTOCOL:
  skip:
    reason: "On Mellanox platforms, due to HW limitation, it would not support CRC algorithm on INNER_IP_PROTOCOL field. For broadcom, ECMP/LAG hash not supported in broadcom SAI. "
    conditions:
    - "asic_type in ['broadcom', 'mellanox']"

hash/test_generic_hash.py::test_nexthop_flap[CRC-IP_PROTOCOL-ipv4-None-None]:
  skip:
    reason: "With IP Protocol alone, Cisco-8000 don't have enough entropy to distribute the packets evenly"
    conditions:
    - "asic_type in ['cisco-8000']"

hash/test_generic_hash.py::test_nexthop_flap[CRC_CCITT-INNER_IP_PROTOCOL:
  skip:
    reason: "On Mellanox platforms, due to HW limitation, it would not support CRC algorithm on INNER_IP_PROTOCOL field. For broadcom, ECMP/LAG hash not supported in broadcom SAI. "
    conditions:
    - "asic_type in ['broadcom', 'mellanox']"

hash/test_generic_hash.py::test_nexthop_flap[CRC_CCITT-IN_PORT:
  skip:
    reason: "On Mellanox platforms, due to HW limitation, when ecmp and lag hash at the same time, it would not support
     setting ecmp hash as CRC_CCITT and lag hash as CRC on ingress port hash field. For broadcom, ECMP/LAG hash not supported in broadcom SAI. "
    conditions:
    - "asic_type in ['broadcom', 'mellanox']"

hash/test_generic_hash.py::test_nexthop_flap[CRC_CCITT-IP_PROTOCOL-ipv4-None-None]:
  skip:
    reason: "With IP Protocol alone, Cisco-8000 don't have enough entropy to distribute the packets evenly"
    conditions:
    - "asic_type in ['cisco-8000']"

hash/test_generic_hash.py::test_reboot:
  skip:
    reason: 'On Mellanox SPC1 platforms, due to HW limitation, it would not support CRC_CCITT algorithm. For broadcom, ECMP/LAG hash not supported in broadcom SAI'
    conditions_logical_operator: or
    conditions:
      - "asic_gen == 'spc1'"
      - "asic_type in ['broadcom']"

hash/test_generic_hash.py::test_reboot[CRC-INNER_IP_PROTOCOL:
  skip:
    reason: "On Mellanox platforms, due to HW limitation, it would not support CRC algorithm on INNER_IP_PROTOCOL field. For broadcom, ECMP/LAG hash not supported in broadcom SAI"
    conditions:
    - "asic_type in ['broadcom', 'mellanox']"

hash/test_generic_hash.py::test_reboot[CRC-INNER_L4_SRC_PORT:
   xfail:
    reason: "Test case has issue on the t0-isolated-d256u256s2 topo."
    conditions:
      - "'t0-isolated-d256u256s2' in topo_name"

hash/test_generic_hash.py::test_reboot[CRC-IP_PROTOCOL-ipv4:
  skip:
    reason: "With IP Protocol alone, we don't have enough entropy to distribute the packets evenly"
    conditions:
      - "asic_type in ['cisco-8000']"

hash/test_generic_hash.py::test_reboot[CRC_CCITT-INNER_IP_PROTOCOL:
  skip:
    reason: "On Mellanox platforms, due to HW limitation, it would not support CRC algorithm on INNER_IP_PROTOCOL field. For broadcom, ECMP/LAG hash not supported in broadcom SAI"
    conditions:
    - "asic_type in ['broadcom', 'mellanox']"

hash/test_generic_hash.py::test_reboot[CRC_CCITT-IN_PORT:
  skip:
    reason: "On Mellanox platforms, due to HW limitation, when ecmp and lag hash at the same time, it would not support
     setting ecmp hash as CRC_CCITT and lag hash as CRC on ingress port hash field. For broadcom, ECMP/LAG hash not supported in broadcom SAI"
    conditions:
    - "asic_type in ['broadcom', 'mellanox']"

hash/test_generic_hash.py::test_reboot[CRC_CCITT-IP_PROTOCOL-ipv4:
  skip:
    reason: "With IP Protocol alone, we don't have enough entropy to distribute the packets evenly"
    conditions:
      - "asic_type in ['cisco-8000']"

#######################################
#####    iface_loopback_action    #####
#######################################
iface_loopback_action/test_iface_loopback_action.py:
  skip:
    reason: "Test only supported on Mellanox SKUs, didn't supported on dualtor topology."
    conditions_logical_operator: or
    conditions:
      - "'dualtor' in topo_name"
      - "asic_type not in ['mellanox']"

#######################################
#####      iface_namingmode       #####
#######################################
iface_namingmode/test_iface_namingmode.py::TestConfigInterface:
  skip:
    reason: "x86_64-8111_32eh_o-r0 platform does not support TestConfigInterface"
    conditions:
      - "platform in ['x86_64-8111_32eh_o-r0']"

iface_namingmode/test_iface_namingmode.py::TestConfigInterface::test_config_interface_speed:
  skip:
    reason: "Arista-7060X6 doesn't support speed change as it's ASIC limitation. Skipping this test."
    conditions:
      - "'Arista-7060X6' in hwsku"

iface_namingmode/test_iface_namingmode.py::TestShowIP::test_show_ip_route_v4:
  skip:
    reason: "Skip for IPv6-only topologies"
    conditions:
      - "'-v6-' in topo_name"

iface_namingmode/test_iface_namingmode.py::TestShowPriorityGroup:
  xfail:
    reason: "Platform specific issue"
    strict: True
    conditions:
      - "platform in ['x86_64-cel_e1031-r0']"
  skip:
    reason: "M* topo does not support TestShowPriorityGroup"
    conditions:
      - "topo_type in ['m0', 'mx', 'm1']"

iface_namingmode/test_iface_namingmode.py::TestShowQueue:
  skip:
    reason: "M* topo does not support TestShowQueue"
    conditions:
      - "topo_type in ['m0', 'mx', 'm1']"

iface_namingmode/test_iface_namingmode.py::TestShowQueue::test_show_queue_persistent_watermark:
  xfail:
    reason: "Platform specific issue"
    strict: True
    conditions:
      - "platform in ['x86_64-cel_e1031-r0']"

iface_namingmode/test_iface_namingmode.py::TestShowQueue::test_show_queue_watermark:
  xfail:
    reason: "Platform specific issue"
    strict: True
    conditions:
      - "platform in ['x86_64-cel_e1031-r0']"

iface_namingmode/test_iface_namingmode.py::test_show_ip_route_v4:
  skip:
    reason: "Skip for IPv6-only topologies"
    conditions:
      - "'-v6-' in topo_name"

iface_namingmode/test_iface_namingmode.py::test_show_pfc_counters:
  skip:
    reason: "Not supported on SKU"
    conditions:
      - "hwsku in ['Mellanox-SN5600-C256S1', 'Mellanox-SN5600-C224O8', 'Mellanox-SN5640-C512S2',
                   'Mellanox-SN5640-C448O16']"

#######################################
#####            ip               #####
#######################################
ip/link_local/test_link_local_ip.py:
  skip:
    reason: "New test case, failing badly, need owner to enhance"
    conditions:
      - "https://github.com/sonic-net/sonic-mgmt/issues/19897"
ip/test_ip_packet.py:
  skip:
    reason: "Skipping ip packet test since can't provide enough interfaces"
    conditions:
      - "len(minigraph_interfaces) < 2 and len(minigraph_portchannels) < 2"

ip/test_ip_packet.py::TestIPPacket::test_forward_ip_packet_with_0xffff_chksum_drop:
  skip:
    reason: "Broadcom, Cisco, Barefoot, and Marvell Asic will tolorate IP packets with 0xffff checksum
            / Skipping ip packet test since can't provide enough interfaces"
    conditions_logical_operator: or
    conditions:

      - "asic_type in ['broadcom', 'cisco-8000', 'marvell', 'barefoot', 'marvell-teralynx', 'marvell-prestera'] and asic_subtype not in ['broadcom-dnx']"
      - "len(minigraph_interfaces) < 2 and len(minigraph_portchannels) < 2"
      - "topo_name in ['t2_2lc_36p-masic', 't2_2lc_min_ports-masic', 't2_5lc-mixed-96']"

ip/test_ip_packet.py::TestIPPacket::test_forward_ip_packet_with_0xffff_chksum_tolerant:
  skip:
    reason: "Mellanox and Broadcom DNX Asic will drop IP packets with 0xffff checksum
            / Skipping ip packet test since can't provide enough interfaces"
    conditions_logical_operator: or
    conditions:
      - "asic_type in ['mellanox'] or asic_subtype in ['broadcom-dnx']"
      - "len(minigraph_interfaces) < 2 and len(minigraph_portchannels) < 2"

ip/test_mgmt_ipv6_only.py:
  skip:
    reason: "Skipping mgmt ipv6 test for M* topo"
    conditions:
      - "topo_type in ['m0', 'mx', 'm1']"

#######################################
#####            ipfwd            #####
#######################################
ipfwd/test_dip_sip.py:
  skip:
    reason: "Unsupported topology or unsupported in specific Cisco platforms."
    conditions_logical_operator: or
    conditions:
      - "platform in ['x86_64-8122_64eh_o-r0', 'x86_64-8122_64ehf_o-r0']"
      - "topo_type not in ['t0', 't1', 't2', 'm0', 'mx', 'm1']"

ipfwd/test_dir_bcast.py:
  skip:
    reason: "Unsupported topology."
    conditions:
      - "topo_type not in ['t0', 'm0', 'mx'] or 'dualtor' in topo_name or 't0-backend' in topo_name"
  xfail:
    reason: "Xfail due to known issue with the secondary subnet."
    conditions:
      - "topo_type in ['t0']"
      - "asic_type in ['broadcom']"
      - https://github.com/sonic-net/sonic-mgmt/issues/18786

ipfwd/test_dir_bcast.py::test_dir_bcast:
  xfail:
    reason: "Test case has issue on the t0-isolated-d256u256s2 topo."
    conditions:
      - "'t0-isolated-d256u256s2' in topo_name"

ipfwd/test_mtu.py:
  skip:
    reason: "Unsupported topology."
    conditions:
      - "topo_type not in ['t1', 't2']"

ipfwd/test_nhop_group.py::test_nhop_group_interface_flap:
  xfail:
    reason: "Testcase ignored due to GitHub issue https://github.com/sonic-net/sonic-mgmt/issues/16218 on mellanox platform"
    conditions:
      - "https://github.com/sonic-net/sonic-mgmt/issues/16218 and asic_type in ['mellanox']"

ipfwd/test_nhop_group.py::test_nhop_group_member_count:
  xfail:
    reason: "xfail for IPv6-only topologies, need to add support for IPv6-only - https://github.com/sonic-net/sonic-mgmt/issues/20731"
    conditions:
      - "https://github.com/sonic-net/sonic-mgmt/issues/20731 and '-v6-' in topo_name"

ipfwd/test_nhop_group.py::test_nhop_group_member_order_capability:
  xfail:
    reason: "xfail for IPv6-only topologies, need to add support for IPv6-only - https://github.com/sonic-net/sonic-mgmt/issues/20731"
    conditions:
      - "https://github.com/sonic-net/sonic-mgmt/issues/20731 and '-v6-' in topo_name"

#######################################
#####            ixia             #####
#######################################
ixia:
  skip:
    reason: "Ixia test only support on physical ixia testbed"
    conditions:
      - "asic_type in ['vs']"

#######################################
#####            k8s              #####
#######################################
k8s/test_config_reload.py:
  skip:
    reason: "There is no k8s in veos_vtb, skip in PR testing"
    conditions:
      - "asic_type in ['vs']"

k8s/test_disable_flag.py:
  skip:
    reason: "There is no k8s in veos_vtb, skip in PR testing"
    conditions:
      - "asic_type in ['vs']"

k8s/test_join_available_master.py:
  skip:
    reason: "There is no k8s in veos_vtb, skip in PR testing"
    conditions:
      - "asic_type in ['vs']"

#######################################
#####         kubesonic           #####
#######################################
kubesonic/test_k8s_join_disjoin.py:
  skip:
    reason: "kubesonic feature is not supported in slim image"
    conditions_logical_operator: or
    conditions:
      - "hwsku in ['Arista-7050-QX-32S', 'Arista-7050-Q16S64', 'Arista-7050QX-32S-S4Q31', 'Arista-7050QX32S-Q32', 'Celestica-E1031-T48S4']"
      - "branch in ['master']"

#######################################
#####           lldp              #####
#######################################
lldp/test_lldp.py::test_lldp:
  skip:
    reason: "Skipping LLDP test because the topology is standalone. No LLDP neighbors detected."
    conditions:
      - "'standalone' in topo_name"

lldp/test_lldp.py::test_lldp_neighbor:
  skip:
    reason: "Skipping LLDP test because the topology is standalone. No LLDP neighbors detected."
    conditions:
      - "'standalone' in topo_name"

lldp/test_lldp.py::test_lldp_neighbor_post_swss_reboot:
  skip:
    reason: "Not M0/Mx/M1 scenario"
    conditions:
      - "topo_type in ['m0', 'mx', 'm1']"
  xfail:
    reason: "Test case has issue on the t0-isolated-d256u256s2 topo."
    conditions:
      - "'t0-isolated-d256u256s2' in topo_name"

lldp/test_lldp_syncd.py::test_lldp_entry_table_after_lldp_restart:
  xfail:
    reason: "Test case has issue on the t0-isolated-d256u256s2 topo."
    conditions:
      - "'t0-isolated-d256u256s2' in topo_name"

#######################################
#####           macsec            #####
#######################################
macsec/test_dataplane.py::TestDataPlane::test_server_to_neighbor:
  skip:
    reason: 'test_server_to_neighbor needs downstream neighbors, which is not present in this topo'
    conditions:
      - "'t2' in topo_name"

macsec/test_interop_protocol.py::TestInteropProtocol::test_port_channel:
  skip:
    reason: "Skip port channel test for causing continuously failing in PR testing"
    conditions:
      - "asic_type in ['vs'] and https://github.com/sonic-net/sonic-buildimage/issues/22081"

macsec/test_interop_protocol.py::TestInteropProtocol::test_snmp:
  skip:
    reason: "Skip SNMP test for causing continuously failing in PR testing"
    conditions:
      - "asic_type in ['vs'] and https://github.com/sonic-net/sonic-mgmt/issues/18273"

#######################################
#####           mclag             #####
#######################################
mclag/test_mclag_l3.py:
  skip:
    reason: "Mclag test only support on t0-mclag platform which is not in PR test"
    conditions:
      - "asic_type in ['vs']"

#######################################
#####       memory_checker        #####
#######################################
memory_checker/test_memory_checker.py:
  skip:
    reason: "Testcase ignored due to GitHub issue: https://github.com/sonic-net/sonic-buildimage/issues/19295 / Skip this test as it won't impact gnmi show command"
    conditions_logical_operator: or
    conditions:
      - "https://github.com/sonic-net/sonic-buildimage/issues/19295 and 'sn4280' in platform"
      - "release in ['202412']"

#######################################
#####            mpls             #####
#######################################
mpls/test_mpls.py:
  skip:
    reason: "MPLS TCs are not supported on Barefoot plarforms"
    conditions:
      - "asic_type in ['barefoot']"

#######################################
#####           mvrf              #####
#######################################
mvrf:
  skip:
    reason: "mvrf is not supported in x86_64-nokia_ixr7250e_36x400g-r0 platform, M* topo"
    conditions_logical_operator: or
    conditions:
      - "topo_type in ['m0', 'mx', 'm1']"
      - "platform in ['x86_64-nokia_ixr7250e_36x400g-r0']"

mvrf/test_mgmtvrf.py:
  skip:
    reason: "mvrf is not supported in x86_64-nokia_ixr7250e_36x400g-r0 platform, M* topo, kvm testbed, mellanox, nvidia and broadcom asic from 202411 and later"
    conditions_logical_operator: or
    conditions:
      - "asic_type in ['vs', 'mellanox', 'nvidia', 'broadcom']"
      - "topo_type in ['m0', 'mx', 'm1']"
      - "platform in ['x86_64-nokia_ixr7250e_36x400g-r0']"

mvrf/test_mgmtvrf.py::TestReboot::test_fastboot:
  skip:
    reason: "Dualtor topology doesn't support advanced-reboot"
    conditions:
      - "topo_name in ['dualtor', 'dualtor-56', 'dualtor-120', 'dualtor-aa', 'dualtor-aa-56', 'dualtor-aa-64-breakout']"

mvrf/test_mgmtvrf.py::TestReboot::test_warmboot:
  skip:
    reason: "Dualtor topology doesn't support advanced-reboot"
    conditions:
      - "topo_name in ['dualtor', 'dualtor-56', 'dualtor-120', 'dualtor-aa', 'dualtor-aa-56', 'dualtor-aa-64-breakout']"

#######################################
#####           nat               #####
#######################################
nat:
  skip:
    reason: "Nat feature is not enabled with image version, skipped on mellanox and nvidia asic from 202411 and later "
    conditions_logical_operator: or
    conditions:
      - "'nat' not in feature_status"
      - "asic_type in ['mellanox', 'nvidia']"

#######################################
#####           nbr               #####
#######################################
test_nbr_health.py:
  xfail:
    reason: "Test case has issue on the t0-isolated-d256u256s2 topo."
    conditions:
      - "'t0-isolated-d256u256s2' in topo_name"

#######################################
#####             ospf            #####
#######################################
ospf:
  skip:
    reason: "Neighbor type must be sonic, skip in PR testing"
    conditions:
      - "asic_type in ['vs']"

#######################################
#####    override_config_table    #####
#######################################
override_config_table/test_override_config_table.py:
  skip:
    reason: "Skip on multi-asic platforms as test provided golden config format is not compatible with multi-asics."
    conditions:
      - "is_multi_asic==True"

#######################################
######       packet_trimming       #####
########################################
packet_trimming:
  skip:
    reason: "Packet trimming cases require PR https://github.com/sonic-net/sonic-buildimage/pull/22869, but KVM does not support it, so skip trimming case on KVM. Packet-trimming tests are only supported on certain Mellanox SN5640 and Arista 7060X6 SKUs."
    conditions_logical_operator: or
    conditions:
      - "asic_type in ['vs']"
      - "hwsku not in ['Arista-7060X6-64PE-B-C448O16', 'Arista-7060X6-64PE-B-C512S2', 'Mellanox-SN5640-C448O16', 'Mellanox-SN5640-C512S2']"
  xfail:
    reason: "Test case has issue on the t0-isolated-d256u256s2 topo."
    conditions:
      - "'t0-isolated-d256u256s2' in topo_name"

#######################################
#####           pc               #####
#######################################
pc/test_lag_2.py::test_lag_db_status_with_po_update:
  skip:
    reason: "Only support t1-lag, t1-56-lag, t1-28-lag, t1-64-lag and t2 topology"
    conditions:
        - "topo_name not in ['t1-lag', 't1-28-lag', 't1-48-lag', 't1-56-lag', 't1-64-lag'] and 't2' not in topo_name"

pc/test_lag_member.py:
  skip:
    reason: "Not support dualtor or t0 backend topo"
    conditions:
        - "'dualtor' in topo_name or 't0-backend' in topo_name"

pc/test_lag_member_forwarding.py:
  xfail:
    reason: "Not supported on BRCM before SDK 13.x"
    conditions_logical_operator: and
    conditions:
        - "asic_type in ['broadcom'] and https://github.com/sonic-net/sonic-buildimage/issues/21938"

pc/test_po_cleanup.py:
  skip:
    reason: "Skip test due to there is no portchannel exists in current topology."
    conditions:
      - "len(minigraph_portchannels) == 0 and not is_multi_asic"

pc/test_po_cleanup.py::test_po_cleanup_after_reload:
  xfail:
    reason: "Skip test due on dualtor setup due to github issue https://github.com/sonic-net/sonic-buildimage/issues/20414 on mellanox platform"
    conditions:
      - "'dualtor' in topo_name and https://github.com/sonic-net/sonic-buildimage/issues/20414 and asic_type in ['mellanox']"


pc/test_po_update.py::test_po_update:
  skip:
    reason: "Skip test due to there is no portchannel or no portchannel member exists in current topology."
    conditions:
      - "len(minigraph_portchannels) == 0 or len(minigraph_portchannels[list(minigraph_portchannels.keys())[0]]['members']) == 0"
  xfail:
    reason: "xfail for IPv6-only topologies, need to add support for IPv6-only - https://github.com/sonic-net/sonic-mgmt/issues/20729"
    conditions:
      - "https://github.com/sonic-net/sonic-mgmt/issues/20729 and '-v6-' in topo_name"

pc/test_po_update.py::test_po_update_io_no_loss:
  skip:
    reason: "Skip test due to there isn't enough port channel exists in current topology."
    conditions:
      - "len(minigraph_portchannel_interfaces) < 2"

pc/test_po_voq.py:
  skip:
    reason: "Skip for non t2 or Skip since there is no portchannel configured or no portchannel member exists in current topology."
    conditions:
      - "'t2' not in topo_name or num_asic == 0 or len(minigraph_portchannels[list(minigraph_portchannels.keys())[0]]['members']) == 0 or asic_type in ['cisco-8000']"

pc/test_retry_count.py::test_retry_count:
  xfail:
    reason: "Test set up is failing. Need owner to fix it."
    conditions:
        - "https://github.com/sonic-net/sonic-mgmt/issues/19400"

#######################################
#####           pfc               #####
#######################################
pfc/test_unknown_mac.py:
  skip:
    reason: In cisco-8000 platform, a packet with unknown MAC will be flooded, not dropped. This case will not pass in cisco-8000.
    conditions:
      - "asic_type in ['cisco-8000']"

#######################################
#####         pfc_asym            #####
#######################################
pfc_asym/test_pfc_asym.py:
  skip:
    reason: 'pfc_asym test skip except for on Barefoot platforms'
    conditions:
      - "asic_type not in ['barefoot']"

#######################################
#####         pfcwd               #####
#######################################
pfcwd:
  skip:
    reason: "Pfcwd tests skipped on M* testbed, and some isolated topologies."
    conditions_logical_operator: or
    conditions:
      - "topo_type in ['m0', 'mx', 'm1']"
      - *lossyTopos

pfcwd/test_pfc_config.py::TestPfcConfig::test_forward_action_cfg:
   skip:
     reason: "Forward action not supported in cisco-8000; Not supported on M* testbed."
     conditions_logical_operator: or
     conditions:
        - "asic_type in ['cisco-8000']"
        - "topo_type in ['m0', 'mx', 'm1']"
        - *lossyTopos

pfcwd/test_pfcwd_all_port_storm.py:
   skip:
     reason: "Slow pfc generation rate on 7060x6 200Gb,
              pfc generation function on the Arista fanout device need to be improved by Arista
              / Pfcwd tests skipped on M* testbed."
     conditions_logical_operator: or
     conditions:
      - "hwsku in ['Arista-7060X6-64PE-256x200G']"
      - "topo_type in ['m0', 'mx', 'm1']"
      - *lossyTopos

pfcwd/test_pfcwd_all_port_storm.py::TestPfcwdAllPortStorm::test_all_port_storm_restore[IPv6.*:
   xfail:
     reason: "Xfail due to https://github.com/sonic-net/sonic-mgmt/issues/21067 or https://github.com/sonic-net/sonic-mgmt/issues/21082"
     conditions:
      - "https://github.com/sonic-net/sonic-mgmt/issues/21067 and 't0-56' in topo_type and asic_type in ['mellanox']"
      - "https://github.com/sonic-net/sonic-mgmt/issues/21082 and topo_type in ['t0-88-o8c80', 't1-48-lag', 't1-lag', 't1-32-lag', 't1-64-lag'] and asic_type in ['mellanox']"

pfcwd/test_pfcwd_function.py::TestPfcwdFunc::test_pfcwd_actions:
  xfail:
    reason: "On Dualtor AA setup, test_pfcwd_actions is not stable due to github issue https://github.com/sonic-net/sonic-mgmt/issues/15387"
    conditions:
      - "'dualtor-aa' in topo_name and https://github.com/sonic-net/sonic-mgmt/issues/15387"

pfcwd/test_pfcwd_function.py::TestPfcwdFunc::test_pfcwd_no_traffic:
   skip:
     reason: "This test is applicable only for cisco-8000 / Pfcwd tests skipped on M* testbed."
     conditions_logical_operator: or
     conditions:
        - "asic_type != 'cisco-8000'"
        - "topo_type in ['m0', 'mx', 'm1']"
        - *lossyTopos

pfcwd/test_pfcwd_timer_accuracy.py::TestPfcwdAllTimer::test_pfcwd_timer_accuracy[IPv6.*:
  xfail:
    reason: "Xfail due to https://github.com/sonic-net/sonic-mgmt/issues/21083"
    conditions:
    - "https://github.com/sonic-net/sonic-mgmt/issues/21083 and asic_type in ['mellanox']"

pfcwd/test_pfcwd_warm_reboot.py:
   skip:
     reason: "Warm Reboot is not supported in T2 or in standalone topos. / Pfcwd tests skipped on M* testbed. / Warm reboot is not required for isolated topo / Pfcwd warm reboot is not supported on cisco-8000 platform. Warm reboot is not supported on smartswitch. /  It is skipped  for '202412' for now"
     conditions_logical_operator: or
     conditions:
        - "'t2' in topo_name"
        - "'standalone' in topo_name"
        - "topo_type in ['m0', 'mx', 'm1']"
        - *lossyTopos
        - "asic_type in ['cisco-8000']"
        - "'isolated' in topo_name"
        - "'dualtor' in topo_name and https://github.com/sonic-net/sonic-mgmt/issues/8400"
        - "https://github.com/sonic-net/sonic-mgmt/issues/15942 and asic_type in ['broadcom', 'mellanox']"
        - "is_smartswitch==True"
        - "asic_type in ['vs'] and https://github.com/sonic-net/sonic-mgmt/issues/20675"
        - "release in ['202412']"

pfcwd/test_pfcwd_warm_reboot.py::TestPfcwdWb::test_pfcwd_wb[IPv4-async_storm:
   skip:
     reason: "Warm Reboot is not supported in T2 or in standalone topos. / Pfcwd tests skipped on M* testbed. / Currently async_storm test is not supported on VS platform / Warm reboot is not required for 202412"
     conditions_logical_operator: or
     conditions:
        - "'t2' in topo_name"
        - "'standalone' in topo_name"
        - "topo_type in ['m0', 'mx', 'm1']"
        - *lossyTopos
        - "asic_type in ['vs'] and https://github.com/sonic-net/sonic-mgmt/issues/17803"
        - "release in ['202412']"

pfcwd/test_pfcwd_warm_reboot.py::TestPfcwdWb::test_pfcwd_wb[IPv6-async_storm:
   skip:
     reason: "Warm Reboot is not supported in T2 or in standalone topos. / Pfcwd tests skipped on M* testbed. / Currently async_storm test is not supported on VS platform / Warm reboot is not required for 202412"
     conditions_logical_operator: or
     conditions:
        - "'t2' in topo_name"
        - "'standalone' in topo_name"
        - "topo_type in ['m0', 'mx', 'm1']"
        - *lossyTopos
        - "asic_type in ['vs'] and https://github.com/sonic-net/sonic-mgmt/issues/17803"
        - "release in ['202412']"

#######################################
#####     platform_tests          #####
#######################################
platform_tests/api/test_sfp.py::TestSfpApi::test_get_transceiver_info:
  xfail:
    reason: "Testcase ignored on nvidia sn4700 and sn4280 due to github issue: https://github.com/sonic-net/sonic-buildimage/issues/23426"
    conditions:
    - "https://github.com/sonic-net/sonic-buildimage/issues/23426 and ('sn4700' in platform or 'sn4280' in platform)"

platform_tests/test_reload_config.py::test_reload_configuration:
  xfail:
    reason: "Test case has issue on the t0-isolated-d256u256s2 topo."
    conditions:
      - "'t0-isolated-d256u256s2' in topo_name"

platform_tests/test_reload_config.py::test_reload_configuration_checks:
  skip:
    reason: "Skip test_reload_configuration_checks on Cisco platform due to unstable results"
    conditions:
      - "asic_type in ['cisco-8000']"
  xfail:
    reason: "Test case has issue on the t0-isolated-d256u256s2 topo."
    conditions:
      - "'t0-isolated-d256u256s2' in topo_name"

#######################################
#####     process_monitoring      #####
#######################################
process_monitoring/test_critical_process_monitoring.py::test_orchagent_heartbeat:
  skip:
    reason: This test is intended for Orchagent freeze scenario during warm-reboot. It is not required for T1 devices, and not supported on 202412 release.
    conditions_logical_operator: or
    conditions:
      - "'t1' in topo_name"
      - "release in ['202412']"

#######################################
#####           qos               #####
#######################################
qos:
  skip:
    reason: "M* topo does not support qos"
    conditions_logical_operator: or
    conditions:
      - "topo_type in ['m0', 'mx', 'm1']"
      - "macsec_en==True"

qos/test_buffer.py:
  skip:
    reason: "These tests don't apply to cisco 8000 platforms or T2 or M* since they support only traditional model and it is skipped for '202412' for now"
    conditions_logical_operator: or
    conditions:
      - "asic_type in ['cisco-8000'] or topo_type == 't2'"
      - "topo_type in ['m0', 'mx', 'm1']"
      - "release in ['202412']"

qos/test_buffer.py::test_buffer_model_test:
  skip:
    reason: "Running only on mellanox devices and covered by unit testing / M* topo does not support qos"
    conditions_logical_operator: or
    conditions:
      - "asic_type in ['mellanox'] or asic_subtype in ['broadcom-dnx']"
      - "asic_type in ['cisco-8000'] or topo_type == 't2'"
      - "topo_type in ['m0', 'mx', 'm1']"

qos/test_buffer_traditional.py:
  skip:
    reason: "Buffer traditional test is only supported 201911 branch / M* topo does not support qos"
    conditions_logical_operator: or
    conditions:
      - "release not in ['201911']"
      - "topo_type in ['m0', 'mx', 'm1']"

qos/test_ecn_config.py:
  skip:
    reason: "This test only support on cisco device"
    conditions:
      - "asic_type not in ['cisco-8000']"

qos/test_oq_watchdog.py:
  skip:
    reason: "OQ watchdog tests only apply to cisco 8000 platforms."
    conditions:
      - "asic_type not in ['cisco-8000']"

qos/test_pfc_counters.py:
  skip:
    reason: "Not supported on SKU and It is skipped for '202412' for now"
    conditions_logical_operator: or
    conditions:
      - "hwsku in ['Mellanox-SN5600-C256S1', 'Mellanox-SN5600-C224O8', 'Mellanox-SN5640-C512S2',
                   'Mellanox-SN5640-C448O16']"
      - "release in ['202412']"

qos/test_pfc_pause.py:
  skip:
    reason: "This test is not run on this asic type or version or topology currently and also skip for 202412 for now"
    conditions_logical_operator: or
    conditions:
      - "topo_type not in ['t0']"
      - "release in ['202412']"

qos/test_pfc_pause.py::test_pfc_pause_lossless:
  # For this test, we use the fanout connected to the DUT to send PFC pause frames.
  # The fanout needs to send PFC frames fast enough so that the queue remains completely paused for the entire duration
  # of the test. The inter packet interval between PFC frames to completely block a queue vary based on link speed and
  # we have seen flakiness in our test runs. Since this test is already covered under the 'ixia' folder where we use a
  # traffic generator to generate pause frames, skipping this here.
  skip:
    reason: "Fanout needs to send PFC frames fast enough to completely pause the queue"

qos/test_qos_dscp_mapping.py:
  skip:
    reason: "ECN marking in combination with tunnel decap not yet supported. Test is also skipped on KVM since it is run in nightly."
    conditions_logical_operator: or
    conditions:
      - "asic_type in ['cisco-8000'] and platform.startswith('x86_64-8122_')"
      - "asic_type in ['vs']"

qos/test_qos_dscp_mapping.py::TestQoSSaiDSCPQueueMapping_IPIP_Base::test_dscp_to_queue_mapping[pipe]:
  skip:
    reason: "Pipe decap mode not supported due to either SAI or platform limitation / M* topo does not support qos"
    conditions_logical_operator: or
    conditions:
      - "asic_type in ['broadcom', 'cisco-8000']"
      - https://github.com/sonic-net/sonic-mgmt/issues/12906
      - "topo_type in ['m0', 'mx', 'm1']"

qos/test_qos_dscp_mapping.py::TestQoSSaiDSCPQueueMapping_IPIP_Base::test_dscp_to_queue_mapping[uniform]:
  skip:
    reason: "Uniform decap mode is not supported on Mellanox dualtor testbed due to the mode is pipe to support dscp remapping"
    conditions:
      - "'dualtor' in topo_name and asic_type in ['mellanox']"
  xfail:
    reason: "Test case has issue on the t0-isolated-d256u256s2 topo."
    conditions:
      - "'t0-isolated-d256u256s2' in topo_name"

qos/test_qos_masic.py:
  skip:
    reason: "QoS tests for multi-ASIC only. Supported topos: t1-lag, t1-64-lag, t1-56-lag, t1-backend. / M* topo does not support qos. / KVM do not support swap syncd."
    conditions_logical_operator: or
    conditions:
      - "is_multi_asic==False or topo_name not in ['t1-lag', 't1-64-lag', 't1-56-lag', 't1-backend']"
      - "topo_type in ['m0', 'mx', 'm1']"
      - "asic_type in ['vs']"

qos/test_qos_sai.py:
  skip:
    reason: "qos_sai tests not supported on t1 topo / M* topo does not support qos and It is skipped for '202412' for now"
    conditions_logical_operator: or
    conditions:
      - "asic_type in ['barefoot'] and topo_name in ['t1']"
      - "topo_type in ['m0', 'mx', 'm1']"
      - "release in ['202412']"

qos/test_qos_sai.py::TestQosSai:
  skip:
    reason: "Unsupported testbed type. / M* topo does not support qos"
    conditions_logical_operator: or
    conditions:
      - "topo_type in ['m0', 'mx', 'm1']"
      - "topo_name not in (constants['QOS_SAI_TOPO'] + ['t2_single_node_max', 't2_single_node_min']) and asic_type not in ['mellanox']"

qos/test_qos_sai.py::TestQosSai::testIPIPQosSaiDscpToPgMapping:
  skip:
    reason: "For DSCP to PG mapping on IPinIP traffic , mellanox device has different behavior to community. For mellanox device, testQosSaiDscpToPgMapping can cover the scenarios / Unsupported testbed type."
    conditions_logical_operator: or
    conditions:
      - "asic_type in ['mellanox']"
      - https://github.com/sonic-net/sonic-mgmt/issues/12906
      - "topo_type in ['m0', 'mx', 'm1']"
      - "topo_name not in constants['QOS_SAI_TOPO'] and asic_type not in ['mellanox']"

qos/test_qos_sai.py::TestQosSai::testPfcStormWithSharedHeadroomOccupancy:
  skip:
    reason: "This test is only for Mellanox."
    conditions_logical_operator: or
    conditions:
      - "asic_type in ['cisco-8000']"
      - "topo_type in ['m0', 'mx', 'm1']"
      - "topo_name not in constants['QOS_SAI_TOPO'] and asic_type not in ['mellanox']"

qos/test_qos_sai.py::TestQosSai::testQosSaiBufferPoolWatermark:
  skip:
    reason: "sai_thrift_read_buffer_pool_watermark are not supported on DNX / Unsupported testbed type."
    conditions_logical_operator: or
    conditions:
      - "platform in ['x86_64-nokia_ixr7250e_36x400g-r0', 'x86_64-arista_7800r3_48cq2_lc', 'x86_64-arista_7800r3_48cqm2_lc', 'x86_64-arista_7800r3a_36d2_lc', 'x86_64-arista_7800r3a_36dm2_lc','x86_64-arista_7800r3ak_36dm2_lc']"
      - "topo_type in ['m0', 'mx', 'm1']"
      - "topo_name not in constants['QOS_SAI_TOPO'] and asic_type not in ['mellanox']"

qos/test_qos_sai.py::TestQosSai::testQosSaiDot1pPgMapping:
  skip:
    reason: "Dot1p-PG mapping is only supported on backend."
    conditions_logical_operator: or
    conditions:
      - "'backend' not in topo_name"
      - "topo_type in ['m0', 'mx', 'm1']"
      - "topo_name not in constants['QOS_SAI_TOPO'] and asic_type not in ['mellanox']"

qos/test_qos_sai.py::TestQosSai::testQosSaiDot1pQueueMapping:
  skip:
    reason: "Dot1p-queue mapping is only supported on backend."
    conditions_logical_operator: or
    conditions:
      - "'backend' not in topo_name"
      - "topo_type in ['m0', 'mx', 'm1']"
      - "topo_name not in constants['QOS_SAI_TOPO'] and asic_type not in ['mellanox']"

qos/test_qos_sai.py::TestQosSai::testQosSaiDscpQueueMapping:
  skip:
    reason: "Unsupported testbed type."
    conditions_logical_operator: or
    conditions:
      - "'backend' in topo_name"
      - "topo_type in ['m0', 'mx', 'm1']"
      - "topo_name not in (constants['QOS_SAI_TOPO'] + ['t2_single_node_max', 't2_single_node_min']) and asic_type not in ['mellanox']"

qos/test_qos_sai.py::TestQosSai::testQosSaiDscpToPgMapping:
  skip:
    reason: "Unsupported testbed type."
    conditions_logical_operator: or
    conditions:
      - "'backend' in topo_name"
      - "topo_type in ['m0', 'mx', 'm1']"
      - "topo_name not in (constants['QOS_SAI_TOPO'] + ['t2_single_node_max', 't2_single_node_min']) and asic_type not in ['mellanox']"

qos/test_qos_sai.py::TestQosSai::testQosSaiDwrrWeightChange:
  skip:
    reason: "Skip DWRR weight change test on Mellanox platform. / Unsupported testbed type."
    conditions_logical_operator: or
    conditions:
      - "asic_type in ['mellanox']"
      - "topo_type in ['m0', 'mx', 'm1']"
      - "topo_name not in (constants['QOS_SAI_TOPO'] + ['t2_single_node_max', 't2_single_node_min']) and asic_type not in ['mellanox']"

qos/test_qos_sai.py::TestQosSai::testQosSaiFullMeshTrafficSanity:
  skip:
    reason: "Unsupported testbed type."
    conditions_logical_operator: or
    conditions:
      - "asic_type not in ['cisco-8000'] or topo_name not in ['ptf64']"
      - "topo_type in ['m0', 'mx', 'm1']"
      - "topo_name not in constants['QOS_SAI_TOPO'] and asic_type not in ['mellanox']"

qos/test_qos_sai.py::TestQosSai::testQosSaiHeadroomPoolSize:
  skip:
    reason: "Unsupported testbed type."
    conditions_logical_operator: or
    conditions:
      - "https://github.com/sonic-net/sonic-mgmt/issues/12292 and hwsku in ['Force10-S6100']
       and topo_type in ['t1-64-lag'] and hwsku not in ['Arista-7060CX-32S-C32', 'Celestica-DX010-C32', 'Arista-7260CX3-D108C8', 'Arista-7260CX3-D108C10', 'Force10-S6100', 'Arista-7260CX3-Q64', 'Arista-7050CX3-32S-C32', 'Arista-7050CX3-32S-C28S4', 'Arista-7050CX3-32S-D48C8', 'Arista-7060CX-32S-D48C8'] and asic_type not in ['mellanox']
       and asic_type in ['cisco-8000']"
      - "topo_type in ['m0', 'mx', 'm1']"
      - "topo_name not in (constants['QOS_SAI_TOPO'] + ['t2_single_node_max', 't2_single_node_min']) and asic_type not in ['mellanox']"
      - "asic_type in ['vs']"

qos/test_qos_sai.py::TestQosSai::testQosSaiHeadroomPoolWatermark:
  skip:
    reason: "Unsupported testbed type."
    conditions_logical_operator: or
    conditions:
      - "platform in ['x86_64-nokia_ixr7250e_36x400g-r0', 'x86_64-arista_7800r3_48cq2_lc', 'x86_64-arista_7800r3_48cqm2_lc', 'x86_64-arista_7800r3a_36d2_lc', 'x86_64-arista_7800r3a_36dm2_lc', 'x86_64-arista_7800r3ak_36dm2_lc'] or asic_type in ['mellanox']
         and asic_type in ['cisco-8000']
         and https://github.com/sonic-net/sonic-mgmt/issues/12292 and hwsku in ['Force10-S6100'] and topo_type in ['t1-64-lag']"
      - "topo_type in ['m0', 'mx', 'm1']"
      - "topo_name not in constants['QOS_SAI_TOPO'] and asic_type not in ['mellanox']"
  xfail:
    reason: "Headroom pool size not supported."
    conditions:
      - "hwsku not in ['Arista-7060CX-32S-C32', 'Celestica-DX010-C32', 'Arista-7260CX3-D108C8', 'Arista-7260CX3-D108C10', 'Force10-S6100', 'Arista-7260CX3-Q64', 'Arista-7050CX3-32S-C32', 'Arista-7050CX3-32S-C28S4', 'Arista-7050CX3-32S-D48C8']"

qos/test_qos_sai.py::TestQosSai::testQosSaiLosslessVoq:
  skip:
    reason: "Unsupported testbed type."
    conditions_logical_operator: or
    conditions:
      - "asic_type not in ['cisco-8000'] or platform.startswith('x86_64-8122_')"
      - "topo_type in ['m0', 'mx', 'm1']"
      - "topo_name not in constants['QOS_SAI_TOPO'] and asic_type not in ['mellanox']"

qos/test_qos_sai.py::TestQosSai::testQosSaiLossyQueueVoq:
  skip:
    reason: "Unsupported testbed type."
    conditions_logical_operator: or
    conditions:
      - "asic_type not in ['cisco-8000'] or platform.startswith('x86_64-8122_')"
      - "topo_type in ['m0', 'mx', 'm1']"
      - "topo_name not in constants['QOS_SAI_TOPO'] and asic_type not in ['mellanox']"

qos/test_qos_sai.py::TestQosSai::testQosSaiLossyQueueVoqMultiSrc:
  skip:
    reason: "Unsupported testbed type."
    conditions_logical_operator: or
    conditions:
      - "asic_type not in ['cisco-8000'] or platform.startswith('x86_64-8122_')"
      - "topo_type in ['m0', 'mx', 'm1']"
      - "topo_name not in constants['QOS_SAI_TOPO'] and asic_type not in ['mellanox']"

qos/test_qos_sai.py::TestQosSai::testQosSaiPGDrop:
  skip:
    reason: "Unsupported testbed type."
    conditions_logical_operator: or
    conditions:
      - "asic_type not in ['cisco-8000'] or platform.startswith('x86_64-8122_')"
      - "topo_type in ['m0', 'mx', 'm1']"
      - "topo_name not in constants['QOS_SAI_TOPO'] and asic_type not in ['mellanox']"

qos/test_qos_sai.py::TestQosSai::testQosSaiPgHeadroomWatermark:
  skip:
    reason: "Unsupported testbed type."
    conditions_logical_operator: or
    conditions:
      - "asic_type in ['cisco-8000'] and not platform.startswith('x86_64-8122_')"
      - "topo_type in ['m0', 'mx', 'm1']"
      - "topo_name not in (constants['QOS_SAI_TOPO'] + ['t2_single_node_max', 't2_single_node_min']) and asic_type not in ['mellanox']"

qos/test_qos_sai.py::TestQosSai::testQosSaiPgSharedWatermark[None-wm_pg_shared_lossy]:
  xfail:
    reason: "Image issue on Arista platforms / Unsupported testbed type."
    conditions:
      - "platform in ['x86_64-arista_7050cx3_32s']"

qos/test_qos_sai.py::TestQosSai::testQosSaiQWatermarkAllPorts:
  skip:
    reason: "All Port Watermark test is verified only on Cisco Platforms."
    conditions_logical_operator: or
    conditions:
      - "asic_type not in ['cisco-8000']"
      - "topo_type in ['m0', 'mx', 'm1']"
      - "topo_name not in (constants['QOS_SAI_TOPO'] + ['t2_single_node_max', 't2_single_node_min']) and asic_type not in ['mellanox']"

qos/test_qos_sai.py::TestQosSai::testQosSaiSharedReservationSize:
  skip:
    reason: "Shared reservation size test is not supported."
    conditions_logical_operator: or
    conditions:
      - "asic_type not in ['cisco-8000'] or platform.startswith('x86_64-8122_')"
      - "topo_type in ['m0', 'mx', 'm1']"
      - "topo_name not in constants['QOS_SAI_TOPO'] and asic_type not in ['mellanox']"

qos/test_qos_sai.py::TestQosSai::testQosSaiXonHysteresis:
  skip:
    reason: "testQosSaiXonHysteresis case is only supported on cisco-8000 8102/8101/8111."
    conditions_logical_operator: or
    conditions:
      - "platform not in ['x86_64-8102_64h_o-r0', 'x86_64-8101_32fh_o-r0', 'x86_64-8111_32eh_o-r0']"
      - "asic_type not in ['cisco-8000']"

qos/test_tunnel_qos_remap.py:
  skip:
    reason: "Tunnel qos remap test needs some SAI attributes, which are not supported on KVM."
    conditions:
      - "asic_type in ['vs']"

qos/test_tunnel_qos_remap.py::test_pfc_watermark_extra_lossless_active:
  xfail:
    reason: "test_pfc_watermark_extra_lossless_active is not support on broadcom platform yet"
    conditions:
      - "asic_type in ['broadcom']"
      - https://github.com/sonic-net/sonic-mgmt/issues/11271

qos/test_tunnel_qos_remap.py::test_pfc_watermark_extra_lossless_standby:
  xfail:
    reason: "test_pfc_watermark_extra_lossless_standby is not support on broadcom platform yet"
    conditions:
      - "asic_type in ['broadcom']"
      - https://github.com/sonic-net/sonic-mgmt/issues/11271

qos/test_voq_watchdog.py:
  skip:
    reason: "These tests only apply to cisco 8000 platforms."
    conditions:
      - "asic_type not in ['cisco-8000']"

#######################################
#####           radv             #####
#######################################
radv/test_radv_ipv6_ra.py::test_radv_router_advertisement:
  xfail:
    reason: "xfail for IPv6-only topologies, need to added support for IPv6-only. Test case has issue on the t0-isolated-d256u256s2 topo."
    conditions:
      - "https://github.com/sonic-net/sonic-mgmt/issues/19924 and '-v6-' in topo_name"
      - "'t0-isolated-d256u256s2' in topo_name"

radv/test_radv_ipv6_ra.py::test_solicited_router_advertisement:
  xfail:
    reason: "xfail for IPv6-only topologies, need to added support for IPv6-only. Test case has issue on the t0-isolated-d256u256s2 topo."
    conditions:
      - "https://github.com/sonic-net/sonic-mgmt/issues/19924 and '-v6-' in topo_name"
      - "'t0-isolated-d256u256s2' in topo_name"

radv/test_radv_ipv6_ra.py::test_solicited_router_advertisement_with_m_flag:
  skip:
    reason: "Test case has issue on the dualtor-64 topo."
    conditions:
      - "https://github.com/sonic-net/sonic-mgmt/issues/11322 and 'dualtor-64' in topo_name"
  xfail:
    reason: "xfail for IPv6-only topologies, need to added support for IPv6-only. Test case has issue on the t0-isolated-d256u256s2 topo."
    conditions:
      - "https://github.com/sonic-net/sonic-mgmt/issues/19924 and '-v6-' in topo_name"
      - "'t0-isolated-d256u256s2' in topo_name"

radv/test_radv_ipv6_ra.py::test_unsolicited_router_advertisement_with_m_flag:
  skip:
    reason: "Test case has issue on the dualtor-64 topo."
    conditions:
      - "https://github.com/sonic-net/sonic-mgmt/issues/11322 and 'dualtor-64' in topo_name"
  xfail:
    reason: "xfail for IPv6-only topologies, need to added support for IPv6-only. Test case has issue on the t0-isolated-d256u256s2 topo."
    conditions:
      - "https://github.com/sonic-net/sonic-mgmt/issues/19924 and '-v6-' in topo_name"
      - "'t0-isolated-d256u256s2' in topo_name"

#######################################
#####          read_mac           #####
#######################################
read_mac/test_read_mac_metadata.py:
  skip:
    reason: "Read_mac test needs specific variables and image urls, currently do not support on KVM and regular nightly test."
    conditions:
      - "asic_type in ['vs']"

#######################################
#####      reset_factory          #####
#######################################
reset_factory/test_reset_factory.py:
  skip:
    reason: "This case has a known issue which leaves the DUT in a bad state. Skipping until the issue is addressed."
    conditions:
      - https://github.com/sonic-net/sonic-mgmt/issues/11103

#######################################
#####         restapi             #####
#######################################
restapi/test_restapi.py:
  skip:
    reason: "Only supported on Mellanox"
    conditions:
      - "asic_type not in ['mellanox']"

restapi/test_restapi.py::test_create_vrf:
  skip:
    reason: "Only supported on Mellanox T1"
    conditions_logical_operator: or
    conditions:
      - "'t1' not in topo_type"
      - "asic_type not in ['mellanox']"

restapi/test_restapi.py::test_data_path_sad:
  xfail:
    reason: "Skipped due to community issue https://github.com/sonic-net/sonic-mgmt/issues/17997 on SN5 devices"
    conditions:
      - "https://github.com/sonic-net/sonic-mgmt/issues/17997 and 'SN5' in hwsku"

restapi/test_restapi_vxlan_ecmp.py:
  skip:
    reason: "Only supported on cisco 8102, 8101 and mlnx 4600C T1"
    conditions:
      - "not (platform in ['x86_64-8102_64h_o-r0', 'x86_64-8101_32fh_o-r0', 'x86_64-mlnx_msn4600c-r0']  and 't1' in topo_type)"

#######################################
#####           route             #####
#######################################
route/test_default_route.py:
  skip:
    reason: "Does not apply to standalone topos."
    conditions:
      - "'standalone' in topo_name"

route/test_default_route.py::test_default_route_set_src:
  xfail:
    reason: "xfail for IPv6-only topologies, need add support for IPv6-only"
    conditions:
      - "https://github.com/sonic-net/sonic-mgmt/issues/19925 and '-v6-' in topo_name"

route/test_default_route.py::test_default_route_with_bgp_flap:
  xfail:
    reason: "xfail for IPv6-only topologies, need add support for IPv6-only. Test case has issue on the t0-isolated-d256u256s2 topo."
    conditions:
      - "https://github.com/sonic-net/sonic-mgmt/issues/19925 and '-v6-' in topo_name"
      - "'t0-isolated-d256u256s2' in topo_name"

route/test_duplicate_route.py::test_duplicate_routes[4:
  skip:
    reason: "Skip for IPv6-only topologies"
    conditions:
      - "'-v6-' in topo_name"

<<<<<<< HEAD
route/test_route_bgp_ecmp.py::test_route_bgp_ecmp:
  xfail:
    reason: "Test case has issue on the t0-isolated-d256u256s2 topo."
    conditions:
      - "'t0-isolated-d256u256s2' in topo_name"

route/test_route_consistency.py::TestRouteConsistency::test_route_withdraw_advertise:
  xfail:
    reason: "Test case has issue on the t0-isolated-d256u256s2 topo."
    conditions:
      - "'t0-isolated-d256u256s2' in topo_name"
=======
route/test_route_bgp_ecmp.py:
  xfail:
    reason: "xfail for IPv6-only topologies, need to add support for IPv6-only - https://github.com/sonic-net/sonic-mgmt/issues/20730"
    conditions:
      - "https://github.com/sonic-net/sonic-mgmt/issues/20730 and '-v6-' in topo_name"
>>>>>>> 3defdc97

route/test_route_flap.py:
  skip:
    reason: "Test case has issue on the t0-56-povlan and dualtor-64 topo. Does not apply to standalone or t1-isolated-d128 topos."
    conditions_logical_operator: or
    conditions:
      - "https://github.com/sonic-net/sonic-mgmt/issues/11323 and 't0-56-po2vlan' in topo_name"
      - "https://github.com/sonic-net/sonic-mgmt/issues/11324 and 'dualtor-64' in topo_name"
      - "'standalone' in topo_name"
      - "topo_name in ['t1-isolated-d128']"

route/test_route_flow_counter.py:
  skip:
    reason: "Test not supported for cisco-8122 platform / Route flow counter is not supported on vs platform."
    conditions_logical_operator: or
    conditions:
      - "platform in ['x86_64-8122_64eh_o-r0', 'x86_64-8122_64ehf_o-r0']"
      - "asic_type in ['vs']"
  xfail:
    reason: "xfail for IPv6-only topologies, didn't use IPv6 when should"
    conditions:
      - "https://github.com/sonic-net/sonic-mgmt/issues/19926 and '-v6-' in topo_name"

route/test_route_perf.py:
  skip:
    reason: "Does not apply to standalone topos."
    conditions:
      - "'standalone' in topo_name"
  xfail:
    reason: "Test case has high failure rate on t1-la. Test case has issue on the t0-isolated-d256u256s2 topo."
    conditions:
      - "asic_type in ['vs'] and https://github.com/sonic-net/sonic-mgmt/issues/18893"
      - "'t0-isolated-d256u256s2' in topo_name"

route/test_static_route.py:
  skip:
    reason: "Test not supported for 201911 images or older. Does not apply to standalone topos. Not supported on cisco-8122 platform"
    conditions_logical_operator: OR
    conditions:
      - "release in ['201811', '201911']"
      - "'standalone' in topo_name"
      - "platform in ['x86_64-8122_64eh_o-r0', 'x86_64-8122_64ehf_o-r0']"

route/test_static_route.py::test_static_route[:
  skip:
    reason: "Skip for IPv6-only topologies"
    conditions:
      - "'-v6-' in topo_name"

route/test_static_route.py::test_static_route_ipv6:
  xfail:
    reason: "Test case has issue on the t0-isolated-d256u256s2 topo."
    conditions:
      - "'t0-isolated-d256u256s2' in topo_name"

route/test_static_route.py::test_static_route_ecmp[:
  skip:
    reason: "Skip for IPv6-only topologies"
    conditions:
      - "'-v6-' in topo_name"

route/test_static_route.py::test_static_route_ecmp_ipv6:
  # This test case may fail due to a known issue https://github.com/sonic-net/sonic-buildimage/issues/4930.
  # Temporarily disabling the test case due to the this issue.
  skip:
    reason: "Test case may fail due to a known issue / Test not supported for 201911 images or older. Does not apply to standalone topos."
    conditions_logical_operator: OR
    conditions:
      - "https://github.com/sonic-net/sonic-buildimage/issues/4930"
      - "release in ['201811', '201911']"
      - "'standalone' in topo_name"

#######################################
#####              scp            #####
#######################################
scp/test_scp_copy.py::test_scp_copy:
  xfail:
    reason: "Test case has issue on the t0-isolated-d256u256s2 topo."
    conditions:
      - "'t0-isolated-d256u256s2' in topo_name"

#######################################
#####              sflow          #####
#######################################
sflow/test_sflow.py:
  skip:
    reason: "Sflow feature is default disabled on vs platform and it is not tested for now"
    conditions_logical_operator: or
    conditions:
      - "asic_type in ['vs']"
      - "True"

sflow/test_sflow.py::TestReboot::testFastreboot:
  skip:
    reason: "Dualtor topology doesn't support advanced-reboot"
    conditions:
      - "topo_name in ['dualtor', 'dualtor-56', 'dualtor-120', 'dualtor-aa', 'dualtor-aa-56', 'dualtor-aa-64-breakout']"

sflow/test_sflow.py::TestReboot::testWarmreboot:
  skip:
    reason: "Dualtor topology doesn't support advanced-reboot"
    conditions:
      - "topo_name in ['dualtor', 'dualtor-56', 'dualtor-120', 'dualtor-aa', 'dualtor-aa-56', 'dualtor-aa-64-breakout']"

#######################################
#####      show_techsupport       #####
#######################################
show_techsupport/test_auto_techsupport.py:
  skip:
    reason: "auto techsupport on multi asic platforms doesnt work"
    strict: True
    conditions:
      - (is_multi_asic==True)

show_techsupport/test_auto_techsupport.py::TestAutoTechSupport::test_max_limit[core]:
  xfail:
    reason: "This test case may fail due to a known issue https://github.com/sonic-net/sonic-buildimage/issues/15051."
    conditions:
      - https://github.com/sonic-net/sonic-buildimage/issues/15051

show_techsupport/test_auto_techsupport.py::TestAutoTechSupport::test_sai_sdk_dump:
  skip:
    reason: "Test supported only on Nvidia(Mellanox) devices / auto techsupport on multi asic platforms doesnt work"
    conditions_logical_operator: or
    conditions:
      - "asic_type not in ['mellanox']"
      - "is_multi_asic==True"

#######################################
#####         snappi_tests        #####
#######################################
snappi_tests:
  skip:
    reason: "Snappi test only support on physical tgen testbed"
    conditions:
      - "asic_type in ['vs']"

snappi_tests/ecn/test_ecn_marking_with_pfc_quanta_variance_with_snappi.py:
  skip:
    reason: "Current test case only work with cisco platform"
    conditions:
      - "asic_type not in ['cisco-8000']"

snappi_tests/ecn/test_ecn_marking_with_snappi.py:
  skip:
    reason: "Current test case only work with cisco platform"
    conditions:
      - "asic_type not in ['cisco-8000']"

snappi_tests/ecn/test_red_accuracy_with_snappi:
  skip:
    reason: "Test should not be run as part of nightly. / Snappi test only support on physical tgen testbed"
    conditions_logical_operator: or
    conditions:
      - "topo_type in ['tgen']"
      - "asic_type in ['vs']"

snappi_tests/pfc/test_global_pause_with_snappi.py:
  skip:
    reason: "Global pause is not supported in cisco-8000. / Snappi test only support on physical tgen testbed"
    conditions_logical_operator: and
    conditions:
      - "asic_type in ['cisco-8000', 'vs']"
      - "topo_type in ['t2', 'multidut-tgen']"

snappi_tests/pfcwd/test_pfcwd_actions.py::test_pfcwd_frwd_90_10:
  skip:
    reason: "Forward action is not supported in cisco-8000."
    conditions:
      - "asic_type in ['cisco-8000']"

snappi_tests/pfcwd/test_pfcwd_actions.py::test_pfcwd_frwd_over_subs_40_09:
  skip:
    reason: "Forward action is not supported in cisco-8000."
    conditions:
      - "asic_type in ['cisco-8000']"

#######################################
#####            snmp             #####
#######################################
snmp/test_snmp_default_route.py:
  xfail:
    reason: "xfail for IPv6-only topologies, need add support for IPv6-only"
    conditions:
      - "https://github.com/sonic-net/sonic-mgmt/issues/19927 and '-v6-' in topo_name"

snmp/test_snmp_default_route.py::test_snmp_default_route:
  skip:
    reason: "Skipping SNMP test because standalone topology has no default routes."
    conditions:
      - "'standalone' in topo_name"

snmp/test_snmp_link_local.py:
  skip:
    reason: "SNMP over IPv6 support not present in release branches."
    conditions:
      - "is_multi_asic==False"
      - "release in ['202205', '202211', '202305', '202311']"
  xfail:
    reason: "Test script has issues on kvm testbed."
    conditions:
      - "asic_type in ['vs']"
      - "https://github.com/sonic-net/sonic-mgmt/issues/15081"

snmp/test_snmp_loopback.py::test_snmp_loopback:
  skip:
    reason: "1. Not supported topology backend.
             2. Skipping SNMP test because standalone topology has no neighbor VMs,
            and SNMP queries will be executed from the neighbor VM."
    conditions_logical_operator: OR
    conditions:
      - "'backend' in topo_name"
      - "'standalone' in topo_name"
  xfail:
    reason: "xfail for IPv6-only topologies, SNMP over IPv6 not supported in single-asic"
    conditions:
      - "'-v6-' in topo_name"

snmp/test_snmp_pfc_counters.py:
  skip:
    reason: "M* topo does not support test_snmp_pfc_counters"
    conditions:
      - "topo_type in ['m0', 'mx', 'm1']"

snmp/test_snmp_phy_entity.py:
  skip:
    reason: "Only supports physical testbed."
    conditions:
      - "asic_type in ['vs']"

snmp/test_snmp_phy_entity.py::test_transceiver_info:
  xfail:
    reason: "Testcase ignored due to github issue: https://github.com/sonic-net/sonic-buildimage/issues/22213"
    conditions:
    - "https://github.com/sonic-net/sonic-buildimage/issues/22213"

snmp/test_snmp_queue.py:
  skip:
    reason: "Interfaces not present on supervisor node or M* topo does not support test_snmp_queue or unsupported platform"
    conditions:
      - "topo_type in ['m0', 'mx', 'm1'] or asic_type in ['barefoot']"

snmp/test_snmp_queue_counters.py:
  skip:
    conditions_logical_operator: OR
    reason: "Have an known issue on kvm testbed / Unsupported in M* topos"
    conditions:
      - "asic_type in ['vs'] and https://github.com/sonic-net/sonic-mgmt/issues/14007"
      - "topo_type in ['m0', 'mx', 'm1']"
  xfail:
    reason: "Test case has issue on the t0-isolated-d256u256s2 topo."
    conditions:
      - "'t0-isolated-d256u256s2' in topo_name"

#######################################
#####            span             #####
#######################################
span:
  skip:
    reason: "Skipping span test on broadcom/cisco-8000 platform."
    conditions:
      - "asic_type in ['broadcom', 'cisco-8000']"

span/test_port_mirroring.py:
  xfail:
    reason: "Testcase ignored on dualtor topology and mellanox setups due to Github issue: https://github.com/sonic-net/sonic-mgmt/issues/9647"
    conditions:
      - "https://github.com/sonic-net/sonic-mgmt/issues/9647 and 'dualtor' in topo_name and asic_type in ['mellanox']"

#######################################
#####            srv6             #####
#######################################
srv6/test_srv6_basic_sanity.py:
  skip:
    reason: "It's a new test case, skip it for other topologies except cisco vs nodes and force nodes."
    conditions:
      - topo_name not in ["ciscovs-7nodes", "ciscovs-5nodes", "force10-7nodes"]

srv6/test_srv6_basic_sanity.py::test_traffic_check_normal:
  skip:
    reason: "It's a new test case, skip it for other topologies except cisco vs nodes (SRv6 data plane required)."
    conditions:
      - topo_name not in ["ciscovs-7nodes", "ciscovs-5nodes"]

srv6/test_srv6_dataplane.py:
  skip:
    reason: "Only target mellanox and brcm platform with 202412 image at this time. Skip for non Arista-7060X6-64PE-B-* TH5 SKUs. Skip for t0-isolated-d96u32, t1-isolated-d32/128. Test case has issue on the t0-isolated-d256u256s2 topo."
    conditions_logical_operator: or
    conditions:
      - "asic_type not in ['mellanox', 'broadcom'] or release not in ['202412']"
      - "'Arista-7060X6-64PE' in hwsku and 'Arista-7060X6-64PE-B' not in hwsku"
      - "topo_name in ['t0-isolated-d96u32s2', 't1-isolated-d128', 't1-isolated-d32']"
      - "'t0-isolated-d256u256s2' in topo_name"

srv6/test_srv6_static_config.py:
  skip:
    reason: "Requires particular image support, skip in PR testing. Skip for non Arista-7060X6-64PE-B-* TH5 SKUs. Skip for t0-isolated-d96u32, t1-isolated-d32/128"
    conditions_logical_operator: or
    conditions:
      - "release not in ['202412']"
      - "'Arista-7060X6-64PE' in hwsku and 'Arista-7060X6-64PE-B' not in hwsku"
      - "topo_name in ['t0-isolated-d96u32s2', 't1-isolated-d128', 't1-isolated-d32']"

srv6/test_srv6_static_config.py::test_uDT46_config:
  skip:
    reason: "Unsupported platform"
    conditions:
      - "asic_type in ['mellanox']"

srv6/test_srv6_vlan_forwarding.py:
  skip:
    reason: "Only target mellanox/brcm platform with 202412 image at this time. Skip for non Arista-7060X6-64PE-B-* TH5 SKUs. Skip for t0-isolated-d96u32, t1-isolated-d32/128"
    conditions_logical_operator: or
    conditions:
      - "asic_type not in ['mellanox', 'broadcom'] or release not in ['202412']"
      - "'Arista-7060X6-64PE' in hwsku and 'Arista-7060X6-64PE-B' not in hwsku"
      - "topo_name in ['t0-isolated-d96u32s2', 't1-isolated-d128', 't1-isolated-d32']"

srv6/test_srv6_vlan_forwarding.py::test_srv6_uN_no_vlan_flooding[False]:
  xfail:
    reason: "Test case has issue on the t0-isolated-d256u256s2 topo."
    conditions:
      - "'t0-isolated-d256u256s2' in topo_name"

#######################################
#####             ssh             #####
#######################################
ssh/test_ssh_default_password:
  skip:
    reason: "Skip because the default password test is no longer appropriate after password rotation."

ssh/test_ssh_stress.py::test_ssh_stress:
  # This test is not stable, skip it for now.
  # known issue: https://github.com/paramiko/paramiko/issues/1508
  skip:
    reason: "This test failed intermittent due to known issue of paramiko, skip for now"
    conditions: https://github.com/paramiko/paramiko/issues/1508

#######################################
#####             stress          #####
#######################################
stress/test_stress_routes.py:
  xfail:
    reason: "Test case has issue on the t0-isolated-d256u256s2 topo."
    conditions:
      - "'t0-isolated-d256u256s2' in topo_name"

#######################################
#####     sub_port_interfaces     #####
#######################################
sub_port_interfaces:
  skip:
    reason: "Unsupported platform or asic"
    conditions_logical_operator: or
    conditions:
      - "is_multi_asic==True or asic_gen not in ['td2', 'spc1', 'spc2', 'spc3', 'spc4'] and asic_type not in ['barefoot','marvell-teralynx']"
      - "asic_type in ['mellanox', 'nvidia']"

sub_port_interfaces/test_show_subinterface.py::test_subinterface_status[port]:
  skip:
    reason: "Unsupported platform or asic"
    conditions_logical_operator: or
    conditions:
      - "asic_type in ['vs'] and https://github.com/sonic-net/sonic-buildimage/issues/19735"
      - "is_multi_asic==True or asic_gen not in ['td2', 'spc1', 'spc2', 'spc3', 'spc4'] and asic_type not in ['barefoot','marvell-teralynx']"

sub_port_interfaces/test_show_subinterface.py::test_subinterface_status[port_in_lag]:
  skip:
    reason: "Not supported port type"

sub_port_interfaces/test_sub_port_interfaces.py::TestSubPorts::test_routing_between_sub_ports_unaffected_by_sub_ports_removal[port_in_lag:
  skip:
    reason: "Not supported port type"

sub_port_interfaces/test_sub_port_interfaces.py::TestSubPorts::test_tunneling_between_sub_ports:
  skip:
    reason: "Cisco 8000 platform does not support DSCP PIPE Mode for IPinIP Tunnels / Unsupported platform or asic"
    conditions_logical_operator: or
    conditions:
      - "asic_type=='cisco-8000'"
      - "is_multi_asic==True or asic_gen not in ['td2', 'spc1', 'spc2', 'spc3', 'spc4'] and asic_type not in ['barefoot','marvell-teralynx']"

sub_port_interfaces/test_sub_port_interfaces.py::TestSubPorts::test_untagged_packet_not_routed[port_in_lag] :
  skip:
    reason: "Not supported port type"

sub_port_interfaces/test_sub_port_l2_forwarding.py::test_sub_port_l2_forwarding[port_in_lag]:
  skip:
    reason: "Not supported port type"

#######################################
#####             syslog          #####
#######################################
syslog/test_logrotate.py::test_orchagent_logrotate:
  xfail:
    reason: "Test case has issue on the t0-isolated-d256u256s2 topo."
    conditions:
      - "'t0-isolated-d256u256s2' in topo_name"

syslog/test_syslog.py:
  xfail:
    reason: "Generic internal image issue"
    conditions:
      - "branch in ['internal-202012']"
      - "build_version.split('.')[1].isdigit() and int(build_version.split('.')[1]) <= 33"

syslog/test_syslog_source_ip.py:
  skip:
    reason: "Vs setup doesn't work when creating mgmt vrf"
    conditions_logical_operator: or
    conditions:
      - "https://github.com/sonic-net/sonic-mgmt/issues/16997"
      - "asic_type in ['vs']"

syslog/test_syslog_source_ip.py::TestSSIP::test_syslog_protocol_filter_severity:
  skip:
    reason: "Testcase consistent failed, raised issue to track / Vs setup doesn't work when creating mgmt vrf"
    conditions_logical_operator: or
    conditions:
      - "https://github.com/sonic-net/sonic-mgmt/issues/16997"
      - "https://github.com/sonic-net/sonic-mgmt/issues/14493"
      - "asic_type in ['vs']"

#######################################
#####         system_health       #####
#######################################
system_health/test_system_health.py:
  skip:
    reason: "There is no table SYSTEM_HEALTH_INFO in STATE_DB on kvm testbed, skip in PR testing"
    conditions:
      - "asic_type in ['vs']"

system_health/test_system_health.py::test_service_checker_with_process_exit:
  xfail:
    strict: True
    conditions:
      - "branch in ['internal-202012']"
      - "build_version.split('.')[1].isdigit() and int(build_version.split('.')[1]) <= 44"

#######################################
#####           tacacs          #####
#######################################
tacacs/test_accounting.py:
  xfail:
    reason: "Testcase ignored due to Github issue: https://github.com/sonic-net/sonic-mgmt/issues/20452"
    conditions:
      - "https://github.com/sonic-net/sonic-mgmt/issues/20452 and asic_type in ['mellanox']"

tacacs/test_authorization.py::test_authorization_tacacs_and_local:
  skip:
    reason: "Testcase ignored due to Github issue: https://github.com/sonic-net/sonic-mgmt/issues/11349"
    conditions:
      - https://github.com/sonic-net/sonic-mgmt/issues/11349

tacacs/test_ro_disk.py:
  skip:
    reason: "Testcase skip due to Github issue: https://github.com/sonic-net/sonic-mgmt/issues/20787"
    conditions:
      - https://github.com/sonic-net/sonic-mgmt/issues/20787

#######################################
#####           telemetry         #####
#######################################
telemetry/test_events.py:
  skip:
    reason: "Skip telemetry test events for 202211 and older branches"
    conditions:
      - "release in ['201811', '201911', '202012', '202205', '202211']"
  xfail:
    reason: "Test events is flaky in PR test, xfail until issue resolved"
    conditions:
      - "asic_type in ['vs']"
      - https://github.com/sonic-net/sonic-buildimage/issues/19943

telemetry/test_telemetry.py:
  skip:
    reason: "Skip telemetry test for 201911 and older branches"
    conditions:
      - "(is_multi_asic==True) and (release in ['201811', '201911'])"

telemetry/test_telemetry.py::test_telemetry_queue_buffer_cnt:
  skip:
    conditions_logical_operator: or
    reason: "Testcase ignored due to switch type is voq / Unsupported in M* topos / multi-asic issue 15393"
    conditions:
      - "(switch_type=='voq')"
      - "topo_type in ['m0', 'mx', 'm1']"
      - "(is_multi_asic==True) and https://github.com/sonic-net/sonic-mgmt/issues/15393"

#######################################
#####         pktgen              #####
#######################################
test_pktgen.py:
  skip:
    reason: "No need in M0/Mx/M1"
    conditions:
      - "topo_type in ['m0', 'mx', 'm1']"

#######################################
#####         vs_chassis          #####
#######################################
test_vs_chassis_setup.py:
  skip:
    reason: "Skip vs_chassis setup on non-vs testbeds"
    conditions:
      - "asic_type not in ['vs']"

#######################################
#####         upgrade_path        #####
#######################################
upgrade_path:
  skip:
    reason: "Upgrade path test needs base and target image lists, currently do not support on KVM."
    conditions:
      - "asic_type in ['vs']"

upgrade_path/test_multi_hop_upgrade_path.py:
  skip:
    reason: "Only supported on T0 topology"
    conditions:
      - "'t0' not in topo_type"

upgrade_path/test_upgrade_path.py::test_upgrade_path_t2:
  skip:
    reason: "Only supported on T2 topology"
    conditions:
      - "'t2' not in topo_type"

#######################################
#####            vlan             #####
#######################################
vlan/test_vlan.py::test_vlan_tc7_tagged_qinq_switch_on_outer_tag:
  skip:
    reason: "Unsupported platform."
    conditions:
      - "asic_type not in ['mellanox', 'barefoot', 'cisco-8000']"

vlan/test_vlan_ping.py:
  skip:
    reason: "test_vlan_ping doesn't work on Broadcom platform. Ignored on dualtor topo and mellanox setups due to Github issue: https://github.com/sonic-net/sonic-mgmt/issues/9642."
    conditions_logical_operator: OR
    conditions:
      - "asic_type in ['broadcom']"
      - "https://github.com/sonic-net/sonic-mgmt/issues/15061 and 'dualtor-aa' in topo_name"
  xfail:
    reason: "xfail for IPv6-only topologies, need to add support for IPv6-only"
    conditions:
      - "https://github.com/sonic-net/sonic-mgmt/issues/19929 and '-v6-' in topo_name"

#######################################
#####             voq             #####
#######################################
voq:
  skip:
    reason: "Cisco 8800 doesn't support voq tests"
    conditions:
      - "asic_type in ['cisco-8000']"

voq/test_fabric_cli_and_db.py:
  skip:
    reason: "Skip test_fabric_cli_and_db on unsupported testbed."
    conditions_logical_operator: "OR"
    conditions:
      - "('t2' not in topo_name)"
      - "(asic_subtype not in ['broadcom-dnx'])"
      - "not any(i in platform for i in ['arista_7800', 'x86_64-nokia_ixr7250e'])"
      - "(asic_type in ['cisco-8000'])"

voq/test_fabric_reach.py:
  skip:
    reason: "Skip test_fabric_reach on unsupported testbed."
    conditions_logical_operator: "OR"
    conditions:
      - "('t2' not in topo_name)"
      - "(asic_subtype not in ['broadcom-dnx'])"
      - "not any(i in platform for i in ['arista_7800', 'x86_64-nokia_ixr7250e'])"
      - "(asic_type in ['cisco-8000'])"

voq/test_voq_counter.py::TestVoqCounter::test_voq_queue_counter[multi_dut_shortlink_to_longlink]:
  skip:
    reason: "Testcase ignored due to sonic-mgmt issue: https://github.com/sonic-net/sonic-buildimage/issues/21098"
    conditions:
      - "(switch_type=='voq')"
      - "('t2' in topo_name)"

voq/test_voq_counter.py::test_voq_drop_counter:
  skip:
    reason: "Testcase ignored due to sonic-mgmt issue: https://github.com/sonic-net/sonic-mgmt/issues/16140"
    conditions:
      - "('t2' in topo_name)"

voq/test_voq_counter.py::test_voq_queue_counter:
  skip:
    reason: "Skip test_voq_queue_counter for non broadcom-dnx 't2' platforms."
    conditions:
      - "('t2' not in topo_name)"
      - "(asic_subtype not in ['broadcom-dnx'])"

voq/test_voq_fabric_capacity.py:
  skip:
    reason: "Skip test_voq_fabric_capacity on unsupported testbed."
    conditions_logical_operator: "OR"
    conditions:
      - "('t2' not in topo_name)"
      - "(asic_subtype not in ['broadcom-dnx'])"
      - "(type in ['UpperSpineRouter'])"
      - "(asic_type in ['cisco-8000'])"

voq/test_voq_fabric_isolation.py:
  skip:
    reason: "Skip test_voq_fabric_isolation on unsupported testbed."
    conditions_logical_operator: "OR"
    conditions:
      - "('t2' not in topo_name)"
      - "(asic_subtype not in ['broadcom-dnx'])"
      - "(type in ['UpperSpineRouter'])"
      - "(asic_type in ['cisco-8000'])"

voq/test_voq_fabric_status_all.py:
  skip:
    reason: "Skip test_voq_fabric_status_all on unsupported testbed."
    conditions_logical_operator: "OR"
    conditions:
      - "('t2' not in topo_name)"
      - "(asic_subtype not in ['broadcom-dnx'])"
      - "not any(i in platform for i in ['arista_7800', 'x86_64-nokia_ixr7250e'])"
      - "(asic_type in ['cisco-8000'])"

#######################################
#####             vrf             #####
#######################################
vrf/test_vrf.py:
  skip:
    reason: "Vrf tests are skipped in PR testing, not supported on mellanox and nvidia asic from 202411 and later, not support for non t0 topology currently"
    conditions_logical_operator: or
    conditions:
      - "asic_type in ['vs', 'mellanox', 'nvidia']"
      - "topo_type not in ['t0']"

vrf/test_vrf.py::TestVrfAclRedirect:
  skip:
    reason: "Switch does not support ACL REDIRECT_ACTION."
    conditions_logical_operator: or
    conditions:
      - "'switch' in vars() and len([capabilities for capabilities in switch.values() if 'REDIRECT_ACTION' in capabilities]) == 0"
      - "asic_type in ['vs']"

vrf/test_vrf.py::TestVrfWarmReboot::test_vrf_swss_warm_reboot:
  skip:
    reason: "Dualtor topology doesn't support advanced-reboot"
    conditions:
      - "topo_name in ['dualtor', 'dualtor-56', 'dualtor-120', 'dualtor-aa', 'dualtor-aa-56', 'dualtor-aa-64-breakout']"

vrf/test_vrf.py::TestVrfWarmReboot::test_vrf_system_warm_reboot:
  skip:
    reason: "Dualtor topology doesn't support advanced-reboot"
    conditions:
      - "topo_name in ['dualtor', 'dualtor-56', 'dualtor-120', 'dualtor-aa', 'dualtor-aa-56', 'dualtor-aa-64-breakout']"

vrf/test_vrf_attr.py:
  skip:
    reason: "Vrf tests are skipped in PR testing, not supported on mellanox and nvidia asic from 202411 and later, not support for non t0 topology currently"
    conditions_logical_operator: or
    conditions:
      - "asic_type in ['vs', 'mellanox', 'nvidia']"
      - "topo_type not in ['t0']"

vrf/test_vrf_attr.py::TestVrfAttrSrcMac::test_vrf1_neigh_with_default_router_mac:
  skip:
    reason: "RIF MAC taking precedence over VRF MAC / Vrf test are skipped in PR testing."
    conditions:
      - "asic_type in ['barefoot', 'vs']"

#######################################
#####           vxlan            #####
#######################################
vxlan/test_vnet_bgp_route_precedence.py:
  skip:
    reason: "test_vnet_bgp_route_precedence can only run on cisco and mnlx platforms. Also skip in 202411"
    conditions_logical_operator: or
    conditions:
      - "asic_type not in ['cisco-8000', 'mellanox']"
      - "release in ['202411']"
  xfail:
    reason: "Testcase ignored due to github issue: https://github.com/sonic-net/sonic-buildimage/issues/23824"
    conditions:
      - "https://github.com/sonic-net/sonic-buildimage/issues/23824"

vxlan/test_vnet_route_leak.py:
  skip:
    reason: "Test skipped due to issue #8374"
    conditions:
      - https://github.com/sonic-net/sonic-mgmt/issues/8374

vxlan/test_vnet_vxlan.py:
  skip:
    reason: "1. Enable tests only for: mellanox, barefoot
             2. Test skipped due to issue #8374"
    conditions_logical_operator: OR
    conditions:
      - "asic_type not in ['mellanox', 'barefoot', 'vs']"
      - https://github.com/sonic-net/sonic-mgmt/issues/8374

vxlan/test_vxlan_bfd_tsa.py:
  skip:
    reason: "VxLAN ECMP BFD TSA test is not yet supported on multi-ASIC platform. Also this test can only run on some platforms."
    conditions:
      - "(is_multi_asic == True) or (platform not in ['x86_64-8102_64h_o-r0', 'x86_64-8101_32fh_o-r0', 'x86_64-mlnx_msn4600c-r0', 'x86_64-mlnx_msn2700-r0', 'x86_64-mlnx_msn2700a1-r0', 'x86_64-kvm_x86_64-r0', 'x86_64-mlnx_msn4700-r0', 'x86_64-nvidia_sn4280-r0', 'x86_64-8102_28fh_dpu_o-r0'])"

vxlan/test_vxlan_bfd_tsa.py::Test_VxLAN_BFD_TSA::test_tsa_case4:
  skip:
    reason: "VxLAN ECMP BFD TSA test is not yet supported on multi-ASIC platform. Also this test can only run on 4600c, 2700 and 8102. For KVM platform, this test is not supported due to system check not supported currently."
    conditions_logical_operator: OR
    conditions:
      - "(is_multi_asic == True) or (platform not in ['x86_64-8102_64h_o-r0', 'x86_64-8101_32fh_o-r0', 'x86_64-mlnx_msn4600c-r0', 'x86_64-mlnx_msn2700-r0', 'x86_64-mlnx_msn2700a1-r0', 'x86_64-kvm_x86_64-r0', 'x86_64-mlnx_msn4700-r0', 'x86_64-nvidia_sn4280-r0', 'x86_64-8102_28fh_dpu_o-r0'])"
      - "(asic_type in ['vs']) and https://github.com/sonic-net/sonic-buildimage/issues/19879"
  xfail:
    reason: "Skipped due to github issue https://github.com/sonic-net/sonic-buildimage/issues/22615"
    conditions_logical_operator: OR
    conditions:
      - "https://github.com/sonic-net/sonic-buildimage/issues/22615 and 'sn2' in platform"
      - "https://github.com/sonic-net/sonic-buildimage/issues/22615 and 'sn4280' in platform"

vxlan/test_vxlan_bfd_tsa.py::Test_VxLAN_BFD_TSA::test_tsa_case5:
  skip:
    reason: "VxLAN ECMP BFD TSA test is not yet supported on multi-ASIC platform. Also this test can only run on 4600c, 2700 and 8102. For KVM platform, this test is not supported due to system check not supported currently."
    conditions_logical_operator: OR
    conditions:
      - "(is_multi_asic == True) or (platform not in ['x86_64-8102_64h_o-r0', 'x86_64-8101_32fh_o-r0', 'x86_64-mlnx_msn4600c-r0', 'x86_64-mlnx_msn2700-r0', 'x86_64-mlnx_msn2700a1-r0', 'x86_64-kvm_x86_64-r0', 'x86_64-mlnx_msn4700-r0', 'x86_64-nvidia_sn4280-r0', 'x86_64-8102_28fh_dpu_o-r0'])"
      - "(asic_type in ['vs']) and https://github.com/sonic-net/sonic-buildimage/issues/19879"
  xfail:
    reason: "Skipped due to github issue https://github.com/sonic-net/sonic-buildimage/issues/22615"
    conditions_logical_operator: OR
    conditions:
      - "https://github.com/sonic-net/sonic-buildimage/issues/22615 and 'sn2' in platform"
      - "https://github.com/sonic-net/sonic-buildimage/issues/22615 and 'sn4280' in platform"

vxlan/test_vxlan_bfd_tsa.py::Test_VxLAN_BFD_TSA::test_tsa_case6:
  skip:
    reason: "VxLAN ECMP BFD TSA test is not yet supported on multi-ASIC platform. Also this test can only run on 4600c, 2700 and 8102. For KVM platform, this test is not supported due to system check not supported currently."
    conditions_logical_operator: OR
    conditions:
      - "(is_multi_asic == True) or (platform not in ['x86_64-8102_64h_o-r0', 'x86_64-8101_32fh_o-r0', 'x86_64-mlnx_msn4600c-r0', 'x86_64-mlnx_msn2700-r0', 'x86_64-mlnx_msn2700a1-r0', 'x86_64-kvm_x86_64-r0', 'x86_64-mlnx_msn4700-r0', 'x86_64-nvidia_sn4280-r0', 'x86_64-8102_28fh_dpu_o-r0'])"
      - "(asic_type in ['vs']) and https://github.com/sonic-net/sonic-buildimage/issues/19879"
  xfail:
    reason: "Skipped due to github issue https://github.com/sonic-net/sonic-buildimage/issues/22615"
    conditions_logical_operator: OR
    conditions:
      - "https://github.com/sonic-net/sonic-buildimage/issues/22615 and 'sn2' in platform"
      - "https://github.com/sonic-net/sonic-buildimage/issues/22615 and 'sn4280' in platform"

vxlan/test_vxlan_crm.py:
  skip:
    reason: "VxLAN crm test is not yet supported on multi-ASIC platform. Also this test can only run on some platforms."
    conditions:
      - "(is_multi_asic == True) or (platform not in ['x86_64-8102_64h_o-r0', 'x86_64-8101_32fh_o-r0', 'x86_64-mlnx_msn4600c-r0', 'x86_64-mlnx_msn2700-r0', 'x86_64-mlnx_msn2700a1-r0', 'x86_64-kvm_x86_64-r0', 'x86_64-mlnx_msn4700-r0', 'x86_64-nvidia_sn4280-r0', 'x86_64-8102_28fh_dpu_o-r0'])"

vxlan/test_vxlan_crm.py::Test_VxLAN_Crm::test_crm_128_group_members[v4_in_v6]:
  skip:
    reason: "VxLAN crm test is not yet supported on multi-ASIC platform. Also this test can only run on some platforms. On Mellanox spc1 platform, due to HW limitation, vxlan ipv6 tunnel is not supported"
    conditions_logical_operator: OR
    conditions:
      - "(is_multi_asic == True) or (platform not in ['x86_64-8102_64h_o-r0', 'x86_64-8101_32fh_o-r0', 'x86_64-mlnx_msn4600c-r0', 'x86_64-mlnx_msn2700-r0', 'x86_64-mlnx_msn2700a1-r0', 'x86_64-kvm_x86_64-r0', 'x86_64-mlnx_msn4700-r0', 'x86_64-nvidia_sn4280-r0', 'x86_64-8102_28fh_dpu_o-r0'])"
      - "asic_gen == 'spc1'"

vxlan/test_vxlan_crm.py::Test_VxLAN_Crm::test_crm_128_group_members[v6_in_v6]:
  skip:
    reason: "VxLAN crm test is not yet supported on multi-ASIC platform. Also this test can only run on some platforms. On Mellanox spc1 platform, due to HW limitation, vxlan ipv6 tunnel is not supported"
    conditions_logical_operator: OR
    conditions:
      - "(is_multi_asic == True) or (platform not in ['x86_64-8102_64h_o-r0', 'x86_64-8101_32fh_o-r0', 'x86_64-mlnx_msn4600c-r0', 'x86_64-mlnx_msn2700-r0', 'x86_64-mlnx_msn2700a1-r0', 'x86_64-kvm_x86_64-r0', 'x86_64-mlnx_msn4700-r0', 'x86_64-nvidia_sn4280-r0', 'x86_64-8102_28fh_dpu_o-r0'])"
      - "asic_gen == 'spc1'"

vxlan/test_vxlan_crm.py::Test_VxLAN_Crm::test_crm_16k_routes[v4_in_v6]:
  skip:
    reason: "VxLAN crm test is not yet supported on multi-ASIC platform. Also this test can only run on some platforms. On Mellanox spc1 platform, due to HW limitation, vxlan ipv6 tunnel is not supported"
    conditions_logical_operator: OR
    conditions:
      - "(is_multi_asic == True) or (platform not in ['x86_64-8102_64h_o-r0', 'x86_64-8101_32fh_o-r0', 'x86_64-mlnx_msn4600c-r0', 'x86_64-mlnx_msn2700-r0', 'x86_64-mlnx_msn2700a1-r0', 'x86_64-kvm_x86_64-r0', 'x86_64-mlnx_msn4700-r0', 'x86_64-nvidia_sn4280-r0', 'x86_64-8102_28fh_dpu_o-r0'])"
      - "asic_gen == 'spc1'"

vxlan/test_vxlan_crm.py::Test_VxLAN_Crm::test_crm_16k_routes[v6_in_v6]:
  skip:
    reason: "VxLAN crm test is not yet supported on multi-ASIC platform. Also this test can only run on some platforms. On Mellanox spc1 platform, due to HW limitation, vxlan ipv6 tunnel is not supported"
    conditions_logical_operator: OR
    conditions:
      - "(is_multi_asic == True) or (platform not in ['x86_64-8102_64h_o-r0', 'x86_64-8101_32fh_o-r0', 'x86_64-mlnx_msn4600c-r0', 'x86_64-mlnx_msn2700-r0', 'x86_64-mlnx_msn2700a1-r0', 'x86_64-kvm_x86_64-r0', 'x86_64-mlnx_msn4700-r0', 'x86_64-nvidia_sn4280-r0', 'x86_64-8102_28fh_dpu_o-r0'])"
      - "asic_gen == 'spc1'"

vxlan/test_vxlan_crm.py::Test_VxLAN_Crm::test_crm_512_nexthop_groups[v4_in_v6]:
  skip:
    reason: "VxLAN crm test is not yet supported on multi-ASIC platform. Also this test can only run on some platforms. On Mellanox spc1 platform, due to HW limitation, vxlan ipv6 tunnel is not supported"
    conditions_logical_operator: OR
    conditions:
      - "(is_multi_asic == True) or (platform not in ['x86_64-8102_64h_o-r0', 'x86_64-8101_32fh_o-r0', 'x86_64-mlnx_msn4600c-r0', 'x86_64-mlnx_msn2700-r0', 'x86_64-mlnx_msn2700a1-r0', 'x86_64-kvm_x86_64-r0', 'x86_64-mlnx_msn4700-r0', 'x86_64-nvidia_sn4280-r0', 'x86_64-8102_28fh_dpu_o-r0'])"
      - "asic_gen == 'spc1'"

vxlan/test_vxlan_crm.py::Test_VxLAN_Crm::test_crm_512_nexthop_groups[v6_in_v6]:
  skip:
    reason: "VxLAN crm test is not yet supported on multi-ASIC platform. Also this test can only run on some platforms. On Mellanox spc1 platform, due to HW limitation, vxlan ipv6 tunnel is not supported"
    conditions_logical_operator: OR
    conditions:
      - "(is_multi_asic == True) or (platform not in ['x86_64-8102_64h_o-r0', 'x86_64-8101_32fh_o-r0', 'x86_64-mlnx_msn4600c-r0', 'x86_64-mlnx_msn2700-r0', 'x86_64-mlnx_msn2700a1-r0', 'x86_64-kvm_x86_64-r0', 'x86_64-mlnx_msn4700-r0', 'x86_64-nvidia_sn4280-r0', 'x86_64-8102_28fh_dpu_o-r0'])"
      - "asic_gen == 'spc1'"

vxlan/test_vxlan_decap.py:
  skip:
    reason: "vxlan support not available for cisco-8122 platforms. Not required on isolated topologies d256u256s2, d96u32s2, d448u15-lag, and d128, as well as their minimzed and -v6 variants."
    conditions_logical_operator: OR
    conditions:
      - "platform in ['x86_64-8122_64eh_o-r0', 'x86_64-8122_64ehf_o-r0']"
      - *noVxlanTopos
  xfail:
    reason: "Skipped due to bug https://github.com/sonic-net/sonic-buildimage/issues/22056"
    conditions:
      - "topo_name in ['t0-isolated-d16u16s1','t0-isolated-d32u32s2'] and https://github.com/sonic-net/sonic-buildimage/issues/22056"

vxlan/test_vxlan_ecmp.py:
  skip:
    reason: "VxLAN ECMP test is not yet supported on multi-ASIC platform. Also this test can only run on some platforms."
    conditions:
      - "(is_multi_asic == True) or (platform not in ['x86_64-8102_64h_o-r0', 'x86_64-8101_32fh_o-r0', 'x86_64-mlnx_msn4600c-r0', 'x86_64-mlnx_msn2700-r0', 'x86_64-mlnx_msn2700a1-r0', 'x86_64-kvm_x86_64-r0', 'x86_64-mlnx_msn4700-r0', 'x86_64-nvidia_sn4280-r0', 'x86_64-8102_28fh_dpu_o-r0'])"

vxlan/test_vxlan_ecmp_switchover.py:
  skip:
    reason: "VxLAN ECMP switchover test is not yet supported on multi-ASIC platform. Also this test can only run on some platforms."
    conditions:
      - "(is_multi_asic == True) or (platform not in ['x86_64-8102_64h_o-r0', 'x86_64-8101_32fh_o-r0', 'x86_64-mlnx_msn4600c-r0', 'x86_64-mlnx_msn2700-r0', 'x86_64-mlnx_msn2700a1-r0', 'x86_64-kvm_x86_64-r0', 'x86_64-mlnx_msn4700-r0', 'x86_64-nvidia_sn4280-r0', 'x86_64-8102_28fh_dpu_o-r0'])"

vxlan/test_vxlan_ecmp_vnet_ping.py:
  skip:
    reason: "Skip for AI backend, as this feature is not been used"
    conditions:
      - "'t1-isolated' in topo_name"

vxlan/test_vxlan_route_advertisement.py:
  skip:
    reason: "VxLAN route advertisement can only run on cisco , mnlx and marvell-teralynx platforms. "
    conditions:
      - "asic_type not in ['cisco-8000', 'mellanox' , 'marvell-teralynx' , 'vs']"

vxlan/test_vxlan_route_advertisement.py::Test_VxLAN_route_Advertisement::test_basic_route_advertisement[v4_in_v4]:
  xfail:
    reason: "xfail for IPv6-only topologies, need to add support for IPv6-only - https://github.com/sonic-net/sonic-mgmt/issues/20725"
    conditions:
      - "https://github.com/sonic-net/sonic-mgmt/issues/20725 and '-v6-' in topo_name"

vxlan/test_vxlan_route_advertisement.py::Test_VxLAN_route_Advertisement::test_basic_route_advertisement_with_community[v4_in_v4]:
  xfail:
    reason: "xfail for IPv6-only topologies, need to add support for IPv6-only - https://github.com/sonic-net/sonic-mgmt/issues/20725"
    conditions:
      - "https://github.com/sonic-net/sonic-mgmt/issues/20725 and '-v6-' in topo_name"

vxlan/test_vxlan_route_advertisement.py::Test_VxLAN_route_Advertisement::test_basic_route_advertisement_with_community_change[v4_in_v4]:
  xfail:
    reason: "xfail for IPv6-only topologies, need to add support for IPv6-only - https://github.com/sonic-net/sonic-mgmt/issues/20725"
    conditions:
      - "https://github.com/sonic-net/sonic-mgmt/issues/20725 and '-v6-' in topo_name"

vxlan/test_vxlan_route_advertisement.py::Test_VxLAN_route_Advertisement::test_route_advertisement_without_and_with_community[v4_in_v4]:
  xfail:
    reason: "xfail for IPv6-only topologies, need to add support for IPv6-only - https://github.com/sonic-net/sonic-mgmt/issues/20725"
    conditions:
      - "https://github.com/sonic-net/sonic-mgmt/issues/20725 and '-v6-' in topo_name"

vxlan/test_vxlan_route_advertisement.py::Test_VxLAN_route_Advertisement::test_scale_route_advertisement_with_community[v4_in_v4]:
  xfail:
    reason: "xfail for IPv6-only topologies, need to add support for IPv6-only - https://github.com/sonic-net/sonic-mgmt/issues/20725"
    conditions:
      - "https://github.com/sonic-net/sonic-mgmt/issues/20725 and '-v6-' in topo_name"

#######################################
#####           wan_lacp          #####
#######################################
wan/lacp/test_wan_lag_min_link.py::test_lag_min_link:
  skip:
    reason: "Skip test due to there isn't enough port channel or members exists in current topology."
    conditions_logical_operator: OR
    conditions:
      - "len(minigraph_portchannels) < 2"
      - "not any(len(v['members']) > 1 for _, v in minigraph_portchannels.items())"

#######################################
#####             zmq             #####
#######################################
zmq/test_gnmi_zmq.py:
  skip:
    reason: "Test is for smartswitch"
    conditions_logical_operator: or
    conditions:
      - "'arista' in platform"
      - "'isolated' in topo_name"<|MERGE_RESOLUTION|>--- conflicted
+++ resolved
@@ -3982,8 +3982,13 @@
     reason: "Skip for IPv6-only topologies"
     conditions:
       - "'-v6-' in topo_name"
-
-<<<<<<< HEAD
+      
+route/test_route_bgp_ecmp.py:
+  xfail:
+    reason: "xfail for IPv6-only topologies, need to add support for IPv6-only - https://github.com/sonic-net/sonic-mgmt/issues/20730"
+    conditions:
+      - "https://github.com/sonic-net/sonic-mgmt/issues/20730 and '-v6-' in topo_name"
+      
 route/test_route_bgp_ecmp.py::test_route_bgp_ecmp:
   xfail:
     reason: "Test case has issue on the t0-isolated-d256u256s2 topo."
@@ -3995,13 +4000,6 @@
     reason: "Test case has issue on the t0-isolated-d256u256s2 topo."
     conditions:
       - "'t0-isolated-d256u256s2' in topo_name"
-=======
-route/test_route_bgp_ecmp.py:
-  xfail:
-    reason: "xfail for IPv6-only topologies, need to add support for IPv6-only - https://github.com/sonic-net/sonic-mgmt/issues/20730"
-    conditions:
-      - "https://github.com/sonic-net/sonic-mgmt/issues/20730 and '-v6-' in topo_name"
->>>>>>> 3defdc97
 
 route/test_route_flap.py:
   skip:
