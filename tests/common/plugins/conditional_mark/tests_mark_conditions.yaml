--- conflicted
+++ resolved
@@ -910,19 +910,17 @@
     conditions:
       - "release in ['201811', '201911', '202012']"
 
-<<<<<<< HEAD
 dhcp_relay/test_dhcp_relay.py::test_dhcp_relay_default[sonic-relay-agent]:
   skip:
     reason: "Test skipped: sonic dhcpv4 is not supported in the DUT image version < 202511"
     conditions:
       - "release < '202511'"
-=======
+      
 dhcp_relay/test_dhcp_relay.py::test_dhcp_relay_monitor_checksum_validation:
   skip:
     reason: "Current isc-dhcp-relay do not support dropping packets with unexpected checksum"
     conditions:
       - "https://github.com/sonic-net/sonic-buildimage/issues/24660"
->>>>>>> de7f51b6
 
 dhcp_relay/test_dhcp_relay.py::test_dhcp_relay_on_dualtor_standby:
   skip:
