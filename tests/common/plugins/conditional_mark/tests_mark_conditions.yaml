--- conflicted
+++ resolved
@@ -262,7 +262,6 @@
     reason: "This test failed intermittent due to known issue of paramiko, skip for now"
     conditions: https://github.com/paramiko/paramiko/issues/1508
 
-<<<<<<< HEAD
 syslog/test_syslog.py:
   xfail:
     reason: "Generic internal image issue"
@@ -274,7 +273,7 @@
     conditions:
       - "topo_name in ['t0-backend', 't1-backend']"
       - https://github.com/Azure/sonic-mgmt/issues/4469
-=======
+
 # Skip unsupported API test on Mellanox platform
 platform_tests/api/test_chassis.py::TestChassisApi::test_get_status:
   skip:
@@ -700,5 +699,4 @@
   skip:
     reason: "Unsupported platform API"
     conditions:
-      - "asic_type in ['mellanox']"
->>>>>>> dcc705f0
+      - "asic_type in ['mellanox']"