--- conflicted
+++ resolved
@@ -1043,19 +1043,14 @@
     reason: "platform does not support sfp reset"
     conditions_logical_operator: or
     conditions:
-<<<<<<< HEAD
-      - "platform in ['x86_64-cel_e1031-r0'] or 't2' in topo_name"
-      - https://github.com/sonic-net/sonic-mgmt/issues/6218
-
-platform_tests/test_advanced_reboot.py:
-  skip:
-    reason: "Warm/fast reboot is not required for SN3800"
-    conditions:
-      - "platform in ['x86_64-mlnx_msn3800-r0']"
-=======
       - "(platform in ['x86_64-cel_e1031-r0'] or 't2' in topo_name) and https://github.com/sonic-net/sonic-mgmt/issues/6218"
       - "asic_type in ['nvidia-bluefield']"
->>>>>>> 882f2fa1
+
+platform_tests/test_advanced_reboot.py:
+  skip:
+    reason: "Warm/fast reboot is not required for SN3800"
+    conditions:
+      - "platform in ['x86_64-mlnx_msn3800-r0']"
 
 platform_tests/test_auto_negotiation.py:
   skip:
@@ -1074,13 +1069,12 @@
     conditions:
       - "hwsku in ['Cisco-8101-O8C48']"
 
-<<<<<<< HEAD
 platform_tests/test_service_warm_restart.py:
   skip:
     reason: "Only supported on Mellanox. Skip the test on feature branches as it's not required for now"
     conditions:
       - "asic_type not in ['mellanox'] or release in ['202205', '202305', 'internal']"
-=======
+
 platform_tests/test_reboot.py::test_fast_reboot:
   skip:
     reason: "Fast reboot is broken on dualtor topology. Skipping for now."
@@ -1092,7 +1086,6 @@
     reason: "Warm reboot is broken on dualtor topology. Skipping for now."
     conditions:
       - "'dualtor' in topo_name and https://github.com/sonic-net/sonic-buildimage/issues/16502"
->>>>>>> 882f2fa1
 
 #######################################
 #####           qos               #####
