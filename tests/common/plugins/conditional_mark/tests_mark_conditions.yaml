--- conflicted
+++ resolved
@@ -1,30 +1,3 @@
-cacl/test_cacl_application.py::test_cacl_application:
-  xfail:
-    reason: "Image issue on Boradcom dualtor testbeds"
-    conditions:
-      - "asic_type in ['broadcom']"
-      - "topo_name in ['dualtor', 'dualtor-56', 'dualtor-120']"
-
-decap/test_decap.py::test_decap[ttl=pipe, dscp=uniform]:
-  skip:
-    reason: "Not supported on backend"
-    conditions:
-      - "topo_name in ['t1-backend', 't0-backend']"
-
-dhcp_relay/test_dhcpv6_relay.py:
-  xfail:
-    reason: "Generic internal image feature missing"
-    strict: True
-    conditions:
-      - "asic_type in ['broadcom']"
-      - "topo_name in ['dualtor', 'dualtor-56', 'dualtor-120']"
-
-drop_packets/test_drop_counters.py::test_acl_egress_drop:
-  skip:
-    reason: "Not supported on Broadcom platforms"
-    conditions:
-      - "asic_type in ['broadcom']"
-
 drop_packets/test_drop_counters.py::test_loopback_filter:
   # Test case is skipped, because SONiC does not have a control to adjust loop-back filter settings.
   # Default SONiC behavior is to forward the traffic, so loop-back filter does not triggers for IP packets.
@@ -34,29 +7,6 @@
   skip:
     reason: "SONiC can't enable loop-back filter feature"
 
-<<<<<<< HEAD
-drop_packets/test_drop_counters.py::test_not_expected_vlan_tag_drop[vlan_members]:
-  skip:
-    reason: "Image issue on Boradcom dualtor testbeds"
-    strict: True
-    conditions:
-      - "asic_type in ['broadcom']"
-      - "topo_name in ['dualtor', 'dualtor-56', 'dualtor-120']"
-  xfail:
-    reason: "Image issue on broadcom platforms - CS00012209080"
-    strict: True
-    conditions:
-      - "asic_type in ['broadcom']"
-      - "topo_name in ['t0-backend']"
-
-drop_packets/test_drop_counters.py::test_dst_ip_absent[vlan_members]:
-  skip:
-    reason: "Image issue on Boradcom dualtor testbeds"
-    strict: True
-    conditions:
-      - "asic_type in ['broadcom']"
-      - "topo_name in ['dualtor', 'dualtor-56', 'dualtor-120']"
-=======
 drop_packets/test_drop_counters.py::test_src_ip_link_local:
   skip:
     reason: "Cisco 8000 platform does not drop SIP link local packets"
@@ -76,178 +26,44 @@
       - "asic_type=='cisco-8000'"
 
 platform_tests/api/test_thermal.py::TestThermalApi::test_get_model:
-  # Hardware components that we use for our sensors does not have IDPROM to store model and serial number details. 
+  # Hardware components that we use for our sensors does not have IDPROM to store model and serial number details.
   # Due to this Cisco currently does not expose serial and model number under sysfs path
   skip:
     reason: "test_get_model is not supported in cisco and mellanox platform"
     conditions:
        - "asic_type in ['mellanox', 'cisco-8000']"
->>>>>>> e95452bd
-
-drop_packets/test_drop_counters.py::test_dst_ip_is_loopback_addr[vlan_members]:
-  skip:
-<<<<<<< HEAD
-    reason: "Image issue on Boradcom dualtor testbeds"
-    strict: True
-    conditions:
-      - "asic_type in ['broadcom']"
-      - "topo_name in ['dualtor', 'dualtor-56', 'dualtor-120']"
-=======
+
+platform_tests/api/test_thermal.py::TestThermalApi::test_get_serial:
+  # Hardware components that we use for our sensors does not have IDPROM to store model and serial number details.
+  # Due to this Cisco currently does not expose serial and model number under sysfs path
+  skip:
     reason: "test_get_serial is not supported in cisco and mellanox platform"
     conditions:
        - "asic_type in ['mellanox', 'cisco-8000']"
->>>>>>> e95452bd
-
-drop_packets/test_drop_counters.py::test_src_ip_is_loopback_addr[vlan_members]:
-  skip:
-<<<<<<< HEAD
-    reason: "Image issue on Boradcom dualtor testbeds"
-    strict: True
-    conditions:
-      - "asic_type in ['broadcom']"
-      - "topo_name in ['dualtor', 'dualtor-56', 'dualtor-120']"
-=======
+
+platform_tests/api/test_chassis_fans.py::TestChassisFans::test_get_serial:
+  #Fan tray serial numbers cannot be retrieved through software in cisco platform
+  #there is no fan tray idprom
+  skip:
     reason: "Retrieving fan tray serial number is not supported in Cisco 8000 and mellanox platform"
     conditions:
        - "asic_type in ['mellanox', 'cisco-8000']"
->>>>>>> e95452bd
-
-drop_packets/test_drop_counters.py::test_src_ip_is_multicast_addr[vlan_members-ipv4]:
-  skip:
-<<<<<<< HEAD
-    reason: "Image issue on Boradcom dualtor testbeds"
-    strict: True
-    conditions:
-      - "asic_type in ['broadcom']"
-      - "topo_name in ['dualtor', 'dualtor-56', 'dualtor-120']"
-=======
+
+platform_tests/api/test_fan_drawer.py::TestFanDrawerApi::test_get_serial:
+  #Fan tray serial numbers cannot be retrieved through software in cisco platform
+  #there is no fan tray idprom
+  skip:
     reason: "Retrieving fan tray serial number is not supported in Cisco 8000 and mellanox platform"
     conditions:
        - "asic_type in ['mellanox', 'cisco-8000']"
->>>>>>> e95452bd
-
-drop_packets/test_drop_counters.py::test_src_ip_is_multicast_addr[vlan_members-ipv6]:
-  skip:
-<<<<<<< HEAD
-    reason: "Image issue on Boradcom dualtor testbeds"
-    strict: True
-    conditions:
-      - "asic_type in ['broadcom']"
-      - "topo_name in ['dualtor', 'dualtor-56', 'dualtor-120']"
-
-drop_packets/test_drop_counters.py::test_ip_is_zero_addr[vlan_members-ipv4-src]:
-  skip:
-    reason: "Image issue on Boradcom dualtor testbeds"
-    strict: True
-    conditions:
-      - "asic_type in ['broadcom']"
-      - "topo_name in ['dualtor', 'dualtor-56', 'dualtor-120']"
-
-drop_packets/test_drop_counters.py::test_ip_is_zero_addr[vlan_members-ipv4-dst]:
-  skip:
-    reason: "Image issue on Boradcom dualtor testbeds"
-    strict: True
-    conditions:
-      - "asic_type in ['broadcom']"
-      - "topo_name in ['dualtor', 'dualtor-56', 'dualtor-120']"
-
-drop_packets/test_drop_counters.py::test_ip_is_zero_addr[vlan_members-ipv6-src]:
-  skip:
-    reason: "Image issue on Boradcom dualtor testbeds"
-    strict: True
-    conditions:
-      - "asic_type in ['broadcom']"
-      - "topo_name in ['dualtor', 'dualtor-56', 'dualtor-120']"
-
-drop_packets/test_drop_counters.py::test_ip_is_zero_addr[vlan_members-ipv6-dst]:
-  skip:
-    reason: "Image issue on Boradcom dualtor testbeds"
-    strict: True
-    conditions:
-      - "asic_type in ['broadcom']"
-      - "topo_name in ['dualtor', 'dualtor-56', 'dualtor-120']"
-
-dualtor/test_tor_ecn.py::test_dscp_to_queue_during_decap_on:
-  xfail:
-    reason: "Image issue on Boradcom platforms, only fail on some dscp values"
-    conditions:
-      - "asic_type in ['broadcom']"
-
-dualtor/test_orchagent_standby_tor_downstream.py::test_downstream_standby_mux_toggle_active:
-  xfail:
-    reason: "Image issue on Boradcom platforms, but not consistently failing"
-    conditions:
-      - "asic_type in ['broadcom']"
-
-dualtor/test_tor_ecn.py::test_ecn_during_decap_on:
-  xfail:
-    reason: "Test flaky"
-
-iface_namingmode/test_iface_namingmode.py::TestShowPriorityGroup:
-  xfail:
-    reason: "Platform specific issue"
-    strict: True
-    conditions:
-      - "platform in ['x86_64-cel_e1031-r0']"
-
-iface_namingmode/test_iface_namingmode.py::TestShowQueue::test_show_queue_persistent_watermark:
-  xfail:
-    reason: "Platform specific issue"
-    strict: True
-    conditions:
-      - "platform in ['x86_64-cel_e1031-r0']"
-
-iface_namingmode/test_iface_namingmode.py::TestShowQueue::test_show_queue_watermark:
-  xfail:
-    reason: "Platform specific issue"
-    strict: True
-    conditions:
-      - "platform in ['x86_64-cel_e1031-r0']"
-
-pfcwd/test_pfcwd_warm_reboot.py::TestPfcwdWb::test_pfcwd_wb:
-  xfail:
-    reason: "Test flaky"
-
-pfcwd/test_pfcwd_timer_accuracy.py::TestPfcwdAllTimer::test_pfcwd_timer_accuracy:
-  xfail:
-    reason: "Test flaky"
-
-platform_tests/api/test_psu.py::TestPsuApi::test_master_led:
-  xfail:
-    reason: "Image issue on Arista platforms"
-    conditions:
-      - "platform in ['x86_64-arista_7050cx3_32s', 'x86_64-arista_7260cx3_64']"
-      - "branch in ['internal-202012']"
-
-platform_tests/daemon/test_syseepromd.py::test_pmon_syseepromd_running_status:
-  xfail:
-    reason: "Image issue on Arista platforms"
-    conditions:
-      - "platform in ['x86_64-arista_7050cx3_32s', 'x86_64-arista_7050_qx32s', 'x86_64-arista_7260cx3_64']"
-
-platform_tests/test_advanced_reboot.py::test_warm_reboot_sad:
-  xfail:
-    reason: "Test flaky"
-
-platform_tests/test_platform_info.py::test_thermal_control_load_invalid_value_json:
-  xfail:
-    reason: "Image issue on Arista platforms"
-    conditions:
-      - "platform in ['x86_64-arista_7050cx3_32s', 'x86_64-arista_7050_qx32s']"
-      - "branch in ['internal-202012']"
-
-platform_tests/test_reboot.py::test_warm_reboot:
-  xfail:
-    reason: "Image issue on Boradcom dualtor testbeds"
-    strict: True
-    conditions:
-      - "asic_type in ['broadcom']"
-      - "topo_name in ['dualtor', 'dualtor-56', 'dualtor-120']"
-=======
+
+platform_tests/api/test_fan_drawer_fans.py::TestFanDrawerFans::test_get_serial:
+  #Fan tray serial numbers cannot be retrieved through software in cisco platform
+  #there is no fan tray idprom
+  skip:
     reason: "Retrieving fan tray serial number is not supported in Cisco 8000 and mellanox platform"
     conditions:
        - "asic_type in ['mellanox', 'cisco-8000']"
->>>>>>> e95452bd
 
 ntp/test_ntp.py::test_ntp_long_jump_disabled:
   # Due to NTP code bug, long jump will still happen after disable it.
@@ -264,8 +80,6 @@
   skip:
     reason: "Command not yet merged into sonic-utilites"
 
-<<<<<<< HEAD
-=======
 everflow/test_everflow_testbed.py::TestEverflowV4IngressAclIngressMirror::test_everflow_dscp_with_policer:
   xfail:
     strict: True
@@ -291,7 +105,6 @@
     conditions:
       - "asic_type in ['mellanox', 'cisco-8000']"
 
->>>>>>> e95452bd
 qos/test_pfc_pause.py::test_pfc_pause_lossless:
   # For this test, we use the fanout connected to the DUT to send PFC pause frames.
   # The fanout needs to send PFC frames fast enough so that the queue remains completely paused for the entire duration
@@ -301,30 +114,6 @@
   skip:
     reason: "Fanout needs to send PFC frames fast enough to completely pause the queue"
 
-qos/test_qos_sai.py::TestQosSai::testQosSaiHeadroomPoolSize[None]:
-  xfail:
-    reason: "Image issue on Arista platforms"
-    conditions:
-      - "platform in ['x86_64-arista_7050cx3_32s']"
-
-qos/test_qos_sai.py::TestQosSai::testQosSaiHeadroomPoolWatermark[None]:
-  xfail:
-    reason: "Image issue on Arista platforms"
-    conditions:
-      - "platform in ['x86_64-arista_7050cx3_32s']"
-
-qos/test_qos_sai.py::TestQosSai::testQosSaiPgSharedWatermark[None-wm_pg_shared_lossy]:
-  xfail:
-    reason: "Image issue on Arista platforms"
-    conditions:
-      - "platform in ['x86_64-arista_7050cx3_32s']"
-
-restapi/test_restapi.py:
-  skip:
-    reason: "Only supported on Mellanox"
-    conditions:
-      - "asic_type not in ['mellanox']"
-
 route/test_static_route.py::test_static_route_ecmp_ipv6:
   # This test case may fail due to a known issue https://github.com/Azure/sonic-buildimage/issues/4930.
   # Temporarily disabling the test case due to the this issue.
@@ -332,14 +121,6 @@
     reason: "Test case may fail due to a known issue"
     conditions: https://github.com/Azure/sonic-buildimage/issues/4930
 
-show_techsupport/test_techsupport.py::test_techsupport[:
-  xfail:
-    reason: "Generic internal image issue"
-    strict: True
-    conditions:
-      - "branch in ['internal-202012']"
-      - "build_version <= '20201231.33'"
-
 ssh/test_ssh_stress.py::test_ssh_stress:
   # This test is not stable, skip it for now.
   # known issue: https://github.com/paramiko/paramiko/issues/1508
@@ -347,13 +128,473 @@
     reason: "This test failed intermittent due to known issue of paramiko, skip for now"
     conditions: https://github.com/paramiko/paramiko/issues/1508
 
-<<<<<<< HEAD
-syslog/test_syslog.py:
+platform_tests/api/test_chassis.py::TestChassisApi::test_get_status:
+  # Skip unsupported API test on Mellanox platform
+  skip:
+    reason: "Unsupported platform API"
+    conditions:
+      - "asic_type in ['mellanox']"
+
+platform_tests/api/test_chassis.py::TestChassisApi::test_components:
+  skip:
+    reason: "Unsupported platform API"
+    conditions:
+      - "asic_type in ['mellanox']"
+
+platform_tests/api/test_chassis.py::TestChassisApi::test_get_presence:
+  skip:
+    reason: "Unsupported platform API"
+    conditions:
+      - "asic_type in ['mellanox']"
+
+platform_tests/api/test_chassis.py::TestChassisApi::test_get_supervisor_slot:
+  skip:
+    reason: "Unsupported platform API"
+    conditions:
+      - "asic_type in ['mellanox']"
+
+platform_tests/api/test_chassis.py::TestChassisApi::test_get_my_slot:
+  skip:
+    reason: "Unsupported platform API"
+    conditions:
+      - "asic_type in ['mellanox']"
+
+platform_tests/api/test_chassis.py::TestChassisApi::test_fan_drawers:
+  skip:
+    reason: "Unsupported platform API"
+    conditions:
+      - "asic_type in ['mellanox']"
+
+platform_tests/api/test_chassis.py::TestChassisApi::test_status_led:
+  skip:
+    reason: "Unsupported platform API"
+    conditions:
+      - "asic_type in ['mellanox']"
+
+platform_tests/api/test_chassis_fans.py::TestChassisFans::test_set_fans_speed:
+  skip:
+    reason: "Unsupported platform API"
+    conditions:
+      - "asic_type in ['mellanox']"
+
+platform_tests/api/test_chassis_fans.py::TestChassisFans::test_set_fans_led:
+  skip:
+    reason: "Unsupported platform API"
+    conditions:
+      - "asic_type in ['mellanox']"
+
+platform_tests/api/test_chassis_fans.py::TestChassisFans::test_get_model:
+  skip:
+    reason: "Unsupported platform API"
+    conditions:
+      - "asic_type in ['mellanox']"
+
+platform_tests/api/test_psu.py::TestPsuApi::test_get_status:
+  skip:
+    reason: "Unsupported platform API"
+    conditions:
+      - "asic_type in ['mellanox']"
+
+platform_tests/api/test_psu.py::TestPsuApi::test_power:
+  skip:
+    reason: "Unsupported platform API"
+    conditions:
+      - "asic_type in ['mellanox']"
+
+platform_tests/api/test_psu.py::TestPsuApi::test_fans:
+  skip:
+    reason: "Unsupported platform API"
+    conditions:
+      - "asic_type in ['mellanox']"
+
+platform_tests/api/test_psu.py::TestPsuApi::test_get_serial:
+  skip:
+    reason: "Unsupported platform API"
+    conditions:
+      - "asic_type in ['mellanox']"
+
+platform_tests/api/test_psu.py::TestPsuApi::test_get_model:
+  skip:
+    reason: "Unsupported platform API"
+    conditions:
+      - "asic_type in ['mellanox']"
+
+platform_tests/api/test_psu_fans.py::TestPsuFans::test_get_model:
+  skip:
+    reason: "Unsupported platform API"
+    conditions:
+      - "asic_type in ['mellanox']"
+
+platform_tests/api/test_psu_fans.py::TestPsuFans::test_get_serial:
+  skip:
+    reason: "Unsupported platform API"
+    conditions:
+      - "asic_type in ['mellanox']"
+
+platform_tests/api/test_psu_fans.py::TestPsuFans::test_get_fans_target_speed:
+  skip:
+    reason: "Unsupported platform API"
+    conditions:
+      - "asic_type in ['mellanox']"
+
+platform_tests/api/test_psu_fans.py::TestPsuFans::test_set_fans_speed:
+  skip:
+    reason: "Unsupported platform API"
+    conditions:
+      - "asic_type in ['mellanox']"
+
+platform_tests/api/test_fan_drawer.py::TestFanDrawerApi::test_get_model:
+  skip:
+    reason: "Unsupported platform API"
+    conditions:
+      - "asic_type in ['mellanox']"
+
+platform_tests/api/test_fan_drawer.py::TestFanDrawerApi::test_get_status:
+  skip:
+    reason: "Unsupported platform API"
+    conditions:
+      - "asic_type in ['mellanox']"
+
+platform_tests/api/test_fan_drawer.py::TestFanDrawerApi::test_set_fan_drawers_led:
+  skip:
+    reason: "Unsupported platform API"
+    conditions:
+      - "asic_type in ['mellanox']"
+
+platform_tests/api/test_fan_drawer.py::TestFanDrawerApi::test_get_maximum_consumed_power:
+  skip:
+    reason: "Unsupported platform API"
+    conditions:
+      - "asic_type in ['mellanox']"
+
+platform_tests/api/test_fan_drawer_fans.py::TestFanDrawerFans::test_get_model:
+  skip:
+    reason: "Unsupported platform API"
+    conditions:
+      - "asic_type in ['mellanox']"
+
+platform_tests/api/test_fan_drawer_fans.py::TestFanDrawerFans::test_set_fans_speed:
+  skip:
+    reason: "Unsupported platform API"
+    conditions:
+      - "asic_type in ['mellanox']"
+
+platform_tests/api/test_sfp.py::TestSfpApi::test_get_name:
+  skip:
+    reason: "Unsupported platform API"
+    conditions:
+      - "asic_type in ['mellanox']"
+
+platform_tests/api/test_sfp.py::TestSfpApi::test_get_model:
+  skip:
+    reason: "Unsupported platform API"
+    conditions:
+      - "asic_type in ['mellanox']"
+
+platform_tests/api/test_sfp.py::TestSfpApi::test_get_serial:
+  skip:
+    reason: "Unsupported platform API"
+    conditions:
+      - "asic_type in ['mellanox']"
+
+platform_tests/api/test_sfp.py::TestSfpApi::test_get_status:
+  skip:
+    reason: "Unsupported platform API"
+    conditions:
+      - "asic_type in ['mellanox']"
+
+platform_tests/api/test_sfp.py::TestSfpApi::test_get_position_in_parent:
+  skip:
+    reason: "Unsupported platform API"
+    conditions:
+      - "asic_type in ['mellanox']"
+
+platform_tests/api/test_sfp.py::TestSfpApi::test_get_reset_status:
+  skip:
+    reason: "Unsupported platform API"
+    conditions:
+      - "asic_type in ['mellanox']"
+
+platform_tests/api/test_sfp.py::TestSfpApi::test_get_rx_los:
+  skip:
+    reason: "Unsupported platform API"
+    conditions:
+      - "asic_type in ['mellanox']"
+
+platform_tests/api/test_sfp.py::TestSfpApi::test_get_tx_fault:
+  skip:
+    reason: "Unsupported platform API"
+    conditions:
+      - "asic_type in ['mellanox']"
+
+platform_tests/api/test_sfp.py::TestSfpApi::test_get_temperature:
+  skip:
+    reason: "Unsupported platform API"
+    conditions:
+      - "asic_type in ['mellanox']"
+
+platform_tests/api/test_sfp.py::TestSfpApi::test_get_voltage:
+  skip:
+    reason: "Unsupported platform API"
+    conditions:
+      - "asic_type in ['mellanox']"
+
+platform_tests/api/test_sfp.py::TestSfpApi::test_get_tx_bias:
+  skip:
+    reason: "Unsupported platform API"
+    conditions:
+      - "asic_type in ['mellanox']"
+
+platform_tests/api/test_sfp.py::TestSfpApi::test_get_rx_power:
+  skip:
+    reason: "Unsupported platform API"
+    conditions:
+      - "asic_type in ['mellanox']"
+
+platform_tests/api/test_sfp.py::TestSfpApi::test_get_tx_power:
+  skip:
+    reason: "Unsupported platform API"
+    conditions:
+      - "asic_type in ['mellanox']"
+
+platform_tests/api/test_sfp.py::TestSfpApi::test_tx_disable:
+  skip:
+    reason: "Unsupported platform API"
+    conditions:
+      - "asic_type in ['mellanox']"
+
+platform_tests/api/test_sfp.py::TestSfpApi::test_tx_disable_channel:
+  skip:
+    reason: "Unsupported platform API"
+    conditions:
+      - "asic_type in ['mellanox']"
+
+platform_tests/api/test_sfp.py::TestSfpApi::test_power_override:
+  skip:
+    reason: "Unsupported platform API"
+    conditions:
+      - "asic_type in ['mellanox']"
+
+platform_tests/api/test_sfp.py::TestSfpApi::test_thermals:
+  skip:
+    reason: "Unsupported platform API"
+    conditions:
+      - "asic_type in ['mellanox']"
+
+platform_tests/api/test_component.py::TestComponentApi::test_get_name:
+  skip:
+    reason: "Unsupported platform API"
+    conditions:
+      - "asic_type in ['mellanox']"
+
+platform_tests/api/test_component.py::TestComponentApi::test_get_presence:
+  skip:
+    reason: "Unsupported platform API"
+    conditions:
+      - "asic_type in ['mellanox']"
+
+platform_tests/api/test_component.py::TestComponentApi::test_get_model:
+  skip:
+    reason: "Unsupported platform API"
+    conditions:
+      - "asic_type in ['mellanox']"
+
+platform_tests/api/test_component.py::TestComponentApi::test_get_serial:
+  skip:
+    reason: "Unsupported platform API"
+    conditions:
+      - "asic_type in ['mellanox']"
+
+platform_tests/api/test_component.py::TestComponentApi::test_get_status:
+  skip:
+    reason: "Unsupported platform API"
+    conditions:
+      - "asic_type in ['mellanox']"
+
+platform_tests/api/test_component.py::TestComponentApi::test_get_position_in_parent:
+  skip:
+    reason: "Unsupported platform API"
+    conditions:
+      - "asic_type in ['mellanox']"
+
+platform_tests/api/test_component.py::TestComponentApi::test_is_replaceable:
+  skip:
+    reason: "Unsupported platform API"
+    conditions:
+      - "asic_type in ['mellanox']"
+
+platform_tests/api/test_component.py::TestComponentApi::test_get_description:
+  skip:
+    reason: "Unsupported platform API"
+    conditions:
+      - "asic_type in ['mellanox']"
+
+platform_tests/api/test_component.py::TestComponentApi::test_get_firmware_version:
+  skip:
+    reason: "Unsupported platform API"
+    conditions:
+      - "asic_type in ['mellanox']"
+
+platform_tests/api/test_component.py::TestComponentApi::test_get_available_firmware_version:
+  skip:
+    reason: "Unsupported platform API"
+    conditions:
+      - "asic_type in ['mellanox']"
+
+platform_tests/api/test_component.py::TestComponentApi::test_get_firmware_update_notification:
+  skip:
+    reason: "Unsupported platform API"
+    conditions:
+      - "asic_type in ['mellanox']"
+
+platform_tests/api/test_component.py::TestComponentApi::test_install_firmware:
+  skip:
+    reason: "Unsupported platform API"
+    conditions:
+      - "asic_type in ['mellanox']"
+
+platform_tests/api/test_component.py::TestComponentApi::test_update_firmware:
+  skip:
+    reason: "Unsupported platform API"
+    conditions:
+      - "asic_type in ['mellanox']"
+
+platform_tests/api/test_thermal.py::TestThermalApi::test_get_presence:
+  skip:
+    reason: "Unsupported platform API"
+    conditions:
+      - "asic_type in ['mellanox']"
+
+platform_tests/api/test_thermal.py::TestThermalApi::test_get_status:
+  skip:
+    reason: "Unsupported platform API"
+    conditions:
+      - "asic_type in ['mellanox']"
+
+platform_tests/api/test_thermal.py::TestThermalApi::test_get_temperature:
+  skip:
+    reason: "Unsupported platform API"
+    conditions:
+      - "asic_type in ['mellanox']"
+
+platform_tests/api/test_thermal.py::TestThermalApi::test_get_minimum_recorded:
+  skip:
+    reason: "Unsupported platform API"
+    conditions:
+      - "asic_type in ['mellanox']"
+
+platform_tests/api/test_thermal.py::TestThermalApi::test_get_maximum_recorded:
+  skip:
+    reason: "Unsupported platform API"
+    conditions:
+      - "asic_type in ['mellanox']"
+
+platform_tests/api/test_thermal.py::TestThermalApi::test_get_low_threshold:
+  skip:
+    reason: "Unsupported platform API"
+    conditions:
+      - "asic_type in ['mellanox']"
+
+platform_tests/api/test_thermal.py::TestThermalApi::test_get_high_threshold:
+  skip:
+    reason: "Unsupported platform API"
+    conditions:
+      - "asic_type in ['mellanox']"
+
+platform_tests/api/test_thermal.py::TestThermalApi::test_get_low_critical_threshold:
+  skip:
+    reason: "Unsupported platform API"
+    conditions:
+      - "asic_type in ['mellanox']"
+
+platform_tests/api/test_thermal.py::TestThermalApi::test_get_high_critical_threshold:
+  skip:
+    reason: "Unsupported platform API"
+    conditions:
+      - "asic_type in ['mellanox']"
+
+platform_tests/api/test_thermal.py::TestThermalApi::test_set_low_threshold:
+  skip:
+    reason: "Unsupported platform API"
+    conditions:
+      - "asic_type in ['mellanox']"
+
+platform_tests/api/test_thermal.py::TestThermalApi::test_set_high_threshold:
+  skip:
+    reason: "Unsupported platform API"
+    conditions:
+      - "asic_type in ['mellanox']"
+
+sub_port_interfaces/test_sub_port_interfaces.py::TestSubPorts::test_tunneling_between_sub_ports:
+  skip:
+    reason: "Cisco 8000 platform does not support DSCP PIPE Mode for IPinIP Tunnels"
+    conditions:
+      - "asic_type=='cisco-8000'"
+
+drop_packets/test_drop_counters.py::test_dst_ip_link_local:
+  skip:
+    reason: "Cisco 8000 platform does not drop DIP linklocal packets in 202012 version"
+    conditions:
+      - "asic_type=='cisco-8000' and release in ['202012']"
+
+drop_packets/test_drop_counters.py::test_dst_ip_is_loopback_addr:
+  skip:
+    reason: "Cisco 8000 platform does not drop DIP loopback packets in 202012 version"
+    conditions:
+      - "asic_type=='cisco-8000' and release in ['202012']"
+
+platform_tests/cli/test_show_platform::test_show_platform_ssdhealth:
+  xfail:
+    strict: True
+    reason: "Image issue on 7050qx platforms"
+    conditions:
+      - "platform in ['x86_64-arista_7050_qx32s']"
+
+system_health/test_system_health.py::test_service_checker_with_process_exit:
+  xfail:
+    strict: True
+    conditions:
+      - "branch in ['internal-202012']"
+      - "build_version <= '20201231.44'"
+
+qos/test_qos_sai.py::TestQosSai::testQosSaiHeadroomPoolSize[None]:
+  xfail:
+    reason: "Image issue on Arista platforms"
+    conditions:
+      - "platform in ['x86_64-arista_7050cx3_32s']"
+
+qos/test_qos_sai.py::TestQosSai::testQosSaiHeadroomPoolWatermark[None]:
+  xfail:
+    reason: "Image issue on Arista platforms"
+    conditions:
+      - "platform in ['x86_64-arista_7050cx3_32s']"
+
+qos/test_qos_sai.py::TestQosSai::testQosSaiPgSharedWatermark[None-wm_pg_shared_lossy]:
+  xfail:
+    reason: "Image issue on Arista platforms"
+    conditions:
+      - "platform in ['x86_64-arista_7050cx3_32s']"
+
+restapi/test_restapi.py:
+  skip:
+    reason: "Only supported on Mellanox"
+    conditions:
+      - "asic_type not in ['mellanox']"
+
+show_techsupport/test_techsupport.py::test_techsupport[:
   xfail:
     reason: "Generic internal image issue"
+    strict: True
     conditions:
       - "branch in ['internal-202012']"
       - "build_version <= '20201231.33'"
+
+syslog/test_syslog.py:
+  xfail:
+    reason: "Generic internal image issue"
+    conditions:
+      - "branch in ['internal-202012']"
+      - "build_version <= '20201231.33'"
   skip:
     reason: "Testcase enhancements needed for backend topo"
     conditions:
@@ -372,506 +613,192 @@
     conditions:
       - "branch not in ['master']"
 
-# Skip unsupported API test on Mellanox platform
-=======
->>>>>>> e95452bd
-platform_tests/api/test_chassis.py::TestChassisApi::test_get_status:
-  # Skip unsupported API test on Mellanox platform
-  skip:
-    reason: "Unsupported platform API"
-    conditions:
-      - "asic_type in ['mellanox']"
-
-platform_tests/api/test_chassis.py::TestChassisApi::test_components:
-  skip:
-    reason: "Unsupported platform API"
-    conditions:
-      - "asic_type in ['mellanox']"
-
-platform_tests/api/test_chassis.py::TestChassisApi::test_get_presence:
-  skip:
-    reason: "Unsupported platform API"
-    conditions:
-      - "asic_type in ['mellanox']"
-
-platform_tests/api/test_chassis.py::TestChassisApi::test_get_supervisor_slot:
-  skip:
-    reason: "Unsupported platform API"
-    conditions:
-      - "asic_type in ['mellanox']"
-
-platform_tests/api/test_chassis.py::TestChassisApi::test_get_my_slot:
-  skip:
-    reason: "Unsupported platform API"
-    conditions:
-      - "asic_type in ['mellanox']"
-
-platform_tests/api/test_chassis.py::TestChassisApi::test_fan_drawers:
-  skip:
-    reason: "Unsupported platform API"
-    conditions:
-      - "asic_type in ['mellanox']"
-
-platform_tests/api/test_chassis.py::TestChassisApi::test_status_led:
-  skip:
-    reason: "Unsupported platform API"
-    conditions:
-      - "asic_type in ['mellanox']"
-
-platform_tests/api/test_chassis_fans.py::TestChassisFans::test_set_fans_speed:
-  skip:
-    reason: "Unsupported platform API"
-    conditions:
-      - "asic_type in ['mellanox']"
-
-platform_tests/api/test_chassis_fans.py::TestChassisFans::test_set_fans_led:
-  skip:
-    reason: "Unsupported platform API"
-    conditions:
-      - "asic_type in ['mellanox']"
-
-platform_tests/api/test_chassis_fans.py::TestChassisFans::test_get_model:
-  skip:
-    reason: "Unsupported platform API"
-    conditions:
-      - "asic_type in ['mellanox']"
-
-<<<<<<< HEAD
-platform_tests/api/test_chassis_fans.py::TestChassisFans::test_get_serial:
-  skip:
-    reason: "Unsupported platform API"
-    conditions:
-      - "asic_type in ['mellanox', 'cisco-8000']"
-
-=======
->>>>>>> e95452bd
-platform_tests/api/test_psu.py::TestPsuApi::test_get_status:
-  skip:
-    reason: "Unsupported platform API"
-    conditions:
-      - "asic_type in ['mellanox']"
-
-platform_tests/api/test_psu.py::TestPsuApi::test_power:
-  skip:
-    reason: "Unsupported platform API"
-    conditions:
-      - "asic_type in ['mellanox']"
-
-<<<<<<< HEAD
-platform_tests/api/test_psu.py::TestPsuApi::test_led:
-  skip:
-    reason: "Unsupported platform API"
-    conditions:
-      - "asic_type in ['mellanox', 'cisco-8000']"
-
-=======
->>>>>>> e95452bd
-platform_tests/api/test_psu.py::TestPsuApi::test_fans:
-  skip:
-    reason: "Unsupported platform API"
-    conditions:
-      - "asic_type in ['mellanox']"
-
-platform_tests/api/test_psu.py::TestPsuApi::test_get_serial:
-  skip:
-    reason: "Unsupported platform API"
-    conditions:
-      - "asic_type in ['mellanox']"
-
-platform_tests/api/test_psu.py::TestPsuApi::test_get_model:
-  skip:
-    reason: "Unsupported platform API"
-    conditions:
-      - "asic_type in ['mellanox']"
-
-platform_tests/api/test_psu_fans.py::TestPsuFans::test_get_model:
-  skip:
-    reason: "Unsupported platform API"
-    conditions:
-      - "asic_type in ['mellanox']"
-
-platform_tests/api/test_psu_fans.py::TestPsuFans::test_get_serial:
-  skip:
-    reason: "Unsupported platform API"
-    conditions:
-      - "asic_type in ['mellanox']"
-
-platform_tests/api/test_psu_fans.py::TestPsuFans::test_get_fans_target_speed:
-  skip:
-    reason: "Unsupported platform API"
-    conditions:
-      - "asic_type in ['mellanox']"
-
-platform_tests/api/test_psu_fans.py::TestPsuFans::test_set_fans_speed:
-  skip:
-    reason: "Unsupported platform API"
-    conditions:
-      - "asic_type in ['mellanox']"
-
-<<<<<<< HEAD
-platform_tests/api/test_psu_fans.py::TestPsuFans::test_set_fans_led:
-  skip:
-    reason: "Unsupported platform API"
-    conditions:
-      - "asic_type in ['mellanox', 'cisco-8000']"
-
-=======
->>>>>>> e95452bd
-platform_tests/api/test_fan_drawer.py::TestFanDrawerApi::test_get_model:
-  skip:
-    reason: "Unsupported platform API"
-    conditions:
-      - "asic_type in ['mellanox']"
-
-<<<<<<< HEAD
-platform_tests/api/test_fan_drawer.py::TestFanDrawerApi::test_get_serial:
-  skip:
-    reason: "Unsupported platform API"
-    conditions:
-      - "asic_type in ['mellanox', 'cisco-8000']"
-
-=======
->>>>>>> e95452bd
-platform_tests/api/test_fan_drawer.py::TestFanDrawerApi::test_get_status:
-  skip:
-    reason: "Unsupported platform API"
-    conditions:
-      - "asic_type in ['mellanox']"
-
-platform_tests/api/test_fan_drawer.py::TestFanDrawerApi::test_set_fan_drawers_led:
-  skip:
-    reason: "Unsupported platform API"
-    conditions:
-      - "asic_type in ['mellanox']"
-
-platform_tests/api/test_fan_drawer.py::TestFanDrawerApi::test_get_maximum_consumed_power:
-  skip:
-    reason: "Unsupported platform API"
-    conditions:
-      - "asic_type in ['mellanox']"
-
-platform_tests/api/test_fan_drawer_fans.py::TestFanDrawerFans::test_get_model:
-  skip:
-    reason: "Unsupported platform API"
-    conditions:
-      - "asic_type in ['mellanox']"
-
-<<<<<<< HEAD
-platform_tests/api/test_fan_drawer_fans.py::TestFanDrawerFans::test_get_serial:
-  skip:
-    reason: "Unsupported platform API"
-    conditions:
-      - "asic_type in ['mellanox', 'cisco-8000']"
-
-=======
->>>>>>> e95452bd
-platform_tests/api/test_fan_drawer_fans.py::TestFanDrawerFans::test_set_fans_speed:
-  skip:
-    reason: "Unsupported platform API"
-    conditions:
-      - "asic_type in ['mellanox']"
-
-<<<<<<< HEAD
-platform_tests/api/test_fan_drawer_fans.py::TestFanDrawerFans::test_set_fans_led:
-  skip:
-    reason: "Unsupported platform API"
-    conditions:
-      - "asic_type in ['mellanox', 'cisco-8000']"
-
-=======
->>>>>>> e95452bd
-platform_tests/api/test_sfp.py::TestSfpApi::test_get_name:
-  skip:
-    reason: "Unsupported platform API"
-    conditions:
-      - "asic_type in ['mellanox']"
-
-platform_tests/api/test_sfp.py::TestSfpApi::test_get_model:
-  skip:
-    reason: "Unsupported platform API"
-    conditions:
-      - "asic_type in ['mellanox']"
-
-platform_tests/api/test_sfp.py::TestSfpApi::test_get_serial:
-  skip:
-    reason: "Unsupported platform API"
-    conditions:
-      - "asic_type in ['mellanox']"
-
-platform_tests/api/test_sfp.py::TestSfpApi::test_get_status:
-  skip:
-    reason: "Unsupported platform API"
-    conditions:
-      - "asic_type in ['mellanox']"
-
-platform_tests/api/test_sfp.py::TestSfpApi::test_get_position_in_parent:
-  skip:
-    reason: "Unsupported platform API"
-    conditions:
-      - "asic_type in ['mellanox']"
-
-platform_tests/api/test_sfp.py::TestSfpApi::test_get_reset_status:
-  skip:
-    reason: "Unsupported platform API"
-    conditions:
-      - "asic_type in ['mellanox']"
-
-platform_tests/api/test_sfp.py::TestSfpApi::test_get_rx_los:
-  skip:
-    reason: "Unsupported platform API"
-    conditions:
-      - "asic_type in ['mellanox']"
-
-platform_tests/api/test_sfp.py::TestSfpApi::test_get_tx_fault:
-  skip:
-    reason: "Unsupported platform API"
-    conditions:
-      - "asic_type in ['mellanox']"
-
-platform_tests/api/test_sfp.py::TestSfpApi::test_get_temperature:
-  skip:
-    reason: "Unsupported platform API"
-    conditions:
-      - "asic_type in ['mellanox']"
-
-platform_tests/api/test_sfp.py::TestSfpApi::test_get_voltage:
-  skip:
-    reason: "Unsupported platform API"
-    conditions:
-      - "asic_type in ['mellanox']"
-
-platform_tests/api/test_sfp.py::TestSfpApi::test_get_tx_bias:
-  skip:
-    reason: "Unsupported platform API"
-    conditions:
-      - "asic_type in ['mellanox']"
-
-platform_tests/api/test_sfp.py::TestSfpApi::test_get_rx_power:
-  skip:
-    reason: "Unsupported platform API"
-    conditions:
-      - "asic_type in ['mellanox']"
-
-platform_tests/api/test_sfp.py::TestSfpApi::test_get_tx_power:
-  skip:
-    reason: "Unsupported platform API"
-    conditions:
-      - "asic_type in ['mellanox']"
-
-platform_tests/api/test_sfp.py::TestSfpApi::test_tx_disable:
-  skip:
-    reason: "Unsupported platform API"
-    conditions:
-      - "asic_type in ['mellanox']"
-
-platform_tests/api/test_sfp.py::TestSfpApi::test_tx_disable_channel:
-  skip:
-    reason: "Unsupported platform API"
-    conditions:
-      - "asic_type in ['mellanox']"
-
-platform_tests/api/test_sfp.py::TestSfpApi::test_power_override:
-  skip:
-    reason: "Unsupported platform API"
-    conditions:
-      - "asic_type in ['mellanox']"
-
-platform_tests/api/test_sfp.py::TestSfpApi::test_thermals:
-  skip:
-    reason: "Unsupported platform API"
-    conditions:
-      - "asic_type in ['mellanox']"
-
-platform_tests/api/test_component.py::TestComponentApi::test_get_name:
-  skip:
-    reason: "Unsupported platform API"
-    conditions:
-      - "asic_type in ['mellanox']"
-
-platform_tests/api/test_component.py::TestComponentApi::test_get_presence:
-  skip:
-    reason: "Unsupported platform API"
-    conditions:
-      - "asic_type in ['mellanox']"
-
-platform_tests/api/test_component.py::TestComponentApi::test_get_model:
-  skip:
-    reason: "Unsupported platform API"
-    conditions:
-      - "asic_type in ['mellanox']"
-
-platform_tests/api/test_component.py::TestComponentApi::test_get_serial:
-  skip:
-    reason: "Unsupported platform API"
-    conditions:
-      - "asic_type in ['mellanox']"
-
-platform_tests/api/test_component.py::TestComponentApi::test_get_status:
-  skip:
-    reason: "Unsupported platform API"
-    conditions:
-      - "asic_type in ['mellanox']"
-
-platform_tests/api/test_component.py::TestComponentApi::test_get_position_in_parent:
-  skip:
-    reason: "Unsupported platform API"
-    conditions:
-      - "asic_type in ['mellanox']"
-
-platform_tests/api/test_component.py::TestComponentApi::test_is_replaceable:
-  skip:
-    reason: "Unsupported platform API"
-    conditions:
-      - "asic_type in ['mellanox']"
-
-platform_tests/api/test_component.py::TestComponentApi::test_get_description:
-  skip:
-    reason: "Unsupported platform API"
-    conditions:
-      - "asic_type in ['mellanox']"
-
-platform_tests/api/test_component.py::TestComponentApi::test_get_firmware_version:
-  skip:
-    reason: "Unsupported platform API"
-    conditions:
-      - "asic_type in ['mellanox']"
-
-platform_tests/api/test_component.py::TestComponentApi::test_get_available_firmware_version:
-  skip:
-    reason: "Unsupported platform API"
-    conditions:
-      - "asic_type in ['mellanox']"
-
-platform_tests/api/test_component.py::TestComponentApi::test_get_firmware_update_notification:
-  skip:
-    reason: "Unsupported platform API"
-    conditions:
-      - "asic_type in ['mellanox']"
-
-platform_tests/api/test_component.py::TestComponentApi::test_install_firmware:
-  skip:
-    reason: "Unsupported platform API"
-    conditions:
-      - "asic_type in ['mellanox']"
-
-platform_tests/api/test_component.py::TestComponentApi::test_update_firmware:
-  skip:
-    reason: "Unsupported platform API"
-    conditions:
-      - "asic_type in ['mellanox']"
-
-platform_tests/api/test_thermal.py::TestThermalApi::test_get_presence:
-  skip:
-    reason: "Unsupported platform API"
-    conditions:
-      - "asic_type in ['mellanox']"
-
-<<<<<<< HEAD
-platform_tests/api/test_thermal.py::TestThermalApi::test_get_model:
-  skip:
-    reason: "Unsupported platform API"
-    conditions:
-      - "asic_type in ['mellanox', 'cisco-8000']"
-
-platform_tests/api/test_thermal.py::TestThermalApi::test_get_serial:
-  skip:
-    reason: "Unsupported platform API"
-    conditions:
-      - "asic_type in ['mellanox', 'cisco-8000']"
-
-=======
->>>>>>> e95452bd
-platform_tests/api/test_thermal.py::TestThermalApi::test_get_status:
-  skip:
-    reason: "Unsupported platform API"
-    conditions:
-      - "asic_type in ['mellanox']"
-
-platform_tests/api/test_thermal.py::TestThermalApi::test_get_temperature:
-  skip:
-    reason: "Unsupported platform API"
-    conditions:
-      - "asic_type in ['mellanox']"
-
-platform_tests/api/test_thermal.py::TestThermalApi::test_get_minimum_recorded:
-  skip:
-    reason: "Unsupported platform API"
-    conditions:
-      - "asic_type in ['mellanox']"
-
-platform_tests/api/test_thermal.py::TestThermalApi::test_get_maximum_recorded:
-  skip:
-    reason: "Unsupported platform API"
-    conditions:
-      - "asic_type in ['mellanox']"
-
-platform_tests/api/test_thermal.py::TestThermalApi::test_get_low_threshold:
-  skip:
-    reason: "Unsupported platform API"
-    conditions:
-      - "asic_type in ['mellanox']"
-
-platform_tests/api/test_thermal.py::TestThermalApi::test_get_high_threshold:
-  skip:
-    reason: "Unsupported platform API"
-    conditions:
-      - "asic_type in ['mellanox']"
-
-platform_tests/api/test_thermal.py::TestThermalApi::test_get_low_critical_threshold:
-  skip:
-    reason: "Unsupported platform API"
-    conditions:
-      - "asic_type in ['mellanox']"
-
-platform_tests/api/test_thermal.py::TestThermalApi::test_get_high_critical_threshold:
-  skip:
-    reason: "Unsupported platform API"
-    conditions:
-      - "asic_type in ['mellanox']"
-
-platform_tests/api/test_thermal.py::TestThermalApi::test_set_low_threshold:
-  skip:
-    reason: "Unsupported platform API"
-    conditions:
-      - "asic_type in ['mellanox']"
-
-platform_tests/api/test_thermal.py::TestThermalApi::test_set_high_threshold:
-  skip:
-    reason: "Unsupported platform API"
-    conditions:
-      - "asic_type in ['mellanox']"
-
-platform_tests/cli/test_show_platform::test_show_platform_ssdhealth:
-  xfail:
-    strict: True
-    reason: "Image issue on 7050qx platforms"
-    conditions:
-      - "platform in ['x86_64-arista_7050_qx32s']"
-
-sub_port_interfaces/test_sub_port_interfaces.py::TestSubPorts::test_tunneling_between_sub_ports:
-  skip:
-    reason: "Cisco 8000 platform does not support DSCP PIPE Mode for IPinIP Tunnels"
-    conditions:
-      - "asic_type=='cisco-8000'"
-<<<<<<< HEAD
-
-system_health/test_system_health.py::test_service_checker_with_process_exit:
-  xfail:
-    strict: True
-    conditions:
+iface_namingmode/test_iface_namingmode.py::TestShowQueue::test_show_queue_watermark:
+  xfail:
+    reason: "Platform specific issue"
+    strict: True
+    conditions:
+      - "platform in ['x86_64-cel_e1031-r0']"
+
+pfcwd/test_pfcwd_warm_reboot.py::TestPfcwdWb::test_pfcwd_wb:
+  xfail:
+    reason: "Test flaky"
+
+pfcwd/test_pfcwd_timer_accuracy.py::TestPfcwdAllTimer::test_pfcwd_timer_accuracy:
+  xfail:
+    reason: "Test flaky"
+
+platform_tests/api/test_psu.py::TestPsuApi::test_master_led:
+  xfail:
+    reason: "Image issue on Arista platforms"
+    conditions:
+      - "platform in ['x86_64-arista_7050cx3_32s', 'x86_64-arista_7260cx3_64']"
       - "branch in ['internal-202012']"
-      - "build_version <= '20201231.44'"
-=======
-      
-drop_packets/test_drop_counters.py::test_dst_ip_link_local:
-  skip:
-    reason: "Cisco 8000 platform does not drop DIP linklocal packets in 202012 version"
-    conditions:
-      - "asic_type=='cisco-8000' and release in ['202012']"
-
-drop_packets/test_drop_counters.py::test_dst_ip_is_loopback_addr:
-  skip:
-    reason: "Cisco 8000 platform does not drop DIP loopback packets in 202012 version"
-    conditions:
-      - "asic_type=='cisco-8000' and release in ['202012']"
->>>>>>> e95452bd
+
+platform_tests/daemon/test_syseepromd.py::test_pmon_syseepromd_running_status:
+  xfail:
+    reason: "Image issue on Arista platforms"
+    conditions:
+      - "platform in ['x86_64-arista_7050cx3_32s', 'x86_64-arista_7050_qx32s', 'x86_64-arista_7260cx3_64']"
+
+platform_tests/test_advanced_reboot.py::test_warm_reboot_sad:
+  xfail:
+    reason: "Test flaky"
+
+platform_tests/test_platform_info.py::test_thermal_control_load_invalid_value_json:
+  xfail:
+    reason: "Image issue on Arista platforms"
+    conditions:
+      - "platform in ['x86_64-arista_7050cx3_32s', 'x86_64-arista_7050_qx32s']"
+      - "branch in ['internal-202012']"
+
+platform_tests/test_reboot.py::test_warm_reboot:
+  xfail:
+    reason: "Image issue on Boradcom dualtor testbeds"
+    strict: True
+    conditions:
+      - "asic_type in ['broadcom']"
+      - "topo_name in ['dualtor', 'dualtor-56', 'dualtor-120']"
+
+drop_packets/test_drop_counters.py::test_ip_is_zero_addr[vlan_members-ipv4-dst]:
+  skip:
+    reason: "Image issue on Boradcom dualtor testbeds"
+    strict: True
+    conditions:
+      - "asic_type in ['broadcom']"
+      - "topo_name in ['dualtor', 'dualtor-56', 'dualtor-120']"
+
+drop_packets/test_drop_counters.py::test_ip_is_zero_addr[vlan_members-ipv6-src]:
+  skip:
+    reason: "Image issue on Boradcom dualtor testbeds"
+    strict: True
+    conditions:
+      - "asic_type in ['broadcom']"
+      - "topo_name in ['dualtor', 'dualtor-56', 'dualtor-120']"
+
+drop_packets/test_drop_counters.py::test_ip_is_zero_addr[vlan_members-ipv6-dst]:
+  skip:
+    reason: "Image issue on Boradcom dualtor testbeds"
+    strict: True
+    conditions:
+      - "asic_type in ['broadcom']"
+      - "topo_name in ['dualtor', 'dualtor-56', 'dualtor-120']"
+
+dualtor/test_tor_ecn.py::test_dscp_to_queue_during_decap_on:
+  xfail:
+    reason: "Image issue on Boradcom platforms, only fail on some dscp values"
+    conditions:
+      - "asic_type in ['broadcom']"
+
+dualtor/test_orchagent_standby_tor_downstream.py::test_downstream_standby_mux_toggle_active:
+  xfail:
+    reason: "Image issue on Boradcom platforms, but not consistently failing"
+    conditions:
+      - "asic_type in ['broadcom']"
+
+dualtor/test_tor_ecn.py::test_ecn_during_decap_on:
+  xfail:
+    reason: "Test flaky"
+
+iface_namingmode/test_iface_namingmode.py::TestShowPriorityGroup:
+  xfail:
+    reason: "Platform specific issue"
+    strict: True
+    conditions:
+      - "platform in ['x86_64-cel_e1031-r0']"
+
+iface_namingmode/test_iface_namingmode.py::TestShowQueue::test_show_queue_persistent_watermark:
+  xfail:
+    reason: "Platform specific issue"
+    strict: True
+    conditions:
+      - "platform in ['x86_64-cel_e1031-r0']"
+
+drop_packets/test_drop_counters.py::test_not_expected_vlan_tag_drop[vlan_members]:
+  skip:
+    reason: "Image issue on Boradcom dualtor testbeds"
+    strict: True
+    conditions:
+      - "asic_type in ['broadcom']"
+      - "topo_name in ['dualtor', 'dualtor-56', 'dualtor-120']"
+  xfail:
+    reason: "Image issue on broadcom platforms - CS00012209080"
+    strict: True
+    conditions:
+      - "asic_type in ['broadcom']"
+      - "topo_name in ['t0-backend']"
+
+drop_packets/test_drop_counters.py::test_dst_ip_absent[vlan_members]:
+  skip:
+    reason: "Image issue on Boradcom dualtor testbeds"
+    strict: True
+    conditions:
+      - "asic_type in ['broadcom']"
+      - "topo_name in ['dualtor', 'dualtor-56', 'dualtor-120']"
+
+drop_packets/test_drop_counters.py::test_dst_ip_is_loopback_addr[vlan_members]:
+  skip:
+    reason: "Image issue on Boradcom dualtor testbeds"
+    strict: True
+    conditions:
+      - "asic_type in ['broadcom']"
+      - "topo_name in ['dualtor', 'dualtor-56', 'dualtor-120']"
+
+drop_packets/test_drop_counters.py::test_src_ip_is_loopback_addr[vlan_members]:
+  skip:
+    reason: "Image issue on Boradcom dualtor testbeds"
+    strict: True
+    conditions:
+      - "asic_type in ['broadcom']"
+      - "topo_name in ['dualtor', 'dualtor-56', 'dualtor-120']"
+
+drop_packets/test_drop_counters.py::test_src_ip_is_multicast_addr[vlan_members-ipv4]:
+  skip:
+    reason: "Image issue on Boradcom dualtor testbeds"
+    strict: True
+    conditions:
+      - "asic_type in ['broadcom']"
+      - "topo_name in ['dualtor', 'dualtor-56', 'dualtor-120']"
+
+drop_packets/test_drop_counters.py::test_src_ip_is_multicast_addr[vlan_members-ipv6]:
+  skip:
+    reason: "Image issue on Boradcom dualtor testbeds"
+    strict: True
+    conditions:
+      - "asic_type in ['broadcom']"
+      - "topo_name in ['dualtor', 'dualtor-56', 'dualtor-120']"
+
+drop_packets/test_drop_counters.py::test_ip_is_zero_addr[vlan_members-ipv4-src]:
+  skip:
+    reason: "Image issue on Boradcom dualtor testbeds"
+    strict: True
+    conditions:
+      - "asic_type in ['broadcom']"
+      - "topo_name in ['dualtor', 'dualtor-56', 'dualtor-120']"
+
+cacl/test_cacl_application.py::test_cacl_application:
+  xfail:
+    reason: "Image issue on Boradcom dualtor testbeds"
+    conditions:
+      - "asic_type in ['broadcom']"
+      - "topo_name in ['dualtor', 'dualtor-56', 'dualtor-120']"
+
+decap/test_decap.py::test_decap[ttl=pipe, dscp=uniform]:
+  skip:
+    reason: "Not supported on backend"
+    conditions:
+      - "topo_name in ['t1-backend', 't0-backend']"
+
+dhcp_relay/test_dhcpv6_relay.py:
+  xfail:
+    reason: "Generic internal image feature missing"
+    strict: True
+    conditions:
+      - "asic_type in ['broadcom']"
+      - "topo_name in ['dualtor', 'dualtor-56', 'dualtor-120']"
+
+drop_packets/test_drop_counters.py::test_acl_egress_drop:
+  skip:
+    reason: "Not supported on Broadcom platforms"
+    conditions:
+      - "asic_type in ['broadcom']"