--- conflicted
+++ resolved
@@ -34,7 +34,6 @@
   skip:
     reason: "SONiC can't enable loop-back filter feature"
 
-<<<<<<< HEAD
 drop_packets/test_drop_counters.py::test_not_expected_vlan_tag_drop[vlan_members]:
   skip:
     reason: "Image issue on Boradcom dualtor testbeds"
@@ -197,32 +196,7 @@
     conditions:
       - "asic_type in ['broadcom']"
       - "topo_name in ['dualtor', 'dualtor-56', 'dualtor-120']"
-=======
-platform_tests/api/test_chassis_fans.py::TestChassisFans::test_get_serial:
-  #Fan tray serial numbers cannot be retrieved through software in cisco platform
-  #there is no fan tray idprom
-  skip:
-    reason: "Retrieving fan tray serial number is not supported in Cisco 8000 platform"
-    conditions:
-       - asic_type=="cisco-8000"
-
-platform_tests/api/test_fan_drawer.py::TestFanDrawerApi::test_get_serial:
-  #Fan tray serial numbers cannot be retrieved through software in cisco platform
-  #there is no fan tray idprom
-  skip:
-    reason: "Retrieving fan tray serial number is not supported in Cisco 8000 platform"
-    conditions:
-       - asic_type=="cisco-8000"
-
-platform_tests/api/test_fan_drawer_fans.py::TestFanDrawerFans::test_get_serial:
-  #Fan tray serial numbers cannot be retrieved through software in cisco platform
-  #there is no fan tray idprom
-  skip:
-    reason: "Retrieving fan tray serial number is not supported in Cisco 8000 platform"
-    conditions:
-       - asic_type=="cisco-8000"
-
->>>>>>> 4acf35da
+
 ntp/test_ntp.py::test_ntp_long_jump_disabled:
   # Due to NTP code bug, long jump will still happen after disable it.
   # Set xfail flag for this test case
@@ -237,24 +211,6 @@
 platform_tests/fwutil/test_fwutil.py::test_fwutil_auto:
   skip:
     reason: "Command not yet merged into sonic-utilites"
-
-platform_tests/api/test_fan_drawer_fans.py::TestFanDrawerFans::test_set_fans_led:
-   skip:
-     reason: "On Cisco 8000 platform, fans do not have their own leds."
-     conditions:
-       - "asic_type=='cisco-8000'"
-
-platform_tests/api/test_psu.py::TestPsuApi::test_led:
-  skip:
-    reason: "On Cisco 8000 platform, PSU led are unable to be controlled by software"
-    conditions:
-      - "asic_type=='cisco-8000'"
-
-platform_tests/api/test_psu_fans.py::TestPsuFans::test_set_fans_led:
-  skip:
-    reason: "On Cisco 8000 platform, PSU led are unable to be controlled by software"
-    conditions:
-      - "asic_type=='cisco-8000'"
 
 qos/test_pfc_pause.py::test_pfc_pause_lossless:
   # For this test, we use the fanout connected to the DUT to send PFC pause frames.
@@ -400,7 +356,7 @@
   skip:
     reason: "Unsupported platform API"
     conditions:
-      - "asic_type in ['mellanox']"
+      - "asic_type in ['mellanox', 'cisco-8000']"
 
 platform_tests/api/test_psu.py::TestPsuApi::test_get_status:
   skip:
@@ -418,7 +374,7 @@
   skip:
     reason: "Unsupported platform API"
     conditions:
-      - "asic_type in ['mellanox']"
+      - "asic_type in ['mellanox', 'cisco-8000']"
 
 platform_tests/api/test_psu.py::TestPsuApi::test_fans:
   skip:
@@ -466,7 +422,7 @@
   skip:
     reason: "Unsupported platform API"
     conditions:
-      - "asic_type in ['mellanox']"
+      - "asic_type in ['mellanox', 'cisco-8000']"
 
 platform_tests/api/test_fan_drawer.py::TestFanDrawerApi::test_get_model:
   skip:
@@ -478,7 +434,7 @@
   skip:
     reason: "Unsupported platform API"
     conditions:
-      - "asic_type in ['mellanox']"
+      - "asic_type in ['mellanox', 'cisco-8000']"
 
 platform_tests/api/test_fan_drawer.py::TestFanDrawerApi::test_get_status:
   skip:
@@ -508,7 +464,7 @@
   skip:
     reason: "Unsupported platform API"
     conditions:
-      - "asic_type in ['mellanox']"
+      - "asic_type in ['mellanox', 'cisco-8000']"
 
 platform_tests/api/test_fan_drawer_fans.py::TestFanDrawerFans::test_set_fans_speed:
   skip:
@@ -520,7 +476,7 @@
   skip:
     reason: "Unsupported platform API"
     conditions:
-      - "asic_type in ['mellanox']"
+      - "asic_type in ['mellanox', 'cisco-8000']"
 
 platform_tests/api/test_sfp.py::TestSfpApi::test_get_name:
   skip:
