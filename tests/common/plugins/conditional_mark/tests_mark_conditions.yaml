--- conflicted
+++ resolved
@@ -7,7 +7,6 @@
   skip:
     reason: "SONiC can't enable loop-back filter feature"
 
-<<<<<<< HEAD
 platform_tests/api/test_thermal.py::TestThermalApi::test_get_model:
   # Hardware components that we use for our sensors does not have IDPROM to store model and serial number details. 
   # Due to this Cisco currently does not expose serial and model number under sysfs path
@@ -21,7 +20,9 @@
   # Due to this Cisco currently does not expose serial and model number under sysfs path
   skip:
     reason: "test_get_serial is not supported in cisco platform"
-=======
+    conditions:
+       - asic_type=="cisco-8000"
+
 platform_tests/api/test_chassis_fans.py::TestChassisFans::test_get_serial:
   #Fan tray serial numbers cannot be retrieved through software in cisco platform
   #there is no fan tray idprom
@@ -43,7 +44,6 @@
   #there is no fan tray idprom
   skip:
     reason: "Retrieving fan tray serial number is not supported in Cisco 8000 platform"
->>>>>>> d79faebe
     conditions:
        - asic_type=="cisco-8000"
 
