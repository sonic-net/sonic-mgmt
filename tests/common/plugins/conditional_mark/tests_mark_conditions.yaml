--- conflicted
+++ resolved
@@ -420,7 +420,6 @@
       - "asic_type not in ['mellanox']"
       - "'dualtor' in topo_name"
 
-<<<<<<< HEAD
 ecmp/inner_hashing/test_fgnhg_inner_hashing_internal.py:
   xfail:
     reason: "case failed waiting for fix"
@@ -432,7 +431,6 @@
     conditions:
       - "topo_type not in ['t0'] or asic_type not in ['mellanox']"
 
-=======
 ecmp/test_ecmp_sai_value.py:
   skip:
     reason: "Only support Broadcom T1/T0 topology with 20230531.12 or later image"
@@ -441,7 +439,6 @@
       - "topo_type not in ['t1', 't0']"
       - "asic_type not in ['broadcom']"
       - "release in ['201911', '202012', '202205', '202211']"
->>>>>>> 4bb2264a
 
 ecmp/test_fgnhg.py:
   skip:
