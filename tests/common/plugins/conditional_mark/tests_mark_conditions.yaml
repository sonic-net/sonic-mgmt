#######################################
#####          cutsom_acl         #####
#######################################
acl/custom_acl_table/test_custom_acl_table.py:
  skip:
    reason: "Custom ACL not supported on older releases or dualtor setup"
    conditions_logical_operator: or
    conditions:
      - "release in ['201811', '201911', '202012']"
      - "'dualtor' in topo_name"

#######################################
#####            acl              #####
#######################################
acl/null_route/test_null_route_helper.py:
  skip:
    reason: "Skip running on dualtor testbed"
    conditions:
      - "'dualtor' in topo_name"

acl/test_acl.py:
  xfail:
    reason: "ACL test is not supported on mellanox platform with dualtor topology "
    conditions:
      - "asic_type in ['mellanox'] and 'dualtor' in topo_name"

acl/test_acl_outer_vlan.py:
  #Outer VLAN id match support is planned for future release with SONIC on Cisco 8000
  #For the current release, will mark the related test cases as XFAIL
  xfail:
    reason: "Cisco platform does not support ACL Outer VLAN ID tests"
    conditions:
      - "asic_type in ['cisco-8000']"
  skip:
    reason: "Skip running on dualtor testbed"
    conditions:
      - "'dualtor' in topo_name"

#######################################
#####            arp              #####
#######################################
arp/test_arp_dualtor.py::test_proxy_arp_for_standby_neighbor:
  skip:
    reason: "`accept_untracked_na` currently only available in 202012"
    conditions:
      - "release not in ['202012']"

arp/test_neighbor_mac_noptf.py:
  skip:
    reason: "Not supported in standalone topologies."
    conditions:
      - "'standalone' in topo_name"

arp/test_unknown_mac.py:
  skip:
    reason: "Behavior on cisco-8000 & Innovium(Marvell) platform for unknown MAC is flooding rather than DROP, hence skipping."
    conditions:
      - "asic_type in ['cisco-8000','innovium']"

arp/test_wr_arp.py:
  skip:
    reason: "Warm reboot is broken on dualtor topology. Device fails to recover by sanity check. Skipping for now."
    conditions:
      - "'dualtor' in topo_name"
      - https://github.com/sonic-net/sonic-buildimage/issues/16502


#######################################
#####            bfd              #####
#######################################
bfd/test_bfd.py:
  skip:
    reason: "Test not supported for platforms other than Nvidia 4600c/4700/5600 and cisco-8102. Skipping the test"
    conditions:
      -  "(release in ['201811', '201911']) or (platform not in ['x86_64-mlnx_msn4600c-r0', 'x86_64-mlnx_msn4700-r0', 'x86_64-nvidia_sn5600-r0', 'x86_64-8102_64h_o-r0', 'x86_64-8101_32fh_o-r0'])"

bfd/test_bfd.py::test_bfd_basic:
  skip:
    reason: "Test not supported for cisco as it doesnt support single hop BFD
             and not supported for platforms other than Nvidia 4600c/4700/5600 and cisco-8102. Skipping the test"
    conditions_logical_operator: or
    conditions:
      - "platform in ['x86_64-8102_64h_o-r0', 'x86_64-8101_32fh_o-r0', 'x86_64-8111_32eh_o-r0', 'x86_64-8122_64eh_o-r0', 'x86_64-8122_64ehf_o-r0']"
      - "platform not in ['x86_64-mlnx_msn4600c-r0', 'x86_64-mlnx_msn4700-r0', 'x86_64-nvidia_sn5600-r0', 'x86_64-8102_64h_o-r0', 'x86_64-8101_32fh_o-r0']"
      - "release in ['201811', '201911']"

bfd/test_bfd.py::test_bfd_echo_mode:
  skip:
    reason: "https://github.com/sonic-net/sonic-mgmt/issues/14087"
    conditions:
      - "https://github.com/sonic-net/sonic-mgmt/issues/14087"

bfd/test_bfd.py::test_bfd_scale:
  skip:
    reason: "Test not supported for cisco as it doesnt support single hop BFD.
             and not supported for platforms other than Nvidia 4600c/4700/5600 and cisco-8102. Skipping the test"
    conditions_logical_operator: or
    conditions:
      - "platform in ['x86_64-8102_64h_o-r0', 'x86_64-8101_32fh_o-r0', 'x86_64-8111_32eh_o-r0', 'x86_64-8122_64eh_o-r0', 'x86_64-8122_64ehf_o-r0']"
      - "platform not in ['x86_64-mlnx_msn4600c-r0', 'x86_64-mlnx_msn4700-r0', 'x86_64-nvidia_sn5600-r0', 'x86_64-8102_64h_o-r0', 'x86_64-8101_32fh_o-r0']"
      - "release in ['201811', '201911']"

bfd/test_bfd_static_route.py:
  skip:
    reason: "Only supported on multi-asic system & Cisco LCs."
    conditions:
      - "(is_multi_asic is False) or (hwsku not in ['Cisco-88-LC0-36FH-M-O36', 'Cisco-8800-LC-48H-C48', 'Cisco-88-LC0-36FH-O36'])"

bfd/test_bfd_traffic.py:
  skip:
    reason: "Test only supported on Cisco 8800 platforms."
    conditions:
      - "asic_type not in ['cisco-8000']"

#######################################
#####            bgp              #####
#######################################
bgp/test_bgp_allow_list.py:
  skip:
    reason: "Only supported on t1 topo. But Cisco 8111 or 8122 T1(compute ai) platform is not supported."
    conditions_logical_operator: or
    conditions:
      - "'t1' not in topo_type"
      - "platform in ['x86_64-8111_32eh_o-r0', 'x86_64-8122_64eh_o-r0', 'x86_64-8122_64ehf_o-r0']"

bgp/test_bgp_bbr.py:
  skip:
    reason: "Only supported on t1 topo. But Cisco 8111 or 8122 T1(compute ai) platform is not supported."
    conditions_logical_operator: or
    conditions:
      - "'t1' not in topo_type"
      - "platform in ['x86_64-8111_32eh_o-r0', 'x86_64-8122_64eh_o-r0', 'x86_64-8122_64ehf_o-r0']"

bgp/test_bgp_gr_helper.py:
  skip:
    reason: 'bgp graceful restarted is not a supported feature for T2'
    conditions:
      - "'t2' in topo_name"

bgp/test_bgp_multipath_relax.py:
  skip:
    reason: "Not supported topology backend."
    conditions:
      - "'backend' in topo_name"

bgp/test_bgp_queue.py:
  skip:
    reason: "Not supported on mgmt device"
    conditions:
      - "topo_type in ['m0', 'mx']"

bgp/test_bgp_slb.py:
  skip:
    reason: "Skip over topologies which doesn't support slb."
    conditions:
     - "'backend' in topo_name or 'mgmttor' in topo_name"

bgp/test_bgp_slb.py::test_bgp_slb_neighbor_persistence_across_advanced_reboot:
  skip:
    reason: "Skip it on dual tor since it got stuck during warm reboot due to known issue on master and internal image
            or over topologies which doesn't support slb."
    conditions:
      - "topo_name in ['dualtor', 'dualtor-56', 'dualtor-120', 'dualtor-aa', 'dualtor-aa-56'] and https://github.com/sonic-net/sonic-mgmt/issues/9201"
      - "'backend' in topo_name or 'mgmttor' in topo_name"

bgp/test_bgp_speaker.py:
  skip:
    reason: "Not supported on topology backend."
    conditions:
      - "'backend' in topo_name"

bgp/test_bgp_suppress_fib.py:
  skip:
    reason: "Not supported before release 202411."
    conditions:
      - "release in ['201811', '201911', '202012', '202205', '202211', '202305', '202311', '202405']"

bgp/test_bgpmon.py:
  skip:
    reason: "Not supported on T2 topology or topology backend"
    conditions:
      - "'backend' in topo_name or 't2' in topo_name"

bgp/test_traffic_shift.py::test_load_minigraph_with_traffic_shift_away:
  skip:
    reason: "Test is flaky and causing PR test to fail unnecessarily"
    conditions:
      - "asic_type in ['vs']"
      - https://github.com/sonic-net/sonic-mgmt/issues/6471

#######################################
#####            cacl             #####
#######################################
cacl/test_cacl_application.py:
  skip:
    reason: "Skip test_cacl_application temporarily due to known issue"
    conditions:
      - https://github.com/sonic-net/sonic-mgmt/issues/13805

cacl/test_cacl_application.py::test_cacl_application_dualtor:
  skip:
    reason: "test_cacl_application_dualtor is only supported on dualtor topology / Skip test_cacl_application temporarily due to known issue"
    conditions_logical_operator: or
    conditions:
      - "topo_name not in ['dualtor', 'dualtor-56', 'dualtor-64', 'dualtor-64-breakout', 'dualtor-120']"
      - "https://github.com/sonic-net/sonic-mgmt/issues/13805"

cacl/test_cacl_application.py::test_cacl_application_nondualtor:
  skip:
    reason: "test_cacl_application is only supported on non dualtor topology / Skip test_cacl_application temporarily due to known issue"
    conditions_logical_operator: or
    conditions:
      - "topo_name in ['dualtor', 'dualtor-56', 'dualtor-64', 'dualtor-120']"
      - "https://github.com/sonic-net/sonic-mgmt/issues/13805"

cacl/test_cacl_application.py::test_multiasic_cacl_application:
  skip:
    reason: "test_multiasic_cacl_application is only supported on multi-ASIC platform / Skip test_cacl_application temporarily due to known issue"
    conditions_logical_operator: or
    conditions:
      - "not is_multi_asic"
      - "https://github.com/sonic-net/sonic-mgmt/issues/13805"

#######################################
#####           configlet         #####
#######################################
configlet/test_add_rack.py:
  skip:
    reason: "AddRack is not yet supported on multi-ASIC platform"
    conditions:
      - "is_multi_asic==True"

container_hardening/test_container_hardening.py::test_container_privileged:
  skip:
    reason: "Not supported on 202305 and older releases"
    conditions:
      - "release in ['201811', '201911', '202012', '202205', '202211', '202305']"

#######################################
#####            copp             #####
#######################################
copp/test_copp.py:
  skip:
    reason: "Topology not supported by COPP tests"
    conditions:
      - "(topo_name not in ['dualtor-aa', 'dualtor-aa-64-breakout', 'ptf32', 'ptf64', 't0', 't0-64', 't0-52', 't0-116', 't1', 't1-lag', 't1-64-lag', 't1-56-lag', 't1-backend', 'm0', 'm0-2vlan', 'mx'] and 't2' not in topo_type)"

copp/test_copp.py::TestCOPP::test_add_new_trap:
  skip:
    reason: "Copp test_add_new_trap is not yet supported on multi-asic platform or topologies"
    conditions_logical_operator: or
    conditions:
      - "is_multi_asic==True"
      - "(topo_name not in ['ptf32', 'ptf64', 't0', 't0-64', 't0-52', 't0-116', 't1', 't1-lag', 't1-64-lag', 't1-56-lag', 't1-backend', 'm0', 'm0-2vlan', 'mx'] and 't2' not in topo_type)"

  xfail:
    reason: "Can't install trap on broadcom 7050CX3 SKUs successfully"
    conditions:
      - "hwsku in ['Arista-7050CX3-32C-C32', 'Arista-7050CX3-32S-C32', 'Arista-7050CX3-32S-D48C8']"
      - "release in ['202405']"
      - https://github.com/sonic-net/sonic-buildimage/issues/20081

copp/test_copp.py::TestCOPP::test_remove_trap:
  skip:
    reason: "Copp test_remove_trap is not yet supported on multi-asic platform or topologies"
    conditions_logical_operator: or
    conditions:
      - "is_multi_asic==True"
      - "(topo_name not in ['ptf32', 'ptf64', 't0', 't0-64', 't0-52', 't0-116', 't1', 't1-lag', 't1-64-lag', 't1-56-lag', 't1-backend', 'm0', 'm0-2vlan', 'mx'] and 't2' not in topo_type)"

  xfail:
    reason: "Can't uninstall trap on broadcom 7050CX3 SKUs successfully"
    conditions:
      - "hwsku in ['Arista-7050CX3-32C-C32', 'Arista-7050CX3-32S-C32', 'Arista-7050CX3-32S-D48C8']"
      - "release in ['202405']"
      - https://github.com/sonic-net/sonic-buildimage/issues/20081

copp/test_copp.py::TestCOPP::test_trap_config_save_after_reboot:
  skip:
    conditions_logical_operator: or
    reason: "Copp test_trap_config_save_after_reboot is not yet supported on multi-asic platform or topologies or not supported after docker_inram enabled"
    conditions:
      - "is_multi_asic==True"
      - "build_version.split('.')[0].isdigit() and int(build_version.split('.')[0]) == 20220531 and int(build_version.split('.')[1]) > 27 and hwsku in ['Arista-7050-QX-32S', 'Arista-7050QX32S-Q32', 'Arista-7050-QX32', 'Arista-7050QX-32S-S4Q31', 'Arista-7060CX-32S-D48C8', 'Arista-7060CX-32S-C32', 'Arista-7060CX-32S-Q32', 'Arista-7060CX-32S-C32-T1']"
      - "build_version.split('.')[0].isdigit() and int(build_version.split('.')[0]) > 20220531 and hwsku in ['Arista-7050-QX-32S', 'Arista-7050QX32S-Q32', 'Arista-7050-QX32', 'Arista-7050QX-32S-S4Q31', 'Arista-7060CX-32S-D48C8', 'Arista-7060CX-32S-C32', 'Arista-7060CX-32S-Q32', 'Arista-7060CX-32S-C32-T1']"
      - "(topo_name not in ['ptf32', 'ptf64', 't0', 't0-64', 't0-52', 't0-116', 't1', 't1-lag', 't1-64-lag', 't1-56-lag', 't1-backend', 'm0', 'm0-2vlan', 'mx'] and 't2' not in topo_type)"

#######################################
#####            crm              #####
#######################################
crm/test_crm.py::test_crm_fdb_entry:
  skip:
    reason: "Unsupported topology, expected to run only on 'T0*' or 'M0/MX' topology"
    conditions:
      - "'t0' not in topo_name and topo_type not in ['m0', 'mx']"

#######################################
#####            decap            #####
#######################################
decap/test_decap.py::test_decap[ttl=pipe, dscp=pipe, vxlan=disable]:
  skip:
    reason: "Not supported on broadcom after 201911 release, mellanox all releases and cisco-8000 all releases and marvell asics"
    conditions:
      - "(asic_type in ['broadcom'] and release not in ['201811', '201911']) or (asic_type in ['mellanox']) or (asic_type in ['cisco-8000'])"

decap/test_decap.py::test_decap[ttl=pipe, dscp=pipe, vxlan=set_unset]:
  skip:
    reason: "Not supported on broadcom after 201911 release, mellanox all releases and cisco-8000 all releases and marvell asics"
    conditions:
      - "(asic_type in ['broadcom'] and release not in ['201811', '201911']) or (asic_type in ['mellanox']) or (asic_type in ['cisco-8000']) or (asic_type in ['marvell'])"

decap/test_decap.py::test_decap[ttl=pipe, dscp=uniform, vxlan=disable]:
  skip:
    conditions_logical_operator: or
    reason: "Not supported on backend, broadcom before 202012 release, innovium platform. Skip 7260CX3 T1 topo in 202305 release"
    conditions:
      - "(topo_name in ['t1-backend', 't0-backend']) or (asic_type in ['broadcom'] and release in ['201811', '201911']) or asic_type in ['innovium']"
      - "'7260CX3' in hwsku and release in ['202305'] and 't1' in topo_type"

decap/test_decap.py::test_decap[ttl=pipe, dscp=uniform, vxlan=set_unset]:
  skip:
    reason: "Not supported on backend, T2 topologies , broadcom platforms before 202012 release, innovium, x86_64-8111_32eh_o-r0 platform. Skip on mellanox dualtor setups for github issue #9646. Skip on 7260CX3 T1 topo in 202305 release"
    conditions_logical_operator: or
    conditions:
      - "('t2' in topo_name) or (topo_name in ['t1-backend', 't0-backend']) or (asic_type in ['broadcom'] and release in ['201811', '201911']) or asic_type in ['innovium'] or platform in ['x86_64-8111_32eh_o-r0']"
      - "https://github.com/sonic-net/sonic-mgmt/issues/9646 and 'dualtor' in topo_name and asic_type in ['mellanox']"
      - "'7260CX3' in hwsku and release in ['202305'] and 't1' in topo_type"

decap/test_decap.py::test_decap[ttl=uniform, dscp=pipe, vxlan=disable]:
  skip:
    reason: "Not supported uniform ttl mode"

decap/test_decap.py::test_decap[ttl=uniform, dscp=pipe, vxlan=set_unset]:
  skip:
    reason: "Not supported uniform ttl mode"

decap/test_decap.py::test_decap[ttl=uniform, dscp=uniform, vxlan=disable]:
  skip:
    reason: "Not supported uniform ttl mode"

decap/test_decap.py::test_decap[ttl=uniform, dscp=uniform, vxlan=set_unset]:
  skip:
    reason: "Not supported uniform ttl mode"

#######################################
#####         dhcp_relay        #####
#######################################
dhcp_relay/test_dhcp_relay.py:
  skip:
    reason: "Need to skip for platform x86_64-8111_32eh_o-r0"
    conditions:
      - "platform in ['x86_64-8111_32eh_o-r0']"

dhcp_relay/test_dhcp_relay.py::test_dhcp_relay_after_link_flap:
  skip:
    reason: "Skip test_dhcp_relay_after_link_flap on dualtor or platform x86_64-8111_32eh_o-r0"
    conditions_logical_operator: or
    conditions:
      - "'dualtor' in topo_name"
      - "platform in ['x86_64-8111_32eh_o-r0']"

dhcp_relay/test_dhcp_relay.py::test_dhcp_relay_random_sport:
  skip:
    reason: "Skip test_dhcp_relay_random_sport on dualtor in 201811 and 201911 or platform x86_64-8111_32eh_o-r0"
    conditions_logical_operator: or
    conditions:
      - "'dualtor' in topo_name and release in ['201811', '201911']"
      - "platform in ['x86_64-8111_32eh_o-r0']"

dhcp_relay/test_dhcp_relay.py::test_dhcp_relay_start_with_uplinks_down:
  skip:
    reason: "Skip test_dhcp_relay_start_with_uplinks_down on dualtor  or platform x86_64-8111_32eh_o-r0"
    conditions_logical_operator: or
    conditions:
      - "'dualtor' in topo_name"
      - "platform in ['x86_64-8111_32eh_o-r0']"

dhcp_relay/test_dhcp_relay.py::test_dhcp_relay_unicast_mac:
  skip:
    reason: "Skip test_dhcp_relay_unicast_mac on dualtor or platform x86_64-8111_32eh_o-r0"
    conditions_logical_operator: or
    conditions:
      - "'dualtor' in topo_name and release in ['201811', '201911']"
      - "platform in ['x86_64-8111_32eh_o-r0']"

dhcp_relay/test_dhcp_relay_stress.py::test_dhcp_relay_stress:
  skip:
    reason: "1. Need to skip for platform armhf-nokia_ixs7215_52x-r0 due to buffer issues
             2. Need to skip for KVM due to low performance"
    conditions_logical_operator: or
    conditions:
      - "platform in ['armhf-nokia_ixs7215_52x-r0']"
      - "asic_type in ['vs']"

dhcp_relay/test_dhcp_relay_stress.py::test_dhcp_relay_stress[discover]:
  skip:
    reason: "Testcase ignored due to github issue: https://github.com/sonic-net/sonic-mgmt/issues/14851"
    conditions:
      - "https://github.com/sonic-net/sonic-mgmt/issues/14851"

dhcp_relay/test_dhcp_relay_stress.py::test_dhcp_relay_stress[request]:
  skip:
    reason: "Testcase ignored due to github issue: https://github.com/sonic-net/sonic-mgmt/issues/14851"
    conditions:
      - "https://github.com/sonic-net/sonic-mgmt/issues/14851"

dhcp_relay/test_dhcpv6_relay.py:
  skip:
    reason: "Need to skip for platform x86_64-8111_32eh_o-r0"
    conditions:
      - "platform in ['x86_64-8111_32eh_o-r0']"

#######################################
#####         drop_packets        #####
#######################################
drop_packets:
  skip:
    reason: "M0/MX topo does not support drop_packets"
    conditions:
      - "topo_type in ['m0', 'mx']"

#######################################
#####           dualtor           #####
#######################################
dualtor/test_ipinip.py::test_encap_with_mirror_session:
  xfail:
     reason: "Testcase ignored on dualtor-aa topology and mellanox setups due to Github issue: https://github.com/sonic-net/sonic-mgmt/issues/8577"
     conditions:
       - https://github.com/sonic-net/sonic-mgmt/issues/8577
       - "'dualtor-aa' in topo_name and asic_type in ['mellanox']"

dualtor/test_orch_stress.py:
  skip:
    reason: "This testcase is designed for single tor testbed with mock dualtor config."
    conditions:
      - "(topo_type not in ['t0']) or ('dualtor' in topo_name)"

dualtor/test_orchagent_active_tor_downstream.py:
  skip:
    reason: "This testcase is designed for single tor testbed with mock dualtor config."
    conditions:
      - "(topo_type not in ['t0']) or ('dualtor' in topo_name)"

dualtor/test_orchagent_active_tor_downstream.py::test_downstream_ecmp_nexthops:
  skip:
    reason: "On Mellanox SPC1 platforms, due to HW limitation, the hierarchy ecmp behavior is not exactly as expected in the test case.
            / This testcase is designed for single tor testbed with mock dualtor config."
    conditions_logical_operator: or
    conditions:
      - "asic_gen == 'spc1'"
      - "(topo_type not in ['t0']) or ('dualtor' in topo_name)"

dualtor/test_orchagent_mac_move.py:
  skip:
    reason: "This testcase is designed for single tor testbed with mock dualtor config."
    conditions:
      - "(topo_type not in ['t0']) or ('dualtor' in topo_name)"

dualtor/test_orchagent_standby_tor_downstream.py::test_downstream_standby_mux_toggle_active:
  skip:
    reason: "This testcase is designed for single tor testbed with mock dualtor config."
    conditions:
      - "(topo_type not in ['t0']) or ('dualtor' in topo_name)"
  xfail:
    reason: "Image issue on Boradcom platforms, but not consistently failing"
    conditions:
      - "asic_type in ['broadcom']"

dualtor/test_orchagent_standby_tor_downstream.py::test_standby_tor_downstream:
  skip:
    reason: "This testcase is designed for single tor testbed with mock dualtor config."
    conditions:
      - "(topo_type not in ['t0']) or ('dualtor' in topo_name)"

dualtor/test_orchagent_standby_tor_downstream.py::test_standby_tor_downstream_bgp_recovered:
  skip:
    reason: "This testcase is designed for single tor testbed with mock dualtor config."
    conditions:
      - "(topo_type not in ['t0']) or ('dualtor' in topo_name)"

dualtor/test_orchagent_standby_tor_downstream.py::test_standby_tor_downstream_loopback_route_readded:
  skip:
    reason: "This testcase is designed for single tor testbed with mock dualtor config and dualtor."
    conditions:
      - "(topo_type not in ['t0'])"

dualtor/test_orchagent_standby_tor_downstream.py::test_standby_tor_downstream_t1_link_recovered:
  skip:
    reason: "This testcase is designed for single tor testbed with mock dualtor config."
    conditions:
      - "(topo_type not in ['t0']) or ('dualtor' in topo_name)"

dualtor/test_orchagent_standby_tor_downstream.py::test_standby_tor_remove_neighbor_downstream_standby:
  skip:
    reason: "This testcase is designed for single tor testbed with mock dualtor config."
    conditions:
      - "(topo_type not in ['t0']) or ('dualtor' in topo_name)"

dualtor/test_standby_tor_upstream_mux_toggle.py:
  skip:
    reason: "This testcase is designed for single tor testbed with mock dualtor config."
    conditions:
      - "(topo_type not in ['t0']) or ('dualtor' in topo_name)"

dualtor/test_tor_ecn.py::test_dscp_to_queue_during_encap_on_standby:
  xfail:
     reason: "Testcase ignored on dualtor-aa topology and mellanox setups due to Github issue: https://github.com/sonic-net/sonic-mgmt/issues/8577"
     conditions:
       - https://github.com/sonic-net/sonic-mgmt/issues/8577
       - "'dualtor-aa' in topo_name and asic_type in ['mellanox']"

dualtor/test_tor_ecn.py::test_ecn_during_encap_on_standby:
  xfail:
     reason: "Testcase ignored on dualtor-aa topology and mellanox setups due to Github issue: https://github.com/sonic-net/sonic-mgmt/issues/8577"
     conditions:
       - https://github.com/sonic-net/sonic-mgmt/issues/8577
       - "'dualtor-aa' in topo_name and asic_type in ['mellanox']"

dualtor/test_tunnel_memory_leak.py::test_tunnel_memory_leak:
  skip:
    reason: "Testcase ignored on dualtor-64 topology due to Github issue: https://github.com/sonic-net/sonic-mgmt/issues/11403"
    conditions:
      - "https://github.com/sonic-net/sonic-mgmt/issues/11403 and 'dualtor-64' in topo_name"

dualtor_io/test_link_failure.py::test_active_link_admin_down_config_reload_link_up_downstream_standby[active-active]:
  xfail:
    reason: "Testcase ignored on mellanox setups due to github issue: https://github.com/sonic-net/sonic-buildimage/issues/16161"
    conditions:
      - "https://github.com/sonic-net/sonic-buildimage/issues/16161 and asic_type in ['mellanox']"

dualtor_io/test_link_failure.py::test_active_link_down_downstream_active:
  xfail:
    reason: "Testcase ignored on Nvidia platforms due to github issue: https://github.com/sonic-net/sonic-mgmt/issues/8272"
    conditions:
      - https://github.com/sonic-net/sonic-mgmt/issues/8272
      - "asic_type in ['mellanox']"

dualtor_io/test_link_failure.py::test_active_link_down_downstream_active_soc:
  xfail:
    reason: "Testcase ignored on Nvidia platforms due to github issue: https://github.com/sonic-net/sonic-mgmt/issues/8272"
    conditions:
      - https://github.com/sonic-net/sonic-mgmt/issues/8272
      - "asic_type in ['mellanox']"

dualtor_io/test_link_failure.py::test_active_link_down_downstream_standby:
  xfail:
    reason: "Testcase ignored on Nvidia platforms due to github issue: https://github.com/sonic-net/sonic-mgmt/issues/8272"
    conditions:
      - https://github.com/sonic-net/sonic-mgmt/issues/8272
      - "asic_type in ['mellanox']"

#######################################
#####         dut_console         #####
#######################################
dut_console:
  skip:
    reason: "Not supported vs testbed."
    conditions:
      - "asic_type in ['vs']"

#######################################
#####             ecmp            #####
#######################################
ecmp/inner_hashing/test_inner_hashing.py:
  skip:
    conditions_logical_operator: or
    reason: "PBH introduced in 202111 and skip this test on Mellanox 2700 platform. Test does not support dualtor topology."
    conditions:
      - "branch in ['201811', '201911', '202012', '202106']"
      - "platform not in ['x86_64-mlnx_msn3800-r0', 'x86_64-mlnx_msn4600c-r0']"
      - "topo_type not in ['t0']"
      - "asic_type not in ['mellanox']"
      - "'dualtor' in topo_name"

ecmp/inner_hashing/test_inner_hashing_lag.py:
  skip:
    conditions_logical_operator: or
    reason: "PBH introduced in 202111 and skip this test on Mellanox 2700 platform. Test does not support dualtor topology."
    conditions:
      - "branch in ['201811', '201911', '202012', '202106']"
      - "platform not in ['x86_64-mlnx_msn3800-r0', 'x86_64-mlnx_msn4600c-r0']"
      - "topo_type not in ['t0']"
      - "asic_type not in ['mellanox']"
      - "'dualtor' in topo_name"

ecmp/inner_hashing/test_wr_inner_hashing.py:
  skip:
    conditions_logical_operator: or
    reason: "PBH introduced in 202111 and skip this test on Mellanox 2700 platform. Test does not support dualtor topology."
    conditions:
      - "branch in ['201811', '201911', '202012', '202106']"
      - "platform not in ['x86_64-mlnx_msn3800-r0', 'x86_64-mlnx_msn4600c-r0']"
      - "topo_type not in ['t0']"
      - "asic_type not in ['mellanox']"
      - "'dualtor' in topo_name"

ecmp/inner_hashing/test_wr_inner_hashing_lag.py:
  skip:
    conditions_logical_operator: or
    reason: "PBH introduced in 202111 and skip this test on Mellanox 2700 platform. Test does not support dualtor topology."
    conditions:
      - "branch in ['201811', '201911', '202012', '202106']"
      - "platform not in ['x86_64-mlnx_msn3800-r0', 'x86_64-mlnx_msn4600c-r0']"
      - "topo_type not in ['t0']"
      - "asic_type not in ['mellanox']"
      - "'dualtor' in topo_name"

ecmp/test_ecmp_sai_value.py:
  skip:
    reason: "Only support Broadcom T1/T0 topology with 20230531 and above image, 7050cx3 T1 doesn't enable this feature"
    conditions_logical_operator: or
    conditions:
      - "topo_type not in ['t1', 't0']"
      - "asic_type not in ['broadcom']"
      - "release in ['201911', '202012', '202205', '202211']"
      - "topo_type in ['t1'] and hwsku in ['Arista-7050CX3-32S-C32']"

ecmp/test_fgnhg.py:
  skip:
    conditions_logical_operator: or
    reason: "The test case only runs on Mellanox T0 platform running 202012 or above; Mellanox 2700 platform is skipped; Skip on issue 7755"
    conditions:
      - "branch in ['201811', '201911']"
      - "platform in ['x86_64-mlnx_msn2700-r0', 'x86_64-mlnx_msn2700a1-r0']"
      - "topo_type not in ['t0']"
      - "asic_type not in ['mellanox']"
      - "https://github.com/sonic-net/sonic-mgmt/issues/7755"
      - "https://github.com/sonic-net/sonic-mgmt/issues/6558 and 'msn2' in platform"

#######################################
#####         everflow            #####
#######################################
everflow/test_everflow_per_interface.py:
  skip:
    reason: "Skip running on dualtor testbed/unsupported platforms or
                  multi-asic due to https://github.com/sonic-net/sonic-buildimage/issues/11776"
    conditions_logical_operator: or
    conditions:
      - "'dualtor' in topo_name"
      - "platform in ['x86_64-8800_lc_48h_o-r0', 'x86_64-8800_lc_48h-r0']"
      - "(is_multi_asic==True) and https://github.com/sonic-net/sonic-buildimage/issues/11776"

everflow/test_everflow_per_interface.py::test_everflow_per_interface[ipv6-default]:
  skip:
    reason: "Skip everflow per interface IPv6 test on unsupported platforms"
    conditions_logical_operator: or
    conditions:
      - "asic_type in ['cisco-8000', 'marvell', 'mellanox'] or (asic_subtype in ['broadcom-dnx'] and https://github.com/sonic-net/sonic-swss/issues/2204)"
      - "'dualtor' in topo_name"
      - "platform in ['x86_64-8800_lc_48h_o-r0', 'x86_64-8800_lc_48h-r0']"
      - "(is_multi_asic==True) and https://github.com/sonic-net/sonic-buildimage/issues/11776"

everflow/test_everflow_per_interface.py::test_everflow_per_interface[ipv6-m0_l3_scenario]:
  skip:
    reason: "Skip m0 everflow per interface IPv6 test on unsupported platforms"
    conditions_logical_operator: or
    conditions:
      - "asic_type in ['marvell']"
      - "'dualtor' in topo_name"
      - "platform in ['x86_64-8800_lc_48h_o-r0', 'x86_64-8800_lc_48h-r0']"
      - "(is_multi_asic==True) and https://github.com/sonic-net/sonic-buildimage/issues/11776"

everflow/test_everflow_per_interface.py::test_everflow_per_interface[ipv6-m0_vlan_scenario]:
  skip:
    reason: "Skip m0 everflow per interface IPv6 test on unsupported platforms"
    conditions_logical_operator: or
    conditions:
      - "asic_type in ['marvell']"
      - "'dualtor' in topo_name"
      - "platform in ['x86_64-8800_lc_48h_o-r0', 'x86_64-8800_lc_48h-r0']"
      - "(is_multi_asic==True) and https://github.com/sonic-net/sonic-buildimage/issues/11776"

everflow/test_everflow_testbed.py::EverflowIPv4Tests::test_everflow_dscp_with_policer:
  skip:
    reason: "Test not supported on Mellanox platforms"
    conditions:
      - "asic_type in ['mellanox']"

everflow/test_everflow_testbed.py::TestEverflowV4EgressAclEgressMirror:
  skip:
    reason: "For Mellanox t0-120 setup - Need to skip the test due to HW resource limitation.
             For Cisco-8000 - EverflowV4 EgressAcl EgressMirror - is not yet fully supported on cisco chassis. Skipping it till it is fully validated."
    conditions_logical_operator: "OR"
    conditions:
      - "asic_type in ['cisco-8000']"
      - "'t0-120' in topo_name and asic_type in ['mellanox']"

everflow/test_everflow_testbed.py::TestEverflowV4EgressAclEgressMirror::test_everflow_dscp_with_policer:
  skip:
    reason: "Skipping test since mirror with policer is not supported on Cisco 8000 platforms and Broadcom DNX platforms."
    conditions_logical_operator: "OR"
    conditions:
      - "asic_subtype in ['broadcom-dnx']"
      - "asic_type in ['cisco-8000']"

everflow/test_everflow_testbed.py::TestEverflowV4IngressAclIngressMirror::test_everflow_dscp_with_policer:
  skip:
    reason: "Skipping test since mirror with policer is not supported on Cisco 8000 platforms and Broadcom DNX platforms."
    conditions_logical_operator: "OR"
    conditions:
      - "asic_type in ['cisco-8000']"
      - "asic_subtype in ['broadcom-dnx']"

#######################################
#####            fdb              #####
#######################################
fdb/test_fdb_mac_expire.py:
  skip:
    reason: "Not supported on this DUT topology."
    conditions:
      - "topo_type not in ['t0', 'm0', 'mx']"

fdb/test_fdb_mac_learning.py::TestFdbMacLearning::testARPComplete:
  xfail:
    reason: "Testcase failed on Broadcom platforms with teardown syslog error"
    conditions:
      - "asic_type in ['broadcom']"
      - "https://github.com/aristanetworks/sonic-qual.msft/issues/267"

#######################################
#####            fib              #####
#######################################
fib/test_fib.py::test_ipinip_hash:
  skip:
    reason: 'ipinip hash test is not fully supported on mellanox platform (case#00581265)'
    conditions:
      - "asic_type in ['mellanox']"

#######################################
#####   generic_config_updater    #####
#######################################
generic_config_updater:
  skip:
    reason: 'generic_config_updater is not a supported feature for T2'
    conditions:
      - "'t2' in topo_name"

generic_config_updater/test_dhcp_relay.py:
  skip:
    reason: "Need to skip for platform x86_64-8111_32eh_o-r0 or backend topology / generic_config_updater is not a supported feature for T2"
    conditions_logical_operator: "OR"
    conditions:
      - "platform in ['x86_64-8111_32eh_o-r0']"
      - "'backend' in topo_name"
      - "'t2' in topo_name"

generic_config_updater/test_dynamic_acl.py:
  skip:
    reason: "Device SKUs do not support the custom ACL_TABLE_TYPE that we use in this test.  Known log error unrelated to test
    on m0-2vlan testbed causes consistent failures / generic_config_updater is not a supported feature for T2"
    conditions_logical_operator: "OR"
    conditions:
      - "release in ['202311', '202405'] and platform in ['armhf-nokia_ixs7215_52x-r0']"
      - "hwsku in ['Cisco-8111-O64']"
      - "topo_name in ['m0-2vlan']"
      - "'t2' in topo_name"

generic_config_updater/test_ecn_config_update.py::test_ecn_config_updates:
  skip:
    reason: "This test is not run on this asic type, topology, or version currently / generic_config_updater is not a supported feature for T2"
    conditions_logical_operator: "OR"
    conditions:
      - "asic_type in ['cisco-8000']"
      - "topo_type in ['m0', 'mx']"
      - "release in ['202211']"
      - "'t2' in topo_name"

generic_config_updater/test_eth_interface.py::test_replace_fec:
  skip:
    reason: 'Skipping test on 7260/3800 platform due to bug of https://github.com/sonic-net/sonic-mgmt/issues/11237 / generic_config_updater is not a supported feature for T2'
    conditions_logical_operator: "OR"
    conditions:
      - "hwsku in ['Arista-7260CX3-D108C8', 'Arista-7260CX3-Q64', 'Mellanox-SN3800-D112C8'] and https://github.com/sonic-net/sonic-mgmt/issues/11237"
      - "'t2' in topo_name"

generic_config_updater/test_eth_interface.py::test_toggle_pfc_asym:
  skip:
    reason: "Skip asym pfc on unsupported platforms"
    conditions_logical_operator: "OR"
    conditions:
      - "asic_type in ['cisco-8000']"
      - "'t2' in topo_name"

generic_config_updater/test_eth_interface.py::test_update_speed:
  skip:
    reason: 'Skip this script due to this not being a production scenario and misleading StateDB output for valid speed / generic_config_updater is not a supported feature for T2'
    conditions_logical_operator: "OR"
    conditions:
      - https://github.com/sonic-net/sonic-mgmt/issues/8143
      - https://github.com/sonic-net/sonic-buildimage/issues/13267
      - "'t2' in topo_name"

generic_config_updater/test_incremental_qos.py:
  skip:
    reason: "Does not support dualtor right now, due to issue https://github.com/sonic-net/sonic-mgmt/issues/14865 / generic_config_updater is not a supported feature for T2"
    conditions_logical_operator: "OR"
    conditions:
      - "'dualtor' in topo_name"
      - "'t2' in topo_name"

generic_config_updater/test_incremental_qos.py::test_incremental_qos_config_updates:
  skip:
    reason: "This test is not run on this hwsku/asic type or version currently / generic_config_updater is not a supported feature for T2"
    conditions_logical_operator: "OR"
    conditions:
      - "not any(i in hwsku for i in ['2700', 'Arista-7170-64C', 'montara', 'newport']) and asic_type in ['broadcom', 'cisco-8000'] and release in ['202211']"
      - "'t2' in topo_name"

generic_config_updater/test_mmu_dynamic_threshold_config_update.py::test_dynamic_th_config_updates:
  skip:
    reason: "This test is not run on this asic type or version currently / generic_config_updater is not a supported feature for T2"
    conditions_logical_operator: "OR"
    conditions:
      - "asic_type in ['broadcom', 'cisco-8000'] and release in ['202211']"
      - "'t2' in topo_name"

generic_config_updater/test_pfcwd_status.py:
  skip:
    reason: "This test is not run on this topo type or version currently"
    conditions_logical_operator: "OR"
    conditions:
      - "topo_type in ['m0', 'mx']"
      - "release in ['202211']"
      - "'t2' in topo_name"

generic_config_updater/test_pg_headroom_update.py:
  skip:
    reason: "Unsupported topology."
    conditions_logical_operator: "OR"
    conditions:
      - "topo_type in ['m0', 'mx']"
      - "'t2' in topo_name"

#######################################
#####           hash              #####
#######################################
hash/test_generic_hash.py::test_algorithm_config:
  xfail:
    reason: "This is a new test cases and doesn't work for platform other than Mellanox, xfail them before the issue is addressed"
    conditions:
      - "asic_type not in ['mellanox']"
      - https://github.com/sonic-net/sonic-mgmt/issues/14109

hash/test_generic_hash.py::test_backend_error_messages:
  xfail:
    reason: "This is a new test cases and doesn't work for platform other than Mellanox, xfail them before the issue is addressed"
    conditions:
      - "asic_type not in ['mellanox']"
      - https://github.com/sonic-net/sonic-mgmt/issues/14109

hash/test_generic_hash.py::test_ecmp_and_lag_hash:
  skip:
    reason: 'On Mellanox SPC1 platforms, due to HW limitation, it would not support CRC_CCITT algorithm. For broadcom, ECMP/LAG hash not supported in broadcom SAI'
    conditions_logical_operator: or
    conditions:
      - "asic_gen == 'spc1'"
      - "asic_type in ['broadcom']"

hash/test_generic_hash.py::test_ecmp_and_lag_hash[CRC-INNER_IP_PROTOCOL:
  skip:
    reason: "On Mellanox platforms, due to HW limitation, it would not support CRC algorithm on INNER_IP_PROTOCOL field. For broadcom, ECMP/LAG hash is not supported in broadcom SAI."
    conditions:
    - "asic_type in ['broadcom', 'mellanox']"

hash/test_generic_hash.py::test_ecmp_hash:
  skip:
    reason: 'ECMP hash not supported in broadcom SAI'
    conditions:
      - "asic_type in ['broadcom']"

hash/test_generic_hash.py::test_ecmp_hash[CRC-INNER_IP_PROTOCOL:
  skip:
    reason: "On Mellanox platforms, due to HW limitation, it would not support CRC algorithm on INNER_IP_PROTOCOL field. For broadcom, ECMP hash is not supported in broadcom SAI."
    conditions:
    - "asic_type in ['broadcom', 'mellanox']"

hash/test_generic_hash.py::test_hash_capability:
  xfail:
    reason: "This is a new test cases and doesn't work for platform other than Mellanox, xfail them before the issue is addressed"
    conditions:
      - "asic_type not in ['mellanox']"
      - https://github.com/sonic-net/sonic-mgmt/issues/14109

hash/test_generic_hash.py::test_lag_hash:
  skip:
    reason: 'LAG hash not supported in broadcom SAI'
    conditions:
      - "asic_type in ['broadcom']"

hash/test_generic_hash.py::test_lag_hash[CRC-INNER_IP_PROTOCOL:
  skip:
    reason: "On Mellanox platforms, due to HW limitation, it would not support CRC algorithm on INNER_IP_PROTOCOL field. For broadcom, LAG hash is not supported in broadcom SAI."
    conditions:
    - "asic_type in ['broadcom', 'mellanox']"

hash/test_generic_hash.py::test_lag_member_flap:
  skip:
    reason: 'On Mellanox SPC1 platforms, due to HW limitation, it would not support CRC_CCITT algorithm. For broadcom, LAG hash not supported in broadcom SAI. For other platforms, skipping due to missing object in SonicHost'
    conditions_logical_operator: "OR"
    conditions:
      - "asic_gen == 'spc1'"
      - "asic_type in ['broadcom']"
      - https://github.com/sonic-net/sonic-mgmt/issues/13919

hash/test_generic_hash.py::test_lag_member_flap[CRC-INNER_IP_PROTOCOL:
  skip:
    reason: "On Mellanox platforms, due to HW limitation, it would not support CRC algorithm on INNER_IP_PROTOCOL field"
    conditions:
    - "asic_type in ['mellanox']"

hash/test_generic_hash.py::test_lag_member_remove_add:
  skip:
    reason: 'On Mellanox SPC1 platforms, due to HW limitation, it would not support CRC_CCITT algorithm. For broadcom, LAG hash not supported in broadcom SAI. For other platforms, skipping due to missing object in SonicHost'
    conditions_logical_operator: "OR"
    conditions:
      - "asic_gen == 'spc1'"
      - "asic_type in ['broadcom']"
      - https://github.com/sonic-net/sonic-mgmt/issues/13919

hash/test_generic_hash.py::test_lag_member_remove_add[CRC-INNER_IP_PROTOCOL:
  skip:
    reason: "On Mellanox platforms, due to HW limitation, it would not support CRC algorithm on INNER_IP_PROTOCOL field"
    conditions:
    - "asic_type in ['mellanox']"

hash/test_generic_hash.py::test_nexthop_flap:
  skip:
    reason: 'On Mellanox SPC1 platforms, due to HW limitation, it would not support CRC_CCITT algorithm. For broadcom, ECMP/LAG hash not supported in broadcom SAI. For other platforms, skipping due to missing object in SonicHost'
    conditions_logical_operator: "OR"
    conditions:
      - "asic_gen == 'spc1'"
      - "asic_type in ['broadcom']"
      - https://github.com/sonic-net/sonic-mgmt/issues/13919

hash/test_generic_hash.py::test_nexthop_flap[CRC-INNER_IP_PROTOCOL:
  skip:
    reason: "On Mellanox platforms, due to HW limitation, it would not support CRC algorithm on INNER_IP_PROTOCOL field"
    conditions:
    - "asic_type in ['mellanox']"

hash/test_generic_hash.py::test_reboot:
  skip:
    reason: 'On Mellanox SPC1 platforms, due to HW limitation, it would not support CRC_CCITT algorithm. For broadcom, ECMP/LAG hash not supported in broadcom SAI'
    conditions_logical_operator: or
    conditions:
      - "asic_gen == 'spc1'"
      - "asic_type in ['broadcom']"

hash/test_generic_hash.py::test_reboot[CRC-INNER_IP_PROTOCOL:
  skip:
    reason: "On Mellanox platforms, due to HW limitation, it would not support CRC algorithm on INNER_IP_PROTOCOL field"
    conditions:
    - "asic_type in ['mellanox']"

#######################################
#####           http              #####
#######################################
http/test_http_copy.py:
  skip:
    reason: "Test doesn't clean up the files in /tmp, it will cause the subsequent cases in /tmp fail, skipping until the issue is addressed"

#######################################
#####    iface_loopback_action    #####
#######################################
iface_loopback_action/test_iface_loopback_action.py:
  skip:
    reason: "Test only supported on Mellanox SKUs, didn't supported on dualtor topology."
    conditions_logical_operator: or
    conditions:
      - "'dualtor' in topo_name"
      - "asic_type not in ['mellanox']"

#######################################
#####      iface_namingmode       #####
#######################################
iface_namingmode/test_iface_namingmode.py::TestConfigInterface:
  skip:
    reason: "x86_64-8111_32eh_o-r0 platform does not support TestConfigInterface"
    conditions:
      - "platform in ['x86_64-8111_32eh_o-r0']"

iface_namingmode/test_iface_namingmode.py::TestShowPriorityGroup:
  xfail:
    reason: "Platform specific issue"
    strict: True
    conditions:
      - "platform in ['x86_64-cel_e1031-r0']"
  skip:
    reason: "M0/MX topo does not support TestShowPriorityGroup"
    conditions:
      - "topo_type in ['m0', 'mx']"

iface_namingmode/test_iface_namingmode.py::TestShowQueue:
  skip:
    reason: "M0/MX topo does not support TestShowQueue"
    conditions:
      - "topo_type in ['m0', 'mx']"

iface_namingmode/test_iface_namingmode.py::TestShowQueue::test_show_queue_persistent_watermark:
  xfail:
    reason: "Platform specific issue"
    strict: True
    conditions:
      - "platform in ['x86_64-cel_e1031-r0']"

iface_namingmode/test_iface_namingmode.py::TestShowQueue::test_show_queue_watermark:
  xfail:
    reason: "Platform specific issue"
    strict: True
    conditions:
      - "platform in ['x86_64-cel_e1031-r0']"

#######################################
#####            ip               #####
#######################################
ip/test_ip_packet.py:
  skip:
    reason: "Skipping ip packet test since can't provide enough interfaces"
    conditions:
      - "len(minigraph_interfaces) < 2 and len(minigraph_portchannels) < 2"

ip/test_ip_packet.py::TestIPPacket::test_forward_ip_packet_with_0xffff_chksum_drop:
  skip:
    reason: "Broadcom, Cisco, Barefoot, Innovium and Marvell Asic will tolorate IP packets with 0xffff checksum / Skipping ip packet test since can't provide enough interfaces"
    conditions_logical_operator: or
    conditions:
      - "asic_type in ['broadcom', 'cisco-8000', 'marvell', 'barefoot', 'innovium'] and asic_subtype not in ['broadcom-dnx']"
      - "len(minigraph_interfaces) < 2 and len(minigraph_portchannels) < 2"

ip/test_ip_packet.py::TestIPPacket::test_forward_ip_packet_with_0xffff_chksum_tolerant:
  skip:
    reason: "Mellanox and Broadcom DNX Asic will drop IP packets with 0xffff checksum / Skipping ip packet test since can't provide enough interfaces"
    conditions_logical_operator: or
    conditions:
      - "asic_type in ['mellanox'] or asic_subtype in ['broadcom-dnx']"
      - "len(minigraph_interfaces) < 2 and len(minigraph_portchannels) < 2"

ip/test_mgmt_ipv6_only.py:
  skip:
    reason: "Skipping mgmt ipv6 test for mgmt topo"
    conditions:
      - "topo_type in ['m0', 'mx']"

#######################################
#####            ipfwd            #####
#######################################
ipfwd/test_dip_sip.py:
  skip:
    reason: "Unsupported topology."
    conditions:
      - "topo_type not in ['t0', 't1', 't2', 'm0', 'mx']"

ipfwd/test_dir_bcast.py:
  skip:
    reason: "Unsupported topology."
    conditions:
      - "topo_type not in ['t0', 'm0', 'mx'] or 'dualtor' in topo_name or 't0-backend' in topo_name"

ipfwd/test_mtu.py:
  skip:
    reason: "Unsupported topology."
    conditions:
      - "topo_type not in ['t1', 't2']"

#######################################
#######         link_flap         #####
#######################################
link_flap/test_cont_link_flap.py:
  xfail:
    reason: "system could be not reaching stable status while BGP converged"
    conditions:
      - https://github.com/sonic-net/sonic-mgmt/issues/10955

#######################################
#####           lldp              #####
#######################################
lldp/test_lldp.py::test_lldp:
  skip:
    reason: "Skipping LLDP test because the topology is standalone. No LLDP neighbors detected."
    conditions:
      - "'standalone' in topo_name"

lldp/test_lldp.py::test_lldp_neighbor:
  skip:
    reason: "Skipping LLDP test because the topology is standalone. No LLDP neighbors detected."
    conditions:
      - "'standalone' in topo_name"

#######################################
#####           macsec            #####
#######################################
macsec/test_dataplane.py::TestDataPlane::test_server_to_neighbor:
  skip:
    reason: 'test_server_to_neighbor needs downstream neighbors, which is not present in this topo'
    conditions:
      - "'t2' in topo_name"

macsec/test_interop_protocol.py::TestInteropProtocol::test_bgp:
  skip:
    reason: 'test_bgp skip in Brcm based T2, complete portchannel SAI fix planned for 8.1'
    conditions:
      - "asic_subtype in ['broadcom-dnx']"

macsec/test_macsec.py:
  skip:
    reason: "This test can only run on 7280 CR3"
    conditions:
      - "platform not in ['x86_64-arista_7280cr3mk_32d4', 'x86_64-kvm_x86_64-r0']"

#######################################
#####            mpls             #####
#######################################
mpls/test_mpls.py:
  skip:
    reason: "MPLS TCs are not supported on Barefoot plarforms"
    conditions:
      - "asic_type in ['barefoot']"

#######################################
#####           mvrf              #####
#######################################
mvrf:
  skip:
    reason: "M0/MX topo does not support mvrf"
    conditions:
      - "topo_type in ['m0', 'mx']"

#######################################
#####           nat               #####
#######################################
nat:
  skip:
    reason: "Nat feature is not enabled with image version"
    conditions:
      - "'nat' not in feature_status"

#######################################
#####    override_config_table    #####
#######################################
override_config_table/test_override_config_table.py:
  skip:
    reason: "Skip on multi-asic platforms as test provided golden config format is not compatible with multi-asics."
    conditions:
      - "is_multi_asic==True"

#######################################
#####           pc               #####
#######################################
pc/test_lag_2.py::test_lag_db_status_with_po_update:
  skip:
    reason: "Only support t1-lag, t1-56-lag, t1-64-lag and t2 topology"
    conditions:
        - "topo_name not in ['t1-lag', 't1-56-lag', 't1-64-lag'] and 't2' not in topo_name"

pc/test_lag_member.py:
  skip:
    reason: "Not support dualtor or t0 backend topo"
    conditions:
        - "'dualtor' in topo_name or 't0-backend' in topo_name"

pc/test_po_cleanup.py:
  skip:
    reason: "Skip test due to there is no portchannel exists in current topology."
    conditions:
      - "len(minigraph_portchannels) == 0 and not is_multi_asic"

pc/test_po_update.py::test_po_update:
  skip:
    reason: "Skip test due to there is no portchannel or no portchannel member exists in current topology."
    conditions:
      - "len(minigraph_portchannels) == 0 or len(minigraph_portchannels[list(minigraph_portchannels.keys())[0]]['members']) == 0"

pc/test_po_update.py::test_po_update_io_no_loss:
  skip:
    reason: "Skip test due to there isn't enough port channel exists in current topology."
    conditions:
      - "len(minigraph_portchannel_interfaces) < 2"

pc/test_po_voq.py:
  skip:
    reason: "Skip for non t2 or Skip since there is no portchannel configured or no portchannel member exists in current topology."
    conditions:
      - "'t2' not in topo_name or num_asic == 0 or len(minigraph_portchannels[list(minigraph_portchannels.keys())[0]]['members']) == 0 or asic_type in ['cisco-8000']"

#######################################
#####           pfc               #####
#######################################
pfc/test_unknown_mac.py:
  skip:
    reason: In cisco-8000 platform, a packet with unknown MAC will be flooded, not dropped. This case will not pass in cisco-8000.
    conditions:
      - "asic_type in ['cisco-8000']"

#######################################
#####         pfc_asym            #####
#######################################
pfc_asym/test_pfc_asym.py:
  skip:
    reason: 'pfc_asym test skip except for on Barefoot platforms'
    conditions:
      - "asic_type not in ['barefoot']"

#######################################
#####         pfcwd               #####
#######################################
pfcwd:
  skip:
    reason: "Pfcwd tests skipped on m0/mx testbed."
    conditions:
      - "topo_type in ['m0', 'mx']"

pfcwd/test_pfc_config.py::TestPfcConfig::test_forward_action_cfg:
   skip:
     reason: "Forward action not supported in cisco-8000 / Pfcwd tests skipped on m0/mx testbed."
     conditions_logical_operator: or
     conditions:
        - "asic_type in ['cisco-8000']"
        - "topo_type in ['m0', 'mx']"

pfcwd/test_pfcwd_function.py::TestPfcwdFunc::test_pfcwd_no_traffic:
   skip:
     reason: "This test is applicable only for cisco-8000 / Pfcwd tests skipped on m0/mx testbed."
     conditions_logical_operator: or
     conditions:
        - "asic_type != 'cisco-8000'"
        - "topo_type in ['m0', 'mx']"

pfcwd/test_pfcwd_warm_reboot.py:
   skip:
     reason: "Warm Reboot is not supported in T2. / Pfcwd tests skipped on m0/mx testbed."
     conditions_logical_operator: or
     conditions:
        - "'t2' in topo_name"
        - "topo_type in ['m0', 'mx']"
   xfail:
     reason: "Warm Reboot is not supported in dualtor and has a known issue on 202305 branch"
     conditions:
        - "'dualtor' in topo_name"
        - https://github.com/sonic-net/sonic-mgmt/issues/8400

#######################################
#####     process_monitoring      #####
#######################################
process_monitoring/test_critical_process_monitoring.py::test_orchagent_heartbeat:
  skip:
    reason: This test is intended for Orchagent freeze scenario during warm-reboot. It is not required for T1 devices.
    conditions:
      - "'t1' in topo_name"

#######################################
#####           qos               #####
#######################################
qos:
  skip:
    reason: "M0/MX topo does not support qos"
    conditions:
      - "topo_type in ['m0', 'mx']"

qos/test_buffer.py:
  skip:
    reason: "These tests don't apply to cisco 8000 platforms or T2 or m0/mx, since they support only traditional model."
    conditions_logical_operator: or
    conditions:
      - "asic_type in ['cisco-8000'] or 't2' in topo_name"
      - "topo_type in ['m0', 'mx']"

qos/test_buffer.py::test_buffer_model_test:
  skip:
    reason: "Running only on mellanox devices and covered by unit testing / M0/MX topo does not support qos"
    conditions_logical_operator: or
    conditions:
      - "asic_type in ['mellanox']"
      - "topo_type in ['m0', 'mx']"

qos/test_buffer_traditional.py:
  skip:
    reason: "Buffer traditional test is only supported 201911 branch / M0/MX topo does not support qos"
    conditions_logical_operator: or
    conditions:
      - "release not in ['201911']"
      - "topo_type in ['m0', 'mx']"

qos/test_pfc_pause.py::test_pfc_pause_lossless:
  # For this test, we use the fanout connected to the DUT to send PFC pause frames.
  # The fanout needs to send PFC frames fast enough so that the queue remains completely paused for the entire duration
  # of the test. The inter packet interval between PFC frames to completely block a queue vary based on link speed and
  # we have seen flakiness in our test runs. Since this test is already covered under the 'ixia' folder where we use a
  # traffic generator to generate pause frames, skipping this here.
  skip:
    reason: "Fanout needs to send PFC frames fast enough to completely pause the queue"

qos/test_qos_dscp_mapping.py::TestQoSSaiDSCPQueueMapping_IPIP_Base::test_dscp_to_queue_mapping_pipe_mode:
  skip:
    reason: "Pipe decap mode not supported due to either SAI or platform limitation / M0/MX topo does not support qos"
    conditions_logical_operator: or
    conditions:
      - "asic_type in ['mellanox', 'broadcom', 'cisco-8000']"
      - https://github.com/sonic-net/sonic-mgmt/issues/12906
      - "topo_type in ['m0', 'mx']"

qos/test_qos_masic.py:
  skip:
    reason: "QoS tests for multi-ASIC only. Supported topos: t1-lag, t1-64-lag, t1-56-lag, t1-backend. / M0/MX topo does not support qos"
    conditions_logical_operator: or
    conditions:
      - "is_multi_asic==False or topo_name not in ['t1-lag', 't1-64-lag', 't1-56-lag', 't1-backend']"
      - "topo_type in ['m0', 'mx']"

qos/test_qos_sai.py:
  skip:
    reason: "qos_sai tests not supported on t1 topo / M0/MX topo does not support qos"
    conditions_logical_operator: or
    conditions:
      - "asic_type in ['barefoot'] and topo_name in ['t1']"
      - "topo_type in ['m0', 'mx']"

qos/test_qos_sai.py::TestQosSai:
  skip:
    reason: "Unsupported testbed type. / M0/MX topo does not support qos"
    conditions_logical_operator: or
    conditions:
      - "topo_name not in ['t0', 't0-64', 't0-116', 't0-35', 't0-56', 't0-standalone-32', 't0-standalone-64', 't0-standalone-128', 't0-standalone-256', 'dualtor-56', 'dualtor-120', 'dualtor', 't0-80', 't0-backend', 't1-lag', 't1-64-lag', 't1-56-lag', 't1-backend', 't2', 't2_2lc_36p-masic', 't2_2lc_min_ports-masic'] and asic_type not in ['mellanox']"
      - "topo_type in ['m0', 'mx']"

qos/test_qos_sai.py::TestQosSai::testIPIPQosSaiDscpToPgMapping:
  skip:
    reason: "For DSCP to PG mapping on IPinIP traffic , mellanox device has different behavior to community. For mellanox device, testQosSaiDscpToPgMapping can cover the scenarios / M0/MX topo does not support qos"
    conditions_logical_operator: or
    conditions:
      - "asic_type in ['mellanox']"
      - https://github.com/sonic-net/sonic-mgmt/issues/12906
      - "topo_type in ['m0', 'mx']"

qos/test_qos_sai.py::TestQosSai::testPfcStormWithSharedHeadroomOccupancy:
  skip:
    reason: "This test is only for Mellanox. / M0/MX topo does not support qos"
    conditions_logical_operator: or
    conditions:
      - "asic_type in ['cisco-8000']"
      - "topo_type in ['m0', 'mx']"

qos/test_qos_sai.py::TestQosSai::testQosSaiBufferPoolWatermark:
  skip:
    reason: "sai_thrift_read_buffer_pool_watermark are not supported on DNX / M0/MX topo does not support qos"
    conditions_logical_operator: or
    conditions:
      - "platform in ['x86_64-nokia_ixr7250e_36x400g-r0', 'x86_64-arista_7800r3_48cq2_lc', 'x86_64-arista_7800r3_48cqm2_lc', 'x86_64-arista_7800r3a_36d2_lc', 'x86_64-arista_7800r3a_36dm2_lc','x86_64-arista_7800r3ak_36dm2_lc']"
      - "topo_type in ['m0', 'mx']"

qos/test_qos_sai.py::TestQosSai::testQosSaiDot1pPgMapping:
  skip:
    reason: "Dot1p-PG mapping is only supported on backend. / M0/MX topo does not support qos"
    conditions_logical_operator: or
    conditions:
      - "'backend' not in topo_name"
      - "topo_type in ['m0', 'mx']"

qos/test_qos_sai.py::TestQosSai::testQosSaiDot1pQueueMapping:
  skip:
    reason: "Dot1p-queue mapping is only supported on backend. / M0/MX topo does not support qos"
    conditions_logical_operator: or
    conditions:
      - "'backend' not in topo_name"
      - "topo_type in ['m0', 'mx']"

qos/test_qos_sai.py::TestQosSai::testQosSaiDscpQueueMapping:
  skip:
    reason: "Dscp-queue mapping is not supported on backend. / M0/MX topo does not support qos"
    conditions_logical_operator: or
    conditions:
      - "'backend' in topo_name"
      - "topo_type in ['m0', 'mx']"

qos/test_qos_sai.py::TestQosSai::testQosSaiDscpToPgMapping:
  skip:
    reason: "Dscp-PG mapping is not supported on backend. / M0/MX topo does not support qos"
    conditions_logical_operator: or
    conditions:
      - "'backend' in topo_name"
      - "topo_type in ['m0', 'mx']"

qos/test_qos_sai.py::TestQosSai::testQosSaiDwrrWeightChange:
  skip:
    reason: "Skip DWRR weight change test on Mellanox platform. / M0/MX topo does not support qos"
    conditions_logical_operator: or
    conditions:
      - "asic_type in ['mellanox']"
      - "topo_type in ['m0', 'mx']"

qos/test_qos_sai.py::TestQosSai::testQosSaiFullMeshTrafficSanity:
  skip:
    reason: "Unsupported platform or testbed type."
    conditions:
      - "asic_type not in ['cisco-8000'] or topo_name not in ['ptf64']"

qos/test_qos_sai.py::TestQosSai::testQosSaiHeadroomPoolSize:
  skip:
    reason: "Headroom pool size not supported. / M0/MX topo does not support qos"
    conditions_logical_operator: or
    conditions:
      - "https://github.com/sonic-net/sonic-mgmt/issues/12292 and hwsku in ['Force10-S6100'] and topo_type in ['t1-64-lag']
         and hwsku not in ['Arista-7060CX-32S-C32', 'Celestica-DX010-C32', 'Arista-7260CX3-D108C8', 'Force10-S6100', 'Arista-7260CX3-Q64', 'Arista-7050CX3-32S-C32', 'Arista-7050CX3-32S-D48C8', 'Arista-7060CX-32S-D48C8'] and asic_type not in ['mellanox']
         and asic_type in ['cisco-8000']"
      - "topo_type in ['m0', 'mx']"

qos/test_qos_sai.py::TestQosSai::testQosSaiHeadroomPoolWatermark:
  skip:
    reason: "sai_thrift_read_buffer_pool_watermark are not supported on DNX / M0/MX topo does not support qos"
    conditions_logical_operator: or
    conditions:
      - "platform in ['x86_64-nokia_ixr7250e_36x400g-r0', 'x86_64-arista_7800r3_48cq2_lc', 'x86_64-arista_7800r3_48cqm2_lc', 'x86_64-arista_7800r3a_36d2_lc', 'x86_64-arista_7800r3a_36dm2_lc', 'x86_64-arista_7800r3ak_36dm2_lc'] or asic_type in ['mellanox']
         and asic_type in ['cisco-8000']
         and https://github.com/sonic-net/sonic-mgmt/issues/12292 and hwsku in ['Force10-S6100'] and topo_type in ['t1-64-lag']"
      - "topo_type in ['m0', 'mx']"
  xfail:
    reason: "Headroom pool size not supported."
    conditions:
      - "hwsku not in ['Arista-7060CX-32S-C32', 'Celestica-DX010-C32', 'Arista-7260CX3-D108C8', 'Force10-S6100', 'Arista-7260CX3-Q64', 'Arista-7050CX3-32S-C32', 'Arista-7050CX3-32S-D48C8']"

qos/test_qos_sai.py::TestQosSai::testQosSaiLosslessVoq:
  skip:
    reason: "Lossless Voq test is not supported / M0/MX topo does not support qos"
    conditions_logical_operator: or
    conditions:
      - "asic_type not in ['cisco-8000'] or platform in ['x86_64-8122_64eh_o-r0']"
      - "topo_type in ['m0', 'mx']"

qos/test_qos_sai.py::TestQosSai::testQosSaiLossyQueueVoq:
  skip:
    reason: "Lossy Queue Voq test is not supported / M0/MX topo does not support qos"
    conditions_logical_operator: or
    conditions:
      - "asic_type not in ['cisco-8000'] or platform in ['x86_64-8122_64eh_o-r0']"
      - "topo_type in ['m0', 'mx']"

qos/test_qos_sai.py::TestQosSai::testQosSaiLossyQueueVoqMultiSrc:
  skip:
    reason: "Lossy Queue Voq multiple source test is not supported / M0/MX topo does not support qos"
    conditions_logical_operator: or
    conditions:
      - "asic_type not in ['cisco-8000'] or platform in ['x86_64-8122_64eh_o-r0']"
      - "topo_type in ['m0', 'mx']"

qos/test_qos_sai.py::TestQosSai::testQosSaiPGDrop:
  skip:
    reason: "PG drop size test is not supported. / M0/MX topo does not support qos"
    conditions_logical_operator: or
    conditions:
      - "asic_type not in ['cisco-8000'] or platform in ['x86_64-8122_64eh_o-r0']"
      - "topo_type in ['m0', 'mx']"

qos/test_qos_sai.py::TestQosSai::testQosSaiPgHeadroomWatermark:
  skip:
    reason: "Priority Group Headroom Watermark is not supported on cisco asic. PG drop counter stat is covered as a part of testQosSaiPfcXoffLimit / M0/MX topo does not support qos"
    conditions_logical_operator: or
    conditions:
      - "asic_type in ['cisco-8000'] and platform not in ['x86_64-8122_64eh_o-r0']"
      - "topo_type in ['m0', 'mx']"

qos/test_qos_sai.py::TestQosSai::testQosSaiPgSharedWatermark[None-wm_pg_shared_lossy]:
  xfail:
    reason: "Image issue on Arista platforms"
    conditions:
      - "platform in ['x86_64-arista_7050cx3_32s']"

qos/test_qos_sai.py::TestQosSai::testQosSaiQWatermarkAllPorts:
  skip:
    reason: "All Port Watermark test is verified only on Cisco Platforms. / M0/MX topo does not support qos"
    conditions_logical_operator: or
    conditions:
      - "asic_type not in ['cisco-8000']"
      - "topo_type in ['m0', 'mx']"

qos/test_qos_sai.py::TestQosSai::testQosSaiSharedReservationSize:
  skip:
    reason: "Shared reservation size test is not supported. / M0/MX topo does not support qos"
    conditions_logical_operator: or
    conditions:
      - "asic_type not in ['cisco-8000'] or platform in ['x86_64-8122_64eh_o-r0']"
      - "topo_type in ['m0', 'mx']"

qos/test_tunnel_qos_remap.py::test_pfc_watermark_extra_lossless_active:
  xfail:
    reason: "test_pfc_watermark_extra_lossless_active is not support on broadcom platform yet"
    conditions:
      - "asic_type in ['broadcom']"
      - https://github.com/sonic-net/sonic-mgmt/issues/11271

qos/test_tunnel_qos_remap.py::test_pfc_watermark_extra_lossless_standby:
  xfail:
    reason: "test_pfc_watermark_extra_lossless_standby is not support on broadcom platform yet"
    conditions:
      - "asic_type in ['broadcom']"
      - https://github.com/sonic-net/sonic-mgmt/issues/11271

#######################################
#####           radv             #####
#######################################
radv/test_radv_ipv6_ra.py::test_solicited_router_advertisement_with_m_flag:
  skip:
    reason: "Test case has issue on the dualtor-64 topo."
    conditions:
      - "https://github.com/sonic-net/sonic-mgmt/issues/11322 and 'dualtor-64' in topo_name"

radv/test_radv_ipv6_ra.py::test_unsolicited_router_advertisement_with_m_flag:
  skip:
    reason: "Test case has issue on the dualtor-64 topo."
    conditions:
      - "https://github.com/sonic-net/sonic-mgmt/issues/11322 and 'dualtor-64' in topo_name"

#######################################
#####      reset_factory          #####
#######################################
reset_factory/test_reset_factory.py:
  skip:
    reason: "This case has a known issue which leaves the DUT in a bad state. Skipping until the issue is addressed."
    conditions:
      - https://github.com/sonic-net/sonic-mgmt/issues/11103

#######################################
#####         restapi             #####
#######################################
restapi/test_restapi.py:
  skip:
    reason: "Only supported on Mellanox"
    conditions:
      - "asic_type not in ['mellanox']"

restapi/test_restapi.py::test_create_vrf:
  skip:
    reason: "Only supported on Mellanox T1"
    conditions_logical_operator: or
    conditions:
      - "'t1' not in topo_type"
      - "asic_type not in ['mellanox']"

restapi/test_restapi_vxlan_ecmp.py:
  skip:
    reason: "Only supported on cisco 8102, 8101 and mlnx 4600C T1"
    conditions:
      - "not (platform in ['x86_64-8102_64h_o-r0', 'x86_64-8101_32fh_o-r0', 'x86_64-mlnx_msn4600c-r0']  and 't1' in topo_type)"

#######################################
#####           route             #####
#######################################
route/test_default_route.py:
  skip:
    reason: "Does not apply to standalone topos."
    conditions:
      - "'standalone' in topo_name"

route/test_route_flap.py:
  skip:
    reason: "Test case has issue on the t0-56-povlan and dualtor-64 topo. Does not apply to standalone topos."
    conditions_logical_operator: or
    conditions:
      - "https://github.com/sonic-net/sonic-mgmt/issues/11323 and 't0-56-po2vlan' in topo_name"
      - "https://github.com/sonic-net/sonic-mgmt/issues/11324 and 'dualtor-64' in topo_name"
      - "'standalone' in topo_name"

route/test_route_perf.py:
  skip:
    reason: "Does not apply to standalone topos."
    conditions:
      - "'standalone' in topo_name"

route/test_static_route.py:
  skip:
    reason: "Test not supported for 201911 images or older. Does not apply to standalone topos."
    conditions_logical_operator: OR
    conditions:
      - "release in ['201811', '201911']"
      - "'standalone' in topo_name"

route/test_static_route.py::test_static_route_ecmp_ipv6:
  # This test case may fail due to a known issue https://github.com/sonic-net/sonic-buildimage/issues/4930.
  # Temporarily disabling the test case due to the this issue.
  skip:
    reason: "Test case may fail due to a known issue / Test not supported for 201911 images or older. Does not apply to standalone topos."
    conditions_logical_operator: or
    conditions:
      - https://github.com/sonic-net/sonic-buildimage/issues/4930
      - "release in ['201811', '201911']"
      - "'standalone' in topo_name"

#######################################
#####      show_techsupport       #####
#######################################
show_techsupport/test_auto_techsupport.py:
  skip:
    reason: "auto techsupport on multi asic platforms doesnt work"
    strict: True
    conditions:
      - (is_multi_asic==True)

show_techsupport/test_auto_techsupport.py::TestAutoTechSupport::test_max_limit[core]:
  xfail:
    reason: "This test case may fail due to a known issue https://github.com/sonic-net/sonic-buildimage/issues/15051."
    conditions:
      - https://github.com/sonic-net/sonic-buildimage/issues/15051

show_techsupport/test_auto_techsupport.py::TestAutoTechSupport::test_sai_sdk_dump:
  skip:
    reason: "Test supported only on Nvidia(Mellanox) devices / auto techsupport on multi asic platforms doesnt work"
    conditions_logical_operator: or
    conditions:
      - "asic_type not in ['mellanox']"
      - "is_multi_asic==True"

#######################################
#####         snappi_tests        #####
#######################################
snappi_tests/ecn/test_red_accuracy_with_snappi:
  skip:
    reason: "Test should not be run as part of nightly."
    conditions:
      - "topo_type in ['tgen']"

snappi_tests/multidut/pfc/test_multidut_global_pause_with_snappi.py:
  skip:
    reason: "Global pause is not supported in cisco-8000."
    conditions:
      - "asic_type in ['cisco-8000']"

#######################################
#####            snmp             #####
#######################################
snmp/test_snmp_default_route.py::test_snmp_default_route:
  skip:
    reason: "Skipping SNMP test because standalone topology has no default routes."
    conditions:
      - "'standalone' in topo_name"

snmp/test_snmp_link_local.py:
  skip:
    reason: "SNMP over IPv6 support not present in release branches."
    conditions:
      - "is_multi_asic==False"
      - "release in ['202205', '202211', '202305', '202311']"

snmp/test_snmp_loopback.py::test_snmp_loopback:
  skip:
    reason: "1. Not supported topology backend.
             2. Skipping SNMP test because standalone topology has no neighbor VMs,
            and SNMP queries will be executed from the neighbor VM."
    conditions_logical_operator: OR
    conditions:
      - "'backend' in topo_name"
      - "'standalone' in topo_name"

snmp/test_snmp_pfc_counters.py:
  skip:
    reason: "M0/MX topo does not support test_snmp_pfc_counters"
    conditions:
      - "topo_type in ['m0', 'mx']"

snmp/test_snmp_queue.py:
  skip:
    reason: "Interfaces not present on supervisor node or M0/MX topo does not support test_snmp_queue or unsupported platform"
    conditions:
      - "topo_type in ['m0', 'mx'] or asic_type in ['barefoot']"

snmp/test_snmp_queue_counters.py:
  skip:
    conditions_logical_operator: OR
    reason: Unsupported in MGFX topos"
    conditions:
      - "topo_type in ['m0', 'mx']"

#######################################
#####            span             #####
#######################################
span:
  skip:
    reason: "Skipping span test on broadcom/cisco-8000 platform."
    conditions:
      - "asic_type in ['broadcom', 'cisco-8000']"

span/test_port_mirroring.py:
  xfail:
    reason: "Testcase ignored on dualtor topology and mellanox setups due to Github issue: https://github.com/sonic-net/sonic-mgmt/issues/9647"
    conditions:
      - "https://github.com/sonic-net/sonic-mgmt/issues/9647 and 'dualtor' in topo_name and asic_type in ['mellanox']"

#######################################
#####             ssh             #####
#######################################
ssh/test_ssh_default_password:
  skip:
    reason: "Skip because the default password test is no longer appropriate after password rotation."

ssh/test_ssh_stress.py::test_ssh_stress:
  # This test is not stable, skip it for now.
  # known issue: https://github.com/paramiko/paramiko/issues/1508
  skip:
    reason: "This test failed intermittent due to known issue of paramiko, skip for now"
    conditions: https://github.com/paramiko/paramiko/issues/1508

#######################################
#####     sub_port_interfaces     #####
#######################################
sub_port_interfaces:
  skip:
    reason: "Unsupported platform or asic"
    conditions:
      - "is_multi_asic==True or asic_gen not in ['td2', 'spc1', 'spc2', 'spc3', 'spc4'] and asic_type not in ['barefoot','innovium']"

sub_port_interfaces/test_show_subinterface.py::test_subinterface_status[port_in_lag]:
  skip:
    reason: "Not supported port type"

sub_port_interfaces/test_sub_port_interfaces.py::TestSubPorts::test_routing_between_sub_ports_unaffected_by_sub_ports_removal[port_in_lag:
  skip:
    reason: "Not supported port type"

sub_port_interfaces/test_sub_port_interfaces.py::TestSubPorts::test_tunneling_between_sub_ports:
  skip:
    reason: "Cisco 8000 platform does not support DSCP PIPE Mode for IPinIP Tunnels / Unsupported platform or asic"
    conditions_logical_operator: or
    conditions:
      - "asic_type=='cisco-8000'"
      - "is_multi_asic==True or asic_gen not in ['td2', 'spc1', 'spc2', 'spc3', 'spc4'] and asic_type not in ['barefoot','innovium']"

sub_port_interfaces/test_sub_port_interfaces.py::TestSubPorts::test_untagged_packet_not_routed[port_in_lag] :
  skip:
    reason: "Not supported port type"

sub_port_interfaces/test_sub_port_l2_forwarding.py::test_sub_port_l2_forwarding[port_in_lag]:
  skip:
    reason: "Not supported port type"

#######################################
#####             syslog          #####
#######################################
syslog/test_syslog.py:
  xfail:
    reason: "Generic internal image issue"
    conditions:
      - "branch in ['internal-202012']"
      - "build_version.split('.')[1].isdigit() and int(build_version.split('.')[1]) <= 33"

syslog/test_syslog_source_ip.py:
  skip:
    reason: "Testcase consistent failed, raised issue to track"
    conditions:
      - https://github.com/sonic-net/sonic-mgmt/issues/6479

#######################################
#####         system_health       #####
#######################################
system_health/test_system_health.py::test_service_checker_with_process_exit:
  xfail:
    strict: True
    conditions:
      - "branch in ['internal-202012']"
      - "build_version.split('.')[1].isdigit() and int(build_version.split('.')[1]) <= 44"

#######################################
#####           tacacs          #####
#######################################
tacacs/test_authorization.py::test_authorization_tacacs_and_local:
  skip:
    reason: "Testcase ignored due to Github issue: https://github.com/sonic-net/sonic-mgmt/issues/11349"
    conditions:
      - https://github.com/sonic-net/sonic-mgmt/issues/11349

#######################################
#####           telemetry         #####
#######################################
telemetry/test_events.py:
  skip:
    reason: "Skip telemetry test events for 202211 and older branches"
    conditions:
      - "release in ['201811', '201911', '202012', '202205', '202211']"
  xfail:
    reason: "Test events is flaky in PR test, xfail until issue resolved"
    conditions:
      - "asic_type in ['vs']"
      - https://github.com/sonic-net/sonic-buildimage/issues/19943

telemetry/test_telemetry.py:
  skip:
    reason: "Skip telemetry test for 201911 and older branches"
    conditions:
      - "(is_multi_asic==True) and (release in ['201811', '201911'])"

telemetry/test_telemetry.py::test_telemetry_queue_buffer_cnt:
  skip:
    conditions_logical_operator: or
<<<<<<< HEAD
    reason: "Testcase ignored due to switch type is voq / Unsupported in MGFX topos"
    conditions:
      - "(switch_type=='voq')"
      - "topo_type in ['m0', 'mx']"
=======
    reason: "Testcase ignored due to switch type is voq / Unsupported in MGFX topos / multi-asic issue 15393"
    conditions:
      - "(switch_type=='voq')"
      - "topo_type in ['m0', 'mx']"
      - "(is_multi_asic==True) and https://github.com/sonic-net/sonic-mgmt/issues/15393"
>>>>>>> a3632e4e

#######################################
#####         pktgen              #####
#######################################
test_pktgen.py:
  skip:
    reason: "have known issue, skip for now"

#######################################
#####         vs_chassis          #####
#######################################
test_vs_chassis_setup.py:
  skip:
    reason: "Skip vs_chassis setup on non-vs testbeds"
    conditions:
      - "asic_type not in ['vs']"

#######################################
#####            vlan             #####
#######################################
vlan/test_vlan.py::test_vlan_tc7_tagged_qinq_switch_on_outer_tag:
  skip:
    reason: "Unsupported platform."
    conditions:
      - "asic_type not in ['mellanox', 'barefoot', 'cisco-8000']"

vlan/test_vlan_ping.py:
  skip:
    reason: "test_vlan_ping doesn't work on Broadcom platform. Ignored on dualtor topo and mellanox setups due to Github issue: https://github.com/sonic-net/sonic-mgmt/issues/9642."
    conditions_logical_operator: OR
    conditions:
      - "asic_type in ['broadcom']"

#######################################
#####             voq             #####
#######################################
voq:
  skip:
    reason: "Cisco 8800 doesn't support voq tests"
    conditions:
      - "asic_type in ['cisco-8000']"

voq/test_fabric_cli_and_db.py:
  skip:
    reason: "Skip test_fabric_cli_and_db on unsupported testbed."
    conditions:
      - "('t2' not in topo_name) or (asic_subtype not in ['broadcom-dnx']) or ('arista_7800' not in platform) or (asic_type in ['cisco-8000'])"

voq/test_fabric_reach.py:
  skip:
    reason: "Skip test_fabric_reach on unsupported testbed."
    conditions:
      - "('t2' not in topo_name) or (asic_subtype not in ['broadcom-dnx']) or ('arista_7800' not in platform) or (asic_type in ['cisco-8000'])"

voq/test_voq_fabric_isolation.py:
  skip:
    reason: "Skip test_voq_fabric_isolation on unsupported testbed."
    conditions:
      - "('t2' not in topo_name) or (asic_subtype not in ['broadcom-dnx']) or (asic_type in ['cisco-8000'])"

voq/test_voq_fabric_status_all.py:
  skip:
    reason: "Skip test_voq_fabric_status_all on unsupported testbed."
    conditions:
      - "('t2' not in topo_name) or (asic_subtype not in ['broadcom-dnx']) or ('arista_7800' not in platform) or (asic_type in ['cisco-8000'])"

#######################################
#####             vrf             #####
#######################################
vrf/test_vrf.py::TestVrfAclRedirect:
  skip:
    reason: "Switch does not support ACL REDIRECT_ACTION."
    conditions:
      - "len([capabilities for capabilities in switch.values() if 'REDIRECT_ACTION' in capabilities]) == 0"

#######################################
#####           vrf_attr          #####
#######################################
vrf/test_vrf_attr.py::TestVrfAttrSrcMac::test_vrf1_neigh_with_default_router_mac:
  skip:
    reason: "RIF MAC taking precedence over VRF MAC"
    conditions:
      - "asic_type in ['barefoot']"

#######################################
#####           vxlan            #####
#######################################
vxlan/test_vnet_route_leak.py:
  skip:
    reason: "Test skipped due to issue #8374"
    conditions:
      - https://github.com/sonic-net/sonic-mgmt/issues/8374

vxlan/test_vnet_vxlan.py:
  skip:
    reason: "1. Enable tests only for: mellanox, barefoot
             2. Test skipped due to issue #8374"
    conditions_logical_operator: OR
    conditions:
      - "asic_type not in ['mellanox', 'barefoot']"
      - https://github.com/sonic-net/sonic-mgmt/issues/8374

vxlan/test_vxlan_bfd_tsa.py:
  skip:
    reason: "VxLAN ECMP BFD TSA test is not yet supported on multi-ASIC platform. Also this test can only run on 4600c, 2700 and 8102."
    conditions:
      - "(is_multi_asic == True) or (platform not in ['x86_64-8102_64h_o-r0', 'x86_64-8101_32fh_o-r0', 'x86_64-mlnx_msn4600c-r0', 'x86_64-mlnx_msn2700-r0', 'x86_64-mlnx_msn2700a1-r0'])"

vxlan/test_vxlan_crm.py:
  skip:
    reason: "VxLAN crm test is not yet supported on multi-ASIC platform. Also this test can only run on 4600c, 2700 and 8102."
    conditions:
      - "(is_multi_asic == True) or (platform not in ['x86_64-8102_64h_o-r0', 'x86_64-8101_32fh_o-r0', 'x86_64-mlnx_msn4600c-r0', 'x86_64-mlnx_msn2700-r0', 'x86_64-mlnx_msn2700a1-r0'])"

vxlan/test_vxlan_crm.py::Test_VxLAN_Crm::test_crm_128_group_members[v4_in_v6]:
  skip:
    reason: "On Mellanox spc1 platform, due to HW limitation, vxlan ipv6 tunnel is not supported / VxLAN crm test is not yet supported on multi-ASIC platform. Also this test can only run on 4600c, 2700 and 8102."
    conditions_logical_operator: or
    conditions:
      - "asic_gen == 'spc1'"
      - "(is_multi_asic == True) or (platform not in ['x86_64-8102_64h_o-r0', 'x86_64-8101_32fh_o-r0', 'x86_64-mlnx_msn4600c-r0', 'x86_64-mlnx_msn2700-r0', 'x86_64-mlnx_msn2700a1-r0'])"

vxlan/test_vxlan_crm.py::Test_VxLAN_Crm::test_crm_128_group_members[v6_in_v6]:
  skip:
    reason: "On Mellanox spc1 platform, due to HW limitation, vxlan ipv6 tunnel is not supported / VxLAN crm test is not yet supported on multi-ASIC platform. Also this test can only run on 4600c, 2700 and 8102."
    conditions_logical_operator: or
    conditions:
      - "asic_gen == 'spc1'"
      - "(is_multi_asic == True) or (platform not in ['x86_64-8102_64h_o-r0', 'x86_64-8101_32fh_o-r0', 'x86_64-mlnx_msn4600c-r0', 'x86_64-mlnx_msn2700-r0', 'x86_64-mlnx_msn2700a1-r0'])"

vxlan/test_vxlan_crm.py::Test_VxLAN_Crm::test_crm_16k_routes[v4_in_v6]:
  skip:
    reason: "On Mellanox spc1 platform, due to HW limitation, vxlan ipv6 tunnel is not supported / VxLAN crm test is not yet supported on multi-ASIC platform. Also this test can only run on 4600c, 2700 and 8102."
    conditions_logical_operator: or
    conditions:
      - "asic_gen == 'spc1'"
      - "(is_multi_asic == True) or (platform not in ['x86_64-8102_64h_o-r0', 'x86_64-8101_32fh_o-r0', 'x86_64-mlnx_msn4600c-r0', 'x86_64-mlnx_msn2700-r0', 'x86_64-mlnx_msn2700a1-r0'])"

vxlan/test_vxlan_crm.py::Test_VxLAN_Crm::test_crm_16k_routes[v6_in_v6]:
  skip:
    reason: "On Mellanox spc1 platform, due to HW limitation, vxlan ipv6 tunnel is not supported / VxLAN crm test is not yet supported on multi-ASIC platform. Also this test can only run on 4600c, 2700 and 8102."
    conditions_logical_operator: or
    conditions:
      - "asic_gen == 'spc1'"
      - "(is_multi_asic == True) or (platform not in ['x86_64-8102_64h_o-r0', 'x86_64-8101_32fh_o-r0', 'x86_64-mlnx_msn4600c-r0', 'x86_64-mlnx_msn2700-r0', 'x86_64-mlnx_msn2700a1-r0'])"

vxlan/test_vxlan_crm.py::Test_VxLAN_Crm::test_crm_512_nexthop_groups[v4_in_v6]:
  skip:
    reason: "On Mellanox spc1 platform, due to HW limitation, vxlan ipv6 tunnel is not supported / VxLAN crm test is not yet supported on multi-ASIC platform. Also this test can only run on 4600c, 2700 and 8102."
    conditions_logical_operator: or
    conditions:
      - "asic_gen == 'spc1'"
      - "(is_multi_asic == True) or (platform not in ['x86_64-8102_64h_o-r0', 'x86_64-8101_32fh_o-r0', 'x86_64-mlnx_msn4600c-r0', 'x86_64-mlnx_msn2700-r0', 'x86_64-mlnx_msn2700a1-r0'])"

vxlan/test_vxlan_crm.py::Test_VxLAN_Crm::test_crm_512_nexthop_groups[v6_in_v6]:
  skip:
    reason: "On Mellanox spc1 platform, due to HW limitation, vxlan ipv6 tunnel is not supported / VxLAN crm test is not yet supported on multi-ASIC platform. Also this test can only run on 4600c, 2700 and 8102."
    conditions_logical_operator: or
    conditions:
      - "asic_gen == 'spc1'"
      - "(is_multi_asic == True) or (platform not in ['x86_64-8102_64h_o-r0', 'x86_64-8101_32fh_o-r0', 'x86_64-mlnx_msn4600c-r0', 'x86_64-mlnx_msn2700-r0', 'x86_64-mlnx_msn2700a1-r0'])"

vxlan/test_vxlan_decap.py:
  skip:
    reason: "vxlan support not available for cisco-8122 platforms"
    conditions:
      - "platform in ['x86_64-8122_64eh_o-r0', 'x86_64-8122_64ehf_o-r0']"

vxlan/test_vxlan_ecmp.py:
  skip:
    reason: "VxLAN ECMP test is not yet supported on multi-ASIC platform. Also this test can only run on 4600c, 2700 and 8102."
    conditions:
      - "(is_multi_asic == True) or (platform not in ['x86_64-8102_64h_o-r0', 'x86_64-8101_32fh_o-r0', 'x86_64-mlnx_msn4600c-r0', 'x86_64-mlnx_msn2700-r0', 'x86_64-mlnx_msn2700a1-r0'])"

vxlan/test_vxlan_ecmp_switchover.py:
  skip:
    reason: "VxLAN ECMP switchover test is not yet supported on multi-ASIC platform. Also this test can only run on 4600c, 2700 and 8102."
    conditions:
      - "(is_multi_asic == True) or (platform not in ['x86_64-8102_64h_o-r0', 'x86_64-8101_32fh_o-r0', 'x86_64-mlnx_msn4600c-r0', 'x86_64-mlnx_msn2700-r0', 'x86_64-mlnx_msn2700a1-r0'])"

#######################################
#####           wan_lacp          #####
#######################################
wan/lacp/test_wan_lag_min_link.py::test_lag_min_link:
  skip:
    reason: "Skip test due to there isn't enough port channel or members exists in current topology."
    conditions_logical_operator: OR
    conditions:
      - "len(minigraph_portchannels) < 2"
      - "not any(len(v['members']) > 1 for _, v in minigraph_portchannels.items())"<|MERGE_RESOLUTION|>--- conflicted
+++ resolved
@@ -1787,18 +1787,11 @@
 telemetry/test_telemetry.py::test_telemetry_queue_buffer_cnt:
   skip:
     conditions_logical_operator: or
-<<<<<<< HEAD
-    reason: "Testcase ignored due to switch type is voq / Unsupported in MGFX topos"
+    reason: "Testcase ignored due to switch type is voq / Unsupported in MGFX topos / multi-asic issue 15393"
     conditions:
       - "(switch_type=='voq')"
       - "topo_type in ['m0', 'mx']"
-=======
-    reason: "Testcase ignored due to switch type is voq / Unsupported in MGFX topos / multi-asic issue 15393"
-    conditions:
-      - "(switch_type=='voq')"
-      - "topo_type in ['m0', 'mx']"
       - "(is_multi_asic==True) and https://github.com/sonic-net/sonic-mgmt/issues/15393"
->>>>>>> a3632e4e
 
 #######################################
 #####         pktgen              #####
