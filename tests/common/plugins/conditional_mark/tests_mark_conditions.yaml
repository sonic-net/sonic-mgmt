#######################################
#####            acl              #####
#######################################
acl/null_route/test_null_route_helper.py:
  skip:
    reason: "Skip running on dualtor testbed"
    conditions:
      - "'dualtor' in topo_name"

acl/test_acl_outer_vlan.py:
  #Outer VLAN id match support is planned for future release with SONIC on Cisco 8000
  #For the current release, will mark the related test cases as XFAIL
  xfail:
    reason: "Cisco platform does not support ACL Outer VLAN ID tests"
    conditions:
      - "asic_type in ['cisco-8000']"

#######################################
#####            arp              #####
#######################################
arp/test_arp_dualtor.py::test_proxy_arp_for_standby_neighbor:
  skip:
    reason: "`accept_untracked_na` currently only available in 202012"
    conditions:
      - "release not in ['202012']"

#######################################
#####            bfd              #####
#######################################
bfd/test_bfd.py:
  skip:
    reason: "Test not supported for 201911 images or older, other than mlnx4600c and cosco-8102. Skipping the test"
    conditions:
      - "(release in ['201811', '201911']) or (platform not in ['x86_64-mlnx_msn4600c-r0', 'x86_64-8102_64h_o-r0'])"

#######################################
#####            bgp              #####
#######################################
bgp/test_bgp_allow_list.py:
  skip:
    reason: "Only supported on t1 topo."
    conditions:
      - "'t1' not in topo_type"

bgp/test_bgp_bbr.py:
  skip:
    reason: "Only supported on t1 topo."
    conditions:
      - "'t1' not in topo_type"

bgp/test_bgp_multipath_relax.py:
  skip:
    reason: "Not supported topology backend."
    conditions:
      - "'backend' in topo_name"

bgp/test_bgp_slb.py:
  skip:
    reason: "Skip over topologies which doesn't support slb."
    conditions:
     - "'backend' in topo_name or 'mgmttor' in topo_name"

bgp/test_bgp_speaker.py:
  skip:
    reason: "M0 topo does not support test_bgp_speaker"
    conditions:
      - "topo_name in ['m0']"

bgp/test_traffic_shift.py::test_load_minigraph_with_traffic_shift_away:
  skip:
    reason: "Test is flaky and causing PR test to fail unnecessarily"
    conditions:
      - "asic_type in ['vs']"
      - https://github.com/sonic-net/sonic-mgmt/issues/6471

bgp/test_bgpmon.py:
  skip:
    reason: "Not supported topology backend."
    conditions:
      - "'backend' in topo_name"

bgp/test_bgp_gr_helper.py:
  skip:
    reason: 'bgp graceful restarted is not a supported feature for T2'
    conditions:
      - "'t2' in topo_name"

#######################################
#####            cacl             #####
#######################################
cacl/test_cacl_application.py:
  skip:
    reason: "Caclmgrd change to allow mgmt traffic by default requires test case update"
    conditions: https://github.com/sonic-net/sonic-buildimage/issues/12464

cacl/test_cacl_application.py::test_cacl_application_dualtor:
  skip:
    reason: "test_cacl_application_dualtor is only supported on dualtor topology"
    conditions:
      - "topo_name not in ['dualtor', 'dualtor-56', 'dualtor-120']"

cacl/test_cacl_application.py::test_cacl_application_nondualtor:
  skip:
    reason: "test_cacl_application is only supported on non dualtor topology"
    conditions:
      - "topo_name in ['dualtor', 'dualtor-56', 'dualtor-120']"

cacl/test_cacl_application.py::test_cacl_scale_rules_ipv4:
  skip:
    reason: "caclmgrd may crash after loading scale ipv4 cacl rules."
    conditions: https://github.com/sonic-net/sonic-buildimage/issues/10883

cacl/test_cacl_application.py::test_cacl_scale_rules_ipv6:
  skip:
    reason: "caclmgrd may crash after loading scale ipv6 cacl rules."
    conditions: https://github.com/sonic-net/sonic-buildimage/issues/10883

cacl/test_cacl_application.py::test_multiasic_cacl_application:
  skip:
    reason: "test_multiasic_cacl_application is only supported on multi-ASIC platform"
    conditions:
      - "not is_multi_asic"

#######################################
#####           configlet         #####
#######################################
configlet/test_add_rack.py:
  skip:
    reason: "AddRack is not yet supported on multi-ASIC platform"
    conditions:
      - "is_multi_asic==True"

#######################################
#####            copp             #####
#######################################
copp/test_copp.py:
  skip:
    reason: "Topology not supported by COPP tests"
    conditions:
      - "topo_name not in ['ptf32', 'ptf64', 't0', 't0-64', 't0-52', 't0-116', 't1', 't1-lag', 't1-64-lag', 't1-backend', 't2', 'm0']"

copp/test_copp.py::TestCOPP::test_trap_config_save_after_reboot:
  xfail:
    reason: "'Add always_enabled field to coppmgr' is not merged into 202012 yet"
    conditions:
      - "release in ['202012']"

#######################################
#####            crm              #####
#######################################
crm/test_crm.py::test_crm_fdb_entry:
  skip:
    reason: "Unsupported topology, expected to run only on 'T0*' or 'M0' topology"
    conditions:
      - "'t0' not in topo_name and 'm0' not in topo_name"

#######################################
#####            decap            #####
#######################################
decap/test_decap.py::test_decap[ttl=pipe, dscp=pipe, vxlan=disable]:
  skip:
    reason: "Not supported on broadcom after 201911 release, mellanox all releases and cisco-8000 all releases"
    conditions:
      - "(asic_type in ['broadcom'] and release not in ['201811', '201911']) or (asic_type in ['mellanox']) or (asic_type in ['cisco-8000'])"

decap/test_decap.py::test_decap[ttl=pipe, dscp=pipe, vxlan=set_unset]:
  skip:
    reason: "Not supported on broadcom after 201911 release, mellanox all releases and cisco-8000 all releases"
    conditions:
      - "(asic_type in ['broadcom'] and release not in ['201811', '201911']) or (asic_type in ['mellanox']) or (asic_type in ['cisco-8000'])"

decap/test_decap.py::test_decap[ttl=pipe, dscp=uniform, vxlan=disable]:
  skip:
    reason: "Not supported on backend and broadcom before 202012 release"
    conditions:
      - "(topo_name in ['t1-backend', 't0-backend']) or (asic_type in ['broadcom'] and release in ['201811', '201911'])"

decap/test_decap.py::test_decap[ttl=pipe, dscp=uniform, vxlan=set_unset]:
  skip:
    reason: "Not supported on backend, T2 topologies and broadcom platforms before 202012 release"
    conditions:
      - "('t2' in topo_name) or (topo_name in ['t1-backend', 't0-backend']) or (asic_type in ['broadcom'] and release in ['201811', '201911'])"

decap/test_decap.py::test_decap[ttl=uniform, dscp=pipe, vxlan=disable]:
  skip:
    reason: "Not supported uniform ttl mode"

decap/test_decap.py::test_decap[ttl=uniform, dscp=pipe, vxlan=set_unset]:
  skip:
    reason: "Not supported uniform ttl mode"

decap/test_decap.py::test_decap[ttl=uniform, dscp=uniform, vxlan=disable]:
  skip:
    reason: "Not supported uniform ttl mode"

decap/test_decap.py::test_decap[ttl=uniform, dscp=uniform, vxlan=set_unset]:
  skip:
    reason: "Not supported uniform ttl mode"

#######################################
#####         drop_packets        #####
#######################################
drop_packets:
  skip:
    reason: "M0 topo does not support drop_packets"
    conditions:
      - "topo_name in ['m0']"

#######################################
#####           dualtor           #####
#######################################
dualtor/test_orchagent_standby_tor_downstream.py::test_downstream_standby_mux_toggle_active:
  xfail:
    reason: "Image issue on Boradcom platforms, but not consistently failing"
    conditions:
      - "asic_type in ['broadcom']"

#######################################
#####         dut_console         #####
#######################################
dut_console:
  skip:
    reason: "Not supported vs testbed."
    conditions:
      - "asic_type in ['vs']"

#######################################
#####             ecmp            #####
#######################################
ecmp/inner_hashing/test_inner_hashing.py:
  skip:
    reason: "PBH introduced in 202111 and skip this test on Mellanox 2700 platform"
    conditions:
      - "branch in ['201811', '201911', '202012', '202106'] or platform in ['x86_64-mlnx_msn2700-r0']"

ecmp/inner_hashing/test_inner_hashing_lag.py:
  skip:
    reason: "PBH introduced in 202111 and skip this test on Mellanox 2700 platform"
    conditions:
      - "branch in ['201811', '201911', '202012', '202106'] or platform in ['x86_64-mlnx_msn2700-r0']"

ecmp/inner_hashing/test_wr_inner_hashing.py:
  skip:
    reason: "PBH introduced in 202111 and skip this test on Mellanox 2700 platform"
    conditions:
      - "branch in ['201811', '201911', '202012', '202106'] or platform in ['x86_64-mlnx_msn2700-r0']"

ecmp/inner_hashing/test_wr_inner_hashing_lag.py:
  skip:
    reason: "PBH introduced in 202111 and skip this test on Mellanox 2700 platform"
    conditions:
      - "branch in ['201811', '201911', '202012', '202106'] or platform in ['x86_64-mlnx_msn2700-r0']"

<<<<<<< HEAD
ecmp/inner_hashing/test_fgnhg_inner_hashing_internal.py:
=======
ecmp/test_fgnhg.py:
>>>>>>> 04f0a298
  xfail:
    reason: "case failed waiting for fix"
    conditions:
      - "platform in ['x86_64-mlnx_msn2700-r0', 'x86_64-mlnx_msn4600c-r0']"
      - https://github.com/sonic-net/sonic-mgmt/issues/6558

#######################################
#####         everflow            #####
#######################################
everflow:
  skip:
    reason: "Skipping everflow tests. Unsupported topology."
    conditions:
      - "'backend' in topo_name or topo_name in ['m0']"

everflow/test_everflow_per_interface.py:
  skip:
    reason: "Skip running on dualtor testbed."
    conditions:
      - "'dualtor' in topo_name"

everflow/test_everflow_testbed.py::TestEverflowV4IngressAclIngressMirror::test_everflow_dscp_with_policer:
  xfail:
    strict: True
    reason: "Skipping test since mirror with policer is not supported on Cisco 8000 platforms."
    conditions:
      - "asic_type=='cisco-8000'"

#######################################
#####            fdb              #####
#######################################
fdb/test_fdb_mac_expire.py:
  skip:
    reason: "Not supported on this DUT topology."
    conditions:
      - "topo_type not in ['t0', 'm0']"

#######################################
#####   generic_config_updater    #####
#######################################
generic_config_updater:
  skip:
    reason: 'generic_config_updater is not a supported feature for T2'
    conditions:
      - "'t2' in topo_name"

generic_config_updater/test_bgp_speaker.py:
  skip:
    reason: "M0 topo does not support test_bgp_speaker"
    conditions:
      - "topo_name in ['m0']"

generic_config_updater/test_eth_interface.py::test_replace_fec:
  skip:
    reason: 'replace_fec ethernet test is not supported on virtual switch'
    conditions:
      - "platform in ['x86_64-kvm_x86_64-r0']"

generic_config_updater/test_incremental_qos.py::test_incremental_qos_config_updates:
  skip:
    reason: "This test was not run on this hwsku type currently"
    conditions:
      - "not any(i in hwsku for i in ['2700', 'Arista-7170-64C', 'montara', 'newport'])"

#######################################
#####           http              #####
#######################################
http/test_http_copy.py:
  skip:
    reason: "Test doesn't clean up the files in /tmp, it will cause the subsequent cases in /tmp fail, skipping until the issue is addressed"

#######################################
#####      iface_namingmode       #####
#######################################
iface_namingmode/test_iface_namingmode.py::TestShowPriorityGroup:
  xfail:
    reason: "Platform specific issue"
    strict: True
    conditions:
      - "platform in ['x86_64-cel_e1031-r0']"
  skip:
    reason: "M0 topo does not support TestShowPriorityGroup"
    conditions:
      - "topo_name in ['m0']"

iface_namingmode/test_iface_namingmode.py::TestShowQueue::test_show_queue_persistent_watermark:
  xfail:
    reason: "Platform specific issue"
    strict: True
    conditions:
      - "platform in ['x86_64-cel_e1031-r0']"

iface_namingmode/test_iface_namingmode.py::TestShowQueue::test_show_queue_watermark:
  xfail:
    reason: "Platform specific issue"
    strict: True
    conditions:
      - "platform in ['x86_64-cel_e1031-r0']"

iface_namingmode/test_iface_namingmode.py::TestShowQueue:
  skip:
    reason: "M0 topo does not support TestShowQueue"
    conditions:
      - "topo_name in ['m0']"

#######################################
#####            ip               #####
#######################################
ip/test_ip_packet.py:
  skip:
    reason: "Skipping ip packet test since can't provide enough interfaces"
    conditions:
      - "len(minigraph_interfaces) < 2 and len(minigraph_portchannels) < 2"

ip/test_ip_packet.py::TestIPPacket::test_forward_ip_packet_with_0xffff_chksum_drop:
  skip:
    reason: "Broadcom, Cisco and Marvell Asic will tolorate IP packets with 0xffff checksum"
    conditions:
      - "asic_type in ['broadcom', 'cisco-8000', 'marvell']"

ip/test_ip_packet.py::TestIPPacket::test_forward_ip_packet_with_0xffff_chksum_tolerant:
  skip:
    reason: "Mellanox Asic will drop IP packets with 0xffff checksum"
    conditions:
      - "asic_type in ['mellanox']"

#######################################
#####            ipfwd            #####
#######################################
ipfwd/test_dip_sip.py:
  skip:
    reason: "Unsupported topology."
    conditions:
      - "topo_type not in ['t0', 't1', 't2', 'm0']"

ipfwd/test_dir_bcast.py:
  skip:
    reason: "Unsupported topology."
    conditions:
      - "topo_type not in ['t0', 'm0']"
  xfail:
    reason: "Dualtor do not support now, need to fix in buildimage."
    conditions:
      - "'dualtor' in topo_name"
      - https://github.com/sonic-net/sonic-buildimage/issues/12167

ipfwd/test_mtu.py:
  skip:
    reason: "Unsupported topology."
    conditions:
      - "topo_type not in ['t1', 't2']"

#######################################
#####           macsec            #####
#######################################
macsec/test_macsec.py:
  skip:
    reason: "This test can only run on 7280 CR3"
    conditions:
      - "platform not in ['x86_64-arista_7280cr3mk_32d4', 'x86_64-kvm_x86_64-r0']"

macsec/test_macsec.py::TestDataPlane::test_server_to_neighbor:
  skip:
    reason: 'test_server_to_neighbor needs downstream neighbors, which is not present in this topo'
    conditions:
      - "'t2' in topo_name"

macsec/test_macsec.py::TestInteropProtocol::test_bgp:
  skip:
    reason: 'test_bgp skip in Brcm based T2, complete portchannel SAI fix planned for 8.1'
    conditions:
      - "'t2' in topo_name"

#######################################
#####            mpls             #####
#######################################
mpls/test_mpls.py:
  skip:
    reason: "MPLS TCs are not supported on Barefoot plarforms"
    conditions:
      - "asic_type in ['barefoot']"

#######################################
#####           mvrf              #####
#######################################
mvrf:
  skip:
    reason: "M0 topo does not support mvrf"
    conditions:
      - "topo_name in ['m0']"

#######################################
#####           nat               #####
#######################################
nat:
  skip:
    reason: "Nat feature is not enabled with image version"
    conditions:
      - "'nat' not in feature_status"

#######################################
#####           ntp               #####
#######################################
ntp/test_ntp.py::test_ntp_long_jump_disabled:
  # Due to NTP code bug, long jump will still happen after disable it.
  # Set xfail flag for this test case
  xfail:
    strict: True
    reason: "Known NTP bug"

#######################################
#####       passw_hardening       #####
#######################################
passw_hardening/test_passw_hardening.py:
  skip:
    reason: "Password-hardening supported just in master version"
    conditions_logical_operator: or
    conditions:
        - "release not in ['master']"
        - https://github.com/sonic-net/sonic-mgmt/issues/6428

#######################################
#####           pc               #####
#######################################
pc/test_lag_2.py::test_lag_db_status_with_po_update:
  skip:
    reason: "Only support t1-lag topology"
    conditions:
        - "topo_name not in ['t1-lag']"

pc/test_po_cleanup.py:
  skip:
    reason: "Skip test due to there is no portchannel exists in current topology."
    conditions:
      - "len(minigraph_portchannels) == 0 and not is_multi_asic"

pc/test_po_update.py::test_po_update:
  skip:
    reason: "Skip test due to there is no portchannel or no portchannel member exists in current topology."
    conditions:
      - "len(minigraph_portchannels) == 0 or len(minigraph_portchannels[minigraph_portchannels.keys()[0]]['members']) == 0"

pc/test_po_update.py::test_po_update_io_no_loss:
  skip:
    reason: "Skip test due to there isn't enough port channel exists in current topology."
    conditions:
      - "len(minigraph_portchannel_interfaces) < 2"

pc/test_po_voq.py:
  skip:
    reason: "Skip since there is no portchannel configured or no portchannel member exists in current topology."
    conditions:
      - "num_asic == 0 or len(minigraph_portchannels[minigraph_portchannels.keys()[0]]['members']) == 0"

#######################################
#####           pfc               #####
#######################################
pfc/test_unknown_mac.py:
  skip:
    reason: In cisco-8000 platform, a packet with unknown MAC will be flooded, not dropped. This case will not pass in cisco-8000.
    conditions:
      - "asic_type in ['cisco-8000']"

#######################################
#####         pfc_asym            #####
#######################################
pfc_asym/test_pfc_asym.py:
  skip:
    reason: 'pfc_asym test is only supported on Mellanox, Barefoot platforms'
    conditions:
      - "asic_type not in ['mellanox', 'barefoot']"

pfc_asym/test_pfc_asym.py::test_pfc_asym_off_rx_pause_frames:
   skip:
     reason: "skipped for Barefoot platform"
     conditions:
        - "asic_type in ['barefoot']"

#######################################
#####         pfcwd               #####
#######################################
pfcwd:
  skip:
    reason: "Pfcwd tests skipped on m0 or dual tor testbed."
    conditions:
      - "'dualtor' in topo_name or topo_name in ['m0']"

pfcwd/test_pfc_config.py::TestPfcConfig::test_forward_action_cfg:
   skip:
     reason: "Forward action not supported in cisco-8000"
     conditions:
        - "asic_type in ['cisco-8000']"

#######################################
#####         platform_tests      #####
#######################################
platform_tests/api/test_sfp.py::TestSfpApi::test_reset:
  skip:
    reason: "platform does not support sfp reset"
    conditions:
      - "platform in ['x86_64-cel_e1031-r0']"

platform_tests/api/test_sfp.py::TestSfpApi::test_tx_disable_channel:
  skip:
    reason: "platform does not support"
    conditions:
      - "platform in ['x86_64-cel_e1031-r0']"

platform_tests/broadcom/test_ser.py::test_ser:
  skip:
    reason: "platform does not support test_ser"
    conditions:
      - "platform in ['x86_64-cel_e1031-r0']"
      - https://github.com/sonic-net/sonic-mgmt/issues/6218

platform_tests/daemon/test_chassisd.py:
  skip:
    reason: "chassisd platform daemon introduced in 202106"
    conditions:
      - "release in ['201811', '201911', '202012']"

platform_tests/sfp/test_sfputil.py::test_check_sfputil_low_power_mode:
  skip:
    reason: "Get/Set low power mode is not supported in Cisco 8000 platform"
    conditions:
      - "asic_type in ['cisco-8000'] or platform in ['x86_64-cel_e1031-r0']"

platform_tests/sfp/test_sfputil.py::test_check_sfputil_reset:
  skip:
    reason: "platform does not support sfp reset"
    conditions:
      - "platform in ['x86_64-cel_e1031-r0']"

platform_tests/test_auto_negotiation.py:
  skip:
    reason: "auto negotiation test highly depends on test enviroments, file issue to track and skip for now"
    conditions: https://github.com/sonic-net/sonic-mgmt/issues/5447

platform_tests/test_service_warm_restart.py:
  skip:
    reason: "Only supported on Mellanox"
    conditions:
      - "asic_type not in ['mellanox']"

#######################################
#####           qos               #####
#######################################
qos:
  skip:
    reason: "M0 topo does not support qos"
    conditions:
      - "topo_name in ['m0']"

qos/test_buffer_traditional.py:
  skip:
    reason: "Buffer traditional test is only supported 201911 branch and not yet supported on multi-ASIC platform."
    conditions:
      - "is_multi_asic==True or release not in ['201911']"

qos/test_pfc_pause.py::test_pfc_pause_lossless:
  # For this test, we use the fanout connected to the DUT to send PFC pause frames.
  # The fanout needs to send PFC frames fast enough so that the queue remains completely paused for the entire duration
  # of the test. The inter packet interval between PFC frames to completely block a queue vary based on link speed and
  # we have seen flakiness in our test runs. Since this test is already covered under the 'ixia' folder where we use a
  # traffic generator to generate pause frames, skipping this here.
  skip:
    reason: "Fanout needs to send PFC frames fast enough to completely pause the queue"

qos/test_qos_masic.py:
  skip:
    reason: "QoS tests for multi-ASIC only. Supported topos: t1-lag, t1-64-lag, t1-backend."
    conditions:
      - "is_multi_asic==False or topo_name not in ['t1-lag', 't1-64-lag', 't1-backend']"

qos/test_qos_sai.py:
  skip:
    reason: "qos_sai tests not supported on t1 topo"
    conditions:
      - "asic_type in ['barefoot'] and topo_name in ['t1']"

qos/test_qos_sai.py::TestQosSai:
  skip:
    reason: "Unsupported testbed type."
    conditions:
      - "topo_name not in ['t0', 't0-64', 't0-116', 't0-35', 'dualtor-56', 'dualtor', 't0-80', 't0-backend', 't1-lag', 't1-64-lag', 't1-backend', 't2', 't2_2lc_36p-masic', 't2_2lc_min_ports-masic'] and asic_type not in ['mellanox']"

qos/test_qos_sai.py::TestQosSai::testQosSaiDot1pPgMapping:
  skip:
    reason: "Dot1p-PG mapping is only supported on backend."
    conditions:
      - "'backend' not in topo_name"

qos/test_qos_sai.py::TestQosSai::testQosSaiDot1pQueueMapping:
  skip:
    reason: "Dot1p-queue mapping is only supported on backend."
    conditions:
      - "'backend' not in topo_name"

qos/test_qos_sai.py::TestQosSai::testQosSaiDscpQueueMapping:
  skip:
    reason: "Dscp-queue mapping is not supported on backend."
    conditions:
      - "'backend' in topo_name"

qos/test_qos_sai.py::TestQosSai::testQosSaiDscpToPgMapping:
  skip:
    reason: "Dscp-PG mapping is not supported on backend."
    conditions:
      - "'backend' in topo_name"

qos/test_qos_sai.py::TestQosSai::testQosSaiDwrrWeightChange:
  skip:
    reason: "Skip DWRR weight change test on Mellanox platform."
    conditions:
      - "asic_type in ['mellanox']"

qos/test_qos_sai.py::TestQosSai::testQosSaiHeadroomPoolSize[None]:
  xfail:
    reason: "Image issue on Arista platforms"
    conditions:
      - "platform in ['x86_64-arista_7050cx3_32s']"
  skip:
    reason: "Headroom pool size not supported."
    conditions:
      - "hwsku not in ['Arista-7060CX-32S-C32', 'Celestica-DX010-C32', 'Arista-7260CX3-D108C8', 'Force10-S6100', 'Arista-7260CX3-Q64', 'Arista-7050CX3-32S-C32'] and asic_type not in ['mellanox']"

qos/test_qos_sai.py::TestQosSai::testQosSaiHeadroomPoolWatermark[None]:
  xfail:
    reason: "Headroom pool size not supported."
    conditions:
      - "platform in ['x86_64-arista_7050cx3_32s'] or hwsku not in ['Arista-7060CX-32S-C32', 'Celestica-DX010-C32', 'Arista-7260CX3-D108C8', 'Force10-S6100', 'Arista-7260CX3-Q64', 'Arista-7050CX3-32S-C32']"

qos/test_qos_sai.py::TestQosSai::testQosSaiPGDrop:
  skip:
    reason: "PG drop size test is not supported."
    conditions:
      - "asic_type not in ['cisco-8000']"

qos/test_qos_sai.py::TestQosSai::testQosSaiPgHeadroomWatermark:
  skip:
    reason: "Priority Group Headroom Watermark is not supported on cisco asic. PG drop counter stat is covered as a part of testQosSaiPfcXoffLimit"
    conditions:
      - "asic_type in ['cisco-8000']"

qos/test_qos_sai.py::TestQosSai::testQosSaiPgSharedWatermark[None-wm_pg_shared_lossy]:
  xfail:
    reason: "Image issue on Arista platforms"
    conditions:
      - "platform in ['x86_64-arista_7050cx3_32s']"

qos/test_qos_sai.py::TestQosSai::testQosSaiSharedReservationSize:
  skip:
    reason: "Shared reservation size test is not supported."
    conditions:
      - "asic_type not in ['cisco-8000']"

#######################################
#####         restapi             #####
#######################################
restapi/test_restapi.py:
  skip:
    reason: "Only supported on Mellanox"
    conditions:
      - "asic_type not in ['mellanox']"

#######################################
#####           route             #####
#######################################
route/test_static_route.py:
  skip:
    reason: "Test not supported for 201911 images or older."
    conditions:
      - "release in ['201811', '201911']"

route/test_static_route.py::test_static_route_ecmp_ipv6:
  # This test case may fail due to a known issue https://github.com/sonic-net/sonic-buildimage/issues/4930.
  # Temporarily disabling the test case due to the this issue.
  skip:
    reason: "Test case may fail due to a known issue"
    conditions: https://github.com/sonic-net/sonic-buildimage/issues/4930

route/test_route_perf.py:
  skip:
    reason: "M0 topo does not support test_route_perf"
    conditions:
      - "topo_name in ['m0']"

#######################################
#####      show_techsupport       #####
#######################################
show_techsupport/test_techsupport.py::test_techsupport:
  xfail:
    reason: "Generic internal image issue"
    strict: True
    conditions:
      - "branch in ['internal-202012']"
      - "build_version <= '20201231.33'"

#######################################
#####            snmp             #####
#######################################
snmp/test_snmp_interfaces.py::test_snmp_interfaces:
  skip:
    reason: "Interfaces not present on supervisor node."
    conditions:
      - "is_supervisor"

snmp/test_snmp_lldp.py:
  skip:
    reason: "LLDP not supported on supervisor node."
    conditions:
      - "is_supervisor"

snmp/test_snmp_pfc_counters.py:
  skip:
    reason: "M0 topo does not support test_snmp_pfc_counters"
    conditions:
      - "topo_name in ['m0']"

snmp/test_snmp_phy_entity.py::test_psu_info:
  skip:
    reason: "Not supported on non supervisor node."
    conditions:
      - "is_supervisor"

snmp/test_snmp_queue.py:
  skip:
    reason: "Interfaces not present on supervisor node"
    conditions:
      - "is_supervisor"
  skip:
    reason: "M0 topo does not support test_snmp_queue"
    conditions:
      - "topo_name in ['m0']"

#######################################
#####            span             #####
#######################################
span:
  skip:
    reason: "Skipping span test on broadcom/cisco-8000 platform."
    conditions:
      - "asic_type in ['broadcom', 'cisco-8000']"

#######################################
#####             ssh             #####
#######################################
ssh/test_ssh_stress.py::test_ssh_stress:
  # This test is not stable, skip it for now.
  # known issue: https://github.com/paramiko/paramiko/issues/1508
  skip:
    reason: "This test failed intermittent due to known issue of paramiko, skip for now"
    conditions: https://github.com/paramiko/paramiko/issues/1508

#######################################
#####     sub_port_interfaces     #####
#######################################
sub_port_interfaces:
  skip:
    reason: "Unsupported platform or asic or release version"
    conditions:
      - "is_multi_asic==True or asic_gen not in ['td2'] or release in ['201811', '201911']"

sub_port_interfaces/test_sub_port_interfaces.py::TestSubPorts::test_tunneling_between_sub_ports:
  skip:
    reason: "Cisco 8000 platform does not support DSCP PIPE Mode for IPinIP Tunnels"
    conditions:
      - "asic_type=='cisco-8000'"

#######################################
#####             syslog          #####
#######################################
syslog/test_syslog.py:
  skip:
    reason: "Testcase enhancements needed for backend topo"
    conditions:
      - "topo_name in ['t0-backend', 't1-backend']"
      - https://github.com/sonic-net/sonic-mgmt/issues/4469
  xfail:
    reason: "Generic internal image issue"
    conditions:
      - "branch in ['internal-202012']"
      - "build_version <= '20201231.33'"

syslog/test_syslog_source_ip.py:
  skip:
    reason: "Testcase consistent failed, raised issue to track"
    conditions:
      - https://github.com/sonic-net/sonic-mgmt/issues/6479

#######################################
#####         system_health       #####
#######################################
system_health/test_system_health.py::test_service_checker_with_process_exit:
  xfail:
    strict: True
    conditions:
      - "branch in ['internal-202012']"
      - "build_version <= '20201231.44'"

#######################################
#####       test_pretest.py       #####
#######################################
test_pretest.py::test_stop_pfcwd:
  skip:
    reason: "Skip this test on non dualTOR testbeds."
    conditions:
      - "'dualtor' not in topo_name"

#######################################
#####            vlan             #####
#######################################
vlan/test_vlan.py::test_vlan_tc7_tagged_qinq_switch_on_outer_tag:
  skip:
    reason: "Unsupported platform."
    conditions:
      - "asic_type not in ['mellanox', 'barefoot']"

vlan/test_vlan_ping.py:
  skip:
    reason: "test_vlan_ping doesn't work on Broadcom platform"
    conditions:
      - "asic_type in ['broadcom']"

#######################################
#####             voq             #####
#######################################
voq/test_voq_ipfwd.py:
  skip:
    reason: "Did not find any asic in the DUTs (linecards) that are connected to T1 VM's."
    conditions:
      - "not any('T1' in value['name'] for key, value in minigraph_neighbors.items())"

voq/test_voq_ipfwd.py::test_host_route_table_bgp:
  skip:
    reason: "Has no inband interfaces, so must not be connected to fabric"
    conditions:
      - "len(BGP_VOQ_CHASSIS_NEIGHBOR) == 0"

voq/test_voq_ipfwd.py::test_host_route_table_inband_addr:
  skip:
    reason: "Has no inband interfaces, so must not be connected to fabric."
    conditions:
      - "len(VOQ_INBAND_INTERFACE) == 0"

voq/test_voq_nbr.py::TestGratArp::test_gratarp_macchange:
  skip:
    reason: "Can't run this test without any IP interfaces on ethernet ports."
    conditions:
      - "len(INTERFACE) == 0"

voq/test_voq_nbr.py::test_neighbor_hw_mac_change:
  skip:
    reason: "Can't run this test without any IP interfaces on ethernet ports."
    conditions:
      - "len(INTERFACE) == 0"

#######################################
#####             vrf             #####
#######################################
vrf/test_vrf.py::TestVrfAclRedirect:
  skip:
    reason: "Switch does not support ACL REDIRECT_ACTION."
    conditions:
      - "len([capabilities for capabilities in switch.values() if 'REDIRECT_ACTION' in capabilities]) == 0"

#######################################
#####           vxlan            #####
#######################################
vxlan/test_vxlan_ecmp.py:
  skip:
    reason: "VxLAN ECMP test is not yet supported on multi-ASIC platform. Also this test can only run on 4600c and 8102."
    conditions:
      - "(is_multi_asic==True) or (platform not in ['x86_64-mlnx_msn4600c-r0', 'x86_64-8102_64h_o-r0'])"

vxlan/test_vnet_vxlan.py:
  skip:
    reason: "enable tests only for: mellanox, barefoot"
    conditions:
      - "asic_type not in ['mellanox', 'barefoot']"

#######################################
#####           telemetry         #####
#######################################
telemetry/test_telemetry.py:
  skip:
    reason: "Skip telemetry test for 201911 and older branches"
    conditions:
      - "(is_multi_asic==True) and (release in ['201811', '201911'])"<|MERGE_RESOLUTION|>--- conflicted
+++ resolved
@@ -251,11 +251,14 @@
     conditions:
       - "branch in ['201811', '201911', '202012', '202106'] or platform in ['x86_64-mlnx_msn2700-r0']"
 
-<<<<<<< HEAD
 ecmp/inner_hashing/test_fgnhg_inner_hashing_internal.py:
-=======
+  xfail:
+    reason: "case failed waiting for fix"
+    conditions:
+      - "platform in ['x86_64-mlnx_msn2700-r0', 'x86_64-mlnx_msn4600c-r0']"
+      - https://github.com/sonic-net/sonic-mgmt/issues/6558
+
 ecmp/test_fgnhg.py:
->>>>>>> 04f0a298
   xfail:
     reason: "case failed waiting for fix"
     conditions:
