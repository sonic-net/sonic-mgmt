--- conflicted
+++ resolved
@@ -3885,14 +3885,11 @@
     conditions_logical_operator: or
     conditions:
       - "'dualtor' in topo_name and asic_type in ['mellanox']"
-<<<<<<< HEAD
       - "asic_type in ['marvell-teralynx']"
-=======
-  xfail:
-    reason: "Test case has issue on the t0-isolated-d256u256s2 topo."
-    conditions:
-      - "'t0-isolated-d256u256s2' in topo_name and platform in ['x86_64-nvidia_sn5640-r0']"
->>>>>>> ef23d991
+  xfail:
+    reason: "Test case has issue on the t0-isolated-d256u256s2 topo."
+    conditions:
+      - "'t0-isolated-d256u256s2' in topo_name and platform in ['x86_64-nvidia_sn5640-r0']"
 
 qos/test_qos_masic.py:
   skip:
@@ -4010,13 +4007,8 @@
     conditions_logical_operator: or
     conditions:
       - "https://github.com/sonic-net/sonic-mgmt/issues/12292 and hwsku in ['Force10-S6100']
-<<<<<<< HEAD
-      and topo_type in ['t1-64-lag'] and hwsku not in ['Arista-7060CX-32S-C32', 'Celestica-DX010-C32', 'Arista-7260CX3-D108C8', 'Arista-7260CX3-D108C10', 'Force10-S6100', 'Arista-7260CX3-Q64', 'Arista-7050CX3-32S-C32', 'Arista-7050CX3-32S-C28S4', 'Arista-7050CX3-32S-D48C8', 'Arista-7060CX-32S-D48C8'] and asic_type not in ['mellanox','marvell-teralynx']
-      and asic_type in ['cisco-8000']"
-=======
        and topo_type in ['t1-64-lag'] and hwsku not in ['Arista-7060CX-32S-C32', 'Celestica-DX010-C32', 'Arista-7260CX3-D108C8', 'Arista-7260CX3-D108C10', 'Force10-S6100', 'Arista-7260CX3-Q64', 'Arista-7050CX3-32S-C32', 'Arista-7050CX3-32S-C28S4', 'Arista-7050CX3-32S-D48C8', 'Arista-7060CX-32S-D48C8'] and asic_type not in ['mellanox']
        and asic_type in ['cisco-8000']"
->>>>>>> ef23d991
       - "topo_type in ['m0', 'mx', 'm1']"
       - "topo_name not in (constants['QOS_SAI_TOPO'] + ['t2_single_node_max', 't2_single_node_min']) and asic_type not in ['mellanox','marvell-teralynx']"
       - "asic_type in ['vs']"
@@ -4083,19 +4075,16 @@
       - "topo_type in ['m0', 'mx', 'm1']"
       - "topo_name not in (constants['QOS_SAI_TOPO'] + ['t2_single_node_max', 't2_single_node_min']) and asic_type not in ['mellanox']"
 
-<<<<<<< HEAD
 qos/test_qos_sai.py::TestQosSai::testQosSaiPgSharedWatermark:
   skip:
     reason: "PG Shared Watermark not supported."
     conditions:
       - "asic_type in ['marvell-teralynx'] and platform in ['x86_64-wistron_6512_32r-r0', 'x86_64-wistron_sw_to3200k-r0']"
-=======
 qos/test_qos_sai.py::TestQosSai::testQosSaiPgMinThreshold:
   skip:
     reason: "testQosSaiPgMinThreshold is only supported on x86_64-nexthop_4010* platforms."
     conditions:
       - "not platform.startswith('x86_64-nexthop_4010')"
->>>>>>> ef23d991
 
 qos/test_qos_sai.py::TestQosSai::testQosSaiPgSharedWatermark[None-wm_pg_shared_lossy]:
   xfail:
