--- conflicted
+++ resolved
@@ -3459,31 +3459,25 @@
     conditions:
       - "'standalone' in topo_name"
 
-<<<<<<< HEAD
+route/test_default_route.py::test_default_route_set_src:
+  xfail:
+    reason: "xfail for IPv6-only topologies, need add support for IPv6-only"
+    conditions:
+      - "https://github.com/sonic-net/sonic-mgmt/issues/19925 and '-v6-' in topo_name"
+
 route/test_default_route.py::test_default_route_with_bgp_flap:
   xfail:
-    reason: "Test case has issue on the t0-isolated-d16u16s2 and t0-isolated-d32u32s2 topo due to  https://github.com/sonic-net/sonic-mgmt/issues/18061"
-    conditions:
+    reason: "xfail for IPv6-only topologies, need add support for IPv6-only; or due to https://github.com/sonic-net/sonic-mgmt/issues/18061"
+    conditions_logical_operator: or
+    conditions:
+      - "https://github.com/sonic-net/sonic-mgmt/issues/19925 and '-v6-' in topo_name"
       - "https://github.com/sonic-net/sonic-mgmt/issues/18061 and ('t0-isolated-d16u16s2' in topo_name or 't0-isolated-d32u32s2' in topo_name)"
-=======
-route/test_default_route.py::test_default_route_set_src:
-  xfail:
-    reason: "xfail for IPv6-only topologies, need add support for IPv6-only"
-    conditions:
-      - "https://github.com/sonic-net/sonic-mgmt/issues/19925 and '-v6-' in topo_name"
-
-route/test_default_route.py::test_default_route_with_bgp_flap:
-  xfail:
-    reason: "xfail for IPv6-only topologies, need add support for IPv6-only"
-    conditions:
-      - "https://github.com/sonic-net/sonic-mgmt/issues/19925 and '-v6-' in topo_name"
 
 route/test_duplicate_route.py::test_duplicate_routes[4:
   skip:
     reason: "Skip for IPv6-only topologies"
     conditions:
       - "'-v6-' in topo_name"
->>>>>>> c9eff9a3
 
 route/test_route_flap.py:
   skip:
