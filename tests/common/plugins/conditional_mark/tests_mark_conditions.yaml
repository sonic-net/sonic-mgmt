#######################################
#####          cutsom_acl         #####
#######################################
acl/custom_acl_table/test_custom_acl_table.py:
  skip:
    reason: "Custom ACL not supported on older releases or dualtor setup"
    conditions_logical_operator: or
    conditions:
      - "release in ['201811', '201911', '202012']"
      - "'dualtor' in topo_name"

#######################################
#####            acl              #####
#######################################
acl/null_route/test_null_route_helper.py:
  skip:
    reason: "Skip running on dualtor testbed"
    conditions:
      - "'dualtor' in topo_name"

acl/test_acl_outer_vlan.py:
  #Outer VLAN id match support is planned for future release with SONIC on Cisco 8000
  #For the current release, will mark the related test cases as XFAIL
  xfail:
    reason: "Cisco platform does not support ACL Outer VLAN ID tests"
    conditions:
      - "asic_type in ['cisco-8000']"
  skip:
    reason: "Skip running on dualtor testbed"
    conditions:
      - "'dualtor' in topo_name"

#######################################
#####            arp              #####
#######################################
arp/test_arp_dualtor.py::test_proxy_arp_for_standby_neighbor:
  skip:
    reason: "`accept_untracked_na` currently only available in 202012"
    conditions:
      - "release not in ['202012']"

arp/test_arp_dualtor.py::test_standby_unsolicited_neigh_learning[IPv4-active-standby]:
  skip:
    reason: "This testcase has low passing rate in KVM PR test, skip with issue to unblock PR test."
    conditions:
      - "asic_type in ['vs'] and https://github.com/sonic-net/sonic-mgmt/issues/17441"

arp/test_neighbor_mac_noptf.py:
  skip:
    reason: "Not supported in standalone topologies."
    conditions:
      - "'standalone' in topo_name"

arp/test_unknown_mac.py:
  skip:
    reason: "Behavior on cisco-8000 & (Marvell) platform for unknown MAC is flooding rather than DROP, hence skipping."
    conditions:
      - "asic_type in ['cisco-8000','marvell-teralynx']"

arp/test_wr_arp.py:
  skip:
    reason: "Warm reboot is broken on dualtor topology. Device fails to recover by sanity check. Skipping for now. Not supported in standalone topos"
    conditions_logical_operator: or
    conditions:
      - "https://github.com/sonic-net/sonic-buildimage/issues/16502 and 'dualtor' in topo_name"
      - "'standalone' in topo_name"

#######################################
#####            bfd              #####
#######################################
bfd/test_bfd.py:
  skip:
    reason: "Test not supported for platforms other than Nvidia 4600c/4700/5600 and cisco-8102. Skipping the test"
    conditions:
      -  "(release in ['201811', '201911']) or (platform not in ['x86_64-mlnx_msn4600c-r0', 'x86_64-mlnx_msn4700-r0', 'x86_64-nvidia_sn5600-r0', 'x86_64-8102_64h_o-r0', 'x86_64-8101_32fh_o-r0'])"

bfd/test_bfd.py::test_bfd_basic:
  skip:
    reason: "Test not supported for cisco as it doesnt support single hop BFD
             and not supported for platforms other than Nvidia 4600c/4700/5600. Skipping the test"
    conditions_logical_operator: or
    conditions:
      - "platform in ['x86_64-8102_64h_o-r0', 'x86_64-8101_32fh_o-r0', 'x86_64-8111_32eh_o-r0', 'x86_64-8122_64eh_o-r0', 'x86_64-8122_64ehf_o-r0']"
      - "platform not in ['x86_64-mlnx_msn4600c-r0', 'x86_64-mlnx_msn4700-r0', 'x86_64-nvidia_sn5600-r0', 'x86_64-8102_64h_o-r0', 'x86_64-8101_32fh_o-r0']"
      - "release in ['201811', '201911']"

bfd/test_bfd.py::test_bfd_echo_mode:
  skip:
    reason: "https://github.com/sonic-net/sonic-mgmt/issues/14087"
    conditions:
      - "https://github.com/sonic-net/sonic-mgmt/issues/14087"

bfd/test_bfd.py::test_bfd_scale:
  skip:
    reason: "Test is not verified for cisco-8111 and cisco-8122 yet.
             and not supported for platforms other than Nvidia 4600c/4700/5600. Skipping the test"
    conditions_logical_operator: or
    conditions:
      - "platform in ['x86_64-8111_32eh_o-r0', 'x86_64-8122_64eh_o-r0', 'x86_64-8122_64ehf_o-r0']"
      - "platform not in ['x86_64-mlnx_msn4600c-r0', 'x86_64-mlnx_msn4700-r0', 'x86_64-nvidia_sn5600-r0', 'x86_64-8102_64h_o-r0', 'x86_64-8101_32fh_o-r0']"
      - "release in ['201811', '201911']"

bfd/test_bfd_static_route.py:
  skip:
    reason: "Only supported on multi-asic system & Cisco LCs."
    conditions:
      - "(is_multi_asic is False) or (hwsku not in ['Cisco-88-LC0-36FH-M-O36', 'Cisco-8800-LC-48H-C48', 'Cisco-88-LC0-36FH-O36'])"

bfd/test_bfd_traffic.py:
  skip:
    reason: "Test only supported on Cisco 8800 platforms."
    conditions:
      - "asic_type not in ['cisco-8000']"

#######################################
#####            bgp              #####
#######################################
bgp/test_bgp_allow_list.py:
  skip:
    reason: "Only supported on t1 topo. But Cisco 8111 or 8122 T1(compute ai) platform is not supported."
    conditions_logical_operator: or
    conditions:
      - "'t1' not in topo_type"
      - "platform in ['x86_64-8111_32eh_o-r0', 'x86_64-8122_64eh_o-r0', 'x86_64-8122_64ehf_o-r0']"

bgp/test_bgp_bbr.py:
  skip:
    reason: "Only supported on t1 topo. But Cisco 8111 or 8122 T1(compute ai) platform is not supported."
    conditions_logical_operator: or
    conditions:
      - "'t1' not in topo_type"
      - "platform in ['x86_64-8111_32eh_o-r0', 'x86_64-8122_64eh_o-r0', 'x86_64-8122_64ehf_o-r0']"
      - "asic_type in ['vs'] and https://github.com/sonic-net/sonic-mgmt/issues/17598"

bgp/test_bgp_gr_helper.py:
  skip:
    reason: 'bgp graceful restarted is not a supported feature for T2'
    conditions:
      - "'t2' in topo_name"

bgp/test_bgp_multipath_relax.py:
  skip:
    reason: "Not supported topology backend."
    conditions_logical_operator: or
    conditions:
      - "'backend' in topo_name"
      - "'t1-isolated' in topo_name"

bgp/test_bgp_queue.py:
  skip:
    reason: "Not supported on mgmt device"
    conditions:
      - "topo_type in ['m0', 'mx']"

bgp/test_bgp_router_id.py:
  skip:
    reason: "Not supported on multi-asic"
    conditions:
      - "is_multi_asic==True"

bgp/test_bgp_slb.py:
  skip:
    reason: "Skip over topologies which doesn't support slb."
    conditions:
     - "'backend' in topo_name or 'mgmttor' in topo_name"

bgp/test_bgp_slb.py::test_bgp_slb_neighbor_persistence_across_advanced_reboot:
  skip:
    reason: "Skip it on dual tor since it got stuck during warm reboot due to known issue on master and internal image
             or over topologies which doesn't support slb."
    conditions_logical_operator: or
    conditions:
      - "topo_name in ['dualtor', 'dualtor-56', 'dualtor-120', 'dualtor-aa', 'dualtor-aa-56'] and https://github.com/sonic-net/sonic-mgmt/issues/9201"
      - "'backend' in topo_name or 'mgmttor' in topo_name or 'isolated' in topo_name"

bgp/test_bgp_speaker.py:
  skip:
    reason: "Not supported on topology backend."
    conditions:
      - "'backend' in topo_name"

bgp/test_bgp_suppress_fib.py:
  skip:
    reason: "Not supported before release 202411."
    conditions_logical_operator: or
    conditions:
      - "release in ['201811', '201911', '202012', '202205', '202211', '202305', '202311', '202405', 'master']"
      - "asic_type in ['vs'] and https://github.com/sonic-net/sonic-mgmt/issues/14449"

bgp/test_bgpmon.py:
  skip:
    reason: "Not supported on T2 topology or topology backend"
    conditions:
      - "'backend' in topo_name or 't2' in topo_name"

bgp/test_traffic_shift.py::test_load_minigraph_with_traffic_shift_away:
  skip:
    reason: "Test is flaky and causing PR test to fail unnecessarily"
    conditions:
      - "asic_type in ['vs']"
      - https://github.com/sonic-net/sonic-mgmt/issues/6471

#######################################
#####            cacl             #####
#######################################
cacl/test_cacl_application.py::test_cacl_application_dualtor:
  skip:
    reason: "test_cacl_application_dualtor is only supported on dualtor topology"
    conditions:
      - "topo_name not in ['dualtor', 'dualtor-56', 'dualtor-64', 'dualtor-64-breakout', 'dualtor-120']"

cacl/test_cacl_application.py::test_cacl_application_nondualtor:
  skip:
    reason: "test_cacl_application is only supported on non dualtor topology"
    conditions:
      - "topo_name in ['dualtor', 'dualtor-56', 'dualtor-64', 'dualtor-120']"

cacl/test_cacl_application.py::test_multiasic_cacl_application:
  skip:
    reason: "test_multiasic_cacl_application is only supported on multi-ASIC platform"
    conditions:
      - "not is_multi_asic"

cacl/test_ebtables_application.py:
  skip:
    reason: "Ebtables shouldn't be installed in KVM which blocks L2 forwarding, skip in PR testing"
    conditions:
      - "asic_type in ['vs']"

#######################################
#####           configlet         #####
#######################################
configlet/test_add_rack.py:
  skip:
    reason: "AddRack is not yet supported on multi-ASIC platform"
    conditions:
      - "is_multi_asic==True"

container_hardening/test_container_hardening.py::test_container_privileged:
  skip:
    reason: "Not supported on 202305 and older releases"
    conditions:
      - "release in ['201811', '201911', '202012', '202205', '202211', '202305']"

#######################################
#####            copp             #####
#######################################
copp/test_copp.py:
  skip:
    reason: "Topology not supported by COPP tests"
    conditions:
      - "(topo_name not in ['dualtor-aa', 'dualtor-aa-64-breakout', 'ptf32', 'ptf64', 't0', 't0-64', 't0-52', 't0-116', 't0-118', 't1', 't1-lag', 't1-28-lag', 't1-48-lag', 't1-64-lag', 't1-56-lag', 't1-backend', 'm0', 'm0-2vlan', 'mx'] and 't2' not in topo_type)"

copp/test_copp.py::TestCOPP::test_add_new_trap:
  skip:
    reason: "Copp test_add_new_trap is not yet supported on these testbeds"
    conditions_logical_operator: or
    conditions:
      - "is_multi_asic==True"
      - "(topo_name not in ['ptf32', 'ptf64', 't0', 't0-64', 't0-52', 't0-116', 't0-118', 't1', 't1-lag', 't1-28-lag', 't1-48-lag', 't1-64-lag', 't1-56-lag', 't1-backend', 'm0', 'm0-2vlan', 'mx'] and 't2' not in topo_type)"

copp/test_copp.py::TestCOPP::test_remove_trap:
  skip:
    reason: "Copp test_remove_trap is not yet supported on these testbeds"
    conditions_logical_operator: or
    conditions:
      - "is_multi_asic==True"
      - "(topo_name not in ['ptf32', 'ptf64', 't0', 't0-64', 't0-52', 't0-116', 't0-118', 't1', 't1-lag', 't1-28-lag', 't1-48-lag', 't1-64-lag', 't1-56-lag', 't1-backend', 'm0', 'm0-2vlan', 'mx'] and 't2' not in topo_type)"

copp/test_copp.py::TestCOPP::test_trap_config_save_after_reboot:
  skip:
    conditions_logical_operator: or
    reason: "Copp test_trap_config_save_after_reboot is not yet supported on these testbeds or not supported after docker_inram enabled"
    conditions:
      - "is_multi_asic==True"
      - "build_version.split('.')[0].isdigit() and int(build_version.split('.')[0]) == 20220531 and int(build_version.split('.')[1]) > 27 and hwsku in ['Arista-7050-QX-32S', 'Arista-7050QX32S-Q32', 'Arista-7050-QX32', 'Arista-7050QX-32S-S4Q31', 'Arista-7060CX-32S-D48C8', 'Arista-7060CX-32S-C32', 'Arista-7060CX-32S-Q32', 'Arista-7060CX-32S-C32-T1']"
      - "build_version.split('.')[0].isdigit() and int(build_version.split('.')[0]) > 20220531 and hwsku in ['Arista-7050-QX-32S', 'Arista-7050QX32S-Q32', 'Arista-7050-QX32', 'Arista-7050QX-32S-S4Q31', 'Arista-7060CX-32S-D48C8', 'Arista-7060CX-32S-C32', 'Arista-7060CX-32S-Q32', 'Arista-7060CX-32S-C32-T1']"
      - "(topo_name not in ['ptf32', 'ptf64', 't0', 't0-64', 't0-52', 't0-116', 't0-118', 't1', 't1-lag', 't1-28-lag', 't1-48-lag', 't1-64-lag', 't1-56-lag', 't1-backend', 'm0', 'm0-2vlan', 'mx'] and 't2' not in topo_type)"

copp/test_copp.py::TestCOPP::test_trap_neighbor_miss:
  skip:
    reason: "Copp test_trap_neighbor_miss is not supported on broadcom platforms or non-TOR topologies"
    conditions_logical_operator: or
    conditions:
      - "(topo_name not in ['t0', 't0-64', 't0-52', 't0-116', 't0-118'])"
      - "(asic_type in ['broadcom'] and release in ['202411'])"

#######################################
#####            crm              #####
#######################################
crm/test_crm.py::test_crm_fdb_entry:
  skip:
    reason: "Unsupported topology, expected to run only on 'T0*' or 'M0/MX' topology"
    conditions:
      - "'t0' not in topo_name and topo_type not in ['m0', 'mx']"

crm/test_crm_available.py:
  xfail:
    reason: "There is a known issue with broadcom dualtor"
    conditions:
      - "https://github.com/sonic-net/sonic-mgmt/issues/18873 and 'dualtor' in topo_name and asic_type in ['broadcom']"

#######################################
#####            decap            #####
#######################################
decap/test_decap.py::test_decap[ttl=pipe, dscp=pipe, vxlan=disable]:
  skip:
    reason: "Not supported on broadcom after 201911 release, mellanox all releases and cisco-8000 all releases and marvell asics"
    conditions:
      - "(asic_type in ['broadcom'] and release not in ['201811', '201911']) or (asic_type in ['mellanox']) or (asic_type in ['cisco-8000'])"

decap/test_decap.py::test_decap[ttl=pipe, dscp=pipe, vxlan=set_unset]:
  skip:
    reason: "Not supported on broadcom after 201911 release, mellanox all releases and cisco-8000 all releases and marvell asics"
    conditions:
      - "(asic_type in ['broadcom'] and release not in ['201811', '201911']) or (asic_type in ['mellanox']) or (asic_type in ['cisco-8000']) or (asic_type in ['marvell'])"

decap/test_decap.py::test_decap[ttl=pipe, dscp=uniform, vxlan=disable]:
  skip:
    conditions_logical_operator: or
    reason: "Not supported on backend, broadcom before 202012 release, marvell-teralynx platform. Skip 7260CX3 T1 topo in 202305 release"
    conditions:
      - "(topo_name in ['t1-backend', 't0-backend']) or (asic_type in ['broadcom'] and release in ['201811', '201911']) or asic_type in ['marvell-teralynx']"
      - "'7260CX3' in hwsku and release in ['202305'] and 't1' in topo_type"

decap/test_decap.py::test_decap[ttl=pipe, dscp=uniform, vxlan=set_unset]:
  skip:
    reason: "Not supported on backend, T2 topologies , broadcom platforms before 202012 release, marvell-teralynx, x86_64-8111_32eh_o-r0 platform. Skip on mellanox dualtor setups for github issue #9646. Skip on 7260CX3 T1 topo in 202305 release"
    conditions_logical_operator: or
    conditions:
      - "('t2' in topo_name) or (topo_name in ['t1-backend', 't0-backend']) or (asic_type in ['broadcom'] and release in ['201811', '201911']) or asic_type in ['marvell-teralynx'] or platform in ['x86_64-8111_32eh_o-r0']"
      - "https://github.com/sonic-net/sonic-mgmt/issues/9646 and 'dualtor' in topo_name and asic_type in ['mellanox']"
      - "'7260CX3' in hwsku and release in ['202305'] and 't1' in topo_type"

decap/test_decap.py::test_decap[ttl=uniform, dscp=pipe, vxlan=disable]:
  skip:
    reason: "Not supported uniform ttl mode"

decap/test_decap.py::test_decap[ttl=uniform, dscp=pipe, vxlan=set_unset]:
  skip:
    reason: "Not supported uniform ttl mode"

decap/test_decap.py::test_decap[ttl=uniform, dscp=uniform, vxlan=disable]:
  skip:
    reason: "Not supported uniform ttl mode"

decap/test_decap.py::test_decap[ttl=uniform, dscp=uniform, vxlan=set_unset]:
  skip:
    reason: "Not supported uniform ttl mode"

decap/test_subnet_decap.py::test_vlan_subnet_decap:
  skip:
    reason: "Supported only on T0 topology with KVM or broadcom td3 asic or mellanox asic, and available for 202405 release and later, need to skip on KVM testbed since subnet_decap feature haven't been added into yang model"
    conditions_logical_operator: or
    conditions:
      - "topo_type not in ['t0']"
      - "asic_type not in ['vs', 'mellanox'] and asic_gen not in ['td3']"
      - "asic_type in ['vs'] and https://github.com/sonic-net/sonic-buildimage/issues/21090"
      - "release in ['202012', '202205', '202305', '202311']"

#######################################
#####         dhcp_relay        #####
#######################################
dhcp_relay/test_dhcp_relay.py:
  skip:
    reason: "Need to skip for Cisco backend platform"
    conditions:
      - "platform in ['x86_64-8111_32eh_o-r0', 'x86_64-8122_64eh_o-r0', 'x86_64-8122_64ehf_o-r0']"

dhcp_relay/test_dhcp_relay.py::test_dhcp_relay_after_link_flap:
  skip:
    reason: "Skip test_dhcp_relay_after_link_flap on dualtor or platform x86_64-8111_32eh_o-r0"
    conditions_logical_operator: or
    conditions:
      - "'dualtor' in topo_name"
      - "platform in ['x86_64-8111_32eh_o-r0']"

dhcp_relay/test_dhcp_relay.py::test_dhcp_relay_random_sport:
  skip:
    reason: "Skip test_dhcp_relay_random_sport on dualtor in 201811 and 201911 or platform x86_64-8111_32eh_o-r0"
    conditions_logical_operator: or
    conditions:
      - "'dualtor' in topo_name and release in ['201811', '201911']"
      - "platform in ['x86_64-8111_32eh_o-r0']"

dhcp_relay/test_dhcp_relay.py::test_dhcp_relay_start_with_uplinks_down:
  skip:
    reason: "Skip test_dhcp_relay_start_with_uplinks_down on dualtor or platform x86_64-8111_32eh_o-r0"
    conditions_logical_operator: or
    conditions:
      - "'dualtor' in topo_name"
      - "platform in ['x86_64-8111_32eh_o-r0']"

dhcp_relay/test_dhcp_relay.py::test_dhcp_relay_unicast_mac:
  skip:
    reason: "Skip test_dhcp_relay_unicast_mac on dualtor or platform x86_64-8111_32eh_o-r0"
    conditions_logical_operator: or
    conditions:
      - "'dualtor' in topo_name and release in ['201811', '201911']"
      - "platform in ['x86_64-8111_32eh_o-r0']"

dhcp_relay/test_dhcp_relay_stress.py::test_dhcp_relay_stress:
  skip:
    reason: "1. Need to skip for platform armhf-nokia_ixs7215_52x-r0 due to buffer issues
             2. Need to skip for KVM due to low performance"
    conditions_logical_operator: or
    conditions:
      - "platform in ['armhf-nokia_ixs7215_52x-r0']"
      - "asic_type in ['vs']"

dhcp_relay/test_dhcp_relay_stress.py::test_dhcp_relay_stress[discover]:
  skip:
    reason: "Testcase ignored due to github issue: https://github.com/sonic-net/sonic-mgmt/issues/14851"
    conditions:
      - "https://github.com/sonic-net/sonic-mgmt/issues/14851"

dhcp_relay/test_dhcp_relay_stress.py::test_dhcp_relay_stress[request]:
  skip:
    reason: "Testcase ignored due to github issue: https://github.com/sonic-net/sonic-mgmt/issues/14851"
    conditions:
      - "https://github.com/sonic-net/sonic-mgmt/issues/14851"

dhcp_relay/test_dhcpv6_relay.py:
  skip:
    reason: "Need to skip for platform x86_64-8111_32eh_o-r0"
    conditions:
      - "platform in ['x86_64-8111_32eh_o-r0']"

dhcp_relay/test_dhcpv6_relay.py::TestDhcpv6RelayWithMultipleVlan:
  skip:
    reason: "skip the multiple vlan test on aa dualtor as interface state is not aa after vlan split"
    conditions:
      - "'dualtor-aa' in topo_name"

#######################################
#####         drop_packets        #####
#######################################
drop_packets:
  skip:
    reason: "M0/MX topo does not support drop_packets"
    conditions:
      - "topo_type in ['m0', 'mx']"

#######################################
#####           dualtor           #####
#######################################
dualtor/test_ipinip.py::test_encap_with_mirror_session:
  xfail:
     reason: "Testcase ignored on dualtor-aa topology and mellanox setups due to Github issue: https://github.com/sonic-net/sonic-mgmt/issues/8577"
     conditions:
       - https://github.com/sonic-net/sonic-mgmt/issues/8577
       - "'dualtor-aa' in topo_name and asic_type in ['mellanox']"

dualtor/test_orch_stress.py:
  skip:
    reason: "This testcase is designed for single tor testbed with mock dualtor config."
    conditions:
      - "(topo_type not in ['t0']) or ('dualtor' in topo_name)"

dualtor/test_orchagent_active_tor_downstream.py:
  skip:
    reason: "This testcase is designed for single tor testbed with mock dualtor config."
    conditions:
      - "(topo_type not in ['t0']) or ('dualtor' in topo_name)"

dualtor/test_orchagent_active_tor_downstream.py::test_downstream_ecmp_nexthops:
  skip:
    reason: "On Mellanox SPC1 platforms, due to HW limitation, the hierarchy ecmp behavior is not exactly as expected
             in the test case. / This testcase is designed for single tor testbed with mock dualtor config."
    conditions_logical_operator: or
    conditions:
      - "asic_gen == 'spc1'"
      - "(topo_type not in ['t0']) or ('dualtor' in topo_name)"

dualtor/test_orchagent_mac_move.py:
  skip:
    reason: "This testcase is designed for single tor testbed with mock dualtor config."
    conditions:
      - "(topo_type not in ['t0']) or ('dualtor' in topo_name)"

dualtor/test_orchagent_slb.py:
  skip:
    reason: "KVM do not support dualtor tunnel functionality, lower tor bgp verify would fail."
    conditions:
      - "asic_type in ['vs']"

dualtor/test_orchagent_standby_tor_downstream.py::test_downstream_standby_mux_toggle_active:
  skip:
    reason: "This testcase is designed for single tor testbed with mock dualtor config."
    conditions:
      - "(topo_type not in ['t0']) or ('dualtor' in topo_name)"
  xfail:
    reason: "Image issue on Boradcom platforms, but not consistently failing"
    conditions:
      - "asic_type in ['broadcom']"

dualtor/test_orchagent_standby_tor_downstream.py::test_standby_tor_downstream:
  skip:
    reason: "This testcase is designed for single tor testbed with mock dualtor config."
    conditions:
      - "(topo_type not in ['t0']) or ('dualtor' in topo_name)"

dualtor/test_orchagent_standby_tor_downstream.py::test_standby_tor_downstream_bgp_recovered:
  skip:
    reason: "This testcase is designed for single tor testbed with mock dualtor config."
    conditions:
      - "(topo_type not in ['t0']) or ('dualtor' in topo_name)"

dualtor/test_orchagent_standby_tor_downstream.py::test_standby_tor_downstream_loopback_route_readded:
  skip:
    reason: "This testcase is designed for single tor testbed with mock dualtor config."
    conditions:
      - "(topo_type not in ['t0']) or ('dualtor' in topo_name)"

dualtor/test_orchagent_standby_tor_downstream.py::test_standby_tor_downstream_t1_link_recovered:
  skip:
    reason: "This testcase is designed for single tor testbed with mock dualtor config."
    conditions:
      - "(topo_type not in ['t0']) or ('dualtor' in topo_name)"

dualtor/test_orchagent_standby_tor_downstream.py::test_standby_tor_remove_neighbor_downstream_standby:
  skip:
    reason: "This testcase is designed for single tor testbed with mock dualtor config."
    conditions:
      - "(topo_type not in ['t0']) or ('dualtor' in topo_name)"

dualtor/test_standby_tor_upstream_mux_toggle.py:
  skip:
    reason: "This testcase is designed for single tor testbed with mock dualtor config."
    conditions:
      - "(topo_type not in ['t0']) or ('dualtor' in topo_name)"

dualtor/test_switchover_failure.py:
  skip:
    reason: "Test in KVM has a high failure rate, skip with Github issue."
    conditions:
      - "asic_type in ['vs']"
      - https://github.com/sonic-net/sonic-mgmt/issues/14247

dualtor/test_tor_ecn.py::test_dscp_to_queue_during_encap_on_standby:
  xfail:
     reason: "Testcase ignored on dualtor-aa topology and mellanox setups due to Github issue: https://github.com/sonic-net/sonic-mgmt/issues/8577"
     conditions:
       - https://github.com/sonic-net/sonic-mgmt/issues/8577
       - "'dualtor-aa' in topo_name and asic_type in ['mellanox']"

dualtor/test_tor_ecn.py::test_ecn_during_encap_on_standby:
  xfail:
     reason: "Testcase ignored on dualtor-aa topology and mellanox setups due to Github issue: https://github.com/sonic-net/sonic-mgmt/issues/8577"
     conditions:
       - https://github.com/sonic-net/sonic-mgmt/issues/8577
       - "'dualtor-aa' in topo_name and asic_type in ['mellanox']"

dualtor/test_tunnel_memory_leak.py::test_tunnel_memory_leak:
  skip:
    reason: "Testcase ignored on dualtor-64 topology due to Github issue: https://github.com/sonic-net/sonic-mgmt/issues/11403"
    conditions:
      - "https://github.com/sonic-net/sonic-mgmt/issues/11403 and 'dualtor-64' in topo_name"

dualtor_io:
  skip:
    reason: "Testcase could only be executed on dualtor testbed."
    conditions:
      - "'dualtor' not in topo_name"

dualtor_io/test_link_failure.py::test_active_link_down_downstream_active:
  skip:
    reason: "KVM testbed do not support shutdown fanout interface action / Testcase could only be executed on dualtor testbed."
    conditions:
      - "asic_type in ['vs'] or 'dualtor' not in topo_name"

dualtor_io/test_link_failure.py::test_active_link_down_downstream_active_soc:
  skip:
    reason: "KVM testbed do not support shutdown fanout interface action / Testcase could only be executed on dualtor testbed."
    conditions:
      - "asic_type in ['vs'] or 'dualtor' not in topo_name"

dualtor_io/test_link_failure.py::test_active_link_down_downstream_standby:
  skip:
    reason: "KVM testbed do not support shutdown fanout interface action / Testcase could only be executed on dualtor testbed."
    conditions:
      - "asic_type in ['vs'] or 'dualtor' not in topo_name"

dualtor_io/test_link_failure.py::test_active_link_down_upstream:
  skip:
    reason: "KVM testbed do not support shutdown fanout interface action / Testcase could only be executed on dualtor testbed."
    conditions:
      - "asic_type in ['vs'] or 'dualtor' not in topo_name"

dualtor_io/test_link_failure.py::test_active_link_down_upstream_soc:
  skip:
    reason: "KVM testbed do not support shutdown fanout interface action / Testcase could only be executed on dualtor testbed."
    conditions:
      - "asic_type in ['vs'] or 'dualtor' not in topo_name"

dualtor_io/test_link_failure.py::test_standby_link_down_downstream_active:
  skip:
    reason: "KVM testbed do not support shutdown fanout interface action / Testcase could only be executed on dualtor testbed."
    conditions:
      - "asic_type in ['vs'] or 'dualtor' not in topo_name"

dualtor_io/test_link_failure.py::test_standby_link_down_downstream_standby:
  skip:
    reason: "KVM testbed do not support shutdown fanout interface action / Testcase could only be executed on dualtor testbed."
    conditions:
      - "asic_type in ['vs'] or 'dualtor' not in topo_name"

dualtor_io/test_link_failure.py::test_standby_link_down_upstream:
  skip:
    reason: "KVM testbed do not support shutdown fanout interface action / Testcase could only be executed on dualtor testbed."
    conditions:
      - "asic_type in ['vs'] or 'dualtor' not in topo_name"

dualtor_io/test_normal_op.py:
  skip:
    reason: "KVM do not support dualtor tunnel functionality, verify DB status would fail. Temporarily skip in PR testing"
    conditions:
      - "asic_type in ['vs']"

dualtor_io/test_tor_failure.py:
  skip:
    reason: "This script would toggle PDU, which is not supported on KVM."
    conditions:
      - "asic_type in ['vs']"

dualtor_mgmt/test_dualtor_bgp_update_delay.py:
  xfail:
    reason: "Has flaky issue on kvm testbed"
    conditions:
      - asic_type in ['vs']
      - https://github.com/sonic-net/sonic-mgmt/issues/14996

dualtor_mgmt/test_server_failure.py::test_server_reboot:
  skip:
    reason: "KVM testbed does not have fanout hosts"
    conditions:
      - "asic_type in ['vs']"

dualtor_mgmt/test_toggle_mux.py:
  skip:
    reason: "This testcase has low passing rate in KVM PR test, skip with issue to unblock PR test."
    conditions:
      - "asic_type in ['vs'] and https://github.com/sonic-net/sonic-mgmt/issues/15958"

#######################################
#####         dut_console         #####
#######################################
dut_console:
  skip:
    reason: "Not supported vs testbed."
    conditions:
      - "asic_type in ['vs']"

dut_console/test_console_baud_rate.py::test_baud_rate_boot_connect:
  skip:
    reason: "Platform linecards do not have console ports"
    conditions:
      - "asic_type in ['vs'] or 'arista_7800' in platform"

dut_console/test_console_baud_rate.py::test_baud_rate_sonic_connect:
  skip:
    reason: "Platform linecards do not have console ports"
    conditions:
      - "asic_type in ['vs'] or 'arista_7800' in platform"

#######################################
#####             ecmp            #####
#######################################
ecmp/inner_hashing/test_inner_hashing.py:
  skip:
    conditions_logical_operator: or
    reason: "PBH introduced in 202111 and skip this test on Mellanox 2700 platform. Test does not support dualtor topology."
    conditions:
      - "branch in ['201811', '201911', '202012', '202106']"
      - "platform not in ['x86_64-mlnx_msn3800-r0', 'x86_64-mlnx_msn4600c-r0', 'x86_64-kvm_x86_64-r0']"
      - "topo_type not in ['t0']"
      - "asic_type not in ['mellanox', 'vs']"
      - "'dualtor' in topo_name"

ecmp/inner_hashing/test_inner_hashing_lag.py:
  skip:
    conditions_logical_operator: or
    reason: "PBH introduced in 202111 and skip this test on Mellanox 2700 platform. Test does not support dualtor topology."
    conditions:
      - "branch in ['201811', '201911', '202012', '202106']"
      - "platform not in ['x86_64-mlnx_msn3800-r0', 'x86_64-mlnx_msn4600c-r0', 'x86_64-kvm_x86_64-r0']"
      - "topo_type not in ['t0']"
      - "asic_type not in ['mellanox', 'vs']"
      - "'dualtor' in topo_name"

ecmp/inner_hashing/test_wr_inner_hashing.py:
  skip:
    conditions_logical_operator: or
    reason: "PBH introduced in 202111 and skip this test on Mellanox 2700 platform. Test does not support dualtor topology."
    conditions:
      - "branch in ['201811', '201911', '202012', '202106']"
      - "platform not in ['x86_64-mlnx_msn3800-r0', 'x86_64-mlnx_msn4600c-r0', 'x86_64-kvm_x86_64-r0']"
      - "topo_type not in ['t0']"
      - "asic_type not in ['mellanox', 'vs']"
      - "'dualtor' in topo_name"

ecmp/inner_hashing/test_wr_inner_hashing_lag.py:
  skip:
    conditions_logical_operator: or
    reason: "PBH introduced in 202111 and skip this test on Mellanox 2700 platform. Test does not support dualtor topology."
    conditions:
      - "branch in ['201811', '201911', '202012', '202106']"
      - "platform not in ['x86_64-mlnx_msn3800-r0', 'x86_64-mlnx_msn4600c-r0', 'x86_64-kvm_x86_64-r0']"
      - "topo_type not in ['t0']"
      - "asic_type not in ['mellanox', 'vs']"
      - "'dualtor' in topo_name"

ecmp/test_ecmp_sai_value.py:
  skip:
    reason: "Only support Broadcom T1/T0 topology with 20230531 and above image, 7050cx3 T1 doesn't enable this feature"
    conditions_logical_operator: or
    conditions:
      - "topo_type not in ['t1', 't0']"
      - "asic_type not in ['broadcom']"
      - "release in ['201911', '202012', '202205', '202211']"
      - "topo_type in ['t1'] and hwsku in ['Arista-7050CX3-32S-C32']"

ecmp/test_fgnhg.py:
  skip:
    conditions_logical_operator: or
    reason: "The test case only runs on Mellanox T0 platform running 202012 or above; Mellanox 2700 platform is skipped; Skip on issue 7755"
    conditions:
      - "branch in ['201811', '201911']"
      - "platform in ['x86_64-mlnx_msn2700-r0', 'x86_64-mlnx_msn2700a1-r0']"
      - "topo_type not in ['t0']"
      - "asic_type not in ['mellanox']"
      - "https://github.com/sonic-net/sonic-mgmt/issues/7755"
      - "https://github.com/sonic-net/sonic-mgmt/issues/6558 and 'msn2' in platform"

#######################################
#####         everflow            #####
#######################################
everflow/test_everflow_per_interface.py:
  skip:
    reason: "Skip running on dualtor testbed/unsupported platforms or
                  multi-asic due to https://github.com/sonic-net/sonic-buildimage/issues/11776"
    conditions_logical_operator: or
    conditions:
      - "'dualtor' in topo_name"
      - "platform in ['x86_64-8800_lc_48h_o-r0', 'x86_64-8800_lc_48h-r0']"
      - "(is_multi_asic==True) and https://github.com/sonic-net/sonic-buildimage/issues/11776"

everflow/test_everflow_per_interface.py::test_everflow_per_interface[ipv6-default]:
  skip:
    reason: "Skip everflow per interface IPv6 test on unsupported platforms"
    conditions_logical_operator: or
    conditions:
      - "asic_type in ['cisco-8000', 'marvell', 'mellanox'] or (asic_subtype in ['broadcom-dnx'] and https://github.com/sonic-net/sonic-swss/issues/2204)"
      - "'dualtor' in topo_name"
      - "platform in ['x86_64-8800_lc_48h_o-r0', 'x86_64-8800_lc_48h-r0']"
      - "(is_multi_asic==True) and https://github.com/sonic-net/sonic-buildimage/issues/11776"

everflow/test_everflow_per_interface.py::test_everflow_per_interface[ipv6-m0_l3_scenario]:
  skip:
    reason: "Skip m0 everflow per interface IPv6 test on unsupported platforms"
    conditions_logical_operator: or
    conditions:
      - "asic_type in ['marvell']"
      - "'dualtor' in topo_name"
      - "platform in ['x86_64-8800_lc_48h_o-r0', 'x86_64-8800_lc_48h-r0']"
      - "(is_multi_asic==True) and https://github.com/sonic-net/sonic-buildimage/issues/11776"

everflow/test_everflow_per_interface.py::test_everflow_per_interface[ipv6-m0_vlan_scenario]:
  skip:
    reason: "Skip m0 everflow per interface IPv6 test on unsupported platforms"
    conditions_logical_operator: or
    conditions:
      - "asic_type in ['marvell']"
      - "'dualtor' in topo_name"
      - "platform in ['x86_64-8800_lc_48h_o-r0', 'x86_64-8800_lc_48h-r0']"
      - "(is_multi_asic==True) and https://github.com/sonic-net/sonic-buildimage/issues/11776"

everflow/test_everflow_testbed.py::EverflowIPv4Tests::test_everflow_dscp_with_policer:
  skip:
    reason: "Test not supported on Mellanox platforms"
    conditions:
      - "asic_type in ['mellanox']"

everflow/test_everflow_testbed.py::TestEverflowV4EgressAclEgressMirror:
  skip:
    reason: "For Mellanox t0-120 setup - Need to skip the test due to HW resource limitation.
             For Cisco-8000 - EverflowV4 EgressAcl EgressMirror - is not yet fully supported on cisco chassis. Skipping it till it is fully validated."
    conditions_logical_operator: "OR"
    conditions:
      - "asic_type in ['cisco-8000']"
      - "'t0-120' in topo_name and asic_type in ['mellanox']"

everflow/test_everflow_testbed.py::TestEverflowV4EgressAclEgressMirror::test_everflow_dscp_with_policer:
  skip:
    reason: "Skipping test since mirror with policer is not supported on Cisco 8000 platforms and Broadcom DNX platforms."
    conditions_logical_operator: "OR"
    conditions:
      - "asic_subtype in ['broadcom-dnx']"
      - "asic_type in ['cisco-8000']"

everflow/test_everflow_testbed.py::TestEverflowV4EgressAclEgressMirror::test_everflow_frwd_with_bkg_trf:
  skip:
    reason: "Test is not ready for dualtor and not stable on Non-T2 platform"
    conditions:
      - "https://github.com/sonic-net/sonic-mgmt/issues/17034 and 't2' not in topo_name"

everflow/test_everflow_testbed.py::TestEverflowV4IngressAclIngressMirror::test_everflow_dscp_with_policer:
  skip:
    reason: "Skipping test since mirror with policer is not supported on Cisco 8000 platforms and Broadcom DNX platforms."
    conditions_logical_operator: "OR"
    conditions:
      - "asic_type in ['cisco-8000']"
      - "asic_subtype in ['broadcom-dnx']"

everflow/test_everflow_testbed.py::TestEverflowV4IngressAclIngressMirror::test_everflow_frwd_with_bkg_trf:
  skip:
    reason: "Test is not ready for dualtor and not stable on Non-T2 platform."
    conditions:
      - "https://github.com/sonic-net/sonic-mgmt/issues/17034 and 't2' not in topo_name"

#######################################
#####            fdb              #####
#######################################
fdb/test_fdb_mac_expire.py:
  skip:
    reason: "Not supported on this DUT topology."
    conditions:
      - "topo_type not in ['t0', 'm0', 'mx']"

#######################################
#####            fib              #####
#######################################
fib/test_fib.py::test_ipinip_hash:
  skip:
    reason: 'ipinip hash test is not fully supported on mellanox platform (case#00581265)'
    conditions:
      - "asic_type in ['mellanox']"

fib/test_fib.py::test_nvgre_hash:
  skip:
    reason: 'Nvgre hash test is not fully supported on VS and Broadcom platform; Not supported on M*'
    conditions:
      - "asic_type in ['vs', 'broadcom'] or topo_type in ['m0', 'mx']"
  xfail:
    reason: 'Nvgre hash test is not fully supported on SPC1 platform due to known limitation'
    conditions:
      - "asic_gen == 'spc1' and 't1-lag' in topo_name and https://github.com/sonic-net/sonic-mgmt/issues/17526"

fib/test_fib.py::test_vxlan_hash:
  skip:
    reason: 'Vxlan hash test is not fully supported on VS platform; Not supported on M*'
    conditions:
      - "asic_type in ['vs'] or topo_type in ['m0', 'mx']"

#######################################
#####   generic_config_updater    #####
#######################################
generic_config_updater:
  skip:
    reason: 'generic_config_updater is not a supported feature for T2'
    conditions:
      - "'t2' in topo_name"

generic_config_updater/test_bgp_prefix.py::test_bgp_prefix_tc1_suite:
  skip:
    reason: "Cisco 8122 backend compute ai platform is not supported."
    conditions:
      - "platform in ['x86_64-8122_64eh_o-r0', 'x86_64-8122_64ehf_o-r0']"

generic_config_updater/test_dhcp_relay.py:
  skip:
    reason: "Need to skip for Cisco backend platform/ generic_config_updater is not a supported feature for T2"
    conditions_logical_operator: "OR"
    conditions:
      - "platform in ['x86_64-8111_32eh_o-r0', 'x86_64-8122_64eh_o-r0', 'x86_64-8122_64ehf_o-r0']"
      - "'backend' in topo_name"
      - "'t2' in topo_name"

generic_config_updater/test_dynamic_acl.py:
  skip:
    reason: "Device SKUs do not support the custom ACL_TABLE_TYPE that we use in this test.  Known log error unrelated to test
    on m0-2vlan testbed causes consistent failures / generic_config_updater is not a supported feature for T2
    / Dynamic ACL is not supported in Cisco Q200 based platforms"
    conditions_logical_operator: "OR"
    conditions:
      - "platform in ['armhf-nokia_ixs7215_52x-r0']"
      - "hwsku in ['Cisco-8111-O64']"
      - "topo_name in ['m0-2vlan']"
      - "'t2' in topo_name"
      - "platform in ['x86_64-8101_32fh_o-r0', 'x86_64-8102_64h_o-r0', 'x86_64-8101_32fh_o_c01-r0']"

generic_config_updater/test_ecn_config_update.py::test_ecn_config_updates:
  skip:
    reason: "This test is not run on this asic type, topology, or version currently / generic_config_updater is not a supported feature for T2"
    conditions_logical_operator: "OR"
    conditions:
      - "asic_type in ['cisco-8000']"
      - "topo_type in ['m0', 'mx']"
      - "release in ['202211']"
      - "'t2' in topo_name"

generic_config_updater/test_eth_interface.py::test_replace_fec:
  skip:
    reason: 'Skipping test on 7260/3800 platform due to bug of https://github.com/sonic-net/sonic-mgmt/issues/11237
             / generic_config_updater is not a supported feature for T2'
    conditions_logical_operator: "OR"
    conditions:
      - "hwsku in ['Arista-7260CX3-D108C8', 'Arista-7260CX3-D108C10', 'Arista-7260CX3-Q64', 'Mellanox-SN3800-D112C8'] and https://github.com/sonic-net/sonic-mgmt/issues/11237"
      - "'t2' in topo_name"

generic_config_updater/test_eth_interface.py::test_toggle_pfc_asym:
  skip:
    reason: "Skip asym pfc on unsupported platforms"
    conditions_logical_operator: "OR"
    conditions:
      - "asic_type in ['cisco-8000']"
      - "'t2' in topo_name"

generic_config_updater/test_eth_interface.py::test_update_speed:
  skip:
    reason: 'Skip this script due to this not being a production scenario and misleading StateDB output for valid speed / generic_config_updater is not a supported feature for T2'
    conditions_logical_operator: "OR"
    conditions:
      - https://github.com/sonic-net/sonic-mgmt/issues/8143
      - https://github.com/sonic-net/sonic-buildimage/issues/13267
      - "'t2' in topo_name"

generic_config_updater/test_incremental_qos.py:
  skip:
    reason: "Does not support dualtor right now, due to issue https://github.com/sonic-net/sonic-mgmt/issues/14865
             / generic_config_updater is not a supported feature for T2"
    conditions_logical_operator: "OR"
    conditions:
      - "'dualtor' in topo_name"
      - "'t2' in topo_name"
      - "not any(i in hwsku for i in ['2700', 'Arista-7170-64C', 'montara', 'newport']) and asic_type in ['broadcom', 'cisco-8000'] and release in ['202211']"

generic_config_updater/test_mmu_dynamic_threshold_config_update.py::test_dynamic_th_config_updates:
  skip:
    reason: "This test is not run on this asic type or version or topology currently"
    conditions_logical_operator: "OR"
    conditions:
      - "asic_type in ['broadcom', 'cisco-8000'] and release in ['202211']"
      - "'t2' in topo_name"

generic_config_updater/test_pfcwd_interval.py:
  skip:
    reason: "This test can only support mellanox platforms"
    conditions:
      - "asic_type not in ['mellanox']"

generic_config_updater/test_pfcwd_status.py:
  skip:
    reason: "This test is not run on this topo type or version or topology currently"
    conditions_logical_operator: "OR"
    conditions:
      - "topo_type in ['m0', 'mx']"
      - "release in ['202211']"
      - "'t2' in topo_name"

generic_config_updater/test_pg_headroom_update.py:
  skip:
    reason: "Unsupported topology."
    conditions_logical_operator: "OR"
    conditions:
      - "topo_type in ['m0', 'mx']"
      - "'t2' in topo_name"

#######################################
#####           gnmi              #####
#######################################
gnmi/test_gnmi_configdb.py:
  skip:
    reason: "This feature is not supported for multi asic. Skipping these test for T2 and multi asic."
    conditions_logical_operator: or
    conditions:
      - "'t2' in topo_name"
      - "is_multi_asic==True"

gnmi/test_gnoi_killprocess.py::test_gnoi_killprocess_then_restart:
  skip:
    reason: "Test noisy due to restart issue not relevant to GNOI. Disabling them to rewrite."

#######################################
#####           hash              #####
#######################################
hash/test_generic_hash.py:
  skip:
    reason: "Testcase ignored due to GitHub issue https://github.com/sonic-net/sonic-mgmt/issues/15340 on dualtor aa setup"
    conditions:
      - "https://github.com/sonic-net/sonic-mgmt/issues/15340 and 'dualtor-aa' in topo_name"

hash/test_generic_hash.py::test_algorithm_config:
  xfail:
    reason: "This is a new test cases and doesn't work for platform other than Mellanox, xfail them before the issue is addressed"
    conditions:
      - "asic_type not in ['mellanox']"
      - https://github.com/sonic-net/sonic-mgmt/issues/14109

hash/test_generic_hash.py::test_backend_error_messages:
  xfail:
    reason: "This is a new test cases and doesn't work for platform other than Mellanox, xfail them before the issue is addressed"
    conditions:
      - "asic_type not in ['mellanox']"
      - https://github.com/sonic-net/sonic-mgmt/issues/14109

hash/test_generic_hash.py::test_ecmp_and_lag_hash:
  skip:
    reason: 'On Mellanox SPC1 platforms, due to HW limitation, it would not support CRC_CCITT algorithm. For broadcom, ECMP/LAG hash not supported in broadcom SAI and Cisco 8000'
    conditions_logical_operator: or
    conditions:
      - "asic_gen == 'spc1'"
      - "asic_type in ['broadcom', 'cisco-8000']"

hash/test_generic_hash.py::test_ecmp_and_lag_hash[CRC-INNER_IP_PROTOCOL:
  skip:
    reason: "On Mellanox platforms, due to HW limitation, it would not support CRC algorithm on INNER_IP_PROTOCOL field. For broadcom, ECMP hash is not supported in broadcom SAI."
    conditions:
    - "asic_type in ['broadcom', 'mellanox']"

hash/test_generic_hash.py::test_ecmp_and_lag_hash[CRC_CCITT-INNER_IP_PROTOCOL:
  skip:
    reason: "On Mellanox platforms, due to HW limitation, it would not support CRC algorithm on INNER_IP_PROTOCOL field"
    conditions:
    - "asic_type in ['mellanox']"

hash/test_generic_hash.py::test_ecmp_and_lag_hash[CRC_CCITT-IN_PORT:
  skip:
    reason: "On Mellanox platforms, due to HW limitation, when ecmp and lag hash at the same time, it would not support
    setting ecmp hash as CRC_CCITT and lag hash as CRC on ingress port hash field"
    conditions:
    - "asic_type in ['mellanox']"

hash/test_generic_hash.py::test_ecmp_hash:
  skip:
    reason: 'ECMP hash not supported in broadcom SAI and Cisco 8000'
    conditions:
      - "asic_type in ['broadcom', 'cisco-8000']"

hash/test_generic_hash.py::test_ecmp_hash[CRC-INNER_IP_PROTOCOL:
  skip:
    reason: "On Mellanox platforms, due to HW limitation, it would not support CRC algorithm on INNER_IP_PROTOCOL field. For broadcom, ECMP hash is not supported in broadcom SAI."
    conditions:
    - "asic_type in ['broadcom', 'mellanox']"

hash/test_generic_hash.py::test_hash_capability:
  xfail:
    reason: "This is a new test cases and doesn't work for platform other than Mellanox, xfail them before the issue is addressed"
    conditions:
      - "asic_type not in ['mellanox']"
      - https://github.com/sonic-net/sonic-mgmt/issues/14109

hash/test_generic_hash.py::test_lag_hash:
  skip:
    reason: 'LAG hash not supported in broadcom SAI and Cisco 8000'
    conditions:
      - "asic_type in ['broadcom', 'cisco-8000']"

hash/test_generic_hash.py::test_lag_hash[CRC-INNER_IP_PROTOCOL:
  skip:
    reason: "On Mellanox platforms, due to HW limitation, it would not support CRC algorithm on INNER_IP_PROTOCOL field. For broadcom, LAG hash is not supported in broadcom SAI."
    conditions:
    - "asic_type in ['broadcom', 'mellanox']"

hash/test_generic_hash.py::test_lag_member_flap:
  skip:
    reason: 'On Mellanox SPC1 platforms, due to HW limitation, it would not support CRC_CCITT algorithm. For broadcom, LAG hash not supported in broadcom SAI. For other platforms, skipping due to missing object in SonicHost'
    conditions_logical_operator: "OR"
    conditions:
      - "asic_gen == 'spc1'"
      - "asic_type in ['broadcom']"
      - https://github.com/sonic-net/sonic-mgmt/issues/13919

hash/test_generic_hash.py::test_lag_member_flap[CRC-INNER_IP_PROTOCOL:
  skip:
    reason: "On Mellanox platforms, due to HW limitation, it would not support CRC algorithm on INNER_IP_PROTOCOL field"
    conditions:
    - "asic_type in ['mellanox']"

hash/test_generic_hash.py::test_lag_member_flap[CRC-IP_PROTOCOL-ipv4:
  skip:
    reason: "With IP Protocol alone, we don't have enough entropy to distribute the packets evenly"
    conditions:
      - "asic_type in ['cisco-8000']"

hash/test_generic_hash.py::test_lag_member_flap[CRC_CCITT-INNER_IP_PROTOCOL:
  skip:
    reason: "On Mellanox platforms, due to HW limitation, it would not support CRC algorithm on INNER_IP_PROTOCOL field"
    conditions:
    - "asic_type in ['mellanox']"

hash/test_generic_hash.py::test_lag_member_flap[CRC_CCITT-IN_PORT:
  skip:
    reason: "On Mellanox platforms, due to HW limitation, when ecmp and lag hash at the same time, it would not support
    setting ecmp hash as CRC_CCITT and lag hash as CRC on ingress port hash field"
    conditions:
    - "asic_type in ['mellanox']"

hash/test_generic_hash.py::test_lag_member_flap[CRC_CCITT-IP_PROTOCOL-ipv4:
  skip:
    reason: "With IP Protocol alone, we don't have enough entropy to distribute the packets evenly"
    conditions:
      - "asic_type in ['cisco-8000']"


hash/test_generic_hash.py::test_lag_member_remove_add:
  skip:
    reason: 'On Mellanox SPC1 platforms, due to HW limitation, it would not support CRC_CCITT algorithm. For broadcom, LAG hash not supported in broadcom SAI. For other platforms, skipping due to missing object in SonicHost'
    conditions_logical_operator: "OR"
    conditions:
      - "asic_gen == 'spc1'"
      - "asic_type in ['broadcom']"
      - https://github.com/sonic-net/sonic-mgmt/issues/13919

hash/test_generic_hash.py::test_lag_member_remove_add[CRC-INNER_IP_PROTOCOL:
  skip:
    reason: "On Mellanox platforms, due to HW limitation, it would not support CRC algorithm on INNER_IP_PROTOCOL field"
    conditions:
    - "asic_type in ['mellanox']"

hash/test_generic_hash.py::test_lag_member_remove_add[CRC-IP_PROTOCOL-ipv4:
  skip:
    reason: "With IP Protocol alone, we don't have enough entropy to distribute the packets evenly"
    conditions:
      - "asic_type in ['cisco-8000']"

hash/test_generic_hash.py::test_lag_member_remove_add[CRC_CCITT-INNER_IP_PROTOCOL:
  skip:
    reason: "On Mellanox platforms, due to HW limitation, it would not support CRC algorithm on INNER_IP_PROTOCOL field"
    conditions:
    - "asic_type in ['mellanox']"

hash/test_generic_hash.py::test_lag_member_remove_add[CRC_CCITT-IN_PORT:
  skip:
    reason: "On Mellanox platforms, due to HW limitation, when ecmp and lag hash at the same time, it would not support
    setting ecmp hash as CRC_CCITT and lag hash as CRC on ingress port hash field"
    conditions:
    - "asic_type in ['mellanox']"

hash/test_generic_hash.py::test_lag_member_remove_add[CRC_CCITT-IP_PROTOCOL-ipv4:
  skip:
    reason: "With IP Protocol alone, we don't have enough entropy to distribute the packets evenly"
    conditions:
      - "asic_type in ['cisco-8000']"

hash/test_generic_hash.py::test_nexthop_flap:
  skip:
    reason: 'On Mellanox SPC1 platforms, due to HW limitation, it would not support CRC_CCITT algorithm. For broadcom, ECMP/LAG hash not supported in broadcom SAI. For other platforms, skipping due to missing object in SonicHost'
    conditions_logical_operator: "OR"
    conditions:
      - "asic_gen == 'spc1'"
      - "asic_type in ['broadcom']"
      - https://github.com/sonic-net/sonic-mgmt/issues/13919
  xfail:
    reason: "Flaky hashing behavior using specific combination of hash field and algorithm."
    conditions:
      - "'isolated' in topo_name"

hash/test_generic_hash.py::test_nexthop_flap[CRC-INNER_IP_PROTOCOL:
  skip:
    reason: "On Mellanox platforms, due to HW limitation, it would not support CRC algorithm on INNER_IP_PROTOCOL field"
    conditions:
    - "asic_type in ['mellanox']"

hash/test_generic_hash.py::test_nexthop_flap[CRC_CCITT-INNER_IP_PROTOCOL:
  skip:
    reason: "On Mellanox platforms, due to HW limitation, it would not support CRC algorithm on INNER_IP_PROTOCOL field"
    conditions:
    - "asic_type in ['mellanox']"

hash/test_generic_hash.py::test_nexthop_flap[CRC_CCITT-IN_PORT:
  skip:
    reason: "On Mellanox platforms, due to HW limitation, when ecmp and lag hash at the same time, it would not support
    setting ecmp hash as CRC_CCITT and lag hash as CRC on ingress port hash field"
    conditions:
    - "asic_type in ['mellanox']"

hash/test_generic_hash.py::test_reboot:
  skip:
    reason: 'On Mellanox SPC1 platforms, due to HW limitation, it would not support CRC_CCITT algorithm. For broadcom, ECMP/LAG hash not supported in broadcom SAI'
    conditions_logical_operator: or
    conditions:
      - "asic_gen == 'spc1'"
      - "asic_type in ['broadcom']"

hash/test_generic_hash.py::test_reboot[CRC-INNER_IP_PROTOCOL:
  skip:
    reason: "On Mellanox platforms, due to HW limitation, it would not support CRC algorithm on INNER_IP_PROTOCOL field"
    conditions:
    - "asic_type in ['mellanox']"

hash/test_generic_hash.py::test_reboot[CRC-IP_PROTOCOL-ipv4:
  skip:
    reason: "With IP Protocol alone, we don't have enough entropy to distribute the packets evenly"
    conditions:
      - "asic_type in ['cisco-8000']"

hash/test_generic_hash.py::test_reboot[CRC_CCITT-INNER_IP_PROTOCOL:
  skip:
    reason: "On Mellanox platforms, due to HW limitation, it would not support CRC algorithm on INNER_IP_PROTOCOL field"
    conditions:
    - "asic_type in ['mellanox']"

hash/test_generic_hash.py::test_reboot[CRC_CCITT-IN_PORT:
  skip:
    reason: "On Mellanox platforms, due to HW limitation, when ecmp and lag hash at the same time, it would not support
    setting ecmp hash as CRC_CCITT and lag hash as CRC on ingress port hash field"
    conditions:
    - "asic_type in ['mellanox']"

hash/test_generic_hash.py::test_reboot[CRC_CCITT-IP_PROTOCOL-ipv4:
  skip:
    reason: "With IP Protocol alone, we don't have enough entropy to distribute the packets evenly"
    conditions:
      - "asic_type in ['cisco-8000']"

#######################################
#####           http              #####
#######################################
http/test_http_copy.py:
  skip:
    reason: "Test doesn't clean up the files in /tmp, it will cause the subsequent cases in /tmp fail, skipping until the issue is addressed"

#######################################
#####    iface_loopback_action    #####
#######################################
iface_loopback_action/test_iface_loopback_action.py:
  skip:
    reason: "Test only supported on Mellanox SKUs, didn't supported on dualtor topology."
    conditions_logical_operator: or
    conditions:
      - "'dualtor' in topo_name"
      - "asic_type not in ['mellanox']"

#######################################
#####      iface_namingmode       #####
#######################################
iface_namingmode/test_iface_namingmode.py::TestConfigInterface:
  skip:
    reason: "x86_64-8111_32eh_o-r0 platform does not support TestConfigInterface"
    conditions:
      - "platform in ['x86_64-8111_32eh_o-r0']"

iface_namingmode/test_iface_namingmode.py::TestShowPriorityGroup:
  xfail:
    reason: "Platform specific issue"
    strict: True
    conditions:
      - "platform in ['x86_64-cel_e1031-r0']"
  skip:
    reason: "M0/MX topo does not support TestShowPriorityGroup"
    conditions:
      - "topo_type in ['m0', 'mx']"

iface_namingmode/test_iface_namingmode.py::TestShowQueue:
  skip:
    reason: "M0/MX topo does not support TestShowQueue"
    conditions:
      - "topo_type in ['m0', 'mx']"

iface_namingmode/test_iface_namingmode.py::TestShowQueue::test_show_queue_persistent_watermark:
  xfail:
    reason: "Platform specific issue"
    strict: True
    conditions:
      - "platform in ['x86_64-cel_e1031-r0']"

iface_namingmode/test_iface_namingmode.py::TestShowQueue::test_show_queue_watermark:
  xfail:
    reason: "Platform specific issue"
    strict: True
    conditions:
      - "platform in ['x86_64-cel_e1031-r0']"

#######################################
#####            ip               #####
#######################################
ip/test_ip_packet.py:
  skip:
    reason: "Skipping ip packet test since can't provide enough interfaces"
    conditions:
      - "len(minigraph_interfaces) < 2 and len(minigraph_portchannels) < 2"

ip/test_ip_packet.py::TestIPPacket::test_forward_ip_packet_with_0xffff_chksum_drop:
  skip:
    reason: "Broadcom, Cisco, Barefoot, and Marvell Asic will tolorate IP packets with 0xffff checksum
            / Skipping ip packet test since can't provide enough interfaces"
    conditions_logical_operator: or
    conditions:

      - "asic_type in ['broadcom', 'cisco-8000', 'marvell', 'barefoot', 'marvell-teralynx'] and asic_subtype not in ['broadcom-dnx']"
      - "len(minigraph_interfaces) < 2 and len(minigraph_portchannels) < 2"

ip/test_ip_packet.py::TestIPPacket::test_forward_ip_packet_with_0xffff_chksum_tolerant:
  skip:
    reason: "Mellanox and Broadcom DNX Asic will drop IP packets with 0xffff checksum
            / Skipping ip packet test since can't provide enough interfaces"
    conditions_logical_operator: or
    conditions:
      - "asic_type in ['mellanox'] or asic_subtype in ['broadcom-dnx']"
      - "len(minigraph_interfaces) < 2 and len(minigraph_portchannels) < 2"

ip/test_mgmt_ipv6_only.py:
  skip:
    reason: "Skipping mgmt ipv6 test for mgmt topo"
    conditions:
      - "topo_type in ['m0', 'mx']"

#######################################
#####            ipfwd            #####
#######################################
ipfwd/test_dip_sip.py:
  skip:
    reason: "Unsupported topology or unsupported in specific Cisco platforms."
    conditions_logical_operator: or
    conditions:
      - "platform in ['x86_64-8122_64eh_o-r0', 'x86_64-8122_64ehf_o-r0']"
      - "topo_type not in ['t0', 't1', 't2', 'm0', 'mx']"

ipfwd/test_dir_bcast.py:
  skip:
    reason: "Unsupported topology."
    conditions:
      - "topo_type not in ['t0', 'm0', 'mx'] or 'dualtor' in topo_name or 't0-backend' in topo_name"
  xfail:
    reason: "Xfail due to known issue with the secondary subnet."
    conditions:
      - "topo_type in ['t0']"
      - "asic_type in ['broadcom']"
      - https://github.com/sonic-net/sonic-mgmt/issues/18786

ipfwd/test_mtu.py:
  skip:
    reason: "Unsupported topology."
    conditions:
      - "topo_type not in ['t1', 't2']"

#######################################
#####            k8s              #####
#######################################
k8s/test_config_reload.py:
  skip:
    reason: "There is no k8s in veos_vtb, skip in PR testing"
    conditions:
      - "asic_type in ['vs']"

k8s/test_disable_flag.py:
  skip:
    reason: "There is no k8s in veos_vtb, skip in PR testing"
    conditions:
      - "asic_type in ['vs']"

k8s/test_join_available_master.py:
  skip:
    reason: "There is no k8s in veos_vtb, skip in PR testing"
    conditions:
      - "asic_type in ['vs']"

#######################################
#####         kubesonic           #####
#######################################
kubesonic/test_k8s_join_disjoin.py:
  skip:
    reason: "kubesonic feature is not supported in slim image"
    conditions:
      - "hwsku in ['Arista-7050-QX-32S', 'Arista-7050-Q16S64', 'Arista-7060CX-32S-C32', 'Arista-7060CX-32S-C32-T1', 'Arista-7060CX-32S-Q32', 'Arista-7060CX-32S-D48C8', 'Arista-7050QX-32S-S4Q31', 'Arista-7050QX32S-Q32', 'Celestica-E1031-T48S4']"

#######################################
#####           lldp              #####
#######################################
lldp/test_lldp.py::test_lldp:
  skip:
    reason: "Skipping LLDP test because the topology is standalone. No LLDP neighbors detected."
    conditions:
      - "'standalone' in topo_name"

lldp/test_lldp.py::test_lldp_neighbor:
  skip:
    reason: "Skipping LLDP test because the topology is standalone. No LLDP neighbors detected."
    conditions:
      - "'standalone' in topo_name"

#######################################
#####           macsec            #####
#######################################
macsec/test_dataplane.py::TestDataPlane::test_server_to_neighbor:
  skip:
    reason: 'test_server_to_neighbor needs downstream neighbors, which is not present in this topo'
    conditions:
      - "'t2' in topo_name"

macsec/test_interop_protocol.py::TestInteropProtocol::test_port_channel:
  skip:
    reason: "Skip port channel test for causing continuously failing in PR testing"
    conditions:
      - "asic_type in ['vs'] and https://github.com/sonic-net/sonic-buildimage/issues/22081"

#######################################
#####           mclag             #####
#######################################
mclag/test_mclag_l3.py:
  skip:
    reason: "Mclag test only support on t0-mclag platform which is not in PR test"
    conditions:
      - "asic_type in ['vs']"

#######################################
#####            mpls             #####
#######################################
mpls/test_mpls.py:
  skip:
    reason: "MPLS TCs are not supported on Barefoot plarforms"
    conditions:
      - "asic_type in ['barefoot']"

#######################################
#####           mvrf              #####
#######################################
mvrf:
  skip:
    reason: "mvrf is not supported in x86_64-nokia_ixr7250e_36x400g-r0 platform, M0/MX topo"
    conditions_logical_operator: or
    conditions:
      - "topo_type in ['m0', 'mx']"
      - "platform in ['x86_64-nokia_ixr7250e_36x400g-r0']"

mvrf/test_mgmtvrf.py:
  skip:
    reason: "mvrf is not supported in x86_64-nokia_ixr7250e_36x400g-r0 platform, M0/MX topo, kvm testbed"
    conditions_logical_operator: or
    conditions:
      - "asic_type in ['vs']"
      - "topo_type in ['m0', 'mx']"
      - "platform in ['x86_64-nokia_ixr7250e_36x400g-r0']"

#######################################
#####           nat               #####
#######################################
nat:
  skip:
    reason: "Nat feature is not enabled with image version"
    conditions:
      - "'nat' not in feature_status"

#######################################
#####             ospf            #####
#######################################
ospf:
  skip:
    reason: "Neighbor type must be sonic, skip in PR testing"
    conditions:
      - "asic_type in ['vs']"

#######################################
#####    override_config_table    #####
#######################################
override_config_table/test_override_config_table.py:
  skip:
    reason: "Skip on multi-asic platforms as test provided golden config format is not compatible with multi-asics."
    conditions:
      - "is_multi_asic==True"

#######################################
#####           pc               #####
#######################################
pc/test_lag_2.py::test_lag_db_status_with_po_update:
  skip:
    reason: "Only support t1-lag, t1-56-lag, t1-64-lag and t2 topology"
    conditions:
        - "topo_name not in ['t1-lag', 't1-28-lag', 't1-48-lag', 't1-56-lag', 't1-64-lag'] and 't2' not in topo_name"

pc/test_lag_member.py:
  skip:
    reason: "Not support dualtor or t0 backend topo / Have an issue on kvm t0"
    conditions_logical_operator: or
    conditions:
        - "'dualtor' in topo_name or 't0-backend' in topo_name"
        - "asic_type in ['vs'] and https://github.com/sonic-net/sonic-mgmt/issues/13898"

pc/test_lag_member_forwarding.py:
  xfail:
    reason: "Not supported on BRCM before SDK 13.x"
    conditions_logical_operator: and
    conditions:
        - "asic_type in ['broadcom'] and https://github.com/sonic-net/sonic-buildimage/issues/21938"

pc/test_po_cleanup.py:
  skip:
    reason: "Skip test due to there is no portchannel exists in current topology."
    conditions:
      - "len(minigraph_portchannels) == 0 and not is_multi_asic"

pc/test_po_update.py::test_po_update:
  skip:
    reason: "Skip test due to there is no portchannel or no portchannel member exists in current topology."
    conditions:
      - "len(minigraph_portchannels) == 0 or len(minigraph_portchannels[list(minigraph_portchannels.keys())[0]]['members']) == 0"

pc/test_po_update.py::test_po_update_io_no_loss:
  skip:
    reason: "Skip test due to there isn't enough port channel exists in current topology."
    conditions:
      - "len(minigraph_portchannel_interfaces) < 2"

pc/test_po_voq.py:
  skip:
    reason: "Skip for non t2 or Skip since there is no portchannel configured or no portchannel member exists in current topology."
    conditions:
      - "'t2' not in topo_name or num_asic == 0 or len(minigraph_portchannels[list(minigraph_portchannels.keys())[0]]['members']) == 0 or asic_type in ['cisco-8000']"

#######################################
#####           pfc               #####
#######################################
pfc/test_unknown_mac.py:
  skip:
    reason: In cisco-8000 platform, a packet with unknown MAC will be flooded, not dropped. This case will not pass in cisco-8000.
    conditions:
      - "asic_type in ['cisco-8000']"

#######################################
#####         pfc_asym            #####
#######################################
pfc_asym/test_pfc_asym.py:
  skip:
    reason: 'pfc_asym test skip except for on Barefoot platforms'
    conditions:
      - "asic_type not in ['barefoot']"

#######################################
#####         pfcwd               #####
#######################################
pfcwd:
  skip:
    reason: "Pfcwd tests skipped on m0/mx testbed."
    conditions:
      - "topo_type in ['m0', 'mx']"

pfcwd/test_pfc_config.py::TestPfcConfig::test_forward_action_cfg:
   skip:
     reason: "Forward action not supported in cisco-8000/m0/mx"
     conditions_logical_operator: or
     conditions:
        - "asic_type in ['cisco-8000']"
        - "topo_type in ['m0', 'mx']"

pfcwd/test_pfcwd_all_port_storm.py:
   skip:
     reason: "Slow pfc generation rate on 7060x6 200Gb,
              pfc generation function on the Arista fanout device need to be improved by Arista
              / Pfcwd tests skipped on m0/mx testbed."
     conditions_logical_operator: or
     conditions:
      - "hwsku in ['Arista-7060X6-64PE-256x200G']"
      - "topo_type in ['m0', 'mx']"

pfcwd/test_pfcwd_function.py::TestPfcwdFunc::test_pfcwd_no_traffic:
   skip:
     reason: "This test is applicable only for cisco-8000 / Pfcwd tests skipped on m0/mx testbed."
     conditions_logical_operator: or
     conditions:
        - "asic_type != 'cisco-8000'"
        - "topo_type in ['m0', 'mx']"

pfcwd/test_pfcwd_warm_reboot.py:
   skip:
     reason: "Warm Reboot is not supported in T2 or in standalone topos. / Pfcwd tests skipped on m0/mx testbed. / Pfcwd warm reboot is not supported on cisco-8000 platform."
     conditions_logical_operator: or
     conditions:
        - "'t2' in topo_name"
        - "'standalone' in topo_name"
        - "topo_type in ['m0', 'mx']"
        - "asic_type in ['cisco-8000']"
        - "'dualtor' in topo_name and https://github.com/sonic-net/sonic-mgmt/issues/8400"

#######################################
#####     process_monitoring      #####
#######################################
process_monitoring/test_critical_process_monitoring.py::test_orchagent_heartbeat:
  skip:
    reason: This test is intended for Orchagent freeze scenario during warm-reboot. It is not required for T1 devices.
    conditions:
      - "'t1' in topo_name"

#######################################
#####           qos               #####
#######################################
qos:
  skip:
    reason: "M0/MX topo does not support qos"
    conditions:
      - "topo_type in ['m0', 'mx']"

qos/test_buffer.py:
  skip:
    reason: "These tests don't apply to cisco 8000 platforms or T2 or m0/mx, since they support only traditional model."
    conditions_logical_operator: or
    conditions:
      - "asic_type in ['cisco-8000'] or 't2' in topo_name"
      - "topo_type in ['m0', 'mx']"

qos/test_buffer.py::test_buffer_model_test:
  skip:
    reason: "Running only on mellanox devices and covered by unit testing / M0/MX topo does not support qos"
    conditions_logical_operator: or
    conditions:
      - "asic_type in ['mellanox'] or asic_subtype in ['broadcom-dnx']"
      - "asic_type in ['cisco-8000'] or 't2' in topo_name"
      - "topo_type in ['m0', 'mx']"

qos/test_buffer_traditional.py:
  skip:
    reason: "Buffer traditional test is only supported 201911 branch / M0/MX topo does not support qos"
    conditions_logical_operator: or
    conditions:
      - "release not in ['201911']"
      - "topo_type in ['m0', 'mx']"

qos/test_ecn_config.py:
  skip:
    reason: "This test only support on cisco device"
    conditions:
      - "asic_type not in ['cisco-8000']"

qos/test_pfc_pause.py::test_pfc_pause_lossless:
  # For this test, we use the fanout connected to the DUT to send PFC pause frames.
  # The fanout needs to send PFC frames fast enough so that the queue remains completely paused for the entire duration
  # of the test. The inter packet interval between PFC frames to completely block a queue vary based on link speed and
  # we have seen flakiness in our test runs. Since this test is already covered under the 'ixia' folder where we use a
  # traffic generator to generate pause frames, skipping this here.
  skip:
    reason: "Fanout needs to send PFC frames fast enough to completely pause the queue"

qos/test_qos_dscp_mapping.py:
  xfail:
    reason: "ECN marking in combination with tunnel decap not yet supported"
    strict: True
    conditions:
      - "asic_type in ['cisco-8000'] and platform.startswith('x86_64-8122_')"

qos/test_qos_dscp_mapping.py::TestQoSSaiDSCPQueueMapping_IPIP_Base::test_dscp_to_queue_mapping_pipe_mode:
  skip:
    reason: "Pipe decap mode not supported due to either SAI or platform limitation / M0/MX topo does not support qos"
    conditions_logical_operator: or
    conditions:
      - "asic_type in ['mellanox', 'broadcom', 'cisco-8000']"
      - https://github.com/sonic-net/sonic-mgmt/issues/12906
      - "topo_type in ['m0', 'mx']"

qos/test_qos_masic.py:
  skip:
    reason: "QoS tests for multi-ASIC only. Supported topos: t1-lag, t1-64-lag, t1-56-lag, t1-backend. / M0/MX topo does not support qos. / KVM do not support swap syncd."
    conditions_logical_operator: or
    conditions:
      - "is_multi_asic==False or topo_name not in ['t1-lag', 't1-28-lag', 't1-48-lag', 't1-64-lag', 't1-56-lag', 't1-backend']"
      - "topo_type in ['m0', 'mx']"

qos/test_qos_sai.py:
  skip:
    reason: "qos_sai tests not supported on t1 topo / M0/MX topo does not support qos"
    conditions_logical_operator: or
    conditions:
      - "asic_type in ['barefoot'] and topo_name in ['t1']"
      - "topo_type in ['m0', 'mx']"

qos/test_qos_sai.py::TestQosSai:
  skip:
    reason: "Unsupported testbed type. / M0/MX topo does not support qos"
    conditions_logical_operator: or
    conditions:
      - "topo_name not in ['t0', 't0-64', 't0-116', 't0-118', 't0-35', 't0-56', 't0-standalone-32', 't0-standalone-64', 't0-standalone-128', 't0-standalone-256', 'dualtor-56', 'dualtor-120', 'dualtor', 'dualtor-aa', 'dualtor-aa-64-breakout', 't0-80', 't0-backend', 't1-lag', 't1-28-lag', 't1-48-lag', 't1-64-lag', 't1-56-lag', 't1-backend', 't2', 't2_2lc_36p-masic', 't2_2lc_min_ports-masic'] and asic_type not in ['mellanox']"
      - "topo_type in ['m0', 'mx']"

qos/test_qos_sai.py::TestQosSai::testIPIPQosSaiDscpToPgMapping:
  skip:
    reason: "For DSCP to PG mapping on IPinIP traffic , mellanox device has different behavior to community. For mellanox device, testQosSaiDscpToPgMapping can cover the scenarios / Unsupported testbed type."
    conditions_logical_operator: or
    conditions:
      - "asic_type in ['mellanox']"
      - https://github.com/sonic-net/sonic-mgmt/issues/12906
      - "topo_type in ['m0', 'mx']"
      - "topo_name not in ['t0', 't0-64', 't0-116', 't0-118', 't0-35', 't0-56', 't0-standalone-32', 't0-standalone-64', 't0-standalone-128', 't0-standalone-256', 'dualtor-56', 'dualtor-120', 'dualtor', 'dualtor-aa', 'dualtor-aa-64-breakout', 't0-80', 't0-backend', 't1-lag', 't1-28-lag', 't1-48-lag', 't1-64-lag', 't1-56-lag', 't1-backend', 't2', 't2_2lc_36p-masic', 't2_2lc_min_ports-masic'] and asic_type not in ['mellanox']"

qos/test_qos_sai.py::TestQosSai::testPfcStormWithSharedHeadroomOccupancy:
  skip:
    reason: "This test is only for Mellanox."
    conditions_logical_operator: or
    conditions:
      - "asic_type in ['cisco-8000']"
      - "topo_type in ['m0', 'mx']"
      - "topo_name not in ['t0', 't0-64', 't0-116', 't0-118', 't0-35', 't0-56', 't0-standalone-32', 't0-standalone-64', 't0-standalone-128', 't0-standalone-256', 'dualtor-56', 'dualtor-120', 'dualtor', 'dualtor-aa', 'dualtor-aa-64-breakout', 't0-80', 't0-backend', 't1-lag', 't1-28-lag', 't1-48-lag', 't1-64-lag', 't1-56-lag', 't1-backend', 't2', 't2_2lc_36p-masic', 't2_2lc_min_ports-masic'] and asic_type not in ['mellanox']"

qos/test_qos_sai.py::TestQosSai::testQosSaiBufferPoolWatermark:
  skip:
    reason: "sai_thrift_read_buffer_pool_watermark are not supported on DNX / Unsupported testbed type."
    conditions_logical_operator: or
    conditions:
      - "platform in ['x86_64-nokia_ixr7250e_36x400g-r0', 'x86_64-arista_7800r3_48cq2_lc', 'x86_64-arista_7800r3_48cqm2_lc', 'x86_64-arista_7800r3a_36d2_lc', 'x86_64-arista_7800r3a_36dm2_lc','x86_64-arista_7800r3ak_36dm2_lc']"
      - "topo_type in ['m0', 'mx']"
      - "topo_name not in ['t0', 't0-64', 't0-116', 't0-118', 't0-35', 't0-56', 't0-standalone-32', 't0-standalone-64', 't0-standalone-128', 't0-standalone-256', 'dualtor-56', 'dualtor-120', 'dualtor', 'dualtor-aa', 'dualtor-aa-64-breakout', 't0-80', 't0-backend', 't1-lag', 't1-28-lag', 't1-48-lag', 't1-64-lag', 't1-56-lag', 't1-backend', 't2', 't2_2lc_36p-masic', 't2_2lc_min_ports-masic'] and asic_type not in ['mellanox']"

qos/test_qos_sai.py::TestQosSai::testQosSaiDot1pPgMapping:
  skip:
    reason: "Dot1p-PG mapping is only supported on backend."
    conditions_logical_operator: or
    conditions:
      - "'backend' not in topo_name"
      - "topo_type in ['m0', 'mx']"
      - "topo_name not in ['t0', 't0-64', 't0-116', 't0-118', 't0-35', 't0-56', 't0-standalone-32', 't0-standalone-64', 't0-standalone-128', 't0-standalone-256', 'dualtor-56', 'dualtor-120', 'dualtor', 'dualtor-aa', 'dualtor-aa-64-breakout', 't0-80', 't0-backend', 't1-lag', 't1-28-lag', 't1-48-lag', 't1-64-lag', 't1-56-lag', 't1-backend', 't2', 't2_2lc_36p-masic', 't2_2lc_min_ports-masic'] and asic_type not in ['mellanox']"

qos/test_qos_sai.py::TestQosSai::testQosSaiDot1pQueueMapping:
  skip:
    reason: "Dot1p-queue mapping is only supported on backend."
    conditions_logical_operator: or
    conditions:
      - "'backend' not in topo_name"
      - "topo_type in ['m0', 'mx']"
      - "topo_name not in ['t0', 't0-64', 't0-116', 't0-118', 't0-35', 't0-56', 't0-standalone-32', 't0-standalone-64', 't0-standalone-128', 't0-standalone-256', 'dualtor-56', 'dualtor-120', 'dualtor', 'dualtor-aa', 'dualtor-aa-64-breakout', 't0-80', 't0-backend', 't1-lag', 't1-28-lag', 't1-48-lag', 't1-64-lag', 't1-56-lag', 't1-backend', 't2', 't2_2lc_36p-masic', 't2_2lc_min_ports-masic'] and asic_type not in ['mellanox']"

qos/test_qos_sai.py::TestQosSai::testQosSaiDscpQueueMapping:
  skip:
    reason: "Unsupported testbed type."
    conditions_logical_operator: or
    conditions:
      - "'backend' in topo_name"
      - "topo_type in ['m0', 'mx']"
      - "topo_name not in ['t0', 't0-64', 't0-116', 't0-118', 't0-35', 't0-56', 't0-standalone-32', 't0-standalone-64', 't0-standalone-128', 't0-standalone-256', 'dualtor-56', 'dualtor-120', 'dualtor', 'dualtor-aa', 'dualtor-aa-64-breakout', 't0-80', 't0-backend', 't1-lag', 't1-28-lag', 't1-48-lag', 't1-64-lag', 't1-56-lag', 't1-backend', 't2', 't2_2lc_36p-masic', 't2_2lc_min_ports-masic'] and asic_type not in ['mellanox']"

qos/test_qos_sai.py::TestQosSai::testQosSaiDscpToPgMapping:
  skip:
    reason: "Unsupported testbed type."
    conditions_logical_operator: or
    conditions:
      - "'backend' in topo_name"
      - "topo_type in ['m0', 'mx']"
      - "topo_name not in ['t0', 't0-64', 't0-116', 't0-118', 't0-35', 't0-56', 't0-standalone-32', 't0-standalone-64', 't0-standalone-128', 't0-standalone-256', 'dualtor-56', 'dualtor-120', 'dualtor', 'dualtor-aa', 'dualtor-aa-64-breakout', 't0-80', 't0-backend', 't1-lag', 't1-28-lag', 't1-48-lag', 't1-64-lag', 't1-56-lag', 't1-backend', 't2', 't2_2lc_36p-masic', 't2_2lc_min_ports-masic'] and asic_type not in ['mellanox']"

qos/test_qos_sai.py::TestQosSai::testQosSaiDwrrWeightChange:
  skip:
    reason: "Skip DWRR weight change test on Mellanox platform. / Unsupported testbed type."
    conditions_logical_operator: or
    conditions:
      - "asic_type in ['mellanox']"
      - "topo_type in ['m0', 'mx']"
      - "topo_name not in ['t0', 't0-64', 't0-116', 't0-118', 't0-35', 't0-56', 't0-standalone-32', 't0-standalone-64', 't0-standalone-128', 't0-standalone-256', 'dualtor-56', 'dualtor-120', 'dualtor', 'dualtor-aa', 'dualtor-aa-64-breakout', 't0-80', 't0-backend', 't1-lag', 't1-28-lag', 't1-48-lag', 't1-64-lag', 't1-56-lag', 't1-backend', 't2', 't2_2lc_36p-masic', 't2_2lc_min_ports-masic'] and asic_type not in ['mellanox']"

qos/test_qos_sai.py::TestQosSai::testQosSaiFullMeshTrafficSanity:
  skip:
    reason: "Unsupported testbed type."
    conditions_logical_operator: or
    conditions:
      - "asic_type not in ['cisco-8000'] or topo_name not in ['ptf64']"
      - "topo_type in ['m0', 'mx']"
      - "topo_name not in ['t0', 't0-64', 't0-116', 't0-118', 't0-35', 't0-56', 't0-standalone-32', 't0-standalone-64', 't0-standalone-128', 't0-standalone-256', 'dualtor-56', 'dualtor-120', 'dualtor', 'dualtor-aa', 'dualtor-aa-64-breakout', 't0-80', 't0-backend', 't1-lag', 't1-28-lag', 't1-48-lag', 't1-64-lag', 't1-56-lag', 't1-backend', 't2', 't2_2lc_36p-masic', 't2_2lc_min_ports-masic'] and asic_type not in ['mellanox']"

qos/test_qos_sai.py::TestQosSai::testQosSaiHeadroomPoolSize:
  skip:
    reason: "Unsupported testbed type."
    conditions_logical_operator: or
    conditions:
      - "https://github.com/sonic-net/sonic-mgmt/issues/12292 and hwsku in ['Force10-S6100']
      and topo_type in ['t1-64-lag'] and hwsku not in ['Arista-7060CX-32S-C32', 'Celestica-DX010-C32', 'Arista-7260CX3-D108C8', 'Arista-7260CX3-D108C10', 'Force10-S6100', 'Arista-7260CX3-Q64', 'Arista-7050CX3-32S-C32', 'Arista-7050CX3-32S-D48C8', 'Arista-7060CX-32S-D48C8'] and asic_type not in ['mellanox']
      and asic_type in ['cisco-8000']"
      - "topo_type in ['m0', 'mx']"
      - "topo_name not in ['t0', 't0-64', 't0-116', 't0-118', 't0-35', 't0-56', 't0-standalone-32', 't0-standalone-64', 't0-standalone-128', 't0-standalone-256', 'dualtor-56', 'dualtor-120', 'dualtor', 'dualtor-aa', 'dualtor-aa-64-breakout', 't0-80', 't0-backend', 't1-lag', 't1-28-lag', 't1-48-lag', 't1-64-lag', 't1-56-lag', 't1-backend', 't2', 't2_2lc_36p-masic', 't2_2lc_min_ports-masic'] and asic_type not in ['mellanox']"
      - "'t2' in topo_name and asic_subtype in ['broadcom-dnx']"

qos/test_qos_sai.py::TestQosSai::testQosSaiHeadroomPoolWatermark:
  skip:
    reason: "Unsupported testbed type."
    conditions_logical_operator: or
    conditions:
      - "platform in ['x86_64-nokia_ixr7250e_36x400g-r0', 'x86_64-arista_7800r3_48cq2_lc', 'x86_64-arista_7800r3_48cqm2_lc', 'x86_64-arista_7800r3a_36d2_lc', 'x86_64-arista_7800r3a_36dm2_lc', 'x86_64-arista_7800r3ak_36dm2_lc'] or asic_type in ['mellanox']
         and asic_type in ['cisco-8000']
         and https://github.com/sonic-net/sonic-mgmt/issues/12292 and hwsku in ['Force10-S6100'] and topo_type in ['t1-64-lag']"
      - "topo_type in ['m0', 'mx']"
<<<<<<< HEAD
      - "topo_name not in ['t0', 't0-64', 't0-116', 't0-118', 't0-35', 't0-56', 't0-standalone-32', 't0-standalone-64', 't0-standalone-128', 't0-standalone-256', 'dualtor-56', 'dualtor-120', 'dualtor', 'dualtor-aa', 'dualtor-aa-64-breakout', 't0-80', 't0-backend', 't1-lag', 't1-28-lag', 't1-48-lag', 't1-64-lag', 't1-56-lag', 't1-backend', 't2', 't2_2lc_36p-masic', 't2_2lc_min_ports-masic'] and asic_type not in ['mellanox']"
=======
      - "topo_name not in ['t0', 't0-64', 't0-116', 't0-118', 't0-35', 't0-56', 't0-standalone-32', 't0-standalone-64', 't0-standalone-128', 't0-standalone-256', 'dualtor-56', 'dualtor-120', 'dualtor', 'dualtor-aa', 't0-80', 't0-backend', 't1-lag', 't1-28-lag', 't1-48-lag', 't1-64-lag', 't1-56-lag', 't1-backend', 't2', 't2_2lc_36p-masic', 't2_2lc_min_ports-masic', 't0-d18u8s4'] and asic_type not in ['mellanox']"
>>>>>>> 92af38fa
  xfail:
    reason: "Headroom pool size not supported."
    conditions:
      - "hwsku not in ['Arista-7060CX-32S-C32', 'Celestica-DX010-C32', 'Arista-7260CX3-D108C8', 'Arista-7260CX3-D108C10', 'Force10-S6100', 'Arista-7260CX3-Q64', 'Arista-7050CX3-32S-C32', 'Arista-7050CX3-32S-D48C8']"

qos/test_qos_sai.py::TestQosSai::testQosSaiLosslessVoq:
  skip:
    reason: "Unsupported testbed type."
    conditions_logical_operator: or
    conditions:
      - "asic_type not in ['cisco-8000'] or platform.startswith('x86_64-8122_')"
      - "topo_type in ['m0', 'mx']"
      - "topo_name not in ['t0', 't0-64', 't0-116', 't0-118', 't0-35', 't0-56', 't0-standalone-32', 't0-standalone-64', 't0-standalone-128', 't0-standalone-256', 'dualtor-56', 'dualtor-120', 'dualtor', 'dualtor-aa', 'dualtor-aa-64-breakout', 't0-80', 't0-backend', 't1-lag', 't1-28-lag', 't1-48-lag', 't1-64-lag', 't1-56-lag', 't1-backend', 't2', 't2_2lc_36p-masic', 't2_2lc_min_ports-masic'] and asic_type not in ['mellanox']"

qos/test_qos_sai.py::TestQosSai::testQosSaiLossyQueueVoq:
  skip:
    reason: "Unsupported testbed type."
    conditions_logical_operator: or
    conditions:
      - "asic_type not in ['cisco-8000'] or platform.startswith('x86_64-8122_')"
      - "topo_type in ['m0', 'mx']"
      - "topo_name not in ['t0', 't0-64', 't0-116', 't0-118', 't0-35', 't0-56', 't0-standalone-32', 't0-standalone-64', 't0-standalone-128', 't0-standalone-256', 'dualtor-56', 'dualtor-120', 'dualtor', 'dualtor-aa', 'dualtor-aa-64-breakout', 't0-80', 't0-backend', 't1-lag', 't1-28-lag', 't1-48-lag', 't1-64-lag', 't1-56-lag', 't1-backend', 't2', 't2_2lc_36p-masic', 't2_2lc_min_ports-masic'] and asic_type not in ['mellanox']"

qos/test_qos_sai.py::TestQosSai::testQosSaiLossyQueueVoqMultiSrc:
  skip:
    reason: "Unsupported testbed type."
    conditions_logical_operator: or
    conditions:
      - "asic_type not in ['cisco-8000'] or platform.startswith('x86_64-8122_')"
      - "topo_type in ['m0', 'mx']"
      - "topo_name not in ['t0', 't0-64', 't0-116', 't0-118', 't0-35', 't0-56', 't0-standalone-32', 't0-standalone-64', 't0-standalone-128', 't0-standalone-256', 'dualtor-56', 'dualtor-120', 'dualtor', 'dualtor-aa', 'dualtor-aa-64-breakout', 't0-80', 't0-backend', 't1-lag', 't1-28-lag', 't1-48-lag', 't1-64-lag', 't1-56-lag', 't1-backend', 't2', 't2_2lc_36p-masic', 't2_2lc_min_ports-masic'] and asic_type not in ['mellanox']"

qos/test_qos_sai.py::TestQosSai::testQosSaiPGDrop:
  skip:
    reason: "Unsupported testbed type."
    conditions_logical_operator: or
    conditions:
      - "asic_type not in ['cisco-8000'] or platform.startswith('x86_64-8122_')"
      - "topo_type in ['m0', 'mx']"
      - "topo_name not in ['t0', 't0-64', 't0-116', 't0-118', 't0-35', 't0-56', 't0-standalone-32', 't0-standalone-64', 't0-standalone-128', 't0-standalone-256', 'dualtor-56', 'dualtor-120', 'dualtor', 'dualtor-aa', 'dualtor-aa-64-breakout', 't0-80', 't0-backend', 't1-lag', 't1-28-lag', 't1-48-lag', 't1-64-lag', 't1-56-lag', 't1-backend', 't2', 't2_2lc_36p-masic', 't2_2lc_min_ports-masic'] and asic_type not in ['mellanox']"

qos/test_qos_sai.py::TestQosSai::testQosSaiPgHeadroomWatermark:
  skip:
    reason: "Unsupported testbed type."
    conditions_logical_operator: or
    conditions:
      - "asic_type in ['cisco-8000'] and not platform.startswith('x86_64-8122_')"
      - "topo_type in ['m0', 'mx']"
      - "topo_name not in ['t0', 't0-64', 't0-116', 't0-118', 't0-35', 't0-56', 't0-standalone-32', 't0-standalone-64', 't0-standalone-128', 't0-standalone-256', 'dualtor-56', 'dualtor-120', 'dualtor', 'dualtor-aa', 'dualtor-aa-64-breakout', 't0-80', 't0-backend', 't1-lag', 't1-28-lag', 't1-48-lag', 't1-64-lag', 't1-56-lag', 't1-backend', 't2', 't2_2lc_36p-masic', 't2_2lc_min_ports-masic'] and asic_type not in ['mellanox']"

qos/test_qos_sai.py::TestQosSai::testQosSaiPgSharedWatermark[None-wm_pg_shared_lossy]:
  xfail:
    reason: "Image issue on Arista platforms / Unsupported testbed type."
    conditions:
      - "platform in ['x86_64-arista_7050cx3_32s']"

qos/test_qos_sai.py::TestQosSai::testQosSaiQWatermarkAllPorts:
  skip:
    reason: "All Port Watermark test is verified only on Cisco Platforms."
    conditions_logical_operator: or
    conditions:
      - "asic_type not in ['cisco-8000']"
      - "topo_type in ['m0', 'mx']"
      - "topo_name not in ['t0', 't0-64', 't0-116', 't0-118', 't0-35', 't0-56', 't0-standalone-32', 't0-standalone-64', 't0-standalone-128', 't0-standalone-256', 'dualtor-56', 'dualtor-120', 'dualtor', 'dualtor-aa', 'dualtor-aa-64-breakout', 't0-80', 't0-backend', 't1-lag', 't1-28-lag', 't1-48-lag', 't1-64-lag', 't1-56-lag', 't1-backend', 't2', 't2_2lc_36p-masic', 't2_2lc_min_ports-masic'] and asic_type not in ['mellanox']"

qos/test_qos_sai.py::TestQosSai::testQosSaiSharedReservationSize:
  skip:
    reason: "Shared reservation size test is not supported."
    conditions_logical_operator: or
    conditions:
      - "asic_type not in ['cisco-8000'] or platform.startswith('x86_64-8122_')"
      - "topo_type in ['m0', 'mx']"
      - "topo_name not in ['t0', 't0-64', 't0-116', 't0-118', 't0-35', 't0-56', 't0-standalone-32', 't0-standalone-64', 't0-standalone-128', 't0-standalone-256', 'dualtor-56', 'dualtor-120', 'dualtor', 'dualtor-aa', 'dualtor-aa-64-breakout', 't0-80', 't0-backend', 't1-lag', 't1-28-lag', 't1-48-lag', 't1-64-lag', 't1-56-lag', 't1-backend', 't2', 't2_2lc_36p-masic', 't2_2lc_min_ports-masic'] and asic_type not in ['mellanox']"
      - "asic_type in ['vs']"

qos/test_qos_sai.py::TestQosSai::testQosSaiXonHysteresis:
  skip:
    reason: "testQosSaiXonHysteresis case is only supported on cisco-8000 8102/8101/8111."
    conditions_logical_operator: or
    conditions:
      - "platform not in ['x86_64-8102_64h_o-r0', 'x86_64-8101_32fh_o-r0', 'x86_64-8111_32eh_o-r0']"
      - "asic_type not in ['cisco-8000']"

qos/test_tunnel_qos_remap.py:
  skip:
    reason: "Tunnel qos remap test needs some SAI attributes, which are not supported on KVM."
    conditions:
      - "asic_type in ['vs']"

qos/test_tunnel_qos_remap.py::test_pfc_watermark_extra_lossless_active:
  xfail:
    reason: "test_pfc_watermark_extra_lossless_active is not support on broadcom platform yet"
    conditions:
      - "asic_type in ['broadcom']"
      - https://github.com/sonic-net/sonic-mgmt/issues/11271

qos/test_tunnel_qos_remap.py::test_pfc_watermark_extra_lossless_standby:
  xfail:
    reason: "test_pfc_watermark_extra_lossless_standby is not support on broadcom platform yet"
    conditions:
      - "asic_type in ['broadcom']"
      - https://github.com/sonic-net/sonic-mgmt/issues/11271

#######################################
#####           radv             #####
#######################################
radv/test_radv_ipv6_ra.py::test_solicited_router_advertisement_with_m_flag:
  skip:
    reason: "Test case has issue on the dualtor-64 topo."
    conditions:
      - "https://github.com/sonic-net/sonic-mgmt/issues/11322 and 'dualtor-64' in topo_name"

radv/test_radv_ipv6_ra.py::test_unsolicited_router_advertisement_with_m_flag:
  skip:
    reason: "Test case has issue on the dualtor-64 topo."
    conditions:
      - "https://github.com/sonic-net/sonic-mgmt/issues/11322 and 'dualtor-64' in topo_name"

#######################################
#####          read_mac           #####
#######################################
read_mac/test_read_mac_metadata.py:
  skip:
    reason: "Read_mac test needs specific variables and image urls, currently do not support on KVM and regular nightly test."
    conditions:
      - "asic_type in ['vs']"

#######################################
#####      reset_factory          #####
#######################################
reset_factory/test_reset_factory.py:
  skip:
    reason: "This case has a known issue which leaves the DUT in a bad state. Skipping until the issue is addressed."
    conditions:
      - https://github.com/sonic-net/sonic-mgmt/issues/11103

#######################################
#####         restapi             #####
#######################################
restapi/test_restapi.py:
  skip:
    reason: "Only supported on Mellanox"
    conditions:
      - "asic_type not in ['mellanox']"

restapi/test_restapi.py::test_create_vrf:
  skip:
    reason: "Only supported on Mellanox T1"
    conditions_logical_operator: or
    conditions:
      - "'t1' not in topo_type"
      - "asic_type not in ['mellanox']"

restapi/test_restapi_vxlan_ecmp.py:
  skip:
    reason: "Only supported on cisco 8102, 8101 and mlnx 4600C T1"
    conditions:
      - "not (platform in ['x86_64-8102_64h_o-r0', 'x86_64-8101_32fh_o-r0', 'x86_64-mlnx_msn4600c-r0']  and 't1' in topo_type)"

#######################################
#####           route             #####
#######################################
route/test_default_route.py:
  skip:
    reason: "Does not apply to standalone topos."
    conditions:
      - "'standalone' in topo_name"

route/test_route_flap.py:
  skip:
    reason: "Test case has issue on the t0-56-povlan and dualtor-64 topo. Does not apply to standalone topos."
    conditions_logical_operator: or
    conditions:
      - "https://github.com/sonic-net/sonic-mgmt/issues/11323 and 't0-56-po2vlan' in topo_name"
      - "https://github.com/sonic-net/sonic-mgmt/issues/11324 and 'dualtor-64' in topo_name"
      - "'standalone' in topo_name"

route/test_route_flow_counter.py:
  skip:
    reason: "Test not supported for cisco-8122 platform / Route flow counter is not supported on vs platform."
    conditions_logical_operator: or
    conditions:
      - "platform in ['x86_64-8122_64eh_o-r0', 'x86_64-8122_64ehf_o-r0']"
      - "asic_type in ['vs']"

route/test_route_perf.py:
  skip:
    reason: "Does not apply to standalone topos."
    conditions:
      - "'standalone' in topo_name"

route/test_static_route.py:
  skip:
    reason: "Test not supported for 201911 images or older. Does not apply to standalone topos. Not supported on cisco-8122 platform"
    conditions_logical_operator: OR
    conditions:
      - "release in ['201811', '201911']"
      - "'standalone' in topo_name"
      - "platform in ['x86_64-8122_64eh_o-r0', 'x86_64-8122_64ehf_o-r0']"

route/test_static_route.py::test_static_route_ecmp_ipv6:
  # This test case may fail due to a known issue https://github.com/sonic-net/sonic-buildimage/issues/4930.
  # Temporarily disabling the test case due to the this issue.
  skip:
    reason: "Test case may fail due to a known issue / Test not supported for 201911 images or older. Does not apply to standalone topos."
    conditions_logical_operator: OR
    conditions:
      - "https://github.com/sonic-net/sonic-buildimage/issues/4930"
      - "release in ['201811', '201911']"
      - "'standalone' in topo_name"

#######################################
#####              sflow          #####
#######################################
sflow/test_sflow.py:
  skip:
    reason: "Sflow feature is default disabled on vs platform"
    conditions:
      - "asic_type in ['vs']"

#######################################
#####      show_techsupport       #####
#######################################
show_techsupport/test_auto_techsupport.py:
  skip:
    reason: "auto techsupport on multi asic platforms doesnt work"
    strict: True
    conditions:
      - (is_multi_asic==True)

show_techsupport/test_auto_techsupport.py::TestAutoTechSupport::test_max_limit[core]:
  xfail:
    reason: "This test case may fail due to a known issue https://github.com/sonic-net/sonic-buildimage/issues/15051."
    conditions:
      - https://github.com/sonic-net/sonic-buildimage/issues/15051

show_techsupport/test_auto_techsupport.py::TestAutoTechSupport::test_sai_sdk_dump:
  skip:
    reason: "Test supported only on Nvidia(Mellanox) devices / auto techsupport on multi asic platforms doesnt work"
    conditions_logical_operator: or
    conditions:
      - "asic_type not in ['mellanox']"
      - "is_multi_asic==True"

#######################################
#####         snappi_tests        #####
#######################################
snappi_tests:
  skip:
    reason: "Snappi test only support on physical tgen testbed"
    conditions:
      - "asic_type in ['vs']"

snappi_tests/ecn/test_ecn_marking_with_pfc_quanta_variance_with_snappi.py:
  skip:
    reason: "Current test case only work with cisco platform"
    conditions:
      - "asic_type not in ['cisco-8000']"

snappi_tests/ecn/test_ecn_marking_with_snappi.py:
  skip:
    reason: "Current test case only work with cisco platform"
    conditions:
      - "asic_type not in ['cisco-8000']"

snappi_tests/ecn/test_red_accuracy_with_snappi:
  skip:
    reason: "Test should not be run as part of nightly."
    conditions:
      - "topo_type in ['tgen']"
      - "asic_type in ['vs']"

snappi_tests/pfc/test_global_pause_with_snappi.py:
  skip:
    reason: "Global pause is not supported in cisco-8000. / Snappi test only support on physical tgen testbed"
    conditions_logical_operator: and
    conditions:
      - "asic_type in ['cisco-8000', 'vs']"
      - "topo_type in ['t2', 'multidut-tgen']"

#######################################
#####            snmp             #####
#######################################
snmp/test_snmp_default_route.py::test_snmp_default_route:
  skip:
    reason: "Skipping SNMP test because standalone topology has no default routes."
    conditions:
      - "'standalone' in topo_name"

snmp/test_snmp_link_local.py:
  skip:
    reason: "SNMP over IPv6 support not present in release branches."
    conditions:
      - "is_multi_asic==False"
      - "release in ['202205', '202211', '202305', '202311']"
  xfail:
    reason: "Test script has issues on kvm testbed."
    condition:
      - "asic_type in ['vs']"
      - "https://github.com/sonic-net/sonic-mgmt/issues/15081"

snmp/test_snmp_loopback.py::test_snmp_loopback:
  skip:
    reason: "1. Not supported topology backend.
             2. Skipping SNMP test because standalone topology has no neighbor VMs,
            and SNMP queries will be executed from the neighbor VM."
    conditions_logical_operator: OR
    conditions:
      - "'backend' in topo_name"
      - "'standalone' in topo_name"

snmp/test_snmp_pfc_counters.py:
  skip:
    reason: "M0/MX topo does not support test_snmp_pfc_counters"
    conditions:
      - "topo_type in ['m0', 'mx']"

snmp/test_snmp_phy_entity.py:
  skip:
    reason: "Only supports physical testbed."
    conditions:
      - "asic_type in ['vs']"

snmp/test_snmp_queue.py:
  skip:
    reason: "Interfaces not present on supervisor node or M0/MX topo does not support test_snmp_queue or unsupported platform"
    conditions:
      - "topo_type in ['m0', 'mx'] or asic_type in ['barefoot']"

snmp/test_snmp_queue_counters.py:
  skip:
    conditions_logical_operator: OR
    reason: "Have an known issue on kvm testbed / Unsupported in MGFX topos"
    conditions:
      - "asic_type in ['vs'] and https://github.com/sonic-net/sonic-mgmt/issues/14007"
      - "topo_type in ['m0', 'mx']"

#######################################
#####            span             #####
#######################################
span:
  skip:
    reason: "Skipping span test on broadcom/cisco-8000 platform."
    conditions:
      - "asic_type in ['broadcom', 'cisco-8000']"

span/test_port_mirroring.py:
  xfail:
    reason: "Testcase ignored on dualtor topology and mellanox setups due to Github issue: https://github.com/sonic-net/sonic-mgmt/issues/9647"
    conditions:
      - "https://github.com/sonic-net/sonic-mgmt/issues/9647 and 'dualtor' in topo_name and asic_type in ['mellanox']"

#######################################
#####            srv6             #####
#######################################
srv6/test_srv6_basic_sanity.py:
  skip:
    reason: "It's a new test case, skip it for other topologies except cisco vs nodes."
    conditions:
      - topo_name not in ["ciscovs-7nodes", "ciscovs-5nodes"]

#######################################
#####             ssh             #####
#######################################
ssh/test_ssh_default_password:
  skip:
    reason: "Skip because the default password test is no longer appropriate after password rotation."

ssh/test_ssh_stress.py::test_ssh_stress:
  # This test is not stable, skip it for now.
  # known issue: https://github.com/paramiko/paramiko/issues/1508
  skip:
    reason: "This test failed intermittent due to known issue of paramiko, skip for now"
    conditions: https://github.com/paramiko/paramiko/issues/1508

#######################################
#####     sub_port_interfaces     #####
#######################################
sub_port_interfaces:
  skip:
    reason: "Unsupported platform or asic"
    conditions:
      - "is_multi_asic==True or asic_gen not in ['td2', 'spc1', 'spc2', 'spc3', 'spc4'] and asic_type not in ['barefoot','marvell-teralynx']"

sub_port_interfaces/test_show_subinterface.py::test_subinterface_status[port]:
  skip:
    reason: "Unsupported platform or asic"
    conditions_logical_operator: or
    conditions:
      - "asic_type in ['vs'] and https://github.com/sonic-net/sonic-buildimage/issues/19735"
      - "is_multi_asic==True or asic_gen not in ['td2', 'spc1', 'spc2', 'spc3', 'spc4'] and asic_type not in ['barefoot','marvell-teralynx']"

sub_port_interfaces/test_show_subinterface.py::test_subinterface_status[port_in_lag]:
  skip:
    reason: "Not supported port type"

sub_port_interfaces/test_sub_port_interfaces.py::TestSubPorts::test_routing_between_sub_ports_unaffected_by_sub_ports_removal[port_in_lag:
  skip:
    reason: "Not supported port type"

sub_port_interfaces/test_sub_port_interfaces.py::TestSubPorts::test_tunneling_between_sub_ports:
  skip:
    reason: "Cisco 8000 platform does not support DSCP PIPE Mode for IPinIP Tunnels / Unsupported platform or asic"
    conditions_logical_operator: or
    conditions:
      - "asic_type=='cisco-8000'"
      - "is_multi_asic==True or asic_gen not in ['td2', 'spc1', 'spc2', 'spc3', 'spc4'] and asic_type not in ['barefoot','marvell-teralynx']"

sub_port_interfaces/test_sub_port_interfaces.py::TestSubPorts::test_untagged_packet_not_routed[port_in_lag] :
  skip:
    reason: "Not supported port type"

sub_port_interfaces/test_sub_port_l2_forwarding.py::test_sub_port_l2_forwarding[port_in_lag]:
  skip:
    reason: "Not supported port type"

#######################################
#####             syslog          #####
#######################################
syslog/test_syslog.py:
  xfail:
    reason: "Generic internal image issue"
    conditions:
      - "branch in ['internal-202012']"
      - "build_version.split('.')[1].isdigit() and int(build_version.split('.')[1]) <= 33"

syslog/test_syslog_source_ip.py:
  skip:
    reason: "Vs setup doesn't work when creating mgmt vrf"
    conditions_logical_operator: or
    conditions:
      - "https://github.com/sonic-net/sonic-mgmt/issues/16997"
      - "asic_type in ['vs']"

syslog/test_syslog_source_ip.py::TestSSIP::test_syslog_protocol_filter_severity:
  skip:
    reason: "Testcase consistent failed, raised issue to track / Vs setup doesn't work when creating mgmt vrf"
    conditions_logical_operator: or
    conditions:
      - "https://github.com/sonic-net/sonic-mgmt/issues/16997"
      - "https://github.com/sonic-net/sonic-mgmt/issues/14493"
      - "asic_type in ['vs']"

#######################################
#####         system_health       #####
#######################################
system_health/test_system_health.py:
  skip:
    reason: "There is no table SYSTEM_HEALTH_INFO in STATE_DB on kvm testbed, skip in PR testing"
    conditions:
      - "asic_type in ['vs']"

system_health/test_system_health.py::test_service_checker_with_process_exit:
  xfail:
    strict: True
    conditions:
      - "branch in ['internal-202012']"
      - "build_version.split('.')[1].isdigit() and int(build_version.split('.')[1]) <= 44"

#######################################
#####           tacacs          #####
#######################################
tacacs/test_authorization.py::test_authorization_tacacs_and_local:
  skip:
    reason: "Testcase ignored due to Github issue: https://github.com/sonic-net/sonic-mgmt/issues/11349"
    conditions:
      - https://github.com/sonic-net/sonic-mgmt/issues/11349

#######################################
#####           telemetry         #####
#######################################
telemetry/test_events.py:
  skip:
    reason: "Skip telemetry test events for 202211 and older branches"
    conditions:
      - "release in ['201811', '201911', '202012', '202205', '202211']"
  xfail:
    reason: "Test events is flaky in PR test, xfail until issue resolved"
    conditions:
      - "asic_type in ['vs']"
      - https://github.com/sonic-net/sonic-buildimage/issues/19943

telemetry/test_telemetry.py:
  skip:
    reason: "Skip telemetry test for 201911 and older branches"
    conditions:
      - "(is_multi_asic==True) and (release in ['201811', '201911'])"

telemetry/test_telemetry.py::test_telemetry_queue_buffer_cnt:
  skip:
    conditions_logical_operator: or
    reason: "Testcase ignored due to switch type is voq / Unsupported in MGFX topos / multi-asic issue 15393"
    conditions:
      - "(switch_type=='voq')"
      - "topo_type in ['m0', 'mx']"
      - "(is_multi_asic==True) and https://github.com/sonic-net/sonic-mgmt/issues/15393"

#######################################
#####         pktgen              #####
#######################################
test_pktgen.py:
  skip:
    reason: "No need in M0/Mx/M1"
    conditions:
      - "topo_type in ['m0', 'mx', 'm1']"

#######################################
#####         vs_chassis          #####
#######################################
test_vs_chassis_setup.py:
  skip:
    reason: "Skip vs_chassis setup on non-vs testbeds"
    conditions:
      - "asic_type not in ['vs']"

#######################################
#####            vlan             #####
#######################################
vlan/test_vlan.py::test_vlan_tc7_tagged_qinq_switch_on_outer_tag:
  skip:
    reason: "Unsupported platform."
    conditions:
      - "asic_type not in ['mellanox', 'barefoot', 'cisco-8000']"

vlan/test_vlan_ping.py:
  skip:
    reason: "test_vlan_ping doesn't work on Broadcom platform. Ignored on dualtor topo and mellanox setups due to Github issue: https://github.com/sonic-net/sonic-mgmt/issues/9642."
    conditions_logical_operator: OR
    conditions:
      - "asic_type in ['broadcom']"
      - "https://github.com/sonic-net/sonic-mgmt/issues/15061 and 'dualtor-aa' in topo_name"

#######################################
#####             voq             #####
#######################################
voq:
  skip:
    reason: "Cisco 8800 doesn't support voq tests"
    conditions:
      - "asic_type in ['cisco-8000']"

voq/test_fabric_cli_and_db.py:
  skip:
    reason: "Skip test_fabric_cli_and_db on unsupported testbed."
    conditions:
      - "('t2' not in topo_name) or (asic_subtype not in ['broadcom-dnx']) or ('arista_7800' not in platform) or (asic_type in ['cisco-8000'])"

voq/test_fabric_reach.py:
  skip:
    reason: "Skip test_fabric_reach on unsupported testbed."
    conditions:
      - "('t2' not in topo_name) or (asic_subtype not in ['broadcom-dnx']) or ('arista_7800' not in platform) or (asic_type in ['cisco-8000'])"

voq/test_voq_fabric_isolation.py:
  skip:
    reason: "Skip test_voq_fabric_isolation on unsupported testbed."
    conditions:
      - "('t2' not in topo_name) or (asic_subtype not in ['broadcom-dnx']) or (asic_type in ['cisco-8000'])"

voq/test_voq_fabric_status_all.py:
  skip:
    reason: "Skip test_voq_fabric_status_all on unsupported testbed."
    conditions:
      - "('t2' not in topo_name) or (asic_subtype not in ['broadcom-dnx']) or ('arista_7800' not in platform) or (asic_type in ['cisco-8000'])"

#######################################
#####             vrf             #####
#######################################
vrf/test_vrf.py:
  skip:
    reason: "Vrf tests are skipped both in nightly and PR testing."
    conditions:
      - "asic_type in ['vs']"

vrf/test_vrf.py::TestVrfAclRedirect:
  skip:
    reason: "Switch does not support ACL REDIRECT_ACTION."
    conditions_logical_operator: or
    conditions:
      - "len([capabilities for capabilities in switch.values() if 'REDIRECT_ACTION' in capabilities]) == 0"
      - "asic_type in ['vs']"

vrf/test_vrf_attr.py:
  skip:
    reason: "Vrf tests are skipped in PR testing."
    conditions:
      - "asic_type in ['vs']"

vrf/test_vrf_attr.py::TestVrfAttrSrcMac::test_vrf1_neigh_with_default_router_mac:
  skip:
    reason: "RIF MAC taking precedence over VRF MAC / Vrf test are skipped in PR testing."
    conditions:
      - "asic_type in ['barefoot', 'vs']"

#######################################
#####           vxlan            #####
#######################################
vxlan/test_vnet_bgp_route_precedence.py:
  skip:
    reason: "test_vnet_bgp_route_precedence can only run on cisco and mnlx platforms. Also skip in 202411"
    conditions_logical_operator: or
    conditions:
      - "asic_type not in ['cisco-8000', 'mellanox']"
      - "release in ['202411']"

vxlan/test_vnet_route_leak.py:
  skip:
    reason: "Test skipped due to issue #8374"
    conditions:
      - https://github.com/sonic-net/sonic-mgmt/issues/8374

vxlan/test_vnet_vxlan.py:
  skip:
    reason: "1. Enable tests only for: mellanox, barefoot
             2. Test skipped due to issue #8374"
    conditions_logical_operator: OR
    conditions:
      - "asic_type not in ['mellanox', 'barefoot', 'vs']"
      - https://github.com/sonic-net/sonic-mgmt/issues/8374

vxlan/test_vxlan_bfd_tsa.py:
  skip:
    reason: "VxLAN ECMP BFD TSA test is not yet supported on multi-ASIC platform. Also this test can only run on some platforms."
    conditions:
      - "(is_multi_asic == True) or (platform not in ['x86_64-8102_64h_o-r0', 'x86_64-8101_32fh_o-r0', 'x86_64-mlnx_msn4600c-r0', 'x86_64-mlnx_msn2700-r0', 'x86_64-mlnx_msn2700a1-r0', 'x86_64-kvm_x86_64-r0', 'x86_64-mlnx_msn4700-r0', 'x86_64-nvidia_sn4280-r0'])"

vxlan/test_vxlan_bfd_tsa.py::Test_VxLAN_BFD_TSA::test_tsa_case4:
  skip:
    reason: "VxLAN ECMP BFD TSA test is not yet supported on multi-ASIC platform. Also this test can only run on 4600c, 2700 and 8102. For KVM platform, this test is not supported due to system check not supported currently."
    conditions_logical_operator: OR
    conditions:
      - "(is_multi_asic == True) or (platform not in ['x86_64-8102_64h_o-r0', 'x86_64-8101_32fh_o-r0', 'x86_64-mlnx_msn4600c-r0', 'x86_64-mlnx_msn2700-r0', 'x86_64-mlnx_msn2700a1-r0', 'x86_64-kvm_x86_64-r0', 'x86_64-mlnx_msn4700-r0', 'x86_64-nvidia_sn4280-r0'])"
      - "(asic_type in ['vs']) and https://github.com/sonic-net/sonic-buildimage/issues/19879"

vxlan/test_vxlan_bfd_tsa.py::Test_VxLAN_BFD_TSA::test_tsa_case5:
  skip:
    reason: "VxLAN ECMP BFD TSA test is not yet supported on multi-ASIC platform. Also this test can only run on 4600c, 2700 and 8102. For KVM platform, this test is not supported due to system check not supported currently."
    conditions_logical_operator: OR
    conditions:
      - "(is_multi_asic == True) or (platform not in ['x86_64-8102_64h_o-r0', 'x86_64-8101_32fh_o-r0', 'x86_64-mlnx_msn4600c-r0', 'x86_64-mlnx_msn2700-r0', 'x86_64-mlnx_msn2700a1-r0', 'x86_64-kvm_x86_64-r0', 'x86_64-mlnx_msn4700-r0', 'x86_64-nvidia_sn4280-r0'])"
      - "(asic_type in ['vs']) and https://github.com/sonic-net/sonic-buildimage/issues/19879"

vxlan/test_vxlan_bfd_tsa.py::Test_VxLAN_BFD_TSA::test_tsa_case6:
  skip:
    reason: "VxLAN ECMP BFD TSA test is not yet supported on multi-ASIC platform. Also this test can only run on 4600c, 2700 and 8102. For KVM platform, this test is not supported due to system check not supported currently."
    conditions_logical_operator: OR
    conditions:
      - "(is_multi_asic == True) or (platform not in ['x86_64-8102_64h_o-r0', 'x86_64-8101_32fh_o-r0', 'x86_64-mlnx_msn4600c-r0', 'x86_64-mlnx_msn2700-r0', 'x86_64-mlnx_msn2700a1-r0', 'x86_64-kvm_x86_64-r0', 'x86_64-mlnx_msn4700-r0', 'x86_64-nvidia_sn4280-r0'])"
      - "(asic_type in ['vs']) and https://github.com/sonic-net/sonic-buildimage/issues/19879"

vxlan/test_vxlan_crm.py:
  skip:
    reason: "VxLAN crm test is not yet supported on multi-ASIC platform. Also this test can only run on some platforms."
    conditions:
      - "(is_multi_asic == True) or (platform not in ['x86_64-8102_64h_o-r0', 'x86_64-8101_32fh_o-r0', 'x86_64-mlnx_msn4600c-r0', 'x86_64-mlnx_msn2700-r0', 'x86_64-mlnx_msn2700a1-r0', 'x86_64-kvm_x86_64-r0', 'x86_64-mlnx_msn4700-r0', 'x86_64-nvidia_sn4280-r0'])"

vxlan/test_vxlan_crm.py::Test_VxLAN_Crm::test_crm_128_group_members[v4_in_v6]:
  skip:
    reason: "VxLAN crm test is not yet supported on multi-ASIC platform. Also this test can only run on some platforms. On Mellanox spc1 platform, due to HW limitation, vxlan ipv6 tunnel is not supported"
    conditions_logical_operator: OR
    conditions:
      - "(is_multi_asic == True) or (platform not in ['x86_64-8102_64h_o-r0', 'x86_64-8101_32fh_o-r0', 'x86_64-mlnx_msn4600c-r0', 'x86_64-mlnx_msn2700-r0', 'x86_64-mlnx_msn2700a1-r0', 'x86_64-kvm_x86_64-r0', 'x86_64-mlnx_msn4700-r0', 'x86_64-nvidia_sn4280-r0'])"
      - "asic_gen == 'spc1'"

vxlan/test_vxlan_crm.py::Test_VxLAN_Crm::test_crm_128_group_members[v6_in_v6]:
  skip:
    reason: "VxLAN crm test is not yet supported on multi-ASIC platform. Also this test can only run on some platforms. On Mellanox spc1 platform, due to HW limitation, vxlan ipv6 tunnel is not supported"
    conditions_logical_operator: OR
    conditions:
      - "(is_multi_asic == True) or (platform not in ['x86_64-8102_64h_o-r0', 'x86_64-8101_32fh_o-r0', 'x86_64-mlnx_msn4600c-r0', 'x86_64-mlnx_msn2700-r0', 'x86_64-mlnx_msn2700a1-r0', 'x86_64-kvm_x86_64-r0', 'x86_64-mlnx_msn4700-r0', 'x86_64-nvidia_sn4280-r0'])"
      - "asic_gen == 'spc1'"

vxlan/test_vxlan_crm.py::Test_VxLAN_Crm::test_crm_16k_routes[v4_in_v6]:
  skip:
    reason: "VxLAN crm test is not yet supported on multi-ASIC platform. Also this test can only run on some platforms. On Mellanox spc1 platform, due to HW limitation, vxlan ipv6 tunnel is not supported"
    conditions_logical_operator: OR
    conditions:
      - "(is_multi_asic == True) or (platform not in ['x86_64-8102_64h_o-r0', 'x86_64-8101_32fh_o-r0', 'x86_64-mlnx_msn4600c-r0', 'x86_64-mlnx_msn2700-r0', 'x86_64-mlnx_msn2700a1-r0', 'x86_64-kvm_x86_64-r0', 'x86_64-mlnx_msn4700-r0', 'x86_64-nvidia_sn4280-r0'])"
      - "asic_gen == 'spc1'"

vxlan/test_vxlan_crm.py::Test_VxLAN_Crm::test_crm_16k_routes[v6_in_v6]:
  skip:
    reason: "VxLAN crm test is not yet supported on multi-ASIC platform. Also this test can only run on some platforms. On Mellanox spc1 platform, due to HW limitation, vxlan ipv6 tunnel is not supported"
    conditions_logical_operator: OR
    conditions:
      - "(is_multi_asic == True) or (platform not in ['x86_64-8102_64h_o-r0', 'x86_64-8101_32fh_o-r0', 'x86_64-mlnx_msn4600c-r0', 'x86_64-mlnx_msn2700-r0', 'x86_64-mlnx_msn2700a1-r0', 'x86_64-kvm_x86_64-r0', 'x86_64-mlnx_msn4700-r0', 'x86_64-nvidia_sn4280-r0'])"
      - "asic_gen == 'spc1'"

vxlan/test_vxlan_crm.py::Test_VxLAN_Crm::test_crm_512_nexthop_groups[v4_in_v6]:
  skip:
    reason: "VxLAN crm test is not yet supported on multi-ASIC platform. Also this test can only run on some platforms. On Mellanox spc1 platform, due to HW limitation, vxlan ipv6 tunnel is not supported"
    conditions_logical_operator: OR
    conditions:
      - "(is_multi_asic == True) or (platform not in ['x86_64-8102_64h_o-r0', 'x86_64-8101_32fh_o-r0', 'x86_64-mlnx_msn4600c-r0', 'x86_64-mlnx_msn2700-r0', 'x86_64-mlnx_msn2700a1-r0', 'x86_64-kvm_x86_64-r0', 'x86_64-mlnx_msn4700-r0', 'x86_64-nvidia_sn4280-r0'])"
      - "asic_gen == 'spc1'"

vxlan/test_vxlan_crm.py::Test_VxLAN_Crm::test_crm_512_nexthop_groups[v6_in_v6]:
  skip:
    reason: "VxLAN crm test is not yet supported on multi-ASIC platform. Also this test can only run on some platforms. On Mellanox spc1 platform, due to HW limitation, vxlan ipv6 tunnel is not supported"
    conditions_logical_operator: OR
    conditions:
      - "(is_multi_asic == True) or (platform not in ['x86_64-8102_64h_o-r0', 'x86_64-8101_32fh_o-r0', 'x86_64-mlnx_msn4600c-r0', 'x86_64-mlnx_msn2700-r0', 'x86_64-mlnx_msn2700a1-r0', 'x86_64-kvm_x86_64-r0', 'x86_64-mlnx_msn4700-r0', 'x86_64-nvidia_sn4280-r0'])"
      - "asic_gen == 'spc1'"

vxlan/test_vxlan_decap.py:
  skip:
    reason: "vxlan support not available for cisco-8122 platforms"
    conditions:
      - "platform in ['x86_64-8122_64eh_o-r0', 'x86_64-8122_64ehf_o-r0']"

vxlan/test_vxlan_ecmp.py:
  skip:
    reason: "VxLAN ECMP test is not yet supported on multi-ASIC platform. Also this test can only run on some platforms."
    conditions:
      - "(is_multi_asic == True) or (platform not in ['x86_64-8102_64h_o-r0', 'x86_64-8101_32fh_o-r0', 'x86_64-mlnx_msn4600c-r0', 'x86_64-mlnx_msn2700-r0', 'x86_64-mlnx_msn2700a1-r0', 'x86_64-kvm_x86_64-r0', 'x86_64-mlnx_msn4700-r0', 'x86_64-nvidia_sn4280-r0'])"

vxlan/test_vxlan_ecmp_switchover.py:
  skip:
    reason: "VxLAN ECMP switchover test is not yet supported on multi-ASIC platform. Also this test can only run on some platforms."
    conditions:
      - "(is_multi_asic == True) or (platform not in ['x86_64-8102_64h_o-r0', 'x86_64-8101_32fh_o-r0', 'x86_64-mlnx_msn4600c-r0', 'x86_64-mlnx_msn2700-r0', 'x86_64-mlnx_msn2700a1-r0', 'x86_64-kvm_x86_64-r0', 'x86_64-mlnx_msn4700-r0', 'x86_64-nvidia_sn4280-r0'])"

vxlan/test_vxlan_route_advertisement.py:
  skip:
    reason: "VxLAN route advertisement can only run on cisco and mnlx platforms."
    conditions:
      - "asic_type not in ['cisco-8000', 'mellanox', 'vs']"

#######################################
#####           wan_lacp          #####
#######################################
wan/lacp/test_wan_lag_min_link.py::test_lag_min_link:
  skip:
    reason: "Skip test due to there isn't enough port channel or members exists in current topology."
    conditions_logical_operator: OR
    conditions:
      - "len(minigraph_portchannels) < 2"
      - "not any(len(v['members']) > 1 for _, v in minigraph_portchannels.items())"

#######################################
#####             zmq             #####
#######################################
zmq/test_gnmi_zmq.py:
  skip:
    reason: "Test is for smartswitch"
    conditions:
      - "'arista' in platform"<|MERGE_RESOLUTION|>--- conflicted
+++ resolved
@@ -1773,11 +1773,7 @@
          and asic_type in ['cisco-8000']
          and https://github.com/sonic-net/sonic-mgmt/issues/12292 and hwsku in ['Force10-S6100'] and topo_type in ['t1-64-lag']"
       - "topo_type in ['m0', 'mx']"
-<<<<<<< HEAD
-      - "topo_name not in ['t0', 't0-64', 't0-116', 't0-118', 't0-35', 't0-56', 't0-standalone-32', 't0-standalone-64', 't0-standalone-128', 't0-standalone-256', 'dualtor-56', 'dualtor-120', 'dualtor', 'dualtor-aa', 'dualtor-aa-64-breakout', 't0-80', 't0-backend', 't1-lag', 't1-28-lag', 't1-48-lag', 't1-64-lag', 't1-56-lag', 't1-backend', 't2', 't2_2lc_36p-masic', 't2_2lc_min_ports-masic'] and asic_type not in ['mellanox']"
-=======
-      - "topo_name not in ['t0', 't0-64', 't0-116', 't0-118', 't0-35', 't0-56', 't0-standalone-32', 't0-standalone-64', 't0-standalone-128', 't0-standalone-256', 'dualtor-56', 'dualtor-120', 'dualtor', 'dualtor-aa', 't0-80', 't0-backend', 't1-lag', 't1-28-lag', 't1-48-lag', 't1-64-lag', 't1-56-lag', 't1-backend', 't2', 't2_2lc_36p-masic', 't2_2lc_min_ports-masic', 't0-d18u8s4'] and asic_type not in ['mellanox']"
->>>>>>> 92af38fa
+      - "topo_name not in ['t0', 't0-64', 't0-116', 't0-118', 't0-35', 't0-56', 't0-standalone-32', 't0-standalone-64', 't0-standalone-128', 't0-standalone-256', 'dualtor-56', 'dualtor-120', 'dualtor', 'dualtor-aa', 'dualtor-aa-64-breakout', 't0-80', 't0-backend', 't1-lag', 't1-28-lag', 't1-48-lag', 't1-64-lag', 't1-56-lag', 't1-backend', 't2', 't2_2lc_36p-masic', 't2_2lc_min_ports-masic', 't0-d18u8s4'] and asic_type not in ['mellanox']"
   xfail:
     reason: "Headroom pool size not supported."
     conditions:
