#######################################
#####        Define Anchors       #####
#######################################

# yaml files don't let an anchor be defined outside a yaml entry, so this block just
# creates an entry for pre-test but ensure it will always run, then the other
# conditions can just be used to define anchors for further use in this file

test_pretest.py:
  skip:
    reason: "Dummy entry to allow anchors to be defined at the top of this file"
    conditions_logical_operator: and
    conditions:
      - "False" # Ensure pretest always runs
      - &lossyTopos |
          topo_name in [
            't0-isolated-d128u128s1', 't0-isolated-v6-d128u128s1',
            't0-isolated-d128u128s2', 't0-isolated-v6-d128u128s2',
            't0-isolated-d16u16s1', 't0-isolated-v6-d16u16s1',
            't0-isolated-d16u16s2', 't0-isolated-v6-d16u16s2',
            't0-isolated-d256u256s2', 't0-isolated-v6-d256u256s2',
            't0-isolated-d32u32s2', 't0-isolated-v6-d32u32s2',
            't1-isolated-d224u8', 't1-isolated-v6-d224u8',
            't1-isolated-d28u1', 't1-isolated-v6-d28u1',
            't1-isolated-d448u15-lag', 't1-isolated-v6-d448u15-lag',
            't1-isolated-d448u16', 't1-isolated-v6-d448u16',
            't1-isolated-d56u1-lag', 't1-isolated-v6-d56u1-lag',
            't1-isolated-d56u2', 't1-isolated-v6-d56u2' ]
      - &noVxlanTopos |
          topo_name in [
            't0-isolated-d32u32s2', 't0-isolated-d256u256s2',
            't0-isolated-d96u32s2', 't0-isolated-v6-d32u32s2',
            't0-isolated-v6-d256u256s2', 't0-isolated-v6-d96u32s2',
            't1-isolated-d56u2', 't1-isolated-d56u1-lag',
            't1-isolated-d448u15-lag', 't1-isolated-d128',
            't1-isolated-d32', 't1-isolated-v6-d56u2',
            't1-isolated-v6-d56u1-lag', 't1-isolated-v6-d448u15-lag',
            't1-isolated-v6-d128' ]

#######################################
#####          cutsom_acl         #####
#######################################
acl:
  skip:
    reason: "Acl testsuite is still not enabled for macsec enable sonic-mgmt run"
    conditions:
      - "macsec_en==True"

acl/custom_acl_table/test_custom_acl_table.py:
  skip:
    reason: "Custom ACL not supported on older releases or dualtor setup"
    conditions_logical_operator: or
    conditions:
      - "release in ['201811', '201911', '202012']"
      - "'dualtor' in topo_name"

#######################################
#####            acl              #####
#######################################
acl/null_route/test_null_route_helper.py:
  skip:
    reason: "Skip running on dualtor /m1 testbed"
    conditions_logical_operator: or
    conditions:
      - "'dualtor' in topo_name"
      - "'m1' in topo_type"

acl/test_acl.py:
  skip:
    reason: "Skip acl for isolated-v6 topology"
    conditions:
      - "'isolated-v6' in topo_name and https://github.com/sonic-net/sonic-mgmt/issues/18077"

acl/test_acl_outer_vlan.py:
  #Outer VLAN id match support is planned for future release with SONIC on Cisco 8000
  #For the current release, will mark the related test cases as XFAIL
  xfail:
    reason: "Cisco platform does not support ACL Outer VLAN ID tests"
    conditions:
      - "asic_type in ['cisco-8000']"
  skip:
    reason: "Skip running on dualtor testbed"
    conditions:
      - "'dualtor' in topo_name"

acl/test_stress_acl.py:
  skip:
    reason: "skip for IPv6-only topologies"
    conditions:
      - "'-v6-' in topo_name"

#######################################
#####            arp              #####
#######################################
arp/test_arp_dualtor.py::test_proxy_arp_for_standby_neighbor:
  skip:
    reason: "`accept_untracked_na` currently only available in 202012"
    conditions:
      - "release not in ['202012']"

arp/test_arp_dualtor.py::test_standby_unsolicited_neigh_learning[IPv4-active-standby]:
  skip:
    reason: "This testcase has low passing rate in KVM PR test, skip with issue to unblock PR test."
    conditions:
      - "asic_type in ['vs'] and https://github.com/sonic-net/sonic-mgmt/issues/17441"

arp/test_arp_extended.py::test_arp_garp_enabled:
  xfail:
    reason: "xfail for IPv6-only topologies, with issue it try to parse with IPv4 style"
    conditions:
      - "https://github.com/sonic-net/sonic-mgmt/issues/19904 and '-v6-' in topo_name"

arp/test_arp_extended.py::test_proxy_arp[v4-:
  skip:
    reason: "skip for IPv6-only topologies"
    conditions:
      - "'-v6-' in topo_name"

arp/test_arp_update.py::test_kernel_asic_mac_mismatch[ipv4]:
  skip:
    reason: "skip for IPv6-only topologies"
    conditions:
      - "'-v6-' in topo_name"

arp/test_neighbor_mac_noptf.py:
  skip:
    reason: "Not supported in standalone topologies."
    conditions:
      - "'standalone' in topo_name"

arp/test_unknown_mac.py:
  skip:
    reason: "Behavior on cisco-8000 & (Marvell) platform for unknown MAC is flooding rather than DROP, hence skipping."
    conditions:
      - "asic_type in ['cisco-8000','marvell-teralynx']"

arp/test_unknown_mac.py::TestUnknownMac::test_unknown_mac:
  xfail:
    reason: "xfail for IPv6-only topologies, with issue failure to handle max number"
    conditions:
      - "https://github.com/sonic-net/sonic-mgmt/issues/19906 and '-v6-' in topo_name"

arp/test_wr_arp.py:
  skip:
    reason: "Warm reboot is broken on dualtor topology. Device fails to recover by sanity check. Skipping for now. Not supported in standalone topos / Warm reboot is not required for 202412"
    conditions_logical_operator: or
    conditions:
      - "https://github.com/sonic-net/sonic-buildimage/issues/16502 and 'dualtor' in topo_name"
      - "'standalone' in topo_name"
      - "'isolated' in topo_name"

#######################################
#####            bfd              #####
#######################################
bfd/test_bfd.py:
  skip:
    reason: "Test not supported for platforms other than Nvidia 4280/4600c/4700/5600 and cisco-8102. Skipping the test / KVM do not support bfd test"
    conditions_logical_operator: or
    conditions:
      -  "(release in ['201811', '201911']) or (platform not in ['x86_64-mlnx_msn4600c-r0', 'x86_64-mlnx_msn4700-r0', 'x86_64-nvidia_sn5600-r0', 'x86_64-8102_64h_o-r0', 'x86_64-8101_32fh_o-r0', 'x86_64-nvidia_sn4280-r0', 'x86_64-8102_28fh_dpu_o-r0'])"
      - "asic_type in ['vs']"

bfd/test_bfd.py::test_bfd_basic:
  skip:
    reason: "Test not supported on platforms other than Cisco 8101/8102, Nvidia 4280/4600c/4700/5600. KVM platforms do not support bfd test"
    conditions_logical_operator: or
    conditions:
      - "platform not in ['x86_64-mlnx_msn4600c-r0', 'x86_64-mlnx_msn4700-r0', 'x86_64-nvidia_sn5600-r0', 'x86_64-8102_64h_o-r0', 'x86_64-8101_32fh_o-r0', 'x86_64-nvidia_sn4280-r0', 'x86_64-8102_28fh_dpu_o-r0']"
      - "release in ['201811', '201911']"
      - "asic_type in ['vs']"

bfd/test_bfd.py::test_bfd_echo_mode:
  skip:
    reason: "https://github.com/sonic-net/sonic-mgmt/issues/14087 / KVM do not support bfd test"
    conditions_logical_operator: or
    conditions:
      - "https://github.com/sonic-net/sonic-mgmt/issues/14087"
      - "asic_type in ['vs']"

bfd/test_bfd.py::test_bfd_scale:
  skip:
    reason: "Test is not supported for platforms other than Cisco 8102/8101, Nvidia 4280/4600c/4700/5600. KVM platforms do not support bfd test"
    conditions_logical_operator: or
    conditions:
      - "platform not in ['x86_64-mlnx_msn4600c-r0', 'x86_64-mlnx_msn4700-r0', 'x86_64-nvidia_sn5600-r0', 'x86_64-8102_64h_o-r0', 'x86_64-8101_32fh_o-r0', 'x86_64-nvidia_sn4280-r0', 'x86_64-8102_28fh_dpu_o-r0']"
      - "release in ['201811', '201911']"
      - "asic_type in ['vs']"

bfd/test_bfd_static_route.py:
  skip:
    reason: "Only supported on multi-asic system & Cisco LCs."
    conditions:
      - "(is_multi_asic is False) or (hwsku not in ['Cisco-88-LC0-36FH-M-O36', 'Cisco-8800-LC-48H-C48', 'Cisco-88-LC0-36FH-O36'])"

bfd/test_bfd_traffic.py:
  skip:
    reason: "Test only supported on Cisco 8800 platforms."
    conditions:
      - "asic_type not in ['cisco-8000']"

#######################################
#####            bgp              #####
#######################################
bgp/test_bgp_allow_list.py:
  skip:
    reason: "Only supported on t1 topo. But Cisco 8111 or 8122 T1(compute ai) platform is not supported."
    conditions_logical_operator: or
    conditions:
      - "'t1' not in topo_type"
      - "platform in ['x86_64-8111_32eh_o-r0', 'x86_64-8122_64eh_o-r0', 'x86_64-8122_64ehf_o-r0']"
  xfail:
    reason: "xfail for IPv6-only topologies, with issue it try to parse with IPv4 style"
    conditions:
      - "https://github.com/sonic-net/sonic-mgmt/issues/20217 and '-v6-' in topo_name"

bgp/test_bgp_bbr.py:
  skip:
    reason: "Only supported on t1 topo. But Cisco 8111 or 8122 T1(compute ai) platform is not supported."
    conditions_logical_operator: or
    conditions:
      - "'t1' not in topo_type"
      - "platform in ['x86_64-8111_32eh_o-r0', 'x86_64-8122_64eh_o-r0', 'x86_64-8122_64ehf_o-r0']"
      - "asic_type in ['vs'] and https://github.com/sonic-net/sonic-mgmt/issues/17598"
  xfail:
    reason: "xfail for IPv6-only topologies, with issue it try to parse with IPv4 style"
    conditions:
      - "https://github.com/sonic-net/sonic-mgmt/issues/20217 and '-v6-' in topo_name"

bgp/test_bgp_bbr.py::test_bbr_status_consistent_after_reload[enabled]:
  xfail:
    reason: "Testcase ignored due to issue https://github.com/sonic-net/sonic-buildimage/issues/23642"
    conditions:
      - "https://github.com/sonic-net/sonic-buildimage/issues/23642 and hwsku in ['Mellanox-SN5640-C512S2', 'Mellanox-SN5640-C448O16', 'Mellanox-SN5600-C256S1','Mellanox-SN5600-C224O8']"

bgp/test_bgp_bbr_default_state.py::test_bbr_disabled_constants_yml_default:
  skip:
    reason: "Skip for IPv6-only topologies"
    conditions:
      - "'-v6-' in topo_name"

bgp/test_bgp_dual_asn.py::test_bgp_dual_asn_v4:
  skip:
    reason: "Skip for IPv6-only topologies"
    conditions:
      - "'-v6-' in topo_name"

bgp/test_bgp_gr_helper.py:
  skip:
    reason: 'bgp graceful restarted is not a supported feature for T2 and skip in KVM for failing with new cEOS image'
    conditions_logical_operator: or
    conditions:
      - "'t2' in topo_name"
      - "asic_type in ['vs'] and https://github.com/sonic-net/sonic-mgmt/issues/18788"

bgp/test_bgp_gr_helper.py::test_bgp_gr_helper_routes_perserved:
  xfail:
    reason: "xfail for IPv6-only topologies"
    conditions:
      - "'-v6-' in topo_name"

bgp/test_bgp_multipath_relax.py:
  skip:
    reason: "Not supported topology backend."
    conditions_logical_operator: or
    conditions:
      - "'backend' in topo_name"
      - "'t1-isolated' in topo_name"

bgp/test_bgp_operation_in_ro.py:
  skip:
    reason: "Feature is reverted and pending enhancement"
    conditions:
      - "https://github.com/sonic-net/sonic-buildimage/issues/23462"

bgp/test_bgp_peer_shutdown.py::test_bgp_peer_shutdown:
  xfail:
    reason: "xfail for IPv6-only topologies, is with it parse everthing as IPv4"
    conditions:
      - "https://github.com/sonic-net/sonic-mgmt/issues/19907 and '-v6-' in topo_name"

bgp/test_bgp_port_disable.py:
  skip:
    reason: "Not supperted on master."
    conditions:
      - "release in ['master', '202505']"

bgp/test_bgp_queue.py:
  skip:
    reason: "Not supported on mgmt device"
    conditions:
      - "topo_type in ['m0', 'mx', 'm1']"
  xfail:
    reason: "Skipped due to issue https://github.com/sonic-net/sonic-mgmt/issues/18349"
    conditions:
      - "https://github.com/sonic-net/sonic-mgmt/issues/18349 and ('t1-isolated-d56u2' in topo_name or 't0-isolated-d32u32s2' in topo_name)"

bgp/test_bgp_route_neigh_learning.py::test_bgp_neighbor_route_learnning:
  xfail:
    reason: "xfail for IPv6-only topologies, issue with it try to parse with IPv4 style"
    conditions:
      - "https://github.com/sonic-net/sonic-mgmt/issues/19915 and '-v6-' in topo_name"

bgp/test_bgp_router_id.py:
  skip:
    reason: "Not supported on multi-asic"
    conditions:
      - "is_multi_asic==True"

bgp/test_bgp_router_id.py::test_bgp_router_id_default:
  xfail:
    reason: "xfail for IPv6-only topologies, issue with trying to parse with IPv4 style"
    conditions:
      - "https://github.com/sonic-net/sonic-mgmt/issues/19916 and '-v6-' in topo_name"

bgp/test_bgp_router_id.py::test_bgp_router_id_set:
  xfail:
    reason: "xfail for IPv6-only topologies, issue with trying to parse with IPv4 style"
    conditions:
      - "https://github.com/sonic-net/sonic-mgmt/issues/19916 and '-v6-' in topo_name"

bgp/test_bgp_router_id.py::test_bgp_router_id_set_without_loopback:
  xfail:
    reason: "xfail for IPv6-only topologies, issue with trying to parse with IPv4 style"
    conditions:
      - "https://github.com/sonic-net/sonic-mgmt/issues/19916 and '-v6-' in topo_name"

bgp/test_bgp_sentinel.py::test_bgp_sentinel[IPv4:
  skip:
    reason: "Skip for IPv6-only topologies"
    conditions:
      - "'-v6-' in topo_name"

bgp/test_bgp_sentinel.py::test_bgp_sentinel[IPv6:
  xfail:
    reason: "xfail for IPv6-only topologies, with issue it try to parse with IPv4 style"
    conditions:
      - "https://github.com/sonic-net/sonic-mgmt/issues/20193 and '-v6-' in topo_name"

bgp/test_bgp_session.py::test_bgp_session_interface_down:
  xfail:
    reason: "xfail for IPv6-only topologies, issue with trying to parse with IPv4 style"
    conditions:
      - "https://github.com/sonic-net/sonic-mgmt/issues/19916 and '-v6-' in topo_name"

bgp/test_bgp_slb.py:
  skip:
    reason: "Skip over topologies which doesn't support slb."
    conditions:
     - "'backend' in topo_name or 'mgmttor' in topo_name"

bgp/test_bgp_slb.py::test_bgp_slb_neighbor_persistence_across_advanced_reboot:
  skip:
    reason: "Skip it on dual tor since it got stuck during warm reboot due to known issue on master and internal image
             or over topologies which doesn't support slb."
    conditions_logical_operator: or
    conditions:
      - "topo_name in ['dualtor', 'dualtor-56', 'dualtor-120', 'dualtor-aa', 'dualtor-aa-56'] and https://github.com/sonic-net/sonic-mgmt/issues/9201"
      - "'backend' in topo_name or 'mgmttor' in topo_name or 'isolated' in topo_name"
      - "hwsku in ['Arista-7050CX3-32S-C28S4']"

bgp/test_bgp_speaker.py:
  skip:
    reason: "Not supported on topology backend."
    conditions:
      - "'backend' in topo_name"

bgp/test_bgp_speaker.py::test_bgp_speaker_announce_routes[:
  skip:
    reason: "Skip for IPv6-only topologies"
    conditions:
      - "'-v6-' in topo_name"

bgp/test_bgp_speaker.py::test_bgp_speaker_announce_routes_v6:
  xfail:
    reason: "xfail for IPv6-only topologies, is with it look for vlan_ipv4_entry"
    conditions:
      - "https://github.com/sonic-net/sonic-mgmt/issues/19917 and '-v6-' in topo_name"

bgp/test_bgp_speaker.py::test_bgp_speaker_bgp_sessions:
  xfail:
    reason: "xfail for IPv6-only topologies, is with it look for vlan_ipv4_entry"
    conditions:
      - "https://github.com/sonic-net/sonic-mgmt/issues/19917 and '-v6-' in topo_name"

bgp/test_bgp_suppress_fib.py:
  skip:
    reason: "Not supported before release 202411."
    conditions_logical_operator: or
    conditions:
      - "release in ['201811', '201911', '202012', '202205', '202211', '202305', '202311', '202405', 'master']"
      - "asic_type in ['vs'] and https://github.com/sonic-net/sonic-mgmt/issues/14449"

bgp/test_bgp_update_timer.py::test_bgp_update_timer_session_down:
  xfail:
    reason: "xfail for IPv6-only topologies, issue caused by _is_ipv4_address check"
    conditions:
      - "https://github.com/sonic-net/sonic-mgmt/issues/19918 and '-v6-' in topo_name"

bgp/test_bgp_update_timer.py::test_bgp_update_timer_single_route:
  xfail:
    reason: "xfail for IPv6-only topologies, issue caused by _is_ipv4_address check"
    conditions:
      - "https://github.com/sonic-net/sonic-mgmt/issues/19918 and '-v6-' in topo_name"

bgp/test_bgpmon.py:
  skip:
    reason: "Not supported on T2 topology or topology backend
             or Skip for IPv6-only topologies, since there are v6 verison of the test"
    conditions:
<<<<<<< HEAD
      - "'backend' in topo_name or 't2' == topo_type"
=======
      - "'backend' in topo_name or 't2' in topo_name"
      - "'-v6-' in topo_name"
>>>>>>> d1620c0f

bgp/test_bgpmon_v6.py::test_bgpmon_no_ipv6_resolve_via_default:
  skip:
    reason: "Not applicable for passive bgpmon_v6"

bgp/test_startup_tsa_tsb_service.py::test_tsa_tsb_service_with_supervisor_abnormal_reboot:
  skip:
    reason: "Not supported on T2 single node topology"
    conditions:
      - "'t2_single_node' in topo_name"

bgp/test_startup_tsa_tsb_service.py::test_tsa_tsb_service_with_supervisor_cold_reboot:
  skip:
    reason: "Not supported on T2 single node topology"
    conditions:
      - "'t2_single_node' in topo_name"

bgp/test_startup_tsa_tsb_service.py::test_tsa_tsb_service_with_tsa_on_sup:
  skip:
    reason: "Not supported on T2 single node topology"
    conditions:
      - "'t2_single_node' in topo_name"

bgp/test_startup_tsa_tsb_service.py::test_user_init_tsb_on_sup_while_service_run_on_dut:
  skip:
    reason: "Not supported on T2 single node topology"
    conditions:
      - "'t2_single_node' in topo_name"

bgp/test_traffic_shift.py:
  xfail:
    reason: "xfail for IPv6-only topologies, with issue it try to parse with IPv4 style"
    conditions:
      - "https://github.com/sonic-net/sonic-mgmt/issues/20194 and '-v6-' in topo_name"

bgp/test_traffic_shift.py::test_load_minigraph_with_traffic_shift_away:
  skip:
    reason: "Test is flaky and causing PR test to fail unnecessarily"
    conditions:
      - "asic_type in ['vs']"
      - https://github.com/sonic-net/sonic-mgmt/issues/6471

bgp/test_traffic_shift_sup.py:
  skip:
    reason: "Not supported on T2 single node topology"
    conditions:
      - "'t2_single_node' in topo_name"

#######################################
#####            cacl             #####
#######################################
cacl/test_cacl_application.py:
  skip:
    reason: "skip test_cacl_application in PR test temporarily"
    conditions:
      - "asic_type in ['vs']"

cacl/test_cacl_application.py::test_cacl_acl_loader_commands_internal:
  skip:
    reason: "test_cacl_acl_loader_commands_internal is only supported on t0/t1 testbed"
    conditions_logical_operator: or
    conditions:
      - "topo_type not in ['t1', 't0']"
      - "'dualtor' in topo_name"

cacl/test_cacl_application.py::test_cacl_application_dualtor:
  skip:
    reason: "test_cacl_application_dualtor is only supported on dualtor topology"
    conditions:
      - "topo_name not in ['dualtor', 'dualtor-56', 'dualtor-64', 'dualtor-64-breakout', 'dualtor-120']"

cacl/test_cacl_application.py::test_cacl_application_nondualtor:
  skip:
    reason: "test_cacl_application is only supported on non dualtor topology"
    conditions:
      - "topo_name in ['dualtor', 'dualtor-56', 'dualtor-64', 'dualtor-120']"

cacl/test_cacl_application.py::test_multiasic_cacl_application:
  skip:
    reason: "test_multiasic_cacl_application is only supported on multi-ASIC platform"
    conditions:
      - "not is_multi_asic"

cacl/test_ebtables_application.py:
  skip:
    reason: "Ebtables shouldn't be installed in KVM which blocks L2 forwarding, skip in PR testing"
    conditions:
      - "asic_type in ['vs']"

#######################################
#####           configlet         #####
#######################################
configlet/test_add_rack.py:
  skip:
    reason: "AddRack is not yet supported on multi-ASIC platform"
    conditions:
      - "is_multi_asic==True"

container_hardening/test_container_hardening.py::test_container_privileged:
  skip:
    reason: "Not supported on 202305 and older releases"
    conditions:
      - "release in ['201811', '201911', '202012', '202205', '202211', '202305']"

#######################################
#####            copp             #####
#######################################
copp/test_copp.py:
  skip:
    reason: "Topology not supported by COPP tests"
    conditions:
      - "(topo_name not in ['dualtor-aa', 'dualtor-aa-64-breakout', 'ptf32', 'ptf64', 't0', 't0-64', 't0-52', 't0-116', 't0-118', 't0-88-o8c80', 't1', 't1-lag', 't1-28-lag', 't1-48-lag', 't1-64-lag', 't1-56-lag', 't1-backend', 'm0', 'm0-2vlan', 'mx', 'm1-48', 'm1-44', 'm1-108', 'm1-128', 't0-isolated-d16u16s1', 't1-isolated-d28u1', 't0-isolated-d32u32s2', 't1-isolated-d56u2'] and 't2' not in topo_type)"

copp/test_copp.py::TestCOPP::test_add_new_trap:
  skip:
    reason: "Copp test_add_new_trap is not yet supported on these testbeds"
    conditions_logical_operator: or
    conditions:
      - "is_multi_asic==True"
      - "(topo_name not in ['ptf32', 'ptf64', 't0', 't0-64', 't0-52', 't0-116', 't0-118', 't0-88-o8c80', 't1', 't1-lag', 't1-28-lag', 't1-48-lag', 't1-64-lag', 't1-56-lag', 't1-backend', 'm0', 'm0-2vlan', 'mx', 'm1-48', 'm1-44', 'm1-108', 'm1-128', 't0-isolated-d16u16s1', 't1-isolated-d28u1', 't0-isolated-d32u32s2', 't1-isolated-d56u2'] and 't2' not in topo_type)"

copp/test_copp.py::TestCOPP::test_remove_trap:
  skip:
    reason: "Copp test_remove_trap is not yet supported on these testbeds"
    conditions_logical_operator: or
    conditions:
      - "is_multi_asic==True"
      - "(topo_name not in ['ptf32', 'ptf64', 't0', 't0-64', 't0-52', 't0-116', 't0-118', 't0-88-o8c80', 't1', 't1-lag', 't1-28-lag', 't1-48-lag', 't1-64-lag', 't1-56-lag', 't1-backend', 'm0', 'm0-2vlan', 'mx', 'm1-48', 'm1-44', 'm1-108', 'm1-128', 't0-isolated-d16u16s1', 't1-isolated-d28u1', 't0-isolated-d32u32s2', 't1-isolated-d56u2'] and 't2' not in topo_type)"

copp/test_copp.py::TestCOPP::test_trap_config_save_after_reboot:
  skip:
    conditions_logical_operator: or
    reason: "Copp test_trap_config_save_after_reboot is not yet supported on these testbeds or not supported after docker_inram enabled"
    conditions:
      - "is_multi_asic==True"
      - "build_version.split('.')[0].isdigit() and int(build_version.split('.')[0]) == 20220531 and int(build_version.split('.')[1]) > 27 and hwsku in ['Arista-7050-QX-32S', 'Arista-7050QX32S-Q32', 'Arista-7050-QX32', 'Arista-7050QX-32S-S4Q31', 'Arista-7060CX-32S-D48C8', 'Arista-7060CX-32S-C32', 'Arista-7060CX-32S-Q32', 'Arista-7060CX-32S-C32-T1']"
      - "build_version.split('.')[0].isdigit() and int(build_version.split('.')[0]) > 20220531 and hwsku in ['Arista-7050-QX-32S', 'Arista-7050QX32S-Q32', 'Arista-7050-QX32', 'Arista-7050QX-32S-S4Q31', 'Arista-7060CX-32S-D48C8', 'Arista-7060CX-32S-C32', 'Arista-7060CX-32S-Q32', 'Arista-7060CX-32S-C32-T1']"
      - "(topo_name not in ['ptf32', 'ptf64', 't0', 't0-64', 't0-52', 't0-116', 't0-118', 't0-88-o8c80', 't1', 't1-lag', 't1-28-lag', 't1-48-lag', 't1-64-lag', 't1-56-lag', 't1-backend', 'm0', 'm0-2vlan', 'mx', 'm1-48', 'm1-44', 'm1-108', 'm1-128', 't0-isolated-d16u16s1', 't1-isolated-d28u1', 't0-isolated-d32u32s2', 't1-isolated-d56u2'] and 't2' not in topo_type)"

copp/test_copp.py::TestCOPP::test_trap_neighbor_miss:
  skip:
    reason: "Copp test_trap_neighbor_miss is not supported on broadcom platforms and non-TOR topologies"
    conditions_logical_operator: or
    conditions:
      - "(asic_type in ['broadcom'] and release in ['202411'])"
      - "(topo_name not in ['t0', 't0-64', 't0-52', 't0-116', 't0-118', 't0-88-o8c80', 't0-isolated-d16u16s1', 't1-isolated-d28u1', 't0-isolated-d32u32s2', 't1-isolated-d56u2'])"

#######################################
#####            crm              #####
#######################################
crm/test_crm.py :
  xfail:
    reason: "xfail for IPv6-only topologies, issue with it try to excute ipv4 command with no output"
    conditions:
      - "https://github.com/sonic-net/sonic-mgmt/issues/19640 and '-v6-' in topo_name"

crm/test_crm.py::test_crm_fdb_entry:
  skip:
    reason: "Unsupported topology, expected to run only on 'T0*' or 'M0/MX' topology"
    conditions:
      - "'t0' not in topo_name and topo_type not in ['m0', 'mx']"

crm/test_crm_available.py:
  xfail:
    reason: "There is a known issue with broadcom dualtor (https://github.com/sonic-net/sonic-mgmt/issues/18873) or xfail for IPv6-only topologies, as it try to excute ipv4 command"
    conditions_logical_operator: or
    conditions:
      - "https://github.com/sonic-net/sonic-mgmt/issues/18873 and 'dualtor' in topo_name and asic_type in ['broadcom']"
      - "https://github.com/sonic-net/sonic-mgmt/issues/19919 and '-v6-' in topo_name"

#######################################
#####           dash              #####
#######################################
dash/crm/test_dash_crm.py:
  skip:
    reason: "Currently dash tests are not supported on KVM"
    conditions:
      - "asic_type in ['vs'] and https://github.com/sonic-net/sonic-mgmt/issues/16407"

dash/test_dash_acl.py:
  skip:
    reason: "Currently dash tests are not supported on KVM"
    conditions:
      - "asic_type in ['vs'] and https://github.com/sonic-net/sonic-mgmt/issues/16407"

dash/test_dash_disable_enable_eni.py:
  skip:
    reason: "Currently dash tests are not supported on KVM"
    conditions:
      - "asic_type in ['vs'] and https://github.com/sonic-net/sonic-mgmt/issues/16407"

dash/test_dash_eni_counter.py:
  skip:
    reason: "Currently dash tests are not supported on KVM"
    conditions:
      - "asic_type in ['vs'] and https://github.com/sonic-net/sonic-mgmt/issues/16407"

dash/test_dash_privatelink.py:
  skip:
    conditions_logical_operator: or
    reason: "Currently dash tests are not supported on KVM or non-smartswitch T1s"
    conditions:
      - "asic_type in ['vs'] and https://github.com/sonic-net/sonic-mgmt/issues/16407"
      - "hwsku not in ['Cisco-8102-28FH-DPU-O-T1', 'Mellanox-SN4280-O8C40', 'Mellanox-SN4280-O28', 'Cisco-8102-28FH-DPU-O']"

dash/test_dash_smartswitch_vnet.py:
  skip:
    conditions_logical_operator: or
    reason: "Currently dash tests are not supported on KVM or non-smartswitch T1s"
    conditions:
      - "asic_type in ['vs'] and https://github.com/sonic-net/sonic-mgmt/issues/16407"
      - "hwsku not in ['Cisco-8102-28FH-DPU-O-T1', 'Mellanox-SN4280-O8C40', 'Mellanox-SN4280-O28']"

dash/test_dash_vnet.py:
  skip:
    conditions_logical_operator: or
    reason: "Currently dash tests are not supported on KVM"
    conditions:
      - "asic_type in ['vs'] and https://github.com/sonic-net/sonic-mgmt/issues/16407"
      - "platform in ['x86_64-nvidia_sn4280-r0']"

dash/test_fnic.py:
  skip:
    conditions_logical_operator: or
    reason: "Currently dash tests are not supported on KVM or non-smartswitch T1s"
    conditions:
      - "asic_type in ['vs'] and https://github.com/sonic-net/sonic-mgmt/issues/16407"
      - "hwsku not in ['Cisco-8102-28FH-DPU-O-T1', 'Mellanox-SN4280-O8C40', 'Mellanox-SN4280-O28', 'Cisco-8102-28FH-DPU-O']"

dash/test_plnsg.py:
  skip:
    conditions_logical_operator: or
    reason: "Currently dash tests are not supported on KVM or non-smartswitch T1s"
    conditions:
      - "asic_type in ['vs'] and https://github.com/sonic-net/sonic-mgmt/issues/16407"
      - "hwsku not in ['Cisco-8102-28FH-DPU-O-T1', 'Mellanox-SN4280-O8C40', 'Mellanox-SN4280-O28', 'Cisco-8102-28FH-DPU-O']"

dash/test_relaxed_match_negative.py:
  skip:
    reason: "Currently dash tests are not supported on KVM"
    conditions:
      - "asic_type in ['vs'] and https://github.com/sonic-net/sonic-mgmt/issues/16407"

#######################################
#####       db_migrator           #####
#######################################
db_migrator/test_migrate_dns.py::test_migrate_dns_03:
  xfail:
    reason: "db_migrator does not support SonicQosProfile in minigraph"
    conditions:
      - "https://github.com/sonic-net/sonic-buildimage/issues/22120"

#######################################
#####            decap            #####
#######################################
decap/test_decap.py:
  skip:
    reason: 'Skip on t1-isolated-d32/128 topos'
    conditions:
      - "topo_name in ['t1-isolated-d128', 't1-isolated-d32']"

decap/test_decap.py::test_decap[ttl=pipe, dscp=pipe, vxlan=disable]:
  skip:
    reason: "Not supported on broadcom after 201911 release, cisco-8000 all releases. Skip on t1-isolated-d32/128 topos"
    conditions_logical_operator: or
    conditions:
      - "(asic_type in ['broadcom'] and release not in ['201811', '201911']) or (asic_type in ['cisco-8000'])"
      - "topo_name in ['t1-isolated-d128', 't1-isolated-d32']"

decap/test_decap.py::test_decap[ttl=pipe, dscp=pipe, vxlan=set_unset]:
  skip:
    reason: "Not supported on broadcom after 201911 release, cisco-8000 all releases and marvell-prestera asics. Skip on t1-isolated-d32/128 topos"
    conditions_logical_operator: or
    conditions:
      - "(asic_type in ['broadcom'] and release not in ['201811', '201911']) or (asic_type in ['cisco-8000']) or (asic_type in ['marvell-prestera', 'marvell'])"
      - "topo_name in ['t1-isolated-d128', 't1-isolated-d32']"

decap/test_decap.py::test_decap[ttl=pipe, dscp=uniform, vxlan=disable]:
  skip:
    conditions_logical_operator: or
    reason: "Not supported on backend, broadcom before 202012 release. Skip 7260CX3 T1 topo in 202305 release. Skip on t1-isolated-d32/128 topos"
    conditions:
      - "(topo_name in ['t1-backend', 't0-backend']) or (asic_type in ['broadcom'] and release in ['201811', '201911'])"
      - "'7260CX3' in hwsku and release in ['202305'] and 't1' in topo_type"
      - "topo_name in ['t1-isolated-d128', 't1-isolated-d32']"

decap/test_decap.py::test_decap[ttl=pipe, dscp=uniform, vxlan=set_unset]:
  skip:
    reason: "Not supported on backend, T2 topologies , broadcom platforms before 202012 release, x86_64-8111_32eh_o-r0 platform. Skip on mellanox all releases. Skip on 7260CX3 T1 topo in 202305 release. Not required on isolated topologies d256u256s2, d96u32s2, d448u15-lag, and d128, as well as their minimzed and -v6 variants."
    conditions_logical_operator: or
    conditions:
      - "('t2' == topo_type) or (topo_name in ['t1-backend', 't0-backend']) or (asic_type in ['broadcom'] and release in ['201811', '201911']) or platform in ['x86_64-8111_32eh_o-r0'] or asic_type in ['mellanox']"
      - "'7260CX3' in hwsku and release in ['202305'] and 't1' in topo_type"
      - *noVxlanTopos

decap/test_decap.py::test_decap[ttl=uniform, dscp=pipe, vxlan=disable]:
  skip:
    reason: "Not supported uniform ttl mode"

decap/test_decap.py::test_decap[ttl=uniform, dscp=pipe, vxlan=set_unset]:
  skip:
    reason: "Not supported uniform ttl mode"

decap/test_decap.py::test_decap[ttl=uniform, dscp=uniform, vxlan=disable]:
  skip:
    reason: "Not supported uniform ttl mode"

decap/test_decap.py::test_decap[ttl=uniform, dscp=uniform, vxlan=set_unset]:
  skip:
    reason: "Not supported uniform ttl mode"

decap/test_subnet_decap.py::test_vlan_subnet_decap:
  skip:
    reason: "Supported only on T0 topology with KVM or broadcom td3 asic or mellanox asic, and available for 202405 release and later, need to skip on KVM testbed since subnet_decap feature haven't been added into yang model. Skip on t1-isolated-d32/128 topos"
    conditions_logical_operator: or
    conditions:
      - "topo_type not in ['t0']"
      - "asic_type not in ['vs', 'mellanox'] and asic_gen not in ['td3']"
      - "asic_type in ['vs'] and https://github.com/sonic-net/sonic-buildimage/issues/21090"
      - "release in ['202012', '202205', '202305', '202311']"
      - "topo_name in ['t1-isolated-d128', 't1-isolated-d32']"

#######################################
#####         dhcp_relay        #####
#######################################
dhcp_relay/test_dhcp_counter_stress.py::test_dhcpcom_relay_counters_stress:
  xfail:
    reason: "7215 has low performance, and can only take low stress (about 5 pps)"
    conditions:
      - "platform in ['armhf-nokia_ixs7215_52x-r0']"

dhcp_relay/test_dhcp_counter_stress.py::test_dhcpcom_relay_counters_stress[discover]:
  xfail:
    reason: "Need to skip for discover test cases on dualtor"
    conditions:
      - "'dualtor' in topo_name"
      - "https://github.com/sonic-net/sonic-mgmt/issues/19230"

dhcp_relay/test_dhcp_counter_stress.py::test_dhcpcom_relay_counters_stress[request]:
  xfail:
    reason: "Need to skip for request test cases on dualtor"
    conditions:
      - "'dualtor' in topo_name"
      - "https://github.com/sonic-net/sonic-mgmt/issues/19230"

dhcp_relay/test_dhcp_relay.py:
  skip:
    reason: "Need to skip for Cisco backend platform"
    conditions:
      - "platform in ['x86_64-8111_32eh_o-r0', 'x86_64-8122_64eh_o-r0', 'x86_64-8122_64ehf_o-r0']"

dhcp_relay/test_dhcp_relay.py::test_dhcp_relay_after_link_flap:
  skip:
    reason: "Skip test_dhcp_relay_after_link_flap on dualtor or platform x86_64-8111_32eh_o-r0"
    conditions_logical_operator: or
    conditions:
      - "'dualtor' in topo_name"
      - "platform in ['x86_64-8111_32eh_o-r0']"

dhcp_relay/test_dhcp_relay.py::test_dhcp_relay_counter:
  skip:
    reason: "Skip test_dhcp_relay_counter in old release version"
    conditions_logical_operator: or
    conditions:
      - "release in ['201811', '201911', '202012']"

dhcp_relay/test_dhcp_relay.py::test_dhcp_relay_on_dualtor_standby:
  skip:
    reason: "The test case only tests DHCP relay on the dualtor standby dut"
    conditions:
      - "'dualtor' not in topo_name"

dhcp_relay/test_dhcp_relay.py::test_dhcp_relay_random_sport:
  skip:
    reason: "Skip test_dhcp_relay_random_sport on dualtor in 201811 and 201911 or platform x86_64-8111_32eh_o-r0"
    conditions_logical_operator: or
    conditions:
      - "'dualtor' in topo_name and release in ['201811', '201911']"
      - "platform in ['x86_64-8111_32eh_o-r0']"

dhcp_relay/test_dhcp_relay.py::test_dhcp_relay_start_with_uplinks_down:
  skip:
    reason: "Skip test_dhcp_relay_start_with_uplinks_down on dualtor or platform x86_64-8111_32eh_o-r0"
    conditions_logical_operator: or
    conditions:
      - "'dualtor' in topo_name"
      - "platform in ['x86_64-8111_32eh_o-r0']"

dhcp_relay/test_dhcp_relay.py::test_dhcp_relay_unicast_mac:
  skip:
    reason: "Skip test_dhcp_relay_unicast_mac on dualtor or platform x86_64-8111_32eh_o-r0"
    conditions_logical_operator: or
    conditions:
      - "'dualtor' in topo_name and release in ['201811', '201911']"
      - "platform in ['x86_64-8111_32eh_o-r0']"

dhcp_relay/test_dhcp_relay.py::test_dhcp_relay_with_source_port_ip_in_relay_enabled:
  skip:
    reason: "Skip test_dhcp_relay_with_source_port_ip_in_relay_enabled in old release version"
    conditions_logical_operator: or
    conditions:
      - "'dualtor' in topo_name and release in ['201811', '201911']"

dhcp_relay/test_dhcp_relay.py::test_interface_binding:
  skip:
    reason: "Skip test_interface_binding in old release version"
    conditions:
      - "release in ['201811', '201911', '202106']"

dhcp_relay/test_dhcp_relay_stress.py::test_dhcp_relay_restart_with_stress:
  skip:
    reason: "Skip due to flaky issue"
    conditions:
      - "asic_type in ['vs']"
      - "https://github.com/sonic-net/sonic-mgmt/issues/16450"

dhcp_relay/test_dhcp_relay_stress.py::test_dhcp_relay_stress:
  skip:
    reason: "1. Need to skip for platform armhf-nokia_ixs7215_52x-r0 due to buffer issues
             2. Need to skip for KVM due to low performance"
    conditions_logical_operator: or
    conditions:
      - "platform in ['armhf-nokia_ixs7215_52x-r0']"
      - "asic_type in ['vs']"

dhcp_relay/test_dhcp_relay_stress.py::test_dhcp_relay_stress[discover]:
  skip:
    reason: "Testcase ignored due to github issue: https://github.com/sonic-net/sonic-mgmt/issues/14851"
    conditions:
      - "https://github.com/sonic-net/sonic-mgmt/issues/14851"

dhcp_relay/test_dhcp_relay_stress.py::test_dhcp_relay_stress[request]:
  skip:
    reason: "Testcase ignored due to github issue: https://github.com/sonic-net/sonic-mgmt/issues/14851"
    conditions:
      - "https://github.com/sonic-net/sonic-mgmt/issues/14851"

dhcp_relay/test_dhcpv6_relay.py:
  skip:
    reason: "Need to skip for platform x86_64-8111_32eh_o-r0"
    conditions:
      - "platform in ['x86_64-8111_32eh_o-r0']"

dhcp_relay/test_dhcpv6_relay.py::TestDhcpv6RelayWithMultipleVlan:
  skip:
    reason: "skip the multiple vlan test on aa dualtor as interface state is not aa after vlan split"
    conditions:
      - "'dualtor-aa' in topo_name"
  xfail:
    reason: "The test is expected to fail due to GH issue: https://github.com/sonic-net/sonic-mgmt/issues/20760"
    conditions:
      - "https://github.com/sonic-net/sonic-mgmt/issues/20760"

dhcp_relay/test_dhcpv6_relay.py::test_dhcp_relay_after_link_flap:
  skip:
    reason: "Skip test_dhcp_relay_after_link_flap in dualtor and old release version"
    conditions_logical_operator: or
    conditions:
      - "release in ['201811', '201911', '202106']"
      - "'dualtor' in topo_name"

dhcp_relay/test_dhcpv6_relay.py::test_dhcp_relay_default:
  skip:
    reason: "Skip test_dhcp_relay_default in old release version"
    conditions:
      - "release in ['201811', '201911', '202106']"

dhcp_relay/test_dhcpv6_relay.py::test_dhcp_relay_start_with_uplinks_down:
  skip:
    reason: "Skip test_dhcp_relay_start_with_uplinks_down in dualtor and old release version"
    conditions_logical_operator: or
    conditions:
      - "release in ['201811', '201911', '202106']"
      - "'dualtor' in topo_name"

dhcp_relay/test_dhcpv6_relay.py::test_dhcpv6_relay_counter:
  skip:
    reason: "Skip test_dhcpv6_relay_counter in old release version"
    conditions:
      - "release in ['201911', '202106']"

dhcp_relay/test_dhcpv6_relay.py::test_interface_binding:
  skip:
    reason: "Skip test_interface_binding in old release version"
    conditions:
      - "release in ['201911', '202106']"

#######################################
#####         drop_packets        #####
#######################################
drop_packets:
  skip:
    reason: "M0/MX topo does not support drop_packets"
    conditions:
      - "topo_type in ['m0', 'mx']"

drop_packets/test_configurable_drop_counters.py::test_neighbor_link_down:
  xfail:
    reason: "xfail for IPv6-only topologies, issue with python max size"
    conditions:
      - "https://github.com/sonic-net/sonic-mgmt/issues/19920 and '-v6-' in topo_name"

drop_packets/test_drop_counters.py::test_acl_egress_drop:
  xfail:
    reason: "xfail for IPv6-only topologies, issue with valid_ipv4"
    conditions:
      - "https://github.com/sonic-net/sonic-mgmt/issues/19921 and '-v6-' in topo_name"

drop_packets/test_drop_counters.py::test_no_egress_drop_on_down_link:
  xfail:
    reason: "xfail for IPv6-only topologies, issue with valid_ipv4"
    conditions:
      - "https://github.com/sonic-net/sonic-mgmt/issues/19921 and '-v6-' in topo_name"

#######################################
#####           dualtor           #####
#######################################
dualtor/test_bgp_block_loopback1.py:
  skip:
    reason: "KVM do not support dualtor tunnel functionality, lower tor bgp verify would fail."
    conditions:
      - "asic_type in ['vs']"

dualtor/test_ipinip.py::test_encap_with_mirror_session:
  xfail:
     reason: "Testcase ignored on dualtor-aa topology and mellanox setups due to Github issue: https://github.com/sonic-net/sonic-mgmt/issues/8577"
     conditions:
       - https://github.com/sonic-net/sonic-mgmt/issues/8577
       - "'dualtor-aa' in topo_name and asic_type in ['mellanox']"

dualtor/test_orch_stress.py:
  skip:
    reason: "This testcase is designed for single tor testbed with mock dualtor config."
    conditions:
      - "(topo_type not in ['t0']) or ('dualtor' in topo_name)"

dualtor/test_orchagent_active_tor_downstream.py:
  skip:
    reason: "This testcase is designed for single tor testbed with mock dualtor config."
    conditions:
      - "(topo_type not in ['t0']) or ('dualtor' in topo_name)"

dualtor/test_orchagent_active_tor_downstream.py::test_downstream_ecmp_nexthops:
  skip:
    reason: "On Mellanox SPC1 platforms, due to HW limitation, the hierarchy ecmp behavior is not exactly as expected
             in the test case. / This testcase is designed for single tor testbed with mock dualtor config."
    conditions_logical_operator: or
    conditions:
      - "asic_gen == 'spc1'"
      - "(topo_type not in ['t0']) or ('dualtor' in topo_name)"

dualtor/test_orchagent_mac_move.py:
  skip:
    reason: "This testcase is designed for single tor testbed with mock dualtor config."
    conditions:
      - "(topo_type not in ['t0']) or ('dualtor' in topo_name)"

dualtor/test_orchagent_slb.py:
  skip:
    reason: "KVM do not support dualtor tunnel functionality, lower tor bgp verify would fail."
    conditions:
      - "asic_type in ['vs']"

dualtor/test_orchagent_standby_tor_downstream.py::test_downstream_standby_mux_toggle_active:
  skip:
    reason: "This testcase is designed for single tor testbed with mock dualtor config."
    conditions:
      - "(topo_type not in ['t0']) or ('dualtor' in topo_name)"
  xfail:
    reason: "Image issue on Boradcom platforms, but not consistently failing"
    conditions:
      - "asic_type in ['broadcom']"

dualtor/test_orchagent_standby_tor_downstream.py::test_standby_tor_downstream:
  skip:
    reason: "This testcase is designed for single tor testbed with mock dualtor config."
    conditions:
      - "(topo_type not in ['t0']) or ('dualtor' in topo_name)"

dualtor/test_orchagent_standby_tor_downstream.py::test_standby_tor_downstream_bgp_recovered:
  skip:
    reason: "This testcase is designed for single tor testbed with mock dualtor config."
    conditions:
      - "(topo_type not in ['t0']) or ('dualtor' in topo_name)"

dualtor/test_orchagent_standby_tor_downstream.py::test_standby_tor_downstream_loopback_route_readded:
  skip:
    reason: "This testcase is designed for single tor testbed with mock dualtor config."
    conditions:
      - "(topo_type not in ['t0']) or ('dualtor' in topo_name)"

dualtor/test_orchagent_standby_tor_downstream.py::test_standby_tor_downstream_t1_link_recovered:
  skip:
    reason: "This testcase is designed for single tor testbed with mock dualtor config."
    conditions:
      - "(topo_type not in ['t0']) or ('dualtor' in topo_name)"

dualtor/test_orchagent_standby_tor_downstream.py::test_standby_tor_remove_neighbor_downstream_standby:
  skip:
    reason: "This testcase is designed for single tor testbed with mock dualtor config."
    conditions:
      - "(topo_type not in ['t0']) or ('dualtor' in topo_name)"

dualtor/test_standby_tor_upstream_mux_toggle.py:
  skip:
    reason: "This testcase is designed for single tor testbed with mock dualtor config."
    conditions:
      - "(topo_type not in ['t0']) or ('dualtor' in topo_name)"

dualtor/test_switchover_failure.py:
  skip:
    reason: "Test in KVM has a high failure rate, skip with Github issue."
    conditions:
      - "asic_type in ['vs']"
      - https://github.com/sonic-net/sonic-mgmt/issues/14247

dualtor/test_tor_ecn.py::test_dscp_to_queue_during_encap_on_standby:
  xfail:
     reason: "Testcase ignored on dualtor-aa topology and mellanox setups due to Github issue: https://github.com/sonic-net/sonic-mgmt/issues/8577"
     conditions:
       - https://github.com/sonic-net/sonic-mgmt/issues/8577
       - "'dualtor-aa' in topo_name and asic_type in ['mellanox']"

dualtor/test_tor_ecn.py::test_ecn_during_encap_on_standby:
  xfail:
     reason: "Testcase ignored on dualtor-aa topology and mellanox setups due to Github issue: https://github.com/sonic-net/sonic-mgmt/issues/8577"
     conditions:
       - https://github.com/sonic-net/sonic-mgmt/issues/8577
       - "'dualtor-aa' in topo_name and asic_type in ['mellanox']"

dualtor/test_tunnel_memory_leak.py::test_tunnel_memory_leak:
  skip:
    reason: "Testcase ignored on dualtor-64 topology due to Github issue: https://github.com/sonic-net/sonic-mgmt/issues/11403"
    conditions:
      - "https://github.com/sonic-net/sonic-mgmt/issues/11403 and 'dualtor-64' in topo_name"

dualtor_io:
  skip:
    reason: "Testcase could only be executed on dualtor testbed."
    conditions:
      - "'dualtor' not in topo_name"

dualtor_io/test_grpc_server_failure.py:
  skip:
    reason: "This test only support on dualtor-aa testbed"
    conditions:
      - "'dualtor-aa' not in topo_name"

dualtor_io/test_link_failure.py::test_active_link_down_downstream_active:
  skip:
    reason: "KVM testbed do not support shutdown fanout interface action / Testcase could only be executed on dualtor testbed."
    conditions:
      - "asic_type in ['vs'] or 'dualtor' not in topo_name"

dualtor_io/test_link_failure.py::test_active_link_down_downstream_active_soc:
  skip:
    reason: "KVM testbed do not support shutdown fanout interface action / Testcase could only be executed on dualtor testbed."
    conditions:
      - "asic_type in ['vs'] or 'dualtor' not in topo_name"

dualtor_io/test_link_failure.py::test_active_link_down_downstream_standby:
  skip:
    reason: "KVM testbed do not support shutdown fanout interface action / Testcase could only be executed on dualtor testbed."
    conditions:
      - "asic_type in ['vs'] or 'dualtor' not in topo_name"

dualtor_io/test_link_failure.py::test_active_link_down_upstream:
  skip:
    reason: "KVM testbed do not support shutdown fanout interface action / Testcase could only be executed on dualtor testbed."
    conditions:
      - "asic_type in ['vs'] or 'dualtor' not in topo_name"

dualtor_io/test_link_failure.py::test_active_link_down_upstream_soc:
  skip:
    reason: "KVM testbed do not support shutdown fanout interface action / Testcase could only be executed on dualtor testbed."
    conditions:
      - "asic_type in ['vs'] or 'dualtor' not in topo_name"

dualtor_io/test_link_failure.py::test_standby_link_down_downstream_active:
  skip:
    reason: "KVM testbed do not support shutdown fanout interface action / Testcase could only be executed on dualtor testbed."
    conditions:
      - "asic_type in ['vs'] or 'dualtor' not in topo_name"

dualtor_io/test_link_failure.py::test_standby_link_down_downstream_standby:
  skip:
    reason: "KVM testbed do not support shutdown fanout interface action / Testcase could only be executed on dualtor testbed."
    conditions:
      - "asic_type in ['vs'] or 'dualtor' not in topo_name"

dualtor_io/test_link_failure.py::test_standby_link_down_upstream:
  skip:
    reason: "KVM testbed do not support shutdown fanout interface action / Testcase could only be executed on dualtor testbed."
    conditions:
      - "asic_type in ['vs'] or 'dualtor' not in topo_name"

dualtor_io/test_normal_op.py:
  skip:
    reason: "KVM do not support dualtor tunnel functionality, verify DB status would fail. Temporarily skip in PR testing"
    conditions:
      - "asic_type in ['vs']"

dualtor_io/test_tor_bgp_failure.py:
  skip:
    reason: "Skip on kvm due to an issue."
    conditions:
      - "asic_type in ['vs'] and https://github.com/sonic-net/sonic-mgmt/issues/16448"

dualtor_io/test_tor_failure.py:
  skip:
    reason: "This script would toggle PDU, which is not supported on KVM."
    conditions:
      - "asic_type in ['vs']"

dualtor_mgmt/test_dualtor_bgp_update_delay.py:
  xfail:
    reason: "Has flaky issue on kvm testbed"
    conditions:
      - asic_type in ['vs']
      - https://github.com/sonic-net/sonic-mgmt/issues/14996

dualtor_mgmt/test_egress_drop_nvidia.py:
  skip:
    reason: "This test is only for Nvidia platforms."
    conditions:
      - "asic_type not in ['mellanox']"

dualtor_mgmt/test_server_failure.py::test_server_reboot:
  skip:
    reason: "KVM testbed does not have fanout hosts"
    conditions:
      - "asic_type in ['vs']"

dualtor_mgmt/test_toggle_mux.py:
  skip:
    reason: "This testcase has low passing rate in KVM PR test, skip with issue to unblock PR test."
    conditions:
      - "asic_type in ['vs'] and https://github.com/sonic-net/sonic-mgmt/issues/15958"

#######################################
#####         dut_console         #####
#######################################
dut_console:
  skip:
    reason: "Not supported vs testbed."
    conditions:
      - "asic_type in ['vs']"

dut_console/test_console_baud_rate.py::test_baud_rate_boot_connect:
  skip:
    reason: "Platform linecards do not have console ports"
    conditions:
      - "asic_type in ['vs'] or 'arista_7800' in platform"

dut_console/test_console_baud_rate.py::test_baud_rate_sonic_connect:
  skip:
    reason: "Platform linecards do not have console ports"
    conditions:
      - "asic_type in ['vs'] or 'arista_7800' in platform"

dut_console/test_console_chassis_conn.py::test_console_availability_serial_ports:
  skip:
    reason: "Skipping test because test is not supported on this hwsku"
    conditions_logical_operator: or
    conditions:
      - "platform in ['x86_64-nokia_ixr7250e_36x400g-r0', 'x86_64-nokia_ixr7250_x3b-r0']"
      - "'t2_single_node' in topo_name"

#######################################
#####             ecmp            #####
#######################################
ecmp/inner_hashing/test_inner_hashing.py:
  skip:
    conditions_logical_operator: or
    reason: "PBH introduced in 202111 and skip this test on Mellanox 2700 platform. Test does not support dualtor topology."
    conditions:
      - "branch in ['201811', '201911', '202012', '202106']"
      - "platform not in ['x86_64-mlnx_msn3800-r0', 'x86_64-mlnx_msn4600c-r0', 'x86_64-kvm_x86_64-r0']"
      - "topo_type not in ['t0']"
      - "asic_type not in ['mellanox', 'vs']"
      - "'dualtor' in topo_name"

ecmp/inner_hashing/test_inner_hashing_lag.py:
  skip:
    conditions_logical_operator: or
    reason: "PBH introduced in 202111 and skip this test on Mellanox 2700 platform. Test does not support dualtor topology."
    conditions:
      - "branch in ['201811', '201911', '202012', '202106']"
      - "platform not in ['x86_64-mlnx_msn3800-r0', 'x86_64-mlnx_msn4600c-r0', 'x86_64-kvm_x86_64-r0']"
      - "topo_type not in ['t0']"
      - "asic_type not in ['mellanox', 'vs']"
      - "'dualtor' in topo_name"

ecmp/inner_hashing/test_wr_inner_hashing.py:
  skip:
    conditions_logical_operator: or
    reason: "PBH introduced in 202111 and skip this test on Mellanox 2700 platform. Test does not support dualtor topology."
    conditions:
      - "branch in ['201811', '201911', '202012', '202106']"
      - "platform not in ['x86_64-mlnx_msn3800-r0', 'x86_64-mlnx_msn4600c-r0', 'x86_64-kvm_x86_64-r0']"
      - "topo_type not in ['t0']"
      - "asic_type not in ['mellanox', 'vs']"
      - "'dualtor' in topo_name"

ecmp/inner_hashing/test_wr_inner_hashing_lag.py:
  skip:
    conditions_logical_operator: or
    reason: "PBH introduced in 202111 and skip this test on Mellanox 2700 platform. Test does not support dualtor topology."
    conditions:
      - "branch in ['201811', '201911', '202012', '202106']"
      - "platform not in ['x86_64-mlnx_msn3800-r0', 'x86_64-mlnx_msn4600c-r0', 'x86_64-kvm_x86_64-r0']"
      - "topo_type not in ['t0']"
      - "asic_type not in ['mellanox', 'vs']"
      - "'dualtor' in topo_name"

ecmp/test_ecmp_sai_value.py:
  skip:
    reason: "Only support Broadcom T1/T0 topology with 20230531 and above image, 7050cx3 T1 doesn't enable this feature"
    conditions_logical_operator: or
    conditions:
      - "topo_type not in ['t1', 't0']"
      - "asic_type not in ['broadcom']"
      - "release in ['201911', '202012', '202205', '202211']"
      - "topo_type in ['t1'] and hwsku in ['Arista-7050CX3-32S-C32', 'Arista-7050CX3-32S-C28S4']"

ecmp/test_fgnhg.py:
  skip:
    conditions_logical_operator: or
    reason: "The test case only runs on Mellanox T0 platform running 202012 or above; Mellanox 2700 platform is skipped; Skip on issue 7755"
    conditions:
      - "branch in ['201811', '201911']"
      - "platform in ['x86_64-mlnx_msn2700-r0', 'x86_64-mlnx_msn2700a1-r0']"
      - "topo_type not in ['t0']"
      - "asic_type not in ['mellanox']"
      - "https://github.com/sonic-net/sonic-mgmt/issues/7755"
      - "https://github.com/sonic-net/sonic-mgmt/issues/6558 and 'msn2' in platform"

#######################################
#####         everflow            #####
#######################################
everflow/test_everflow_ipv6.py::TestIngressEverflowIPv6::test_any_protocol[erspan_ipv4-cli-default]:
  skip:
    reason: "Skip for IPv6-only topologies"
    conditions:
      - "'-v6-' in topo_name"

everflow/test_everflow_ipv6.py::TestIngressEverflowIPv6::test_any_protocol[erspan_ipv6-cli-default]:
  skip:
    reason: "SAI_STATUS_NOT_SUPPORTED for everflow over IPv6 on Arista-7260CX3 and Arista-7060CX"
    conditions_logical_operator: and
    conditions:
      - "https://github.com/sonic-net/sonic-mgmt/issues/19096"
      - "platform in ['x86_64-arista_7260cx3_64', 'x86_64-arista_7060_cx32s']"

everflow/test_everflow_ipv6.py::TestIngressEverflowIPv6::test_any_transport_protocol[erspan_ipv4-cli-default]:
  skip:
    reason: "Skip for IPv6-only topologies"
    conditions:
      - "'-v6-' in topo_name"

everflow/test_everflow_ipv6.py::TestIngressEverflowIPv6::test_any_transport_protocol[erspan_ipv6-cli-default]:
  skip:
    reason: "SAI_STATUS_NOT_SUPPORTED for everflow over IPv6 on Arista-7260CX3 and Arista-7060CX"
    conditions_logical_operator: and
    conditions:
      - "https://github.com/sonic-net/sonic-mgmt/issues/19096"
      - "platform in ['x86_64-arista_7260cx3_64', 'x86_64-arista_7060_cx32s']"

everflow/test_everflow_ipv6.py::TestIngressEverflowIPv6::test_both_subnets[erspan_ipv4-cli-default]:
  skip:
    reason: "Skip for IPv6-only topologies"
    conditions:
      - "'-v6-' in topo_name"

everflow/test_everflow_ipv6.py::TestIngressEverflowIPv6::test_both_subnets[erspan_ipv6-cli-default]:
  skip:
    reason: "SAI_STATUS_NOT_SUPPORTED for everflow over IPv6 on Arista-7260CX3 and Arista-7060CX"
    conditions_logical_operator: and
    conditions:
      - "https://github.com/sonic-net/sonic-mgmt/issues/19096"
      - "platform in ['x86_64-arista_7260cx3_64', 'x86_64-arista_7060_cx32s']"

everflow/test_everflow_ipv6.py::TestIngressEverflowIPv6::test_dest_subnet[erspan_ipv4-cli-default]:
  skip:
    reason: "Skip for IPv6-only topologies"
    conditions:
      - "'-v6-' in topo_name"

everflow/test_everflow_ipv6.py::TestIngressEverflowIPv6::test_dest_subnet[erspan_ipv6-cli-default]:
  skip:
    reason: "SAI_STATUS_NOT_SUPPORTED for everflow over IPv6 on Arista-7260CX3 and Arista-7060CX"
    conditions_logical_operator: and
    conditions:
      - "https://github.com/sonic-net/sonic-mgmt/issues/19096"
      - "platform in ['x86_64-arista_7260cx3_64', 'x86_64-arista_7060_cx32s']"

everflow/test_everflow_ipv6.py::TestIngressEverflowIPv6::test_dscp_mirroring[erspan_ipv4-cli-default]:
  skip:
    reason: "Skip for IPv6-only topologies"
    conditions:
      - "'-v6-' in topo_name"

everflow/test_everflow_ipv6.py::TestIngressEverflowIPv6::test_dscp_mirroring[erspan_ipv6-cli-default]:
  skip:
    reason: "SAI_STATUS_NOT_SUPPORTED for everflow over IPv6 on Arista-7260CX3 and Arista-7060CX"
    conditions_logical_operator: and
    conditions:
      - "https://github.com/sonic-net/sonic-mgmt/issues/19096"
      - "platform in ['x86_64-arista_7260cx3_64', 'x86_64-arista_7060_cx32s']"

everflow/test_everflow_ipv6.py::TestIngressEverflowIPv6::test_dst_ipv6_mirroring[erspan_ipv4-cli-default]:
  skip:
    reason: "Skip for IPv6-only topologies"
    conditions:
      - "'-v6-' in topo_name"

everflow/test_everflow_ipv6.py::TestIngressEverflowIPv6::test_dst_ipv6_mirroring[erspan_ipv6-cli-default]:
  skip:
    reason: "SAI_STATUS_NOT_SUPPORTED for everflow over IPv6 on Arista-7260CX3 and Arista-7060CX"
    conditions_logical_operator: and
    conditions:
      - "https://github.com/sonic-net/sonic-mgmt/issues/19096"
      - "platform in ['x86_64-arista_7260cx3_64', 'x86_64-arista_7060_cx32s']"

everflow/test_everflow_ipv6.py::TestIngressEverflowIPv6::test_fuzzy_subnets[erspan_ipv4-cli-default]:
  skip:
    reason: "Skip for IPv6-only topologies"
    conditions:
      - "'-v6-' in topo_name"

everflow/test_everflow_ipv6.py::TestIngressEverflowIPv6::test_fuzzy_subnets[erspan_ipv6-cli-default]:
  skip:
    reason: "SAI_STATUS_NOT_SUPPORTED for everflow over IPv6 on Arista-7260CX3 and Arista-7060CX"
    conditions_logical_operator: and
    conditions:
      - "https://github.com/sonic-net/sonic-mgmt/issues/19096"
      - "platform in ['x86_64-arista_7260cx3_64', 'x86_64-arista_7060_cx32s']"

everflow/test_everflow_ipv6.py::TestIngressEverflowIPv6::test_invalid_tcp_rule[erspan_ipv4-cli-default]:
  skip:
    reason: "Skip for IPv6-only topologies"
    conditions:
      - "'-v6-' in topo_name"

everflow/test_everflow_ipv6.py::TestIngressEverflowIPv6::test_invalid_tcp_rule[erspan_ipv6-cli-default]:
  skip:
    reason: "SAI_STATUS_NOT_SUPPORTED for everflow over IPv6 on Arista-7260CX3 and Arista-7060CX"
    conditions_logical_operator: and
    conditions:
      - "https://github.com/sonic-net/sonic-mgmt/issues/19096"
      - "platform in ['x86_64-arista_7260cx3_64', 'x86_64-arista_7060_cx32s']"

everflow/test_everflow_ipv6.py::TestIngressEverflowIPv6::test_l4_dst_port_mirroring[erspan_ipv4-cli-default]:
  skip:
    reason: "Skip for IPv6-only topologies"
    conditions:
      - "'-v6-' in topo_name"

everflow/test_everflow_ipv6.py::TestIngressEverflowIPv6::test_l4_dst_port_mirroring[erspan_ipv6-cli-default]:
  skip:
    reason: "SAI_STATUS_NOT_SUPPORTED for everflow over IPv6 on Arista-7260CX3 and Arista-7060CX"
    conditions_logical_operator: and
    conditions:
      - "https://github.com/sonic-net/sonic-mgmt/issues/19096"
      - "platform in ['x86_64-arista_7260cx3_64', 'x86_64-arista_7060_cx32s']"

everflow/test_everflow_ipv6.py::TestIngressEverflowIPv6::test_l4_dst_port_range_mirroring[erspan_ipv4-cli-default]:
  skip:
    reason: "Skip for IPv6-only topologies"
    conditions:
      - "'-v6-' in topo_name"

everflow/test_everflow_ipv6.py::TestIngressEverflowIPv6::test_l4_dst_port_range_mirroring[erspan_ipv6-cli-default]:
  skip:
    reason: "SAI_STATUS_NOT_SUPPORTED for everflow over IPv6 on Arista-7260CX3 and Arista-7060CX"
    conditions_logical_operator: and
    conditions:
      - "https://github.com/sonic-net/sonic-mgmt/issues/19096"
      - "platform in ['x86_64-arista_7260cx3_64', 'x86_64-arista_7060_cx32s']"

everflow/test_everflow_ipv6.py::TestIngressEverflowIPv6::test_l4_range_mirroring[erspan_ipv4-cli-default]:
  skip:
    reason: "Skip for IPv6-only topologies"
    conditions:
      - "'-v6-' in topo_name"

everflow/test_everflow_ipv6.py::TestIngressEverflowIPv6::test_l4_range_mirroring[erspan_ipv6-cli-default]:
  skip:
    reason: "SAI_STATUS_NOT_SUPPORTED for everflow over IPv6 on Arista-7260CX3 and Arista-7060CX"
    conditions_logical_operator: and
    conditions:
      - "https://github.com/sonic-net/sonic-mgmt/issues/19096"
      - "platform in ['x86_64-arista_7260cx3_64', 'x86_64-arista_7060_cx32s']"

everflow/test_everflow_ipv6.py::TestIngressEverflowIPv6::test_l4_src_port_mirroring[erspan_ipv4-cli-default]:
  skip:
    reason: "Skip for IPv6-only topologies"
    conditions:
      - "'-v6-' in topo_name"

everflow/test_everflow_ipv6.py::TestIngressEverflowIPv6::test_l4_src_port_mirroring[erspan_ipv6-cli-default]:
  skip:
    reason: "SAI_STATUS_NOT_SUPPORTED for everflow over IPv6 on Arista-7260CX3 and Arista-7060CX"
    conditions_logical_operator: and
    conditions:
      - "https://github.com/sonic-net/sonic-mgmt/issues/19096"
      - "platform in ['x86_64-arista_7260cx3_64', 'x86_64-arista_7060_cx32s']"

everflow/test_everflow_ipv6.py::TestIngressEverflowIPv6::test_l4_src_port_range_mirroring[erspan_ipv4-cli-default]:
  skip:
    reason: "Skip for IPv6-only topologies"
    conditions:
      - "'-v6-' in topo_name"

everflow/test_everflow_ipv6.py::TestIngressEverflowIPv6::test_l4_src_port_range_mirroring[erspan_ipv6-cli-default]:
  skip:
    reason: "SAI_STATUS_NOT_SUPPORTED for everflow over IPv6 on Arista-7260CX3 and Arista-7060CX"
    conditions_logical_operator: and
    conditions:
      - "https://github.com/sonic-net/sonic-mgmt/issues/19096"
      - "platform in ['x86_64-arista_7260cx3_64', 'x86_64-arista_7060_cx32s']"

everflow/test_everflow_ipv6.py::TestIngressEverflowIPv6::test_next_header_mirroring[erspan_ipv4-cli-default]:
  skip:
    reason: "Skip for IPv6-only topologies"
    conditions:
      - "'-v6-' in topo_name"

everflow/test_everflow_ipv6.py::TestIngressEverflowIPv6::test_next_header_mirroring[erspan_ipv6-cli-default]:
  skip:
    reason: "SAI_STATUS_NOT_SUPPORTED for everflow over IPv6 on Arista-7260CX3 and Arista-7060CX"
    conditions_logical_operator: and
    conditions:
      - "https://github.com/sonic-net/sonic-mgmt/issues/19096"
      - "platform in ['x86_64-arista_7260cx3_64', 'x86_64-arista_7060_cx32s']"

everflow/test_everflow_ipv6.py::TestIngressEverflowIPv6::test_source_subnet[erspan_ipv4-cli-default]:
  skip:
    reason: "Skip for IPv6-only topologies"
    conditions:
      - "'-v6-' in topo_name"

everflow/test_everflow_ipv6.py::TestIngressEverflowIPv6::test_source_subnet[erspan_ipv6-cli-default]:
  skip:
    reason: "SAI_STATUS_NOT_SUPPORTED for everflow over IPv6 on Arista-7260CX3 and Arista-7060CX"
    conditions_logical_operator: and
    conditions:
      - "https://github.com/sonic-net/sonic-mgmt/issues/19096"
      - "platform in ['x86_64-arista_7260cx3_64', 'x86_64-arista_7060_cx32s']"

everflow/test_everflow_ipv6.py::TestIngressEverflowIPv6::test_src_ipv6_mirroring[erspan_ipv4-cli-default]:
  skip:
    reason: "Skip for IPv6-only topologies"
    conditions:
      - "'-v6-' in topo_name"

everflow/test_everflow_ipv6.py::TestIngressEverflowIPv6::test_src_ipv6_mirroring[erspan_ipv6-cli-default]:
  skip:
    reason: "SAI_STATUS_NOT_SUPPORTED for everflow over IPv6 on Arista-7260CX3 and Arista-7060CX"
    conditions_logical_operator: and
    conditions:
      - "https://github.com/sonic-net/sonic-mgmt/issues/19096"
      - "platform in ['x86_64-arista_7260cx3_64', 'x86_64-arista_7060_cx32s']"

everflow/test_everflow_ipv6.py::TestIngressEverflowIPv6::test_tcp_application_mirroring[erspan_ipv4-cli-default]:
  skip:
    reason: "Skip for IPv6-only topologies"
    conditions:
      - "'-v6-' in topo_name"

everflow/test_everflow_ipv6.py::TestIngressEverflowIPv6::test_tcp_application_mirroring[erspan_ipv6-cli-default]:
  skip:
    reason: "SAI_STATUS_NOT_SUPPORTED for everflow over IPv6 on Arista-7260CX3 and Arista-7060CX"
    conditions_logical_operator: and
    conditions:
      - "https://github.com/sonic-net/sonic-mgmt/issues/19096"
      - "platform in ['x86_64-arista_7260cx3_64', 'x86_64-arista_7060_cx32s']"

everflow/test_everflow_ipv6.py::TestIngressEverflowIPv6::test_tcp_flags_mirroring[erspan_ipv4-cli-default]:
  skip:
    reason: "Skip for IPv6-only topologies"
    conditions:
      - "'-v6-' in topo_name"

everflow/test_everflow_ipv6.py::TestIngressEverflowIPv6::test_tcp_flags_mirroring[erspan_ipv6-cli-default]:
  skip:
    reason: "SAI_STATUS_NOT_SUPPORTED for everflow over IPv6 on Arista-7260CX3 and Arista-7060CX"
    conditions_logical_operator: and
    conditions:
      - "https://github.com/sonic-net/sonic-mgmt/issues/19096"
      - "platform in ['x86_64-arista_7260cx3_64', 'x86_64-arista_7060_cx32s']"

everflow/test_everflow_ipv6.py::TestIngressEverflowIPv6::test_tcp_response_mirroring[erspan_ipv4-cli-default]:
  skip:
    reason: "Skip for IPv6-only topologies"
    conditions:
      - "'-v6-' in topo_name"

everflow/test_everflow_ipv6.py::TestIngressEverflowIPv6::test_tcp_response_mirroring[erspan_ipv6-cli-default]:
  skip:
    reason: "SAI_STATUS_NOT_SUPPORTED for everflow over IPv6 on Arista-7260CX3 and Arista-7060CX"
    conditions_logical_operator: and
    conditions:
      - "https://github.com/sonic-net/sonic-mgmt/issues/19096"
      - "platform in ['x86_64-arista_7260cx3_64', 'x86_64-arista_7060_cx32s']"

everflow/test_everflow_ipv6.py::TestIngressEverflowIPv6::test_udp_application_mirroring[erspan_ipv4-cli-default]:
  skip:
    reason: "Skip for IPv6-only topologies"
    conditions:
      - "'-v6-' in topo_name"

everflow/test_everflow_ipv6.py::TestIngressEverflowIPv6::test_udp_application_mirroring[erspan_ipv6-cli-default]:
  skip:
    reason: "SAI_STATUS_NOT_SUPPORTED for everflow over IPv6 on Arista-7260CX3 and Arista-7060CX"
    conditions_logical_operator: and
    conditions:
      - "https://github.com/sonic-net/sonic-mgmt/issues/19096"
      - "platform in ['x86_64-arista_7260cx3_64', 'x86_64-arista_7060_cx32s']"

everflow/test_everflow_per_interface.py:
  skip:
    reason: "Skip running on dualtor testbed/unsupported platforms or
                  multi-asic due to https://github.com/sonic-net/sonic-buildimage/issues/11776"
    conditions_logical_operator: or
    conditions:
      - "'dualtor' in topo_name"
      - "platform in ['x86_64-8800_lc_48h_o-r0', 'x86_64-8800_lc_48h-r0']"
      - "(is_multi_asic==True) and https://github.com/sonic-net/sonic-buildimage/issues/11776"

everflow/test_everflow_per_interface.py::test_everflow_packet_format[ipv4-erspan_ipv6-default]:
  skip:
    reason: "SAI_STATUS_NOT_SUPPORTED for everflow over IPv6 on Arista-7260CX3 and Arista-7060CX"
    conditions_logical_operator: and
    conditions:
      - "https://github.com/sonic-net/sonic-mgmt/issues/19096"
      - "platform in ['x86_64-arista_7260cx3_64', 'x86_64-arista_7060_cx32s']"

everflow/test_everflow_per_interface.py::test_everflow_packet_format[ipv6-erspan:
  skip:
    reason: "Skip everflow packet integrity IPv6 test on unsupported platforms"
    conditions_logical_operator: or
    conditions:
      - "asic_type in ['cisco-8000', 'marvell', 'mellanox', 'marvell-prestera'] or (asic_subtype in ['broadcom-dnx'] and https://github.com/sonic-net/sonic-swss/issues/2204)"
      - "'dualtor' in topo_name"
      - "platform in ['x86_64-8800_lc_48h_o-r0', 'x86_64-8800_lc_48h-r0']"
      - "(is_multi_asic==True) and https://github.com/sonic-net/sonic-buildimage/issues/11776"

everflow/test_everflow_per_interface.py::test_everflow_packet_format[ipv6-erspan_ipv6-default]:
  skip:
    reason: "SAI_STATUS_NOT_SUPPORTED for everflow over IPv6 on Arista-7260CX3 and Arista-7060CX"
    conditions_logical_operator: and
    conditions:
      - "https://github.com/sonic-net/sonic-mgmt/issues/19096"
      - "platform in ['x86_64-arista_7260cx3_64', 'x86_64-arista_7060_cx32s']"

everflow/test_everflow_per_interface.py::test_everflow_packet_format[ipv6-m0_l3_scenario]:
  skip:
    reason: "Skip m0 everflow packet integrity IPv6 test on unsupported platforms"
    conditions_logical_operator: or
    conditions:
      - "asic_type in ['marvell', 'marvell-prestera']"
      - "'dualtor' in topo_name"
      - "platform in ['x86_64-8800_lc_48h_o-r0', 'x86_64-8800_lc_48h-r0']"
      - "(is_multi_asic==True) and https://github.com/sonic-net/sonic-buildimage/issues/11776"

everflow/test_everflow_per_interface.py::test_everflow_packet_format[ipv6-m0_vlan_scenario]:
  skip:
    reason: "Skip m0 everflow packet integrity IPv6 test on unsupported platforms"
    conditions_logical_operator: or
    conditions:
      - "asic_type in ['marvell', 'marvell-prestera']"
      - "'dualtor' in topo_name"
      - "platform in ['x86_64-8800_lc_48h_o-r0', 'x86_64-8800_lc_48h-r0']"
      - "(is_multi_asic==True) and https://github.com/sonic-net/sonic-buildimage/issues/11776"

everflow/test_everflow_per_interface.py::test_everflow_per_interface[ipv4-erspan:
  skip:
    reason: "Skip for IPv6-only topologies"
    conditions:
      - "'-v6-' in topo_name"

everflow/test_everflow_per_interface.py::test_everflow_per_interface[ipv4-erspan_ipv6-default]:
  skip:
    reason: "SAI_STATUS_NOT_SUPPORTED for everflow over IPv6 on Arista-7260CX3 and Arista-7060CX"
    conditions_logical_operator: and
    conditions:
      - "https://github.com/sonic-net/sonic-mgmt/issues/19096"
      - "platform in ['x86_64-arista_7260cx3_64', 'x86_64-arista_7060_cx32s']"

everflow/test_everflow_per_interface.py::test_everflow_per_interface[ipv6-erspan:
  skip:
    reason: "Skip everflow per interface IPv6 test on unsupported platforms"
    conditions_logical_operator: or
    conditions:
      - "asic_type in ['cisco-8000', 'marvell', 'mellanox', 'marvell-prestera'] or (asic_subtype in ['broadcom-dnx'] and https://github.com/sonic-net/sonic-swss/issues/2204)"
      - "'dualtor' in topo_name"
      - "platform in ['x86_64-8800_lc_48h_o-r0', 'x86_64-8800_lc_48h-r0']"
      - "(is_multi_asic==True) and https://github.com/sonic-net/sonic-buildimage/issues/11776"

everflow/test_everflow_per_interface.py::test_everflow_per_interface[ipv6-erspan_ipv6-default]:
  skip:
    reason: "SAI_STATUS_NOT_SUPPORTED for everflow over IPv6 on Arista-7260CX3 and Arista-7060CX"
    conditions_logical_operator: and
    conditions:
      - "https://github.com/sonic-net/sonic-mgmt/issues/19096"
      - "platform in ['x86_64-arista_7260cx3_64', 'x86_64-arista_7060_cx32s']"
  xfail:
    reason: "xfail for IPv6-only topologies, need support for IPv6 bgp"
    conditions:
      - "https://github.com/sonic-net/sonic-mgmt/issues/19096 and '-v6-' in topo_name"

everflow/test_everflow_per_interface.py::test_everflow_per_interface[ipv6-m0_l3_scenario]:
  skip:
    reason: "Skip m0 everflow per interface IPv6 test on unsupported platforms"
    conditions_logical_operator: or
    conditions:
      - "asic_type in ['marvell', 'marvell-prestera']"
      - "'dualtor' in topo_name"
      - "platform in ['x86_64-8800_lc_48h_o-r0', 'x86_64-8800_lc_48h-r0']"
      - "(is_multi_asic==True) and https://github.com/sonic-net/sonic-buildimage/issues/11776"

everflow/test_everflow_per_interface.py::test_everflow_per_interface[ipv6-m0_vlan_scenario]:
  skip:
    reason: "Skip m0 everflow per interface IPv6 test on unsupported platforms"
    conditions_logical_operator: or
    conditions:
      - "asic_type in ['marvell', 'marvell-prestera']"
      - "'dualtor' in topo_name"
      - "platform in ['x86_64-8800_lc_48h_o-r0', 'x86_64-8800_lc_48h-r0']"
      - "(is_multi_asic==True) and https://github.com/sonic-net/sonic-buildimage/issues/11776"

everflow/test_everflow_testbed.py::EverflowIPv4Tests::test_everflow_dscp_with_policer:
  skip:
    reason: "Test not supported on Mellanox platforms"
    conditions:
      - "asic_type in ['mellanox']"

everflow/test_everflow_testbed.py::TestEverflowV4EgressAclEgressMirror:
  skip:
    reason: "For Mellanox t0-120 setup - Need to skip the test due to HW resource limitation.
             For Cisco-8000 - EverflowV4 EgressAcl EgressMirror - is not yet fully supported on cisco chassis. Skipping it till it is fully validated.
             Or Skip for IPv6-only topologies"
    conditions_logical_operator: "OR"
    conditions:
      - "asic_type in ['cisco-8000']"
      - "'t0-120' in topo_name and asic_type in ['mellanox']"
      - "'-v6-' in topo_name"

everflow/test_everflow_testbed.py::TestEverflowV4EgressAclEgressMirror::test_everflow_basic_forwarding[erspan_ipv4-cli-downstream-default]:
  skip:
    reason: "Skip for IPv6-only topologies"
    conditions:
      - "'-v6-' in topo_name"

everflow/test_everflow_testbed.py::TestEverflowV4EgressAclEgressMirror::test_everflow_basic_forwarding[erspan_ipv4-cli-upstream-default]:
  skip:
    reason: "Skip for IPv6-only topologies"
    conditions:
      - "'-v6-' in topo_name"

everflow/test_everflow_testbed.py::TestEverflowV4EgressAclEgressMirror::test_everflow_basic_forwarding[erspan_ipv6-cli-downstream-default]:
  xfail:
    reason: "xfail for IPv6-only topologies, need support for IPv6 bgp"
    conditions:
      - "https://github.com/sonic-net/sonic-mgmt/issues/19922 and '-v6-' in topo_name"

everflow/test_everflow_testbed.py::TestEverflowV4EgressAclEgressMirror::test_everflow_basic_forwarding[erspan_ipv6-cli-upstream-default]:
  xfail:
    reason: "xfail for IPv6-only topologies, need support for IPv6 bgp"
    conditions:
      - "https://github.com/sonic-net/sonic-mgmt/issues/19922 and '-v6-' in topo_name"

everflow/test_everflow_testbed.py::TestEverflowV4EgressAclEgressMirror::test_everflow_dscp_with_policer:
  skip:
    reason: "Skipping test since mirror with policer is not supported on Cisco 8000 platforms and Broadcom DNX platforms."
    conditions_logical_operator: "OR"
    conditions:
      - "asic_subtype in ['broadcom-dnx']"
      - "asic_type in ['cisco-8000']"

everflow/test_everflow_testbed.py::TestEverflowV4EgressAclEgressMirror::test_everflow_dscp_with_policer[erspan_ipv4-cli-downstream-default]:
  skip:
    reason: "Skip for IPv6-only topologies"
    conditions:
      - "'-v6-' in topo_name"

everflow/test_everflow_testbed.py::TestEverflowV4EgressAclEgressMirror::test_everflow_dscp_with_policer[erspan_ipv4-cli-upstream-default]:
  skip:
    reason: "Skip for IPv6-only topologies"
    conditions:
      - "'-v6-' in topo_name"

everflow/test_everflow_testbed.py::TestEverflowV4EgressAclEgressMirror::test_everflow_dscp_with_policer[erspan_ipv6-cli-downstream-default]:
  xfail:
    reason: "xfail for IPv6-only topologies, need support for IPv6 bgp"
    conditions:
      - "https://github.com/sonic-net/sonic-mgmt/issues/19922 and '-v6-' in topo_name"

everflow/test_everflow_testbed.py::TestEverflowV4EgressAclEgressMirror::test_everflow_dscp_with_policer[erspan_ipv6-cli-upstream-default]:
  xfail:
    reason: "xfail for IPv6-only topologies, need support for IPv6 bgp"
    conditions:
      - "https://github.com/sonic-net/sonic-mgmt/issues/19922 and '-v6-' in topo_name"

everflow/test_everflow_testbed.py::TestEverflowV4EgressAclEgressMirror::test_everflow_frwd_with_bkg_trf:
  skip:
    reason: "Test is not ready for dualtor and not stable on Non-T2 platform"
    conditions:
      - "https://github.com/sonic-net/sonic-mgmt/issues/17034 and 't2' not in topo_name"

everflow/test_everflow_testbed.py::TestEverflowV4EgressAclEgressMirror::test_everflow_fwd_recircle_port_queue_check:
    skip:
      reason: "Test not supported on non broadcom-dnx and non voq platforms"
      conditions_logical_operator: "OR"
      conditions:
        - "(asic_subtype not in ['broadcom-dnx'])"
        - "('voq' not in switch_type)"

everflow/test_everflow_testbed.py::TestEverflowV4EgressAclEgressMirror::test_everflow_neighbor_mac_change[erspan_ipv4-cli-downstream-default]:
  skip:
    reason: "Skip for IPv6-only topologies"
    conditions:
      - "'-v6-' in topo_name"

everflow/test_everflow_testbed.py::TestEverflowV4EgressAclEgressMirror::test_everflow_neighbor_mac_change[erspan_ipv4-cli-upstream-default]:
  skip:
    reason: "Skip for IPv6-only topologies"
    conditions:
      - "'-v6-' in topo_name"

everflow/test_everflow_testbed.py::TestEverflowV4EgressAclEgressMirror::test_everflow_neighbor_mac_change[erspan_ipv6-cli-downstream-default]:
  xfail:
    reason: "xfail for IPv6-only topologies, need support for IPv6 bgp"
    conditions:
      - "https://github.com/sonic-net/sonic-mgmt/issues/19922 and '-v6-' in topo_name"

everflow/test_everflow_testbed.py::TestEverflowV4EgressAclEgressMirror::test_everflow_neighbor_mac_change[erspan_ipv6-cli-upstream-default]:
  xfail:
    reason: "xfail for IPv6-only topologies, need support for IPv6 bgp"
    conditions:
      - "https://github.com/sonic-net/sonic-mgmt/issues/19922 and '-v6-' in topo_name"

everflow/test_everflow_testbed.py::TestEverflowV4EgressAclEgressMirror::test_everflow_remove_unused_ecmp_next_hop[erspan_ipv4-cli-downstream-default]:
  skip:
    reason: "Skip for IPv6-only topologies"
    conditions:
      - "'-v6-' in topo_name"

everflow/test_everflow_testbed.py::TestEverflowV4EgressAclEgressMirror::test_everflow_remove_unused_ecmp_next_hop[erspan_ipv4-cli-upstream-default]:
  skip:
    reason: "Skip for IPv6-only topologies"
    conditions:
      - "'-v6-' in topo_name"

everflow/test_everflow_testbed.py::TestEverflowV4EgressAclEgressMirror::test_everflow_remove_unused_ecmp_next_hop[erspan_ipv6-cli-downstream-default]:
  xfail:
    reason: "xfail for IPv6-only topologies, need support for IPv6 bgp"
    conditions:
      - "https://github.com/sonic-net/sonic-mgmt/issues/19922 and '-v6-' in topo_name"

everflow/test_everflow_testbed.py::TestEverflowV4EgressAclEgressMirror::test_everflow_remove_unused_ecmp_next_hop[erspan_ipv6-cli-upstream-default]:
  xfail:
    reason: "xfail for IPv6-only topologies, need support for IPv6 bgp"
    conditions:
      - "https://github.com/sonic-net/sonic-mgmt/issues/19922 and '-v6-' in topo_name"

everflow/test_everflow_testbed.py::TestEverflowV4EgressAclEgressMirror::test_everflow_remove_used_ecmp_next_hop[erspan_ipv4-cli-downstream-default]:
  skip:
    reason: "Skip for IPv6-only topologies"
    conditions:
      - "'-v6-' in topo_name"

everflow/test_everflow_testbed.py::TestEverflowV4EgressAclEgressMirror::test_everflow_remove_used_ecmp_next_hop[erspan_ipv4-cli-upstream-default]:
  skip:
    reason: "Skip for IPv6-only topologies"
    conditions:
      - "'-v6-' in topo_name"

everflow/test_everflow_testbed.py::TestEverflowV4EgressAclEgressMirror::test_everflow_remove_used_ecmp_next_hop[erspan_ipv6-cli-downstream-default]:
  xfail:
    reason: "xfail for IPv6-only topologies, need support for IPv6 bgp"
    conditions:
      - "https://github.com/sonic-net/sonic-mgmt/issues/19922 and '-v6-' in topo_name"

everflow/test_everflow_testbed.py::TestEverflowV4EgressAclEgressMirror::test_everflow_remove_used_ecmp_next_hop[erspan_ipv6-cli-upstream-default]:
  xfail:
    reason: "xfail for IPv6-only topologies, need support for IPv6 bgp"
    conditions:
      - "https://github.com/sonic-net/sonic-mgmt/issues/19922 and '-v6-' in topo_name"

everflow/test_everflow_testbed.py::TestEverflowV4EgressAclIngressMirror::test_everflow_fwd_recircle_port_queue_check:
  skip:
    reason: "Test not supported on non broadcom-dnx and non voq platforms"
    conditions_logical_operator: "OR"
    conditions:
      - "(asic_subtype not in ['broadcom-dnx'])"
      - "('voq' not in switch_type)"

everflow/test_everflow_testbed.py::TestEverflowV4IngressAclEgressMirror::test_everflow_fwd_recircle_port_queue_check:
  skip:
    reason: "Test not supported on non broadcom-dnx and non voq platforms"
    conditions_logical_operator: "OR"
    conditions:
      - "(asic_subtype not in ['broadcom-dnx'])"
      - "('voq' not in switch_type)"

everflow/test_everflow_testbed.py::TestEverflowV4IngressAclIngressMirror::test_everflow_basic_forwarding[erspan_ipv4-cli-downstream-default]:
  skip:
    reason: "Skip for IPv6-only topologies"
    conditions:
      - "'-v6-' in topo_name"

everflow/test_everflow_testbed.py::TestEverflowV4IngressAclIngressMirror::test_everflow_basic_forwarding[erspan_ipv4-cli-upstream-default]:
  skip:
    reason: "Skip for IPv6-only topologies"
    conditions:
      - "'-v6-' in topo_name"

everflow/test_everflow_testbed.py::TestEverflowV4IngressAclIngressMirror::test_everflow_basic_forwarding[erspan_ipv6-cli-downstream-default]:
  skip:
    reason: "SAI_STATUS_NOT_SUPPORTED for everflow over IPv6 on Arista-7260CX3 and Arista-7060CX"
    conditions_logical_operator: and
    conditions:
      - "https://github.com/sonic-net/sonic-mgmt/issues/19096"
      - "platform in ['x86_64-arista_7260cx3_64', 'x86_64-arista_7060_cx32s']"

everflow/test_everflow_testbed.py::TestEverflowV4IngressAclIngressMirror::test_everflow_basic_forwarding[erspan_ipv6-cli-upstream-default]:
  skip:
    reason: "SAI_STATUS_NOT_SUPPORTED for everflow over IPv6 on Arista-7260CX3 and Arista-7060CX"
    conditions_logical_operator: and
    conditions:
      - "https://github.com/sonic-net/sonic-mgmt/issues/19096"
      - "platform in ['x86_64-arista_7260cx3_64', 'x86_64-arista_7060_cx32s']"

everflow/test_everflow_testbed.py::TestEverflowV4IngressAclIngressMirror::test_everflow_dscp_with_policer:
  skip:
    reason: "Skipping test since mirror with policer is not supported on Cisco 8000 platforms and Broadcom DNX platforms."
    conditions_logical_operator: "OR"
    conditions:
      - "asic_type in ['cisco-8000']"
      - "asic_subtype in ['broadcom-dnx']"

everflow/test_everflow_testbed.py::TestEverflowV4IngressAclIngressMirror::test_everflow_dscp_with_policer[erspan_ipv4-cli-downstream-default]:
  skip:
    reason: "Skip for IPv6-only topologies"
    conditions:
      - "'-v6-' in topo_name"

everflow/test_everflow_testbed.py::TestEverflowV4IngressAclIngressMirror::test_everflow_dscp_with_policer[erspan_ipv4-cli-upstream-default]:
  skip:
    reason: "Skip for IPv6-only topologies"
    conditions:
      - "'-v6-' in topo_name"

everflow/test_everflow_testbed.py::TestEverflowV4IngressAclIngressMirror::test_everflow_frwd_with_bkg_trf:
  skip:
    reason: "Test is not ready for dualtor and not stable on Non-T2 platform."
    conditions:
      - "https://github.com/sonic-net/sonic-mgmt/issues/17034 and 't2' not in topo_name"

everflow/test_everflow_testbed.py::TestEverflowV4IngressAclIngressMirror::test_everflow_fwd_recircle_port_queue_check:
  skip:
    reason: "Test not supported on non broadcom-dnx and non voq platforms"
    conditions_logical_operator: "OR"
    conditions:
      - "(asic_subtype not in ['broadcom-dnx'])"
      - "('voq' not in switch_type)"

everflow/test_everflow_testbed.py::TestEverflowV4IngressAclIngressMirror::test_everflow_neighbor_mac_change[erspan_ipv4-cli-downstream-default]:
  skip:
    reason: "Skip for IPv6-only topologies"
    conditions:
      - "'-v6-' in topo_name"

everflow/test_everflow_testbed.py::TestEverflowV4IngressAclIngressMirror::test_everflow_neighbor_mac_change[erspan_ipv4-cli-upstream-default]:
  skip:
    reason: "Skip for IPv6-only topologies"
    conditions:
      - "'-v6-' in topo_name"

everflow/test_everflow_testbed.py::TestEverflowV4IngressAclIngressMirror::test_everflow_neighbor_mac_change[erspan_ipv6-cli-downstream-default]:
  skip:
    reason: "SAI_STATUS_NOT_SUPPORTED for everflow over IPv6 on Arista-7260CX3 and Arista-7060CX"
    conditions_logical_operator: and
    conditions:
      - "https://github.com/sonic-net/sonic-mgmt/issues/19096"
      - "platform in ['x86_64-arista_7260cx3_64', 'x86_64-arista_7060_cx32s']"

everflow/test_everflow_testbed.py::TestEverflowV4IngressAclIngressMirror::test_everflow_neighbor_mac_change[erspan_ipv6-cli-upstream-default]:
  skip:
    reason: "SAI_STATUS_NOT_SUPPORTED for everflow over IPv6 on Arista-7260CX3 and Arista-7060CX"
    conditions_logical_operator: and
    conditions:
      - "https://github.com/sonic-net/sonic-mgmt/issues/19096"
      - "platform in ['x86_64-arista_7260cx3_64', 'x86_64-arista_7060_cx32s']"

everflow/test_everflow_testbed.py::TestEverflowV4IngressAclIngressMirror::test_everflow_remove_unused_ecmp_next_hop[erspan_ipv4-cli-downstream-default]:
  skip:
    reason: "Skip for IPv6-only topologies"
    conditions:
      - "'-v6-' in topo_name"

everflow/test_everflow_testbed.py::TestEverflowV4IngressAclIngressMirror::test_everflow_remove_unused_ecmp_next_hop[erspan_ipv4-cli-upstream-default]:
  skip:
    reason: "Skip for IPv6-only topologies"
    conditions:
      - "'-v6-' in topo_name"

everflow/test_everflow_testbed.py::TestEverflowV4IngressAclIngressMirror::test_everflow_remove_unused_ecmp_next_hop[erspan_ipv6-cli-downstream-default]:
  skip:
    reason: "SAI_STATUS_NOT_SUPPORTED for everflow over IPv6 on Arista-7260CX3 and Arista-7060CX"
    conditions_logical_operator: and
    conditions:
      - "https://github.com/sonic-net/sonic-mgmt/issues/19096"
      - "platform in ['x86_64-arista_7260cx3_64', 'x86_64-arista_7060_cx32s']"

everflow/test_everflow_testbed.py::TestEverflowV4IngressAclIngressMirror::test_everflow_remove_unused_ecmp_next_hop[erspan_ipv6-cli-upstream-default]:
  skip:
    reason: "SAI_STATUS_NOT_SUPPORTED for everflow over IPv6 on Arista-7260CX3 and Arista-7060CX"
    conditions_logical_operator: and
    conditions:
      - "https://github.com/sonic-net/sonic-mgmt/issues/19096"
      - "platform in ['x86_64-arista_7260cx3_64', 'x86_64-arista_7060_cx32s']"

everflow/test_everflow_testbed.py::TestEverflowV4IngressAclIngressMirror::test_everflow_remove_used_ecmp_next_hop[erspan_ipv4-cli-downstream-default]:
  skip:
    reason: "Skip for IPv6-only topologies"
    conditions:
      - "'-v6-' in topo_name"

everflow/test_everflow_testbed.py::TestEverflowV4IngressAclIngressMirror::test_everflow_remove_used_ecmp_next_hop[erspan_ipv4-cli-upstream-default]:
  skip:
    reason: "Skip for IPv6-only topologies"
    conditions:
      - "'-v6-' in topo_name"

everflow/test_everflow_testbed.py::TestEverflowV4IngressAclIngressMirror::test_everflow_remove_used_ecmp_next_hop[erspan_ipv6-cli-downstream-default]:
  skip:
    reason: "SAI_STATUS_NOT_SUPPORTED for everflow over IPv6 on Arista-7260CX3 and Arista-7060CX"
    conditions_logical_operator: and
    conditions:
      - "https://github.com/sonic-net/sonic-mgmt/issues/19096"
      - "platform in ['x86_64-arista_7260cx3_64', 'x86_64-arista_7060_cx32s']"

everflow/test_everflow_testbed.py::TestEverflowV4IngressAclIngressMirror::test_everflow_remove_used_ecmp_next_hop[erspan_ipv6-cli-upstream-default]:
  skip:
    reason: "SAI_STATUS_NOT_SUPPORTED for everflow over IPv6 on Arista-7260CX3 and Arista-7060CX"
    conditions_logical_operator: and
    conditions:
      - "https://github.com/sonic-net/sonic-mgmt/issues/19096"
      - "platform in ['x86_64-arista_7260cx3_64', 'x86_64-arista_7060_cx32s']"

#######################################
#####            fdb              #####
#######################################
fdb/test_fdb_mac_expire.py:
  skip:
    reason: "Not supported on this DUT topology."
    conditions:
      - "topo_type not in ['t0', 'm0', 'mx']"

fdb/test_fdb_mac_learning.py::TestFdbMacLearning::testFdbMacLearning:
  skip:
    reason: "Skip at dualtor-aa topology due to github issue https://github.com/sonic-net/sonic-mgmt/issues/16110"
    conditions:
      - "'dualtor-aa' in topo_name and https://github.com/sonic-net/sonic-mgmt/issues/16110"

#######################################
#####            fib              #####
#######################################
fib/test_fib.py:
  skip:
    reason: 'Skip on t1-isolated-d32/128 topos'
    conditions:
      - "topo_name in ['t1-isolated-d128', 't1-isolated-d32']"

fib/test_fib.py::test_basic_fib[True-True-1514]:
  skip:
    reason: "Skip for IPv6-only topologies"
    conditions:
      - "'-v6-' in topo_name"

fib/test_fib.py::test_hash[ipv4:
  skip:
    reason: "Skip for IPv6-only topologies"
    conditions:
      - "'-v6-' in topo_name"

fib/test_fib.py::test_ipinip_hash:
  skip:
    reason: 'ipinip hash test is not fully supported on mellanox platform (case#00581265). Skip on t1-isolated-d32/128 topos'
    conditions_logical_operator: or
    conditions:
      - "asic_type in ['mellanox']"
      - "topo_name in ['t1-isolated-d128', 't1-isolated-d32']"

fib/test_fib.py::test_ipinip_hash[ipv4:
  skip:
    reason: "Skip for IPv6-only topologies"
    conditions:
      - "'-v6-' in topo_name"

fib/test_fib.py::test_ipinip_hash_negative[ipv4:
  skip:
    reason: "Skip for IPv6-only topologies"
    conditions:
      - "'-v6-' in topo_name"

fib/test_fib.py::test_nvgre_hash:
  skip:
    reason: 'Nvgre hash test is not fully supported on VS and Broadcom platform; Not supported on M*. Skip on t1-isolated-d32/128 topos'
    conditions_logical_operator: or
    conditions:
      - "asic_type in ['vs', 'broadcom'] or topo_type in ['m0', 'mx', 'm1']"
      - "topo_name in ['t1-isolated-d128', 't1-isolated-d32']"
  xfail:
    reason: 'Nvgre hash test is not fully supported on SPC1 platform due to known limitation'
    conditions:
      - "asic_gen == 'spc1' and 't1-lag' in topo_name and https://github.com/sonic-net/sonic-mgmt/issues/17526"

fib/test_fib.py::test_nvgre_hash[ipv4-ipv4:
  skip:
    reason: "Skip for IPv6-only topologies"
    conditions:
      - "'-v6-' in topo_name"

fib/test_fib.py::test_nvgre_hash[ipv4-ipv6]:
  skip:
    reason: "Skip for IPv6-only topologies"
    conditions:
      - "'-v6-' in topo_name"

fib/test_fib.py::test_nvgre_hash[ipv6-ipv4]:
  skip:
    reason: 'Skip on t1-isolated-d32/128 topos, or Skip for IPv6-only topologies'
    conditions_logical_operator: or
    conditions:
      - "topo_name in ['t1-isolated-d128', 't1-isolated-d32']"
      - "'-v6-' in topo_name"
  xfail:
    reason: "Testcase ignored due to sonic-mgmt issue https://github.com/sonic-net/sonic-mgmt/issues/18304"
    conditions:
      - "https://github.com/sonic-net/sonic-mgmt/issues/18304 and 't0-isolated-d32u32s2' in topo_name and hwsku in ['Mellanox-SN5640-C512S2']"

fib/test_fib.py::test_nvgre_hash[ipv6-ipv6]:
  skip:
    reason: 'Skip on t1-isolated-d32/128 topos'
    conditions:
      - "topo_name in ['t1-isolated-d128', 't1-isolated-d32']"
  xfail:
    reason: "Testcase ignored due to sonic-mgmt issue (https://github.com/sonic-net/sonic-mgmt/issues/18304) or xfail for IPv6-only topologies, still have IPv4 function used"
    conditions_logical_operator: or
    conditions:
      - "https://github.com/sonic-net/sonic-mgmt/issues/18304 and 't0-isolated-d32u32s2' in topo_name and hwsku in ['Mellanox-SN5640-C512S2']"
      - "https://github.com/sonic-net/sonic-mgmt/issues/19923 and '-v6-' in topo_name"

fib/test_fib.py::test_vxlan_hash:
  skip:
    reason: 'Vxlan hash test is not fully supported on VS platform; Not supported on M*. Skip on t1-isolated-d32/128 topos'
    conditions_logical_operator: or
    conditions:
      - "asic_type in ['vs'] or topo_type in ['m0', 'mx', 'm1']"
      - "topo_name in ['t1-isolated-d128', 't1-isolated-d32']"

fib/test_fib.py::test_vxlan_hash[ipv4-ipv4]:
  skip:
    reason: "Skip for IPv6-only topologies"
    conditions:
      - "'-v6-' in topo_name"

fib/test_fib.py::test_vxlan_hash[ipv4-ipv6]:
  skip:
    reason: "Skip for IPv6-only topologies"
    conditions:
      - "'-v6-' in topo_name"

fib/test_fib.py::test_vxlan_hash[ipv6-ipv4]:
  skip:
    reason: 'Skip on t1-isolated-d32/128 toposor or Skip for IPv6-only topologies'
    conditions_logical_operator: or
    conditions:
      - "topo_name in ['t1-isolated-d128', 't1-isolated-d32']"
      - "'-v6-' in topo_name"
  xfail:
    reason: "Testcase ignored due to sonic-mgmt issue https://github.com/sonic-net/sonic-mgmt/issues/18304"
    conditions:
      - "https://github.com/sonic-net/sonic-mgmt/issues/18304 and 't0-isolated-d32u32s2' in topo_name and hwsku in ['Mellanox-SN5640-C512S2']"

fib/test_fib.py::test_vxlan_hash[ipv6-ipv6]:
  skip:
    reason: 'Skip on t1-isolated-d32/128 topos'
    conditions:
      - "topo_name in ['t1-isolated-d128', 't1-isolated-d32']"
  xfail:
    reason: "Testcase ignored due to sonic-mgmt issue (https://github.com/sonic-net/sonic-mgmt/issues/18304) or xfail for IPv6-only topologies, still have IPv4 function used"
    conditions_logical_operator: or
    conditions:
      - "https://github.com/sonic-net/sonic-mgmt/issues/18304 and 't0-isolated-d32u32s2' in topo_name and hwsku in ['Mellanox-SN5640-C512S2']"
      - "https://github.com/sonic-net/sonic-mgmt/issues/19923 and '-v6-' in topo_name"

#######################################
#####   generic_config_updater    #####
#######################################
generic_config_updater:
  skip:
    reason: 'generic_config_updater is not a supported feature for T2 platform on older releases than 202405.'
    conditions:
      - "('t2' in topo_name) and (release in ['201811', '201911', '202012', '202205', '202211', '202305', '202311'])"

generic_config_updater/test_bgp_prefix.py::test_bgp_prefix_tc1_suite:
  skip:
    reason: "Cisco 8122 backend compute ai platform is not supported. Skip on VS platform due to low success rate."
    conditions_logical_operator: "OR"
    conditions:
      - "platform in ['x86_64-8122_64eh_o-r0', 'x86_64-8122_64ehf_o-r0']"
      - "asic_type in ['vs'] and https://github.com/sonic-net/sonic-mgmt/issues/18445"

generic_config_updater/test_bgp_speaker.py::test_bgp_speaker_tc1_test_config:
  xfail:
    reason: "xfail for IPv6-only topologies, still have IPv4 function used"
    conditions:
      - "https://github.com/sonic-net/sonic-mgmt/issues/19638 and '-v6-' in topo_name"

generic_config_updater/test_dhcp_relay.py:
  skip:
    reason: "Need to skip for Cisco backend platform/ generic_config_updater is not a supported feature for T2"
    conditions_logical_operator: "OR"
    conditions:
      - "platform in ['x86_64-8111_32eh_o-r0', 'x86_64-8122_64eh_o-r0', 'x86_64-8122_64ehf_o-r0']"
      - "'backend' in topo_name"
      - "'t2' in topo_name"
      - "'t0-isolated' in topo_name"

generic_config_updater/test_dynamic_acl.py:
  skip:
    reason: "Device SKUs do not support the custom ACL_TABLE_TYPE that we use in this test.  Known log error unrelated to test
    on m0-2vlan testbed causes consistent failures
    / Dynamic ACL is not supported in Cisco Q200 based platforms"
    conditions_logical_operator: "OR"
    conditions:
      - "platform in ['armhf-nokia_ixs7215_52x-r0']"
      - "hwsku in ['Cisco-8111-O64']"
      - "topo_name in ['m0-2vlan']"
      - "platform in ['x86_64-8101_32fh_o-r0', 'x86_64-8102_64h_o-r0', 'x86_64-8101_32fh_o_c01-r0']"

generic_config_updater/test_dynamic_acl.py::test_gcu_acl_arp_rule_creation[IPV4:
  skip:
    reason: "Skip for IPv6-only topologies"
    conditions:
      - "'-v6-' in topo_name"

generic_config_updater/test_dynamic_acl.py::test_gcu_acl_dhcp_rule_creation:
  skip:
    reason: "DHCP is not enabled in isolated topo"
    conditions:
      - "'t0-isolated' in topo_name"

generic_config_updater/test_ecn_config_update.py::test_ecn_config_updates:
  skip:
    reason: "This test is not run on this asic type, topology, or version currently"
    conditions_logical_operator: "OR"
    conditions:
      - "asic_type in ['cisco-8000']"
      - "topo_type in ['m0', 'mx', 'm1']"
      - "release in ['202211']"

generic_config_updater/test_eth_interface.py::test_replace_fec:
  skip:
    reason: 'Skipping test on 7260/3800 platform due to bug of https://github.com/sonic-net/sonic-mgmt/issues/11237'
    conditions_logical_operator: "OR"
    conditions:
      - "hwsku in ['Arista-7260CX3-D108C8', 'Arista-7260CX3-D108C10', 'Arista-7260CX3-Q64', 'Mellanox-SN3800-D112C8'] and https://github.com/sonic-net/sonic-mgmt/issues/11237"

generic_config_updater/test_eth_interface.py::test_toggle_pfc_asym:
  skip:
    reason: "Skip asym pfc on unsupported platforms"
    conditions_logical_operator: "OR"
    conditions:
      - "asic_type in ['cisco-8000']"
      - "hwsku in ['Mellanox-SN5600-C256S1', 'Mellanox-SN5600-C224O8', 'Mellanox-SN5640-C512S2',
                           'Mellanox-SN5640-C448O16']"

generic_config_updater/test_eth_interface.py::test_update_speed:
  skip:
    reason: 'Skip this script due to this not being a production scenario and misleading StateDB output for valid speed'
    conditions_logical_operator: "OR"
    conditions:
      - https://github.com/sonic-net/sonic-mgmt/issues/8143
      - https://github.com/sonic-net/sonic-buildimage/issues/13267

generic_config_updater/test_incremental_qos.py:
  skip:
    reason: "Does not support dualtor right now, due to issue https://github.com/sonic-net/sonic-mgmt/issues/14865"
    conditions_logical_operator: "OR"
    conditions:
      - "'dualtor' in topo_name"

generic_config_updater/test_incremental_qos.py::test_incremental_qos_config_updates:
  skip:
    reason: "This test is not run on this hwsku/asic type or version or topology currently"
    conditions_logical_operator: "OR"
    conditions:
      - "not any(i in hwsku for i in ['2700', 'Arista-7170-64C', 'montara', 'newport']) and asic_type in ['broadcom', 'cisco-8000'] and release in ['202211']"

generic_config_updater/test_ip_bgp.py::test_ip_suite[4]:
  skip:
    reason: "Skip for IPv6-only topologies"
    conditions:
      - "'-v6-' in topo_name"

generic_config_updater/test_ip_bgp.py::test_ip_suite[None-4]:
  skip:
    reason: "Skip for IPv6-only topologies"
    conditions:
      - "'-v6-' in topo_name"

generic_config_updater/test_mmu_dynamic_threshold_config_update.py::test_dynamic_th_config_updates:
  skip:
    reason: "This test is not run on this asic type or version or topology currently"
    conditions_logical_operator: "OR"
    conditions:
      - "asic_type in ['broadcom', 'cisco-8000'] and release in ['202211']"

generic_config_updater/test_monitor_config.py::test_monitor_config_tc1_suite:
  skip:
    reason: "This test is not run on this asic type or version currently / ERSPAN meter is not supported for Cisco Platform"
    conditions:
      - "asic_type in ['cisco-8000']"

generic_config_updater/test_multiasic_addcluster.py:
  skip:
    reason: "Only supported on multi-asic system."
    conditions:
      - "(is_multi_asic is False)"
      - "hwsku not in ['Nokia-IXR7250E-36x400G']"

generic_config_updater/test_multiasic_idf.py:
  skip:
    reason: "Only supported on multi-asic system."
    conditions:
      - "(is_multi_asic is False)"

generic_config_updater/test_multiasic_linkcrc.py:
  skip:
    reason: "Only supported on multi-asic system."
    conditions:
      - "(is_multi_asic is False)"

generic_config_updater/test_packet_trimming_config_asymmetric.py:
    skip:
        reason: "Packet trim is not supported in 202505 image"
        conditions:
        - "release in ['202505']"

generic_config_updater/test_packet_trimming_config_symmetric:
  skip:
    reason: "Packet trim is not supported in 202505 image"
    conditions:
      - "release in ['202505']"

generic_config_updater/test_pfcwd_interval.py:
  skip:
    reason: "This test can only support mellanox platforms. This test is not run on this hwsku currently"
    conditions_logical_operator: or
    conditions:
      - "asic_type not in ['mellanox']"
      - hwsku in ['Mellanox-SN5600-C224O8', 'Mellanox-SN5600-C256S1', 'Mellanox-SN5640-C448O16', 'Mellanox-SN5640-C512S2',
                   'Arista-7060X6-64PE-C256S2', 'Arista-7060X6-64PE-C224O8', 'Arista-7060X6-64PE-B-C512S2', 'Arista-7060X6-64PE-B-C448O16']

generic_config_updater/test_pfcwd_status.py:
  skip:
    reason: "This test is not run on this topo type or version or topology or hwsku currently"
    conditions_logical_operator: or
    conditions:
      - "topo_type in ['m0', 'mx', 'm1']"
      - *lossyTopos
      - "release in ['202211']"
      - hwsku in ['Mellanox-SN5600-C224O8', 'Mellanox-SN5600-C256S1', 'Mellanox-SN5640-C448O16', 'Mellanox-SN5640-C512S2',
                   'Arista-7060X6-64PE-C256S2', 'Arista-7060X6-64PE-C224O8', 'Arista-7060X6-64PE-B-C512S2', 'Arista-7060X6-64PE-B-C448O16']

generic_config_updater/test_pg_headroom_update.py:
  skip:
    reason: "Unsupported topology."
    conditions_logical_operator: "OR"
    conditions:
      - "topo_type in ['m0', 'mx', 'm1']"

generic_config_updater/test_srv6:
  skip:
    reason: "Unsupported topology."
    conditions_logical_operator: "OR"
    conditions:
      - "topo_name in ['t0-isolated-d96u32s2']"

generic_config_updater/test_vlan_interface.py::test_vlan_interface_tc1_suite:
  xfail:
    reason: "xfail for IPv6-only topologies, still have IPv4 function used"
    conditions:
      - "https://github.com/sonic-net/sonic-mgmt/issues/19638 and '-v6-' in topo_name"

generic_config_updater/test_vlan_interface.py::test_vlan_interface_tc2_incremental_change:
  xfail:
    reason: "xfail for IPv6-only topologies, still have IPv4 function used"
    conditions:
      - "https://github.com/sonic-net/sonic-mgmt/issues/19638 and '-v6-' in topo_name"

#######################################
#####           gnmi              #####
#######################################
gnmi:
  skip:
    reason: Skip all gnmi tests on 202412 vs testbed, since it won't impact gnmi show command
    conditions:
      - "release in ['202412']"

gnmi/test_gnmi_configdb.py:
  skip:
    reason: "This feature is not supported for multi asic. Skipping these test for T2 and multi asic."
    conditions_logical_operator: or
    conditions:
      - "'t2' in topo_name"
      - "is_multi_asic==True"
      - "release in ['202412']"

gnmi/test_gnmi_configdb.py::test_gnmi_configdb_full_01:
  skip:
    reason: "The test refers to a stale implementation of GNOI.System.Reboot."
    conditions_logical_operator: or
    conditions:
      - "https://github.com/sonic-net/sonic-mgmt/issues/17436"
      - "release in ['202412']"

gnmi/test_gnoi_killprocess.py:
  skip:
    reason: "Test noisy due to restart issue not relevant to GNOI. Disabling them to rewrite."

gnmi/test_gnoi_system_reboot.py::test_gnoi_system_reboot_warm:
  skip:
    reason: "Warm reboot should only run on t0 topology but not on dualtor"
    conditions_logical_operator: or
    conditions:
      - "topo_type not in ['t0']"
      - "topo_name in ['dualtor', 'dualtor-56', 'dualtor-120', 'dualtor-aa', 'dualtor-aa-56', 'dualtor-aa-64-breakout']"
      - "release in ['202412']"

#######################################
#####           hash              #####
#######################################
hash/test_generic_hash.py:
  skip:
    reason: "Testcase ignored due to GitHub issue https://github.com/sonic-net/sonic-mgmt/issues/15340 on dualtor aa setup
             Or Skip for IPv6-only topologies"
    conditions_logical_operator: or
    conditions:
      - "https://github.com/sonic-net/sonic-mgmt/issues/15340 and 'dualtor-aa' in topo_name"
      - "'-v6-' in topo_name"
  xfail:
    reason: "This case is not supported on many platforms and often encounters issues. We can still run it, but we won’t rely on or validate the results."
    conditions:
      - "topo_type in ['t0', 't1']"

hash/test_generic_hash.py::test_algorithm_config:
  xfail:
    reason: "This is a new test cases and doesn't work for platform other than Mellanox, xfail them before the issue is addressed"
    conditions:
      - "asic_type not in ['mellanox']"
      - https://github.com/sonic-net/sonic-mgmt/issues/14109

hash/test_generic_hash.py::test_backend_error_messages:
  xfail:
    reason: "This is a new test cases and doesn't work for platform other than Mellanox, xfail them before the issue is addressed"
    conditions:
      - "asic_type not in ['mellanox']"
      - https://github.com/sonic-net/sonic-mgmt/issues/14109

hash/test_generic_hash.py::test_ecmp_and_lag_hash:
  skip:
    reason: 'On Mellanox SPC1 platforms, due to HW limitation, it would not support CRC_CCITT algorithm. For broadcom, ECMP/LAG hash not supported in broadcom SAI and Cisco 8000'
    conditions_logical_operator: or
    conditions:
      - "asic_gen == 'spc1'"
      - "asic_type in ['broadcom', 'cisco-8000']"

hash/test_generic_hash.py::test_ecmp_and_lag_hash[CRC-INNER_IP_PROTOCOL:
  skip:
    reason: "On Mellanox platforms, due to HW limitation, it would not support CRC algorithm on INNER_IP_PROTOCOL field. For broadcom, ECMP/LAG hash not supported in broadcom SAI"
    conditions:
    - "asic_type in ['broadcom', 'mellanox']"

hash/test_generic_hash.py::test_ecmp_and_lag_hash[CRC_CCITT-INNER_IP_PROTOCOL:
  skip:
    reason: "On Mellanox platforms, due to HW limitation, it would not support CRC algorithm on INNER_IP_PROTOCOL field. For broadcom, ECMP/LAG hash not supported in broadcom SAI"
    conditions:
    - "asic_type in ['broadcom', 'mellanox']"

hash/test_generic_hash.py::test_ecmp_and_lag_hash[CRC_CCITT-IN_PORT:
  skip:
    reason: "On Mellanox platforms, due to HW limitation, when ecmp and lag hash at the same time, it would not support setting ecmp hash as CRC_CCITT and lag hash as CRC on ingress port hash field. For broadcom, ECMP/LAG hash not supported in broadcom SAI"
    conditions:
    - "asic_type in ['broadcom', 'mellanox']"

hash/test_generic_hash.py::test_ecmp_hash:
  skip:
    reason: 'ECMP hash not supported in broadcom SAI and Cisco 8000'
    conditions:
      - "asic_type in ['broadcom', 'cisco-8000']"
  xfail:
    reason: 'ECMP hash skipped due to issue https://github.com/sonic-net/sonic-mgmt/issues/18304'
    conditions:
      - "https://github.com/sonic-net/sonic-mgmt/issues/18304 and 't0-isolated-d32u32s2' in topo_name and hwsku in ['Mellanox-SN5640-C512S2']"

hash/test_generic_hash.py::test_ecmp_hash[CRC-INNER_DST_MAC-ipv4-ipv4-vxlan]:
  skip:
    reason: "Skip for IPv6-only topologies"
    conditions:
      - "'-v6-' in topo_name"

hash/test_generic_hash.py::test_ecmp_hash[CRC-INNER_IP_PROTOCOL:
  skip:
    reason: "On Mellanox platforms, due to HW limitation, it would not support CRC algorithm on INNER_IP_PROTOCOL field. For broadcom, ECMP hash is not supported in broadcom SAI."
    conditions:
    - "asic_type in ['broadcom', 'mellanox']"

hash/test_generic_hash.py::test_hash_capability:
  xfail:
    reason: "This is a new test cases and doesn't work for platform other than Mellanox, xfail them before the issue is addressed"
    conditions:
      - "asic_type not in ['mellanox']"
      - https://github.com/sonic-net/sonic-mgmt/issues/14109

hash/test_generic_hash.py::test_lag_hash:
  skip:
    reason: 'LAG hash not supported in broadcom SAI and Cisco 8000'
    conditions:
      - "asic_type in ['broadcom', 'cisco-8000']"

hash/test_generic_hash.py::test_lag_hash[CRC-DST_MAC:
  xfail:
    reason: "Testcase ignored due to RM issue: https://github.com/sonic-net/sonic-buildimage/issues/22586"
    conditions:
    - "https://github.com/sonic-net/sonic-buildimage/issues/22586 and asic_type in ['mellanox', 'nvidia']"

hash/test_generic_hash.py::test_lag_hash[CRC-ETHERTYPE:
  xfail:
    reason: "Testcase ignored due to RM issue: https://github.com/sonic-net/sonic-buildimage/issues/22586"
    conditions:
    - "https://github.com/sonic-net/sonic-buildimage/issues/22586 and asic_type in ['mellanox', 'nvidia']"

hash/test_generic_hash.py::test_lag_hash[CRC-INNER_IP_PROTOCOL:
  skip:
    reason: "On Mellanox platforms, due to HW limitation, it would not support CRC algorithm on INNER_IP_PROTOCOL field. For broadcom, LAG hash is not supported in broadcom SAI."
    conditions:
    - "asic_type in ['broadcom', 'mellanox']"

hash/test_generic_hash.py::test_lag_hash[CRC-VLAN_ID:
  xfail:
    reason: "Testcase ignored due to RM issue: https://github.com/sonic-net/sonic-buildimage/issues/22586"
    conditions:
    - "https://github.com/sonic-net/sonic-buildimage/issues/22586 and asic_type in ['mellanox', 'nvidia']"

hash/test_generic_hash.py::test_lag_hash[CRC_CCITT-DST_MAC:
  xfail:
    reason: "Testcase ignored due to RM issue: https://github.com/sonic-net/sonic-buildimage/issues/22586"
    conditions:
    - "https://github.com/sonic-net/sonic-buildimage/issues/22586 and asic_type in ['mellanox', 'nvidia']"

hash/test_generic_hash.py::test_lag_hash[CRC_CCITT-ETHERTYPE:
  xfail:
    reason: "Testcase ignored due to RM issue: https://github.com/sonic-net/sonic-buildimage/issues/22586"
    conditions:
    - "https://github.com/sonic-net/sonic-buildimage/issues/22586 and asic_type in ['mellanox', 'nvidia']"

hash/test_generic_hash.py::test_lag_hash[CRC_CCITT-VLAN_ID:
  xfail:
    reason: "Testcase ignored due to RM issue: https://github.com/sonic-net/sonic-buildimage/issues/22586"
    conditions:
    - "https://github.com/sonic-net/sonic-buildimage/issues/22586 and asic_type in ['mellanox', 'nvidia']"

hash/test_generic_hash.py::test_lag_member_flap:
  skip:
    reason: 'On Mellanox SPC1 platforms, due to HW limitation, it would not support CRC_CCITT algorithm. For broadcom, LAG hash not supported in broadcom SAI. For other platforms, skipping due to missing object in SonicHost'
    conditions_logical_operator: "OR"
    conditions:
      - "asic_gen == 'spc1'"
      - "asic_type in ['broadcom']"
      - https://github.com/sonic-net/sonic-mgmt/issues/13919

hash/test_generic_hash.py::test_lag_member_flap[CRC-INNER_IP_PROTOCOL:
  skip:
    reason: "On Mellanox platforms, due to HW limitation, it would not support CRC algorithm on INNER_IP_PROTOCOL field.  For broadcom, LAG hash not supported in broadcom SAI."
    conditions:
    - "asic_type in ['broadcom', 'mellanox']"

hash/test_generic_hash.py::test_lag_member_flap[CRC-IN_PORT-ipv4-None-None]:
  skip:
    reason: "Skip for IPv6-only topologies"
    conditions:
      - "'-v6-' in topo_name"

hash/test_generic_hash.py::test_lag_member_flap[CRC-IP_PROTOCOL-ipv4:
  skip:
    reason: "With IP Protocol alone, we don't have enough entropy to distribute the packets evenly"
    conditions:
      - "asic_type in ['cisco-8000']"

hash/test_generic_hash.py::test_lag_member_flap[CRC_CCITT-INNER_IP_PROTOCOL:
  skip:
    reason: "On Mellanox platforms, due to HW limitation, it would not support CRC algorithm on INNER_IP_PROTOCOL field.  For broadcom, LAG hash not supported in broadcom SAI."
    conditions:
    - "asic_type in ['broadcom', 'mellanox']"

hash/test_generic_hash.py::test_lag_member_flap[CRC_CCITT-IN_PORT:
  skip:
    reason: "On Mellanox platforms, due to HW limitation, when ecmp and lag hash at the same time, it would not support
    setting ecmp hash as CRC_CCITT and lag hash as CRC on ingress port hash field.  For broadcom, LAG hash not supported in broadcom SAI."
    conditions:
    - "asic_type in ['broadcom', 'mellanox']"

hash/test_generic_hash.py::test_lag_member_flap[CRC_CCITT-IP_PROTOCOL-ipv4:
  skip:
    reason: "With IP Protocol alone, we don't have enough entropy to distribute the packets evenly"
    conditions:
      - "asic_type in ['cisco-8000']"

hash/test_generic_hash.py::test_lag_member_remove_add:
  skip:
    reason: 'On Mellanox SPC1 platforms, due to HW limitation, it would not support CRC_CCITT algorithm. For broadcom, LAG hash not supported in broadcom SAI. For other platforms, skipping due to missing object in SonicHost'
    conditions_logical_operator: "OR"
    conditions:
      - "asic_gen == 'spc1'"
      - "asic_type in ['broadcom']"
      - https://github.com/sonic-net/sonic-mgmt/issues/13919

hash/test_generic_hash.py::test_lag_member_remove_add[CRC-INNER_IP_PROTOCOL:
  skip:
    reason: "On Mellanox platforms, due to HW limitation, it would not support CRC algorithm on INNER_IP_PROTOCOL field. For broadcom, LAG hash not supported in broadcom SAI."
    conditions:
    - "asic_type in ['broadcom', 'mellanox']"

hash/test_generic_hash.py::test_lag_member_remove_add[CRC-IP_PROTOCOL-ipv4:
  skip:
    reason: "With IP Protocol alone, we don't have enough entropy to distribute the packets evenly"
    conditions:
      - "asic_type in ['cisco-8000']"

hash/test_generic_hash.py::test_lag_member_remove_add[CRC_CCITT-INNER_IP_PROTOCOL:
  skip:
    reason: "On Mellanox platforms, due to HW limitation, it would not support CRC algorithm on INNER_IP_PROTOCOL field. For broadcom, LAG hash not supported in broadcom SAI."
    conditions:
    - "asic_type in ['broadcom', 'mellanox']"

hash/test_generic_hash.py::test_lag_member_remove_add[CRC_CCITT-INNER_SRC_MAC-ipv4-ipv4-nvgre]:
  skip:
    reason: "Skip for IPv6-only topologies"
    conditions:
      - "'-v6-' in topo_name"

hash/test_generic_hash.py::test_lag_member_remove_add[CRC_CCITT-IN_PORT:
  skip:
    reason: "On Mellanox platforms, due to HW limitation, when ecmp and lag hash at the same time, it would not support
    setting ecmp hash as CRC_CCITT and lag hash as CRC on ingress port hash field. For broadcom, LAG hash not supported in broadcom SAI."
    conditions:
    - "asic_type in ['broadcom', 'mellanox']"

hash/test_generic_hash.py::test_lag_member_remove_add[CRC_CCITT-IP_PROTOCOL-ipv4:
  skip:
    reason: "With IP Protocol alone, we don't have enough entropy to distribute the packets evenly"
    conditions:
      - "asic_type in ['cisco-8000']"

hash/test_generic_hash.py::test_nexthop_flap:
  skip:
    reason: 'On Mellanox SPC1 platforms, due to HW limitation, it would not support CRC_CCITT algorithm. For broadcom, ECMP/LAG hash not supported in broadcom SAI. For other platforms, skipping due to missing object in SonicHost'
    conditions_logical_operator: "OR"
    conditions:
      - "asic_gen == 'spc1'"
      - "asic_type in ['broadcom']"
      - https://github.com/sonic-net/sonic-mgmt/issues/13919
  xfail:
    reason: "Flaky hashing behavior using specific combination of hash field and algorithm."
    conditions:
      - "'isolated' in topo_name"

hash/test_generic_hash.py::test_nexthop_flap[CRC-INNER_IP_PROTOCOL:
  skip:
    reason: "On Mellanox platforms, due to HW limitation, it would not support CRC algorithm on INNER_IP_PROTOCOL field. For broadcom, ECMP/LAG hash not supported in broadcom SAI. "
    conditions:
    - "asic_type in ['broadcom', 'mellanox']"

hash/test_generic_hash.py::test_nexthop_flap[CRC-IP_PROTOCOL-ipv4-None-None]:
  skip:
    reason: "With IP Protocol alone, Cisco-8000 don't have enough entropy to distribute the packets evenly"
    conditions:
    - "asic_type in ['cisco-8000']"

hash/test_generic_hash.py::test_nexthop_flap[CRC_CCITT-INNER_IP_PROTOCOL:
  skip:
    reason: "On Mellanox platforms, due to HW limitation, it would not support CRC algorithm on INNER_IP_PROTOCOL field. For broadcom, ECMP/LAG hash not supported in broadcom SAI. "
    conditions:
    - "asic_type in ['broadcom', 'mellanox']"

hash/test_generic_hash.py::test_nexthop_flap[CRC_CCITT-IN_PORT:
  skip:
    reason: "On Mellanox platforms, due to HW limitation, when ecmp and lag hash at the same time, it would not support
    setting ecmp hash as CRC_CCITT and lag hash as CRC on ingress port hash field. For broadcom, ECMP/LAG hash not supported in broadcom SAI. "
    conditions:
    - "asic_type in ['broadcom', 'mellanox']"

hash/test_generic_hash.py::test_nexthop_flap[CRC_CCITT-IP_PROTOCOL-ipv4-None-None]:
  skip:
    reason: "With IP Protocol alone, Cisco-8000 don't have enough entropy to distribute the packets evenly"
    conditions:
    - "asic_type in ['cisco-8000']"

hash/test_generic_hash.py::test_reboot:
  skip:
    reason: 'On Mellanox SPC1 platforms, due to HW limitation, it would not support CRC_CCITT algorithm. For broadcom, ECMP/LAG hash not supported in broadcom SAI'
    conditions_logical_operator: or
    conditions:
      - "asic_gen == 'spc1'"
      - "asic_type in ['broadcom']"

hash/test_generic_hash.py::test_reboot[CRC-INNER_IP_PROTOCOL:
  skip:
    reason: "On Mellanox platforms, due to HW limitation, it would not support CRC algorithm on INNER_IP_PROTOCOL field. For broadcom, ECMP/LAG hash not supported in broadcom SAI"
    conditions:
    - "asic_type in ['broadcom', 'mellanox']"

hash/test_generic_hash.py::test_reboot[CRC-IP_PROTOCOL-ipv4:
  skip:
    reason: "With IP Protocol alone, we don't have enough entropy to distribute the packets evenly"
    conditions:
      - "asic_type in ['cisco-8000']"

hash/test_generic_hash.py::test_reboot[CRC_CCITT-INNER_IP_PROTOCOL:
  skip:
    reason: "On Mellanox platforms, due to HW limitation, it would not support CRC algorithm on INNER_IP_PROTOCOL field. For broadcom, ECMP/LAG hash not supported in broadcom SAI"
    conditions:
    - "asic_type in ['broadcom', 'mellanox']"

hash/test_generic_hash.py::test_reboot[CRC_CCITT-IN_PORT:
  skip:
    reason: "On Mellanox platforms, due to HW limitation, when ecmp and lag hash at the same time, it would not support
    setting ecmp hash as CRC_CCITT and lag hash as CRC on ingress port hash field. For broadcom, ECMP/LAG hash not supported in broadcom SAI"
    conditions:
    - "asic_type in ['broadcom', 'mellanox']"

hash/test_generic_hash.py::test_reboot[CRC_CCITT-IP_PROTOCOL-ipv4:
  skip:
    reason: "With IP Protocol alone, we don't have enough entropy to distribute the packets evenly"
    conditions:
      - "asic_type in ['cisco-8000']"

#######################################
#####    iface_loopback_action    #####
#######################################
iface_loopback_action/test_iface_loopback_action.py:
  skip:
    reason: "Test only supported on Mellanox SKUs, didn't supported on dualtor topology."
    conditions_logical_operator: or
    conditions:
      - "'dualtor' in topo_name"
      - "asic_type not in ['mellanox']"

#######################################
#####      iface_namingmode       #####
#######################################
iface_namingmode/test_iface_namingmode.py::TestConfigInterface:
  skip:
    reason: "x86_64-8111_32eh_o-r0 platform does not support TestConfigInterface"
    conditions:
      - "platform in ['x86_64-8111_32eh_o-r0']"

iface_namingmode/test_iface_namingmode.py::TestConfigInterface::test_config_interface_speed:
  skip:
    reason: "Arista-7060X6 doesn't support speed change as it's ASIC limitation. Skipping this test."
    conditions:
      - "'Arista-7060X6' in hwsku"

iface_namingmode/test_iface_namingmode.py::TestShowPriorityGroup:
  xfail:
    reason: "Platform specific issue"
    strict: True
    conditions:
      - "platform in ['x86_64-cel_e1031-r0']"
  skip:
    reason: "M* topo does not support TestShowPriorityGroup"
    conditions:
      - "topo_type in ['m0', 'mx', 'm1']"

iface_namingmode/test_iface_namingmode.py::TestShowQueue:
  skip:
    reason: "M* topo does not support TestShowQueue"
    conditions:
      - "topo_type in ['m0', 'mx', 'm1']"

iface_namingmode/test_iface_namingmode.py::TestShowQueue::test_show_queue_persistent_watermark:
  xfail:
    reason: "Platform specific issue"
    strict: True
    conditions:
      - "platform in ['x86_64-cel_e1031-r0']"

iface_namingmode/test_iface_namingmode.py::TestShowQueue::test_show_queue_watermark:
  xfail:
    reason: "Platform specific issue"
    strict: True
    conditions:
      - "platform in ['x86_64-cel_e1031-r0']"

iface_namingmode/test_iface_namingmode.py::test_show_ip_route_v4:
  skip:
    reason: "Skip for IPv6-only topologies"
    conditions:
      - "'-v6-' in topo_name"

iface_namingmode/test_iface_namingmode.py::test_show_pfc_counters:
  skip:
    reason: "Not supported on SKU"
    conditions:
      - "hwsku in ['Mellanox-SN5600-C256S1', 'Mellanox-SN5600-C224O8', 'Mellanox-SN5640-C512S2',
                   'Mellanox-SN5640-C448O16']"

#######################################
#####            ip               #####
#######################################
ip/link_local/test_link_local_ip.py:
  skip:
    reason: "New test case, failing badly, need owner to enhance"
    conditions:
      - "https://github.com/sonic-net/sonic-mgmt/issues/19897"
ip/test_ip_packet.py:
  skip:
    reason: "Skipping ip packet test since can't provide enough interfaces"
    conditions:
      - "len(minigraph_interfaces) < 2 and len(minigraph_portchannels) < 2"

ip/test_ip_packet.py::TestIPPacket::test_forward_ip_packet_with_0xffff_chksum_drop:
  skip:
    reason: "Broadcom, Cisco, Barefoot, and Marvell Asic will tolorate IP packets with 0xffff checksum
            / Skipping ip packet test since can't provide enough interfaces"
    conditions_logical_operator: or
    conditions:

      - "asic_type in ['broadcom', 'cisco-8000', 'marvell', 'barefoot', 'marvell-teralynx', 'marvell-prestera'] and asic_subtype not in ['broadcom-dnx']"
      - "len(minigraph_interfaces) < 2 and len(minigraph_portchannels) < 2"
      - "topo_name in ['t2_2lc_36p-masic', 't2_2lc_min_ports-masic', 't2_5lc-mixed-96']"

ip/test_ip_packet.py::TestIPPacket::test_forward_ip_packet_with_0xffff_chksum_tolerant:
  skip:
    reason: "Mellanox and Broadcom DNX Asic will drop IP packets with 0xffff checksum
            / Skipping ip packet test since can't provide enough interfaces"
    conditions_logical_operator: or
    conditions:
      - "asic_type in ['mellanox'] or asic_subtype in ['broadcom-dnx']"
      - "len(minigraph_interfaces) < 2 and len(minigraph_portchannels) < 2"

ip/test_mgmt_ipv6_only.py:
  skip:
    reason: "Skipping mgmt ipv6 test for M* topo"
    conditions:
      - "topo_type in ['m0', 'mx', 'm1']"

#######################################
#####            ipfwd            #####
#######################################
ipfwd/test_dip_sip.py:
  skip:
    reason: "Unsupported topology or unsupported in specific Cisco platforms."
    conditions_logical_operator: or
    conditions:
      - "platform in ['x86_64-8122_64eh_o-r0', 'x86_64-8122_64ehf_o-r0']"
      - "topo_type not in ['t0', 't1', 't2', 'm0', 'mx', 'm1']"

ipfwd/test_dir_bcast.py:
  skip:
    reason: "Unsupported topology."
    conditions:
      - "topo_type not in ['t0', 'm0', 'mx'] or 'dualtor' in topo_name or 't0-backend' in topo_name"
  xfail:
    reason: "Xfail due to known issue with the secondary subnet."
    conditions:
      - "topo_type in ['t0']"
      - "asic_type in ['broadcom']"
      - https://github.com/sonic-net/sonic-mgmt/issues/18786

ipfwd/test_mtu.py:
  skip:
    reason: "Unsupported topology."
    conditions:
      - "topo_type not in ['t1', 't2']"

ipfwd/test_nhop_group.py::test_nhop_group_interface_flap:
  xfail:
    reason: "Testcase ignored due to GitHub issue https://github.com/sonic-net/sonic-mgmt/issues/16218 on mellanox platform"
    conditions:
      - "https://github.com/sonic-net/sonic-mgmt/issues/16218 and asic_type in ['mellanox']"

#######################################
#####            ixia             #####
#######################################
ixia:
  skip:
    reason: "Ixia test only support on physical ixia testbed"
    conditions:
      - "asic_type in ['vs']"

#######################################
#####            k8s              #####
#######################################
k8s/test_config_reload.py:
  skip:
    reason: "There is no k8s in veos_vtb, skip in PR testing"
    conditions:
      - "asic_type in ['vs']"

k8s/test_disable_flag.py:
  skip:
    reason: "There is no k8s in veos_vtb, skip in PR testing"
    conditions:
      - "asic_type in ['vs']"

k8s/test_join_available_master.py:
  skip:
    reason: "There is no k8s in veos_vtb, skip in PR testing"
    conditions:
      - "asic_type in ['vs']"

#######################################
#####         kubesonic           #####
#######################################
kubesonic/test_k8s_join_disjoin.py:
  skip:
    reason: "kubesonic feature is not supported in slim image"
    conditions_logical_operator: or
    conditions:
      - "hwsku in ['Arista-7050-QX-32S', 'Arista-7050-Q16S64', 'Arista-7050QX-32S-S4Q31', 'Arista-7050QX32S-Q32', 'Celestica-E1031-T48S4']"
      - "branch in ['master']"

#######################################
#####           lldp              #####
#######################################
lldp/test_lldp.py::test_lldp:
  skip:
    reason: "Skipping LLDP test because the topology is standalone. No LLDP neighbors detected."
    conditions:
      - "'standalone' in topo_name"

lldp/test_lldp.py::test_lldp_neighbor:
  skip:
    reason: "Skipping LLDP test because the topology is standalone. No LLDP neighbors detected."
    conditions:
      - "'standalone' in topo_name"

lldp/test_lldp.py::test_lldp_neighbor_post_swss_reboot:
  skip:
    reason: "Not M0/Mx/M1 scenario"
    conditions:
      - "topo_type in ['m0', 'mx', 'm1']"

#######################################
#####           macsec            #####
#######################################
macsec/test_dataplane.py::TestDataPlane::test_server_to_neighbor:
  skip:
    reason: 'test_server_to_neighbor needs downstream neighbors, which is not present in this topo'
    conditions:
      - "'t2' in topo_name"

macsec/test_interop_protocol.py::TestInteropProtocol::test_port_channel:
  skip:
    reason: "Skip port channel test for causing continuously failing in PR testing"
    conditions:
      - "asic_type in ['vs'] and https://github.com/sonic-net/sonic-buildimage/issues/22081"

macsec/test_interop_protocol.py::TestInteropProtocol::test_snmp:
  skip:
    reason: "Skip SNMP test for causing continuously failing in PR testing"
    conditions:
      - "asic_type in ['vs'] and https://github.com/sonic-net/sonic-mgmt/issues/18273"

#######################################
#####           mclag             #####
#######################################
mclag/test_mclag_l3.py:
  skip:
    reason: "Mclag test only support on t0-mclag platform which is not in PR test"
    conditions:
      - "asic_type in ['vs']"

#######################################
#####       memory_checker        #####
#######################################
memory_checker/test_memory_checker.py:
  skip:
    reason: "Testcase ignored due to GitHub issue: https://github.com/sonic-net/sonic-buildimage/issues/19295 / Skip this test as it won't impact gnmi show command"
    conditions_logical_operator: or
    conditions:
      - "https://github.com/sonic-net/sonic-buildimage/issues/19295 and 'sn4280' in platform"
      - "release in ['202412']"

#######################################
#####            mpls             #####
#######################################
mpls/test_mpls.py:
  skip:
    reason: "MPLS TCs are not supported on Barefoot plarforms"
    conditions:
      - "asic_type in ['barefoot']"

#######################################
#####           mvrf              #####
#######################################
mvrf:
  skip:
    reason: "mvrf is not supported in x86_64-nokia_ixr7250e_36x400g-r0 platform, M* topo"
    conditions_logical_operator: or
    conditions:
      - "topo_type in ['m0', 'mx', 'm1']"
      - "platform in ['x86_64-nokia_ixr7250e_36x400g-r0']"

mvrf/test_mgmtvrf.py:
  skip:
    reason: "mvrf is not supported in x86_64-nokia_ixr7250e_36x400g-r0 platform, M* topo, kvm testbed, mellanox and nvidia asic from 202411 and later"
    conditions_logical_operator: or
    conditions:
      - "asic_type in ['vs', 'mellanox', 'nvidia']"
      - "topo_type in ['m0', 'mx', 'm1']"
      - "platform in ['x86_64-nokia_ixr7250e_36x400g-r0']"

mvrf/test_mgmtvrf.py::TestReboot::test_fastboot:
  skip:
    reason: "Dualtor topology doesn't support advanced-reboot"
    conditions:
      - "topo_name in ['dualtor', 'dualtor-56', 'dualtor-120', 'dualtor-aa', 'dualtor-aa-56', 'dualtor-aa-64-breakout']"

mvrf/test_mgmtvrf.py::TestReboot::test_warmboot:
  skip:
    reason: "Dualtor topology doesn't support advanced-reboot"
    conditions:
      - "topo_name in ['dualtor', 'dualtor-56', 'dualtor-120', 'dualtor-aa', 'dualtor-aa-56', 'dualtor-aa-64-breakout']"

#######################################
#####           nat               #####
#######################################
nat:
  skip:
    reason: "Nat feature is not enabled with image version, skipped on mellanox and nvidia asic from 202411 and later "
    conditions_logical_operator: or
    conditions:
      - "'nat' not in feature_status"
      - "asic_type in ['mellanox', 'nvidia']"

#######################################
#####             ospf            #####
#######################################
ospf:
  skip:
    reason: "Neighbor type must be sonic, skip in PR testing"
    conditions:
      - "asic_type in ['vs']"

#######################################
#####    override_config_table    #####
#######################################
override_config_table/test_override_config_table.py:
  skip:
    reason: "Skip on multi-asic platforms as test provided golden config format is not compatible with multi-asics."
    conditions:
      - "is_multi_asic==True"

#######################################
######       packet_trimming       #####
########################################
packet_trimming:
  skip:
    reason: "Packet trimming cases require PR https://github.com/sonic-net/sonic-buildimage/pull/22869, but KVM does not support it, so skip trimming case on KVM. Packet-trimming tests are only supported on certain Mellanox SN5640 and Arista 7060X6 SKUs."
    conditions_logical_operator: or
    conditions:
      - "asic_type in ['vs']"
      - "hwsku not in ['Arista-7060X6-64PE-B-C448O16', 'Arista-7060X6-64PE-B-C512S2', 'Mellanox-SN5640-C448O16', 'Mellanox-SN5640-C512S2']"

#######################################
#####           pc               #####
#######################################
pc/test_lag_2.py::test_lag_db_status_with_po_update:
  skip:
    reason: "Only support t1-lag, t1-56-lag, t1-28-lag, t1-64-lag and t2 topology"
    conditions:
        - "topo_name not in ['t1-lag', 't1-28-lag', 't1-48-lag', 't1-56-lag', 't1-64-lag'] and 't2' not in topo_name"

pc/test_lag_member.py:
  skip:
    reason: "Not support dualtor or t0 backend topo"
    conditions:
        - "'dualtor' in topo_name or 't0-backend' in topo_name"

pc/test_lag_member_forwarding.py:
  xfail:
    reason: "Not supported on BRCM before SDK 13.x"
    conditions_logical_operator: and
    conditions:
        - "asic_type in ['broadcom'] and https://github.com/sonic-net/sonic-buildimage/issues/21938"

pc/test_po_cleanup.py:
  skip:
    reason: "Skip test due to there is no portchannel exists in current topology."
    conditions:
      - "len(minigraph_portchannels) == 0 and not is_multi_asic"

pc/test_po_cleanup.py::test_po_cleanup_after_reload:
  xfail:
    reason: "Skip test due on dualtor setup due to github issue https://github.com/sonic-net/sonic-buildimage/issues/20414 on mellanox platform"
    conditions:
      - "'dualtor' in topo_name and https://github.com/sonic-net/sonic-buildimage/issues/20414 and asic_type in ['mellanox']"


pc/test_po_update.py::test_po_update:
  skip:
    reason: "Skip test due to there is no portchannel or no portchannel member exists in current topology."
    conditions:
      - "len(minigraph_portchannels) == 0 or len(minigraph_portchannels[list(minigraph_portchannels.keys())[0]]['members']) == 0"

pc/test_po_update.py::test_po_update_io_no_loss:
  skip:
    reason: "Skip test due to there isn't enough port channel exists in current topology."
    conditions:
      - "len(minigraph_portchannel_interfaces) < 2"

pc/test_po_voq.py:
  skip:
    reason: "Skip for non t2 or Skip since there is no portchannel configured or no portchannel member exists in current topology."
    conditions:
      - "'t2' not in topo_name or num_asic == 0 or len(minigraph_portchannels[list(minigraph_portchannels.keys())[0]]['members']) == 0 or asic_type in ['cisco-8000']"

pc/test_retry_count.py::test_retry_count:
  xfail:
    reason: "Test set up is failing. Need owner to fix it."
    conditions:
        - "https://github.com/sonic-net/sonic-mgmt/issues/19400"

#######################################
#####           pfc               #####
#######################################
pfc/test_unknown_mac.py:
  skip:
    reason: In cisco-8000 platform, a packet with unknown MAC will be flooded, not dropped. This case will not pass in cisco-8000.
    conditions:
      - "asic_type in ['cisco-8000']"

#######################################
#####         pfc_asym            #####
#######################################
pfc_asym/test_pfc_asym.py:
  skip:
    reason: 'pfc_asym test skip except for on Barefoot platforms'
    conditions:
      - "asic_type not in ['barefoot']"

#######################################
#####         pfcwd               #####
#######################################
pfcwd:
  skip:
    reason: "Pfcwd tests skipped on M* testbed, and some isolated topologies."
    conditions_logical_operator: or
    conditions:
      - "topo_type in ['m0', 'mx', 'm1']"
      - *lossyTopos

pfcwd/test_pfc_config.py::TestPfcConfig::test_forward_action_cfg:
   skip:
     reason: "Forward action not supported in cisco-8000; Not supported on M* testbed."
     conditions_logical_operator: or
     conditions:
        - "asic_type in ['cisco-8000']"
        - "topo_type in ['m0', 'mx', 'm1']"
        - *lossyTopos

pfcwd/test_pfcwd_all_port_storm.py:
   skip:
     reason: "Slow pfc generation rate on 7060x6 200Gb,
              pfc generation function on the Arista fanout device need to be improved by Arista
              / Pfcwd tests skipped on M* testbed."
     conditions_logical_operator: or
     conditions:
      - "hwsku in ['Arista-7060X6-64PE-256x200G']"
      - "topo_type in ['m0', 'mx', 'm1']"
      - *lossyTopos

pfcwd/test_pfcwd_function.py::TestPfcwdFunc::test_pfcwd_actions:
  xfail:
    reason: "On Dualtor AA setup, test_pfcwd_actions is not stable due to github issue https://github.com/sonic-net/sonic-mgmt/issues/15387"
    conditions:
      - "'dualtor-aa' in topo_name and https://github.com/sonic-net/sonic-mgmt/issues/15387"

pfcwd/test_pfcwd_function.py::TestPfcwdFunc::test_pfcwd_no_traffic:
   skip:
     reason: "This test is applicable only for cisco-8000 / Pfcwd tests skipped on M* testbed."
     conditions_logical_operator: or
     conditions:
        - "asic_type != 'cisco-8000'"
        - "topo_type in ['m0', 'mx', 'm1']"
        - *lossyTopos

pfcwd/test_pfcwd_warm_reboot.py:
   skip:
     reason: "Warm Reboot is not supported in T2 or in standalone topos. / Pfcwd tests skipped on M* testbed. / Warm reboot is not required for isolated topo / Pfcwd warm reboot is not supported on cisco-8000 platform. Warm reboot is not supported on smartswitch."
     conditions_logical_operator: or
     conditions:
        - "'t2' in topo_name"
        - "'standalone' in topo_name"
        - "topo_type in ['m0', 'mx', 'm1']"
        - *lossyTopos
        - "asic_type in ['cisco-8000']"
        - "'isolated' in topo_name"
        - "'dualtor' in topo_name and https://github.com/sonic-net/sonic-mgmt/issues/8400"
        - "https://github.com/sonic-net/sonic-mgmt/issues/15942 and asic_type in ['broadcom', 'mellanox']"
        - "is_smartswitch==True"
        - "asic_type in ['vs'] and https://github.com/sonic-net/sonic-mgmt/issues/20675"

pfcwd/test_pfcwd_warm_reboot.py::TestPfcwdWb::test_pfcwd_wb[IPv4-async_storm:
   skip:
     reason: "Warm Reboot is not supported in T2 or in standalone topos. / Pfcwd tests skipped on M* testbed. / Currently async_storm test is not supported on VS platform / Warm reboot is not required for 202412"
     conditions_logical_operator: or
     conditions:
        - "'t2' in topo_name"
        - "'standalone' in topo_name"
        - "topo_type in ['m0', 'mx', 'm1']"
        - *lossyTopos
        - "asic_type in ['vs'] and https://github.com/sonic-net/sonic-mgmt/issues/17803"
        - "release in ['202412']"

pfcwd/test_pfcwd_warm_reboot.py::TestPfcwdWb::test_pfcwd_wb[IPv6-async_storm:
   skip:
     reason: "Warm Reboot is not supported in T2 or in standalone topos. / Pfcwd tests skipped on M* testbed. / Currently async_storm test is not supported on VS platform / Warm reboot is not required for 202412"
     conditions_logical_operator: or
     conditions:
        - "'t2' in topo_name"
        - "'standalone' in topo_name"
        - "topo_type in ['m0', 'mx', 'm1']"
        - *lossyTopos
        - "asic_type in ['vs'] and https://github.com/sonic-net/sonic-mgmt/issues/17803"
        - "release in ['202412']"

#######################################
#####     platform_tests          #####
#######################################
platform_tests/api/test_sfp.py::TestSfpApi::test_get_transceiver_info:
  xfail:
    reason: "Testcase ignored on nvidia sn4700 and sn4280 due to github issue: https://github.com/sonic-net/sonic-buildimage/issues/23426"
    conditions:
    - "https://github.com/sonic-net/sonic-buildimage/issues/23426 and ('sn4700' in platform or 'sn4280' in platform)"

platform_tests/test_reload_config.py::test_reload_configuration_checks:
  skip:
    reason: "Skip test_reload_configuration_checks on Cisco platform due to unstable results"
    conditions:
      - "asic_type in ['cisco-8000']"

#######################################
#####     process_monitoring      #####
#######################################
process_monitoring/test_critical_process_monitoring.py::test_orchagent_heartbeat:
  skip:
    reason: This test is intended for Orchagent freeze scenario during warm-reboot. It is not required for T1 devices.
    conditions:
      - "'t1' in topo_name"

#######################################
#####           qos               #####
#######################################
qos:
  skip:
    reason: "M* topo does not support qos"
    conditions_logical_operator: or
    conditions:
      - "topo_type in ['m0', 'mx', 'm1']"
      - "macsec_en==True"

qos/test_buffer.py:
  skip:
    reason: "These tests don't apply to cisco 8000 platforms or T2 or M* since they support only traditional model."
    conditions_logical_operator: or
    conditions:
      - "asic_type in ['cisco-8000'] or topo_type == 't2'"
      - "topo_type in ['m0', 'mx', 'm1']"

qos/test_buffer.py::test_buffer_model_test:
  skip:
    reason: "Running only on mellanox devices and covered by unit testing / M* topo does not support qos"
    conditions_logical_operator: or
    conditions:
      - "asic_type in ['mellanox'] or asic_subtype in ['broadcom-dnx']"
      - "asic_type in ['cisco-8000'] or topo_type == 't2'"
      - "topo_type in ['m0', 'mx', 'm1']"

qos/test_buffer_traditional.py:
  skip:
    reason: "Buffer traditional test is only supported 201911 branch / M* topo does not support qos"
    conditions_logical_operator: or
    conditions:
      - "release not in ['201911']"
      - "topo_type in ['m0', 'mx', 'm1']"

qos/test_ecn_config.py:
  skip:
    reason: "This test only support on cisco device"
    conditions:
      - "asic_type not in ['cisco-8000']"

qos/test_oq_watchdog.py:
  skip:
    reason: "OQ watchdog tests only apply to cisco 8000 platforms."
    conditions:
      - "asic_type not in ['cisco-8000']"

qos/test_pfc_counters.py:
  skip:
    reason: "Not supported on SKU"
    conditions:
      - "hwsku in ['Mellanox-SN5600-C256S1', 'Mellanox-SN5600-C224O8', 'Mellanox-SN5640-C512S2',
                   'Mellanox-SN5640-C448O16']"

qos/test_pfc_pause.py::test_pfc_pause_lossless:
  # For this test, we use the fanout connected to the DUT to send PFC pause frames.
  # The fanout needs to send PFC frames fast enough so that the queue remains completely paused for the entire duration
  # of the test. The inter packet interval between PFC frames to completely block a queue vary based on link speed and
  # we have seen flakiness in our test runs. Since this test is already covered under the 'ixia' folder where we use a
  # traffic generator to generate pause frames, skipping this here.
  skip:
    reason: "Fanout needs to send PFC frames fast enough to completely pause the queue"

qos/test_qos_dscp_mapping.py:
  skip:
    reason: "ECN marking in combination with tunnel decap not yet supported. Test is also skipped on KVM since it is run in nightly."
    conditions_logical_operator: or
    conditions:
      - "asic_type in ['cisco-8000'] and platform.startswith('x86_64-8122_')"
      - "asic_type in ['vs']"

qos/test_qos_dscp_mapping.py::TestQoSSaiDSCPQueueMapping_IPIP_Base::test_dscp_to_queue_mapping_pipe_mode:
  skip:
    reason: "Pipe decap mode not supported due to either SAI or platform limitation / M* topo does not support qos"
    conditions_logical_operator: or
    conditions:
      - "asic_type in ['broadcom', 'cisco-8000']"
      - https://github.com/sonic-net/sonic-mgmt/issues/12906
      - "topo_type in ['m0', 'mx', 'm1']"

qos/test_qos_dscp_mapping.py::TestQoSSaiDSCPQueueMapping_IPIP_Base::test_dscp_to_queue_mapping_uniform_mode:
  skip:
    reason: "Uniform decap mode is not supported on Mellanox dualtor testbed due to the mode is pipe to support dscp remapping"
    conditions:
      - "'dualtor' in topo_name and asic_type in ['mellanox']"

qos/test_qos_masic.py:
  skip:
    reason: "QoS tests for multi-ASIC only. Supported topos: t1-lag, t1-64-lag, t1-56-lag, t1-backend. / M* topo does not support qos. / KVM do not support swap syncd."
    conditions_logical_operator: or
    conditions:
      - "is_multi_asic==False or topo_name not in ['t1-lag', 't1-64-lag', 't1-56-lag', 't1-backend']"
      - "topo_type in ['m0', 'mx', 'm1']"
      - "asic_type in ['vs']"

qos/test_qos_sai.py:
  skip:
    reason: "qos_sai tests not supported on t1 topo / M* topo does not support qos"
    conditions_logical_operator: or
    conditions:
      - "asic_type in ['barefoot'] and topo_name in ['t1']"
      - "topo_type in ['m0', 'mx', 'm1']"

qos/test_qos_sai.py::TestQosSai:
  skip:
    reason: "Unsupported testbed type. / M* topo does not support qos"
    conditions_logical_operator: or
    conditions:
      - "topo_type in ['m0', 'mx', 'm1']"
      - "topo_name not in (constants['QOS_SAI_TOPO'] + ['t2_single_node_max', 't2_single_node_min']) and asic_type not in ['mellanox']"

qos/test_qos_sai.py::TestQosSai::testIPIPQosSaiDscpToPgMapping:
  skip:
    reason: "For DSCP to PG mapping on IPinIP traffic , mellanox device has different behavior to community. For mellanox device, testQosSaiDscpToPgMapping can cover the scenarios / Unsupported testbed type."
    conditions_logical_operator: or
    conditions:
      - "asic_type in ['mellanox']"
      - https://github.com/sonic-net/sonic-mgmt/issues/12906
      - "topo_type in ['m0', 'mx', 'm1']"
      - "topo_name not in constants['QOS_SAI_TOPO'] and asic_type not in ['mellanox']"

qos/test_qos_sai.py::TestQosSai::testPfcStormWithSharedHeadroomOccupancy:
  skip:
    reason: "This test is only for Mellanox."
    conditions_logical_operator: or
    conditions:
      - "asic_type in ['cisco-8000']"
      - "topo_type in ['m0', 'mx', 'm1']"
      - "topo_name not in constants['QOS_SAI_TOPO'] and asic_type not in ['mellanox']"

qos/test_qos_sai.py::TestQosSai::testQosSaiBufferPoolWatermark:
  skip:
    reason: "sai_thrift_read_buffer_pool_watermark are not supported on DNX / Unsupported testbed type."
    conditions_logical_operator: or
    conditions:
      - "platform in ['x86_64-nokia_ixr7250e_36x400g-r0', 'x86_64-arista_7800r3_48cq2_lc', 'x86_64-arista_7800r3_48cqm2_lc', 'x86_64-arista_7800r3a_36d2_lc', 'x86_64-arista_7800r3a_36dm2_lc','x86_64-arista_7800r3ak_36dm2_lc']"
      - "topo_type in ['m0', 'mx', 'm1']"
      - "topo_name not in constants['QOS_SAI_TOPO'] and asic_type not in ['mellanox']"

qos/test_qos_sai.py::TestQosSai::testQosSaiDot1pPgMapping:
  skip:
    reason: "Dot1p-PG mapping is only supported on backend."
    conditions_logical_operator: or
    conditions:
      - "'backend' not in topo_name"
      - "topo_type in ['m0', 'mx', 'm1']"
      - "topo_name not in constants['QOS_SAI_TOPO'] and asic_type not in ['mellanox']"

qos/test_qos_sai.py::TestQosSai::testQosSaiDot1pQueueMapping:
  skip:
    reason: "Dot1p-queue mapping is only supported on backend."
    conditions_logical_operator: or
    conditions:
      - "'backend' not in topo_name"
      - "topo_type in ['m0', 'mx', 'm1']"
      - "topo_name not in constants['QOS_SAI_TOPO'] and asic_type not in ['mellanox']"

qos/test_qos_sai.py::TestQosSai::testQosSaiDscpQueueMapping:
  skip:
    reason: "Unsupported testbed type."
    conditions_logical_operator: or
    conditions:
      - "'backend' in topo_name"
      - "topo_type in ['m0', 'mx', 'm1']"
      - "topo_name not in (constants['QOS_SAI_TOPO'] + ['t2_single_node_max', 't2_single_node_min']) and asic_type not in ['mellanox']"

qos/test_qos_sai.py::TestQosSai::testQosSaiDscpToPgMapping:
  skip:
    reason: "Unsupported testbed type."
    conditions_logical_operator: or
    conditions:
      - "'backend' in topo_name"
      - "topo_type in ['m0', 'mx', 'm1']"
      - "topo_name not in (constants['QOS_SAI_TOPO'] + ['t2_single_node_max', 't2_single_node_min']) and asic_type not in ['mellanox']"

qos/test_qos_sai.py::TestQosSai::testQosSaiDwrrWeightChange:
  skip:
    reason: "Skip DWRR weight change test on Mellanox platform. / Unsupported testbed type."
    conditions_logical_operator: or
    conditions:
      - "asic_type in ['mellanox']"
      - "topo_type in ['m0', 'mx', 'm1']"
      - "topo_name not in (constants['QOS_SAI_TOPO'] + ['t2_single_node_max', 't2_single_node_min']) and asic_type not in ['mellanox']"

qos/test_qos_sai.py::TestQosSai::testQosSaiFullMeshTrafficSanity:
  skip:
    reason: "Unsupported testbed type."
    conditions_logical_operator: or
    conditions:
      - "asic_type not in ['cisco-8000'] or topo_name not in ['ptf64']"
      - "topo_type in ['m0', 'mx', 'm1']"
      - "topo_name not in constants['QOS_SAI_TOPO'] and asic_type not in ['mellanox']"

qos/test_qos_sai.py::TestQosSai::testQosSaiHeadroomPoolSize:
  skip:
    reason: "Unsupported testbed type."
    conditions_logical_operator: or
    conditions:
      - "https://github.com/sonic-net/sonic-mgmt/issues/12292 and hwsku in ['Force10-S6100']
      and topo_type in ['t1-64-lag'] and hwsku not in ['Arista-7060CX-32S-C32', 'Celestica-DX010-C32', 'Arista-7260CX3-D108C8', 'Arista-7260CX3-D108C10', 'Force10-S6100', 'Arista-7260CX3-Q64', 'Arista-7050CX3-32S-C32', 'Arista-7050CX3-32S-C28S4', 'Arista-7050CX3-32S-D48C8', 'Arista-7060CX-32S-D48C8'] and asic_type not in ['mellanox']
      and asic_type in ['cisco-8000']"
      - "topo_type in ['m0', 'mx', 'm1']"
      - "topo_name not in (constants['QOS_SAI_TOPO'] + ['t2_single_node_max', 't2_single_node_min']) and asic_type not in ['mellanox']"
      - "asic_type in ['vs']"

qos/test_qos_sai.py::TestQosSai::testQosSaiHeadroomPoolWatermark:
  skip:
    reason: "Unsupported testbed type."
    conditions_logical_operator: or
    conditions:
      - "platform in ['x86_64-nokia_ixr7250e_36x400g-r0', 'x86_64-arista_7800r3_48cq2_lc', 'x86_64-arista_7800r3_48cqm2_lc', 'x86_64-arista_7800r3a_36d2_lc', 'x86_64-arista_7800r3a_36dm2_lc', 'x86_64-arista_7800r3ak_36dm2_lc'] or asic_type in ['mellanox']
         and asic_type in ['cisco-8000']
         and https://github.com/sonic-net/sonic-mgmt/issues/12292 and hwsku in ['Force10-S6100'] and topo_type in ['t1-64-lag']"
      - "topo_type in ['m0', 'mx', 'm1']"
      - "topo_name not in constants['QOS_SAI_TOPO'] and asic_type not in ['mellanox']"
  xfail:
    reason: "Headroom pool size not supported."
    conditions:
      - "hwsku not in ['Arista-7060CX-32S-C32', 'Celestica-DX010-C32', 'Arista-7260CX3-D108C8', 'Arista-7260CX3-D108C10', 'Force10-S6100', 'Arista-7260CX3-Q64', 'Arista-7050CX3-32S-C32', 'Arista-7050CX3-32S-C28S4', 'Arista-7050CX3-32S-D48C8']"

qos/test_qos_sai.py::TestQosSai::testQosSaiLosslessVoq:
  skip:
    reason: "Unsupported testbed type."
    conditions_logical_operator: or
    conditions:
      - "asic_type not in ['cisco-8000'] or platform.startswith('x86_64-8122_')"
      - "topo_type in ['m0', 'mx', 'm1']"
      - "topo_name not in constants['QOS_SAI_TOPO'] and asic_type not in ['mellanox']"

qos/test_qos_sai.py::TestQosSai::testQosSaiLossyQueueVoq:
  skip:
    reason: "Unsupported testbed type."
    conditions_logical_operator: or
    conditions:
      - "asic_type not in ['cisco-8000'] or platform.startswith('x86_64-8122_')"
      - "topo_type in ['m0', 'mx', 'm1']"
      - "topo_name not in constants['QOS_SAI_TOPO'] and asic_type not in ['mellanox']"

qos/test_qos_sai.py::TestQosSai::testQosSaiLossyQueueVoqMultiSrc:
  skip:
    reason: "Unsupported testbed type."
    conditions_logical_operator: or
    conditions:
      - "asic_type not in ['cisco-8000'] or platform.startswith('x86_64-8122_')"
      - "topo_type in ['m0', 'mx', 'm1']"
      - "topo_name not in constants['QOS_SAI_TOPO'] and asic_type not in ['mellanox']"

qos/test_qos_sai.py::TestQosSai::testQosSaiPGDrop:
  skip:
    reason: "Unsupported testbed type."
    conditions_logical_operator: or
    conditions:
      - "asic_type not in ['cisco-8000'] or platform.startswith('x86_64-8122_')"
      - "topo_type in ['m0', 'mx', 'm1']"
      - "topo_name not in constants['QOS_SAI_TOPO'] and asic_type not in ['mellanox']"

qos/test_qos_sai.py::TestQosSai::testQosSaiPgHeadroomWatermark:
  skip:
    reason: "Unsupported testbed type."
    conditions_logical_operator: or
    conditions:
      - "asic_type in ['cisco-8000'] and not platform.startswith('x86_64-8122_')"
      - "topo_type in ['m0', 'mx', 'm1']"
      - "topo_name not in (constants['QOS_SAI_TOPO'] + ['t2_single_node_max', 't2_single_node_min']) and asic_type not in ['mellanox']"

qos/test_qos_sai.py::TestQosSai::testQosSaiPgSharedWatermark[None-wm_pg_shared_lossy]:
  xfail:
    reason: "Image issue on Arista platforms / Unsupported testbed type."
    conditions:
      - "platform in ['x86_64-arista_7050cx3_32s']"

qos/test_qos_sai.py::TestQosSai::testQosSaiQWatermarkAllPorts:
  skip:
    reason: "All Port Watermark test is verified only on Cisco Platforms."
    conditions_logical_operator: or
    conditions:
      - "asic_type not in ['cisco-8000']"
      - "topo_type in ['m0', 'mx', 'm1']"
      - "topo_name not in (constants['QOS_SAI_TOPO'] + ['t2_single_node_max', 't2_single_node_min']) and asic_type not in ['mellanox']"

qos/test_qos_sai.py::TestQosSai::testQosSaiSharedReservationSize:
  skip:
    reason: "Shared reservation size test is not supported."
    conditions_logical_operator: or
    conditions:
      - "asic_type not in ['cisco-8000'] or platform.startswith('x86_64-8122_')"
      - "topo_type in ['m0', 'mx', 'm1']"
      - "topo_name not in constants['QOS_SAI_TOPO'] and asic_type not in ['mellanox']"

qos/test_qos_sai.py::TestQosSai::testQosSaiXonHysteresis:
  skip:
    reason: "testQosSaiXonHysteresis case is only supported on cisco-8000 8102/8101/8111."
    conditions_logical_operator: or
    conditions:
      - "platform not in ['x86_64-8102_64h_o-r0', 'x86_64-8101_32fh_o-r0', 'x86_64-8111_32eh_o-r0']"
      - "asic_type not in ['cisco-8000']"

qos/test_tunnel_qos_remap.py:
  skip:
    reason: "Tunnel qos remap test needs some SAI attributes, which are not supported on KVM."
    conditions:
      - "asic_type in ['vs']"

qos/test_tunnel_qos_remap.py::test_pfc_watermark_extra_lossless_active:
  xfail:
    reason: "test_pfc_watermark_extra_lossless_active is not support on broadcom platform yet"
    conditions:
      - "asic_type in ['broadcom']"
      - https://github.com/sonic-net/sonic-mgmt/issues/11271

qos/test_tunnel_qos_remap.py::test_pfc_watermark_extra_lossless_standby:
  xfail:
    reason: "test_pfc_watermark_extra_lossless_standby is not support on broadcom platform yet"
    conditions:
      - "asic_type in ['broadcom']"
      - https://github.com/sonic-net/sonic-mgmt/issues/11271

qos/test_voq_watchdog.py:
  skip:
    reason: "These tests only apply to cisco 8000 platforms."
    conditions:
      - "asic_type not in ['cisco-8000']"

#######################################
#####           radv             #####
#######################################
radv/test_radv_ipv6_ra.py::test_radv_router_advertisement:
  xfail:
    reason: "xfail for IPv6-only topologies, need to added support for IPv6-only"
    conditions:
      - "https://github.com/sonic-net/sonic-mgmt/issues/19924 and '-v6-' in topo_name"

radv/test_radv_ipv6_ra.py::test_solicited_router_advertisement:
  xfail:
    reason: "xfail for IPv6-only topologies, need to added support for IPv6-only"
    conditions:
      - "https://github.com/sonic-net/sonic-mgmt/issues/19924 and '-v6-' in topo_name"

radv/test_radv_ipv6_ra.py::test_solicited_router_advertisement_with_m_flag:
  skip:
    reason: "Test case has issue on the dualtor-64 topo."
    conditions:
      - "https://github.com/sonic-net/sonic-mgmt/issues/11322 and 'dualtor-64' in topo_name"
  xfail:
    reason: "xfail for IPv6-only topologies, need to added support for IPv6-only"
    conditions:
      - "https://github.com/sonic-net/sonic-mgmt/issues/19924 and '-v6-' in topo_name"

radv/test_radv_ipv6_ra.py::test_unsolicited_router_advertisement_with_m_flag:
  skip:
    reason: "Test case has issue on the dualtor-64 topo."
    conditions:
      - "https://github.com/sonic-net/sonic-mgmt/issues/11322 and 'dualtor-64' in topo_name"
  xfail:
    reason: "xfail for IPv6-only topologies, need to added support for IPv6-only"
    conditions:
      - "https://github.com/sonic-net/sonic-mgmt/issues/19924 and '-v6-' in topo_name"

#######################################
#####          read_mac           #####
#######################################
read_mac/test_read_mac_metadata.py:
  skip:
    reason: "Read_mac test needs specific variables and image urls, currently do not support on KVM and regular nightly test."
    conditions:
      - "asic_type in ['vs']"

#######################################
#####      reset_factory          #####
#######################################
reset_factory/test_reset_factory.py:
  skip:
    reason: "This case has a known issue which leaves the DUT in a bad state. Skipping until the issue is addressed."
    conditions:
      - https://github.com/sonic-net/sonic-mgmt/issues/11103

#######################################
#####         restapi             #####
#######################################
restapi/test_restapi.py:
  skip:
    reason: "Only supported on Mellanox"
    conditions:
      - "asic_type not in ['mellanox']"

restapi/test_restapi.py::test_create_vrf:
  skip:
    reason: "Only supported on Mellanox T1"
    conditions_logical_operator: or
    conditions:
      - "'t1' not in topo_type"
      - "asic_type not in ['mellanox']"

restapi/test_restapi.py::test_data_path_sad:
  xfail:
    reason: "Skipped due to community issue https://github.com/sonic-net/sonic-mgmt/issues/17997 on SN5 devices"
    conditions:
      - "https://github.com/sonic-net/sonic-mgmt/issues/17997 and 'SN5' in hwsku"

restapi/test_restapi_vxlan_ecmp.py:
  skip:
    reason: "Only supported on cisco 8102, 8101 and mlnx 4600C T1"
    conditions:
      - "not (platform in ['x86_64-8102_64h_o-r0', 'x86_64-8101_32fh_o-r0', 'x86_64-mlnx_msn4600c-r0']  and 't1' in topo_type)"

#######################################
#####           route             #####
#######################################
route/test_default_route.py:
  skip:
    reason: "Does not apply to standalone topos."
    conditions:
      - "'standalone' in topo_name"

route/test_default_route.py::test_default_route_set_src:
  xfail:
    reason: "xfail for IPv6-only topologies, need add support for IPv6-only"
    conditions:
      - "https://github.com/sonic-net/sonic-mgmt/issues/19925 and '-v6-' in topo_name"

route/test_default_route.py::test_default_route_with_bgp_flap:
  xfail:
    reason: "xfail for IPv6-only topologies, need add support for IPv6-only"
    conditions:
      - "https://github.com/sonic-net/sonic-mgmt/issues/19925 and '-v6-' in topo_name"

route/test_duplicate_route.py::test_duplicate_routes[4:
  skip:
    reason: "Skip for IPv6-only topologies"
    conditions:
      - "'-v6-' in topo_name"

route/test_route_flap.py:
  skip:
    reason: "Test case has issue on the t0-56-povlan and dualtor-64 topo. Does not apply to standalone or t1-isolated-d128 topos."
    conditions_logical_operator: or
    conditions:
      - "https://github.com/sonic-net/sonic-mgmt/issues/11323 and 't0-56-po2vlan' in topo_name"
      - "https://github.com/sonic-net/sonic-mgmt/issues/11324 and 'dualtor-64' in topo_name"
      - "'standalone' in topo_name"
      - "topo_name in ['t1-isolated-d128']"

route/test_route_flow_counter.py:
  skip:
    reason: "Test not supported for cisco-8122 platform / Route flow counter is not supported on vs platform."
    conditions_logical_operator: or
    conditions:
      - "platform in ['x86_64-8122_64eh_o-r0', 'x86_64-8122_64ehf_o-r0']"
      - "asic_type in ['vs']"
  xfail:
    reason: "xfail for IPv6-only topologies, didn't use IPv6 when should"
    conditions:
      - "https://github.com/sonic-net/sonic-mgmt/issues/19926 and '-v6-' in topo_name"

route/test_route_perf.py:
  skip:
    reason: "Does not apply to standalone topos."
    conditions:
      - "'standalone' in topo_name"
  xfail:
    reason: "Test case has high failure rate on t1-lag"
    conditions:
      - "asic_type in ['vs'] and https://github.com/sonic-net/sonic-mgmt/issues/18893"

route/test_static_route.py:
  skip:
    reason: "Test not supported for 201911 images or older. Does not apply to standalone topos. Not supported on cisco-8122 platform"
    conditions_logical_operator: OR
    conditions:
      - "release in ['201811', '201911']"
      - "'standalone' in topo_name"
      - "platform in ['x86_64-8122_64eh_o-r0', 'x86_64-8122_64ehf_o-r0']"

route/test_static_route.py::test_static_route[:
  skip:
    reason: "Skip for IPv6-only topologies"
    conditions:
      - "'-v6-' in topo_name"

route/test_static_route.py::test_static_route_ecmp[:
  skip:
    reason: "Skip for IPv6-only topologies"
    conditions:
      - "'-v6-' in topo_name"

route/test_static_route.py::test_static_route_ecmp_ipv6:
  # This test case may fail due to a known issue https://github.com/sonic-net/sonic-buildimage/issues/4930.
  # Temporarily disabling the test case due to the this issue.
  skip:
    reason: "Test case may fail due to a known issue / Test not supported for 201911 images or older. Does not apply to standalone topos."
    conditions_logical_operator: OR
    conditions:
      - "https://github.com/sonic-net/sonic-buildimage/issues/4930"
      - "release in ['201811', '201911']"
      - "'standalone' in topo_name"

#######################################
#####              sflow          #####
#######################################
sflow/test_sflow.py:
  skip:
    reason: "Sflow feature is default disabled on vs platform"
    conditions:
      - "asic_type in ['vs']"

sflow/test_sflow.py::TestReboot::testFastreboot:
  skip:
    reason: "Dualtor topology doesn't support advanced-reboot"
    conditions:
      - "topo_name in ['dualtor', 'dualtor-56', 'dualtor-120', 'dualtor-aa', 'dualtor-aa-56', 'dualtor-aa-64-breakout']"

sflow/test_sflow.py::TestReboot::testWarmreboot:
  skip:
    reason: "Dualtor topology doesn't support advanced-reboot"
    conditions:
      - "topo_name in ['dualtor', 'dualtor-56', 'dualtor-120', 'dualtor-aa', 'dualtor-aa-56', 'dualtor-aa-64-breakout']"

#######################################
#####      show_techsupport       #####
#######################################
show_techsupport/test_auto_techsupport.py:
  skip:
    reason: "auto techsupport on multi asic platforms doesnt work"
    strict: True
    conditions:
      - (is_multi_asic==True)

show_techsupport/test_auto_techsupport.py::TestAutoTechSupport::test_max_limit[core]:
  xfail:
    reason: "This test case may fail due to a known issue https://github.com/sonic-net/sonic-buildimage/issues/15051."
    conditions:
      - https://github.com/sonic-net/sonic-buildimage/issues/15051

show_techsupport/test_auto_techsupport.py::TestAutoTechSupport::test_sai_sdk_dump:
  skip:
    reason: "Test supported only on Nvidia(Mellanox) devices / auto techsupport on multi asic platforms doesnt work"
    conditions_logical_operator: or
    conditions:
      - "asic_type not in ['mellanox']"
      - "is_multi_asic==True"

#######################################
#####         snappi_tests        #####
#######################################
snappi_tests:
  skip:
    reason: "Snappi test only support on physical tgen testbed"
    conditions:
      - "asic_type in ['vs']"

snappi_tests/ecn/test_ecn_marking_with_pfc_quanta_variance_with_snappi.py:
  skip:
    reason: "Current test case only work with cisco platform"
    conditions:
      - "asic_type not in ['cisco-8000']"

snappi_tests/ecn/test_ecn_marking_with_snappi.py:
  skip:
    reason: "Current test case only work with cisco platform"
    conditions:
      - "asic_type not in ['cisco-8000']"

snappi_tests/ecn/test_red_accuracy_with_snappi:
  skip:
    reason: "Test should not be run as part of nightly. / Snappi test only support on physical tgen testbed"
    conditions_logical_operator: or
    conditions:
      - "topo_type in ['tgen']"
      - "asic_type in ['vs']"

snappi_tests/pfc/test_global_pause_with_snappi.py:
  skip:
    reason: "Global pause is not supported in cisco-8000. / Snappi test only support on physical tgen testbed"
    conditions_logical_operator: and
    conditions:
      - "asic_type in ['cisco-8000', 'vs']"
      - "topo_type in ['t2', 'multidut-tgen']"

snappi_tests/pfcwd/test_pfcwd_actions.py::test_pfcwd_frwd_90_10:
  skip:
    reason: "Forward action is not supported in cisco-8000."
    conditions:
      - "asic_type in ['cisco-8000']"

snappi_tests/pfcwd/test_pfcwd_actions.py::test_pfcwd_frwd_over_subs_40_09:
  skip:
    reason: "Forward action is not supported in cisco-8000."
    conditions:
      - "asic_type in ['cisco-8000']"

#######################################
#####            snmp             #####
#######################################
snmp/test_snmp_default_route.py:
  xfail:
    reason: "xfail for IPv6-only topologies, need add support for IPv6-only"
    conditions:
      - "https://github.com/sonic-net/sonic-mgmt/issues/19927 and '-v6-' in topo_name"

snmp/test_snmp_default_route.py::test_snmp_default_route:
  skip:
    reason: "Skipping SNMP test because standalone topology has no default routes."
    conditions:
      - "'standalone' in topo_name"

snmp/test_snmp_link_local.py:
  skip:
    reason: "SNMP over IPv6 support not present in release branches."
    conditions:
      - "is_multi_asic==False"
      - "release in ['202205', '202211', '202305', '202311']"
  xfail:
    reason: "Test script has issues on kvm testbed."
    conditions:
      - "asic_type in ['vs']"
      - "https://github.com/sonic-net/sonic-mgmt/issues/15081"

snmp/test_snmp_loopback.py::test_snmp_loopback:
  skip:
    reason: "1. Not supported topology backend.
             2. Skipping SNMP test because standalone topology has no neighbor VMs,
            and SNMP queries will be executed from the neighbor VM."
    conditions_logical_operator: OR
    conditions:
      - "'backend' in topo_name"
      - "'standalone' in topo_name"
  xfail:
    reason: "xfail for IPv6-only topologies, SNMP over IPv6 not supported in single-asic"
    conditions:
      - "'-v6-' in topo_name"

snmp/test_snmp_pfc_counters.py:
  skip:
    reason: "M* topo does not support test_snmp_pfc_counters"
    conditions:
      - "topo_type in ['m0', 'mx', 'm1']"

snmp/test_snmp_phy_entity.py:
  skip:
    reason: "Only supports physical testbed."
    conditions:
      - "asic_type in ['vs']"

snmp/test_snmp_phy_entity.py::test_transceiver_info:
  xfail:
    reason: "Testcase ignored due to github issue: https://github.com/sonic-net/sonic-buildimage/issues/22213"
    conditions:
    - "https://github.com/sonic-net/sonic-buildimage/issues/22213"

snmp/test_snmp_queue.py:
  skip:
    reason: "Interfaces not present on supervisor node or M* topo does not support test_snmp_queue or unsupported platform"
    conditions:
      - "topo_type in ['m0', 'mx', 'm1'] or asic_type in ['barefoot']"

snmp/test_snmp_queue_counters.py:
  skip:
    conditions_logical_operator: OR
    reason: "Have an known issue on kvm testbed / Unsupported in M* topos"
    conditions:
      - "asic_type in ['vs'] and https://github.com/sonic-net/sonic-mgmt/issues/14007"
      - "topo_type in ['m0', 'mx', 'm1']"

#######################################
#####            span             #####
#######################################
span:
  skip:
    reason: "Skipping span test on broadcom/cisco-8000 platform."
    conditions:
      - "asic_type in ['broadcom', 'cisco-8000']"

span/test_port_mirroring.py:
  xfail:
    reason: "Testcase ignored on dualtor topology and mellanox setups due to Github issue: https://github.com/sonic-net/sonic-mgmt/issues/9647"
    conditions:
      - "https://github.com/sonic-net/sonic-mgmt/issues/9647 and 'dualtor' in topo_name and asic_type in ['mellanox']"

#######################################
#####            srv6             #####
#######################################
srv6/test_srv6_basic_sanity.py:
  skip:
    reason: "It's a new test case, skip it for other topologies except cisco vs nodes and force nodes."
    conditions:
      - topo_name not in ["ciscovs-7nodes", "ciscovs-5nodes", "force10-7nodes"]

srv6/test_srv6_basic_sanity.py::test_traffic_check_normal:
  skip:
    reason: "It's a new test case, skip it for other topologies except cisco vs nodes (SRv6 data plane required)."
    conditions:
      - topo_name not in ["ciscovs-7nodes", "ciscovs-5nodes"]

srv6/test_srv6_dataplane.py:
  skip:
    reason: "Only target mellanox and brcm platform with 202412 image at this time. Skip for non Arista-7060X6-64PE-B-* TH5 SKUs. Skip for t0-isolated-d96u32, t1-isolated-d32/128"
    conditions_logical_operator: or
    conditions:
      - "asic_type not in ['mellanox', 'broadcom'] or release not in ['202412']"
      - "'Arista-7060X6-64PE' in hwsku and 'Arista-7060X6-64PE-B' not in hwsku"
      - "topo_name in ['t0-isolated-d96u32s2', 't1-isolated-d128', 't1-isolated-d32']"

srv6/test_srv6_static_config.py:
  skip:
    reason: "Requires particular image support, skip in PR testing. Skip for non Arista-7060X6-64PE-B-* TH5 SKUs. Skip for t0-isolated-d96u32, t1-isolated-d32/128"
    conditions_logical_operator: or
    conditions:
      - "release not in ['202412']"
      - "'Arista-7060X6-64PE' in hwsku and 'Arista-7060X6-64PE-B' not in hwsku"
      - "topo_name in ['t0-isolated-d96u32s2', 't1-isolated-d128', 't1-isolated-d32']"

srv6/test_srv6_static_config.py::test_uDT46_config:
  skip:
    reason: "Unsupported platform"
    conditions:
      - "asic_type in ['mellanox']"

srv6/test_srv6_vlan_forwarding.py:
  skip:
    reason: "Only target mellanox/brcm platform with 202412 image at this time. Skip for non Arista-7060X6-64PE-B-* TH5 SKUs. Skip for t0-isolated-d96u32, t1-isolated-d32/128"
    conditions_logical_operator: or
    conditions:
      - "asic_type not in ['mellanox', 'broadcom'] or release not in ['202412']"
      - "'Arista-7060X6-64PE' in hwsku and 'Arista-7060X6-64PE-B' not in hwsku"
      - "topo_name in ['t0-isolated-d96u32s2', 't1-isolated-d128', 't1-isolated-d32']"

#######################################
#####             ssh             #####
#######################################
ssh/test_ssh_default_password:
  skip:
    reason: "Skip because the default password test is no longer appropriate after password rotation."

ssh/test_ssh_stress.py::test_ssh_stress:
  # This test is not stable, skip it for now.
  # known issue: https://github.com/paramiko/paramiko/issues/1508
  skip:
    reason: "This test failed intermittent due to known issue of paramiko, skip for now"
    conditions: https://github.com/paramiko/paramiko/issues/1508

#######################################
#####     sub_port_interfaces     #####
#######################################
sub_port_interfaces:
  skip:
    reason: "Unsupported platform or asic"
    conditions_logical_operator: or
    conditions:
      - "is_multi_asic==True or asic_gen not in ['td2', 'spc1', 'spc2', 'spc3', 'spc4'] and asic_type not in ['barefoot','marvell-teralynx']"
      - "asic_type in ['mellanox', 'nvidia']"

sub_port_interfaces/test_show_subinterface.py::test_subinterface_status[port]:
  skip:
    reason: "Unsupported platform or asic"
    conditions_logical_operator: or
    conditions:
      - "asic_type in ['vs'] and https://github.com/sonic-net/sonic-buildimage/issues/19735"
      - "is_multi_asic==True or asic_gen not in ['td2', 'spc1', 'spc2', 'spc3', 'spc4'] and asic_type not in ['barefoot','marvell-teralynx']"

sub_port_interfaces/test_show_subinterface.py::test_subinterface_status[port_in_lag]:
  skip:
    reason: "Not supported port type"

sub_port_interfaces/test_sub_port_interfaces.py::TestSubPorts::test_routing_between_sub_ports_unaffected_by_sub_ports_removal[port_in_lag:
  skip:
    reason: "Not supported port type"

sub_port_interfaces/test_sub_port_interfaces.py::TestSubPorts::test_tunneling_between_sub_ports:
  skip:
    reason: "Cisco 8000 platform does not support DSCP PIPE Mode for IPinIP Tunnels / Unsupported platform or asic"
    conditions_logical_operator: or
    conditions:
      - "asic_type=='cisco-8000'"
      - "is_multi_asic==True or asic_gen not in ['td2', 'spc1', 'spc2', 'spc3', 'spc4'] and asic_type not in ['barefoot','marvell-teralynx']"

sub_port_interfaces/test_sub_port_interfaces.py::TestSubPorts::test_untagged_packet_not_routed[port_in_lag] :
  skip:
    reason: "Not supported port type"

sub_port_interfaces/test_sub_port_l2_forwarding.py::test_sub_port_l2_forwarding[port_in_lag]:
  skip:
    reason: "Not supported port type"

#######################################
#####             syslog          #####
#######################################
syslog/test_syslog.py:
  xfail:
    reason: "Generic internal image issue"
    conditions:
      - "branch in ['internal-202012']"
      - "build_version.split('.')[1].isdigit() and int(build_version.split('.')[1]) <= 33"

syslog/test_syslog_source_ip.py:
  skip:
    reason: "Vs setup doesn't work when creating mgmt vrf"
    conditions_logical_operator: or
    conditions:
      - "https://github.com/sonic-net/sonic-mgmt/issues/16997"
      - "asic_type in ['vs']"

syslog/test_syslog_source_ip.py::TestSSIP::test_syslog_protocol_filter_severity:
  skip:
    reason: "Testcase consistent failed, raised issue to track / Vs setup doesn't work when creating mgmt vrf"
    conditions_logical_operator: or
    conditions:
      - "https://github.com/sonic-net/sonic-mgmt/issues/16997"
      - "https://github.com/sonic-net/sonic-mgmt/issues/14493"
      - "asic_type in ['vs']"

#######################################
#####         system_health       #####
#######################################
system_health/test_system_health.py:
  skip:
    reason: "There is no table SYSTEM_HEALTH_INFO in STATE_DB on kvm testbed, skip in PR testing"
    conditions:
      - "asic_type in ['vs']"

system_health/test_system_health.py::test_service_checker_with_process_exit:
  xfail:
    strict: True
    conditions:
      - "branch in ['internal-202012']"
      - "build_version.split('.')[1].isdigit() and int(build_version.split('.')[1]) <= 44"

#######################################
#####           tacacs          #####
#######################################
tacacs/test_authorization.py::test_authorization_tacacs_and_local:
  skip:
    reason: "Testcase ignored due to Github issue: https://github.com/sonic-net/sonic-mgmt/issues/11349"
    conditions:
      - https://github.com/sonic-net/sonic-mgmt/issues/11349

tacacs/test_ro_disk.py:
  skip:
    reason: "Testcase skip due to Github issue: https://github.com/sonic-net/sonic-mgmt/issues/20787"
    conditions:
      - https://github.com/sonic-net/sonic-mgmt/issues/20787

#######################################
#####           telemetry         #####
#######################################
telemetry/test_events.py:
  skip:
    reason: "Skip telemetry test events for 202211 and older branches"
    conditions:
      - "release in ['201811', '201911', '202012', '202205', '202211']"
  xfail:
    reason: "Test events is flaky in PR test, xfail until issue resolved"
    conditions:
      - "asic_type in ['vs']"
      - https://github.com/sonic-net/sonic-buildimage/issues/19943

telemetry/test_telemetry.py:
  skip:
    reason: "Skip telemetry test for 201911 and older branches"
    conditions:
      - "(is_multi_asic==True) and (release in ['201811', '201911'])"

telemetry/test_telemetry.py::test_telemetry_queue_buffer_cnt:
  skip:
    conditions_logical_operator: or
    reason: "Testcase ignored due to switch type is voq / Unsupported in M* topos / multi-asic issue 15393"
    conditions:
      - "(switch_type=='voq')"
      - "topo_type in ['m0', 'mx', 'm1']"
      - "(is_multi_asic==True) and https://github.com/sonic-net/sonic-mgmt/issues/15393"

#######################################
#####         pktgen              #####
#######################################
test_pktgen.py:
  skip:
    reason: "No need in M0/Mx/M1"
    conditions:
      - "topo_type in ['m0', 'mx', 'm1']"

#######################################
#####         vs_chassis          #####
#######################################
test_vs_chassis_setup.py:
  skip:
    reason: "Skip vs_chassis setup on non-vs testbeds"
    conditions:
      - "asic_type not in ['vs']"

#######################################
#####         upgrade_path        #####
#######################################
upgrade_path:
  skip:
    reason: "Upgrade path test needs base and target image lists, currently do not support on KVM."
    conditions:
      - "asic_type in ['vs']"

upgrade_path/test_multi_hop_upgrade_path.py:
  skip:
    reason: "Only supported on T0 topology"
    conditions:
      - "'t0' not in topo_type"

upgrade_path/test_upgrade_path.py::test_upgrade_path_t2:
  skip:
    reason: "Only supported on T2 topology"
    conditions:
      - "'t2' not in topo_type"

#######################################
#####            vlan             #####
#######################################
vlan/test_host_vlan.py::test_host_vlan_no_floodling:
  xfail:
    reason: "xfail for IPv6-only topologies, caused by is_ipv4_address"
    conditions:
      - "https://github.com/sonic-net/sonic-mgmt/issues/19928 and '-v6-' in topo_name"

vlan/test_vlan.py::test_vlan_tc7_tagged_qinq_switch_on_outer_tag:
  skip:
    reason: "Unsupported platform."
    conditions:
      - "asic_type not in ['mellanox', 'barefoot', 'cisco-8000']"

vlan/test_vlan_ping.py:
  skip:
    reason: "test_vlan_ping doesn't work on Broadcom platform. Ignored on dualtor topo and mellanox setups due to Github issue: https://github.com/sonic-net/sonic-mgmt/issues/9642."
    conditions_logical_operator: OR
    conditions:
      - "asic_type in ['broadcom']"
      - "https://github.com/sonic-net/sonic-mgmt/issues/15061 and 'dualtor-aa' in topo_name"
  xfail:
    reason: "xfail for IPv6-only topologies, need to add support for IPv6-only"
    conditions:
      - "https://github.com/sonic-net/sonic-mgmt/issues/19929 and '-v6-' in topo_name"

#######################################
#####             voq             #####
#######################################
voq:
  skip:
    reason: "Cisco 8800 doesn't support voq tests"
    conditions:
      - "asic_type in ['cisco-8000']"

voq/test_fabric_cli_and_db.py:
  skip:
    reason: "Skip test_fabric_cli_and_db on unsupported testbed."
    conditions_logical_operator: "OR"
    conditions:
      - "('t2' not in topo_name)"
      - "(asic_subtype not in ['broadcom-dnx'])"
      - "not any(i in platform for i in ['arista_7800', 'x86_64-nokia_ixr7250e'])"
      - "(asic_type in ['cisco-8000'])"

voq/test_fabric_reach.py:
  skip:
    reason: "Skip test_fabric_reach on unsupported testbed."
    conditions_logical_operator: "OR"
    conditions:
      - "('t2' not in topo_name)"
      - "(asic_subtype not in ['broadcom-dnx'])"
      - "not any(i in platform for i in ['arista_7800', 'x86_64-nokia_ixr7250e'])"
      - "(asic_type in ['cisco-8000'])"

voq/test_voq_counter.py::TestVoqCounter::test_voq_queue_counter[multi_dut_shortlink_to_longlink]:
  skip:
    reason: "Testcase ignored due to sonic-mgmt issue: https://github.com/sonic-net/sonic-buildimage/issues/21098"
    conditions:
      - "(switch_type=='voq')"
      - "('t2' in topo_name)"

voq/test_voq_counter.py::test_voq_drop_counter:
  skip:
    reason: "Testcase ignored due to sonic-mgmt issue: https://github.com/sonic-net/sonic-mgmt/issues/16140"
    conditions:
      - "('t2' in topo_name)"

voq/test_voq_counter.py::test_voq_queue_counter:
  skip:
    reason: "Skip test_voq_queue_counter for non broadcom-dnx 't2' platforms."
    conditions:
      - "('t2' not in topo_name)"
      - "(asic_subtype not in ['broadcom-dnx'])"

voq/test_voq_fabric_capacity.py:
  skip:
    reason: "Skip test_voq_fabric_capacity on unsupported testbed."
    conditions_logical_operator: "OR"
    conditions:
      - "('t2' not in topo_name)"
      - "(asic_subtype not in ['broadcom-dnx'])"
      - "(type in ['UpperSpineRouter'])"
      - "(asic_type in ['cisco-8000'])"

voq/test_voq_fabric_isolation.py:
  skip:
    reason: "Skip test_voq_fabric_isolation on unsupported testbed."
    conditions_logical_operator: "OR"
    conditions:
      - "('t2' not in topo_name)"
      - "(asic_subtype not in ['broadcom-dnx'])"
      - "(type in ['UpperSpineRouter'])"
      - "(asic_type in ['cisco-8000'])"

voq/test_voq_fabric_status_all.py:
  skip:
    reason: "Skip test_voq_fabric_status_all on unsupported testbed."
    conditions_logical_operator: "OR"
    conditions:
      - "('t2' not in topo_name)"
      - "(asic_subtype not in ['broadcom-dnx'])"
      - "not any(i in platform for i in ['arista_7800', 'x86_64-nokia_ixr7250e'])"
      - "(asic_type in ['cisco-8000'])"

#######################################
#####             vrf             #####
#######################################
vrf/test_vrf.py:
  skip:
    reason: "Vrf tests are skipped both in nightly and PR testing, not supported on mellanox and nvidia asic from 202411 and later"
    conditions:
      - "asic_type in ['vs', 'mellanox', 'nvidia']"

vrf/test_vrf.py::TestVrfAclRedirect:
  skip:
    reason: "Switch does not support ACL REDIRECT_ACTION."
    conditions_logical_operator: or
    conditions:
      - "'switch' in vars() and len([capabilities for capabilities in switch.values() if 'REDIRECT_ACTION' in capabilities]) == 0"
      - "asic_type in ['vs']"

vrf/test_vrf.py::TestVrfWarmReboot::test_vrf_swss_warm_reboot:
  skip:
    reason: "Dualtor topology doesn't support advanced-reboot"
    conditions:
      - "topo_name in ['dualtor', 'dualtor-56', 'dualtor-120', 'dualtor-aa', 'dualtor-aa-56', 'dualtor-aa-64-breakout']"

vrf/test_vrf.py::TestVrfWarmReboot::test_vrf_system_warm_reboot:
  skip:
    reason: "Dualtor topology doesn't support advanced-reboot"
    conditions:
      - "topo_name in ['dualtor', 'dualtor-56', 'dualtor-120', 'dualtor-aa', 'dualtor-aa-56', 'dualtor-aa-64-breakout']"

vrf/test_vrf_attr.py:
  skip:
    reason: "Vrf tests are skipped in PR testing, not supported on mellanox and nvidia asic from 202411 and later"
    conditions:
      - "asic_type in ['vs', 'mellanox', 'nvidia']"

vrf/test_vrf_attr.py::TestVrfAttrSrcMac::test_vrf1_neigh_with_default_router_mac:
  skip:
    reason: "RIF MAC taking precedence over VRF MAC / Vrf test are skipped in PR testing."
    conditions:
      - "asic_type in ['barefoot', 'vs']"

#######################################
#####           vxlan            #####
#######################################
vxlan/test_vnet_bgp_route_precedence.py:
  skip:
    reason: "test_vnet_bgp_route_precedence can only run on cisco and mnlx platforms. Also skip in 202411"
    conditions_logical_operator: or
    conditions:
      - "asic_type not in ['cisco-8000', 'mellanox']"
      - "release in ['202411']"

vxlan/test_vnet_route_leak.py:
  skip:
    reason: "Test skipped due to issue #8374"
    conditions:
      - https://github.com/sonic-net/sonic-mgmt/issues/8374

vxlan/test_vnet_vxlan.py:
  skip:
    reason: "1. Enable tests only for: mellanox, barefoot
             2. Test skipped due to issue #8374"
    conditions_logical_operator: OR
    conditions:
      - "asic_type not in ['mellanox', 'barefoot', 'vs']"
      - https://github.com/sonic-net/sonic-mgmt/issues/8374

vxlan/test_vxlan_bfd_tsa.py:
  skip:
    reason: "VxLAN ECMP BFD TSA test is not yet supported on multi-ASIC platform. Also this test can only run on some platforms."
    conditions:
      - "(is_multi_asic == True) or (platform not in ['x86_64-8102_64h_o-r0', 'x86_64-8101_32fh_o-r0', 'x86_64-mlnx_msn4600c-r0', 'x86_64-mlnx_msn2700-r0', 'x86_64-mlnx_msn2700a1-r0', 'x86_64-kvm_x86_64-r0', 'x86_64-mlnx_msn4700-r0', 'x86_64-nvidia_sn4280-r0', 'x86_64-8102_28fh_dpu_o-r0'])"

vxlan/test_vxlan_bfd_tsa.py::Test_VxLAN_BFD_TSA::test_tsa_case4:
  skip:
    reason: "VxLAN ECMP BFD TSA test is not yet supported on multi-ASIC platform. Also this test can only run on 4600c, 2700 and 8102. For KVM platform, this test is not supported due to system check not supported currently."
    conditions_logical_operator: OR
    conditions:
      - "(is_multi_asic == True) or (platform not in ['x86_64-8102_64h_o-r0', 'x86_64-8101_32fh_o-r0', 'x86_64-mlnx_msn4600c-r0', 'x86_64-mlnx_msn2700-r0', 'x86_64-mlnx_msn2700a1-r0', 'x86_64-kvm_x86_64-r0', 'x86_64-mlnx_msn4700-r0', 'x86_64-nvidia_sn4280-r0', 'x86_64-8102_28fh_dpu_o-r0'])"
      - "(asic_type in ['vs']) and https://github.com/sonic-net/sonic-buildimage/issues/19879"
  xfail:
    reason: "Skipped due to github issue https://github.com/sonic-net/sonic-buildimage/issues/22615"
    conditions_logical_operator: OR
    conditions:
      - "https://github.com/sonic-net/sonic-buildimage/issues/22615 and 'sn2' in platform"
      - "https://github.com/sonic-net/sonic-buildimage/issues/22615 and 'sn4280' in platform"

vxlan/test_vxlan_bfd_tsa.py::Test_VxLAN_BFD_TSA::test_tsa_case5:
  skip:
    reason: "VxLAN ECMP BFD TSA test is not yet supported on multi-ASIC platform. Also this test can only run on 4600c, 2700 and 8102. For KVM platform, this test is not supported due to system check not supported currently."
    conditions_logical_operator: OR
    conditions:
      - "(is_multi_asic == True) or (platform not in ['x86_64-8102_64h_o-r0', 'x86_64-8101_32fh_o-r0', 'x86_64-mlnx_msn4600c-r0', 'x86_64-mlnx_msn2700-r0', 'x86_64-mlnx_msn2700a1-r0', 'x86_64-kvm_x86_64-r0', 'x86_64-mlnx_msn4700-r0', 'x86_64-nvidia_sn4280-r0', 'x86_64-8102_28fh_dpu_o-r0'])"
      - "(asic_type in ['vs']) and https://github.com/sonic-net/sonic-buildimage/issues/19879"
  xfail:
    reason: "Skipped due to github issue https://github.com/sonic-net/sonic-buildimage/issues/22615"
    conditions_logical_operator: OR
    conditions:
      - "https://github.com/sonic-net/sonic-buildimage/issues/22615 and 'sn2' in platform"
      - "https://github.com/sonic-net/sonic-buildimage/issues/22615 and 'sn4280' in platform"

vxlan/test_vxlan_bfd_tsa.py::Test_VxLAN_BFD_TSA::test_tsa_case6:
  skip:
    reason: "VxLAN ECMP BFD TSA test is not yet supported on multi-ASIC platform. Also this test can only run on 4600c, 2700 and 8102. For KVM platform, this test is not supported due to system check not supported currently."
    conditions_logical_operator: OR
    conditions:
      - "(is_multi_asic == True) or (platform not in ['x86_64-8102_64h_o-r0', 'x86_64-8101_32fh_o-r0', 'x86_64-mlnx_msn4600c-r0', 'x86_64-mlnx_msn2700-r0', 'x86_64-mlnx_msn2700a1-r0', 'x86_64-kvm_x86_64-r0', 'x86_64-mlnx_msn4700-r0', 'x86_64-nvidia_sn4280-r0', 'x86_64-8102_28fh_dpu_o-r0'])"
      - "(asic_type in ['vs']) and https://github.com/sonic-net/sonic-buildimage/issues/19879"
  xfail:
    reason: "Skipped due to github issue https://github.com/sonic-net/sonic-buildimage/issues/22615"
    conditions_logical_operator: OR
    conditions:
      - "https://github.com/sonic-net/sonic-buildimage/issues/22615 and 'sn2' in platform"
      - "https://github.com/sonic-net/sonic-buildimage/issues/22615 and 'sn4280' in platform"

vxlan/test_vxlan_crm.py:
  skip:
    reason: "VxLAN crm test is not yet supported on multi-ASIC platform. Also this test can only run on some platforms."
    conditions:
      - "(is_multi_asic == True) or (platform not in ['x86_64-8102_64h_o-r0', 'x86_64-8101_32fh_o-r0', 'x86_64-mlnx_msn4600c-r0', 'x86_64-mlnx_msn2700-r0', 'x86_64-mlnx_msn2700a1-r0', 'x86_64-kvm_x86_64-r0', 'x86_64-mlnx_msn4700-r0', 'x86_64-nvidia_sn4280-r0', 'x86_64-8102_28fh_dpu_o-r0'])"

vxlan/test_vxlan_crm.py::Test_VxLAN_Crm::test_crm_128_group_members[v4_in_v6]:
  skip:
    reason: "VxLAN crm test is not yet supported on multi-ASIC platform. Also this test can only run on some platforms. On Mellanox spc1 platform, due to HW limitation, vxlan ipv6 tunnel is not supported"
    conditions_logical_operator: OR
    conditions:
      - "(is_multi_asic == True) or (platform not in ['x86_64-8102_64h_o-r0', 'x86_64-8101_32fh_o-r0', 'x86_64-mlnx_msn4600c-r0', 'x86_64-mlnx_msn2700-r0', 'x86_64-mlnx_msn2700a1-r0', 'x86_64-kvm_x86_64-r0', 'x86_64-mlnx_msn4700-r0', 'x86_64-nvidia_sn4280-r0', 'x86_64-8102_28fh_dpu_o-r0'])"
      - "asic_gen == 'spc1'"

vxlan/test_vxlan_crm.py::Test_VxLAN_Crm::test_crm_128_group_members[v6_in_v6]:
  skip:
    reason: "VxLAN crm test is not yet supported on multi-ASIC platform. Also this test can only run on some platforms. On Mellanox spc1 platform, due to HW limitation, vxlan ipv6 tunnel is not supported"
    conditions_logical_operator: OR
    conditions:
      - "(is_multi_asic == True) or (platform not in ['x86_64-8102_64h_o-r0', 'x86_64-8101_32fh_o-r0', 'x86_64-mlnx_msn4600c-r0', 'x86_64-mlnx_msn2700-r0', 'x86_64-mlnx_msn2700a1-r0', 'x86_64-kvm_x86_64-r0', 'x86_64-mlnx_msn4700-r0', 'x86_64-nvidia_sn4280-r0', 'x86_64-8102_28fh_dpu_o-r0'])"
      - "asic_gen == 'spc1'"

vxlan/test_vxlan_crm.py::Test_VxLAN_Crm::test_crm_16k_routes[v4_in_v6]:
  skip:
    reason: "VxLAN crm test is not yet supported on multi-ASIC platform. Also this test can only run on some platforms. On Mellanox spc1 platform, due to HW limitation, vxlan ipv6 tunnel is not supported"
    conditions_logical_operator: OR
    conditions:
      - "(is_multi_asic == True) or (platform not in ['x86_64-8102_64h_o-r0', 'x86_64-8101_32fh_o-r0', 'x86_64-mlnx_msn4600c-r0', 'x86_64-mlnx_msn2700-r0', 'x86_64-mlnx_msn2700a1-r0', 'x86_64-kvm_x86_64-r0', 'x86_64-mlnx_msn4700-r0', 'x86_64-nvidia_sn4280-r0', 'x86_64-8102_28fh_dpu_o-r0'])"
      - "asic_gen == 'spc1'"

vxlan/test_vxlan_crm.py::Test_VxLAN_Crm::test_crm_16k_routes[v6_in_v6]:
  skip:
    reason: "VxLAN crm test is not yet supported on multi-ASIC platform. Also this test can only run on some platforms. On Mellanox spc1 platform, due to HW limitation, vxlan ipv6 tunnel is not supported"
    conditions_logical_operator: OR
    conditions:
      - "(is_multi_asic == True) or (platform not in ['x86_64-8102_64h_o-r0', 'x86_64-8101_32fh_o-r0', 'x86_64-mlnx_msn4600c-r0', 'x86_64-mlnx_msn2700-r0', 'x86_64-mlnx_msn2700a1-r0', 'x86_64-kvm_x86_64-r0', 'x86_64-mlnx_msn4700-r0', 'x86_64-nvidia_sn4280-r0', 'x86_64-8102_28fh_dpu_o-r0'])"
      - "asic_gen == 'spc1'"

vxlan/test_vxlan_crm.py::Test_VxLAN_Crm::test_crm_512_nexthop_groups[v4_in_v6]:
  skip:
    reason: "VxLAN crm test is not yet supported on multi-ASIC platform. Also this test can only run on some platforms. On Mellanox spc1 platform, due to HW limitation, vxlan ipv6 tunnel is not supported"
    conditions_logical_operator: OR
    conditions:
      - "(is_multi_asic == True) or (platform not in ['x86_64-8102_64h_o-r0', 'x86_64-8101_32fh_o-r0', 'x86_64-mlnx_msn4600c-r0', 'x86_64-mlnx_msn2700-r0', 'x86_64-mlnx_msn2700a1-r0', 'x86_64-kvm_x86_64-r0', 'x86_64-mlnx_msn4700-r0', 'x86_64-nvidia_sn4280-r0', 'x86_64-8102_28fh_dpu_o-r0'])"
      - "asic_gen == 'spc1'"

vxlan/test_vxlan_crm.py::Test_VxLAN_Crm::test_crm_512_nexthop_groups[v6_in_v6]:
  skip:
    reason: "VxLAN crm test is not yet supported on multi-ASIC platform. Also this test can only run on some platforms. On Mellanox spc1 platform, due to HW limitation, vxlan ipv6 tunnel is not supported"
    conditions_logical_operator: OR
    conditions:
      - "(is_multi_asic == True) or (platform not in ['x86_64-8102_64h_o-r0', 'x86_64-8101_32fh_o-r0', 'x86_64-mlnx_msn4600c-r0', 'x86_64-mlnx_msn2700-r0', 'x86_64-mlnx_msn2700a1-r0', 'x86_64-kvm_x86_64-r0', 'x86_64-mlnx_msn4700-r0', 'x86_64-nvidia_sn4280-r0', 'x86_64-8102_28fh_dpu_o-r0'])"
      - "asic_gen == 'spc1'"

vxlan/test_vxlan_decap.py:
  skip:
    reason: "vxlan support not available for cisco-8122 platforms. Not required on isolated topologies d256u256s2, d96u32s2, d448u15-lag, and d128, as well as their minimzed and -v6 variants."
    conditions_logical_operator: OR
    conditions:
      - "platform in ['x86_64-8122_64eh_o-r0', 'x86_64-8122_64ehf_o-r0']"
      - *noVxlanTopos
  xfail:
    reason: "Skipped due to bug https://github.com/sonic-net/sonic-buildimage/issues/22056"
    conditions:
      - "topo_name in ['t0-isolated-d16u16s1','t0-isolated-d32u32s2'] and https://github.com/sonic-net/sonic-buildimage/issues/22056"

vxlan/test_vxlan_ecmp.py:
  skip:
    reason: "VxLAN ECMP test is not yet supported on multi-ASIC platform. Also this test can only run on some platforms."
    conditions:
      - "(is_multi_asic == True) or (platform not in ['x86_64-8102_64h_o-r0', 'x86_64-8101_32fh_o-r0', 'x86_64-mlnx_msn4600c-r0', 'x86_64-mlnx_msn2700-r0', 'x86_64-mlnx_msn2700a1-r0', 'x86_64-kvm_x86_64-r0', 'x86_64-mlnx_msn4700-r0', 'x86_64-nvidia_sn4280-r0', 'x86_64-8102_28fh_dpu_o-r0'])"

vxlan/test_vxlan_ecmp_switchover.py:
  skip:
    reason: "VxLAN ECMP switchover test is not yet supported on multi-ASIC platform. Also this test can only run on some platforms."
    conditions:
      - "(is_multi_asic == True) or (platform not in ['x86_64-8102_64h_o-r0', 'x86_64-8101_32fh_o-r0', 'x86_64-mlnx_msn4600c-r0', 'x86_64-mlnx_msn2700-r0', 'x86_64-mlnx_msn2700a1-r0', 'x86_64-kvm_x86_64-r0', 'x86_64-mlnx_msn4700-r0', 'x86_64-nvidia_sn4280-r0', 'x86_64-8102_28fh_dpu_o-r0'])"

vxlan/test_vxlan_route_advertisement.py:
  skip:
    reason: "VxLAN route advertisement can only run on cisco , mnlx and marvell-teralynx platforms. "
    conditions:
      - "asic_type not in ['cisco-8000', 'mellanox' , 'marvell-teralynx' , 'vs']"

#######################################
#####           wan_lacp          #####
#######################################
wan/lacp/test_wan_lag_min_link.py::test_lag_min_link:
  skip:
    reason: "Skip test due to there isn't enough port channel or members exists in current topology."
    conditions_logical_operator: OR
    conditions:
      - "len(minigraph_portchannels) < 2"
      - "not any(len(v['members']) > 1 for _, v in minigraph_portchannels.items())"

#######################################
#####             zmq             #####
#######################################
zmq/test_gnmi_zmq.py:
  skip:
    reason: "Test is for smartswitch"
    conditions_logical_operator: or
    conditions:
      - "'arista' in platform"
      - "'isolated' in topo_name"<|MERGE_RESOLUTION|>--- conflicted
+++ resolved
@@ -407,12 +407,8 @@
     reason: "Not supported on T2 topology or topology backend
              or Skip for IPv6-only topologies, since there are v6 verison of the test"
     conditions:
-<<<<<<< HEAD
       - "'backend' in topo_name or 't2' == topo_type"
-=======
-      - "'backend' in topo_name or 't2' in topo_name"
-      - "'-v6-' in topo_name"
->>>>>>> d1620c0f
+      - "'-v6-' in topo_name"
 
 bgp/test_bgpmon_v6.py::test_bgpmon_no_ipv6_resolve_via_default:
   skip:
