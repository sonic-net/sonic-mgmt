# Conditional Mark

This is a plugin for adding any mark to specified test cases based on conditions in mark conditions files.

The mark conditions files can be supplied in pytest command line option `--mark-conditions-files`. If no conditions file is specified, use the default conditions file located at `tests/common/plugins/conditional_mark/test_mark_conditions.yaml`.


## How it works
This plugin works at the collection stage of pytest. It mainly uses two pytest hook function:
    * `pytest_collection`
    * `pytest_collection_modifyitems`

In `pytest_collection` hook function, it reads the specified conditions file and collect some basic facts that can be used in condition evaluation. The loaded information is stored in pytest object `session.config.cache`.

In `pytest_collection_modifyitems`, it checks each collected test item (test case). For each item, it searches for the longest matches test case name defined in the conditions content. If a match is found, then it will add the marks specified for this case based on conditions for each of the marks.
Different marks in multiple files are allowed. If different marks are found, all of them will be added to the test item(test case). However, when having the duplicate mark, it will choose the first one.

## How to use `--mark-conditions-files`
`--mark-conditions-files` supports exactly file name such as `tests/common/plugins/conditional_mark/test_mark_conditions.yaml` or the pattern of the file name such as `tests/common/plugins/conditional_mark/test_mark_conditions*.yaml` which will collect all files under the path `tests/common/plugins/conditional_mark` named as `test_mark_conditions*.yaml`.
It can be supplied multiple times to specify multiple condition files.

For example:
```buildoutcfg
./run_tests.sh -n vms-kvm-t0 -d vlab-01 -c ssh/test_ssh_stress.py -f vtestbed.yaml -i ../ansible/veos_vtb -u -l INFO -e "--mark-conditions-files path1/test1.yaml" -e "--mark-conditions-files path2/test2.yaml"
```
or
```buildoutcfg
./run_tests.sh -n vms-kvm-t0 -d vlab-01 -c ssh/test_ssh_stress.py -f vtestbed.yaml -i ../ansible/veos_vtb -u -l INFO -e "--mark-conditions-files path1/{pattern}.yaml"
```



## Format of the conditions file

The conditions file must be a yaml file. First level of key should be test case name. Parametrized test case name is supported.
Second level of should be mark name that can be added for the test case. Any mark name is supported. For example, we can specify marks like `skip` or `xfail`.
Third level supports two type of keys:
* `reason`: Optional string text. It's for specifying reason of adding this mark.
* `strict`: Optional bool. It is only valid for `xfail` mark. For other marks, it will just be ignored.
* `conditions`: Its value can be a string or list of strings. The condition string should can be evaluated using python's `eval()` function. Issue URL is supported in the condition string. The plugin will query the issue website to get state of the issue. Then in the condition string, issue URLs will be replaced with either `True` or `False` based on its state. When getting issue state failed, it will always be considered as active. And the URL will be replaced as `True`. If this field is a list of condition strings, all the condition evaluation result is combined using `AND` logical operation.

Example conditions:
```
folder1/test_file1.py::test_case1:
  skip:
    reason: "skip file1/case1"
    conditions:
      - "release in ['master'] or asic_type=='vs'"
      - https://github.com/Azure/sonic-mgmt/issues/1234
      - https://github.com/Azure/sonic-mgmt/issues/1235
folder1/test_file1.py::test_case2[2+4-6]:
  skip:
    reason: "test file1/case2[2+4-6] skip"
folder1/test_file1.py:
  fallback_mark:
    reason: "For rest of the test cases in folder1/test_file1.py, add this fallback_mark unconditionally"
folder2/test_file2.py::TestMarkers::test_case1:
  xfail:
    reason: "test file2/case1 xfail"
    conditions:
      - https://github.com/Azure/sonic-mgmt/issues/1235 and topo_name == 't1-lag'
      -              # Empty condition will be ignored. Equivalent to True.
folder2/test_file2.py::TestMarkers::test_case2:
  xfail:
    reason: "test file2/case2 strict xfail"
    strict:
    conditions:      # Empty conditions will be evaluated to True. It means no condition.
folder2/test_file2.py::TestMarkers::test_case3:
  any_mark_is_supported:
    reason: "Example for adding any mark to tests"
    conditions: "build_number == 36262"
folder3:
  skip:
    reason: "Skip all the test scripts under subfolder 'folder3'"
```

## Longest match rule

This plugin process each expanded (for parametrized test cases) test cases one by one. For each test case, the marks specified in the longest match entry in the conditions file will take precedence.

Then we can easily apply a set of marks for specific test case in a script file and another set of marks for rest of the test cases in the same script file.

Assume we have conditions like below:
```
feature_a/test_file_1.py:
  skip:
    reason: "all testcases in test_file_1.py should be skipped for 201911 image"
    conditions:
      - "release in ['201911']"
feature_a/test_file_1.py::testcase_3:
  xfail:
    reason: "testcase_i are suppose to fail because an issue"
    conditions:
      - https://github.com/Azure/sonic-mgmt/issues/1234
```

And assume we have below test script:

feature_a/test_file_1.py:
```
def testcase_1

def testcase_2

def testcase_3
```
In this example, `testcase_1` and `testcase_2` will have nodeid like `feature_a/test_file_1.py::testcase_1` and `feature_a/test_file_1.py::testcase_2`. They will match entry `feature_a/test_file_1.py`. So, the `skip` mark will be added to `testcase_1` and `testcase_2` when `release in ['201911']`.
For `testcase_3`, its nodeid will be `feature_a/test_file_1.py::testcase_3`. Then it will only match `feature_a/test_file_1.py::testcase_3`. The `xfail` mark will be added to `testcase_3` when the Github issue is still open. Entry `feature_a/test_file_1.py` also matches its nodeid. But, because it is not the longest match, it will simply be ignored.

In a summary, under such scenario, the `skip` mark will be conditionally added to `testcase_1` and `testcase_2`. The `xfail` mark will be conditionally added to `testcase_3`.

If a test case is parameterized, we can even specify different mark for different parameter value combinations for the same test case.

## Example variables can be used in condition string:

Example variables can be used in condition string:
```
    {
      "commit_id": "db529af20",
      "build_date": "Mon Sep 13 17:41:03 UTC 2021",
      "sonic_utilities": 1.2,
      "kernel_version": "4.19.0-12-2-amd64",
      "debian_version": "10.10",
      "built_by": "AzDevOps@sonic-build-workers-000OU4",
      "libswsscommon": "1.0.0",
      "build_version": "master.36262-db529af20",
      "branch": "master",
      "release": "master",
      "topo_type": "t0",
      "topo_name": "t0",
      "platform": "x86_64-kvm_x86_64-r0",
      "hwsku": "Force10-S6000",
      "build_number": 36262,
      "asic_type": "vs",
      "num_asic": 1,
      "is_multi_asic": False,
<<<<<<< HEAD
      "feature_status": {
        "lldp": "enabled", 
        "pmon": "enabled", 
        "sflow": "disabled", 
        "database": "always_enabled", 
        "radv": "enabled", 
        "macsec": "disabled", 
        "telemetry": "enabled", 
        "snmp": "enabled", 
        "mux": "always_disabled", 
        "bgp": "enabled", 
        "dhcp_relay": "enabled", 
        "mgmt-framework": "enabled", 
        "nat": "disabled", 
        "teamd": "enabled", 
        "gbsyncd": "enabled", 
        "syncd": "enabled", 
        "swss": "enabled"
      }
=======
      "asic_gen": "td2"
>>>>>>> 74251aab
    }
```

## New pytest options
A new pytest command line option is added for specifying location of the conditions file. If the option is not supplied, default conditions file located at `tests/common/plugins/conditional_mark/test_mark_conditions.yaml` will be used.
```
    parser.addoption(
        '--mark-conditions-files',
        action='append',
        dest='mark_conditions_files',
        default=[],
        help="Location of your own mark conditions file. If it is not specified, the default file will be used.")

    parser.addoption(
        '--ignore-conditional-mark',
        action='store_true',
        dest='ignore_conditional_mark',
        default=False,
        help="Ignore the conditional mark plugin. No conditional mark will be added.")
```

## Possible extensions
The plugin is open for extension in couple of areas:
* Collect more facts. Then more variables can be used in condition string for evaluation.
* Add more arguments for marks, not just the current `reason` argument.
<|MERGE_RESOLUTION|>--- conflicted
+++ resolved
@@ -134,7 +134,6 @@
       "asic_type": "vs",
       "num_asic": 1,
       "is_multi_asic": False,
-<<<<<<< HEAD
       "feature_status": {
         "lldp": "enabled", 
         "pmon": "enabled", 
@@ -153,10 +152,8 @@
         "gbsyncd": "enabled", 
         "syncd": "enabled", 
         "swss": "enabled"
-      }
-=======
+      },
       "asic_gen": "td2"
->>>>>>> 74251aab
     }
 ```
 
