#######################################
#####            acl              #####
#######################################
acl/custom_acl_table/test_custom_acl_table.py:
  skip_traffic_test:
    reason: "Skip traffic test for KVM testbed"
    conditions:
      - "asic_type in ['vs']"

acl/null_route/test_null_route_helper.py:
  skip_traffic_test:
    reason: "Skip traffic test for KVM testbed"
    conditions:
      - "asic_type in ['vs']"

acl/test_acl.py:
  skip_traffic_test:
    reason: "Skip traffic test for KVM testbed"
    conditions:
      - "asic_type in ['vs']"

acl/test_acl_outer_vlan.py:
  skip_traffic_test:
    reason: "Skip traffic test for KVM testbed"
    conditions:
      - "asic_type in ['vs']"

acl/test_stress_acl.py:
  skip_traffic_test:
    reason: "Skip traffic test for KVM testbed"
    conditions:
      - "asic_type in ['vs']"

#######################################
#####            arp              #####
#######################################
arp/test_stress_arp.py:
  skip_traffic_test:
    reason: "Skip traffic test for KVM testbed"
    conditions:
      - "asic_type in ['vs']"

arp/test_unknown_mac.py:
  skip_traffic_test:
    reason: "Skip traffic test for KVM testbed"
    conditions:
      - "asic_type in ['vs']"

arp/test_wr_arp.py:
  skip_traffic_test:
    reason: "Skip traffic test for KVM testbed"
    conditions:
      - "asic_type in ['vs']"

#######################################
#####           decap             #####
#######################################
decap/test_decap.py:
  skip_traffic_test:
    reason: "Skip traffic test for KVM testbed"
    conditions:
      - "asic_type in ['vs']"

#######################################
#####         drop_packets        #####
#######################################
drop_packets/test_drop_counters.py:
  skip_traffic_test:
    reason: "Skip traffic test for KVM testbed"
    conditions:
      - "asic_type in ['vs']"

#######################################
#####           dualtor           #####
#######################################
dualtor/test_ipinip.py:
  skip_traffic_test:
    reason: "Skip traffic test for KVM testbed"
    conditions:
      - "asic_type in ['vs']"

dualtor/test_orchagent_active_tor_downstream.py:
  skip_traffic_test:
    reason: "Skip traffic test for KVM testbed"
    conditions:
      - "asic_type in ['vs']"

dualtor/test_orchagent_mac_move.py:
  skip_traffic_test:
    reason: "Skip traffic test for KVM testbed"
    conditions:
      - "asic_type in ['vs']"

dualtor/test_orchagent_slb.py:
  skip_traffic_test:
    reason: "Skip traffic test for KVM testbed"
    conditions:
      - "asic_type in ['vs']"

dualtor/test_orchagent_standby_tor_downstream.py:
  skip_traffic_test:
    reason: "Skip traffic test for KVM testbed"
    conditions:
      - "asic_type in ['vs']"

dualtor/test_standby_tor_upstream_mux_toggle.py:
  skip_traffic_test:
    reason: "Skip traffic test for KVM testbed"
    conditions:
      - "asic_type in ['vs']"

dualtor/test_tor_ecn.py:
  skip_traffic_test:
    reason: "Skip traffic test for KVM testbed"
    conditions:
      - "asic_type in ['vs']"

dualtor/test_tunnel_memory_leak.py:
  skip_traffic_test:
    reason: "Skip traffic test for KVM testbed"
    conditions:
      - "asic_type in ['vs']"

#######################################
#####             ecmp            #####
#######################################
ecmp/inner_hashing/test_inner_hashing.py:
  skip_traffic_test:
    conditions_logical_operator: or
    reason: "Skip traffic test if not in mellanox platform."
    conditions:
      - "platform not in ['x86_64-mlnx_msn3800-r0', 'x86_64-mlnx_msn4600c-r0']"
      - "asic_type not in ['mellanox']"

ecmp/inner_hashing/test_inner_hashing_lag.py:
  skip_traffic_test:
    conditions_logical_operator: or
    reason: "Skip traffic test if not in mellanox platform."
    conditions:
      - "platform not in ['x86_64-mlnx_msn3800-r0', 'x86_64-mlnx_msn4600c-r0']"
      - "asic_type not in ['mellanox']"

ecmp/inner_hashing/test_wr_inner_hashing.py:
  skip_traffic_test:
    conditions_logical_operator: or
    reason: "Skip traffic test if not in mellanox platform."
    conditions:
      - "platform not in ['x86_64-mlnx_msn3800-r0', 'x86_64-mlnx_msn4600c-r0']"
      - "asic_type not in ['mellanox']"

ecmp/inner_hashing/test_wr_inner_hashing_lag.py:
  skip_traffic_test:
    conditions_logical_operator: or
    reason: "Skip traffic test if not in mellanox platform."
    conditions:
      - "platform not in ['x86_64-mlnx_msn3800-r0', 'x86_64-mlnx_msn4600c-r0']"
      - "asic_type not in ['mellanox']"

#######################################
#####         everflow            #####
#######################################
everflow/test_everflow_ipv6.py:
  skip_traffic_test:
    reason: "Skip traffic test for KVM testbed"
    conditions:
      - "asic_type in ['vs']"

everflow/test_everflow_per_interface.py:
  skip_traffic_test:
    reason: "Skip traffic test for KVM testbed"
    conditions:
      - "asic_type in ['vs']"

everflow/test_everflow_testbed.py:
  skip_traffic_test:
    reason: "Skip traffic test for KVM testbed"
    conditions:
      - "asic_type in ['vs']"

#######################################
#####            fib              #####
#######################################
fib/test_fib.py:
  skip_traffic_test:
    reason: "Skip traffic test for KVM testbed"
    conditions:
      - "asic_type in ['vs']"

#######################################
#####   generic_config_updater    #####
#######################################
generic_config_updater/test_dynamic_acl.py:
  skip_traffic_test:
    reason: "Skip traffic test for KVM testbed"
    conditions:
      - "asic_type in ['vs']"

#######################################
#####           hash              #####
#######################################
hash/test_generic_hash.py:
  skip_traffic_test:
    reason: "Skip traffic test for KVM testbed"
    conditions:
      - "asic_type in ['vs']"

#######################################
#####            ip               #####
#######################################
ip/test_ip_packet.py:
  skip_traffic_test:
    reason: "Skip traffic test for KVM testbed"
    conditions:
      - "asic_type in ['vs']"

#######################################
#####            ipfwd            #####
#######################################
ipfwd/test_dir_bcast.py:
  skip_traffic_test:
    reason: "Skip traffic test for KVM testbed"
    conditions:
      - "asic_type in ['vs']"

#######################################
<<<<<<< HEAD
#####            span             #####
#######################################
span/test_port_mirroring.py:
=======
#####           vxlan            #####
#######################################
vxlan/test_vnet_vxlan.py:
>>>>>>> 622cd95b
  skip_traffic_test:
    reason: "Skip traffic test for KVM testbed"
    conditions:
      - "asic_type in ['vs']"

<<<<<<< HEAD
#######################################
#####     sub_port_interfaces     #####
#######################################
sub_port_interfaces/test_sub_port_interfaces.py:
=======
vxlan/test_vxlan_bfd_tsa.py:
>>>>>>> 622cd95b
  skip_traffic_test:
    reason: "Skip traffic test for KVM testbed"
    conditions:
      - "asic_type in ['vs']"

<<<<<<< HEAD
#######################################
#####             vrf             #####
#######################################
vrf/test_vrf.py:
=======
vxlan/test_vxlan_decap.py:
>>>>>>> 622cd95b
  skip_traffic_test:
    reason: "Skip traffic test for KVM testbed"
    conditions:
      - "asic_type in ['vs']"

<<<<<<< HEAD
vrf/test_vrf_attr.py:
=======
vxlan/test_vxlan_ecmp.py:
>>>>>>> 622cd95b
  skip_traffic_test:
    reason: "Skip traffic test for KVM testbed"
    conditions:
      - "asic_type in ['vs']"<|MERGE_RESOLUTION|>--- conflicted
+++ resolved
@@ -223,51 +223,60 @@
       - "asic_type in ['vs']"
 
 #######################################
-<<<<<<< HEAD
 #####            span             #####
 #######################################
 span/test_port_mirroring.py:
-=======
+  skip_traffic_test:
+    reason: "Skip traffic test for KVM testbed"
+    conditions:
+      - "asic_type in ['vs']"
+
+#######################################
+#####     sub_port_interfaces     #####
+#######################################
+sub_port_interfaces/test_sub_port_interfaces.py:
+  skip_traffic_test:
+    reason: "Skip traffic test for KVM testbed"
+    conditions:
+      - "asic_type in ['vs']"
+
+#######################################
+#####             vrf             #####
+#######################################
+vrf/test_vrf.py:
+  skip_traffic_test:
+    reason: "Skip traffic test for KVM testbed"
+    conditions:
+      - "asic_type in ['vs']"
+
+vrf/test_vrf_attr.py:
+  skip_traffic_test:
+    reason: "Skip traffic test for KVM testbed"
+    conditions:
+      - "asic_type in ['vs']"
+
+#######################################
 #####           vxlan            #####
 #######################################
 vxlan/test_vnet_vxlan.py:
->>>>>>> 622cd95b
-  skip_traffic_test:
-    reason: "Skip traffic test for KVM testbed"
-    conditions:
-      - "asic_type in ['vs']"
-
-<<<<<<< HEAD
-#######################################
-#####     sub_port_interfaces     #####
-#######################################
-sub_port_interfaces/test_sub_port_interfaces.py:
-=======
+  skip_traffic_test:
+    reason: "Skip traffic test for KVM testbed"
+    conditions:
+      - "asic_type in ['vs']"
+
 vxlan/test_vxlan_bfd_tsa.py:
->>>>>>> 622cd95b
-  skip_traffic_test:
-    reason: "Skip traffic test for KVM testbed"
-    conditions:
-      - "asic_type in ['vs']"
-
-<<<<<<< HEAD
-#######################################
-#####             vrf             #####
-#######################################
-vrf/test_vrf.py:
-=======
+  skip_traffic_test:
+    reason: "Skip traffic test for KVM testbed"
+    conditions:
+      - "asic_type in ['vs']"
+
 vxlan/test_vxlan_decap.py:
->>>>>>> 622cd95b
-  skip_traffic_test:
-    reason: "Skip traffic test for KVM testbed"
-    conditions:
-      - "asic_type in ['vs']"
-
-<<<<<<< HEAD
-vrf/test_vrf_attr.py:
-=======
+  skip_traffic_test:
+    reason: "Skip traffic test for KVM testbed"
+    conditions:
+      - "asic_type in ['vs']"
+
 vxlan/test_vxlan_ecmp.py:
->>>>>>> 622cd95b
   skip_traffic_test:
     reason: "Skip traffic test for KVM testbed"
     conditions:
