#######################################
#####             api             #####
#######################################
platform_tests/api:
  skip:
    reason: "Unsupported platform API"
    conditions:
      - "is_multi_asic==True and release in ['201911']"

#######################################
#####      api/test_chassis.py    #####
#######################################
platform_tests/api/test_chassis.py::TestChassisApi::test_components:
  skip:
    reason: "Unsupported platform API"
    conditions:
      - "asic_type in ['mellanox']"

platform_tests/api/test_chassis.py::TestChassisApi::test_fan_drawers:
  skip:
    reason: "Unsupported platform API"
    conditions:
      - "asic_type in ['mellanox']"

platform_tests/api/test_chassis.py::TestChassisApi::test_get_model:
  xfail:
    reason: "Testcase consistently fails, raised issue to track"
    conditions:
      - "hwsku in ['Celestica-DX010-C32']"
      - https://github.com/sonic-net/sonic-mgmt/issues/6512

platform_tests/api/test_chassis.py::TestChassisApi::test_get_my_slot:
  skip:
    reason: "Unsupported platform API"
    conditions:
      - "asic_type in ['mellanox']"

platform_tests/api/test_chassis.py::TestChassisApi::test_get_presence:
  skip:
    reason: "Unsupported platform API"
    conditions:
      - "asic_type in ['mellanox']"

platform_tests/api/test_chassis.py::TestChassisApi::test_get_revision:
  xfail:
    reason: "Testcase consistently fails, raised issue to track"
    conditions:
      - "hwsku in ['Celestica-DX010-C32']"
      - https://github.com/sonic-net/sonic-mgmt/issues/6512

platform_tests/api/test_chassis.py::TestChassisApi::test_get_serial:
  xfail:
    reason: "Testcase consistently fails, raised issue to track"
    conditions:
      - "hwsku in ['Celestica-DX010-C32']"
      - https://github.com/sonic-net/sonic-mgmt/issues/6512

platform_tests/api/test_chassis.py::TestChassisApi::test_get_status:
  # Skip unsupported API test on Mellanox platform
  skip:
    reason: "Unsupported platform API"
    conditions:
      - "asic_type in ['mellanox']"

platform_tests/api/test_chassis.py::TestChassisApi::test_get_supervisor_slot:
  skip:
    reason: "Unsupported platform API"
    conditions:
      - "asic_type in ['mellanox']"

platform_tests/api/test_chassis.py::TestChassisApi::test_get_system_eeprom_info:
  xfail:
    reason: "Testcase consistently fails, raised issue to track"
    conditions:
      - "hwsku in ['Celestica-DX010-C32']"
      - https://github.com/sonic-net/sonic-mgmt/issues/6512

platform_tests/api/test_chassis.py::TestChassisApi::test_get_thermal_manager:
  skip:
    reason: "Unsupported platform API"
    conditions:
      - "'sw_to3200k' in hwsku"

platform_tests/api/test_chassis.py::TestChassisApi::test_get_watchdog:
  skip:
    reason: "Unsupported platform API"
    conditions_logical_operator: 'OR'
    conditions:
      - "asic_type in ['barefoot'] and hwsku in ['newport']"
      - "'sw_to3200k' in hwsku"

platform_tests/api/test_chassis.py::TestChassisApi::test_status_led:
  skip:
    reason: "Unsupported platform API"
    conditions:
      - "asic_type in ['mellanox']"
  xfail:
    reason: "Testcase consistently fails, raised issue to track"
    conditions:
      - "hwsku in ['Celestica-DX010-C32']"
      - https://github.com/sonic-net/sonic-mgmt/issues/6512

#######################################
#####   api/test_chassis_fans.py  #####
#######################################
platform_tests/api/test_chassis_fans.py::TestChassisFans::test_get_fans_speed_tolerance:
  #get_speed_tolerance API was disabled so platform code can perform fan tolerance checks
  #using RPM rather than thermalctld checking tolerance on percentages
  skip:
    reason: "Unsupported platform API"
    conditions:
      - "asic_type in ['cisco-8000']"

platform_tests/api/test_chassis_fans.py::TestChassisFans::test_get_model:
  skip:
    reason: "Unsupported platform API"
    conditions:
      - "asic_type in ['mellanox']"

platform_tests/api/test_chassis_fans.py::TestChassisFans::test_get_serial:
  #Fan tray serial numbers cannot be retrieved through software in cisco platform
  #there is no fan tray idprom
  skip:
    reason: "Unsupported platform API"
    conditions:
      - "asic_type in ['mellanox']"
    reason: "Retrieving fan tray serial number is not supported in Cisco 8000"
    conditions:
      - "asic_type in ['cisco-8000']"

platform_tests/api/test_chassis_fans.py::TestChassisFans::test_set_fans_led:
  skip:
    reason: "Unsupported platform API"
    conditions:
      - "asic_type in ['mellanox']"
    reason: "On Cisco 8000 platform the leds belong to the fan_tray and are set through the fan_tray API"
    conditions:
      - "asic_type in ['cisco-8000']"

platform_tests/api/test_chassis_fans.py::TestChassisFans::test_set_fans_speed:
  #test_set_fans_speed requires get_speed_tolerance to be implemented
  #get_speed_tolerance API was disabled so platform code can perform fan tolerance checks
  #using RPM rather than thermalctld checking tolerance on percentages
  skip:
    reason: "Unsupported platform API"
    conditions:
      - "asic_type in ['mellanox', 'cisco-8000']"

platform_tests/api/test_chassis_fans.py::TestChassisFans::test_get_presence:
  xfail:
    reason: "Testcase consistently fails, raised issue to track"
    conditions:
      - "hwsku in ['Celestica-DX010-C32']"
      - https://github.com/sonic-net/sonic-mgmt/issues/6512

platform_tests/api/test_chassis_fans.py::TestChassisFans::test_get_status:
  xfail:
    reason: "Testcase consistently fails, raised issue to track"
    conditions:
      - "hwsku in ['Celestica-DX010-C32']"
      - https://github.com/sonic-net/sonic-mgmt/issues/6512

platform_tests/api/test_chassis_fans.py::TestChassisFans::test_get_speed:
  xfail:
    reason: "Testcase consistently fails, raised issue to track"
    conditions:
      - "hwsku in ['Celestica-DX010-C32']"
      - https://github.com/sonic-net/sonic-mgmt/issues/6512

platform_tests/api/test_chassis_fans.py::TestChassisFans::test_get_direction:
  xfail:
    reason: "Testcase consistently fails, raised issue to track"
    conditions:
      - "hwsku in ['Celestica-DX010-C32']"
      - https://github.com/sonic-net/sonic-mgmt/issues/6512

platform_tests/api/test_chassis_fans.py::TestChassisFans::test_get_fans_target_speed:
  xfail:
    reason: "Testcase consistently fails, raised issue to track"
    conditions:
      - "hwsku in ['Celestica-DX010-C32']"
      - https://github.com/sonic-net/sonic-mgmt/issues/6512

platform_tests/api/test_chassis_fans.py::TestChassisFans::test_set_fans_speed:
  xfail:
    reason: "Testcase consistently fails, raised issue to track"
    conditions:
      - "hwsku in ['Celestica-DX010-C32']"
      - https://github.com/sonic-net/sonic-mgmt/issues/6512

platform_tests/api/test_chassis_fans.py::TestChassisFans::test_set_fans_led:
  xfail:
    reason: "Testcase consistently fails, raised issue to track"
    conditions:
      - "hwsku in ['Celestica-DX010-C32']"
      - https://github.com/sonic-net/sonic-mgmt/issues/6512

#######################################
#####    api/test_component.py    #####
#######################################
platform_tests/api/test_component.py::TestComponentApi::test_get_available_firmware_version:
  skip:
    reason: "Unsupported platform API"
    conditions:
      - "asic_type in ['mellanox'] or platform in ['armhf-nokia_ixs7215_52x-r0']"

platform_tests/api/test_component.py::TestComponentApi::test_get_description:
  skip:
    reason: "Unsupported platform API"
    conditions:
      - "asic_type in ['mellanox']"

platform_tests/api/test_component.py::TestComponentApi::test_get_firmware_update_notification:
  skip:
    reason: "Unsupported platform API"
    conditions:
      - "asic_type in ['mellanox'] or platform in ['armhf-nokia_ixs7215_52x-r0']"

platform_tests/api/test_component.py::TestComponentApi::test_get_firmware_version:
  skip:
    reason: "Unsupported platform API"
    conditions:
      - "asic_type in ['mellanox']"

platform_tests/api/test_component.py::TestComponentApi::test_get_model:
  skip:
    reason: "Unsupported platform API"
    conditions:
      - "asic_type in ['mellanox']"

platform_tests/api/test_component.py::TestComponentApi::test_get_name:
  skip:
    reason: "Unsupported platform API"
    conditions:
      - "asic_type in ['mellanox']"

platform_tests/api/test_component.py::TestComponentApi::test_get_position_in_parent:
  skip:
    reason: "Unsupported platform API"
    conditions:
      - "asic_type in ['mellanox']"

platform_tests/api/test_component.py::TestComponentApi::test_get_presence:
  skip:
    reason: "Unsupported platform API"
    conditions:
      - "asic_type in ['mellanox']"

platform_tests/api/test_component.py::TestComponentApi::test_get_serial:
  skip:
    reason: "Unsupported platform API"
    conditions:
      - "asic_type in ['mellanox']"

platform_tests/api/test_component.py::TestComponentApi::test_get_status:
  skip:
    reason: "Unsupported platform API"
    conditions:
      - "asic_type in ['mellanox']"

platform_tests/api/test_component.py::TestComponentApi::test_install_firmware:
  skip:
    reason: "Unsupported platform API"
    conditions:
      - "asic_type in ['mellanox'] or ('sw_to3200k' in hwsku)"

platform_tests/api/test_component.py::TestComponentApi::test_is_replaceable:
  skip:
    reason: "Unsupported platform API"
    conditions:
      - "asic_type in ['mellanox']"

platform_tests/api/test_component.py::TestComponentApi::test_update_firmware:
  skip:
    reason: "Unsupported platform API"
    conditions:
      - "asic_type in ['mellanox'] or platform in ['armhf-nokia_ixs7215_52x-r0']"

#######################################
#####   api/test_fan_drawer.py    #####
#######################################
platform_tests/api/test_fan_drawer.py::TestFanDrawerApi::test_get_maximum_consumed_power:
  skip:
    reason: "Unsupported platform API"
    conditions:
      - "asic_type in ['mellanox'] or platform in ['armhf-nokia_ixs7215_52x-r0']"
  xfail:
    reason: "Testcase consistently fails, raised issue to track"
    conditions:
      - "hwsku in ['Celestica-DX010-C32']"
      - https://github.com/sonic-net/sonic-mgmt/issues/6512

platform_tests/api/test_fan_drawer.py::TestFanDrawerApi::test_get_model:
  skip:
    reason: "Unsupported platform API"
    conditions:
      - "asic_type in ['mellanox']"

platform_tests/api/test_fan_drawer.py::TestFanDrawerApi::test_get_presence:
  xfail:
    reason: "Testcase consistently fails, raised issue to track"
    conditions:
      - "hwsku in ['Celestica-DX010-C32']"
      - https://github.com/sonic-net/sonic-mgmt/issues/6512

platform_tests/api/test_fan_drawer.py::TestFanDrawerApi::test_get_serial:
  #Fan tray serial numbers cannot be retrieved through software in cisco platform
  #there is no fan tray idprom
  skip:
    reason: "Retrieving fan tray serial number is not supported in Cisco 8000 and mellanox platform"
    conditions:
       - "asic_type in ['mellanox', 'cisco-8000']"

platform_tests/api/test_fan_drawer.py::TestFanDrawerApi::test_get_status:
  skip:
    reason: "Unsupported platform API"
    conditions:
      - "asic_type in ['mellanox']"
  xfail:
    reason: "Testcase consistently fails, raised issue to track"
    conditions:
      - "hwsku in ['Celestica-DX010-C32']"
      - https://github.com/sonic-net/sonic-mgmt/issues/6512

platform_tests/api/test_fan_drawer.py::TestFanDrawerApi::test_set_fan_drawers_led:
  skip:
    reason: "Unsupported platform API"
    conditions:
      - "asic_type in ['mellanox'] or platform in ['armhf-nokia_ixs7215_52x-r0']"
  xfail:
    reason: "Testcase consistently fails, raised issue to track"
    conditions:
      - "hwsku in ['Celestica-DX010-C32']"
      - https://github.com/sonic-net/sonic-mgmt/issues/6512


#######################################
##### api/test_fan_drawer_fans.py #####
#######################################
platform_tests/api/test_fan_drawer_fans.py::TestFanDrawerFans::test_get_direction:
  xfail:
    reason: "Testcase consistently fails, raised issue to track"
    conditions:
      - "hwsku in ['Celestica-DX010-C32']"
      - https://github.com/sonic-net/sonic-mgmt/issues/6512

platform_tests/api/test_fan_drawer_fans.py::TestFanDrawerFans::test_get_fans_speed_tolerance:
  #get_speed_tolerance API was disabled so platform code can perform fan tolerance checks
  #using RPM rather than thermalctld checking tolerance on percentages
  skip:
    reason: "Unsupported platform API"
    conditions:
      - "asic_type in ['cisco-8000']"

platform_tests/api/test_fan_drawer_fans.py::TestFanDrawerFans::test_get_fans_target_speed:
  xfail:
    reason: "Testcase consistently fails, raised issue to track"
    conditions:
      - "hwsku in ['Celestica-DX010-C32']"
      - https://github.com/sonic-net/sonic-mgmt/issues/6512

platform_tests/api/test_fan_drawer_fans.py::TestFanDrawerFans::test_get_model:
  skip:
    reason: "Unsupported platform API"
    conditions:
      - "asic_type in ['mellanox']"

platform_tests/api/test_fan_drawer_fans.py::TestFanDrawerFans::test_get_presence:
  xfail:
    reason: "Testcase consistently fails, raised issue to track"
    conditions:
      - "hwsku in ['Celestica-DX010-C32']"
      - https://github.com/sonic-net/sonic-mgmt/issues/6512

platform_tests/api/test_fan_drawer_fans.py::TestFanDrawerFans::test_get_serial:
  #Fan tray serial numbers cannot be retrieved through software in cisco platform
  #there is no fan tray idprom
  skip:
    reason: "Retrieving fan tray serial number is not supported in Cisco 8000 and mellanox platform"
    conditions:
       - "asic_type in ['mellanox', 'cisco-8000']"

platform_tests/api/test_fan_drawer_fans.py::TestFanDrawerFans::test_get_speed:
  xfail:
    reason: "Testcase consistently fails, raised issue to track"
    conditions:
      - "hwsku in ['Celestica-DX010-C32']"
      - https://github.com/sonic-net/sonic-mgmt/issues/6512

platform_tests/api/test_fan_drawer_fans.py::TestFanDrawerFans::test_get_status:
  xfail:
    reason: "Testcase consistently fails, raised issue to track"
    conditions:
      - "hwsku in ['Celestica-DX010-C32']"
      - https://github.com/sonic-net/sonic-mgmt/issues/6512

platform_tests/api/test_fan_drawer_fans.py::TestFanDrawerFans::test_set_fans_led:
  skip:
    reason: "On Cisco 8000 and mellanox platform, fans do not have their own leds."
    conditions:
      - "asic_type in ['mellanox', 'cisco-8000']"

platform_tests/api/test_fan_drawer_fans.py::TestFanDrawerFans::test_set_fans_speed:
<<<<<<< HEAD
   #test_set_fans_speed requires get_speed_tolerance to be implemented
   #get_speed_tolerance API was disabled so platform code can perform fan tolerance checks
   #using RPM rather than thermalctld checking tolerance on percentages
   skip:
     reason: "Unsupported platform API"
     conditions:
       - "asic_type in ['mellanox', 'cisco-8000']"
=======
  #test_set_fans_speed requires get_speed_tolerance to be implemented 
  #get_speed_tolerance API was disabled so platform code can perform fan tolerance checks 
  #using RPM rather than thermalctld checking tolerance on percentages
  skip:
    reason: "Unsupported platform API"
    conditions:
      - "asic_type in ['mellanox', 'cisco-8000']"
  xfail:
    reason: "Testcase consistently fails, raised issue to track"
    conditions:
      - "hwsku in ['Celestica-DX010-C32']"
      - https://github.com/sonic-net/sonic-mgmt/issues/6512
>>>>>>> 06efba15

#######################################
##### api/test_module.py #####
#######################################
platform_tests/api/test_module.py::TestModuleApi::test_get_system_eeprom_info:
  xfail:
    reason: "Testcase consistently fails, raised issue to track"
    conditions:
      - "hwsku in ['Celestica-DX010-C32']"
      - https://github.com/sonic-net/sonic-mgmt/issues/6512

platform_tests/api/test_module.py::TestModuleApi::test_reboot:
   skip:
     reason: "Reboot commands currently not supported from inside pmon container for Cisco 8000 platform"
     conditions:
       - "asic_type in ['cisco-8000']"

#######################################
#####        api/test_psu.py      #####
#######################################
platform_tests/api/test_psu.py::TestPsuApi::test_fans:
  skip:
    reason: "Unsupported platform API"
    conditions:
      - "asic_type in ['mellanox']"

platform_tests/api/test_psu.py::TestPsuApi::test_get_model:
  skip:
    reason: "Unsupported platform API"
    conditions:
      - "asic_type in ['mellanox']"

platform_tests/api/test_psu.py::TestPsuApi::test_get_presence:
  xfail:
    reason: "Testcase consistently fails, raised issue to track"
    conditions:
      - "hwsku in ['Celestica-DX010-C32']"
      - https://github.com/sonic-net/sonic-mgmt/issues/6512

platform_tests/api/test_psu.py::TestPsuApi::test_get_revision:
  xfail:
    reason: "case failed and waiting for fix"
    conditions:
      - "hwsku in ['Celestica-DX010-C32']"
      - https://github.com/sonic-net/sonic-mgmt/issues/6767

platform_tests/api/test_psu.py::TestPsuApi::test_get_serial:
  skip:
    reason: "Unsupported platform API"
    conditions:
      - "asic_type in ['mellanox']"

platform_tests/api/test_psu.py::TestPsuApi::test_get_status:
  skip:
    reason: "Unsupported platform API"
    conditions:
      - "asic_type in ['mellanox']"
  xfail:
    reason: "Testcase consistently fails, raised issue to track"
    conditions:
      - "hwsku in ['Celestica-DX010-C32']"
      - https://github.com/sonic-net/sonic-mgmt/issues/6512

platform_tests/api/test_psu.py::TestPsuApi::test_led:
  skip:
    reason: "On Cisco 8000, mellanox and Nokia 7215 platform, PSU led are unable to be controlled by software"
    conditions:
      - "asic_type in ['mellanox', 'cisco-8000'] or platform in ['armhf-nokia_ixs7215_52x-r0']"
  xfail:
    reason: "case failed and waiting for fix"
    conditions:
      - "hwsku in ['Celestica-DX010-C32']"
      - https://github.com/sonic-net/sonic-mgmt/issues/6767

platform_tests/api/test_psu.py::TestPsuApi::test_power:
  skip:
    reason: "Unsupported platform API"
    conditions:
      - "asic_type in ['mellanox', 'cisco-8000'] or (asic_type in ['barefoot'] and hwsku in ['newport']) or platform in ['armhf-nokia_ixs7215_52x-r0']"
  xfail:
    reason: "Testcase consistently fails, raised issue to track"
    conditions:
      - "hwsku in ['Celestica-DX010-C32']"
      - https://github.com/sonic-net/sonic-mgmt/issues/6512
 
platform_tests/api/test_psu.py::TestPsuApi::test_temperature:
  skip:
    reason: "Unsupported platform API"
    conditions:
      - "platform in ['armhf-nokia_ixs7215_52x-r0']"



#######################################
#####    api/test_psu_fans.py     #####
#######################################
platform_tests/api/test_psu_fans.py::TestPsuFans::test_get_fans_target_speed:
  skip:
    reason: "Unsupported platform API"
    conditions:
      - "asic_type in ['mellanox']"

platform_tests/api/test_psu_fans.py::TestPsuFans::test_get_model:
  skip:
    reason: "Unsupported platform API"
    conditions:
      - "asic_type in ['mellanox']"

platform_tests/api/test_psu_fans.py::TestPsuFans::test_get_serial:
  skip:
    reason: "Unsupported platform API"
    conditions:
      - "asic_type in ['mellanox']"

platform_tests/api/test_psu_fans.py::TestPsuFans::test_set_fans_led:
  skip:
    reason: "On Cisco 8000 and mellanox platform, PSU led are unable to be controlled by software"
    conditions:
      - "asic_type in ['mellanox', 'cisco-8000']"
  xfail:
    reason: "Testcase consistently fails on Celestica, raised issue to track"
    conditions:
      - "hwsku in ['Celestica-DX010-C32']"
      - https://github.com/sonic-net/sonic-mgmt/issues/6512

platform_tests/api/test_psu_fans.py::TestPsuFans::test_set_fans_speed:
  skip:
    reason: "Unsupported platform API"
    conditions:
      - "asic_type in ['mellanox']"

platform_tests/api/test_psu_fans.py::TestPsuFans::test_get_presence:
  xfail:
    reason: "Testcase consistently fails, raised issue to track"
    conditions:
      - "hwsku in ['Celestica-DX010-C32']"
      - https://github.com/sonic-net/sonic-mgmt/issues/6518

#######################################
#####        api/test_sfp.py      #####
#######################################
platform_tests/api/test_psu_fans.py::TestPsuFans::test_get_error_description:
  xfail:
    reason: "Testcase consistently fails, raised issue to track"
    conditions:
      - "hwsku in ['Celestica-DX010-C32']"
      - https://github.com/sonic-net/sonic-mgmt/issues/6518

platform_tests/api/test_sfp.py::TestSfpApi::test_get_model:
  skip:
    reason: "Unsupported platform API"
    conditions:
      - "asic_type in ['mellanox']"

platform_tests/api/test_sfp.py::TestSfpApi::test_get_name:
  skip:
    reason: "Unsupported platform API"
    conditions:
      - "asic_type in ['mellanox']"

platform_tests/api/test_sfp.py::TestSfpApi::test_get_position_in_parent:
  skip:
    reason: "Unsupported platform API"
    conditions:
      - "asic_type in ['mellanox']"

platform_tests/api/test_sfp.py::TestSfpApi::test_get_reset_status:
  skip:
    reason: "Unsupported platform API"
    conditions:
      - "asic_type in ['mellanox']"

platform_tests/api/test_sfp.py::TestSfpApi::test_get_rx_los:
  skip:
    reason: "Unsupported platform API"
    conditions:
      - "asic_type in ['mellanox'] or (asic_type in ['cisco-8000'] and release in ['202012'])"

platform_tests/api/test_sfp.py::TestSfpApi::test_get_rx_power:
  skip:
    reason: "Unsupported platform API"
    conditions:
      - "asic_type in ['mellanox']"

platform_tests/api/test_sfp.py::TestSfpApi::test_get_serial:
  skip:
    reason: "Unsupported platform API"
    conditions:
      - "asic_type in ['mellanox']"

platform_tests/api/test_sfp.py::TestSfpApi::test_get_status:
  skip:
    reason: "Unsupported platform API"
    conditions:
      - "asic_type in ['mellanox']"

platform_tests/api/test_sfp.py::TestSfpApi::test_get_temperature:
  skip:
    reason: "Unsupported platform API"
    conditions:
      - "asic_type in ['mellanox']"

platform_tests/api/test_sfp.py::TestSfpApi::test_get_transceiver_threshold_info:
  skip:
    reason: "Unsupported platform API"
    conditions:
      - "asic_type in ['cisco-8000'] and release in ['202012']"

platform_tests/api/test_sfp.py::TestSfpApi::test_get_tx_bias:
  skip:
    reason: "Unsupported platform API"
    conditions:
      - "asic_type in ['mellanox']"

platform_tests/api/test_sfp.py::TestSfpApi::test_get_tx_fault:
  skip:
    reason: "Unsupported platform API"
    conditions:
      - "asic_type in ['mellanox'] or (asic_type in ['cisco-8000'] and release in ['202012'])"

platform_tests/api/test_sfp.py::TestSfpApi::test_get_tx_power:
  skip:
    reason: "Unsupported platform API"
    conditions:
      - "asic_type in ['mellanox']"

platform_tests/api/test_sfp.py::TestSfpApi::test_get_voltage:
  skip:
    reason: "Unsupported platform API"
    conditions:
      - "asic_type in ['mellanox']"

platform_tests/api/test_sfp.py::TestSfpApi::test_power_override:
  skip:
    reason: "Unsupported platform API"
    conditions:
      - "asic_type in ['mellanox'] or platform in ['armhf-nokia_ixs7215_52x-r0']"

platform_tests/api/test_sfp.py::TestSfpApi::test_reset:
  skip:
    reason: "Unsupported platform API"
    conditions:
      - "'sw_to3200k' in hwsku"

platform_tests/api/test_sfp.py::TestSfpApi::test_thermals:
  skip:
    reason: "Unsupported platform API"
    conditions:
      - "asic_type in ['mellanox']"

platform_tests/api/test_sfp.py::TestSfpApi::test_tx_disable:
  skip:
    reason: "Unsupported platform API"
    conditions:
      - "asic_type in ['mellanox']"

platform_tests/api/test_sfp.py::TestSfpApi::test_tx_disable_channel:
  skip:
    reason: "Unsupported platform API"
    conditions:
      - "asic_type in ['mellanox'] or (asic_type in ['barefoot'] and hwsku in ['newport']) or platform in ['armhf-nokia_ixs7215_52x-r0']"

#######################################
#####     api/test_thermal.py     #####
#######################################
platform_tests/api/test_thermal.py::TestThermalApi::test_get_high_critical_threshold:
  skip:
    reason: "Unsupported platform API"
    conditions:
      - "asic_type in ['mellanox'] or platform in ['armhf-nokia_ixs7215_52x-r0']"

platform_tests/api/test_thermal.py::TestThermalApi::test_get_high_threshold:
  skip:
    reason: "Unsupported platform API"
    conditions:
      - "asic_type in ['mellanox']"

platform_tests/api/test_thermal.py::TestThermalApi::test_get_low_critical_threshold:
  skip:
    reason: "Unsupported platform API"
    conditions:
      - "asic_type in ['mellanox']"

platform_tests/api/test_thermal.py::TestThermalApi::test_get_low_threshold:
  skip:
    reason: "Unsupported platform API"
    conditions:
      - "asic_type in ['mellanox']"

platform_tests/api/test_thermal.py::TestThermalApi::test_get_maximum_recorded:
  skip:
    reason: "Unsupported platform API"
    conditions:
      - "asic_type in ['mellanox']"

platform_tests/api/test_thermal.py::TestThermalApi::test_get_minimum_recorded:
  skip:
    reason: "Unsupported platform API"
    conditions:
      - "asic_type in ['mellanox']"

platform_tests/api/test_thermal.py::TestThermalApi::test_get_model:
  # Hardware components that we use for our sensors does not have IDPROM to store model and serial number details.
  # Due to this Cisco currently does not expose serial and model number under sysfs path
  skip:
    reason: "test_get_model is not supported in cisco and mellanox platform"
    conditions:
       - "asic_type in ['mellanox', 'cisco-8000']"

platform_tests/api/test_thermal.py::TestThermalApi::test_get_presence:
  skip:
    reason: "Unsupported platform API"
    conditions:
      - "asic_type in ['mellanox']"

platform_tests/api/test_thermal.py::TestThermalApi::test_get_serial:
  # Hardware components that we use for our sensors does not have IDPROM to store model and serial number details.
  # Due to this Cisco currently does not expose serial and model number under sysfs path
  skip:
    reason: "test_get_serial is not supported in cisco and mellanox platform"
    conditions:
       - "asic_type in ['mellanox', 'cisco-8000']"

platform_tests/api/test_thermal.py::TestThermalApi::test_get_status:
  skip:
    reason: "Unsupported platform API"
    conditions:
      - "asic_type in ['mellanox']"

platform_tests/api/test_thermal.py::TestThermalApi::test_get_temperature:
  skip:
    reason: "Unsupported platform API"
    conditions:
      - "asic_type in ['mellanox']"

platform_tests/api/test_thermal.py::TestThermalApi::test_set_high_threshold:
  skip:
    reason: "Unsupported platform API"
    conditions:
      - "asic_type in ['mellanox']"
  xfail:
    reason: "Testcase consistently fails, raised issue to track"
    conditions:
      - "hwsku in ['Celestica-DX010-C32']"
      - https://github.com/sonic-net/sonic-mgmt/issues/6518

platform_tests/api/test_thermal.py::TestThermalApi::test_set_low_threshold:
  skip:
    reason: "Unsupported platform API"
    conditions:
      - "asic_type in ['mellanox']"
  xfail:
    reason: "Testcase consistently fails, raised issue to track"
    conditions:
      - "hwsku in ['Celestica-DX010-C32']"
      - https://github.com/sonic-net/sonic-mgmt/issues/6518

#######################################
#####     api/test_watchdog.py    #####
#######################################
platform_tests/api/test_watchdog.py:
  skip:
    reason: "Unsupported platform API"
    conditions:
      - "asic_type in ['barefoot'] and hwsku in ['newport', 'montara'] or ('sw_to3200k' in hwsku)"

#######################################
#####           broadcom          #####
#######################################
platform_tests/broadcom:
  skip:
    reason: "Marvell devices does not support platform_tests/broadcom"
    conditions:
      - "'marvell' in asic_type"

platform_tests/broadcom/test_ser.py:
  skip:
    reason: "platform does not support test_ser"
    conditions:
      - "platform in ['x86_64-cel_e1031-r0']"
      - https://github.com/sonic-net/sonic-mgmt/issues/6218
  skip:
    reason: "test_ser is only supported for Broadcom"
    conditions:
      - "asic_type not in ['broadcom']"

#######################################
#####  cli/test_show_platform.py  #####
#######################################
platform_tests/cli/test_show_platform.py::test_show_platform_fan:
  skip:
    reason: "Unsupported platform API"
    conditions:
      - "is_multi_asic==True and release in ['201911']"

platform_tests/cli/test_show_platform.py::test_show_platform_firmware_status:
  skip:
    reason: "Unsupported platform API"
    conditions:
      - "is_multi_asic==True and release in ['201911']"

platform_tests/cli/test_show_platform.py::test_show_platform_psustatus:
  xfail:
    reason: "Testcase consistently fails, raised issue to track"
    conditions:
      - "hwsku in ['Celestica-DX010-C32']"
      - https://github.com/sonic-net/sonic-mgmt/issues/6518

platform_tests/cli/test_show_platform.py::test_show_platform_psustatus_json:
  xfail:
    reason: "Testcase consistently fails, raised issue to track"
    conditions:
      - "hwsku in ['Celestica-DX010-C32']"
      - https://github.com/sonic-net/sonic-mgmt/issues/6518

platform_tests/cli/test_show_platform.py::test_show_platform_ssdhealth:
  xfail:
    strict: True
    reason: "Image issue on 7050qx platforms"
    conditions:
      - "platform in ['x86_64-arista_7050_qx32s']"

platform_tests/cli/test_show_platform.py::test_show_platform_syseeprom:
  xfail:
    reason: "Testcase consistently fails, raised issue to track"
    conditions:
      - "hwsku in ['Celestica-DX010-C32']"
      - https://github.com/sonic-net/sonic-mgmt/issues/6518

#######################################
#####  daemon/test_syseepromd.py  #####
#######################################
platform_tests/daemon/test_ledd.py::test_pmon_ledd_kill_and_start_status:
  skip:
    reason: "LEDD daemon auto restart not included in 201911"
    conditions:
      - "release in ['201911']"

platform_tests/daemon/test_psud.py::test_pmon_psud_kill_and_start_status:
  xfail:
    reason: "case failed and waiting for fix"
    conditions:
      - "hwsku in ['Celestica-DX010-C32']"
      - https://github.com/sonic-net/sonic-mgmt/issues/6767

platform_tests/daemon/test_psud.py::test_pmon_psud_running_status:
  xfail:
    reason: "case failed and waiting for fix"
    conditions:
      - "hwsku in ['Celestica-DX010-C32']"
      - https://github.com/sonic-net/sonic-mgmt/issues/6767

platform_tests/daemon/test_psud.py::test_pmon_psud_stop_and_start_status:
  xfail:
    reason: "case failed and waiting for fix"
    conditions:
      - "hwsku in ['Celestica-DX010-C32']"
      - https://github.com/sonic-net/sonic-mgmt/issues/6767

platform_tests/daemon/test_psud.py::test_pmon_psud_term_and_start_status:
  xfail:
    reason: "case failed and waiting for fix"
    conditions:
      - "hwsku in ['Celestica-DX010-C32']"
      - https://github.com/sonic-net/sonic-mgmt/issues/6767

platform_tests/daemon/test_syseepromd.py::test_pmon_syseepromd_running_status:
  xfail:
    reason: "case failed and waiting for fix"
    conditions:
      - "hwsku in ['Celestica-DX010-C32']"
      - https://github.com/sonic-net/sonic-mgmt/issues/6767


#######################################
#####    fwutil/test_fwutil.py    #####
#######################################
platform_tests/fwutil/test_fwutil.py:
  skip:
    reason: "There is a fixture issue to block this script, skip for now"
    conditions:
      - https://github.com/sonic-net/sonic-mgmt/issues/6489

platform_tests/fwutil/test_fwutil.py::test_fwutil_auto:
  skip:
    reason: "Command not yet merged into sonic-utilites"

#######################################
#####           mellanox          #####
#######################################
platform_tests/mellanox:
  skip:
    reason: "Marvell devices does not support platform_tests/mellanox"
    conditions:
      - "'marvell' in asic_type"

#######################################
#####    test_platform_info.py    #####
#######################################
platform_tests/test_platform_info.py::test_thermal_control_fan_status:
  skip:
    reason: "Thermal control daemon is not present"
    conditions:
      - "is_multi_asic==True and release in ['201911']"

platform_tests/test_platform_info.py::test_thermal_control_load_invalid_format_json:
  #Thermal policies are implemented as part of BSP layer in Cisco 8000 platform, so there is no need for loading JSON file,
  #hence the test case needs to be skipped
  skip:
    # Cisco platforms use different mechanism to generate thermal policy, current method is not applicable
    # Multi ASIC platform running 201911 release doesn't have thermalctld
    # s6100 has not supported get_thermal_manager yet
    reason: "Skip on Cisco platform and multi-asic platform running 201911 release"
    conditions:
      - "asic_type=='cisco-8000' or (is_multi_asic==True and release in ['201911']) or ('dell_s6100' in platform) or ('sw_to3200k' in hwsku)"

platform_tests/test_platform_info.py::test_thermal_control_load_invalid_value_json:
  #Thermal policies are implemented as part of BSP layer in Cisco 8000 platform, so there is no need for loading JSON file,
  #hence the test case needs to be skipped
  skip:
    # Cisco platforms use different mechanism to generate thermal policy, current method is not applicable
    # Multi ASIC platform running 201911 release doesn't have thermalctld
    # s6100 has not supported get_thermal_manager yet
    reason: "Skip on Cisco platform and multi-asic platform running 201911 release"
    conditions:
      - "asic_type=='cisco-8000' or (is_multi_asic==True and release in ['201911']) or ('dell_s6100' in platform) or ('sw_to3200k' in hwsku)"

platform_tests/test_platform_info.py::test_turn_on_off_psu_and_check_psustatus:
  xfail:
    reason: "case failed and waiting for fix"
    conditions:
      - "hwsku in ['Celestica-DX010-C32']"
      - https://github.com/sonic-net/sonic-mgmt/issues/6767


#######################################
#####        test_reboot.py       #####
#######################################
platform_tests/test_reboot.py:
  skip:
    reason: "Skip reboot test for Celestica"
    conditions:
      - "hwsku in ['Celestica-E1031-T48S4']"

platform_tests/test_reboot.py::test_cold_reboot:
  xfail:
    reason: "case failed and waiting for fix"
    conditions:
      - "hwsku in ['Celestica-DX010-C32']"
      - https://github.com/sonic-net/sonic-mgmt/issues/6767

platform_tests/test_reboot.py::test_continuous_reboot:
  xfail:
    reason: "case failed and waiting for fix"
    conditions:
      - "hwsku in ['Celestica-DX010-C32']"
      - https://github.com/sonic-net/sonic-mgmt/issues/6767

platform_tests/test_reboot.py::test_fast_reboot:
  skip:
    reason: "Skip test_fast_reboot for m0/mx"
    conditions:
      - "topo_name in ['m0', 'mx']"
  xfail:
    reason: "case failed and waiting for fix"
    conditions:
      - "hwsku in ['Celestica-DX010-C32']"
      - https://github.com/sonic-net/sonic-mgmt/issues/6767

platform_tests/test_reboot.py::test_power_off_reboot:
  skip:
    reason: "Skip power off reboot test for Wistron/Nokia-7215"
    conditions:
      - "(hwsku in ['Celestica-E1031-T48S4']) or ('sw_to3200k' in hwsku) or (platform in ['armhf-nokia_ixs7215_52x-r0']) or (is_multi_asic==True and release in ['201911'])"

platform_tests/test_reboot.py::test_soft_reboot:
  skip:
    reason: "Skip test_soft_reboot for m0/mx"
    conditions:
      - "topo_name in ['m0', 'mx']"
  xfail:
    reason: "case failed and waiting for fix"
    conditions:
      - "hwsku in ['Celestica-DX010-C32']"
      - https://github.com/sonic-net/sonic-mgmt/issues/6767

platform_tests/test_reboot.py::test_warm_reboot:
  skip:
    reason: "Skip test_warm_reboot for m0/mx"
    conditions:
      - "topo_name in ['m0', 'mx']"
  xfail:
    reason: "case failed and waiting for fix"
    conditions:
      - "hwsku in ['Celestica-DX010-C32']"
      - https://github.com/sonic-net/sonic-mgmt/issues/6767

platform_tests/test_reboot.py::test_watchdog_reboot:
  skip:
    reason: "Skip watchdog reboot test for Wistron"
    conditions:
      - "hwsku in ['Celestica-E1031-T48S4'] or 'sw_to3200k' in hwsku"
  skip:
    reason: "Skip watchdog reboot test for m0/mx"
    conditions:
      - "topo_name in ['m0', 'mx']"

#######################################
#####   test_reload_config.py     #####
#######################################
platform_tests/test_reload_config.py:
  skip:
    reason: "Unsupported platform API"
    conditions:
      - "asic_type in ['barefoot'] and hwsku in ['newport']"

#######################################
##### test_sequential_restart.py  #####
#######################################
platform_tests/test_sequential_restart.py::test_restart_syncd:
  skip:
    reason: "Restarting syncd is not supported yet"

#######################################
####  test_memory_exhaustion.py   #####
#######################################
platform_tests/test_memory_exhaustion.py:
  skip:
    reason: "Unsupported release 20191130"
    conditions:
      - "is_multi_asic==True and release in ['201911']"<|MERGE_RESOLUTION|>--- conflicted
+++ resolved
@@ -401,15 +401,6 @@
       - "asic_type in ['mellanox', 'cisco-8000']"
 
 platform_tests/api/test_fan_drawer_fans.py::TestFanDrawerFans::test_set_fans_speed:
-<<<<<<< HEAD
-   #test_set_fans_speed requires get_speed_tolerance to be implemented
-   #get_speed_tolerance API was disabled so platform code can perform fan tolerance checks
-   #using RPM rather than thermalctld checking tolerance on percentages
-   skip:
-     reason: "Unsupported platform API"
-     conditions:
-       - "asic_type in ['mellanox', 'cisco-8000']"
-=======
   #test_set_fans_speed requires get_speed_tolerance to be implemented 
   #get_speed_tolerance API was disabled so platform code can perform fan tolerance checks 
   #using RPM rather than thermalctld checking tolerance on percentages
@@ -422,7 +413,6 @@
     conditions:
       - "hwsku in ['Celestica-DX010-C32']"
       - https://github.com/sonic-net/sonic-mgmt/issues/6512
->>>>>>> 06efba15
 
 #######################################
 ##### api/test_module.py #####
