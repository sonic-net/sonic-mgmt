#######################################
#####             api             #####
#######################################
platform_tests/api:
  skip:
    reason: "Unsupported platform API"
    conditions:
      - "is_multi_asic==True and release in ['201911']"

#######################################
#####      api/test_chassis.py    #####
#######################################
platform_tests/api/test_chassis.py::TestChassisApi::test_components:
  skip:
    reason: "Unsupported platform API"
    conditions:
      - "asic_type in ['mellanox']"

platform_tests/api/test_chassis.py::TestChassisApi::test_fan_drawers:
  skip:
    reason: "Unsupported platform API"
    conditions:
      - "asic_type in ['mellanox']"

platform_tests/api/test_chassis.py::TestChassisApi::test_get_my_slot:
  skip:
    reason: "Unsupported platform API"
    conditions:
      - "asic_type in ['mellanox']"

platform_tests/api/test_chassis.py::TestChassisApi::test_get_presence:
  skip:
    reason: "Unsupported platform API"
    conditions:
      - "asic_type in ['mellanox']"

platform_tests/api/test_chassis.py::TestChassisApi::test_get_revision:
  xfail:
    reason: "Testcase consistently fails, raised issue to track"
    conditions:
      - "hwsku in ['Celestica-DX010-C32']"
      - https://github.com/sonic-net/sonic-mgmt/issues/6512

platform_tests/api/test_chassis.py::TestChassisApi::test_get_status:
  # Skip unsupported API test on Mellanox platform
  skip:
    reason: "Unsupported platform API"
    conditions:
      - "asic_type in ['mellanox']"

platform_tests/api/test_chassis.py::TestChassisApi::test_get_supervisor_slot:
  skip:
    reason: "Unsupported platform API"
    conditions:
      - "asic_type in ['mellanox']"

platform_tests/api/test_chassis.py::TestChassisApi::test_get_thermal_manager:
  skip:
    reason: "Unsupported platform API"
    conditions:
      - "'sw_to3200k' in hwsku"

platform_tests/api/test_chassis.py::TestChassisApi::test_get_watchdog:
  skip:
    reason: "Unsupported platform API"
    conditions_logical_operator: 'OR'
    conditions:
      - "asic_type in ['barefoot'] and hwsku in ['newport']"
      - "'sw_to3200k' in hwsku"

platform_tests/api/test_chassis.py::TestChassisApi::test_status_led:
  skip:
    reason: "Unsupported platform API"
    conditions:
      - "asic_type in ['mellanox']"
  xfail:
    reason: "Testcase consistently fails, raised issue to track"
    conditions:
      - "hwsku in ['Celestica-DX010-C32']"
      - https://github.com/sonic-net/sonic-mgmt/issues/6512

#######################################
#####   api/test_chassis_fans.py  #####
#######################################
platform_tests/api/test_chassis_fans.py::TestChassisFans::test_get_fans_speed_tolerance:
  #get_speed_tolerance API was disabled so platform code can perform fan tolerance checks
  #using RPM rather than thermalctld checking tolerance on percentages
  skip:
    reason: "Unsupported platform API"
    conditions:
      - "asic_type in ['cisco-8000']"

platform_tests/api/test_chassis_fans.py::TestChassisFans::test_get_model:
  skip:
    reason: "Unsupported platform API"
    conditions:
      - "asic_type in ['mellanox']"

platform_tests/api/test_chassis_fans.py::TestChassisFans::test_get_serial:
  #Fan tray serial numbers cannot be retrieved through software in cisco platform
  #there is no fan tray idprom
  skip:
    reason: "Unsupported platform API in mellanox or retrieving fan tray serial number is not supported in Cisco 8000"
    conditions:
      - "asic_type in ['mellanox', 'cisco-8000']"

platform_tests/api/test_chassis_fans.py::TestChassisFans::test_set_fans_led:
  skip:
    reason: "Unsupported platform API in mellanox or Cisco 8000 platform the leds belong to the fan_tray and are set through the fan_tray API"
    conditions:
      - "asic_type in ['mellanox', 'cisco-8000']"
  xfail:
    reason: "Testcase consistently fails, raised issue to track"
    conditions:
      - "hwsku in ['Celestica-DX010-C32']"
      - https://github.com/sonic-net/sonic-mgmt/issues/6512

platform_tests/api/test_chassis_fans.py::TestChassisFans::test_set_fans_speed:
  #test_set_fans_speed requires get_speed_tolerance to be implemented
  #get_speed_tolerance API was disabled so platform code can perform fan tolerance checks
  #using RPM rather than thermalctld checking tolerance on percentages
  skip:
    reason: "Unsupported platform API"
    conditions:
      - "asic_type in ['mellanox', 'cisco-8000']"
  xfail:
    reason: "Testcase consistently fails, raised issue to track"
    conditions:
      - "hwsku in ['Celestica-DX010-C32']"
      - https://github.com/sonic-net/sonic-mgmt/issues/6512

platform_tests/api/test_chassis_fans.py::TestChassisFans::test_get_direction:
  xfail:
    reason: "Testcase consistently fails, raised issue to track"
    conditions:
      - "hwsku in ['Celestica-DX010-C32']"
      - https://github.com/sonic-net/sonic-mgmt/issues/6512

platform_tests/api/test_chassis_fans.py::TestChassisFans::test_get_fans_target_speed:
  xfail:
    reason: "Testcase consistently fails, raised issue to track"
    conditions:
      - "hwsku in ['Celestica-DX010-C32']"
      - https://github.com/sonic-net/sonic-mgmt/issues/6512

#######################################
#####    api/test_component.py    #####
#######################################
platform_tests/api/test_component.py::TestComponentApi::test_get_available_firmware_version:
  skip:
    reason: "Unsupported platform API"
    conditions:
      - "asic_type in ['mellanox'] or platform in ['armhf-nokia_ixs7215_52x-r0']"

platform_tests/api/test_component.py::TestComponentApi::test_get_description:
  skip:
    reason: "Unsupported platform API"
    conditions:
      - "asic_type in ['mellanox']"

platform_tests/api/test_component.py::TestComponentApi::test_get_firmware_update_notification:
  skip:
    reason: "Unsupported platform API"
    conditions:
      - "asic_type in ['mellanox'] or platform in ['armhf-nokia_ixs7215_52x-r0']"

platform_tests/api/test_component.py::TestComponentApi::test_get_firmware_version:
  skip:
    reason: "Unsupported platform API"
    conditions:
      - "asic_type in ['mellanox']"

platform_tests/api/test_component.py::TestComponentApi::test_get_model:
  skip:
    reason: "Unsupported platform API"
    conditions:
      - "asic_type in ['mellanox']"

platform_tests/api/test_component.py::TestComponentApi::test_get_name:
  skip:
    reason: "Unsupported platform API"
    conditions:
      - "asic_type in ['mellanox']"

platform_tests/api/test_component.py::TestComponentApi::test_get_position_in_parent:
  skip:
    reason: "Unsupported platform API"
    conditions:
      - "asic_type in ['mellanox']"

platform_tests/api/test_component.py::TestComponentApi::test_get_presence:
  skip:
    reason: "Unsupported platform API"
    conditions:
      - "asic_type in ['mellanox']"

platform_tests/api/test_component.py::TestComponentApi::test_get_serial:
  skip:
    reason: "Unsupported platform API"
    conditions:
      - "asic_type in ['mellanox']"

platform_tests/api/test_component.py::TestComponentApi::test_get_status:
  skip:
    reason: "Unsupported platform API"
    conditions:
      - "asic_type in ['mellanox']"

platform_tests/api/test_component.py::TestComponentApi::test_install_firmware:
  skip:
    reason: "Unsupported platform API"
    conditions:
      - "asic_type in ['mellanox'] or ('sw_to3200k' in hwsku)"

platform_tests/api/test_component.py::TestComponentApi::test_is_replaceable:
  skip:
    reason: "Unsupported platform API"
    conditions:
      - "asic_type in ['mellanox']"

platform_tests/api/test_component.py::TestComponentApi::test_update_firmware:
  skip:
    reason: "Unsupported platform API"
    conditions:
      - "asic_type in ['mellanox'] or platform in ['armhf-nokia_ixs7215_52x-r0']"

#######################################
#####   api/test_fan_drawer.py    #####
#######################################
platform_tests/api/test_fan_drawer.py::TestFanDrawerApi::test_get_maximum_consumed_power:
  skip:
    reason: "Unsupported platform API"
    conditions:
      - "asic_type in ['mellanox'] or platform in ['armhf-nokia_ixs7215_52x-r0']"
  xfail:
    reason: "Testcase consistently fails, raised issue to track"
    conditions:
      - "hwsku in ['Celestica-DX010-C32']"
      - https://github.com/sonic-net/sonic-mgmt/issues/6512

platform_tests/api/test_fan_drawer.py::TestFanDrawerApi::test_get_model:
  skip:
    reason: "Unsupported platform API"
    conditions:
      - "asic_type in ['mellanox']"

platform_tests/api/test_fan_drawer.py::TestFanDrawerApi::test_get_serial:
  #Fan tray serial numbers cannot be retrieved through software in cisco platform
  #there is no fan tray idprom
  skip:
    reason: "Retrieving fan tray serial number is not supported in Cisco 8000 and mellanox platform"
    conditions:
       - "asic_type in ['mellanox', 'cisco-8000']"

platform_tests/api/test_fan_drawer.py::TestFanDrawerApi::test_get_status:
  skip:
    reason: "Unsupported platform API"
    conditions:
      - "asic_type in ['mellanox']"

platform_tests/api/test_fan_drawer.py::TestFanDrawerApi::test_set_fan_drawers_led:
  skip:
    reason: "Unsupported platform API"
    conditions:
      - "asic_type in ['mellanox'] or platform in ['armhf-nokia_ixs7215_52x-r0']"


#######################################
##### api/test_fan_drawer_fans.py #####
#######################################

platform_tests/api/test_fan_drawer_fans.py::TestFanDrawerFans::test_get_fans_speed_tolerance:
  #get_speed_tolerance API was disabled so platform code can perform fan tolerance checks
  #using RPM rather than thermalctld checking tolerance on percentages
  skip:
    reason: "Unsupported platform API"
    conditions:
      - "asic_type in ['cisco-8000']"

platform_tests/api/test_fan_drawer_fans.py::TestFanDrawerFans::test_get_model:
  skip:
    reason: "Unsupported platform API"
    conditions:
      - "asic_type in ['mellanox']"

platform_tests/api/test_fan_drawer_fans.py::TestFanDrawerFans::test_get_serial:
  #Fan tray serial numbers cannot be retrieved through software in cisco platform
  #there is no fan tray idprom
  skip:
    reason: "Retrieving fan tray serial number is not supported in Cisco 8000 and mellanox platform"
    conditions:
       - "asic_type in ['mellanox', 'cisco-8000']"

platform_tests/api/test_fan_drawer_fans.py::TestFanDrawerFans::test_set_fans_led:
  skip:
    reason: "On Cisco 8000 and mellanox platform, fans do not have their own leds."
    conditions:
      - "asic_type in ['mellanox', 'cisco-8000']"

platform_tests/api/test_fan_drawer_fans.py::TestFanDrawerFans::test_set_fans_speed:
  #test_set_fans_speed requires get_speed_tolerance to be implemented
  #get_speed_tolerance API was disabled so platform code can perform fan tolerance checks
  #using RPM rather than thermalctld checking tolerance on percentages
  skip:
    reason: "Unsupported platform API"
    conditions:
      - "asic_type in ['mellanox', 'cisco-8000']"
  xfail:
    reason: "Testcase consistently fails, raised issue to track"
    conditions:
      - "hwsku in ['Celestica-DX010-C32']"
      - https://github.com/sonic-net/sonic-mgmt/issues/6512

#######################################
##### api/test_module.py #####
#######################################

platform_tests/api/test_module.py::TestModuleApi::test_get_system_eeprom_info:
  xfail:
    reason: "Testcase consistently fails, raised issue to track"
    conditions:
      - "hwsku in ['Celestica-DX010-C32']"
      - https://github.com/sonic-net/sonic-mgmt/issues/6512


platform_tests/api/test_module.py::TestModuleApi::test_reboot:
   skip:
     reason: "Reboot commands currently not supported from inside pmon container for Cisco 8000 platform"
     conditions:
       - "asic_type in ['cisco-8000']"

#######################################
#####        api/test_psu.py      #####
#######################################
platform_tests/api/test_psu.py::TestPsuApi::test_fans:
  skip:
    reason: "Unsupported platform API"
    conditions:
      - "asic_type in ['mellanox']"

platform_tests/api/test_psu.py::TestPsuApi::test_get_model:
  skip:
    reason: "Unsupported platform API"
    conditions:
      - "asic_type in ['mellanox']"

platform_tests/api/test_psu.py::TestPsuApi::test_get_revision:
  xfail:
    reason: "case failed and waiting for fix"
    conditions:
      - "hwsku in ['Celestica-DX010-C32']"
      - https://github.com/sonic-net/sonic-mgmt/issues/6767

platform_tests/api/test_psu.py::TestPsuApi::test_get_serial:
  skip:
    reason: "Unsupported platform API"
    conditions:
      - "asic_type in ['mellanox']"

platform_tests/api/test_psu.py::TestPsuApi::test_get_status:
  skip:
    reason: "Unsupported platform API"
    conditions:
      - "asic_type in ['mellanox']"

platform_tests/api/test_psu.py::TestPsuApi::test_led:
  skip:
    reason: "On Cisco 8000, mellanox and Nokia 7215 platform, PSU led are unable to be controlled by software"
    conditions:
      - "asic_type in ['mellanox', 'cisco-8000'] or platform in ['armhf-nokia_ixs7215_52x-r0']"

platform_tests/api/test_psu.py::TestPsuApi::test_power:
  skip:
    reason: "Unsupported platform API"
    conditions:
      - "asic_type in ['mellanox', 'cisco-8000'] or (asic_type in ['barefoot'] and hwsku in ['newport']) or platform in ['armhf-nokia_ixs7215_52x-r0']"

platform_tests/api/test_psu.py::TestPsuApi::test_temperature:
  skip:
    reason: "Unsupported platform API"
    conditions:
      - "platform in ['armhf-nokia_ixs7215_52x-r0']"



#######################################
#####    api/test_psu_fans.py     #####
#######################################
platform_tests/api/test_psu_fans.py::TestPsuFans::test_get_fans_target_speed:
  skip:
    reason: "Unsupported platform API"
    conditions:
      - "asic_type in ['mellanox']"

platform_tests/api/test_psu_fans.py::TestPsuFans::test_get_model:
  skip:
    reason: "Unsupported platform API"
    conditions:
      - "asic_type in ['mellanox']"

platform_tests/api/test_psu_fans.py::TestPsuFans::test_get_serial:
  skip:
    reason: "Unsupported platform API"
    conditions:
      - "asic_type in ['mellanox']"

platform_tests/api/test_psu_fans.py::TestPsuFans::test_set_fans_led:
  skip:
    reason: "On Cisco 8000 and mellanox platform, PSU led are unable to be controlled by software"
    conditions:
      - "asic_type in ['mellanox', 'cisco-8000']"
  xfail:
    reason: "Testcase consistently fails on Celestica, raised issue to track"
    conditions:
      - "hwsku in ['Celestica-DX010-C32']"
      - https://github.com/sonic-net/sonic-mgmt/issues/6512

platform_tests/api/test_psu_fans.py::TestPsuFans::test_set_fans_speed:
  skip:
    reason: "Unsupported platform API"
    conditions:
      - "asic_type in ['mellanox']"

#######################################
#####        api/test_sfp.py      #####
#######################################
platform_tests/api/test_psu_fans.py::TestPsuFans::test_get_error_description:
  xfail:
    reason: "Testcase consistently fails, raised issue to track"
    conditions:
      - "hwsku in ['Celestica-DX010-C32']"
      - https://github.com/sonic-net/sonic-mgmt/issues/6518

platform_tests/api/test_sfp.py::TestSfpApi::test_get_model:
  skip:
    reason: "Unsupported platform API"
    conditions:
      - "asic_type in ['mellanox']"

platform_tests/api/test_sfp.py::TestSfpApi::test_get_name:
  skip:
    reason: "Unsupported platform API"
    conditions:
      - "asic_type in ['mellanox']"

platform_tests/api/test_sfp.py::TestSfpApi::test_get_position_in_parent:
  skip:
    reason: "Unsupported platform API"
    conditions:
      - "asic_type in ['mellanox']"

platform_tests/api/test_sfp.py::TestSfpApi::test_get_reset_status:
  skip:
    reason: "Unsupported platform API"
    conditions:
      - "asic_type in ['mellanox']"

platform_tests/api/test_sfp.py::TestSfpApi::test_get_rx_los:
  skip:
    reason: "Unsupported platform API"
    conditions:
      - "asic_type in ['mellanox'] or (asic_type in ['cisco-8000'] and release in ['202012'])"

platform_tests/api/test_sfp.py::TestSfpApi::test_get_rx_power:
  skip:
    reason: "Unsupported platform API"
    conditions:
      - "asic_type in ['mellanox']"

platform_tests/api/test_sfp.py::TestSfpApi::test_get_serial:
  skip:
    reason: "Unsupported platform API"
    conditions:
      - "asic_type in ['mellanox']"

platform_tests/api/test_sfp.py::TestSfpApi::test_get_status:
  skip:
    reason: "Unsupported platform API"
    conditions:
      - "asic_type in ['mellanox']"

platform_tests/api/test_sfp.py::TestSfpApi::test_get_temperature:
  skip:
    reason: "Unsupported platform API"
    conditions:
      - "asic_type in ['mellanox']"

platform_tests/api/test_sfp.py::TestSfpApi::test_get_transceiver_threshold_info:
  skip:
    reason: "Unsupported platform API"
    conditions:
      - "asic_type in ['cisco-8000'] and release in ['202012']"

platform_tests/api/test_sfp.py::TestSfpApi::test_get_tx_bias:
  skip:
    reason: "Unsupported platform API"
    conditions:
      - "asic_type in ['mellanox']"

platform_tests/api/test_sfp.py::TestSfpApi::test_get_tx_fault:
  skip:
    reason: "Unsupported platform API"
    conditions:
      - "asic_type in ['mellanox'] or (asic_type in ['cisco-8000'] and release in ['202012'])"

platform_tests/api/test_sfp.py::TestSfpApi::test_get_tx_power:
  skip:
    reason: "Unsupported platform API"
    conditions:
      - "asic_type in ['mellanox']"

platform_tests/api/test_sfp.py::TestSfpApi::test_get_voltage:
  skip:
    reason: "Unsupported platform API"
    conditions:
      - "asic_type in ['mellanox']"

platform_tests/api/test_sfp.py::TestSfpApi::test_power_override:
  skip:
    reason: "Unsupported platform API"
    conditions:
      - "asic_type in ['mellanox'] or platform in ['armhf-nokia_ixs7215_52x-r0']"

platform_tests/api/test_sfp.py::TestSfpApi::test_reset:
  skip:
    reason: "Unsupported platform API"
    conditions:
      - "'sw_to3200k' in hwsku"

platform_tests/api/test_sfp.py::TestSfpApi::test_thermals:
  skip:
    reason: "Unsupported platform API"
    conditions:
      - "asic_type in ['mellanox']"

platform_tests/api/test_sfp.py::TestSfpApi::test_tx_disable:
  skip:
    reason: "Unsupported platform API"
    conditions:
      - "asic_type in ['mellanox']"

platform_tests/api/test_sfp.py::TestSfpApi::test_tx_disable_channel:
  skip:
    reason: "Unsupported platform API"
    conditions:
      - "asic_type in ['mellanox'] or (asic_type in ['barefoot'] and hwsku in ['newport']) or platform in ['armhf-nokia_ixs7215_52x-r0']"

#######################################
#####     api/test_thermal.py     #####
#######################################
platform_tests/api/test_thermal.py::TestThermalApi::test_get_high_critical_threshold:
  skip:
    reason: "Unsupported platform API"
    conditions:
      - "asic_type in ['mellanox'] or platform in ['armhf-nokia_ixs7215_52x-r0']"

platform_tests/api/test_thermal.py::TestThermalApi::test_get_high_threshold:
  skip:
    reason: "Unsupported platform API"
    conditions:
      - "asic_type in ['mellanox']"

platform_tests/api/test_thermal.py::TestThermalApi::test_get_low_critical_threshold:
  skip:
    reason: "Unsupported platform API"
    conditions:
      - "asic_type in ['mellanox']"

platform_tests/api/test_thermal.py::TestThermalApi::test_get_low_threshold:
  skip:
    reason: "Unsupported platform API"
    conditions:
      - "asic_type in ['mellanox']"

platform_tests/api/test_thermal.py::TestThermalApi::test_get_maximum_recorded:
  skip:
    reason: "Unsupported platform API"
    conditions:
      - "asic_type in ['mellanox']"

platform_tests/api/test_thermal.py::TestThermalApi::test_get_minimum_recorded:
  skip:
    reason: "Unsupported platform API"
    conditions:
      - "asic_type in ['mellanox']"

platform_tests/api/test_thermal.py::TestThermalApi::test_get_model:
  # Hardware components that we use for our sensors does not have IDPROM to store model and serial number details.
  # Due to this Cisco currently does not expose serial and model number under sysfs path
  skip:
    reason: "test_get_model is not supported in cisco and mellanox platform"
    conditions:
       - "asic_type in ['mellanox', 'cisco-8000']"

platform_tests/api/test_thermal.py::TestThermalApi::test_get_presence:
  skip:
    reason: "Unsupported platform API"
    conditions:
      - "asic_type in ['mellanox']"

platform_tests/api/test_thermal.py::TestThermalApi::test_get_serial:
  # Hardware components that we use for our sensors does not have IDPROM to store model and serial number details.
  # Due to this Cisco currently does not expose serial and model number under sysfs path
  skip:
    reason: "test_get_serial is not supported in cisco and mellanox platform"
    conditions:
       - "asic_type in ['mellanox', 'cisco-8000']"

platform_tests/api/test_thermal.py::TestThermalApi::test_get_status:
  skip:
    reason: "Unsupported platform API"
    conditions:
      - "asic_type in ['mellanox']"

platform_tests/api/test_thermal.py::TestThermalApi::test_get_temperature:
  skip:
    reason: "Unsupported platform API"
    conditions:
      - "asic_type in ['mellanox']"

platform_tests/api/test_thermal.py::TestThermalApi::test_set_high_threshold:
  skip:
    reason: "Unsupported platform API"
    conditions:
      - "asic_type in ['mellanox']"
  xfail:
    reason: "Testcase consistently fails, raised issue to track"
    conditions:
      - "hwsku in ['Celestica-DX010-C32']"
      - https://github.com/sonic-net/sonic-mgmt/issues/6518

platform_tests/api/test_thermal.py::TestThermalApi::test_set_low_threshold:
  skip:
    reason: "Unsupported platform API"
    conditions:
      - "asic_type in ['mellanox']"
  xfail:
    reason: "Testcase consistently fails, raised issue to track"
    conditions:
      - "hwsku in ['Celestica-DX010-C32']"
      - https://github.com/sonic-net/sonic-mgmt/issues/6518

#######################################
#####     api/test_watchdog.py    #####
#######################################
platform_tests/api/test_watchdog.py:
  skip:
    reason: "Unsupported platform API"
    conditions_logical_operator: or
    conditions:
      - "asic_type in ['barefoot'] and hwsku in ['newport', 'montara'] or ('sw_to3200k' in hwsku)"
      - "platform in ['x86_64-nokia_ixr7250e_sup-r0', 'x86_64-nokia_ixr7250e_36x400g-r0']"

#######################################
#####           broadcom          #####
#######################################
platform_tests/broadcom:
  skip:
    reason: "Marvell devices does not support platform_tests/broadcom"
    conditions:
      - "'marvell' in asic_type"

platform_tests/broadcom/test_ser.py:
  skip:
    reason: "platform does not support test_ser"
    conditions_logical_operator: "OR"
    conditions:
      - "platform in ['x86_64-cel_e1031-r0'] and https://github.com/sonic-net/sonic-mgmt/issues/6218"
      - "asic_type not in ['broadcom']"
      - "platform in ['x86_64-arista_720dt_48s'] and https://github.com/sonic-net/sonic-mgmt/issues/7297"
      - "asic_subtype in ['broadcom-dnx'] and https://github.com/sonic-net/sonic-mgmt/issues/7546"

#######################################
#####  cli/test_show_platform.py  #####
#######################################
platform_tests/cli/test_show_platform.py::test_show_platform_fan:
  skip:
    reason: "Unsupported platform API"
    conditions:
      - "is_multi_asic==True and release in ['201911']"

platform_tests/cli/test_show_platform.py::test_show_platform_firmware_status:
  skip:
    reason: "Unsupported platform API"
    conditions:
      - "is_multi_asic==True and release in ['201911']"

platform_tests/cli/test_show_platform.py::test_show_platform_psustatus:
  xfail:
    reason: "Testcase consistently fails, raised issue to track"
    conditions:
      - "hwsku in ['Celestica-DX010-C32']"
      - https://github.com/sonic-net/sonic-mgmt/issues/6518

platform_tests/cli/test_show_platform.py::test_show_platform_psustatus_json:
  xfail:
    reason: "Testcase consistently fails, raised issue to track"
    conditions:
      - "hwsku in ['Celestica-DX010-C32']"
      - https://github.com/sonic-net/sonic-mgmt/issues/6518

platform_tests/cli/test_show_platform.py::test_show_platform_ssdhealth:
  xfail:
    strict: True
    reason: "Image issue on 7050qx platforms"
    conditions:
      - "platform in ['x86_64-arista_7050_qx32s']"

platform_tests/cli/test_show_platform.py::test_show_platform_syseeprom:
  xfail:
    reason: "Testcase consistently fails, raised issue to track"
    conditions:
      - "hwsku in ['Celestica-DX010-C32']"
      - https://github.com/sonic-net/sonic-mgmt/issues/6518

#######################################
#####  daemon/test_syseepromd.py  #####
#######################################
platform_tests/daemon/test_ledd.py::test_pmon_ledd_kill_and_start_status:
  skip:
    reason: "LEDD daemon auto restart not included in 201911"
    conditions:
      - "release in ['201911']"

#######################################
#####    fwutil/test_fwutil.py    #####
#######################################
platform_tests/fwutil/test_fwutil.py:
  skip:
    reason: "Non-Mellanox platforms doesn't support fwutil for now"
    conditions:
      - "asic_type not in ['mellanox']"
      - https://github.com/sonic-net/sonic-mgmt/issues/7811

platform_tests/fwutil/test_fwutil.py::test_fwutil_auto:
  skip:
    reason: "Command not yet merged into sonic-utilites"

#######################################
#####           mellanox          #####
#######################################
platform_tests/mellanox:
  skip:
    reason: "Mellanox platform tests only supported on Mellanox devices"
    conditions:
      - "asic_type not in ['mellanox']"

platform_tests/mellanox/test_reboot_cause.py:
  skip:
    reason: "Does not support platform_tests/mellanox/test_reboot_cause.py"
    conditions:
      - "platform in ['x86_64-mlnx_msn2010-r0', 'x86_64-mlnx_msn2700-r0', 'x86_64-mlnx_msn2100-r0', 'x86_64-mlnx_msn2410-r0', 'x86_64-nvidia_sn2201-r0']"

#######################################
<<<<<<< HEAD
#####   test_advanced_reboot.py   #####
#######################################
platform_tests/test_advanced_reboot.py::test_fast_reboot_from_other_vendor:
  xfail:
    reason: "case failed and waiting for fix"
    conditions:
      - "asic_type in ['broadcom', 'mellanox']"
      - https://github.com/sonic-net/sonic-mgmt/issues/7293
=======
####  test_memory_exhaustion.py   #####
#######################################
platform_tests/test_memory_exhaustion.py:
  skip:
    reason: "Unsupported release or platforms"
    conditions:
      - "(is_multi_asic==True and release in ['201911']) or (hwsku in ['Celestica-E1031-T48S4'])"
>>>>>>> c34f9d39

#######################################
#####    test_platform_info.py    #####
#######################################
platform_tests/test_platform_info.py::test_thermal_control_fan_status:
  skip:
    reason: "Thermal control daemon is not present"
    conditions:
      - "is_multi_asic==True and release in ['201911']"

platform_tests/test_platform_info.py::test_thermal_control_load_invalid_format_json:
  #Thermal policies are implemented as part of BSP layer in Cisco 8000 platform, so there is no need for loading JSON file,
  #hence the test case needs to be skipped
  skip:
    # Cisco platforms use different mechanism to generate thermal policy, current method is not applicable
    # Multi ASIC platform running 201911 release doesn't have thermalctld
    # s6100 has not supported get_thermal_manager yet
    reason: "Skip on Cisco platform and multi-asic platform running 201911 release"
    conditions:
      - "asic_type=='cisco-8000' or (is_multi_asic==True and release in ['201911']) or ('dell_s6100' in platform) or ('sw_to3200k' in hwsku)"

platform_tests/test_platform_info.py::test_thermal_control_load_invalid_value_json:
  #Thermal policies are implemented as part of BSP layer in Cisco 8000 platform, so there is no need for loading JSON file,
  #hence the test case needs to be skipped
  skip:
    # Cisco platforms use different mechanism to generate thermal policy, current method is not applicable
    # Multi ASIC platform running 201911 release doesn't have thermalctld
    # s6100 has not supported get_thermal_manager yet
    reason: "Skip on Cisco platform and multi-asic platform running 201911 release"
    conditions:
      - "asic_type=='cisco-8000' or (is_multi_asic==True and release in ['201911']) or ('dell_s6100' in platform) or ('sw_to3200k' in hwsku)"

platform_tests/test_platform_info.py::test_turn_on_off_psu_and_check_psustatus:
  xfail:
    reason: "case failed and waiting for fix"
    conditions:
      - "hwsku in ['Celestica-DX010-C32']"
      - https://github.com/sonic-net/sonic-mgmt/issues/6767


#######################################
#####        test_reboot.py       #####
#######################################
platform_tests/test_reboot.py::test_cold_reboot:
  xfail:
    reason: "case failed and waiting for fix"
    conditions:
      - "hwsku in ['Celestica-DX010-C32']"
      - https://github.com/sonic-net/sonic-mgmt/issues/6767

platform_tests/test_reboot.py::test_continuous_reboot:
  xfail:
    reason: "case failed and waiting for fix"
    conditions:
      - "hwsku in ['Celestica-DX010-C32']"
      - https://github.com/sonic-net/sonic-mgmt/issues/6767

platform_tests/test_reboot.py::test_fast_reboot:
  skip:
    reason: "Skip test_fast_reboot for m0/mx"
    conditions:
      - "topo_type in ['m0', 'mx', 't1', 't2']"
  xfail:
    reason: "case failed and waiting for fix"
    conditions:
      - "hwsku in ['Celestica-DX010-C32']"
      - https://github.com/sonic-net/sonic-mgmt/issues/6767

platform_tests/test_reboot.py::test_power_off_reboot:
  skip:
    reason: "Skip power off reboot test for Wistron/Nokia-7215"
    conditions:
      - "(hwsku in ['Celestica-E1031-T48S4']) or ('sw_to3200k' in hwsku) or (platform in ['armhf-nokia_ixs7215_52x-r0']) or (is_multi_asic==True and release in ['201911'])"

platform_tests/test_reboot.py::test_soft_reboot:
  skip:
    reason: "Skip test_soft_reboot for m0/mx"
    conditions:
      - "topo_type in ['m0', 'mx']"
  xfail:
    reason: "case failed and waiting for fix"
    conditions:
      - "hwsku in ['Celestica-DX010-C32']"
      - https://github.com/sonic-net/sonic-mgmt/issues/6767

platform_tests/test_reboot.py::test_warm_reboot:
  skip:
    reason: "Skip test_warm_reboot for m0/mx"
    conditions:
      - "topo_type in ['m0', 'mx', 't1', 't2']"
  xfail:
    reason: "case failed and waiting for fix"
    conditions:
      - "hwsku in ['Celestica-DX010-C32']"
      - https://github.com/sonic-net/sonic-mgmt/issues/6767

platform_tests/test_reboot.py::test_watchdog_reboot:
  skip:
    reason: "Skip watchdog reboot test for Wistron / Nokia 7215"
    conditions:
      - "'sw_to3200k' in hwsku or platform in ['armhf-nokia_ixs7215_52x-r0']"

#######################################
#####   test_reload_config.py     #####
#######################################
platform_tests/test_reload_config.py:
  skip:
    reason: "Unsupported platform API"
    conditions:
      - "asic_type in ['barefoot'] and hwsku in ['newport']"

#######################################
##### test_sequential_restart.py  #####
#######################################
platform_tests/test_sequential_restart.py::test_restart_syncd:
  skip:
    reason: "Restarting syncd is not supported yet"<|MERGE_RESOLUTION|>--- conflicted
+++ resolved
@@ -752,7 +752,6 @@
       - "platform in ['x86_64-mlnx_msn2010-r0', 'x86_64-mlnx_msn2700-r0', 'x86_64-mlnx_msn2100-r0', 'x86_64-mlnx_msn2410-r0', 'x86_64-nvidia_sn2201-r0']"
 
 #######################################
-<<<<<<< HEAD
 #####   test_advanced_reboot.py   #####
 #######################################
 platform_tests/test_advanced_reboot.py::test_fast_reboot_from_other_vendor:
@@ -761,7 +760,8 @@
     conditions:
       - "asic_type in ['broadcom', 'mellanox']"
       - https://github.com/sonic-net/sonic-mgmt/issues/7293
-=======
+
+#######################################
 ####  test_memory_exhaustion.py   #####
 #######################################
 platform_tests/test_memory_exhaustion.py:
@@ -769,7 +769,6 @@
     reason: "Unsupported release or platforms"
     conditions:
       - "(is_multi_asic==True and release in ['201911']) or (hwsku in ['Celestica-E1031-T48S4'])"
->>>>>>> c34f9d39
 
 #######################################
 #####    test_platform_info.py    #####
