--- conflicted
+++ resolved
@@ -136,18 +136,6 @@
     reason: "On Cisco 8000 platform the leds belong to the fan_tray and are set through the fan_tray API"
     conditions:
       - "asic_type in ['cisco-8000']"
-<<<<<<< HEAD
-=======
-
-platform_tests/api/test_chassis_fans.py::TestChassisFans::test_set_fans_speed:
-  #test_set_fans_speed requires get_speed_tolerance to be implemented
-  #get_speed_tolerance API was disabled so platform code can perform fan tolerance checks
-  #using RPM rather than thermalctld checking tolerance on percentages
-  skip:
-    reason: "Unsupported platform API"
-    conditions:
-      - "asic_type in ['mellanox', 'cisco-8000']"
->>>>>>> 55fb46a0
 
 platform_tests/api/test_chassis_fans.py::TestChassisFans::test_get_presence:
   xfail:
