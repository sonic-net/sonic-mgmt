#######################################
#####             api             #####
#######################################
platform_tests/api:
  skip:
    reason: "Unsupported platform API"
    conditions:
      - "is_multi_asic==True and release in ['201911']"

#######################################
#####      api/test_chassis.py    #####
#######################################
platform_tests/api/test_chassis.py::TestChassisApi::test_components:
  skip:
    reason: "Unsupported platform API"
    conditions:
      - "asic_type in ['mellanox']"

platform_tests/api/test_chassis.py::TestChassisApi::test_fan_drawers:
  skip:
    reason: "Unsupported platform API"
    conditions:
      - "asic_type in ['mellanox']"

platform_tests/api/test_chassis.py::TestChassisApi::test_get_my_slot:
  skip:
    reason: "Unsupported platform API"
    conditions:
      - "asic_type in ['mellanox']"

platform_tests/api/test_chassis.py::TestChassisApi::test_get_presence:
  skip:
    reason: "Unsupported platform API"
    conditions:
      - "asic_type in ['mellanox']"

platform_tests/api/test_chassis.py::TestChassisApi::test_get_revision:
  xfail:
    reason: "Testcase consistently fails, raised issue to track"
    conditions:
      - "hwsku in ['Celestica-DX010-C32']"
      - https://github.com/sonic-net/sonic-mgmt/issues/6512

platform_tests/api/test_chassis.py::TestChassisApi::test_get_status:
  # Skip unsupported API test on Mellanox platform
  skip:
    reason: "Unsupported platform API"
    conditions:
      - "asic_type in ['mellanox']"

platform_tests/api/test_chassis.py::TestChassisApi::test_get_supervisor_slot:
  skip:
    reason: "Unsupported platform API"
    conditions:
      - "asic_type in ['mellanox']"

platform_tests/api/test_chassis.py::TestChassisApi::test_get_thermal_manager:
  skip:
    reason: "Unsupported platform API"
    conditions:
      - "'sw_to3200k' in hwsku"

platform_tests/api/test_chassis.py::TestChassisApi::test_get_watchdog:
  skip:
    reason: "Unsupported platform API"
    conditions_logical_operator: 'OR'
    conditions:
      - "asic_type in ['barefoot'] and hwsku in ['newport']"
      - "'sw_to3200k' in hwsku"

platform_tests/api/test_chassis.py::TestChassisApi::test_status_led:
  skip:
    reason: "Unsupported platform API"
    conditions:
      - "asic_type in ['mellanox']"
  xfail:
    reason: "Testcase consistently fails, raised issue to track"
    conditions:
      - "hwsku in ['Celestica-DX010-C32']"
      - https://github.com/sonic-net/sonic-mgmt/issues/6512

#######################################
#####   api/test_chassis_fans.py  #####
#######################################
platform_tests/api/test_chassis_fans.py::TestChassisFans::test_get_direction:
  xfail:
    reason: "Testcase consistently fails, raised issue to track"
    conditions:
      - "hwsku in ['Celestica-DX010-C32']"
      - https://github.com/sonic-net/sonic-mgmt/issues/6512

platform_tests/api/test_chassis_fans.py::TestChassisFans::test_get_fans_speed_tolerance:
  #get_speed_tolerance API was disabled so platform code can perform fan tolerance checks
  #using RPM rather than thermalctld checking tolerance on percentages
  skip:
    reason: "Unsupported platform API"
    conditions:
      - "asic_type in ['cisco-8000']"

platform_tests/api/test_chassis_fans.py::TestChassisFans::test_get_fans_target_speed:
  xfail:
    reason: "Testcase consistently fails, raised issue to track"
    conditions:
      - "hwsku in ['Celestica-DX010-C32']"
      - https://github.com/sonic-net/sonic-mgmt/issues/6512

platform_tests/api/test_chassis_fans.py::TestChassisFans::test_get_model:
  skip:
    reason: "Unsupported platform API"
    conditions:
      - "asic_type in ['mellanox']"

platform_tests/api/test_chassis_fans.py::TestChassisFans::test_get_serial:
  #Fan tray serial numbers cannot be retrieved through software in cisco platform
  #there is no fan tray idprom
  skip:
    reason: "Unsupported platform API in mellanox or retrieving fan tray serial number is not supported in Cisco 8000"
    conditions:
      - "asic_type in ['mellanox', 'cisco-8000']"

platform_tests/api/test_chassis_fans.py::TestChassisFans::test_set_fans_led:
  skip:
    reason: "Unsupported platform API in mellanox or Cisco 8000 platform the leds belong to the fan_tray and are set through the fan_tray API"
    conditions:
      - "asic_type in ['mellanox', 'cisco-8000']"
  xfail:
    reason: "Testcase consistently fails, raised issue to track"
    conditions:
      - "hwsku in ['Celestica-DX010-C32']"
      - https://github.com/sonic-net/sonic-mgmt/issues/6512

platform_tests/api/test_chassis_fans.py::TestChassisFans::test_set_fans_speed:
  #test_set_fans_speed requires get_speed_tolerance to be implemented
  #get_speed_tolerance API was disabled so platform code can perform fan tolerance checks
  #using RPM rather than thermalctld checking tolerance on percentages
  skip:
    reason: "Unsupported platform API"
    conditions:
      - "asic_type in ['mellanox', 'cisco-8000']"
  xfail:
    reason: "Testcase consistently fails, raised issue to track"
    conditions:
      - "hwsku in ['Celestica-DX010-C32']"
      - https://github.com/sonic-net/sonic-mgmt/issues/6512

#######################################
#####    api/test_component.py    #####
#######################################
platform_tests/api/test_component.py::TestComponentApi::test_get_available_firmware_version:
  skip:
    reason: "Unsupported platform API"
    conditions:
      - "asic_type in ['mellanox'] or platform in ['armhf-nokia_ixs7215_52x-r0']"

platform_tests/api/test_component.py::TestComponentApi::test_get_description:
  skip:
    reason: "Unsupported platform API"
    conditions:
      - "asic_type in ['mellanox']"

platform_tests/api/test_component.py::TestComponentApi::test_get_firmware_update_notification:
  skip:
    reason: "Unsupported platform API"
    conditions:
      - "asic_type in ['mellanox'] or platform in ['armhf-nokia_ixs7215_52x-r0']"

platform_tests/api/test_component.py::TestComponentApi::test_get_firmware_version:
  skip:
    reason: "Unsupported platform API"
    conditions:
      - "asic_type in ['mellanox']"

platform_tests/api/test_component.py::TestComponentApi::test_get_model:
  skip:
    reason: "Unsupported platform API"
    conditions:
      - "asic_type in ['mellanox']"

platform_tests/api/test_component.py::TestComponentApi::test_get_name:
  skip:
    reason: "Unsupported platform API"
    conditions:
      - "asic_type in ['mellanox']"

platform_tests/api/test_component.py::TestComponentApi::test_get_position_in_parent:
  skip:
    reason: "Unsupported platform API"
    conditions:
      - "asic_type in ['mellanox']"

platform_tests/api/test_component.py::TestComponentApi::test_get_presence:
  skip:
    reason: "Unsupported platform API"
    conditions:
      - "asic_type in ['mellanox']"

platform_tests/api/test_component.py::TestComponentApi::test_get_serial:
  skip:
    reason: "Unsupported platform API"
    conditions:
      - "asic_type in ['mellanox']"

platform_tests/api/test_component.py::TestComponentApi::test_get_status:
  skip:
    reason: "Unsupported platform API"
    conditions:
      - "asic_type in ['mellanox']"

platform_tests/api/test_component.py::TestComponentApi::test_install_firmware:
  skip:
    reason: "Unsupported platform API"
    conditions:
      - "asic_type in ['mellanox'] or ('sw_to3200k' in hwsku)"

platform_tests/api/test_component.py::TestComponentApi::test_is_replaceable:
  skip:
    reason: "Unsupported platform API"
    conditions:
      - "asic_type in ['mellanox']"

platform_tests/api/test_component.py::TestComponentApi::test_update_firmware:
  skip:
    reason: "Unsupported platform API"
    conditions:
      - "asic_type in ['mellanox'] or platform in ['armhf-nokia_ixs7215_52x-r0']"

#######################################
#####   api/test_fan_drawer.py    #####
#######################################
platform_tests/api/test_fan_drawer.py::TestFanDrawerApi::test_get_maximum_consumed_power:
  skip:
    reason: "Unsupported platform API"
    conditions:
      - "asic_type in ['mellanox'] or platform in ['armhf-nokia_ixs7215_52x-r0']"
  xfail:
    reason: "Testcase consistently fails, raised issue to track"
    conditions:
      - "hwsku in ['Celestica-DX010-C32']"
      - https://github.com/sonic-net/sonic-mgmt/issues/6512

platform_tests/api/test_fan_drawer.py::TestFanDrawerApi::test_get_model:
  skip:
    reason: "Unsupported platform API"
    conditions:
      - "asic_type in ['mellanox']"

platform_tests/api/test_fan_drawer.py::TestFanDrawerApi::test_get_serial:
  #Fan tray serial numbers cannot be retrieved through software in cisco platform
  #there is no fan tray idprom
  skip:
    reason: "Retrieving fan tray serial number is not supported in Cisco 8000 and mellanox platform"
    conditions:
       - "asic_type in ['mellanox', 'cisco-8000']"

platform_tests/api/test_fan_drawer.py::TestFanDrawerApi::test_get_status:
  skip:
    reason: "Unsupported platform API"
    conditions:
      - "asic_type in ['mellanox']"

platform_tests/api/test_fan_drawer.py::TestFanDrawerApi::test_set_fan_drawers_led:
  skip:
    reason: "Unsupported platform API"
    conditions:
      - "asic_type in ['mellanox'] or platform in ['armhf-nokia_ixs7215_52x-r0']"


#######################################
##### api/test_fan_drawer_fans.py #####
#######################################

platform_tests/api/test_fan_drawer_fans.py::TestFanDrawerFans::test_get_fans_speed_tolerance:
  #get_speed_tolerance API was disabled so platform code can perform fan tolerance checks
  #using RPM rather than thermalctld checking tolerance on percentages
  skip:
    reason: "Unsupported platform API"
    conditions:
      - "asic_type in ['cisco-8000']"

platform_tests/api/test_fan_drawer_fans.py::TestFanDrawerFans::test_get_model:
  skip:
    reason: "Unsupported platform API"
    conditions:
      - "asic_type in ['mellanox']"

platform_tests/api/test_fan_drawer_fans.py::TestFanDrawerFans::test_get_serial:
  #Fan tray serial numbers cannot be retrieved through software in cisco platform
  #there is no fan tray idprom
  skip:
    reason: "Retrieving fan tray serial number is not supported in Cisco 8000 and mellanox platform"
    conditions:
       - "asic_type in ['mellanox', 'cisco-8000']"

platform_tests/api/test_fan_drawer_fans.py::TestFanDrawerFans::test_set_fans_led:
  skip:
    reason: "On Cisco 8000 and mellanox platform, fans do not have their own leds."
    conditions:
      - "asic_type in ['mellanox', 'cisco-8000']"

platform_tests/api/test_fan_drawer_fans.py::TestFanDrawerFans::test_set_fans_speed:
  #test_set_fans_speed requires get_speed_tolerance to be implemented
  #get_speed_tolerance API was disabled so platform code can perform fan tolerance checks
  #using RPM rather than thermalctld checking tolerance on percentages
  skip:
    reason: "Unsupported platform API"
    conditions:
      - "asic_type in ['mellanox', 'cisco-8000']"
  xfail:
    reason: "Testcase consistently fails, raised issue to track"
    conditions:
      - "hwsku in ['Celestica-DX010-C32']"
      - https://github.com/sonic-net/sonic-mgmt/issues/6512

#######################################
##### api/test_module.py #####
#######################################
platform_tests/api/test_module.py:
  skip:
    reason: "Only support T2"
    conditions:
      - "topo_type not in ['t2']"

platform_tests/api/test_module.py::TestModuleApi::test_get_system_eeprom_info:
  xfail:
    reason: "Testcase consistently fails, raised issue to track"
    conditions:
      - "hwsku in ['Celestica-DX010-C32']"
      - https://github.com/sonic-net/sonic-mgmt/issues/6512


platform_tests/api/test_module.py::TestModuleApi::test_reboot:
  skip:
    reason: "Reboot commands currently not supported from inside pmon container for Cisco 8000 platform"
    conditions:
      - "asic_type in ['cisco-8000']"

#######################################
#####        api/test_psu.py      #####
#######################################
platform_tests/api/test_psu.py::TestPsuApi::test_fans:
  skip:
    reason: "Unsupported platform API"
    conditions:
      - "asic_type in ['mellanox']"

platform_tests/api/test_psu.py::TestPsuApi::test_get_model:
  skip:
    reason: "Unsupported platform API"
    conditions:
      - "asic_type in ['mellanox']"

platform_tests/api/test_psu.py::TestPsuApi::test_get_revision:
  xfail:
    reason: "case failed and waiting for fix"
    conditions:
      - "hwsku in ['Celestica-DX010-C32']"
      - https://github.com/sonic-net/sonic-mgmt/issues/6767

platform_tests/api/test_psu.py::TestPsuApi::test_get_serial:
  skip:
    reason: "Unsupported platform API"
    conditions:
      - "asic_type in ['mellanox']"

platform_tests/api/test_psu.py::TestPsuApi::test_get_status:
  skip:
    reason: "Unsupported platform API"
    conditions:
      - "asic_type in ['mellanox']"

platform_tests/api/test_psu.py::TestPsuApi::test_led:
  skip:
    reason: "On Cisco 8000, mellanox and Nokia 7215 platform, PSU led are unable to be controlled by software"
    conditions:
      - "asic_type in ['mellanox', 'cisco-8000'] or platform in ['armhf-nokia_ixs7215_52x-r0']"

platform_tests/api/test_psu.py::TestPsuApi::test_power:
  skip:
    reason: "Unsupported platform API"
    conditions:
      - "asic_type in ['mellanox', 'cisco-8000'] or (asic_type in ['barefoot'] and hwsku in ['newport']) or platform in ['armhf-nokia_ixs7215_52x-r0']"

platform_tests/api/test_psu.py::TestPsuApi::test_temperature:
  skip:
    reason: "Unsupported platform API"
    conditions:
      - "platform in ['armhf-nokia_ixs7215_52x-r0']"

#######################################
#####    api/test_psu_fans.py     #####
#######################################
platform_tests/api/test_psu_fans.py::TestPsuFans::test_get_error_description:
  xfail:
    reason: "Testcase consistently fails, raised issue to track"
    conditions:
      - "hwsku in ['Celestica-DX010-C32']"
      - https://github.com/sonic-net/sonic-mgmt/issues/6518

platform_tests/api/test_psu_fans.py::TestPsuFans::test_get_fans_target_speed:
  skip:
    reason: "Unsupported platform API"
    conditions:
      - "asic_type in ['mellanox']"

platform_tests/api/test_psu_fans.py::TestPsuFans::test_get_model:
  skip:
    reason: "Unsupported platform API"
    conditions:
      - "asic_type in ['mellanox']"

platform_tests/api/test_psu_fans.py::TestPsuFans::test_get_serial:
  skip:
    reason: "Unsupported platform API"
    conditions:
      - "asic_type in ['mellanox']"

platform_tests/api/test_psu_fans.py::TestPsuFans::test_set_fans_led:
  skip:
    reason: "On Cisco 8000 and mellanox platform, PSU led are unable to be controlled by software"
    conditions:
      - "asic_type in ['mellanox', 'cisco-8000']"
  xfail:
    reason: "Testcase consistently fails on Celestica, raised issue to track"
    conditions:
      - "hwsku in ['Celestica-DX010-C32']"
      - https://github.com/sonic-net/sonic-mgmt/issues/6512

platform_tests/api/test_psu_fans.py::TestPsuFans::test_set_fans_speed:
  skip:
    reason: "Unsupported platform API"
    conditions:
      - "asic_type in ['mellanox']"

#######################################
#####        api/test_sfp.py      #####
#######################################
platform_tests/api/test_sfp.py::TestSfpApi::test_get_model:
  skip:
    reason: "Unsupported platform API"
    conditions:
      - "asic_type in ['mellanox']"

platform_tests/api/test_sfp.py::TestSfpApi::test_get_name:
  skip:
    reason: "Unsupported platform API"
    conditions:
      - "asic_type in ['mellanox']"

platform_tests/api/test_sfp.py::TestSfpApi::test_get_position_in_parent:
  skip:
    reason: "Unsupported platform API"
    conditions:
      - "asic_type in ['mellanox']"

platform_tests/api/test_sfp.py::TestSfpApi::test_get_reset_status:
  skip:
    reason: "Unsupported platform API"
    conditions:
      - "asic_type in ['mellanox']"

platform_tests/api/test_sfp.py::TestSfpApi::test_get_rx_los:
  skip:
    reason: "Unsupported platform API"
    conditions:
      - "asic_type in ['mellanox'] or (asic_type in ['cisco-8000'] and release in ['202012'])"

platform_tests/api/test_sfp.py::TestSfpApi::test_get_rx_power:
  skip:
    reason: "Unsupported platform API"
    conditions:
      - "asic_type in ['mellanox']"

platform_tests/api/test_sfp.py::TestSfpApi::test_get_serial:
  skip:
    reason: "Unsupported platform API"
    conditions:
      - "asic_type in ['mellanox']"

platform_tests/api/test_sfp.py::TestSfpApi::test_get_status:
  skip:
    reason: "Unsupported platform API"
    conditions:
      - "asic_type in ['mellanox']"

platform_tests/api/test_sfp.py::TestSfpApi::test_get_temperature:
  skip:
    reason: "Unsupported platform API"
    conditions:
      - "asic_type in ['mellanox']"

platform_tests/api/test_sfp.py::TestSfpApi::test_get_transceiver_threshold_info:
  skip:
    reason: "Unsupported platform API"
    conditions:
      - "asic_type in ['cisco-8000'] and release in ['202012']"

platform_tests/api/test_sfp.py::TestSfpApi::test_get_tx_bias:
  skip:
    reason: "Unsupported platform API"
    conditions:
      - "asic_type in ['mellanox']"

platform_tests/api/test_sfp.py::TestSfpApi::test_get_tx_fault:
  skip:
    reason: "Unsupported platform API"
    conditions:
      - "asic_type in ['mellanox'] or (asic_type in ['cisco-8000'] and release in ['202012'])"

platform_tests/api/test_sfp.py::TestSfpApi::test_get_tx_power:
  skip:
    reason: "Unsupported platform API"
    conditions:
      - "asic_type in ['mellanox']"

platform_tests/api/test_sfp.py::TestSfpApi::test_get_voltage:
  skip:
    reason: "Unsupported platform API"
    conditions:
      - "asic_type in ['mellanox']"

platform_tests/api/test_sfp.py::TestSfpApi::test_power_override:
  skip:
    reason: "Unsupported platform API"
    conditions:
      - "asic_type in ['mellanox'] or platform in ['armhf-nokia_ixs7215_52x-r0']"

platform_tests/api/test_sfp.py::TestSfpApi::test_reset:
  skip:
    reason: "Unsupported platform API"
    conditions:
      - "'sw_to3200k' in hwsku"

platform_tests/api/test_sfp.py::TestSfpApi::test_thermals:
  skip:
    reason: "Unsupported platform API"
    conditions:
      - "asic_type in ['mellanox']"

platform_tests/api/test_sfp.py::TestSfpApi::test_tx_disable:
  skip:
    reason: "Unsupported platform API"
    conditions:
      - "asic_type in ['mellanox']"

platform_tests/api/test_sfp.py::TestSfpApi::test_tx_disable_channel:
  skip:
    reason: "Unsupported platform API"
    conditions:
      - "asic_type in ['mellanox'] or (asic_type in ['barefoot'] and hwsku in ['newport']) or platform in ['armhf-nokia_ixs7215_52x-r0']"

#######################################
#####     api/test_thermal.py     #####
#######################################
platform_tests/api/test_thermal.py::TestThermalApi::test_get_high_critical_threshold:
  skip:
    reason: "Unsupported platform API"
    conditions:
      - "asic_type in ['mellanox'] or platform in ['armhf-nokia_ixs7215_52x-r0']"

platform_tests/api/test_thermal.py::TestThermalApi::test_get_high_threshold:
  skip:
    reason: "Unsupported platform API"
    conditions:
      - "asic_type in ['mellanox']"

platform_tests/api/test_thermal.py::TestThermalApi::test_get_low_critical_threshold:
  skip:
    reason: "Unsupported platform API"
    conditions:
      - "asic_type in ['mellanox']"

platform_tests/api/test_thermal.py::TestThermalApi::test_get_low_threshold:
  skip:
    reason: "Unsupported platform API"
    conditions:
      - "asic_type in ['mellanox']"

platform_tests/api/test_thermal.py::TestThermalApi::test_get_maximum_recorded:
  skip:
    reason: "Unsupported platform API"
    conditions:
      - "asic_type in ['mellanox']"

platform_tests/api/test_thermal.py::TestThermalApi::test_get_minimum_recorded:
  skip:
    reason: "Unsupported platform API"
    conditions:
      - "asic_type in ['mellanox']"

platform_tests/api/test_thermal.py::TestThermalApi::test_get_model:
  # Hardware components that we use for our sensors does not have IDPROM to store model and serial number details.
  # Due to this Cisco currently does not expose serial and model number under sysfs path
  skip:
    reason: "test_get_model is not supported in cisco and mellanox platform"
    conditions:
       - "asic_type in ['mellanox', 'cisco-8000']"

platform_tests/api/test_thermal.py::TestThermalApi::test_get_presence:
  skip:
    reason: "Unsupported platform API"
    conditions:
      - "asic_type in ['mellanox']"

platform_tests/api/test_thermal.py::TestThermalApi::test_get_serial:
  # Hardware components that we use for our sensors does not have IDPROM to store model and serial number details.
  # Due to this Cisco currently does not expose serial and model number under sysfs path
  skip:
    reason: "test_get_serial is not supported in cisco and mellanox platform"
    conditions:
       - "asic_type in ['mellanox', 'cisco-8000']"

platform_tests/api/test_thermal.py::TestThermalApi::test_get_status:
  skip:
    reason: "Unsupported platform API"
    conditions:
      - "asic_type in ['mellanox']"

platform_tests/api/test_thermal.py::TestThermalApi::test_get_temperature:
  skip:
    reason: "Unsupported platform API"
    conditions:
      - "asic_type in ['mellanox']"

platform_tests/api/test_thermal.py::TestThermalApi::test_set_high_threshold:
  skip:
    reason: "Unsupported platform API"
    conditions:
      - "asic_type in ['mellanox']"
  xfail:
    reason: "Testcase consistently fails, raised issue to track"
    conditions:
      - "hwsku in ['Celestica-DX010-C32']"
      - https://github.com/sonic-net/sonic-mgmt/issues/6518

platform_tests/api/test_thermal.py::TestThermalApi::test_set_low_threshold:
  skip:
    reason: "Unsupported platform API"
    conditions:
      - "asic_type in ['mellanox']"
  xfail:
    reason: "Testcase consistently fails, raised issue to track"
    conditions:
      - "hwsku in ['Celestica-DX010-C32']"
      - https://github.com/sonic-net/sonic-mgmt/issues/6518

#######################################
#####     api/test_watchdog.py    #####
#######################################
platform_tests/api/test_watchdog.py:
  skip:
    reason: "Unsupported platform API"
    conditions_logical_operator: or
    conditions:
      - "asic_type in ['barefoot'] and hwsku in ['newport', 'montara'] or ('sw_to3200k' in hwsku)"
      - "platform in ['x86_64-nokia_ixr7250e_sup-r0', 'x86_64-nokia_ixr7250e_36x400g-r0']"

#######################################
#####           broadcom          #####
#######################################
platform_tests/broadcom:
  skip:
    reason: "Marvell devices does not support platform_tests/broadcom"
    conditions:
      - "'marvell' in asic_type"

platform_tests/broadcom/test_ser.py:
  skip:
    reason: "platform does not support test_ser"
    conditions_logical_operator: "OR"
    conditions:
      - "platform in ['x86_64-cel_e1031-r0'] and https://github.com/sonic-net/sonic-mgmt/issues/6218"
      - "asic_type not in ['broadcom']"
      - "platform in ['x86_64-arista_720dt_48s'] and https://github.com/sonic-net/sonic-mgmt/issues/7297"
      - "asic_subtype in ['broadcom-dnx'] and https://github.com/sonic-net/sonic-mgmt/issues/7546"

#######################################
#####  cli/test_show_platform.py  #####
#######################################
platform_tests/cli/test_show_platform.py::test_show_platform_fan:
  skip:
    reason: "Unsupported platform API"
    conditions:
      - "is_multi_asic==True and release in ['201911']"

platform_tests/cli/test_show_platform.py::test_show_platform_firmware_status:
  skip:
    reason: "Unsupported platform API"
    conditions:
      - "is_multi_asic==True and release in ['201911']"

platform_tests/cli/test_show_platform.py::test_show_platform_psustatus:
  xfail:
    reason: "Testcase consistently fails, raised issue to track"
    conditions:
      - "hwsku in ['Celestica-DX010-C32']"
      - https://github.com/sonic-net/sonic-mgmt/issues/6518

platform_tests/cli/test_show_platform.py::test_show_platform_psustatus_json:
  xfail:
    reason: "Testcase consistently fails, raised issue to track"
    conditions:
      - "hwsku in ['Celestica-DX010-C32']"
      - https://github.com/sonic-net/sonic-mgmt/issues/6518

platform_tests/cli/test_show_platform.py::test_show_platform_ssdhealth:
  xfail:
    strict: True
    reason: "Image issue on 7050qx platforms"
    conditions:
      - "platform in ['x86_64-arista_7050_qx32s']"

platform_tests/cli/test_show_platform.py::test_show_platform_syseeprom:
  xfail:
    reason: "Testcase consistently fails, raised issue to track"
    conditions:
      - "hwsku in ['Celestica-DX010-C32']"
      - https://github.com/sonic-net/sonic-mgmt/issues/6518

###############################################
## counterpoll/test_counterpoll_watermark.py ##
###############################################
platform_tests/counterpoll/test_counterpoll_watermark.py::test_counterpoll_queue_watermark_pg_drop:
  skip:
    reason: "Unsupported topology"
    conditions:
      - "topo_type in ['m0', 'mx']"

#######################################
#####  daemon/test_syseepromd.py  #####
#######################################
platform_tests/daemon/test_ledd.py::test_pmon_ledd_kill_and_start_status:
  skip:
    reason: "LEDD daemon auto restart not included in 201911"
    conditions:
      - "release in ['201911']"

#######################################
#####    fwutil/test_fwutil.py    #####
#######################################
platform_tests/fwutil/test_fwutil.py:
  skip:
    reason: "Non-Mellanox platforms doesn't support fwutil for now"
    conditions:
      - "asic_type not in ['mellanox']"
      - https://github.com/sonic-net/sonic-mgmt/issues/7811

platform_tests/fwutil/test_fwutil.py::test_fwutil_auto:
  skip:
    reason: "Command not yet merged into sonic-utilites"

#######################################
#####           mellanox          #####
#######################################
platform_tests/mellanox:
  skip:
    reason: "Mellanox platform tests only supported on Mellanox devices"
    conditions:
      - "asic_type not in ['mellanox']"

platform_tests/mellanox/test_reboot_cause.py:
  skip:
    reason: "Does not support platform_tests/mellanox/test_reboot_cause.py"
    conditions:
      - "platform in ['x86_64-mlnx_msn2010-r0', 'x86_64-mlnx_msn2700-r0', 'x86_64-mlnx_msn2100-r0', 'x86_64-mlnx_msn2410-r0', 'x86_64-nvidia_sn2201-r0']"

#######################################
<<<<<<< HEAD
#####   test_advanced_reboot.py   #####
#######################################
platform_tests/test_advanced_reboot.py::test_fast_reboot_from_other_vendor:
  xfail:
    reason: "case failed and waiting for fix"
    conditions:
      - "asic_type in ['broadcom', 'mellanox']"
      - https://github.com/sonic-net/sonic-mgmt/issues/7293
=======
####    test_advanced_reboot      #####
#######################################
platform_tests/test_advanced_reboot.py:
  xfail:
    reason: "Xfail advanced reboot due to known issue on master and internal image"
    conditions:
      - https://github.com/sonic-net/sonic-mgmt/issues/9201
>>>>>>> 05529efd

#######################################
####  test_memory_exhaustion.py   #####
#######################################
platform_tests/test_memory_exhaustion.py:
  skip:
    reason: "Unsupported release or platforms"
    conditions:
      - "(is_multi_asic==True and release in ['201911']) or (hwsku in ['Celestica-E1031-T48S4'])"

#######################################
#####    test_platform_info.py    #####
#######################################
platform_tests/test_platform_info.py::test_thermal_control_fan_status:
  skip:
    reason: "Thermal control daemon is not present"
    conditions:
      - "is_multi_asic==True and release in ['201911']"

platform_tests/test_platform_info.py::test_thermal_control_load_invalid_format_json:
  #Thermal policies are implemented as part of BSP layer in Cisco 8000 platform, so there is no need for loading JSON file,
  #hence the test case needs to be skipped
  skip:
    # Cisco platforms use different mechanism to generate thermal policy, current method is not applicable
    # Multi ASIC platform running 201911 release doesn't have thermalctld
    # s6100 has not supported get_thermal_manager yet
    reason: "Skip on Cisco platform and multi-asic platform running 201911 release"
    conditions:
      - "asic_type=='cisco-8000' or (is_multi_asic==True and release in ['201911']) or ('dell_s6100' in platform) or ('sw_to3200k' in hwsku)"

platform_tests/test_platform_info.py::test_thermal_control_load_invalid_value_json:
  #Thermal policies are implemented as part of BSP layer in Cisco 8000 platform, so there is no need for loading JSON file,
  #hence the test case needs to be skipped
  skip:
    # Cisco platforms use different mechanism to generate thermal policy, current method is not applicable
    # Multi ASIC platform running 201911 release doesn't have thermalctld
    # s6100 has not supported get_thermal_manager yet
    reason: "Skip on Cisco platform and multi-asic platform running 201911 release"
    conditions:
      - "asic_type=='cisco-8000' or (is_multi_asic==True and release in ['201911']) or ('dell_s6100' in platform) or ('sw_to3200k' in hwsku)"

platform_tests/test_platform_info.py::test_turn_on_off_psu_and_check_psustatus:
  xfail:
    reason: "case failed and waiting for fix"
    conditions:
      - "hwsku in ['Celestica-DX010-C32']"
      - https://github.com/sonic-net/sonic-mgmt/issues/6767


#######################################
#####        test_reboot.py       #####
#######################################
platform_tests/test_power_off_reboot.py:
  skip:
    reason: "Skip power off reboot test for Wistron/Nokia-7215"
    conditions:
      - "(hwsku in ['Celestica-E1031-T48S4']) or ('sw_to3200k' in hwsku) or (platform in ['armhf-nokia_ixs7215_52x-r0']) or (is_multi_asic==True and release in ['201911'])"

platform_tests/test_reboot.py::test_cold_reboot:
  xfail:
    reason: "case failed and waiting for fix"
    conditions:
      - "hwsku in ['Celestica-DX010-C32']"
      - https://github.com/sonic-net/sonic-mgmt/issues/6767

platform_tests/test_reboot.py::test_continuous_reboot:
  xfail:
    reason: "case failed and waiting for fix"
    conditions:
      - "hwsku in ['Celestica-DX010-C32']"
      - https://github.com/sonic-net/sonic-mgmt/issues/6767

platform_tests/test_reboot.py::test_fast_reboot:
  skip:
    reason: "Skip test_fast_reboot for m0/mx"
    conditions:
      - "topo_type in ['m0', 'mx', 't1', 't2']"
  xfail:
    reason: "case failed and waiting for fix"
    conditions:
      - "hwsku in ['Celestica-DX010-C32']"
      - https://github.com/sonic-net/sonic-mgmt/issues/6767

platform_tests/test_reboot.py::test_soft_reboot:
  skip:
    reason: "Skip test_soft_reboot for m0/mx"
    conditions:
      - "topo_type in ['m0', 'mx']"
  xfail:
    reason: "case failed and waiting for fix"
    conditions:
      - "hwsku in ['Celestica-DX010-C32']"
      - https://github.com/sonic-net/sonic-mgmt/issues/6767

platform_tests/test_reboot.py::test_warm_reboot:
  skip:
    reason: "Skip test_warm_reboot for m0/mx"
    conditions:
      - "topo_type in ['m0', 'mx', 't1', 't2']"
  xfail:
    reason: "case failed and waiting for fix"
    conditions:
      - "hwsku in ['Celestica-DX010-C32']"
      - https://github.com/sonic-net/sonic-mgmt/issues/6767

platform_tests/test_reboot.py::test_watchdog_reboot:
  skip:
    reason: "Skip watchdog reboot test for Wistron / Nokia 7215 / cisco platform x86_64-8102_64h_o-r0"
    conditions_logical_operator: or
    conditions:
      - "'sw_to3200k' in hwsku or platform in ['armhf-nokia_ixs7215_52x-r0']"
      - "'t1' in topo_type and platform in ['x86_64-8102_64h_o-r0']"

#######################################
#####   test_reload_config.py     #####
#######################################
platform_tests/test_reload_config.py:
  skip:
    reason: "Unsupported platform API"
    conditions:
      - "asic_type in ['barefoot'] and hwsku in ['newport']"

#######################################
#########  test_sensors.py  ###########
#######################################
platform_tests/test_sensors.py::test_sensors:
  xfail:
    reason: "Case failed and waiting for fix on Arista platform"
    conditions:
      - "hwsku in ['Arista-7050QX32S-Q32', 'Arista-7060CX-32S-D48C8', 'Arista-7260CX3-D108C8', 'Arista-7060CX-32S-C32', 'Arista-7260CX3-C64']"
      - "release in ['202205']"
      - https://github.com/sonic-net/sonic-mgmt/issues/8437

#######################################
##### test_sequential_restart.py  #####
#######################################
platform_tests/test_sequential_restart.py::test_restart_syncd:
  skip:
    reason: "Restarting syncd is not supported yet"<|MERGE_RESOLUTION|>--- conflicted
+++ resolved
@@ -764,24 +764,20 @@
       - "platform in ['x86_64-mlnx_msn2010-r0', 'x86_64-mlnx_msn2700-r0', 'x86_64-mlnx_msn2100-r0', 'x86_64-mlnx_msn2410-r0', 'x86_64-nvidia_sn2201-r0']"
 
 #######################################
-<<<<<<< HEAD
 #####   test_advanced_reboot.py   #####
 #######################################
+platform_tests/test_advanced_reboot.py:
+  xfail:
+    reason: "Xfail advanced reboot due to known issue on master and internal image"
+    conditions:
+      - https://github.com/sonic-net/sonic-mgmt/issues/9201
+
 platform_tests/test_advanced_reboot.py::test_fast_reboot_from_other_vendor:
   xfail:
     reason: "case failed and waiting for fix"
     conditions:
       - "asic_type in ['broadcom', 'mellanox']"
       - https://github.com/sonic-net/sonic-mgmt/issues/7293
-=======
-####    test_advanced_reboot      #####
-#######################################
-platform_tests/test_advanced_reboot.py:
-  xfail:
-    reason: "Xfail advanced reboot due to known issue on master and internal image"
-    conditions:
-      - https://github.com/sonic-net/sonic-mgmt/issues/9201
->>>>>>> 05529efd
 
 #######################################
 ####  test_memory_exhaustion.py   #####
