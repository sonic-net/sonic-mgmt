--- conflicted
+++ resolved
@@ -115,14 +115,12 @@
     reason: "On Cisco 8000 platform the leds belong to the fan_tray and are set through the fan_tray API"
     conditions:
       - "asic_type in ['cisco-8000']"
-<<<<<<< HEAD
-  xfail:
-    reason: "Testcase consistently fails, raised issue to track"
-    conditions:
-      - "hwsku in ['Celestica-DX010-C32']"
-      - https://github.com/sonic-net/sonic-mgmt/issues/6512
-=======
->>>>>>> 9b852924
+  xfail:
+    reason: "Testcase consistently fails, raised issue to track"
+    conditions:
+      - "hwsku in ['Celestica-DX010-C32']"
+      - https://github.com/sonic-net/sonic-mgmt/issues/6512
+
 
 platform_tests/api/test_chassis_fans.py::TestChassisFans::test_set_fans_speed:
   #test_set_fans_speed requires get_speed_tolerance to be implemented
@@ -132,32 +130,13 @@
     reason: "Unsupported platform API"
     conditions:
       - "asic_type in ['mellanox', 'cisco-8000']"
-<<<<<<< HEAD
-  xfail:
-    reason: "Testcase consistently fails, raised issue to track"
-    conditions:
-      - "hwsku in ['Celestica-DX010-C32']"
-      - https://github.com/sonic-net/sonic-mgmt/issues/6512
-
-platform_tests/api/test_chassis_fans.py::TestChassisFans::test_get_presence:
-  xfail:
-    reason: "Testcase consistently fails, raised issue to track"
-    conditions:
-      - "hwsku in ['Celestica-DX010-C32']"
-      - https://github.com/sonic-net/sonic-mgmt/issues/6512
-
-platform_tests/api/test_chassis_fans.py::TestChassisFans::test_get_status:
-  xfail:
-    reason: "Testcase consistently fails, raised issue to track"
-    conditions:
-      - "hwsku in ['Celestica-DX010-C32']"
-      - https://github.com/sonic-net/sonic-mgmt/issues/6512
-
-platform_tests/api/test_chassis_fans.py::TestChassisFans::test_get_speed:
-=======
+  xfail:
+    reason: "Testcase consistently fails, raised issue to track"
+    conditions:
+      - "hwsku in ['Celestica-DX010-C32']"
+      - https://github.com/sonic-net/sonic-mgmt/issues/6512
 
 platform_tests/api/test_chassis_fans.py::TestChassisFans::test_get_fans_target_speed:
->>>>>>> 9b852924
   xfail:
     reason: "Testcase consistently fails, raised issue to track"
     conditions:
@@ -327,47 +306,8 @@
        - "asic_type in ['mellanox', 'cisco-8000']"
 
 platform_tests/api/test_fan_drawer_fans.py::TestFanDrawerFans::test_set_fans_led:
-<<<<<<< HEAD
-   skip:
-     reason: "On Cisco 8000 and mellanox platform, fans do not have their own leds."
-     conditions:
-       - "asic_type in ['mellanox', 'cisco-8000']"
-
-platform_tests/api/test_fan_drawer_fans.py::TestFanDrawerFans::test_set_fans_speed:
-   #test_set_fans_speed requires get_speed_tolerance to be implemented
-   #get_speed_tolerance API was disabled so platform code can perform fan tolerance checks
-   #using RPM rather than thermalctld checking tolerance on percentages
-   skip:
-    reason: "Unsupported platform API"
-    conditions:
-      - "asic_type in ['mellanox', 'cisco-8000']"
-   xfail:
-    reason: "Testcase consistently fails, raised issue to track"
-    conditions:
-      - "hwsku in ['Celestica-DX010-C32']"
-      - https://github.com/sonic-net/sonic-mgmt/issues/6512
-
-platform_tests/api/test_fan_drawer_fans.py::TestFanDrawerFans::test_get_status:
-  xfail:
-    reason: "Testcase consistently fails, raised issue to track"
-    conditions:
-      - "hwsku in ['Celestica-DX010-C32']"
-      - https://github.com/sonic-net/sonic-mgmt/issues/6512
-
-platform_tests/api/test_fan_drawer_fans.py::TestFanDrawerFans::test_get_presence:
-  xfail:
-    reason: "Testcase consistently fails, raised issue to track"
-    conditions:
-      - "hwsku in ['Celestica-DX010-C32']"
-      - https://github.com/sonic-net/sonic-mgmt/issues/6512
-
-platform_tests/api/test_fan_drawer_fans.py::TestFanDrawerFans::test_get_speed:
-  xfail:
-    reason: "Testcase consistently fails, raised issue to track"
-=======
   skip:
     reason: "On Cisco 8000 and mellanox platform, fans do not have their own leds."
->>>>>>> 9b852924
     conditions:
       - "asic_type in ['mellanox', 'cisco-8000']"
 
@@ -388,8 +328,7 @@
 #######################################
 ##### api/test_module.py #####
 #######################################
-<<<<<<< HEAD
-=======
+
 platform_tests/api/test_module.py::TestModuleApi::test_get_system_eeprom_info:
   xfail:
     reason: "Testcase consistently fails, raised issue to track"
@@ -397,7 +336,7 @@
       - "hwsku in ['Celestica-DX010-C32']"
       - https://github.com/sonic-net/sonic-mgmt/issues/6512
 
->>>>>>> 9b852924
+
 platform_tests/api/test_module.py::TestModuleApi::test_reboot:
    skip:
      reason: "Reboot commands currently not supported from inside pmon container for Cisco 8000 platform"
@@ -449,14 +388,6 @@
     reason: "Unsupported platform API"
     conditions:
       - "asic_type in ['mellanox', 'cisco-8000'] or (asic_type in ['barefoot'] and hwsku in ['newport']) or platform in ['armhf-nokia_ixs7215_52x-r0']"
-<<<<<<< HEAD
-  xfail:
-    reason: "Testcase consistently fails, raised issue to track"
-    conditions:
-      - "hwsku in ['Celestica-DX010-C32']"
-      - https://github.com/sonic-net/sonic-mgmt/issues/6512
-=======
->>>>>>> 9b852924
 
 platform_tests/api/test_psu.py::TestPsuApi::test_temperature:
   skip:
