#######################################
#####             api             #####
#######################################
platform_tests/api:
  skip:
    reason: "Unsupported platform API"
    conditions_logical_operator: or
    conditions:
      - "is_multi_asic==True and release in ['201911']"
      - "asic_type in ['vs']"

#######################################
#####      api/test_chassis.py    #####
#######################################
platform_tests/api/test_chassis.py::TestChassisApi::test_components:
  skip:
    reason: "Unsupported platform API"
    conditions_logical_operator: or
    conditions:
      - "asic_type in ['mellanox', 'vs']"
      - "is_multi_asic==True and release in ['201911']"

platform_tests/api/test_chassis.py::TestChassisApi::test_fan_drawers:
  skip:
    reason: "Unsupported platform API"
    conditions_logical_operator: or
    conditions:
      - "asic_type in ['mellanox', 'vs']"
      - "is_multi_asic==True and release in ['201911']"

platform_tests/api/test_chassis.py::TestChassisApi::test_get_my_slot:
  skip:
    reason: "Unsupported platform API"
    conditions_logical_operator: or
    conditions:
      - "asic_type in ['mellanox', 'vs']"
      - "is_multi_asic==True and release in ['201911']"

platform_tests/api/test_chassis.py::TestChassisApi::test_get_presence:
  skip:
    reason: "Unsupported platform API"
    conditions_logical_operator: or
    conditions:
      - "asic_type in ['mellanox', 'vs']"
      - "is_multi_asic==True and release in ['201911']"

platform_tests/api/test_chassis.py::TestChassisApi::test_get_revision:
  xfail:
    reason: "[DX010] Testcase consistently fails, raised issue to track; [E1031] API 'get_revision' not implemented"
    conditions_logical_operator: "OR"
    conditions:
      - "hwsku in ['Celestica-DX010-C32'] and https://github.com/sonic-net/sonic-mgmt/issues/6512"
      - "platform in ['x86_64-cel_e1031-r0'] and https://github.com/sonic-net/sonic-buildimage/issues/18229"
  skip:
    reason: "Unsupported platform API"
    conditions_logical_operator: or
    conditions:
      - "asic_type in ['vs']"
      - "is_multi_asic==True and release in ['201911']"

platform_tests/api/test_chassis.py::TestChassisApi::test_get_status:
  # Skip unsupported API test on Mellanox platform
  skip:
    reason: "Unsupported platform API"
    conditions_logical_operator: or
    conditions:
      - "asic_type in ['mellanox', 'vs']"
      - "is_multi_asic==True and release in ['201911']"

platform_tests/api/test_chassis.py::TestChassisApi::test_get_supervisor_slot:
  skip:
    reason: "Unsupported platform API"
    conditions_logical_operator: or
    conditions:
      - "asic_type in ['mellanox', 'vs']"
      - "is_multi_asic==True and release in ['201911']"

platform_tests/api/test_chassis.py::TestChassisApi::test_get_thermal_manager:
  skip:
    reason: "Unsupported platform API"
    conditions_logical_operator: or
    conditions:
      - "'sw_to3200k' in hwsku"
      - "asic_type in ['vs']"
      - "is_multi_asic==True and release in ['201911']"

platform_tests/api/test_chassis.py::TestChassisApi::test_get_watchdog:
  skip:
    reason: "Unsupported platform API"
    conditions_logical_operator: 'OR'
    conditions:
      - "asic_type in ['barefoot'] and hwsku in ['newport']"
      - "'sw_to3200k' in hwsku"
      - "'Force10-S6000' in hwsku"
      - "asic_type in ['vs']"
      - "is_multi_asic==True and release in ['201911']"

platform_tests/api/test_chassis.py::TestChassisApi::test_status_led:
  skip:
    reason: "Unsupported platform API"
    conditions_logical_operator: or
    conditions:
      - "asic_type in ['mellanox', 'vs']"
      - "is_multi_asic==True and release in ['201911']"
  xfail:
    reason: "Testcase consistently fails, raised issue to track"
    conditions:
      - "hwsku in ['Celestica-DX010-C32']"
      - https://github.com/sonic-net/sonic-mgmt/issues/6512

#######################################
#####   api/test_chassis_fans.py  #####
#######################################
platform_tests/api/test_chassis_fans.py::TestChassisFans::test_get_direction:
  xfail:
    reason: "Testcase consistently fails, raised issue to track"
    conditions:
      - "hwsku in ['Celestica-DX010-C32']"
      - https://github.com/sonic-net/sonic-mgmt/issues/6512
  skip:
    reason: "Unsupported platform API"
    conditions_logical_operator: or
    conditions:
      - "asic_type in ['vs']"
      - "is_multi_asic==True and release in ['201911']"

platform_tests/api/test_chassis_fans.py::TestChassisFans::test_get_fans_target_speed:
  xfail:
    reason: "Testcase consistently fails, raised issue to track"
    conditions:
      - "hwsku in ['Celestica-DX010-C32']"
      - https://github.com/sonic-net/sonic-mgmt/issues/6512
  skip:
    reason: "Unsupported platform API"
    conditions_logical_operator: or
    conditions:
      - "asic_type in ['vs']"
      - "is_multi_asic==True and release in ['201911']"

platform_tests/api/test_chassis_fans.py::TestChassisFans::test_get_model:
  skip:
    reason: "Unsupported platform API"
    conditions_logical_operator: or
    conditions:
      - "asic_type in ['mellanox', 'vs']"
      - "is_multi_asic==True and release in ['201911']"

platform_tests/api/test_chassis_fans.py::TestChassisFans::test_get_serial:
  #Fan tray serial numbers cannot be retrieved through software in cisco platform
  #there is no fan tray idprom
  skip:
    reason: "Unsupported platform API in mellanox or retrieving fan tray serial number is not supported in Cisco 8000"
    conditions_logical_operator: or
    conditions:
      - "asic_type in ['mellanox', 'cisco-8000', 'vs']"
      - "is_multi_asic==True and release in ['201911']"

platform_tests/api/test_chassis_fans.py::TestChassisFans::test_set_fans_led:
  skip:
    reason: "Unsupported platform API in mellanox or Cisco 8000 platform the leds belong to the fan_tray and are set through the fan_tray API"
    conditions_logical_operator: or
    conditions:
      - "asic_type in ['mellanox', 'cisco-8000', 'vs']"
      - "is_multi_asic==True and release in ['201911']"
  xfail:
    reason: "Testcase consistently fails, raised issue to track"
    conditions:
      - "hwsku in ['Celestica-DX010-C32']"
      - https://github.com/sonic-net/sonic-mgmt/issues/6512

platform_tests/api/test_chassis_fans.py::TestChassisFans::test_set_fans_speed:
  skip:
    reason: "Unsupported platform API"
    conditions_logical_operator: or
    conditions:
      - "asic_type in ['mellanox', 'vs']"
      - "is_multi_asic==True and release in ['201911']"
  xfail:
    reason: "Testcase consistently fails, raised issue to track"
    conditions:
      - "hwsku in ['Celestica-DX010-C32']"
      - https://github.com/sonic-net/sonic-mgmt/issues/6512

#######################################
#####    api/test_component.py    #####
#######################################
platform_tests/api/test_component.py::TestComponentApi::test_get_available_firmware_version:
  skip:
    reason: "Unsupported platform API"
    conditions_logical_operator: or
    conditions:
      - "asic_type in ['mellanox', 'vs'] or platform in ['armhf-nokia_ixs7215_52x-r0']"
      - "is_multi_asic==True and release in ['201911']"

platform_tests/api/test_component.py::TestComponentApi::test_get_description:
  skip:
    reason: "Unsupported platform API"
    conditions_logical_operator: or
    conditions:
      - "asic_type in ['mellanox', 'vs']"
      - "is_multi_asic==True and release in ['201911']"

platform_tests/api/test_component.py::TestComponentApi::test_get_firmware_update_notification:
  skip:
    reason: "Unsupported platform API"
    conditions_logical_operator: or
    conditions:
      - "asic_type in ['mellanox', 'vs'] or platform in ['armhf-nokia_ixs7215_52x-r0']"
      - "is_multi_asic==True and release in ['201911']"

platform_tests/api/test_component.py::TestComponentApi::test_get_firmware_version:
  skip:
    reason: "Unsupported platform API"
    conditions_logical_operator: or
    conditions:
      - "asic_type in ['mellanox', 'vs']"
      - "is_multi_asic==True and release in ['201911']"

platform_tests/api/test_component.py::TestComponentApi::test_get_model:
  skip:
    reason: "Unsupported platform API"
    conditions_logical_operator: or
    conditions:
      - "asic_type in ['mellanox', 'vs']"
      - "is_multi_asic==True and release in ['201911']"

platform_tests/api/test_component.py::TestComponentApi::test_get_name:
  skip:
    reason: "Unsupported platform API"
    conditions_logical_operator: or
    conditions:
      - "asic_type in ['mellanox', 'vs']"
      - "is_multi_asic==True and release in ['201911']"

platform_tests/api/test_component.py::TestComponentApi::test_get_position_in_parent:
  skip:
    reason: "Unsupported platform API"
    conditions_logical_operator: or
    conditions:
      - "asic_type in ['mellanox', 'vs']"
      - "is_multi_asic==True and release in ['201911']"

platform_tests/api/test_component.py::TestComponentApi::test_get_presence:
  skip:
    reason: "Unsupported platform API"
    conditions_logical_operator: or
    conditions:
      - "asic_type in ['mellanox', 'vs']"
      - "is_multi_asic==True and release in ['201911']"

platform_tests/api/test_component.py::TestComponentApi::test_get_serial:
  skip:
    reason: "Unsupported platform API"
    conditions_logical_operator: or
    conditions:
      - "asic_type in ['mellanox', 'vs']"
      - "is_multi_asic==True and release in ['201911']"

platform_tests/api/test_component.py::TestComponentApi::test_get_status:
  skip:
    reason: "Unsupported platform API"
    conditions_logical_operator: or
    conditions:
      - "asic_type in ['mellanox', 'vs']"
      - "is_multi_asic==True and release in ['201911']"

platform_tests/api/test_component.py::TestComponentApi::test_install_firmware:
  skip:
    reason: "Unsupported platform API"
    conditions_logical_operator: or
    conditions:
      - "asic_type in ['mellanox', 'vs'] or ('sw_to3200k' in hwsku)"
      - "is_multi_asic==True and release in ['201911']"

platform_tests/api/test_component.py::TestComponentApi::test_is_replaceable:
  skip:
    reason: "Unsupported platform API"
    conditions_logical_operator: or
    conditions:
      - "asic_type in ['mellanox', 'vs']"
      - "is_multi_asic==True and release in ['201911']"

platform_tests/api/test_component.py::TestComponentApi::test_update_firmware:
  skip:
    reason: "Unsupported platform API"
    conditions_logical_operator: or
    conditions:
      - "asic_type in ['mellanox', 'vs'] or platform in ['armhf-nokia_ixs7215_52x-r0']"
      - "is_multi_asic==True and release in ['201911']"

#######################################
#####   api/test_fan_drawer.py    #####
#######################################
platform_tests/api/test_fan_drawer.py::TestFanDrawerApi::test_get_maximum_consumed_power:
  skip:
    reason: "Unsupported platform API"
    conditions_logical_operator: or
    conditions:
      - "asic_type in ['mellanox', 'vs'] or platform in ['armhf-nokia_ixs7215_52x-r0']"
      - "is_multi_asic==True and release in ['201911']"
  xfail:
    reason: "Testcase consistently fails, raised issue to track"
    conditions:
      - "hwsku in ['Celestica-DX010-C32']"
      - https://github.com/sonic-net/sonic-mgmt/issues/6512

platform_tests/api/test_fan_drawer.py::TestFanDrawerApi::test_get_model:
  skip:
    reason: "Unsupported platform API"
    conditions_logical_operator: or
    conditions:
      - "asic_type in ['mellanox', 'vs']"
      - "is_multi_asic==True and release in ['201911']"

platform_tests/api/test_fan_drawer.py::TestFanDrawerApi::test_get_serial:
  #Fan tray serial numbers cannot be retrieved through software in cisco platform
  #there is no fan tray idprom
  skip:
    reason: "Retrieving fan tray serial number is not supported in Cisco 8000 and mellanox platform"
    conditions_logical_operator: or
    conditions:
       - "asic_type in ['mellanox', 'cisco-8000', 'vs']"
       - "is_multi_asic==True and release in ['201911']"

platform_tests/api/test_fan_drawer.py::TestFanDrawerApi::test_get_status:
  skip:
    reason: "Unsupported platform API"
    conditions_logical_operator: or
    conditions:
      - "asic_type in ['mellanox', 'vs']"
      - "is_multi_asic==True and release in ['201911']"

platform_tests/api/test_fan_drawer.py::TestFanDrawerApi::test_set_fan_drawers_led:
  skip:
    reason: "Unsupported platform API"
    conditions_logical_operator: or
    conditions:
      - "asic_type in ['mellanox', 'vs'] or platform in ['armhf-nokia_ixs7215_52x-r0']"
      - "is_multi_asic==True and release in ['201911']"

#######################################
##### api/test_fan_drawer_fans.py #####
#######################################

platform_tests/api/test_fan_drawer_fans.py::TestFanDrawerFans::test_get_model:
  skip:
    reason: "Unsupported platform API"
    conditions_logical_operator: or
    conditions:
      - "asic_type in ['mellanox', 'vs']"
      - "is_multi_asic==True and release in ['201911']"

platform_tests/api/test_fan_drawer_fans.py::TestFanDrawerFans::test_get_serial:
  #Fan tray serial numbers cannot be retrieved through software in cisco platform
  #there is no fan tray idprom
  skip:
    reason: "Retrieving fan tray serial number is not supported in Cisco 8000 and mellanox platform"
    conditions_logical_operator: or
    conditions:
       - "asic_type in ['mellanox', 'cisco-8000', 'vs']"
       - "is_multi_asic==True and release in ['201911']"

platform_tests/api/test_fan_drawer_fans.py::TestFanDrawerFans::test_set_fans_led:
  skip:
    reason: "On Cisco 8000 and mellanox platform, fans do not have their own leds."
    conditions_logical_operator: or
    conditions:
      - "asic_type in ['mellanox', 'cisco-8000', 'vs']"
      - "is_multi_asic==True and release in ['201911']"

platform_tests/api/test_fan_drawer_fans.py::TestFanDrawerFans::test_set_fans_speed:
  skip:
    reason: "Unsupported platform API"
    conditions_logical_operator: or
    conditions:
      - "asic_type in ['mellanox', 'vs']"
      - "is_multi_asic==True and release in ['201911']"
  xfail:
    reason: "Testcase consistently fails, raised issue to track"
    conditions:
      - "hwsku in ['Celestica-DX010-C32']"
      - https://github.com/sonic-net/sonic-mgmt/issues/6512

#######################################
##### api/test_module.py #####
#######################################
platform_tests/api/test_module.py:
  skip:
    reason: "Only support T2"
    conditions_logical_operator: or
    conditions:
      - "topo_type not in ['t2']"
      - "asic_type in ['vs']"
      - "is_multi_asic==True and release in ['201911']"

platform_tests/api/test_module.py::TestModuleApi::test_get_system_eeprom_info:
  xfail:
    reason: "Testcase consistently fails, raised issue to track"
    conditions:
      - "hwsku in ['Celestica-DX010-C32']"
      - https://github.com/sonic-net/sonic-mgmt/issues/6512
  skip:
    reason: "Unsupported platform API"
    conditions_logical_operator: or
    conditions:
      - "asic_type in ['vs']"
      - "is_multi_asic==True and release in ['201911']"

platform_tests/api/test_module.py::TestModuleApi::test_reboot:
  skip:
    reason: "Reboot commands currently not supported from inside pmon container for Cisco 8000 platform
            / Only support T2"
    conditions_logical_operator: or
    conditions:
      - "asic_type in ['cisco-8000', 'vs']"
      - "topo_type not in ['t2']"
      - "is_multi_asic==True and release in ['201911']"

#######################################
#####        api/test_psu.py      #####
#######################################
platform_tests/api/test_psu.py::TestPsuApi::test_fans:
  skip:
    reason: "Unsupported platform API"
    conditions_logical_operator: "OR"
    conditions:
      - "asic_type in ['mellanox', 'vs']"
      - "platform in ['x86_64-cel_e1031-r0'] and https://github.com/sonic-net/sonic-buildimage/issues/18229"
      - "is_multi_asic==True and release in ['201911']"

platform_tests/api/test_psu.py::TestPsuApi::test_get_model:
  skip:
    reason: "Unsupported platform API"
    conditions_logical_operator: or
    conditions:
      - "asic_type in ['mellanox', 'vs']"
      - "is_multi_asic==True and release in ['201911']"

platform_tests/api/test_psu.py::TestPsuApi::test_get_revision:
  xfail:
    reason: "[DX010] case failed and waiting for fix; [E1031] API 'get_revision' not implemented"
    conditions_logical_operator: "OR"
    conditions:
      - "hwsku in ['Celestica-DX010-C32'] and https://github.com/sonic-net/sonic-mgmt/issues/6767"
      - "platform in ['x86_64-cel_e1031-r0'] and https://github.com/sonic-net/sonic-buildimage/issues/18229"
  skip:
    reason: "Unsupported platform API"
    conditions_logical_operator: or
    conditions:
      - "asic_type in ['vs']"
      - "is_multi_asic==True and release in ['201911']"

platform_tests/api/test_psu.py::TestPsuApi::test_get_serial:
  skip:
    reason: "Unsupported platform API"
    conditions_logical_operator: or
    conditions:
      - "asic_type in ['mellanox', 'vs']"
      - "is_multi_asic==True and release in ['201911']"

platform_tests/api/test_psu.py::TestPsuApi::test_get_status:
  skip:
    reason: "Unsupported platform API"
    conditions_logical_operator: or
    conditions:
      - "asic_type in ['mellanox', 'vs']"
      - "is_multi_asic==True and release in ['201911']"

platform_tests/api/test_psu.py::TestPsuApi::test_led:
  skip:
    reason: "On Cisco 8000, mellanox and Nokia 7215 platform, PSU led are unable to be controlled by software"
    conditions_logical_operator: or
    conditions:
      - "asic_type in ['mellanox', 'cisco-8000', 'vs'] or platform in ['armhf-nokia_ixs7215_52x-r0']"
      - "is_multi_asic==True and release in ['201911']"

platform_tests/api/test_psu.py::TestPsuApi::test_power:
  skip:
    reason: "Unsupported platform API"
    conditions_logical_operator: or
    conditions:
      - "asic_type in ['mellanox', 'vs'] or (asic_type in ['barefoot'] and hwsku in ['newport']) or platform in ['armhf-nokia_ixs7215_52x-r0']"
      - "is_multi_asic==True and release in ['201911']"

platform_tests/api/test_psu.py::TestPsuApi::test_temperature:
  skip:
    reason: "Unsupported platform API"
    conditions_logical_operator: or
    conditions:
      - "platform in ['armhf-nokia_ixs7215_52x-r0']"
      - "asic_type in ['vs']"
      - "is_multi_asic==True and release in ['201911']"

#######################################
#####    api/test_psu_fans.py     #####
#######################################
platform_tests/api/test_psu.py::test_temperature:
  skip:
    reason: "Test not supported on Mellanox Platforms."
    conditions_logical_operator: or
    conditions:
      - "asic_type in ['mellanox', 'vs']"
      - "is_multi_asic==True and release in ['201911']"

platform_tests/api/test_psu_fans.py::TestPsuFans::test_get_error_description:
  xfail:
    reason: "Testcase consistently fails, raised issue to track"
    conditions:
      - "hwsku in ['Celestica-DX010-C32']"
      - https://github.com/sonic-net/sonic-mgmt/issues/6518
  skip:
    reason: "Unsupported platform API"
    conditions_logical_operator: or
    conditions:
      - "asic_type in ['vs']"
      - "is_multi_asic==True and release in ['201911']"

platform_tests/api/test_psu_fans.py::TestPsuFans::test_get_fans_target_speed:
  skip:
    reason: "Unsupported platform API"
    conditions_logical_operator: or
    conditions:
      - "asic_type in ['mellanox', 'vs']"
      - "is_multi_asic==True and release in ['201911']"

platform_tests/api/test_psu_fans.py::TestPsuFans::test_get_model:
  skip:
    reason: "Unsupported platform API"
    conditions_logical_operator: or
    conditions:
      - "asic_type in ['mellanox', 'vs']"
      - "is_multi_asic==True and release in ['201911']"

platform_tests/api/test_psu_fans.py::TestPsuFans::test_get_serial:
  skip:
    reason: "Unsupported platform API"
    conditions_logical_operator: or
    conditions:
      - "asic_type in ['mellanox', 'vs']"
      - "is_multi_asic==True and release in ['201911']"

platform_tests/api/test_psu_fans.py::TestPsuFans::test_set_fans_led:
  skip:
    reason: "On Cisco 8000 and mellanox platform, PSU led are unable to be controlled by software"
    conditions_logical_operator: or
    conditions:
      - "asic_type in ['mellanox', 'cisco-8000', 'vs']"
      - "is_multi_asic==True and release in ['201911']"
  xfail:
    reason: "Testcase consistently fails on Celestica, raised issue to track"
    conditions:
      - "hwsku in ['Celestica-DX010-C32']"
      - https://github.com/sonic-net/sonic-mgmt/issues/6512

platform_tests/api/test_psu_fans.py::TestPsuFans::test_set_fans_speed:
  skip:
    reason: "Unsupported platform API"
    conditions_logical_operator: or
    conditions:
      - "asic_type in ['mellanox', 'vs']"
      - "is_multi_asic==True and release in ['201911']"

#######################################
#####        api/test_sfp.py      #####
#######################################
platform_tests/api/test_sfp.py::TestSfpApi::test_get_error_description:
  skip:
    reason: "Unsupported platform API"
    conditions_logical_operator: or
    conditions:
      - "asic_type in ['nvidia-bluefield', 'vs']"
      - "is_multi_asic==True and release in ['201911']"
  xfail:
    reason: "Platform API 'get_error_description' not implemented"
    conditions:
      - "platform in ['x86_64-cel_e1031-r0']"
      - https://github.com/sonic-net/sonic-buildimage/issues/18229

platform_tests/api/test_sfp.py::TestSfpApi::test_get_model:
  skip:
    reason: "Unsupported platform API"
    conditions_logical_operator: or
    conditions:
      - "asic_type in ['mellanox', 'vs']"
      - "is_multi_asic==True and release in ['201911']"

platform_tests/api/test_sfp.py::TestSfpApi::test_get_name:
  skip:
    reason: "Unsupported platform API"
    conditions_logical_operator: or
    conditions:
      - "asic_type in ['mellanox', 'nvidia-bluefield', 'vs']"
      - "is_multi_asic==True and release in ['201911']"

platform_tests/api/test_sfp.py::TestSfpApi::test_get_position_in_parent:
  skip:
    reason: "Unsupported platform API"
    conditions_logical_operator: or
    conditions:
      - "asic_type in ['mellanox', 'vs']"
      - "is_multi_asic==True and release in ['201911']"

platform_tests/api/test_sfp.py::TestSfpApi::test_get_reset_status:
  skip:
    reason: "Unsupported platform API"
    conditions_logical_operator: or
    conditions:
      - "asic_type in ['mellanox', 'nvidia-bluefield', 'vs']"
      - "is_multi_asic==True and release in ['201911']"

platform_tests/api/test_sfp.py::TestSfpApi::test_get_rx_los:
  skip:
    reason: "Unsupported platform API"
    conditions_logical_operator: or
    conditions:
      - "asic_type in ['mellanox', 'vs'] or (asic_type in ['cisco-8000'] and release in ['202012'])"
      - "is_multi_asic==True and release in ['201911']"

platform_tests/api/test_sfp.py::TestSfpApi::test_get_rx_power:
  skip:
    reason: "Unsupported platform API"
    conditions_logical_operator: or
    conditions:
      - "asic_type in ['mellanox', 'vs']"
      - "is_multi_asic==True and release in ['201911']"

platform_tests/api/test_sfp.py::TestSfpApi::test_get_serial:
  skip:
    reason: "Unsupported platform API"
    conditions_logical_operator: or
    conditions:
      - "asic_type in ['mellanox', 'vs']"
      - "is_multi_asic==True and release in ['201911']"

platform_tests/api/test_sfp.py::TestSfpApi::test_get_status:
  skip:
    reason: "Unsupported platform API"
    conditions_logical_operator: or
    conditions:
      - "asic_type in ['mellanox', 'vs']"
      - "is_multi_asic==True and release in ['201911']"

platform_tests/api/test_sfp.py::TestSfpApi::test_get_temperature:
  skip:
    reason: "Unsupported platform API"
    conditions_logical_operator: or
    conditions:
      - "asic_type in ['mellanox', 'vs']"
      - "is_multi_asic==True and release in ['201911']"

platform_tests/api/test_sfp.py::TestSfpApi::test_get_transceiver_threshold_info:
  skip:
    reason: "Unsupported platform API"
    conditions_logical_operator: or
    conditions:
      - "asic_type in ['cisco-8000'] and release in ['202012']"
      - "is_multi_asic==True and release in ['201911']"
      - "asic_type in ['vs']"

platform_tests/api/test_sfp.py::TestSfpApi::test_get_tx_bias:
  skip:
    reason: "Unsupported platform API"
    conditions_logical_operator: or
    conditions:
      - "asic_type in ['mellanox', 'vs']"
      - "is_multi_asic==True and release in ['201911']"

platform_tests/api/test_sfp.py::TestSfpApi::test_get_tx_fault:
  skip:
    reason: "Unsupported platform API"
    conditions_logical_operator: or
    conditions:
      - "asic_type in ['mellanox', 'vs'] or (asic_type in ['cisco-8000'] and release in ['202012'])"
      - "is_multi_asic==True and release in ['201911']"

platform_tests/api/test_sfp.py::TestSfpApi::test_get_tx_power:
  skip:
    reason: "Unsupported platform API"
    conditions_logical_operator: or
    conditions:
      - "asic_type in ['mellanox', 'vs']"
      - "is_multi_asic==True and release in ['201911']"

platform_tests/api/test_sfp.py::TestSfpApi::test_get_voltage:
  skip:
    reason: "Unsupported platform API"
    conditions_logical_operator: or
    conditions:
      - "asic_type in ['mellanox', 'vs']"
      - "is_multi_asic==True and release in ['201911']"

platform_tests/api/test_sfp.py::TestSfpApi::test_lpmode:
  skip:
    reason: "Unsupported platform API"
    conditions_logical_operator: or
    conditions:
      - "asic_type in ['nvidia-bluefield', 'vs']"
      - "is_multi_asic==True and release in ['201911']"

platform_tests/api/test_sfp.py::TestSfpApi::test_power_override:
  skip:
    reason: "Unsupported platform API"
    conditions_logical_operator: or
    conditions:
      - "asic_type in ['mellanox', 'nvidia-bluefield', 'vs'] or platform in ['armhf-nokia_ixs7215_52x-r0']"
      - "is_multi_asic==True and release in ['201911']"

platform_tests/api/test_sfp.py::TestSfpApi::test_reset:
  skip:
    reason: "Unsupported platform API"
    conditions_logical_operator: or
    conditions:
      - "'sw_to3200k' in hwsku or asic_type in ['nvidia-bluefield']"
      - "platform in ['x86_64-cel_e1031-r0']"
      - "asic_type in ['vs']"
      - "is_multi_asic==True and release in ['201911']"

platform_tests/api/test_sfp.py::TestSfpApi::test_thermals:
  skip:
    reason: "Unsupported platform API"
    conditions_logical_operator: or
    conditions:
      - "asic_type in ['mellanox', 'vs']"
      - "is_multi_asic==True and release in ['201911']"

platform_tests/api/test_sfp.py::TestSfpApi::test_tx_disable:
  skip:
    reason: "Unsupported platform API"
    conditions_logical_operator: or
    conditions:
      - "asic_type in ['mellanox', 'vs']"
      - "is_multi_asic==True and release in ['201911']"

platform_tests/api/test_sfp.py::TestSfpApi::test_tx_disable_channel:
  skip:
    reason: "Unsupported platform API"
    conditions_logical_operator: or
    conditions:
      - "asic_type in ['mellanox', 'vs'] or (asic_type in ['barefoot'] and hwsku in ['newport']) or platform in ['armhf-nokia_ixs7215_52x-r0', 'x86_64-cel_e1031-r0']"
      - "is_multi_asic==True and release in ['201911']"

#######################################
#####     api/test_thermal.py     #####
#######################################
platform_tests/api/test_thermal.py::TestThermalApi::test_get_high_critical_threshold:
  skip:
    reason: "Unsupported platform API"
    conditions_logical_operator: or
    conditions:
      - "asic_type in ['mellanox', 'vs'] or platform in ['armhf-nokia_ixs7215_52x-r0']"
      - "is_multi_asic==True and release in ['201911']"

platform_tests/api/test_thermal.py::TestThermalApi::test_get_high_threshold:
  skip:
    reason: "Unsupported platform API"
    conditions_logical_operator: or
    conditions:
      - "asic_type in ['mellanox', 'vs']"
      - "is_multi_asic==True and release in ['201911']"

platform_tests/api/test_thermal.py::TestThermalApi::test_get_low_critical_threshold:
  skip:
    reason: "Unsupported platform API"
    conditions_logical_operator: or
    conditions:
      - "asic_type in ['mellanox', 'vs']"
      - "is_multi_asic==True and release in ['201911']"

platform_tests/api/test_thermal.py::TestThermalApi::test_get_low_threshold:
  skip:
    reason: "Unsupported platform API"
    conditions_logical_operator: or
    conditions:
      - "asic_type in ['mellanox', 'vs']"
      - "is_multi_asic==True and release in ['201911']"

platform_tests/api/test_thermal.py::TestThermalApi::test_get_maximum_recorded:
  skip:
    reason: "Unsupported platform API"
    conditions_logical_operator: or
    conditions:
      - "asic_type in ['mellanox', 'vs']"
      - "is_multi_asic==True and release in ['201911']"

platform_tests/api/test_thermal.py::TestThermalApi::test_get_minimum_recorded:
  skip:
    reason: "Unsupported platform API"
    conditions_logical_operator: or
    conditions:
      - "asic_type in ['mellanox', 'vs']"
      - "is_multi_asic==True and release in ['201911']"

platform_tests/api/test_thermal.py::TestThermalApi::test_get_model:
  # Hardware components that we use for our sensors does not have IDPROM to store model and serial number details.
  # Due to this Cisco currently does not expose serial and model number under sysfs path
  skip:
    reason: "test_get_model is not supported in cisco and mellanox platform"
    conditions_logical_operator: or
    conditions:
       - "asic_type in ['mellanox', 'cisco-8000', 'vs']"
       - "is_multi_asic==True and release in ['201911']"

platform_tests/api/test_thermal.py::TestThermalApi::test_get_presence:
  skip:
    reason: "Unsupported platform API"
    conditions_logical_operator: or
    conditions:
      - "asic_type in ['mellanox', 'vs']"
      - "is_multi_asic==True and release in ['201911']"

platform_tests/api/test_thermal.py::TestThermalApi::test_get_serial:
  # Hardware components that we use for our sensors does not have IDPROM to store model and serial number details.
  # Due to this Cisco currently does not expose serial and model number under sysfs path
  skip:
    reason: "test_get_serial is not supported in cisco and mellanox platform"
    conditions_logical_operator: or
    conditions:
       - "asic_type in ['mellanox', 'cisco-8000', 'vs']"
       - "is_multi_asic==True and release in ['201911']"

platform_tests/api/test_thermal.py::TestThermalApi::test_get_status:
  skip:
    reason: "Unsupported platform API"
    conditions_logical_operator: or
    conditions:
      - "asic_type in ['mellanox', 'vs']"
      - "is_multi_asic==True and release in ['201911']"

platform_tests/api/test_thermal.py::TestThermalApi::test_get_temperature:
  skip:
    reason: "Unsupported platform API"
    conditions_logical_operator: or
    conditions:
      - "asic_type in ['mellanox', 'vs']"
      - "is_multi_asic==True and release in ['201911']"

platform_tests/api/test_thermal.py::TestThermalApi::test_set_high_threshold:
  skip:
    reason: "Unsupported platform API"
    conditions_logical_operator: or
    conditions:
      - "asic_type in ['mellanox', 'vs']"
      - "is_multi_asic==True and release in ['201911']"
  xfail:
    reason: "Testcase consistently fails, raised issue to track"
    conditions:
      - "hwsku in ['Celestica-DX010-C32']"
      - https://github.com/sonic-net/sonic-mgmt/issues/6518

platform_tests/api/test_thermal.py::TestThermalApi::test_set_low_threshold:
  skip:
    reason: "Unsupported platform API"
    conditions_logical_operator: or
    conditions:
      - "asic_type in ['mellanox', 'vs']"
      - "is_multi_asic==True and release in ['201911']"
  xfail:
    reason: "Testcase consistently fails, raised issue to track"
    conditions:
      - "hwsku in ['Celestica-DX010-C32']"
      - https://github.com/sonic-net/sonic-mgmt/issues/6518

#######################################
#####     api/test_watchdog.py    #####
#######################################
platform_tests/api/test_watchdog.py:
  skip:
    reason: "Unsupported platform API"
    conditions_logical_operator: or
    conditions:
      - "asic_type in ['barefoot'] and hwsku in ['newport', 'montara'] or ('sw_to3200k' in hwsku)"
      - "platform in ['x86_64-nokia_ixr7250e_sup-r0', 'x86_64-nokia_ixr7250e_36x400g-r0', 'x86_64-dell_s6000_s1220-r0']"
      - "asic_type in ['vs']"
      - "is_multi_asic==True and release in ['201911']"

#######################################
#####           broadcom          #####
#######################################
platform_tests/broadcom/test_ser.py:
  skip:
    reason: "platform does not support test_ser"
    conditions_logical_operator: "OR"
    conditions:
      - "platform in ['x86_64-cel_e1031-r0'] and https://github.com/sonic-net/sonic-mgmt/issues/6218"
      - "asic_type not in ['broadcom']"
      - "platform in ['x86_64-arista_720dt_48s']"
      - "asic_subtype in ['broadcom-dnx'] and https://github.com/sonic-net/sonic-mgmt/issues/7546"
      - "https://github.com/sonic-net/sonic-mgmt/issues/20568 and 'Arista-7060X6-64PE-B' in hwsku"
      - "https://github.com/sonic-net/sonic-mgmt/issues/20568 and 'Arista-7060X6-16PE-384C-B' in hwsku"
  xfail:
    reason: "Testcase consistently fails, CSP raised to follow up"
    conditions:
      - "release in ['202412','202503'] and 'Arista-7060X6' in hwsku"

##############################################
#####  cli/test_show_chassis_module.py  #####
##############################################
platform_tests/cli/test_show_chassis_module.py::test_show_chassis_module_midplane_status:
  skip:
    reason: "Not supported on T2 single node topology"
    conditions:
      - "'t2_single_node' in topo_name"

platform_tests/cli/test_show_chassis_module.py::test_show_chassis_module_status:
  skip:
    reason: "Not supported on T2 single node topology"
    conditions:
      - "'t2_single_node' in topo_name"

#######################################
#####  cli/test_show_platform.py  #####
#######################################
platform_tests/cli/test_show_platform.py::test_show_platform_fan:
  skip:
    reason: "Unsupported platform API"
    conditions:
      - "is_multi_asic==True and release in ['201911']"

platform_tests/cli/test_show_platform.py::test_show_platform_firmware_status:
  skip:
    reason: "Unsupported platform API"
    conditions:
      - "is_multi_asic==True and release in ['201911']"

platform_tests/cli/test_show_platform.py::test_show_platform_psustatus:
  xfail:
    reason: "Testcase consistently fails, raised issue to track"
    conditions:
      - "hwsku in ['Celestica-DX010-C32']"
      - https://github.com/sonic-net/sonic-mgmt/issues/6518
  skip:
    reason: "Test should be skipped on DPU for it doesn't have PSUs."
    conditions: "'nvda_bf' in platform"

platform_tests/cli/test_show_platform.py::test_show_platform_psustatus_json:
  xfail:
    reason: "Testcase consistently fails, raised issue to track"
    conditions:
      - "hwsku in ['Celestica-DX010-C32']"
      - https://github.com/sonic-net/sonic-mgmt/issues/6518
  skip:
    reason: "Test should be skipped on DPU for it doesn't have PSUs."
    conditions: "'nvda_bf' in platform"

platform_tests/cli/test_show_platform.py::test_show_platform_syseeprom:
  xfail:
    reason: "Testcase consistently fails, raised issue to track"
    conditions:
      - "hwsku in ['Celestica-DX010-C32']"
      - https://github.com/sonic-net/sonic-mgmt/issues/6518

###############################################
## counterpoll/test_counterpoll_watermark.py ##
###############################################
platform_tests/counterpoll/test_counterpoll_watermark.py::test_counterpoll_queue_watermark_pg_drop:
  skip:
    reason: "Unsupported topology"
    conditions:
      - "topo_type in ['m0', 'mx', 'm1']"

#######################################
#####           daemon            #####
#######################################
platform_tests/daemon:
  skip:
    reason: "Temporarily skip in PR testing"
    conditions:
      - "asic_type in ['vs']"

platform_tests/daemon/test_chassisd.py:
  skip:
    reason: "chassisd platform daemon introduced in 202106 / Temporarily skip in PR testing"
    conditions_logical_operator: or
    conditions:
      - "release in ['201811', '201911', '202012']"
      - "asic_type in ['vs']"


platform_tests/daemon/test_ledd.py::test_pmon_ledd_kill_and_start_status:
  skip:
    reason: "LEDD daemon auto restart not included in 201911 / Temporarily skip in PR testing"
    conditions_logical_operator: or
    conditions:
      - "release in ['201911']"
      - "asic_type in ['vs']"

#######################################
#####    fwutil/test_fwutil.py    #####
#######################################
platform_tests/fwutil/test_fwutil.py:
  skip:
    reason: "Non-Mellanox platforms doesn't support fwutil for now"
    conditions:
      - "asic_type not in ['mellanox']"
      - https://github.com/sonic-net/sonic-mgmt/issues/7811

platform_tests/fwutil/test_fwutil.py::test_fwutil_auto:
  skip:
    reason: "Command not yet merged into sonic-utilites"

############################################
##### link_flap/test_cont_link_flap.py #####
############################################
platform_tests/link_flap/test_cont_link_flap.py::TestContLinkFlap::test_cont_link_flap:
  xfail:
    reason: "Testcase ignored due to Github issue 23121 on t1-lag topo for SN2 devices"
    conditions:
    - "https://github.com/sonic-net/sonic-buildimage/issues/23121 and 't1-lag' in topo_name and 'SN2' in hwsku"

#######################################
#####           mellanox          #####
#######################################
platform_tests/mellanox:
  skip:
    reason: "Mellanox platform tests only supported on Mellanox devices"
    conditions:
      - "asic_type not in ['mellanox', 'nvidia-bluefield']"

platform_tests/mellanox/test_check_sfp_eeprom.py:
  skip:
    reason: "202405 and 202411 not support command like 'mlxlink -d /dev/mst/mt53104_pci_cr0 -p 1 -m' on mellanox spc3 devices when software control is enabled"
    conditions_logical_operator: or
    conditions:
      - "'SN4' in hwsku and (release in ['202405', '202411'])"
      - "'SN5' in hwsku and (release in ['202405', '202411'])"

platform_tests/mellanox/test_check_sfp_using_ethtool.py:
  skip:
    reason: "Deprecated as Mellanox do not use ethtool in release 202305 or higher / Mellanox platform tests only supported on Mellanox devices"
    conditions_logical_operator: or
    conditions:
      - "asic_type in ['mellanox']"
      - "asic_type not in ['mellanox', 'nvidia-bluefield']"

platform_tests/mellanox/test_reboot_cause.py:
  skip:
    reason: "Does not support platform_tests/mellanox/test_reboot_cause.py. sn4280 driver doesn't support reset_from_asic and reset_reload_bios
            / Mellanox platform tests only supported on Mellanox devices"
    conditions_logical_operator: or
    conditions:
      - "platform in ['x86_64-mlnx_msn2010-r0', 'x86_64-mlnx_msn2700-r0', 'x86_64-mlnx_msn2100-r0', 'x86_64-mlnx_msn2410-r0', 'x86_64-nvidia_sn2201-r0', 'x86_64-nvidia_sn4280-r0']"
      - "asic_type not in ['mellanox', 'nvidia-bluefield']"

#######################################
#####            sfp              #####
#######################################
platform_tests/sfp/test_sfputil.py::test_check_sfputil_low_power_mode:
  skip:
    reason: "Get/Set low power mode is not supported in Cisco 8000 platform or in bluefield platform"
    conditions_logical_operator: or
    conditions:
      - "platform in ['x86_64-cel_e1031-r0']"
      - "asic_type in ['nvidia-bluefield']"

platform_tests/sfp/test_sfputil.py::test_check_sfputil_reset:
  skip:
    reason: "platform does not support sfp reset"
    conditions_logical_operator: or
    conditions:
      - "(platform in ['x86_64-cel_e1031-r0'] or 't2' in topo_name) and https://github.com/sonic-net/sonic-mgmt/issues/6218"
      - "asic_type in ['nvidia-bluefield']"

#######################################
####    test_advanced_reboot      #####
#######################################
platform_tests/test_advanced_reboot.py:
  skip:
    reason: "Unsupported platform / Skip in PR testing as taking too much time. / Warm reboot is not required for 202412 and this test is not run on this topology currently"
    conditions_logical_operator: or
    conditions:
      - "platform in ['x86_64-arista_7050_qx32s']"
      - "'dualtor' in topo_name and release in ['202012']"
      - "asic_type in ['vs']"
      - "'isolated' in topo_name"
      - "topo_type not in ['t0','t0-sonic']"

platform_tests/test_advanced_reboot.py::test_fast_reboot:
  skip:
    reason: "Skip for smartswitch topology"
    conditions:
      - "is_smartswitch==True"
      - "'isolated' in topo_name"

platform_tests/test_advanced_reboot.py::test_fast_reboot_from_other_vendor:
  skip:
    reason: "skip test_fast_reboot_from_other_vendor due to knonw issue, if xfail it, it will block other test cases / Unsupported platform / Warm reboot is not required for 202412"
    conditions_logical_operator: or
    conditions:
      - "https://github.com/sonic-net/sonic-mgmt/issues/11007"
      - "https://github.com/sonic-net/sonic-mgmt/issues/6794"
      - "platform in ['x86_64-arista_7050_qx32s']"
      - "'dualtor' in topo_name and release in ['202012']"
      - "'isolated' in topo_name"

platform_tests/test_advanced_reboot.py::test_warm_reboot:
  skip:
    reason: "Skip in PR testing as taking too much time. / Warm reboot is not required for 202412 / Skip for smartswitch topology."
    conditions_logical_operator: or
    conditions:
      - "asic_type in ['vs'] and 't0' not in topo_name"
      - "'isolated' in topo_name"
      - "is_smartswitch==True"

platform_tests/test_advanced_reboot.py::test_warm_reboot_mac_jump:
  skip:
    reason: "Skip in PR testing as taking too much time. / Warm reboot is not required for 202412"
    conditions_logical_operator: or
    conditions:
      - "asic_type in ['vs']"
      - "'isolated' in topo_name"

platform_tests/test_advanced_reboot.py::test_warm_reboot_sad:
  skip:
    reason: "Skip in PR testing as taking too much time. / Warm reboot is not required for 202412 / Skip for smartswitch topology."
    conditions_logical_operator: or
    conditions:
      - "asic_type in ['vs']"
      - "'isolated' in topo_name"
      - "is_smartswitch==True"

#######################################
#####   test_cont_warm_reboot.py  #####
#######################################
platform_tests/test_cont_warm_reboot.py:
  skip:
    reason: "Warm Reboot is not supported in dualtor and this test is not run on this topology currently"
    conditions_logical_operator: or
    conditions:
      - "'dualtor' in topo_name"
      - "'isolated' in topo_name"
<<<<<<< HEAD
      - "topo_type not in ['t0']"
=======
      - "is_smartswitch==True"
>>>>>>> f7d5428e

#######################################
#####       test_intf_fec.py      #####
#######################################
platform_tests/test_intf_fec.py:
  skip:
    reason: "Temporarily skip in PR testing"
    conditions:
      - "asic_type in ['vs']"

#######################################
####        test_kdump.py         #####
#######################################
platform_tests/test_kdump.py:
  skip:
    reason: "Not supported on Nokia-7215 platform"
    conditions:
      - "platform in ['armhf-nokia_ixs7215_52x-r0']"

#######################################
####  test_memory_exhaustion.py   #####
#######################################
platform_tests/test_memory_exhaustion.py:
  skip:
    reason: "Unsupported release or platforms"
    conditions_logical_operator: or
    conditions:
      - "(is_multi_asic==True and release in ['201911']) or (hwsku in ['Celestica-E1031-T48S4'])"
      - "'dell_s6100' in platform"

#######################################
#####    test_platform_info.py    #####
#######################################
platform_tests/test_platform_info.py::test_show_platform_fanstatus_mocked:
  skip:
    reason: "Test disabled on Mellanox platforms as it could be un-stable and interfered by the thermal algorithm."
    conditions:
      - "asic_type in ['mellanox']"

platform_tests/test_platform_info.py::test_show_platform_temperature_mocked:
  skip:
    reason: "Test not supported on Mellanox Platforms."
    conditions:
      - "asic_type in ['mellanox']"

platform_tests/test_platform_info.py::test_thermal_control_fan_status:
  skip:
    reason: "Thermal control daemon is not present / Test disabled on Mellanox platforms as it could be un-stable and interfered by the thermal algorithm."
    conditions_logical_operator: or
    conditions:
      - "is_multi_asic==True and release in ['201911']"
      - "asic_type in ['mellanox']"

platform_tests/test_platform_info.py::test_thermal_control_load_invalid_format_json:
  #Thermal policies are implemented as part of BSP layer in Cisco 8000 platform, so there is no need for loading JSON file,
  #hence the test case needs to be skipped
  skip:
    # Cisco platforms use different mechanism to generate thermal policy, current method is not applicable
    # Multi ASIC platform running 201911 release doesn't have thermalctld
    # s6100 has not supported get_thermal_manager yet
    reason: "Skip on Cisco platform and multi-asic platform running 201911 release / Test not required on Mellanox Platforms as all thermal policies have been removed from thermalctld"
    conditions_logical_operator: or
    conditions:
      - "asic_type=='cisco-8000' or (is_multi_asic==True and release in ['201911']) or ('dell_s6100' in platform) or ('sw_to3200k' in hwsku)"
      - "asic_type in ['mellanox']"

platform_tests/test_platform_info.py::test_thermal_control_load_invalid_value_json:
  #Thermal policies are implemented as part of BSP layer in Cisco 8000 platform, so there is no need for loading JSON file,
  #hence the test case needs to be skipped
  skip:
    # Cisco platforms use different mechanism to generate thermal policy, current method is not applicable
    # Multi ASIC platform running 201911 release doesn't have thermalctld
    # s6100 has not supported get_thermal_manager yet
    reason: "Skip on Cisco platform and multi-asic platform running 201911 release / Test not required on Mellanox Platforms as all thermal policies have been removed from thermalctld"
    conditions_logical_operator: or
    conditions:
      - "asic_type=='cisco-8000' or (is_multi_asic==True and release in ['201911']) or ('dell_s6100' in platform) or ('sw_to3200k' in hwsku)"
      - "asic_type in ['mellanox']"

platform_tests/test_platform_info.py::test_turn_on_off_psu_and_check_psustatus:
  xfail:
    reason: "case failed and waiting for fix"
    conditions:
      - "hwsku in ['Celestica-DX010-C32']"
      - https://github.com/sonic-net/sonic-mgmt/issues/6767


#######################################
#####        test_reboot.py       #####
#######################################
platform_tests/test_power_off_reboot.py:
  skip:
    reason: "Skip power off reboot test for Wistron/Nokia-7215"
    conditions:
      - "(hwsku in ['Celestica-E1031-T48S4']) or ('sw_to3200k' in hwsku) or (platform in ['armhf-nokia_ixs7215_52x-r0']) or (is_multi_asic==True and release in ['201911'])"

platform_tests/test_reboot.py::test_cold_reboot:
  xfail:
    reason: "case failed and waiting for fix"
    conditions:
      - "hwsku in ['Celestica-DX010-C32']"
      - https://github.com/sonic-net/sonic-mgmt/issues/6767

platform_tests/test_reboot.py::test_fast_reboot:
  skip:
    reason: "Skip test_fast_reboot for M*/t1/t2 / Fast reboot is broken on dualtor topology. Skipping for now. / Skip for smartswitch topology."
    conditions_logical_operator: or
    conditions:
      - "topo_type in ['m0', 'mx', 'm1', 't1', 't2']"
      - "'dualtor' in topo_name and https://github.com/sonic-net/sonic-buildimage/issues/16502"
      - "'isolated' in topo_name"
      - "is_smartswitch==True"
  xfail:
    reason: "case failed and waiting for fix"
    conditions:
      - "hwsku in ['Celestica-DX010-C32']"
      - https://github.com/sonic-net/sonic-mgmt/issues/6767

platform_tests/test_reboot.py::test_soft_reboot:
  skip:
    reason: "Skip test_soft_reboot for M* and test is supported only on S6100 hwsku"
    conditions:
      - "topo_type in ['m0', 'mx', 'm1'] or hwsku not in ['Force10-S6100']"
  xfail:
    reason: "case failed and waiting for fix"
    conditions:
      - "hwsku in ['Celestica-DX010-C32']"
      - https://github.com/sonic-net/sonic-mgmt/issues/6767

platform_tests/test_reboot.py::test_warm_reboot:
  skip:
    reason: "Skip test_warm_reboot for M*/t1/t2 / Warm reboot is broken on dualtor topology. Skipping for now."
    conditions_logical_operator: or
    conditions:
      - "topo_type in ['m0', 'mx', 'm1', 't1', 't2']"
      - "'dualtor' in topo_name and https://github.com/sonic-net/sonic-buildimage/issues/16502"
      - "hwsku in ['Arista-7050CX3-32S-C28S4']"
      - "'isolated' in topo_name"
  xfail:
    reason: "case failed and waiting for fix"
    conditions:
      - "hwsku in ['Celestica-DX010-C32']"
      - https://github.com/sonic-net/sonic-mgmt/issues/6767

platform_tests/test_reboot.py::test_watchdog_reboot:
  skip:
    reason: "Skip watchdog reboot test for Wistron / Nokia 7215 / cisco platform x86_64-8102_64h_o-r0"
    conditions_logical_operator: or
    conditions:
      - "'sw_to3200k' in hwsku or platform in ['armhf-nokia_ixs7215_52x-r0', 'x86_64-nokia_ixr7250_x3b-r0']"

#######################################
#####   test_reload_config.py     #####
#######################################
platform_tests/test_reload_config.py::test_reload_configuration:
  skip:
    reason: "Unsupported platform API / Service watchdog-control can not load on kvm testbed."
    conditions_logical_operator: or
    conditions:
      - "asic_type in ['barefoot'] and hwsku in ['newport']"
      - "https://github.com/sonic-net/sonic-buildimage/issues/19879 and asic_type in ['vs']"

platform_tests/test_reload_config.py::test_reload_configuration_checks:
  skip:
    reason: "Unsupported platform API / Service watchdog-control can not load on kvm testbed / Skip test_reload_configuration_checks testcase due to flaky timing issue for Cisco 8000."
    conditions_logical_operator: or
    conditions:
      - "asic_type in ['barefoot'] and hwsku in ['newport']"
      - "https://github.com/sonic-net/sonic-buildimage/issues/19879 and asic_type in ['vs']"
      - "asic_type in ['cisco-8000'] and release in ['202205', '202211', '202305', '202405']"

#######################################
######  test_secure_upgrade.py  #######
#######################################
platform_tests/test_secure_upgrade.py:
  skip:
    reason: "Skip test_secure_upgrade for m0/mx with 202305 release / platform does not support secure upgrade"
    conditions_logical_operator: or
    conditions:
      - "topo_type in ['m0', 'mx'] and release in ['202305']"
      - "'sn2' in platform or 'sn3' in platform or 'sn4' in platform"

#######################################
#########  test_sensors.py  ###########
#######################################
platform_tests/test_sensors.py::test_sensors:
  xfail:
    reason: "Case failed and waiting for fix on Arista platform"
    conditions:
      - "hwsku in ['Arista-7050QX32S-Q32', 'Arista-7060CX-32S-D48C8', 'Arista-7260CX3-D108C8', 'Arista-7260CX3-D108C10', 'Arista-7060CX-32S-C32', 'Arista-7260CX3-C64']"
      - "release in ['202205']"
      - https://github.com/sonic-net/sonic-mgmt/issues/8437

#######################################
##### test_sequential_restart.py  #####
#######################################
platform_tests/test_sequential_restart.py::test_restart_syncd:
  skip:
    reason: "Restarting syncd is not supported yet"

#######################################
#####test_service_warm_restart.py #####
#######################################
platform_tests/test_service_warm_restart.py:
  skip:
    reason: "Skipped on mellanox and nvidia asic from 202411 and later / This test is not run on this topology currently"
    conditions_logical_operator: or
    conditions:
      - "asic_type in ['mellanox', 'nvidia']"
      - "topo_type not in ['t0']"

#######################################
#####   test_xcvr_info_in_db.py   #####
#######################################
platform_tests/test_xcvr_info_in_db.py::test_xcvr_info_in_db:
  xfail:
    reason: "CLI Utility sfpshow not working correctly"
    conditions:
      - "platform in ['x86_64-cel_e1031-r0']"
      - https://github.com/sonic-net/sonic-buildimage/issues/18231

#######################################
#####   test_platform_dpu.py   #####
#######################################
smartswitch/platform_tests/test_platform_dpu.py:
  skip:
    reason: "Skip for non-smartswitch topology"
    conditions:
      - "is_smartswitch==False"

smartswitch/platform_tests/test_reload_dpu.py:
  skip:
    reason: "Skip for non-smartswitch topology"
    conditions:
      - "is_smartswitch==False"<|MERGE_RESOLUTION|>--- conflicted
+++ resolved
@@ -1128,11 +1128,8 @@
     conditions:
       - "'dualtor' in topo_name"
       - "'isolated' in topo_name"
-<<<<<<< HEAD
       - "topo_type not in ['t0']"
-=======
       - "is_smartswitch==True"
->>>>>>> f7d5428e
 
 #######################################
 #####       test_intf_fec.py      #####
