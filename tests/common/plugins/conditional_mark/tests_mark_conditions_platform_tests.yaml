--- conflicted
+++ resolved
@@ -1034,20 +1034,13 @@
 #######################################
 platform_tests/test_advanced_reboot.py:
   skip:
-<<<<<<< HEAD
     reason: "Unsupported platform / Skip in PR testing as taking too much time. / Warm reboot is not required for 202412"
-=======
-    reason: "Unsupported platform / Skip in PR testing as taking too much time."
->>>>>>> 2ebd22fb
     conditions_logical_operator: or
     conditions:
       - "platform in ['x86_64-arista_7050_qx32s']"
       - "'dualtor' in topo_name and release in ['202012']"
       - "asic_type in ['vs']"
-<<<<<<< HEAD
       - "release in ['202412']"
-=======
->>>>>>> 2ebd22fb
 
 platform_tests/test_advanced_reboot.py::test_fast_reboot_from_other_vendor:
   skip:
