#######################################
#####             api             #####
#######################################
platform_tests/api:
  skip:
    reason: "Unsupported platform API"
    conditions:
      - "is_multi_asic==True and release in ['201911']"

#######################################
#####      api/test_chassis.py    #####
#######################################
platform_tests/api/test_chassis.py::TestChassisApi::test_components:
  skip:
    reason: "Unsupported platform API"
    conditions:
      - "asic_type in ['mellanox']"

platform_tests/api/test_chassis.py::TestChassisApi::test_fan_drawers:
  skip:
    reason: "Unsupported platform API"
    conditions:
      - "asic_type in ['mellanox']"

platform_tests/api/test_chassis.py::TestChassisApi::test_get_my_slot:
  skip:
    reason: "Unsupported platform API"
    conditions:
      - "asic_type in ['mellanox']"

platform_tests/api/test_chassis.py::TestChassisApi::test_get_presence:
  skip:
    reason: "Unsupported platform API"
    conditions:
      - "asic_type in ['mellanox']"

platform_tests/api/test_chassis.py::TestChassisApi::test_get_status:
  # Skip unsupported API test on Mellanox platform
  skip:
    reason: "Unsupported platform API"
    conditions:
      - "asic_type in ['mellanox']"

platform_tests/api/test_chassis.py::TestChassisApi::test_get_supervisor_slot:
  skip:
    reason: "Unsupported platform API"
    conditions:
      - "asic_type in ['mellanox']"

platform_tests/api/test_chassis.py::TestChassisApi::test_get_watchdog:
  skip:
    reason: "Unsupported platform API"
    conditions:
      - "asic_type in ['barefoot'] and hwsku in ['newport']"

platform_tests/api/test_chassis.py::TestChassisApi::test_status_led:
  skip:
    reason: "Unsupported platform API"
    conditions:
      - "asic_type in ['mellanox']"

platform_tests/api/test_chassis.py::TestChassisApi::test_get_thermal_manager:
  skip:
    reason: "Unsupported platform API"
    conditions:
      - "'sw_to3200k' in hwsku"

platform_tests/api/test_chassis.py::TestChassisApi::test_get_watchdog:
  skip:
    reason: "Unsupported platform API"
    conditions:
      - "'sw_to3200k' in hwsku"

#######################################
#####   api/test_chassis_fans.py  #####
#######################################
platform_tests/api/test_chassis_fans.py::TestChassisFans::test_get_fans_speed_tolerance:
  #get_speed_tolerance API was disabled so platform code can perform fan tolerance checks
  #using RPM rather than thermalctld checking tolerance on percentages
  skip:
    reason: "Unsupported platform API"
    conditions:
      - "asic_type in ['cisco-8000']"

platform_tests/api/test_chassis_fans.py::TestChassisFans::test_get_model:
  skip:
    reason: "Unsupported platform API"
    conditions:
      - "asic_type in ['mellanox']"

platform_tests/api/test_chassis_fans.py::TestChassisFans::test_get_serial:
  #Fan tray serial numbers cannot be retrieved through software in cisco platform
  #there is no fan tray idprom
  skip:
    reason: "Retrieving fan tray serial number is not supported in Cisco 8000 and mellanox platform"
    conditions:
       - "asic_type in ['mellanox', 'cisco-8000']"

platform_tests/api/test_chassis_fans.py::TestChassisFans::test_set_fans_led:
  skip:
    reason: "Unsupported platform API"
    conditions:
      - "asic_type in ['mellanox']"

platform_tests/api/test_chassis_fans.py::TestChassisFans::test_set_fans_speed:
  #test_set_fans_speed requires get_speed_tolerance to be implemented
  #get_speed_tolerance API was disabled so platform code can perform fan tolerance checks
  #using RPM rather than thermalctld checking tolerance on percentages
  skip:
    reason: "Unsupported platform API"
    conditions:
      - "asic_type in ['mellanox', 'cisco-8000']"

#######################################
#####    api/test_component.py    #####
#######################################
platform_tests/api/test_component.py::TestComponentApi::test_get_available_firmware_version:
  skip:
    reason: "Unsupported platform API"
    conditions:
      - "asic_type in ['mellanox']"

platform_tests/api/test_component.py::TestComponentApi::test_get_description:
  skip:
    reason: "Unsupported platform API"
    conditions:
      - "asic_type in ['mellanox']"

platform_tests/api/test_component.py::TestComponentApi::test_get_firmware_update_notification:
  skip:
    reason: "Unsupported platform API"
    conditions:
      - "asic_type in ['mellanox']"

platform_tests/api/test_component.py::TestComponentApi::test_get_firmware_version:
  skip:
    reason: "Unsupported platform API"
    conditions:
      - "asic_type in ['mellanox']"

platform_tests/api/test_component.py::TestComponentApi::test_get_model:
  skip:
    reason: "Unsupported platform API"
    conditions:
      - "asic_type in ['mellanox']"

platform_tests/api/test_component.py::TestComponentApi::test_get_name:
  skip:
    reason: "Unsupported platform API"
    conditions:
      - "asic_type in ['mellanox']"

platform_tests/api/test_component.py::TestComponentApi::test_get_position_in_parent:
  skip:
    reason: "Unsupported platform API"
    conditions:
      - "asic_type in ['mellanox']"

platform_tests/api/test_component.py::TestComponentApi::test_get_presence:
  skip:
    reason: "Unsupported platform API"
    conditions:
      - "asic_type in ['mellanox']"

platform_tests/api/test_component.py::TestComponentApi::test_get_serial:
  skip:
    reason: "Unsupported platform API"
    conditions:
      - "asic_type in ['mellanox']"

platform_tests/api/test_component.py::TestComponentApi::test_get_status:
  skip:
    reason: "Unsupported platform API"
    conditions:
      - "asic_type in ['mellanox']"

platform_tests/api/test_component.py::TestComponentApi::test_install_firmware:
  skip:
    reason: "Unsupported platform API"
    conditions:
      - "asic_type in ['mellanox'] or ('sw_to3200k' in hwsku)"

platform_tests/api/test_component.py::TestComponentApi::test_is_replaceable:
  skip:
    reason: "Unsupported platform API"
    conditions:
      - "asic_type in ['mellanox']"

platform_tests/api/test_component.py::TestComponentApi::test_update_firmware:
  skip:
    reason: "Unsupported platform API"
    conditions:
      - "asic_type in ['mellanox']"

#######################################
#####   api/test_fan_drawer.py    #####
#######################################
platform_tests/api/test_fan_drawer.py::TestFanDrawerApi::test_get_maximum_consumed_power:
  skip:
    reason: "Unsupported platform API"
    conditions:
      - "asic_type in ['mellanox']"

platform_tests/api/test_fan_drawer.py::TestFanDrawerApi::test_get_model:
  skip:
    reason: "Unsupported platform API"
    conditions:
      - "asic_type in ['mellanox']"

platform_tests/api/test_fan_drawer.py::TestFanDrawerApi::test_get_serial:
  #Fan tray serial numbers cannot be retrieved through software in cisco platform
  #there is no fan tray idprom
  skip:
    reason: "Retrieving fan tray serial number is not supported in Cisco 8000 and mellanox platform"
    conditions:
       - "asic_type in ['mellanox', 'cisco-8000']"

platform_tests/api/test_fan_drawer.py::TestFanDrawerApi::test_get_status:
  skip:
    reason: "Unsupported platform API"
    conditions:
      - "asic_type in ['mellanox']"

platform_tests/api/test_fan_drawer.py::TestFanDrawerApi::test_set_fan_drawers_led:
  skip:
    reason: "Unsupported platform API"
    conditions:
      - "asic_type in ['mellanox']"


#######################################
##### api/test_fan_drawer_fans.py #####
#######################################
platform_tests/api/test_fan_drawer_fans.py::TestFanDrawerFans::test_get_fans_speed_tolerance:
  #get_speed_tolerance API was disabled so platform code can perform fan tolerance checks
  #using RPM rather than thermalctld checking tolerance on percentages
  skip:
    reason: "Unsupported platform API"
    conditions:
      - "asic_type in ['cisco-8000']"

platform_tests/api/test_fan_drawer_fans.py::TestFanDrawerFans::test_get_model:
  skip:
    reason: "Unsupported platform API"
    conditions:
      - "asic_type in ['mellanox']"

platform_tests/api/test_fan_drawer_fans.py::TestFanDrawerFans::test_get_serial:
  #Fan tray serial numbers cannot be retrieved through software in cisco platform
  #there is no fan tray idprom
  skip:
    reason: "Retrieving fan tray serial number is not supported in Cisco 8000 and mellanox platform"
    conditions:
       - "asic_type in ['mellanox', 'cisco-8000']"

platform_tests/api/test_fan_drawer_fans.py::TestFanDrawerFans::test_set_fans_led:
   skip:
     reason: "On Cisco 8000 and mellanox platform, fans do not have their own leds."
     conditions:
       - "asic_type in ['mellanox', 'cisco-8000']"

platform_tests/api/test_fan_drawer_fans.py::TestFanDrawerFans::test_set_fans_speed:
<<<<<<< HEAD
   #test_set_fans_speed requires get_speed_tolerance to be implemented 
   #get_speed_tolerance API was disabled so platform code can perform fan tolerance checks 
   #using RPM rather than thermalctld checking tolerance on percentages
   skip:
     reason: "Unsupported platform API"
     conditions:
       - "asic_type in ['mellanox', 'cisco-8000']"

#######################################
##### api/test_module.py #####
#######################################
platform_tests/api/test_module.py::TestModuleApi::test_reboot:
=======
  #test_set_fans_speed requires get_speed_tolerance to be implemented
  #get_speed_tolerance API was disabled so platform code can perform fan tolerance checks
  #using RPM rather than thermalctld checking tolerance on percentages
>>>>>>> 5a7b5a02
  skip:
    reason: "Reboot commands currently not supported from inside pmon container for Cisco 8000 platform"
    conditions:
       - "asic_type in ['cisco-8000']"

#######################################
#####        api/test_psu.py      #####
#######################################
platform_tests/api/test_psu.py::TestPsuApi::test_fans:
  skip:
    reason: "Unsupported platform API"
    conditions:
      - "asic_type in ['mellanox']"

platform_tests/api/test_psu.py::TestPsuApi::test_get_model:
  skip:
    reason: "Unsupported platform API"
    conditions:
      - "asic_type in ['mellanox']"

platform_tests/api/test_psu.py::TestPsuApi::test_get_serial:
  skip:
    reason: "Unsupported platform API"
    conditions:
      - "asic_type in ['mellanox']"

platform_tests/api/test_psu.py::TestPsuApi::test_get_status:
  skip:
    reason: "Unsupported platform API"
    conditions:
      - "asic_type in ['mellanox']"

platform_tests/api/test_psu.py::TestPsuApi::test_led:
  skip:
    reason: "On Cisco 8000 and mellanox platform, PSU led are unable to be controlled by software"
    conditions:
      - "asic_type in ['mellanox', 'cisco-8000']"

platform_tests/api/test_psu.py::TestPsuApi::test_power:
  skip:
    reason: "Unsupported platform API"
    conditions:
      - "asic_type in ['mellanox', 'cisco-8000'] or (asic_type in ['barefoot'] and hwsku in ['newport'])"

#######################################
#####    api/test_psu_fans.py     #####
#######################################
platform_tests/api/test_psu_fans.py::TestPsuFans::test_get_fans_target_speed:
  skip:
    reason: "Unsupported platform API"
    conditions:
      - "asic_type in ['mellanox']"

platform_tests/api/test_psu_fans.py::TestPsuFans::test_get_model:
  skip:
    reason: "Unsupported platform API"
    conditions:
      - "asic_type in ['mellanox']"

platform_tests/api/test_psu_fans.py::TestPsuFans::test_get_serial:
  skip:
    reason: "Unsupported platform API"
    conditions:
      - "asic_type in ['mellanox']"

platform_tests/api/test_psu_fans.py::TestPsuFans::test_set_fans_led:
  skip:
    reason: "On Cisco 8000 and mellanox platform, PSU led are unable to be controlled by software"
    conditions:
      - "asic_type in ['mellanox', 'cisco-8000']"

platform_tests/api/test_psu_fans.py::TestPsuFans::test_set_fans_speed:
  skip:
    reason: "Unsupported platform API"
    conditions:
      - "asic_type in ['mellanox']"

#######################################
#####        api/test_sfp.py      #####
#######################################
platform_tests/api/test_sfp.py::TestSfpApi::test_get_model:
  skip:
    reason: "Unsupported platform API"
    conditions:
      - "asic_type in ['mellanox']"

platform_tests/api/test_sfp.py::TestSfpApi::test_get_name:
  skip:
    reason: "Unsupported platform API"
    conditions:
      - "asic_type in ['mellanox']"

platform_tests/api/test_sfp.py::TestSfpApi::test_get_position_in_parent:
  skip:
    reason: "Unsupported platform API"
    conditions:
      - "asic_type in ['mellanox']"

platform_tests/api/test_sfp.py::TestSfpApi::test_get_reset_status:
  skip:
    reason: "Unsupported platform API"
    conditions:
      - "asic_type in ['mellanox']"

platform_tests/api/test_sfp.py::TestSfpApi::test_get_rx_los:
  skip:
    reason: "Unsupported platform API"
    conditions:
      - "asic_type in ['mellanox'] or (asic_type in ['cisco-8000'] and release in ['202012'])"

platform_tests/api/test_sfp.py::TestSfpApi::test_get_rx_power:
  skip:
    reason: "Unsupported platform API"
    conditions:
      - "asic_type in ['mellanox']"

platform_tests/api/test_sfp.py::TestSfpApi::test_get_serial:
  skip:
    reason: "Unsupported platform API"
    conditions:
      - "asic_type in ['mellanox']"

platform_tests/api/test_sfp.py::TestSfpApi::test_get_status:
  skip:
    reason: "Unsupported platform API"
    conditions:
      - "asic_type in ['mellanox']"

platform_tests/api/test_sfp.py::TestSfpApi::test_get_voltage:
  skip:
    reason: "Unsupported platform API"
    conditions:
      - "asic_type in ['mellanox']"

platform_tests/api/test_sfp.py::TestSfpApi::test_get_temperature:
  skip:
    reason: "Unsupported platform API"
    conditions:
      - "asic_type in ['mellanox']"

platform_tests/api/test_sfp.py::TestSfpApi::test_get_tx_bias:
  skip:
    reason: "Unsupported platform API"
    conditions:
      - "asic_type in ['mellanox']"

platform_tests/api/test_sfp.py::TestSfpApi::test_get_tx_fault:
  skip:
    reason: "Unsupported platform API"
    conditions:
      - "asic_type in ['mellanox'] or (asic_type in ['cisco-8000'] and release in ['202012'])"

platform_tests/api/test_sfp.py::TestSfpApi::test_get_tx_power:
  skip:
    reason: "Unsupported platform API"
    conditions:
      - "asic_type in ['mellanox']"

platform_tests/api/test_sfp.py::TestSfpApi::test_power_override:
  skip:
    reason: "Unsupported platform API"
    conditions:
      - "asic_type in ['mellanox']"

platform_tests/api/test_sfp.py::TestSfpApi::test_thermals:
  skip:
    reason: "Unsupported platform API"
    conditions:
      - "asic_type in ['mellanox']"

platform_tests/api/test_sfp.py::TestSfpApi::test_tx_disable:
  skip:
    reason: "Unsupported platform API"
    conditions:
      - "asic_type in ['mellanox']"

platform_tests/api/test_sfp.py::TestSfpApi::test_tx_disable_channel:
  skip:
    reason: "Unsupported platform API"
    conditions:
      - "asic_type in ['mellanox'] or (asic_type in ['barefoot'] and hwsku in ['newport'])"

platform_tests/api/test_sfp.py::TestSfpApi::test_get_transceiver_threshold_info:
  skip:
    reason: "Unsupported platform API"
    conditions:
      - "asic_type in ['cisco-8000'] and release in ['202012']"

platform_tests/api/test_sfp.py::TestSfpApi::test_reset:
  skip:
    reason: "Unsupported platform API"
    conditions:
      - "'sw_to3200k' in hwsku"

#######################################
#####     api/test_thermal.py     #####
#######################################
platform_tests/api/test_thermal.py::TestThermalApi::test_get_high_critical_threshold:
  skip:
    reason: "Unsupported platform API"
    conditions:
      - "asic_type in ['mellanox'] or platform in ['armhf-nokia_ixs7215_52x-r0']"

platform_tests/api/test_thermal.py::TestThermalApi::test_get_high_threshold:
  skip:
    reason: "Unsupported platform API"
    conditions:
      - "asic_type in ['mellanox']"

platform_tests/api/test_thermal.py::TestThermalApi::test_get_low_critical_threshold:
  skip:
    reason: "Unsupported platform API"
    conditions:
      - "asic_type in ['mellanox']"

platform_tests/api/test_thermal.py::TestThermalApi::test_get_low_threshold:
  skip:
    reason: "Unsupported platform API"
    conditions:
      - "asic_type in ['mellanox']"

platform_tests/api/test_thermal.py::TestThermalApi::test_get_maximum_recorded:
  skip:
    reason: "Unsupported platform API"
    conditions:
      - "asic_type in ['mellanox']"

platform_tests/api/test_thermal.py::TestThermalApi::test_get_minimum_recorded:
  skip:
    reason: "Unsupported platform API"
    conditions:
      - "asic_type in ['mellanox']"

platform_tests/api/test_thermal.py::TestThermalApi::test_get_model:
  # Hardware components that we use for our sensors does not have IDPROM to store model and serial number details.
  # Due to this Cisco currently does not expose serial and model number under sysfs path
  skip:
    reason: "test_get_model is not supported in cisco and mellanox platform"
    conditions:
       - "asic_type in ['mellanox', 'cisco-8000']"

platform_tests/api/test_thermal.py::TestThermalApi::test_get_presence:
  skip:
    reason: "Unsupported platform API"
    conditions:
      - "asic_type in ['mellanox']"

platform_tests/api/test_thermal.py::TestThermalApi::test_get_serial:
  # Hardware components that we use for our sensors does not have IDPROM to store model and serial number details.
  # Due to this Cisco currently does not expose serial and model number under sysfs path
  skip:
    reason: "test_get_serial is not supported in cisco and mellanox platform"
    conditions:
       - "asic_type in ['mellanox', 'cisco-8000']"

platform_tests/api/test_thermal.py::TestThermalApi::test_get_status:
  skip:
    reason: "Unsupported platform API"
    conditions:
      - "asic_type in ['mellanox']"

platform_tests/api/test_thermal.py::TestThermalApi::test_get_temperature:
  skip:
    reason: "Unsupported platform API"
    conditions:
      - "asic_type in ['mellanox']"

platform_tests/api/test_thermal.py::TestThermalApi::test_set_high_threshold:
  skip:
    reason: "Unsupported platform API"
    conditions:
      - "asic_type in ['mellanox']"

platform_tests/api/test_thermal.py::TestThermalApi::test_set_low_threshold:
  skip:
    reason: "Unsupported platform API"
    conditions:
      - "asic_type in ['mellanox']"

#######################################
#####     api/test_watchdog.py    #####
#######################################
platform_tests/api/test_watchdog.py:
  skip:
    reason: "Unsupported platform API"
    conditions:
      - "asic_type in ['barefoot'] and hwsku in ['newport', 'montara'] or ('sw_to3200k' in hwsku)"

#######################################
#####  cli/test_show_platform.py  #####
#######################################
platform_tests/cli/test_show_platform.py::test_show_platform_fan:
  skip:
    reason: "Unsupported platform API"
    conditions:
      - "is_multi_asic==True and release in ['201911']"

platform_tests/cli/test_show_platform.py::test_show_platform_firmware_status:
  skip:
    reason: "Unsupported platform API"
    conditions:
      - "is_multi_asic==True and release in ['201911']"

platform_tests/cli/test_show_platform.py::test_show_platform_ssdhealth:
  xfail:
    strict: True
    reason: "Image issue on 7050qx platforms"
    conditions:
      - "platform in ['x86_64-arista_7050_qx32s']"

#######################################
#####  daemon/test_syseepromd.py  #####
#######################################
platform_tests/daemon/test_ledd.py::test_pmon_ledd_kill_and_start_status:
  skip:
    reason: "LEDD daemon auto restart not included in 201911"
    conditions:
      - "release in ['201911']"

#######################################
#####    fwutil/test_fwutil.py    #####
#######################################
platform_tests/fwutil/test_fwutil.py::test_fwutil_auto:
  skip:
    reason: "Command not yet merged into sonic-utilites"

#######################################
#####    test_platform_info.py    #####
#######################################
platform_tests/test_platform_info.py::test_thermal_control_fan_status:
  skip:
    reason: "Thermal control daemon is not present"
    conditions:
      - "is_multi_asic==True and release in ['201911']"

platform_tests/test_platform_info.py::test_thermal_control_load_invalid_format_json:
  #Thermal policies are implemented as part of BSP layer in Cisco 8000 platform, so there is no need for loading JSON file,
  #hence the test case needs to be skipped
  skip:
    # Cisco platforms use different mechanism to generate thermal policy, current method is not applicable
    # Multi ASIC platform running 201911 release doesn't have thermalctld
    # s6100 has not supported get_thermal_manager yet
    reason: "Skip on Cisco platform and multi-asic platform running 201911 release"
    conditions:
      - "asic_type=='cisco-8000' or (is_multi_asic==True and release in ['201911']) or ('dell_s6100' in platform) or ('sw_to3200k' in hwsku)"

platform_tests/test_platform_info.py::test_thermal_control_load_invalid_value_json:
  #Thermal policies are implemented as part of BSP layer in Cisco 8000 platform, so there is no need for loading JSON file,
  #hence the test case needs to be skipped
  skip:
    # Cisco platforms use different mechanism to generate thermal policy, current method is not applicable
    # Multi ASIC platform running 201911 release doesn't have thermalctld
    # s6100 has not supported get_thermal_manager yet
    reason: "Skip on Cisco platform and multi-asic platform running 201911 release"
    conditions:
      - "asic_type=='cisco-8000' or (is_multi_asic==True and release in ['201911']) or ('dell_s6100' in platform) or ('sw_to3200k' in hwsku)"

#######################################
#####        test_reboot.py       #####
#######################################
platform_tests/test_reboot.py:
  skip:
    reason: "Skip reboot test for Celestica"
    conditions:
      - "hwsku in ['Celestica-E1031-T48S4']"

platform_tests/test_reboot.py::test_power_off_reboot:
  skip:
    reason: "Skip power off reboot test for Wistron"
    conditions:
      - "hwsku in ['Celestica-E1031-T48S4'] or 'sw_to3200k' in hwsku"

platform_tests/test_reboot.py::test_watchdog_reboot:
  skip:
    reason: "Skip watchdog reboot test for Wistron"
    conditions:
      - "hwsku in ['Celestica-E1031-T48S4'] or 'sw_to3200k' in hwsku"

#######################################
#####   test_reload_config.py     #####
#######################################
platform_tests/test_reload_config.py:
  skip:
    reason: "Unsupported platform API"
    conditions:
      - "asic_type in ['barefoot'] and hwsku in ['newport']"

#######################################
##### test_sequential_restart.py  #####
#######################################
platform_tests/test_sequential_restart.py::test_restart_syncd:
  skip:
    reason: "Restarting syncd is not supported yet"<|MERGE_RESOLUTION|>--- conflicted
+++ resolved
@@ -260,7 +260,6 @@
        - "asic_type in ['mellanox', 'cisco-8000']"
 
 platform_tests/api/test_fan_drawer_fans.py::TestFanDrawerFans::test_set_fans_speed:
-<<<<<<< HEAD
    #test_set_fans_speed requires get_speed_tolerance to be implemented 
    #get_speed_tolerance API was disabled so platform code can perform fan tolerance checks 
    #using RPM rather than thermalctld checking tolerance on percentages
@@ -273,14 +272,9 @@
 ##### api/test_module.py #####
 #######################################
 platform_tests/api/test_module.py::TestModuleApi::test_reboot:
-=======
-  #test_set_fans_speed requires get_speed_tolerance to be implemented
-  #get_speed_tolerance API was disabled so platform code can perform fan tolerance checks
-  #using RPM rather than thermalctld checking tolerance on percentages
->>>>>>> 5a7b5a02
-  skip:
-    reason: "Reboot commands currently not supported from inside pmon container for Cisco 8000 platform"
-    conditions:
+   skip:
+     reason: "Reboot commands currently not supported from inside pmon container for Cisco 8000 platform"
+     conditions:
        - "asic_type in ['cisco-8000']"
 
 #######################################
