--- conflicted
+++ resolved
@@ -750,15 +750,7 @@
       - "'dualtor' in topo_name and release in ['202012']"
 
 platform_tests/test_advanced_reboot.py::test_fast_reboot_from_other_vendor:
-<<<<<<< HEAD
-  xfail:
-    reason: "case failed and waiting for fix"
-    conditions:
-      - "asic_type in ['broadcom', 'mellanox']"
-      - https://github.com/sonic-net/sonic-mgmt/issues/7293
-=======
->>>>>>> c11a33c1
-  skip:
+    skip:
     reason: "skip test_fast_reboot_from_other_vendor due to knonw issue, if xfail it, it will block other test cases"
     conditions:
       - https://github.com/sonic-net/sonic-mgmt/issues/11007
