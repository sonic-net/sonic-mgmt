#######################################
#####             api             #####
#######################################
platform_tests/api:
  skip:
    reason: "Unsupported platform API"
    conditions_logical_operator: or
    conditions:
      - "is_multi_asic==True and release in ['201911']"
      - "asic_type in ['vs']"

#######################################
#####      api/test_chassis.py    #####
#######################################
platform_tests/api/test_chassis.py::TestChassisApi::test_components:
  skip:
    reason: "Unsupported platform API"
    conditions_logical_operator: or
    conditions:
      - "asic_type in ['mellanox', 'vs']"
      - "is_multi_asic==True and release in ['201911']"

platform_tests/api/test_chassis.py::TestChassisApi::test_fan_drawers:
  skip:
    reason: "Unsupported platform API"
    conditions_logical_operator: or
    conditions:
      - "asic_type in ['mellanox', 'vs']"
      - "is_multi_asic==True and release in ['201911']"

platform_tests/api/test_chassis.py::TestChassisApi::test_get_my_slot:
  skip:
    reason: "Unsupported platform API"
    conditions_logical_operator: or
    conditions:
      - "asic_type in ['mellanox', 'vs']"
      - "is_multi_asic==True and release in ['201911']"

platform_tests/api/test_chassis.py::TestChassisApi::test_get_presence:
  skip:
    reason: "Unsupported platform API"
    conditions_logical_operator: or
    conditions:
      - "asic_type in ['mellanox', 'vs']"
      - "is_multi_asic==True and release in ['201911']"

platform_tests/api/test_chassis.py::TestChassisApi::test_get_revision:
  xfail:
    reason: "[DX010] Testcase consistently fails, raised issue to track; [E1031] API 'get_revision' not implemented"
    conditions_logical_operator: "OR"
    conditions:
      - "hwsku in ['Celestica-DX010-C32'] and https://github.com/sonic-net/sonic-mgmt/issues/6512"
      - "platform in ['x86_64-cel_e1031-r0'] and https://github.com/sonic-net/sonic-buildimage/issues/18229"
  skip:
    reason: "Unsupported platform API"
    conditions_logical_operator: or
    conditions:
      - "asic_type in ['vs']"
      - "is_multi_asic==True and release in ['201911']"

platform_tests/api/test_chassis.py::TestChassisApi::test_get_status:
  # Skip unsupported API test on Mellanox platform
  skip:
    reason: "Unsupported platform API"
    conditions_logical_operator: or
    conditions:
      - "asic_type in ['mellanox', 'vs']"
      - "is_multi_asic==True and release in ['201911']"

platform_tests/api/test_chassis.py::TestChassisApi::test_get_supervisor_slot:
  skip:
    reason: "Unsupported platform API"
    conditions_logical_operator: or
    conditions:
      - "asic_type in ['mellanox', 'vs']"
      - "is_multi_asic==True and release in ['201911']"

platform_tests/api/test_chassis.py::TestChassisApi::test_get_thermal_manager:
  skip:
    reason: "Unsupported platform API"
    conditions_logical_operator: or
    conditions:
      - "'sw_to3200k' in hwsku"
      - "asic_type in ['vs']"
      - "is_multi_asic==True and release in ['201911']"

platform_tests/api/test_chassis.py::TestChassisApi::test_get_watchdog:
  skip:
    reason: "Unsupported platform API"
    conditions_logical_operator: 'OR'
    conditions:
      - "asic_type in ['barefoot'] and hwsku in ['newport']"
      - "'sw_to3200k' in hwsku"
      - "'Force10-S6000' in hwsku"
      - "asic_type in ['vs']"
      - "is_multi_asic==True and release in ['201911']"

platform_tests/api/test_chassis.py::TestChassisApi::test_status_led:
  skip:
    reason: "Unsupported platform API"
    conditions_logical_operator: or
    conditions:
      - "asic_type in ['mellanox', 'vs']"
      - "is_multi_asic==True and release in ['201911']"
  xfail:
    reason: "Testcase consistently fails, raised issue to track"
    conditions:
      - "hwsku in ['Celestica-DX010-C32']"
      - https://github.com/sonic-net/sonic-mgmt/issues/6512

#######################################
#####   api/test_chassis_fans.py  #####
#######################################
platform_tests/api/test_chassis_fans.py::TestChassisFans::test_get_direction:
  xfail:
    reason: "Testcase consistently fails, raised issue to track"
    conditions:
      - "hwsku in ['Celestica-DX010-C32']"
      - https://github.com/sonic-net/sonic-mgmt/issues/6512
  skip:
    reason: "Unsupported platform API"
    conditions_logical_operator: or
    conditions:
      - "asic_type in ['vs']"
      - "is_multi_asic==True and release in ['201911']"

platform_tests/api/test_chassis_fans.py::TestChassisFans::test_get_fans_target_speed:
  xfail:
    reason: "Testcase consistently fails, raised issue to track"
    conditions:
      - "hwsku in ['Celestica-DX010-C32']"
      - https://github.com/sonic-net/sonic-mgmt/issues/6512
  skip:
    reason: "Unsupported platform API"
    conditions_logical_operator: or
    conditions:
      - "asic_type in ['vs']"
      - "is_multi_asic==True and release in ['201911']"

platform_tests/api/test_chassis_fans.py::TestChassisFans::test_get_model:
  skip:
    reason: "Unsupported platform API"
    conditions_logical_operator: or
    conditions:
      - "asic_type in ['mellanox', 'vs']"
      - "is_multi_asic==True and release in ['201911']"

platform_tests/api/test_chassis_fans.py::TestChassisFans::test_get_serial:
  #Fan tray serial numbers cannot be retrieved through software in cisco platform
  #there is no fan tray idprom
  skip:
    reason: "Unsupported platform API in mellanox or retrieving fan tray serial number is not supported in Cisco 8000"
    conditions_logical_operator: or
    conditions:
      - "asic_type in ['mellanox', 'cisco-8000', 'vs']"
      - "is_multi_asic==True and release in ['201911']"

platform_tests/api/test_chassis_fans.py::TestChassisFans::test_set_fans_led:
  skip:
    reason: "Unsupported platform API in mellanox or Cisco 8000 platform the leds belong to the fan_tray and are set through the fan_tray API"
    conditions_logical_operator: or
    conditions:
      - "asic_type in ['mellanox', 'cisco-8000', 'vs']"
      - "is_multi_asic==True and release in ['201911']"
  xfail:
    reason: "Testcase consistently fails, raised issue to track"
    conditions:
      - "hwsku in ['Celestica-DX010-C32']"
      - https://github.com/sonic-net/sonic-mgmt/issues/6512

platform_tests/api/test_chassis_fans.py::TestChassisFans::test_set_fans_speed:
  skip:
    reason: "Unsupported platform API"
    conditions_logical_operator: or
    conditions:
      - "asic_type in ['mellanox', 'vs']"
      - "is_multi_asic==True and release in ['201911']"
  xfail:
    reason: "Testcase consistently fails, raised issue to track"
    conditions:
      - "hwsku in ['Celestica-DX010-C32']"
      - https://github.com/sonic-net/sonic-mgmt/issues/6512

#######################################
#####    api/test_component.py    #####
#######################################
platform_tests/api/test_component.py::TestComponentApi::test_get_available_firmware_version:
  skip:
    reason: "Unsupported platform API"
    conditions_logical_operator: or
    conditions:
      - "asic_type in ['mellanox', 'vs'] or platform in ['armhf-nokia_ixs7215_52x-r0']"
      - "is_multi_asic==True and release in ['201911']"

platform_tests/api/test_component.py::TestComponentApi::test_get_description:
  skip:
    reason: "Unsupported platform API"
    conditions_logical_operator: or
    conditions:
      - "asic_type in ['mellanox', 'vs']"
      - "is_multi_asic==True and release in ['201911']"

platform_tests/api/test_component.py::TestComponentApi::test_get_firmware_update_notification:
  skip:
    reason: "Unsupported platform API"
    conditions_logical_operator: or
    conditions:
      - "asic_type in ['mellanox', 'vs'] or platform in ['armhf-nokia_ixs7215_52x-r0']"
      - "is_multi_asic==True and release in ['201911']"

platform_tests/api/test_component.py::TestComponentApi::test_get_firmware_version:
  skip:
    reason: "Unsupported platform API"
    conditions_logical_operator: or
    conditions:
      - "asic_type in ['mellanox', 'vs']"
      - "is_multi_asic==True and release in ['201911']"

platform_tests/api/test_component.py::TestComponentApi::test_get_model:
  skip:
    reason: "Unsupported platform API"
    conditions_logical_operator: or
    conditions:
      - "asic_type in ['mellanox', 'vs']"
      - "is_multi_asic==True and release in ['201911']"

platform_tests/api/test_component.py::TestComponentApi::test_get_name:
  skip:
    reason: "Unsupported platform API"
    conditions_logical_operator: or
    conditions:
      - "asic_type in ['mellanox', 'vs']"
      - "is_multi_asic==True and release in ['201911']"

platform_tests/api/test_component.py::TestComponentApi::test_get_position_in_parent:
  skip:
    reason: "Unsupported platform API"
    conditions_logical_operator: or
    conditions:
      - "asic_type in ['mellanox', 'vs']"
      - "is_multi_asic==True and release in ['201911']"

platform_tests/api/test_component.py::TestComponentApi::test_get_presence:
  skip:
    reason: "Unsupported platform API"
    conditions_logical_operator: or
    conditions:
      - "asic_type in ['mellanox', 'vs']"
      - "is_multi_asic==True and release in ['201911']"

platform_tests/api/test_component.py::TestComponentApi::test_get_serial:
  skip:
    reason: "Unsupported platform API"
    conditions_logical_operator: or
    conditions:
      - "asic_type in ['mellanox', 'vs']"
      - "is_multi_asic==True and release in ['201911']"

platform_tests/api/test_component.py::TestComponentApi::test_get_status:
  skip:
    reason: "Unsupported platform API"
    conditions_logical_operator: or
    conditions:
      - "asic_type in ['mellanox', 'vs']"
      - "is_multi_asic==True and release in ['201911']"

platform_tests/api/test_component.py::TestComponentApi::test_install_firmware:
  skip:
    reason: "Unsupported platform API"
    conditions_logical_operator: or
    conditions:
      - "asic_type in ['mellanox', 'vs'] or ('sw_to3200k' in hwsku)"
      - "is_multi_asic==True and release in ['201911']"

platform_tests/api/test_component.py::TestComponentApi::test_is_replaceable:
  skip:
    reason: "Unsupported platform API"
    conditions_logical_operator: or
    conditions:
      - "asic_type in ['mellanox', 'vs']"
      - "is_multi_asic==True and release in ['201911']"

platform_tests/api/test_component.py::TestComponentApi::test_update_firmware:
  skip:
    reason: "Unsupported platform API"
    conditions_logical_operator: or
    conditions:
      - "asic_type in ['mellanox', 'vs'] or platform in ['armhf-nokia_ixs7215_52x-r0']"
      - "is_multi_asic==True and release in ['201911']"

#######################################
#####   api/test_fan_drawer.py    #####
#######################################
platform_tests/api/test_fan_drawer.py::TestFanDrawerApi::test_get_maximum_consumed_power:
  skip:
    reason: "Unsupported platform API"
    conditions_logical_operator: or
    conditions:
      - "asic_type in ['mellanox', 'vs'] or platform in ['armhf-nokia_ixs7215_52x-r0']"
      - "is_multi_asic==True and release in ['201911']"
  xfail:
    reason: "Testcase consistently fails, raised issue to track"
    conditions:
      - "hwsku in ['Celestica-DX010-C32']"
      - https://github.com/sonic-net/sonic-mgmt/issues/6512

platform_tests/api/test_fan_drawer.py::TestFanDrawerApi::test_get_model:
  skip:
    reason: "Unsupported platform API"
    conditions_logical_operator: or
    conditions:
      - "asic_type in ['mellanox', 'vs']"
      - "is_multi_asic==True and release in ['201911']"

platform_tests/api/test_fan_drawer.py::TestFanDrawerApi::test_get_serial:
  #Fan tray serial numbers cannot be retrieved through software in cisco platform
  #there is no fan tray idprom
  skip:
    reason: "Retrieving fan tray serial number is not supported in Cisco 8000 and mellanox platform"
    conditions_logical_operator: or
    conditions:
       - "asic_type in ['mellanox', 'cisco-8000', 'vs']"
       - "is_multi_asic==True and release in ['201911']"

platform_tests/api/test_fan_drawer.py::TestFanDrawerApi::test_get_status:
  skip:
    reason: "Unsupported platform API"
    conditions_logical_operator: or
    conditions:
      - "asic_type in ['mellanox', 'vs']"
      - "is_multi_asic==True and release in ['201911']"

platform_tests/api/test_fan_drawer.py::TestFanDrawerApi::test_set_fan_drawers_led:
  skip:
    reason: "Unsupported platform API"
    conditions_logical_operator: or
    conditions:
      - "asic_type in ['mellanox', 'vs'] or platform in ['armhf-nokia_ixs7215_52x-r0']"
      - "is_multi_asic==True and release in ['201911']"

#######################################
##### api/test_fan_drawer_fans.py #####
#######################################

platform_tests/api/test_fan_drawer_fans.py::TestFanDrawerFans::test_get_model:
  skip:
    reason: "Unsupported platform API"
    conditions_logical_operator: or
    conditions:
      - "asic_type in ['mellanox', 'vs']"
      - "is_multi_asic==True and release in ['201911']"

platform_tests/api/test_fan_drawer_fans.py::TestFanDrawerFans::test_get_serial:
  #Fan tray serial numbers cannot be retrieved through software in cisco platform
  #there is no fan tray idprom
  skip:
    reason: "Retrieving fan tray serial number is not supported in Cisco 8000 and mellanox platform"
    conditions_logical_operator: or
    conditions:
       - "asic_type in ['mellanox', 'cisco-8000', 'vs']"
       - "is_multi_asic==True and release in ['201911']"

platform_tests/api/test_fan_drawer_fans.py::TestFanDrawerFans::test_set_fans_led:
  skip:
    reason: "On Cisco 8000 and mellanox platform, fans do not have their own leds."
    conditions_logical_operator: or
    conditions:
      - "asic_type in ['mellanox', 'cisco-8000', 'vs']"
      - "is_multi_asic==True and release in ['201911']"

platform_tests/api/test_fan_drawer_fans.py::TestFanDrawerFans::test_set_fans_speed:
  skip:
    reason: "Unsupported platform API"
    conditions_logical_operator: or
    conditions:
      - "asic_type in ['mellanox', 'vs']"
      - "is_multi_asic==True and release in ['201911']"
  xfail:
    reason: "Testcase consistently fails, raised issue to track"
    conditions:
      - "hwsku in ['Celestica-DX010-C32']"
      - https://github.com/sonic-net/sonic-mgmt/issues/6512

#######################################
##### api/test_module.py #####
#######################################
platform_tests/api/test_module.py:
  skip:
    reason: "Only support T2"
    conditions_logical_operator: or
    conditions:
      - "topo_type not in ['t2']"
      - "asic_type in ['vs']"
      - "is_multi_asic==True and release in ['201911']"

platform_tests/api/test_module.py::TestModuleApi::test_get_system_eeprom_info:
  xfail:
    reason: "Testcase consistently fails, raised issue to track"
    conditions:
      - "hwsku in ['Celestica-DX010-C32']"
      - https://github.com/sonic-net/sonic-mgmt/issues/6512
  skip:
    reason: "Unsupported platform API"
    conditions_logical_operator: or
    conditions:
      - "asic_type in ['vs']"
      - "is_multi_asic==True and release in ['201911']"

platform_tests/api/test_module.py::TestModuleApi::test_reboot:
  skip:
    reason: "Reboot commands currently not supported from inside pmon container for Cisco 8000 platform
            / Only support T2"
    conditions_logical_operator: or
    conditions:
      - "asic_type in ['cisco-8000', 'vs']"
      - "topo_type not in ['t2']"
      - "is_multi_asic==True and release in ['201911']"

#######################################
#####        api/test_psu.py      #####
#######################################
platform_tests/api/test_psu.py::TestPsuApi::test_fans:
  skip:
    reason: "Unsupported platform API"
    conditions_logical_operator: "OR"
    conditions:
      - "asic_type in ['mellanox', 'vs']"
      - "platform in ['x86_64-cel_e1031-r0'] and https://github.com/sonic-net/sonic-buildimage/issues/18229"
      - "is_multi_asic==True and release in ['201911']"

platform_tests/api/test_psu.py::TestPsuApi::test_get_model:
  skip:
    reason: "Unsupported platform API"
    conditions_logical_operator: or
    conditions:
      - "asic_type in ['mellanox', 'vs']"
      - "is_multi_asic==True and release in ['201911']"

platform_tests/api/test_psu.py::TestPsuApi::test_get_revision:
  xfail:
    reason: "[DX010] case failed and waiting for fix; [E1031] API 'get_revision' not implemented"
    conditions_logical_operator: "OR"
    conditions:
      - "hwsku in ['Celestica-DX010-C32'] and https://github.com/sonic-net/sonic-mgmt/issues/6767"
      - "platform in ['x86_64-cel_e1031-r0'] and https://github.com/sonic-net/sonic-buildimage/issues/18229"
  skip:
    reason: "Unsupported platform API"
    conditions_logical_operator: or
    conditions:
      - "asic_type in ['vs']"
      - "is_multi_asic==True and release in ['201911']"

platform_tests/api/test_psu.py::TestPsuApi::test_get_serial:
  skip:
    reason: "Unsupported platform API"
    conditions_logical_operator: or
    conditions:
      - "asic_type in ['mellanox', 'vs']"
      - "is_multi_asic==True and release in ['201911']"

platform_tests/api/test_psu.py::TestPsuApi::test_get_status:
  skip:
    reason: "Unsupported platform API"
    conditions_logical_operator: or
    conditions:
      - "asic_type in ['mellanox', 'vs']"
      - "is_multi_asic==True and release in ['201911']"

platform_tests/api/test_psu.py::TestPsuApi::test_led:
  skip:
    reason: "On Cisco 8000, mellanox and Nokia 7215 platform, PSU led are unable to be controlled by software"
    conditions_logical_operator: or
    conditions:
      - "asic_type in ['mellanox', 'cisco-8000', 'vs'] or platform in ['armhf-nokia_ixs7215_52x-r0']"
      - "is_multi_asic==True and release in ['201911']"

platform_tests/api/test_psu.py::TestPsuApi::test_power:
  skip:
    reason: "Unsupported platform API"
    conditions_logical_operator: or
    conditions:
      - "asic_type in ['mellanox', 'vs'] or (asic_type in ['barefoot'] and hwsku in ['newport']) or platform in ['armhf-nokia_ixs7215_52x-r0']"
      - "is_multi_asic==True and release in ['201911']"

platform_tests/api/test_psu.py::TestPsuApi::test_temperature:
  skip:
    reason: "Unsupported platform API"
    conditions_logical_operator: or
    conditions:
      - "platform in ['armhf-nokia_ixs7215_52x-r0']"
      - "asic_type in ['vs']"
      - "is_multi_asic==True and release in ['201911']"

#######################################
#####    api/test_psu_fans.py     #####
#######################################
platform_tests/api/test_psu.py::test_temperature:
  skip:
    reason: "Test not supported on Mellanox Platforms."
    conditions_logical_operator: or
    conditions:
      - "asic_type in ['mellanox', 'vs']"
      - "is_multi_asic==True and release in ['201911']"

platform_tests/api/test_psu_fans.py::TestPsuFans::test_get_error_description:
  xfail:
    reason: "Testcase consistently fails, raised issue to track"
    conditions:
      - "hwsku in ['Celestica-DX010-C32']"
      - https://github.com/sonic-net/sonic-mgmt/issues/6518
  skip:
    reason: "Unsupported platform API"
    conditions_logical_operator: or
    conditions:
      - "asic_type in ['vs']"
      - "is_multi_asic==True and release in ['201911']"

platform_tests/api/test_psu_fans.py::TestPsuFans::test_get_fans_target_speed:
  skip:
    reason: "Unsupported platform API"
    conditions_logical_operator: or
    conditions:
      - "asic_type in ['mellanox', 'vs']"
      - "is_multi_asic==True and release in ['201911']"
  xfail:
    reason: "Test case has issue on the t0-isolated-d256u256s2 topo."
    conditions:
      - "'t0-isolated-d256u256s2' in topo_name"

platform_tests/api/test_psu_fans.py::TestPsuFans::test_get_model:
  skip:
    reason: "Unsupported platform API"
    conditions_logical_operator: or
    conditions:
      - "asic_type in ['mellanox', 'vs']"
      - "is_multi_asic==True and release in ['201911']"

platform_tests/api/test_psu_fans.py::TestPsuFans::test_get_presence:
  xfail:
    reason: "Test case has issue on the t0-isolated-d256u256s2 topo."
    conditions:
      - "'t0-isolated-d256u256s2' in topo_name"

platform_tests/api/test_psu_fans.py::TestPsuFans::test_get_serial:
  skip:
    reason: "Unsupported platform API"
    conditions_logical_operator: or
    conditions:
      - "asic_type in ['mellanox', 'vs']"
      - "is_multi_asic==True and release in ['201911']"

platform_tests/api/test_psu_fans.py::TestPsuFans::test_set_fans_led:
  skip:
    reason: "On Cisco 8000 and mellanox platform, PSU led are unable to be controlled by software"
    conditions_logical_operator: or
    conditions:
      - "asic_type in ['mellanox', 'cisco-8000', 'vs']"
      - "is_multi_asic==True and release in ['201911']"
  xfail:
    reason: "Testcase consistently fails on Celestica, raised issue to track"
    conditions:
      - "hwsku in ['Celestica-DX010-C32']"
      - https://github.com/sonic-net/sonic-mgmt/issues/6512

platform_tests/api/test_psu_fans.py::TestPsuFans::test_set_fans_speed:
  skip:
    reason: "Unsupported platform API"
    conditions_logical_operator: or
    conditions:
      - "asic_type in ['mellanox', 'vs']"
      - "is_multi_asic==True and release in ['201911']"

#######################################
#####        api/test_sfp.py      #####
#######################################
platform_tests/api/test_sfp.py::TestSfpApi::test_get_error_description:
  skip:
    reason: "Unsupported platform API"
    conditions_logical_operator: or
    conditions:
      - "asic_type in ['nvidia-bluefield', 'vs']"
      - "is_multi_asic==True and release in ['201911']"
  xfail:
    reason: "Platform API 'get_error_description' not implemented. Or test case has issue on the t0-isolated-d256u256s2 topo."
    conditions_logical_operator: or
    conditions:
      - "platform in ['x86_64-cel_e1031-r0'] and https://github.com/sonic-net/sonic-buildimage/issues/18229"
      - "'t0-isolated-d256u256s2' in topo_name"

platform_tests/api/test_sfp.py::TestSfpApi::test_get_model:
  skip:
    reason: "Unsupported platform API"
    conditions_logical_operator: or
    conditions:
      - "asic_type in ['mellanox', 'vs']"
      - "is_multi_asic==True and release in ['201911']"

platform_tests/api/test_sfp.py::TestSfpApi::test_get_name:
  skip:
    reason: "Unsupported platform API"
    conditions_logical_operator: or
    conditions:
      - "asic_type in ['mellanox', 'nvidia-bluefield', 'vs']"
      - "is_multi_asic==True and release in ['201911']"

platform_tests/api/test_sfp.py::TestSfpApi::test_get_position_in_parent:
  skip:
    reason: "Unsupported platform API"
    conditions_logical_operator: or
    conditions:
      - "asic_type in ['mellanox', 'vs']"
      - "is_multi_asic==True and release in ['201911']"

platform_tests/api/test_sfp.py::TestSfpApi::test_get_presence:
  xfail:
    reason: "Test case has issue on the t0-isolated-d256u256s2 topo."
    conditions:
      - "'t0-isolated-d256u256s2' in topo_name"

platform_tests/api/test_sfp.py::TestSfpApi::test_get_reset_status:
  skip:
    reason: "Unsupported platform API"
    conditions_logical_operator: or
    conditions:
      - "asic_type in ['mellanox', 'nvidia-bluefield', 'vs']"
      - "is_multi_asic==True and release in ['201911']"

platform_tests/api/test_sfp.py::TestSfpApi::test_get_rx_los:
  skip:
    reason: "Unsupported platform API"
    conditions_logical_operator: or
    conditions:
      - "asic_type in ['mellanox', 'vs'] or (asic_type in ['cisco-8000'] and release in ['202012'])"
      - "is_multi_asic==True and release in ['201911']"

platform_tests/api/test_sfp.py::TestSfpApi::test_get_rx_power:
  skip:
    reason: "Unsupported platform API"
    conditions_logical_operator: or
    conditions:
      - "asic_type in ['mellanox', 'vs']"
      - "is_multi_asic==True and release in ['201911']"

platform_tests/api/test_sfp.py::TestSfpApi::test_get_serial:
  skip:
    reason: "Unsupported platform API"
    conditions_logical_operator: or
    conditions:
      - "asic_type in ['mellanox', 'vs']"
      - "is_multi_asic==True and release in ['201911']"

platform_tests/api/test_sfp.py::TestSfpApi::test_get_status:
  skip:
    reason: "Unsupported platform API"
    conditions_logical_operator: or
    conditions:
      - "asic_type in ['mellanox', 'vs']"
      - "is_multi_asic==True and release in ['201911']"

platform_tests/api/test_sfp.py::TestSfpApi::test_get_temperature:
  skip:
    reason: "Unsupported platform API"
    conditions_logical_operator: or
    conditions:
      - "asic_type in ['mellanox', 'vs']"
      - "is_multi_asic==True and release in ['201911']"

platform_tests/api/test_sfp.py::TestSfpApi::test_get_transceiver_dom_real_value:
  xfail:
    reason: "Test case has issue on the t0-isolated-d256u256s2 topo."
    conditions:
      - "'t0-isolated-d256u256s2' in topo_name"

platform_tests/api/test_sfp.py::TestSfpApi::test_get_transceiver_info:
  xfail:
    reason: "Test case has issue on the t0-isolated-d256u256s2 topo."
    conditions:
      - "'t0-isolated-d256u256s2' in topo_name"

platform_tests/api/test_sfp.py::TestSfpApi::test_get_transceiver_threshold_info:
  skip:
    reason: "Unsupported platform API"
    conditions_logical_operator: or
    conditions:
      - "asic_type in ['cisco-8000'] and release in ['202012']"
      - "is_multi_asic==True and release in ['201911']"
      - "asic_type in ['vs']"
  xfail:
    reason: "Test case has issue on the t0-isolated-d256u256s2 topo."
    conditions:
      - "'t0-isolated-d256u256s2' in topo_name"

platform_tests/api/test_sfp.py::TestSfpApi::test_get_tx_bias:
  skip:
    reason: "Unsupported platform API"
    conditions_logical_operator: or
    conditions:
      - "asic_type in ['mellanox', 'vs']"
      - "is_multi_asic==True and release in ['201911']"

platform_tests/api/test_sfp.py::TestSfpApi::test_get_tx_fault:
  skip:
    reason: "Unsupported platform API"
    conditions_logical_operator: or
    conditions:
      - "asic_type in ['mellanox', 'vs'] or (asic_type in ['cisco-8000'] and release in ['202012'])"
      - "is_multi_asic==True and release in ['201911']"

platform_tests/api/test_sfp.py::TestSfpApi::test_get_tx_power:
  skip:
    reason: "Unsupported platform API"
    conditions_logical_operator: or
    conditions:
      - "asic_type in ['mellanox', 'vs']"
      - "is_multi_asic==True and release in ['201911']"

platform_tests/api/test_sfp.py::TestSfpApi::test_get_voltage:
  skip:
    reason: "Unsupported platform API"
    conditions_logical_operator: or
    conditions:
      - "asic_type in ['mellanox', 'vs']"
      - "is_multi_asic==True and release in ['201911']"

platform_tests/api/test_sfp.py::TestSfpApi::test_is_replaceable:
  xfail:
    reason: "Test case has issue on the t0-isolated-d256u256s2 topo."
    conditions:
      - "'t0-isolated-d256u256s2' in topo_name"

platform_tests/api/test_sfp.py::TestSfpApi::test_lpmode:
  skip:
    reason: "Unsupported platform API"
    conditions_logical_operator: or
    conditions:
      - "asic_type in ['nvidia-bluefield', 'vs']"
      - "is_multi_asic==True and release in ['201911']"
  xfail:
    reason: "Test case has issue on the t0-isolated-d256u256s2 topo."
    conditions:
      - "'t0-isolated-d256u256s2' in topo_name"

platform_tests/api/test_sfp.py::TestSfpApi::test_power_override:
  skip:
    reason: "Unsupported platform API"
    conditions_logical_operator: or
    conditions:
      - "asic_type in ['mellanox', 'nvidia-bluefield', 'vs'] or platform in ['armhf-nokia_ixs7215_52x-r0']"
      - "is_multi_asic==True and release in ['201911']"

platform_tests/api/test_sfp.py::TestSfpApi::test_reset:
  skip:
    reason: "Unsupported platform API"
    conditions_logical_operator: or
    conditions:
      - "'sw_to3200k' in hwsku or asic_type in ['nvidia-bluefield']"
      - "platform in ['x86_64-cel_e1031-r0']"
      - "asic_type in ['vs']"
      - "is_multi_asic==True and release in ['201911']"
  xfail:
    reason: "Test case has issue on the t0-isolated-d256u256s2 topo."
    conditions:
      - "'t0-isolated-d256u256s2' in topo_name"

platform_tests/api/test_sfp.py::TestSfpApi::test_thermals:
  skip:
    reason: "Unsupported platform API"
    conditions_logical_operator: or
    conditions:
      - "asic_type in ['mellanox', 'vs']"
      - "is_multi_asic==True and release in ['201911']"

platform_tests/api/test_sfp.py::TestSfpApi::test_tx_disable:
  skip:
    reason: "Unsupported platform API"
    conditions_logical_operator: or
    conditions:
      - "asic_type in ['mellanox', 'vs']"
      - "is_multi_asic==True and release in ['201911']"

platform_tests/api/test_sfp.py::TestSfpApi::test_tx_disable_channel:
  skip:
    reason: "Unsupported platform API"
    conditions_logical_operator: or
    conditions:
      - "asic_type in ['mellanox', 'vs'] or (asic_type in ['barefoot'] and hwsku in ['newport']) or platform in ['armhf-nokia_ixs7215_52x-r0', 'x86_64-cel_e1031-r0']"
      - "is_multi_asic==True and release in ['201911']"

#######################################
#####     api/test_thermal.py     #####
#######################################
platform_tests/api/test_thermal.py::TestThermalApi::test_get_high_critical_threshold:
  skip:
    reason: "Unsupported platform API"
    conditions_logical_operator: or
    conditions:
      - "asic_type in ['mellanox', 'vs'] or platform in ['armhf-nokia_ixs7215_52x-r0']"
      - "is_multi_asic==True and release in ['201911']"

platform_tests/api/test_thermal.py::TestThermalApi::test_get_high_threshold:
  skip:
    reason: "Unsupported platform API"
    conditions_logical_operator: or
    conditions:
      - "asic_type in ['mellanox', 'vs']"
      - "is_multi_asic==True and release in ['201911']"

platform_tests/api/test_thermal.py::TestThermalApi::test_get_low_critical_threshold:
  skip:
    reason: "Unsupported platform API"
    conditions_logical_operator: or
    conditions:
      - "asic_type in ['mellanox', 'vs']"
      - "is_multi_asic==True and release in ['201911']"

platform_tests/api/test_thermal.py::TestThermalApi::test_get_low_threshold:
  skip:
    reason: "Unsupported platform API"
    conditions_logical_operator: or
    conditions:
      - "asic_type in ['mellanox', 'vs']"
      - "is_multi_asic==True and release in ['201911']"

platform_tests/api/test_thermal.py::TestThermalApi::test_get_maximum_recorded:
  skip:
    reason: "Unsupported platform API"
    conditions_logical_operator: or
    conditions:
      - "asic_type in ['mellanox', 'vs']"
      - "is_multi_asic==True and release in ['201911']"

platform_tests/api/test_thermal.py::TestThermalApi::test_get_minimum_recorded:
  skip:
    reason: "Unsupported platform API"
    conditions_logical_operator: or
    conditions:
      - "asic_type in ['mellanox', 'vs']"
      - "is_multi_asic==True and release in ['201911']"

platform_tests/api/test_thermal.py::TestThermalApi::test_get_model:
  # Hardware components that we use for our sensors does not have IDPROM to store model and serial number details.
  # Due to this Cisco currently does not expose serial and model number under sysfs path
  skip:
    reason: "test_get_model is not supported in cisco and mellanox platform"
    conditions_logical_operator: or
    conditions:
       - "asic_type in ['mellanox', 'cisco-8000', 'vs']"
       - "is_multi_asic==True and release in ['201911']"

platform_tests/api/test_thermal.py::TestThermalApi::test_get_presence:
  skip:
    reason: "Unsupported platform API"
    conditions_logical_operator: or
    conditions:
      - "asic_type in ['mellanox', 'vs']"
      - "is_multi_asic==True and release in ['201911']"

platform_tests/api/test_thermal.py::TestThermalApi::test_get_serial:
  # Hardware components that we use for our sensors does not have IDPROM to store model and serial number details.
  # Due to this Cisco currently does not expose serial and model number under sysfs path
  skip:
    reason: "test_get_serial is not supported in cisco and mellanox platform"
    conditions_logical_operator: or
    conditions:
       - "asic_type in ['mellanox', 'cisco-8000', 'vs']"
       - "is_multi_asic==True and release in ['201911']"

platform_tests/api/test_thermal.py::TestThermalApi::test_get_status:
  skip:
    reason: "Unsupported platform API"
    conditions_logical_operator: or
    conditions:
      - "asic_type in ['mellanox', 'vs']"
      - "is_multi_asic==True and release in ['201911']"

platform_tests/api/test_thermal.py::TestThermalApi::test_get_temperature:
  skip:
    reason: "Unsupported platform API"
    conditions_logical_operator: or
    conditions:
      - "asic_type in ['mellanox', 'vs']"
      - "is_multi_asic==True and release in ['201911']"

platform_tests/api/test_thermal.py::TestThermalApi::test_set_high_threshold:
  skip:
    reason: "Unsupported platform API"
    conditions_logical_operator: or
    conditions:
      - "asic_type in ['mellanox', 'vs']"
      - "is_multi_asic==True and release in ['201911']"
  xfail:
    reason: "Testcase consistently fails, raised issue to track"
    conditions:
      - "hwsku in ['Celestica-DX010-C32']"
      - https://github.com/sonic-net/sonic-mgmt/issues/6518

platform_tests/api/test_thermal.py::TestThermalApi::test_set_low_threshold:
  skip:
    reason: "Unsupported platform API"
    conditions_logical_operator: or
    conditions:
      - "asic_type in ['mellanox', 'vs']"
      - "is_multi_asic==True and release in ['201911']"
  xfail:
    reason: "Testcase consistently fails, raised issue to track"
    conditions:
      - "hwsku in ['Celestica-DX010-C32']"
      - https://github.com/sonic-net/sonic-mgmt/issues/6518

#######################################
#####     api/test_watchdog.py    #####
#######################################
platform_tests/api/test_watchdog.py:
  skip:
    reason: "Unsupported platform API"
    conditions_logical_operator: or
    conditions:
      - "asic_type in ['barefoot'] and hwsku in ['newport', 'montara'] or ('sw_to3200k' in hwsku)"
      - "platform in ['x86_64-nokia_ixr7250e_sup-r0', 'x86_64-nokia_ixr7250e_36x400g-r0', 'x86_64-dell_s6000_s1220-r0']"
      - "asic_type in ['vs']"
      - "is_multi_asic==True and release in ['201911']"

#######################################
#####           broadcom          #####
#######################################
platform_tests/broadcom/test_ser.py:
  skip:
    reason: "platform does not support test_ser"
    conditions_logical_operator: "OR"
    conditions:
      - "platform in ['x86_64-cel_e1031-r0'] and https://github.com/sonic-net/sonic-mgmt/issues/6218"
      - "asic_type not in ['broadcom']"
      - "platform in ['x86_64-arista_720dt_48s']"
      - "asic_subtype in ['broadcom-dnx'] and https://github.com/sonic-net/sonic-mgmt/issues/7546"
      - "https://github.com/sonic-net/sonic-mgmt/issues/20568 and 'Arista-7060X6-64PE-B' in hwsku"
      - "https://github.com/sonic-net/sonic-mgmt/issues/20568 and 'Arista-7060X6-16PE-384C-B' in hwsku"
  xfail:
    reason: "Testcase consistently fails, CSP raised to follow up"
    conditions:
      - "release in ['202412','202503'] and 'Arista-7060X6' in hwsku"

##############################################
#####  cli/test_show_chassis_module.py  #####
##############################################
platform_tests/cli/test_show_chassis_module.py::test_show_chassis_module_midplane_status:
  skip:
    reason: "Not supported on T2 single node topology"
    conditions:
      - "'t2_single_node' in topo_name"

platform_tests/cli/test_show_chassis_module.py::test_show_chassis_module_status:
  skip:
    reason: "Not supported on T2 single node topology"
    conditions:
      - "'t2_single_node' in topo_name"

#######################################
#####  cli/test_show_platform.py  #####
#######################################
platform_tests/cli/test_show_platform.py::test_show_platform_fan:
  skip:
    reason: "Unsupported platform API"
    conditions:
      - "is_multi_asic==True and release in ['201911']"

platform_tests/cli/test_show_platform.py::test_show_platform_firmware_status:
  skip:
    reason: "Unsupported platform API"
    conditions:
      - "is_multi_asic==True and release in ['201911']"

platform_tests/cli/test_show_platform.py::test_show_platform_psustatus:
  xfail:
    reason: "Testcase consistently fails, raised issue to track"
    conditions:
      - "hwsku in ['Celestica-DX010-C32']"
      - https://github.com/sonic-net/sonic-mgmt/issues/6518
  skip:
    reason: "Test should be skipped on DPU for it doesn't have PSUs."
    conditions: "'nvda_bf' in platform"

platform_tests/cli/test_show_platform.py::test_show_platform_psustatus_json:
  xfail:
    reason: "Testcase consistently fails, raised issue to track"
    conditions:
      - "hwsku in ['Celestica-DX010-C32']"
      - https://github.com/sonic-net/sonic-mgmt/issues/6518
  skip:
    reason: "Test should be skipped on DPU for it doesn't have PSUs."
    conditions: "'nvda_bf' in platform"

platform_tests/cli/test_show_platform.py::test_show_platform_syseeprom:
  xfail:
    reason: "Testcase consistently fails, raised issue to track. Or test case has issue on the t0-isolated-d256u256s2 topo."
    conditions_logical_operator: or
    conditions:
      - "hwsku in ['Celestica-DX010-C32'] and https://github.com/sonic-net/sonic-mgmt/issues/6518"
      - "'t0-isolated-d256u256s2' in topo_name"

###############################################
## counterpoll/test_counterpoll_watermark.py ##
###############################################
platform_tests/counterpoll/test_counterpoll_watermark.py::test_counterpoll_queue_watermark_pg_drop:
  skip:
    reason: "Unsupported topology"
    conditions:
      - "topo_type in ['m0', 'mx', 'm1']"

#######################################
#####           daemon            #####
#######################################
platform_tests/daemon:
  skip:
    reason: "Temporarily skip in PR testing"
    conditions:
      - "asic_type in ['vs']"

platform_tests/daemon/test_chassisd.py:
  skip:
    reason: "chassisd platform daemon introduced in 202106 / Temporarily skip in PR testing"
    conditions_logical_operator: or
    conditions:
      - "release in ['201811', '201911', '202012']"
      - "asic_type in ['vs']"


platform_tests/daemon/test_ledd.py::test_pmon_ledd_kill_and_start_status:
  skip:
    reason: "LEDD daemon auto restart not included in 201911 / Temporarily skip in PR testing"
    conditions_logical_operator: or
    conditions:
      - "release in ['201911']"
      - "asic_type in ['vs']"

#######################################
#####    fwutil/test_fwutil.py    #####
#######################################
platform_tests/fwutil/test_fwutil.py:
  skip:
    reason: "Non-Mellanox platforms doesn't support fwutil for now"
    conditions:
      - "asic_type not in ['mellanox']"
      - https://github.com/sonic-net/sonic-mgmt/issues/7811

platform_tests/fwutil/test_fwutil.py::test_fwutil_auto:
  skip:
    reason: "Command not yet merged into sonic-utilites"

############################################
##### link_flap/test_cont_link_flap.py #####
############################################
platform_tests/link_flap/test_cont_link_flap.py::TestContLinkFlap::test_cont_link_flap:
  xfail:
    reason: "Testcase ignored due to Github issue 23121 on t1-lag topo for SN2 devices. Or test case has issue on the t0-isolated-d256u256s2 topo."
    conditions_logical_operator: or
    conditions:
      - "https://github.com/sonic-net/sonic-buildimage/issues/23121 and 't1-lag' in topo_name and 'SN2' in hwsku"
      - "'t0-isolated-d256u256s2' in topo_name"

platform_tests/link_flap/test_link_flap.py::test_link_flap:
  xfail:
    reason: "Test case has issue on the t0-isolated-d256u256s2 topo."
    conditions:
      - "'t0-isolated-d256u256s2' in topo_name"

#######################################
#####           mellanox          #####
#######################################
platform_tests/mellanox:
  skip:
    reason: "Mellanox platform tests only supported on Mellanox devices"
    conditions:
      - "asic_type not in ['mellanox', 'nvidia-bluefield']"

platform_tests/mellanox/test_check_sfp_eeprom.py:
  skip:
    reason: "202405 and 202411 not support command like 'mlxlink -d /dev/mst/mt53104_pci_cr0 -p 1 -m' on mellanox spc3 devices when software control is enabled"
    conditions_logical_operator: or
    conditions:
      - "'SN4' in hwsku and (release in ['202405', '202411'])"
      - "'SN5' in hwsku and (release in ['202405', '202411'])"

platform_tests/mellanox/test_check_sfp_eeprom.py::test_check_sfp_eeprom_with_option_dom:
  xfail:
    reason: "Test case has issue on the t0-isolated-d256u256s2 topo."
    conditions:
      - "'t0-isolated-d256u256s2' in topo_name"

platform_tests/mellanox/test_check_sfp_using_ethtool.py:
  skip:
    reason: "Deprecated as Mellanox do not use ethtool in release 202305 or higher / Mellanox platform tests only supported on Mellanox devices"
    conditions_logical_operator: or
    conditions:
      - "asic_type in ['mellanox']"
      - "asic_type not in ['mellanox', 'nvidia-bluefield']"

platform_tests/mellanox/test_reboot_cause.py:
  skip:
    reason: "Does not support platform_tests/mellanox/test_reboot_cause.py. sn4280 driver doesn't support reset_from_asic and reset_reload_bios
            / Mellanox platform tests only supported on Mellanox devices"
    conditions_logical_operator: or
    conditions:
      - "platform in ['x86_64-mlnx_msn2010-r0', 'x86_64-mlnx_msn2700-r0', 'x86_64-mlnx_msn2100-r0', 'x86_64-mlnx_msn2410-r0', 'x86_64-nvidia_sn2201-r0', 'x86_64-nvidia_sn4280-r0']"
      - "asic_type not in ['mellanox', 'nvidia-bluefield']"

#######################################
#####            sfp              #####
#######################################
platform_tests/sfp/test_sfputil.py:
  xfail:
    reason: "Test case has issue on the t0-isolated-d256u256s2 topo."
    conditions:
      - "'t0-isolated-d256u256s2' in topo_name"

platform_tests/sfp/test_sfputil.py::test_check_sfputil_low_power_mode:
  skip:
    reason: "Get/Set low power mode is not supported in Cisco 8000 platform or in bluefield platform"
    conditions_logical_operator: or
    conditions:
      - "platform in ['x86_64-cel_e1031-r0']"
      - "asic_type in ['nvidia-bluefield']"

platform_tests/sfp/test_sfputil.py::test_check_sfputil_reset:
  skip:
    reason: "platform does not support sfp reset"
    conditions_logical_operator: or
    conditions:
      - "(platform in ['x86_64-cel_e1031-r0'] or 't2' in topo_name) and https://github.com/sonic-net/sonic-mgmt/issues/6218"
      - "asic_type in ['nvidia-bluefield']"

#######################################
####    test_advanced_reboot      #####
#######################################
platform_tests/test_advanced_reboot.py:
  skip:
    reason: "Unsupported platform / Skip in PR testing as taking too much time. / Warm reboot is not required for 202412 and this test is not run on this topology currently"
    conditions_logical_operator: or
    conditions:
      - "platform in ['x86_64-arista_7050_qx32s']"
      - "'dualtor' in topo_name and release in ['202012']"
      - "asic_type in ['vs']"
      - "'isolated' in topo_name"
      - "topo_type not in ['t0','t0-sonic']"

platform_tests/test_advanced_reboot.py::test_fast_reboot:
  skip:
    reason: "Skip for smartswitch topology"
    conditions_logical_operator: or
    conditions:
      - "is_smartswitch==True"
      - "'isolated' in topo_name"

platform_tests/test_advanced_reboot.py::test_fast_reboot_from_other_vendor:
  skip:
    reason: "skip test_fast_reboot_from_other_vendor due to knonw issue, if xfail it, it will block other test cases / Unsupported platform / Warm reboot is not required for 202412"
    conditions_logical_operator: or
    conditions:
      - "https://github.com/sonic-net/sonic-mgmt/issues/11007"
      - "https://github.com/sonic-net/sonic-mgmt/issues/6794"
      - "platform in ['x86_64-arista_7050_qx32s']"
      - "'dualtor' in topo_name and release in ['202012']"
      - "'isolated' in topo_name"

platform_tests/test_advanced_reboot.py::test_warm_reboot:
  skip:
    reason: "Skip in PR testing as taking too much time. / Warm reboot is not required for 202412 / Skip for smartswitch topology."
    conditions_logical_operator: or
    conditions:
      - "asic_type in ['vs'] and 't0' not in topo_name"
      - "'isolated' in topo_name"
      - "is_smartswitch==True"

platform_tests/test_advanced_reboot.py::test_warm_reboot_mac_jump:
  skip:
    reason: "Skip in PR testing as taking too much time. / Warm reboot is not required for 202412"
    conditions_logical_operator: or
    conditions:
      - "asic_type in ['vs']"
      - "'isolated' in topo_name"

platform_tests/test_advanced_reboot.py::test_warm_reboot_sad:
  skip:
    reason: "Skip in PR testing as taking too much time. / Warm reboot is not required for 202412 / Skip for smartswitch topology."
    conditions_logical_operator: or
    conditions:
      - "asic_type in ['vs']"
      - "'isolated' in topo_name"
      - "is_smartswitch==True"

#######################################
#####   test_cont_warm_reboot.py  #####
#######################################
platform_tests/test_cont_warm_reboot.py:
  skip:
    reason: "Warm Reboot is not supported in dualtor and this test is not run on this topology currently"
    conditions_logical_operator: or
    conditions:
      - "'dualtor' in topo_name"
      - "'isolated' in topo_name"
      - "topo_type not in ['t0']"
      - "is_smartswitch==True"

#######################################
#####       test_intf_fec.py      #####
#######################################
platform_tests/test_intf_fec.py:
  skip:
    reason: "Temporarily skip in PR testing"
    conditions:
      - "asic_type in ['vs']"

platform_tests/test_intf_fec.py::test_verify_fec_histogram:
<<<<<<< HEAD
  skip:
    reason: "Skip for test issue https://github.com/sonic-net/sonic-mgmt/issues/17951"
    conditions:
    - https://github.com/sonic-net/sonic-mgmt/issues/17951
=======
   xfail:
    reason: "Test case has issue on the t0-isolated-d256u256s2 topo."
    conditions:
      - "'t0-isolated-d256u256s2' in topo_name"
>>>>>>> 72943629

#######################################
####        test_kdump.py         #####
#######################################
platform_tests/test_kdump.py:
  skip:
    reason: "Not supported on Nokia-7215 platform"
    conditions:
      - "platform in ['armhf-nokia_ixs7215_52x-r0']"

#######################################
####  test_memory_exhaustion.py   #####
#######################################
platform_tests/test_memory_exhaustion.py:
  skip:
    reason: "Unsupported release or platforms"
    conditions_logical_operator: or
    conditions:
      - "(is_multi_asic==True and release in ['201911']) or (hwsku in ['Celestica-E1031-T48S4'])"
      - "'dell_s6100' in platform"

#######################################
#####    test_platform_info.py    #####
#######################################
platform_tests/test_platform_info.py::test_show_platform_fanstatus_mocked:
  skip:
    reason: "Test disabled on Mellanox platforms as it could be un-stable and interfered by the thermal algorithm."
    conditions:
      - "asic_type in ['mellanox']"

platform_tests/test_platform_info.py::test_show_platform_temperature_mocked:
  skip:
    reason: "Test not supported on Mellanox Platforms."
    conditions:
      - "asic_type in ['mellanox']"

platform_tests/test_platform_info.py::test_thermal_control_fan_status:
  skip:
    reason: "Thermal control daemon is not present / Test disabled on Mellanox platforms as it could be un-stable and interfered by the thermal algorithm."
    conditions_logical_operator: or
    conditions:
      - "is_multi_asic==True and release in ['201911']"
      - "asic_type in ['mellanox']"

platform_tests/test_platform_info.py::test_thermal_control_load_invalid_format_json:
  #Thermal policies are implemented as part of BSP layer in Cisco 8000 platform, so there is no need for loading JSON file,
  #hence the test case needs to be skipped
  skip:
    # Cisco platforms use different mechanism to generate thermal policy, current method is not applicable
    # Multi ASIC platform running 201911 release doesn't have thermalctld
    # s6100 has not supported get_thermal_manager yet
    reason: "Skip on Cisco platform and multi-asic platform running 201911 release / Test not required on Mellanox Platforms as all thermal policies have been removed from thermalctld"
    conditions_logical_operator: or
    conditions:
      - "asic_type=='cisco-8000' or (is_multi_asic==True and release in ['201911']) or ('dell_s6100' in platform) or ('sw_to3200k' in hwsku)"
      - "asic_type in ['mellanox']"

platform_tests/test_platform_info.py::test_thermal_control_load_invalid_value_json:
  #Thermal policies are implemented as part of BSP layer in Cisco 8000 platform, so there is no need for loading JSON file,
  #hence the test case needs to be skipped
  skip:
    # Cisco platforms use different mechanism to generate thermal policy, current method is not applicable
    # Multi ASIC platform running 201911 release doesn't have thermalctld
    # s6100 has not supported get_thermal_manager yet
    reason: "Skip on Cisco platform and multi-asic platform running 201911 release / Test not required on Mellanox Platforms as all thermal policies have been removed from thermalctld"
    conditions_logical_operator: or
    conditions:
      - "asic_type=='cisco-8000' or (is_multi_asic==True and release in ['201911']) or ('dell_s6100' in platform) or ('sw_to3200k' in hwsku)"
      - "asic_type in ['mellanox']"

platform_tests/test_platform_info.py::test_turn_on_off_psu_and_check_psustatus:
  xfail:
    reason: "case failed and waiting for fix"
    conditions:
      - "hwsku in ['Celestica-DX010-C32']"
      - https://github.com/sonic-net/sonic-mgmt/issues/6767


#######################################
#####        test_reboot.py       #####
#######################################
platform_tests/test_power_off_reboot.py:
  skip:
    reason: "Skip power off reboot test for Wistron/Nokia-7215"
    conditions:
      - "(hwsku in ['Celestica-E1031-T48S4']) or ('sw_to3200k' in hwsku) or (platform in ['armhf-nokia_ixs7215_52x-r0']) or (is_multi_asic==True and release in ['201911'])"

platform_tests/test_reboot.py::test_cold_reboot:
  xfail:
    reason: "case failed and waiting for fix"
    conditions:
      - "hwsku in ['Celestica-DX010-C32']"
      - https://github.com/sonic-net/sonic-mgmt/issues/6767

platform_tests/test_reboot.py::test_continuous_reboot:
  xfail:
    reason: "Test case has issue on the t0-isolated-d256u256s2 topo."
    conditions:
      - "'t0-isolated-d256u256s2' in topo_name"

platform_tests/test_reboot.py::test_fast_reboot:
  skip:
    reason: "Skip test_fast_reboot for M*/t1/t2 / Fast reboot is broken on dualtor topology. Skipping for now. / Skip for smartswitch topology."
    conditions_logical_operator: or
    conditions:
      - "topo_type in ['m0', 'mx', 'm1', 't1', 't2']"
      - "'dualtor' in topo_name and https://github.com/sonic-net/sonic-buildimage/issues/16502"
      - "'isolated' in topo_name"
      - "is_smartswitch==True"
  xfail:
    reason: "case failed and waiting for fix"
    conditions:
      - "hwsku in ['Celestica-DX010-C32']"
      - https://github.com/sonic-net/sonic-mgmt/issues/6767

platform_tests/test_reboot.py::test_soft_reboot:
  skip:
    reason: "Skip test_soft_reboot for M* and test is supported only on S6100 hwsku"
    conditions:
      - "topo_type in ['m0', 'mx', 'm1'] or hwsku not in ['Force10-S6100']"
  xfail:
    reason: "case failed and waiting for fix"
    conditions:
      - "hwsku in ['Celestica-DX010-C32']"
      - https://github.com/sonic-net/sonic-mgmt/issues/6767

platform_tests/test_reboot.py::test_warm_reboot:
  skip:
    reason: "Skip test_warm_reboot for M*/t1/t2 / Warm reboot is broken on dualtor topology. Skipping for now."
    conditions_logical_operator: or
    conditions:
      - "topo_type in ['m0', 'mx', 'm1', 't1', 't2']"
      - "'dualtor' in topo_name and https://github.com/sonic-net/sonic-buildimage/issues/16502"
      - "hwsku in ['Arista-7050CX3-32S-C28S4']"
      - "'isolated' in topo_name"
  xfail:
    reason: "case failed and waiting for fix"
    conditions:
      - "hwsku in ['Celestica-DX010-C32']"
      - https://github.com/sonic-net/sonic-mgmt/issues/6767

platform_tests/test_reboot.py::test_watchdog_reboot:
  skip:
    reason: "Skip watchdog reboot test for Wistron / Nokia 7215 / cisco platform x86_64-8102_64h_o-r0"
    conditions_logical_operator: or
    conditions:
      - "'sw_to3200k' in hwsku or platform in ['armhf-nokia_ixs7215_52x-r0', 'x86_64-nokia_ixr7250_x3b-r0']"
  xfail:
    reason: "Test case has issue on the t0-isolated-d256u256s2 topo."
    conditions:
      - "'t0-isolated-d256u256s2' in topo_name"

#######################################
#####   test_reload_config.py     #####
#######################################
platform_tests/test_reload_config.py::test_reload_configuration:
  skip:
    reason: "Unsupported platform API / Service watchdog-control can not load on kvm testbed."
    conditions_logical_operator: or
    conditions:
      - "asic_type in ['barefoot'] and hwsku in ['newport']"
      - "https://github.com/sonic-net/sonic-buildimage/issues/19879 and asic_type in ['vs']"

platform_tests/test_reload_config.py::test_reload_configuration_checks:
  skip:
    reason: "Unsupported platform API / Service watchdog-control can not load on kvm testbed / Skip test_reload_configuration_checks testcase due to flaky timing issue for Cisco 8000."
    conditions_logical_operator: or
    conditions:
      - "asic_type in ['barefoot'] and hwsku in ['newport']"
      - "https://github.com/sonic-net/sonic-buildimage/issues/19879 and asic_type in ['vs']"
      - "asic_type in ['cisco-8000']"

#######################################
######  test_secure_upgrade.py  #######
#######################################
platform_tests/test_secure_upgrade.py:
  skip:
    reason: "Skip test_secure_upgrade for m0/mx with 202305 release / platform does not support secure upgrade"
    conditions_logical_operator: or
    conditions:
      - "topo_type in ['m0', 'mx'] and release in ['202305']"
      - "'sn2' in platform or 'sn3' in platform or 'sn4' in platform"

#######################################
#########  test_sensors.py  ###########
#######################################
platform_tests/test_sensors.py::test_sensors:
  xfail:
    reason: "Case failed and waiting for fix on Arista platform"
    conditions:
      - "hwsku in ['Arista-7050QX32S-Q32', 'Arista-7060CX-32S-D48C8', 'Arista-7260CX3-D108C8', 'Arista-7260CX3-D108C10', 'Arista-7060CX-32S-C32', 'Arista-7260CX3-C64']"
      - "release in ['202205']"
      - https://github.com/sonic-net/sonic-mgmt/issues/8437

#######################################
##### test_sequential_restart.py  #####
#######################################
platform_tests/test_sequential_restart.py::test_restart_syncd:
  skip:
    reason: "Restarting syncd is not supported yet"

#######################################
#####test_service_warm_restart.py #####
#######################################
platform_tests/test_service_warm_restart.py:
  skip:
    reason: "Skipped on mellanox and nvidia asic from 202411 and later / This test is not run on this topology currently"
    conditions_logical_operator: or
    conditions:
      - "asic_type in ['mellanox', 'nvidia']"
      - "topo_type not in ['t0']"

#######################################
#####   test_xcvr_info_in_db.py   #####
#######################################
platform_tests/test_xcvr_info_in_db.py::test_xcvr_info_in_db:
  xfail:
    reason: "CLI Utility sfpshow not working correctly"
    conditions:
      - "platform in ['x86_64-cel_e1031-r0']"
      - https://github.com/sonic-net/sonic-buildimage/issues/18231

#######################################
#####   test_platform_dpu.py   #####
#######################################
smartswitch/platform_tests/test_platform_dpu.py:
  skip:
    reason: "Skip for non-smartswitch topology"
    conditions:
      - "is_smartswitch==False"

smartswitch/platform_tests/test_reload_dpu.py:
  skip:
    reason: "Skip for non-smartswitch topology"
    conditions:
      - "is_smartswitch==False"<|MERGE_RESOLUTION|>--- conflicted
+++ resolved
@@ -1210,17 +1210,14 @@
       - "asic_type in ['vs']"
 
 platform_tests/test_intf_fec.py::test_verify_fec_histogram:
-<<<<<<< HEAD
   skip:
     reason: "Skip for test issue https://github.com/sonic-net/sonic-mgmt/issues/17951"
     conditions:
     - https://github.com/sonic-net/sonic-mgmt/issues/17951
-=======
    xfail:
     reason: "Test case has issue on the t0-isolated-d256u256s2 topo."
     conditions:
       - "'t0-isolated-d256u256s2' in topo_name"
->>>>>>> 72943629
 
 #######################################
 ####        test_kdump.py         #####
