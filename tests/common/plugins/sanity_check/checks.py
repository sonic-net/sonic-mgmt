--- conflicted
+++ resolved
@@ -196,14 +196,6 @@
         check_result = {"failed": False, "check_item": "bgp", "host": dut.hostname}
 
         networking_uptime = dut.get_networking_uptime().seconds
-<<<<<<< HEAD
-        # FIXME:
-        # The extra delay is added because we were seeing connectivity issues on SN4600 testbed
-        # Packets are dropped on fanout for unclear reason. The issues usually happens after config reload or portchannel is reconfigured, 
-        # and it will last around 7 minutes.
-        # This patch is to workaround bgp neigh down issue at pre_test
-        timeout = max(SYSTEM_STABILIZE_MAX_TIME - networking_uptime + 480, 1)
-=======
         if SYSTEM_STABILIZE_MAX_TIME - networking_uptime + 480 > 500:
             # If max_timeout is higher than 600, it will exceed parallel_run's timeout
             # the check will be killed by parallel_run, we can't get expected results.
@@ -212,7 +204,6 @@
         else:
             max_timeout = SYSTEM_STABILIZE_MAX_TIME - networking_uptime + 480
         timeout = max(max_timeout, 1)
->>>>>>> 04f0a298
         interval = 20
         wait_until(timeout, interval, 0, _check_bgp_status_helper)
         if (check_result['failed']):
