--- conflicted
+++ resolved
@@ -287,23 +287,6 @@
     logger.info("Done checking processes status.")
     return check_result
 
-<<<<<<< HEAD
-def do_checks(dut, check_items):
-    results = []
-    for item in check_items:
-        if item == "services":
-            results.append(check_services(dut))
-        elif item == "interfaces":
-            results.append(check_interfaces(dut))
-        elif item == "dbmemory":
-            results.append(check_dbmemory(dut))
-        elif item == "processes":
-            results.append(check_processes(dut))
-        elif item == "bgp":
-            results.append(check_bgp_status(dut))
-        elif item == "monit":
-            results.append(check_monit(dut))
-=======
 def do_checks(duthosts, check_items):
     results = {}
     for dut in duthosts:
@@ -321,7 +304,8 @@
             elif item == "bgp":
                 if dut in duthosts.frontend_nodes:
                     results[dut.hostname].append(check_bgp_status(dut))
->>>>>>> 971b83a1
+            elif item == "monit":
+                results[dut.hostname].append(check_monit(dut))
 
     return results
 
