"""This module provides ptfadapter fixture to be used by tests to send/receive traffic via PTF ports"""
import os
import pytest
import time

from .ptfadapter import PtfTestAdapter, PtfAgent
import ptf.testutils

from tests.common import constants
import random


DEFAULT_PTF_NN_PORT_RANGE = [10900, 11000]
DEFAULT_DEVICE_NUM = 0
ETH_PFX = 'eth'
ETHERNET_PFX = "Ethernet"
BACKPLANE = 'backplane'
MAX_RETRY_TIME = 3


def pytest_addoption(parser):
    parser.addoption("--keep_payload", action="store_true", default=False,
                     help="Keep the original packet payload, do not update payload to default pattern")


def override_ptf_functions():
    # Below code is to override the 'send' function in the ptf.testutils module. Purpose of this change is to insert
    # code for updating the packet pattern before send it out. Generally we want to make the payload part of injected
    # packet to have string of current test module and case name. While inspecting the captured packets, it is easier
    # to fiture out which packets are injected by which test case.
    def _send(test, port_id, pkt, count=1):
        update_payload = getattr(test, "update_payload", None)
        if update_payload and callable(update_payload):
            pkt = test.update_payload(pkt)

        return ptf.testutils.send_packet(test, port_id, pkt, count=count)
    setattr(ptf.testutils, "send", _send)

    # Below code is to override the 'dp_poll' function in the ptf.testutils module. This function is called by all
    # the other functions for receiving packets in the ptf.testutils module. Purpose of this overriding is to update
    # the payload of received packet using the same method to match the updated injected packets.
    origin_dp_poll = ptf.testutils.dp_poll

    def _dp_poll(test, device_number=0, port_number=None, timeout=-1, exp_pkt=None):
        update_payload = getattr(test, "update_payload", None)
        if update_payload and callable(update_payload):
            exp_pkt = test.update_payload(exp_pkt)

        return origin_dp_poll(test, device_number=device_number, port_number=port_number,
                              timeout=timeout, exp_pkt=exp_pkt)
    setattr(ptf.testutils, "dp_poll", _dp_poll)


def get_ifaces(netdev_output):
    """ parse /proc/net/dev content
    :param netdev_output: content of /proc/net/dev
    :return: interface names list
    """

    ifaces = []
    for line in netdev_output.split('\n'):
        # Skip a header
        if ':' not in line:
            continue

        iface = line.split(':')[0].strip()

        # Skip not FP interfaces
        if ETH_PFX not in iface and ETHERNET_PFX not in iface and BACKPLANE != iface:
            continue

        ifaces.append(iface)

    return ifaces


def get_ifaces_map(ifaces, ptf_port_mapping_mode):
    """Get interface map."""
    sub_ifaces = []
    iface_map = {}
    used_index = set()
    backplane_exist = False
    for iface in ifaces:
        iface_suffix = iface.lstrip(ETH_PFX)
        if "." in iface_suffix:
            iface_index = int(iface_suffix.split(".")[0])
            sub_ifaces.append((iface_index, iface))
        elif iface == BACKPLANE:
            backplane_exist = True
        else:
            iface_index = int(iface_suffix)
            iface_map[iface_index] = iface
            used_index.add(iface_index)

    count = 1
    while count in used_index:
        count = count + 1
    if backplane_exist:
        iface_map[count] = "backplane"

    if ptf_port_mapping_mode == "use_sub_interface":
        # override those interfaces that has sub interface
        for i, si in sub_ifaces:
            iface_map[i] = si
        return iface_map
    elif ptf_port_mapping_mode == "use_orig_interface":
        return iface_map
    else:
        raise ValueError("Unsupported ptf port mapping mode: %s" % ptf_port_mapping_mode)


@pytest.fixture(scope='module')
def ptfadapter(ptfhosts, tbinfo, request, duthost):
    """return ptf test adapter object.
    The fixture is module scope, because usually there is not need to
    restart PTF nn agent and reinitialize data plane thread on every
    test class or test function/method. Session scope should also be Ok,
    however if something goes really wrong in one test module it is safer
    to restart PTF before proceeding running other test modules
    """
    # get ptf port mapping mode
    if 'backend' in tbinfo['topo']['name']:
        ptf_port_mapping_mode = getattr(request.module, "PTF_PORT_MAPPING_MODE",
                                        constants.PTF_PORT_MAPPING_MODE_DEFAULT)
    else:
        ptf_port_mapping_mode = 'use_orig_interface'

    def start_ptf_nn_agent(device_num):
        for i in range(MAX_RETRY_TIME):
            ptf_nn_port = random.randint(*DEFAULT_PTF_NN_PORT_RANGE)

            # generate supervisor configuration for ptf_nn_agent
            ptfhost.host.options['variable_manager'].extra_vars.update({
                'device_num': device_num,
                'ptf_nn_port': ptf_nn_port,
                'ifaces_map': ifaces_map,
            })
            current_file_dir = os.path.dirname(os.path.realpath(__file__))
            ptfhost.template(src=os.path.join(current_file_dir, 'templates/ptf_nn_agent.conf.ptf.j2'),
                             dest='/etc/supervisor/conf.d/ptf_nn_agent.conf')

            # reread configuration and update supervisor
            ptfhost.command('supervisorctl reread')
            ptfhost.command('supervisorctl update')

            # Force a restart of ptf_nn_agent to ensure that it is in good status.
            ptfhost.command('supervisorctl restart ptf_nn_agent')

            # check whether ptf_nn_agent starts successfully
            if "RUNNING" in ptfhost.command('supervisorctl status ptf_nn_agent',
                                            module_ignore_errors=True)["stdout_lines"][0]:
                return ptf_nn_port
        return None

    ptfagents = []
    for seq, ptfhost in enumerate(ptfhosts):
        res = ptfhost.command('cat /proc/net/dev')
        ifaces = get_ifaces(res['stdout'])
        ifaces_map = get_ifaces_map(ifaces, ptf_port_mapping_mode)
        ptf_nn_agent_port = start_ptf_nn_agent(seq)
        ptfagents.append(PtfAgent(ptfhost.mgmt_ip, ptf_nn_agent_port, seq, ifaces_map))
        assert ptf_nn_agent_port is not None

<<<<<<< HEAD
    with PtfTestAdapter(ptfagents, ptfhosts) as adapter:
=======
    def check_if_use_minigraph_from_tbinfo(tbinfo):
        if 'properties' in tbinfo['topo'] and "init_cfg_profile" in tbinfo['topo']['properties']:
            #
            # Since init_cfg_profile is used, this topology would not use minigraph
            #
            return False
        return True

    with PtfTestAdapter(tbinfo['ptf_ip'], ptf_nn_agent_port, 0, list(ifaces_map.keys()), ptfhost) as adapter:
>>>>>>> 35f5d8b0
        if not request.config.option.keep_payload:
            override_ptf_functions()
            node_id = request.module.__name__
            adapter.payload_pattern = node_id + " "

        adapter.duthost = duthost
        if check_if_use_minigraph_from_tbinfo(tbinfo):
            adapter.mg_facts = duthost.get_extended_minigraph_facts(tbinfo)

        yield adapter


@pytest.fixture(scope='module')
def nbr_device_numbers(nbrhosts, ptfhosts):
    """return the mapping of neighbor devices name to ptf device number.
    """
    numbers = sorted(nbrhosts.keys())
    device_numbers = {
        nbr_name: numbers.index(nbr_name) + len(ptfhosts)
        for nbr_name in list(nbrhosts.keys())}
    return device_numbers


@pytest.fixture(scope='module')
def nbr_ptfadapter(request, nbrhosts, nbr_device_numbers, ptfadapter):
    """return ptf test adapter object.
    Start the ptf nn services in neighbor devices and register them in ptfadapter.
    """
    if request.config.getoption("--neighbor_type") != "sonic":
        pytest.skip("Neighbor devices aren't SONiC so that the ptf nn service cannot be started")
    device_sockets = ptf.config['device_sockets']
    current_file_dir = os.path.dirname(os.path.realpath(__file__))
    for name, attr in list(nbrhosts.items()):
        host = attr["host"]
        res = host.command('cat /proc/net/dev')
        ifaces = get_ifaces(res['stdout'])
        ifaces_map = {int(ifname.replace(ETHERNET_PFX, '')):
                      ifname for ifname in ifaces if ifname.startswith(ETHERNET_PFX)}

        def start_ptf_nn_agent():
            for i in range(MAX_RETRY_TIME):
                ptf_nn_port = random.randint(*DEFAULT_PTF_NN_PORT_RANGE)

                host.host.options['variable_manager'].extra_vars.update({
                        'device_num': nbr_device_numbers[name],
                        'ptf_nn_port': ptf_nn_port,
                        'ifaces_map': ifaces_map,
                    })
                host.template(src=os.path.join(current_file_dir, 'templates/ptf_nn_agent.conf.ptf.j2'),
                              dest='/tmp/ptf_nn_agent.conf')
                host.shell('docker rm -f ptf || true')
                host.shell('docker run -dt --network=host --rm --name ptf -v '
                           '/tmp/ptf_nn_agent.conf:/etc/supervisor/conf.d/ptf_nn_agent.conf docker-ptf')

                # Maybe the threads in this docker are not ready and may return None
                for j in range(MAX_RETRY_TIME):
                    time.sleep(1)
                    if "RUNNING" in host.shell('docker exec ptf supervisorctl status ptf_nn_agent',
                                               module_ignore_errors=True)["stdout_lines"][0]:
                        return ptf_nn_port
            return None

        ptf_nn_agent_port = start_ptf_nn_agent()
        assert ptf_nn_agent_port is not None

        ptf_nn_sock_addr = 'tcp://{}:{}'.format(host.facts["mgmt_interface"][0], ptf_nn_agent_port)
        device_sockets.append((nbr_device_numbers[name], ifaces_map, ptf_nn_sock_addr))

    ptfadapter.reinit({"device_sockets": device_sockets})
    return ptfadapter<|MERGE_RESOLUTION|>--- conflicted
+++ resolved
@@ -161,9 +161,6 @@
         ptfagents.append(PtfAgent(ptfhost.mgmt_ip, ptf_nn_agent_port, seq, ifaces_map))
         assert ptf_nn_agent_port is not None
 
-<<<<<<< HEAD
-    with PtfTestAdapter(ptfagents, ptfhosts) as adapter:
-=======
     def check_if_use_minigraph_from_tbinfo(tbinfo):
         if 'properties' in tbinfo['topo'] and "init_cfg_profile" in tbinfo['topo']['properties']:
             #
@@ -172,8 +169,7 @@
             return False
         return True
 
-    with PtfTestAdapter(tbinfo['ptf_ip'], ptf_nn_agent_port, 0, list(ifaces_map.keys()), ptfhost) as adapter:
->>>>>>> 35f5d8b0
+    with PtfTestAdapter(ptfagents, ptfhosts) as adapter:
         if not request.config.option.keep_payload:
             override_ptf_functions()
             node_id = request.module.__name__
