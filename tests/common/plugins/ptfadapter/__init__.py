--- conflicted
+++ resolved
@@ -127,20 +127,7 @@
     else:
         ptf_port_mapping_mode = 'use_orig_interface'
 
-<<<<<<< HEAD
     def start_ptf_nn_agent(device_num):
-=======
-    need_backplane = False
-    if 'ciscovs-7nodes' in tbinfo['topo']['name']:
-        need_backplane = True
-
-    # get the eth interfaces from PTF and initialize ifaces_map
-    res = ptfhost.command('cat /proc/net/dev')
-    ifaces = get_ifaces(res['stdout'])
-    ifaces_map = get_ifaces_map(ifaces, ptf_port_mapping_mode, need_backplane)
-
-    def start_ptf_nn_agent():
->>>>>>> ee5388f9
         for i in range(MAX_RETRY_TIME):
             ptf_nn_port = random.randint(*DEFAULT_PTF_NN_PORT_RANGE)
 
@@ -167,11 +154,14 @@
                 return ptf_nn_port
         return None
 
+    need_backplane = False
+    if 'ciscovs-7nodes' in tbinfo['topo']['name']:
+        need_backplane = True
     ptfagents = []
     for seq, ptfhost in enumerate(ptfhosts):
         res = ptfhost.command('cat /proc/net/dev')
         ifaces = get_ifaces(res['stdout'])
-        ifaces_map = get_ifaces_map(ifaces, ptf_port_mapping_mode)
+        ifaces_map = get_ifaces_map(ifaces, ptf_port_mapping_mode, need_backplane)
         ptf_nn_agent_port = start_ptf_nn_agent(seq)
         ptfagents.append(PtfAgent(ptfhost.mgmt_ip, ptfhost.mgmt_ipv6, ptf_nn_agent_port, seq, ifaces_map))
         assert ptf_nn_agent_port is not None
