--- conflicted
+++ resolved
@@ -2418,13 +2418,8 @@
             return getattr(self.sonichost, attr)  # For backward compatibility
 
     def get_asic(self, asic_id):
-<<<<<<< HEAD
-        if self.sonichost.facts['num_asic'] == 1:
-            return self.asics[0]
-=======
         if asic_id == DEFAULT_ASIC_ID:
             return self.sonichost
->>>>>>> 73830827
         return self.asics[asic_id]
 
     def stop_service(self, service):
