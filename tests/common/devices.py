"""
Classes for various devices that may be used in testing.

There are other options for interacting with the devices used in testing, for example netmiko, fabric.
We have a big number of customized ansible modules in the sonic-mgmt/ansible/library folder. To reused these
modules, we have no other choice, at least for interacting with SONiC, localhost and PTF.

We can consider using netmiko for interacting with the VMs used in testing.
"""
import copy
import inspect
import ipaddress
import json
import logging
import os
import re
import socket
import time

from collections import defaultdict
from datetime import datetime
from multiprocessing.pool import ThreadPool

from ansible import constants
from ansible.plugins.loader import connection_loader

from errors import RunAnsibleModuleFail
from errors import UnsupportedAnsibleModule
from tests.common.cache import cached
from tests.common.helpers.assertions import pytest_assert
from tests.common.helpers.constants import DEFAULT_ASIC_ID, DEFAULT_NAMESPACE, NAMESPACE_PREFIX
from tests.common.helpers.dut_utils import is_supervisor_node
from tests.common.platform.ssh_utils import ssh_authorize_local_user

# HACK: This is a hack for issue https://github.com/Azure/sonic-mgmt/issues/1941 and issue
# https://github.com/ansible/pytest-ansible/issues/47
# Detailed root cause analysis of the issue: https://github.com/Azure/sonic-mgmt/issues/1941#issuecomment-670434790
# Before calling callback function of plugins to return ansible module result, ansible calls the
# ansible.executor.task_result.TaskResult.clean_copy method to remove some keys like 'failed' and 'skipped' in the
# result dict. The keys to be removed are defined in module variable ansible.executor.task_result._IGNORE. The trick
# of this hack is to override this pre-defined key list. When the 'failed' key is not included in the list, ansible
# will not remove it before returning the ansible result to plugins (pytest_ansible in our case)
try:
    from ansible.executor import task_result
    task_result._IGNORE = ('skipped', )
except Exception as e:
    logging.error("Hack for https://github.com/ansible/pytest-ansible/issues/47 failed: {}".format(repr(e)))

logger = logging.getLogger(__name__)

class AnsibleHostBase(object):
    """
    @summary: The base class for various objects.

    This class filters an object from the ansible_adhoc fixture by hostname. The object can be considered as an
    ansible host object although it is not under the hood. Anyway, we can use this object to run ansible module
    on the host.
    """

    def __init__(self, ansible_adhoc, hostname, *args, **kwargs):
        if hostname == 'localhost':
            self.host = ansible_adhoc(connection='local', host_pattern=hostname)[hostname]
        else:
            self.host = ansible_adhoc(become=True, *args, **kwargs)[hostname]
            self.mgmt_ip = self.host.options["inventory_manager"].get_host(hostname).vars["ansible_host"]
        self.hostname = hostname

    def __getattr__(self, module_name):
        if self.host.has_module(module_name):
            self.module_name = module_name
            self.module = getattr(self.host, module_name)

            return self._run
        raise AttributeError(
            "'%s' object has no attribute '%s'" % (self.__class__, module_name)
            )

    def _run(self, *module_args, **complex_args):

        previous_frame = inspect.currentframe().f_back
        filename, line_number, function_name, lines, index = inspect.getframeinfo(previous_frame)

        logging.debug("{}::{}#{}: [{}] AnsibleModule::{}, args={}, kwargs={}"\
            .format(filename, function_name, line_number, self.hostname,
                    self.module_name, json.dumps(module_args), json.dumps(complex_args)))

        module_ignore_errors = complex_args.pop('module_ignore_errors', False)
        module_async = complex_args.pop('module_async', False)

        if module_async:
            def run_module(module_args, complex_args):
                return self.module(*module_args, **complex_args)[self.hostname]
            pool = ThreadPool()
            result = pool.apply_async(run_module, (module_args, complex_args))
            return pool, result

        res = self.module(*module_args, **complex_args)[self.hostname]
        logging.debug("{}::{}#{}: [{}] AnsibleModule::{} Result => {}"\
            .format(filename, function_name, line_number, self.hostname, self.module_name, json.dumps(res)))

        if (res.is_failed or 'exception' in res) and not module_ignore_errors:
            raise RunAnsibleModuleFail("run module {} failed".format(self.module_name), res)

        return res


class Localhost(AnsibleHostBase):
    """
    @summary: Class for localhost

    For running ansible module on localhost
    """
    def __init__(self, ansible_adhoc):
        AnsibleHostBase.__init__(self, ansible_adhoc, "localhost")


class PTFHost(AnsibleHostBase):
    """
    @summary: Class for PTF

    Instance of this class can run ansible modules on the PTF host.
    """
    def __init__(self, ansible_adhoc, hostname):
        AnsibleHostBase.__init__(self, ansible_adhoc, hostname)

    # TODO: Add a method for running PTF script


class SonicHost(AnsibleHostBase):
    """
    A remote host running SONiC.

    This type of host contains information about the SONiC device (device info, services, etc.),
    and also provides the ability to run Ansible modules on the SONiC device.
    """


    def __init__(self, ansible_adhoc, hostname,
                 shell_user=None, shell_passwd=None):
        AnsibleHostBase.__init__(self, ansible_adhoc, hostname)

        if shell_user and shell_passwd:
            im = self.host.options['inventory_manager']
            vm = self.host.options['variable_manager']
            sonic_conn = vm.get_vars(
                host=im.get_hosts(pattern='sonic')[0]
                )['ansible_connection']
            hostvars = vm.get_vars(host=im.get_host(hostname=self.hostname))
            # parse connection options and reset those options with
            # passed credentials
            connection_loader.get(sonic_conn, class_only=True)
            user_def = constants.config.get_configuration_definition(
                "remote_user", "connection", sonic_conn
                )
            pass_def = constants.config.get_configuration_definition(
                "password", "connection", sonic_conn
                )
            for user_var in (_['name'] for _ in user_def['vars']):
                if user_var in hostvars:
                    vm.extra_vars.update({user_var: shell_user})
            for pass_var in (_['name'] for _ in pass_def['vars']):
                if pass_var in hostvars:
                    vm.extra_vars.update({pass_var: shell_passwd})

        self._facts = self._gather_facts()
        self._os_version = self._get_os_version()
        self.is_multi_asic = True if self.facts["num_asic"] > 1 else False
        self._kernel_version = self._get_kernel_version()


    @property
    def facts(self):
        """
        Platform information for this SONiC device.

        Returns:
            dict: A dictionary containing the device platform information.

            For example:
            {
                "platform": "x86_64-arista_7050_qx32s",
                "hwsku": "Arista-7050-QX-32S",
                "asic_type": "broadcom",
                "num_asic": 1,
                "router_mac": "52:54:00:f0:ac:9d",
            }
        """

        return self._facts

    @property
    def os_version(self):
        """
        The OS version running on this SONiC device.

        Returns:
            str: The SONiC OS version (e.g. "20181130.31")
        """

        return self._os_version

    @property
    def kernel_version(self):
        """
        The kernel version running on this SONiC device.

        Returns:
            str: The SONiC kernel version (e.g. "4.9.0")
        """
        return self._kernel_version

    @property
    def critical_services(self):
        """
        The critical services running on this SONiC device.

        Note:
            This list is used for tracking purposes ONLY. This list does not
            show which critical services are currently running. See the
            critical_services_status method for that info.

        Returns:
            list[str]: A list of the critical services (e.g. ["swss", "syncd"])
        """

        return self._critical_services

    @critical_services.setter
    def critical_services(self, var):
        """
        Updates the list of critical services running on this device.

        Note:
            This list is used for tracking purposes ONLY. Updating the list does
            not actually modify any services running on the device.
        """
        self._critical_services = var

        logging.debug(self._critical_services)

    def reset_critical_services_tracking_list(self, service_list):
        """
        Resets the list of critical services.
        """

        self.critical_services = service_list

    @cached(name='basic_facts')
    def _gather_facts(self):
        """
        Gather facts about the platform for this SONiC device.
        """

        facts = dict()
        facts.update(self._get_platform_info())
        facts["num_asic"] = self._get_asic_count(facts["platform"])
        facts["router_mac"] = self._get_router_mac()

        logging.debug("Gathered SonicHost facts: %s" % json.dumps(facts))
        return facts

    def _get_asic_count(self, platform):
        """
        Gets the number of asics for this device.
        """
        num_asic = 1
        asic_conf_file_path = os.path.join("/usr/share/sonic/device", platform, "asic.conf")
        try:
            output = self.shell("cat {}".format(asic_conf_file_path))["stdout_lines"]
            logging.debug(output)

            for line in output:
                key, value = line.split("=")
                if key.strip().upper() == "NUM_ASIC":
                    num_asic = value.strip()
                    break

            logging.debug("num_asic = %s" % num_asic)

            return int(num_asic)
        except:
            return int(num_asic)

    def _get_router_mac(self):
        return self.command("sonic-cfggen -d -v 'DEVICE_METADATA.localhost.mac'")["stdout_lines"][0].decode("utf-8")


    def _get_platform_info(self):
        """
        Gets platform information about this SONiC device.
        """

        platform_info = self.command("show platform summary")["stdout_lines"]
        result = {}
        for line in platform_info:
            if line.startswith("Platform:"):
                result["platform"] = line.split(":")[1].strip()
            elif line.startswith("HwSKU:"):
                result["hwsku"] = line.split(":")[1].strip()
            elif line.startswith("ASIC:"):
                result["asic_type"] = line.split(":")[1].strip()

        if result["platform"]:
            platform_file_path = os.path.join("/usr/share/sonic/device", result["platform"], "platform.json")

            try:
                out = self.command("cat {}".format(platform_file_path))
                platform_info = json.loads(out["stdout"])
                for key, value in platform_info.iteritems():
                    result[key] = value

            except Exception:
                # if platform.json does not exist, then it's not added currently for certain platforms
                # eventually all the platforms should have the platform.json
                logging.debug("platform.json is not available for this platform, "
                              + "DUT facts will not contain complete platform information.")

        return result

    def _get_os_version(self):
        """
        Gets the SONiC OS version that is running on this device.
        """

        output = self.command("sonic-cfggen -y /etc/sonic/sonic_version.yml -v build_version")
        return output["stdout_lines"][0].strip()

    def _get_kernel_version(self):
        """
        Gets the SONiC kernel version
        :return:
        """
        output = self.command('uname -r')
        return output["stdout"].split('-')[0]

    def get_service_props(self, service, props=["ActiveState", "SubState"]):
        """
        @summary: Use 'systemctl show' command to get detailed properties of a service. By default, only get
            ActiveState and SubState of the service.
        @param service: Service name.
        @param props: Properties of the service to be shown.
        @return: Returns a dictionary containing properties of the specified service, for example:
            {
                "ActivateState": "active",
                "SubState": "running"
            }
        """
        props = " ".join(["-p %s" % prop for prop in props])
        output = self.command("systemctl %s show %s" % (props, service))
        result = {}
        for line in output["stdout_lines"]:
            fields = line.split("=")
            if len(fields) >= 2:
                result[fields[0]] = fields[1]
        return result

    def is_supervisor_node(self):
        """Check if the current node is a supervisor node in case of multi-DUT.

        Returns:
            Currently, we are using 'type' in the inventory to make the decision. If 'type' for the node is defined in
            the inventory, and it is 'supervisor', then return True, else return False. In future, we can change this
            logic if possible to derive it from the DUT.
        """
        im = self.host.options['inventory_manager']
        inv_files = im._sources
        return is_supervisor_node(inv_files, self.hostname)

    def is_frontend_node(self):
        """Check if the current node is a frontend node in case of multi-DUT.

        Returns:
            True if it is not any other type of node. Currently, the only other type of node supported is 'supervisor'
            node. If we add more types of nodes, then we need to exclude them from this method as well.
        """
        return not self.is_supervisor_node()

    def is_service_fully_started(self, service):
        """
        @summary: Check whether a SONiC specific service is fully started.

        This function assumes that the final step of all services checked by this function is to spawn a Docker
        container with the same name as the service. We determine that the service has fully started if the
        Docker container is running.

        @param service: Name of the SONiC service
        """
        try:
            output = self.command("docker inspect -f \{\{.State.Running\}\} %s" % service)
            if output["stdout"].strip() == "true":
                return True
            else:
                return False
        except:
            return False

    def is_container_running(self, service):
        """
        Checks where a container exits.

        @param service: Container name

        Returns:
            True or False
        """
        status = self.command(
            "docker ps -f name={}".format(service), module_ignore_errors=True
        )

        if len(status["stdout_lines"]) > 1:
            logging.info("container {} status: {}".format(
                service, status["stdout"])
            )
        else:
            logging.info("container {} is not running".format(service))

        return len(status["stdout_lines"]) > 1

    def critical_services_status(self):
        result = {}
        for service in self.critical_services:
            result[service] = self.is_service_fully_started(service)
        return result

    def critical_services_fully_started(self):
        """
        @summary: Check whether all the SONiC critical services have started
        """
        result = self.critical_services_status()
        logging.debug("Status of critical services: %s" % str(result))
        return all(result.values())

    def get_monit_services_status(self):
        """
        @summary: Get metadata (service name, service status and service type) of services
                  which were monitored by Monit.
        @return: A dictionary in which key is the service name and values are service status
                 and service type.
        """
        monit_services_status = {}

        services_status_result = self.shell("sudo monit status", module_ignore_errors=True)

        exit_code = services_status_result["rc"]
        if exit_code != 0:
            return monit_services_status

        for index, service_info in enumerate(services_status_result["stdout_lines"]):
            if "status" in service_info and "monitoring status" not in service_info:
                service_type_name = services_status_result["stdout_lines"][index - 1]
                service_type = service_type_name.split("'")[0].strip()
                service_name = service_type_name.split("'")[1].strip()
                service_status = service_info[service_info.find("status") + len("status"):].strip()

                monit_services_status[service_name] = {}
                monit_services_status[service_name]["service_status"] = service_status
                monit_services_status[service_name]["service_type"] = service_type

        return monit_services_status

    def get_critical_group_and_process_lists(self, container_name):
        """
        @summary: Get critical group and process lists by parsing the
                  critical_processes file in the specified container
        @return: Two lists which include the critical groups and critical processes respectively
        """
        critical_group_list = []
        critical_process_list = []
        succeeded = True


        file_content = self.shell("docker exec {} bash -c '[ -f /etc/supervisor/critical_processes ] \
                && cat /etc/supervisor/critical_processes'".format(container_name), module_ignore_errors=True)
        for line in file_content["stdout_lines"]:
            line_info = line.strip().split(':')
            if len(line_info) != 2:
                if '201811' in self._os_version and len(line_info) == 1:
                    identifier_value = line_info[0].strip()
                    critical_process_list.append(identifier_value)
                    continue

                succeeded = False
                break

            identifier_key = line_info[0].strip()
            identifier_value = line_info[1].strip()
            if identifier_key == "group" and identifier_value:
                critical_group_list.append(identifier_value)
            elif identifier_key == "program" and identifier_value:
                critical_process_list.append(identifier_value)
            else:
                succeeded = False
                break

        # For PMon container, since different daemons are enabled in different platforms, we need find common processes
        # which are not only in the critical_processes file and also are configured to run on that platform.
        if succeeded and container_name == "pmon":
            expected_critical_group_list = []
            expected_critical_process_list = []
            process_list = self.shell("docker exec {} supervisorctl status".format(container_name), module_ignore_errors=True)
            for process_info in process_list["stdout_lines"]:
                process_name = process_info.split()[0].strip()
                process_status = process_info.split()[1].strip()
                if ":" in process_name:
                    group_name = process_name.split(":")[0]
                    process_name = process_name.split(":")[1]
                    if process_status == "RUNNING" and group_name in critical_group_list:
                        expected_critical_group_list.append(process_name)
                else:
                    if process_status == "RUNNING" and process_name in critical_process_list:
                        expected_critical_process_list.append(process_name)

            critical_group_list = expected_critical_group_list
            critical_process_list = expected_critical_process_list

        return critical_group_list, critical_process_list, succeeded

    def critical_process_status(self, service):
        """
        @summary: Check whether critical process status of a service.

        @param service: Name of the SONiC service
        """
        result = {'status': True}
        result['exited_critical_process'] = []
        result['running_critical_process'] = []
        critical_group_list = []
        critical_process_list = []

        # return false if the service is not started
        service_status = self.is_service_fully_started(service)
        if service_status == False:
            result['status'] = False
            return result

        # get critical group and process lists for the service
        critical_group_list, critical_process_list, succeeded = self.get_critical_group_and_process_lists(service)
        if succeeded == False:
            result['status'] = False
            return result

        # get process status for the service
        output = self.command("docker exec {} supervisorctl status".format(service), module_ignore_errors=True)
        logging.info("====== supervisor process status for service {} ======".format(service))

        for l in output['stdout_lines']:
            (pname, status, info) = re.split("\s+", l, 2)
            if status != "RUNNING":
                if pname in critical_group_list or pname in critical_process_list:
                    result['exited_critical_process'].append(pname)
                    result['status'] = False
            else:
                if pname in critical_group_list or pname in critical_process_list:
                    result['running_critical_process'].append(pname)

        return result

    def all_critical_process_status(self):
        """
        @summary: Check whether all critical processes status for all critical services
        """
        result = {}
        for service in self.critical_services:
            result[service] = self.critical_process_status(service)
        return result

    def get_crm_resources(self):
        """
        @summary: Run the "crm show resources all" command and parse its output
        """
        result = {"main_resources": {}, "acl_resources": [], "table_resources": []}
        output = self.command("crm show resources all")["stdout_lines"]
        current_table = 0   # Totally 3 tables in the command output
        for line in output:
            if len(line.strip()) == 0:
                continue
            if "---" in line:
                current_table += 1
                continue
            if current_table == 1:      # content of first table, main resources
                fields = line.split()
                if len(fields) == 3:
                    result["main_resources"][fields[0]] = {"used": int(fields[1]), "available": int(fields[2])}
            if current_table == 2:      # content of the second table, acl resources
                fields = line.split()
                if len(fields) == 5:
                    result["acl_resources"].append({"stage": fields[0], "bind_point": fields[1],
                        "resource_name": fields[2], "used_count": int(fields[3]), "available_count": int(fields[4])})
            if current_table == 3:      # content of the third table, table resources
                fields = line.split()
                if len(fields) == 4:
                    result["table_resources"].append({"table_id": fields[0], "resource_name": fields[1],
                        "used_count": int(fields[2]), "available_count": int(fields[3])})

        return result

    def get_pmon_daemon_states(self):
        """
        @summary: get state list of daemons from pmon docker.
                  Referencing (/usr/share/sonic/device/{platform}/pmon_daemon_control.json)
                  if some daemon is disabled in the config file, then remove it from the daemon list.

        @return: dictionary of { service_name1 : state1, ... ... }
        """
        # some services are meant to have a short life span or not part of the daemons
        exemptions = ['lm-sensors', 'start.sh', 'rsyslogd', 'start', 'dependent-startup']

        daemons = self.shell('docker exec pmon supervisorctl status', module_ignore_errors=True)['stdout_lines']

        daemon_list = [ line.strip().split()[0] for line in daemons if len(line.strip()) > 0 ]

        daemon_ctl_key_prefix = 'skip_'
        daemon_config_file_path = os.path.join('/usr/share/sonic/device', self.facts["platform"], 'pmon_daemon_control.json')

        try:
            output = self.shell('cat %s' % daemon_config_file_path)
            json_data = json.loads(output["stdout"])
            logging.debug("Original file content is %s" % str(json_data))
            for key in daemon_list:
                if (daemon_ctl_key_prefix + key) not in json_data:
                    logging.debug("Daemon %s is enabled" % key)
                elif not json_data[daemon_ctl_key_prefix + key]:
                    logging.debug("Daemon %s is enabled" % key)
                else:
                    logging.debug("Daemon %s is disabled" % key)
                    exemptions.append(key)
        except:
            # if pmon_daemon_control.json not exist, then it's using default setting,
            # all the pmon daemons expected to be running after boot up.
            pass

        # Collect state of services that are not on the exemption list.
        daemon_states = {}
        for line in daemons:
            words = line.strip().split()
            if len(words) >= 2 and words[0] not in exemptions:
                daemon_states[words[0]] = words[1]

        logging.info("Pmon daemon state list for this platform is %s" % str(daemon_states))
        return daemon_states

    def num_asics(self):
        """
        return the number of NPUs on the DUT
        """
        return self.facts["num_asic"]

    def get_syncd_docker_names(self):
        """
        @summary: get the list of syncd dockers names for the number of NPUs present on the DUT
        for a single NPU dut the list will have only "syncd" in it
        """
        syncd_docker_names = []
        if self.facts["num_asic"] == 1:
            syncd_docker_names.append("syncd")
        else:
            num_asics = int(self.facts["num_asic"])
            for asic in range(0,num_asics):
                syncd_docker_names.append("syncd{}".format(asic))
        return syncd_docker_names

    def get_swss_docker_names(self):
        swss_docker_names = []
        if self.facts["num_asic"] == 1:
            swss_docker_names.append("swss")
        else:
            num_asics = self.facts["num_asic"]
            for asic in range(0,num_asics):
                swss_docker_names.append("swss{}".format(asic))
        return swss_docker_names

    def get_namespace_ids(self, container_name):
        """
        Gets ids of namespace where the container should reside in.

        Returns:
            A list contains ids of namespace such as [DEFAULT_ASIC_ID, "0", "1", ...]}
        """
        has_global_scope = ""
        has_per_asic_scope = ""
        namespace_ids = []

        num_asics = int(self.facts["num_asic"])
        command_config_entry = "sonic-db-cli CONFIG_DB hgetall \"FEATURE|{}\"".format(container_name)
        command_output = self.shell(command_config_entry)
        exit_code = command_output["rc"]
        if exit_code != 0:
            return namespace_ids, False

        config_info = command_output["stdout_lines"]
        for index, item in enumerate(config_info):
            if item == "has_global_scope":
                has_global_scope = config_info[index + 1]
            elif item == "has_per_asic_scope":
                has_per_asic_scope = config_info[index + 1]

        if num_asics > 1:
            if has_global_scope == "True":
                namespace_ids.append(DEFAULT_ASIC_ID)
            if has_per_asic_scope == "True":
                for asic_id in range(0, num_asics):
                    namespace_ids.append(str(asic_id))
        else:
            namespace_ids.append(DEFAULT_ASIC_ID)

        return namespace_ids, True


    def get_up_time(self):
        up_time_text = self.command("uptime -s")["stdout"]
        return datetime.strptime(up_time_text, "%Y-%m-%d %H:%M:%S")

    def get_now_time(self):
        now_time_text = self.command('date +"%Y-%m-%d %H:%M:%S"')["stdout"]
        return datetime.strptime(now_time_text, "%Y-%m-%d %H:%M:%S")

    def get_uptime(self):
        return self.get_now_time() - self.get_up_time()

    def get_networking_uptime(self):
        start_time = self.get_service_props("networking", props=["ExecMainStartTimestamp",])
        try:
            return self.get_now_time() - datetime.strptime(start_time["ExecMainStartTimestamp"],
                                                           "%a %Y-%m-%d %H:%M:%S UTC")
        except Exception as e:
            logging.error("Exception raised while getting networking restart time: %s" % repr(e))
            return None

    def get_image_info(self):
        """
        @summary: get list of images installed on the dut.
                  return a dictionary of "current, next, installed_list"
        """
        lines = self.command("sonic_installer list")["stdout_lines"]
        ret    = {}
        images = []
        for line in lines:
            words = line.strip().split()
            if len(words) == 2:
                if words[0] == 'Current:':
                    ret['current'] = words[1]
                elif words[0] == 'Next:':
                    ret['next'] = words[1]
            elif len(words) == 1 and words[0].startswith('SONiC-OS'):
                images.append(words[0])

        ret['installed_list'] = images
        return ret

    def shutdown(self, ifname):
        """
            Shutdown interface specified by ifname

            Args:
                ifname: the interface to shutdown
        """
        return self.command("sudo config interface shutdown {}".format(ifname))

    def no_shutdown(self, ifname):
        """
            Bring up interface specified by ifname

            Args:
                ifname: the interface to bring up
        """
        return self.command("sudo config interface startup {}".format(ifname))

    def get_ip_route_info(self, dstip, ns=""):
        """
        @summary: return route information for a destionation. The destination coulb an ip address or ip prefix.

        @param dstip: destination. either ip_address or ip_network

        Please beware: if dstip is an ip network, you will receive all ECMP nexthops
        But if dstip is an ip address, only one nexthop will be returned, the one which is going to be used to send a packet to the destination.

        Exanples:
----------------
get_ip_route_info(ipaddress.ip_address(unicode("192.168.8.0")))
returns {'set_src': IPv4Address(u'10.1.0.32'), 'nexthops': [(IPv4Address(u'10.0.0.13'), u'PortChannel0004')]}

raw data
192.168.8.0 via 10.0.0.13 dev PortChannel0004 src 10.1.0.32
    cache
----------------
get_ip_route_info(ipaddress.ip_network(unicode("192.168.8.0/25")))
returns {'set_src': IPv4Address(u'10.1.0.32'), 'nexthops': [(IPv4Address(u'10.0.0.1'), u'PortChannel0001'), (IPv4Address(u'10.0.0.5'), u'PortChannel0002'), (IPv4Address(u'10.0.0.9'), u'PortChannel0003'), (IPv4Address(u'10.0.0.13'), u'PortChannel0004')]}

raw data
192.168.8.0/25 proto 186 src 10.1.0.32 metric 20
        nexthop via 10.0.0.1  dev PortChannel0001 weight 1
        nexthop via 10.0.0.5  dev PortChannel0002 weight 1
        nexthop via 10.0.0.9  dev PortChannel0003 weight 1
        nexthop via 10.0.0.13  dev PortChannel0004 weight 1
----------------
get_ip_route_info(ipaddress.ip_address(unicode("20c0:a818::")))
returns {'set_src': IPv6Address(u'fc00:1::32'), 'nexthops': [(IPv6Address(u'fc00::1a'), u'PortChannel0004')]}

raw data
20c0:a818:: from :: via fc00::1a dev PortChannel0004 proto 186 src fc00:1::32 metric 20  pref medium
----------------
get_ip_route_info(ipaddress.ip_network(unicode("20c0:a818::/64")))
returns {'set_src': IPv6Address(u'fc00:1::32'), 'nexthops': [(IPv6Address(u'fc00::2'), u'PortChannel0001'), (IPv6Address(u'fc00::a'), u'PortChannel0002'), (IPv6Address(u'fc00::12'), u'PortChannel0003'), (IPv6Address(u'fc00::1a'), u'PortChannel0004')]}

raw data
20c0:a818::/64 via fc00::2 dev PortChannel0001 proto 186 src fc00:1::32 metric 20  pref medium
20c0:a818::/64 via fc00::a dev PortChannel0002 proto 186 src fc00:1::32 metric 20  pref medium
20c0:a818::/64 via fc00::12 dev PortChannel0003 proto 186 src fc00:1::32 metric 20  pref medium
20c0:a818::/64 via fc00::1a dev PortChannel0004 proto 186 src fc00:1::32 metric 20  pref medium
----------------
get_ip_route_info(ipaddress.ip_network(unicode("0.0.0.0/0")))
returns {'set_src': IPv4Address(u'10.1.0.32'), 'nexthops': [(IPv4Address(u'10.0.0.1'), u'PortChannel0001'), (IPv4Address(u'10.0.0.5'), u'PortChannel0002'), (IPv4Address(u'10.0.0.9'), u'PortChannel0003'), (IPv4Address(u'10.0.0.13'), u'PortChannel0004')]}

raw data
default proto 186 src 10.1.0.32 metric 20
        nexthop via 10.0.0.1  dev PortChannel0001 weight 1
        nexthop via 10.0.0.5  dev PortChannel0002 weight 1
        nexthop via 10.0.0.9  dev PortChannel0003 weight 1
        nexthop via 10.0.0.13  dev PortChannel0004 weight 1
----------------
get_ip_route_info(ipaddress.ip_network(unicode("::/0")))
returns {'set_src': IPv6Address(u'fc00:1::32'), 'nexthops': [(IPv6Address(u'fc00::2'), u'PortChannel0001'), (IPv6Address(u'fc00::a'), u'PortChannel0002'), (IPv6Address(u'fc00::12'), u'PortChannel0003'), (IPv6Address(u'fc00::1a'), u'PortChannel0004')]}

raw data
default via fc00::2 dev PortChannel0001 proto 186 src fc00:1::32 metric 20  pref medium
default via fc00::a dev PortChannel0002 proto 186 src fc00:1::32 metric 20  pref medium
default via fc00::12 dev PortChannel0003 proto 186 src fc00:1::32 metric 20  pref medium
default via fc00::1a dev PortChannel0004 proto 186 src fc00:1::32 metric 20  pref medium
----------------
        """

        rtinfo = {'set_src': None, 'nexthops': [] }

        if isinstance(dstip, ipaddress.IPv4Network) or isinstance(dstip, ipaddress.IPv6Network):
            if dstip.version == 4:
                rt = self.command("ip {} route list exact {}".format(ns, dstip))['stdout_lines']
            else:
                rt = self.command("ip {} -6 route list exact {}".format(ns , dstip))['stdout_lines']

            logging.info("route raw info for {}: {}".format(dstip, rt))

            if len(rt) == 0:
                return rtinfo

            # parse set_src
            m = re.match(r"^(default|\S+) proto (zebra|bgp|186) src (\S+)", rt[0])
            m1 = re.match(r"^(default|\S+) via (\S+) dev (\S+) proto (zebra|bgp|186) src (\S+)", rt[0])
            if m:
                rtinfo['set_src'] = ipaddress.ip_address(unicode(m.group(3)))
            elif m1:
                rtinfo['set_src'] = ipaddress.ip_address(unicode(m1.group(5)))

            # parse nexthops
            for l in rt:
                m = re.search(r"(default|nexthop|\S+)\s+via\s+(\S+)\s+dev\s+(\S+)", l)
                if m:
                    rtinfo['nexthops'].append((ipaddress.ip_address(unicode(m.group(2))), unicode(m.group(3))))

        elif isinstance(dstip, ipaddress.IPv4Address) or isinstance(dstip, ipaddress.IPv6Address):
            rt = self.command("ip {} route get {}".format(ns, dstip))['stdout_lines']
            logging.info("route raw info for {}: {}".format(dstip, rt))

            if len(rt) == 0:
                return rtinfo

            m = re.match(".+\s+via\s+(\S+)\s+.*dev\s+(\S+)\s+.*src\s+(\S+)\s+", rt[0])
            if m:
                nexthop_ip = ipaddress.ip_address(unicode(m.group(1)))
                gw_if = m.group(2)
                rtinfo['nexthops'].append((nexthop_ip, gw_if))
                rtinfo['set_src'] = ipaddress.ip_address(unicode(m.group(3)))
        else:
            raise ValueError("Wrong type of dstip")

        logging.info("route parsed info for {}: {}".format(dstip, rtinfo))
        return rtinfo

    def check_default_route(self, ipv4=True, ipv6=True):
        """
        @summary: return default route status

        @param ipv4: check ipv4 default
        @param ipv6: check ipv6 default
        """
        if ipv4:
            rtinfo_v4 = self.get_ip_route_info(ipaddress.ip_network(u'0.0.0.0/0'))
            if len(rtinfo_v4['nexthops']) == 0:
                return False

        if ipv6:
            rtinfo_v6 = self.get_ip_route_info(ipaddress.ip_network(u'::/0'))
            if len(rtinfo_v6['nexthops']) == 0:
                return False

        return True

    def get_bgp_neighbor_info(self, neighbor_ip):
        """
        @summary: return bgp neighbor info

        @param neighbor_ip: bgp neighbor IP
        """
        nbip = ipaddress.ip_address(neighbor_ip)
        if nbip.version == 4:
            out = self.command("vtysh -c \"show ip bgp neighbor {} json\"".format(neighbor_ip))
        else:
            out = self.command("vtysh -c \"show bgp ipv6 neighbor {} json\"".format(neighbor_ip))
        nbinfo = json.loads(re.sub(r"\\\"", '"', re.sub(r"\\n", "", out['stdout'])))
        logging.info("bgp neighbor {} info {}".format(neighbor_ip, nbinfo))

        return nbinfo[str(neighbor_ip)]

    def get_bgp_statistic(self, stat):
        """
        Get the named bgp statistic

        Args: stat - name of statistic

        Returns: statistic value or None if not found

        """
        ret = None
        bgp_facts = self.bgp_facts()['ansible_facts']
        if stat in bgp_facts['bgp_statistics']:
            ret = bgp_facts['bgp_statistics'][stat]
        return ret

    def check_bgp_statistic(self, stat, value):
        val = self.get_bgp_statistic(stat)
        return val == value

    def get_bgp_neighbors(self):
        """
        Get a diction of BGP neighbor states

        Args: None

        Returns: dictionary { (neighbor_ip : info_dict)* }

        """
        bgp_facts = self.bgp_facts()['ansible_facts']
        return bgp_facts['bgp_neighbors']

    def check_bgp_session_state(self, neigh_ips, state="established"):
        """
        @summary: check if current bgp session equals to the target state

        @param neigh_ips: bgp neighbor IPs
        @param state: target state
        """
        neigh_ips = [ip.lower() for ip in neigh_ips]
        neigh_ok = []
        bgp_facts = self.bgp_facts()['ansible_facts']
        logging.info("bgp_facts: {}".format(bgp_facts))
        for k, v in bgp_facts['bgp_neighbors'].items():
            if v['state'] == state:
                if k.lower() in neigh_ips:
                    neigh_ok.append(k)
        logging.info("bgp neighbors that match the state: {}".format(neigh_ok))
        if len(neigh_ips) == len(neigh_ok):
            return True

        return False

    def check_bgp_session_nsf(self, neighbor_ip):
        """
        @summary: check if bgp neighbor session enters NSF state or not

        @param neighbor_ip: bgp neighbor IP
        """
        nbinfo = self.get_bgp_neighbor_info(neighbor_ip)
        if 'bgpState' in nbinfo and nbinfo['bgpState'].lower() == "Active".lower():
            if 'bgpStateIs' in nbinfo and nbinfo['bgpStateIs'].lower() == "passiveNSF".lower():
                return True
        return False

    def get_dut_iface_mac(self, iface_name):
        """
        Gets the MAC address of specified interface.

        Returns:
            str: The MAC address of the specified interface, or None if it is not found.
        """
        for iface, iface_info in self.setup()['ansible_facts'].items():
            if iface_name in iface:
                return iface_info["macaddress"]

        return None

    def get_container_autorestart_states(self):
        """
        @summary: Get container names and their autorestart states by analyzing
                  the command output of "show feature autorestart"
        @return:  A dictionary where keys are the names of containers which have the
                  autorestart feature implemented and values are the autorestart feature
                  state for that container
        """
        container_autorestart_states = {}

        show_cmd_output = self.shell("show feature autorestart")
        for line in show_cmd_output["stdout_lines"]:
            container_name = line.split()[0].strip()
            container_state = line.split()[1].strip()
            if container_state in ["enabled", "disabled"]:
                container_autorestart_states[container_name] = container_state

        return container_autorestart_states

    def get_feature_status(self):
        """
        Gets the list of features and states

        Returns:
            dict: feature status dict. { <feature name> : <status: enabled | disabled> }
            bool: status obtained successfully (True | False)
        """
        feature_status = {}
        command_list = ['show feature status', 'show features']
        for cmd in command_list:
            command_output = self.shell(cmd, module_ignore_errors=True)
            if command_output['rc'] == 0:
                break
        else:
            return feature_status, False

        features_stdout = command_output['stdout_lines']
        lines = features_stdout[2:]
        for x in lines:
            result = x.encode('UTF-8')
            r = result.split()
            feature_status[r[0]] = r[1]
        return feature_status, True

    def _parse_column_positions(self, sep_line, sep_char='-'):
        """Parse the position of each columns in the command output

        Args:
            sep_line: The output line separating actual data and column headers
            sep_char: The character used in separation line. Defaults to '-'.

        Returns:
            Returns a list. Each item is a tuple with two elements. The first element is start position of a column. The
            second element is the end position of the column.
        """
        prev = ' ',
        positions = []
        for pos, char in enumerate(sep_line + ' '):
            if char == sep_char:
                if char != prev:
                    left = pos
            else:
                if char != prev:
                    right = pos
                    positions.append((left, right))
            prev = char
        return positions


    def _parse_show(self, output_lines):

        result = []

        sep_line_pattern = re.compile(r"^( *-+ *)+$")
        sep_line_found = False
        for idx, line in enumerate(output_lines):
            if sep_line_pattern.match(line):
                sep_line_found = True
                header_line = output_lines[idx-1]
                sep_line = output_lines[idx]
                content_lines = output_lines[idx+1:]
                break

        if not sep_line_found:
            logging.error('Failed to find separation line in the show command output')
            return result

        try:
            positions = self._parse_column_positions(sep_line)
        except Exception as e:
            logging.error('Possibly bad command output, exception: {}'.format(repr(e)))
            return result

        headers = []
        for (left, right) in positions:
            headers.append(header_line[left:right].strip().lower())

        for content_line in content_lines:
            item = {}
            for idx, (left, right) in enumerate(positions):
                k = headers[idx]
                v = content_line[left:right].strip()
                item[k] = v
            result.append(item)

        return result

    def show_and_parse(self, show_cmd, **kwargs):
        """Run a show command and parse the output using a generic pattern.

        This method can adapt to the column changes as long as the output format follows the pattern of
        'show interface status'.

        The key is to have a line of headers. Then a separation line with '-' under each column header. Both header and
        column content are within the width of '-' chars for that column.

        For example, part of the output of command 'show interface status':

        admin@str-msn2700-02:~$ show interface status
              Interface            Lanes    Speed    MTU    FEC    Alias             Vlan    Oper    Admin             Type    Asym PFC
        ---------------  ---------------  -------  -----  -----  -------  ---------------  ------  -------  ---------------  ----------
              Ethernet0          0,1,2,3      40G   9100    N/A     etp1  PortChannel0002      up       up   QSFP+ or later         off
              Ethernet4          4,5,6,7      40G   9100    N/A     etp2  PortChannel0002      up       up   QSFP+ or later         off
              Ethernet8        8,9,10,11      40G   9100    N/A     etp3  PortChannel0005      up       up   QSFP+ or later         off
        ...

        The parsed example will be like:
            [{
                "oper": "up",
                "lanes": "0,1,2,3",
                "fec": "N/A",
                "asym pfc": "off",
                "admin": "up",
                "type": "QSFP+ or later",
                "vlan": "PortChannel0002",
                "mtu": "9100",
                "alias": "etp1",
                "interface": "Ethernet0",
                "speed": "40G"
              },
              {
                "oper": "up",
                "lanes": "4,5,6,7",
                "fec": "N/A",
                "asym pfc": "off",
                "admin": "up",                                                                                                                                                                                                                             "type": "QSFP+ or later",                                                                                                                                                                                                                  "vlan": "PortChannel0002",                                                                                                                                                                                                                 "mtu": "9100",                                                                                                                                                                                                                             "alias": "etp2",
                "interface": "Ethernet4",
                "speed": "40G"
              },
              {
                "oper": "up",
                "lanes": "8,9,10,11",
                "fec": "N/A",
                "asym pfc": "off",
                "admin": "up",
                "type": "QSFP+ or later",
                "vlan": "PortChannel0005",
                "mtu": "9100",
                "alias": "etp3",
                "interface": "Ethernet8",
                "speed": "40G"
              },
              ...
            ]

        Args:
            show_cmd: The show command that will be executed.

        Returns:
            Return the parsed output of the show command in a list of dictionary. Each list item is a dictionary,
            corresponding to one content line under the header in the output. Keys of the dictionary are the column
            headers in lowercase.
        """
        output = self.shell(show_cmd, **kwargs)["stdout_lines"]
        return self._parse_show(output)

<<<<<<< HEAD
    def get_namespace_from_asic_id(self, asic_id):
        if asic_id is DEFAULT_ASIC_ID:
            return DEFAULT_NAMESPACE
        return "{}{}".format(NAMESPACE_PREFIX, asic_id)

    def get_extended_minigraph_facts(self, tbinfo, namespace=DEFAULT_NAMESPACE):
        mg_facts = self.minigraph_facts(host = self.hostname, namespace=namespace)['ansible_facts']
=======
    @cached(name='mg_facts')
    def get_extended_minigraph_facts(self, tbinfo):
        mg_facts = self.minigraph_facts(host = self.hostname)['ansible_facts']
>>>>>>> eccce7d9
        mg_facts['minigraph_ptf_indices'] = mg_facts['minigraph_port_indices'].copy()

        # Fix the ptf port index for multi-dut testbeds. These testbeds have
        # multiple DUTs sharing a same PTF host. Therefore, the indices from
        # the minigraph facts are not always match up with PTF port indices.
        try:
            dut_index = tbinfo['duts'].index(self.hostname)
            map = tbinfo['topo']['ptf_map'][str(dut_index)]
            if map:
                for port, index in mg_facts['minigraph_port_indices'].items():
                    if str(index) in map:
                        mg_facts['minigraph_ptf_indices'][port] = map[str(index)]
        except (ValueError, KeyError):
            pass

        return mg_facts

    def get_route(self, prefix):
        cmd = 'show bgp ipv4' if ipaddress.ip_network(unicode(prefix)).version == 4 else 'show bgp ipv6'
        return json.loads(self.shell('vtysh -c "{} {} json"'.format(cmd, prefix))['stdout'])

    def run_redis_cli_cmd(self, redis_cmd):
        cmd = "/usr/bin/redis-cli {}".format(redis_cmd)
        return self.command(cmd)

    def get_asic_name(self):
        asic = "unknown"
        output = self.shell("lspci", module_ignore_errors=True)["stdout"]
        if ("Broadcom Limited Device b960" in output or
            "Broadcom Limited Broadcom BCM56960" in output):
            asic = "th"
        elif "Broadcom Limited Device b971" in output:
            asic = "th2"
        elif "Broadcom Limited Device b850" in output:
            asic = "td2"
        elif "Broadcom Limited Device b870" in output:
            asic = "td3"
        elif "Broadcom Limited Device b980" in output:
            asic = "th3"

        return asic

    def get_running_config_facts(self):
        return self.config_facts(host=self.hostname, source='running')['ansible_facts']

    def get_vlan_intfs(self):
        '''
        Get any interfaces belonging to a VLAN
        '''
        vlan_members_facts = self.get_running_config_facts()['VLAN_MEMBER']
        vlan_intfs = []

        for vlan in vlan_members_facts:
            for intf in vlan_members_facts[vlan]:
                vlan_intfs.append(intf)

        return vlan_intfs

    def get_crm_facts(self):
        """Run various 'crm show' commands and parse their output to gather CRM facts

        Executed commands:
            crm show summary
            crm show thresholds
            crm show resources all

        Example output:
            {
                "acl_group": [
                    {
                        "resource name": "acl_group",
                        "bind point": "PORT",
                        "available count": "200",
                        "used count": "24",
                        "stage": "INGRESS"
                    },
                   ...
                ],
                "acl_table": [
                    {
                        "table id": "",
                        "resource name": "",
                        "used count": "",
                        "available count": ""
                    },
                    ...
                ],
                "thresholds": {
                        "ipv4_route": {
                            "high": 85,
                            "type": "percentage",
                            "low": 70
                        },
                    ...
                },
                "resources": {
                    "ipv4_route": {
                        "available": 100000,
                        "used": 16
                    },
                    ...
                },
                "polling_interval": 300
            }

        Returns:
            dict: Gathered CRM facts.
        """
        crm_facts = {}

        # Get polling interval
        output = self.command('crm show summary')['stdout']
        parsed = re.findall(r'Polling Interval: +(\d+) +second', output)
        if parsed:
            crm_facts['polling_interval'] = int(parsed[0])

        # Get thresholds
        crm_facts['thresholds'] = {}
        thresholds = self.show_and_parse('crm show thresholds all')
        for threshold in thresholds:
            crm_facts['thresholds'][threshold['resource name']] = {
                'high': int(threshold['high threshold']),
                'low': int(threshold['low threshold']),
                'type': threshold['threshold type']
            }

        # Get output of all resources
        output = self.command('crm show resources all')['stdout_lines']
        in_section = False
        sections = defaultdict(list)
        section_id = 0
        for line in output:
            if len(line.strip()) != 0:
                if not in_section:
                    in_section = True
                    section_id += 1
                sections[section_id].append(line)
            else:
                in_section=False
                continue
        # Output of 'crm show resources all' has 3 sections.
        #   section 1: resources usage
        #   section 2: ACL group
        #   section 3: ACL table
        if 1 in sections.keys():
            crm_facts['resources'] = {}
            resources = self._parse_show(sections[1])
            for resource in resources:
                crm_facts['resources'][resource['resource name']] = {
                    'used': int(resource['used count']),
                    'available': int(resource['available count'])
                }

        if 2 in sections.keys():
            crm_facts['acl_group'] = self._parse_show(sections[2])

        if 3 in sections.keys():
            crm_facts['acl_table'] = self._parse_show(sections[3])

        return crm_facts

    def stop_service(self, service_name, docker_name):
        logging.debug("Stopping {}".format(service_name))
        if self.is_service_fully_started(docker_name):
            self.command("systemctl stop {}".format(service_name))
        logging.debug("Stopped {}".format(service_name))

    def delete_container(self, service):
        self.command(
            "docker rm {}".format(service), module_ignore_errors=True
        )

    def is_bgp_state_idle(self):
        """
        Check if all BGP peers are in IDLE state.

        Returns:
            True or False
        """
        bgp_summary = self.command("show ip bgp summary")["stdout_lines"]

        idle_count = 0
        expected_idle_count = 0
        bgp_monitor_count = 0
        for line in bgp_summary:
            if "Idle (Admin)" in line:
                idle_count += 1

            if "Total number of neighbors" in line:
                tokens = line.split()
                expected_idle_count = int(tokens[-1])

            if "BGPMonitor" in line:
                bgp_monitor_count += 1

        return idle_count == (expected_idle_count - bgp_monitor_count)

    def is_service_running(self, service_name, docker_name):
        """
        Check if service is running. Service can be a service within a docker

        Args:
            service name, docker name
        Returns:
            True or False
        """
        service_status = self.command(
            "docker exec {} supervisorctl status {}".format(
                docker_name, service_name
            ),
            module_ignore_errors=True
        )["stdout"]

        logging.info("service {}:{} status: {} ".format(
            docker_name, service_name, service_status)
        )

        return "RUNNING" in service_status

    def remove_ssh_tunnel_sai_rpc(self):
        """
        Removes any ssh tunnels if present created for syncd RPC communication

        Returns:
            None
        """
        try:
            pid_list = self.shell(
                'pgrep -f "ssh -o StrictHostKeyChecking=no -fN -L \*:9092"'
            )["stdout_lines"]
        except RunAnsibleModuleFail:
            return
        for pid in pid_list:
            self.shell("kill {}".format(pid))

    def get_up_ip_ports(self):
        """
        Get a list for all up ip interfaces
        """
        up_ip_ports = []
        ip_intf_facts = self.show_ip_interface()['ansible_facts']['ip_interfaces']
        for intf in ip_intf_facts:
            try:
                if ip_intf_facts[intf]['oper_state'] == 'up':
                    up_ip_ports.append(intf)
            except KeyError:
                pass
        return up_ip_ports


class K8sMasterHost(AnsibleHostBase):
    """
    @summary: Class for Ubuntu KVM that hosts Kubernetes master

    For running ansible module on the K8s Ubuntu KVM host
    """

    def __init__(self, ansible_adhoc, hostname, is_haproxy):
        """ Initialize an object for interacting with Ubuntu KVM using ansible modules

        Args:
            ansible_adhoc (): The pytest-ansible fixture
            hostname (string): hostname of the Ubuntu KVM
            is_haproxy (boolean): True if node is haproxy load balancer, False if node is backend master server

        """
        self.hostname = hostname
        self.is_haproxy = is_haproxy
        super(K8sMasterHost, self).__init__(ansible_adhoc, hostname)
        evars = {
            'ansible_become_method': 'enable'
        }
        self.host.options['variable_manager'].extra_vars.update(evars)

    def check_k8s_master_ready(self):
        """
        @summary: check if all Kubernetes master node statuses reflect target state "Ready"

        """
        k8s_nodes_statuses = self.shell('kubectl get nodes | grep master', module_ignore_errors=True)["stdout_lines"]
        logging.info("k8s master node statuses: {}".format(k8s_nodes_statuses))

        for line in k8s_nodes_statuses:
            if "NotReady" in line:
                return False
        return True

    def shutdown_api_server(self):
        """
        @summary: Shuts down API server container on one K8sMasterHost server

        """
        self.shell('sudo systemctl stop kubelet')
        logging.info("Shutting down API server on backend master server hostname: {}".format(self.hostname))
        api_server_container_ids = self.shell('sudo docker ps -qf "name=apiserver"')["stdout_lines"]
        for id in api_server_container_ids:
            self.shell('sudo docker kill {}'.format(id))
        api_server_container_ids = self.shell('sudo docker ps -qf "name=apiserver"')["stdout"]
        assert not api_server_container_ids

    def start_api_server(self):
        """
        @summary: Starts API server container on one K8sMasterHost server

        """
        self.shell('sudo systemctl start kubelet')
        logging.info("Starting API server on backend master server hostname: {}".format(self.hostname))
        timeout_wait_secs = 60
        poll_wait_secs = 5
        api_server_container_ids = self.shell('sudo docker ps -qf "name=apiserver"')["stdout_lines"]
        while ((len(api_server_container_ids) < 2) and (timeout_wait_secs > 0)):
            logging.info("Waiting for Kubernetes API server to start")
            time.sleep(poll_wait_secs)
            timeout_wait_secs -= poll_wait_secs
            api_server_container_ids = self.shell('sudo docker ps -qf "name=apiserver"')["stdout_lines"]
        assert len(api_server_container_ids) > 1

    def ensure_kubelet_running(self):
        """
        @summary: Ensures kubelet is running on one K8sMasterHost server

        """
        logging.info("Ensuring kubelet is started on {}".format(self.hostname))
        kubelet_status = self.shell("sudo systemctl status kubelet | grep 'Active: '", module_ignore_errors=True)
        for line in kubelet_status["stdout_lines"]:
            if not "running" in line:
                self.shell("sudo systemctl start kubelet")


class K8sMasterCluster(object):
    """
    @summary: Class that encapsulates Kubernetes master cluster

    For operating on a group of K8sMasterHost objects that compose one HA Kubernetes master cluster
    """

    def __init__(self, k8smasters):
        """Initialize a list of backend master servers, and identify the HAProxy load balancer node

        Args:
            k8smasters: fixture that allows retrieval of K8sMasterHost objects

        """
        self.backend_masters = []
        for hostname, k8smaster in k8smasters.items():
            if k8smaster['host'].is_haproxy:
                self.haproxy = k8smaster['host']
            else:
                self.backend_masters.append(k8smaster)

    @property
    def vip(self):
        """
        @summary: Retrieve VIP of Kubernetes master cluster

        """
        return self.haproxy.mgmt_ip

    def shutdown_all_api_server(self):
        """
        @summary: shut down API server on all backend master servers

        """
        for k8smaster in self.backend_masters:
            logger.info("Shutting down API Server on master node {}".format(k8smaster['host'].hostname))
            k8smaster['host'].shutdown_api_server()

    def start_all_api_server(self):
        """
        @summary: Start API server on all backend master servers

        """
        for k8smaster in self.backend_masters:
            logger.info("Starting API server on master node {}".format(k8smaster['host'].hostname))
            k8smaster['host'].start_api_server()

    def check_k8s_masters_ready(self):
        """
        @summary: Ensure that Kubernetes master is in healthy state

        """
        for k8smaster in self.backend_masters:
            assert k8smaster['host'].check_k8s_master_ready()

    def ensure_all_kubelet_running(self):
        """
        @summary: Ensures kubelet is started on all backend masters, start kubelet if necessary

        """
        for k8smaster in self.backend_masters:
            k8smaster['host'].ensure_kubelet_running()


class EosHost(AnsibleHostBase):
    """
    @summary: Class for Eos switch

    For running ansible module on the Eos switch
    """

    def __init__(self, ansible_adhoc, hostname, eos_user, eos_passwd, shell_user=None, shell_passwd=None, gather_facts=False):
        '''Initialize an object for interacting with EoS type device using ansible modules

        Args:
            ansible_adhoc (): The pytest-ansible fixture
            hostname (string): hostname of the EOS device
            eos_user (string): Username for accessing the EOS CLI interface
            eos_passwd (string): Password for the eos_user
            shell_user (string, optional): Username for accessing the Linux shell CLI interface. Defaults to None.
            shell_passwd (string, optional): Password for the shell_user. Defaults to None.
            gather_facts (bool, optional): Whether to gather some basic facts. Defaults to False.
        '''
        self.eos_user = eos_user
        self.eos_passwd = eos_passwd
        self.shell_user = shell_user
        self.shell_passwd = shell_passwd
        AnsibleHostBase.__init__(self, ansible_adhoc, hostname)
        self.localhost = ansible_adhoc(inventory='localhost', connection='local', host_pattern="localhost")["localhost"]

    def __getattr__(self, module_name):
        if module_name.startswith('eos_'):
            evars = {
                'ansible_connection':'network_cli',
                'ansible_network_os':'eos',
                'ansible_user': self.eos_user,
                'ansible_password': self.eos_passwd,
                'ansible_ssh_user': self.eos_user,
                'ansible_ssh_pass': self.eos_passwd,
                'ansible_become_method': 'enable'
            }
        else:
            if not self.shell_user or not self.shell_passwd:
                raise Exception("Please specify shell_user and shell_passwd for {}".format(self.hostname))
            evars = {
                'ansible_connection':'ssh',
                'ansible_network_os':'linux',
                'ansible_user': self.shell_user,
                'ansible_password': self.shell_passwd,
                'ansible_ssh_user': self.shell_user,
                'ansible_ssh_pass': self.shell_passwd,
                'ansible_become_method': 'sudo'
            }
        self.host.options['variable_manager'].extra_vars.update(evars)
        return super(EosHost, self).__getattr__(module_name)

    def shutdown(self, interface_name):
        out = self.eos_config(
            lines=['shutdown'],
            parents='interface %s' % interface_name)
        logging.info('Shut interface [%s]' % interface_name)
        return out

    def no_shutdown(self, interface_name):
        out = self.eos_config(
            lines=['no shutdown'],
            parents='interface %s' % interface_name)
        logging.info('No shut interface [%s]' % interface_name)
        return out

    def check_intf_link_state(self, interface_name):
        show_int_result = self.eos_command(
            commands=['show interface %s' % interface_name])
        return 'Up' in show_int_result['stdout_lines'][0]

    def set_interface_lacp_rate_mode(self, interface_name, mode):
        out = self.eos_config(
            lines=['lacp rate %s' % mode],
            parents='interface %s' % interface_name)

        if out['failed'] == True:
            # new eos deprecate lacp rate and use lacp timer command
            out = self.eos_config(
                lines=['lacp timer %s' % mode],
                parents='interface %s' % interface_name)
            if out['changed'] == False:
                logging.warning("Unable to set interface [%s] lacp timer to [%s]" % (interface_name, mode))
                raise Exception("Unable to set interface [%s] lacp timer to [%s]" % (interface_name, mode))
            else:
                logging.info("Set interface [%s] lacp timer to [%s]" % (interface_name, mode))
        else:
            logging.info("Set interface [%s] lacp rate to [%s]" % (interface_name, mode))
        return out

    def kill_bgpd(self):
        out = self.eos_config(lines=['agent Rib shutdown'])
        return out

    def start_bgpd(self):
        out = self.eos_config(lines=['no agent Rib shutdown'])
        return out

    def check_bgp_session_state(self, neigh_ips, neigh_desc, state="established"):
        """
        @summary: check if current bgp session equals to the target state

        @param neigh_ips: bgp neighbor IPs
        @param neigh_desc: bgp neighbor description
        @param state: target state
        """
        neigh_ips = [ip.lower() for ip in neigh_ips]
        neigh_ips_ok = []
        neigh_desc_ok = []
        neigh_desc_available = False

        out_v4 = self.eos_command(
            commands=['show ip bgp summary | json'])
        logging.info("ip bgp summary: {}".format(out_v4))

        out_v6 = self.eos_command(
            commands=['show ipv6 bgp summary | json'])
        logging.info("ipv6 bgp summary: {}".format(out_v6))

        for k, v in out_v4['stdout'][0]['vrfs']['default']['peers'].items():
            if v['peerState'].lower() == state.lower():
                if k in neigh_ips:
                    neigh_ips_ok.append(k)
                if 'description' in v:
                    neigh_desc_available = True
                    if v['description'] in neigh_desc:
                        neigh_desc_ok.append(v['description'])

        for k, v in out_v6['stdout'][0]['vrfs']['default']['peers'].items():
            if v['peerState'].lower() == state.lower():
                if k.lower() in neigh_ips:
                    neigh_ips_ok.append(k)
                if 'description' in v:
                    neigh_desc_available = True
                    if v['description'] in neigh_desc:
                        neigh_desc_ok.append(v['description'])
        logging.info("neigh_ips_ok={} neigh_desc_available={} neigh_desc_ok={}"\
            .format(str(neigh_ips_ok), str(neigh_desc_available), str(neigh_desc_ok)))
        if neigh_desc_available:
            if len(neigh_ips) == len(neigh_ips_ok) and len(neigh_desc) == len(neigh_desc_ok):
                return True
        else:
            if len(neigh_ips) == len(neigh_ips_ok):
                return True

        return False

    def exec_template(self, ansible_root, ansible_playbook, inventory, **kwargs):
        playbook_template = 'cd {ansible_path}; ansible-playbook {playbook} -i {inventory} -l {fanout_host} --extra-vars \'{extra_vars}\' -vvvvv'
        cli_cmd = playbook_template.format(ansible_path=ansible_root, playbook=ansible_playbook, inventory=inventory,
            fanout_host=self.hostname, extra_vars=json.dumps(kwargs))
        res = self.localhost.shell(cli_cmd)

        if res["localhost"]["rc"] != 0:
            raise Exception("Unable to execute template\n{}".format(res["stdout"]))

    def get_route(self, prefix):
        cmd = 'show ip bgp' if ipaddress.ip_network(unicode(prefix)).version == 4 else 'show ipv6 bgp'
        return self.eos_command(commands=[{
            'command': '{} {}'.format(cmd, prefix),
            'output': 'json'
        }])['stdout'][0]


class OnyxHost(AnsibleHostBase):
    """
    @summary: Class for ONYX switch

    For running ansible module on the ONYX switch
    """

    def __init__(self, ansible_adhoc, hostname, user, passwd, gather_facts=False):
        AnsibleHostBase.__init__(self, ansible_adhoc, hostname, connection="network_cli")
        evars = {'ansible_connection':'network_cli',
                'ansible_network_os':'onyx',
                'ansible_user': user,
                'ansible_password': passwd,
                'ansible_ssh_user': user,
                'ansible_ssh_pass': passwd,
                'ansible_become_method': 'enable'
                }

        self.host.options['variable_manager'].extra_vars.update(evars)
        self.localhost = ansible_adhoc(inventory='localhost', connection='local', host_pattern="localhost")["localhost"]

    def shutdown(self, interface_name):
        out = self.host.onyx_config(
            lines=['shutdown'],
            parents='interface %s' % interface_name)
        logging.info('Shut interface [%s]' % interface_name)
        return out

    def no_shutdown(self, interface_name):
        out = self.host.onyx_config(
            lines=['no shutdown'],
            parents='interface %s' % interface_name)
        logging.info('No shut interface [%s]' % interface_name)
        return out

    def check_intf_link_state(self, interface_name):
        show_int_result = self.host.onyx_command(
            commands=['show interfaces ethernet {} | include "Operational state"'.format(interface_name)])[self.hostname]
        return 'Up' in show_int_result['stdout'][0]

    def command(self, cmd):
        out = self.host.onyx_command(commands=[cmd])
        return out

    def set_interface_lacp_rate_mode(self, interface_name, mode):
        out = self.host.onyx_config(
            lines=['lacp rate %s' % mode],
            parents='interface ethernet %s' % interface_name)
        logging.info("Set interface [%s] lacp rate to [%s]" % (interface_name, mode))
        return out

    def exec_template(self, ansible_root, ansible_playbook, inventory, **kwargs):
        """
        Execute ansible playbook with specified parameters
        """
        playbook_template = 'cd {ansible_path}; ansible-playbook {playbook} -i {inventory} -l {fanout_host} --extra-vars \'{extra_vars}\' -vvvvv'
        cli_cmd = playbook_template.format(ansible_path=ansible_root, playbook=ansible_playbook, inventory=inventory,
            fanout_host=self.hostname, extra_vars=json.dumps(kwargs))
        res = self.localhost.shell(cli_cmd)

        if res["localhost"]["rc"] != 0:
            raise Exception("Unable to execute template\n{}".format(res["localhost"]["stdout"]))


class IxiaHost (AnsibleHostBase):
    """ This class is a place-holder for running ansible module on Ixia
    fanout devices in future (TBD).
    """
    def __init__ (self, ansible_adhoc, os, hostname, device_type) :
        """ Initializing Ixia fanout host for using ansible modules.

        Note: Right now, it is just a place holder.

        Args:
            ansible_adhoc :The pytest-ansible fixture
            os (str): The os type of Ixia Fanout.
            hostname (str): The Ixia fanout host-name
            device_type (str): The Ixia fanout device type.
        """

        self.ansible_adhoc = ansible_adhoc
        self.os            = os
        self.hostname      = hostname
        self.device_type   = device_type
        super().__init__(IxiaHost, self)

    def get_host_name (self):
        """Returns the Ixia hostname

        Args:
            This function takes no argument.
        """
        return self.hostname

    def get_os (self) :
        """Returns the os type of the ixia device.

        Args:
            This function takes no argument.
        """
        return self.os

    def execute (self, cmd) :
        """Execute a given command on ixia fanout host.

        Args:
           cmd (str): Command to be executed.
        """
        if (self.os == 'ixia') :
            eval(cmd)


class SonicAsic(object):
    """ This class represents an ASIC on a SONiC host. This class implements wrapper methods for ASIC/namespace related operations.
    The purpose is to hide the complexity of handling ASIC/namespace specific details.
    For example, passing asic_id, namespace, instance_id etc. to ansible module to deal with namespaces.
    """

    _DEFAULT_ASIC_SERVICES =  ["bgp", "database", "lldp", "swss", "syncd", "teamd"]
    _MULTI_ASIC_SERVICE_NAME = "{}@{}"   # service name, asic_id
    _MULTI_ASIC_DOCKER_NAME = "{}{}"     # docker name,  asic_id

    def __init__(self, sonichost, asic_index):
        """ Initializing a ASIC on a SONiC host.

        Args:
            sonichost : SonicHost object to which this asic belongs
            asic_index: ASIC / namespace id for this asic.
        """
        self.sonichost = sonichost
        self.asic_index = asic_index
        self._ns_arg = ""
        if self.sonichost.is_multi_asic:
            self.namespace = "{}{}".format(NAMESPACE_PREFIX, self.asic_index)
            self.cli_ns_option = "-n {}".format(self.namespace)
<<<<<<< HEAD
=======
            self._ns_arg = "sudo ip netns exec {} ".format(self.namespace)
>>>>>>> eccce7d9
        else:
            # set the namespace to DEFAULT_NAMESPACE(None) for single asic
            self.namespace = DEFAULT_NAMESPACE
            self.cli_ns_option = ""
<<<<<<< HEAD
        self.sonic_db_cli = "sonic-db-cli {}".format(self.cli_ns_option)
        self.ip_cmd = "sudo ip {}".format(self.cli_ns_option)
=======
>>>>>>> eccce7d9

    def get_critical_services(self):
        """This function returns the list of the critical services
           for the namespace(asic)

           If the dut is multi asic, then the asic_id is appended t0 the
            _DEFAULT_ASIC_SERVICES list
        Returns:
            [list]: list of the services running the namespace/asic
        """
        a_service = []
        for service in self._DEFAULT_ASIC_SERVICES:
           a_service.append("{}{}".format(
               service, self.asic_index if self.sonichost.is_multi_asic else ""))
        return a_service

    def get_service_name(self, service):
        service_name = "{}{}".format(service, "@{}".format(self.asic_index) if self.sonichost.is_multi_asic else "")
        return service_name

    def is_it_frontend(self):
        if self.sonichost.is_multi_asic:
            sub_role_cmd = 'sudo sonic-cfggen -d  -v DEVICE_METADATA.localhost.sub_role -n {}'.format(self.namespace)
            sub_role = self.sonichost.shell(sub_role_cmd)["stdout_lines"][0].decode("utf-8")
            if sub_role is not None and sub_role.lower() == 'frontend':
                return True
        return False

    def is_it_backend(self):
        if self.sonichost.is_multi_asic:
            sub_role_cmd = 'sudo sonic-cfggen -d  -v DEVICE_METADATA.localhost.sub_role -n {}'.format(self.namespace)
            sub_role = self.sonichost.shell(sub_role_cmd)["stdout_lines"][0].decode("utf-8")
            if sub_role is not None and sub_role.lower() == 'backend':
                return True
        return False

    def get_docker_cmd(self, cmd, container_name):
        if self.sonichost.is_multi_asic:
            return "sudo docker exec {}{} {}".format(container_name, self.asic_index, cmd)
        return cmd

    def get_asic_namespace(self):
        if self.sonichost.is_multi_asic:
            return self.namespace
        return DEFAULT_NAMESPACE

    def bgp_facts(self, *module_args, **complex_args):
        """ Wrapper method for bgp_facts ansible module.
        If number of asics in SonicHost are more than 1, then add 'instance_id' param for this Asic

        Args:
            module_args: other ansible module args passed from the caller
            complex_args: other ansible keyword args

        Returns:
            if SonicHost has only 1 asic, then return the bgp_facts for the global namespace, else bgp_facts for the bgp instance for my asic_index.
        """
        if self.sonichost.facts['num_asic'] != 1:
            complex_args['instance_id'] = self.asic_index
        return self.sonichost.bgp_facts(*module_args, **complex_args)

    def config_facts(self, *module_args, **complex_args):
        """ Wrapper method for config_facts ansible module.
        If number of asics in SonicHost are more than 1, then add 'namespace' param for this Asic
        If 'host' is not specified in complex_args, add it - as it is a mandatory param for the config_facts module

        Args:
            module_args: other ansible module args passed from the caller
            complex_args: other ansible keyword args

        Returns:
            if SonicHost has only 1 asic, then return the config_facts for the global namespace, else config_facts for namespace for my asic_index.
        """
        if 'host' not in complex_args:
            complex_args['host'] = self.sonichost.hostname
        if self.sonichost.is_multi_asic:
            complex_args['namespace'] = self.namespace
        return self.sonichost.config_facts(*module_args, **complex_args)

    def show_interface(self, *module_args, **complex_args):
        """Wrapper for the ansible module 'show_interface'

        Args:
            module_args: other ansible module args passed from the caller
            complex_args: other ansible keyword args

        Returns:
            [dict]: [the output of show interface status command]
        """
        complex_args['namespace'] = self.namespace
        return self.sonichost.show_interface(*module_args, **complex_args)

    def show_ip_interface(self, *module_args, **complex_args):
        """Wrapper for the ansible module 'show_ip_interface'

        Args:
            module_args: other ansible module args passed from the caller
            complex_args: other ansible keyword args

        Returns:
            [dict]: [the output of show interface status command]
        """
        complex_args['namespace'] = self.namespace
        return self.sonichost.show_ip_interface(*module_args, **complex_args)

    def run_redis_cli_cmd(self, redis_cmd):
        if self.namespace != DEFAULT_NAMESPACE:
            redis_cli = "/usr/bin/redis-cli"
            cmd = "sudo ip netns exec {} {} {}".format(self.namespace, redis_cli,redis_cmd)
            return self.sonichost.command(cmd)
        # for single asic platforms there are not Namespaces, so the redis-cli command is same the DUT host
        return self.sonichost.run_redis_cli_cmd(redis_cmd)

<<<<<<< HEAD

    def get_extended_minigraph_facts(self, tbinfo):
          return self.sonichost.get_extended_minigraph_facts(tbinfo, self.namespace)
    
    def startup_interface(self, interface_name):
        return self.sonichost.shell("sudo config interface {ns} startup {intf}".
                                    format(ns=self.cli_ns_option, intf=interface_name))

    def shutdown_interface(self, interface_name):
        return self.sonichost.shell("sudo config interface {ns} shutdown {intf}".
                                    format(ns=self.cli_ns_option, intf=interface_name))

    def config_ip_intf(self, interface_name, ip_address, op):
        return self.sonichost.shell("sudo config interface {ns} ip {op} {intf} {ip}"
                          .format(ns=self.cli_ns_option,
                                  op=op,
                                  intf=interface_name,
                                  ip=ip_address))
    
    def config_portchannel_member(self, pc_name, interface_name, op):
        return self.sonichost.shell("sudo config portchannel {ns} member {op} {pc} {intf}"
                          .format(ns=self.cli_ns_option,
                                  op=op,
                                  pc=pc_name,
                                  intf=interface_name))
    
    def switch_arptable(self, *module_args, **complex_args):
        complex_args['namespace'] = self.namespace
        return self.sonichost.switch_arptable(*module_args, **complex_args)
    
    def command(self, *module_args, **complex_args):
        return self.sonichost.shell(*module_args, **complex_args)
    
=======
    def get_ip_route_info(self, dstip):
        return self.sonichost.get_ip_route_info(dstip, self.cli_ns_option)

    @property
    def os_version(self):
        return self.sonichost.os_version

    def interface_facts(self, *module_args, **complex_args):
        """Wrapper for the interface_facts ansible module.

        Args:
            module_args: other ansible module args passed from the caller
            complex_args: other ansible keyword args

        Returns:
            For a single ASIC platform, the namespace = DEFAULT_NAMESPACE, will retrieve interface facts for the global namespace
            In case of multi-asic, if namespace = <ns>, will retrieve interface facts for that namespace.
        """
        complex_args['namespace'] = self.namespace
        return self.sonichost.interface_facts(*module_args, **complex_args)

    def get_docker_name(self, service):
        if (not self.sonichost.is_multi_asic or
            service not in self._DEFAULT_ASIC_SERVICES
        ):
            return service

        return self._MULTI_ASIC_DOCKER_NAME.format(service, self.asic_index)

    def stop_service(self, service):
        if not self.sonichost.is_multi_asic:
            service_name = service
            docker_name = service
        else:
            service_name = self._MULTI_ASIC_SERVICE_NAME.format(
                service, self.asic_index
            )
            docker_name = self._MULTI_ASIC_DOCKER_NAME.format(
                service, self.asic_index
            )
        return self.sonichost.stop_service(service_name, docker_name)

    def delete_container(self, service):
        if self.sonichost.is_multi_asic:
            service = self._MULTI_ASIC_DOCKER_NAME.format(
                service, self.asic_index
            )
        return self.sonichost.delete_container(service)

    def is_container_running(self, service):
        if self.sonichost.is_multi_asic:
            service = self._MULTI_ASIC_DOCKER_NAME.format(
                service, self.asic_index
            )
        return self.sonichost.is_container_running(service)

    def is_service_running(self, service_name, docker_name):
        if self.sonichost.is_multi_asic:
            docker_name = self._MULTI_ASIC_DOCKER_NAME.format(
                docker_name, self.asic_index
            )
        return self.sonichost.is_service_running(service_name, docker_name)

    def ping_v4(self, ipv4, count=1):
        """
        Returns 'True' if ping to IP address works, else 'False'
        Args:
            IPv4 address

        Returns:
            True or False
        """
        try:
            socket.inet_aton(ipv4)
        except socket.error:
            raise Exception("Invalid IPv4 address {}".format(ipv4))

        try:
            self.sonichost.shell("{}ping -q -c{} {} > /dev/null".format(
                self._ns_arg, count, ipv4
            ))
        except RunAnsibleModuleFail:
            return False
        return True

    def get_active_ip_interfaces(self):
        """
        Return a dict of active IP (Ethernet or PortChannel) interfaces, with
        interface and peer IPv4 address.

        Returns:
            Dict of Interfaces and their IPv4 address
        """
        ip_ifs = self.show_ip_interface()["ansible_facts"]
        ip_ifaces = {}
        for k,v in ip_ifs["ip_interfaces"].items():
            if (k.startswith("Ethernet") or
                (k.startswith("PortChannel") and k.find("400") == -1)
            ):
                if (v["admin"] == "up" and v["oper_state"] == "up" and
                        self.ping_v4(v["peer_ipv4"])
                    ):
                    ip_ifaces[k] = {
                        "ipv4" : v["ipv4"],
                        "peer_ipv4" : v["peer_ipv4"]
                    }

        return ip_ifaces

    def bgp_drop_rule(self, ip_version, state="present"):
        """
        Programs iptable rule to either add or remove DROP for
        BGP control frames

        Args:
            ip_version: IPv4 or IPv6
            state = "present" or "absent" (add or remove)

        Returns:
            None
        """
        ipcmd = "iptables" if ip_version == "ipv4" else "ip6tables"
        run_opt = "-I INPUT 1" if state == "present" else "-D INPUT"
        check_opt = "-C INPUT"
        cmd = (
            "{}/sbin/{} -t filter {{}} -p tcp -j DROP --destination-port bgp"
        ).format(self._ns_arg, ipcmd)

        check_cmd = cmd.format(check_opt)
        run_cmd = cmd.format(run_opt)

        output = "Rule {} needs no action".format(run_cmd)
        try:
            self.sonichost.command(check_cmd)
            if state == "absent":
                output = self.sonichost.command(run_cmd)
        except RunAnsibleModuleFail as e:
            if state == "present":
                output = self.sonichost.command(run_cmd)

        logging.debug(output)

    def remove_ssh_tunnel_sai_rpc(self):
        """
        Removes any ssh tunnels if present created for syncd RPC communication

        Returns:
            None
        """
        if not self.sonichost.is_multi_asic:
            return
        return self.sonichost.remove_ssh_tunnel_sai_rpc()

    def create_ssh_tunnel_sai_rpc(self):
        """
        Create ssh tunnel between host and ASIC namespace on syncd RPC
        port. This is used to forward thrift calls to and from the syncd
        running on this ASIC.

        Returns:
            None
        """
        if not self.sonichost.is_multi_asic:
            return
        self.remove_ssh_tunnel_sai_rpc()
        ssh_authorize_local_user(self.sonichost)

        ip_ifs = self.show_ip_interface(
            namespace=self.namespace
        )["ansible_facts"]

        # create SSH tunnel to ASIC namespace
        ns_docker_if_ipv4 = ip_ifs["ip_interfaces"]["eth0"]["ipv4"]
        try:
            socket.inet_aton(ns_docker_if_ipv4)
        except socket.error:
            raise Exception("Invalid V4 address {}".format(ns_docker_if_ipv4))

        self.sonichost.shell(
            ("ssh -o StrictHostKeyChecking=no -fN"
             " -L *:9092:{}:9092 localhost"
            ).format(ns_docker_if_ipv4)
        )

    def command(self, *args, **kwargs):
        """
            Prepend 'ip netns' option for commands meant for this ASIC

            Args:
                *args and **kwargs
            Returns:
                Output from the ansible command module
        """
        if not self.sonichost.is_multi_asic:
            return self.sonichost.command(*args, **kwargs)

        ns_arg_list = ["ip", "netns", "exec", self.namespace]
        kwargs["argv"] = ns_arg_list + kwargs["argv"]
        return self.sonichost.command(*args, **kwargs)

    def run_redis_cmd(self, argv=[]):
        """
        Runs redis command on DUT.

        Args:
            argv (list): List of command options to run on duthost

        Returns:
            stdout (list): List of stdout lines spewed by the invoked command
        """
        if self.sonichost.is_multi_asic:
            db_docker_instance = self.get_docker_name("database")
            argv = ["docker", "exec", db_docker_instance] + argv

        result = self.sonichost.shell(argv=argv)
        pytest_assert(
            result["rc"] == 0,
            "Failed to run Redis command '{0}' with error '{1}'".format(
                " ".join(map(str, argv)), result["stderr"]
            )
        )

        return result["stdout_lines"]

>>>>>>> eccce7d9

class MultiAsicSonicHost(object):
    """ This class represents a Multi-asic SonicHost It has two attributes:
    sonic_host: a SonicHost instance. This object is for interacting with the SONiC host through pytest_ansible.
    asics: a list of SonicAsic instances.

    The 'duthost' fixture will return an instance of a MultiAsicSonicHost.
    So, even a single asic pizza box is represented as a MultiAsicSonicHost with 1 SonicAsic.
    """

    _DEFAULT_SERVICES = ["pmon", "snmp", "lldp", "database"]

    def __init__(self, ansible_adhoc, hostname):
        """ Initializing a MultiAsicSonicHost.

        Args:
            ansible_adhoc : The pytest-ansible fixture
            hostname: Name of the host in the ansible inventory
        """
        self.sonichost = SonicHost(ansible_adhoc, hostname)
        self.asics = [SonicAsic(self.sonichost, asic_index) for asic_index in range(self.sonichost.facts["num_asic"])]

        # Get the frontend and backend asics in a multiAsic device.
        self.frontend_asics = []
        self.backend_asics = []
        if self.sonichost.is_multi_asic:
            for asic in self.asics:
                if asic.is_it_frontend():
                    self.frontend_asics.append(asic)
                elif asic.is_it_backend():
                    self.backend_asics.append(asic)

        self.critical_services_tracking_list()

    def critical_services_tracking_list(self):
        """Get the list of services running on the DUT
           The services on the sonic devices are:
              - services running on the host
              - services which are replicated per asic
            Returns:
            [list]: list of the services running the device
        """
        service_list = []
        service_list+= self._DEFAULT_SERVICES
        for asic in self.asics:
            service_list += asic.get_critical_services()
        self.sonichost.reset_critical_services_tracking_list(service_list)

    def get_default_critical_services_list(self):
        return self._DEFAULT_SERVICES

    def _run_on_asics(self, *module_args, **complex_args):
        """ Run an asible module on asics based on 'asic_index' keyword in complex_args

        Args:
            module_args: other ansible module args passed from the caller
            complex_args: other ansible keyword args

        Raises:
            ValueError:  if asic_index is specified and it is neither an int or string 'all'.
            ValueError: if asic_index is specified and is an int, but greater than number of asics in the SonicHost

        Returns:
            if asic_index is not specified, then we return the output of the ansible module on global namespace (using SonicHost)
            else
                if asic_index is an int, the output of the ansible module on that asic namespace
                    - for single asic SonicHost this would still be the same as the ansible module on the global namespace
                else if asic_index is string 'all', then a list of ansible module output for all the asics on the SonicHost
                    - for single asic, this would be a list of size 1.
        """
        if "asic_index" not in complex_args:
            # Default ASIC/namespace
            return getattr(self.sonichost, self.multi_asic_attr)(*module_args, **complex_args)
        else:
            asic_complex_args = copy.deepcopy(complex_args)
            asic_index = asic_complex_args.pop("asic_index")
            if type(asic_index) == int:
                # Specific ASIC/namespace
                if self.sonichost.facts['num_asic'] == 1:
                    if asic_index != 0:
                        raise ValueError("Trying to run module '{}' against asic_index '{}' on a single asic dut '{}'".format(self.multi_asic_attr, asic_index, self.sonichost.hostname))
                return getattr(self.asics[asic_index], self.multi_asic_attr)(*module_args, **asic_complex_args)
            elif type(asic_index) == str and asic_index.lower() == "all":
                # All ASICs/namespace
                return [getattr(asic, self.multi_asic_attr)(*module_args, **asic_complex_args) for asic in self.asics]
            else:
                raise ValueError("Argument 'asic_index' must be an int or string 'all'.")

    def get_frontend_asic_ids(self):
        if self.sonichost.facts['num_asic'] == 1:
            return [DEFAULT_ASIC_ID]

        return [asic.asic_index for asic in self.frontend_asics]

    def get_frontend_asic_namespace_list(self):
        if self.sonichost.facts['num_asic'] == 1:
            return [DEFAULT_NAMESPACE]

        return [asic.namespace for asic in self.frontend_asics]

    def get_backend_asic_ids(self):
        if self.sonichost.facts['num_asic'] == 1:
            return [DEFAULT_ASIC_ID]

        return [asic.asic_index for asic in self.backend_asics]

    def get_backend_asic_namespace_list(self):
        if self.sonichost.facts['num_asic'] == 1:
            return [DEFAULT_NAMESPACE]

        return [asic.namespace for asic in self.backend_asics]

    def asic_instance(self, asic_index):
        if asic_index is None:
            return self.asics[0]
        return self.asics[asic_index]

    def get_asic_ids(self):
        if self.sonichost.facts['num_asic'] == 1:
            return [DEFAULT_ASIC_ID]

        return [asic.asic_index for asic in self.asics]

    def get_asic_namespace_list(self):
        if self.sonichost.facts['num_asic'] == 1:
            return [DEFAULT_NAMESPACE]

        return [asic.namespace for asic in self.asics]

    def get_asic_id_from_namespace(self, namespace):
        if self.sonichost.facts['num_asic'] == 1:
            return DEFAULT_ASIC_ID

        for asic in self.asics:
            if namespace == asic.namespace:
                return asic.asic_index

        # Raise an error if we reach here
        raise ValueError("Invalid namespace '{}' passed as input".format(namespace))

    def get_namespace_from_asic_id(self, asic_id):
        if self.sonichost.facts['num_asic'] == 1:
            return DEFAULT_NAMESPACE

        for asic in self.asics:
            if asic_id == asic.asic_index:
                return asic.namespace

        # Raise an error if we reach here
        raise ValueError("Invalid asic_id '{}' passed as input".format(asic_id))

    def get_vtysh_cmd_for_namespace(self, cmd, namespace):
        asic_id = self.get_asic_id_from_namespace(namespace)
        if asic_id == DEFAULT_ASIC_ID:
            return cmd
        ns_cmd = cmd.replace('vtysh', 'vtysh -n {}'.format(asic_id))
        return ns_cmd

    def __getattr__(self, attr):
        """ To support calling an ansible module on a MultiAsicSonicHost.

        Args:
            attr: attribute to get

        Returns:
            if attr doesn't start with '_' and is a method of SonicAsic, attr will be ansible module that has dependency on ASIC,
                return the output of the ansible module on asics requested - using _run_on_asics method.
            else
                return the attribute from SonicHost.
        """
        sonic_asic_attr = getattr(SonicAsic, attr, None)
        if not attr.startswith("_") and sonic_asic_attr and callable(sonic_asic_attr):
            self.multi_asic_attr = attr
            return self._run_on_asics
        else:
            return getattr(self.sonichost, attr)  # For backward compatibility

    def get_asic(self, asic_id):
        if asic_id == DEFAULT_ASIC_ID:
            return self.asics[0]
        return self.asics[asic_id]
<<<<<<< HEAD
=======

    def stop_service(self, service):
        if service in self._DEFAULT_SERVICES:
            return self.sonichost.stop_service(service, service)

        for asic in self.asics:
            asic.stop_service(service)

    def delete_container(self, service):
        if service in self._DEFAULT_SERVICES:
            return self.sonichost.delete_container(service)

        for asic in self.asics:
            asic.delete_container(service)

    def is_container_running(self, service):
        if service in self._DEFAULT_SERVICES:
            return self.sonichost.is_container_running(service)

        for asic in self.asics:
            if asic.is_container_running(service):
                return True

        return False

    def is_bgp_state_idle(self):
        return self.sonichost.is_bgp_state_idle()

    def is_service_running(self, service_name, docker_name=None):
        docker_name = service_name if docker_name is None else docker_name

        if docker_name in self._DEFAULT_SERVICES:
            return self.sonichost.is_service_running(service_name, docker_name)

        for asic in self.asics:
            if not asic.is_service_running(service_name, docker_name):
                return False

        return True

>>>>>>> eccce7d9

class DutHosts(object):
    """ Represents all the DUTs (nodes) in a testbed. class has 3 important attributes:
    nodes: List of all the MultiAsicSonicHost instances for all the SONiC nodes (or cards for chassis) in a multi-dut testbed
    frontend_nodes: subset of nodes and holds list of MultiAsicSonicHost instances for DUTs with front-panel ports (like linecards in chassis
    supervisor_nodes: subset of nodes and holds list of MultiAsicSonicHost instances for supervisor cards.
    """
    class _Nodes(list):
        """ Internal class representing a list of MultiAsicSonicHosts """
        def _run_on_nodes(self, *module_args, **complex_args):
            """ Delegate the call to each of the nodes, return the results in a dict."""
            return {node.hostname: getattr(node, self.attr)(*module_args, **complex_args) for node in self}

        def __getattr__(self, attr):
            """ To support calling ansible modules on a list of MultiAsicSonicHost
            Args:
                attr: attribute to get

            Returns:
               a dictionary with key being the MultiAsicSonicHost's hostname, and value being the output of ansible module
               on that MultiAsicSonicHost
            """
            self.attr = attr
            return self._run_on_nodes

        def __eq__(self, o):
            """ To support eq operator on the DUTs (nodes) in the testbed """
            return list.__eq__(o)

        def __ne__(self, o):
            """ To support ne operator on the DUTs (nodes) in the testbed """
            return list.__ne__(o)

        def __hash__(self):
            """ To support hash operator on the DUTs (nodes) in the testbed """
            return list.__hash__()

    def __init__(self, ansible_adhoc, tbinfo):
        """ Initialize a multi-dut testbed with all the DUT's defined in testbed info.

        Args:
            ansible_adhoc: The pytest-ansible fixture
            tbinfo - Testbed info whose "duts" holds the hostnames for the DUT's in the multi-dut testbed.

        """
        # TODO: Initialize the nodes in parallel using multi-threads?
        self.nodes = self._Nodes([MultiAsicSonicHost(ansible_adhoc, hostname) for hostname in tbinfo["duts"]])
        self.supervisor_nodes = self._Nodes([node for node in self.nodes if node.is_supervisor_node()])
        self.frontend_nodes = self._Nodes([node for node in self.nodes if node.is_frontend_node()])

    def __getitem__(self, index):
        """To support operations like duthosts[0] and duthost['sonic1_hostname']

        Args:
            index (int or string): Index or hostname of a duthost.

        Raises:
            KeyError: Raised when duthost with supplied hostname is not found.
            IndexError: Raised when duthost with supplied index is not found.

        Returns:
            [MultiAsicSonicHost]: Returns the specified duthost in duthosts. It is an instance of MultiAsicSonicHost.
        """
        if type(index) == int:
            return self.nodes[index]
        elif type(index) in [ str, unicode ]:
            for node in self.nodes:
                if node.hostname == index:
                    return node
            raise KeyError("No node has hostname '{}'".format(index))
        else:
            raise IndexError("Bad index '{}' type {}".format(index, type(index)))

    # Below method are to support treating an instance of DutHosts as a list
    def __iter__(self):
        """ To support iteration over all the DUTs (nodes) in the testbed"""
        return iter(self.nodes)

    def __len__(self):
        """ To support length of the number of DUTs (nodes) in the testbed """
        return len(self.nodes)

    def __eq__(self, o):
        """ To support eq operator on the DUTs (nodes) in the testbed """
        return self.nodes.__eq__(o)

    def __ne__(self, o):
        """ To support ne operator on the DUTs (nodes) in the testbed """
        return self.nodes.__ne__(o)

    def __hash__(self):
        """ To support hash operator on the DUTs (nodes) in the testbed """
        return self.nodes.__hash__()

    def __getattr__(self, attr):
        """To support calling ansible modules directly on all the DUTs (nodes) in the testbed
         Args:
            attr: attribute to get

        Returns:
            a dictionary with key being the MultiAsicSonicHost's hostname, and value being the output of ansible module
            on that MultiAsicSonicHost
        """
        return getattr(self.nodes, attr)

    def config_facts(self, *module_args, **complex_args):
        result = {}
        for node in self.nodes:
            complex_args['host'] = node.hostname
            result[node.hostname] = node.config_facts(*module_args, **complex_args)['ansible_facts']
        return result


class FanoutHost(object):
    """
    @summary: Class for Fanout switch

    For running ansible module on the Fanout switch
    """

    def __init__(self, ansible_adhoc, os, hostname, device_type, user, passwd, shell_user=None, shell_passwd=None):
        self.hostname = hostname
        self.type = device_type
        self.host_to_fanout_port_map = {}
        self.fanout_to_host_port_map = {}
        if os == 'sonic':
            self.os = os
            self.host = SonicHost(ansible_adhoc, hostname,
                                  shell_user=shell_user,
                                  shell_passwd=shell_passwd)
        elif os == 'onyx':
            self.os = os
            self.host = OnyxHost(ansible_adhoc, hostname, user, passwd)
        elif os == 'ixia':
            # TODO: add ixia chassis abstraction
            self.os = os
            self.host = IxiaHost(ansible_adhoc, os, hostname, device_type)
        else:
            # Use eos host if the os type is unknown
            self.os = 'eos'
            self.host = EosHost(ansible_adhoc, hostname, user, passwd, shell_user=shell_user, shell_passwd=shell_passwd)

    def __getattr__(self, module_name):
        return getattr(self.host, module_name)

    def get_fanout_os(self):
        return self.os

    def get_fanout_type(self):
        return self.type

    def shutdown(self, interface_name):
        return self.host.shutdown(interface_name)

    def no_shutdown(self, interface_name):
        return self.host.no_shutdown(interface_name)

    def __str__(self):
        return "{ os: '%s', hostname: '%s', device_type: '%s' }" % (self.os, self.hostname, self.type)

    def __repr__(self):
        return self.__str__()

    def add_port_map(self, host_port, fanout_port):
        """
            Fanout switch is build from the connection graph of the
            DUT. So each fanout switch instance is relevant to the
            DUT instance in the test. As result the port mapping is
            unique from the DUT perspective. However, this function
            need update when supporting multiple DUT

            host_port is a encoded string of <host name>|<port name>,
            e.g. sample_host|Ethernet0.
        """
        self.host_to_fanout_port_map[host_port]   = fanout_port
        self.fanout_to_host_port_map[fanout_port] = host_port

    def exec_template(self, ansible_root, ansible_playbook, inventory, **kwargs):
        return self.host.exec_template(ansible_root, ansible_playbook, inventory, **kwargs)<|MERGE_RESOLUTION|>--- conflicted
+++ resolved
@@ -1163,19 +1163,9 @@
         output = self.shell(show_cmd, **kwargs)["stdout_lines"]
         return self._parse_show(output)
 
-<<<<<<< HEAD
-    def get_namespace_from_asic_id(self, asic_id):
-        if asic_id is DEFAULT_ASIC_ID:
-            return DEFAULT_NAMESPACE
-        return "{}{}".format(NAMESPACE_PREFIX, asic_id)
-
+    @cached(name='mg_facts')
     def get_extended_minigraph_facts(self, tbinfo, namespace=DEFAULT_NAMESPACE):
         mg_facts = self.minigraph_facts(host = self.hostname, namespace=namespace)['ansible_facts']
-=======
-    @cached(name='mg_facts')
-    def get_extended_minigraph_facts(self, tbinfo):
-        mg_facts = self.minigraph_facts(host = self.hostname)['ansible_facts']
->>>>>>> eccce7d9
         mg_facts['minigraph_ptf_indices'] = mg_facts['minigraph_port_indices'].copy()
 
         # Fix the ptf port index for multi-dut testbeds. These testbeds have
@@ -1868,19 +1858,13 @@
         if self.sonichost.is_multi_asic:
             self.namespace = "{}{}".format(NAMESPACE_PREFIX, self.asic_index)
             self.cli_ns_option = "-n {}".format(self.namespace)
-<<<<<<< HEAD
-=======
             self._ns_arg = "sudo ip netns exec {} ".format(self.namespace)
->>>>>>> eccce7d9
         else:
             # set the namespace to DEFAULT_NAMESPACE(None) for single asic
             self.namespace = DEFAULT_NAMESPACE
             self.cli_ns_option = ""
-<<<<<<< HEAD
         self.sonic_db_cli = "sonic-db-cli {}".format(self.cli_ns_option)
         self.ip_cmd = "sudo ip {}".format(self.cli_ns_option)
-=======
->>>>>>> eccce7d9
 
     def get_critical_services(self):
         """This function returns the list of the critical services
@@ -1994,7 +1978,6 @@
         # for single asic platforms there are not Namespaces, so the redis-cli command is same the DUT host
         return self.sonichost.run_redis_cli_cmd(redis_cmd)
 
-<<<<<<< HEAD
 
     def get_extended_minigraph_facts(self, tbinfo):
           return self.sonichost.get_extended_minigraph_facts(tbinfo, self.namespace)
@@ -2025,10 +2008,9 @@
         complex_args['namespace'] = self.namespace
         return self.sonichost.switch_arptable(*module_args, **complex_args)
     
-    def command(self, *module_args, **complex_args):
+    def shell(self, *module_args, **complex_args):
         return self.sonichost.shell(*module_args, **complex_args)
     
-=======
     def get_ip_route_info(self, dstip):
         return self.sonichost.get_ip_route_info(dstip, self.cli_ns_option)
 
@@ -2253,7 +2235,6 @@
 
         return result["stdout_lines"]
 
->>>>>>> eccce7d9
 
 class MultiAsicSonicHost(object):
     """ This class represents a Multi-asic SonicHost It has two attributes:
@@ -2432,11 +2413,9 @@
             return getattr(self.sonichost, attr)  # For backward compatibility
 
     def get_asic(self, asic_id):
-        if asic_id == DEFAULT_ASIC_ID:
+        if self.sonichost.facts['num_asic'] == 1:
             return self.asics[0]
         return self.asics[asic_id]
-<<<<<<< HEAD
-=======
 
     def stop_service(self, service):
         if service in self._DEFAULT_SERVICES:
@@ -2477,7 +2456,6 @@
 
         return True
 
->>>>>>> eccce7d9
 
 class DutHosts(object):
     """ Represents all the DUTs (nodes) in a testbed. class has 3 important attributes:
