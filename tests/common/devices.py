"""
Classes for various devices that may be used in testing.

There are other options for interacting with the devices used in testing, for example netmiko, fabric.
We have a big number of customized ansible modules in the sonic-mgmt/ansible/library folder. To reused these
modules, we have no other choice, at least for interacting with SONiC, localhost and PTF.

We can consider using netmiko for interacting with the VMs used in testing.
"""
import json
import logging
import os
import re
import inspect
import ipaddress
import copy
import time
from multiprocessing.pool import ThreadPool
from datetime import datetime
from collections import defaultdict

from ansible import constants
from ansible.plugins.loader import connection_loader

from errors import RunAnsibleModuleFail
from errors import UnsupportedAnsibleModule
from tests.common.cache import cached
from tests.common.helpers.constants import DEFAULT_ASIC_ID, DEFAULT_NAMESPACE, NAMESPACE_PREFIX
from tests.common.helpers.dut_utils import is_supervisor_node

# HACK: This is a hack for issue https://github.com/Azure/sonic-mgmt/issues/1941 and issue
# https://github.com/ansible/pytest-ansible/issues/47
# Detailed root cause analysis of the issue: https://github.com/Azure/sonic-mgmt/issues/1941#issuecomment-670434790
# Before calling callback function of plugins to return ansible module result, ansible calls the
# ansible.executor.task_result.TaskResult.clean_copy method to remove some keys like 'failed' and 'skipped' in the
# result dict. The keys to be removed are defined in module variable ansible.executor.task_result._IGNORE. The trick
# of this hack is to override this pre-defined key list. When the 'failed' key is not included in the list, ansible
# will not remove it before returning the ansible result to plugins (pytest_ansible in our case)
try:
    from ansible.executor import task_result
    task_result._IGNORE = ('skipped', )
except Exception as e:
    logging.error("Hack for https://github.com/ansible/pytest-ansible/issues/47 failed: {}".format(repr(e)))

logger = logging.getLogger(__name__)

class AnsibleHostBase(object):
    """
    @summary: The base class for various objects.

    This class filters an object from the ansible_adhoc fixture by hostname. The object can be considered as an
    ansible host object although it is not under the hood. Anyway, we can use this object to run ansible module
    on the host.
    """

    def __init__(self, ansible_adhoc, hostname, *args, **kwargs):
        if hostname == 'localhost':
            self.host = ansible_adhoc(connection='local', host_pattern=hostname)[hostname]
        else:
            self.host = ansible_adhoc(become=True, *args, **kwargs)[hostname]
            self.mgmt_ip = self.host.options["inventory_manager"].get_host(hostname).vars["ansible_host"]
        self.hostname = hostname

    def __getattr__(self, module_name):
        if self.host.has_module(module_name):
            self.module_name = module_name
            self.module = getattr(self.host, module_name)

            return self._run
        raise AttributeError(
            "'%s' object has no attribute '%s'" % (self.__class__, module_name)
            )

    def _run(self, *module_args, **complex_args):

        previous_frame = inspect.currentframe().f_back
        filename, line_number, function_name, lines, index = inspect.getframeinfo(previous_frame)

        logging.debug("{}::{}#{}: [{}] AnsibleModule::{}, args={}, kwargs={}"\
            .format(filename, function_name, line_number, self.hostname,
                    self.module_name, json.dumps(module_args), json.dumps(complex_args)))

        module_ignore_errors = complex_args.pop('module_ignore_errors', False)
        module_async = complex_args.pop('module_async', False)

        if module_async:
            def run_module(module_args, complex_args):
                return self.module(*module_args, **complex_args)[self.hostname]
            pool = ThreadPool()
            result = pool.apply_async(run_module, (module_args, complex_args))
            return pool, result

        res = self.module(*module_args, **complex_args)[self.hostname]
        logging.debug("{}::{}#{}: [{}] AnsibleModule::{} Result => {}"\
            .format(filename, function_name, line_number, self.hostname, self.module_name, json.dumps(res)))

        if (res.is_failed or 'exception' in res) and not module_ignore_errors:
            raise RunAnsibleModuleFail("run module {} failed".format(self.module_name), res)

        return res


class Localhost(AnsibleHostBase):
    """
    @summary: Class for localhost

    For running ansible module on localhost
    """
    def __init__(self, ansible_adhoc):
        AnsibleHostBase.__init__(self, ansible_adhoc, "localhost")


class PTFHost(AnsibleHostBase):
    """
    @summary: Class for PTF

    Instance of this class can run ansible modules on the PTF host.
    """
    def __init__(self, ansible_adhoc, hostname):
        AnsibleHostBase.__init__(self, ansible_adhoc, hostname)

    # TODO: Add a method for running PTF script


class SonicHost(AnsibleHostBase):
    """
    A remote host running SONiC.

    This type of host contains information about the SONiC device (device info, services, etc.),
    and also provides the ability to run Ansible modules on the SONiC device.
    """


    def __init__(self, ansible_adhoc, hostname,
                 shell_user=None, shell_passwd=None):
        AnsibleHostBase.__init__(self, ansible_adhoc, hostname)

        if shell_user and shell_passwd:
            im = self.host.options['inventory_manager']
            vm = self.host.options['variable_manager']
            sonic_conn = vm.get_vars(
                host=im.get_hosts(pattern='sonic')[0]
                )['ansible_connection']
            hostvars = vm.get_vars(host=im.get_host(hostname=self.hostname))
            # parse connection options and reset those options with
            # passed credentials
            connection_loader.get(sonic_conn, class_only=True)
            user_def = constants.config.get_configuration_definition(
                "remote_user", "connection", sonic_conn
                )
            pass_def = constants.config.get_configuration_definition(
                "password", "connection", sonic_conn
                )
            for user_var in (_['name'] for _ in user_def['vars']):
                if user_var in hostvars:
                    vm.extra_vars.update({user_var: shell_user})
            for pass_var in (_['name'] for _ in pass_def['vars']):
                if pass_var in hostvars:
                    vm.extra_vars.update({pass_var: shell_passwd})

        self._facts = self._gather_facts()
        self._os_version = self._get_os_version()
        self.is_multi_asic = True if self.facts["num_asic"] > 1 else False
        self._kernel_version = self._get_kernel_version()


    @property
    def facts(self):
        """
        Platform information for this SONiC device.

        Returns:
            dict: A dictionary containing the device platform information.

            For example:
            {
                "platform": "x86_64-arista_7050_qx32s",
                "hwsku": "Arista-7050-QX-32S",
                "asic_type": "broadcom",
                "num_asic": 1,
                "router_mac": "52:54:00:f0:ac:9d",
            }
        """

        return self._facts

    @property
    def os_version(self):
        """
        The OS version running on this SONiC device.

        Returns:
            str: The SONiC OS version (e.g. "20181130.31")
        """

        return self._os_version

    @property
    def kernel_version(self):
        """
        The kernel version running on this SONiC device.

        Returns:
            str: The SONiC kernel version (e.g. "4.9.0")
        """
        return self._kernel_version

    @property
    def critical_services(self):
        """
        The critical services running on this SONiC device.

        Note:
            This list is used for tracking purposes ONLY. This list does not
            show which critical services are currently running. See the
            critical_services_status method for that info.

        Returns:
            list[str]: A list of the critical services (e.g. ["swss", "syncd"])
        """

        return self._critical_services

    @critical_services.setter
    def critical_services(self, var):
        """
        Updates the list of critical services running on this device.

        Note:
            This list is used for tracking purposes ONLY. Updating the list does
            not actually modify any services running on the device.
        """
        self._critical_services = var

        logging.debug(self._critical_services)

    def reset_critical_services_tracking_list(self, service_list):
        """
        Resets the list of critical services.
        """

        self.critical_services = service_list

    @cached(name='basic_facts')
    def _gather_facts(self):
        """
        Gather facts about the platform for this SONiC device.
        """

        facts = dict()
        facts.update(self._get_platform_info())
        facts["num_asic"] = self._get_asic_count(facts["platform"])
        facts["router_mac"] = self._get_router_mac()

        logging.debug("Gathered SonicHost facts: %s" % json.dumps(facts))
        return facts

    def _get_asic_count(self, platform):
        """
        Gets the number of asics for this device.
        """
        num_asic = 1
        asic_conf_file_path = os.path.join("/usr/share/sonic/device", platform, "asic.conf")
        try:
            output = self.shell("cat {}".format(asic_conf_file_path))["stdout_lines"]
            logging.debug(output)

            for line in output:
                key, value = line.split("=")
                if key.strip().upper() == "NUM_ASIC":
                    num_asic = value.strip()
                    break

            logging.debug("num_asic = %s" % num_asic)

            return int(num_asic)
        except:
            return int(num_asic)

    def _get_router_mac(self):
        return self.command("sonic-cfggen -d -v 'DEVICE_METADATA.localhost.mac'")["stdout_lines"][0].decode("utf-8")


    def _get_platform_info(self):
        """
        Gets platform information about this SONiC device.
        """

        platform_info = self.command("show platform summary")["stdout_lines"]
        result = {}
        for line in platform_info:
            if line.startswith("Platform:"):
                result["platform"] = line.split(":")[1].strip()
            elif line.startswith("HwSKU:"):
                result["hwsku"] = line.split(":")[1].strip()
            elif line.startswith("ASIC:"):
                result["asic_type"] = line.split(":")[1].strip()

        if result["platform"]:
            platform_file_path = os.path.join("/usr/share/sonic/device", result["platform"], "platform.json")

            try:
                out = self.command("cat {}".format(platform_file_path))
                platform_info = json.loads(out["stdout"])
                for key, value in platform_info.iteritems():
                    result[key] = value

            except Exception:
                # if platform.json does not exist, then it's not added currently for certain platforms
                # eventually all the platforms should have the platform.json
                logging.debug("platform.json is not available for this platform, "
                              + "DUT facts will not contain complete platform information.")

        return result

    def _get_os_version(self):
        """
        Gets the SONiC OS version that is running on this device.
        """

        output = self.command("sonic-cfggen -y /etc/sonic/sonic_version.yml -v build_version")
        return output["stdout_lines"][0].strip()

    def _get_kernel_version(self):
        """
        Gets the SONiC kernel version
        :return:
        """
        output = self.command('uname -r')
        return output["stdout"].split('-')[0]

    def get_service_props(self, service, props=["ActiveState", "SubState"]):
        """
        @summary: Use 'systemctl show' command to get detailed properties of a service. By default, only get
            ActiveState and SubState of the service.
        @param service: Service name.
        @param props: Properties of the service to be shown.
        @return: Returns a dictionary containing properties of the specified service, for example:
            {
                "ActivateState": "active",
                "SubState": "running"
            }
        """
        props = " ".join(["-p %s" % prop for prop in props])
        output = self.command("systemctl %s show %s" % (props, service))
        result = {}
        for line in output["stdout_lines"]:
            fields = line.split("=")
            if len(fields) >= 2:
                result[fields[0]] = fields[1]
        return result

    def is_supervisor_node(self):
        """Check if the current node is a supervisor node in case of multi-DUT.

        Returns:
            Currently, we are using 'type' in the inventory to make the decision. If 'type' for the node is defined in
            the inventory, and it is 'supervisor', then return True, else return False. In future, we can change this
            logic if possible to derive it from the DUT.
        """
        im = self.host.options['inventory_manager']
        inv_files = im._sources
        return is_supervisor_node(inv_files, self.hostname)

    def is_frontend_node(self):
        """Check if the current node is a frontend node in case of multi-DUT.

        Returns:
            True if it is not any other type of node. Currently, the only other type of node supported is 'supervisor'
            node. If we add more types of nodes, then we need to exclude them from this method as well.
        """
        return not self.is_supervisor_node()

    def is_service_fully_started(self, service):
        """
        @summary: Check whether a SONiC specific service is fully started.

        This function assumes that the final step of all services checked by this function is to spawn a Docker
        container with the same name as the service. We determine that the service has fully started if the
        Docker container is running.

        @param service: Name of the SONiC service
        """
        try:
            output = self.command("docker inspect -f \{\{.State.Running\}\} %s" % service)
            if output["stdout"].strip() == "true":
                return True
            else:
                return False
        except:
            return False

    def is_container_present(self, service):
        """
        Checks where a container exits.

        @param service: Container name

        Returns:
            True or False
        """
        status = self.command(
            "docker ps -f name={}".format(service),
            module_ignore_errors=True
        )

        if len(status["stdout_lines"]) > 1:
            logging.info("container {} status: {}".format(
                service, status["stdout"])
            )
        else:
            logging.info("container {} does not exist".format(service))

        return len(status["stdout_lines"]) > 1

    def critical_services_status(self):
        result = {}
        for service in self.critical_services:
            result[service] = self.is_service_fully_started(service)
        return result

    def critical_services_fully_started(self):
        """
        @summary: Check whether all the SONiC critical services have started
        """
        result = self.critical_services_status()
        logging.debug("Status of critical services: %s" % str(result))
        return all(result.values())

    def get_monit_services_status(self):
        """
        @summary: Get metadata (service name, service status and service type) of services
                  which were monitored by Monit.
        @return: A dictionary in which key is the service name and values are service status
                 and service type.
        """
        monit_services_status = {}

        services_status_result = self.shell("sudo monit status", module_ignore_errors=True)

        exit_code = services_status_result["rc"]
        if exit_code != 0:
            return monit_services_status

        for index, service_info in enumerate(services_status_result["stdout_lines"]):
            if "status" in service_info and "monitoring status" not in service_info:
                service_type_name = services_status_result["stdout_lines"][index - 1]
                service_type = service_type_name.split("'")[0].strip()
                service_name = service_type_name.split("'")[1].strip()
                service_status = service_info[service_info.find("status") + len("status"):].strip()

                monit_services_status[service_name] = {}
                monit_services_status[service_name]["service_status"] = service_status
                monit_services_status[service_name]["service_type"] = service_type

        return monit_services_status

    def get_critical_group_and_process_lists(self, container_name):
        """
        @summary: Get critical group and process lists by parsing the
                  critical_processes file in the specified container
        @return: Two lists which include the critical groups and critical processes respectively
        """
        critical_group_list = []
        critical_process_list = []
        succeeded = True


        file_content = self.shell("docker exec {} bash -c '[ -f /etc/supervisor/critical_processes ] \
                && cat /etc/supervisor/critical_processes'".format(container_name), module_ignore_errors=True)
        for line in file_content["stdout_lines"]:
            line_info = line.strip().split(':')
            if len(line_info) != 2:
                if '201811' in self._os_version and len(line_info) == 1:
                    identifier_value = line_info[0].strip()
                    critical_process_list.append(identifier_value)
                    continue

                succeeded = False
                break

            identifier_key = line_info[0].strip()
            identifier_value = line_info[1].strip()
            if identifier_key == "group" and identifier_value:
                critical_group_list.append(identifier_value)
            elif identifier_key == "program" and identifier_value:
                critical_process_list.append(identifier_value)
            else:
                succeeded = False
                break

        # For PMon container, since different daemons are enabled in different platforms, we need find common processes
        # which are not only in the critical_processes file and also are configured to run on that platform.
        if succeeded and container_name == "pmon":
            expected_critical_group_list = []
            expected_critical_process_list = []
            process_list = self.shell("docker exec {} supervisorctl status".format(container_name), module_ignore_errors=True)
            for process_info in process_list["stdout_lines"]:
                process_name = process_info.split()[0].strip()
                process_status = process_info.split()[1].strip()
                if ":" in process_name:
                    group_name = process_name.split(":")[0]
                    process_name = process_name.split(":")[1]
                    if process_status == "RUNNING" and group_name in critical_group_list:
                        expected_critical_group_list.append(process_name)
                else:
                    if process_status == "RUNNING" and process_name in critical_process_list:
                        expected_critical_process_list.append(process_name)

            critical_group_list = expected_critical_group_list
            critical_process_list = expected_critical_process_list

        return critical_group_list, critical_process_list, succeeded

    def critical_process_status(self, service):
        """
        @summary: Check whether critical process status of a service.

        @param service: Name of the SONiC service
        """
        result = {'status': True}
        result['exited_critical_process'] = []
        result['running_critical_process'] = []
        critical_group_list = []
        critical_process_list = []

        # return false if the service is not started
        service_status = self.is_service_fully_started(service)
        if service_status == False:
            result['status'] = False
            return result

        # get critical group and process lists for the service
        critical_group_list, critical_process_list, succeeded = self.get_critical_group_and_process_lists(service)
        if succeeded == False:
            result['status'] = False
            return result

        # get process status for the service
        output = self.command("docker exec {} supervisorctl status".format(service), module_ignore_errors=True)
        logging.info("====== supervisor process status for service {} ======".format(service))

        for l in output['stdout_lines']:
            (pname, status, info) = re.split("\s+", l, 2)
            if status != "RUNNING":
                if pname in critical_group_list or pname in critical_process_list:
                    result['exited_critical_process'].append(pname)
                    result['status'] = False
            else:
                if pname in critical_group_list or pname in critical_process_list:
                    result['running_critical_process'].append(pname)

        return result

    def all_critical_process_status(self):
        """
        @summary: Check whether all critical processes status for all critical services
        """
        result = {}
        for service in self.critical_services:
            result[service] = self.critical_process_status(service)
        return result

    def get_crm_resources(self):
        """
        @summary: Run the "crm show resources all" command and parse its output
        """
        result = {"main_resources": {}, "acl_resources": [], "table_resources": []}
        output = self.command("crm show resources all")["stdout_lines"]
        current_table = 0   # Totally 3 tables in the command output
        for line in output:
            if len(line.strip()) == 0:
                continue
            if "---" in line:
                current_table += 1
                continue
            if current_table == 1:      # content of first table, main resources
                fields = line.split()
                if len(fields) == 3:
                    result["main_resources"][fields[0]] = {"used": int(fields[1]), "available": int(fields[2])}
            if current_table == 2:      # content of the second table, acl resources
                fields = line.split()
                if len(fields) == 5:
                    result["acl_resources"].append({"stage": fields[0], "bind_point": fields[1],
                        "resource_name": fields[2], "used_count": int(fields[3]), "available_count": int(fields[4])})
            if current_table == 3:      # content of the third table, table resources
                fields = line.split()
                if len(fields) == 4:
                    result["table_resources"].append({"table_id": fields[0], "resource_name": fields[1],
                        "used_count": int(fields[2]), "available_count": int(fields[3])})

        return result

    def get_pmon_daemon_states(self):
        """
        @summary: get state list of daemons from pmon docker.
                  Referencing (/usr/share/sonic/device/{platform}/pmon_daemon_control.json)
                  if some daemon is disabled in the config file, then remove it from the daemon list.

        @return: dictionary of { service_name1 : state1, ... ... }
        """
        # some services are meant to have a short life span or not part of the daemons
        exemptions = ['lm-sensors', 'start.sh', 'rsyslogd', 'start', 'dependent-startup']

        daemons = self.shell('docker exec pmon supervisorctl status', module_ignore_errors=True)['stdout_lines']

        daemon_list = [ line.strip().split()[0] for line in daemons if len(line.strip()) > 0 ]

        daemon_ctl_key_prefix = 'skip_'
        daemon_config_file_path = os.path.join('/usr/share/sonic/device', self.facts["platform"], 'pmon_daemon_control.json')

        try:
            output = self.shell('cat %s' % daemon_config_file_path)
            json_data = json.loads(output["stdout"])
            logging.debug("Original file content is %s" % str(json_data))
            for key in daemon_list:
                if (daemon_ctl_key_prefix + key) not in json_data:
                    logging.debug("Daemon %s is enabled" % key)
                elif not json_data[daemon_ctl_key_prefix + key]:
                    logging.debug("Daemon %s is enabled" % key)
                else:
                    logging.debug("Daemon %s is disabled" % key)
                    exemptions.append(key)
        except:
            # if pmon_daemon_control.json not exist, then it's using default setting,
            # all the pmon daemons expected to be running after boot up.
            pass

        # Collect state of services that are not on the exemption list.
        daemon_states = {}
        for line in daemons:
            words = line.strip().split()
            if len(words) >= 2 and words[0] not in exemptions:
                daemon_states[words[0]] = words[1]

        logging.info("Pmon daemon state list for this platform is %s" % str(daemon_states))
        return daemon_states

    def num_asics(self):
        """
        return the number of NPUs on the DUT
        """
        return self.facts["num_asic"]

    def get_syncd_docker_names(self):
        """
        @summary: get the list of syncd dockers names for the number of NPUs present on the DUT
        for a single NPU dut the list will have only "syncd" in it
        """
        syncd_docker_names = []
        if self.facts["num_asic"] == 1:
            syncd_docker_names.append("syncd")
        else:
            num_asics = int(self.facts["num_asic"])
            for asic in range(0,num_asics):
                syncd_docker_names.append("syncd{}".format(asic))
        return syncd_docker_names

    def get_swss_docker_names(self):
        swss_docker_names = []
        if self.facts["num_asic"] == 1:
            swss_docker_names.append("swss")
        else:
            num_asics = self.facts["num_asic"]
            for asic in range(0,num_asics):
                swss_docker_names.append("swss{}".format(asic))
        return swss_docker_names

    def get_up_time(self):
        up_time_text = self.command("uptime -s")["stdout"]
        return datetime.strptime(up_time_text, "%Y-%m-%d %H:%M:%S")

    def get_now_time(self):
        now_time_text = self.command('date +"%Y-%m-%d %H:%M:%S"')["stdout"]
        return datetime.strptime(now_time_text, "%Y-%m-%d %H:%M:%S")

    def get_uptime(self):
        return self.get_now_time() - self.get_up_time()

    def get_networking_uptime(self):
        start_time = self.get_service_props("networking", props=["ExecMainStartTimestamp",])
        try:
            return self.get_now_time() - datetime.strptime(start_time["ExecMainStartTimestamp"],
                                                           "%a %Y-%m-%d %H:%M:%S UTC")
        except Exception as e:
            logging.error("Exception raised while getting networking restart time: %s" % repr(e))
            return None

    def get_image_info(self):
        """
        @summary: get list of images installed on the dut.
                  return a dictionary of "current, next, installed_list"
        """
        lines = self.command("sonic_installer list")["stdout_lines"]
        ret    = {}
        images = []
        for line in lines:
            words = line.strip().split()
            if len(words) == 2:
                if words[0] == 'Current:':
                    ret['current'] = words[1]
                elif words[0] == 'Next:':
                    ret['next'] = words[1]
            elif len(words) == 1 and words[0].startswith('SONiC-OS'):
                images.append(words[0])

        ret['installed_list'] = images
        return ret

    def shutdown(self, ifname):
        """
            Shutdown interface specified by ifname

            Args:
                ifname: the interface to shutdown
        """
        return self.command("sudo config interface shutdown {}".format(ifname))

    def no_shutdown(self, ifname):
        """
            Bring up interface specified by ifname

            Args:
                ifname: the interface to bring up
        """
        return self.command("sudo config interface startup {}".format(ifname))

    def get_ip_route_info(self, dstip, ns=""):
        """
        @summary: return route information for a destionation. The destination coulb an ip address or ip prefix.

        @param dstip: destination. either ip_address or ip_network

        Please beware: if dstip is an ip network, you will receive all ECMP nexthops
        But if dstip is an ip address, only one nexthop will be returned, the one which is going to be used to send a packet to the destination.

        Exanples:
----------------
get_ip_route_info(ipaddress.ip_address(unicode("192.168.8.0")))
returns {'set_src': IPv4Address(u'10.1.0.32'), 'nexthops': [(IPv4Address(u'10.0.0.13'), u'PortChannel0004')]}

raw data
192.168.8.0 via 10.0.0.13 dev PortChannel0004 src 10.1.0.32
    cache
----------------
get_ip_route_info(ipaddress.ip_network(unicode("192.168.8.0/25")))
returns {'set_src': IPv4Address(u'10.1.0.32'), 'nexthops': [(IPv4Address(u'10.0.0.1'), u'PortChannel0001'), (IPv4Address(u'10.0.0.5'), u'PortChannel0002'), (IPv4Address(u'10.0.0.9'), u'PortChannel0003'), (IPv4Address(u'10.0.0.13'), u'PortChannel0004')]}

raw data
192.168.8.0/25 proto 186 src 10.1.0.32 metric 20
        nexthop via 10.0.0.1  dev PortChannel0001 weight 1
        nexthop via 10.0.0.5  dev PortChannel0002 weight 1
        nexthop via 10.0.0.9  dev PortChannel0003 weight 1
        nexthop via 10.0.0.13  dev PortChannel0004 weight 1
----------------
get_ip_route_info(ipaddress.ip_address(unicode("20c0:a818::")))
returns {'set_src': IPv6Address(u'fc00:1::32'), 'nexthops': [(IPv6Address(u'fc00::1a'), u'PortChannel0004')]}

raw data
20c0:a818:: from :: via fc00::1a dev PortChannel0004 proto 186 src fc00:1::32 metric 20  pref medium
----------------
get_ip_route_info(ipaddress.ip_network(unicode("20c0:a818::/64")))
returns {'set_src': IPv6Address(u'fc00:1::32'), 'nexthops': [(IPv6Address(u'fc00::2'), u'PortChannel0001'), (IPv6Address(u'fc00::a'), u'PortChannel0002'), (IPv6Address(u'fc00::12'), u'PortChannel0003'), (IPv6Address(u'fc00::1a'), u'PortChannel0004')]}

raw data
20c0:a818::/64 via fc00::2 dev PortChannel0001 proto 186 src fc00:1::32 metric 20  pref medium
20c0:a818::/64 via fc00::a dev PortChannel0002 proto 186 src fc00:1::32 metric 20  pref medium
20c0:a818::/64 via fc00::12 dev PortChannel0003 proto 186 src fc00:1::32 metric 20  pref medium
20c0:a818::/64 via fc00::1a dev PortChannel0004 proto 186 src fc00:1::32 metric 20  pref medium
----------------
get_ip_route_info(ipaddress.ip_network(unicode("0.0.0.0/0")))
returns {'set_src': IPv4Address(u'10.1.0.32'), 'nexthops': [(IPv4Address(u'10.0.0.1'), u'PortChannel0001'), (IPv4Address(u'10.0.0.5'), u'PortChannel0002'), (IPv4Address(u'10.0.0.9'), u'PortChannel0003'), (IPv4Address(u'10.0.0.13'), u'PortChannel0004')]}

raw data
default proto 186 src 10.1.0.32 metric 20
        nexthop via 10.0.0.1  dev PortChannel0001 weight 1
        nexthop via 10.0.0.5  dev PortChannel0002 weight 1
        nexthop via 10.0.0.9  dev PortChannel0003 weight 1
        nexthop via 10.0.0.13  dev PortChannel0004 weight 1
----------------
get_ip_route_info(ipaddress.ip_network(unicode("::/0")))
returns {'set_src': IPv6Address(u'fc00:1::32'), 'nexthops': [(IPv6Address(u'fc00::2'), u'PortChannel0001'), (IPv6Address(u'fc00::a'), u'PortChannel0002'), (IPv6Address(u'fc00::12'), u'PortChannel0003'), (IPv6Address(u'fc00::1a'), u'PortChannel0004')]}

raw data
default via fc00::2 dev PortChannel0001 proto 186 src fc00:1::32 metric 20  pref medium
default via fc00::a dev PortChannel0002 proto 186 src fc00:1::32 metric 20  pref medium
default via fc00::12 dev PortChannel0003 proto 186 src fc00:1::32 metric 20  pref medium
default via fc00::1a dev PortChannel0004 proto 186 src fc00:1::32 metric 20  pref medium
----------------
        """

        rtinfo = {'set_src': None, 'nexthops': [] }

        if isinstance(dstip, ipaddress.IPv4Network) or isinstance(dstip, ipaddress.IPv6Network):
            if dstip.version == 4:
                rt = self.command("ip {} route list exact {}".format(ns, dstip))['stdout_lines']
            else:
                rt = self.command("ip {} -6 route list exact {}".format(ns , dstip))['stdout_lines']

            logging.info("route raw info for {}: {}".format(dstip, rt))

            if len(rt) == 0:
                return rtinfo

            # parse set_src
            m = re.match(r"^(default|\S+) proto (zebra|bgp|186) src (\S+)", rt[0])
            m1 = re.match(r"^(default|\S+) via (\S+) dev (\S+) proto (zebra|bgp|186) src (\S+)", rt[0])
            if m:
                rtinfo['set_src'] = ipaddress.ip_address(unicode(m.group(3)))
            elif m1:
                rtinfo['set_src'] = ipaddress.ip_address(unicode(m1.group(5)))

            # parse nexthops
            for l in rt:
                m = re.search(r"(default|nexthop|\S+)\s+via\s+(\S+)\s+dev\s+(\S+)", l)
                if m:
                    rtinfo['nexthops'].append((ipaddress.ip_address(unicode(m.group(2))), unicode(m.group(3))))

        elif isinstance(dstip, ipaddress.IPv4Address) or isinstance(dstip, ipaddress.IPv6Address):
            rt = self.command("ip {} route get {}".format(ns, dstip))['stdout_lines']
            logging.info("route raw info for {}: {}".format(dstip, rt))

            if len(rt) == 0:
                return rtinfo

            m = re.match(".+\s+via\s+(\S+)\s+.*dev\s+(\S+)\s+.*src\s+(\S+)\s+", rt[0])
            if m:
                nexthop_ip = ipaddress.ip_address(unicode(m.group(1)))
                gw_if = m.group(2)
                rtinfo['nexthops'].append((nexthop_ip, gw_if))
                rtinfo['set_src'] = ipaddress.ip_address(unicode(m.group(3)))
        else:
            raise ValueError("Wrong type of dstip")

        logging.info("route parsed info for {}: {}".format(dstip, rtinfo))
        return rtinfo

    def check_default_route(self, ipv4=True, ipv6=True):
        """
        @summary: return default route status

        @param ipv4: check ipv4 default
        @param ipv6: check ipv6 default
        """
        if ipv4:
            rtinfo_v4 = self.get_ip_route_info(ipaddress.ip_network(u'0.0.0.0/0'))
            if len(rtinfo_v4['nexthops']) == 0:
                return False

        if ipv6:
            rtinfo_v6 = self.get_ip_route_info(ipaddress.ip_network(u'::/0'))
            if len(rtinfo_v6['nexthops']) == 0:
                return False

        return True

    def get_bgp_neighbor_info(self, neighbor_ip):
        """
        @summary: return bgp neighbor info

        @param neighbor_ip: bgp neighbor IP
        """
        nbip = ipaddress.ip_address(neighbor_ip)
        if nbip.version == 4:
            out = self.command("vtysh -c \"show ip bgp neighbor {} json\"".format(neighbor_ip))
        else:
            out = self.command("vtysh -c \"show bgp ipv6 neighbor {} json\"".format(neighbor_ip))
        nbinfo = json.loads(re.sub(r"\\\"", '"', re.sub(r"\\n", "", out['stdout'])))
        logging.info("bgp neighbor {} info {}".format(neighbor_ip, nbinfo))

        return nbinfo[str(neighbor_ip)]

    def get_bgp_statistic(self, stat):
        """
        Get the named bgp statistic

        Args: stat - name of statistic

        Returns: statistic value or None if not found

        """
        ret = None
        bgp_facts = self.bgp_facts()['ansible_facts']
        if stat in bgp_facts['bgp_statistics']:
            ret = bgp_facts['bgp_statistics'][stat]
        return ret

    def check_bgp_statistic(self, stat, value):
        val = self.get_bgp_statistic(stat)
        return val == value

    def get_bgp_neighbors(self):
        """
        Get a diction of BGP neighbor states

        Args: None

        Returns: dictionary { (neighbor_ip : info_dict)* }

        """
        bgp_facts = self.bgp_facts()['ansible_facts']
        return bgp_facts['bgp_neighbors']

    def check_bgp_session_state(self, neigh_ips, state="established"):
        """
        @summary: check if current bgp session equals to the target state

        @param neigh_ips: bgp neighbor IPs
        @param state: target state
        """
        neigh_ips = [ip.lower() for ip in neigh_ips]
        neigh_ok = []
        bgp_facts = self.bgp_facts()['ansible_facts']
        logging.info("bgp_facts: {}".format(bgp_facts))
        for k, v in bgp_facts['bgp_neighbors'].items():
            if v['state'] == state:
                if k.lower() in neigh_ips:
                    neigh_ok.append(k)
        logging.info("bgp neighbors that match the state: {}".format(neigh_ok))
        if len(neigh_ips) == len(neigh_ok):
            return True

        return False

    def check_bgp_session_nsf(self, neighbor_ip):
        """
        @summary: check if bgp neighbor session enters NSF state or not

        @param neighbor_ip: bgp neighbor IP
        """
        nbinfo = self.get_bgp_neighbor_info(neighbor_ip)
        if 'bgpState' in nbinfo and nbinfo['bgpState'].lower() == "Active".lower():
            if 'bgpStateIs' in nbinfo and nbinfo['bgpStateIs'].lower() == "passiveNSF".lower():
                return True
        return False

    def get_dut_iface_mac(self, iface_name):
        """
        Gets the MAC address of specified interface.

        Returns:
            str: The MAC address of the specified interface, or None if it is not found.
        """
        for iface, iface_info in self.setup()['ansible_facts'].items():
            if iface_name in iface:
                return iface_info["macaddress"]

        return None

    def get_container_autorestart_states(self):
        """
        @summary: Get container names and their autorestart states by analyzing
                  the command output of "show feature autorestart"
        @return:  A dictionary where keys are the names of containers which have the
                  autorestart feature implemented and values are the autorestart feature
                  state for that container
        """
        container_autorestart_states = {}

        show_cmd_output = self.shell("show feature autorestart")
        for line in show_cmd_output["stdout_lines"]:
            container_name = line.split()[0].strip()
            container_state = line.split()[1].strip()
            if container_state in ["enabled", "disabled"]:
                container_autorestart_states[container_name] = container_state

        return container_autorestart_states

    def get_feature_status(self):
        """
        Gets the list of features and states

        Returns:
            dict: feature status dict. { <feature name> : <status: enabled | disabled> }
            bool: status obtained successfully (True | False)
        """
        feature_status = {}
        command_list = ['show feature status', 'show features']
        for cmd in command_list:
            command_output = self.shell(cmd, module_ignore_errors=True)
            if command_output['rc'] == 0:
                break
        else:
            return feature_status, False

        features_stdout = command_output['stdout_lines']
        lines = features_stdout[2:]
        for x in lines:
            result = x.encode('UTF-8')
            r = result.split()
            feature_status[r[0]] = r[1]
        return feature_status, True

    def _parse_column_positions(self, sep_line, sep_char='-'):
        """Parse the position of each columns in the command output

        Args:
            sep_line: The output line separating actual data and column headers
            sep_char: The character used in separation line. Defaults to '-'.

        Returns:
            Returns a list. Each item is a tuple with two elements. The first element is start position of a column. The
            second element is the end position of the column.
        """
        prev = ' ',
        positions = []
        for pos, char in enumerate(sep_line + ' '):
            if char == sep_char:
                if char != prev:
                    left = pos
            else:
                if char != prev:
                    right = pos
                    positions.append((left, right))
            prev = char
        return positions


    def _parse_show(self, output_lines):

        result = []

        sep_line_pattern = re.compile(r"^( *-+ *)+$")
        sep_line_found = False
        for idx, line in enumerate(output_lines):
            if sep_line_pattern.match(line):
                sep_line_found = True
                header_line = output_lines[idx-1]
                sep_line = output_lines[idx]
                content_lines = output_lines[idx+1:]
                break

        if not sep_line_found:
            logging.error('Failed to find separation line in the show command output')
            return result

        try:
            positions = self._parse_column_positions(sep_line)
        except Exception as e:
            logging.error('Possibly bad command output, exception: {}'.format(repr(e)))
            return result

        headers = []
        for (left, right) in positions:
            headers.append(header_line[left:right].strip().lower())

        for content_line in content_lines:
            item = {}
            for idx, (left, right) in enumerate(positions):
                k = headers[idx]
                v = content_line[left:right].strip()
                item[k] = v
            result.append(item)

        return result

    def show_and_parse(self, show_cmd, **kwargs):
        """Run a show command and parse the output using a generic pattern.

        This method can adapt to the column changes as long as the output format follows the pattern of
        'show interface status'.

        The key is to have a line of headers. Then a separation line with '-' under each column header. Both header and
        column content are within the width of '-' chars for that column.

        For example, part of the output of command 'show interface status':

        admin@str-msn2700-02:~$ show interface status
              Interface            Lanes    Speed    MTU    FEC    Alias             Vlan    Oper    Admin             Type    Asym PFC
        ---------------  ---------------  -------  -----  -----  -------  ---------------  ------  -------  ---------------  ----------
              Ethernet0          0,1,2,3      40G   9100    N/A     etp1  PortChannel0002      up       up   QSFP+ or later         off
              Ethernet4          4,5,6,7      40G   9100    N/A     etp2  PortChannel0002      up       up   QSFP+ or later         off
              Ethernet8        8,9,10,11      40G   9100    N/A     etp3  PortChannel0005      up       up   QSFP+ or later         off
        ...

        The parsed example will be like:
            [{
                "oper": "up",
                "lanes": "0,1,2,3",
                "fec": "N/A",
                "asym pfc": "off",
                "admin": "up",
                "type": "QSFP+ or later",
                "vlan": "PortChannel0002",
                "mtu": "9100",
                "alias": "etp1",
                "interface": "Ethernet0",
                "speed": "40G"
              },
              {
                "oper": "up",
                "lanes": "4,5,6,7",
                "fec": "N/A",
                "asym pfc": "off",
                "admin": "up",                                                                                                                                                                                                                             "type": "QSFP+ or later",                                                                                                                                                                                                                  "vlan": "PortChannel0002",                                                                                                                                                                                                                 "mtu": "9100",                                                                                                                                                                                                                             "alias": "etp2",
                "interface": "Ethernet4",
                "speed": "40G"
              },
              {
                "oper": "up",
                "lanes": "8,9,10,11",
                "fec": "N/A",
                "asym pfc": "off",
                "admin": "up",
                "type": "QSFP+ or later",
                "vlan": "PortChannel0005",
                "mtu": "9100",
                "alias": "etp3",
                "interface": "Ethernet8",
                "speed": "40G"
              },
              ...
            ]

        Args:
            show_cmd: The show command that will be executed.

        Returns:
            Return the parsed output of the show command in a list of dictionary. Each list item is a dictionary,
            corresponding to one content line under the header in the output. Keys of the dictionary are the column
            headers in lowercase.
        """
        output = self.shell(show_cmd, **kwargs)["stdout_lines"]
        return self._parse_show(output)

    def get_namespace_from_asic_id(self, asic_id):
        if asic_id is DEFAULT_ASIC_ID:
            return DEFAULT_NAMESPACE
        return "{}{}".format(NAMESPACE_PREFIX, asic_id)

    def get_asic_id_from_namespace(self, namespace):
        if namespace == DEFAULT_NAMESPACE:
            return None
        return namespace.split(NAMESPACE_PREFIX)[1]
    
    @cached(name='mg_facts')
    def get_extended_minigraph_facts(self, tbinfo):
        mg_facts = self.minigraph_facts(host = self.hostname)['ansible_facts']
        mg_facts['minigraph_ptf_indices'] = mg_facts['minigraph_port_indices'].copy()

        # Fix the ptf port index for multi-dut testbeds. These testbeds have
        # multiple DUTs sharing a same PTF host. Therefore, the indices from
        # the minigraph facts are not always match up with PTF port indices.
        try:
            dut_index = tbinfo['duts'].index(self.hostname)
            map = tbinfo['topo']['ptf_map'][str(dut_index)]
            if map:
                for port, index in mg_facts['minigraph_port_indices'].items():
                    mg_facts['minigraph_ptf_indices'][port] = map[str(index)]
        except (ValueError, KeyError):
            pass

        return mg_facts

    def get_route(self, prefix):
        cmd = 'show bgp ipv4' if ipaddress.ip_network(unicode(prefix)).version == 4 else 'show bgp ipv6'
        return json.loads(self.shell('vtysh -c "{} {} json"'.format(cmd, prefix))['stdout'])

    def run_redis_cli_cmd(self, redis_cmd):
        cmd = "/usr/bin/redis-cli {}".format(redis_cmd)
        return self.command(cmd)

    def get_asic_name(self):
        asic = "unknown"
        output = self.shell("lspci", module_ignore_errors=True)["stdout"]
        if ("Broadcom Limited Device b960" in output or
            "Broadcom Limited Broadcom BCM56960" in output):
            asic = "th"
        elif "Broadcom Limited Device b971" in output:
            asic = "th2"
        elif "Broadcom Limited Device b850" in output:
            asic = "td2"
        elif "Broadcom Limited Device b870" in output:
            asic = "td3"

        return asic

    def get_vtysh_cmd_for_namespace(self, cmd, namespace):
        if namespace is DEFAULT_NAMESPACE:
            return cmd
        ns_cmd = cmd.replace('vtysh', 'vtysh -n {}'.format(self.get_asic_id_from_namespace(namespace)))
        return ns_cmd
    
    def get_running_config_facts(self):
        return self.config_facts(host=self.hostname, source='running')['ansible_facts']

    def get_vlan_intfs(self):
        '''
        Get any interfaces belonging to a VLAN
        '''
        vlan_members_facts = self.get_running_config_facts()['VLAN_MEMBER']
        vlan_intfs = []

        for vlan in vlan_members_facts:
            for intf in vlan_members_facts[vlan]:
                vlan_intfs.append(intf)

        return vlan_intfs

    def get_crm_facts(self):
        """Run various 'crm show' commands and parse their output to gather CRM facts

        Executed commands:
            crm show summary
            crm show thresholds
            crm show resources all

        Example output:
            {
                "acl_group": [
                    {
                        "resource name": "acl_group",
                        "bind point": "PORT",
                        "available count": "200",
                        "used count": "24",
                        "stage": "INGRESS"
                    },
                   ...
                ],
                "acl_table": [
                    {
                        "table id": "",
                        "resource name": "",
                        "used count": "",
                        "available count": ""
                    },
                    ...
                ],
                "thresholds": {
                        "ipv4_route": {
                            "high": 85,
                            "type": "percentage",
                            "low": 70
                        },
                    ...
                },
                "resources": {
                    "ipv4_route": {
                        "available": 100000,
                        "used": 16
                    },
                    ...
                },
                "polling_interval": 300
            }

        Returns:
            dict: Gathered CRM facts.
        """
        crm_facts = {}

        # Get polling interval
        output = self.command('crm show summary')['stdout']
        parsed = re.findall(r'Polling Interval: +(\d+) +second', output)
        if parsed:
            crm_facts['polling_interval'] = int(parsed[0])

        # Get thresholds
        crm_facts['thresholds'] = {}
        thresholds = self.show_and_parse('crm show thresholds all')
        for threshold in thresholds:
            crm_facts['thresholds'][threshold['resource name']] = {
                'high': int(threshold['high threshold']),
                'low': int(threshold['low threshold']),
                'type': threshold['threshold type']
            }

        # Get output of all resources
        output = self.command('crm show resources all')['stdout_lines']
        in_section = False
        sections = defaultdict(list)
        section_id = 0
        for line in output:
            if len(line.strip()) != 0:
                if not in_section:
                    in_section = True
                    section_id += 1
                sections[section_id].append(line)
            else:
                in_section=False
                continue
        # Output of 'crm show resources all' has 3 sections.
        #   section 1: resources usage
        #   section 2: ACL group
        #   section 3: ACL table
        if 1 in sections.keys():
            crm_facts['resources'] = {}
            resources = self._parse_show(sections[1])
            for resource in resources:
                crm_facts['resources'][resource['resource name']] = {
                    'used': int(resource['used count']),
                    'available': int(resource['available count'])
                }

        if 2 in sections.keys():
            crm_facts['acl_group'] = self._parse_show(sections[2])

        if 3 in sections.keys():
            crm_facts['acl_table'] = self._parse_show(sections[3])

        return crm_facts

<<<<<<< HEAD
=======
    def stop_service(self, service_name, docker_name):
        logging.debug("Stopping {}".format(service_name))
        if self.is_service_fully_started(docker_name):
            self.command("systemctl stop {}".format(service_name))
        logging.debug("Stopped {}".format(service_name))

    def delete_container(self, service):
        if self.is_container_present(service):
            self.command("docker rm {}".format(service))

    def is_bgp_state_idle(self):
        bgp_summary = self.command("show ip bgp summary")["stdout_lines"]

        idle_count = 0
        expected_idle_count = 0
        for line in bgp_summary:
            if "Idle (Admin)" in line:
                idle_count += 1

            if "Total number of neighbors" in line:
                tokens = line.split()
                expected_idle_count = int(tokens[-1])

        return idle_count == expected_idle_count

    def is_service_running(self, service_name, docker_name):
        service_status = self.command(
            "docker exec {} supervisorctl status {}".format(
                docker_name, service_name
            ),
            module_ignore_errors=True
        )["stdout"]

        logging.info("service {}:{} status: {} ".format(
            docker_name, service_name, service_status)
        )

        return "RUNNING" in service_status


>>>>>>> 22402acb
class K8sMasterHost(AnsibleHostBase):
    """
    @summary: Class for Ubuntu KVM that hosts Kubernetes master

    For running ansible module on the K8s Ubuntu KVM host
    """

    def __init__(self, ansible_adhoc, hostname, is_haproxy):
        """ Initialize an object for interacting with Ubuntu KVM using ansible modules

        Args:
            ansible_adhoc (): The pytest-ansible fixture
            hostname (string): hostname of the Ubuntu KVM
            is_haproxy (boolean): True if node is haproxy load balancer, False if node is backend master server

        """
        self.hostname = hostname
        self.is_haproxy = is_haproxy
        super(K8sMasterHost, self).__init__(ansible_adhoc, hostname)
        evars = {
            'ansible_become_method': 'enable'
        }
        self.host.options['variable_manager'].extra_vars.update(evars)

    def check_k8s_master_ready(self):
        """
        @summary: check if all Kubernetes master node statuses reflect target state "Ready"

        """
        k8s_nodes_statuses = self.shell('kubectl get nodes | grep master', module_ignore_errors=True)["stdout_lines"]
        logging.info("k8s master node statuses: {}".format(k8s_nodes_statuses))

        for line in k8s_nodes_statuses:
            if "NotReady" in line:
                return False
        return True

    def shutdown_api_server(self):
        """
        @summary: Shuts down API server container on one K8sMasterHost server

        """
        self.shell('sudo systemctl stop kubelet')
        logging.info("Shutting down API server on backend master server hostname: {}".format(self.hostname))
        api_server_container_ids = self.shell('sudo docker ps -qf "name=apiserver"')["stdout_lines"]
        for id in api_server_container_ids:
            self.shell('sudo docker kill {}'.format(id))
        api_server_container_ids = self.shell('sudo docker ps -qf "name=apiserver"')["stdout"]
        assert not api_server_container_ids

    def start_api_server(self):
        """
        @summary: Starts API server container on one K8sMasterHost server

        """
        self.shell('sudo systemctl start kubelet')
        logging.info("Starting API server on backend master server hostname: {}".format(self.hostname))
        timeout_wait_secs = 60
        poll_wait_secs = 5
        api_server_container_ids = self.shell('sudo docker ps -qf "name=apiserver"')["stdout_lines"]
        while ((len(api_server_container_ids) < 2) and (timeout_wait_secs > 0)):
            logging.info("Waiting for Kubernetes API server to start")
            time.sleep(poll_wait_secs)
            timeout_wait_secs -= poll_wait_secs
            api_server_container_ids = self.shell('sudo docker ps -qf "name=apiserver"')["stdout_lines"]
        assert len(api_server_container_ids) > 1

    def ensure_kubelet_running(self):
        """
        @summary: Ensures kubelet is running on one K8sMasterHost server

        """
        logging.info("Ensuring kubelet is started on {}".format(self.hostname))
        kubelet_status = self.shell("sudo systemctl status kubelet | grep 'Active: '", module_ignore_errors=True)
        for line in kubelet_status["stdout_lines"]:
            if not "running" in line:
                self.shell("sudo systemctl start kubelet")


class K8sMasterCluster(object):
    """
    @summary: Class that encapsulates Kubernetes master cluster

    For operating on a group of K8sMasterHost objects that compose one HA Kubernetes master cluster
    """

    def __init__(self, k8smasters):
        """Initialize a list of backend master servers, and identify the HAProxy load balancer node

        Args:
            k8smasters: fixture that allows retrieval of K8sMasterHost objects

        """
        self.backend_masters = []
        for hostname, k8smaster in k8smasters.items():
            if k8smaster['host'].is_haproxy:
                self.haproxy = k8smaster['host']
            else:
                self.backend_masters.append(k8smaster)

    @property
    def vip(self):
        """
        @summary: Retrieve VIP of Kubernetes master cluster

        """
        return self.haproxy.mgmt_ip

    def shutdown_all_api_server(self):
        """
        @summary: shut down API server on all backend master servers

        """
        for k8smaster in self.backend_masters:
            logger.info("Shutting down API Server on master node {}".format(k8smaster['host'].hostname))
            k8smaster['host'].shutdown_api_server()

    def start_all_api_server(self):
        """
        @summary: Start API server on all backend master servers

        """
        for k8smaster in self.backend_masters:
            logger.info("Starting API server on master node {}".format(k8smaster['host'].hostname))
            k8smaster['host'].start_api_server()

    def check_k8s_masters_ready(self):
        """
        @summary: Ensure that Kubernetes master is in healthy state

        """
        for k8smaster in self.backend_masters:
            assert k8smaster['host'].check_k8s_master_ready()

    def ensure_all_kubelet_running(self):
        """
        @summary: Ensures kubelet is started on all backend masters, start kubelet if necessary

        """
        for k8smaster in self.backend_masters:
            k8smaster['host'].ensure_kubelet_running()


class EosHost(AnsibleHostBase):
    """
    @summary: Class for Eos switch

    For running ansible module on the Eos switch
    """

    def __init__(self, ansible_adhoc, hostname, eos_user, eos_passwd, shell_user=None, shell_passwd=None, gather_facts=False):
        '''Initialize an object for interacting with EoS type device using ansible modules

        Args:
            ansible_adhoc (): The pytest-ansible fixture
            hostname (string): hostname of the EOS device
            eos_user (string): Username for accessing the EOS CLI interface
            eos_passwd (string): Password for the eos_user
            shell_user (string, optional): Username for accessing the Linux shell CLI interface. Defaults to None.
            shell_passwd (string, optional): Password for the shell_user. Defaults to None.
            gather_facts (bool, optional): Whether to gather some basic facts. Defaults to False.
        '''
        self.eos_user = eos_user
        self.eos_passwd = eos_passwd
        self.shell_user = shell_user
        self.shell_passwd = shell_passwd
        AnsibleHostBase.__init__(self, ansible_adhoc, hostname)
        self.localhost = ansible_adhoc(inventory='localhost', connection='local', host_pattern="localhost")["localhost"]

    def __getattr__(self, module_name):
        if module_name.startswith('eos_'):
            evars = {
                'ansible_connection':'network_cli',
                'ansible_network_os':'eos',
                'ansible_user': self.eos_user,
                'ansible_password': self.eos_passwd,
                'ansible_ssh_user': self.eos_user,
                'ansible_ssh_pass': self.eos_passwd,
                'ansible_become_method': 'enable'
            }
        else:
            if not self.shell_user or not self.shell_passwd:
                raise Exception("Please specify shell_user and shell_passwd for {}".format(self.hostname))
            evars = {
                'ansible_connection':'ssh',
                'ansible_network_os':'linux',
                'ansible_user': self.shell_user,
                'ansible_password': self.shell_passwd,
                'ansible_ssh_user': self.shell_user,
                'ansible_ssh_pass': self.shell_passwd,
                'ansible_become_method': 'sudo'
            }
        self.host.options['variable_manager'].extra_vars.update(evars)
        return super(EosHost, self).__getattr__(module_name)

    def shutdown(self, interface_name):
        out = self.eos_config(
            lines=['shutdown'],
            parents='interface %s' % interface_name)
        logging.info('Shut interface [%s]' % interface_name)
        return out

    def no_shutdown(self, interface_name):
        out = self.eos_config(
            lines=['no shutdown'],
            parents='interface %s' % interface_name)
        logging.info('No shut interface [%s]' % interface_name)
        return out

    def check_intf_link_state(self, interface_name):
        show_int_result = self.eos_command(
            commands=['show interface %s' % interface_name])
        return 'Up' in show_int_result['stdout_lines'][0]

    def set_interface_lacp_rate_mode(self, interface_name, mode):
        out = self.eos_config(
            lines=['lacp rate %s' % mode],
            parents='interface %s' % interface_name)

        if out['failed'] == True:
            # new eos deprecate lacp rate and use lacp timer command
            out = self.eos_config(
                lines=['lacp timer %s' % mode],
                parents='interface %s' % interface_name)
            if out['changed'] == False:
                logging.warning("Unable to set interface [%s] lacp timer to [%s]" % (interface_name, mode))
                raise Exception("Unable to set interface [%s] lacp timer to [%s]" % (interface_name, mode))
            else:
                logging.info("Set interface [%s] lacp timer to [%s]" % (interface_name, mode))
        else:
            logging.info("Set interface [%s] lacp rate to [%s]" % (interface_name, mode))
        return out

    def kill_bgpd(self):
        out = self.eos_config(lines=['agent Rib shutdown'])
        return out

    def start_bgpd(self):
        out = self.eos_config(lines=['no agent Rib shutdown'])
        return out

    def check_bgp_session_state(self, neigh_ips, neigh_desc, state="established"):
        """
        @summary: check if current bgp session equals to the target state

        @param neigh_ips: bgp neighbor IPs
        @param neigh_desc: bgp neighbor description
        @param state: target state
        """
        neigh_ips = [ip.lower() for ip in neigh_ips]
        neigh_ips_ok = []
        neigh_desc_ok = []
        neigh_desc_available = False

        out_v4 = self.eos_command(
            commands=['show ip bgp summary | json'])
        logging.info("ip bgp summary: {}".format(out_v4))

        out_v6 = self.eos_command(
            commands=['show ipv6 bgp summary | json'])
        logging.info("ipv6 bgp summary: {}".format(out_v6))

        for k, v in out_v4['stdout'][0]['vrfs']['default']['peers'].items():
            if v['peerState'].lower() == state.lower():
                if k in neigh_ips:
                    neigh_ips_ok.append(k)
                if 'description' in v:
                    neigh_desc_available = True
                    if v['description'] in neigh_desc:
                        neigh_desc_ok.append(v['description'])

        for k, v in out_v6['stdout'][0]['vrfs']['default']['peers'].items():
            if v['peerState'].lower() == state.lower():
                if k.lower() in neigh_ips:
                    neigh_ips_ok.append(k)
                if 'description' in v:
                    neigh_desc_available = True
                    if v['description'] in neigh_desc:
                        neigh_desc_ok.append(v['description'])
        logging.info("neigh_ips_ok={} neigh_desc_available={} neigh_desc_ok={}"\
            .format(str(neigh_ips_ok), str(neigh_desc_available), str(neigh_desc_ok)))
        if neigh_desc_available:
            if len(neigh_ips) == len(neigh_ips_ok) and len(neigh_desc) == len(neigh_desc_ok):
                return True
        else:
            if len(neigh_ips) == len(neigh_ips_ok):
                return True

        return False

    def exec_template(self, ansible_root, ansible_playbook, inventory, **kwargs):
        playbook_template = 'cd {ansible_path}; ansible-playbook {playbook} -i {inventory} -l {fanout_host} --extra-vars \'{extra_vars}\' -vvvvv'
        cli_cmd = playbook_template.format(ansible_path=ansible_root, playbook=ansible_playbook, inventory=inventory,
            fanout_host=self.hostname, extra_vars=json.dumps(kwargs))
        res = self.localhost.shell(cli_cmd)

        if res["localhost"]["rc"] != 0:
            raise Exception("Unable to execute template\n{}".format(res["stdout"]))

    def get_route(self, prefix):
        cmd = 'show ip bgp' if ipaddress.ip_network(unicode(prefix)).version == 4 else 'show ipv6 bgp'
        return self.eos_command(commands=[{
            'command': '{} {}'.format(cmd, prefix),
            'output': 'json'
        }])['stdout'][0]


class OnyxHost(AnsibleHostBase):
    """
    @summary: Class for ONYX switch

    For running ansible module on the ONYX switch
    """

    def __init__(self, ansible_adhoc, hostname, user, passwd, gather_facts=False):
        AnsibleHostBase.__init__(self, ansible_adhoc, hostname, connection="network_cli")
        evars = {'ansible_connection':'network_cli',
                'ansible_network_os':'onyx',
                'ansible_user': user,
                'ansible_password': passwd,
                'ansible_ssh_user': user,
                'ansible_ssh_pass': passwd,
                'ansible_become_method': 'enable'
                }

        self.host.options['variable_manager'].extra_vars.update(evars)
        self.localhost = ansible_adhoc(inventory='localhost', connection='local', host_pattern="localhost")["localhost"]

    def shutdown(self, interface_name):
        out = self.host.onyx_config(
            lines=['shutdown'],
            parents='interface %s' % interface_name)
        logging.info('Shut interface [%s]' % interface_name)
        return out

    def no_shutdown(self, interface_name):
        out = self.host.onyx_config(
            lines=['no shutdown'],
            parents='interface %s' % interface_name)
        logging.info('No shut interface [%s]' % interface_name)
        return out

    def check_intf_link_state(self, interface_name):
        show_int_result = self.host.onyx_command(
            commands=['show interfaces ethernet {} | include "Operational state"'.format(interface_name)])[self.hostname]
        return 'Up' in show_int_result['stdout'][0]

    def command(self, cmd):
        out = self.host.onyx_command(commands=[cmd])
        return out

    def set_interface_lacp_rate_mode(self, interface_name, mode):
        out = self.host.onyx_config(
            lines=['lacp rate %s' % mode],
            parents='interface ethernet %s' % interface_name)
        logging.info("Set interface [%s] lacp rate to [%s]" % (interface_name, mode))
        return out

    def exec_template(self, ansible_root, ansible_playbook, inventory, **kwargs):
        """
        Execute ansible playbook with specified parameters
        """
        playbook_template = 'cd {ansible_path}; ansible-playbook {playbook} -i {inventory} -l {fanout_host} --extra-vars \'{extra_vars}\' -vvvvv'
        cli_cmd = playbook_template.format(ansible_path=ansible_root, playbook=ansible_playbook, inventory=inventory,
            fanout_host=self.hostname, extra_vars=json.dumps(kwargs))
        res = self.localhost.shell(cli_cmd)

        if res["localhost"]["rc"] != 0:
            raise Exception("Unable to execute template\n{}".format(res["localhost"]["stdout"]))


class IxiaHost (AnsibleHostBase):
    """ This class is a place-holder for running ansible module on Ixia
    fanout devices in future (TBD).
    """
    def __init__ (self, ansible_adhoc, os, hostname, device_type) :
        """ Initializing Ixia fanout host for using ansible modules.

        Note: Right now, it is just a place holder.

        Args:
            ansible_adhoc :The pytest-ansible fixture
            os (str): The os type of Ixia Fanout.
            hostname (str): The Ixia fanout host-name
            device_type (str): The Ixia fanout device type.
        """

        self.ansible_adhoc = ansible_adhoc
        self.os            = os
        self.hostname      = hostname
        self.device_type   = device_type
        super().__init__(IxiaHost, self)

    def get_host_name (self):
        """Returns the Ixia hostname

        Args:
            This function takes no argument.
        """
        return self.hostname

    def get_os (self) :
        """Returns the os type of the ixia device.

        Args:
            This function takes no argument.
        """
        return self.os

    def execute (self, cmd) :
        """Execute a given command on ixia fanout host.

        Args:
           cmd (str): Command to be executed.
        """
        if (self.os == 'ixia') :
            eval(cmd)


class SonicAsic(object):
    """ This class represents an ASIC on a SONiC host. This class implements wrapper methods for ASIC/namespace related operations.
    The purpose is to hide the complexity of handling ASIC/namespace specific details.
    For example, passing asic_id, namespace, instance_id etc. to ansible module to deal with namespaces.
    """

    _DEFAULT_ASIC_SERVICES =  ["bgp", "database", "lldp", "swss", "syncd", "teamd"]
    _MULTI_ASIC_SERVICE_NAME = "{}@{}"   # service name, asic_id
    _MULTI_ASIC_DOCKER_NAME = "{}{}"     # docker name,  asic_id

    def __init__(self, sonichost, asic_index):
        """ Initializing a ASIC on a SONiC host.

        Args:
            sonichost : SonicHost object to which this asic belongs
            asic_index: ASIC / namespace id for this asic.
        """
        self.sonichost = sonichost
        self.asic_index = asic_index
        if self.sonichost.is_multi_asic:
            self.namespace = "{}{}".format(NAMESPACE_PREFIX, self.asic_index)
            self.cli_ns_option = "-n {}".format(self.namespace)
        else:
            # set the namespace to DEFAULT_NAMESPACE(None) for single asic
            self.namespace = DEFAULT_NAMESPACE
            self.cli_ns_option = ""

    def get_critical_services(self):
        """This function returns the list of the critical services
           for the namespace(asic)

           If the dut is multi asic, then the asic_id is appended t0 the
            _DEFAULT_ASIC_SERVICES list
        Returns:
            [list]: list of the services running the namespace/asic
        """
        a_service = []
        for service in self._DEFAULT_ASIC_SERVICES:
           a_service.append("{}{}".format(
               service, self.asic_index if self.sonichost.is_multi_asic else ""))
        return a_service

    def get_service_name(self, service):
        service_name = "{}{}".format(service, "@{}".format(self.asic_index) if self.sonichost.is_multi_asic else "")
        return service_name

    def is_it_frontend(self):
        if self.sonichost.is_multi_asic:
            sub_role_cmd = 'sudo sonic-cfggen -d  -v DEVICE_METADATA.localhost.sub_role -n {}'.format(self.namespace)
            sub_role = self.sonichost.shell(sub_role_cmd)["stdout_lines"][0].decode("utf-8")
            if sub_role is not None and sub_role.lower() == 'frontend':
                return True
        return False

    def is_it_backend(self):
        if self.sonichost.is_multi_asic:
            sub_role_cmd = 'sudo sonic-cfggen -d  -v DEVICE_METADATA.localhost.sub_role -n {}'.format(self.namespace)
            sub_role = self.sonichost.shell(sub_role_cmd)["stdout_lines"][0].decode("utf-8")
            if sub_role is not None and sub_role.lower() == 'backend':
                return True
        return False

    def get_docker_cmd(self, cmd, container_name):
        if self.sonichost.is_multi_asic:
            return "sudo docker exec {}{} {}".format(container_name, self.asic_index, cmd)
        return cmd

    def get_asic_namespace(self):
        if self.sonichost.is_multi_asic:
            return self.namespace
        return DEFAULT_NAMESPACE

    def bgp_facts(self, *module_args, **complex_args):
        """ Wrapper method for bgp_facts ansible module.
        If number of asics in SonicHost are more than 1, then add 'instance_id' param for this Asic

        Args:
            module_args: other ansible module args passed from the caller
            complex_args: other ansible keyword args

        Returns:
            if SonicHost has only 1 asic, then return the bgp_facts for the global namespace, else bgp_facts for the bgp instance for my asic_index.
        """
        if self.sonichost.facts['num_asic'] != 1:
            complex_args['instance_id'] = self.asic_index
        return self.sonichost.bgp_facts(*module_args, **complex_args)

    def config_facts(self, *module_args, **complex_args):
        """ Wrapper method for config_facts ansible module.
        If number of asics in SonicHost are more than 1, then add 'namespace' param for this Asic
        If 'host' is not specified in complex_args, add it - as it is a mandatory param for the config_facts module

        Args:
            module_args: other ansible module args passed from the caller
            complex_args: other ansible keyword args

        Returns:
            if SonicHost has only 1 asic, then return the config_facts for the global namespace, else config_facts for namespace for my asic_index.
        """
        if 'host' not in complex_args:
            complex_args['host'] = self.sonichost.hostname
        if self.sonichost.is_multi_asic:
            complex_args['namespace'] = self.namespace
        return self.sonichost.config_facts(*module_args, **complex_args)

    def show_interface(self, *module_args, **complex_args):
        """Wrapper for the ansible module 'show_interface'

        Args:
            module_args: other ansible module args passed from the caller
            complex_args: other ansible keyword args

        Returns:
            [dict]: [the output of show interface status command]
        """
        complex_args['namespace'] = self.namespace
        return self.sonichost.show_interface(*module_args, **complex_args)

    def show_ip_interface(self, *module_args, **complex_args):
        """Wrapper for the ansible module 'show_ip_interface'

        Args:
            module_args: other ansible module args passed from the caller
            complex_args: other ansible keyword args

        Returns:
            [dict]: [the output of show interface status command]
        """
        complex_args['namespace'] = self.namespace
        return self.sonichost.show_ip_interface(*module_args, **complex_args)

    def run_redis_cli_cmd(self, redis_cmd):
        if self.namespace != DEFAULT_NAMESPACE:
            redis_cli = "/usr/bin/redis-cli"
            cmd = "sudo ip netns exec {} {} {}".format(self.namespace, redis_cli,redis_cmd)
            return self.sonichost.command(cmd)
        # for single asic platforms there are not Namespaces, so the redis-cli command is same the DUT host
        return self.sonichost.run_redis_cli_cmd(redis_cmd)

    def get_ip_route_info(self, dstip):
        return self.sonichost.get_ip_route_info(dstip, self.cli_ns_option)

    @property
    def os_version(self):
        return self.sonichost.os_version

    def interface_facts(self, *module_args, **complex_args):
        """Wrapper for the interface_facts ansible module.
        
        Args:
            module_args: other ansible module args passed from the caller
            complex_args: other ansible keyword args

        Returns:
            For a single ASIC platform, the namespace = DEFAULT_NAMESPACE, will retrieve interface facts for the global namespace
            In case of multi-asic, if namespace = <ns>, will retrieve interface facts for that namespace.
        """
        complex_args['namespace'] = self.namespace
        return self.sonichost.interface_facts(*module_args, **complex_args)


    def stop_service(self, service):
        if not self.sonichost.is_multi_asic:
            service_name = service
            docker_name = service
        else:
            service_name = self._MULTI_ASIC_SERVICE_NAME.format(
                service, self.asic_index
            )
            docker_name = self._MULTI_ASIC_DOCKER_NAME.format(
                service, self.asic_index
            )
        return self.sonichost.stop_service(service_name, docker_name)

    def delete_container(self, service):
        if self.sonichost.is_multi_asic:
            service = self._MULTI_ASIC_DOCKER_NAME.format(
                service, self.asic_index
            )
        return self.sonichost.delete_container(service)

    def is_container_present(self, service):
        if self.sonichost.is_multi_asic:
            service = self._MULTI_ASIC_DOCKER_NAME.format(
                service, self.asic_index
            )
        return self.sonichost.is_container_present(service)

    def is_service_running(self, service_name, docker_name):
        if self.sonichost.is_multi_asic:
            docker_name = self._MULTI_ASIC_DOCKER_NAME.format(
                docker_name, self.asic_index
            )
        return self.sonichost.is_service_running(service_name, docker_name)


class MultiAsicSonicHost(object):
    """ This class represents a Multi-asic SonicHost It has two attributes:
    sonic_host: a SonicHost instance. This object is for interacting with the SONiC host through pytest_ansible.
    asics: a list of SonicAsic instances.

    The 'duthost' fixture will return an instance of a MultiAsicSonicHost.
    So, even a single asic pizza box is represented as a MultiAsicSonicHost with 1 SonicAsic.
    """

    _DEFAULT_SERVICES = ["pmon", "snmp", "lldp", "database"]

    def __init__(self, ansible_adhoc, hostname):
        """ Initializing a MultiAsicSonicHost.

        Args:
            ansible_adhoc : The pytest-ansible fixture
            hostname: Name of the host in the ansible inventory
        """
        self.sonichost = SonicHost(ansible_adhoc, hostname)
        self.asics = [SonicAsic(self.sonichost, asic_index) for asic_index in range(self.sonichost.facts["num_asic"])]

        # Get the frontend and backend asics in a multiAsic device.
        self.frontend_asics = []
        self.backend_asics = []
        if self.sonichost.is_multi_asic:
            for asic in self.asics:
                if asic.is_it_frontend():
                    self.frontend_asics.append(asic)
                elif asic.is_it_backend():
                    self.backend_asics.append(asic)

        self.critical_services_tracking_list()

    def critical_services_tracking_list(self):
        """Get the list of services running on the DUT
           The services on the sonic devices are:
              - services running on the host
              - services which are replicated per asic
            Returns:
            [list]: list of the services running the device
        """
        service_list = []
        service_list+= self._DEFAULT_SERVICES
        for asic in self.asics:
            service_list += asic.get_critical_services()
        self.sonichost.reset_critical_services_tracking_list(service_list)

    def get_default_critical_services_list(self):
        return self._DEFAULT_SERVICES

    def _run_on_asics(self, *module_args, **complex_args):
        """ Run an asible module on asics based on 'asic_index' keyword in complex_args

        Args:
            module_args: other ansible module args passed from the caller
            complex_args: other ansible keyword args

        Raises:
            ValueError:  if asic_index is specified and it is neither an int or string 'all'.
            ValueError: if asic_index is specified and is an int, but greater than number of asics in the SonicHost

        Returns:
            if asic_index is not specified, then we return the output of the ansible module on global namespace (using SonicHost)
            else
                if asic_index is an int, the output of the ansible module on that asic namespace
                    - for single asic SonicHost this would still be the same as the ansible module on the global namespace
                else if asic_index is string 'all', then a list of ansible module output for all the asics on the SonicHost
                    - for single asic, this would be a list of size 1.
        """
        if "asic_index" not in complex_args:
            # Default ASIC/namespace
            return getattr(self.sonichost, self.multi_asic_attr)(*module_args, **complex_args)
        else:
            asic_complex_args = copy.deepcopy(complex_args)
            asic_index = asic_complex_args.pop("asic_index")
            if type(asic_index) == int:
                # Specific ASIC/namespace
                if self.sonichost.facts['num_asic'] == 1:
                    if asic_index != 0:
                        raise ValueError("Trying to run module '{}' against asic_index '{}' on a single asic dut '{}'".format(self.multi_asic_attr, asic_index, self.sonichost.hostname))
                return getattr(self.asics[asic_index], self.multi_asic_attr)(*module_args, **asic_complex_args)
            elif type(asic_index) == str and asic_index.lower() == "all":
                # All ASICs/namespace
                return [getattr(asic, self.multi_asic_attr)(*module_args, **asic_complex_args) for asic in self.asics]
            else:
                raise ValueError("Argument 'asic_index' must be an int or string 'all'.")

    def get_frontend_asic_ids(self):
        if self.sonichost.facts['num_asic'] == 1:
            return [DEFAULT_ASIC_ID]

        return [asic.asic_index for asic in self.frontend_asics]

    def get_frontend_asic_namespace_list(self):
        if self.sonichost.facts['num_asic'] == 1:
            return [DEFAULT_NAMESPACE]

        return [asic.namespace for asic in self.frontend_asics]

    def get_backend_asic_ids(self):
        if self.sonichost.facts['num_asic'] == 1:
            return [DEFAULT_ASIC_ID]

        return [asic.asic_index for asic in self.backend_asics]

    def get_backend_asic_namespace_list(self):
        if self.sonichost.facts['num_asic'] == 1:
            return [DEFAULT_NAMESPACE]

        return [asic.namespace for asic in self.backend_asics]

    def get_asic_ids(self):
        if self.sonichost.facts['num_asic'] == 1:
            return [DEFAULT_ASIC_ID]

        return [asic.asic_index for asic in self.asics]

    def get_asic_namespace_list(self):
        if self.sonichost.facts['num_asic'] == 1:
            return [DEFAULT_NAMESPACE]

        return [asic.namespace for asic in self.asics]

    def get_asic_id_from_namespace(self, namespace):
        if self.sonichost.facts['num_asic'] == 1:
            return DEFAULT_ASIC_ID

        for asic in self.asics:
            if namespace == asic.namespace:
                return asic.asic_index

        # Raise an error if we reach here
        raise ValueError("Invalid namespace '{}' passed as input".format(namespace))

    def get_namespace_from_asic_id(self, asic_id):
        if self.sonichost.facts['num_asic'] == 1:
            return DEFAULT_NAMESPACE

        for asic in self.asics:
            if asic_id == asic.asic_index:
                return asic.namespace

        # Raise an error if we reach here
        raise ValueError("Invalid asic_id '{}' passed as input".format(asic_id))

    def __getattr__(self, attr):
        """ To support calling an ansible module on a MultiAsicSonicHost.

        Args:
            attr: attribute to get

        Returns:
            if attr doesn't start with '_' and is a method of SonicAsic, attr will be ansible module that has dependency on ASIC,
                return the output of the ansible module on asics requested - using _run_on_asics method.
            else
                return the attribute from SonicHost.
        """
        sonic_asic_attr = getattr(SonicAsic, attr, None)
        if not attr.startswith("_") and sonic_asic_attr and callable(sonic_asic_attr):
            self.multi_asic_attr = attr
            return self._run_on_asics
        else:
            return getattr(self.sonichost, attr)  # For backward compatibility

    def get_asic(self, asic_id):
        if asic_id == DEFAULT_ASIC_ID:
            return self.asics[0]
        return self.asics[asic_id]

    def stop_service(self, service):
        if service in self._DEFAULT_SERVICES:
            return self.sonichost.stop_service(service, service)

        for asic in self.asics:
            asic.stop_service(service)

    def delete_container(self, service):
        if service in self._DEFAULT_SERVICES:
            return self.sonichost.delete_container(service)

        for asic in self.asics:
            asic.delete_container(service)

    def is_container_present(self, service):
        if service in self._DEFAULT_SERVICES:
            return self.sonichost.is_container_present(service)

        for asic in self.asics:
            if asic.is_container_present(service):
                return True

        return False

    def is_bgp_state_idle(self):
        return self.sonichost.is_bgp_state_idle()

    def is_service_running(self, service_name, docker_name=None):
        docker_name = service_name if docker_name is None else docker_name

        if docker_name in self._DEFAULT_SERVICES:
            return self.sonichost.is_service_running(service_name, docker_name)

        for asic in self.asics:
            if not asic.is_service_running(service_name, docker_name):
                return False

        return True


class DutHosts(object):
    """ Represents all the DUTs (nodes) in a testbed. class has 3 important attributes:
    nodes: List of all the MultiAsicSonicHost instances for all the SONiC nodes (or cards for chassis) in a multi-dut testbed
    frontend_nodes: subset of nodes and holds list of MultiAsicSonicHost instances for DUTs with front-panel ports (like linecards in chassis
    supervisor_nodes: subset of nodes and holds list of MultiAsicSonicHost instances for supervisor cards.
    """
    class _Nodes(list):
        """ Internal class representing a list of MultiAsicSonicHosts """
        def _run_on_nodes(self, *module_args, **complex_args):
            """ Delegate the call to each of the nodes, return the results in a dict."""
            return {node.hostname: getattr(node, self.attr)(*module_args, **complex_args) for node in self}

        def __getattr__(self, attr):
            """ To support calling ansible modules on a list of MultiAsicSonicHost
            Args:
                attr: attribute to get

            Returns:
               a dictionary with key being the MultiAsicSonicHost's hostname, and value being the output of ansible module
               on that MultiAsicSonicHost
            """
            self.attr = attr
            return self._run_on_nodes

        def __eq__(self, o):
            """ To support eq operator on the DUTs (nodes) in the testbed """
            return list.__eq__(o)

        def __ne__(self, o):
            """ To support ne operator on the DUTs (nodes) in the testbed """
            return list.__ne__(o)

        def __hash__(self):
            """ To support hash operator on the DUTs (nodes) in the testbed """
            return list.__hash__()

    def __init__(self, ansible_adhoc, tbinfo):
        """ Initialize a multi-dut testbed with all the DUT's defined in testbed info.

        Args:
            ansible_adhoc: The pytest-ansible fixture
            tbinfo - Testbed info whose "duts" holds the hostnames for the DUT's in the multi-dut testbed.

        """
        # TODO: Initialize the nodes in parallel using multi-threads?
        self.nodes = self._Nodes([MultiAsicSonicHost(ansible_adhoc, hostname) for hostname in tbinfo["duts"]])
        self.supervisor_nodes = self._Nodes([node for node in self.nodes if node.is_supervisor_node()])
        self.frontend_nodes = self._Nodes([node for node in self.nodes if node.is_frontend_node()])

    def __getitem__(self, index):
        """To support operations like duthosts[0] and duthost['sonic1_hostname']

        Args:
            index (int or string): Index or hostname of a duthost.

        Raises:
            KeyError: Raised when duthost with supplied hostname is not found.
            IndexError: Raised when duthost with supplied index is not found.

        Returns:
            [MultiAsicSonicHost]: Returns the specified duthost in duthosts. It is an instance of MultiAsicSonicHost.
        """
        if type(index) == int:
            return self.nodes[index]
        elif type(index) in [ str, unicode ]:
            for node in self.nodes:
                if node.hostname == index:
                    return node
            raise KeyError("No node has hostname '{}'".format(index))
        else:
            raise IndexError("Bad index '{}' type {}".format(index, type(index)))

    # Below method are to support treating an instance of DutHosts as a list
    def __iter__(self):
        """ To support iteration over all the DUTs (nodes) in the testbed"""
        return iter(self.nodes)

    def __len__(self):
        """ To support length of the number of DUTs (nodes) in the testbed """
        return len(self.nodes)

    def __eq__(self, o):
        """ To support eq operator on the DUTs (nodes) in the testbed """
        return self.nodes.__eq__(o)

    def __ne__(self, o):
        """ To support ne operator on the DUTs (nodes) in the testbed """
        return self.nodes.__ne__(o)

    def __hash__(self):
        """ To support hash operator on the DUTs (nodes) in the testbed """
        return self.nodes.__hash__()

    def __getattr__(self, attr):
        """To support calling ansible modules directly on all the DUTs (nodes) in the testbed
         Args:
            attr: attribute to get

        Returns:
            a dictionary with key being the MultiAsicSonicHost's hostname, and value being the output of ansible module
            on that MultiAsicSonicHost
        """
        return getattr(self.nodes, attr)

    def config_facts(self, *module_args, **complex_args):
        result = {}
        for node in self.nodes:
            complex_args['host'] = node.hostname
            result[node.hostname] = node.config_facts(*module_args, **complex_args)['ansible_facts']
        return result


class FanoutHost(object):
    """
    @summary: Class for Fanout switch

    For running ansible module on the Fanout switch
    """

    def __init__(self, ansible_adhoc, os, hostname, device_type, user, passwd, shell_user=None, shell_passwd=None):
        self.hostname = hostname
        self.type = device_type
        self.host_to_fanout_port_map = {}
        self.fanout_to_host_port_map = {}
        if os == 'sonic':
            self.os = os
            self.host = SonicHost(ansible_adhoc, hostname,
                                  shell_user=shell_user,
                                  shell_passwd=shell_passwd)
        elif os == 'onyx':
            self.os = os
            self.host = OnyxHost(ansible_adhoc, hostname, user, passwd)
        elif os == 'ixia':
            # TODO: add ixia chassis abstraction
            self.os = os
            self.host = IxiaHost(ansible_adhoc, os, hostname, device_type)
        else:
            # Use eos host if the os type is unknown
            self.os = 'eos'
            self.host = EosHost(ansible_adhoc, hostname, user, passwd, shell_user=shell_user, shell_passwd=shell_passwd)

    def __getattr__(self, module_name):
        return getattr(self.host, module_name)

    def get_fanout_os(self):
        return self.os

    def get_fanout_type(self):
        return self.type

    def shutdown(self, interface_name):
        return self.host.shutdown(interface_name)

    def no_shutdown(self, interface_name):
        return self.host.no_shutdown(interface_name)

    def __str__(self):
        return "{ os: '%s', hostname: '%s', device_type: '%s' }" % (self.os, self.hostname, self.type)

    def __repr__(self):
        return self.__str__()

    def add_port_map(self, host_port, fanout_port):
        """
            Fanout switch is build from the connection graph of the
            DUT. So each fanout switch instance is relevant to the
            DUT instance in the test. As result the port mapping is
            unique from the DUT perspective. However, this function
            need update when supporting multiple DUT

            host_port is a encoded string of <host name>|<port name>,
            e.g. sample_host|Ethernet0.
        """
        self.host_to_fanout_port_map[host_port]   = fanout_port
        self.fanout_to_host_port_map[fanout_port] = host_port

    def exec_template(self, ansible_root, ansible_playbook, inventory, **kwargs):
        return self.host.exec_template(ansible_root, ansible_playbook, inventory, **kwargs)<|MERGE_RESOLUTION|>--- conflicted
+++ resolved
@@ -1300,8 +1300,6 @@
 
         return crm_facts
 
-<<<<<<< HEAD
-=======
     def stop_service(self, service_name, docker_name):
         logging.debug("Stopping {}".format(service_name))
         if self.is_service_fully_started(docker_name):
@@ -1341,8 +1339,6 @@
 
         return "RUNNING" in service_status
 
-
->>>>>>> 22402acb
 class K8sMasterHost(AnsibleHostBase):
     """
     @summary: Class for Ubuntu KVM that hosts Kubernetes master
@@ -2103,6 +2099,13 @@
         # Raise an error if we reach here
         raise ValueError("Invalid asic_id '{}' passed as input".format(asic_id))
 
+    def get_vtysh_cmd_for_namespace(self, cmd, namespace):
+        asic_id = self.get_asic_id_from_namespace(namespace)
+        if asic_id == DEFAULT_ASIC_ID:
+            return cmd
+        ns_cmd = cmd.replace('vtysh', 'vtysh -n {}'.format(asic_id))
+        return ns_cmd
+
     def __getattr__(self, attr):
         """ To support calling an ansible module on a MultiAsicSonicHost.
 
