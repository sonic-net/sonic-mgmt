import time
import logging
import os

from tests.common.helpers.assertions import pytest_assert
from tests.common.plugins.loganalyzer.utils import ignore_loganalyzer
from tests.common.platform.processes_utils import wait_critical_processes
from tests.common.utilities import wait_until
from tests.configlet.util.common import chk_for_pfc_wd
from tests.common.platform.interface_utils import check_interface_status_of_up_ports
from tests.common.helpers.dut_utils import ignore_t2_syslog_msgs

logger = logging.getLogger(__name__)

config_sources = ['config_db', 'minigraph', 'running_golden_config']

BASE_DIR = os.path.dirname(os.path.realpath(__file__))
TEMPLATE_DIR = os.path.join(BASE_DIR, 'templates')
GOLDEN_CONFIG_TEMPLATE = os.path.join(TEMPLATE_DIR, 'golden_config_db.j2')
DEFAULT_GOLDEN_CONFIG_PATH = '/etc/sonic/golden_config_db.json'


def config_system_checks_passed(duthost, delayed_services=[]):
    logging.info("Checking if system is running")
    out = duthost.shell("systemctl is-system-running", module_ignore_errors=True)
    if "running" not in out['stdout_lines']:
        logging.info("Checking failure reason")
        fail_reason = duthost.shell("systemctl list-units --state=failed", module_ignore_errors=True)
        logging.info(fail_reason['stdout_lines'])
        return False

    logging.info("Checking if Orchagent up for at least 2 min")
    if duthost.is_multi_asic:
        for asic in duthost.asics:
            out = duthost.shell("systemctl show swss@{}.service --property ActiveState --value".format(asic.asic_index))
            if out["stdout"] != "active":
                return False

            out = duthost.shell(
                "ps -o etimes -p $(systemctl show swss@{}.service --property ExecMainPID --value) | sed '1d'".format(
                    asic.asic_index))
            if int(out['stdout'].strip()) < 120:
                return False
    else:
        out = duthost.shell("systemctl show swss.service --property ActiveState --value")
        if out["stdout"] != "active":
            return False

        out = duthost.shell("ps -o etimes -p $(systemctl show swss.service --property ExecMainPID --value) | sed '1d'")
        if int(out['stdout'].strip()) < 120:
            return False

    logging.info("Checking delayed services: %s", delayed_services)
    for service in delayed_services:
        out = duthost.shell("systemctl is-active %s" % service, module_ignore_errors=True)
        if out["stdout"].strip().lower() != "active":
            return False

    logging.info("All checks passed")
    return True


def config_force_option_supported(duthost):
    out = duthost.shell("config reload -h", executable="/bin/bash")
    if "force" in out['stdout'].strip():
        return True
    return False


def config_reload_minigraph_with_rendered_golden_config_override(
        sonic_host, wait=120, start_bgp=True, start_dynamic_buffer=True,
        safe_reload=False, wait_before_force_reload=0, wait_for_bgp=False,
        check_intf_up_ports=False, traffic_shift_away=False,
        golden_config_path=DEFAULT_GOLDEN_CONFIG_PATH,
        local_golden_config_template=GOLDEN_CONFIG_TEMPLATE,
        dut_golden_config_template=None, remote_src=False, is_dut=True):
    """
    This function facilitates new feature table testing without minigraph parser modification. It
    reloads the minigraph using a j2 file to render Golden Config, which overrides the ConfigDB.
    This function includes all parameters from config_reload() with the restraint parameters
    listed below:
    :param config_source: Always set to 'minigraph' cuz Golden Config override are embeded in
                          load_minigraph
    :param override_config: Always True as it needs Golden Config to override
    :param golden_config_path: Path of Golden Config on DUT
    :param local_golden_config_template: template in sonic-mgmt repo and will be copy to DUT to parse
    :param dut_golden_config_template: template that located in remote DUT if there is any.
    :param remote_src: Whether `src` is on the remote host or on the calling device.
    """
    # If dut_template_path is being set, we can directly generate Golden Config from there.
    # Otherwise, we can copy and parse the template in sonic-mgmt repo
    if dut_golden_config_template:
        sonic_host.shell("sonic-cfggen -d -t {} > {}".format(dut_golden_config_template, golden_config_path))
    else:
        dut_golden_config_template = '/tmp/golden_config_db.j2'
        # default src: tests/common/templates/golden_config_db.j2
        # The src could be specified in the template dir under your test.
        # Check test_config_reload_with_rendered_golden_config.py
        sonic_host.copy(src=local_golden_config_template, dest=dut_golden_config_template, remote_src=remote_src)
        # run sonic-cfggen to generate golden_config_db.json with existing config.
        sonic_host.shell("sonic-cfggen -d -t {} > {}".format(dut_golden_config_template, golden_config_path))

    config_reload(sonic_host, 'minigraph', wait, start_bgp, start_dynamic_buffer, safe_reload,
                  wait_before_force_reload, wait_for_bgp, check_intf_up_ports, traffic_shift_away,
                  override_config=True, golden_config_path=golden_config_path, is_dut=is_dut)


def pfcwd_feature_enabled(duthost):
    device_metadata = duthost.config_facts(host=duthost.hostname, source="running")['ansible_facts']['DEVICE_METADATA']
    pfc_status = device_metadata['localhost']["default_pfcwd_status"]
    return pfc_status == 'enable'


@ignore_loganalyzer
def config_reload(sonic_host, config_source='config_db', wait=120, start_bgp=True, start_dynamic_buffer=True,
                  safe_reload=False, wait_before_force_reload=0, wait_for_bgp=False,
                  check_intf_up_ports=False, traffic_shift_away=False, override_config=False,
                  golden_config_path=DEFAULT_GOLDEN_CONFIG_PATH, is_dut=True):
    """
    reload SONiC configuration
    :param sonic_host: SONiC host object
    :param config_source: configuration source is 'config_db', 'minigraph' or 'running_golden_config'
    :param wait: wait timeout for sonic_host to initialize after configuration reload
    :param wait_for_bgp: True to wait for all BGP connections to come up after configuration reload
    :param override_config: override current config with '/etc/sonic/golden_config_db.json'
    :param is_dut: True if the host is DUT, False if the host may be neighbor device.
                    To the non-DUT host, it may lack of some runtime variables like `topo_type`
                    so that this config_reload may fail.
    :return:
    """
    def _config_reload_cmd_wrapper(cmd, executable):
        out = sonic_host.shell(cmd, executable=executable)
        if out['rc'] == 0:
            return True
        else:
            return False

    if config_source not in config_sources:
        raise ValueError('invalid config source passed in "{}", must be {}'.format(
            config_source,
            ' or '.join(['"{}"'.format(src) for src in config_sources])
        ))

    logger.info('reloading {}'.format(config_source))

    if is_dut:
        # Extend ignore fabric port msgs for T2 chassis with DNX chipset on Linecards
        ignore_t2_syslog_msgs(sonic_host)

    if config_source == 'minigraph':
        if start_dynamic_buffer and sonic_host.facts['asic_type'] == 'mellanox':
            output = sonic_host.shell('redis-cli -n 4 hget "DEVICE_METADATA|localhost" buffer_model',
                                      module_ignore_errors=True)
            is_buffer_model_dynamic = (output and output.get('stdout') == 'dynamic')
        else:
            is_buffer_model_dynamic = False
        cmd = 'config load_minigraph -y &>/dev/null'
        if traffic_shift_away:
            cmd += ' -t'
        if override_config:
            cmd += ' -o'
        if golden_config_path:
            cmd += ' -p {} '.format(golden_config_path)
        sonic_host.shell(cmd, executable="/bin/bash")
        time.sleep(60)
        if start_bgp:
            sonic_host.shell('config bgp startup all')
        if is_buffer_model_dynamic:
            sonic_host.shell('enable-dynamic-buffer.py')
        sonic_host.shell('config save -y')

    elif config_source == 'config_db':
        cmd = 'config reload -y &>/dev/null'
        reloading = False
        if config_force_option_supported(sonic_host):
            if wait_before_force_reload:
                reloading = wait_until(wait_before_force_reload, 10, 0, _config_reload_cmd_wrapper, cmd, "/bin/bash")
            cmd = 'config reload -y -f &>/dev/null'
        if not reloading:
            time.sleep(30)
            sonic_host.shell(cmd, executable="/bin/bash")

    elif config_source == 'running_golden_config':
        golden_path = '/etc/sonic/running_golden_config.json'
        if sonic_host.is_multi_asic:
            for asic in sonic_host.asics:
                golden_path = f'{golden_path},/etc/sonic/running_golden_config{asic.asic_index}.json'  # noqa: E231
        cmd = f'config reload -y -l {golden_path} &>/dev/null'
        if config_force_option_supported(sonic_host):
            cmd = f'config reload -y -f -l {golden_path} &>/dev/null'
        sonic_host.shell(cmd, executable="/bin/bash")

    modular_chassis = sonic_host.get_facts().get("modular_chassis")
    wait = max(wait, 900) if modular_chassis else wait

    if safe_reload:
        # The wait time passed in might not be guaranteed to cover the actual
        # time it takes for containers to come back up. Therefore, add 5
        # minutes to the maximum wait time. If it's ready sooner, then the
        # function will return sooner.
        pytest_assert(wait_until(wait + 300, 20, 0, sonic_host.critical_services_fully_started),
                      "All critical services should be fully started!")
        wait_critical_processes(sonic_host)
<<<<<<< HEAD
        # PFCWD feature does not enable on some topology, for example M0
        if config_source == 'minigraph' and pfcwd_feature_enabled(sonic_host):
            pytest_assert(wait_until(300, 20, 0, chk_for_pfc_wd, sonic_host),
=======
        if config_source == 'minigraph':
            pytest_assert(wait_until(wait + 300, 20, 0, chk_for_pfc_wd, sonic_host),
>>>>>>> 6e633a60
                          "PFC_WD is missing in CONFIG-DB")

        if check_intf_up_ports:
            pytest_assert(wait_until(wait + 300, 20, 0, check_interface_status_of_up_ports, sonic_host),
                          "Not all ports that are admin up on are operationally up")
    else:
        time.sleep(wait)

    if wait_for_bgp:
        bgp_neighbors = sonic_host.get_bgp_neighbors_per_asic()
        pytest_assert(
            wait_until(wait + 120, 10, 0, sonic_host.check_bgp_session_state_all_asics, bgp_neighbors),
            "Not all bgp sessions are established after config reload",
        )<|MERGE_RESOLUTION|>--- conflicted
+++ resolved
@@ -201,14 +201,9 @@
         pytest_assert(wait_until(wait + 300, 20, 0, sonic_host.critical_services_fully_started),
                       "All critical services should be fully started!")
         wait_critical_processes(sonic_host)
-<<<<<<< HEAD
         # PFCWD feature does not enable on some topology, for example M0
         if config_source == 'minigraph' and pfcwd_feature_enabled(sonic_host):
-            pytest_assert(wait_until(300, 20, 0, chk_for_pfc_wd, sonic_host),
-=======
-        if config_source == 'minigraph':
             pytest_assert(wait_until(wait + 300, 20, 0, chk_for_pfc_wd, sonic_host),
->>>>>>> 6e633a60
                           "PFC_WD is missing in CONFIG-DB")
 
         if check_intf_up_ports:
