"""docker contains utilities for interacting with Docker on the duthost."""

import collections
import logging

from tests.common import config_reload
from tests.common.utilities import wait_until
from tests.common.helpers.assertions import pytest_assert
from tests.common.broadcom_data import is_broadcom_device
from tests.common.mellanox_data import is_mellanox_device
from tests.common.errors import RunAnsibleModuleFail

logger = logging.getLogger(__name__)

_DockerRegistryInfo = collections.namedtuple("DockerRegistryInfo", "host username password")


class DockerRegistryInfo(_DockerRegistryInfo):
    """DockerRegistryInfo holds all the data needed to access a remote Docker registry.

    `host` is a required attribute, `username` and `password` can be added if the target registry
    requires authentication.

    Attributes:
        host (str): The remote host where the Docker registry is located.
        username (str): The username used to access the registry.
        password (str): The password used to access the registry.
    """
    pass


def load_docker_registry_info(duthost, creds):
    """Attempts to load Docker registry information.

    Args:
        duthost (SonicHost): The target device.
        creds (dict): Credentials used to access the docker registry.

    Raises:
        ValueError: If the registry information is missing from both the
            Ansible inventory and the registry file.

    Returns:
        DockerRegistryInfo: The registry information that was loaded.
    """
    host = creds.get("docker_registry_host")
    username = creds.get("docker_registry_username")
    password = creds.get("docker_registry_password")

    if not host:
        error_message = ("Could not find hostname for docker registry; "
                         "please check that the `docker_registry_host` ansible variable is defined.")
        logger.error(error_message)
        raise ValueError(error_message)

    return DockerRegistryInfo(host, username, password)


def delete_container(duthost, container_name):
    """Attempts to delete the specified container from the duthost.

    Args:
        duthost (SonicHost): The target device.
        container_name (str): The name of the container to delete.
    """
    duthost.command("docker stop {}".format(container_name), module_ignore_errors=True)
    duthost.command("docker rm {}".format(container_name), module_ignore_errors=True)


def download_image(duthost, registry, image_name, image_version="latest"):
    """Attempts to download the specified image from the registry.

    Args:
        duthost (SonicHost): The target device.
        registry (DockerRegistryInfo): The registry from which to pull the image.
        image_name (str): The name of the image to download.
        image_version (str): The version of the image to download.
    """
    try:
        if registry.username and registry.password:
            duthost.command("docker login {} -u {} -p {}".format(registry.host, registry.username, registry.password))
    except RunAnsibleModuleFail as e:
        error_message = ("Could not login to Docker registry. Please verify that your DNS server is reachable, "
                         "the specified registry is reachable, and your credentials are correct.")
        logger.error(error_message)
        logger.error("Error detail:\n{}".format(repr(e)))
        raise RuntimeError(error_message)

    try:
        duthost.command("docker pull {}/{}:{}".format(registry.host, image_name, image_version))
    except RunAnsibleModuleFail as e:
        error_message = ('Image "{}:{}" not found. Please verify that this image has been uploaded to the '
                         "specified registry.".format(image_name, image_version))
        logger.error(error_message)
        logger.error("Error detail:\n{}".format(repr(e)))
        raise RuntimeError(error_message)


def tag_image(duthost, tag, image_name, image_version="latest"):
    """Applies the specified tag to a Docker image on the duthost.

    Args:
        duthost (SonicHost): The target device.
        tag (str): The tag to apply to the target image.
        image_name (str): The name of the image to tag.
        image_version (str): The version of the image to tag.
    """

    duthost.command("docker tag {}:{} {}".format(image_name, image_version, tag))


<<<<<<< HEAD
        This will download a new Docker image to the DUT and restart the swss
        service.
=======
def swap_syncd(duthost, creds):
    """Replaces the running syncd container with the RPC version of it.
>>>>>>> 6431abec

    This will download a new Docker image to the duthost and restart the swss service.

<<<<<<< HEAD
    if is_broadcom_device(dut):
        vendor_id = "brcm"
    elif is_mellanox_device(dut):
        vendor_id = "mlnx"
    else:
        error_message = "\"{}\" is not currently supported".format(
            dut.facts["asic_type"]
        )
        _LOGGER.error(error_message)
        raise ValueError(error_message)
=======
    Args:
        duthost (SonicHost): The target device.
        creds (dict): Credentials used to access the docker registry.
    """
    vendor_id = _get_vendor_id(duthost)
>>>>>>> 6431abec

    docker_syncd_name = "docker-syncd-{}".format(vendor_id)
    docker_rpc_image = docker_syncd_name + "-rpc"

<<<<<<< HEAD
    # Force image download to go through mgmt network
    dut.command("config bgp shutdown all")
    dut.stop_service("swss")
    dut.delete_container("syncd")
=======
    duthost.command("config bgp shutdown all")  # Force image download to go through mgmt network
    duthost.command("systemctl stop swss", module_ignore_errors=True)
    delete_container(duthost, "syncd")
>>>>>>> 6431abec

    # Set sysctl RCVBUF parameter for tests
    duthost.command("sysctl -w net.core.rmem_max=609430500")

    # Set sysctl SENDBUF parameter for tests
    duthost.command("sysctl -w net.core.wmem_max=609430500")

    _perform_swap_syncd_shutdown_check(duthost)

    registry = load_docker_registry_info(duthost, creds)
    download_image(duthost, registry, docker_rpc_image, duthost.os_version)

    tag_image(
        duthost,
        "{}:latest".format(docker_syncd_name),
        "{}/{}".format(registry.host, docker_rpc_image),
        duthost.os_version
    )

    logger.info("Reloading config and restarting swss...")
    config_reload(duthost)

    _perform_syncd_liveness_check(duthost)


<<<<<<< HEAD
    # TODO: Getting the base image version should be a common utility
    output = dut.command(
        "sonic-cfggen -y /etc/sonic/sonic_version.yml -v build_version"
    )
    sonic_version = output["stdout_lines"][0].strip()
=======
def restore_default_syncd(duthost, creds):
    """Replaces the running syncd with the default syncd that comes with the image.
>>>>>>> 6431abec

    This will restart the swss service.

    Args:
        duthost (SonicHost): The target device.
        creds (dict): Credentials used to access the docker registry.
    """
    vendor_id = _get_vendor_id(duthost)

    docker_syncd_name = "docker-syncd-{}".format(vendor_id)

    duthost.command("systemctl stop swss", module_ignore_errors=True)
    delete_container(duthost, "syncd")

    tag_image(
        duthost,
        "{}:latest".format(docker_syncd_name),
        docker_syncd_name,
        duthost.os_version
    )

    logger.info("Reloading config and restarting swss...")
    config_reload(duthost)

    # Remove the RPC image from the duthost
    docker_rpc_image = docker_syncd_name + "-rpc"
    registry = load_docker_registry_info(duthost, creds)
    duthost.command(
        "docker rmi {}/{}:{}".format(registry.host, docker_rpc_image, duthost.os_version),
        module_ignore_errors=True
    )


def _perform_swap_syncd_shutdown_check(duthost):
    def ready_for_swap():
<<<<<<< HEAD
        if any([
            dut.is_container_present("syncd"),
            dut.is_container_present("swss"),
            not dut.is_bgp_state_idle()
        ]):
            return False

        return True

    pytest_assert(
        wait_until(30, 3, ready_for_swap),
        "Docker and/or BGP failed to shut down"
    )
=======
        syncd_status = duthost.command("docker ps -f name=syncd")["stdout_lines"]
        if len(syncd_status) > 1:
            return False

        swss_status = duthost.command("docker ps -f name=swss")["stdout_lines"]
        if len(swss_status) > 1:
            return False

        bgp_summary = duthost.command("show ip bgp summary")["stdout_lines"]
        idle_count = 0
        expected_idle_count = 0
        for line in bgp_summary:
            if "Idle (Admin)" in line:
                idle_count += 1

            if "Total number of neighbors" in line:
                tokens = line.split()
                expected_idle_count = int(tokens[-1])

        return idle_count == expected_idle_count

    shutdown_check = wait_until(30, 3, ready_for_swap)
>>>>>>> 6431abec

    logging.info("syncd status:\n%s", duthost.command("docker ps -f name=syncd", module_ignore_errors=True)["stdout"])
    logging.info("swss status:\n%s", duthost.command("docker ps -f name=swss", module_ignore_errors=True)["stdout"])
    logging.info("bgp status:\n%s", duthost.command("show ip bgp summary", module_ignore_errors=True)["stdout"])

    pytest_assert(shutdown_check, "Docker and/or BGP failed to shut down in 30s")


<<<<<<< HEAD
def restore_default_syncd(dut, creds):
    """
        Replaces the running syncd with the default syncd that comes with the
        image.
=======
def _perform_syncd_liveness_check(duthost):
    def check_liveness():
        syncd_status = duthost.command(
            "docker exec syncd supervisorctl status syncd",
            module_ignore_errors=True
        )["stdout"]

        return "RUNNING" in syncd_status
>>>>>>> 6431abec

    liveness_check = wait_until(10, 1, check_liveness)

<<<<<<< HEAD
        Args:
            dut (SonicHost): The target device.
    """
    if is_broadcom_device(dut):
=======
    logging.info(
        "syncd status:\n%s",
        duthost.command("docker exec syncd supervisorctl status syncd", module_ignore_errors=True)["stdout"]
    )

    pytest_assert(liveness_check, "syncd crashed after swap_syncd")


def _get_vendor_id(duthost):
    if is_broadcom_device(duthost):
>>>>>>> 6431abec
        vendor_id = "brcm"
    elif is_mellanox_device(duthost):
        vendor_id = "mlnx"
    else:
<<<<<<< HEAD
        error_message = "\"{}\" is not currently supported".format(
            dut.facts["asic_type"]
        )
        _LOGGER.error(error_message)
        raise ValueError(error_message)

    docker_syncd_name = "docker-syncd-{}".format(vendor_id)

    dut.stop_service("swss")
    dut.delete_container("syncd")

    # TODO: Getting the base image version should be a common utility
    output = dut.command(
        "sonic-cfggen -y /etc/sonic/sonic_version.yml -v build_version"
    )
    sonic_version = output["stdout_lines"][0].strip()

    tag_image(
        dut, "{}:latest".format(docker_syncd_name), docker_syncd_name,
        sonic_version
    )

    _LOGGER.info("Reloading config and restarting swss...")
    config_reload(dut)

    # Remove the RPC image from the DUT
    docker_rpc_image = docker_syncd_name + "-rpc"
    registry = load_docker_registry_info(dut, creds)
    dut.command("docker rmi {}/{}:{}".format(
        registry.host, docker_rpc_image, sonic_version
    ))
=======
        error_message = '"{}" does not currently support swap_syncd'.format(duthost.facts["asic_type"])
        logger.error(error_message)
        raise ValueError(error_message)

    return vendor_id
>>>>>>> 6431abec
<|MERGE_RESOLUTION|>--- conflicted
+++ resolved
@@ -109,48 +109,25 @@
     duthost.command("docker tag {}:{} {}".format(image_name, image_version, tag))
 
 
-<<<<<<< HEAD
-        This will download a new Docker image to the DUT and restart the swss
-        service.
-=======
 def swap_syncd(duthost, creds):
     """Replaces the running syncd container with the RPC version of it.
->>>>>>> 6431abec
-
-    This will download a new Docker image to the duthost and restart the swss service.
-
-<<<<<<< HEAD
-    if is_broadcom_device(dut):
-        vendor_id = "brcm"
-    elif is_mellanox_device(dut):
-        vendor_id = "mlnx"
-    else:
-        error_message = "\"{}\" is not currently supported".format(
-            dut.facts["asic_type"]
-        )
-        _LOGGER.error(error_message)
-        raise ValueError(error_message)
-=======
+
+    This will download a new Docker image to the duthost and restart the swss 
+    service.
+
     Args:
         duthost (SonicHost): The target device.
         creds (dict): Credentials used to access the docker registry.
     """
     vendor_id = _get_vendor_id(duthost)
->>>>>>> 6431abec
 
     docker_syncd_name = "docker-syncd-{}".format(vendor_id)
     docker_rpc_image = docker_syncd_name + "-rpc"
 
-<<<<<<< HEAD
     # Force image download to go through mgmt network
-    dut.command("config bgp shutdown all")
-    dut.stop_service("swss")
-    dut.delete_container("syncd")
-=======
-    duthost.command("config bgp shutdown all")  # Force image download to go through mgmt network
-    duthost.command("systemctl stop swss", module_ignore_errors=True)
-    delete_container(duthost, "syncd")
->>>>>>> 6431abec
+    duthost.command("config bgp shutdown all")  
+    duthost.stop_service("swss")
+    duthost.delete_container("syncd")
 
     # Set sysctl RCVBUF parameter for tests
     duthost.command("sysctl -w net.core.rmem_max=609430500")
@@ -176,16 +153,8 @@
     _perform_syncd_liveness_check(duthost)
 
 
-<<<<<<< HEAD
-    # TODO: Getting the base image version should be a common utility
-    output = dut.command(
-        "sonic-cfggen -y /etc/sonic/sonic_version.yml -v build_version"
-    )
-    sonic_version = output["stdout_lines"][0].strip()
-=======
 def restore_default_syncd(duthost, creds):
     """Replaces the running syncd with the default syncd that comes with the image.
->>>>>>> 6431abec
 
     This will restart the swss service.
 
@@ -197,8 +166,8 @@
 
     docker_syncd_name = "docker-syncd-{}".format(vendor_id)
 
-    duthost.command("systemctl stop swss", module_ignore_errors=True)
-    delete_container(duthost, "syncd")
+    duthost.stop_service("swss")
+    duthost.delete_container("syncd")
 
     tag_image(
         duthost,
@@ -221,127 +190,32 @@
 
 def _perform_swap_syncd_shutdown_check(duthost):
     def ready_for_swap():
-<<<<<<< HEAD
         if any([
-            dut.is_container_present("syncd"),
-            dut.is_container_present("swss"),
-            not dut.is_bgp_state_idle()
+            duthost.is_container_present("syncd"),
+            duthost.is_container_present("swss"),
+            not duthost.is_bgp_state_idle()
         ]):
             return False
 
         return True
 
-    pytest_assert(
-        wait_until(30, 3, ready_for_swap),
-        "Docker and/or BGP failed to shut down"
-    )
-=======
-        syncd_status = duthost.command("docker ps -f name=syncd")["stdout_lines"]
-        if len(syncd_status) > 1:
-            return False
-
-        swss_status = duthost.command("docker ps -f name=swss")["stdout_lines"]
-        if len(swss_status) > 1:
-            return False
-
-        bgp_summary = duthost.command("show ip bgp summary")["stdout_lines"]
-        idle_count = 0
-        expected_idle_count = 0
-        for line in bgp_summary:
-            if "Idle (Admin)" in line:
-                idle_count += 1
-
-            if "Total number of neighbors" in line:
-                tokens = line.split()
-                expected_idle_count = int(tokens[-1])
-
-        return idle_count == expected_idle_count
-
     shutdown_check = wait_until(30, 3, ready_for_swap)
->>>>>>> 6431abec
-
-    logging.info("syncd status:\n%s", duthost.command("docker ps -f name=syncd", module_ignore_errors=True)["stdout"])
-    logging.info("swss status:\n%s", duthost.command("docker ps -f name=swss", module_ignore_errors=True)["stdout"])
-    logging.info("bgp status:\n%s", duthost.command("show ip bgp summary", module_ignore_errors=True)["stdout"])
-
     pytest_assert(shutdown_check, "Docker and/or BGP failed to shut down in 30s")
 
 
-<<<<<<< HEAD
-def restore_default_syncd(dut, creds):
-    """
-        Replaces the running syncd with the default syncd that comes with the
-        image.
-=======
 def _perform_syncd_liveness_check(duthost):
-    def check_liveness():
-        syncd_status = duthost.command(
-            "docker exec syncd supervisorctl status syncd",
-            module_ignore_errors=True
-        )["stdout"]
-
-        return "RUNNING" in syncd_status
->>>>>>> 6431abec
-
-    liveness_check = wait_until(10, 1, check_liveness)
-
-<<<<<<< HEAD
-        Args:
-            dut (SonicHost): The target device.
-    """
-    if is_broadcom_device(dut):
-=======
-    logging.info(
-        "syncd status:\n%s",
-        duthost.command("docker exec syncd supervisorctl status syncd", module_ignore_errors=True)["stdout"]
-    )
-
+    liveness_check = wait_until(30, 1, duthost.is_service_running("syncd"))
     pytest_assert(liveness_check, "syncd crashed after swap_syncd")
 
 
 def _get_vendor_id(duthost):
     if is_broadcom_device(duthost):
->>>>>>> 6431abec
         vendor_id = "brcm"
     elif is_mellanox_device(duthost):
         vendor_id = "mlnx"
     else:
-<<<<<<< HEAD
-        error_message = "\"{}\" is not currently supported".format(
-            dut.facts["asic_type"]
-        )
-        _LOGGER.error(error_message)
+        error_message = '"{}" does not currently support swap_syncd'.format(duthost.facts["asic_type"])
+        logger.error(error_message)
         raise ValueError(error_message)
 
-    docker_syncd_name = "docker-syncd-{}".format(vendor_id)
-
-    dut.stop_service("swss")
-    dut.delete_container("syncd")
-
-    # TODO: Getting the base image version should be a common utility
-    output = dut.command(
-        "sonic-cfggen -y /etc/sonic/sonic_version.yml -v build_version"
-    )
-    sonic_version = output["stdout_lines"][0].strip()
-
-    tag_image(
-        dut, "{}:latest".format(docker_syncd_name), docker_syncd_name,
-        sonic_version
-    )
-
-    _LOGGER.info("Reloading config and restarting swss...")
-    config_reload(dut)
-
-    # Remove the RPC image from the DUT
-    docker_rpc_image = docker_syncd_name + "-rpc"
-    registry = load_docker_registry_info(dut, creds)
-    dut.command("docker rmi {}/{}:{}".format(
-        registry.host, docker_rpc_image, sonic_version
-    ))
-=======
-        error_message = '"{}" does not currently support swap_syncd'.format(duthost.facts["asic_type"])
-        logger.error(error_message)
-        raise ValueError(error_message)
-
-    return vendor_id
->>>>>>> 6431abec
+    return vendor_id