"""
This module contains the snappi fixture in the snappi_tests directory.
"""
from tests.common.snappi_tests.ixload.snappi_helper import main
import pytest
import logging

logger = logging.getLogger(__name__)


@pytest.fixture(scope="module")
def snappi_api_serv_ip(tbinfo):
    """
    In a Snappi testbed, there is no PTF docker.
    Hence, we use ptf_ip field to store snappi API server.
    This fixture returns the IP address of the snappi API server.
    Args:
       tbinfo (pytest fixture): fixture provides information about testbed
    Returns:
        snappi API server IP
    """
    return tbinfo['ptf_ip']


@pytest.fixture(scope="module")
def snappi_api_serv_port(duthosts, rand_one_dut_hostname):
    """
    This fixture returns the TCP Port of the Snappi API server.
    Args:
        duthost (pytest fixture): The duthost fixture.
    Returns:
        snappi API server port.
    """
    duthost = duthosts[rand_one_dut_hostname]
    logger.info(duthost.host.options['variable_manager']._hostvars)
    return (duthost.host.options['variable_manager'].
            _hostvars[duthost.hostname]['snappi_ixl_server']['rest_port'])


@pytest.fixture(scope="module")
def snappi_ixl_serv_start(duthosts, rand_one_dut_hostname):
    """
    This fixture returns the TCP Port of the Snappi API server.
    Args:
        duthost (pytest fixture): The duthost fixture.
    Returns:
        snappi API server port.
    """
    duthost = duthosts[rand_one_dut_hostname]
    logger.info(100*'1')
    logger.info(duthost.host.options['variable_manager']._hostvars)
    logger.info(100*'2')
    return (duthost.host.options['variable_manager'].
            _hostvars[duthost.hostname]['snappi_ixl_server']['rest_port'])


@pytest.fixture(autouse=True, scope="module")
def config_snappi_l47(request, duthosts, tbinfo):
    """
    Fixture configures UHD connect

    Args:
        request (object): pytest request object, duthost, tbinfo

    Yields:
    """
<<<<<<< HEAD
    import pdb; pdb.set_trace()
    snappi_ixl_params = {}
=======
    snappi_l47_params = {}

    l47_version = tbinfo['l47_version']
>>>>>>> 50d4e817

    chassis_ip = tbinfo['chassis_ip']
    gw_ip = tbinfo['l47_gateway']

    test_filename = "dash_cps"
    initial_cps_obj = 1000000

    test_type_dict = {
        'cps': 'cps', 'tcpbg': 'tcpbg', 'all': 'all',
        'test_filename': test_filename, 'initial_cps_obj': initial_cps_obj
    }

    ports_list = {
        'Traffic1@Network1': [(1, 1, 1)],
        'Traffic2@Network2': [(1, 1, 2)]
    }

    connection_dict = {
        'chassis_ip': chassis_ip,
        'gw_ip': gw_ip,
        'port': '8080',
        'version': l47_version,
    }

    snappi_l47_params['test_type_dict'] = test_type_dict
    snappi_l47_params['connection_dict'] = connection_dict
    snappi_l47_params['ports_list'] = ports_list

<<<<<<< HEAD
    api, config, initial_cps_value = main(connection_dict, test_type_dict['cps'],
                                          test_type_dict['test_filename'], test_type_dict['initial_cps_obj'],)

    ixl_cfg = {}
    ixl_cfg['test_type_dict'] = test_type_dict
    ixl_cfg['connection_dict'] = connection_dict

    ixl_cfg['api'] = api
    ixl_cfg['config'] = config
    ixl_cfg['initial_cps_value'] = initial_cps_value

    return ixl_cfg
=======
    return snappi_l47_params
>>>>>>> 50d4e817
<|MERGE_RESOLUTION|>--- conflicted
+++ resolved
@@ -1,7 +1,7 @@
 """
 This module contains the snappi fixture in the snappi_tests directory.
 """
-from tests.common.snappi_tests.ixload.snappi_helper import main
+from tests.common.snappi_tests.ixload.snappi_helper import main  # noqa F401
 import pytest
 import logging
 
@@ -64,14 +64,9 @@
 
     Yields:
     """
-<<<<<<< HEAD
-    import pdb; pdb.set_trace()
-    snappi_ixl_params = {}
-=======
     snappi_l47_params = {}
 
     l47_version = tbinfo['l47_version']
->>>>>>> 50d4e817
 
     chassis_ip = tbinfo['chassis_ip']
     gw_ip = tbinfo['l47_gateway']
@@ -100,7 +95,7 @@
     snappi_l47_params['connection_dict'] = connection_dict
     snappi_l47_params['ports_list'] = ports_list
 
-<<<<<<< HEAD
+    """
     api, config, initial_cps_value = main(connection_dict, test_type_dict['cps'],
                                           test_type_dict['test_filename'], test_type_dict['initial_cps_obj'],)
 
@@ -113,6 +108,6 @@
     ixl_cfg['initial_cps_value'] = initial_cps_value
 
     return ixl_cfg
-=======
-    return snappi_l47_params
->>>>>>> 50d4e817
+    """
+
+    return snappi_l47_params