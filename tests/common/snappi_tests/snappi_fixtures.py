"""
This module contains the snappi fixture in the snappi_tests directory.
"""
import pytest
import time
import logging
import snappi
import sys
import random
import subprocess
import csv
import json
import os
from copy import copy
from tests.common.errors import RunAnsibleModuleFail
from ipaddress import ip_address, IPv4Address, IPv6Address
from tests.common.fixtures.conn_graph_facts import conn_graph_facts, fanout_graph_facts     # noqa: F401
from tests.common.snappi_tests.common_helpers import get_addrs_in_subnet, get_peer_snappi_chassis, \
    get_ipv6_addrs_in_subnet, parse_override
from tests.common.snappi_tests.snappi_helpers import SnappiFanoutManager, get_snappi_port_location
from tests.common.snappi_tests.port import SnappiPortConfig, SnappiPortType
from tests.common.helpers.assertions import pytest_assert
from tests.common.snappi_tests.variables import pfcQueueGroupSize, pfcQueueValueDict, dut_ip_start, snappi_ip_start, \
    prefix_length, dut_ipv6_start, snappi_ipv6_start, v6_prefix_length
<<<<<<< HEAD
from tests.common.snappi_tests.uhd.uhd_helpers import NetworkConfigSettings, create_front_panel_ports, \
    create_connections, create_uhdIp_list, create_arp_bypass, create_profiles
=======
from tests.common.snappi_tests.uhd.uhd_helpers import *  # noqa: F403, F401
>>>>>>> aca39613
from tests.common.helpers.assertions import pytest_require
logger = logging.getLogger(__name__)


@pytest.fixture(scope="module")
def snappi_api_serv_ip(tbinfo):
    """
    In a Snappi testbed, there is no PTF docker.
    Hence, we use ptf_ip field to store snappi API server.
    This fixture returns the IP address of the snappi API server.
    Args:
       tbinfo (pytest fixture): fixture provides information about testbed
    Returns:
        snappi API server IP
    """
    return tbinfo['ptf_ip']


@pytest.fixture(scope="module")
def snappi_api_serv_port(tbinfo, duthosts, rand_one_dut_hostname):
    """
    This fixture returns the TCP Port of the Snappi API server.
    Args:
        duthost (pytest fixture): The duthost fixture.
    Returns:
        snappi API server port.
    """
    if "tg_api_server" in tbinfo:
        return tbinfo['tg_api_server'].split(':')[1]

    duthost = duthosts[rand_one_dut_hostname]
    return (duthost.host.options['variable_manager'].
            _hostvars[duthost.hostname]['snappi_api_server']['rest_port'])


@pytest.fixture(scope='module')
def snappi_api(snappi_api_serv_ip,
               snappi_api_serv_port):
    """
    Fixture for session handle,
    for creating snappi objects and making API calls.
    Args:
        snappi_api_serv_ip (pytest fixture): snappi_api_serv_ip fixture
        snappi_api_serv_port (pytest fixture): snappi_api_serv_port fixture.
    """
    location = "https://" + snappi_api_serv_ip + ":" + str(snappi_api_serv_port)
    # TODO: Currently extension is defaulted to ixnetwork.
    # Going forward, we should be able to specify extension
    # from command line while running pytest.
    api = snappi.api(location=location, ext="ixnetwork")
    # TODO - Uncomment to use. Prefer to use environment vars to retrieve this information
    # api._username = "<please mention the username if other than default username>"
    # api._password = "<please mention the password if other than default password>"
    yield api

    if getattr(api, 'assistant', None) is not None:
        api.assistant.Session.remove()


def __gen_mac(id):
    """
    Generate a MAC address
    Args:
        id (int): Snappi port ID
    Returns:
        MAC address (string)
    """
    return '00:11:22:33:44:{:02d}'.format(id)


def __gen_pc_mac(id):
    """
    Generate a MAC address for a portchannel interface

    Args:
        id (int): portchannel ID
    Returns:
        MAC address (string)
    """
    return '10:22:33:44:55:{:02d}'.format(id)


def __valid_ipv4_addr(ip):
    """
    Determine if a input string is a valid IPv4 address
    Args:
        ip (unicode str): input IP address
    Returns:
        True if the input is a valid IPv4 adress or False otherwise
    """
    try:
        return True if type(ip_address(ip)) is IPv4Address else False
    except ValueError:
        return False


def __valid_ipv6_addr(ip):
    """
    Determine if an input string is a valid IPv6 address
    Args:
        ip (unicode str): input IP address
    Returns:
        True if the input is a valid IPv6 address or False otherwise
    """
    try:
        return True if type(ip_address(ip)) is IPv6Address else False
    except ValueError:
        return False


def __l3_intf_config(config, port_config_list, duthost, snappi_ports, setup=True):
    """
    Generate Snappi configuration of layer 3 interfaces (IPv4 + IPv6).
    """
    mg_facts = duthost.minigraph_facts(host=duthost.hostname)['ansible_facts']
    if 'minigraph_interfaces' not in mg_facts:
        return True
    l3_intf_facts = mg_facts['minigraph_interfaces']
    if not l3_intf_facts:
        return True

    # Group all (v4/v6) entries per physical interface
    grouped = {}
    for entry in l3_intf_facts:
        grouped.setdefault(entry['attachto'], []).append(entry)

    for intf, entries in grouped.items():
        port_ids = [i for i, sp in enumerate(snappi_ports) if sp['peer_port'] == intf]
        if len(port_ids) != 1:
            continue
        port_id = port_ids[0]
        mac = __gen_mac(port_id)
        device = config.devices.device(name='Device Port {}'.format(port_id))[-1]
        ethernet = device.ethernets.add()
        ethernet.name = 'Ethernet Port {}'.format(port_id)
        ethernet.connection.port_name = config.ports[port_id].name
        ethernet.mac = mac

        v4_addr = v4_gw = v4_prefix = None
        v6_addr = v6_gw = v6_prefix = None

        for e in entries:
            addr = e['addr']
            peer = e.get('peer_addr')
            if not peer:
                continue
            prefix = int(e['prefixlen'])
            try:
                ip_obj = ip_address(addr)
            except ValueError:
                continue

            asic_inst = duthost.get_port_asic_instance(intf)
            namespace = duthost.get_namespace_from_asic_id(asic_inst.asic_index) if asic_inst else None
            gen_data_flow_dest_ip(peer, duthost, intf, namespace=namespace, setup=setup)

            if ip_obj.version == 4:
                ip_stack = ethernet.ipv4_addresses.add()
                ip_stack.name = 'Ipv4 Port {}'.format(port_id)
                ip_stack.address = peer
                ip_stack.prefix = prefix
                ip_stack.gateway = addr
                v4_addr, v4_gw, v4_prefix = peer, addr, prefix
            else:
                ip6_stack = ethernet.ipv6_addresses.add()
                ip6_stack.name = 'Ipv6 Port {}'.format(port_id)
                ip6_stack.address = peer
                ip6_stack.prefix = prefix
                ip6_stack.gateway = addr
                v6_addr, v6_gw, v6_prefix = peer, addr, prefix

        if any([v4_addr, v6_addr]):
            port_config = SnappiPortConfig(
                id=port_id,
                ip=v4_addr,
                mac=mac,
                gw=v4_gw,
                gw_mac=duthost.get_dut_iface_mac(intf),
                prefix_len=str(v4_prefix) if v4_prefix is not None else None,
                ipv6=v6_addr,
                gw_ipv6=v6_gw,
                prefix_len_v6=str(v6_prefix) if v6_prefix is not None else None,
                port_type=SnappiPortType.IPInterface,
                peer_port=intf
            )
            port_config_list.append(port_config)

    return True


def __vlan_intf_config(config, port_config_list, duthost, snappi_ports):
    """
    Generate Snappi configuration of VLAN member interfaces (IPv4 + IPv6).
    """
    mg_facts = duthost.minigraph_facts(host=duthost.hostname)['ansible_facts']
    if 'minigraph_vlans' not in mg_facts:
        return True
    vlan_facts = mg_facts['minigraph_vlans']
    if not vlan_facts:
        return True

    vlan_members = {k: v['members'] for k, v in vlan_facts.items()}
    vlan_intf_facts = mg_facts.get('minigraph_vlan_interfaces', [])
    vlan_entries = {}
    for v in vlan_intf_facts:
        vlan_entries.setdefault(v['attachto'], []).append(v)

    for vlan, members in vlan_members.items():
        if vlan not in vlan_entries:
            continue
        entries = vlan_entries[vlan]
        v4_entry = next((e for e in entries if __valid_ipv4_addr(e['addr'])), None)
        v6_entry = next((e for e in entries if __valid_ipv6_addr(e['addr'])), None)

        if v4_entry:
            gw4 = v4_entry['addr']
            pfx4 = v4_entry['prefixlen']
            subnet4 = f"{gw4}/{pfx4}"
            member_ipv4s = get_addrs_in_subnet(subnet4, len(members))
        else:
            gw4 = pfx4 = None
            member_ipv4s = [None] * len(members)

        if v6_entry:
            gw6 = v6_entry['addr']
            pfx6 = v6_entry['prefixlen']
            subnet6 = f"{gw6}/{pfx6}"
            member_ipv6s = get_ipv6_addrs_in_subnet(subnet6, len(members))
        else:
            gw6 = pfx6 = None
            member_ipv6s = [None] * len(members)

        for idx, phy in enumerate(members):
            port_ids = [i for i, sp in enumerate(snappi_ports) if sp['peer_port'] == phy]
            if len(port_ids) != 1:
                continue
            port_id = port_ids[0]
            mac = __gen_mac(port_id)
            device = config.devices.device(name='Device Port {}'.format(port_id))[-1]
            ethernet = device.ethernets.add()
            ethernet.name = 'Ethernet Port {}'.format(port_id)
            ethernet.connection.port_name = config.ports[port_id].name
            ethernet.mac = mac

            v4_addr = v4_prefix = None
            v6_addr = v6_prefix = None

            if member_ipv4s[idx]:
                ip4 = member_ipv4s[idx]
                ip4_stack = ethernet.ipv4_addresses.add()
                ip4_stack.name = 'Ipv4 Port {}'.format(port_id)
                ip4_stack.address = ip4
                ip4_stack.prefix = int(pfx4)
                ip4_stack.gateway = gw4
                v4_addr, v4_prefix = ip4, pfx4

            if member_ipv6s[idx]:
                ip6 = member_ipv6s[idx]
                ip6_stack = ethernet.ipv6_addresses.add()
                ip6_stack.name = 'Ipv6 Port {}'.format(port_id)
                ip6_stack.address = ip6
                ip6_stack.prefix = int(pfx6)
                ip6_stack.gateway = gw6
                v6_addr, v6_prefix = ip6, pfx6

            if v4_addr or v6_addr:
                port_config = SnappiPortConfig(
                    id=port_id,
                    ip=v4_addr if v4_addr is not None else None,
                    mac=mac,
                    gw=gw4 if v4_addr is not None else None,
                    gw_mac=duthost.get_dut_iface_mac(phy),
                    prefix_len=str(v4_prefix) if v4_addr is not None else None,
                    ipv6=v6_addr,
                    gw_ipv6=gw6,
                    prefix_len_v6=str(v6_prefix) if v6_prefix is not None else None,
                    port_type=SnappiPortType.VlanMember,
                    peer_port=phy)
                port_config_list.append(port_config)

    return True


def __portchannel_intf_config(config, port_config_list, duthost, snappi_ports):
    """
    Generate Snappi configuration of PortChannel (LAG) member and LAG interfaces (IPv4 + IPv6).
    """
    mg_facts = duthost.minigraph_facts(host=duthost.hostname)['ansible_facts']
    if 'minigraph_portchannels' not in mg_facts:
        return True
    pc_facts = mg_facts['minigraph_portchannels']
    if not pc_facts:
        return True

    pc_members = {k: v['members'] for k, v in pc_facts.items()}
    pc_intf_facts = mg_facts.get('minigraph_portchannel_interfaces', [])
    pc_entries = {}
    for v in pc_intf_facts:
        pc_entries.setdefault(v['attachto'], []).append(v)

    pc_id = 0
    for pc, members in pc_members.items():
        if pc not in pc_entries:
            continue
        entries = pc_entries[pc]
        v4_entry = next((e for e in entries if __valid_ipv4_addr(e['addr'])), None)
        v6_entry = next((e for e in entries if not __valid_ipv4_addr(e['addr'])), None)

        member_port_ids = [i for i, sp in enumerate(snappi_ports) for m in members if sp['peer_port'] == m]
        if not member_port_ids:
            continue

        lag = config.lags.lag(name='Lag {}'.format(pc))[-1]
        lag.protocol.lacp.actor_system_id = '00:00:00:00:00:01'
        lag.protocol.lacp.actor_system_priority = 1
        lag.protocol.lacp.actor_key = 1

        for phy in members:
            port_ids = [i for i, sp in enumerate(snappi_ports) if sp['peer_port'] == phy]
            if len(port_ids) != 1:
                continue
            port_id = port_ids[0]
            mac = __gen_mac(port_id)
            lp = lag.ports.port(port_name=config.ports[port_id].name)[-1]
            lp.lacp.actor_port_number = 1
            lp.lacp.actor_port_priority = 1
            lp.ethernet.name = 'Ethernet Port {}'.format(port_id)
            lp.ethernet.mac = mac

            # IPv4 base attributes
            base_ip = base_gw = base_prefix = None
            if v4_entry:
                base_ip = v4_entry['peer_addr']
                base_gw = v4_entry['addr']
                base_prefix = v4_entry['prefixlen']

            v6_ip = v6_gw = v6_prefix = None
            if v6_entry:
                v6_ip = v6_entry['peer_addr']
                v6_gw = v6_entry['addr']
                v6_prefix = v6_entry['prefixlen']

            if base_ip is not None or v6_ip is not None:
                port_config = SnappiPortConfig(
                    id=port_id,
                    ip=base_ip,
                    mac=mac,
                    gw=base_gw,
                    gw_mac=duthost.get_dut_iface_mac(phy),
                    prefix_len=str(base_prefix) if base_prefix is not None else None,
                    ipv6=v6_ip,
                    gw_ipv6=v6_gw,
                    prefix_len_v6=str(v6_prefix) if v6_prefix is not None else None,
                    port_type=SnappiPortType.PortChannelMember,
                    peer_port=phy)
                port_config_list.append(port_config)

        device = config.devices.device(name='Device {}'.format(pc))[-1]
        ethernet = device.ethernets.add()
        ethernet.connection.port_name = lag.name
        ethernet.name = 'Ethernet {}'.format(pc)
        ethernet.mac = __gen_pc_mac(pc_id)

        if v4_entry:
            ip_stack = ethernet.ipv4_addresses.add()
            ip_stack.name = 'Ipv4 {}'.format(pc)
            ip_stack.address = v4_entry['peer_addr']
            ip_stack.prefix = int(v4_entry['prefixlen'])
            ip_stack.gateway = v4_entry['addr']
        if v6_entry:
            ip6_stack = ethernet.ipv6_addresses.add()
            ip6_stack.name = 'Ipv6 {}'.format(pc)
            ip6_stack.address = v6_entry['peer_addr']
            ip6_stack.prefix = int(v6_entry['prefixlen'])
            ip6_stack.gateway = v6_entry['addr']

        pc_id += 1

    return True


@pytest.fixture(scope="module")
def is_pfc_enabled(duthosts, rand_one_dut_front_end_hostname):
    """
    This fixture checks if Priority Flow Control (PFC) is enabled on the SONiC DUT.

    Args:
        duthosts (pytest fixture): List of DUT hosts.
        rand_one_dut_front_end_hostname (pytest fixture): Hostname of a randomly selected front-end DUT.

    Returns:
        bool: True if PFC is enabled on at least one port, False otherwise.
    """
    duthost = duthosts[rand_one_dut_front_end_hostname]
    config_facts = duthost.config_facts(host=duthost.hostname, asic_index=0,
                                        source="running")['ansible_facts']

    if "PORT_QOS_MAP" not in list(config_facts.keys()):
        return False

    port_qos_map = config_facts["PORT_QOS_MAP"]
    if len(list(port_qos_map.keys())) == 0:
        return False

    # Here we assume all the ports have the same lossless priorities
    intf = list(port_qos_map.keys())[0]
    pfc_enable = port_qos_map[intf].get('pfc_enable')
    if pfc_enable:
        return True

    return False


@pytest.fixture(scope="function")
def snappi_testbed_config(conn_graph_facts, fanout_graph_facts,     # noqa: F811
                          duthosts, rand_one_dut_hostname, is_pfc_enabled,
                          snappi_api):
    """
    Geenrate snappi API config and port config information for the testbed
    Args:
        conn_graph_facts (pytest fixture)
        fanout_graph_facts (pytest fixture)
        duthosts (pytest fixture): list of DUTs
        rand_one_dut_hostname (pytest fixture): DUT hostname
        snappi_api(pytest fixture): Snappi API fixture
    Returns:
        - config (obj): Snappi API config of the testbed
        - port_config_list (list): list of port configuration information
    """
    # As of now both single dut and multidut fixtures are being called from the same test,
    # When this function is called for T2 testbed, just return empty.
    '''
    if is_snappi_multidut(duthosts):
        return None, []
        '''

    duthost = duthosts[rand_one_dut_hostname]

    """ Generate L1 config """
    snappi_fanout = get_peer_snappi_chassis(conn_data=conn_graph_facts,
                                            dut_hostname=duthost.hostname)

    pytest_assert(snappi_fanout is not None, 'Fail to get snappi_fanout')
    snappi_fanout = snappi_fanout[0]
    snappi_fanout_id = list(fanout_graph_facts.keys()).index(snappi_fanout)
    snappi_fanout_list = SnappiFanoutManager(fanout_graph_facts)
    snappi_fanout_list.get_fanout_device_details(device_number=snappi_fanout_id)

    snappi_ports = snappi_fanout_list.get_ports(peer_device=duthost.hostname)

    port_speed = None

    """ L1 config """
    config = snappi_api.config()
    for i in range(len(snappi_ports)):
        config.ports.port(name='Port {}'.format(i),
                          location=get_snappi_port_location(snappi_ports[i]))

        if port_speed is None:
            port_speed = int(snappi_ports[i]['speed'])

        pytest_assert(port_speed == int(snappi_ports[i]['speed']),
                      'Ports have different link speeds')

    speed_gbps = int(port_speed/1000)

    config.options.port_options.location_preemption = True
    l1_config = config.layer1.layer1()[-1]
    l1_config.name = 'L1 config'
    l1_config.port_names = [port.name for port in config.ports]
    l1_config.speed = 'speed_{}_gbps'.format(speed_gbps)
    l1_config.ieee_media_defaults = False
    l1_config.auto_negotiate = False

    # Determine link training and RS-FEC settings from DUT before applying to TGEN
    try:
        run_facts = duthost.config_facts(host=duthost.hostname, source="running")['ansible_facts']
        port_table = run_facts.get('PORT', {})
    except Exception as e:
        logger.warning(f"Failed to read DUT PORT table for link training/FEC detection: {e}")
        port_table = {}

    def _is_enabled(val):
        return str(val).lower() in ['on', 'true', 'yes', '1']

    lt_values = []
    rs_fec_values = []
    for sp in snappi_ports:
        p = sp.get('peer_port')
        attrs = port_table.get(p, {})
        if 'link_training' in attrs:
            lt_values.append(_is_enabled(attrs.get('link_training')))
        if 'fec' in attrs:
            fec_val = str(attrs.get('fec', '')).lower()
            rs_fec_values.append(fec_val.startswith('rs'))

    # Enable only if ALL ports have it enabled
    lt_enable = all(lt_values) if lt_values else False
    rs_fec_enable = all(rs_fec_values) if rs_fec_values else False

    logger.info(f"Configuring TGEN L1: link_training={lt_enable}, rs_fec={rs_fec_enable} (DUT derived)")

    l1_config.auto_negotiation.link_training = lt_enable
    l1_config.auto_negotiation.rs_fec = rs_fec_enable

    if is_pfc_enabled:
        pfc = l1_config.flow_control.ieee_802_1qbb
        pfc.pfc_delay = 0
        if pfcQueueGroupSize == 8:
            pfc.pfc_class_0 = 0
            pfc.pfc_class_1 = 1
            pfc.pfc_class_2 = 2
            pfc.pfc_class_3 = 3
            pfc.pfc_class_4 = 4
            pfc.pfc_class_5 = 5
            pfc.pfc_class_6 = 6
            pfc.pfc_class_7 = 7
        elif pfcQueueGroupSize == 4:
            pfc.pfc_class_0 = pfcQueueValueDict[0]
            pfc.pfc_class_1 = pfcQueueValueDict[1]
            pfc.pfc_class_2 = pfcQueueValueDict[2]
            pfc.pfc_class_3 = pfcQueueValueDict[3]
            pfc.pfc_class_4 = pfcQueueValueDict[4]
            pfc.pfc_class_5 = pfcQueueValueDict[5]
            pfc.pfc_class_6 = pfcQueueValueDict[6]
            pfc.pfc_class_7 = pfcQueueValueDict[7]
        else:
            pytest_assert(False, 'pfcQueueGroupSize value is not 4 or 8')
    else:
        logger.info('PFC is not enabled on the DUT, skipping PFC configuration on TGEN')

    port_config_list = []

    config_result = __vlan_intf_config(config=config,
                                       port_config_list=port_config_list,
                                       duthost=duthost,
                                       snappi_ports=snappi_ports)
    pytest_assert(config_result is True, 'Fail to configure Vlan interfaces')

    config_result = __portchannel_intf_config(config=config,
                                              port_config_list=port_config_list,
                                              duthost=duthost,
                                              snappi_ports=snappi_ports)
    pytest_assert(config_result is True, 'Fail to configure portchannel interfaces')

    config_result = __l3_intf_config(config=config,
                                     port_config_list=port_config_list,
                                     duthost=duthost,
                                     snappi_ports=snappi_ports)
    pytest_assert(config_result is True, 'Fail to configure L3 interfaces')

    return config, port_config_list


@pytest.fixture(scope="module")
def tgen_ports(duthost, conn_graph_facts, fanout_graph_facts):      # noqa: F811
    """
    Populate tgen ports info of T0 testbed and returns as a list
    Args:
        duthost (pytest fixture): duthost fixture
        conn_graph_facts (pytest fixture): connection graph
        fanout_graph_facts (pytest fixture): fanout graph
    Return:
        [{'card_id': '1',
        'ip': '22.1.1.2',
        'ipv6': '3001::2',
        'ipv6_prefix': u'64',
        'location': '10.36.78.238;1;2',
        'peer_device': 'sonic-s6100-dut',
        'peer_ip': u'22.1.1.1',
        'peer_ipv6': u'3001::1',
        'peer_port': 'Ethernet8',
        'port_id': '2',
        'prefix': u'24',
        'speed': 'speed_400_gbps'},
        {'card_id': '1',
        'ip': '21.1.1.2',
        'ipv6': '2001::2',
        'ipv6_prefix': u'64',
        'location': '10.36.78.238;1;1',
        'peer_device': 'sonic-s6100-dut',
        'peer_ip': u'21.1.1.1',
        'peer_ipv6': u'2001::1',
        'peer_port': 'Ethernet0',
        'port_id': '1',
        'prefix': u'24',
        'speed': 'speed_400_gbps'}]
    """
    speed_type = {
                  '10000': 'speed_10_gbps',
                  '25000': 'speed_25_gbps',
                  '40000': 'speed_40_gbps',
                  '50000': 'speed_50_gbps',
                  '100000': 'speed_100_gbps',
                  '200000': 'speed_200_gbps',
                  '400000': 'speed_400_gbps',
                  '800000': 'speed_800_gbps'}
    config_facts = duthost.config_facts(host=duthost.hostname,
                                        source="running")['ansible_facts']
    snappi_fanouts = get_peer_snappi_chassis(conn_data=conn_graph_facts,
                                             dut_hostname=duthost.hostname)
    pytest_assert(snappi_fanouts is not None, 'Fail to get snappi_fanout')
    snappi_fanout_list = SnappiFanoutManager(fanout_graph_facts)
    for snappi_fanout in snappi_fanouts:
        snappi_fanout_id = list(fanout_graph_facts.keys()).index(snappi_fanout)
        snappi_fanout_list.get_fanout_device_details(device_number=snappi_fanout_id)
        snappi_ports = snappi_fanout_list.get_ports(peer_device=duthost.hostname)
        port_speeds = {int(p['speed']) for p in snappi_ports}
        if len(port_speeds) != 1:
            """ All the ports should have the same bandwidth """
            return None
        port_speed = port_speeds.pop()
        dutIps = create_ip_list(dut_ip_start, len(snappi_ports), mask=prefix_length)
        tgenIps = create_ip_list(snappi_ip_start, len(snappi_ports), mask=prefix_length)
        dutv6Ips = create_ip_list(dut_ipv6_start, len(snappi_ports), mask=v6_prefix_length)
        tgenv6Ips = create_ip_list(snappi_ipv6_start, len(snappi_ports), mask=v6_prefix_length)
        for port_id, port in enumerate(snappi_ports):
            port['speed'] = speed_type.get(str(port_speed), port['speed'])
            peer_port = port['peer_port']
            int_addrs = list(config_facts['INTERFACE'][peer_port].keys())
            for ipver, addr_type in (("ipv4", "IPv4"), ("ipv6", "IPv6")):
                entry = next((a for a in int_addrs if (":" in a) == (ipver == "ipv6")), None)
                if ipver == "ipv4":
                    dut_list, tgen_list, mask = dutIps, tgenIps, prefix_length
                    peer_ip_key, prefix_key, ip_key = "peer_ip", "prefix", "ip"
                else:
                    dut_list, tgen_list, mask = dutv6Ips, tgenv6Ips, v6_prefix_length
                    peer_ip_key, prefix_key, ip_key = "peer_ipv6", "ipv6_prefix", "ipv6"
                if entry:
                    # Already configured on DUT
                    port[peer_ip_key], port[prefix_key] = entry.split("/")
                    port[ip_key] = get_addrs_in_subnet(entry, 1, exclude_ips=[entry.split("/")[0]])[0]
                else:
                    # Assign and configure new IPs
                    port[peer_ip_key] = dut_list[port_id]
                    port[prefix_key] = mask
                    port[ip_key] = tgen_list[port_id]
                    try:
                        logger.info(
                            f"Pre-configuring {addr_type}: {duthost.hostname} "
                            f"port {peer_port} -> {dut_list[port_id]}/{mask}"
                        )
                        duthost.command(
                            f"sudo config interface ip add {peer_port} {dut_list[port_id]}/{mask}"
                        )
                    except Exception as e:
                        pytest.fail(
                            f"Unable to configure {addr_type} on {peer_port}: {e}",
                            pytrace=False,
                        )
    return snappi_ports


def snappi_multi_base_config(duthost_list,
                             snappi_ports,
                             snappi_api,
                             setup=True):
    """
    Generate snappi API config and port config information for the testbed
    This function takes care of mixed-speed interfaces by removing assert and printing info log.
    l1_config is added to both the snappi_ports instead of just one.

    Args:
        duthost_list (pytest fixture): list of DUTs
        snappi_ports: list of snappi ports
        snappi_api(pytest fixture): Snappi API fixture
        setup (bool): Indicates if functionality is called to create or clear the setup.
    Returns:
        - config (obj): Snappi API config of the testbed
        - port_config_list (list): list of port configuration information
        - snappi_ports (list): list of snappi_ports selected for the test.
    """

    """ Generate L1 config """

    config = snappi_api.config()
    tgen_ports = [port['location'] for port in snappi_ports]

    new_snappi_ports = [dict(list(sp.items()) + [('port_id', i)])
                        for i, sp in enumerate(snappi_ports) if sp['location'] in tgen_ports]

    # Printing info level if ingress and egress interfaces are of different speeds.
    if (len(set([sp['speed'] for sp in new_snappi_ports])) > 1):
        logger.info('Rx and  Tx ports have different link speeds')
    [config.ports.port(name='Port {}'.format(sp['port_id']), location=sp['location']) for sp in new_snappi_ports]

    # Generating L1 config for both the snappi_ports.
    for port in config.ports:
        for index, snappi_port in enumerate(new_snappi_ports):
            if snappi_port['location'] == port.location:
                l1_config = config.layer1.layer1()[-1]
                l1_config.name = 'L1 config {}'.format(index)
                l1_config.port_names = [port.name]
                l1_config.speed = 'speed_'+str(int(int(snappi_port['speed'])/1000))+'_gbps'
                l1_config.ieee_media_defaults = False
                l1_config.auto_negotiate = False
                l1_config.auto_negotiation.link_training = False
                l1_config.auto_negotiation.rs_fec = True
                pfc = l1_config.flow_control.ieee_802_1qbb
                pfc.pfc_delay = 0
            if pfcQueueGroupSize == 8:
                pfc.pfc_class_0 = 0
                pfc.pfc_class_1 = 1
                pfc.pfc_class_2 = 2
                pfc.pfc_class_3 = 3
                pfc.pfc_class_4 = 4
                pfc.pfc_class_5 = 5
                pfc.pfc_class_6 = 6
                pfc.pfc_class_7 = 7
            elif pfcQueueGroupSize == 4:
                pfc.pfc_class_0 = pfcQueueValueDict[0]
                pfc.pfc_class_1 = pfcQueueValueDict[1]
                pfc.pfc_class_2 = pfcQueueValueDict[2]
                pfc.pfc_class_3 = pfcQueueValueDict[3]
                pfc.pfc_class_4 = pfcQueueValueDict[4]
                pfc.pfc_class_5 = pfcQueueValueDict[5]
                pfc.pfc_class_6 = pfcQueueValueDict[6]
                pfc.pfc_class_7 = pfcQueueValueDict[7]
            else:
                pytest_assert(False, 'pfcQueueGroupSize value is not 4 or 8')

    port_config_list = []

    return (setup_dut_ports(
        setup=setup,
        duthost_list=duthost_list,
        config=config,
        port_config_list=port_config_list,
        snappi_ports=new_snappi_ports))


def snappi_dut_base_config(duthost_list,
                           snappi_ports,
                           snappi_api,
                           setup=True):
    """
    Generate snappi API config and port config information for the testbed
    Args:
        duthost_list (pytest fixture): list of DUTs
        snappi_ports: list of snappi ports
        snappi_api(pytest fixture): Snappi API fixture
    Returns:
        - config (obj): Snappi API config of the testbed
        - port_config_list (list): list of port configuration information
    """

    """ Generate L1 config """

    config = snappi_api.config()
    tgen_ports = [port['location'] for port in snappi_ports]

    new_snappi_ports = [dict(list(sp.items()) + [('port_id', i)])
                        for i, sp in enumerate(snappi_ports) if sp['location'] in tgen_ports]
    pytest_assert(len(set([sp['speed'] for sp in new_snappi_ports])) == 1, 'Ports have different link speeds')
    [config.ports.port(name='Port {}'.format(sp['port_id']), location=sp['location']) for sp in new_snappi_ports]
    speed_gbps = int(int(new_snappi_ports[0]['speed'])/1000)

    config.options.port_options.location_preemption = True
    l1_config = config.layer1.layer1()[-1]
    l1_config.name = 'L1 config'
    l1_config.port_names = [port.name for port in config.ports]
    l1_config.speed = 'speed_{}_gbps'.format(speed_gbps)
    l1_config.ieee_media_defaults = False
    l1_config.auto_negotiate = False
    if is_snappi_multidut(duthost_list):
        l1_config.auto_negotiation.link_training = False
    else:
        l1_config.auto_negotiation.link_training = True
    l1_config.auto_negotiation.rs_fec = True

    pfc = l1_config.flow_control.ieee_802_1qbb
    pfc.pfc_delay = 0
    if pfcQueueGroupSize == 8:
        pfc.pfc_class_0 = 0
        pfc.pfc_class_1 = 1
        pfc.pfc_class_2 = 2
        pfc.pfc_class_3 = 3
        pfc.pfc_class_4 = 4
        pfc.pfc_class_5 = 5
        pfc.pfc_class_6 = 6
        pfc.pfc_class_7 = 7
    elif pfcQueueGroupSize == 4:
        pfc.pfc_class_0 = pfcQueueValueDict[0]
        pfc.pfc_class_1 = pfcQueueValueDict[1]
        pfc.pfc_class_2 = pfcQueueValueDict[2]
        pfc.pfc_class_3 = pfcQueueValueDict[3]
        pfc.pfc_class_4 = pfcQueueValueDict[4]
        pfc.pfc_class_5 = pfcQueueValueDict[5]
        pfc.pfc_class_6 = pfcQueueValueDict[6]
        pfc.pfc_class_7 = pfcQueueValueDict[7]
    else:
        pytest_assert(False, 'pfcQueueGroupSize value is not 4 or 8')

    port_config_list = []

    return (setup_dut_ports(
        setup=setup,
        duthost_list=duthost_list,
        config=config,
        port_config_list=port_config_list,
        snappi_ports=new_snappi_ports))


def setup_dut_ports(
        setup,
        duthost_list,
        config,
        port_config_list,
        snappi_ports):

    for index, duthost in enumerate(duthost_list):
        config_result = __vlan_intf_config(config=config,
                                           port_config_list=port_config_list,
                                           duthost=duthost,
                                           snappi_ports=snappi_ports)
        pytest_assert(config_result is True, 'Fail to configure Vlan interfaces')

    for index, duthost in enumerate(duthost_list):
        config_result = __portchannel_intf_config(config=config,
                                                  port_config_list=port_config_list,
                                                  duthost=duthost,
                                                  snappi_ports=snappi_ports)
        pytest_assert(config_result is True, 'Fail to configure portchannel interfaces')

    if is_snappi_multidut(duthost_list):
        for index, duthost in enumerate(duthost_list):
            config_result = __intf_config_multidut(
                                                    config=config,
                                                    port_config_list=port_config_list,
                                                    duthost=duthost,
                                                    snappi_ports=snappi_ports,
                                                    setup=setup)
            pytest_assert(config_result is True, 'Fail to configure multidut L3 interfaces')
    else:
        for index, duthost in enumerate(duthost_list):
            config_result = __l3_intf_config(config=config,
                                             port_config_list=port_config_list,
                                             duthost=duthost,
                                             snappi_ports=snappi_ports,
                                             setup=setup)
            pytest_assert(config_result is True, 'Fail to configure L3 interfaces')

    pytest_assert(len(port_config_list) == len(snappi_ports), 'Failed to configure DUT ports')

    return config, port_config_list, snappi_ports


def get_tgen_peer_ports(snappi_ports, hostname):
    ports = [(port['location'], port['peer_port']) for port in snappi_ports if port['peer_device'] == hostname]
    return ports


def __intf_config(config, port_config_list, duthost, snappi_ports):
    """
    Generate Snappi configuration of Vlan interfaces
    Args:
        config (obj): Snappi API config of the testbed
        port_config_list (list): list of Snappi port configuration information
        duthost (object): device under test
        snappi_ports (list): list of Snappi port information
    Returns:
        True if we successfully generate configuration or False
    """
    mg_facts = duthost.minigraph_facts(host=duthost.hostname)['ansible_facts']
    if 'minigraph_vlans' in mg_facts:
        vlan_facts = mg_facts['minigraph_vlans']
    else:
        return True

    if len(vlan_facts) == 0:
        return True

    vlan_member = {}
    for k, v in vlan_facts.items():
        vlan_member[k] = v['members']

    vlan_intf_facts = mg_facts['minigraph_vlan_interfaces']
    vlan_intf = {}
    for v in vlan_intf_facts:
        if __valid_ipv4_addr(v['addr']):
            vlan_intf[v['attachto']] = v

    """ For each Vlan """
    for vlan in vlan_member:
        phy_intfs = vlan_member[vlan]
        gw_addr = str(vlan_intf[vlan]['addr'])
        prefix = str(vlan_intf[vlan]['prefixlen'])
        vlan_subnet = '{}/{}'.format(gw_addr, prefix)
        vlan_ip_addrs = get_addrs_in_subnet(vlan_subnet, len(phy_intfs))

        """ For each physical interface attached to this Vlan """
        for i in range(len(phy_intfs)):
            phy_intf = phy_intfs[i]
            vlan_ip_addr = vlan_ip_addrs[i]

            port_ids = [id for id, snappi_port in enumerate(snappi_ports)
                        if snappi_port['peer_port'] == phy_intf]
            if len(port_ids) != 1:
                return False

            port_id = port_ids[0]
            mac = __gen_mac(port_id)
            device = config.devices.device(
                name='Device Port {}'.format(port_id))[-1]

            ethernet = device.ethernets.add()
            ethernet.name = 'Ethernet Port {}'.format(port_id)
            ethernet.connection.port_name = config.ports[port_id].name
            ethernet.mac = mac

            ip_stack = ethernet.ipv4_addresses.add()
            ip_stack.name = 'Ipv4 Port {}'.format(port_id)
            ip_stack.address = vlan_ip_addr
            ip_stack.prefix = int(prefix)
            ip_stack.gateway = gw_addr

            port_config = SnappiPortConfig(id=port_id,
                                           ip=vlan_ip_addr,
                                           mac=mac,
                                           gw=gw_addr,
                                           gw_mac=duthost.get_dut_iface_mac(phy_intf),
                                           prefix_len=prefix,
                                           port_type=SnappiPortType.VlanMember,
                                           peer_port=phy_intf)

            port_config_list.append(port_config)

    return True


def __intf_config_multidut(config, port_config_list, duthost, snappi_ports, setup=True):
    """
    Configures interfaces of the DUT
    Args:
        config (obj): Snappi API config of the testbed
        port_config_list (list): list of Snappi port configuration information
        duthost (object): device under test
        snappi_ports (list): list of Snappi port information
        setup: Setting up or teardown? True or False
    Returns:
        True if we successfully configure the interfaces or False
    """
    dutIps = create_ip_list(dut_ip_start, len(snappi_ports), mask=prefix_length)
    tgenIps = create_ip_list(snappi_ip_start, len(snappi_ports), mask=prefix_length)
    ports = [port for port in snappi_ports if port['peer_device'] == duthost.hostname]

    for port in ports:
        port_id = port['port_id']
        dutIp = dutIps[port_id]
        tgenIp = tgenIps[port_id]
        mac = __gen_mac(port_id)
        logger.info('Configuring Dut: {} with port {} with IP {}/{}'.format(
                                                                            duthost.hostname,
                                                                            port['peer_port'],
                                                                            dutIp,
                                                                            prefix_length))
        if setup:
            cmd = "add"
        else:
            cmd = "remove"
        if not setup:
            gen_data_flow_dest_ip(tgenIp, duthost, port['peer_port'], port['asic_value'], setup)

        if port['asic_value'] is None:
            duthost.command('sudo config interface ip {} {} {}/{} \n' .format(
                                                                                cmd,
                                                                                port['peer_port'],
                                                                                dutIp,
                                                                                prefix_length))
        else:
            duthost.command('sudo config interface -n {} ip {} {} {}/{} \n' .format(
                                                                                    port['asic_value'],
                                                                                    cmd,
                                                                                    port['peer_port'],
                                                                                    dutIp,
                                                                                    prefix_length))
        if setup:
            gen_data_flow_dest_ip(tgenIp, duthost, port['peer_port'], port['asic_value'], setup)
        if setup is False:
            continue
        port['intf_config_changed'] = True
        device = config.devices.device(name='Device Port {}'.format(port_id))[-1]
        ethernet = device.ethernets.add()
        ethernet.name = 'Ethernet Port {}'.format(port_id)
        ethernet.connection.port_name = config.ports[port_id].name
        ethernet.mac = mac
        ip_stack = ethernet.ipv4_addresses.add()
        ip_stack.name = 'Ipv4 Port {}'.format(port_id)
        ip_stack.address = tgenIp
        ip_stack.prefix = prefix_length
        ip_stack.gateway = dutIp
        port_config = SnappiPortConfig(
                                        id=port_id,
                                        ip=tgenIp,
                                        mac=mac,
                                        gw=dutIp,
                                        gw_mac=duthost.get_dut_iface_mac(port['peer_port']),
                                        prefix_len=prefix_length,
                                        port_type=SnappiPortType.IPInterface,
                                        peer_port=port['peer_port']
                                      )
        port_config_list.append(port_config)

    return True


def create_ip_list(value, count, mask=32, incr=0):
    '''
        Create a list of ips based on the count provided
        Parameters:
            value: start value of the list
            count: number of ips required
            mask: subnet mask for the ips to be created
            incr: increment value of the ip
    '''
    if sys.version_info.major == 2:
        value = unicode(value)          # noqa: F821

    ip_list = [value]
    for i in range(1, count):
        if ip_address(value).version == 4:
            incr1 = pow(2, (32 - int(mask))) + incr
            value = (IPv4Address(value) + incr1).compressed
        elif ip_address(value).version == 6:
            if mask == 32:
                mask = 64
            incr1 = pow(2, (128 - int(mask))) + incr
            value = (IPv6Address(value) + incr1).compressed
        ip_list.append(value)

    return ip_list


def cleanup_config(duthost_list, snappi_ports):

    if (duthost_list[0].facts['asic_type'] == "cisco-8000" and
            duthost_list[0].get_facts().get("modular_chassis", None)):
        global DEST_TO_GATEWAY_MAP
        copy_DEST_TO_GATEWAY_MAP = copy(DEST_TO_GATEWAY_MAP)
        for addr in copy_DEST_TO_GATEWAY_MAP:
            gen_data_flow_dest_ip(
                addr,
                dut=DEST_TO_GATEWAY_MAP[addr]['dut'],
                intf=None,
                namespace=DEST_TO_GATEWAY_MAP[addr]['asic'],
                setup=False)

        time.sleep(4)

    for index, duthost in enumerate(duthost_list):
        port_count = len(snappi_ports)
        dutIps = create_ip_list(dut_ip_start, port_count, mask=prefix_length)
        for port in snappi_ports:
            if port['peer_device'] == duthost.hostname and port['intf_config_changed']:
                port_id = port['port_id']
                dutIp = dutIps[port_id]
                logger.info('Removing Configuration on Dut: {} with port {} with ip :{}/{}'.format(
                                                                                                   duthost.hostname,
                                                                                                   port['peer_port'],
                                                                                                   dutIp,
                                                                                                   prefix_length))
                if port['asic_value'] is None:
                    duthost.command('sudo config interface ip remove {} {}/{} \n' .format(
                                                                                          port['peer_port'],
                                                                                          dutIp,
                                                                                          prefix_length))
                else:
                    duthost.command('sudo config interface -n {} ip remove {} {}/{} \n' .format(
                                                                                                port['asic_value'],
                                                                                                port['peer_port'],
                                                                                                dutIp,
                                                                                                prefix_length))
                port['intf_config_changed'] = False


@pytest.fixture(scope="module")
def multidut_snappi_ports_for_bgp(duthosts,                                # noqa: F811
                                  tbinfo,                                  # noqa: F811
                                  conn_graph_facts,                        # noqa: F811
                                  fanout_graph_facts_multidut):            # noqa: F811
    """
    Populate snappi ports and connected DUT ports info of T1 and T2 testbed and returns as a list
    Args:
        duthost (pytest fixture): duthost fixture
        tbinfo (pytest fixture): fixture provides information about testbed
        conn_graph_facts (pytest fixture): connection graph
        fanout_graph_facts_multidut (pytest fixture): fanout graph
    Return:
        return tuple of duts and snappi ports
    """
    speed_type = {'50000': 'speed_50_gbps',
                  '100000': 'speed_100_gbps',
                  '200000': 'speed_200_gbps',
                  '400000': 'speed_400_gbps'}
    multidut_snappi_ports = []

    for duthost in duthosts:
        snappi_fanout = get_peer_snappi_chassis(conn_data=conn_graph_facts,
                                                dut_hostname=duthost.hostname)
        if snappi_fanout is None:
            continue
        snappi_fanout = snappi_fanout[0]
        snappi_fanout_id = list(fanout_graph_facts_multidut.keys()).index(snappi_fanout)
        snappi_fanout_list = SnappiFanoutManager(fanout_graph_facts_multidut)
        snappi_fanout_list.get_fanout_device_details(device_number=snappi_fanout_id)
        snappi_ports = snappi_fanout_list.get_ports(peer_device=duthost.hostname)
        port_speed = None
        for i in range(len(snappi_ports)):
            if port_speed is None:
                port_speed = int(snappi_ports[i]['speed'])

            elif port_speed != int(snappi_ports[i]['speed']):
                """ All the ports should have the same bandwidth """
                return None

        for port in snappi_ports:
            port['location'] = get_snappi_port_location(port)
            port['speed'] = speed_type[port['speed']]
            port['api_server_ip'] = tbinfo['ptf_ip']
        multidut_snappi_ports = multidut_snappi_ports + snappi_ports
    return multidut_snappi_ports


@pytest.fixture(scope="module")
def get_snappi_ports_single_dut(duthosts,  # noqa: F811
                                conn_graph_facts,  # noqa: F811
                                fanout_graph_facts,  # noqa: F811
                                tbinfo,
                                snappi_api_serv_ip,
                                rand_one_dut_hostname,
                                rand_one_dut_portname_oper_up
                                ):  # noqa: F811
    speed_type = {
                  '10000': 'speed_10_gbps',
                  '25000': 'speed_25_gbps',
                  '40000': 'speed_40_gbps',
                  '50000': 'speed_50_gbps',
                  '100000': 'speed_100_gbps',
                  '200000': 'speed_200_gbps',
                  '400000': 'speed_400_gbps',
                  '800000': 'speed_800_gbps'}

    if is_snappi_multidut(duthosts):
        return []

    duthost = duthosts[rand_one_dut_hostname]

    """ Generate L1 config """
    snappi_fanouts = get_peer_snappi_chassis(conn_data=conn_graph_facts,
                                             dut_hostname=duthost.hostname)

    pytest_assert(snappi_fanouts is not None, 'Fail to get snappi_fanout')
    snappi_fanout_list = SnappiFanoutManager(fanout_graph_facts)
    snappi_ports_all = []
    for snappi_fanout in snappi_fanouts:
        snappi_fanout_id = list(fanout_graph_facts.keys()).index(snappi_fanout)
        snappi_fanout_list.get_fanout_device_details(device_number=snappi_fanout_id)
        snappi_ports = snappi_fanout_list.get_ports(peer_device=duthost.hostname)
        # Add snappi ports for each chassis connetion
        for sp in snappi_ports:
            snappi_ports_all.append(sp)

        for port in snappi_ports_all:
            port['intf_config_changed'] = False
            port['api_server_ip'] = tbinfo['ptf_ip']
            port['asic_type'] = duthost.facts["asic_type"]
            port['duthost'] = duthost
            port['snappi_speed_type'] = speed_type[port['speed']]
            if duthost.facts["num_asic"] > 1:
                port['asic_value'] = duthost.get_port_asic_instance(port['peer_port']).namespace
            else:
                port['asic_value'] = None
    for index, port in enumerate(snappi_ports_all):
        port['port_id'] = str(index + 1)
    return snappi_ports_all


@pytest.fixture(scope="module")
def get_snappi_ports_multi_dut(duthosts,  # noqa: F811
                               tbinfo,  # noqa: F811
                               conn_graph_facts,  # noqa: F811
                               fanout_graph_facts_multidut,
                               ):  # noqa: F811
    """
    Populate snappi ports and connected DUT ports info of T1 and T2 testbed and returns as a list
    Args:
        duthost (pytest fixture): duthost fixture
        tbinfo (pytest fixture): fixture provides information about testbed
        conn_graph_facts (pytest fixture): connection graph
        fanout_graph_facts_multidut (pytest fixture): fanout graph
    Return: (list)
        [{  'api_server_ip': '10.36.78.59',
            'asic_type': 'broadcom',
            'asic_value': None,
            'card_id': '4',
            'duthost': <MultiAsicSonicHost sonic-s6100-dut2>,
            'ip': '10.36.78.53',
            'location': '10.36.78.53;4;7',
            'peer_device': 'sonic-s6100-dut1',
            'peer_port': 'Ethernet72',
            'port_id': '7',
            'snappi_speed_type': 'speed_100_gbps',
            'speed': '100000'
        },
        {   'api_server_ip': '10.36.78.59',
            'asic_type': 'broadcom',
            'asic_value': 'asic0',
            'card_id': '4',
            'duthost': <MultiAsicSonicHost sonic-s6100-dut2>,
            'ip': '10.36.78.53',
            'location': '10.36.78.53;4;8',
            'peer_device': 'sonic-s6100-dut2',
            'peer_port': 'Ethernet76',
            'port_id': '8',
            'snappi_speed_type': 'speed_100_gbps',
            'speed': '100000'
        }]
    """
    speed_type = {
                  '10000': 'speed_10_gbps',
                  '25000': 'speed_25_gbps',
                  '40000': 'speed_40_gbps',
                  '50000': 'speed_50_gbps',
                  '100000': 'speed_100_gbps',
                  '200000': 'speed_200_gbps',
                  '400000': 'speed_400_gbps',
                  '800000': 'speed_800_gbps'}
    multidut_snappi_ports = []

    if not is_snappi_multidut(duthosts):
        return []

    for duthost in duthosts:
        snappi_fanouts = get_peer_snappi_chassis(conn_data=conn_graph_facts,
                                                 dut_hostname=duthost.hostname)
        if snappi_fanouts is None:
            continue
        snappi_fanout_list = SnappiFanoutManager(fanout_graph_facts_multidut)
        for snappi_fanout in snappi_fanouts:
            snappi_fanout_id = list(fanout_graph_facts_multidut.keys()).index(snappi_fanout)
            snappi_fanout_list.get_fanout_device_details(device_number=snappi_fanout_id)
            snappi_ports = snappi_fanout_list.get_ports(peer_device=duthost.hostname)

            for port in snappi_ports:
                port['intf_config_changed'] = False
                port['api_server_ip'] = tbinfo['ptf_ip']
                port['asic_type'] = duthost.facts["asic_type"]
                port['duthost'] = duthost
                port['snappi_speed_type'] = speed_type[port['speed']]
                if duthost.facts["num_asic"] > 1:
                    port['asic_value'] = duthost.get_port_asic_instance(port['peer_port']).namespace
                else:
                    port['asic_value'] = None
            multidut_snappi_ports = multidut_snappi_ports + snappi_ports
    for index, port in enumerate(multidut_snappi_ports):
        port['port_id'] = str(index + 1)
    return multidut_snappi_ports


def is_snappi_multidut(duthosts):
    if duthosts is None or len(duthosts) == 0:
        return False
    if len(duthosts) == 1:
        return False
    if len(duthosts) > 1:
        return True
    return duthosts[0].get_facts().get("modular_chassis")


@pytest.fixture(scope="module")
def get_snappi_ports(duthosts, request):
    """
    Returns the snappi port info based on the testbed type
    Args:
        duthosts (pytest fixture): list of DUTs
        request (pytest fixture): request fixture
    Return: (list)
    """
    # call the fixture based on the testbed type for minimize the impact
    # use the same fixture for different testbeds in the future if possible?
    if is_snappi_multidut(duthosts):
        snappi_ports = request.getfixturevalue("get_snappi_ports_multi_dut")
    else:
        snappi_ports = request.getfixturevalue("get_snappi_ports_single_dut")
    return snappi_ports


def get_snappi_ports_for_rdma(snappi_port_list, rdma_ports, tx_port_count, rx_port_count, testbed):
    """
    Returns the required tx and rx ports for the rdma test
    Args:
        snappi_port_list (list): List of snappi ports and connected DUT ports info of T1 and T2 testbed
        rdma_ports (dict): RDMA port info for testbed subtype defined in variables.py
        tx_port_count (int): Number of Tx ports required for the test
        rx_port_count (int): Number of Rx ports required for the test
    Return: (list)
    """
    tx_snappi_ports = []
    rx_snappi_ports = []
    var_tx_ports = random.sample(rdma_ports['tx_ports'], tx_port_count)
    var_rx_ports = random.sample(rdma_ports['rx_ports'], rx_port_count)
    for port in snappi_port_list:
        for var_rx_port in var_rx_ports:
            if port['peer_port'] == var_rx_port['port_name'] and port['peer_device'] == var_rx_port['hostname']:
                rx_snappi_ports.append(port)
        for var_tx_port in var_tx_ports:
            if port['peer_port'] == var_tx_port['port_name'] and port['peer_device'] == var_tx_port['hostname']:
                tx_snappi_ports.append(port)

    pytest_require(
        len(rx_snappi_ports) == rx_port_count,
        f"Rx Ports for {testbed} in MULTIDUT_PORT_INFO doesn't match with "
<<<<<<< HEAD
        f"ansible/files/*links.csv: rx_snappi_ports: {rx_snappi_ports}, and "
        f"wanted: {rx_port_count}")
    pytest_require(
        len(tx_snappi_ports) == tx_port_count,
        f"Tx Ports for {testbed} in MULTIDUT_PORT_INFO doesn\'t match with "
        f"ansible/files/*links.csv: tx_snappi_ports: {tx_snappi_ports}, and "
        f"wanted: {tx_port_count}")
=======
        f"ansible/files/*links.csv: rx_snappi_ports:{rx_snappi_ports}, and "
        f"wanted:{rx_port_count}")
    pytest_require(
        len(tx_snappi_ports) == tx_port_count,
        f"Tx Ports for {testbed} in MULTIDUT_PORT_INFO doesn\'t match with "
        f"ansible/files/*links.csv: tx_snappi_ports:{tx_snappi_ports}, and "
        f"wanted:{tx_port_count}")
>>>>>>> aca39613

    multidut_snappi_ports = rx_snappi_ports + tx_snappi_ports
    return multidut_snappi_ports


def clear_fabric_counters(duthost):
    """
    Clears the fabric counters for the duthost based on broadcom-DNX platform.
    Args:
        duthost(obj): dut host object
    Returns:
        None
    """
    if "platform_asic" in duthost.facts and duthost.facts["platform_asic"] == "broadcom-dnx":
        logger.info('Clearing fabric counters for DUT:{}'.format(duthost.hostname))
        duthost.shell('sonic-clear fabriccountersport \n')
        time.sleep(1)


def check_fabric_counters(duthost):
    """
    Check for the fabric counters for the duthost based on broadcom-DNX platform.
    Test assert if the value of CRC, and FEC_UNCORRECTABLE.
    Args:
        duthost(obj): dut host object
    Returns:
        None
    """
    if "platform_asic" in duthost.facts and duthost.facts["platform_asic"] == "broadcom-dnx":
        raw_out = duthost.shell("show fabric counters port | grep -Ev 'ASIC|---|down'")['stdout']
        logger.info('Verifying fabric counters for DUT:{}'.format(duthost.hostname))
        for line in raw_out.split('\n'):
            # Checking if the port is UP.
            if 'up' in line:
                val_list = line.split()
                crc_errors = int(val_list[7].replace(',', ''))
                fec_uncor_err = int(val_list[9].replace(',', ''))
                # Assert if CRC or FEC uncorrected errors are non-zero.
                pytest_assert(crc_errors == 0, 'CRC errors:{} for DUT:{}, ASIC:{}, Port:{}'.
                              format(crc_errors, duthost.hostname, val_list[0], val_list[1]))
                pytest_assert(fec_uncor_err == 0, 'Forward Uncorrectable errors:{} for DUT:{}, ASIC:{}, Port:{}'.
                              format(fec_uncor_err, duthost.hostname, val_list[0], val_list[1]))


def setup_config_uhd_connect(request, tbinfo, ha_test_case=None):
    """
    Standalone function for UHD connect configuration that can be called in threads
    """
    def read_links_from_csv(file_path):
        with open(file_path, 'r') as f:
            return list(csv.DictReader(f))

    uhd_enabled = request.config.getoption("--uhd_config")
    save_uhd_config = request.config.getoption("--save_uhd_config")

    if uhd_enabled:
        # Load UHD-specific config file
        logger.info(f"Loading UHD-specific config file for test case: {ha_test_case}")

        logger.info("Configuring UHD connect")
        csv_data = read_links_from_csv(uhd_enabled)
        dpu_ports = [row for row in csv_data if row['OutPort'] == 'True']
        l47_ports = [row for row in csv_data if row['OutPort'] == 'False']
        ethpass_ports = [row for row in csv_data if row['EthernetPass'] == 'True']
        has_switchover = any(dpu.get('SwitchOverPort') == 'True' for dpu in dpu_ports)

        uhdConnect_ip = tbinfo['uhd_ip']
        num_cps_cards = tbinfo['num_cps_cards']
        num_tcpbg_cards = tbinfo['num_tcpbg_cards']
        num_udpbg_cards = tbinfo['num_udpbg_cards']
        num_dpu_ports = len(dpu_ports)

        cards_dict = {
            'num_cps_cards': num_cps_cards,
            'num_tcpbg_cards': num_tcpbg_cards,
            'num_udpbg_cards': num_udpbg_cards,
            'num_dpus_ports': num_dpu_ports,
            'l47_ports': l47_ports,
            'dpu_ports': dpu_ports,
            'ethpass_ports': ethpass_ports,
            'switchover_port': has_switchover
        }

        uhdSettings = NetworkConfigSettings()  # noqa: F405
        uhdSettings.set_mac_addresses(tbinfo['l47_tg_clientmac'], tbinfo['l47_tg_servermac'], tbinfo['dut_mac'])
        total_cards = num_cps_cards + num_tcpbg_cards + num_udpbg_cards
        subnet_mask = uhdSettings.subnet_mask

        logger.info(f"Configuring UHD connect for {uhdSettings.ENI_COUNT} ENIs")
        ip_list = create_uhdIp_list(subnet_mask, uhdSettings, cards_dict)  # noqa: F405
        fp_ports_list = create_front_panel_ports(int(total_cards * 2), uhdSettings, cards_dict)  # noqa: F405
        arp_bypass_list = create_arp_bypass(fp_ports_list, ip_list, uhdSettings, cards_dict, subnet_mask)  # noqa: F405
        connections_list = create_connections(fp_ports_list, ip_list, subnet_mask, uhdSettings,  # noqa: F405
                                              cards_dict, arp_bypass_list)

        config = {
            "profiles": create_profiles(uhdSettings),  # noqa: F405
            "front_panel_ports": fp_ports_list,
            "connections": connections_list
        }

        headers = {  # noqa: F841
            'Content-Type': 'application/json'
        }

        file_name = "tempUhdConfig.json"
        file_location = os.getcwd()
        uhd_post_url = uhdSettings.uhd_post_url
        url = "https://{}/{}".format(uhdConnect_ip, uhd_post_url)  # noqa: F841
        json.dump(config, open("{}/{}".format(file_location, file_name), "w"), indent=1)

        logger.info(f"Pushing created UHD configuration file {file_name} to UHD Connect")
        uhdConf_cmd = ('curl -k -X POST -H \"Content-Type: application/json\" -d @\"{}/{}\"   '
                       '{}').format(file_location, file_name, url)
        subprocess.run(uhdConf_cmd, shell=True, capture_output=True, text=True)

        if not save_uhd_config:
            logger.info("Removing UHD config file")
            rm_cmd_uhdconf = 'rm {}/{}'.format(file_location, file_name)
            subprocess.run(rm_cmd_uhdconf, shell=True, capture_output=True, text=True)  # noqa: F841
        else:
            logger.info(f"Saving UHD config to {file_location}")
        logger.info("UHD configuration completed")
    else:
        logger.info("UHD config not enabled, skipping config")

    return


@pytest.fixture(scope="module")
def config_uhd_connect(request, tbinfo):
    """
    Fixture configures UHD connect
    """
    return setup_config_uhd_connect(request, tbinfo)


DEST_TO_GATEWAY_MAP = {}  # noqa: F824


# Add static routes using CLI WAY.
def gen_data_flow_dest_ip(addr, dut=None, intf=None, namespace=None, setup=True):
    '''
        Return a static route-d IP address for the given IP gateway(Ixia port address).
        Also configure the same in the DUT.
    '''
    if dut is None:
        if addr not in DEST_TO_GATEWAY_MAP:
            return addr
        return DEST_TO_GATEWAY_MAP[addr]['dest']

    if dut.facts['asic_type'] != "cisco-8000":
        DEST_TO_GATEWAY_MAP[addr] = {}
        DEST_TO_GATEWAY_MAP[addr]['dest'] = addr
        return addr

    if setup:
        if addr in DEST_TO_GATEWAY_MAP:
            return DEST_TO_GATEWAY_MAP[addr]['dest']

    '''
        Create a new IP address, which is computed from
        (given addr + 3.0.0.0) addresses later.
        So the dest for 200.0.0.1 will be 203.0.0.1/32
    '''
    ip_addr = ip_address(addr)
    if (ip_addr.version == 6):
        logger.info("Skip arp setting up for ipv6 since ipv6 does not support arp")
        return

    DEST_TO_GATEWAY_MAP[addr] = {}
    DEST_TO_GATEWAY_MAP[addr]['dest'] = str(ip_addr + 3*256*256*256)
    DEST_TO_GATEWAY_MAP[addr]['intf'] = intf
    DEST_TO_GATEWAY_MAP[addr]['dut'] = dut
    DEST_TO_GATEWAY_MAP[addr]['asic'] = namespace
    cmd = "del"
    if setup:
        cmd = "add"
    asic_arg = ""
    if namespace is not None:
        asic_arg = f"ip netns exec {namespace}"
    int_arg = ""
    if intf:
        int_arg = f"-i {intf}"
    if setup:
<<<<<<< HEAD
        arp_opt = f"-s {addr} aa:bb:cc:dd:ee:ff"  # noqa: E231
=======
        arp_opt = f"-s {addr} aa:bb:cc:dd:ee:ff"
>>>>>>> aca39613
    else:
        arp_opt = f"-d {addr}"

    try:
        dut.shell(f"sudo {asic_arg} arp {int_arg} {arp_opt}")
        dut.shell(
            "{} config route {} prefix {}/32 nexthop {} {}".format(
                asic_arg, cmd, DEST_TO_GATEWAY_MAP[addr]['dest'], addr,
                DEST_TO_GATEWAY_MAP[addr]['intf']))
    except RunAnsibleModuleFail:
        if setup:
            raise
        else:
            # Its already removed by reboot
            pass

    if setup:
        return DEST_TO_GATEWAY_MAP[addr]['dest']
    else:
        del DEST_TO_GATEWAY_MAP[addr]


@pytest.fixture(scope="module")
def snappi_port_selection(get_snappi_ports, number_of_tx_rx_ports, mixed_speed=None):
    '''
    Dynamic selection of the DUT ports for the test.
    Selects ports for three test combinations:
            - Single line-card single asic
            - Single line-card multiple asic
            - Multiple line-card.
    Args:
        get_snappi_ports(fixture): returns list of the ports available in test.
        number_of_tx_rx_ports(fixture): count of tx and rx ports available from the test.
    Returns:
        snappi_ports(dict): Dictionary with interface-speed and line-card-combo being primary keys.
        Example: {'100':{'single-linecard-single-asic':{ports}, 'single-linecard-multiple-asic':{ports}}}

    '''
    # Reverse this here since this is more like on the DUT perspective
    rx_port_count, tx_port_count = number_of_tx_rx_ports
    tmp_snappi_port_list = get_snappi_ports

    if (not mixed_speed):
        # Creating list of all interface speeds from selected ports.
        port_speed_list = []
        for item in tmp_snappi_port_list:
            if (int(item['speed'])/1000) not in port_speed_list:
                port_speed_list.append(int(item['speed'])/1000)

        port_list = {}
        # Repeating loop for speed_types
        for port_speed in port_speed_list:
            new_list = []
            # Selecting ports matching the port_speed
            for item in tmp_snappi_port_list:
                if (int(item['speed']) == (port_speed * 1000)):
                    new_list.append(item)

            # Creating dictionary f{hostname}{asic_val}
            # f[hostname]['asic'] should contain associated elements.
            f = {}
            for item in new_list:
                hostname = item['peer_device']
                asic = item['asic_value']
                if hostname not in f:
                    f[hostname] = {}
                if asic not in f[hostname]:
                    f[hostname][asic] = []
                f[hostname][asic].append(item)

            total_ports = tx_port_count + rx_port_count

            # Initializing dictionary port_list{speed}{line-card-asic-combo}
            # example port_list['100']['single_linecard_single_asic']

            # for 'single-linecard-single-asic'
            for device, asic in f.items():
                for asic_val in asic.keys():
                    if len(f[device][asic_val]) >= (total_ports):
                        if port_speed not in port_list:
                            port_list[port_speed] = {}
                        if 'single_linecard_single_asic' not in port_list[port_speed]:
                            port_list[port_speed]['single_linecard_single_asic'] = []
                        if len(port_list[port_speed]['single_linecard_single_asic']) == total_ports:
                            break
                        else:
                            port_list[port_speed]['single_linecard_single_asic'] = f[device][asic_val][0:total_ports]

            # for 'single_linecard_multiple_asic'
            egress_done = False
            ingress_done = False
            tmp_ing_list = []
            for device, asic in f.items():
                # Execute ONLY if the number of asics is more than one.
                if len(asic.keys()) < 2:
                    continue
                else:
                    for asic_val in asic.keys():
                        asic_port_len = len(f[device][asic_val])
                        if ((asic_port_len >= tx_port_count) or (asic_port_len >= rx_port_count)):
                            # Initializing the dictionary
                            if port_speed not in port_list:
                                port_list[port_speed] = {}
                            if 'single_linecard_multiple_asic' not in port_list[port_speed]:
                                port_list[port_speed]['single_linecard_multiple_asic'] = []

                            # If the dictionary is complete, no need to add further ports.
                            if len(port_list[port_speed]['single_linecard_multiple_asic']) == total_ports:
                                break

                            # Accomodating ingress ports first if more ports are available.
                            if ((asic_port_len - tx_port_count) > (asic_port_len - rx_port_count)
                                    and not ingress_done
                                    and not tmp_ing_list
                                    and (asic_port_len >= rx_port_count)):
                                tmp_ing_list = f[device][asic_val][0:rx_port_count]
                                ingress_done = True
                            elif (not egress_done and (asic_port_len >= tx_port_count)):
                                tx_list = f[device][asic_val][0:tx_port_count]
                                port_list[port_speed]['single_linecard_multiple_asic'] = tx_list
                                egress_done = True
                                tmp_len = len(port_list[port_speed]['single_linecard_multiple_asic'])
                                if (tmp_ing_list
                                        and (tmp_len < total_ports)):
                                    port_list[port_speed]['single_linecard_multiple_asic'].append(tmp_ing_list)
                            elif (not ingress_done and (asic_port_len >= rx_port_count)):
                                rx_list = f[device][asic_val][0:rx_port_count]
                                port_list[port_speed]['single_linecard_multiple_asic'].append(rx_list)
                                tmp_ing_list = f[device][asic_val][0:rx_port_count]
                                ingress_done = True

            if (ingress_done
                    and egress_done
                    and (len(flatten_list(port_list[port_speed]['single_linecard_multiple_asic'])) < total_ports)):
                port_list[port_speed]['single_linecard_multiple_asic'].append(tmp_ing_list)

            # Flatten the dictionary if the dictionary is created.
            if (port_speed in port_list) and ('single_linecard_multiple_asic' in port_list[port_speed]):
                port_list[port_speed]['single_linecard_multiple_asic'] = flatten_list(
                    port_list[port_speed]['single_linecard_multiple_asic'])
                # If egress or ingress ports are not found, delete the dictionary key-value.
                if (not egress_done or not ingress_done):
                    del port_list[port_speed]['single_linecard_multiple_asic']

            # for 'multiple linecard, multiple ASIC'
            egress_done = False
            ingress_done = False
            tmp_ing_list = []

            for device, asic in f.items():
                # Creating list for a given device for all ASIC combinations.
                all_asic_ports = []
                for asic_val in asic.keys():
                    all_asic_ports.append(f[device][asic_val])
                all_asic_ports = flatten_list(all_asic_ports)

                # Initializing the dictionary, if it does not exist.
                if port_speed not in port_list:
                    port_list[port_speed] = {}
                if 'multiple_linecard_multiple_asic' not in port_list[port_speed]:
                    port_list[port_speed]['multiple_linecard_multiple_asic'] = []

                asic_port_len = len(all_asic_ports)
                if ((asic_port_len - tx_port_count) > (asic_port_len - rx_port_count)
                        and not ingress_done
                        and not tmp_ing_list
                        and (asic_port_len >= rx_port_count)):
                    tmp_ing_list = all_asic_ports[0:rx_port_count]
                    ingress_done = True
                # Identifying egress ports first
                elif (len(port_list[port_speed]['multiple_linecard_multiple_asic']) <= tx_port_count
                        and not egress_done and len(all_asic_ports) >= tx_port_count):
                    port_list[port_speed]['multiple_linecard_multiple_asic'].append(all_asic_ports[0:tx_port_count])
                    # egress ports identified, move to next device.
                    # No need to select egress ports now.
                    egress_done = True
                    continue
                # Identifying ingress ports
                elif (len(port_list[port_speed]['multiple_linecard_multiple_asic']) <= rx_port_count
                        and not ingress_done and len(all_asic_ports) >= rx_port_count):
                    port_list[port_speed]['multiple_linecard_multiple_asic'].append(all_asic_ports[0:rx_port_count])
                    # ingress ports identified, move to next device.
                    # No need to select ingress ports now.
                    ingress_done = True
                    continue

            if (ingress_done
                    and egress_done
                    and (len(port_list[port_speed]['multiple_linecard_multiple_asic']) < total_ports)):
                port_list[port_speed]['multiple_linecard_multiple_asic'].append(tmp_ing_list)

            # Flatten the dictionary, if the dictionary is created.
            if (port_speed in port_list) and ('multiple_linecard_multiple_asic' in port_list[port_speed]):
                # Flattening the list.
                port_list[port_speed]['multiple_linecard_multiple_asic'] = flatten_list(
                        port_list[port_speed]['multiple_linecard_multiple_asic'])

                # If the dictionary does not select either ingress or egress ports, then dictionary is deleted.
                if (not egress_done or not ingress_done):
                    del port_list[port_speed]['multiple_linecard_multiple_asic']

        pytest_assert(port_list is not None, 'snappi ports are not available for required Rx and Tx port counts')
        return port_list


@pytest.fixture(scope="function")
def tgen_port_info(request: pytest.FixtureRequest, snappi_port_selection, get_snappi_ports,
                   number_of_tx_rx_ports, duthosts, snappi_api):
    testbed = request.config.getoption("--testbed")

    is_override, _ = parse_override(
        testbed,
        'multidut_port_info'
    )

    if is_override:
        testbed_subtype, rdma_ports = next(iter(request.param.items()))
        tx_port_count, rx_port_count = number_of_tx_rx_ports

        if len(get_snappi_ports) < tx_port_count + rx_port_count:
            pytest.skip(
                "Need Minimum of 2 ports defined in ansible/files/*links.csv"
                " file, got:{}".format(len(get_snappi_ports)))

        if len(rdma_ports['tx_ports']) < tx_port_count:
            pytest.skip(
                "Doesn't have the required Tx ports defined for "
                "testbed {}, subtype {} in variables.override.yml".format(
                    testbed, testbed_subtype))

        if len(rdma_ports['rx_ports']) < rx_port_count:
            pytest.skip(
                "Doesn't have the required Rx ports defined for "
                "testbed {}, subtype {} in variables.override.yml".format(
                    testbed, testbed_subtype))

        snappi_ports = get_snappi_ports
        if is_snappi_multidut(duthosts):
            snappi_ports = get_snappi_ports_for_rdma(
                get_snappi_ports,
                rdma_ports,
                tx_port_count,
                rx_port_count,
                testbed
            )
        return snappi_dut_base_config(duthosts, snappi_ports, snappi_api, setup=True)

    flatten_skeleton_parameter = request.param
    speed, category = flatten_skeleton_parameter.split("-")

    if float(speed) not in snappi_port_selection or category not in snappi_port_selection[float(speed)]:
        pytest.skip(f"Unsupported combination for {flatten_skeleton_parameter}")

    snappi_ports = snappi_port_selection[float(speed)][category]

    if not snappi_ports:
        pytest.skip(f"Unsupported combination for {flatten_skeleton_parameter}")

    return snappi_dut_base_config(duthosts, snappi_ports, snappi_api, setup=True)


def flatten_list(lst):
    '''
    Function to flatten the list
    Args:
        lst(list): list that needs to be flattened
    Retuns:
        flattened(list): flattened list
    '''
    flattened = []
    for item in lst:
        if isinstance(item, list):
            flattened.extend(flatten_list(item))
        else:
            flattened.append(item)
    return flattened<|MERGE_RESOLUTION|>--- conflicted
+++ resolved
@@ -22,12 +22,8 @@
 from tests.common.helpers.assertions import pytest_assert
 from tests.common.snappi_tests.variables import pfcQueueGroupSize, pfcQueueValueDict, dut_ip_start, snappi_ip_start, \
     prefix_length, dut_ipv6_start, snappi_ipv6_start, v6_prefix_length
-<<<<<<< HEAD
 from tests.common.snappi_tests.uhd.uhd_helpers import NetworkConfigSettings, create_front_panel_ports, \
     create_connections, create_uhdIp_list, create_arp_bypass, create_profiles
-=======
-from tests.common.snappi_tests.uhd.uhd_helpers import *  # noqa: F403, F401
->>>>>>> aca39613
 from tests.common.helpers.assertions import pytest_require
 logger = logging.getLogger(__name__)
 
@@ -1340,15 +1336,6 @@
     pytest_require(
         len(rx_snappi_ports) == rx_port_count,
         f"Rx Ports for {testbed} in MULTIDUT_PORT_INFO doesn't match with "
-<<<<<<< HEAD
-        f"ansible/files/*links.csv: rx_snappi_ports: {rx_snappi_ports}, and "
-        f"wanted: {rx_port_count}")
-    pytest_require(
-        len(tx_snappi_ports) == tx_port_count,
-        f"Tx Ports for {testbed} in MULTIDUT_PORT_INFO doesn\'t match with "
-        f"ansible/files/*links.csv: tx_snappi_ports: {tx_snappi_ports}, and "
-        f"wanted: {tx_port_count}")
-=======
         f"ansible/files/*links.csv: rx_snappi_ports:{rx_snappi_ports}, and "
         f"wanted:{rx_port_count}")
     pytest_require(
@@ -1356,7 +1343,6 @@
         f"Tx Ports for {testbed} in MULTIDUT_PORT_INFO doesn\'t match with "
         f"ansible/files/*links.csv: tx_snappi_ports:{tx_snappi_ports}, and "
         f"wanted:{tx_port_count}")
->>>>>>> aca39613
 
     multidut_snappi_ports = rx_snappi_ports + tx_snappi_ports
     return multidut_snappi_ports
@@ -1542,11 +1528,7 @@
     if intf:
         int_arg = f"-i {intf}"
     if setup:
-<<<<<<< HEAD
-        arp_opt = f"-s {addr} aa:bb:cc:dd:ee:ff"  # noqa: E231
-=======
         arp_opt = f"-s {addr} aa:bb:cc:dd:ee:ff"
->>>>>>> aca39613
     else:
         arp_opt = f"-d {addr}"
 
