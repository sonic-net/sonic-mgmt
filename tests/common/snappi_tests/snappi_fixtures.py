"""
This module contains the snappi fixture in the snappi_tests directory.
"""
import pytest
import time
import logging
import snappi
import sys
import random
<<<<<<< HEAD
import subprocess
import json
import snappi_convergence
=======
from copy import copy
>>>>>>> 8995e65f
from tests.common.helpers.assertions import pytest_require
from tests.common.errors import RunAnsibleModuleFail
from ipaddress import ip_address, IPv4Address, IPv6Address
from tests.common.fixtures.conn_graph_facts import conn_graph_facts, fanout_graph_facts     # noqa: F401
from tests.common.snappi_tests.common_helpers import get_addrs_in_subnet, get_peer_snappi_chassis, \
    get_ipv6_addrs_in_subnet, parse_override
from tests.common.snappi_tests.snappi_helpers import SnappiFanoutManager, get_snappi_port_location
from tests.common.snappi_tests.port import SnappiPortConfig, SnappiPortType
from tests.common.helpers.assertions import pytest_assert
from tests.common.snappi_tests.variables import pfcQueueGroupSize, pfcQueueValueDict, dut_ip_start, snappi_ip_start, \
    prefix_length, dut_ipv6_start, snappi_ipv6_start, v6_prefix_length
from tests.common.snappi_tests.uhd.uhd_helpers import *  # noqa: F403, F401

logger = logging.getLogger(__name__)


@pytest.fixture(scope="module")
def snappi_api_serv_ip(tbinfo):
    """
    In a Snappi testbed, there is no PTF docker.
    Hence, we use ptf_ip field to store snappi API server.
    This fixture returns the IP address of the snappi API server.
    Args:
       tbinfo (pytest fixture): fixture provides information about testbed
    Returns:
        snappi API server IP
    """
    return tbinfo['ptf_ip']


@pytest.fixture(scope="module")
def snappi_api_serv_port(duthosts, rand_one_dut_hostname):
    """
    This fixture returns the TCP Port of the Snappi API server.
    Args:
        duthost (pytest fixture): The duthost fixture.
    Returns:
        snappi API server port.
    """
    duthost = duthosts[rand_one_dut_hostname]
    return (duthost.host.options['variable_manager'].
            _hostvars[duthost.hostname]['snappi_api_server']['rest_port'])


@pytest.fixture(scope='module')
def snappi_api(snappi_api_serv_ip,
               snappi_api_serv_port):
    """
    Fixture for session handle,
    for creating snappi objects and making API calls.
    Args:
        snappi_api_serv_ip (pytest fixture): snappi_api_serv_ip fixture
        snappi_api_serv_port (pytest fixture): snappi_api_serv_port fixture.
    """
    location = "https://" + snappi_api_serv_ip + ":" + str(snappi_api_serv_port)
    # TODO: Currently extension is defaulted to ixnetwork.
    # Going forward, we should be able to specify extension
    # from command line while running pytest.
    api = snappi.api(location=location, ext="ixnetwork")
    # TODO - Uncomment to use. Prefer to use environment vars to retrieve this information
    # api._username = "<please mention the username if other than default username>"
    # api._password = "<please mention the password if other than default password>"
    yield api

    if getattr(api, 'assistant', None) is not None:
        api.assistant.Session.remove()


def __gen_mac(id):
    """
    Generate a MAC address
    Args:
        id (int): Snappi port ID
    Returns:
        MAC address (string)
    """
    return '00:11:22:33:44:{:02d}'.format(id)


def __gen_pc_mac(id):
    """
    Generate a MAC address for a portchannel interface

    Args:
        id (int): portchannel ID
    Returns:
        MAC address (string)
    """
    return '10:22:33:44:55:{:02d}'.format(id)


def __valid_ipv4_addr(ip):
    """
    Determine if a input string is a valid IPv4 address
    Args:
        ip (unicode str): input IP address
    Returns:
        True if the input is a valid IPv4 adress or False otherwise
    """
    try:
        return True if type(ip_address(ip)) is IPv4Address else False
    except ValueError:
        return False


def __l3_intf_config(config, port_config_list, duthost, snappi_ports, setup=True):
    """
    Generate Snappi configuration of layer 3 interfaces
    Args:
        config (obj): Snappi API config of the testbed
        port_config_list (list): list of Snappi port configuration information
        duthost (object): device under test
        snappi_ports (list): list of Snappi port information
        setup (bool): Setting up or teardown? True or False
    Returns:
        True if we successfully generate configuration or False
    """
    mg_facts = duthost.minigraph_facts(host=duthost.hostname)['ansible_facts']
    if 'minigraph_interfaces' in mg_facts:
        l3_intf_facts = mg_facts['minigraph_interfaces']
    else:
        return True

    if len(l3_intf_facts) == 0:
        return True

    l3_intf = {}
    for v in l3_intf_facts:
        if __valid_ipv4_addr(v['addr']):
            l3_intf[v['attachto']] = v

    dut_mac = str(duthost.facts['router_mac'])

    for k, v in list(l3_intf.items()):
        intf = str(k)
        gw_addr = str(v['addr'])
        prefix = str(v['prefixlen'])
        ip = str(v['peer_addr'])

        port_ids = [id for id, snappi_port in enumerate(snappi_ports)
                    if snappi_port['peer_port'] == intf]
        if len(port_ids) != 1:
            continue

        static_routes_cisco_8000(ip, duthost, intf, setup=setup)

        port_id = port_ids[0]
        mac = __gen_mac(port_id)

        device = config.devices.device(
            name='Device Port {}'.format(port_id))[-1]

        ethernet = device.ethernets.add()
        ethernet.name = 'Ethernet Port {}'.format(port_id)
        ethernet.connection.port_name = config.ports[port_id].name
        ethernet.mac = mac

        ip_stack = ethernet.ipv4_addresses.add()
        ip_stack.name = 'Ipv4 Port {}'.format(port_id)
        ip_stack.address = ip
        ip_stack.prefix = int(prefix)
        ip_stack.gateway = gw_addr

        port_config = SnappiPortConfig(id=port_id,
                                       ip=ip,
                                       mac=mac,
                                       gw=gw_addr,
                                       gw_mac=dut_mac,
                                       prefix_len=prefix,
                                       port_type=SnappiPortType.IPInterface,
                                       peer_port=intf)

        port_config_list.append(port_config)

    if len(port_config_list) != len(snappi_ports):
        return False

    return True


def __vlan_intf_config(config, port_config_list, duthost, snappi_ports):
    """
    Generate Snappi configuration of Vlan interfaces
    Args:
        config (obj): Snappi API config of the testbed
        port_config_list (list): list of Snappi port configuration information
        duthost (object): device under test
        snappi_ports (list): list of Snappi port information
    Returns:
        True if we successfully generate configuration or False
    """
    mg_facts = duthost.minigraph_facts(host=duthost.hostname)['ansible_facts']
    if 'minigraph_vlans' in mg_facts:
        vlan_facts = mg_facts['minigraph_vlans']
    else:
        return True

    if len(vlan_facts) == 0:
        return True

    vlan_member = {}
    for k, v in list(vlan_facts.items()):
        vlan_member[k] = v['members']

    vlan_intf_facts = mg_facts['minigraph_vlan_interfaces']
    vlan_intf = {}
    for v in vlan_intf_facts:
        if __valid_ipv4_addr(v['addr']):
            vlan_intf[v['attachto']] = v

    dut_mac = str(duthost.facts['router_mac'])

    """ For each Vlan """
    for vlan in vlan_member:
        phy_intfs = vlan_member[vlan]
        gw_addr = str(vlan_intf[vlan]['addr'])
        prefix = str(vlan_intf[vlan]['prefixlen'])
        vlan_subnet = '{}/{}'.format(gw_addr, prefix)
        vlan_ip_addrs = get_addrs_in_subnet(vlan_subnet, len(phy_intfs))

        """ For each physical interface attached to this Vlan """
        for i in range(len(phy_intfs)):
            phy_intf = phy_intfs[i]
            vlan_ip_addr = vlan_ip_addrs[i]

            port_ids = [id for id, snappi_port in enumerate(snappi_ports)
                        if snappi_port['peer_port'] == phy_intf]
            if len(port_ids) != 1:
                continue

            port_id = port_ids[0]
            mac = __gen_mac(port_id)
            device = config.devices.device(
                name='Device Port {}'.format(port_id))[-1]

            ethernet = device.ethernets.add()
            ethernet.name = 'Ethernet Port {}'.format(port_id)
            ethernet.connection.port_name = config.ports[port_id].name
            ethernet.mac = mac

            ip_stack = ethernet.ipv4_addresses.add()
            ip_stack.name = 'Ipv4 Port {}'.format(port_id)
            ip_stack.address = vlan_ip_addr
            ip_stack.prefix = int(prefix)
            ip_stack.gateway = gw_addr

            port_config = SnappiPortConfig(id=port_id,
                                           ip=vlan_ip_addr,
                                           mac=mac,
                                           gw=gw_addr,
                                           gw_mac=dut_mac,
                                           prefix_len=prefix,
                                           port_type=SnappiPortType.VlanMember,
                                           peer_port=phy_intf)

            port_config_list.append(port_config)

        if len(port_config_list) != len(snappi_ports):
            return False

    return True


def __portchannel_intf_config(config, port_config_list, duthost, snappi_ports):
    """
    Generate Snappi configuration of portchannel interfaces
    Args:
        config (obj): Snappi API config of the testbed
        port_config_list (list): list of Snappi port configuration information
        duthost (object): device under test
        snappi_ports (list): list of Snappi port information
    Returns:
        True if we successfully generate configuration or False
    """
    mg_facts = duthost.minigraph_facts(host=duthost.hostname)['ansible_facts']
    if 'minigraph_portchannels' in mg_facts:
        pc_facts = mg_facts['minigraph_portchannels']
    else:
        return True

    if len(pc_facts) == 0:
        return True

    pc_member = {}
    for k, v in list(pc_facts.items()):
        pc_member[k] = v['members']

    pc_intf_facts = mg_facts['minigraph_portchannel_interfaces']
    pc_intf = {}
    for v in pc_intf_facts:
        if __valid_ipv4_addr(v['addr']):
            pc_intf[v['attachto']] = v

    dut_mac = str(duthost.facts['router_mac'])

    """ For each port channel """
    pc_id = 0
    for pc in pc_member:
        phy_intfs = pc_member[pc]
        gw_addr = str(pc_intf[pc]['addr'])
        prefix = str(pc_intf[pc]['prefixlen'])
        pc_ip_addr = str(pc_intf[pc]['peer_addr'])

        lag = config.lags.lag(name='Lag {}'.format(pc))[-1]
        lag.protocol.lacp.actor_system_id = '00:00:00:00:00:01'
        lag.protocol.lacp.actor_system_priority = 1
        lag.protocol.lacp.actor_key = 1

        for i in range(len(phy_intfs)):
            phy_intf = phy_intfs[i]

            port_ids = [id for id, snappi_port in enumerate(snappi_ports)
                        if snappi_port['peer_port'] == phy_intf]
            if len(port_ids) != 1:
                return False

            port_id = port_ids[0]
            mac = __gen_mac(port_id)

            lp = lag.ports.port(port_name=config.ports[port_id].name)[-1]
            lp.lacp.actor_port_number = 1
            lp.lacp.actor_port_priority = 1

            lp.ethernet.name = 'Ethernet Port {}'.format(port_id)
            lp.ethernet.mac = mac

            port_config = SnappiPortConfig(id=port_id,
                                           ip=pc_ip_addr,
                                           mac=mac,
                                           gw=gw_addr,
                                           gw_mac=dut_mac,
                                           prefix_len=prefix,
                                           port_type=SnappiPortType.PortChannelMember,
                                           peer_port=phy_intf)

            port_config_list.append(port_config)

        device = config.devices.device(name='Device {}'.format(pc))[-1]

        ethernet = device.ethernets.add()
        ethernet.connection.port_name = lag.name
        ethernet.name = 'Ethernet {}'.format(pc)
        ethernet.mac = __gen_pc_mac(pc_id)

        ip_stack = ethernet.ipv4_addresses.add()
        ip_stack.name = 'Ipv4 {}'.format(pc)
        ip_stack.address = pc_ip_addr
        ip_stack.prefix = int(prefix)
        ip_stack.gateway = gw_addr

        pc_id = pc_id + 1

    return True


@pytest.fixture(scope="function")
def snappi_testbed_config(conn_graph_facts, fanout_graph_facts,     # noqa: F811
                          duthosts, rand_one_dut_hostname, snappi_api):
    """
    Geenrate snappi API config and port config information for the testbed
    Args:
        conn_graph_facts (pytest fixture)
        fanout_graph_facts (pytest fixture)
        duthosts (pytest fixture): list of DUTs
        rand_one_dut_hostname (pytest fixture): DUT hostname
        snappi_api(pytest fixture): Snappi API fixture
    Returns:
        - config (obj): Snappi API config of the testbed
        - port_config_list (list): list of port configuration information
    """
    # As of now both single dut and multidut fixtures are being called from the same test,
    # When this function is called for T2 testbed, just return empty.
    if is_snappi_multidut(duthosts):
        return None, []

    duthost = duthosts[rand_one_dut_hostname]

    """ Generate L1 config """
    snappi_fanout = get_peer_snappi_chassis(conn_data=conn_graph_facts,
                                            dut_hostname=duthost.hostname)

    pytest_assert(snappi_fanout is not None, 'Fail to get snappi_fanout')

    snappi_fanout_id = list(fanout_graph_facts.keys()).index(snappi_fanout)
    snappi_fanout_list = SnappiFanoutManager(fanout_graph_facts)
    snappi_fanout_list.get_fanout_device_details(device_number=snappi_fanout_id)

    snappi_ports = snappi_fanout_list.get_ports(peer_device=duthost.hostname)

    port_speed = None

    """ L1 config """
    config = snappi_api.config()
    for i in range(len(snappi_ports)):
        config.ports.port(name='Port {}'.format(i),
                          location=get_snappi_port_location(snappi_ports[i]))

        if port_speed is None:
            port_speed = int(snappi_ports[i]['speed'])

        pytest_assert(port_speed == int(snappi_ports[i]['speed']),
                      'Ports have different link speeds')

    speed_gbps = int(port_speed/1000)

    config.options.port_options.location_preemption = True
    l1_config = config.layer1.layer1()[-1]
    l1_config.name = 'L1 config'
    l1_config.port_names = [port.name for port in config.ports]
    l1_config.speed = 'speed_{}_gbps'.format(speed_gbps)
    l1_config.ieee_media_defaults = False
    l1_config.auto_negotiate = False
    l1_config.auto_negotiation.link_training = True
    l1_config.auto_negotiation.rs_fec = True

    pfc = l1_config.flow_control.ieee_802_1qbb
    pfc.pfc_delay = 0
    if pfcQueueGroupSize == 8:
        pfc.pfc_class_0 = 0
        pfc.pfc_class_1 = 1
        pfc.pfc_class_2 = 2
        pfc.pfc_class_3 = 3
        pfc.pfc_class_4 = 4
        pfc.pfc_class_5 = 5
        pfc.pfc_class_6 = 6
        pfc.pfc_class_7 = 7
    elif pfcQueueGroupSize == 4:
        pfc.pfc_class_0 = pfcQueueValueDict[0]
        pfc.pfc_class_1 = pfcQueueValueDict[1]
        pfc.pfc_class_2 = pfcQueueValueDict[2]
        pfc.pfc_class_3 = pfcQueueValueDict[3]
        pfc.pfc_class_4 = pfcQueueValueDict[4]
        pfc.pfc_class_5 = pfcQueueValueDict[5]
        pfc.pfc_class_6 = pfcQueueValueDict[6]
        pfc.pfc_class_7 = pfcQueueValueDict[7]
    else:
        pytest_assert(False, 'pfcQueueGroupSize value is not 4 or 8')

    port_config_list = []

    config_result = __vlan_intf_config(config=config,
                                       port_config_list=port_config_list,
                                       duthost=duthost,
                                       snappi_ports=snappi_ports)
    pytest_assert(config_result is True, 'Fail to configure Vlan interfaces')

    config_result = __portchannel_intf_config(config=config,
                                              port_config_list=port_config_list,
                                              duthost=duthost,
                                              snappi_ports=snappi_ports)
    pytest_assert(config_result is True, 'Fail to configure portchannel interfaces')

    config_result = __l3_intf_config(config=config,
                                     port_config_list=port_config_list,
                                     duthost=duthost,
                                     snappi_ports=snappi_ports)
    pytest_assert(config_result is True, 'Fail to configure L3 interfaces')

    return config, port_config_list


@pytest.fixture(scope="module")
def tgen_ports(duthost, conn_graph_facts, fanout_graph_facts):      # noqa: F811

    """
    Populate tgen ports info of T0 testbed and returns as a list
    Args:
        duthost (pytest fixture): duthost fixture
        conn_graph_facts (pytest fixture): connection graph
        fanout_graph_facts (pytest fixture): fanout graph
    Return:
        [{'card_id': '1',
        'ip': '22.1.1.2',
        'ipv6': '3001::2',
        'ipv6_prefix': u'64',
        'location': '10.36.78.238;1;2',
        'peer_device': 'sonic-s6100-dut',
        'peer_ip': u'22.1.1.1',
        'peer_ipv6': u'3001::1',
        'peer_port': 'Ethernet8',
        'port_id': '2',
        'prefix': u'24',
        'speed': 'speed_400_gbps'},
        {'card_id': '1',
        'ip': '21.1.1.2',
        'ipv6': '2001::2',
        'ipv6_prefix': u'64',
        'location': '10.36.78.238;1;1',
        'peer_device': 'sonic-s6100-dut',
        'peer_ip': u'21.1.1.1',
        'peer_ipv6': u'2001::1',
        'peer_port': 'Ethernet0',
        'port_id': '1',
        'prefix': u'24',
        'speed': 'speed_400_gbps'}]
    """

    speed_type = {'50000': 'speed_50_gbps',
                  '100000': 'speed_100_gbps',
                  '200000': 'speed_200_gbps',
                  '400000': 'speed_400_gbps'}

    snappi_fanout = get_peer_snappi_chassis(conn_data=conn_graph_facts,
                                            dut_hostname=duthost.hostname)
    snappi_fanout_id = list(fanout_graph_facts.keys()).index(snappi_fanout)
    snappi_fanout_list = SnappiFanoutManager(fanout_graph_facts)
    snappi_fanout_list.get_fanout_device_details(device_number=snappi_fanout_id)
    snappi_ports = snappi_fanout_list.get_ports(peer_device=duthost.hostname)
    port_speed = None

    for i in range(len(snappi_ports)):
        if port_speed is None:
            port_speed = int(snappi_ports[i]['speed'])

        elif port_speed != int(snappi_ports[i]['speed']):
            """ All the ports should have the same bandwidth """
            return None

    config_facts = duthost.config_facts(host=duthost.hostname,
                                        source="running")['ansible_facts']
    for port in snappi_ports:
        port['location'] = get_snappi_port_location(port)
        port['speed'] = speed_type[port['speed']]
    try:
        for port in snappi_ports:
            peer_port = port['peer_port']
            int_addrs = list(config_facts['INTERFACE'][peer_port].keys())
            ipv4_subnet = [ele for ele in int_addrs if "." in ele][0]
            if not ipv4_subnet:
                raise Exception("IPv4 is not configured on the interface {}".format(peer_port))
            port['peer_ip'], port['prefix'] = ipv4_subnet.split("/")
            port['ip'] = get_addrs_in_subnet(ipv4_subnet, 1)[0]
            ipv6_subnet = [ele for ele in int_addrs if ":" in ele][0]
            if not ipv6_subnet:
                raise Exception("IPv6 is not configured on the interface {}".format(peer_port))
            port['peer_ipv6'], port['ipv6_prefix'] = ipv6_subnet.split("/")
            port['ipv6'] = get_ipv6_addrs_in_subnet(ipv6_subnet, 1)[0]
    except Exception:
        snappi_ports = pre_configure_dut_interface(duthost, snappi_ports)
        logger.info(snappi_ports)

    return snappi_ports


def snappi_multi_base_config(duthost_list,
                             snappi_ports,
                             snappi_api,
                             setup=True):
    """
    Generate snappi API config and port config information for the testbed
    This function takes care of mixed-speed interfaces by removing assert and printing info log.
    l1_config is added to both the snappi_ports instead of just one.

    Args:
        duthost_list (pytest fixture): list of DUTs
        snappi_ports: list of snappi ports
        snappi_api(pytest fixture): Snappi API fixture
        setup (bool): Indicates if functionality is called to create or clear the setup.
    Returns:
        - config (obj): Snappi API config of the testbed
        - port_config_list (list): list of port configuration information
        - snappi_ports (list): list of snappi_ports selected for the test.
    """

    """ Generate L1 config """

    config = snappi_api.config()
    tgen_ports = [port['location'] for port in snappi_ports]

    new_snappi_ports = [dict(list(sp.items()) + [('port_id', i)])
                        for i, sp in enumerate(snappi_ports) if sp['location'] in tgen_ports]

    # Printing info level if ingress and egress interfaces are of different speeds.
    if (len(set([sp['speed'] for sp in new_snappi_ports])) > 1):
        logger.info('Rx and  Tx ports have different link speeds')
    [config.ports.port(name='Port {}'.format(sp['port_id']), location=sp['location']) for sp in new_snappi_ports]

    # Generating L1 config for both the snappi_ports.
    for port in config.ports:
        for index, snappi_port in enumerate(new_snappi_ports):
            if snappi_port['location'] == port.location:
                l1_config = config.layer1.layer1()[-1]
                l1_config.name = 'L1 config {}'.format(index)
                l1_config.port_names = [port.name]
                l1_config.speed = 'speed_'+str(int(int(snappi_port['speed'])/1000))+'_gbps'
                l1_config.ieee_media_defaults = False
                l1_config.auto_negotiate = False
                l1_config.auto_negotiation.link_training = False
                l1_config.auto_negotiation.rs_fec = True
                pfc = l1_config.flow_control.ieee_802_1qbb
                pfc.pfc_delay = 0
            if pfcQueueGroupSize == 8:
                pfc.pfc_class_0 = 0
                pfc.pfc_class_1 = 1
                pfc.pfc_class_2 = 2
                pfc.pfc_class_3 = 3
                pfc.pfc_class_4 = 4
                pfc.pfc_class_5 = 5
                pfc.pfc_class_6 = 6
                pfc.pfc_class_7 = 7
            elif pfcQueueGroupSize == 4:
                pfc.pfc_class_0 = pfcQueueValueDict[0]
                pfc.pfc_class_1 = pfcQueueValueDict[1]
                pfc.pfc_class_2 = pfcQueueValueDict[2]
                pfc.pfc_class_3 = pfcQueueValueDict[3]
                pfc.pfc_class_4 = pfcQueueValueDict[4]
                pfc.pfc_class_5 = pfcQueueValueDict[5]
                pfc.pfc_class_6 = pfcQueueValueDict[6]
                pfc.pfc_class_7 = pfcQueueValueDict[7]
            else:
                pytest_assert(False, 'pfcQueueGroupSize value is not 4 or 8')

    port_config_list = []

    return (setup_dut_ports(
        setup=setup,
        duthost_list=duthost_list,
        config=config,
        port_config_list=port_config_list,
        snappi_ports=new_snappi_ports))


def snappi_dut_base_config(duthost_list,
                           snappi_ports,
                           snappi_api,
                           setup=True):
    """
    Generate snappi API config and port config information for the testbed
    Args:
        duthost_list (pytest fixture): list of DUTs
        snappi_ports: list of snappi ports
        snappi_api(pytest fixture): Snappi API fixture
    Returns:
        - config (obj): Snappi API config of the testbed
        - port_config_list (list): list of port configuration information
    """

    """ Generate L1 config """

    config = snappi_api.config()
    tgen_ports = [port['location'] for port in snappi_ports]

    new_snappi_ports = [dict(list(sp.items()) + [('port_id', i)])
                        for i, sp in enumerate(snappi_ports) if sp['location'] in tgen_ports]
    pytest_assert(len(set([sp['speed'] for sp in new_snappi_ports])) == 1, 'Ports have different link speeds')
    [config.ports.port(name='Port {}'.format(sp['port_id']), location=sp['location']) for sp in new_snappi_ports]
    speed_gbps = int(int(new_snappi_ports[0]['speed'])/1000)

    config.options.port_options.location_preemption = True
    l1_config = config.layer1.layer1()[-1]
    l1_config.name = 'L1 config'
    l1_config.port_names = [port.name for port in config.ports]
    l1_config.speed = 'speed_{}_gbps'.format(speed_gbps)
    l1_config.ieee_media_defaults = False
    l1_config.auto_negotiate = False
    if is_snappi_multidut(duthost_list):
        l1_config.auto_negotiation.link_training = False
    else:
        l1_config.auto_negotiation.link_training = True
    l1_config.auto_negotiation.rs_fec = True

    pfc = l1_config.flow_control.ieee_802_1qbb
    pfc.pfc_delay = 0
    if pfcQueueGroupSize == 8:
        pfc.pfc_class_0 = 0
        pfc.pfc_class_1 = 1
        pfc.pfc_class_2 = 2
        pfc.pfc_class_3 = 3
        pfc.pfc_class_4 = 4
        pfc.pfc_class_5 = 5
        pfc.pfc_class_6 = 6
        pfc.pfc_class_7 = 7
    elif pfcQueueGroupSize == 4:
        pfc.pfc_class_0 = pfcQueueValueDict[0]
        pfc.pfc_class_1 = pfcQueueValueDict[1]
        pfc.pfc_class_2 = pfcQueueValueDict[2]
        pfc.pfc_class_3 = pfcQueueValueDict[3]
        pfc.pfc_class_4 = pfcQueueValueDict[4]
        pfc.pfc_class_5 = pfcQueueValueDict[5]
        pfc.pfc_class_6 = pfcQueueValueDict[6]
        pfc.pfc_class_7 = pfcQueueValueDict[7]
    else:
        pytest_assert(False, 'pfcQueueGroupSize value is not 4 or 8')

    port_config_list = []

    return (setup_dut_ports(
        setup=setup,
        duthost_list=duthost_list,
        config=config,
        port_config_list=port_config_list,
        snappi_ports=new_snappi_ports))


def setup_dut_ports(
        setup,
        duthost_list,
        config,
        port_config_list,
        snappi_ports):

    for index, duthost in enumerate(duthost_list):
        config_result = __vlan_intf_config(config=config,
                                           port_config_list=port_config_list,
                                           duthost=duthost,
                                           snappi_ports=snappi_ports)
        pytest_assert(config_result is True, 'Fail to configure Vlan interfaces')

    for index, duthost in enumerate(duthost_list):
        config_result = __portchannel_intf_config(config=config,
                                                  port_config_list=port_config_list,
                                                  duthost=duthost,
                                                  snappi_ports=snappi_ports)
        pytest_assert(config_result is True, 'Fail to configure portchannel interfaces')

    if is_snappi_multidut(duthost_list):
        for index, duthost in enumerate(duthost_list):
            config_result = __intf_config_multidut(
                                                    config=config,
                                                    port_config_list=port_config_list,
                                                    duthost=duthost,
                                                    snappi_ports=snappi_ports,
                                                    setup=setup)
            pytest_assert(config_result is True, 'Fail to configure multidut L3 interfaces')
    else:
        for index, duthost in enumerate(duthost_list):
            config_result = __l3_intf_config(config=config,
                                             port_config_list=port_config_list,
                                             duthost=duthost,
                                             snappi_ports=snappi_ports,
                                             setup=setup)
            pytest_assert(config_result is True, 'Fail to configure L3 interfaces')

    return config, port_config_list, snappi_ports


def get_tgen_peer_ports(snappi_ports, hostname):
    ports = [(port['location'], port['peer_port']) for port in snappi_ports if port['peer_device'] == hostname]
    return ports


def __intf_config(config, port_config_list, duthost, snappi_ports):
    """
    Generate Snappi configuration of Vlan interfaces
    Args:
        config (obj): Snappi API config of the testbed
        port_config_list (list): list of Snappi port configuration information
        duthost (object): device under test
        snappi_ports (list): list of Snappi port information
    Returns:
        True if we successfully generate configuration or False
    """
    mg_facts = duthost.minigraph_facts(host=duthost.hostname)['ansible_facts']
    if 'minigraph_vlans' in mg_facts:
        vlan_facts = mg_facts['minigraph_vlans']
    else:
        return True

    if len(vlan_facts) == 0:
        return True

    vlan_member = {}
    for k, v in vlan_facts.items():
        vlan_member[k] = v['members']

    vlan_intf_facts = mg_facts['minigraph_vlan_interfaces']
    vlan_intf = {}
    for v in vlan_intf_facts:
        if __valid_ipv4_addr(v['addr']):
            vlan_intf[v['attachto']] = v

    dut_mac = str(duthost.facts['router_mac'])

    """ For each Vlan """
    for vlan in vlan_member:
        phy_intfs = vlan_member[vlan]
        gw_addr = str(vlan_intf[vlan]['addr'])
        prefix = str(vlan_intf[vlan]['prefixlen'])
        vlan_subnet = '{}/{}'.format(gw_addr, prefix)
        vlan_ip_addrs = get_addrs_in_subnet(vlan_subnet, len(phy_intfs))

        """ For each physical interface attached to this Vlan """
        for i in range(len(phy_intfs)):
            phy_intf = phy_intfs[i]
            vlan_ip_addr = vlan_ip_addrs[i]

            port_ids = [id for id, snappi_port in enumerate(snappi_ports)
                        if snappi_port['peer_port'] == phy_intf]
            if len(port_ids) != 1:
                return False

            port_id = port_ids[0]
            mac = __gen_mac(port_id)
            device = config.devices.device(
                name='Device Port {}'.format(port_id))[-1]

            ethernet = device.ethernets.add()
            ethernet.name = 'Ethernet Port {}'.format(port_id)
            ethernet.connection.port_name = config.ports[port_id].name
            ethernet.mac = mac

            ip_stack = ethernet.ipv4_addresses.add()
            ip_stack.name = 'Ipv4 Port {}'.format(port_id)
            ip_stack.address = vlan_ip_addr
            ip_stack.prefix = int(prefix)
            ip_stack.gateway = gw_addr

            port_config = SnappiPortConfig(id=port_id,
                                           ip=vlan_ip_addr,
                                           mac=mac,
                                           gw=gw_addr,
                                           gw_mac=dut_mac,
                                           prefix_len=prefix,
                                           port_type=SnappiPortType.VlanMember,
                                           peer_port=phy_intf)

            port_config_list.append(port_config)

    return True


def __intf_config_multidut(config, port_config_list, duthost, snappi_ports, setup=True):
    """
    Configures interfaces of the DUT
    Args:
        config (obj): Snappi API config of the testbed
        port_config_list (list): list of Snappi port configuration information
        duthost (object): device under test
        snappi_ports (list): list of Snappi port information
        setup: Setting up or teardown? True or False
    Returns:
        True if we successfully configure the interfaces or False
    """
    dutIps = create_ip_list(dut_ip_start, len(snappi_ports), mask=prefix_length)
    tgenIps = create_ip_list(snappi_ip_start, len(snappi_ports), mask=prefix_length)
    ports = [port for port in snappi_ports if port['peer_device'] == duthost.hostname]

    for port in ports:
        port_id = port['port_id']
        dutIp = dutIps[port_id]
        tgenIp = tgenIps[port_id]
        mac = __gen_mac(port_id)
        logger.info('Configuring Dut: {} with port {} with IP {}/{}'.format(
                                                                            duthost.hostname,
                                                                            port['peer_port'],
                                                                            dutIp,
                                                                            prefix_length))
        if setup:
            cmd = "add"
        else:
            cmd = "remove"
        if not setup:
            static_routes_cisco_8000(tgenIp, duthost, port['peer_port'], port['asic_value'], setup)

        if port['asic_value'] is None:
            duthost.command('sudo config interface ip {} {} {}/{} \n' .format(
                                                                                cmd,
                                                                                port['peer_port'],
                                                                                dutIp,
                                                                                prefix_length))
        else:
            duthost.command('sudo config interface -n {} ip {} {} {}/{} \n' .format(
                                                                                    port['asic_value'],
                                                                                    cmd,
                                                                                    port['peer_port'],
                                                                                    dutIp,
                                                                                    prefix_length))
        if setup:
            static_routes_cisco_8000(tgenIp, duthost, port['peer_port'], port['asic_value'], setup)
        if setup is False:
            continue
        port['intf_config_changed'] = True
        device = config.devices.device(name='Device Port {}'.format(port_id))[-1]
        ethernet = device.ethernets.add()
        ethernet.name = 'Ethernet Port {}'.format(port_id)
        ethernet.connection.port_name = config.ports[port_id].name
        ethernet.mac = mac
        ip_stack = ethernet.ipv4_addresses.add()
        ip_stack.name = 'Ipv4 Port {}'.format(port_id)
        ip_stack.address = tgenIp
        ip_stack.prefix = prefix_length
        ip_stack.gateway = dutIp
        port_config = SnappiPortConfig(
                                        id=port_id,
                                        ip=tgenIp,
                                        mac=mac,
                                        gw=dutIp,
                                        gw_mac=duthost.get_dut_iface_mac(port['peer_port']),
                                        prefix_len=prefix_length,
                                        port_type=SnappiPortType.IPInterface,
                                        peer_port=port['peer_port']
                                      )
        port_config_list.append(port_config)

    return True


def create_ip_list(value, count, mask=32, incr=0):
    '''
        Create a list of ips based on the count provided
        Parameters:
            value: start value of the list
            count: number of ips required
            mask: subnet mask for the ips to be created
            incr: increment value of the ip
    '''
    if sys.version_info.major == 2:
        value = unicode(value)          # noqa: F821, F405

    ip_list = [value]
    for i in range(1, count):
        if ip_address(value).version == 4:
            incr1 = pow(2, (32 - int(mask))) + incr
            value = (IPv4Address(value) + incr1).compressed
        elif ip_address(value).version == 6:
            if mask == 32:
                mask = 64
            incr1 = pow(2, (128 - int(mask))) + incr
            value = (IPv6Address(value) + incr1).compressed
        ip_list.append(value)

    return ip_list


def cleanup_config(duthost_list, snappi_ports):
    if (duthost_list[0].facts['asic_type'] == "cisco-8000" and
            duthost_list[0].get_facts().get("modular_chassis", None)):
        global DEST_TO_GATEWAY_MAP
        copy_DEST_TO_GATEWAY_MAP = copy(DEST_TO_GATEWAY_MAP)
        for addr in copy_DEST_TO_GATEWAY_MAP:
            static_routes_cisco_8000(
                addr,
                dut=DEST_TO_GATEWAY_MAP[addr]['dut'],
                intf=None,
                namespace=DEST_TO_GATEWAY_MAP[addr]['asic'],
                setup=False)

        time.sleep(4)
    for index, duthost in enumerate(duthost_list):
        port_count = len(snappi_ports)
        dutIps = create_ip_list(dut_ip_start, port_count, mask=prefix_length)
        for port in snappi_ports:
            if port['peer_device'] == duthost.hostname and port['intf_config_changed']:
                port_id = port['port_id']
                dutIp = dutIps[port_id]
                logger.info('Removing Configuration on Dut: {} with port {} with ip :{}/{}'.format(
                                                                                                   duthost.hostname,
                                                                                                   port['peer_port'],
                                                                                                   dutIp,
                                                                                                   prefix_length))
                if port['asic_value'] is None:
                    duthost.command('sudo config interface ip remove {} {}/{} \n' .format(
                                                                                          port['peer_port'],
                                                                                          dutIp,
                                                                                          prefix_length))
                else:
                    duthost.command('sudo config interface -n {} ip remove {} {}/{} \n' .format(
                                                                                                port['asic_value'],
                                                                                                port['peer_port'],
                                                                                                dutIp,
                                                                                                prefix_length))
                port['intf_config_changed'] = False


def pre_configure_dut_interface(duthost, snappi_ports):
    """
    Populate tgen ports info of T0 testbed and returns as a list
    Args:
        duthost (pytest fixture): duthost fixture
        snappi_ports: list of snappi ports
    """

    dutIps = create_ip_list(dut_ip_start, len(snappi_ports), mask=prefix_length)
    tgenIps = create_ip_list(snappi_ip_start, len(snappi_ports), mask=prefix_length)
    dutv6Ips = create_ip_list(dut_ipv6_start, len(snappi_ports), mask=v6_prefix_length)
    tgenv6Ips = create_ip_list(snappi_ipv6_start, len(snappi_ports), mask=v6_prefix_length)
    snappi_ports_dut = []
    for port in snappi_ports:
        if port['peer_device'] == duthost.hostname:
            snappi_ports_dut.append(port)

    for port in snappi_ports_dut:
        port_id = int(port['port_id'])-1
        port['peer_ip'] = dutIps[port_id]
        port['prefix'] = prefix_length
        port['ip'] = tgenIps[port_id]
        port['peer_ipv6'] = dutv6Ips[port_id]
        port['ipv6_prefix'] = v6_prefix_length
        port['ipv6'] = tgenv6Ips[port_id]
        try:
            logger.info('Pre-Configuring Dut: {} with port {} with IP {}/{}'.format(
                                                                                duthost.hostname,
                                                                                port['peer_port'],
                                                                                dutIps[port_id],
                                                                                prefix_length))
            duthost.command('sudo config interface ip add {} {}/{} \n' .format(
                                                                                port['peer_port'],
                                                                                dutIps[port_id],
                                                                                prefix_length))
            logger.info('Pre-Configuring Dut: {} with port {} with IPv6 {}/{}'.format(
                                                                                duthost.hostname,
                                                                                port['peer_port'],
                                                                                dutv6Ips[port_id],
                                                                                v6_prefix_length))
            duthost.command('sudo config interface ip add {} {}/{} \n' .format(
                                                                                port['peer_port'],
                                                                                dutv6Ips[port_id],
                                                                                v6_prefix_length))
        except Exception:
            pytest_assert(False, "Unable to configure ip on the interface {}".format(port['peer_port']))
    return snappi_ports_dut


@pytest.fixture(scope="module")
def multidut_snappi_ports_for_bgp(duthosts,                                # noqa: F811
                                  tbinfo,                                  # noqa: F811
                                  conn_graph_facts,                        # noqa: F811
                                  fanout_graph_facts_multidut):            # noqa: F811
    """
    Populate snappi ports and connected DUT ports info of T1 and T2 testbed and returns as a list
    Args:
        duthost (pytest fixture): duthost fixture
        tbinfo (pytest fixture): fixture provides information about testbed
        conn_graph_facts (pytest fixture): connection graph
        fanout_graph_facts_multidut (pytest fixture): fanout graph
    Return:
        return tuple of duts and snappi ports
    """
    speed_type = {'50000': 'speed_50_gbps',
                  '100000': 'speed_100_gbps',
                  '200000': 'speed_200_gbps',
                  '400000': 'speed_400_gbps'}
    multidut_snappi_ports = []

    for duthost in duthosts:
        snappi_fanout = get_peer_snappi_chassis(conn_data=conn_graph_facts,
                                                dut_hostname=duthost.hostname)
        if snappi_fanout is None:
            continue
        snappi_fanout_id = list(fanout_graph_facts_multidut.keys()).index(snappi_fanout)
        snappi_fanout_list = SnappiFanoutManager(fanout_graph_facts_multidut)
        snappi_fanout_list.get_fanout_device_details(device_number=snappi_fanout_id)
        snappi_ports = snappi_fanout_list.get_ports(peer_device=duthost.hostname)
        port_speed = None
        for i in range(len(snappi_ports)):
            if port_speed is None:
                port_speed = int(snappi_ports[i]['speed'])

            elif port_speed != int(snappi_ports[i]['speed']):
                """ All the ports should have the same bandwidth """
                return None

        for port in snappi_ports:
            port['location'] = get_snappi_port_location(port)
            port['speed'] = speed_type[port['speed']]
            port['api_server_ip'] = tbinfo['ptf_ip']
        multidut_snappi_ports = multidut_snappi_ports + snappi_ports
    return multidut_snappi_ports


@pytest.fixture(scope="module")
def get_snappi_ports_single_dut(duthosts,  # noqa: F811
                                conn_graph_facts,  # noqa: F811
                                fanout_graph_facts,  # noqa: F811
                                tbinfo,
                                snappi_api_serv_ip,
                                rand_one_dut_hostname,
                                rand_one_dut_portname_oper_up
                                ):  # noqa: F811
    speed_type = {
                  '10000': 'speed_10_gbps',
                  '25000': 'speed_25_gbps',
                  '40000': 'speed_40_gbps',
                  '50000': 'speed_50_gbps',
                  '100000': 'speed_100_gbps',
                  '200000': 'speed_200_gbps',
                  '400000': 'speed_400_gbps',
                  '800000': 'speed_800_gbps'}

    if is_snappi_multidut(duthosts):
        return []

    duthost = duthosts[rand_one_dut_hostname]

    dut_hostname, dut_port = rand_one_dut_portname_oper_up.split('|')
    pytest_require(rand_one_dut_hostname == dut_hostname,
                   "{} Port is not mapped to the expected DUT".format(rand_one_dut_portname_oper_up))

    """ Generate L1 config """
    snappi_fanout = get_peer_snappi_chassis(conn_data=conn_graph_facts,
                                            dut_hostname=duthost.hostname)

    pytest_assert(snappi_fanout is not None, 'Fail to get snappi_fanout')

    snappi_fanout_id = list(fanout_graph_facts.keys()).index(snappi_fanout)
    snappi_fanout_list = SnappiFanoutManager(fanout_graph_facts)
    snappi_fanout_list.get_fanout_device_details(device_number=snappi_fanout_id)

    snappi_ports = snappi_fanout_list.get_ports(peer_device=duthost.hostname)

    rx_ports = []
    tx_ports = []
    for port in snappi_ports:
        port['intf_config_changed'] = False
        port['location'] = get_snappi_port_location(port)
        port['speed'] = port['speed']
        port['api_server_ip'] = tbinfo['ptf_ip']
        port['asic_type'] = duthost.facts["asic_type"]
        port['duthost'] = duthost
        port['snappi_speed_type'] = speed_type[port['speed']]
        if duthost.facts["num_asic"] > 1:
            port['asic_value'] = duthost.get_port_asic_instance(port['peer_port']).namespace
        else:
            port['asic_value'] = None
        # convert to RX ports first, tx ports later to be consistent with multi-dut
        if port['peer_port'] == dut_port:
            rx_ports.append(port)
        else:
            tx_ports.append(port)
    return rx_ports + tx_ports


@pytest.fixture(scope="module")
def get_snappi_ports_multi_dut(duthosts,  # noqa: F811
                               tbinfo,  # noqa: F811
                               conn_graph_facts,  # noqa: F811
                               fanout_graph_facts_multidut,
                               ):  # noqa: F811
    """
    Populate snappi ports and connected DUT ports info of T1 and T2 testbed and returns as a list
    Args:
        duthost (pytest fixture): duthost fixture
        tbinfo (pytest fixture): fixture provides information about testbed
        conn_graph_facts (pytest fixture): connection graph
        fanout_graph_facts_multidut (pytest fixture): fanout graph
    Return: (list)
        [{  'api_server_ip': '10.36.78.59',
            'asic_type': 'broadcom',
            'asic_value': None,
            'card_id': '4',
            'duthost': <MultiAsicSonicHost sonic-s6100-dut2>,
            'ip': '10.36.78.53',
            'location': '10.36.78.53;4;7',
            'peer_device': 'sonic-s6100-dut1',
            'peer_port': 'Ethernet72',
            'port_id': '7',
            'snappi_speed_type': 'speed_100_gbps',
            'speed': '100000'
        },
        {   'api_server_ip': '10.36.78.59',
            'asic_type': 'broadcom',
            'asic_value': 'asic0',
            'card_id': '4',
            'duthost': <MultiAsicSonicHost sonic-s6100-dut2>,
            'ip': '10.36.78.53',
            'location': '10.36.78.53;4;8',
            'peer_device': 'sonic-s6100-dut2',
            'peer_port': 'Ethernet76',
            'port_id': '8',
            'snappi_speed_type': 'speed_100_gbps',
            'speed': '100000'
        }]
    """
    speed_type = {
                  '10000': 'speed_10_gbps',
                  '25000': 'speed_25_gbps',
                  '40000': 'speed_40_gbps',
                  '50000': 'speed_50_gbps',
                  '100000': 'speed_100_gbps',
                  '200000': 'speed_200_gbps',
                  '400000': 'speed_400_gbps',
                  '800000': 'speed_800_gbps'}
    multidut_snappi_ports = []

    if not is_snappi_multidut(duthosts):
        return []

    for duthost in duthosts:
        snappi_fanout = get_peer_snappi_chassis(conn_data=conn_graph_facts,
                                                dut_hostname=duthost.hostname)
        if snappi_fanout is None:
            continue
        snappi_fanout_id = list(fanout_graph_facts_multidut.keys()).index(snappi_fanout)
        snappi_fanout_list = SnappiFanoutManager(fanout_graph_facts_multidut)
        snappi_fanout_list.get_fanout_device_details(device_number=snappi_fanout_id)
        snappi_ports = snappi_fanout_list.get_ports(peer_device=duthost.hostname)
        port_speed = None
        for i in range(len(snappi_ports)):
            if port_speed is None:
                port_speed = int(snappi_ports[i]['speed'])

            elif port_speed != int(snappi_ports[i]['speed']):
                """ All the ports should have the same bandwidth """
                return None

        for port in snappi_ports:
            port['intf_config_changed'] = False
            port['location'] = get_snappi_port_location(port)
            port['speed'] = port['speed']
            port['api_server_ip'] = tbinfo['ptf_ip']
            port['asic_type'] = duthost.facts["asic_type"]
            port['duthost'] = duthost
            port['snappi_speed_type'] = speed_type[port['speed']]
            if duthost.facts["num_asic"] > 1:
                port['asic_value'] = duthost.get_port_asic_instance(port['peer_port']).namespace
            else:
                port['asic_value'] = None
        multidut_snappi_ports = multidut_snappi_ports + snappi_ports
    return multidut_snappi_ports


def is_snappi_multidut(duthosts):
    if duthosts is None or len(duthosts) == 0:
        return False

    return duthosts[0].get_facts().get("modular_chassis")


@pytest.fixture(scope="module")
def get_snappi_ports(duthosts, request):
    """
    Returns the snappi port info based on the testbed type
    Args:
        duthosts (pytest fixture): list of DUTs
        request (pytest fixture): request fixture
    Return: (list)
    """
    # call the fixture based on the testbed type for minimize the impact
    # use the same fixture for different testbeds in the future if possible?
    if is_snappi_multidut(duthosts):
        snappi_ports = request.getfixturevalue("get_snappi_ports_multi_dut")
    else:
        snappi_ports = request.getfixturevalue("get_snappi_ports_single_dut")
    return snappi_ports


def get_snappi_ports_for_rdma(snappi_port_list, rdma_ports, tx_port_count, rx_port_count, testbed):
    """
    Returns the required tx and rx ports for the rdma test
    Args:
        snappi_port_list (list): List of snappi ports and connected DUT ports info of T1 and T2 testbed
        rdma_ports (dict): RDMA port info for testbed subtype defined in variables.py
        tx_port_count (int): Number of Tx ports required for the test
        rx_port_count (int): Number of Rx ports required for the test
    Return: (list)
    """
    tx_snappi_ports = []
    rx_snappi_ports = []
    var_tx_ports = random.sample(rdma_ports['tx_ports'], tx_port_count)
    var_rx_ports = random.sample(rdma_ports['rx_ports'], rx_port_count)
    for port in snappi_port_list:
        for var_rx_port in var_rx_ports:
            if port['peer_port'] == var_rx_port['port_name'] and port['peer_device'] == var_rx_port['hostname']:
                rx_snappi_ports.append(port)
        for var_tx_port in var_tx_ports:
            if port['peer_port'] == var_tx_port['port_name'] and port['peer_device'] == var_tx_port['hostname']:
                tx_snappi_ports.append(port)

    pytest_assert(len(rx_snappi_ports) == rx_port_count,
                  'Rx Ports for {} in MULTIDUT_PORT_INFO doesn\'t match with ansible/files/*links.csv'.format(testbed))
    pytest_assert(len(tx_snappi_ports) == tx_port_count,
                  'Tx Ports for {} in MULTIDUT_PORT_INFO doesn\'t match with ansible/files/*links.csv'.format(testbed))

    multidut_snappi_ports = rx_snappi_ports + tx_snappi_ports
    return multidut_snappi_ports


def clear_fabric_counters(duthost):
    """
    Clears the fabric counters for the duthost based on broadcom-DNX platform.
    Args:
        duthost(obj): dut host object
    Returns:
        None
    """
    if "platform_asic" in duthost.facts and duthost.facts["platform_asic"] == "broadcom-dnx":
        logger.info('Clearing fabric counters for DUT:{}'.format(duthost.hostname))
        duthost.shell('sonic-clear fabriccountersport \n')
        time.sleep(1)


def check_fabric_counters(duthost):
    """
    Check for the fabric counters for the duthost based on broadcom-DNX platform.
    Test assert if the value of CRC, and FEC_UNCORRECTABLE.
    Args:
        duthost(obj): dut host object
    Returns:
        None
    """
    if "platform_asic" in duthost.facts and duthost.facts["platform_asic"] == "broadcom-dnx":
        raw_out = duthost.shell("show fabric counters port | grep -Ev 'ASIC|---|down'")['stdout']
        logger.info('Verifying fabric counters for DUT:{}'.format(duthost.hostname))
        for line in raw_out.split('\n'):
            # Checking if the port is UP.
            if 'up' in line:
                val_list = line.split()
                crc_errors = int(val_list[7].replace(',', ''))
                fec_uncor_err = int(val_list[9].replace(',', ''))
                # Assert if CRC or FEC uncorrected errors are non-zero.
                pytest_assert(crc_errors == 0, 'CRC errors:{} for DUT:{}, ASIC:{}, Port:{}'.
                              format(crc_errors, duthost.hostname, val_list[0], val_list[1]))
                pytest_assert(fec_uncor_err == 0, 'Forward Uncorrectable errors:{} for DUT:{}, ASIC:{}, Port:{}'.
                              format(fec_uncor_err, duthost.hostname, val_list[0], val_list[1]))


@pytest.fixture(autouse=True, scope="module")
def config_uhd_connect(request, duthost, tbinfo):
    """
    Fixture configures UHD connect

    Args:
        request (object): pytest request object, duthost, tbinfo

    Yields:
    """
    logger.info("Configuring UHD connect")
    uhdConnect_ip = tbinfo['uhd_ip']

    num_cps_cards = 8
    num_tcpbg_cards = 4
    num_udpbg_cards = 0
    num_dpus = 1
    dpu_ports_list = [5, 6]

    cards_dict = {
        'num_cps_cards': num_cps_cards,
        'num_tcpbg_cards': num_tcpbg_cards,
        'num_udpbg_cards': num_udpbg_cards,
        'num_dpus': num_dpus,
        'dpu_ports_list': dpu_ports_list
    }

    total_cards = num_cps_cards + num_tcpbg_cards + num_udpbg_cards

    subnet_mask = 10
    ip_list = create_uhdIp_list(subnet_mask)  # noqa: F405

    fp_ports_list = create_front_panel_ports(int(total_cards*2), cards_dict)  # noqa: F405

    connections_list = []
    arp_bypass_list = create_arp_bypass(fp_ports_list, ip_list, cards_dict, subnet_mask)  # noqa: F405
    connections_list = create_connections(fp_ports_list, ip_list, subnet_mask, cards_dict,  # noqa: F405
                                          arp_bypass_list)  # noqa: F405

    config = {
        "profiles": create_profiles(),  # noqa: F405
        "front_panel_ports": fp_ports_list,
        "connections": connections_list
    }

    headers = {  # noqa: F841
        'Content-Type': 'application/json'
    }
    file_name = "smartswitch.json"
    file_location = "/var/src/sonic-mgmt/tests/snappi_tests/dash"
    url = "https://{}/connect/api/v1/config".format(uhdConnect_ip)  # noqa: F841
    json.dump(config, open("{}/{}".format(file_location, file_name), "w"), indent=1)

    uhdConf_cmd = ('curl -k -X POST -H \"Content-Type: application/json\" -d @\"{}/{}\"   '
                   'https://{}/connect/api/v1/config').format(file_location, file_name, uhdConnect_ip)
    result = subprocess.run(uhdConf_cmd, shell=True, capture_output=True, text=True)

    rm_cmd_uhdconf = 'rm {}/{}'.format(file_location, file_name)
    result = subprocess.run(rm_cmd_uhdconf, shell=True, capture_output=True, text=True)  # noqa: F841

    return


DEST_TO_GATEWAY_MAP = {}


# Add static routes using CLI WAY.
def static_routes_cisco_8000(addr, dut=None, intf=None, namespace=None, setup=True):
    '''
        Return a static route-d IP address for the given IP gateway(Ixia port address).
        Also configure the same in the DUT.
    '''
    if dut is None:
        if addr not in DEST_TO_GATEWAY_MAP:
            return addr
        return DEST_TO_GATEWAY_MAP[addr]['dest']

    if dut.facts['asic_type'] != "cisco-8000":
        DEST_TO_GATEWAY_MAP[addr] = {}
        DEST_TO_GATEWAY_MAP[addr]['dest'] = addr
        return addr

    if setup:
        if addr in DEST_TO_GATEWAY_MAP:
            return DEST_TO_GATEWAY_MAP[addr]['dest']

    '''
        Create a new IP address, which is computed from
        (given addr + 3.0.0.0) addresses later.
        So the dest for 200.0.0.1 will be 203.0.0.1/32
    '''
    ip_addr = ip_address(addr)
    DEST_TO_GATEWAY_MAP[addr] = {}
    DEST_TO_GATEWAY_MAP[addr]['dest'] = str(ip_addr + 3*256*256*256)
    DEST_TO_GATEWAY_MAP[addr]['intf'] = intf
    DEST_TO_GATEWAY_MAP[addr]['dut'] = dut
    DEST_TO_GATEWAY_MAP[addr]['asic'] = namespace
    cmd = "del"
    if setup:
        cmd = "add"
    asic_arg = ""
    if namespace is not None:
        asic_arg = f"ip netns exec {namespace}"
    try:
        dut.shell("{} arp -i {} -s {} aa:bb:cc:dd:ee:ff".format(
            asic_arg, intf, addr))
        dut.shell(
            "{} config route {} prefix {}/32 nexthop {} {}".format(
                asic_arg, cmd, DEST_TO_GATEWAY_MAP[addr]['dest'], addr,
                DEST_TO_GATEWAY_MAP[addr]['intf']))
    except RunAnsibleModuleFail:
        if setup:
            raise
        else:
            # Its already removed by reboot
            pass

    if setup:
        return DEST_TO_GATEWAY_MAP[addr]['dest']
    else:
        del DEST_TO_GATEWAY_MAP[addr]


@pytest.fixture(scope="module")
def snappi_port_selection(get_snappi_ports, number_of_tx_rx_ports, mixed_speed=None):
    '''
    Dynamic selection of the DUT ports for the test.
    Selects ports for three test combinations:
            - Single line-card single asic
            - Single line-card multiple asic
            - Multiple line-card.
    Args:
        get_snappi_ports(fixture): returns list of the ports available in test.
        number_of_tx_rx_ports(fixture): count of tx and rx ports available from the test.
    Returns:
        snappi_ports(dict): Dictionary with interface-speed and line-card-combo being primary keys.
        Example: {'100':{'single-linecard-single-asic':{ports}, 'single-linecard-multiple-asic':{ports}}}

    '''
    # Reverse this here since this is more like on the DUT perspective
    rx_port_count, tx_port_count = number_of_tx_rx_ports
    tmp_snappi_port_list = get_snappi_ports

    if (not mixed_speed):
        # Creating list of all interface speeds from selected ports.
        port_speed_list = []
        for item in tmp_snappi_port_list:
            if (int(item['speed'])/1000) not in port_speed_list:
                port_speed_list.append(int(item['speed'])/1000)

        port_list = {}
        # Repeating loop for speed_types
        for port_speed in port_speed_list:
            new_list = []
            # Selecting ports matching the port_speed
            for item in tmp_snappi_port_list:
                if (int(item['speed']) == (port_speed * 1000)):
                    new_list.append(item)

            # Creating dictionary f{hostname}{asic_val}
            # f[hostname]['asic'] should contain associated elements.
            f = {}
            for item in new_list:
                hostname = item['peer_device']
                asic = item['asic_value']
                if hostname not in f:
                    f[hostname] = {}
                if asic not in f[hostname]:
                    f[hostname][asic] = []
                f[hostname][asic].append(item)

            total_ports = tx_port_count + rx_port_count

            # Initializing dictionary port_list{speed}{line-card-asic-combo}
            # example port_list['100']['single_linecard_single_asic']

            # for 'single-linecard-single-asic'
            for device, asic in f.items():
                for asic_val in asic.keys():
                    if len(f[device][asic_val]) >= (total_ports):
                        if port_speed not in port_list:
                            port_list[port_speed] = {}
                        if 'single_linecard_single_asic' not in port_list[port_speed]:
                            port_list[port_speed]['single_linecard_single_asic'] = []
                        if len(port_list[port_speed]['single_linecard_single_asic']) == total_ports:
                            break
                        else:
                            port_list[port_speed]['single_linecard_single_asic'] = f[device][asic_val][0:total_ports]

            # for 'single_linecard_multiple_asic'
            egress_done = False
            ingress_done = False
            tmp_ing_list = []
            for device, asic in f.items():
                # Execute ONLY if the number of asics is more than one.
                if len(asic.keys()) < 2:
                    continue
                else:
                    for asic_val in asic.keys():
                        asic_port_len = len(f[device][asic_val])
                        if ((asic_port_len >= tx_port_count) or (asic_port_len >= rx_port_count)):
                            # Initializing the dictionary
                            if port_speed not in port_list:
                                port_list[port_speed] = {}
                            if 'single_linecard_multiple_asic' not in port_list[port_speed]:
                                port_list[port_speed]['single_linecard_multiple_asic'] = []

                            # If the dictionary is complete, no need to add further ports.
                            if len(port_list[port_speed]['single_linecard_multiple_asic']) == total_ports:
                                break

                            # Accomodating ingress ports first if more ports are available.
                            if ((asic_port_len - tx_port_count) > (asic_port_len - rx_port_count)
                                    and not ingress_done
                                    and not tmp_ing_list
                                    and (asic_port_len >= rx_port_count)):
                                tmp_ing_list = f[device][asic_val][0:rx_port_count]
                                ingress_done = True
                            elif (not egress_done and (asic_port_len >= tx_port_count)):
                                tx_list = f[device][asic_val][0:tx_port_count]
                                port_list[port_speed]['single_linecard_multiple_asic'] = tx_list
                                egress_done = True
                                tmp_len = len(port_list[port_speed]['single_linecard_multiple_asic'])
                                if (tmp_ing_list
                                        and (tmp_len < total_ports)):
                                    port_list[port_speed]['single_linecard_multiple_asic'].append(tmp_ing_list)
                            elif (not ingress_done and (asic_port_len >= rx_port_count)):
                                rx_list = f[device][asic_val][0:rx_port_count]
                                port_list[port_speed]['single_linecard_multiple_asic'].append(rx_list)
                                tmp_ing_list = f[device][asic_val][0:rx_port_count]
                                ingress_done = True

            if (ingress_done
                    and egress_done
                    and (len(flatten_list(port_list[port_speed]['single_linecard_multiple_asic'])) < total_ports)):
                port_list[port_speed]['single_linecard_multiple_asic'].append(tmp_ing_list)

            # Flatten the dictionary if the dictionary is created.
            if (port_speed in port_list) and ('single_linecard_multiple_asic' in port_list[port_speed]):
                port_list[port_speed]['single_linecard_multiple_asic'] = flatten_list(
                    port_list[port_speed]['single_linecard_multiple_asic'])
                # If egress or ingress ports are not found, delete the dictionary key-value.
                if (not egress_done or not ingress_done):
                    del port_list[port_speed]['single_linecard_multiple_asic']

            # for 'multiple linecard, multiple ASIC'
            egress_done = False
            ingress_done = False
            tmp_ing_list = []

            for device, asic in f.items():
                # Creating list for a given device for all ASIC combinations.
                all_asic_ports = []
                for asic_val in asic.keys():
                    all_asic_ports.append(f[device][asic_val])
                all_asic_ports = flatten_list(all_asic_ports)

                # Initializing the dictionary, if it does not exist.
                if port_speed not in port_list:
                    port_list[port_speed] = {}
                if 'multiple_linecard_multiple_asic' not in port_list[port_speed]:
                    port_list[port_speed]['multiple_linecard_multiple_asic'] = []

                asic_port_len = len(all_asic_ports)
                if ((asic_port_len - tx_port_count) > (asic_port_len - rx_port_count)
                        and not ingress_done
                        and not tmp_ing_list
                        and (asic_port_len >= rx_port_count)):
                    tmp_ing_list = all_asic_ports[0:rx_port_count]
                    ingress_done = True
                # Identifying egress ports first
                elif (len(port_list[port_speed]['multiple_linecard_multiple_asic']) <= tx_port_count
                        and not egress_done and len(all_asic_ports) >= tx_port_count):
                    port_list[port_speed]['multiple_linecard_multiple_asic'].append(all_asic_ports[0:tx_port_count])
                    # egress ports identified, move to next device.
                    # No need to select egress ports now.
                    egress_done = True
                    continue
                # Identifying ingress ports
                elif (len(port_list[port_speed]['multiple_linecard_multiple_asic']) <= rx_port_count
                        and not ingress_done and len(all_asic_ports) >= rx_port_count):
                    port_list[port_speed]['multiple_linecard_multiple_asic'].append(all_asic_ports[0:rx_port_count])
                    # ingress ports identified, move to next device.
                    # No need to select ingress ports now.
                    ingress_done = True
                    continue

            if (ingress_done
                    and egress_done
                    and (len(port_list[port_speed]['multiple_linecard_multiple_asic']) < total_ports)):
                port_list[port_speed]['multiple_linecard_multiple_asic'].append(tmp_ing_list)

            # Flatten the dictionary, if the dictionary is created.
            if (port_speed in port_list) and ('multiple_linecard_multiple_asic' in port_list[port_speed]):
                # Flattening the list.
                port_list[port_speed]['multiple_linecard_multiple_asic'] = flatten_list(
                        port_list[port_speed]['multiple_linecard_multiple_asic'])

                # If the dictionary does not select either ingress or egress ports, then dictionary is deleted.
                if (not egress_done or not ingress_done):
                    del port_list[port_speed]['multiple_linecard_multiple_asic']

        pytest_assert(port_list is not None, 'snappi ports are not available for required Rx and Tx port counts')
        return port_list


@pytest.fixture(scope="function")
def tgen_port_info(request: pytest.FixtureRequest, snappi_port_selection, get_snappi_ports,
                   number_of_tx_rx_ports, duthosts, snappi_api):
    testbed = request.config.getoption("--testbed")

    is_override, _ = parse_override(
        testbed,
        'multidut_port_info'
    )

    if is_override:
        testbed_subtype, rdma_ports = next(iter(request.param.items()))
        tx_port_count, rx_port_count = number_of_tx_rx_ports

        if len(get_snappi_ports) < tx_port_count + rx_port_count:
            pytest.skip(
                "Need Minimum of 2 ports defined in ansible/files/*links.csv"
                " file, got:{}".format(len(get_snappi_ports)))

        if len(rdma_ports['tx_ports']) < tx_port_count:
            pytest.skip(
                "Doesn't have the required Tx ports defined for "
                "testbed {}, subtype {} in variables.override.yml".format(
                    testbed, testbed_subtype))

        if len(rdma_ports['rx_ports']) < rx_port_count:
            pytest.skip(
                "Doesn't have the required Rx ports defined for "
                "testbed {}, subtype {} in variables.override.yml".format(
                    testbed, testbed_subtype))

        snappi_ports = get_snappi_ports
        if is_snappi_multidut(duthosts):
            snappi_ports = get_snappi_ports_for_rdma(
                get_snappi_ports,
                rdma_ports,
                tx_port_count,
                rx_port_count,
                testbed
            )
        return snappi_dut_base_config(duthosts, snappi_ports, snappi_api, setup=True)

    flatten_skeleton_parameter = request.param
    speed, category = flatten_skeleton_parameter.split("-")

    if float(speed) not in snappi_port_selection or category not in snappi_port_selection[float(speed)]:
        pytest.skip(f"Unsupported combination for {flatten_skeleton_parameter}")

    snappi_ports = snappi_port_selection[float(speed)][category]

    if not snappi_ports:
        pytest.skip(f"Unsupported combination for {flatten_skeleton_parameter}")

    return snappi_dut_base_config(duthosts, snappi_ports, snappi_api, setup=True)


def flatten_list(lst):
    '''
    Function to flatten the list
    Args:
        lst(list): list that needs to be flattened
    Retuns:
        flattened(list): flattened list
    '''
    flattened = []
    for item in lst:
        if isinstance(item, list):
            flattened.extend(flatten_list(item))
        else:
            flattened.append(item)
    return flattened<|MERGE_RESOLUTION|>--- conflicted
+++ resolved
@@ -7,13 +7,10 @@
 import snappi
 import sys
 import random
-<<<<<<< HEAD
 import subprocess
 import json
 import snappi_convergence
-=======
 from copy import copy
->>>>>>> 8995e65f
 from tests.common.helpers.assertions import pytest_require
 from tests.common.errors import RunAnsibleModuleFail
 from ipaddress import ip_address, IPv4Address, IPv6Address
