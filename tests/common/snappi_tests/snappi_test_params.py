--- conflicted
+++ resolved
@@ -23,12 +23,10 @@
                                              then pcap is on the tgen egress port
             base_flow_config (dict): base flow configuration
             test_tx_frames (list): number of test frames transmitted for priorities to test ex. [2000, 3000]
-<<<<<<< HEAD
                                     for priorities 3 and 4
-            multi_dut_params (MultiDUTParams obj): contains details of duthost objects,
+            multi_dut_params (MultiDUTParams obj): contains det=120ails of duthost objects,
                                                    multidut_ports and other parameters
             test_iterations (int) : No of iterations in the test
-=======
                 for ex. priorities 3 and 4
             gen_background_traffic (bool): whether or not to generate background traffic (default: True)
             pause_flow_params (dict): pause frame parameters
@@ -42,7 +40,6 @@
                                                    (default: 2)
             poll_device_runtime (bool): whether or not to poll the device for stats when traffic is running
                                         (default: False)
->>>>>>> 7a0311af
         """
         self.headroom_test_params = None
         self.pfc_pause_src_mac = None
@@ -53,11 +50,8 @@
         self.is_snappi_ingress_port_cap = True
         self.base_flow_config = None
         self.test_tx_frames = 0
-<<<<<<< HEAD
         self.multi_dut_params = MultiDUTParams()
         self.test_iterations = 1
-=======
         self.gen_background_traffic = True
         self.pause_flow_params = None
-        self.poll_device_runtime = True
->>>>>>> 7a0311af
+        self.poll_device_runtime = True