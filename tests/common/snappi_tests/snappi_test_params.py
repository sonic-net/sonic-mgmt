--- conflicted
+++ resolved
@@ -24,8 +24,6 @@
             test_tx_frames (list): number of test frames transmitted for priorities to test ex. [2000, 3000]
                 for ex. priorities 3 and 4
             gen_background_traffic (bool): whether or not to generate background traffic (default: True)
-<<<<<<< HEAD
-=======
             pause_flow_params (dict): pause frame parameters
                 Params:
                     pause_frame_size (int): pause frame size in bytes (default: 64)
@@ -37,7 +35,6 @@
                                                    (default: 2)
             poll_device_runtime (bool): whether or not to poll the device for stats when traffic is running
                                         (default: False)
->>>>>>> 12418418
         """
         self.headroom_test_params = None
         self.pfc_pause_src_mac = None
@@ -48,10 +45,6 @@
         self.is_snappi_ingress_port_cap = True
         self.base_flow_config = None
         self.test_tx_frames = 0
-<<<<<<< HEAD
-        self.gen_background_traffic = True
-=======
         self.gen_background_traffic = True
         self.pause_flow_params = None
-        self.poll_device_runtime = True
->>>>>>> 12418418
+        self.poll_device_runtime = True