--- conflicted
+++ resolved
@@ -14,8 +14,6 @@
 logger = logging.getLogger(__name__)
 
 SNAPPI_POLL_DELAY_SEC = 2
-CONTINUOUS_MODE = -5
-PFC_FRAME_COUNT_TOL = 5
 CONTINUOUS_MODE = -5
 ANSIBLE_POLL_DELAY_SEC = 4
 
@@ -284,25 +282,12 @@
         pause_pkt.pause_class_7.value = pause_time[7]
 
     # Pause frames are sent from the RX port of ixia
-<<<<<<< HEAD
-    speed_str = testbed_config.layer1[0].speed
-    speed_gbps = int(speed_str.split('_')[1])
-    pause_dur = 65535 * 64 * 8.0 / (speed_gbps * 1e9)
-    pps = int(2 / pause_dur)
-    pause_flow.rate.pps = pps
-    pause_flow.size.fixed = 64
-
-    if pause_flow_dur_sec != CONTINUOUS_MODE:
-        pause_flow.duration.fixed_seconds.seconds = pause_flow_dur_sec
-        pause_flow.duration.fixed_seconds.delay.nanoseconds = int(sec_to_nanosec(pause_flow_delay_sec))
-=======
     pause_flow.rate.pps = pause_flow_params["pause_frame_rate"]
     pause_flow.size.fixed = pause_flow_params["pause_frame_size"]
 
     if pause_flow_params["pause_flow_dur"] != CONTINUOUS_MODE:
         pause_flow.duration.fixed_seconds.seconds = pause_flow_params["pause_flow_dur"]
         pause_flow.duration.fixed_seconds.delay.nanoseconds = int(sec_to_nanosec(pause_flow_params["pause_flow_delay"]))
->>>>>>> 12418418
     else:
         pause_flow.duration.choice = pause_flow.duration.CONTINUOUS
         pause_flow.duration.continuous.delay.nanoseconds = int(sec_to_nanosec(pause_flow_params["pause_flow_delay"]))
@@ -589,7 +574,6 @@
 def verify_pause_frame_count_dut(duthost,
                                  test_traffic_pause,
                                  snappi_extra_params):
-<<<<<<< HEAD
     """
     Verify correct frame count for pause frames when the traffic is expected to be paused or not
     on the DUT
@@ -643,11 +627,6 @@
         tx_frame_count_deviation (float): deviation for tx frame count (default to 1%)
         tx_drop_frame_count_tol (int): tolerance for tx drop frame count
     Returns:
-=======
-    """
-    Verify correct frame count for pause frames when the traffic is expected to be paused or not
-    on the DUT
->>>>>>> 12418418
 
     """
     dut_port_config = snappi_extra_params.base_flow_config["dut_port_config"]
@@ -682,32 +661,26 @@
     pytest_assert(dut_port_config is not None, 'Flow port config is not provided')
     test_tx_frames = snappi_extra_params.test_tx_frames
 
-<<<<<<< HEAD
-    # TX on TGEN is RX on DUT
-    for peer_port, _ in dut_port_config[0].items():
-        rx_frames, rx_drop_frames = get_rx_frame_count(duthost, peer_port)
-        pytest_assert(abs(sum(test_tx_frames) - rx_frames)/sum(test_tx_frames) <= rx_frame_count_deviation,
-=======
     for peer_port, prios in dut_port_config[0].items():  # TX PFC pause frames
-        for prio in range(len(prios)):
-            pfc_pause_tx_frames = get_pfc_frame_count(duthost, peer_port, prios[prio], is_tx=True)
+        for prio in prios:
+            pfc_pause_tx_frames = get_pfc_frame_count(duthost, peer_port, prio, is_tx=True)
             if test_traffic_pause:
                 pytest_assert(pfc_pause_tx_frames > 0,
                               "PFC pause frames should be transmitted and counted in TX PFC counters for priority {}"
-                              .format(prios[prio]))
+                              .format(prio))
             else:
-                pytest_assert(pfc_pause_tx_frames <= PFC_FRAME_COUNT_TOL,
+                pytest_assert(pfc_pause_tx_frames == 0,
                               "PFC pause frames should not be transmitted and counted in TX PFC counters")
 
     for peer_port, prios in dut_port_config[1].items():  # RX PFC pause frames
-        for prio in range(len(prios)):
-            pfc_pause_rx_frames = get_pfc_frame_count(duthost, peer_port, prios[prio], is_tx=False)
+        for prio in prios:
+            pfc_pause_rx_frames = get_pfc_frame_count(duthost, peer_port, prio, is_tx=False)
             if test_traffic_pause:
                 pytest_assert(pfc_pause_rx_frames > 0,
                               "PFC pause frames should be received and counted in RX PFC counters for priority {}"
-                              .format(prios[prio]))
+                              .format(prio))
             else:
-                pytest_assert(pfc_pause_rx_frames <= PFC_FRAME_COUNT_TOL,
+                pytest_assert(pfc_pause_rx_frames == 0,
                               "PFC pause frames should not be received and counted in RX PFC counters")
 
 
@@ -762,7 +735,6 @@
     for peer_port, _ in dut_port_config[0].items():
         rx_frames, rx_drop_frames = get_rx_frame_count(duthost, peer_port)
         pytest_assert(abs(sum(tgen_tx_frames) - rx_frames)/sum(tgen_tx_frames) <= rx_frame_count_deviation,
->>>>>>> 12418418
                       "Additional frames are received outside of deviation. Possible PFC frames are counted.")
         pytest_assert(rx_drop_frames <= rx_drop_frame_count_tol, "No frames should be dropped")
 
