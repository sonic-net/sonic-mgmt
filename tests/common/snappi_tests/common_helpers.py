--- conflicted
+++ resolved
@@ -890,15 +890,10 @@
     Returns:
         tuple (int, int): total count of packets and bytes in the queue
     """
-<<<<<<< HEAD
     asic = duthost.get_port_asic_instance(port)
     raw_out = duthost.shell(
         "show queue counters -n {} {} | sed -n '/UC{}/p'".format(
             asic.namespace, port, priority))['stdout']
-    total_pkts = "0" if raw_out.split()[2] == "N/A" else raw_out.split()[2]
-    total_bytes = "0" if raw_out.split()[3] == "N/A" else raw_out.split()[3]
-=======
-    raw_out = duthost.shell("show queue counters {} | sed -n '/UC{}/p'".format(port, priority))['stdout']
     total_pkts = raw_out.split()[2] if 2 < len(raw_out.split()) else "0"
     if total_pkts == "N/A":
         total_pkts = "0"
@@ -907,7 +902,6 @@
     if total_bytes == "N/A":
         total_bytes = "0"
 
->>>>>>> 19698e69
     return int(total_pkts.replace(',', '')), int(total_bytes.replace(',', ''))
 
 
