--- conflicted
+++ resolved
@@ -23,12 +23,6 @@
 def cable_type(request, active_active_ports, active_standby_ports):
     """Dualtor cable type."""
     cable_type = request.param
-<<<<<<< HEAD
-    has_enable_active_active_marker = bool([_ for _ in request.node.iter_markers() if _.name == "enable_active_active"])
-    if ((not has_enable_active_active_marker) and (cable_type == CableType.active_active)):
-        pytest.skip("Skip cable type 'active-active'")
-
-=======
     has_enable_active_active_marker = False
     skip_active_standby_marker = False
     for marker in request.node.iter_markers():
@@ -43,7 +37,6 @@
     if skip_active_standby_marker and cable_type == CableType.active_standby:
         pytest.skip("Skip cable type 'active-standby'")
 
->>>>>>> 2e40f506
     if cable_type == CableType.active_active and not active_active_ports:
         pytest.skip("Skip as no mux ports of 'active-active' cable type")
     elif cable_type == CableType.active_standby and not active_standby_ports:
