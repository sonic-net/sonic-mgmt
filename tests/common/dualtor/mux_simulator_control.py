--- conflicted
+++ resolved
@@ -726,8 +726,6 @@
     duthosts.shell('config save -y')
 
 
-@pytest.fixture
-<<<<<<< HEAD
 def toggle_all_simulator_ports_to_enum_rand_one_per_hwsku_host_m(
     duthosts, enum_rand_one_per_hwsku_hostname, mux_server_url, tbinfo, active_standby_ports               # noqa F811
 ):
@@ -759,12 +757,8 @@
     duthosts.shell('config save -y')
 
 
-@pytest.fixture
-def toggle_all_simulator_ports_to_random_side(active_standby_ports, duthosts, mux_server_url, tbinfo, mux_config):    # noqa F811
-=======
 def toggle_all_simulator_ports_to_random_side(active_standby_ports, duthosts,
                                               mux_server_url, tbinfo, mux_config):    # noqa: F811
->>>>>>> e2e04fd9
     """
     A function level fixture to toggle all ports to a random side.
     """
