--- conflicted
+++ resolved
@@ -192,30 +192,6 @@
         data = {"active_side": LOWER_TOR}
         pytest_assert(_post(server_url, data), "Failed to toggle to lower_tor on interface {}".format(interface_name))
 
-<<<<<<< HEAD
-def get_simulator_read_side(mux_server_url, physical_port):
-    """
-    Retrieve the current active tor from y_cable simulator server.
-    Args:
-        mux_server_url: a str, the address of mux server
-        physical_port: physical port on switch, an integer starting from 1
-    Returns:
-        1 if upper_tor is active
-        2 if lower_tor is active
-        -1 for exception or inconstient status
-    """
-    server_url = _url(mux_server_url, physical_port)
-    res = _get(server_url)
-    if not res:
-        return -1
-    active_side = res["active_side"]
-    if active_side == UPPER_TOR:
-        return 1
-    elif active_side == LOWER_TOR:
-        return 2
-    else:
-        return -1
-=======
     return _toggle_simulator_port_to_lower_tor
 
 @pytest.fixture
@@ -236,7 +212,6 @@
         pytest_assert(_post(server_url, data), "Failed to set output on all directions for interface {}".format(interface_name))
 
     return _recover_all_directions
->>>>>>> 7e926096
 
 @pytest.fixture
 def check_simulator_read_side(url):
@@ -274,11 +249,7 @@
     """
     def _get_active_torhost(interface_name):
         active_tor_host = None
-<<<<<<< HEAD
-        active_side = get_simulator_read_side(mux_server_url, 1)
-=======
         active_side = check_simulator_read_side(interface_name)
->>>>>>> 7e926096
         pytest_assert(active_side != -1, "Failed to retrieve the current active tor from y_cable simulator server")
         if active_side == 1:
             active_tor_host = upper_tor_host
