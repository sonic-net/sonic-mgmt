--- conflicted
+++ resolved
@@ -391,14 +391,9 @@
 @pytest.fixture(scope='module')
 def reset_simulator_port(url):
 
-<<<<<<< HEAD
     def _reset_simulator_port(interface_name=None):
         logger.warn("Resetting simulator ports {}".format('all' if interface_name is None else interface_name))
         server_url = url(interface_name=interface_name, action=RESET) 
-=======
-    def _reset_simulator_port(interface_name):
-        server_url = url(interface_name=interface_name, action=RESET)
->>>>>>> a632af5d
         pytest_assert(_post(server_url, {}))
 
     return _reset_simulator_port
