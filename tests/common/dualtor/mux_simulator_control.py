--- conflicted
+++ resolved
@@ -706,23 +706,15 @@
     active_side_muxstatus = json.loads(mux_active_dut.shell("show muxcable status --json")['stdout'])
     standby_side_muxstatus = json.loads(mux_standby_dut.shell("show muxcable status --json")['stdout'])
 
-<<<<<<< HEAD
-    active_side_active_muxcables = [intf for intf, muxcable in active_side_muxstatus['MUX_CABLE'].items()
-                                    if muxcable['STATUS'] == 'active']
-    active_side_standby_muxcables = [intf for intf, muxcable in active_side_muxstatus['MUX_CABLE'].items()
-                                     if muxcable['STATUS'] == 'standby']
-
-    standby_side_active_muxcables = [intf for intf, muxcable in standby_side_muxstatus['MUX_CABLE'].items()
-                                     if muxcable['STATUS'] == 'active']
-    standby_side_standby_muxcables = [intf for intf, muxcable in standby_side_muxstatus['MUX_CABLE'].items()
-                                      if muxcable['STATUS'] == 'standby']
-=======
-    active_side_active_muxcables = [intf for intf, muxcable in active_side_muxstatus['MUX_CABLE'].items() if muxcable['STATUS'] == 'active' and intf in active_standby_ports]
-    active_side_standby_muxcables = [intf for intf, muxcable in active_side_muxstatus['MUX_CABLE'].items() if muxcable['STATUS'] == 'standby'and intf in active_standby_ports]
-
-    standby_side_active_muxcables = [intf for intf, muxcable in standby_side_muxstatus['MUX_CABLE'].items() if muxcable['STATUS'] == 'active' and intf in active_standby_ports]
-    standby_side_standby_muxcables = [intf for intf, muxcable in standby_side_muxstatus['MUX_CABLE'].items() if muxcable['STATUS'] == 'standby'and intf in active_standby_ports]
->>>>>>> 738221eb
+    active_side_active_muxcables = [intf for intf, muxcable in active_side_muxstatus['MUX_CABLE'].items() 
+                                    if muxcable['STATUS'] == 'active' and intf in active_standby_ports]
+    active_side_standby_muxcables = [intf for intf, muxcable in active_side_muxstatus['MUX_CABLE'].items() 
+                                     if muxcable['STATUS'] == 'standby'and intf in active_standby_ports]
+
+    standby_side_active_muxcables = [intf for intf, muxcable in standby_side_muxstatus['MUX_CABLE'].items() 
+                                     if muxcable['STATUS'] == 'active' and intf in active_standby_ports]
+    standby_side_standby_muxcables = [intf for intf, muxcable in standby_side_muxstatus['MUX_CABLE'].items() 
+                                      if muxcable['STATUS'] == 'standby'and intf in active_standby_ports]
 
     if len(active_side_active_muxcables) > 0 and \
             len(active_side_standby_muxcables) == 0 and \
