--- conflicted
+++ resolved
@@ -2,10 +2,8 @@
 import grpc
 import pytest
 import time
-<<<<<<< HEAD
 from collections.abc import Iterable
-=======
->>>>>>> c6c8a631
+
 import logging
 
 from tests.common import utilities
