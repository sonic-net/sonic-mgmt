--- conflicted
+++ resolved
@@ -1302,8 +1302,6 @@
                     .format(probe_interval_ms))
     cmds.append("config save -y")
     duthosts.shell_cmds(cmds=cmds)
-
-<<<<<<< HEAD
 
 @pytest.fixture(scope='module')
 def dualtor_ports(request, duthosts, rand_one_dut_hostname, enum_frontend_asic_index):
@@ -1358,7 +1356,7 @@
     logger.info("Finish fetching dual ToR info {}".format(dualtor_ports_set))
 
     return dualtor_ports_set
-=======
+
 def is_tunnel_qos_remap_enabled(duthost):
     """
     Check whether tunnel_qos_remap is enabled or not
@@ -1387,7 +1385,4 @@
 
     if port in config_facts['DEVICE_NEIGHBOR'] and peer_name in config_facts['DEVICE_NEIGHBOR'][port]['name'].lower():
         return True
-    return False
-   
-   
->>>>>>> 6319acec
+    return False