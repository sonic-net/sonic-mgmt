--- conflicted
+++ resolved
@@ -708,7 +708,6 @@
     iface = str(random.choice(server_ips.keys()))
     logging.info("select DUT interface %s to test.", iface)
     return iface, server_ips[iface]
-<<<<<<< HEAD
 
 
 def show_muxcable_status(duthost):
@@ -724,5 +723,3 @@
         ret[port] = {'status': status, 'health': health}
 
     return ret
-=======
->>>>>>> 5da70b17
