import logging
import pytest
from tests.common.helpers.assertions import pytest_assert
from tests.common.config_reload import config_reload
import json

from natsort import natsorted

from tests.common.helpers.assertions import pytest_assert as pt_assert
from tests.common.helpers.dut_ports import encode_dut_port_name

logger = logging.getLogger(__name__)


@pytest.fixture(scope='session')
def tor_mux_intf(duthosts):
    '''
    Returns the server-facing interface on the ToR to be used for testing
    '''
    # The same ports on both ToRs should be connected to the same PTF port
    dut = duthosts[0]
    return sorted(dut.get_vlan_intfs(), key=lambda intf: int(intf.replace('Ethernet', '')))[0]


@pytest.fixture(scope='session')
def ptf_server_intf(duthosts, tor_mux_intf, tbinfo):
    '''
    Returns the ToR-facing interface on the PTF to be used for testing

    This should be connected to the interface returned by `tor_mux_intf`
    '''
    mg_facts = duthosts[0].get_extended_minigraph_facts(tbinfo)
    ptf_port_index = mg_facts['minigraph_ptf_indices'][tor_mux_intf]
    ptf_intf = 'eth{}'.format(ptf_port_index)

    logger.info("Using PTF server interface {} for test".format(ptf_intf))
    return ptf_intf


@pytest.fixture(scope='session')
def t1_upper_tor_intfs(upper_tor_host, tbinfo):
    '''
    Gets the PTF ports connected to the upper ToR for the first T1
    '''
    return get_t1_ptf_ports(upper_tor_host, tbinfo)


@pytest.fixture(scope='session')
def t1_lower_tor_intfs(lower_tor_host, tbinfo):
    '''
    Gets the PTF ports connected to the lower ToR for the first T1
    '''
    return get_t1_ptf_ports(lower_tor_host, tbinfo)


@pytest.fixture(scope='session')
def upper_tor_host(duthosts):
    '''
    Gets the host object for the upper ToR

    Uses the convention that the first ToR listed in the testbed file is the upper ToR
    '''
    dut = duthosts[0]
    logger.info("Using {} as upper ToR".format(dut.hostname))
    return dut


@pytest.fixture(scope='session')
def lower_tor_host(duthosts):
    '''
    Gets the host object for the lower ToR

    Uses the convention that the second ToR listed in the testbed file is the lower ToR
    '''
    dut = duthosts[1]
    logger.info("Using {} as lower ToR".format(dut.hostname))
    return dut


def get_t1_ptf_ports(dut, tbinfo):
    '''
    Gets the PTF ports connected to a given DUT for the first T1
    '''
    config_facts = dut.get_running_config_facts()
    mg_facts = dut.get_extended_minigraph_facts(tbinfo)

    # Always choose the first portchannel
    portchannel = sorted(config_facts['PORTCHANNEL'].keys())[0]
    dut_portchannel_members = config_facts['PORTCHANNEL'][portchannel]['members']

    ptf_portchannel_intfs = []

    for intf in dut_portchannel_members:
        member = mg_facts['minigraph_ptf_indices'][intf]
        intf_name = 'eth{}'.format(member)
        ptf_portchannel_intfs.append(intf_name)

    logger.info("Using portchannel ports {} on PTF for DUT {}".format(ptf_portchannel_intfs, dut.hostname))
    return ptf_portchannel_intfs


<<<<<<< HEAD
def update_mux_configs_and_config_reload(dut, state):
    """
    @summary: Update config_db.json, and then load with 'config reload'
            Please note that this is a general method, and caller must
            backup config_db.json and do a restore at the end.
    @param dut: The DUT we are testing against
    @param state: A str, auto|active|standby
    """
    STATE_LIST = ['auto', 'active', 'standby']
    pytest_assert(state in STATE_LIST, "state should be one of {}".format(STATE_LIST))

    mux_cable_config = dut.shell("sonic-cfggen -d  --var-json 'MUX_CABLE'")['stdout']
    pytest_assert(len(mux_cable_config.strip()) != 0, "No mux_cable configuration is found in config_db")

    # Update mux_cable state and dump to a temp file
    mux_cable_config_json = json.loads(mux_cable_config)
    for _, config in mux_cable_config_json.items():
            config['state'] = state
    mux_cable_config_json = {"MUX_CABLE": mux_cable_config_json}
    TMP_FILE = "/tmp/mux_config.json"
    with open(TMP_FILE, "w") as f:
        json.dump(mux_cable_config_json, f)
    
    dut.copy(src=TMP_FILE, dest=TMP_FILE)
    
    # Load updated mux_cable config with sonic-cfggen
    cmds = [
        "sonic-cfggen -j {} -w".format(TMP_FILE),
        "config save -y"
    ]
    dut.shell_cmds(cmds=cmds)
    config_reload(dut)
    dut.file(path=TMP_FILE, state='absent')


def force_active_tor(dut, intf):
    """
    @summary: Manually set dut host to the active tor for intf
    @param dut: The duthost for which to toggle mux
    @param intf: One or a list of names of interface or 'all' for all interfaces
    """
    if type(intf) == str:
        cmds = ["config muxcable mode active {}".format(intf)]
    else:
        cmds = []
        for i in intf:
            cmds.append("config muxcable mode active {}".format(i))
    dut.shell_cmds(cmds=cmds)
    
=======
def _get_tor_fanouthosts(tor_host, fanouthosts):
    """Helper function to get the fanout host objects that the current tor_host connected to.

    Args:
        tor_host (object): Host object for the ToR DUT.
        fanouthosts (dict): Key is fanout hostname, value is fanout host object.

    Returns:
        dict: Key is fanout hostname, value is fanout host object.
    """
    hosts = {}
    for fanout_hostname, fanout_host in fanouthosts.items():
        if tor_host.hostname in fanout_host.dut_hostnames:
            hosts[fanout_hostname] = fanout_host
    if not hosts:
        pt_assert('Failed to get fanout for tor_host "{}"'.format(tor_host.hostname))
    return hosts


@pytest.fixture(scope='module')
def upper_tor_fanouthosts(upper_tor_host, fanouthosts):
    """Fixture to get the fanout hosts that the upper_tor_host connected to.

    Args:
        upper_tor_host (object): Host object for upper_tor.
        fanouthosts (dict): Key is fanout hostname, value is fanout host object.

    Returns:
        dict: Key is fanout hostname, value is fanout host object.
    """
    return _get_tor_fanouthosts(upper_tor_host, fanouthosts)


@pytest.fixture(scope='module')
def lower_tor_fanouthosts(lower_tor_host, fanouthosts):
    """Fixture to get the fanout hosts that the lower_tor_host connected to.

    Args:
        lower_tor_host (object): Host object for lower_tor.
        fanouthosts (dict): Key is fanout hostname, value is fanout host object.

    Returns:
        dict: Key is fanout hostname, value is fanout host object.
    """
    return _get_tor_fanouthosts(lower_tor_host, fanouthosts)


def _shutdown_fanout_tor_intfs(tor_host, tor_fanouthosts, tbinfo, dut_intfs=None):
    """Helper function for shutting down fanout interfaces that are connected to specified DUT interfaces.

    Args:
        tor_host (object): Host object for the ToR DUT.
        tor_fanouthosts (dict): Key is fanout hostname, value is fanout host object.
        tbinfo (dict): Testbed info from the tbinfo fixture.
        dut_intfs (list, optional): List of DUT interface names, for example: ['Ethernet0', 'Ethernet4']. All the
            fanout interfaces that are connected to the specified DUT interfaces will be shutdown. If dut_intfs is not
            specified, the function will shutdown all the fanout interfaces that are connected to the tor_host DUT.
            Defaults to None.

    Returns:
        list of tuple: Return a list of tuple. Each tuple has two items. The first item is the host object for fanout.
            The second item is the fanout interface that has been shutdown. The returned list makes it easy to recover
            the interfaces.
    """
    down_intfs = []

    if not dut_intfs:
        # If no interface is specified, shutdown all ports
        mg_facts = tor_host.get_extended_minigraph_facts(tbinfo)
        dut_intfs = mg_facts['minigraph_ports'].keys()

    dut_intfs = natsorted(dut_intfs)

    full_dut_fanout_port_map = {}
    for fanout_host in tor_fanouthosts.values():
        for encoded_dut_intf, fanout_intf in fanout_host.host_to_fanout_port_map.items():
            full_dut_fanout_port_map[encoded_dut_intf] = {
                'fanout_host': fanout_host,
                'fanout_intf': fanout_intf
            }

    logger.debug('full_dut_fanout_port_map: {}'.format(full_dut_fanout_port_map))

    for dut_intf in dut_intfs:
        encoded_dut_intf = encode_dut_port_name(tor_host.hostname, dut_intf)
        if encoded_dut_intf in full_dut_fanout_port_map:
            fanout_host = full_dut_fanout_port_map[encoded_dut_intf]['fanout_host']
            fanout_intf = full_dut_fanout_port_map[encoded_dut_intf]['fanout_intf']
            fanout_host.shutdown(fanout_intf)
            down_intfs.append((fanout_host, fanout_intf))
        else:
            logger.error('No dut intf "{}" in full_dut_fanout_port_map'.format(encoded_dut_intf))

    return down_intfs


@pytest.fixture
def shutdown_fanout_upper_tor_intfs(upper_tor_host, upper_tor_fanouthosts, tbinfo):
    """Fixture for shutting down fanout interfaces connected to specified upper_tor interfaces.

    Args:
        upper_tor_host (object): Host object for upper_tor.
        upper_tor_fanouthosts (dict): Key is fanout hostname, value is fanout host object.
        tbinfo (dict): Testbed info from the tbinfo fixture.

    Yields:
        function: A function for shutting down fanout interfaces connected to specified upper_tor interfaces
    """
    down_intfs = []

    def shutdown(dut_intfs=None):
        logger.info('Shutdown fanout ports connected to upper_tor')
        down_intfs.extend(_shutdown_fanout_tor_intfs(upper_tor_host, upper_tor_fanouthosts, tbinfo, dut_intfs))

    yield shutdown

    logger.info('Recover fanout ports connected to upper_tor')
    for fanout_host, fanout_intf in down_intfs:
        fanout_host.no_shutdown(fanout_intf)


@pytest.fixture
def shutdown_fanout_lower_tor_intfs(lower_tor_host, lower_tor_fanouthosts, tbinfo):
    """Fixture for shutting down fanout interfaces connected to specified lower_tor interfaces.

    Args:
        lower_tor_host (object): Host object for lower_tor.
        lower_tor_fanouthosts (dict): Key is fanout hostname, value is fanout host object.
        tbinfo (dict): Testbed info from the tbinfo fixture.

    Yields:
        function: A function for shutting down fanout interfaces connected to specified lower_tor interfaces
    """
    down_intfs = []

    def shutdown(dut_intfs=None):
        logger.info('Shutdown fanout ports connected to lower_tor')
        down_intfs.extend(_shutdown_fanout_tor_intfs(lower_tor_host, lower_tor_fanouthosts, tbinfo, dut_intfs))

    yield shutdown

    logger.info('Recover fanout ports connected to lower_tor')
    for fanout_host, fanout_intf in down_intfs:
        fanout_host.no_shutdown(fanout_intf)


@pytest.fixture
def shutdown_fanout_tor_intfs(upper_tor_host, upper_tor_fanouthosts, lower_tor_host, lower_tor_fanouthosts, tbinfo):
    """Fixture for shutting down fanout interfaces connected to specified lower_tor interfaces.

    Args:
        upper_tor_host (object): Host object for upper_tor.
        upper_tor_fanouthosts (dict): Key is fanout hostname, value is fanout host object.
        lower_tor_host (object): Host object for lower_tor.
        lower_tor_fanouthosts (dict): Key is fanout hostname, value is fanout host object.
        tbinfo (dict): Testbed info from the tbinfo fixture.

    Yields:
        function: A function for shutting down fanout interfaces connected to specified lower_tor interfaces
    """
    down_intfs = []

    def shutdown(dut_intfs=None, upper=False, lower=False):
        if not upper and not lower:
            logger.info('lower=False and upper=False, no fanout interface will be shutdown.')
            return

        if upper:
            logger.info('Shutdown fanout ports connected to upper_tor')
            down_intfs.extend(_shutdown_fanout_tor_intfs(upper_tor_host, upper_tor_fanouthosts, tbinfo, dut_intfs))

        if lower:
            logger.info('Shutdown fanout ports connected to lower_tor')
            down_intfs.extend(_shutdown_fanout_tor_intfs(lower_tor_host, lower_tor_fanouthosts, tbinfo, dut_intfs))

    yield shutdown

    logger.info('Recover fanout ports connected to tor')
    for fanout_host, fanout_intf in down_intfs:
        fanout_host.no_shutdown(fanout_intf)


def _shutdown_t1_tor_intfs(tor_host, nbrhosts, tbinfo, vm_names=None):
    """Function for shutting down specified T1 VMs' interfaces that are connected to the tor_host.

    Args:
        tor_host (object): Host object for the ToR DUT.
        nbrhosts (dict): Dict returned by the nbrhosts fixture.
        tbinfo (dict): Testbed info from the tbinfo fixture.
        vm_names (list, optional): List of VM names, for example: ['ARISTA01T1', 'ARISTA02T1']. All the interfaces
            connected to tor_host on the specified VMs will be shutdown. If vm_names is None, shutdown will be performed
            on all the T1 VMs of tor_host.
            Defaults to None.

    Returns:
        list of tuple: Return a list of tuple. Each tuple has two items. The first item is the host object for VM.
            The second item is the VM interface that has been shutdown. The returned list makes it easy to recover
            the interfaces.
    """
    down_intfs = []

    tor_index = tbinfo['duts_map'][tor_host.hostname]

    if not vm_names:
        target_vms = nbrhosts
    else:
        target_vms = {}
        for vm_name in vm_names:
            if vm_name in nbrhosts:
                target_vms[vm_name] = nbrhosts[vm_name]
            else:
                logger.error('Unknown vm_name: "{}"'.format(vm_name))

    for vm_name in natsorted(target_vms.keys()):
        eos_host = target_vms[vm_name]['host']
        vm_intfs = tbinfo['topo']['properties']['configuration'][vm_name]['interfaces']
        for vm_intf in natsorted(vm_intfs.keys()):
            intf_detail = vm_intfs[vm_intf]
            if 'dut_index' in intf_detail:
                if intf_detail['dut_index'] == tor_index:
                    eos_host.shutdown(vm_intf)
                    down_intfs.append((eos_host, vm_intf))

    return down_intfs


@pytest.fixture
def shutdown_t1_upper_tor_intfs(upper_tor_host, nbrhosts, tbinfo):
    """Function for shutting down specified T1 VMs' interfaces that are connected to the upper_tor_host.

    Args:
        upper_tor_host (object): Host object for upper_tor.
        nbrhosts (dict): Dict returned by the nbrhosts fixture.
        tbinfo (dict): Testbed info from the tbinfo fixture.

    Yields:
        function: A function for shutting down specified T1 VMs interfaces connected to upper_tor_host.
    """
    down_intfs = []

    def shutdown(vm_names=None):
        logger.info('Shutdown T1 VM ports connected to upper_tor')
        down_intfs.extend(_shutdown_t1_tor_intfs(upper_tor_host, nbrhosts, tbinfo, vm_names))

    yield shutdown

    logger.info('Recover T1 VM ports connected to upper_tor')
    for eos_host, vm_intf in down_intfs:
        eos_host.no_shutdown(vm_intf)


@pytest.fixture
def shutdown_t1_lower_tor_intfs(lower_tor_host, nbrhosts, tbinfo):
    """Function for shutting down specified T1 VMs' interfaces that are connected to the lower_tor_host.

    Args:
        lower_tor_host (object): Host object for lower_tor.
        nbrhosts (dict): Dict returned by the nbrhosts fixture.
        tbinfo (dict): Testbed info from the tbinfo fixture.

    Yields:
        function: A function for shutting down specified T1 VMs interfaces connected to lower_tor_host.
    """
    down_intfs = []

    def shutdown(vm_names=None):
        logger.info('Shutdown T1 VM ports connected to lower_tor')
        down_intfs.extend(_shutdown_t1_tor_intfs(lower_tor_host, nbrhosts, tbinfo, vm_names))

    yield shutdown

    logger.info('Recover T1 VM ports connected to lower_tor')
    for eos_host, vm_intf in down_intfs:
        eos_host.no_shutdown(vm_intf)


@pytest.fixture
def shutdown_t1_tor_intfs(upper_tor_host, lower_tor_host, nbrhosts, tbinfo):
    """Function for shutting down specified T1 VMs' interfaces that are connected to the upper_tor_host.

    Args:
        upper_tor_host (object): Host object for upper_tor.
        lower_tor_host (object): Host object for lower_tor.
        nbrhosts (dict): Dict returned by the nbrhosts fixture.
        tbinfo (dict): Testbed info from the tbinfo fixture.

    Yields:
        function: A function for shutting down specified T1 VMs interfaces connected to upper_tor_host.
    """
    down_intfs = []

    def shutdown(vm_names=None, upper=False, lower=False):
        if not upper and not lower:
            logger.info('lower=False and upper=False, no T1 VM interface will be shutdown.')

        if upper:
            logger.info('Shutdown T1 VM ports connected to upper_tor')
            down_intfs.extend(_shutdown_t1_tor_intfs(upper_tor_host, nbrhosts, tbinfo, vm_names))

        if lower:
            logger.info('Shutdown T1 VM ports connected to lower_tor')
            down_intfs.extend(_shutdown_t1_tor_intfs(lower_tor_host, nbrhosts, tbinfo, vm_names))

    yield shutdown

    logger.info('Recover T1 VM ports connected to tor')
    for eos_host, vm_intf in down_intfs:
        eos_host.no_shutdown(vm_intf)
>>>>>>> 9802fc4e
<|MERGE_RESOLUTION|>--- conflicted
+++ resolved
@@ -98,8 +98,6 @@
     logger.info("Using portchannel ports {} on PTF for DUT {}".format(ptf_portchannel_intfs, dut.hostname))
     return ptf_portchannel_intfs
 
-
-<<<<<<< HEAD
 def update_mux_configs_and_config_reload(dut, state):
     """
     @summary: Update config_db.json, and then load with 'config reload'
@@ -149,7 +147,6 @@
             cmds.append("config muxcable mode active {}".format(i))
     dut.shell_cmds(cmds=cmds)
     
-=======
 def _get_tor_fanouthosts(tor_host, fanouthosts):
     """Helper function to get the fanout host objects that the current tor_host connected to.
 
@@ -457,5 +454,4 @@
 
     logger.info('Recover T1 VM ports connected to tor')
     for eos_host, vm_intf in down_intfs:
-        eos_host.no_shutdown(vm_intf)
->>>>>>> 9802fc4e
+        eos_host.no_shutdown(vm_intf)