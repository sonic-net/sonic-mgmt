from __future__ import print_function, division, absolute_import

import inspect
import logging
import os
import cPickle as pickle
import shutil
import sys

from collections import defaultdict
from threading import Lock
from six import with_metaclass


logger = logging.getLogger(__name__)

CURRENT_PATH = os.path.realpath(__file__)
CACHE_LOCATION = os.path.join(CURRENT_PATH, '../../../_cache')

SIZE_LIMIT = 1000000000  # 1G bytes, max disk usage allowed by cache
ENTRY_LIMIT = 1000000    # Max number of pickle files allowed in cache.


class Singleton(type):

    _instances = {}
    _lock = Lock()

    def __call__(cls, *args, **kwargs):
        with cls._lock:
            if cls not in cls._instances:
                instance = super(Singleton, cls).__call__(*args, **kwargs)
                cls._instances[cls] = instance
        return cls._instances[cls]


class FactsCache(with_metaclass(Singleton, object)):
    """Singleton class for reading from cache and write to cache.

    Used singleton design pattern. Only a single instance of this class can be initialized.

    Args:
        with_metaclass ([function]): Python 2&3 compatible function from the six library for adding metaclass.
    """

    NOTEXIST = object()

    def __init__(self, cache_location=CACHE_LOCATION):
        self._cache_location = os.path.abspath(cache_location)
        self._cache = defaultdict(dict)
        self._write_lock = Lock()

    def _check_usage(self):
        """Check cache usage, raise exception if usage exceeds the limitations.
        """
        total_size = 0
        total_entries = 0
        for root, _, files in os.walk(self._cache_location):
            for f in files:
                fp = os.path.join(root, f)
                total_size += os.path.getsize(fp)
                total_entries += 1

        if total_size > SIZE_LIMIT or total_entries > ENTRY_LIMIT:
            msg = 'Cache usage exceeds limitations. total_size={}, SIZE_LIMIT={}, total_entries={}, ENTRY_LIMIT={}' \
                .format(total_size, SIZE_LIMIT, total_entries, ENTRY_LIMIT)
            raise Exception(msg)

    def read(self, zone, key):
        """Read cached facts.

        Args:
            zone (str): Cached facts are organized by zones. This argument is to specify the zone name.
                The zone name could be hostname.
            key (str): Name of cached facts.

        Returns:
            obj: Cached object, usually a dictionary.
        """
        # Lazy load
        if zone in self._cache and key in self._cache[zone]:
            logger.debug('Read cached facts "{}.{}"'.format(zone, key))
            return self._cache[zone][key]
        else:
            facts_file = os.path.join(self._cache_location, '{}/{}.pickle'.format(zone, key))
            try:
                with open(facts_file) as f:
                    self._cache[zone][key] = pickle.load(f)
                    logger.debug('Loaded cached facts "{}.{}" from {}'.format(zone, key, facts_file))
                    return self._cache[zone][key]
            except (IOError, ValueError) as e:
                logger.info('Load cache file "{}" failed with exception: {}'\
                    .format(os.path.abspath(facts_file), repr(e)))
                return self.NOTEXIST

    def write(self, zone, key, value):
        """Store facts to cache.

        Args:
            zone (str): Cached facts are organized by zones. This argument is to specify the zone name.
                The zone name could be hostname.
            key (str): Name of cached facts.
            value (obj): Value of cached facts. Usually a dictionary.

        Returns:
            boolean: Caching facts is successful or not.
        """
        with self._write_lock:
            self._check_usage()
            facts_file = os.path.join(self._cache_location, '{}/{}.pickle'.format(zone, key))
            try:
                cache_subfolder = os.path.join(self._cache_location, zone)
                if not os.path.exists(cache_subfolder):
                    logger.info('Create cache dir {}'.format(cache_subfolder))
                    os.makedirs(cache_subfolder)

                with open(facts_file, 'w') as f:
                    pickle.dump(value, f, pickle.HIGHEST_PROTOCOL)
                    self._cache[zone][key] = value
                    logger.info('Cached facts "{}.{}" to {}'.format(zone, key, facts_file))
                    return True
            except (IOError, ValueError) as e:
                logger.error('Dump cache file "{}" failed with exception: {}'.format(facts_file, repr(e)))
                return False

    def cleanup(self, zone=None, key=None):
        """Cleanup cached files.

        Args:
            zone (str): Cached facts are organized by zones. This argument is to specify the zone name.
                The zone name could be hostname. Default to None. When zone is not specified, all the cached facts
                will be cleaned up.
            key (str): Name of cached facts. Default is None.
        """
        if zone:
            if key:
                if zone in self._cache and key in self._cache[zone]:
                    del self._cache[zone][key]
                    logger.debug('Removed "{}.{}" from cache.'.format(zone, key))
                try:
                    cache_file = os.path.join(self._cache_location, zone, '{}.pickle'.format(key))
                    os.remove(cache_file)
                    logger.debug('Removed cache file "{}.pickle"'.format(cache_file))
                except OSError as e:
                    logger.error('Cleanup cache {}.{}.pickle failed with exception: {}'.format(zone, key, repr(e)))
            else:
                if zone in self._cache:
                    del self._cache[zone]
                    logger.debug('Removed zone "{}" from cache'.format(zone))
                try:
                    cache_subfolder = os.path.join(self._cache_location, zone)
                    shutil.rmtree(cache_subfolder)
                    logger.debug('Removed cache subfolder "{}"'.format(cache_subfolder))
                except OSError as e:
                    logger.error('Remove cache subfolder "{}" failed with exception: {}'.format(zone, repr(e)))
        else:
            self._cache = defaultdict(dict)
            try:
                shutil.rmtree(self._cache_location)
                logger.debug('Removed all cache files under "{}"'.format(self._cache_location))
            except OSError as e:
                logger.error('Remove cache folder "{}" failed with exception: {}'\
                    .format(self._cache_location, repr(e)))


def _get_hostname_as_zone(function, func_args, func_kargs):
    """Default zone getter used for decorator cached."""
    hostname = None
    if func_args:
        hostname = getattr(func_args[0], "hostname", None)
    if not hostname or not isinstance(hostname, str):
        raise ValueError("Failed to get attribute 'hostname' of type string from instance of type %s."
                         % type(func_args[0]))
    return hostname


def cached(name, zone_getter=None, after_read=None, before_write=None):
    """Decorator for enabling cache for facts.

    The cached facts are to be stored by <name>.pickle. Because the cached pickle files must be stored under subfolder
    specified by zone, the decorate have an option to passed a zone getter function used to get zone. The zone getter
    function must have signature of '(function, func_args, func_kargs)' that 'function' is the decorated function,
    'func_args' and 'func_kargs' are the parameters passed to the decorated function at runtime. The zone getter function
    should raise an error if it fails to return a string as zone.
    With default zone getter function, this decorator can try to find zone:
    if the function is a bound method of class AnsibleHostBase and its derivatives, it will try to use its
    attribute 'hostname' as zone, or raises an error if 'hostname' doesn't exists or is not a string.

    Args:
        name ([str]): Name of the cached facts.
        zone_getter ([function]): Function used to get hostname used as zone.
        after_read ([function]): Hook function used to process facts after read from cache.
        before_write ([function]): Hook function used to process facts before write into cache.
    Returns:
        [function]: Decorator function.
    """
    cache = FactsCache()

    def decorator(target):
<<<<<<< HEAD
        def wrapper(*args, **kwargs):
            hostname = getattr(args[0], 'hostname', None)
            if not hostname or not isinstance(hostname, str):
                raise Exception('Decorator is only applicable to bound method of class AnsibleHostBase and its sub-classes')
            zone = hostname
            arg_names = inspect.getargspec(target)[0]
            if 'namespace' in arg_names:
                index = arg_names.index('namespace')
                namespace = args[index]
                if namespace and isinstance(namespace, str):
                    zone = "{}-{}".format(hostname,namespace)
            logger.info("Zone {}".format(zone))
            cached_facts = cache.read(zone, name)
            if cached_facts:
                return cached_facts
            else:
                facts = target(*args, **kwargs)
                cache.write(zone, name, facts)
=======
        def wrapper(*args, **kargs):
            _zone_getter = zone_getter or _get_hostname_as_zone
            zone = _zone_getter(target, args, kargs)

            cached_facts = cache.read(zone, name)
            if after_read:
                cached_facts = after_read(cached_facts, target, args, kargs)
            if cached_facts is not FactsCache.NOTEXIST:
                return cached_facts
            else:
                facts = target(*args, **kargs)
                if before_write:
                    _facts = before_write(facts, target, args, kargs)
                    cache.write(zone, name, _facts)
                else:
                    cache.write(zone, name, facts)
>>>>>>> 0b5557e7
                return facts
        return wrapper
    return decorator


if __name__ == '__main__':
    cache = FactsCache()
    if len(sys.argv) == 2:
        zone = sys.argv[1]
    else:
        zone = None
    cache.cleanup(zone)<|MERGE_RESOLUTION|>--- conflicted
+++ resolved
@@ -163,15 +163,26 @@
                     .format(self._cache_location, repr(e)))
 
 
-def _get_hostname_as_zone(function, func_args, func_kargs):
-    """Default zone getter used for decorator cached."""
+def _get_default_zone(function, func_args, func_kargs):
+    """
+        Default zone getter used for decorator cached.
+        For multi asic platforms some the facts will have the namespace to get the facts for an ASIC.
+        Add the namespace to the default zone.
+    """
     hostname = None
     if func_args:
         hostname = getattr(func_args[0], "hostname", None)
     if not hostname or not isinstance(hostname, str):
         raise ValueError("Failed to get attribute 'hostname' of type string from instance of type %s."
                          % type(func_args[0]))
-    return hostname
+    zone = hostname
+    arg_names = inspect.getargspec(function)[0]
+    if 'namespace' in arg_names:
+        index = arg_names.index('namespace')
+        namespace = func_args[index]
+        if namespace and isinstance(namespace, str):
+            zone = "{}-{}".format(hostname,namespace)
+    return zone
 
 
 def cached(name, zone_getter=None, after_read=None, before_write=None):
@@ -197,28 +208,8 @@
     cache = FactsCache()
 
     def decorator(target):
-<<<<<<< HEAD
-        def wrapper(*args, **kwargs):
-            hostname = getattr(args[0], 'hostname', None)
-            if not hostname or not isinstance(hostname, str):
-                raise Exception('Decorator is only applicable to bound method of class AnsibleHostBase and its sub-classes')
-            zone = hostname
-            arg_names = inspect.getargspec(target)[0]
-            if 'namespace' in arg_names:
-                index = arg_names.index('namespace')
-                namespace = args[index]
-                if namespace and isinstance(namespace, str):
-                    zone = "{}-{}".format(hostname,namespace)
-            logger.info("Zone {}".format(zone))
-            cached_facts = cache.read(zone, name)
-            if cached_facts:
-                return cached_facts
-            else:
-                facts = target(*args, **kwargs)
-                cache.write(zone, name, facts)
-=======
         def wrapper(*args, **kargs):
-            _zone_getter = zone_getter or _get_hostname_as_zone
+            _zone_getter = zone_getter or _get_default_zone
             zone = _zone_getter(target, args, kargs)
 
             cached_facts = cache.read(zone, name)
@@ -233,7 +224,6 @@
                     cache.write(zone, name, _facts)
                 else:
                     cache.write(zone, name, facts)
->>>>>>> 0b5557e7
                 return facts
         return wrapper
     return decorator
