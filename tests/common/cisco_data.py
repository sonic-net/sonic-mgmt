import json
import re
from tests.common.reboot import reboot


def is_cisco_device(dut):
    return dut.facts["asic_type"] == "cisco-8000"

def is_model_json_format(duthost):
    model_json_platforms = ['x86_64-8102_64h_o-r0']
    return duthost.facts['platform'] in model_json_platforms

def get_markings_config_file(duthost):
    """
        Get the config file where the ECN markings are enabled or disabled.
    """
    if duthost.facts["asic_type"] != "cisco-8000":
        raise RuntimeError("This is applicable only to cisco platforms.")
    platform = duthost.facts['platform']
    hwsku = duthost.facts['hwsku']
    if is_model_json_format(duthost):
        match = re.search(r"\-([^-_]+)_", platform)
        if match:
            model = match.group(1)
        else:
            raise RuntimeError("Couldn't get the model from platform:{}".format(platform))
    else:
        model = "serdes"
    config_file = "/usr/share/sonic/device/{}/{}/{}.json".format(platform, hwsku, model)
    return config_file


def get_markings_dut(duthost, key_list=['ecn_dequeue_marking', 'ecn_latency_marking', 'voq_allocation_mode']):
    """
        Get the ecn marking values from the duthost.
    """
    config_file = get_markings_config_file(duthost)
    dest_file = "/tmp/"
    contents = duthost.fetch(src=config_file, dest=dest_file)
    local_file = contents['dest']
    with open(local_file) as fd:
        json_contents = json.load(fd)
    markings_dict = {}
<<<<<<< HEAD
    if is_model_json_format(duthost):
        required_entry = None
        for i in range(len(json_contents['devices'])):
            try:
                 json_contents['devices'][i].get('id')
                 required_entry = i
            except KeyError:
                 continue

        if required_entry is None:
            raise RuntimeError("Couldnot find the required entry(id) in the config file:{}".format(config_file))
        for key in key_list:
            markings_dict[key] = json_contents['devices'][i][key]
    else:
        # Getting markings from first device.
        device = json_contents['devices'][0]
        for key in key_list:
            markings_dict[key] = device['device_property'][key]
=======
    # Getting markings from first device.
    device = json_contents['devices'][0]
    for key in key_list:
        markings_dict[key] = device['device_property'][key]
>>>>>>> 9e532d30
    return markings_dict


def setup_markings_dut(duthost, localhost, **kwargs):
    """
        Setup dequeue or latency depending on arguments.
        Applicable to cisco-8000 Platforms only.
    """
    config_file = get_markings_config_file(duthost)
    dest_file = "/tmp/"
    contents = duthost.fetch(src=config_file, dest=dest_file)
    local_file = contents['dest']
    with open(local_file) as fd:
        json_contents = json.load(fd)
    reboot_required = False
<<<<<<< HEAD
    if is_model_json_format(duthost):
        required_entry = None
        for i in range(len(json_contents['devices'])):
            try:
                 json_contents['devices'][i].get('id')
                 required_entry = i
            except KeyError:
                 continue

        if required_entry is None:
            raise RuntimeError("Couldnot find the required entry(id) in the config file:{}".format(config_file))
        for k,v in kwargs.iteritems():
            if json_contents['devices'][required_entry][k] != v:
                reboot_required = True
                json_contents['devices'][required_entry][k] = v
    else:
        for device in json_contents['devices']:
            for k,v in kwargs.iteritems():
                if device['device_property'][k] != v:
                    reboot_required = True
                    device['device_property'][k] = v
=======
    for device in json_contents['devices']:
        for k,v in kwargs.iteritems():
            if device['device_property'][k] != v:
                reboot_required = True
                device['device_property'][k] = v
>>>>>>> 9e532d30
    if reboot_required:
        duthost.copy(content=json.dumps(json_contents, sort_keys=True, indent=4), dest=config_file)
        reboot(duthost, localhost)<|MERGE_RESOLUTION|>--- conflicted
+++ resolved
@@ -41,31 +41,10 @@
     with open(local_file) as fd:
         json_contents = json.load(fd)
     markings_dict = {}
-<<<<<<< HEAD
-    if is_model_json_format(duthost):
-        required_entry = None
-        for i in range(len(json_contents['devices'])):
-            try:
-                 json_contents['devices'][i].get('id')
-                 required_entry = i
-            except KeyError:
-                 continue
-
-        if required_entry is None:
-            raise RuntimeError("Couldnot find the required entry(id) in the config file:{}".format(config_file))
-        for key in key_list:
-            markings_dict[key] = json_contents['devices'][i][key]
-    else:
-        # Getting markings from first device.
-        device = json_contents['devices'][0]
-        for key in key_list:
-            markings_dict[key] = device['device_property'][key]
-=======
     # Getting markings from first device.
     device = json_contents['devices'][0]
     for key in key_list:
         markings_dict[key] = device['device_property'][key]
->>>>>>> 9e532d30
     return markings_dict
 
 
@@ -81,35 +60,11 @@
     with open(local_file) as fd:
         json_contents = json.load(fd)
     reboot_required = False
-<<<<<<< HEAD
-    if is_model_json_format(duthost):
-        required_entry = None
-        for i in range(len(json_contents['devices'])):
-            try:
-                 json_contents['devices'][i].get('id')
-                 required_entry = i
-            except KeyError:
-                 continue
-
-        if required_entry is None:
-            raise RuntimeError("Couldnot find the required entry(id) in the config file:{}".format(config_file))
-        for k,v in kwargs.iteritems():
-            if json_contents['devices'][required_entry][k] != v:
-                reboot_required = True
-                json_contents['devices'][required_entry][k] = v
-    else:
-        for device in json_contents['devices']:
-            for k,v in kwargs.iteritems():
-                if device['device_property'][k] != v:
-                    reboot_required = True
-                    device['device_property'][k] = v
-=======
     for device in json_contents['devices']:
         for k,v in kwargs.iteritems():
             if device['device_property'][k] != v:
                 reboot_required = True
                 device['device_property'][k] = v
->>>>>>> 9e532d30
     if reboot_required:
         duthost.copy(content=json.dumps(json_contents, sort_keys=True, indent=4), dest=config_file)
         reboot(duthost, localhost)