--- conflicted
+++ resolved
@@ -4,18 +4,11 @@
 import pytest
 import logging
 import snappi
-<<<<<<< HEAD
 import sys
 import random
 import snappi_convergence
 from ipaddress import ip_address, IPv4Address, IPv6Address
 from tests.common.fixtures.conn_graph_facts import conn_graph_facts, fanout_graph_facts     # noqa: F401
-=======
-import random
-import snappi_convergence
-from ipaddress import ip_address, IPv4Address, IPv6Address
-from tests.common.fixtures.conn_graph_facts import conn_graph_facts, fanout_graph_facts     # noqa F401
->>>>>>> 6ab8a282
 from tests.common.snappi.common_helpers import get_addrs_in_subnet, get_peer_snappi_chassis, get_ipv6_addrs_in_subnet
 from tests.common.snappi.snappi_helpers import SnappiFanoutManager, get_snappi_port_location
 from tests.common.snappi.port import SnappiPortConfig, SnappiPortType
@@ -584,14 +577,7 @@
 
 
 @pytest.fixture(scope="function")
-<<<<<<< HEAD
 def get_multidut_snappi_ports(duthosts, conn_graph_facts, fanout_graph_facts):            # noqa: F811
-=======
-def get_multidut_snappi_ports(duthosts,
-                              conn_graph_facts,
-                              fanout_graph_facts):
->>>>>>> 6ab8a282
-
     """
     Populate tgen ports and connected DUT ports info of T0 testbed and returns as a list
     Args:
@@ -611,23 +597,12 @@
         }
         ports = []
         for index, host in enumerate(duthosts):
-<<<<<<< HEAD
-=======
-            snappi_fanout = get_peer_snappi_chassis(
-                                                    conn_data=conn_graph_facts,
-                                                    dut_hostname=host.hostname
-                                                    )
->>>>>>> 6ab8a282
             snappi_fanout_list = SnappiFanoutManager(fanout_graph_facts)
             for i in range(0, 3):
                 try:
                     snappi_fanout_list.get_fanout_device_details(i)
                 except Exception:
-<<<<<<< HEAD
                     pass
-=======
-                    raise Exception("Error: Error Getting get_fanout_device_details")
->>>>>>> 6ab8a282
             snappi_ports = snappi_fanout_list.get_ports(peer_device=host.hostname)
             for port in snappi_ports:
                 port['location'] = get_snappi_port_location(port)
@@ -777,11 +752,7 @@
     return True
 
 
-<<<<<<< HEAD
 def get_dut_interconnected_ports(conn_graph_facts, src_host, dst_host):     # noqa: F811
-=======
-def get_dut_interconnected_ports(conn_graph_facts, src_host, dst_host):
->>>>>>> 6ab8a282
     ports = []
     for key, value in conn_graph_facts['device_conn'][src_host].items():
         if value['peerdevice'] == dst_host:
@@ -791,13 +762,10 @@
 
 def get_multidut_tgen_peer_port_set(line_card_choice, ports, config_set, number_of_tgen_peer_ports=2):
     linecards = {}
-<<<<<<< HEAD
     try:
         from itertools import izip_longest as zip_longest
     except ImportError:
         from itertools import zip_longest
-=======
->>>>>>> 6ab8a282
 
     for port in ports:
         if port['peer_device'] in linecards:
@@ -826,14 +794,9 @@
         # need 2 asic  minimum one port from each asic
         for line_card, asics in linecards.items():
             if len(asics.keys()) >= 2:
-<<<<<<< HEAD
                 peer_ports = list(zip_longest(*asics.values()))
                 peer_ports = [item for sublist in peer_ports for item in sublist]
                 peer_ports = list(filter(None, peer_ports))
-=======
-                peer_ports = list(zip(*asics.values()))
-                peer_ports = [item for sublist in peer_ports for item in sublist]
->>>>>>> 6ab8a282
                 return peer_ports[:number_of_tgen_peer_ports]
             else:
                 raise Exception('Error: Invalid line_card_choice or Not enough ports')
@@ -856,11 +819,7 @@
         # Different line card and minimum one port from different asic number
         if len(linecards.keys()) >= 2:
             host_asic = list(zip(config_set[line_card_choice]['hostname'], config_set[line_card_choice]['asic']))
-<<<<<<< HEAD
             peer_ports = list(zip_longest(*[linecards[host][asic] for host, asic in host_asic]))
-=======
-            peer_ports = list(zip(*[linecards[host][asic] for host, asic in host_asic]))
->>>>>>> 6ab8a282
             peer_ports = [item for sublist in peer_ports for item in sublist]
             peer_ports = list(filter(None, peer_ports))
             return peer_ports[:number_of_tgen_peer_ports]
@@ -877,7 +836,6 @@
             mask: subnet mask for the ips to be created
             incr: increment value of the ip
     '''
-<<<<<<< HEAD
     if sys.version_info.major == 2:
         value = unicode(value)          # noqa: F821
 
@@ -891,18 +849,6 @@
                 mask = 64
             incr1 = pow(2, (128 - int(mask))) + incr
             value = (IPv6Address(value) + incr1).compressed
-=======
-    ip_list = [value]
-    for i in range(1, count):
-        if ip_address(unicode(value)).version == 4:
-            incr1 = pow(2, (32 - int(mask))) + incr
-            value = (IPv4Address(unicode(value)) + incr1).compressed
-        elif ip_address(unicode(value)).version == 6:
-            if mask == 32:
-                mask = 64
-            incr1 = pow(2, (128 - int(mask))) + incr
-            value = (IPv6Address(unicode(value)) + incr1).compressed
->>>>>>> 6ab8a282
         ip_list.append(value)
 
     return ip_list
