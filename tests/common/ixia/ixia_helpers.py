--- conflicted
+++ resolved
@@ -119,7 +119,6 @@
     def __parse_fanout_connections__ (self) :
         device_conn = self.last_device_connection_details
         retval = []
-<<<<<<< HEAD
         for key in device_conn.keys() :
             fanout_port = ansible_stdout_to_str(key)
             peer_port = ansible_stdout_to_str(device_conn[key]['peerport'])
@@ -128,15 +127,7 @@
             string = "{}/{}/{}/{}/{}".\
                 format(self.ip_address, fanout_port, peer_port, peer_device, speed)
             retval.append(string)
-            
-=======
-        for _, value in device_conn:        # enumerate hosts
-            for key, val in value.items():  # enumerate ports
-                pp = val['peerport']
-                string = self.ip_address + '/' + key + '/' + pp
-                retval.append(string)
-        retval.sort()
->>>>>>> 401a796c
+                           
         return(retval)
 
     def get_fanout_device_details (self, device_number) :
