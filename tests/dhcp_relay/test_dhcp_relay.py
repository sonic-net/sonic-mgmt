import ipaddress
import pytest
import random
import time
import logging
import re

from tests.common.fixtures.ptfhost_utils import copy_ptftests_directory   # noqa F401
from tests.common.fixtures.ptfhost_utils import change_mac_addresses      # noqa F401
from tests.common.dualtor.mux_simulator_control import toggle_all_simulator_ports_to_rand_selected_tor_m    # noqa F401
from tests.ptf_runner import ptf_runner
from tests.common.utilities import wait_until
from tests.common.helpers.dut_utils import check_link_status
from tests.common.helpers.assertions import pytest_assert
from tests.common.utilities import skip_release
from tests.common import config_reload
from tests.common.platform.processes_utils import wait_critical_processes
from tests.common.plugins.loganalyzer.loganalyzer import LogAnalyzer, LogAnalyzerError

pytestmark = [
    pytest.mark.topology('t0', 'm0'),
    pytest.mark.device_type('vs')
]

BROADCAST_MAC = 'ff:ff:ff:ff:ff:ff'
DEFAULT_DHCP_CLIENT_PORT = 68
SINGLE_TOR_MODE = 'single'
DUAL_TOR_MODE = 'dual'

logger = logging.getLogger(__name__)


@pytest.fixture(scope="module", autouse=True)
def check_dhcp_server_enabled(duthost):
    feature_status_output = duthost.show_and_parse("show feature status")
    for feature in feature_status_output:
        if feature["feature"] == "dhcp_server" and feature["state"] == "enabled":
            pytest.skip("DHCPv4 relay is not supported when dhcp_server is enabled")


@pytest.fixture(autouse=True)
def ignore_expected_loganalyzer_exceptions(rand_one_dut_hostname, loganalyzer):
    """Ignore expected failures logs during test execution."""
    if loganalyzer:
        ignoreRegex = [
            r".*ERR snmp#snmp-subagent.*",
            r".*ERR rsyslogd: omfwd: socket (\d+): error (\d+) sending via udp: Network is (unreachable|down).*",
            r".*ERR rsyslogd: omfwd/udp: socket (\d+): sendto\(\) error: Network is (unreachable|down).*"
        ]
        loganalyzer[rand_one_dut_hostname].ignore_regex.extend(ignoreRegex)

    yield


@pytest.fixture(scope="module")
def dut_dhcp_relay_data(duthosts, rand_one_dut_hostname, ptfhost, tbinfo):
    """ Fixture which returns a list of dictionaries where each dictionary contains
        data necessary to test one instance of a DHCP relay agent running on the DuT.
        This fixture is scoped to the module, as the data it gathers can be used by
        all tests in this module. It does not need to be run before each test.
    """
    duthost = duthosts[rand_one_dut_hostname]
    dhcp_relay_data_list = []

    mg_facts = duthost.get_extended_minigraph_facts(tbinfo)

    switch_loopback_ip = mg_facts['minigraph_lo_interfaces'][0]['addr']

    # SONiC spawns one DHCP relay agent per VLAN interface configured on the DUT
    vlan_dict = mg_facts['minigraph_vlans']
    for vlan_iface_name, vlan_info_dict in list(vlan_dict.items()):
        # Filter(remove) PortChannel interfaces from VLAN members list
        vlan_members = [port for port in vlan_info_dict['members'] if 'PortChannel' not in port]

        # Gather information about the downlink VLAN interface this relay agent is listening on
        downlink_vlan_iface = {}
        downlink_vlan_iface['name'] = vlan_iface_name

        for vlan_interface_info_dict in mg_facts['minigraph_vlan_interfaces']:
            if vlan_interface_info_dict['attachto'] == vlan_iface_name:
                downlink_vlan_iface['addr'] = vlan_interface_info_dict['addr']
                downlink_vlan_iface['mask'] = vlan_interface_info_dict['mask']
                break

        # Obtain MAC address of the VLAN interface
        res = duthost.shell('cat /sys/class/net/{}/address'.format(vlan_iface_name))
        downlink_vlan_iface['mac'] = res['stdout']

        downlink_vlan_iface['dhcp_server_addrs'] = mg_facts['dhcp_servers']

        # We choose the physical interface where our DHCP client resides to be index of first interface
        # with alias (ignore PortChannel) in the VLAN
        client_iface = {}
        for port in vlan_members:
            if port in mg_facts['minigraph_port_name_to_alias_map']:
                break
        else:
            continue
        client_iface['name'] = port
        client_iface['alias'] = mg_facts['minigraph_port_name_to_alias_map'][client_iface['name']]
        client_iface['port_idx'] = mg_facts['minigraph_ptf_indices'][client_iface['name']]

        # Obtain uplink port indicies for this DHCP relay agent
        uplink_interfaces = []
        uplink_port_indices = []
        for iface_name, neighbor_info_dict in list(mg_facts['minigraph_neighbors'].items()):
            if neighbor_info_dict['name'] in mg_facts['minigraph_devices']:
                neighbor_device_info_dict = mg_facts['minigraph_devices'][neighbor_info_dict['name']]
                if 'type' in neighbor_device_info_dict and neighbor_device_info_dict['type'] in \
                        ['LeafRouter', 'MgmtLeafRouter']:
                    # If this uplink's physical interface is a member of a portchannel interface,
                    # we record the name of the portchannel interface here, as this is the actual
                    # interface the DHCP relay will listen on.
                    iface_is_portchannel_member = False
                    for portchannel_name, portchannel_info_dict in list(mg_facts['minigraph_portchannels'].items()):
                        if 'members' in portchannel_info_dict and iface_name in portchannel_info_dict['members']:
                            iface_is_portchannel_member = True
                            if portchannel_name not in uplink_interfaces:
                                uplink_interfaces.append(portchannel_name)
                            break
                    # If the uplink's physical interface is not a member of a portchannel,
                    # add it to our uplink interfaces list
                    if not iface_is_portchannel_member:
                        uplink_interfaces.append(iface_name)
                    uplink_port_indices.append(mg_facts['minigraph_ptf_indices'][iface_name])

        other_client_ports_indices = []
        for iface_name in vlan_members:
            if mg_facts['minigraph_ptf_indices'][iface_name] == client_iface['port_idx']:
                pass
            else:
                other_client_ports_indices.append(mg_facts['minigraph_ptf_indices'][iface_name])

        dhcp_relay_data = {}
        dhcp_relay_data['downlink_vlan_iface'] = downlink_vlan_iface
        dhcp_relay_data['client_iface'] = client_iface
        dhcp_relay_data['other_client_ports'] = other_client_ports_indices
        dhcp_relay_data['uplink_interfaces'] = uplink_interfaces
        dhcp_relay_data['uplink_port_indices'] = uplink_port_indices
        dhcp_relay_data['switch_loopback_ip'] = str(switch_loopback_ip)

        # Obtain MAC address of an uplink interface because vlan mac may be different than that of physical interfaces
        res = duthost.shell('cat /sys/class/net/{}/address'.format(uplink_interfaces[0]))
        dhcp_relay_data['uplink_mac'] = res['stdout']
        dhcp_relay_data['default_gw_ip'] = mg_facts['minigraph_mgmt_interface']['gwaddr']

        dhcp_relay_data_list.append(dhcp_relay_data)

    return dhcp_relay_data_list


def check_routes_to_dhcp_server(duthost, dut_dhcp_relay_data):
    """Validate there is route on DUT to each DHCP server
    """
    default_gw_ip = dut_dhcp_relay_data[0]['default_gw_ip']
    dhcp_servers = set()
    for dhcp_relay in dut_dhcp_relay_data:
        dhcp_servers |= set(dhcp_relay['downlink_vlan_iface']['dhcp_server_addrs'])

    for dhcp_server in dhcp_servers:
        rtInfo = duthost.get_ip_route_info(ipaddress.ip_address(dhcp_server))
        nexthops = rtInfo["nexthops"]
        if len(nexthops) == 0:
            logger.info("Failed to find route to DHCP server '{0}'".format(dhcp_server))
            return False
        if len(nexthops) == 1:
            # if only 1 route to dst available - check that it's not default route via MGMT iface
            route_index_in_list = 0
            ip_dst_index = 0
            route_dst_ip = nexthops[route_index_in_list][ip_dst_index]
            if route_dst_ip == ipaddress.ip_address(default_gw_ip):
                logger.info("Found route to DHCP server via default GW(MGMT interface)")
                return False
    return True


@pytest.fixture(scope="module")
def validate_dut_routes_exist(duthosts, rand_one_dut_hostname, dut_dhcp_relay_data):
    """Fixture to valid a route to each DHCP server exist
    """
    pytest_assert(wait_until(120, 5, 0, check_routes_to_dhcp_server, duthosts[rand_one_dut_hostname],
                             dut_dhcp_relay_data), "Failed to find route for DHCP server")


def restart_dhcp_service(duthost):
    duthost.shell('systemctl reset-failed dhcp_relay')
    duthost.shell('systemctl restart dhcp_relay')
    duthost.shell('systemctl reset-failed dhcp_relay')

    for retry in range(5):
        time.sleep(30)
        dhcp_status = duthost.shell('docker container top dhcp_relay | grep dhcrelay | cat')["stdout"]
        if dhcp_status != "":
            break
    else:
        assert False, "Failed to restart dhcp docker"

    time.sleep(30)


def get_subtype_from_configdb(duthost):
    # HEXISTS returns 1 if the key exists, otherwise 0
    subtype_exist = int(duthost.shell('redis-cli -n 4 HEXISTS "DEVICE_METADATA|localhost" "subtype"')["stdout"])
    subtype_value = ""
    if subtype_exist:
        subtype_value = duthost.shell('redis-cli -n 4 HGET "DEVICE_METADATA|localhost" "subtype"')["stdout"]
    return subtype_exist, subtype_value


@pytest.fixture(scope="module", params=[SINGLE_TOR_MODE, DUAL_TOR_MODE])
def testing_config(request, duthosts, rand_one_dut_hostname, tbinfo):
    testing_mode = request.param
    duthost = duthosts[rand_one_dut_hostname]
    subtype_exist, subtype_value = get_subtype_from_configdb(duthost)

    if 'dualtor' in tbinfo['topo']['name']:
        if testing_mode == SINGLE_TOR_MODE:
            pytest.skip("skip SINGLE_TOR_MODE tests on Dual ToR testbeds")

        if testing_mode == DUAL_TOR_MODE:
            if not subtype_exist or subtype_value != 'DualToR':
                assert False, "Wrong DHCP setup on Dual ToR testbeds"

            yield testing_mode, duthost, 'dual_testbed'
    elif tbinfo['topo']['name'] in ('t0-54-po2vlan', 't0-56-po2vlan'):
        if testing_mode == SINGLE_TOR_MODE:
            if subtype_exist and subtype_value == 'DualToR':
                assert False, "Wrong DHCP setup on po2vlan testbeds"

            yield testing_mode, duthost, 'single_testbed'

        if testing_mode == DUAL_TOR_MODE:
            pytest.skip("skip DUAL_TOR_MODE tests on po2vlan testbeds")
    else:
        if testing_mode == DUAL_TOR_MODE:
            pytest.skip("skip DUAL_TOR_MODE tests on Single ToR testbeds")

        if testing_mode == SINGLE_TOR_MODE:
            if subtype_exist:
                duthost.shell('redis-cli -n 4 HDEL "DEVICE_METADATA|localhost" "subtype"')
                restart_dhcp_service(duthost)

        if testing_mode == DUAL_TOR_MODE:
            if not subtype_exist or subtype_value != 'DualToR':
                duthost.shell('redis-cli -n 4 HSET "DEVICE_METADATA|localhost" "subtype" "DualToR"')
                restart_dhcp_service(duthost)

        yield testing_mode, duthost, 'single_testbed'

        if testing_mode == DUAL_TOR_MODE:
            duthost.shell('redis-cli -n 4 HDEL "DEVICE_METADATA|localhost" "subtype"')
            restart_dhcp_service(duthost)


def check_interface_status(duthost):
    if ":67" in duthost.shell("docker exec -t dhcp_relay ss -nlp | grep dhcrelay",
                              module_ignore_errors=True)["stdout"]:
        return True

    return False


def test_interface_binding(duthosts, rand_one_dut_hostname, dut_dhcp_relay_data):
    duthost = duthosts[rand_one_dut_hostname]
    skip_release(duthost, ["201811", "201911", "202106"])
    if not check_interface_status(duthost):
        config_reload(duthost)
        wait_critical_processes(duthost)
        pytest_assert(wait_until(120, 5, 0, check_interface_status, duthost))
    output = duthost.shell("docker exec -t dhcp_relay ss -nlp | grep dhcrelay", module_ignore_errors=True)["stdout"]
    logger.info(output)
    for dhcp_relay in dut_dhcp_relay_data:
        assert "{}:67".format(dhcp_relay['downlink_vlan_iface']['name']) in output, \
            "{} is not found in {}".format("{}:67".format(dhcp_relay['downlink_vlan_iface']['name']), output)
        for iface in dhcp_relay['uplink_interfaces']:
            assert "{}:67".format(iface) in output, "{} is not found in {}".format("{}:67".format(iface), output)


def start_dhcp_monitor_debug_counter(duthost):
    program_name = "dhcpmon"
    program_pid_list = []
    program_list = duthost.shell("ps aux | grep {}".format(program_name))
    matches = re.findall(r'/usr/sbin/dhcpmon.*', program_list["stdout"])

    for program_info in program_list["stdout_lines"]:
        if program_name in program_info:
            program_pid = int(program_info.split()[1])
            program_pid_list.append(program_pid)

    for program_pid in program_pid_list:
        kill_cmd_result = duthost.shell("sudo kill {} || true".format(program_pid), module_ignore_errors=True)
        # Get the exit code of 'kill' command
        exit_code = kill_cmd_result["rc"]
        if exit_code != 0:
            stderr = kill_cmd_result.get("stderr", "")
            if "No such process" not in stderr:
                pytest.fail("Failed to stop program '{}' before test. Error: {}".format(program_name, stderr))

    if matches:
        for dhcpmon_cmd in matches:
            if "-D" not in dhcpmon_cmd:
                dhcpmon_cmd += " -D"
            duthost.shell("docker exec -d dhcp_relay %s" % dhcpmon_cmd)
    else:
        assert False, "Failed to start dhcpmon in debug counter mode\n"


def test_dhcp_relay_default(ptfhost, dut_dhcp_relay_data, validate_dut_routes_exist, testing_config,
<<<<<<< HEAD
                            setup_standby_ports_on_rand_unselected_tor,												# noqa F811
                            active_active_ports,                                                         # noqa F811
=======
>>>>>>> 36c83654
                            rand_unselected_dut, toggle_all_simulator_ports_to_rand_selected_tor_m):     # noqa F811
    """Test DHCP relay functionality on T0 topology.
       For each DHCP relay agent running on the DuT, verify DHCP packets are relayed properly
    """

    testing_mode, duthost, testbed_mode = testing_config

    if testing_mode == DUAL_TOR_MODE:
        skip_release(duthost, ["201811", "201911"])

    skip_dhcpmon = any(vers in duthost.os_version for vers in ["201811", "201911", "202111"])

    try:
        for dhcp_relay in dut_dhcp_relay_data:
            if not skip_dhcpmon:
                dhcp_server_num = len(dhcp_relay['downlink_vlan_iface']['dhcp_server_addrs'])
                if testing_mode == DUAL_TOR_MODE:
                    standby_duthost = rand_unselected_dut
                    start_dhcp_monitor_debug_counter(standby_duthost)
                    expected_standby_agg_counter_message = (
                        r".*dhcp_relay#dhcpmon\[[0-9]+\]: "
                        r"\[\s*Agg-%s\s*-[\sA-Za-z0-9]+\s*rx/tx\] "
                        r"Discover: +0/ +0, Offer: +0/ +0, Request: +0/ +0, ACK: +0/ +0+"
                    ) % (dhcp_relay['downlink_vlan_iface']['name'])
                    loganalyzer_standby = LogAnalyzer(ansible_host=standby_duthost, marker_prefix="dhcpmon counter")
                    marker_standby = loganalyzer_standby.init()
                    loganalyzer_standby.expect_regex = [expected_standby_agg_counter_message]
                start_dhcp_monitor_debug_counter(duthost)
                if testing_mode == DUAL_TOR_MODE:
                    expected_agg_counter_message = (
                        r".*dhcp_relay#dhcpmon\[[0-9]+\]: "
                        r"\[\s*Agg-%s\s*-[\sA-Za-z0-9]+\s*rx/tx\] "
                        r"Discover: +1/ +%d, Offer: +1/ +1, Request: +1/ +%d, ACK: +1/ +1+"
                    ) % (dhcp_relay['downlink_vlan_iface']['name'], dhcp_server_num, dhcp_server_num)
                else:
                    expected_agg_counter_message = (
                        r".*dhcp_relay#dhcpmon\[[0-9]+\]: "
                        r"\[\s*Agg-%s\s*-[\sA-Za-z0-9]+\s*rx/tx\] "
                        r"Discover: +1/ +%d, Offer: +1/ +1, Request: +2/ +%d, ACK: +1/ +1+"
                    ) % (dhcp_relay['downlink_vlan_iface']['name'], dhcp_server_num, dhcp_server_num * 2)
                loganalyzer = LogAnalyzer(ansible_host=duthost, marker_prefix="dhcpmon counter")
                marker = loganalyzer.init()
                loganalyzer.expect_regex = [expected_agg_counter_message]

            # Run the DHCP relay test on the PTF host
            ptf_runner(ptfhost,
                       "ptftests",
                       "dhcp_relay_test.DHCPTest",
                       platform_dir="ptftests",
                       params={"hostname": duthost.hostname,
                               "client_port_index": dhcp_relay['client_iface']['port_idx'],
                               # This port is introduced to test DHCP relay packet received
                               # on other client port
                               "other_client_port": repr(dhcp_relay['other_client_ports']),
                               "client_iface_alias": str(dhcp_relay['client_iface']['alias']),
                               "leaf_port_indices": repr(dhcp_relay['uplink_port_indices']),
                               "num_dhcp_servers": len(dhcp_relay['downlink_vlan_iface']['dhcp_server_addrs']),
                               "server_ip": dhcp_relay['downlink_vlan_iface']['dhcp_server_addrs'],
                               "relay_iface_ip": str(dhcp_relay['downlink_vlan_iface']['addr']),
                               "relay_iface_mac": str(dhcp_relay['downlink_vlan_iface']['mac']),
                               "relay_iface_netmask": str(dhcp_relay['downlink_vlan_iface']['mask']),
                               "dest_mac_address": BROADCAST_MAC,
                               "client_udp_src_port": DEFAULT_DHCP_CLIENT_PORT,
                               "switch_loopback_ip": dhcp_relay['switch_loopback_ip'],
                               "uplink_mac": str(dhcp_relay['uplink_mac']),
                               "testbed_mode": testbed_mode,
                               "testing_mode": testing_mode},
                       log_file="/tmp/dhcp_relay_test.DHCPTest.log", is_python3=True)
            if not skip_dhcpmon:
                time.sleep(36)      # dhcpmon debug counter prints every 18 seconds
                loganalyzer.analyze(marker)
                if testing_mode == DUAL_TOR_MODE:
                    loganalyzer_standby.analyze(marker_standby)
    except LogAnalyzerError as err:
        logger.error("Unable to find expected log in syslog")
        raise err

    if not skip_dhcpmon:
        # Clean up - Restart DHCP relay service on DUT to recover original dhcpmon setting
        restart_dhcp_service(duthost)
        if testing_mode == DUAL_TOR_MODE:
            restart_dhcp_service(standby_duthost)
            pytest_assert(wait_until(120, 5, 0, check_interface_status, standby_duthost))
        pytest_assert(wait_until(120, 5, 0, check_interface_status, duthost))


def test_dhcp_relay_after_link_flap(ptfhost, dut_dhcp_relay_data, validate_dut_routes_exist, testing_config):
    """Test DHCP relay functionality on T0 topology after uplinks flap
       For each DHCP relay agent running on the DuT, with relay agent running, flap the uplinks,
       then test whether the DHCP relay agent relays packets properly.
    """
    testing_mode, duthost, testbed_mode = testing_config

    if testbed_mode == 'dual_testbed':
        pytest.skip("skip the link flap testcase on dual tor testbeds")

    if testing_mode == DUAL_TOR_MODE:
        skip_release(duthost, ["201811", "201911"])

    for dhcp_relay in dut_dhcp_relay_data:
        # Bring all uplink interfaces down
        for iface in dhcp_relay['uplink_interfaces']:
            duthost.shell('ifconfig {} down'.format(iface))

        pytest_assert(wait_until(50, 5, 0, check_link_status, duthost, dhcp_relay['uplink_interfaces'], "down"),
                      "Not all uplinks go down")

        # Bring all uplink interfaces back up
        for iface in dhcp_relay['uplink_interfaces']:
            duthost.shell('ifconfig {} up'.format(iface))

        # Wait until uplinks are up and routes are recovered
        pytest_assert(wait_until(50, 5, 0, check_routes_to_dhcp_server, duthost, dut_dhcp_relay_data),
                      "Not all DHCP servers are routed")

        # Run the DHCP relay test on the PTF host
        ptf_runner(ptfhost,
                   "ptftests",
                   "dhcp_relay_test.DHCPTest",
                   platform_dir="ptftests",
                   params={"hostname": duthost.hostname,
                           "client_port_index": dhcp_relay['client_iface']['port_idx'],
                           "client_iface_alias": str(dhcp_relay['client_iface']['alias']),
                           "leaf_port_indices": repr(dhcp_relay['uplink_port_indices']),
                           "num_dhcp_servers": len(dhcp_relay['downlink_vlan_iface']['dhcp_server_addrs']),
                           "server_ip": dhcp_relay['downlink_vlan_iface']['dhcp_server_addrs'],
                           "relay_iface_ip": str(dhcp_relay['downlink_vlan_iface']['addr']),
                           "relay_iface_mac": str(dhcp_relay['downlink_vlan_iface']['mac']),
                           "relay_iface_netmask": str(dhcp_relay['downlink_vlan_iface']['mask']),
                           "dest_mac_address": BROADCAST_MAC,
                           "client_udp_src_port": DEFAULT_DHCP_CLIENT_PORT,
                           "switch_loopback_ip": dhcp_relay['switch_loopback_ip'],
                           "uplink_mac": str(dhcp_relay['uplink_mac']),
                           "testbed_mode": testbed_mode,
                           "testing_mode": testing_mode},
                   log_file="/tmp/dhcp_relay_test.DHCPTest.log", is_python3=True)


def test_dhcp_relay_start_with_uplinks_down(ptfhost, dut_dhcp_relay_data, validate_dut_routes_exist, testing_config):
    """Test DHCP relay functionality on T0 topology when relay agent starts with uplinks down
       For each DHCP relay agent running on the DuT, bring the uplinks down, then restart the
       relay agent while the uplinks are still down. Then test whether the DHCP relay agent
       relays packets properly.
    """
    testing_mode, duthost, testbed_mode = testing_config

    if testbed_mode == 'dual_testbed':
        pytest.skip("skip the uplinks down testcase on dual tor testbeds")

    if testing_mode == DUAL_TOR_MODE:
        skip_release(duthost, ["201811", "201911"])

    for dhcp_relay in dut_dhcp_relay_data:
        # Bring all uplink interfaces down
        for iface in dhcp_relay['uplink_interfaces']:
            duthost.shell('ifconfig {} down'.format(iface))

        pytest_assert(wait_until(50, 5, 0, check_link_status, duthost, dhcp_relay['uplink_interfaces'], "down"),
                      "Not all uplinks go down")

        # Restart DHCP relay service on DUT
        # dhcp_relay service has 3 times restart limit in 20 mins, for 4 vlans config it will hit the maximum limit
        # reset-failed before restart service
        cmds = ['systemctl reset-failed dhcp_relay', 'systemctl restart dhcp_relay']
        duthost.shell_cmds(cmds=cmds)

        # Sleep to give the DHCP relay container time to start up and
        # allow the relay agent to begin listening on the down interfaces
        time.sleep(40)

        # Bring all uplink interfaces back up
        for iface in dhcp_relay['uplink_interfaces']:
            duthost.shell('ifconfig {} up'.format(iface))

        # Wait until uplinks are up and routes are recovered
        pytest_assert(wait_until(50, 5, 0, check_routes_to_dhcp_server, duthost, dut_dhcp_relay_data),
                      "Not all DHCP servers are routed")

        # Run the DHCP relay test on the PTF host
        ptf_runner(ptfhost,
                   "ptftests",
                   "dhcp_relay_test.DHCPTest",
                   platform_dir="ptftests",
                   params={"hostname": duthost.hostname,
                           "client_port_index": dhcp_relay['client_iface']['port_idx'],
                           "client_iface_alias": str(dhcp_relay['client_iface']['alias']),
                           "leaf_port_indices": repr(dhcp_relay['uplink_port_indices']),
                           "num_dhcp_servers": len(dhcp_relay['downlink_vlan_iface']['dhcp_server_addrs']),
                           "server_ip": dhcp_relay['downlink_vlan_iface']['dhcp_server_addrs'],
                           "relay_iface_ip": str(dhcp_relay['downlink_vlan_iface']['addr']),
                           "relay_iface_mac": str(dhcp_relay['downlink_vlan_iface']['mac']),
                           "relay_iface_netmask": str(dhcp_relay['downlink_vlan_iface']['mask']),
                           "dest_mac_address": BROADCAST_MAC,
                           "client_udp_src_port": DEFAULT_DHCP_CLIENT_PORT,
                           "switch_loopback_ip": dhcp_relay['switch_loopback_ip'],
                           "uplink_mac": str(dhcp_relay['uplink_mac']),
                           "testbed_mode": testbed_mode,
                           "testing_mode": testing_mode},
                   log_file="/tmp/dhcp_relay_test.DHCPTest.log", is_python3=True)


def test_dhcp_relay_unicast_mac(ptfhost, dut_dhcp_relay_data, validate_dut_routes_exist, testing_config,
                                setup_standby_ports_on_rand_unselected_tor,				 # noqa F811
                                toggle_all_simulator_ports_to_rand_selected_tor_m):     # noqa F811
    """Test DHCP relay functionality on T0 topology with unicast mac
       Instead of using broadcast MAC, use unicast MAC of DUT and verify that DHCP relay functionality is entact.
    """
    testing_mode, duthost, testbed_mode = testing_config

    if testing_mode == DUAL_TOR_MODE:
        skip_release(duthost, ["201811", "201911"])

    if len(dut_dhcp_relay_data) > 1:
        pytest.skip("skip the unicast mac testcase in the multi-Vlan setting")

    for dhcp_relay in dut_dhcp_relay_data:
        # Run the DHCP relay test on the PTF host
        ptf_runner(ptfhost,
                   "ptftests",
                   "dhcp_relay_test.DHCPTest",
                   platform_dir="ptftests",
                   params={"hostname": duthost.hostname,
                           "client_port_index": dhcp_relay['client_iface']['port_idx'],
                           "client_iface_alias": str(dhcp_relay['client_iface']['alias']),
                           "leaf_port_indices": repr(dhcp_relay['uplink_port_indices']),
                           "num_dhcp_servers": len(dhcp_relay['downlink_vlan_iface']['dhcp_server_addrs']),
                           "server_ip": dhcp_relay['downlink_vlan_iface']['dhcp_server_addrs'],
                           "relay_iface_ip": str(dhcp_relay['downlink_vlan_iface']['addr']),
                           "relay_iface_mac": str(dhcp_relay['downlink_vlan_iface']['mac']),
                           "relay_iface_netmask": str(dhcp_relay['downlink_vlan_iface']['mask']),
                           "dest_mac_address": duthost.facts["router_mac"] if testbed_mode != 'dual_testbed'
                                else str(dhcp_relay['downlink_vlan_iface']['mac']),
                           "client_udp_src_port": DEFAULT_DHCP_CLIENT_PORT,
                           "switch_loopback_ip": dhcp_relay['switch_loopback_ip'],
                           "uplink_mac": str(dhcp_relay['uplink_mac']),
                           "testbed_mode": testbed_mode,
                           "testing_mode": testing_mode},
                   log_file="/tmp/dhcp_relay_test.DHCPTest.log", is_python3=True)


def test_dhcp_relay_random_sport(ptfhost, dut_dhcp_relay_data, validate_dut_routes_exist, testing_config,
                                 setup_standby_ports_on_rand_unselected_tor,				 # noqa F811
                                 toggle_all_simulator_ports_to_rand_selected_tor_m):    # noqa F811
    """Test DHCP relay functionality on T0 topology with random source port (sport)
       If the client is SNAT'd, the source port could be changed to a non-standard port (i.e., not 68).
       Verify that DHCP relay works with random high sport.
    """
    testing_mode, duthost, testbed_mode = testing_config

    if testing_mode == DUAL_TOR_MODE:
        skip_release(duthost, ["201811", "201911"])

    RANDOM_CLIENT_PORT = random.choice(list(range(1000, 65535)))
    for dhcp_relay in dut_dhcp_relay_data:
        # Run the DHCP relay test on the PTF host
        ptf_runner(ptfhost,
                   "ptftests",
                   "dhcp_relay_test.DHCPTest",
                   platform_dir="ptftests",
                   params={"hostname": duthost.hostname,
                           "client_port_index": dhcp_relay['client_iface']['port_idx'],
                           "client_iface_alias": str(dhcp_relay['client_iface']['alias']),
                           "leaf_port_indices": repr(dhcp_relay['uplink_port_indices']),
                           "num_dhcp_servers": len(dhcp_relay['downlink_vlan_iface']['dhcp_server_addrs']),
                           "server_ip": dhcp_relay['downlink_vlan_iface']['dhcp_server_addrs'],
                           "relay_iface_ip": str(dhcp_relay['downlink_vlan_iface']['addr']),
                           "relay_iface_mac": str(dhcp_relay['downlink_vlan_iface']['mac']),
                           "relay_iface_netmask": str(dhcp_relay['downlink_vlan_iface']['mask']),
                           "dest_mac_address": BROADCAST_MAC,
                           "client_udp_src_port": RANDOM_CLIENT_PORT,
                           "switch_loopback_ip": dhcp_relay['switch_loopback_ip'],
                           "uplink_mac": str(dhcp_relay['uplink_mac']),
                           "testbed_mode": testbed_mode,
                           "testing_mode": testing_mode},
                   log_file="/tmp/dhcp_relay_test.DHCPTest.log", is_python3=True)


def get_dhcp_relay_counter(duthost, ifname, type, dir):
    # counter table
    # sonic-db-cli STATE_DB hgetall 'DHCP_COUNTER_TABLE|Vlan1000'
    # {'RX': "{'Unknown':'0','Discover':'0','Offer':'0','Request':'0','Decline':'0','Ack':'0',
    #  'Nak':'0','Release':'0','Inform':'0'}",'TX': "{'Unknown':'0','Discover':'0','Offer':'0',
    #  'Request':'0','Decline':'0','Ack':'0','Nak':'0','Release':'0','Inform':'0'}"}
    cmd = 'sonic-db-cli STATE_DB hget "DHCP_COUNTER_TABLE|{}" {}'.format(ifname, dir)
    output = duthost.shell(cmd)['stdout']
    if len(output) != 0:
        counters = eval(output)
        if type in counters:
            return int(counters[type])
        return 0
    else:
        return 0


def init_counter(duthost, ifname):
    cmd = 'sonic-db-cli STATE_DB hget "DHCP_COUNTER_TABLE|{}" RX'.format(ifname)
    output = duthost.shell(cmd)['stdout']
    if len(output) != 0:
        counters_str = ("{'Unknown':'0','Discover':'0','Offer':'0','Request':'0','Decline':'0',"
                        "'Ack':'0','Nack':'0','Release':'0','Inform':'0'}")
        cmd = 'sonic-db-cli STATE_DB hmset "DHCP_COUNTER_TABLE|{}" "RX" "{}"'.format(ifname, str(counters_str))
        duthost.shell(cmd)
        cmd = 'sonic-db-cli STATE_DB hmset "DHCP_COUNTER_TABLE|{}" "TX" "{}"'.format(ifname, str(counters_str))
        duthost.shell(cmd)
    else:
        # image does not support STATE_DB counter, ignore
        pytest.skip("skip the dhcpv4 counter testing")


def test_dhcp_relay_counter(ptfhost, dut_dhcp_relay_data, validate_dut_routes_exist, testing_config,
                            toggle_all_simulator_ports_to_rand_selected_tor_m):     # noqa F811
    testing_mode, duthost, testbed_mode = testing_config

    skip_release(duthost, ["201811", "201911", "202012"])

    # based on message types we currently support in ptftest/py3/dhcp_relay_test.py
    dhcp_message_types = ["Discover", "Offer", "Request", "Ack"]
    for dhcp_relay in dut_dhcp_relay_data:
        init_counter(duthost, dhcp_relay['client_iface']['name'])
        init_counter(duthost, dhcp_relay['downlink_vlan_iface']['name'])
        for iface in dhcp_relay['uplink_interfaces']:
            init_counter(duthost, iface)
        # Run the DHCP relay test on the PTF host
        ptf_runner(ptfhost,
                   "ptftests",
                   "dhcp_relay_test.DHCPTest",
                   platform_dir="ptftests",
                   params={"hostname": duthost.hostname,
                           "client_port_index": dhcp_relay['client_iface']['port_idx'],
                           "client_iface_alias": str(dhcp_relay['client_iface']['alias']),
                           "leaf_port_indices": repr(dhcp_relay['uplink_port_indices']),
                           "num_dhcp_servers": len(dhcp_relay['downlink_vlan_iface']['dhcp_server_addrs']),
                           "server_ip": dhcp_relay['downlink_vlan_iface']['dhcp_server_addrs'],
                           "relay_iface_ip": str(dhcp_relay['downlink_vlan_iface']['addr']),
                           "relay_iface_mac": str(dhcp_relay['downlink_vlan_iface']['mac']),
                           "relay_iface_netmask": str(dhcp_relay['downlink_vlan_iface']['mask']),
                           "dest_mac_address": BROADCAST_MAC,
                           "client_udp_src_port": DEFAULT_DHCP_CLIENT_PORT,
                           "switch_loopback_ip": dhcp_relay['switch_loopback_ip'],
                           "uplink_mac": str(dhcp_relay['uplink_mac']),
                           "testbed_mode": testbed_mode,
                           "testing_mode": testing_mode},
                   log_file="/tmp/dhcp_relay_test.DHCPTest.log", is_python3=True)
        for type in dhcp_message_types:
            if type in ["Discover", "Request"]:
                cnt = get_dhcp_relay_counter(duthost, dhcp_relay['client_iface']['name'], type, "RX")
                assert cnt >= 1, "{}({}) {} count mismatch, expect >= 1, actual {}".format(
                    dhcp_relay['client_iface']['name'], "RX", type, cnt
                )
                cnt = get_dhcp_relay_counter(duthost, dhcp_relay['downlink_vlan_iface']['name'], type, "RX")
                assert cnt >= 1, "{}({}) {} count mismatch, expect >= 1, actual {}".format(
                    dhcp_relay['downlink_vlan_iface']['name'], "RX", type, cnt
                )
                cnt = 0
                for iface in dhcp_relay['uplink_interfaces']:
                    cnt += get_dhcp_relay_counter(duthost, iface, type, "TX")
                assert cnt >= len(dhcp_relay['downlink_vlan_iface']['dhcp_server_addrs']), (
                    "uplink interfaces {} ({}) {} count mismatch, expect >= {}, actual {}").format(
                    dhcp_relay['uplink_interfaces'], "TX", type,
                    len(dhcp_relay['downlink_vlan_iface']['dhcp_server_addrs']), cnt
                )
            if type in ["Offer", "Ack"]:
                cnt = get_dhcp_relay_counter(duthost, dhcp_relay['downlink_vlan_iface']['name'], type, "TX")
                assert cnt >= 1, "{}({}) {} count mismatch, expect >= 1, actual {}".format(
                    dhcp_relay['downlink_vlan_iface']['name'], "RX", type, cnt
                )
                cnt = get_dhcp_relay_counter(duthost, dhcp_relay['client_iface']['name'], type, "TX")
                assert cnt >= 1, "{}({}) {} count mismatch, expect >= 1, actual {}".format(
                    dhcp_relay['client_iface']['name'], "TX", type, cnt
                )<|MERGE_RESOLUTION|>--- conflicted
+++ resolved
@@ -306,11 +306,7 @@
 
 
 def test_dhcp_relay_default(ptfhost, dut_dhcp_relay_data, validate_dut_routes_exist, testing_config,
-<<<<<<< HEAD
                             setup_standby_ports_on_rand_unselected_tor,												# noqa F811
-                            active_active_ports,                                                         # noqa F811
-=======
->>>>>>> 36c83654
                             rand_unselected_dut, toggle_all_simulator_ports_to_rand_selected_tor_m):     # noqa F811
     """Test DHCP relay functionality on T0 topology.
        For each DHCP relay agent running on the DuT, verify DHCP packets are relayed properly
