import ipaddress
import pytest
import random
import time
import logging
import re

from tests.common.fixtures.ptfhost_utils import copy_ptftests_directory   # noqa F401
from tests.common.fixtures.ptfhost_utils import change_mac_addresses      # noqa F401
from tests.common.dualtor.mux_simulator_control import toggle_all_simulator_ports_to_rand_selected_tor_m    # noqa F401
from tests.ptf_runner import ptf_runner
from tests.common.utilities import wait_until
from tests.common.helpers.dut_utils import check_link_status
from tests.common.helpers.assertions import pytest_assert
from tests.common.utilities import skip_release
from tests.common import config_reload
from tests.common.platform.processes_utils import wait_critical_processes
from tests.common.plugins.loganalyzer.loganalyzer import LogAnalyzer, LogAnalyzerError
<<<<<<< HEAD
from tests.common.dualtor.dual_tor_utils import config_active_active_dualtor_active_standby                 # noqa F401
from tests.common.dualtor.dual_tor_utils import validate_active_active_dualtor_setup                        # noqa F401
from tests.common.dualtor.dual_tor_common import active_active_ports   # noqa F401
=======
>>>>>>> 975868dc

pytestmark = [
    pytest.mark.topology('t0', 'm0'),
    pytest.mark.device_type('vs')
]

BROADCAST_MAC = 'ff:ff:ff:ff:ff:ff'
DEFAULT_DHCP_CLIENT_PORT = 68
SINGLE_TOR_MODE = 'single'
DUAL_TOR_MODE = 'dual'

logger = logging.getLogger(__name__)


@pytest.fixture(scope="module", autouse=True)
def check_dhcp_server_enabled(duthost):
    feature_status_output = duthost.show_and_parse("show feature status")
    for feature in feature_status_output:
        if feature["feature"] == "dhcp_server" and feature["state"] == "enabled":
            pytest.skip("DHCPv4 relay is not supported when dhcp_server is enabled")


@pytest.fixture(autouse=True)
def ignore_expected_loganalyzer_exceptions(rand_one_dut_hostname, loganalyzer):
    """Ignore expected failures logs during test execution."""
    if loganalyzer:
        ignoreRegex = [
            r".*ERR snmp#snmp-subagent.*",
            r".*ERR rsyslogd: omfwd: socket (\d+): error (\d+) sending via udp: Network is (unreachable|down).*",
            r".*ERR rsyslogd: omfwd/udp: socket (\d+): sendto\(\) error: Network is (unreachable|down).*"
        ]
        loganalyzer[rand_one_dut_hostname].ignore_regex.extend(ignoreRegex)

    yield


@pytest.fixture(scope="module")
def dut_dhcp_relay_data(duthosts, rand_one_dut_hostname, ptfhost, tbinfo):
    """ Fixture which returns a list of dictionaries where each dictionary contains
        data necessary to test one instance of a DHCP relay agent running on the DuT.
        This fixture is scoped to the module, as the data it gathers can be used by
        all tests in this module. It does not need to be run before each test.
    """
    duthost = duthosts[rand_one_dut_hostname]
    dhcp_relay_data_list = []

    mg_facts = duthost.get_extended_minigraph_facts(tbinfo)

    switch_loopback_ip = mg_facts['minigraph_lo_interfaces'][0]['addr']

    # SONiC spawns one DHCP relay agent per VLAN interface configured on the DUT
    vlan_dict = mg_facts['minigraph_vlans']
    for vlan_iface_name, vlan_info_dict in list(vlan_dict.items()):
        # Filter(remove) PortChannel interfaces from VLAN members list
        vlan_members = [port for port in vlan_info_dict['members'] if 'PortChannel' not in port]

        # Gather information about the downlink VLAN interface this relay agent is listening on
        downlink_vlan_iface = {}
        downlink_vlan_iface['name'] = vlan_iface_name

        for vlan_interface_info_dict in mg_facts['minigraph_vlan_interfaces']:
            if vlan_interface_info_dict['attachto'] == vlan_iface_name:
                downlink_vlan_iface['addr'] = vlan_interface_info_dict['addr']
                downlink_vlan_iface['mask'] = vlan_interface_info_dict['mask']
                break

        # Obtain MAC address of the VLAN interface
        res = duthost.shell('cat /sys/class/net/{}/address'.format(vlan_iface_name))
        downlink_vlan_iface['mac'] = res['stdout']

        downlink_vlan_iface['dhcp_server_addrs'] = mg_facts['dhcp_servers']

        # We choose the physical interface where our DHCP client resides to be index of first interface
        # with alias (ignore PortChannel) in the VLAN
        client_iface = {}
        for port in vlan_members:
            if port in mg_facts['minigraph_port_name_to_alias_map']:
                break
        else:
            continue
        client_iface['name'] = port
        client_iface['alias'] = mg_facts['minigraph_port_name_to_alias_map'][client_iface['name']]
        client_iface['port_idx'] = mg_facts['minigraph_ptf_indices'][client_iface['name']]

        # Obtain uplink port indicies for this DHCP relay agent
        uplink_interfaces = []
        uplink_port_indices = []
        for iface_name, neighbor_info_dict in list(mg_facts['minigraph_neighbors'].items()):
            if neighbor_info_dict['name'] in mg_facts['minigraph_devices']:
                neighbor_device_info_dict = mg_facts['minigraph_devices'][neighbor_info_dict['name']]
                if 'type' in neighbor_device_info_dict and neighbor_device_info_dict['type'] in \
                        ['LeafRouter', 'MgmtLeafRouter']:
                    # If this uplink's physical interface is a member of a portchannel interface,
                    # we record the name of the portchannel interface here, as this is the actual
                    # interface the DHCP relay will listen on.
                    iface_is_portchannel_member = False
                    for portchannel_name, portchannel_info_dict in list(mg_facts['minigraph_portchannels'].items()):
                        if 'members' in portchannel_info_dict and iface_name in portchannel_info_dict['members']:
                            iface_is_portchannel_member = True
                            if portchannel_name not in uplink_interfaces:
                                uplink_interfaces.append(portchannel_name)
                            break
                    # If the uplink's physical interface is not a member of a portchannel,
                    # add it to our uplink interfaces list
                    if not iface_is_portchannel_member:
                        uplink_interfaces.append(iface_name)
                    uplink_port_indices.append(mg_facts['minigraph_ptf_indices'][iface_name])

        other_client_ports_indices = []
        for iface_name in vlan_members:
            if mg_facts['minigraph_ptf_indices'][iface_name] == client_iface['port_idx']:
                pass
            else:
                other_client_ports_indices.append(mg_facts['minigraph_ptf_indices'][iface_name])

        dhcp_relay_data = {}
        dhcp_relay_data['downlink_vlan_iface'] = downlink_vlan_iface
        dhcp_relay_data['client_iface'] = client_iface
        dhcp_relay_data['other_client_ports'] = other_client_ports_indices
        dhcp_relay_data['uplink_interfaces'] = uplink_interfaces
        dhcp_relay_data['uplink_port_indices'] = uplink_port_indices
        dhcp_relay_data['switch_loopback_ip'] = str(switch_loopback_ip)

        # Obtain MAC address of an uplink interface because vlan mac may be different than that of physical interfaces
        res = duthost.shell('cat /sys/class/net/{}/address'.format(uplink_interfaces[0]))
        dhcp_relay_data['uplink_mac'] = res['stdout']
        dhcp_relay_data['default_gw_ip'] = mg_facts['minigraph_mgmt_interface']['gwaddr']

        dhcp_relay_data_list.append(dhcp_relay_data)

    return dhcp_relay_data_list


def check_routes_to_dhcp_server(duthost, dut_dhcp_relay_data):
    """Validate there is route on DUT to each DHCP server
    """
    default_gw_ip = dut_dhcp_relay_data[0]['default_gw_ip']
    dhcp_servers = set()
    for dhcp_relay in dut_dhcp_relay_data:
        dhcp_servers |= set(dhcp_relay['downlink_vlan_iface']['dhcp_server_addrs'])

    for dhcp_server in dhcp_servers:
        rtInfo = duthost.get_ip_route_info(ipaddress.ip_address(dhcp_server))
        nexthops = rtInfo["nexthops"]
        if len(nexthops) == 0:
            logger.info("Failed to find route to DHCP server '{0}'".format(dhcp_server))
            return False
        if len(nexthops) == 1:
            # if only 1 route to dst available - check that it's not default route via MGMT iface
            route_index_in_list = 0
            ip_dst_index = 0
            route_dst_ip = nexthops[route_index_in_list][ip_dst_index]
            if route_dst_ip == ipaddress.ip_address(default_gw_ip):
                logger.info("Found route to DHCP server via default GW(MGMT interface)")
                return False
    return True


@pytest.fixture(scope="module")
def validate_dut_routes_exist(duthosts, rand_one_dut_hostname, dut_dhcp_relay_data):
    """Fixture to valid a route to each DHCP server exist
    """
    pytest_assert(wait_until(120, 5, 0, check_routes_to_dhcp_server, duthosts[rand_one_dut_hostname],
                             dut_dhcp_relay_data), "Failed to find route for DHCP server")


def restart_dhcp_service(duthost):
    duthost.shell('systemctl reset-failed dhcp_relay')
    duthost.shell('systemctl restart dhcp_relay')
    duthost.shell('systemctl reset-failed dhcp_relay')

    for retry in range(5):
        time.sleep(30)
        dhcp_status = duthost.shell('docker container top dhcp_relay | grep dhcrelay | cat')["stdout"]
        if dhcp_status != "":
            break
    else:
        assert False, "Failed to restart dhcp docker"

    time.sleep(30)


def get_subtype_from_configdb(duthost):
    # HEXISTS returns 1 if the key exists, otherwise 0
    subtype_exist = int(duthost.shell('redis-cli -n 4 HEXISTS "DEVICE_METADATA|localhost" "subtype"')["stdout"])
    subtype_value = ""
    if subtype_exist:
        subtype_value = duthost.shell('redis-cli -n 4 HGET "DEVICE_METADATA|localhost" "subtype"')["stdout"]
    return subtype_exist, subtype_value


@pytest.fixture(scope="module", params=[SINGLE_TOR_MODE, DUAL_TOR_MODE])
def testing_config(request, duthosts, rand_one_dut_hostname, tbinfo):
    testing_mode = request.param
    duthost = duthosts[rand_one_dut_hostname]
    subtype_exist, subtype_value = get_subtype_from_configdb(duthost)

    if 'dualtor' in tbinfo['topo']['name']:
        if testing_mode == SINGLE_TOR_MODE:
            pytest.skip("skip SINGLE_TOR_MODE tests on Dual ToR testbeds")

        if testing_mode == DUAL_TOR_MODE:
            if not subtype_exist or subtype_value != 'DualToR':
                assert False, "Wrong DHCP setup on Dual ToR testbeds"

            yield testing_mode, duthost, 'dual_testbed'
    elif tbinfo['topo']['name'] in ('t0-54-po2vlan', 't0-56-po2vlan'):
        if testing_mode == SINGLE_TOR_MODE:
            if subtype_exist and subtype_value == 'DualToR':
                assert False, "Wrong DHCP setup on po2vlan testbeds"

            yield testing_mode, duthost, 'single_testbed'

        if testing_mode == DUAL_TOR_MODE:
            pytest.skip("skip DUAL_TOR_MODE tests on po2vlan testbeds")
    else:
        if testing_mode == DUAL_TOR_MODE:
            pytest.skip("skip DUAL_TOR_MODE tests on Single ToR testbeds")

        if testing_mode == SINGLE_TOR_MODE:
            if subtype_exist:
                duthost.shell('redis-cli -n 4 HDEL "DEVICE_METADATA|localhost" "subtype"')
                restart_dhcp_service(duthost)

        if testing_mode == DUAL_TOR_MODE:
            if not subtype_exist or subtype_value != 'DualToR':
                duthost.shell('redis-cli -n 4 HSET "DEVICE_METADATA|localhost" "subtype" "DualToR"')
                restart_dhcp_service(duthost)

        yield testing_mode, duthost, 'single_testbed'

        if testing_mode == DUAL_TOR_MODE:
            duthost.shell('redis-cli -n 4 HDEL "DEVICE_METADATA|localhost" "subtype"')
            restart_dhcp_service(duthost)


def check_interface_status(duthost):
    if ":67" in duthost.shell("docker exec -t dhcp_relay ss -nlp | grep dhcrelay",
                              module_ignore_errors=True)["stdout"]:
        return True

    return False


def test_interface_binding(duthosts, rand_one_dut_hostname, dut_dhcp_relay_data):
    duthost = duthosts[rand_one_dut_hostname]
    skip_release(duthost, ["201811", "201911", "202106"])
    if not check_interface_status(duthost):
        config_reload(duthost)
        wait_critical_processes(duthost)
        pytest_assert(wait_until(120, 5, 0, check_interface_status, duthost))
    output = duthost.shell("docker exec -t dhcp_relay ss -nlp | grep dhcrelay", module_ignore_errors=True)["stdout"]
    logger.info(output)
    for dhcp_relay in dut_dhcp_relay_data:
        assert "{}:67".format(dhcp_relay['downlink_vlan_iface']['name']) in output, \
            "{} is not found in {}".format("{}:67".format(dhcp_relay['downlink_vlan_iface']['name']), output)
        for iface in dhcp_relay['uplink_interfaces']:
            assert "{}:67".format(iface) in output, "{} is not found in {}".format("{}:67".format(iface), output)


def start_dhcp_monitor_debug_counter(duthost):
    program_name = "dhcpmon"
    program_pid_list = []
    program_list = duthost.shell("ps aux | grep {}".format(program_name))
    matches = re.findall(r'/usr/sbin/dhcpmon.*', program_list["stdout"])

    for program_info in program_list["stdout_lines"]:
        if program_name in program_info:
            program_pid = int(program_info.split()[1])
            program_pid_list.append(program_pid)

    for program_pid in program_pid_list:
        kill_cmd_result = duthost.shell("sudo kill {} || true".format(program_pid), module_ignore_errors=True)
        # Get the exit code of 'kill' command
        exit_code = kill_cmd_result["rc"]
        if exit_code != 0:
            stderr = kill_cmd_result.get("stderr", "")
            if "No such process" not in stderr:
                pytest.fail("Failed to stop program '{}' before test. Error: {}".format(program_name, stderr))

    if matches:
        for dhcpmon_cmd in matches:
            if "-D" not in dhcpmon_cmd:
                dhcpmon_cmd += " -D"
            duthost.shell("docker exec -d dhcp_relay %s" % dhcpmon_cmd)
    else:
        assert False, "Failed to start dhcpmon in debug counter mode\n"


@pytest.fixture
def setup_active_active_as_active_standby(
    active_active_ports, rand_selected_dut, rand_unselected_dut, tbinfo,                # noqa F811
    config_active_active_dualtor_active_standby, validate_active_active_dualtor_setup): # noqa F811
    if 'dualtor' not in tbinfo['topo']['name']:
        logger.info("Skipping toggle on non-dualtor testbed")

    if active_active_ports:
        # The traffic from active-active mux ports are ECMPed so the DHCP Request
        # May land to any TOR.
        # So let's configure the active-active mux ports, to let them work in active-standby mode.
        logger.info("Configuring {} as active".format(rand_selected_dut.hostname))
        logger.info("Configuring {} as standby".format(rand_unselected_dut.hostname))
        config_active_active_dualtor_active_standby(rand_selected_dut, rand_unselected_dut, active_active_ports)

    return


def test_dhcp_relay_default(ptfhost, dut_dhcp_relay_data, validate_dut_routes_exist, testing_config,
<<<<<<< HEAD
                            active_active_ports,                                                    # noqa F811
                            rand_unselected_dut, toggle_all_simulator_ports_to_rand_selected_tor_m, # noqa F811
                            setup_active_active_as_active_standby):                                 # noqa F811
=======
                            setup_standby_ports_on_rand_unselected_tor,												# noqa F811
                            rand_unselected_dut, toggle_all_simulator_ports_to_rand_selected_tor_m):     # noqa F811
>>>>>>> 975868dc
    """Test DHCP relay functionality on T0 topology.
       For each DHCP relay agent running on the DuT, verify DHCP packets are relayed properly
    """

    testing_mode, duthost, testbed_mode = testing_config

    if testing_mode == DUAL_TOR_MODE:
        skip_release(duthost, ["201811", "201911"])

    skip_dhcpmon = any(vers in duthost.os_version for vers in ["201811", "201911", "202111"])

    try:
        for dhcp_relay in dut_dhcp_relay_data:
            if not skip_dhcpmon:
                dhcp_server_num = len(dhcp_relay['downlink_vlan_iface']['dhcp_server_addrs'])
                if testing_mode == DUAL_TOR_MODE:
                    standby_duthost = rand_unselected_dut
                    start_dhcp_monitor_debug_counter(standby_duthost)
                    expected_standby_agg_counter_message = (
                        r".*dhcp_relay#dhcpmon\[[0-9]+\]: "
                        r"\[\s*Agg-%s\s*-[\sA-Za-z0-9]+\s*rx/tx\] "
                        r"Discover: +0/ +0, Offer: +0/ +0, Request: +0/ +0, ACK: +0/ +0+"
                    ) % (dhcp_relay['downlink_vlan_iface']['name'])
                    loganalyzer_standby = LogAnalyzer(ansible_host=standby_duthost, marker_prefix="dhcpmon counter")
                    marker_standby = loganalyzer_standby.init()
                    loganalyzer_standby.expect_regex = [expected_standby_agg_counter_message]
                start_dhcp_monitor_debug_counter(duthost)
                if testing_mode == DUAL_TOR_MODE:
                    expected_agg_counter_message = (
                        r".*dhcp_relay#dhcpmon\[[0-9]+\]: "
                        r"\[\s*Agg-%s\s*-[\sA-Za-z0-9]+\s*rx/tx\] "
                        r"Discover: +1/ +%d, Offer: +1/ +1, Request: +1/ +%d, ACK: +1/ +1+"
                    ) % (dhcp_relay['downlink_vlan_iface']['name'], dhcp_server_num, dhcp_server_num)
                else:
                    expected_agg_counter_message = (
                        r".*dhcp_relay#dhcpmon\[[0-9]+\]: "
                        r"\[\s*Agg-%s\s*-[\sA-Za-z0-9]+\s*rx/tx\] "
                        r"Discover: +1/ +%d, Offer: +1/ +1, Request: +2/ +%d, ACK: +1/ +1+"
                    ) % (dhcp_relay['downlink_vlan_iface']['name'], dhcp_server_num, dhcp_server_num * 2)
                loganalyzer = LogAnalyzer(ansible_host=duthost, marker_prefix="dhcpmon counter")
                marker = loganalyzer.init()
                loganalyzer.expect_regex = [expected_agg_counter_message]

            # Run the DHCP relay test on the PTF host
            ptf_runner(ptfhost,
                       "ptftests",
                       "dhcp_relay_test.DHCPTest",
                       platform_dir="ptftests",
                       params={"hostname": duthost.hostname,
                               "client_port_index": dhcp_relay['client_iface']['port_idx'],
                               # This port is introduced to test DHCP relay packet received
                               # on other client port
                               "other_client_port": repr(dhcp_relay['other_client_ports']),
                               "client_iface_alias": str(dhcp_relay['client_iface']['alias']),
                               "leaf_port_indices": repr(dhcp_relay['uplink_port_indices']),
                               "num_dhcp_servers": len(dhcp_relay['downlink_vlan_iface']['dhcp_server_addrs']),
                               "server_ip": dhcp_relay['downlink_vlan_iface']['dhcp_server_addrs'],
                               "relay_iface_ip": str(dhcp_relay['downlink_vlan_iface']['addr']),
                               "relay_iface_mac": str(dhcp_relay['downlink_vlan_iface']['mac']),
                               "relay_iface_netmask": str(dhcp_relay['downlink_vlan_iface']['mask']),
                               "dest_mac_address": BROADCAST_MAC,
                               "client_udp_src_port": DEFAULT_DHCP_CLIENT_PORT,
                               "switch_loopback_ip": dhcp_relay['switch_loopback_ip'],
                               "uplink_mac": str(dhcp_relay['uplink_mac']),
                               "testbed_mode": testbed_mode,
                               "testing_mode": testing_mode},
                       log_file="/tmp/dhcp_relay_test.DHCPTest.log", is_python3=True)
            if not skip_dhcpmon:
                time.sleep(36)      # dhcpmon debug counter prints every 18 seconds
                loganalyzer.analyze(marker)
                if testing_mode == DUAL_TOR_MODE:
                    loganalyzer_standby.analyze(marker_standby)
    except LogAnalyzerError as err:
        logger.error("Unable to find expected log in syslog")
        raise err

    if not skip_dhcpmon:
        # Clean up - Restart DHCP relay service on DUT to recover original dhcpmon setting
        restart_dhcp_service(duthost)
        if testing_mode == DUAL_TOR_MODE:
            restart_dhcp_service(standby_duthost)
            pytest_assert(wait_until(120, 5, 0, check_interface_status, standby_duthost))
        pytest_assert(wait_until(120, 5, 0, check_interface_status, duthost))


def test_dhcp_relay_after_link_flap(ptfhost, dut_dhcp_relay_data, validate_dut_routes_exist, testing_config):
    """Test DHCP relay functionality on T0 topology after uplinks flap
       For each DHCP relay agent running on the DuT, with relay agent running, flap the uplinks,
       then test whether the DHCP relay agent relays packets properly.
    """
    testing_mode, duthost, testbed_mode = testing_config

    if testbed_mode == 'dual_testbed':
        pytest.skip("skip the link flap testcase on dual tor testbeds")

    if testing_mode == DUAL_TOR_MODE:
        skip_release(duthost, ["201811", "201911"])

    for dhcp_relay in dut_dhcp_relay_data:
        # Bring all uplink interfaces down
        for iface in dhcp_relay['uplink_interfaces']:
            duthost.shell('ifconfig {} down'.format(iface))

        pytest_assert(wait_until(50, 5, 0, check_link_status, duthost, dhcp_relay['uplink_interfaces'], "down"),
                      "Not all uplinks go down")

        # Bring all uplink interfaces back up
        for iface in dhcp_relay['uplink_interfaces']:
            duthost.shell('ifconfig {} up'.format(iface))

        # Wait until uplinks are up and routes are recovered
        pytest_assert(wait_until(50, 5, 0, check_routes_to_dhcp_server, duthost, dut_dhcp_relay_data),
                      "Not all DHCP servers are routed")

        # Run the DHCP relay test on the PTF host
        ptf_runner(ptfhost,
                   "ptftests",
                   "dhcp_relay_test.DHCPTest",
                   platform_dir="ptftests",
                   params={"hostname": duthost.hostname,
                           "client_port_index": dhcp_relay['client_iface']['port_idx'],
                           "client_iface_alias": str(dhcp_relay['client_iface']['alias']),
                           "leaf_port_indices": repr(dhcp_relay['uplink_port_indices']),
                           "num_dhcp_servers": len(dhcp_relay['downlink_vlan_iface']['dhcp_server_addrs']),
                           "server_ip": dhcp_relay['downlink_vlan_iface']['dhcp_server_addrs'],
                           "relay_iface_ip": str(dhcp_relay['downlink_vlan_iface']['addr']),
                           "relay_iface_mac": str(dhcp_relay['downlink_vlan_iface']['mac']),
                           "relay_iface_netmask": str(dhcp_relay['downlink_vlan_iface']['mask']),
                           "dest_mac_address": BROADCAST_MAC,
                           "client_udp_src_port": DEFAULT_DHCP_CLIENT_PORT,
                           "switch_loopback_ip": dhcp_relay['switch_loopback_ip'],
                           "uplink_mac": str(dhcp_relay['uplink_mac']),
                           "testbed_mode": testbed_mode,
                           "testing_mode": testing_mode},
                   log_file="/tmp/dhcp_relay_test.DHCPTest.log", is_python3=True)


def test_dhcp_relay_start_with_uplinks_down(ptfhost, dut_dhcp_relay_data, validate_dut_routes_exist, testing_config):
    """Test DHCP relay functionality on T0 topology when relay agent starts with uplinks down
       For each DHCP relay agent running on the DuT, bring the uplinks down, then restart the
       relay agent while the uplinks are still down. Then test whether the DHCP relay agent
       relays packets properly.
    """
    testing_mode, duthost, testbed_mode = testing_config

    if testbed_mode == 'dual_testbed':
        pytest.skip("skip the uplinks down testcase on dual tor testbeds")

    if testing_mode == DUAL_TOR_MODE:
        skip_release(duthost, ["201811", "201911"])

    for dhcp_relay in dut_dhcp_relay_data:
        # Bring all uplink interfaces down
        for iface in dhcp_relay['uplink_interfaces']:
            duthost.shell('ifconfig {} down'.format(iface))

        pytest_assert(wait_until(50, 5, 0, check_link_status, duthost, dhcp_relay['uplink_interfaces'], "down"),
                      "Not all uplinks go down")

        # Restart DHCP relay service on DUT
        # dhcp_relay service has 3 times restart limit in 20 mins, for 4 vlans config it will hit the maximum limit
        # reset-failed before restart service
        cmds = ['systemctl reset-failed dhcp_relay', 'systemctl restart dhcp_relay']
        duthost.shell_cmds(cmds=cmds)

        # Sleep to give the DHCP relay container time to start up and
        # allow the relay agent to begin listening on the down interfaces
        time.sleep(40)

        # Bring all uplink interfaces back up
        for iface in dhcp_relay['uplink_interfaces']:
            duthost.shell('ifconfig {} up'.format(iface))

        # Wait until uplinks are up and routes are recovered
        pytest_assert(wait_until(50, 5, 0, check_routes_to_dhcp_server, duthost, dut_dhcp_relay_data),
                      "Not all DHCP servers are routed")

        # Run the DHCP relay test on the PTF host
        ptf_runner(ptfhost,
                   "ptftests",
                   "dhcp_relay_test.DHCPTest",
                   platform_dir="ptftests",
                   params={"hostname": duthost.hostname,
                           "client_port_index": dhcp_relay['client_iface']['port_idx'],
                           "client_iface_alias": str(dhcp_relay['client_iface']['alias']),
                           "leaf_port_indices": repr(dhcp_relay['uplink_port_indices']),
                           "num_dhcp_servers": len(dhcp_relay['downlink_vlan_iface']['dhcp_server_addrs']),
                           "server_ip": dhcp_relay['downlink_vlan_iface']['dhcp_server_addrs'],
                           "relay_iface_ip": str(dhcp_relay['downlink_vlan_iface']['addr']),
                           "relay_iface_mac": str(dhcp_relay['downlink_vlan_iface']['mac']),
                           "relay_iface_netmask": str(dhcp_relay['downlink_vlan_iface']['mask']),
                           "dest_mac_address": BROADCAST_MAC,
                           "client_udp_src_port": DEFAULT_DHCP_CLIENT_PORT,
                           "switch_loopback_ip": dhcp_relay['switch_loopback_ip'],
                           "uplink_mac": str(dhcp_relay['uplink_mac']),
                           "testbed_mode": testbed_mode,
                           "testing_mode": testing_mode},
                   log_file="/tmp/dhcp_relay_test.DHCPTest.log", is_python3=True)


def test_dhcp_relay_unicast_mac(ptfhost, dut_dhcp_relay_data, validate_dut_routes_exist, testing_config,
<<<<<<< HEAD
                                toggle_all_simulator_ports_to_rand_selected_tor_m, # noqa F811
                                setup_active_active_as_active_standby):            # noqa F811
=======
                                setup_standby_ports_on_rand_unselected_tor,				 # noqa F811
                                toggle_all_simulator_ports_to_rand_selected_tor_m):     # noqa F811
>>>>>>> 975868dc
    """Test DHCP relay functionality on T0 topology with unicast mac
       Instead of using broadcast MAC, use unicast MAC of DUT and verify that DHCP relay functionality is entact.
    """
    testing_mode, duthost, testbed_mode = testing_config

    if testing_mode == DUAL_TOR_MODE:
        skip_release(duthost, ["201811", "201911"])

    if len(dut_dhcp_relay_data) > 1:
        pytest.skip("skip the unicast mac testcase in the multi-Vlan setting")

    for dhcp_relay in dut_dhcp_relay_data:
        # Run the DHCP relay test on the PTF host
        ptf_runner(ptfhost,
                   "ptftests",
                   "dhcp_relay_test.DHCPTest",
                   platform_dir="ptftests",
                   params={"hostname": duthost.hostname,
                           "client_port_index": dhcp_relay['client_iface']['port_idx'],
                           "client_iface_alias": str(dhcp_relay['client_iface']['alias']),
                           "leaf_port_indices": repr(dhcp_relay['uplink_port_indices']),
                           "num_dhcp_servers": len(dhcp_relay['downlink_vlan_iface']['dhcp_server_addrs']),
                           "server_ip": dhcp_relay['downlink_vlan_iface']['dhcp_server_addrs'],
                           "relay_iface_ip": str(dhcp_relay['downlink_vlan_iface']['addr']),
                           "relay_iface_mac": str(dhcp_relay['downlink_vlan_iface']['mac']),
                           "relay_iface_netmask": str(dhcp_relay['downlink_vlan_iface']['mask']),
                           "dest_mac_address": duthost.facts["router_mac"] if testbed_mode != 'dual_testbed'
                                else str(dhcp_relay['downlink_vlan_iface']['mac']),
                           "client_udp_src_port": DEFAULT_DHCP_CLIENT_PORT,
                           "switch_loopback_ip": dhcp_relay['switch_loopback_ip'],
                           "uplink_mac": str(dhcp_relay['uplink_mac']),
                           "testbed_mode": testbed_mode,
                           "testing_mode": testing_mode},
                   log_file="/tmp/dhcp_relay_test.DHCPTest.log", is_python3=True)


def test_dhcp_relay_random_sport(ptfhost, dut_dhcp_relay_data, validate_dut_routes_exist, testing_config,
<<<<<<< HEAD
                                 toggle_all_simulator_ports_to_rand_selected_tor_m, # noqa F811
                                 setup_active_active_as_active_standby):            # noqa F811
=======
                                 setup_standby_ports_on_rand_unselected_tor,				 # noqa F811
                                 toggle_all_simulator_ports_to_rand_selected_tor_m):    # noqa F811
>>>>>>> 975868dc
    """Test DHCP relay functionality on T0 topology with random source port (sport)
       If the client is SNAT'd, the source port could be changed to a non-standard port (i.e., not 68).
       Verify that DHCP relay works with random high sport.
    """
    testing_mode, duthost, testbed_mode = testing_config

    if testing_mode == DUAL_TOR_MODE:
        skip_release(duthost, ["201811", "201911"])

    RANDOM_CLIENT_PORT = random.choice(list(range(1000, 65535)))
    for dhcp_relay in dut_dhcp_relay_data:
        # Run the DHCP relay test on the PTF host
        ptf_runner(ptfhost,
                   "ptftests",
                   "dhcp_relay_test.DHCPTest",
                   platform_dir="ptftests",
                   params={"hostname": duthost.hostname,
                           "client_port_index": dhcp_relay['client_iface']['port_idx'],
                           "client_iface_alias": str(dhcp_relay['client_iface']['alias']),
                           "leaf_port_indices": repr(dhcp_relay['uplink_port_indices']),
                           "num_dhcp_servers": len(dhcp_relay['downlink_vlan_iface']['dhcp_server_addrs']),
                           "server_ip": dhcp_relay['downlink_vlan_iface']['dhcp_server_addrs'],
                           "relay_iface_ip": str(dhcp_relay['downlink_vlan_iface']['addr']),
                           "relay_iface_mac": str(dhcp_relay['downlink_vlan_iface']['mac']),
                           "relay_iface_netmask": str(dhcp_relay['downlink_vlan_iface']['mask']),
                           "dest_mac_address": BROADCAST_MAC,
                           "client_udp_src_port": RANDOM_CLIENT_PORT,
                           "switch_loopback_ip": dhcp_relay['switch_loopback_ip'],
                           "uplink_mac": str(dhcp_relay['uplink_mac']),
                           "testbed_mode": testbed_mode,
                           "testing_mode": testing_mode},
                   log_file="/tmp/dhcp_relay_test.DHCPTest.log", is_python3=True)


def get_dhcp_relay_counter(duthost, ifname, type, dir):
    # counter table
    # sonic-db-cli STATE_DB hgetall 'DHCP_COUNTER_TABLE|Vlan1000'
    # {'RX': "{'Unknown':'0','Discover':'0','Offer':'0','Request':'0','Decline':'0','Ack':'0',
    #  'Nak':'0','Release':'0','Inform':'0'}",'TX': "{'Unknown':'0','Discover':'0','Offer':'0',
    #  'Request':'0','Decline':'0','Ack':'0','Nak':'0','Release':'0','Inform':'0'}"}
    cmd = 'sonic-db-cli STATE_DB hget "DHCP_COUNTER_TABLE|{}" {}'.format(ifname, dir)
    output = duthost.shell(cmd)['stdout']
    if len(output) != 0:
        counters = eval(output)
        if type in counters:
            return int(counters[type])
        return 0
    else:
        return 0


def init_counter(duthost, ifname):
    cmd = 'sonic-db-cli STATE_DB hget "DHCP_COUNTER_TABLE|{}" RX'.format(ifname)
    output = duthost.shell(cmd)['stdout']
    if len(output) != 0:
        counters_str = ("{'Unknown':'0','Discover':'0','Offer':'0','Request':'0','Decline':'0',"
                        "'Ack':'0','Nack':'0','Release':'0','Inform':'0'}")
        cmd = 'sonic-db-cli STATE_DB hmset "DHCP_COUNTER_TABLE|{}" "RX" "{}"'.format(ifname, str(counters_str))
        duthost.shell(cmd)
        cmd = 'sonic-db-cli STATE_DB hmset "DHCP_COUNTER_TABLE|{}" "TX" "{}"'.format(ifname, str(counters_str))
        duthost.shell(cmd)
    else:
        # image does not support STATE_DB counter, ignore
        pytest.skip("skip the dhcpv4 counter testing")


def test_dhcp_relay_counter(ptfhost, dut_dhcp_relay_data, validate_dut_routes_exist, testing_config,
                            setup_standby_ports_on_rand_unselected_tor,
                            toggle_all_simulator_ports_to_rand_selected_tor_m):     # noqa F811
    testing_mode, duthost, testbed_mode = testing_config

    skip_release(duthost, ["201811", "201911", "202012"])

    # based on message types we currently support in ptftest/py3/dhcp_relay_test.py
    dhcp_message_types = ["Discover", "Offer", "Request", "Ack"]
    for dhcp_relay in dut_dhcp_relay_data:
        init_counter(duthost, dhcp_relay['client_iface']['name'])
        init_counter(duthost, dhcp_relay['downlink_vlan_iface']['name'])
        for iface in dhcp_relay['uplink_interfaces']:
            init_counter(duthost, iface)
        # Run the DHCP relay test on the PTF host
        ptf_runner(ptfhost,
                   "ptftests",
                   "dhcp_relay_test.DHCPTest",
                   platform_dir="ptftests",
                   params={"hostname": duthost.hostname,
                           "client_port_index": dhcp_relay['client_iface']['port_idx'],
                           "client_iface_alias": str(dhcp_relay['client_iface']['alias']),
                           "leaf_port_indices": repr(dhcp_relay['uplink_port_indices']),
                           "num_dhcp_servers": len(dhcp_relay['downlink_vlan_iface']['dhcp_server_addrs']),
                           "server_ip": dhcp_relay['downlink_vlan_iface']['dhcp_server_addrs'],
                           "relay_iface_ip": str(dhcp_relay['downlink_vlan_iface']['addr']),
                           "relay_iface_mac": str(dhcp_relay['downlink_vlan_iface']['mac']),
                           "relay_iface_netmask": str(dhcp_relay['downlink_vlan_iface']['mask']),
                           "dest_mac_address": BROADCAST_MAC,
                           "client_udp_src_port": DEFAULT_DHCP_CLIENT_PORT,
                           "switch_loopback_ip": dhcp_relay['switch_loopback_ip'],
                           "uplink_mac": str(dhcp_relay['uplink_mac']),
                           "testbed_mode": testbed_mode,
                           "testing_mode": testing_mode},
                   log_file="/tmp/dhcp_relay_test_counter.DHCPTest.log", is_python3=True)
        for type in dhcp_message_types:
            if type in ["Discover", "Request"]:
                cnt = get_dhcp_relay_counter(duthost, dhcp_relay['client_iface']['name'], type, "RX")
                assert cnt >= 1, "{}({}) {} count mismatch, expect >= 1, actual {}".format(
                    dhcp_relay['client_iface']['name'], "RX", type, cnt
                )
                cnt = get_dhcp_relay_counter(duthost, dhcp_relay['downlink_vlan_iface']['name'], type, "RX")
                assert cnt >= 1, "{}({}) {} count mismatch, expect >= 1, actual {}".format(
                    dhcp_relay['downlink_vlan_iface']['name'], "RX", type, cnt
                )
                cnt = 0
                for iface in dhcp_relay['uplink_interfaces']:
                    cnt += get_dhcp_relay_counter(duthost, iface, type, "TX")
                assert cnt >= len(dhcp_relay['downlink_vlan_iface']['dhcp_server_addrs']), (
                    "uplink interfaces {} ({}) {} count mismatch, expect >= {}, actual {}").format(
                    dhcp_relay['uplink_interfaces'], "TX", type,
                    len(dhcp_relay['downlink_vlan_iface']['dhcp_server_addrs']), cnt
                )
            if type in ["Offer", "Ack"]:
                cnt = get_dhcp_relay_counter(duthost, dhcp_relay['downlink_vlan_iface']['name'], type, "TX")
                assert cnt >= 1, "{}({}) {} count mismatch, expect >= 1, actual {}".format(
                    dhcp_relay['downlink_vlan_iface']['name'], "RX", type, cnt
                )
                cnt = get_dhcp_relay_counter(duthost, dhcp_relay['client_iface']['name'], type, "TX")
                assert cnt >= 1, "{}({}) {} count mismatch, expect >= 1, actual {}".format(
                    dhcp_relay['client_iface']['name'], "TX", type, cnt
                )<|MERGE_RESOLUTION|>--- conflicted
+++ resolved
@@ -16,12 +16,9 @@
 from tests.common import config_reload
 from tests.common.platform.processes_utils import wait_critical_processes
 from tests.common.plugins.loganalyzer.loganalyzer import LogAnalyzer, LogAnalyzerError
-<<<<<<< HEAD
 from tests.common.dualtor.dual_tor_utils import config_active_active_dualtor_active_standby                 # noqa F401
 from tests.common.dualtor.dual_tor_utils import validate_active_active_dualtor_setup                        # noqa F401
 from tests.common.dualtor.dual_tor_common import active_active_ports   # noqa F401
-=======
->>>>>>> 975868dc
 
 pytestmark = [
     pytest.mark.topology('t0', 'm0'),
@@ -330,14 +327,10 @@
 
 
 def test_dhcp_relay_default(ptfhost, dut_dhcp_relay_data, validate_dut_routes_exist, testing_config,
-<<<<<<< HEAD
+                            setup_standby_ports_on_rand_unselected_tor,												# noqa F811
                             active_active_ports,                                                    # noqa F811
                             rand_unselected_dut, toggle_all_simulator_ports_to_rand_selected_tor_m, # noqa F811
                             setup_active_active_as_active_standby):                                 # noqa F811
-=======
-                            setup_standby_ports_on_rand_unselected_tor,												# noqa F811
-                            rand_unselected_dut, toggle_all_simulator_ports_to_rand_selected_tor_m):     # noqa F811
->>>>>>> 975868dc
     """Test DHCP relay functionality on T0 topology.
        For each DHCP relay agent running on the DuT, verify DHCP packets are relayed properly
     """
@@ -539,13 +532,9 @@
 
 
 def test_dhcp_relay_unicast_mac(ptfhost, dut_dhcp_relay_data, validate_dut_routes_exist, testing_config,
-<<<<<<< HEAD
+                                setup_standby_ports_on_rand_unselected_tor,				 # noqa F811
                                 toggle_all_simulator_ports_to_rand_selected_tor_m, # noqa F811
                                 setup_active_active_as_active_standby):            # noqa F811
-=======
-                                setup_standby_ports_on_rand_unselected_tor,				 # noqa F811
-                                toggle_all_simulator_ports_to_rand_selected_tor_m):     # noqa F811
->>>>>>> 975868dc
     """Test DHCP relay functionality on T0 topology with unicast mac
        Instead of using broadcast MAC, use unicast MAC of DUT and verify that DHCP relay functionality is entact.
     """
@@ -583,13 +572,9 @@
 
 
 def test_dhcp_relay_random_sport(ptfhost, dut_dhcp_relay_data, validate_dut_routes_exist, testing_config,
-<<<<<<< HEAD
+                                 setup_standby_ports_on_rand_unselected_tor,				 # noqa F811
                                  toggle_all_simulator_ports_to_rand_selected_tor_m, # noqa F811
                                  setup_active_active_as_active_standby):            # noqa F811
-=======
-                                 setup_standby_ports_on_rand_unselected_tor,				 # noqa F811
-                                 toggle_all_simulator_ports_to_rand_selected_tor_m):    # noqa F811
->>>>>>> 975868dc
     """Test DHCP relay functionality on T0 topology with random source port (sport)
        If the client is SNAT'd, the source port could be changed to a non-standard port (i.e., not 68).
        Verify that DHCP relay works with random high sport.
