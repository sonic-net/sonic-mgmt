import ipaddress
import pytest
import time
import netaddr
import logging

from tests.common.fixtures.ptfhost_utils import copy_ptftests_directory   # noqa F401
from tests.common.fixtures.ptfhost_utils import change_mac_addresses      # noqa F401
from tests.common.utilities import skip_release
from tests.ptf_runner import ptf_runner
from tests.common import config_reload
from tests.common.platform.processes_utils import wait_critical_processes
from tests.common.utilities import wait_until
from tests.common.helpers.assertions import pytest_assert
from tests.common.dualtor.mux_simulator_control import toggle_all_simulator_ports_to_rand_selected_tor_m  # noqa F401
<<<<<<< HEAD
=======
from tests.common.dualtor.dual_tor_utils import config_active_active_dualtor_active_standby                 # noqa F401
from tests.common.dualtor.dual_tor_utils import validate_active_active_dualtor_setup                        # noqa F401
from tests.common.dualtor.dual_tor_common import active_active_ports                                        # noqa F401
>>>>>>> 5e1015cc

pytestmark = [
    pytest.mark.topology('t0', 'm0', 'mx'),
    pytest.mark.device_type('vs')
]

SINGLE_TOR_MODE = 'single'
DUAL_TOR_MODE = 'dual'
NEW_COUNTER_VALUE_FORMAT = (
    "{'Unknown':'0','Solicit':'0','Advertise':'0','Request':'0','Confirm':'0','Renew':'0','Rebind':'0','Reply':'0',"
    "'Release':'0','Decline':'0','Reconfigure':'0','Information-Request':'0','Relay-Forward':'0','Relay-Reply':'0',"
    "'Malformed':'0'}"
)

logger = logging.getLogger(__name__)


def wait_all_bgp_up(duthost):
    config_facts = duthost.config_facts(host=duthost.hostname, source="running")['ansible_facts']
    bgp_neighbors = config_facts.get('BGP_NEIGHBOR', {})
    if not wait_until(180, 10, 0, duthost.check_bgp_session_state, list(bgp_neighbors.keys())):
        pytest.fail("not all bgp sessions are up after config change")


def check_dhcpv6_relay_counter(duthost, ifname, type, dir):
    # new counter table
    # sonic-db-cli STATE_DB hgetall 'DHCPv6_COUNTER_TABLE|Vlan1000'
    # {'TX': "{'Unknown':'0','Solicit':'0','Advertise':'0','Request':'0','Confirm':'0','Renew':'0','Rebind':'0',
    #  'Reply':'0', 'Release':'0','Decline':'0','Reconfigure':'0','Information-Request':'0','Relay-Forward':'0',
    #  'Relay-Reply':'0','Malformed':'0'}", 'RX': "{'Unknown':'0','Solicit':'0','Advertise':'0','Request':'0',
    #  'Confirm':'0','Renew':'0','Rebind':'0','Reply':'0', 'Release':'0','Decline':'0','Reconfigure':'0',
    #  'Information-Request':'0','Relay-Forward':'0','Relay-Reply':'0','Malformed':'0'}"}
    #
    # old counter table
    # sonic-db-cli STATE_DB hgetall 'DHCPv6_COUNTER_TABLE|Vlan1000'
    # {'Unknown':'0','Solicit':'0','Advertise':'0','Request':'0','Confirm':'0','Renew':'0','Rebind':'0','Reply':'0',
    #  'Release':'0','Decline':'0','Reconfigure':'0','Information-Request':'0','Relay-Forward':'0','Relay-Reply':'0',
    #  'Malformed':'0'}
    #
    cmd_new_version = 'sonic-db-cli STATE_DB hget "DHCPv6_COUNTER_TABLE|{}" {}'.format(ifname, dir)
    cmd_old_version = 'sonic-db-cli STATE_DB hget "DHCPv6_COUNTER_TABLE|{}" {}'.format(ifname, type)
    output_new = duthost.shell(cmd_new_version)['stdout']
    if len(output_new) != 0:
        counters = eval(output_new)
        assert int(counters[type]) > 0, "{}({}) missing {} count".format(ifname, dir, type)
    else:
        # old version only support vlan couting
        if 'Vlan' not in ifname:
            return
        output_old = duthost.shell(cmd_old_version)['stdout']
        assert int(output_old) > 0, "{} missing {} count".format(ifname, type)


def init_counter(duthost, ifname, types):
    cmd_new_version = 'sonic-db-cli STATE_DB hget "DHCPv6_COUNTER_TABLE|{}" RX'.format(ifname)
    output_new = duthost.shell(cmd_new_version)['stdout']
    if len(output_new) != 0:
        counters_str = NEW_COUNTER_VALUE_FORMAT
        cmd = 'sonic-db-cli STATE_DB hmset "DHCPv6_COUNTER_TABLE|{}" "RX" "{}"'.format(ifname, str(counters_str))
        duthost.shell(cmd)
        cmd = 'sonic-db-cli STATE_DB hmset "DHCPv6_COUNTER_TABLE|{}" "TX" "{}"'.format(ifname, str(counters_str))
        duthost.shell(cmd)
    else:
        for type in types:
            cmd = 'sonic-db-cli STATE_DB hmset "DHCPv6_COUNTER_TABLE|{}" {} 0'.format(ifname, type)
            duthost.shell(cmd)


@pytest.fixture(scope="module")
def testing_config(duthosts, rand_one_dut_hostname, tbinfo):
    duthost = duthosts[rand_one_dut_hostname]
    subtype_exist, subtype_value = get_subtype_from_configdb(duthost)

    if 'dualtor' in tbinfo['topo']['name']:
        if not subtype_exist or subtype_value != 'DualToR':
            assert False, "Wrong DHCP setup on Dual ToR testbeds"
        yield DUAL_TOR_MODE, duthost
    else:
        yield SINGLE_TOR_MODE, duthost


def get_subtype_from_configdb(duthost):
    # HEXISTS returns 1 if the key exists, otherwise 0
    subtype_exist = int(duthost.shell('redis-cli -n 4 HEXISTS "DEVICE_METADATA|localhost" "subtype"')["stdout"])
    subtype_value = ""
    if subtype_exist:
        subtype_value = duthost.shell('redis-cli -n 4 HGET "DEVICE_METADATA|localhost" "subtype"')["stdout"]
    return subtype_exist, subtype_value


@pytest.fixture(scope="module")
def dut_dhcp_relay_data(duthosts, rand_one_dut_hostname, tbinfo):
    """ Fixture which returns a list of dictionaries where each dictionary contains
        data necessary to test one instance of a DHCP relay agent running on the DuT.
        This fixture is scoped to the module, as the data it gathers can be used by
        all tests in this module. It does not need to be run before each test.
    """
    duthost = duthosts[rand_one_dut_hostname]
    dhcp_relay_data_list = []
    down_interface_link_local = ""

    mg_facts = duthost.get_extended_minigraph_facts(tbinfo)

    # SONiC spawns one DHCP relay agent per VLAN interface configured on the DUT
    vlan_dict = mg_facts['minigraph_vlans']
    for vlan_iface_name, vlan_info_dict in list(vlan_dict.items()):
        # Filter(remove) PortChannel interfaces from VLAN members list
        vlan_members = [port for port in vlan_info_dict['members'] if 'PortChannel' not in port]
        if not vlan_members:
            continue

        # Gather information about the downlink VLAN interface this relay agent is listening on
        downlink_vlan_iface = {}
        downlink_vlan_iface['name'] = vlan_iface_name

        for vlan_interface_info_dict in mg_facts['minigraph_vlan_interfaces']:
            if (vlan_interface_info_dict['attachto'] == vlan_iface_name) and \
               (netaddr.IPAddress(str(vlan_interface_info_dict['addr'])).version == 6):
                downlink_vlan_iface['addr'] = vlan_interface_info_dict['addr']
                downlink_vlan_iface['mask'] = vlan_interface_info_dict['mask']
                break

        # Obtain MAC address of the VLAN interface
        res = duthost.shell('cat /sys/class/net/{}/address'.format(vlan_iface_name))
        downlink_vlan_iface['mac'] = res['stdout']

        downlink_vlan_iface['dhcpv6_server_addrs'] = mg_facts['dhcpv6_servers']

        # We choose the physical interface where our DHCP client resides to be index of first interface in the VLAN
        client_iface = {}
        client_iface['name'] = vlan_members[0]
        client_iface['alias'] = mg_facts['minigraph_port_name_to_alias_map'][client_iface['name']]
        client_iface['port_idx'] = mg_facts['minigraph_ptf_indices'][client_iface['name']]

        # Obtain uplink port indicies for this DHCP relay agent
        uplink_interfaces = []
        uplink_port_indices = []
        topo_type = tbinfo['topo']['type']
        for iface_name, neighbor_info_dict in list(mg_facts['minigraph_neighbors'].items()):
            if neighbor_info_dict['name'] in mg_facts['minigraph_devices']:
                neighbor_device_info_dict = mg_facts['minigraph_devices'][neighbor_info_dict['name']]
                if 'type' not in neighbor_device_info_dict:
                    continue
                nei_type = neighbor_device_info_dict['type']
                if topo_type == 't0' and nei_type == 'LeafRouter' or \
                   topo_type == 'm0' and nei_type == 'MgmtLeafRouter' or \
                   topo_type == 'mx' and nei_type == 'MgmtToRRouter':
                    # If this uplink's physical interface is a member of a portchannel interface,
                    # we record the name of the portchannel interface here, as this is the actual
                    # interface the DHCP relay will listen on.
                    iface_is_portchannel_member = False
                    for portchannel_name, portchannel_info_dict in list(mg_facts['minigraph_portchannels'].items()):
                        if 'members' in portchannel_info_dict and iface_name in portchannel_info_dict['members']:
                            iface_is_portchannel_member = True
                            if portchannel_name not in uplink_interfaces:
                                uplink_interfaces.append(portchannel_name)
                            break
                    # If the uplink's physical interface is not a member of a portchannel,
                    # add it to our uplink interfaces list
                    if not iface_is_portchannel_member:
                        uplink_interfaces.append(iface_name)
                    uplink_port_indices.append(mg_facts['minigraph_ptf_indices'][iface_name])
        if down_interface_link_local == "":
            command = "ip addr show {} | grep inet6 | grep 'scope link' | awk '{{print $2}}' | cut -d '/' -f1"\
                      .format(downlink_vlan_iface['name'])
            res = duthost.shell(command)
            if res['stdout'] != "":
                down_interface_link_local = res['stdout']

        dhcp_relay_data = {}
        dhcp_relay_data['downlink_vlan_iface'] = downlink_vlan_iface
        dhcp_relay_data['client_iface'] = client_iface
        dhcp_relay_data['uplink_interfaces'] = uplink_interfaces
        dhcp_relay_data['uplink_port_indices'] = uplink_port_indices
        dhcp_relay_data['down_interface_link_local'] = down_interface_link_local
        dhcp_relay_data['loopback_iface'] = mg_facts['minigraph_lo_interfaces']
        dhcp_relay_data['loopback_ipv6'] = mg_facts['minigraph_lo_interfaces'][1]['addr']
        if 'dualtor' in tbinfo['topo']['name']:
            dhcp_relay_data['is_dualtor'] = True
        else:
            dhcp_relay_data['is_dualtor'] = False

        res = duthost.shell('cat /sys/class/net/{}/address'.format(uplink_interfaces[0]))
        dhcp_relay_data['uplink_mac'] = res['stdout']

        dhcp_relay_data_list.append(dhcp_relay_data)

    return dhcp_relay_data_list


@pytest.fixture(scope="module")
def validate_dut_routes_exist(duthosts, rand_one_dut_hostname, dut_dhcp_relay_data):
    """Fixture to valid a route to each DHCP server exist
    """
    duthost = duthosts[rand_one_dut_hostname]
    dhcp_servers = set()
    for dhcp_relay in dut_dhcp_relay_data:
        dhcp_servers |= set(dhcp_relay['downlink_vlan_iface']['dhcpv6_server_addrs'])

    for dhcp_server in dhcp_servers:
        rtInfo = duthost.get_ip_route_info(ipaddress.ip_address(dhcp_server))
        assert len(rtInfo["nexthops"]) > 0, "Failed to find route to DHCP server '{0}'".format(dhcp_server)


def check_interface_status(duthost):
    if ":547" in duthost.shell("docker exec -t dhcp_relay ss -nlp | grep dhcp6relay")["stdout"]:
        return True
    return False


def test_interface_binding(duthosts, rand_one_dut_hostname, dut_dhcp_relay_data):
    duthost = duthosts[rand_one_dut_hostname]
    skip_release(duthost, ["201911", "202106"])
    if not check_interface_status(duthost):
        config_reload(duthost)
        wait_critical_processes(duthost)
        pytest_assert(wait_until(120, 5, 0, check_interface_status, duthost))
    output = duthost.shell("docker exec -t dhcp_relay ss -nlp | grep dhcp6relay")["stdout"]
    logger.info(output)
    for dhcp_relay in dut_dhcp_relay_data:
        assert ("*:{}".format(dhcp_relay['downlink_vlan_iface']['name']) or "*:*" in output,
                "{} is not found in {}".format("*:{}".format(dhcp_relay['downlink_vlan_iface']['name']), output)) or \
               ("*:*" in output, "dhcp6relay socket is not properly binded")


@pytest.fixture
def setup_active_active_as_active_standby(
    active_active_ports, rand_selected_dut, rand_unselected_dut, tbinfo,                # noqa F811
    config_active_active_dualtor_active_standby, validate_active_active_dualtor_setup): # noqa F811
    if 'dualtor' not in tbinfo['topo']['name']:
        logger.info("Skipping toggle on non-dualtor testbed")

    if active_active_ports:
        # The traffic from active-active mux ports are ECMPed so the DHCP6 Request
        # May land to any TOR.
        # So let's configure the active-active mux ports, to let them work in active-standby mode.
        logger.info("Configuring {} as active".format(rand_selected_dut.hostname))
        logger.info("Configuring {} as standby".format(rand_unselected_dut.hostname))
        config_active_active_dualtor_active_standby(rand_selected_dut, rand_unselected_dut, active_active_ports)

    return


def test_dhcpv6_relay_counter(ptfhost, duthosts, rand_one_dut_hostname, dut_dhcp_relay_data,
<<<<<<< HEAD
                              setup_standby_ports_on_rand_unselected_tor,          # noqa F811
                              toggle_all_simulator_ports_to_rand_selected_tor_m):  # noqa F811
=======
                              toggle_all_simulator_ports_to_rand_selected_tor_m, # noqa F811
                              setup_active_active_as_active_standby):            # noqa F811
>>>>>>> 5e1015cc
    """ Test DHCPv6 Counter """
    duthost = duthosts[rand_one_dut_hostname]
    skip_release(duthost, ["201911", "202106"])

    message_types = ["Unknown", "Solicit", "Advertise", "Request", "Confirm", "Renew", "Rebind", "Reply", "Release",
                     "Decline", "Reconfigure", "Information-Request", "Relay-Forward", "Relay-Reply", "Malformed"]

    for dhcp_relay in dut_dhcp_relay_data:
        init_counter(duthost, dhcp_relay['client_iface']['name'], message_types)
        init_counter(duthost, dhcp_relay['downlink_vlan_iface']['name'], message_types)
        if dhcp_relay['is_dualtor']:
            init_counter(duthost, dhcp_relay['loopback_iface'][0]['name'], message_types)

        # Send the DHCP relay traffic on the PTF host
        ptf_runner(ptfhost,
                   "ptftests",
                   "dhcpv6_counter_test.DHCPCounterTest",
                   platform_dir="ptftests",
                   params={"hostname": duthost.hostname,
                           "client_port_index": dhcp_relay['client_iface']['port_idx'],
                           "leaf_port_indices": repr(dhcp_relay['uplink_port_indices']),
                           "num_dhcp_servers": len(dhcp_relay['downlink_vlan_iface']['dhcpv6_server_addrs']),
                           "server_ip": str(dhcp_relay['downlink_vlan_iface']['dhcpv6_server_addrs'][0]),
                           "relay_iface_ip": str(dhcp_relay['downlink_vlan_iface']['addr']),
                           "relay_iface_mac": str(dhcp_relay['downlink_vlan_iface']['mac']),
                           "relay_link_local": str(dhcp_relay['down_interface_link_local']),
                           "dut_mac": str(dhcp_relay['uplink_mac']),
                           "vlan_ip": str(dhcp_relay['downlink_vlan_iface']['addr']),
                           "loopback_ipv6": str(dhcp_relay['loopback_ipv6']),
                           "is_dualtor": str(dhcp_relay['is_dualtor'])},
                   log_file="/tmp/dhcpv6_relay_test.DHCPCounterTest.log", is_python3=True)

        for type in message_types:
            if type in ["Solicit", "Request", "Confirm", "Renew", "Rebind", "Release", "Decline",
                        "Information-Request"]:
                check_dhcpv6_relay_counter(duthost, dhcp_relay['client_iface']['name'], type, "RX")
                check_dhcpv6_relay_counter(duthost, dhcp_relay['downlink_vlan_iface']['name'], type, "RX")
            if type in ["Malformed"]:
                # Malformed DHCPv6 Client packet, depend on malformed content. If Type is good but option is malformed
                # First Type will be increased on downlink Ethernet interface first. Then increase Malformed counter
                # on downlink_vlan_iface.
                check_dhcpv6_relay_counter(duthost, dhcp_relay['downlink_vlan_iface']['name'], type, "RX")
            if type in ["Unknown"]:
                # From Server Relay-Reply Unknown DHCPv6 type, it's a valid Relay-Reply so Relay-Reply counter
                # is normal increased. But in relay message type is unknown type so drop on downlink_vlan_iface
                # interface
                check_dhcpv6_relay_counter(duthost, dhcp_relay['downlink_vlan_iface']['name'], type, "RX")
            if type in ["Advertise", "Reply", "Reconfigure"]:
                check_dhcpv6_relay_counter(duthost, dhcp_relay['downlink_vlan_iface']['name'], type, "TX")
                check_dhcpv6_relay_counter(duthost, dhcp_relay['client_iface']['name'], type, "TX")
            if type in ["Relay-Forward"]:
                # Relay-Forward, send out from downlink_vlan_iface first, then send out from uplink interfaces
                check_dhcpv6_relay_counter(duthost, dhcp_relay['downlink_vlan_iface']['name'], type, "TX")
                # TBD, add uplink interface TX counter check in future
            if type in ["Relay-Reply"]:
                if dhcp_relay['is_dualtor']:
                    # dual tor, Relay-Reply will be received on loopback interface
                    check_dhcpv6_relay_counter(duthost, dhcp_relay['loopback_iface'][0]['name'], type, "RX")
                else:
                    # Single tor, Relay-Reply will be received on downlink_vlan_iface
                    check_dhcpv6_relay_counter(duthost, dhcp_relay['downlink_vlan_iface']['name'], type, "RX")


def test_dhcp_relay_default(ptfhost, dut_dhcp_relay_data, validate_dut_routes_exist, testing_config,
<<<<<<< HEAD
                            setup_standby_ports_on_rand_unselected_tor,          # noqa F811
                            toggle_all_simulator_ports_to_rand_selected_tor_m):  # noqa F811
=======
                            toggle_all_simulator_ports_to_rand_selected_tor_m, # noqa F811
                            setup_active_active_as_active_standby):            # noqa F811
>>>>>>> 5e1015cc
    """Test DHCP relay functionality on T0 topology.
       For each DHCP relay agent running on the DuT, verify DHCP packets are relayed properly
    """
    _, duthost = testing_config
    skip_release(duthost, ["201811", "201911", "202106"])  # TO-DO: delete skip release on 201811 and 201911

    # Please note: relay interface always means vlan interface
    for dhcp_relay in dut_dhcp_relay_data:
        # Run the DHCP relay test on the PTF host
        ptf_runner(ptfhost,
                   "ptftests",
                   "dhcpv6_relay_test.DHCPTest",
                   platform_dir="ptftests",
                   params={"hostname": duthost.hostname,
                           "client_port_index": dhcp_relay['client_iface']['port_idx'],
                           "leaf_port_indices": repr(dhcp_relay['uplink_port_indices']),
                           "num_dhcp_servers": len(dhcp_relay['downlink_vlan_iface']['dhcpv6_server_addrs']),
                           "server_ip": str(dhcp_relay['downlink_vlan_iface']['dhcpv6_server_addrs'][0]),
                           "relay_iface_ip": str(dhcp_relay['downlink_vlan_iface']['addr']),
                           "relay_iface_mac": str(dhcp_relay['downlink_vlan_iface']['mac']),
                           "relay_link_local": str(dhcp_relay['down_interface_link_local']),
                           "vlan_ip": str(dhcp_relay['downlink_vlan_iface']['addr']),
                           "uplink_mac": str(dhcp_relay['uplink_mac']),
                           "loopback_ipv6": str(dhcp_relay['loopback_ipv6']),
                           "is_dualtor": str(dhcp_relay['is_dualtor'])},
                   log_file="/tmp/dhcpv6_relay_test.DHCPTest.log", is_python3=True)


def test_dhcp_relay_after_link_flap(ptfhost, dut_dhcp_relay_data, validate_dut_routes_exist, testing_config):
    """Test DHCP relay functionality on T0 topology after uplinks flap
       For each DHCP relay agent running on the DuT, with relay agent running, flap the uplinks,
       then test whether the DHCP relay agent relays packets properly.
    """
    testing_mode, duthost = testing_config
    skip_release(duthost, ["201811", "201911", "202106"])

    if testing_mode == DUAL_TOR_MODE:
        pytest.skip("skip the link flap testcase on dual tor testbeds")

    for dhcp_relay in dut_dhcp_relay_data:
        # Bring all uplink interfaces down
        for iface in dhcp_relay['uplink_interfaces']:
            duthost.shell('ifconfig {} down'.format(iface))

        # Sleep a bit to ensure uplinks are down
        time.sleep(20)

        # Bring all uplink interfaces back up
        for iface in dhcp_relay['uplink_interfaces']:
            duthost.shell('ifconfig {} up'.format(iface))

        # Sleep a bit to ensure uplinks are up
        wait_all_bgp_up(duthost)

        # Run the DHCP relay test on the PTF host
        ptf_runner(ptfhost,
                   "ptftests",
                   "dhcpv6_relay_test.DHCPTest",
                   platform_dir="ptftests",
                   params={"hostname": duthost.hostname,
                           "client_port_index": dhcp_relay['client_iface']['port_idx'],
                           "leaf_port_indices": repr(dhcp_relay['uplink_port_indices']),
                           "num_dhcp_servers": len(dhcp_relay['downlink_vlan_iface']['dhcpv6_server_addrs']),
                           "server_ip": str(dhcp_relay['downlink_vlan_iface']['dhcpv6_server_addrs'][0]),
                           "relay_iface_ip": str(dhcp_relay['downlink_vlan_iface']['addr']),
                           "relay_iface_mac": str(dhcp_relay['downlink_vlan_iface']['mac']),
                           "relay_link_local": str(dhcp_relay['down_interface_link_local']),
                           "vlan_ip": str(dhcp_relay['downlink_vlan_iface']['addr']),
                           "uplink_mac": str(dhcp_relay['uplink_mac']),
                           "loopback_ipv6": str(dhcp_relay['loopback_ipv6']),
                           "is_dualtor": str(dhcp_relay['is_dualtor'])},
                   log_file="/tmp/dhcpv6_relay_test.DHCPTest.log", is_python3=True)


def test_dhcp_relay_start_with_uplinks_down(ptfhost, dut_dhcp_relay_data, validate_dut_routes_exist, testing_config):
    """Test DHCP relay functionality on T0 topology when relay agent starts with uplinks down
       For each DHCP relay agent running on the DuT, bring the uplinks down, then restart the
       relay agent while the uplinks are still down. Then test whether the DHCP relay agent
       relays packets properly.
    """
    testing_mode, duthost = testing_config
    skip_release(duthost, ["201811", "201911", "202106"])

    if testing_mode == DUAL_TOR_MODE:
        pytest.skip("skip the uplinks down testcase on dual tor testbeds")

    for dhcp_relay in dut_dhcp_relay_data:
        # Bring all uplink interfaces down
        for iface in dhcp_relay['uplink_interfaces']:
            duthost.shell('ifconfig {} down'.format(iface))

        # Sleep a bit to ensure uplinks are down
        time.sleep(20)

        # Restart DHCP relay service on DUT
        # dhcp_relay service has 3 times restart limit in 20 mins, for 4 vlans config it will hit the maximum limit
        # reset-failed before restart service
        cmds = ['systemctl reset-failed dhcp_relay', 'systemctl restart dhcp_relay']
        duthost.shell_cmds(cmds=cmds)

        # Sleep to give the DHCP relay container time to start up and
        # allow the relay agent to begin listening on the down interfaces
        time.sleep(40)

        # Bring all uplink interfaces back up
        for iface in dhcp_relay['uplink_interfaces']:
            duthost.shell('ifconfig {} up'.format(iface))

        # Sleep a bit to ensure uplinks are up
        wait_all_bgp_up(duthost)

        # Run the DHCP relay test on the PTF host
        ptf_runner(ptfhost,
                   "ptftests",
                   "dhcpv6_relay_test.DHCPTest",
                   platform_dir="ptftests",
                   params={"hostname": duthost.hostname,
                           "client_port_index": dhcp_relay['client_iface']['port_idx'],
                           "leaf_port_indices": repr(dhcp_relay['uplink_port_indices']),
                           "num_dhcp_servers": len(dhcp_relay['downlink_vlan_iface']['dhcpv6_server_addrs']),
                           "server_ip": str(dhcp_relay['downlink_vlan_iface']['dhcpv6_server_addrs'][0]),
                           "relay_iface_ip": str(dhcp_relay['downlink_vlan_iface']['addr']),
                           "relay_iface_mac": str(dhcp_relay['downlink_vlan_iface']['mac']),
                           "relay_link_local": str(dhcp_relay['down_interface_link_local']),
                           "vlan_ip": str(dhcp_relay['downlink_vlan_iface']['addr']),
                           "uplink_mac": str(dhcp_relay['uplink_mac']),
                           "loopback_ipv6": str(dhcp_relay['loopback_ipv6']),
                           "is_dualtor": str(dhcp_relay['is_dualtor'])},
                   log_file="/tmp/dhcpv6_relay_test.DHCPTest.log", is_python3=True)<|MERGE_RESOLUTION|>--- conflicted
+++ resolved
@@ -13,12 +13,9 @@
 from tests.common.utilities import wait_until
 from tests.common.helpers.assertions import pytest_assert
 from tests.common.dualtor.mux_simulator_control import toggle_all_simulator_ports_to_rand_selected_tor_m  # noqa F401
-<<<<<<< HEAD
-=======
 from tests.common.dualtor.dual_tor_utils import config_active_active_dualtor_active_standby                 # noqa F401
 from tests.common.dualtor.dual_tor_utils import validate_active_active_dualtor_setup                        # noqa F401
 from tests.common.dualtor.dual_tor_common import active_active_ports                                        # noqa F401
->>>>>>> 5e1015cc
 
 pytestmark = [
     pytest.mark.topology('t0', 'm0', 'mx'),
@@ -263,13 +260,8 @@
 
 
 def test_dhcpv6_relay_counter(ptfhost, duthosts, rand_one_dut_hostname, dut_dhcp_relay_data,
-<<<<<<< HEAD
-                              setup_standby_ports_on_rand_unselected_tor,          # noqa F811
-                              toggle_all_simulator_ports_to_rand_selected_tor_m):  # noqa F811
-=======
                               toggle_all_simulator_ports_to_rand_selected_tor_m, # noqa F811
                               setup_active_active_as_active_standby):            # noqa F811
->>>>>>> 5e1015cc
     """ Test DHCPv6 Counter """
     duthost = duthosts[rand_one_dut_hostname]
     skip_release(duthost, ["201911", "202106"])
@@ -334,13 +326,8 @@
 
 
 def test_dhcp_relay_default(ptfhost, dut_dhcp_relay_data, validate_dut_routes_exist, testing_config,
-<<<<<<< HEAD
-                            setup_standby_ports_on_rand_unselected_tor,          # noqa F811
-                            toggle_all_simulator_ports_to_rand_selected_tor_m):  # noqa F811
-=======
                             toggle_all_simulator_ports_to_rand_selected_tor_m, # noqa F811
                             setup_active_active_as_active_standby):            # noqa F811
->>>>>>> 5e1015cc
     """Test DHCP relay functionality on T0 topology.
        For each DHCP relay agent running on the DuT, verify DHCP packets are relayed properly
     """
