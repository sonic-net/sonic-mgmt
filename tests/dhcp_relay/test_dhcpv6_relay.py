--- conflicted
+++ resolved
@@ -110,8 +110,23 @@
         rtInfo = duthost.get_ip_route_info(ipaddress.ip_address(dhcp_server))
         assert len(rtInfo["nexthops"]) > 0, "Failed to find route to DHCP server '{0}'".format(dhcp_server)
 
-
-<<<<<<< HEAD
+def check_interface_status(duthosts, rand_one_dut_hostname):
+    duthost = duthosts[rand_one_dut_hostname]
+    if ":547" in duthost.shell("docker exec -it dhcp_relay ss -nlp | grep dhcrelay")["stdout"].encode("utf-8"):
+        return True
+    return False
+
+def test_interface_binding(duthosts, rand_one_dut_hostname, dut_dhcp_relay_data):
+    duthost = duthosts[rand_one_dut_hostname]
+    skip_release(duthost, ["201811", "201911", "202106"])
+    config_reload(duthost)
+    wait_critical_processes(duthost)
+    wait_until(120, 5, 0, check_interface_status, duthosts, rand_one_dut_hostname)
+    output = duthost.shell("docker exec -it dhcp_relay ss -nlp | grep dhcp6relay")["stdout"].encode("utf-8")
+    logger.info(output)
+    for dhcp_relay in dut_dhcp_relay_data:
+        assert "*:{}".format(dhcp_relay['downlink_vlan_iface']['name']) in output, "{} is not found in {}".format("*:{}".format(dhcp_relay['downlink_vlan_iface']['name']), output)
+
 def test_dhcpv6_relay_counter(ptfhost, duthosts, rand_one_dut_hostname, dut_dhcp_relay_data):
     """ Test DHCPv6 Counter """
     duthost = duthosts[rand_one_dut_hostname]
@@ -144,24 +159,6 @@
             get_message = 'sonic-db-cli STATE_DB hget "DHCPv6_COUNTER_TABLE|{}" {}'.format(dhcp_relay['downlink_vlan_iface']['name'], message)
             message_count = duthost.shell(get_message)['stdout']
             assert int(message_count) > 0, "Missing {} count".format(message)
-=======
-def check_interface_status(duthosts, rand_one_dut_hostname):
-    duthost = duthosts[rand_one_dut_hostname]
-    if ":547" in duthost.shell("docker exec -it dhcp_relay ss -nlp | grep dhcrelay")["stdout"].encode("utf-8"):
-        return True
-    return False
-
-def test_interface_binding(duthosts, rand_one_dut_hostname, dut_dhcp_relay_data):
-    duthost = duthosts[rand_one_dut_hostname]
-    skip_release(duthost, ["201811", "201911", "202106"])
-    config_reload(duthost)
-    wait_critical_processes(duthost)
-    wait_until(120, 5, 0, check_interface_status, duthosts, rand_one_dut_hostname)
-    output = duthost.shell("docker exec -it dhcp_relay ss -nlp | grep dhcp6relay")["stdout"].encode("utf-8")
-    logger.info(output)
-    for dhcp_relay in dut_dhcp_relay_data:
-        assert "*:{}".format(dhcp_relay['downlink_vlan_iface']['name']) in output, "{} is not found in {}".format("*:{}".format(dhcp_relay['downlink_vlan_iface']['name']), output)
->>>>>>> 052fbfbb
 
 def test_dhcp_relay_default(ptfhost, duthosts, rand_one_dut_hostname, dut_dhcp_relay_data, validate_dut_routes_exist):
     """Test DHCP relay functionality on T0 topology.
