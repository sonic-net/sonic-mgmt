"""
Test the auto-restart feature of containers
"""
import logging
import re
from collections import defaultdict

import pytest

from tests.common.utilities import wait_until
from tests.common.helpers.assertions import pytest_assert
from tests.common.helpers.assertions import pytest_require
from tests.common.helpers.dut_ports import decode_dut_port_name
from tests.common import config_reload
from tests.common.helpers.dut_utils import get_disabled_container_list

logger = logging.getLogger(__name__)

pytestmark = [
    pytest.mark.topology('any')
]

CONTAINER_CHECK_INTERVAL_SECS = 1
CONTAINER_STOP_THRESHOLD_SECS = 30
CONTAINER_RESTART_THRESHOLD_SECS = 180
CONTAINER_NAME_REGEX = (r"([a-zA-Z_]+)(\d*)$")

@pytest.fixture(autouse=True, scope='module')
def config_reload_after_tests(duthost):
    yield
    config_reload(duthost)

@pytest.fixture(autouse=True)
def ignore_expected_loganalyzer_exception(duthosts, enum_dut_feature_container,
                                          enum_rand_one_per_hwsku_frontend_hostname, loganalyzer):
    """
        Ignore expected failure/error messages during testing the autorestart feature.

        First, since we killed a critical process in a specific container to test the feature of
        autorestart, we expect to see error messages which were fired by Monit such as
        "ERR monit[563]: 'lldp|lldpd' status failed (1) -- 'lldpd' is not running."

        Second, if teammgrd process was killed for testing, orchagent process in
        swss container would write the error messages into syslog such as
        "ERR swss#orchagent: :- removeLag: Failed to remove ref count 1 LAG PortChannel10008."
        When teamd was restarted, there was an error message in the syslog: "ERR teamd#teamsyncd:
        :- readData: netlink reports an error=-33 on reading a netlink socket."

        Third, during pmon container was restarted due to ledd process was killed for testing,
        xcvrd process would write an error message into syslog such as "ERR pmon#xcvrd[29]: :-initialize
        GlobalConfig: Sonic database config global file doesn't exist at /var/run/redis/sonic-db/database_global.json."
        thermalctld process would write an error message into syslog such as "ERR pmon#thermalctld[33]:
        Caught exception while initializing thermal manager."

        Fourth, if orchagent process was killed and swss container was restarted, then syncd process
        would write error messages such as "ERR syncd#syncd: [none] driverEgressMemoryUpdate:1395
        Error getting cosq for port 1.". At the same time, syncd process also wrote two WARNING messages
        into syslog such as "WARNING syncd#syncd:- saiDiscover: skipping since it causes crash:
        SAI_STP_ATTR_BRIDGE_ID". Since there was a keyword "crash" in these warning message, logAnalyzer
        would fail.

        Fifth, systemd would fire an error message:"ERR systemd[1]: Failed to start SNMP/TEAMD container." since
        SNMP/TEAMD container hits the limitation of restart. route_check.py also wrote an error message into syslog.

    """
    swss_syncd_teamd_regex = [
            ".*ERR swss[0-9]*#orchagent.*removeLag.*",
            ".*ERR syncd[0-9]*#syncd.*driverEgressMemoryUpdate.*",
            ".*ERR syncd[0-9]*#syncd.*brcm_sai*",
            ".*ERR syncd[0-9]*#syncd.*SAI_API_UNSPECIFIED:sai_api_query.*",
            ".*ERR syncd[0-9]*#syncd.*SAI_API_SWITCH:sai_query_attribute_enum_values_capability.*",
            ".*ERR syncd[0-9]*#syncd.*SAI_API_SWITCH:sai_object_type_get_availability.*",
            ".*ERR syncd[0-9]*#syncd.*sendApiResponse: api SAI_COMMON_API_SET failed in syncd mode.*",
            ".*ERR syncd[0-9]*#syncd.*processQuadEvent.*",
            ".*WARNING syncd[0-9]*#syncd.*skipping since it causes crash.*",
            ".*ERR swss[0-9]*#portsyncd.*readData.*netlink reports an error=-33 on reading a netlink socket.*",
            ".*ERR teamd[0-9]*#teamsyncd.*readData.*netlink reports an error=-33 on reading a netlink socket.*",
            ".*ERR swss[0-9]*#orchagent.*set status: SAI_STATUS_ATTR_NOT_IMPLEMENTED_0.*",
            ".*ERR swss[0-9]*#orchagent.*setIntfVlanFloodType.*",
            ".*ERR snmp#snmpd.*",
        ]
    ignore_regex_dict = {
        'common' : [
            ".*ERR monit.*",
            ".*ERR systemd.*Failed to start .* container*",
            ".*ERR kernel.*PortChannel.*",
            ".*ERR route_check.*",
        ],
        'pmon' : [
            ".*ERR pmon#xcvrd.*initializeGlobalConfig.*",
            ".*ERR pmon#thermalctld.*Caught exception while initializing thermal manager.*",
            ".*ERR pmon#xcvrd.*Could not establish the active side.*",
        ],
        'swss' : swss_syncd_teamd_regex,
        'syncd' : swss_syncd_teamd_regex,
        'teamd' : swss_syncd_teamd_regex,
    }

    dut_name, container_name = decode_dut_port_name(enum_dut_feature_container)
    pytest_require(dut_name == enum_rand_one_per_hwsku_frontend_hostname and container_name != "unknown",
                   "Skips testing auto-restart of container '{}' on DuT '{}' since another DuT '{}' was chosen."
                   .format(container_name, dut_name, enum_rand_one_per_hwsku_frontend_hostname))
    duthost = duthosts[dut_name]
    feature = re.match(CONTAINER_NAME_REGEX, container_name).group(1)

    if loganalyzer:
        loganalyzer[duthost.hostname].ignore_regex.extend(ignore_regex_dict['common'])
        if feature in ignore_regex_dict:
            loganalyzer[duthost.hostname].ignore_regex.extend(ignore_regex_dict[feature])


def get_group_program_info(duthost, container_name, group_name):
    """
    @summary: Get program names, running status and their pids by analyzing the command
              output of "docker exec <container_name> supervisorctl status". Program name
              at here represents a program which is part of group <group_name>
    @return: A dictionary where keys are the program names and values are their running
             status and pids
    """
    group_program_info = defaultdict(list)
    program_name = None
    program_status = None
    program_pid = -1

    program_list = duthost.shell("docker exec {} supervisorctl status".format(container_name), module_ignore_errors=True)
    for program_info in program_list["stdout_lines"]:
        if program_info.find(group_name) != -1:
            program_name = program_info.split()[0].split(':')[1].strip()
            program_status = program_info.split()[1].strip()
            if program_status in ["EXITED", "STOPPED", "STARTING"]:
                program_pid = -1
            else:
                program_pid = int(program_info.split()[3].strip(','))

            group_program_info[program_name].append(program_status)
            group_program_info[program_name].append(program_pid)

    return group_program_info


def get_program_info(duthost, container_name, program_name):
    """
    @summary: Get program running status and its pid by analyzing the command
              output of "docker exec <container_name> supervisorctl status"
    @return:  Program running status and its pid
    """
    program_status = None
    program_pid = -1

    program_list = duthost.shell("docker exec {} supervisorctl status".format(container_name), module_ignore_errors=True)
    for program_info in program_list["stdout_lines"]:
        if program_info.find(program_name) != -1:
            program_status = program_info.split()[1].strip()
            if program_status == "RUNNING":
                program_pid = int(program_info.split()[3].strip(','))
            break

    if program_pid != -1:
        logger.info("Found program '{}' in the '{}' state with pid {}"
                    .format(program_name, program_status, program_pid))

    return program_status, program_pid


def is_container_running(duthost, container_name):
    """
    @summary: Decide whether the container is running or not
    @return:  Boolean value. True represents the container is running
    """
    result = duthost.shell("docker inspect -f \{{\{{.State.Running\}}\}} {}".format(container_name))
    return result["stdout_lines"][0].strip() == "true"


def check_container_state(duthost, container_name, should_be_running):
    """
    @summary: Determine whether a container is in the expected state (running/not running)
    """
    is_running = is_container_running(duthost, container_name)
    return is_running == should_be_running


def kill_process_by_pid(duthost, container_name, program_name, program_pid):
    """
    @summary: Kill a process in the specified container by its pid
    """
    kill_cmd_result = duthost.shell("docker exec {} kill -SIGKILL {}".format(container_name, program_pid))

    # Get the exit code of 'kill' command
    exit_code = kill_cmd_result["rc"]
    pytest_assert(exit_code == 0, "Failed to stop program '{}' before test".format(program_name))

    logger.info("Program '{}' in container '{}' was stopped successfully"
                .format(program_name, container_name))


def is_hiting_start_limit(duthost, container_name):
    """
    @summary: Determine whether the container can not be restarted is due to
              start-limit-hit or not
    """
    service_status = duthost.shell("sudo systemctl status {}.service | grep 'Active'".format(container_name))
    for line in service_status["stdout_lines"]:
        if "start-limit-hit" in line:
            return True

    return False


def clear_failed_flag_and_restart(duthost, container_name):
    """
    @summary: If a container hits the restart limitation, then we clear the failed flag and
              restart it.
    """
    logger.info("{} hits start limit and clear reset-failed flag".format(container_name))
    duthost.shell("sudo systemctl reset-failed {}.service".format(container_name))
    duthost.shell("sudo systemctl start {}.service".format(container_name))
    restarted = wait_until(CONTAINER_RESTART_THRESHOLD_SECS,
                           CONTAINER_CHECK_INTERVAL_SECS,
                           check_container_state, duthost, container_name, True)
    pytest_assert(restarted, "Failed to restart container '{}' after reset-failed was cleared".format(container_name))


def verify_autorestart_with_critical_process(duthost, container_name, program_name,
                                             program_status, program_pid):
    """
    @summary: Kill a critical process in a container to verify whether the container
              is stopped and restarted correctly
    """
    if program_status == "RUNNING":
        kill_process_by_pid(duthost, container_name, program_name, program_pid)
    elif program_status in ["EXITED", "STOPPED", "STARTING"]:
        pytest.fail("Program '{}' in container '{}' is in the '{}' state, expected 'RUNNING'"
                    .format(program_name, container_name, program_status))
    else:
        pytest.fail("Failed to find program '{}' in container '{}'"
                    .format(program_name, container_name))

    logger.info("Waiting until container '{}' is stopped...".format(container_name))
    stopped = wait_until(CONTAINER_STOP_THRESHOLD_SECS,
                         CONTAINER_CHECK_INTERVAL_SECS,
                         check_container_state, duthost, container_name, False)
    pytest_assert(stopped, "Failed to stop container '{}'".format(container_name))
    logger.info("Container '{}' was stopped".format(container_name))

    logger.info("Waiting until container '{}' is restarted...".format(container_name))
    restarted = wait_until(CONTAINER_RESTART_THRESHOLD_SECS,
                           CONTAINER_CHECK_INTERVAL_SECS,
                           check_container_state, duthost, container_name, True)
    if not restarted:
        if is_hiting_start_limit(duthost, container_name):
            clear_failed_flag_and_restart(duthost, container_name)
        else:
            pytest.fail("Failed to restart container '{}'".format(container_name))

    logger.info("Container '{}' was restarted".format(container_name))


def verify_no_autorestart_with_non_critical_process(duthost, container_name, program_name,
                                                    program_status, program_pid):
    """
    @summary: Kill a non-critical process in a container to verify whether the container
              remains in the running state
    """
    if program_status == "RUNNING":
        kill_process_by_pid(duthost, container_name, program_name, program_pid)
    elif program_status in ["EXITED", "STOPPED", "STARTING"]:
        pytest.fail("Program '{}' in container '{}' is in the '{}' state, expected 'RUNNING'"
                    .format(program_name, container_name, program_status))
    else:
        pytest.fail("Failed to find program '{}' in container '{}'"
                    .format(program_name, container_name))

    logger.info("Waiting to ensure container '{}' does not stop...".format(container_name))
    stopped = wait_until(CONTAINER_STOP_THRESHOLD_SECS,
                         CONTAINER_CHECK_INTERVAL_SECS,
                         check_container_state, duthost, container_name, False)
    pytest_assert(not stopped, "Container '{}' was stopped unexpectedly".format(container_name))
    logger.info("Container '{}' did not stop".format(container_name))
    logger.info("Restart the program '{}' in container '{}'".format(program_name, container_name))
    duthost.shell("docker exec {} supervisorctl start {}".format(container_name, program_name))


def check_all_critical_processes_status(duthost):
    processes_status = duthost.all_critical_process_status()
    for container_name, processes in processes_status.items():
        if processes["status"] is False or len(processes["exited_critical_process"]) > 0:
            return False

    return True

def post_test_check(duthost, up_bgp_neighbors):
    return check_all_critical_processes_status(duthost) and duthost.check_bgp_session_state(up_bgp_neighbors, "established")


def postcheck_critical_processes_status(duthost, container_autorestart_states, up_bgp_neighbors):
    """
    @summary: Do the post check to see whether all the critical processes are alive after testing
              the autorestart feature.
              First we restart the containers which hit the restart limitation and then do the post check
    """
    for container_name in container_autorestart_states.keys():
        if is_hiting_start_limit(duthost, container_name):
            clear_failed_flag_and_restart(duthost, container_name)

    return wait_until(CONTAINER_RESTART_THRESHOLD_SECS, CONTAINER_CHECK_INTERVAL_SECS,
                      post_test_check, duthost, up_bgp_neighbors)


def run_test_on_single_container(duthost, container_name, tbinfo):
    container_autorestart_states = duthost.get_container_autorestart_states()
    disabled_containers = get_disabled_container_list(duthost)

    skip_condition = disabled_containers[:]
    skip_condition.append("database")
    if tbinfo["topo"]["type"] != "t0":
        skip_condition.append("radv")

    # bgp0 -> bgp, bgp -> bgp
    feature_name = re.match(CONTAINER_NAME_REGEX, container_name).group(1)

    # Skip testing the database container, radv container on T1 devices and containers/services which are disabled
    pytest_require(feature_name not in skip_condition,
                   "Skipping test for container {}".format(feature_name))

    is_running = is_container_running(duthost, container_name)
    pytest_assert(is_running, "Container '{}' is not running. Exiting...".format(container_name))

    bgp_neighbors = duthost.get_bgp_neighbors()
    up_bgp_neighbors = [ k.lower() for k, v in bgp_neighbors.items() if v["state"] == "established" ]

    logger.info("Start testing the container '{}'...".format(container_name))

    restore_disabled_state = False
    if container_autorestart_states[feature_name] == "disabled":
        logger.info("Change auto-restart state of container '{}' to be 'enabled'".format(container_name))
        duthost.shell("sudo config feature autorestart {} enabled".format(feature_name))
        restore_disabled_state = True

    # Currently we select 'rsyslogd' as non-critical processes for testing based on
    # the assumption that every container has an 'rsyslogd' process running and it is not
    # considered to be a critical process
    program_status, program_pid = get_program_info(duthost, container_name, "rsyslogd")
    verify_no_autorestart_with_non_critical_process(duthost, container_name, "rsyslogd",
                                                    program_status, program_pid)

    critical_group_list, critical_process_list, succeeded = duthost.get_critical_group_and_process_lists(container_name)
    pytest_assert(succeeded, "Failed to get critical group and process lists of container '{}'".format(container_name))

    for critical_process in critical_process_list:
        # Skip 'dsserve' process since it was not managed by supervisord
        # TODO: Should remove the following two lines once the issue was solved in the image.
        if feature_name == "syncd" and critical_process == "dsserve":
            continue

        program_status, program_pid = get_program_info(duthost, container_name, critical_process)
        verify_autorestart_with_critical_process(duthost, container_name, critical_process,
                                                 program_status, program_pid)
        # Sleep 20 seconds in order to let the processes come into live after container is restarted.
        # We will uncomment the following line once the "extended" mode is added
        # time.sleep(20)
        # We are currently only testing one critical process, that is why we use 'break'. Once
        # we add the "extended" mode, we will remove this statement
        break

    for critical_group in critical_group_list:
        group_program_info = get_group_program_info(duthost, container_name, critical_group)
        for program_name in group_program_info:
            verify_autorestart_with_critical_process(duthost, container_name, program_name,
                                                     group_program_info[program_name][0],
                                                     group_program_info[program_name][1])
            # We are currently only testing one critical program for each critical group, which is
            # why we use 'break' statement. Once we add the "extended" mode, we will remove this
            # statement
            break

    if restore_disabled_state:
        logger.info("Restore auto-restart state of container '{}' to 'disabled'".format(container_name))
        duthost.shell("sudo config feature autorestart {} disabled".format(feature_name))

    if not postcheck_critical_processes_status(duthost, container_autorestart_states, up_bgp_neighbors):
        config_reload(duthost)
        pytest.fail("Some post check failed after testing feature {}".format(container_name))

    logger.info("End of testing the container '{}'".format(container_name))


def test_containers_autorestart(duthosts, enum_dut_feature_container,
                                enum_rand_one_per_hwsku_frontend_hostname, tbinfo):
    """
    @summary: Test the auto-restart feature of each container against two scenarios: killing
              a non-critical process to verify the container is still running; killing each
              critical process to verify the container will be stopped and restarted
    """
<<<<<<< HEAD
    dut_name, feature = decode_dut_port_name(enum_dut_feature_container)
    if dut_name == "default-dut":
        dut_name = enum_rand_one_per_hwsku_frontend_hostname
    pytest_require(
        dut_name == enum_rand_one_per_hwsku_frontend_hostname and feature != "unknown",
        "Skip test on dut host {} (chosen {}) feature {}"
        .format(dut_name, enum_rand_one_per_hwsku_frontend_hostname, feature)
    )

=======
    dut_name, container_name = decode_dut_port_name(enum_dut_feature_container)
    pytest_require(dut_name == enum_rand_one_per_hwsku_frontend_hostname and container_name != "unknown",
                   "Skips testing auto-restart of container '{}' on DuT '{}' since another DuT '{}' was chosen."
                   .format(container_name, dut_name, enum_rand_one_per_hwsku_frontend_hostname))
>>>>>>> 22e48b2b
    duthost = duthosts[dut_name]

    run_test_on_single_container(duthost, container_name, tbinfo)<|MERGE_RESOLUTION|>--- conflicted
+++ resolved
@@ -391,22 +391,12 @@
               a non-critical process to verify the container is still running; killing each
               critical process to verify the container will be stopped and restarted
     """
-<<<<<<< HEAD
     dut_name, feature = decode_dut_port_name(enum_dut_feature_container)
     if dut_name == "default-dut":
         dut_name = enum_rand_one_per_hwsku_frontend_hostname
-    pytest_require(
-        dut_name == enum_rand_one_per_hwsku_frontend_hostname and feature != "unknown",
-        "Skip test on dut host {} (chosen {}) feature {}"
-        .format(dut_name, enum_rand_one_per_hwsku_frontend_hostname, feature)
-    )
-
-=======
-    dut_name, container_name = decode_dut_port_name(enum_dut_feature_container)
     pytest_require(dut_name == enum_rand_one_per_hwsku_frontend_hostname and container_name != "unknown",
                    "Skips testing auto-restart of container '{}' on DuT '{}' since another DuT '{}' was chosen."
                    .format(container_name, dut_name, enum_rand_one_per_hwsku_frontend_hostname))
->>>>>>> 22e48b2b
     duthost = duthosts[dut_name]
 
     run_test_on_single_container(duthost, container_name, tbinfo)