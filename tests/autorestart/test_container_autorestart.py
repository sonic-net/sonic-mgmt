"""
Test the auto-restart feature of containers
"""
import logging
import re
from collections import defaultdict

import pytest

from tests.common.utilities import wait_until
from tests.common.helpers.assertions import pytest_assert
from tests.common.helpers.assertions import pytest_require
from tests.common import config_reload
from tests.common.helpers.dut_utils import get_disabled_container_list

logger = logging.getLogger(__name__)

pytestmark = [
    pytest.mark.topology('any')
]

CONTAINER_CHECK_INTERVAL_SECS = 1
CONTAINER_STOP_THRESHOLD_SECS = 60
CONTAINER_RESTART_THRESHOLD_SECS = 300
CONTAINER_NAME_REGEX = (r"([a-zA-Z_-]+)(\d*)$")
POST_CHECK_INTERVAL_SECS = 1
POST_CHECK_THRESHOLD_SECS = 360

@pytest.fixture(autouse=True, scope='module')
def config_reload_after_tests(duthosts, selected_rand_one_per_hwsku_hostname):
    yield
    for hostname in selected_rand_one_per_hwsku_hostname:
        duthost = duthosts[hostname]
        config_reload(duthost, safe_reload=True)

@pytest.fixture(autouse=True)
def ignore_expected_loganalyzer_exception(duthosts, enum_rand_one_per_hwsku_hostname, enum_rand_one_asic_index,
                                          enum_dut_feature, loganalyzer):
    """
        Ignore expected failure/error messages during testing the autorestart feature.

        First, since we killed a critical process in a specific container to test the feature of
        autorestart, we expect to see error messages which were fired by Monit such as
        "ERR monit[563]: 'lldp|lldpd' status failed (1) -- 'lldpd' is not running."

        Second, if teammgrd process was killed for testing, orchagent process in
        swss container would write the error messages into syslog such as
        "ERR swss#orchagent: :- removeLag: Failed to remove ref count 1 LAG PortChannel10008."
        When teamd was restarted, there was an error message in the syslog: "ERR teamd#teamsyncd:
        :- readData: netlink reports an error=-33 on reading a netlink socket."

        Third, during pmon container was restarted due to ledd process was killed for testing,
        xcvrd process would write an error message into syslog such as "ERR pmon#xcvrd[29]: :-initialize
        GlobalConfig: Sonic database config global file doesn't exist at /var/run/redis/sonic-db/database_global.json."
        thermalctld process would write an error message into syslog such as "ERR pmon#thermalctld[33]:
        Caught exception while initializing thermal manager."

        Fourth, if orchagent process was killed and swss container was restarted, then syncd process
        would write error messages such as "ERR syncd#syncd: [none] driverEgressMemoryUpdate:1395
        Error getting cosq for port 1.". At the same time, syncd process also wrote two WARNING messages
        into syslog such as "WARNING syncd#syncd:- saiDiscover: skipping since it causes crash:
        SAI_STP_ATTR_BRIDGE_ID". Since there was a keyword "crash" in these warning message, logAnalyzer
        would fail.

        Fifth, systemd would fire an error message:"ERR systemd[1]: Failed to start SNMP/TEAMD container." since
        SNMP/TEAMD container hits the limitation of restart. route_check.py also wrote an error message into syslog.

        Sixth, after a process is killed, its network resources are not immediately released. So it might take some time
        for the ports to be available again. The problem might be more pronounced with weak devices. So we expect some
        failures with listening or binding to a socket. When encountering this problem, the process will be repeated
        and it typically resolves by itself. So we skip "Unable to initialize team socket" in teamsyncd and "Failed to
        bind socket" in dhcprelay.

        Also invalid OID is more of a warning. So we skip messages with keyword "invalid OID".

    """
    swss_syncd_teamd_regex = [
            ".*ERR swss[0-9]*#orchagent.*removeLag.*",
            ".*ERR syncd[0-9]*#syncd.*driverEgressMemoryUpdate.*",
            ".*ERR syncd[0-9]*#syncd.*brcm_sai*",
            ".*ERR syncd[0-9]*#syncd.*SAI_API_UNSPECIFIED:sai_api_query.*",
            ".*ERR syncd[0-9]*#syncd.*SAI_API_SWITCH:sai_query_attribute_enum_values_capability.*",
            ".*ERR syncd[0-9]*#syncd.*SAI_API_SWITCH:sai_object_type_get_availability.*",
            ".*ERR syncd[0-9]*#syncd.*sendApiResponse: api SAI_COMMON_API_SET failed in syncd mode.*",
            ".*ERR syncd[0-9]*#syncd.*processQuadEvent.*",
<<<<<<< HEAD
            ".*ERR syncd[0-9]*#syncd.*process_on_fdb_event: invalid OIDs in fdb notifications.*",
            ".*ERR syncd[0-9]*#syncd.*process_on_fdb_event: FDB notification was not sent since it contain invalid OIDs.*",
=======
            ".*ERR syncd[0-9]*#syncd.*saiGetMacAddress: failed to get mac address: SAI_STATUS_ITEM_NOT_FOUND.*",
            ".*ERR syncd[0-9]*#SDK.*mlnx_bridge_1d_oid_to_data: Unexpected bridge type 0 is not 1D.*",
            ".*ERR syncd[0-9]*#SDK.*mlnx_bridge_port_lag_or_port_get: Invalid port type - 2.*",
            ".*ERR syncd[0-9]*#SDK.*mlnx_bridge_port_isolation_group_get: Isolation group is only supported for bridge port type port.*",
            ".*ERR syncd[0-9]*#SDK.*mlnx_debug_counter_availability_get: Unsupported debug counter type - (0|1).*",
            ".*ERR syncd[0-9]*#SDK.*mlnx_get_port_stats_ext: Invalid port counter (177|178|179|180|181|182).*",
            ".*ERR syncd[0-9]*#SDK.*Failed getting attrib SAI_BRIDGE_.*",
            ".*ERR syncd[0-9]*#SDK.*sai_get_attributes: Failed attribs dispatch.*",
            ".*ERR syncd[0-9]*#SDK.*Failed command read at communication channel: Connection reset by peer.*",
>>>>>>> caefad06
            ".*WARNING syncd[0-9]*#syncd.*skipping since it causes crash.*",
            # Known issue, captured here: https://github.com/sonic-net/sonic-buildimage/issues/10000 , ignore it for now
            ".*ERR swss[0-9]*#fdbsyncd.*readData.*netlink reports an error=-25 on reading a netlink socket.*",
            ".*ERR swss[0-9]*#portsyncd.*readData.*netlink reports an error=-33 on reading a netlink socket.*",
            ".*ERR teamd[0-9]*#teamsyncd.*readData.*netlink reports an error=-33 on reading a netlink socket.*",
            ".*ERR teamd[0-9]*#teamsyncd.*readData.*Unable to initialize team socket.*",
            ".*ERR swss[0-9]*#orchagent.*set status: SAI_STATUS_ATTR_NOT_IMPLEMENTED_0.*",
            ".*ERR swss[0-9]*#orchagent.*setIntfVlanFloodType.*",
            ".*ERR swss[0-9]*#buffermgrd.*Failed to process invalid entry.*",
            ".*ERR snmp#snmpd.*",
            ".*ERR dhcp_relay#dhcp6?relay.*bind: Failed to bind socket to link local ipv6 address on interface .* after [0-9]+ retries",
        ]
    ignore_regex_dict = {
        'common' : [
            ".*ERR monit.*",
            ".*ERR systemd.*Failed to start .* [Cc]ontainer.*",
            ".*ERR kernel.*PortChannel.*",
            ".*ERR route_check.*",
        ],
        'pmon' : [
            ".*ERR pmon#xcvrd.*initializeGlobalConfig.*",
            ".*ERR pmon#thermalctld.*Caught exception while initializing thermal manager.*",
            ".*ERR pmon#xcvrd.*Could not establish the active side.*",
        ],
        'swss' : swss_syncd_teamd_regex,
        'syncd' : swss_syncd_teamd_regex,
        'teamd' : swss_syncd_teamd_regex,
    }

    feature = enum_dut_feature
    duthost = duthosts[enum_rand_one_per_hwsku_hostname]

    if loganalyzer:
        loganalyzer[duthost.hostname].ignore_regex.extend(ignore_regex_dict['common'])
        if feature in ignore_regex_dict:
            loganalyzer[duthost.hostname].ignore_regex.extend(ignore_regex_dict[feature])


def get_group_program_info(duthost, container_name, group_name):
    """
    @summary: Get program names, running status and their pids by analyzing the command
              output of "docker exec <container_name> supervisorctl status". Program name
              at here represents a program which is part of group <group_name>
    @return: A dictionary where keys are the program names and values are their running
             status and pids
    """
    group_program_info = defaultdict(list)
    program_name = None
    program_status = None
    program_pid = -1

    program_list = duthost.shell("docker exec {} supervisorctl status".format(container_name), module_ignore_errors=True)
    for program_info in program_list["stdout_lines"]:
        if program_info.find(group_name) != -1:
            program_name = program_info.split()[0].split(':')[1].strip()
            program_status = program_info.split()[1].strip()
            if program_status in ["EXITED", "STOPPED", "STARTING"]:
                program_pid = -1
            else:
                program_pid = int(program_info.split()[3].strip(','))

            group_program_info[program_name].append(program_status)
            group_program_info[program_name].append(program_pid)

    return group_program_info


def get_program_info(duthost, container_name, program_name):
    """
    @summary: Get program running status and its pid by analyzing the command
              output of "docker exec <container_name> supervisorctl status"
    @return:  Program running status and its pid
    """
    program_status = None
    program_pid = -1

    program_list = duthost.shell("docker exec {} supervisorctl status".format(container_name), module_ignore_errors=True)
    for program_info in program_list["stdout_lines"]:
        if program_info.find(program_name) != -1:
            program_status = program_info.split()[1].strip()
            if program_status == "RUNNING":
                program_pid = int(program_info.split()[3].strip(','))
            break

    if program_pid != -1:
        logger.info("Found program '{}' in the '{}' state with pid {}"
                    .format(program_name, program_status, program_pid))

    return program_status, program_pid


def is_container_running(duthost, container_name):
    """
    @summary: Decide whether the container is running or not
    @return:  Boolean value. True represents the container is running
    """
    result = duthost.shell("docker inspect -f \{{\{{.State.Running\}}\}} {}".format(container_name))
    return result["stdout_lines"][0].strip() == "true"


def check_container_state(duthost, container_name, should_be_running):
    """
    @summary: Determine whether a container is in the expected state (running/not running)
    """
    is_running = is_container_running(duthost, container_name)
    return is_running == should_be_running


def kill_process_by_pid(duthost, container_name, program_name, program_pid):
    """
    @summary: Kill a process in the specified container by its pid
    """
    kill_cmd_result = duthost.shell("docker exec {} kill -SIGKILL {}".format(container_name, program_pid))

    # Get the exit code of 'kill' command
    exit_code = kill_cmd_result["rc"]
    pytest_assert(exit_code == 0, "Failed to stop program '{}' before test".format(program_name))

    logger.info("Program '{}' in container '{}' was stopped successfully"
                .format(program_name, container_name))


def is_hiting_start_limit(duthost, service_name):
    """
    @summary: Determine whether the service can not be restarted is due to
              start-limit-hit or not
    """
    service_status = duthost.shell("sudo systemctl status {}.service | grep 'Active'".format(service_name))
    for line in service_status["stdout_lines"]:
        if "start-limit-hit" in line:
            return True

    return False


def clear_failed_flag_and_restart(duthost, service_name, container_name):
    """
    @summary: If a container hits the restart limitation, then we clear the failed flag and
              restart it.
    """
    logger.info("{} hits start limit and clear reset-failed flag".format(service_name))
    duthost.shell("sudo systemctl reset-failed {}.service".format(service_name))
    duthost.shell("sudo systemctl start {}.service".format(service_name))
    restarted = wait_until(CONTAINER_RESTART_THRESHOLD_SECS,
                           CONTAINER_CHECK_INTERVAL_SECS,
                           0,
                           check_container_state, duthost, container_name, True)
    pytest_assert(restarted, "Failed to restart container '{}' after reset-failed was cleared".format(container_name))


def verify_autorestart_with_critical_process(duthost, container_name, service_name, program_name,
                                             program_status, program_pid):
    """
    @summary: Kill a critical process in a container to verify whether the container
              is stopped and restarted correctly
    """
    if program_status == "RUNNING":
        kill_process_by_pid(duthost, container_name, program_name, program_pid)
    elif program_status in ["EXITED", "STOPPED", "STARTING"]:
        pytest.fail("Program '{}' in container '{}' is in the '{}' state, expected 'RUNNING'"
                    .format(program_name, container_name, program_status))
    else:
        pytest.fail("Failed to find program '{}' in container '{}'"
                    .format(program_name, container_name))

    logger.info("Waiting until container '{}' is stopped...".format(container_name))
    stopped = wait_until(CONTAINER_STOP_THRESHOLD_SECS,
                         CONTAINER_CHECK_INTERVAL_SECS,
                         0,
                         check_container_state, duthost, container_name, False)
    pytest_assert(stopped, "Failed to stop container '{}'".format(container_name))
    logger.info("Container '{}' was stopped".format(container_name))

    logger.info("Waiting until container '{}' is restarted...".format(container_name))
    restarted = wait_until(CONTAINER_RESTART_THRESHOLD_SECS,
                           CONTAINER_CHECK_INTERVAL_SECS,
                           0,
                           check_container_state, duthost, container_name, True)
    if not restarted:
        if is_hiting_start_limit(duthost, service_name):
            clear_failed_flag_and_restart(duthost, service_name, container_name)
        else:
            pytest.fail("Failed to restart container '{}'".format(container_name))

    logger.info("Container '{}' was restarted".format(container_name))


def verify_no_autorestart_with_non_critical_process(duthost, container_name, program_name,
                                                    program_status, program_pid):
    """
    @summary: Kill a non-critical process in a container to verify whether the container
              remains in the running state
    """
    if program_status == "RUNNING":
        kill_process_by_pid(duthost, container_name, program_name, program_pid)
    elif program_status in ["EXITED", "STOPPED", "STARTING"]:
        pytest.fail("Program '{}' in container '{}' is in the '{}' state, expected 'RUNNING'"
                    .format(program_name, container_name, program_status))
    else:
        pytest.fail("Failed to find program '{}' in container '{}'"
                    .format(program_name, container_name))

    logger.info("Waiting to ensure container '{}' does not stop...".format(container_name))
    stopped = wait_until(CONTAINER_STOP_THRESHOLD_SECS,
                         CONTAINER_CHECK_INTERVAL_SECS,
                         0,
                         check_container_state, duthost, container_name, False)
    pytest_assert(not stopped, "Container '{}' was stopped unexpectedly".format(container_name))
    logger.info("Container '{}' did not stop".format(container_name))
    logger.info("Restart the program '{}' in container '{}'".format(program_name, container_name))
    duthost.shell("docker exec {} supervisorctl start {}".format(container_name, program_name))


def check_all_critical_processes_status(duthost):
    """Checks whether critical processes are running.

    Args:
      duthost: An ansible object of DuT.

    Returns:
      Ture if critical processes are running. Otherwise False.
    """
    processes_status = duthost.all_critical_process_status()
    for container_name, processes in processes_status.items():
        if processes["status"] is False or len(processes["exited_critical_process"]) > 0:
            logger.info("The status of checking process in container '{}' is: {}"
                        .format(container_name, processes["status"]))
            logger.info("The processes not running in container '{}' are: '{}'"
                        .format(container_name, processes["exited_critical_process"]))
            return False

    return True


def postcheck_critical_processes_status(duthost, feature_autorestart_states, up_bgp_neighbors):
    """Restarts the containers which hit the restart limitation. Then post checks
       to see whether all the critical processes are alive and
       expected BGP sessions are up after testing the autorestart feature.

    Args:
      duthost: An ansible object of DuT.
      feature_autorestart_states: A dictionary includes the feature name (key) and
        its auto-restart state (value).
      up_bgp_neighbors: A list includes the IP of neighbors whose BGP session are up.

    Returns:
      True if post check succeeds; Otherwise False.
    """
    # Check if all critical processes are running with timeout 100 sec, if not
    # then this timeout will help to stabilize service state and to spot
    # start-limit-hit if it was exceeded.
    wait_until(
        100, POST_CHECK_INTERVAL_SECS, 0,
        check_all_critical_processes_status, duthost
    )

    for feature_name in feature_autorestart_states.keys():
        if feature_name in duthost.DEFAULT_ASIC_SERVICES:
            for asic in duthost.asics:
                service_name = asic.get_service_name(feature_name)
                container_name = asic.get_docker_name(feature_name)
                if is_hiting_start_limit(duthost, service_name):
                    clear_failed_flag_and_restart(duthost, service_name, container_name)
        else:
            # service_name and container_name will be same as feature
            # name for features that are not in DEFAULT_ASIC_SERVICES.
            if is_hiting_start_limit(duthost, feature_name):
                clear_failed_flag_and_restart(duthost, feature_name, feature_name)

    critical_proceses = wait_until(
        POST_CHECK_THRESHOLD_SECS, POST_CHECK_INTERVAL_SECS, 0,
        check_all_critical_processes_status, duthost
    )

    bgp_check = wait_until(
        POST_CHECK_THRESHOLD_SECS, POST_CHECK_INTERVAL_SECS, 0,
        duthost.check_bgp_session_state_all_asics, up_bgp_neighbors, "established"
    )

    return critical_proceses, bgp_check


def run_test_on_single_container(duthost, container_name, service_name, tbinfo):
    feature_autorestart_states = duthost.get_container_autorestart_states()
    disabled_containers = get_disabled_container_list(duthost)

    skip_condition = disabled_containers[:]
    skip_condition.append("database")
    skip_condition.append("acms")
    if tbinfo["topo"]["type"] != "t0":
        skip_condition.append("radv")

    # bgp0 -> bgp, bgp -> bgp
    feature_name = re.match(CONTAINER_NAME_REGEX, container_name).group(1)

    # Skip testing the database container, radv container on T1 devices and containers/services which are disabled
    pytest_require(feature_name not in skip_condition,
                   "Skipping test for container {}".format(feature_name))

    is_running = is_container_running(duthost, container_name)
    pytest_assert(is_running, "Container '{}' is not running. Exiting...".format(container_name))

    up_bgp_neighbors = duthost.get_bgp_neighbors_per_asic("established")

    logger.info("Start testing the container '{}'...".format(container_name))

    restore_disabled_state = False
    if feature_autorestart_states[feature_name] == "disabled":
        logger.info("Change auto-restart state of container '{}' to be 'enabled'".format(container_name))
        duthost.shell("sudo config feature autorestart {} enabled".format(feature_name))
        restore_disabled_state = True

    # Currently we select 'rsyslogd' as non-critical processes for testing based on
    # the assumption that every container has an 'rsyslogd' process running and it is not
    # considered to be a critical process
    program_status, program_pid = get_program_info(duthost, container_name, "rsyslogd")
    verify_no_autorestart_with_non_critical_process(duthost, container_name, "rsyslogd",
                                                    program_status, program_pid)

    critical_group_list, critical_process_list, succeeded = duthost.get_critical_group_and_process_lists(container_name)
    pytest_assert(succeeded, "Failed to get critical group and process lists of container '{}'".format(container_name))

    for critical_process in critical_process_list:
        # Skip 'dsserve' process since it was not managed by supervisord
        # TODO: Should remove the following two lines once the issue was solved in the image.
        if feature_name == "syncd" and critical_process == "dsserve":
            continue

        program_status, program_pid = get_program_info(duthost, container_name, critical_process)
        verify_autorestart_with_critical_process(duthost, container_name, service_name, critical_process,
                                                 program_status, program_pid)
        # Sleep 20 seconds in order to let the processes come into live after container is restarted.
        # We will uncomment the following line once the "extended" mode is added
        # time.sleep(20)
        # We are currently only testing one critical process, that is why we use 'break'. Once
        # we add the "extended" mode, we will remove this statement
        break

    for critical_group in critical_group_list:
        group_program_info = get_group_program_info(duthost, container_name, critical_group)
        for program_name in group_program_info:
            verify_autorestart_with_critical_process(duthost, container_name, service_name, program_name,
                                                     group_program_info[program_name][0],
                                                     group_program_info[program_name][1])
            # We are currently only testing one critical program for each critical group, which is
            # why we use 'break' statement. Once we add the "extended" mode, we will remove this
            # statement
            break

    if restore_disabled_state:
        logger.info("Restore auto-restart state of container '{}' to 'disabled'".format(container_name))
        duthost.shell("sudo config feature autorestart {} disabled".format(feature_name))

    critical_proceses, bgp_check = postcheck_critical_processes_status(
        duthost, feature_autorestart_states, up_bgp_neighbors
    )
    if not (critical_proceses and bgp_check):
        config_reload(duthost, safe_reload=True)
        failed_check = "[Critical Process] " if not critical_proceses else ""
        failed_check += "[BGP] " if not bgp_check else ""
        processes_status = duthost.all_critical_process_status()
        pstatus = [
            {
                k:{
                    "status": v["status"],
                    "exited_critical_process": v["exited_critical_process"]
                }
            } for k, v in processes_status.items() if v[
                "status"
            ] is False and len(v["exited_critical_process"]) > 0
        ]

        pytest.fail(
            ("{}check failed, testing feature {}, \nBGP:{}, \nNeighbors:{}"
             "\nProcess status {}").format(
                failed_check, container_name,
                [{x: v['state']} for x, v in duthost.get_bgp_neighbors().items() if v['state'] != 'established'],
                up_bgp_neighbors, pstatus
            )
        )

    logger.info("End of testing the container '{}'".format(container_name))

def test_containers_autorestart(duthosts, enum_rand_one_per_hwsku_hostname, enum_rand_one_asic_index,
                                enum_dut_feature, tbinfo):
    """
    @summary: Test the auto-restart feature of each container against two scenarios: killing
              a non-critical process to verify the container is still running; killing each
              critical process to verify the container will be stopped and restarted
    """
    duthost = duthosts[enum_rand_one_per_hwsku_hostname]
    asic = duthost.asic_instance(enum_rand_one_asic_index)
    service_name = asic.get_service_name(enum_dut_feature)
    container_name = asic.get_docker_name(enum_dut_feature)
    run_test_on_single_container(duthost, container_name, service_name, tbinfo)<|MERGE_RESOLUTION|>--- conflicted
+++ resolved
@@ -83,10 +83,8 @@
             ".*ERR syncd[0-9]*#syncd.*SAI_API_SWITCH:sai_object_type_get_availability.*",
             ".*ERR syncd[0-9]*#syncd.*sendApiResponse: api SAI_COMMON_API_SET failed in syncd mode.*",
             ".*ERR syncd[0-9]*#syncd.*processQuadEvent.*",
-<<<<<<< HEAD
             ".*ERR syncd[0-9]*#syncd.*process_on_fdb_event: invalid OIDs in fdb notifications.*",
             ".*ERR syncd[0-9]*#syncd.*process_on_fdb_event: FDB notification was not sent since it contain invalid OIDs.*",
-=======
             ".*ERR syncd[0-9]*#syncd.*saiGetMacAddress: failed to get mac address: SAI_STATUS_ITEM_NOT_FOUND.*",
             ".*ERR syncd[0-9]*#SDK.*mlnx_bridge_1d_oid_to_data: Unexpected bridge type 0 is not 1D.*",
             ".*ERR syncd[0-9]*#SDK.*mlnx_bridge_port_lag_or_port_get: Invalid port type - 2.*",
@@ -96,7 +94,6 @@
             ".*ERR syncd[0-9]*#SDK.*Failed getting attrib SAI_BRIDGE_.*",
             ".*ERR syncd[0-9]*#SDK.*sai_get_attributes: Failed attribs dispatch.*",
             ".*ERR syncd[0-9]*#SDK.*Failed command read at communication channel: Connection reset by peer.*",
->>>>>>> caefad06
             ".*WARNING syncd[0-9]*#syncd.*skipping since it causes crash.*",
             # Known issue, captured here: https://github.com/sonic-net/sonic-buildimage/issues/10000 , ignore it for now
             ".*ERR swss[0-9]*#fdbsyncd.*readData.*netlink reports an error=-25 on reading a netlink socket.*",
