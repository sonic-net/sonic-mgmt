"""
Test the auto-restart feature of containers
"""
import logging
import re
from collections import defaultdict

import pytest

from tests.common.utilities import wait_until
from tests.common.helpers.assertions import pytest_assert
from tests.common.helpers.assertions import pytest_require
from tests.common import config_reload
from tests.common.helpers.dut_utils import get_disabled_container_list

logger = logging.getLogger(__name__)

pytestmark = [
    pytest.mark.topology('any')
]

CONTAINER_CHECK_INTERVAL_SECS = 1
CONTAINER_STOP_THRESHOLD_SECS = 60
CONTAINER_RESTART_THRESHOLD_SECS = 300
CONTAINER_NAME_REGEX = r"([a-zA-Z_-]+)(\d*)([a-zA-Z_-]+)(\d*)$"
POST_CHECK_INTERVAL_SECS = 1
POST_CHECK_THRESHOLD_SECS = 360


@pytest.fixture(autouse=True, scope='module')
def config_reload_after_tests(duthosts, selected_rand_one_per_hwsku_hostname):
    # Enable autorestart for all features before the test begins
    for hostname in selected_rand_one_per_hwsku_hostname:
        duthost = duthosts[hostname]
        feature_list, _ = duthost.get_feature_status()
        for feature, status in feature_list.items():
            if status == 'enabled':
                duthost.shell("sudo config feature autorestart {} enabled".format(feature))
    yield
    # Config reload should set the auto restart back to state before test started
    for hostname in selected_rand_one_per_hwsku_hostname:
        duthost = duthosts[hostname]
        config_reload(duthost, config_source='running_golden_config', safe_reload=True)


@pytest.fixture(autouse=True)
def ignore_expected_loganalyzer_exception(duthosts, enum_rand_one_per_hwsku_hostname, enum_rand_one_asic_index,
                                          enum_dut_feature, loganalyzer):
    """
        Ignore expected failure/error messages during testing the autorestart feature.

        First, since we killed a critical process in a specific container to test the feature of
        autorestart, we expect to see error messages which were fired by Monit such as
        "ERR monit[563]: 'lldp|lldpd' status failed (1) -- 'lldpd' is not running."

        Second, if teammgrd process was killed for testing, orchagent process in
        swss container would write the error messages into syslog such as
        "ERR swss#orchagent: :- removeLag: Failed to remove ref count 1 LAG PortChannel10008."
        When teamd was restarted, there was an error message in the syslog: "ERR teamd#teamsyncd:
        :- readData: netlink reports an error=-33 on reading a netlink socket."

        Third, during pmon container was restarted due to ledd process was killed for testing,
        xcvrd process would write an error message into syslog such as "ERR pmon#xcvrd[29]: :-initialize
        GlobalConfig: Sonic database config global file doesn't exist at /var/run/redis/sonic-db/database_global.json."
        thermalctld process would write an error message into syslog such as "ERR pmon#thermalctld[33]:
        Caught exception while initializing thermal manager."

        Fourth, if orchagent process was killed and swss container was restarted, then syncd process
        would write error messages such as "ERR syncd#syncd: [none] driverEgressMemoryUpdate:1395
        Error getting cosq for port 1.". At the same time, syncd process also wrote two WARNING messages
        into syslog such as "WARNING syncd#syncd:- saiDiscover: skipping since it causes crash:
        SAI_STP_ATTR_BRIDGE_ID". Since there was a keyword "crash" in these warning message, logAnalyzer
        would fail.

        Fifth, systemd would fire an error message:"ERR systemd[1]: Failed to start SNMP/TEAMD container." since
        SNMP/TEAMD container hits the limitation of restart. route_check.py also wrote an error message into syslog.

        Sixth, after a process is killed, its network resources are not immediately released. So it might take some time
        for the ports to be available again. The problem might be more pronounced with weak devices. So we expect some
        failures with listening or binding to a socket. When encountering this problem, the process will be repeated
        and it typically resolves by itself. So we skip "Unable to initialize team socket" in teamsyncd and "Failed to
        bind socket" in dhcprelay.

        Also invalid OID is more of a warning. So we skip messages with keyword "invalid OID".

    """
    swss_syncd_teamd_regex = [
            ".*ERR swss[0-9]*#orchagent.*removeLag.*",
            ".*ERR syncd[0-9]*#syncd.*driverEgressMemoryUpdate.*",
            ".*ERR syncd[0-9]*#syncd.*brcm_sai*",
            ".*ERR syncd[0-9]*#syncd.*SAI_API_UNSPECIFIED:sai_api_query.*",
            ".*ERR syncd[0-9]*#syncd.*SAI_API_SWITCH:sai_query_attribute_enum_values_capability.*",
            ".*ERR syncd[0-9]*#syncd.*SAI_API_SWITCH:sai_object_type_get_availability.*",
            ".*ERR syncd[0-9]*#syncd.*sendApiResponse: api SAI_COMMON_API_SET failed in syncd mode.*",
            ".*ERR syncd[0-9]*#syncd.*processQuadEvent.*",
            ".*ERR syncd[0-9]*#syncd.*process_on_fdb_event: invalid OIDs in fdb notifications.*",
            ".*ERR syncd[0-9]*#syncd.*process_on_fdb_event: FDB notification was not sent since it contain invalid "
            "OIDs.*",
            ".*ERR syncd[0-9]*#syncd.*saiGetMacAddress: failed to get mac address: SAI_STATUS_ITEM_NOT_FOUND.*",
            ".*ERR syncd[0-9]*#SDK.*mlnx_bridge_1d_oid_to_data: Unexpected bridge type 0 is not 1D.*",
            ".*ERR syncd[0-9]*#SDK.*mlnx_bridge_port_lag_or_port_get: Invalid port type - 2.*",
            ".*ERR syncd[0-9]*#SDK.*mlnx_bridge_port_isolation_group_get: Isolation group is only supported for "
            "bridge port type port.*",
            ".*ERR syncd[0-9]*#SDK.*mlnx_debug_counter_availability_get: Unsupported debug counter type - (0|1).*",
            ".*ERR syncd[0-9]*#SDK.*mlnx_get_port_stats_ext: Invalid port counter (177|178|179|180|181|182).*",
            ".*ERR syncd[0-9]*#SDK.*Failed getting attrib SAI_BRIDGE_.*",
            ".*ERR syncd[0-9]*#SDK.*sai_get_attributes: Failed attribs dispatch.*",
            ".*ERR syncd[0-9]*#SDK.*Failed command read at communication channel: Connection reset by peer.*",
            ".*WARNING syncd[0-9]*#syncd.*skipping since it causes crash.*",
            # Known issue, captured here: https://github.com/sonic-net/sonic-buildimage/issues/10000 , ignore it for now
            ".*ERR swss[0-9]*#fdbsyncd.*readData.*netlink reports an error=-25 on reading a netlink socket.*",
            ".*ERR swss[0-9]*#portsyncd.*readData.*netlink reports an error=-33 on reading a netlink socket.*",
            ".*ERR teamd[0-9]*#teamsyncd.*readData.*netlink reports an error=-33 on reading a netlink socket.*",
            ".*ERR teamd[0-9]*#teamsyncd.*readData.*Unable to initialize team socket.*",
            ".*ERR swss[0-9]*#orchagent.*set status: SAI_STATUS_ATTR_NOT_IMPLEMENTED_0.*",
            ".*ERR swss[0-9]*#orchagent.*setIntfVlanFloodType.*",
            ".*ERR swss[0-9]*#buffermgrd.*Failed to process invalid entry.*",
            ".*ERR snmp#snmpd.*",
            ".*ERR dhcp_relay#dhcp6?relay.*bind: Failed to bind socket to link local ipv6 address on interface .* "
            "after [0-9]+ retries",
            ".*ERR gbsyncd#syncd: :- updateNotificationsPointers: pointer for SAI_SWITCH_ATTR_REGISTER_READ is not "
            "handled.*",
            ".*ERR gbsyncd#syncd: :- updateNotificationsPointers: pointer for SAI_SWITCH_ATTR_REGISTER_WRITE is not "
            "handled.*",
            ".*ERR gbsyncd#syncd: :- diagShellThreadProc: Failed to enable switch shell: SAI_STATUS_NOT_SUPPORTED.*",
            ".*ERR swss[0-9]*#orchagent: :- updateNotifications: pointer for SAI_SWITCH_ATTR_REGISTER_WRITE is not handled.*",
            ".*ERR swss[0-9]*#orchagent: :- updateNotifications: pointer for SAI_SWITCH_ATTR_REGISTER_READ is not handled.*",
<<<<<<< HEAD
            ".*ERR swss[0-9]*#orchagent:.*pfcFrameCounterCheck: Invalid port oid.*",
            ".*ERR swss[0-9]*#orchagent: :- mcCounterCheck: Invalid port oid.*",
            ".*ERR lldp[0-9]*#lldp-syncd \[lldp_syncd\].*Could not infer system information from.*",
            ".*ERR lldp[0-9]*#lldpmgrd.*Port init timeout reached (300 seconds), resuming lldpd...",
=======
            ".*ERR lldp[0-9]*#lldp-syncd \[lldp_syncd\] ERROR: Could not infer system information from.*",
>>>>>>> b19f3a46
            ".*ERR syncd[0-9]*#syncd.*threadFunction: time span WD exceeded.*create:SAI_OBJECT_TYPE_SWITCH.*",
            ".*ERR syncd[0-9]*#syncd.*logEventData:.*SAI_SWITCH_ATTR.*",
            ".*ERR syncd[0-9]*#syncd.*logEventData:.*SAI_OBJECT_TYPE_SWITCH.*",
            ".*ERR syncd[0-9]*#syncd.*setEndTime:.*SAI_OBJECT_TYPE_SWITCH.*",
            ".*ERR syncd[0-9]*#syncd:.*SAI_API_PORT:brcm_sai_get_port_stats:.*Multi stats get failed with error Invalid parameter.*",
            ".*ERR syncd[0-9]*#syncd:.*SAI_API_PORT:_brcm_sai_port_wred_stats_get:.*port gport get failed with error Feature unavailable.*",
<<<<<<< HEAD
            ".*ERR syncd[0-9]*#syncd:.*SAI_API_PORT:_brcm_sai_get_recycle_port_attribute.*Error processing port attributes for attr_id.*",
            ".*ERR syncd[0-9]*#syncd:.*SAI_API_PORT:_brcm_sai_get_recycle_port_attribute.*Unknown port attribute.*",
            ".*ERR syncd[0-9]*#syncd:.*SAI_API_PORT:_brcm_sai_port_wred_stats_get:15102 Hardware failure -16 in getting WRED stat 68 for port.*"
            ".*ERR swss[0-9]*#orchagent: :- doLagMemberTask: Failed to locate port.*",
            ".*ERR swss[0-9]*#orchagent:.*update: Failed to get port by bridge port ID.*",
            ".*ERR swss[0-9]*#orchagent:.*handlePortStatusChangeNotification: Failed to get port object for port id.*",
            ".*ERR swss[0-9]*#orchagent: :- decreaseNextHopRefCount: Ref count cannot be negative for next_hop_id: 0x104000000003613 with ip: 3.3.3.1 and alias: Ethernet-IB1",
=======
            ".*ERR swss[0-9]*#orchagent: :- doLagMemberTask: Failed to locate port.*",
            ".*ERR swss[0-9]*#orchagent:.*update: Failed to get port by bridge port ID.*",
            ".*ERR swss[0-9]*#orchagent:.*handlePortStatusChangeNotification: Failed to get port object for port id.*",
            ".*ERR swss[0-9]*#orchagent:.*pfcFrameCounterCheck: Invalid port oid.*",
            ".*ERR swss[0-9]*#orchagent: :- mcCounterCheck: Invalid port oid.*",
>>>>>>> b19f3a46
            ".*ERR swss[0-9]*#orchagent: :- getResAvailability: Failed to get availability counter.*",
            ".*ERR swss[0-9]*#supervisor-proc-exit-listener: Process 'orchagent' is not running in namespace.*",
    ]
    ignore_regex_dict = {
        'common': [
            ".*ERR monit.*",
            ".*ERR systemd.*Failed to start .* [Cc]ontainer.*",
            ".*ERR kernel.*PortChannel.*",
            ".*ERR route_check.*",
            ".*ERR wrong number of arguments for 'hset' command: Input/output error.*"
        ],
        'pmon': [
            ".*ERR pmon#xcvrd.*initializeGlobalConfig.*",
            ".*ERR pmon#thermalctld.*Caught exception while initializing thermal manager.*",
            ".*ERR pmon#xcvrd.*Could not establish the active side.*",
        ],
        'eventd': [
            ".*ERR eventd#eventd.*The eventd service started.*",
            ".*ERR eventd#eventd.*deserialize Failed: input stream errorstr.*"
        ],
        'swss': swss_syncd_teamd_regex,
        'syncd': swss_syncd_teamd_regex,
        'teamd': swss_syncd_teamd_regex,
    }

    feature = enum_dut_feature
    duthost = duthosts[enum_rand_one_per_hwsku_hostname]

    if loganalyzer:
        loganalyzer[duthost.hostname].ignore_regex.extend(ignore_regex_dict['common'])
        if feature in ignore_regex_dict:
            loganalyzer[duthost.hostname].ignore_regex.extend(ignore_regex_dict[feature])


def get_group_program_info(duthost, container_name, group_name):
    """
    @summary: Get program names, running status and their pids by analyzing the command
              output of "docker exec <container_name> supervisorctl status". Program name
              at here represents a program which is part of group <group_name>
    @return: A dictionary where keys are the program names and values are their running
             status and pids
    """
    group_program_info = defaultdict(list)
    program_name = None
    program_status = None
    program_pid = -1

    program_list = duthost.shell("docker exec {} supervisorctl status"
                                 .format(container_name), module_ignore_errors=True)
    for program_info in program_list["stdout_lines"]:
        if program_info.find(group_name) != -1:
            program_name = program_info.split()[0].split(':')[1].strip()
            program_status = program_info.split()[1].strip()
            if program_status in ["EXITED", "STOPPED", "STARTING"]:
                program_pid = -1
            else:
                program_pid = int(program_info.split()[3].strip(','))

            group_program_info[program_name].append(program_status)
            group_program_info[program_name].append(program_pid)

    return group_program_info


def get_program_info(duthost, container_name, program_name):
    """
    @summary: Get program running status and its pid by analyzing the command
              output of "docker exec <container_name> supervisorctl status"
    @return:  Program running status and its pid
    """
    program_status = None
    program_pid = -1

    program_list = duthost.shell("docker exec {} supervisorctl status"
                                 .format(container_name), module_ignore_errors=True)
    for program_info in program_list["stdout_lines"]:
        if program_info.find(program_name) != -1:
            program_status = program_info.split()[1].strip()
            if program_status == "RUNNING":
                program_pid = int(program_info.split()[3].strip(','))
            break

    if program_pid != -1:
        logger.info("Found program '{}' in the '{}' state with pid {}"
                    .format(program_name, program_status, program_pid))

    return program_status, program_pid


def is_container_running(duthost, container_name):
    """
    @summary: Decide whether the container is running or not
    @return:  Boolean value. True represents the container is running
    """
    result = duthost.shell(r"docker inspect -f \{{\{{.State.Running\}}\}} {}".format(container_name))
    return result["stdout_lines"][0].strip() == "true"


def check_container_state(duthost, container_name, should_be_running):
    """
    @summary: Determine whether a container is in the expected state (running/not running)
    """
    is_running = is_container_running(duthost, container_name)
    return is_running == should_be_running


def kill_process_by_pid(duthost, container_name, program_name, program_pid):
    """
    @summary: Kill a process in the specified container by its pid
    """
    kill_cmd_result = duthost.shell("docker exec {} kill -SIGKILL {}".format(container_name, program_pid))

    # Get the exit code of 'kill' command
    exit_code = kill_cmd_result["rc"]
    pytest_assert(exit_code == 0, "Failed to stop program '{}' before test".format(program_name))

    logger.info("Program '{}' in container '{}' was stopped successfully"
                .format(program_name, container_name))


def is_hiting_start_limit(duthost, service_name):
    """
    @summary: Determine whether the service can not be restarted is due to
              start-limit-hit or not
    """
    service_status = duthost.shell("sudo systemctl status {}.service | grep 'Active'".format(service_name))
    for line in service_status["stdout_lines"]:
        if "start-limit-hit" in line:
            return True

    return False


def clear_failed_flag_and_restart(duthost, service_name, container_name):
    """
    @summary: If a container hits the restart limitation, then we clear the failed flag and
              restart it.
    """
    logger.info("{} hits start limit and clear reset-failed flag".format(service_name))
    duthost.shell("sudo systemctl reset-failed {}.service".format(service_name))
    duthost.shell("sudo systemctl start {}.service".format(service_name))
    restarted = wait_until(CONTAINER_RESTART_THRESHOLD_SECS,
                           CONTAINER_CHECK_INTERVAL_SECS,
                           0,
                           check_container_state, duthost, container_name, True)
    pytest_assert(restarted, "Failed to restart container '{}' after reset-failed was cleared".format(container_name))


def verify_autorestart_with_critical_process(duthost, container_name, service_name, program_name,
                                             program_status, program_pid):
    """
    @summary: Kill a critical process in a container to verify whether the container
              is stopped and restarted correctly
    """
    if program_status == "RUNNING":
        kill_process_by_pid(duthost, container_name, program_name, program_pid)
    elif program_status in ["EXITED", "STOPPED", "STARTING"]:
        pytest.fail("Program '{}' in container '{}' is in the '{}' state, expected 'RUNNING'"
                    .format(program_name, container_name, program_status))
    else:
        pytest.fail("Failed to find program '{}' in container '{}'"
                    .format(program_name, container_name))

    logger.info("Waiting until container '{}' is stopped...".format(container_name))
    stopped = wait_until(CONTAINER_STOP_THRESHOLD_SECS,
                         CONTAINER_CHECK_INTERVAL_SECS,
                         0,
                         check_container_state, duthost, container_name, False)
    pytest_assert(stopped, "Failed to stop container '{}'".format(container_name))
    logger.info("Container '{}' was stopped".format(container_name))

    logger.info("Waiting until container '{}' is restarted...".format(container_name))
    restarted = wait_until(CONTAINER_RESTART_THRESHOLD_SECS,
                           CONTAINER_CHECK_INTERVAL_SECS,
                           0,
                           check_container_state, duthost, container_name, True)
    if not restarted:
        if is_hiting_start_limit(duthost, service_name):
            clear_failed_flag_and_restart(duthost, service_name, container_name)
        else:
            pytest.fail("Failed to restart container '{}'".format(container_name))

    logger.info("Container '{}' was restarted".format(container_name))


def verify_no_autorestart_with_non_critical_process(duthost, container_name, program_name,
                                                    program_status, program_pid):
    """
    @summary: Kill a non-critical process in a container to verify whether the container
              remains in the running state
    """
    if program_status == "RUNNING":
        kill_process_by_pid(duthost, container_name, program_name, program_pid)
    elif program_status in ["EXITED", "STOPPED", "STARTING"]:
        pytest.fail("Program '{}' in container '{}' is in the '{}' state, expected 'RUNNING'"
                    .format(program_name, container_name, program_status))
    else:
        pytest.fail("Failed to find program '{}' in container '{}'"
                    .format(program_name, container_name))

    logger.info("Waiting to ensure container '{}' does not stop...".format(container_name))
    stopped = wait_until(CONTAINER_STOP_THRESHOLD_SECS,
                         CONTAINER_CHECK_INTERVAL_SECS,
                         0,
                         check_container_state, duthost, container_name, False)
    pytest_assert(not stopped, "Container '{}' was stopped unexpectedly".format(container_name))
    logger.info("Container '{}' did not stop".format(container_name))
    logger.info("Restart the program '{}' in container '{}'".format(program_name, container_name))
    duthost.shell("docker exec {} supervisorctl start {}".format(container_name, program_name))


def check_all_critical_processes_status(duthost):
    """Checks whether critical processes are running.

    Args:
      duthost: An ansible object of DuT.

    Returns:
      Ture if critical processes are running. Otherwise False.
    """
    processes_status = duthost.all_critical_process_status()
    for container_name, processes in processes_status.items():
        if processes["status"] is False or len(processes["exited_critical_process"]) > 0:
            logger.info("The status of checking process in container '{}' is: {}"
                        .format(container_name, processes["status"]))
            logger.info("The processes not running in container '{}' are: '{}'"
                        .format(container_name, processes["exited_critical_process"]))
            return False

    return True


def postcheck_critical_processes_status(duthost, feature_autorestart_states, up_bgp_neighbors):
    """Restarts the containers which hit the restart limitation. Then post checks
       to see whether all the critical processes are alive and
       expected BGP sessions are up after testing the autorestart feature.

    Args:
      duthost: An ansible object of DuT.
      feature_autorestart_states: A dictionary includes the feature name (key) and
        its auto-restart state (value).
      up_bgp_neighbors: A list includes the IP of neighbors whose BGP session are up.

    Returns:
      True if post check succeeds; Otherwise False.
    """
    # Check if all critical processes are running with timeout 100 sec, if not
    # then this timeout will help to stabilize service state and to spot
    # start-limit-hit if it was exceeded.
    wait_until(
        100, POST_CHECK_INTERVAL_SECS, 0,
        check_all_critical_processes_status, duthost
    )

    for feature_name in feature_autorestart_states.keys():
        if feature_name in duthost.DEFAULT_ASIC_SERVICES:
            for asic in duthost.asics:
                service_name = asic.get_service_name(feature_name)
                container_name = asic.get_docker_name(feature_name)
                if is_hiting_start_limit(duthost, service_name):
                    clear_failed_flag_and_restart(duthost, service_name, container_name)
        else:
            # service_name and container_name will be same as feature
            # name for features that are not in DEFAULT_ASIC_SERVICES.
            if is_hiting_start_limit(duthost, feature_name):
                clear_failed_flag_and_restart(duthost, feature_name, feature_name)

    critical_proceses = wait_until(
        POST_CHECK_THRESHOLD_SECS, POST_CHECK_INTERVAL_SECS, 0,
        check_all_critical_processes_status, duthost
    )

    bgp_check = wait_until(
        POST_CHECK_THRESHOLD_SECS, POST_CHECK_INTERVAL_SECS, 0,
        duthost.check_bgp_session_state_all_asics, up_bgp_neighbors, "established"
    )

    return critical_proceses, bgp_check


def run_test_on_single_container(duthost, container_name, service_name, tbinfo):
    feature_autorestart_states = duthost.get_container_autorestart_states()
    disabled_containers = get_disabled_container_list(duthost)

    skip_condition = disabled_containers[:]
    skip_condition.append("database")
    skip_condition.append("acms")
    if tbinfo["topo"]["type"] != "t0":
        skip_condition.append("radv")

    # bgp0 -> bgp, bgp -> bgp, p4rt -> p4rt
    feature_name = ''.join(re.match(CONTAINER_NAME_REGEX, container_name).groups()[:-1])

    # Skip testing the database container, radv container on T1 devices and containers/services which are disabled
    pytest_require(feature_name not in skip_condition,
                   "Skipping test for container {}".format(feature_name))

    is_running = is_container_running(duthost, container_name)
    pytest_assert(is_running, "Container '{}' is not running. Exiting...".format(container_name))

    up_bgp_neighbors = duthost.get_bgp_neighbors_per_asic("established")

    logger.info("Start testing the container '{}'...".format(container_name))

    # Currently we select 'rsyslogd' as non-critical processes for testing based on
    # the assumption that every container has an 'rsyslogd' process running and it is not
    # considered to be a critical process
    program_status, program_pid = get_program_info(duthost, container_name, "rsyslogd")
    verify_no_autorestart_with_non_critical_process(duthost, container_name, "rsyslogd",
                                                    program_status, program_pid)

    critical_group_list, critical_process_list, succeeded = duthost.get_critical_group_and_process_lists(container_name)
    pytest_assert(succeeded, "Failed to get critical group and process lists of container '{}'".format(container_name))

    for critical_process in critical_process_list:
        # Skip 'dsserve' process since it was not managed by supervisord
        # TODO: Should remove the following two lines once the issue was solved in the image.
        if feature_name == "syncd" and critical_process == "dsserve":
            continue

        program_status, program_pid = get_program_info(duthost, container_name, critical_process)
        verify_autorestart_with_critical_process(duthost, container_name, service_name, critical_process,
                                                 program_status, program_pid)
        # Sleep 20 seconds in order to let the processes come into live after container is restarted.
        # We will uncomment the following line once the "extended" mode is added
        # time.sleep(20)
        # We are currently only testing one critical process, that is why we use 'break'. Once
        # we add the "extended" mode, we will remove this statement
        break

    for critical_group in critical_group_list:
        group_program_info = get_group_program_info(duthost, container_name, critical_group)
        for program_name in group_program_info:
            verify_autorestart_with_critical_process(duthost, container_name, service_name, program_name,
                                                     group_program_info[program_name][0],
                                                     group_program_info[program_name][1])
            # We are currently only testing one critical program for each critical group, which is
            # why we use 'break' statement. Once we add the "extended" mode, we will remove this
            # statement
            break

    critical_proceses, bgp_check = postcheck_critical_processes_status(
        duthost, feature_autorestart_states, up_bgp_neighbors
    )
    if not (critical_proceses and bgp_check):
        config_reload(duthost, safe_reload=True)
        failed_check = "[Critical Process] " if not critical_proceses else ""
        failed_check += "[BGP] " if not bgp_check else ""
        processes_status = duthost.all_critical_process_status()
        pstatus = [
            {
                k: {
                    "status": v["status"],
                    "exited_critical_process": v["exited_critical_process"]
                }
            } for k, v in processes_status.items() if v[
                "status"
            ] is False and len(v["exited_critical_process"]) > 0
        ]

        pytest.fail(
            ("{}check failed, testing feature {}, \nBGP:{}, \nNeighbors:{}"
             "\nProcess status {}").format(
                failed_check, container_name,
                [{x: v['state']} for x, v in duthost.get_bgp_neighbors().items() if v['state'] != 'established'],
                up_bgp_neighbors, pstatus
            )
        )

    logger.info("End of testing the container '{}'".format(container_name))


def test_containers_autorestart(duthosts, enum_rand_one_per_hwsku_hostname, enum_rand_one_asic_index,
                                enum_dut_feature, tbinfo):
    """
    @summary: Test the auto-restart feature of each container against two scenarios: killing
              a non-critical process to verify the container is still running; killing each
              critical process to verify the container will be stopped and restarted
    """
    duthost = duthosts[enum_rand_one_per_hwsku_hostname]
    asic = duthost.asic_instance(enum_rand_one_asic_index)
    service_name = asic.get_service_name(enum_dut_feature)
    container_name = asic.get_docker_name(enum_dut_feature)
    run_test_on_single_container(duthost, container_name, service_name, tbinfo)<|MERGE_RESOLUTION|>--- conflicted
+++ resolved
@@ -125,21 +125,15 @@
             ".*ERR gbsyncd#syncd: :- diagShellThreadProc: Failed to enable switch shell: SAI_STATUS_NOT_SUPPORTED.*",
             ".*ERR swss[0-9]*#orchagent: :- updateNotifications: pointer for SAI_SWITCH_ATTR_REGISTER_WRITE is not handled.*",
             ".*ERR swss[0-9]*#orchagent: :- updateNotifications: pointer for SAI_SWITCH_ATTR_REGISTER_READ is not handled.*",
-<<<<<<< HEAD
             ".*ERR swss[0-9]*#orchagent:.*pfcFrameCounterCheck: Invalid port oid.*",
             ".*ERR swss[0-9]*#orchagent: :- mcCounterCheck: Invalid port oid.*",
             ".*ERR lldp[0-9]*#lldp-syncd \[lldp_syncd\].*Could not infer system information from.*",
             ".*ERR lldp[0-9]*#lldpmgrd.*Port init timeout reached (300 seconds), resuming lldpd...",
-=======
-            ".*ERR lldp[0-9]*#lldp-syncd \[lldp_syncd\] ERROR: Could not infer system information from.*",
->>>>>>> b19f3a46
             ".*ERR syncd[0-9]*#syncd.*threadFunction: time span WD exceeded.*create:SAI_OBJECT_TYPE_SWITCH.*",
             ".*ERR syncd[0-9]*#syncd.*logEventData:.*SAI_SWITCH_ATTR.*",
             ".*ERR syncd[0-9]*#syncd.*logEventData:.*SAI_OBJECT_TYPE_SWITCH.*",
             ".*ERR syncd[0-9]*#syncd.*setEndTime:.*SAI_OBJECT_TYPE_SWITCH.*",
-            ".*ERR syncd[0-9]*#syncd:.*SAI_API_PORT:brcm_sai_get_port_stats:.*Multi stats get failed with error Invalid parameter.*",
             ".*ERR syncd[0-9]*#syncd:.*SAI_API_PORT:_brcm_sai_port_wred_stats_get:.*port gport get failed with error Feature unavailable.*",
-<<<<<<< HEAD
             ".*ERR syncd[0-9]*#syncd:.*SAI_API_PORT:_brcm_sai_get_recycle_port_attribute.*Error processing port attributes for attr_id.*",
             ".*ERR syncd[0-9]*#syncd:.*SAI_API_PORT:_brcm_sai_get_recycle_port_attribute.*Unknown port attribute.*",
             ".*ERR syncd[0-9]*#syncd:.*SAI_API_PORT:_brcm_sai_port_wred_stats_get:15102 Hardware failure -16 in getting WRED stat 68 for port.*"
@@ -147,13 +141,7 @@
             ".*ERR swss[0-9]*#orchagent:.*update: Failed to get port by bridge port ID.*",
             ".*ERR swss[0-9]*#orchagent:.*handlePortStatusChangeNotification: Failed to get port object for port id.*",
             ".*ERR swss[0-9]*#orchagent: :- decreaseNextHopRefCount: Ref count cannot be negative for next_hop_id: 0x104000000003613 with ip: 3.3.3.1 and alias: Ethernet-IB1",
-=======
             ".*ERR swss[0-9]*#orchagent: :- doLagMemberTask: Failed to locate port.*",
-            ".*ERR swss[0-9]*#orchagent:.*update: Failed to get port by bridge port ID.*",
-            ".*ERR swss[0-9]*#orchagent:.*handlePortStatusChangeNotification: Failed to get port object for port id.*",
-            ".*ERR swss[0-9]*#orchagent:.*pfcFrameCounterCheck: Invalid port oid.*",
-            ".*ERR swss[0-9]*#orchagent: :- mcCounterCheck: Invalid port oid.*",
->>>>>>> b19f3a46
             ".*ERR swss[0-9]*#orchagent: :- getResAvailability: Failed to get availability counter.*",
             ".*ERR swss[0-9]*#supervisor-proc-exit-listener: Process 'orchagent' is not running in namespace.*",
     ]
