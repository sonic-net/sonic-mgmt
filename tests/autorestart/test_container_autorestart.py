--- conflicted
+++ resolved
@@ -30,13 +30,9 @@
 @pytest.fixture(autouse=True, scope='module')
 def config_reload_after_tests(duthosts, selected_rand_one_per_hwsku_hostname):
     yield
-<<<<<<< HEAD
     for hostname in selected_rand_one_per_hwsku_hostname:
         duthost = duthosts[hostname]
-        config_reload(duthost)
-=======
-    config_reload(duthost, safe_reload=True)
->>>>>>> 8863e861
+        config_reload(duthost, safe_reload=True)
 
 @pytest.fixture(autouse=True)
 def ignore_expected_loganalyzer_exception(duthosts, enum_rand_one_per_hwsku_hostname, enum_rand_one_asic_index,
