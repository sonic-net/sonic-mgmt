--- conflicted
+++ resolved
@@ -6,13 +6,8 @@
 import logging
 from tests.common.helpers.assertions import pytest_assert
 from tests.common import reboot
-<<<<<<< HEAD
-from tests.common.reboot import get_reboot_cause, reboot_ctrl_dict
-from tests.common.reboot import REBOOT_TYPE_COLD, REBOOT_TYPE_WARM
-=======
 from tests.common.reboot import get_reboot_cause
 from tests.common.reboot import REBOOT_TYPE_COLD
->>>>>>> 9dba7442
 from tests.upgrade_path.upgrade_helpers import check_services, install_sonic, check_sonic_version, get_reboot_command
 from tests.upgrade_path.upgrade_helpers import restore_image
 from tests.common.fixtures.advanced_reboot import get_advanced_reboot
@@ -51,14 +46,9 @@
     return upgrade_type, from_list, to_list, restore_to_image
 
 @pytest.mark.device_type('vs')
-<<<<<<< HEAD
-def test_upgrade_path(request, localhost, duthosts, rand_one_dut_hostname, ptfhost,
-    upgrade_path_lists, ptf_params, setup, tbinfo, create_hole_in_tcam):
-=======
 def test_upgrade_path(localhost, duthosts, ptfhost, rand_one_dut_hostname, nbrhosts, fanouthosts, tbinfo,
                         restore_image, get_advanced_reboot, verify_dut_health, advanceboot_loganalyzer,
-                        upgrade_path_lists):
->>>>>>> 9dba7442
+                        upgrade_path_lists, create_hole_in_tcam):
     duthost = duthosts[rand_one_dut_hostname]
     upgrade_type, from_list_images, to_list_images, _ = upgrade_path_lists
     from_list = from_list_images.split(',')
@@ -77,21 +67,8 @@
 
             # Install target image
             logger.info("Upgrading to {}".format(to_image))
-<<<<<<< HEAD
-            target_version = install_sonic(duthost, to_image, tbinfo)
-            test_params = ptf_params
-            test_params['target_version'] = target_version
-            test_params['reboot_type'] = get_reboot_command(duthost, upgrade_type)
-            if create_hole:
-                ptf_ip = ptfhost.host.options['inventory_manager'].get_host(ptfhost.hostname).vars['ansible_host']
-                test_params['reboot_type'] = "warm-reboot -c {}".format(ptf_ip)
-            prepare_testbed_ssh_keys(duthost, ptfhost, test_params['dut_username'])
-            log_file = "/tmp/advanced-reboot.ReloadTest.{}.log".format(datetime.now().strftime('%Y-%m-%d-%H:%M:%S'))
-            if test_params['reboot_type'] == reboot_ctrl_dict.get(REBOOT_TYPE_COLD).get("command"):
-=======
             install_sonic(duthost, to_image, tbinfo)
             if upgrade_type == REBOOT_TYPE_COLD:
->>>>>>> 9dba7442
                 # advance-reboot test (on ptf) does not support cold reboot yet
                 reboot(duthost, localhost)
             else:
