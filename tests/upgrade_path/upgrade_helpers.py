--- conflicted
+++ resolved
@@ -9,6 +9,10 @@
 from tests.common import reboot
 from tests.common.reboot import get_reboot_cause, reboot_ctrl_dict
 from tests.common.reboot import REBOOT_TYPE_WARM
+
+# internal only import - used by ferret functions
+import json
+import os
 
 logger = logging.getLogger(__name__)
 
@@ -117,68 +121,7 @@
 def check_reboot_cause(duthost, expected_cause):
     reboot_cause = get_reboot_cause(duthost)
     logging.info("Checking cause from dut {} to expected {}".format(reboot_cause, expected_cause))
-<<<<<<< HEAD
     return reboot_cause == expected_cause
-
-
-@pytest.fixture(scope="module")
-def setup(localhost, ptfhost, duthosts, rand_one_dut_hostname, upgrade_path_lists, tbinfo):
-    duthost = duthosts[rand_one_dut_hostname]
-    prepare_ptf(ptfhost, duthost, tbinfo)
-    yield
-    cleanup(localhost, ptfhost, duthost, upgrade_path_lists, tbinfo)
-
-
-@pytest.fixture(scope="module")
-def ptf_params(duthosts, rand_one_dut_hostname, creds, tbinfo):
-    duthost = duthosts[rand_one_dut_hostname]
-
-    if duthost.facts['platform'] == 'x86_64-kvm_x86_64-r0':
-        reboot_limit_in_seconds = 150
-    else:
-        reboot_limit_in_seconds = 30
-
-    mg_facts = duthost.get_extended_minigraph_facts(tbinfo)
-    lo_v6_prefix = ""
-    for intf in mg_facts["minigraph_lo_interfaces"]:
-        ipn = ipaddr.IPNetwork(intf['addr'])
-        if ipn.version == 6:
-            lo_v6_prefix = str(ipaddr.IPNetwork(intf['addr'] + '/64').network) + '/64'
-            break
-
-    mgFacts = duthost.get_extended_minigraph_facts(tbinfo)
-    vm_hosts = [
-            attr['mgmt_addr'] for dev, attr in mgFacts['minigraph_devices'].items() if attr['hwsku'] == 'Arista-VM'
-        ]
-
-    vlan_ip_range = dict()
-    for vlan in mgFacts['minigraph_vlan_interfaces']:
-        if type(ipaddress.ip_network(vlan['subnet'])) is ipaddress.IPv4Network:
-            vlan_ip_range[vlan['attachto']] = vlan['subnet']
-
-    sonicadmin_alt_password = duthost.host.options['variable_manager']._hostvars[duthost.hostname].get("ansible_altpassword")
-    ptf_params = {
-        "verbose": False,
-        "dut_username": creds.get('sonicadmin_user'),
-        "dut_password": creds.get('sonicadmin_password'),
-        "alt_password": sonicadmin_alt_password,
-        "dut_hostname": duthost.host.options['inventory_manager'].get_host(duthost.hostname).vars['ansible_host'],
-        "reboot_limit_in_seconds": reboot_limit_in_seconds,
-        "reboot_type": "warm-reboot",
-        "portchannel_ports_file": TMP_VLAN_PORTCHANNEL_FILE,
-        "vlan_ports_file": TMP_VLAN_FILE,
-        "ports_file": TMP_PORTS_FILE,
-        "dut_mac": duthost.facts["router_mac"],
-        "dut_vlan_ip": "192.168.0.1",
-        "default_ip_range": "192.168.100.0/18",
-        "vlan_ip_range": json.dumps(vlan_ip_range),
-        "lo_v6_prefix": lo_v6_prefix,
-        "arista_vms": vm_hosts,
-        "setup_fdb_before_test": True,
-        "target_version": "Unknown",
-        "preboot_files" : "peer_dev_info,neigh_port_info"
-    }
-    return ptf_params
 
 
 @pytest.fixture
@@ -331,7 +274,4 @@
 
     logger.info('Refreshing supervisor control with ferret configuration')
     ptfhost.shell('supervisorctl reread && supervisorctl update')
-    ptfhost.shell('supervisorctl restart ferret')
-=======
-    return reboot_cause == expected_cause
->>>>>>> 9dba7442
+    ptfhost.shell('supervisorctl restart ferret')