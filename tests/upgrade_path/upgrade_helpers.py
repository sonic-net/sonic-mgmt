import pytest
import logging
import time
<<<<<<< HEAD
import tempfile
import random
=======
import ipaddress
import json
import re
>>>>>>> ef74a2db
from six.moves.urllib.parse import urlparse
import ipaddress
from tests.common.helpers.assertions import pytest_assert
from tests.common import reboot
from tests.common.reboot import get_reboot_cause, reboot_ctrl_dict
from tests.common.reboot import REBOOT_TYPE_WARM

# internal only import - used by ferret functions
import json
import os

logger = logging.getLogger(__name__)

TMP_VLAN_PORTCHANNEL_FILE = '/tmp/portchannel_interfaces.json'
TMP_VLAN_FILE = '/tmp/vlan_interfaces.json'
TMP_PORTS_FILE = '/tmp/ports.json'
TMP_PEER_INFO_FILE = "/tmp/peer_dev_info.json"
TMP_PEER_PORT_INFO_FILE = "/tmp/neigh_port_info.json"


def pytest_runtest_setup(item):
    from_list = item.config.getoption('base_image_list')
    to_list = item.config.getoption('target_image_list')
    if not from_list or not to_list:
        pytest.skip("base_image_list or target_image_list is empty")


@pytest.fixture(scope="module")
def restore_image(localhost, duthosts, rand_one_dut_hostname, upgrade_path_lists, tbinfo):
    _, _, _, restore_to_image = upgrade_path_lists
    yield
    duthost = duthosts[rand_one_dut_hostname]
    if restore_to_image:
        logger.info("Preparing to cleanup and restore to {}".format(restore_to_image))
        # restore orignial image
        install_sonic(duthost, restore_to_image, tbinfo)
        # Perform a cold reboot
        reboot(duthost, localhost)


def get_reboot_command(duthost, upgrade_type):
    reboot_command = reboot_ctrl_dict.get(upgrade_type).get("command")
    return reboot_command


def check_sonic_version(duthost, target_version):
    current_version = duthost.image_facts()['ansible_facts']['ansible_image_facts']['current']
    assert current_version == target_version, \
        "Upgrade sonic failed: target={} current={}".format(target_version, current_version)


def install_sonic(duthost, image_url, tbinfo):
    new_route_added = False
    if urlparse(image_url).scheme in ('http', 'https',):
        mg_gwaddr = duthost.get_extended_minigraph_facts(tbinfo).get("minigraph_mgmt_interface", {}).get("gwaddr")
        mg_gwaddr = ipaddress.IPv4Address(mg_gwaddr)
        rtinfo_v4 = duthost.get_ip_route_info(ipaddress.ip_network(u'0.0.0.0/0'))
        for nexthop in rtinfo_v4['nexthops']:
            if mg_gwaddr == nexthop[0]:
                break
        else:
            # Temporarily change the default route to mgmt-gateway address. This is done so that
            # DUT can download an image from a remote host over the mgmt network.
            logger.info("Add default mgmt-gateway-route to the device via {}".format(mg_gwaddr))
            duthost.shell("ip route replace default via {}".format(mg_gwaddr), module_ignore_errors=True)
            new_route_added = True
        res = duthost.reduce_and_add_sonic_images(new_image_url=image_url)
    else:
        out = duthost.command("df -BM --output=avail /host", module_ignore_errors=True)["stdout"]
        avail = int(out.split('\n')[1][:-1])
        if avail >= 2000:
            # There is enough space to install directly
            save_as = "/host/downloaded-sonic-image"
        else:
            save_as = "/tmp/tmpfs/downloaded-sonic-image"
            # Create a tmpfs partition to download image to install
            duthost.shell("mkdir -p /tmp/tmpfs", module_ignore_errors=True)
            duthost.shell("umount /tmp/tmpfs", module_ignore_errors=True)
            duthost.shell("mount -t tmpfs -o size=1300M tmpfs /tmp/tmpfs", module_ignore_errors=True)
        logger.info("Image exists locally. Copying the image {} into the device path {}".format(image_url, save_as))
        duthost.copy(src=image_url, dest=save_as)
        res = duthost.reduce_and_add_sonic_images(save_as=save_as)

    # if the new default mgmt-gateway route was added, remove it. This is done so that
    # default route src address matches Loopback0 address
    if new_route_added:
        logger.info("Remove default mgmt-gateway-route earlier added")
        duthost.shell("ip route del default via {}".format(mg_gwaddr), module_ignore_errors=True)
    return res['ansible_facts']['downloaded_image_version']


def check_services(duthost):
    """
    Perform a health check of services
    """
    logging.info("Wait until DUT uptime reaches {}s".format(300))
    while duthost.get_uptime().total_seconds() < 300:
        time.sleep(1)
    logging.info("Wait until all critical services are fully started")
    logging.info("Check critical service status")
    pytest_assert(duthost.critical_services_fully_started(), "dut.critical_services_fully_started is False")

    for service in duthost.critical_services:
        status = duthost.get_service_props(service)
        pytest_assert(status["ActiveState"] == "active", "ActiveState of {} is {}, expected: active"
                      .format(service, status["ActiveState"]))
        pytest_assert(status["SubState"] == "running", "SubState of {} is {}, expected: running"
                      .format(service, status["SubState"]))


def check_reboot_cause(duthost, expected_cause):
    reboot_cause = get_reboot_cause(duthost)
    logging.info("Checking cause from dut {} to expected {}".format(reboot_cause, expected_cause))
    return reboot_cause == expected_cause


<<<<<<< HEAD
@pytest.fixture
def create_hole_in_tcam(duthosts, rand_one_dut_hostname):
    duthost = duthosts[rand_one_dut_hostname]
    ROUTER_MAC_ADDRESS = duthost.shell(
        "sonic-cfggen -d -v \'DEVICE_METADATA.localhost.mac\'")["stdout_lines"][0].decode("utf-8")
    DOWNSTREAM_VLAN_LIST = duthost.shell(
        "sonic-cfggen -d -v 'VLAN|list' | tr -d '[],'")['stdout']
    VLAN = duthost.shell(
        "echo {} | sed -e 's/'u/'/'".format(DOWNSTREAM_VLAN_LIST))['stdout']
    APP_DB_FDB_ROUTER_MAC = ROUTER_MAC_ADDRESS.upper().replace(':', '-')
    STATE_DB_FDB_ROUTER_MAC = duthost.shell("echo {}".format(ROUTER_MAC_ADDRESS))['stdout']
    BRCM_STATION_ROUTER_MAC = ROUTER_MAC_ADDRESS.upper().replace(':', '')

    def apply_fdb_config(duthost, vlan_id, iface, appdb_router_mac):
        """ Creates FDB config and applies it on DUT """
        dut_fdb_config = os.path.join("/tmp", "fdb.json")
        fdb_entry_json = [{ "FDB_TABLE:{}:{}".format(vlan_id, appdb_router_mac):
            { "port": iface, "type": "dynamic" }, "OP": "SET" }]
        with tempfile.NamedTemporaryFile(suffix=".json", prefix="fdb_config") as fp:
            logger.info("Generating FDB config")
            json.dump(fdb_entry_json, fp)
            fp.flush()
            # Copy FDB JSON config to switch
            duthost.template(src=fp.name, dest=dut_fdb_config, force=True)
        # Copy FDB JSON config to SWSS container
        cmd = "docker cp {} swss:/".format(dut_fdb_config)
        duthost.command(cmd)
        # Add FDB entry
        cmd = "docker exec -i swss swssconfig /fdb.json"
        duthost.command(cmd)

    def create_hole(duthost, localhost, metadata_process):
        PORT = random.choice(duthost.get_vlan_intfs())
        # Add router MAC to state-db
        duthost.shell(
            "redis-cli -n 6 hset 'FDB_TABLE|'Vlan1000:'{}'  'type' 'dynamic'".format(STATE_DB_FDB_ROUTER_MAC))
        duthost.shell(
            "redis-cli -n 6 hset 'FDB_TABLE|'Vlan1000:'{}'  'port' {}".format(STATE_DB_FDB_ROUTER_MAC, PORT))

        # Add router MAC to app-db
        apply_fdb_config(duthost, VLAN, PORT, APP_DB_FDB_ROUTER_MAC)
        # Check if the router mac exists in the DBs
        exists_in_statedb = duthost.shell(
            "redis-cli -n 6 EXISTS 'FDB_TABLE|'{}':'{}".format(VLAN, STATE_DB_FDB_ROUTER_MAC))['stdout']
        exists_in_appdb = duthost.shell(
            "redis-cli -n 0 EXISTS 'FDB_TABLE:'{}':'{}".format(VLAN, APP_DB_FDB_ROUTER_MAC))['stdout']
        if exists_in_statedb != '1' or exists_in_appdb != '1':
            logger.error("Failed to add router MAC address to db. Statedb - {}; APPLdb - {}".format(
                exists_in_statedb, exists_in_appdb))

        # Warm reboot to create a hole in my_station_tcam
        reboot(duthost, localhost, reboot_type=REBOOT_TYPE_WARM)

        # Verify that the tcam hole is now created
        STATION_TCAM_SIZE = duthost.shell(
            "bcmcmd -n 0 'listmem my_station_tcam' | grep 'Entries:' | awk '{print $2}'")['stdout']
        STATION_TCAM_LAST_INDEX_EXIST= duthost.shell(
            "bcmcmd -n 0 'dump chg my_station_tcam' | grep -c '\[{}\]'".format(
                int(STATION_TCAM_SIZE) - 1))['stdout']
        if STATION_TCAM_LAST_INDEX_EXIST == '1':
            logger.info("Hole in TCAM found")
        else:
            logger.error("Hole in TCAM not found when expected.")

        # If Metadata script is used, the below steps will be performed by the replaced script on the device
        if not metadata_process:
            logger.info("Set up Station TCAM Entry 1 Vlan Mask as 0 for mitigation on Broadcom")
            duthost.shell("bcmcmd 'l2 station add id=1 mac=0x{} macm=0xffffffffffff ".format(BRCM_STATION_ROUTER_MAC) +
            "vlanid=0 vlanidm=0 ipv4=1 ipv6=1 arprarp=1 replace=1'")
            # Remove app db entry before warmboot to image with a fix
            duthost.shell("redis-cli -n 0 del 'FDB_TABLE:'{}':'{}".format(VLAN, APP_DB_FDB_ROUTER_MAC))

    yield create_hole

    # clean up
    duthost.shell("redis-cli -n 6 del 'FDB_TABLE|'{}':'{}".format(VLAN, STATE_DB_FDB_ROUTER_MAC), module_ignore_errors=True)
    duthost.shell("redis-cli -n 0 del 'FDB_TABLE:'{}':'{}".format(VLAN, APP_DB_FDB_ROUTER_MAC), module_ignore_errors=True)
    duthost.shell("docker exec -i swss rm /fdb.json*", module_ignore_errors=True)


def setup_ferret(duthost, ptfhost, tbinfo):
    '''
        Sets Ferret service on PTF host.
    '''
    VXLAN_CONFIG_FILE = '/tmp/vxlan_decap.json'
    def prepareVxlanConfigData(duthost, ptfhost, tbinfo):
        '''
            Prepares Vxlan Configuration data for Ferret service running on PTF host

            Args:
                duthost (AnsibleHost): Device Under Test (DUT)
                ptfhost (AnsibleHost): Packet Test Framework (PTF)

            Returns:
                None
        '''
        mgFacts = duthost.get_extended_minigraph_facts(tbinfo)
        vxlanConfigData = {
            'minigraph_port_indices': mgFacts['minigraph_ptf_indices'],
            'minigraph_portchannel_interfaces': mgFacts['minigraph_portchannel_interfaces'],
            'minigraph_portchannels': mgFacts['minigraph_portchannels'],
            'minigraph_lo_interfaces': mgFacts['minigraph_lo_interfaces'],
            'minigraph_vlans': mgFacts['minigraph_vlans'],
            'minigraph_vlan_interfaces': mgFacts['minigraph_vlan_interfaces'],
            'dut_mac': duthost.facts['router_mac']
        }
        with open(VXLAN_CONFIG_FILE, 'w') as file:
            file.write(json.dumps(vxlanConfigData, indent=4))

        logger.info('Copying ferret config file to {0}'.format(ptfhost.hostname))
        ptfhost.copy(src=VXLAN_CONFIG_FILE, dest='/tmp/')

    ptfhost.copy(src="arp/files/ferret.py", dest="/opt")
    result = duthost.shell(
        cmd='''ip route show type unicast |
        sed -e '/proto 186\|proto zebra\|proto bgp/!d' -e '/default/d' -ne '/0\//p' |
        head -n 1 |
        sed -ne 's/0\/.*$/1/p'
        '''
    )

    pytest_assert(len(result['stdout'].strip()) > 0, 'Empty DIP returned')

    dip = result['stdout']
    logger.info('VxLan Sender {0}'.format(dip))

    vxlan_port_out = duthost.shell('redis-cli -n 0 hget "SWITCH_TABLE:switch" "vxlan_port"')
    if 'stdout' in vxlan_port_out and vxlan_port_out['stdout'].isdigit():
        vxlan_port = int(vxlan_port_out['stdout'])
        ferret_args = '-f /tmp/vxlan_decap.json -s {0} -a {1} -p {2}'.format(
            dip, duthost.facts["asic_type"], vxlan_port)
    else:
        ferret_args = '-f /tmp/vxlan_decap.json -s {0} -a {1}'.format(dip, duthost.facts["asic_type"])

    ptfhost.host.options['variable_manager'].extra_vars.update({'ferret_args': ferret_args})

    logger.info('Copying ferret config file to {0}'.format(ptfhost.hostname))
    ptfhost.template(src='arp/files/ferret.conf.j2', dest='/etc/supervisor/conf.d/ferret.conf')

    logger.info('Generate pem and key files for ssl')
    ptfhost.command(
        cmd='''openssl req -new -x509 -keyout test.key -out test.pem -days 365 -nodes
        -subj "/C=10/ST=Test/L=Test/O=Test/OU=Test/CN=test.com"''',
        chdir='/opt'
    )

    prepareVxlanConfigData(duthost, ptfhost, tbinfo)

    logger.info('Refreshing supervisor control with ferret configuration')
    ptfhost.shell('supervisorctl reread && supervisorctl update')
    ptfhost.shell('supervisorctl restart ferret')
=======
def check_copp_config(duthost):
    logging.info("Comparing CoPP configuration from copp_cfg.json to COPP_TABLE")
    copp_tables = json.loads(duthost.shell("sonic-db-dump -n APPL_DB -k COPP_TABLE* -y")["stdout"])
    copp_cfg = json.loads(duthost.shell("cat /etc/sonic/copp_cfg.json")["stdout"])
    feature_status = duthost.shell("show feature status")["stdout"]
    copp_tables_formatted = get_copp_table_formatted_dict(copp_tables)
    copp_cfg_formatted = get_copp_cfg_formatted_dict(copp_cfg, feature_status)
    pytest_assert(copp_tables_formatted == copp_cfg_formatted,
                  "There is a difference between CoPP config and CoPP tables. CoPP config: {}\nCoPP tables:"
                  " {}".format(copp_tables_formatted, copp_cfg_formatted))


def get_copp_table_formatted_dict(copp_tables):
    """
    Format the copp tables output to "copp_group":{"values"} only
    """
    formatted_dict = {}
    for queue_group, queue_group_value in copp_tables.items():
        new_queue_group = queue_group.replace("COPP_TABLE:", "")
        formatted_dict.update({new_queue_group: queue_group_value["value"]})
    logging.debug("Formatted copp tables dictionary: {}".format(formatted_dict))
    return formatted_dict


def get_copp_cfg_formatted_dict(copp_cfg, feature_status):
    """
    Format the copp_cfg.json output to compare with copp tables
    """
    formatted_dict = {}
    for trap_name, trap_value in copp_cfg["COPP_TRAP"].items():
        pattern = r"{}\s+enabled".format(trap_name)
        trap_enabled = re.search(pattern, feature_status)
        if trap_value.get("always_enabled", "") or trap_enabled:
            trap_group = trap_value["trap_group"]
            if trap_group in formatted_dict:
                exist_trap_ids = formatted_dict[trap_group]["trap_ids"].split(",")
                additional_trap_ids = trap_value["trap_ids"].split(",")
                trap_ids = exist_trap_ids + additional_trap_ids
                trap_ids.sort()
                formatted_dict[trap_group].update({"trap_ids": ",".join(trap_ids)})
            else:
                formatted_dict.update({trap_group: copp_cfg["COPP_GROUP"][trap_group]})
                formatted_dict[trap_group].update({"trap_ids": trap_value["trap_ids"]})
    formatted_dict.update({"default": copp_cfg["COPP_GROUP"]["default"]})
    logging.debug("Formatted copp_cfg.json dictionary: {}".format(formatted_dict))
    return formatted_dict
>>>>>>> ef74a2db
<|MERGE_RESOLUTION|>--- conflicted
+++ resolved
@@ -1,14 +1,9 @@
 import pytest
 import logging
 import time
-<<<<<<< HEAD
 import tempfile
 import random
-=======
-import ipaddress
-import json
 import re
->>>>>>> ef74a2db
 from six.moves.urllib.parse import urlparse
 import ipaddress
 from tests.common.helpers.assertions import pytest_assert
@@ -125,7 +120,6 @@
     return reboot_cause == expected_cause
 
 
-<<<<<<< HEAD
 @pytest.fixture
 def create_hole_in_tcam(duthosts, rand_one_dut_hostname):
     duthost = duthosts[rand_one_dut_hostname]
@@ -277,7 +271,8 @@
     logger.info('Refreshing supervisor control with ferret configuration')
     ptfhost.shell('supervisorctl reread && supervisorctl update')
     ptfhost.shell('supervisorctl restart ferret')
-=======
+
+
 def check_copp_config(duthost):
     logging.info("Comparing CoPP configuration from copp_cfg.json to COPP_TABLE")
     copp_tables = json.loads(duthost.shell("sonic-db-dump -n APPL_DB -k COPP_TABLE* -y")["stdout"])
@@ -323,5 +318,4 @@
                 formatted_dict[trap_group].update({"trap_ids": trap_value["trap_ids"]})
     formatted_dict.update({"default": copp_cfg["COPP_GROUP"]["default"]})
     logging.debug("Formatted copp_cfg.json dictionary: {}".format(formatted_dict))
-    return formatted_dict
->>>>>>> ef74a2db
+    return formatted_dict