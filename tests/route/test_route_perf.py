--- conflicted
+++ resolved
@@ -2,16 +2,13 @@
 import json
 import logging
 import time
-<<<<<<< HEAD
 import re
-=======
 import random
 import ipaddress
 import ptf.testutils as testutils
 import ptf.mask as mask
 import ptf.packet as packet
 from tests.common.dualtor.dual_tor_utils import get_t1_ptf_ports
->>>>>>> d478e047
 from datetime import datetime
 from tests.common.utilities import wait_until
 from tests.common import config_reload
