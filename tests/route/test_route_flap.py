--- conflicted
+++ resolved
@@ -232,11 +232,9 @@
                         continue
                     if per_hop['ip'] in internal_bgp_ips:
                         continue
-<<<<<<< HEAD
                     if per_hop['interfaceName'] in voq_inband_interfaces:
-=======
+                        continue
                     if 'IB' in per_hop['interfaceName'] or 'BP' in per_hop['interfaceName']:
->>>>>>> f5fa84af
                         continue
                     dev_port = per_hop['interfaceName']
                     break
@@ -244,6 +242,8 @@
             dev = json.loads(asichost.run_vtysh(cmd)['stdout'])
             for per_hop in dev[route_to_ping][0]['nexthops']:
                 if 'interfaceName' not in per_hop.keys():
+                    continue
+                if per_hop['interfaceName'] in voq_inband_interfaces:
                     continue
                 if 'IB' in per_hop['interfaceName'] or 'BP' in per_hop['interfaceName']:
                     continue
