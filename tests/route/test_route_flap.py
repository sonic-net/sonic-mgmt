--- conflicted
+++ resolved
@@ -61,20 +61,14 @@
 
     ptf_ip = tbinfo["ptf_ip"]
     topo_name = tbinfo["topo"]["name"]
-<<<<<<< HEAD
     if topo_name not in ['t0', 'm0', 'mx']:
         return
-    logger.info("withdraw and announce default ipv4 and ipv6 routes for {}".format(topo_name))
-    localhost.announce_routes(topo_name=topo_name, ptf_ip=ptf_ip, action=WITHDRAW, path="../ansible/")
-    localhost.announce_routes(topo_name=topo_name, ptf_ip=ptf_ip, action=ANNOUNCE, path="../ansible/")
-=======
     logger.info(
         "withdraw and announce default ipv4 and ipv6 routes for {}".format(topo_name))
     localhost.announce_routes(
         topo_name=topo_name, ptf_ip=ptf_ip, action=WITHDRAW, path="../ansible/")
     localhost.announce_routes(
         topo_name=topo_name, ptf_ip=ptf_ip, action=ANNOUNCE, path="../ansible/")
->>>>>>> e7a77e20
 
 
 def change_route(operation, ptfip, route, nexthop, port, aspath):
@@ -116,19 +110,11 @@
     return send_port
 
 
-<<<<<<< HEAD
 def check_route(asichost, route, dev_port, operation):
     cmd = ' -c "show ip route {} json"'.format(route)
     out = json.loads(asichost.run_vtysh(cmd)['stdout'])
     nexthops = out[route][0]['nexthops']
     result = [hop['interfaceName'] for hop in nexthops if 'interfaceName' in hop.keys()]
-=======
-def check_route(duthost, route, dev_port, operation):
-    out = json.loads(duthost.shell(
-        'vtysh -c "show ip route {} json"'.format(route), verbose=False)['stdout'])
-    result = [nexthop['interfaceName']
-              for nexthop in out[route][0]['nexthops']]
->>>>>>> e7a77e20
     if operation == WITHDRAW:
         pytest_assert(dev_port not in result,
                       "Route {} was not withdraw {}".format(route, result))
@@ -161,27 +147,16 @@
     masked_exp_pkt.set_do_not_care_scapy(scapy.ICMP, "id")
     masked_exp_pkt.set_do_not_care_scapy(scapy.ICMP, "seq")
 
-<<<<<<< HEAD
     logger.info('send ping request packet send port {}, recv port {}, dmac: {}, dip: {}'
                 .format(ptf_send_port, ptf_recv_ports, dst_mac, dst_ip))
-=======
-    logger.info('send ping request packet send port {}, recv port {}, dmac: {}, dip: {}'.format(
-        ptf_send_port, ptf_recv_ports, dst_mac, dst_ip))
->>>>>>> e7a77e20
     testutils.send(ptfadapter, ptf_send_port, pkt)
     testutils.verify_packet_any_port(
         ptfadapter, masked_exp_pkt, ptf_recv_ports, timeout=WAIT_EXPECTED_PACKET_TIMEOUT)
 
 
-<<<<<<< HEAD
 def get_ip_route_info(asichost):
     cmd = " -c 'show ip bgp ipv4 json'"
     output = json.loads(asichost.run_vtysh(cmd)['stdout'])
-=======
-def get_ip_route_info(duthost):
-    output = json.loads(duthost.shell(
-        'vtysh -c "show ip bgp ipv4 json"', verbose=False)['stdout'])
->>>>>>> e7a77e20
     return output['routes']
 
 
@@ -197,7 +172,7 @@
     """Check if the testbed is dualtor."""
     return "dualtor" in tbinfo["topo"]["name"]
 
-<<<<<<< HEAD
+
 def has_external_route(asichost, route_prefix):
     internal_peers = asichost.get_internal_bgp_peers_for_chassis_per_asic()
     cmd = ' -c "show ip route {} json"'.format(route_prefix)
@@ -209,14 +184,10 @@
             return True
     return False
 
+
 def test_route_flap(duthosts, tbinfo, ptfhost, ptfadapter,
                     get_function_conpleteness_level, announce_default_routes, 
                     enum_rand_one_per_hwsku_frontend_hostname, enum_rand_one_frontend_asic_index):
-=======
-
-def test_route_flap(duthost, tbinfo, ptfhost, ptfadapter,
-                    get_function_conpleteness_level, announce_default_routes):
->>>>>>> e7a77e20
     ptf_ip = tbinfo['ptf_ip']
     common_config = tbinfo['topo']['properties']['configuration_properties'].get(
         'common', {})
@@ -244,11 +215,7 @@
     else:
         vlan_mac = dut_mac
 
-<<<<<<< HEAD
     # get dst_prefix_set and aspath
-=======
-    # get dst_prefix_list and aspath
->>>>>>> e7a77e20
     routes = namedtuple('routes', ['route', 'aspath'])
     iproute_info = get_ip_route_info(asichost)
     dst_prefix_set = set()
@@ -256,7 +223,6 @@
     
     for route_prefix in iproute_info:
         if "/{}".format(route_prefix_len) in route_prefix:
-<<<<<<< HEAD
             # multi-asics can have more than 1 routes in iproute_info[route_prefix], even single-asics have only 1
             for route_per_prefix in iproute_info[route_prefix]:
                 # Use only multipath routes, othervise there will be announced new routes to T0 neigbours on t1 topo
@@ -287,27 +253,6 @@
     # choose one ptf port to send msg
     ptf_send_port = get_ptf_send_ports(asichost, tbinfo, dev_port)
     ptf_recv_ports = get_ptf_recv_ports(asichost, tbinfo)
-=======
-            # Use only multipath routes, othervise there will be announced new routes to T0 neigbours on t1 topo
-            multipath = iproute_info[route_prefix][0].get('multipath', False)
-            if multipath:
-                out = iproute_info[route_prefix][0].get('path').split(' ')
-                aspath = out[1:]
-                entry = routes(route_prefix, ' '.join(aspath))
-                dst_prefix_list.append(entry)
-
-    route_to_ping = dst_prefix_list[0].route
-    dev = json.loads(duthost.shell(
-        'vtysh -c "show ip route {} json"'.format(route_to_ping))['stdout'])
-    dev_port = dev[route_to_ping][0]['nexthops'][0]['interfaceName']
-
-    route_nums = len(dst_prefix_list)
-    logger.info("route_nums = %d" % route_nums)
-
-    # choose one ptf port to send msg
-    ptf_send_port = get_ptf_send_ports(duthost, tbinfo, dev_port)
-    ptf_recv_ports = get_ptf_recv_ports(duthost, tbinfo)
->>>>>>> e7a77e20
 
     exabgp_port = get_exabgp_port(duthost, tbinfo, dev_port)
     logger.info("exabgp_port = %d" % exabgp_port)
@@ -335,27 +280,18 @@
             # Check if route is withdraw with first 3 routes
             if route_index < 4:
                 time.sleep(1)
-<<<<<<< HEAD
-                check_route(asichost, dst_prefix, dev_port, WITHDRAW)
-            send_recv_ping_packet(ptfadapter, ptf_send_port, ptf_recv_ports, vlan_mac, dut_mac, ptf_ip, ping_ip)
-=======
                 check_route(duthost, dst_prefix, dev_port, WITHDRAW)
             send_recv_ping_packet(
                 ptfadapter, ptf_send_port, ptf_recv_ports, vlan_mac, dut_mac, ptf_ip, ping_ip)
->>>>>>> e7a77e20
 
             announce_route(ptf_ip, dst_prefix, nexthop, exabgp_port, aspath)
             # Check if route is announced with first 3 routes
             if route_index < 4:
                 time.sleep(1)
-<<<<<<< HEAD
-                check_route(asichost, dst_prefix, dev_port, ANNOUNCE)
-            send_recv_ping_packet(ptfadapter, ptf_send_port, ptf_recv_ports, vlan_mac, dut_mac, ptf_ip, ping_ip)
-=======
                 check_route(duthost, dst_prefix, dev_port, ANNOUNCE)
             send_recv_ping_packet(
                 ptfadapter, ptf_send_port, ptf_recv_ports, vlan_mac, dut_mac, ptf_ip, ping_ip)
->>>>>>> e7a77e20
+
 
             route_index += 1
 
