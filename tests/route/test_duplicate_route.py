--- conflicted
+++ resolved
@@ -12,11 +12,7 @@
 
 
 pytestmark = [
-<<<<<<< HEAD
-    pytest.mark.topology("t0", "m0", "m1", "m2", "m3"),
-=======
     pytest.mark.topology("t0", "m0", "any"),
->>>>>>> c49a4428
     pytest.mark.device_type('vs')
 ]
 
