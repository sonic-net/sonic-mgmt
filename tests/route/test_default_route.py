--- conflicted
+++ resolved
@@ -10,21 +10,13 @@
 
 logger = logging.getLogger(__name__)
 
-<<<<<<< HEAD
-def test_default_route_set_src(duthosts, enum_rand_one_per_hwsku_frontend_hostname):
-=======
-def test_default_route_set_src(duthosts, rand_one_dut_hostname, enum_asic_index):
->>>>>>> 15793fba
+def test_default_route_set_src(duthosts, enum_rand_one_per_hwsku_frontend_hostname, enum_asic_index):
     """
     check if ipv4 and ipv6 default src address match Loopback0 address
 
     """
-<<<<<<< HEAD
     duthost = duthosts[enum_rand_one_per_hwsku_frontend_hostname]
-=======
-    duthost = duthosts[rand_one_dut_hostname]
     asichost = duthost.get_asic(enum_asic_index)
->>>>>>> 15793fba
 
     config_facts = asichost.config_facts(host=duthost.hostname, source="running")['ansible_facts']
 
@@ -54,21 +46,13 @@
     pytest_assert(rtinfo['set_src'] == lo_ipv6.ip, \
             "default v6 route set src to wrong IP {} != {}".format(rtinfo['set_src'], lo_ipv6.ip))
 
-<<<<<<< HEAD
-def test_default_ipv6_route_next_hop_global_address(duthosts, enum_rand_one_per_hwsku_frontend_hostname):
-=======
-def test_default_ipv6_route_next_hop_global_address(duthosts, rand_one_dut_hostname, enum_asic_index):
->>>>>>> 15793fba
+def test_default_ipv6_route_next_hop_global_address(duthosts, enum_rand_one_per_hwsku_frontend_hostname, enum_asic_index):
     """
     check if ipv6 default route nexthop address uses global address
 
     """
-<<<<<<< HEAD
     duthost = duthosts[enum_rand_one_per_hwsku_frontend_hostname]
-=======
-    duthost = duthosts[rand_one_dut_hostname]
     asichost = duthost.get_asic(enum_asic_index)
->>>>>>> 15793fba
 
     rtinfo = asichost.get_ip_route_info(ipaddress.ip_network(u"::/0"))
     pytest_assert(rtinfo['nexthops'] > 0, "cannot find ipv6 nexthop for default route")
