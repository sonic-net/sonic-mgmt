import ipaddress
import json
import logging
import pytest

from tests.common.config_reload import config_reload
from tests.common.helpers.assertions import pytest_assert
<<<<<<< HEAD
from tests.common.utilities import wait_until, wait_for_file_changed, \
    FORCED_MGMT_ROUTE_PRIORITY
from tests.override_config_table.utilities import backup_config, restore_config, \
=======
from tests.common.utilities import wait_until
from tests.common.utilities import backup_config, restore_config, \
>>>>>>> 9fd5c6cb
        reload_minigraph_with_golden_config
from tests.syslog.syslog_utils import is_mgmt_vrf_enabled

pytestmark = [
    pytest.mark.disable_loganalyzer,
    pytest.mark.topology('t0'),
    pytest.mark.device_type('vs')
]

logger = logging.getLogger(__name__)


@pytest.fixture
def backup_restore_config(duthosts, enum_rand_one_per_hwsku_hostname):
    """make sure tacacs server running after UT finish"""
    duthost = duthosts[enum_rand_one_per_hwsku_hostname]

    #  Backup config before test
    CONFIG_DB = "/etc/sonic/config_db.json"
    CONFIG_DB_BACKUP = "/etc/sonic/config_db.json_before_override"
    backup_config(duthost, CONFIG_DB, CONFIG_DB_BACKUP)

    yield

    #  Restore config after test finish
    restore_config(duthost, CONFIG_DB, CONFIG_DB_BACKUP)
    config_reload(duthost)


def address_type(address):
    return type(ipaddress.ip_network(str(address), False))


def check_ip_rule_exist(duthost, address, check_exist):
    logging.debug("check_ip_rule_exist for ip:{} exist:{}".format(address, check_exist))
    rule_command = "ip --json rule list"
    if address_type(address) is ipaddress.IPv6Network:
        rule_command = "ip --json -6 rule list"

    ip_rules = json.loads(duthost.command(rule_command)["stdout"])
    logging.debug("ip rule list: {}".format(ip_rules))

    exist = False
    dst = address.split("/")[0]
    dstlen = address.split("/")[1]
    for ip_rule in ip_rules:
        if (ip_rule.get("priority", "") == FORCED_MGMT_ROUTE_PRIORITY and
                ip_rule.get("src", "") == 'all' and
                ip_rule.get("dst", "") == dst and
                ip_rule.get("dstlen", "") == int(dstlen) and
                ip_rule.get("table", "") == 'default'):
            exist = True

    return check_exist == exist


def test_forced_mgmt_route_add_and_remove_by_mgmt_port_status(
                                    duthosts,
                                    enum_rand_one_per_hwsku_hostname,
                                    backup_restore_config):                             # noqa: F401
    """
    Check when mgmt. port is up, then forced mgmt route added to route table.
    When mgmt. port is down (oper down), then forced mgmt route removed from route table.
    """
    duthost = duthosts[enum_rand_one_per_hwsku_hostname]

    # When management-vrf enabled, IPV6 route of management interface will not add to 'default' route table
    if is_mgmt_vrf_enabled(duthost):
        logging.info("Ignore IPV6 default route table test because management-vrf enabled")
        return

    # Skip multi-asic because override_config format are different.
    if duthost.is_multi_asic:
        pytest.skip("Skip test_forced_mgmt_route_add_and_remove_by_mgmt_port_status for multi-asic device")

    # get current mgmt interface data from config_db.json
    config_db_data = duthost.shell("cat /etc/sonic/config_db.json")['stdout']
    config_db_json = json.loads(config_db_data)
    config_db_mgmt_interface = config_db_json["MGMT_INTERFACE"]
    config_db_port = config_db_json["MGMT_PORT"]

    # Skip if port does not exist
    output = duthost.command("ip link show eth1", module_ignore_errors=True)
    if output["failed"]:
        pytest.skip("Skip test_forced_mgmt_route_add_and_remove_by_mgmt_port_status, port does not exist")

    # Skip if port is already in use
    if 'eth1' in config_db_port:
        pytest.skip("Skip test_forced_mgmt_route_add_and_remove_by_mgmt_port_status, port in use")

    # Add eth1 to mgmt interface and port
    ipv4_forced_mgmt_address = "172.17.1.1/24"
    ipv6_forced_mgmt_address = "fec1::fffe:afa:1/64"
    config_db_mgmt_interface["eth1|10.250.1.101/24"] = {
        "forced_mgmt_routes": [
            ipv4_forced_mgmt_address
        ],
        "gwaddr": "10.250.1.1"
    }
    config_db_mgmt_interface["eth1|fec1::ffff:afa:1/64"] = {
        "forced_mgmt_routes": [
            ipv6_forced_mgmt_address
        ],
        "gwaddr": "fec1::1"
    }
    config_db_port["eth1"] = {
        "admin_status": "up",
        "alias": "eth1"
    }

    override_config = {}
    override_config["MGMT_INTERFACE"] = config_db_mgmt_interface
    override_config["MGMT_PORT"] = config_db_port
    logging.debug("override_config: {}".format(override_config))
    wait_for_file_changed(
                        duthost,
                        "/etc/network/interfaces",
                        reload_minigraph_with_golden_config,
                        duthost,
                        override_config,
                        False)

    # for device can't config eth1, ignore this test case
    eth1_status = duthost.command("sudo ifconfig eth1")['stdout']
    if "Device not found" in eth1_status:
        pytest.skip("Skip test_forced_mgmt_route_add_and_remove_by_mgmt_port_status because hardware can't config eth1")

    # Get interface and check config generate correct
    interfaces = duthost.command("cat /etc/network/interfaces")['stdout']
    logging.debug("interfaces: {}".format(interfaces))
    pytest_assert("iface eth1 inet static" in interfaces)
    pytest_assert("up ip -4 rule add pref {} to {} table default"
                  .format(FORCED_MGMT_ROUTE_PRIORITY, ipv4_forced_mgmt_address) in interfaces)
    pytest_assert("pre-down ip -4 rule delete pref {} to {} table default"
                  .format(FORCED_MGMT_ROUTE_PRIORITY, ipv4_forced_mgmt_address) in interfaces)
    pytest_assert("iface eth1 inet6 static" in interfaces)
    pytest_assert("up ip -6 rule add pref {} to {} table default"
                  .format(FORCED_MGMT_ROUTE_PRIORITY, ipv6_forced_mgmt_address) in interfaces)
    pytest_assert("pre-down ip -6 rule delete pref {} to {} table default"
                  .format(FORCED_MGMT_ROUTE_PRIORITY, ipv6_forced_mgmt_address) in interfaces)

    # startup eth1 and check forced mgmt route exist
    duthost.command("sudo ifup eth1")
    interfaces = duthost.command("show ip interfaces")
    logging.debug("show ip interfaces: {}".format(interfaces))

    # when eth1 up, forced mgmt route on this interface should exit
    exist = wait_until(10, 1, 0, check_ip_rule_exist, duthost, ipv4_forced_mgmt_address, True)
    pytest_assert(exist, "IP rule for {} does not exist.".format(ipv4_forced_mgmt_address))

    exist = wait_until(10, 1, 0, check_ip_rule_exist, duthost, ipv6_forced_mgmt_address, True)
    pytest_assert(exist, "IP rule for {} does not exist.".format(ipv6_forced_mgmt_address))

    # shutdown eth1 and check forced mgmt route exist
    duthost.command("sudo ifdown eth1")
    interfaces = duthost.command("show ip interfaces")
    logging.debug("show ip interfaces: {}".format(interfaces))

    # when eth1 down, forced mgmt route on this interface should not exit
    exist = wait_until(10, 1, 0, check_ip_rule_exist, duthost, ipv4_forced_mgmt_address, False)
    pytest_assert(exist, "IP rule for {} should not exist.".format(ipv4_forced_mgmt_address))

    exist = wait_until(10, 1, 0, check_ip_rule_exist, duthost, ipv6_forced_mgmt_address, False)
    pytest_assert(exist, "IP rule for {} should not exist.".format(ipv6_forced_mgmt_address))


def test_update_forced_mgmt(
                        duthosts,
                        enum_rand_one_per_hwsku_hostname,
                        backup_restore_config):                             # noqa: F401
    """
    Check when update forced mgmt in CONFIG_DB, interfaces and routes will be update automatically.
    """
    duthost = duthosts[enum_rand_one_per_hwsku_hostname]

    # Get interface and check config generate correct
    mgmt_interface_keys = duthost.command("sonic-db-cli  CONFIG_DB keys 'MGMT_INTERFACE|eth0|*'")['stdout']
    logging.debug("mgmt_interface_keys: {}".format(mgmt_interface_keys))

    for interface_key in mgmt_interface_keys.split('\n'):
        logging.debug("interface_key: {}".format(interface_key))
        interface_address = interface_key.split('|')[2]

        # Get current forced mgmt routes
        original_forced_mgmt_routes = duthost.command("sonic-db-cli CONFIG_DB HGET '{}' forced_mgmt_routes@"
                                                      .format(interface_key))['stdout']
        logging.debug("forced_mgmt_routes: {}, interface address: {}"
                      .format(original_forced_mgmt_routes, interface_address))

        # Prepare new forced mgmt routes
        test_route = "1::2:3:4/64"
        ip_type = "-6"
        if type(ipaddress.ip_network(interface_address, False)) == ipaddress.IPv4Network:
            test_route = "1.2.3.4/24"
            ip_type = "-4"

        updated_forced_mgmt_routes = original_forced_mgmt_routes
        if original_forced_mgmt_routes != "":
            updated_forced_mgmt_routes += ","
        updated_forced_mgmt_routes += test_route

        # Update current forced mgmt routes
        logging.debug("updated_forced_mgmt_routes: {}".format(updated_forced_mgmt_routes))
        command = "sonic-db-cli CONFIG_DB HSET '{}' forced_mgmt_routes@ '{}'"\
                  .format(interface_key, updated_forced_mgmt_routes)

        def update_interface_config(duthost, command):
            duthost.command(command)

        wait_for_file_changed(
                            duthost,
                            "/etc/network/interfaces",
                            update_interface_config,
                            duthost,
                            command)

        # Check /etc/network/interfaces generate correct
        interfaces = duthost.command("cat /etc/network/interfaces")['stdout']
        logging.debug("interfaces: {}".format(interfaces))

        pytest_assert("up ip {} rule add pref {} to {} table default"
                      .format(ip_type, FORCED_MGMT_ROUTE_PRIORITY, test_route) in interfaces)
        pytest_assert("pre-down ip {} rule delete pref {} to {} table default"
                      .format(ip_type, FORCED_MGMT_ROUTE_PRIORITY, test_route) in interfaces)

        # Check forced mgmt route add to route table
        exist = wait_until(10, 1, 0, check_ip_rule_exist, duthost, test_route, True)
        pytest_assert(exist, "IP rule for {} does not exist.".format(test_route))

        # Revert current forced mgmt routes
        logging.debug("updated_forced_mgmt_routes: {}".format(original_forced_mgmt_routes))
        command = "sonic-db-cli CONFIG_DB HSET '{}' forced_mgmt_routes@ '{}'"\
                  .format(interface_key, original_forced_mgmt_routes)
        wait_for_file_changed(
                            duthost,
                            "/etc/network/interfaces",
                            update_interface_config,
                            duthost,
                            command)

        # Check /etc/network/interfaces generate correct
        interfaces = duthost.command("cat /etc/network/interfaces")['stdout']
        logging.debug("interfaces: {}".format(interfaces))
        pytest_assert("up ip {} rule add pref {} to {} table default"
                      .format(ip_type, FORCED_MGMT_ROUTE_PRIORITY, test_route) not in interfaces)
        pytest_assert("pre-down ip {} rule delete pref {} to {} table default"
                      .format(ip_type, FORCED_MGMT_ROUTE_PRIORITY, test_route) not in interfaces)

        # Check forced mgmt route removed from route table
        exist = wait_until(10, 1, 0, check_ip_rule_exist, duthost, test_route, False)
        pytest_assert(exist, "IP rule for {} should not exist.".format(test_route))<|MERGE_RESOLUTION|>--- conflicted
+++ resolved
@@ -5,15 +5,9 @@
 
 from tests.common.config_reload import config_reload
 from tests.common.helpers.assertions import pytest_assert
-<<<<<<< HEAD
-from tests.common.utilities import wait_until, wait_for_file_changed, \
-    FORCED_MGMT_ROUTE_PRIORITY
-from tests.override_config_table.utilities import backup_config, restore_config, \
-=======
-from tests.common.utilities import wait_until
-from tests.common.utilities import backup_config, restore_config, \
->>>>>>> 9fd5c6cb
-        reload_minigraph_with_golden_config
+from tests.common.utilities import wait_until, wait_for_file_changed, backup_config, restore_config, \
+            reload_minigraph_with_golden_config, FORCED_MGMT_ROUTE_PRIORITY
+from tests.override_config_table.utilities import backup_config, restore_config, 
 from tests.syslog.syslog_utils import is_mgmt_vrf_enabled
 
 pytestmark = [
