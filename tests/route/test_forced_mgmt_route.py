import ipaddress
import json
import logging
import pytest

from tests.common.helpers.assertions import pytest_assert
from tests.common.utilities import wait_until
from tests.override_config_table.utilities import backup_config, restore_config, \
        reload_minigraph_with_golden_config
from tests.syslog.syslog_utils import is_mgmt_vrf_enabled

pytestmark = [
    pytest.mark.topology('t0'),
    pytest.mark.device_type('vs')
]

logger = logging.getLogger(__name__)


# forced mgmt route priority hardcoded to 32764 in following j2 template:
# https://github.com/sonic-net/sonic-buildimage/blob/master/files/image_config/interfaces/interfaces.j2#L82
FORCED_MGMT_ROUTE_PRIORITY = 32764


# Wait 300 seconds because sometime 'interfaces-config' service take 45 seconds to response
# interfaces-config service issue track by: https://github.com/sonic-net/sonic-buildimage/issues/19045
FILE_CHANGE_TIMEOUT = 300


@pytest.fixture
def backup_restore_config(duthosts, enum_rand_one_per_hwsku_hostname):
    """make sure tacacs server running after UT finish"""
    duthost = duthosts[enum_rand_one_per_hwsku_hostname]

    #  Backup config before test
    CONFIG_DB = "/etc/sonic/config_db.json"
    CONFIG_DB_BACKUP = "/etc/sonic/config_db.json_before_override"
    backup_config(duthost, CONFIG_DB, CONFIG_DB_BACKUP)

    yield

    #  Restore config after test finish
    restore_config(duthost, CONFIG_DB, CONFIG_DB_BACKUP)


def get_interface_reload_timestamp(duthost):
    timestamp = duthost.command("sudo systemctl show --no-pager interfaces-config"
                                " -p ExecMainExitTimestamp --value")["stdout"]
    logger.info("interfaces config timestamp {}".format(timestamp))

    return timestamp


def get_file_hash(duthost, file):
    hash = duthost.command("sha1sum {}".format(file))["stdout"]
    logger.debug("file hash: {}".format(hash))

    return hash


def wait_for_file_changed(duthost, file, action, *args, **kwargs):
    original_hash = get_file_hash(duthost, file)
    last_timestamp = get_interface_reload_timestamp(duthost)

    action(*args, **kwargs)

    def hash_and_timestamp_changed(duthost, file):
        latest_hash = get_file_hash(duthost, file)
        latest_timestamp = get_interface_reload_timestamp(duthost)
        return latest_hash != original_hash and latest_timestamp != last_timestamp

<<<<<<< HEAD
    exist = wait_until(45, 1, 0, hash_and_timestamp_changed, duthost, file)
    pytest_assert(exist, "File {} does not change after 45 seconds.".format(file))
=======
    exist = wait_until(FILE_CHANGE_TIMEOUT, 1, 0, hash_and_timestamp_changed, duthost, file)
    pytest_assert(exist, "File {} does not change after {} seconds.".format(file, FILE_CHANGE_TIMEOUT))
>>>>>>> 07f32877


def address_type(address):
    return type(ipaddress.ip_network(str(address), False))


def check_ip_rule_exist(duthost, address, check_exist):
    logging.debug("check_ip_rule_exist for ip:{} exist:{}".format(address, check_exist))
    rule_command = "ip --json rule list"
    if address_type(address) is ipaddress.IPv6Network:
        rule_command = "ip --json -6 rule list"

    ip_rules = json.loads(duthost.command(rule_command)["stdout"])
    logging.debug("ip rule list: {}".format(ip_rules))

    exist = False
    dst = address.split("/")[0]
    dstlen = address.split("/")[1]
    for ip_rule in ip_rules:
        if (ip_rule.get("priority", "") == FORCED_MGMT_ROUTE_PRIORITY and
                ip_rule.get("src", "") == 'all' and
                ip_rule.get("dst", "") == dst and
                ip_rule.get("dstlen", "") == int(dstlen) and
                ip_rule.get("table", "") == 'default'):
            exist = True

    return check_exist == exist


def test_forced_mgmt_route_add_and_remove_by_mgmt_port_status(
                                    duthosts,
                                    enum_rand_one_per_hwsku_hostname,
                                    backup_restore_config):                             # noqa: F401
    """
    Check when mgmt. port is up, then forced mgmt route added to route table.
    When mgmt. port is down (oper down), then forced mgmt route removed from route table.
    """
    duthost = duthosts[enum_rand_one_per_hwsku_hostname]

    # When management-vrf enabled, IPV6 route of management interface will not add to 'default' route table
    if is_mgmt_vrf_enabled(duthost):
        logging.info("Ignore IPV6 default route table test because management-vrf enabled")
        return

    # Skip multi-asic because override_config format are different.
    if duthost.is_multi_asic:
        pytest.skip("Skip test_forced_mgmt_route_add_and_remove_by_mgmt_port_status for multi-asic device")

    # get current mgmt interface data from config_db.json
    config_db_data = duthost.shell("cat /etc/sonic/config_db.json")['stdout']
    config_db_json = json.loads(config_db_data)
    config_db_mgmt_interface = config_db_json["MGMT_INTERFACE"]
    config_db_port = config_db_json["MGMT_PORT"]

    # Skip multi-asic because override_config format are different.
    if 'eth1' in config_db_port:
        pytest.skip("Skip test_forced_mgmt_route_add_and_remove_by_mgmt_port_status for multi-mgmt device")

    # Add eth1 to mgmt interface and port
    ipv4_forced_mgmt_address = "172.17.1.1/24"
    ipv6_forced_mgmt_address = "fec1::fffe:afa:1/64"
    config_db_mgmt_interface["eth1|10.250.1.101/24"] = {
        "forced_mgmt_routes": [
            ipv4_forced_mgmt_address
        ],
        "gwaddr": "10.250.1.1"
    }
    config_db_mgmt_interface["eth1|fec1::ffff:afa:1/64"] = {
        "forced_mgmt_routes": [
            ipv6_forced_mgmt_address
        ],
        "gwaddr": "fec1::1"
    }
    config_db_port["eth1"] = {
        "admin_status": "up",
        "alias": "eth1"
    }

    override_config = {}
    override_config["MGMT_INTERFACE"] = config_db_mgmt_interface
    override_config["MGMT_PORT"] = config_db_port
    logging.debug("override_config: {}".format(override_config))
    wait_for_file_changed(
                        duthost,
                        "/etc/network/interfaces",
                        reload_minigraph_with_golden_config,
                        duthost,
                        override_config)

    # Get interface and check config generate correct
    interfaces = duthost.command("cat /etc/network/interfaces")['stdout']
    logging.debug("interfaces: {}".format(interfaces))
    pytest_assert("iface eth1 inet static" in interfaces)
    pytest_assert("up ip -4 rule add pref {} to {} table default"
                  .format(FORCED_MGMT_ROUTE_PRIORITY, ipv4_forced_mgmt_address) in interfaces)
    pytest_assert("pre-down ip -4 rule delete pref {} to {} table default"
                  .format(FORCED_MGMT_ROUTE_PRIORITY, ipv4_forced_mgmt_address) in interfaces)
    pytest_assert("iface eth1 inet6 static" in interfaces)
    pytest_assert("up ip -6 rule add pref {} to {} table default"
                  .format(FORCED_MGMT_ROUTE_PRIORITY, ipv6_forced_mgmt_address) in interfaces)
    pytest_assert("pre-down ip -6 rule delete pref {} to {} table default"
                  .format(FORCED_MGMT_ROUTE_PRIORITY, ipv6_forced_mgmt_address) in interfaces)

    # startup eth1 and check forced mgmt route exist
    duthost.command("sudo ifup eth1")
    interfaces = duthost.command("show ip interfaces")
    logging.debug("show ip interfaces: {}".format(interfaces))

    # when eth1 up, forced mgmt route on this interface should exit
    exist = wait_until(10, 1, 0, check_ip_rule_exist, duthost, ipv4_forced_mgmt_address, True)
    pytest_assert(exist, "IP rule for {} does not exist.".format(ipv4_forced_mgmt_address))

    exist = wait_until(10, 1, 0, check_ip_rule_exist, duthost, ipv6_forced_mgmt_address, True)
    pytest_assert(exist, "IP rule for {} does not exist.".format(ipv6_forced_mgmt_address))

    # shutdown eth1 and check forced mgmt route exist
    duthost.command("sudo ifdown eth1")
    interfaces = duthost.command("show ip interfaces")
    logging.debug("show ip interfaces: {}".format(interfaces))

    # when eth1 down, forced mgmt route on this interface should not exit
    exist = wait_until(10, 1, 0, check_ip_rule_exist, duthost, ipv4_forced_mgmt_address, False)
    pytest_assert(exist, "IP rule for {} should not exist.".format(ipv4_forced_mgmt_address))

    exist = wait_until(10, 1, 0, check_ip_rule_exist, duthost, ipv6_forced_mgmt_address, False)
    pytest_assert(exist, "IP rule for {} should not exist.".format(ipv6_forced_mgmt_address))


def test_update_forced_mgmt(
                        duthosts,
                        enum_rand_one_per_hwsku_hostname,
                        backup_restore_config):                             # noqa: F401
    """
    Check when update forced mgmt in CONFIG_DB, interfaces and routes will be update automatically.
    """
    duthost = duthosts[enum_rand_one_per_hwsku_hostname]

    # Get interface and check config generate correct
    mgmt_interface_keys = duthost.command("sonic-db-cli  CONFIG_DB keys 'MGMT_INTERFACE|eth0|*'")['stdout']
    logging.debug("mgmt_interface_keys: {}".format(mgmt_interface_keys))

    for interface_key in mgmt_interface_keys.split('\n'):
        logging.debug("interface_key: {}".format(interface_key))
        interface_address = interface_key.split('|')[2]

        # Get current forced mgmt routes
        original_forced_mgmt_routes = duthost.command("sonic-db-cli CONFIG_DB HGET '{}' forced_mgmt_routes@"
                                                      .format(interface_key))['stdout']
        logging.debug("forced_mgmt_routes: {}, interface address: {}"
                      .format(original_forced_mgmt_routes, interface_address))

        # Prepare new forced mgmt routes
        test_route = "1::2:3:4/64"
        ip_type = "-6"
        if type(ipaddress.ip_network(interface_address, False)) == ipaddress.IPv4Network:
            test_route = "1.2.3.4/24"
            ip_type = "-4"

        updated_forced_mgmt_routes = original_forced_mgmt_routes
        if original_forced_mgmt_routes != "":
            updated_forced_mgmt_routes += ","
        updated_forced_mgmt_routes += test_route

        # Update current forced mgmt routes
        logging.debug("updated_forced_mgmt_routes: {}".format(updated_forced_mgmt_routes))
        command = "sonic-db-cli CONFIG_DB HSET '{}' forced_mgmt_routes@ '{}'"\
                  .format(interface_key, updated_forced_mgmt_routes)

        def update_interface_config(duthost, command):
            duthost.command(command)

        wait_for_file_changed(
                            duthost,
                            "/etc/network/interfaces",
                            update_interface_config,
                            duthost,
                            command)

        # Check /etc/network/interfaces generate correct
        interfaces = duthost.command("cat /etc/network/interfaces")['stdout']
        logging.debug("interfaces: {}".format(interfaces))

        pytest_assert("up ip {} rule add pref {} to {} table default"
                      .format(ip_type, FORCED_MGMT_ROUTE_PRIORITY, test_route) in interfaces)
        pytest_assert("pre-down ip {} rule delete pref {} to {} table default"
                      .format(ip_type, FORCED_MGMT_ROUTE_PRIORITY, test_route) in interfaces)

        # Check forced mgmt route add to route table
        exist = wait_until(10, 1, 0, check_ip_rule_exist, duthost, test_route, True)
        pytest_assert(exist, "IP rule for {} does not exist.".format(test_route))

        # Revert current forced mgmt routes
        logging.debug("updated_forced_mgmt_routes: {}".format(original_forced_mgmt_routes))
        command = "sonic-db-cli CONFIG_DB HSET '{}' forced_mgmt_routes@ '{}'"\
                  .format(interface_key, original_forced_mgmt_routes)
        wait_for_file_changed(
                            duthost,
                            "/etc/network/interfaces",
                            update_interface_config,
                            duthost,
                            command)

        # Check /etc/network/interfaces generate correct
        interfaces = duthost.command("cat /etc/network/interfaces")['stdout']
        logging.debug("interfaces: {}".format(interfaces))
        pytest_assert("up ip {} rule add pref {} to {} table default"
                      .format(ip_type, FORCED_MGMT_ROUTE_PRIORITY, test_route) not in interfaces)
        pytest_assert("pre-down ip {} rule delete pref {} to {} table default"
                      .format(ip_type, FORCED_MGMT_ROUTE_PRIORITY, test_route) not in interfaces)

        # Check forced mgmt route removed from route table
        exist = wait_until(10, 1, 0, check_ip_rule_exist, duthost, test_route, False)
        pytest_assert(exist, "IP rule for {} should not exist.".format(test_route))<|MERGE_RESOLUTION|>--- conflicted
+++ resolved
@@ -69,13 +69,8 @@
         latest_timestamp = get_interface_reload_timestamp(duthost)
         return latest_hash != original_hash and latest_timestamp != last_timestamp
 
-<<<<<<< HEAD
-    exist = wait_until(45, 1, 0, hash_and_timestamp_changed, duthost, file)
-    pytest_assert(exist, "File {} does not change after 45 seconds.".format(file))
-=======
     exist = wait_until(FILE_CHANGE_TIMEOUT, 1, 0, hash_and_timestamp_changed, duthost, file)
     pytest_assert(exist, "File {} does not change after {} seconds.".format(file, FILE_CHANGE_TIMEOUT))
->>>>>>> 07f32877
 
 
 def address_type(address):
