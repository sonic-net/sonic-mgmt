import logging
import pytest
import random

from ptf import testutils
<<<<<<< HEAD
from tests.common.dualtor.dual_tor_mock import *                                # noqa F403
from tests.common.dualtor.dual_tor_utils import get_t1_active_ptf_ports
=======
from tests.common.dualtor.dual_tor_mock import is_mocked_dualtor
from tests.common.dualtor.dual_tor_mock import set_dual_tor_state_to_orchagent
from tests.common.dualtor.dual_tor_utils import get_t1_ptf_ports
>>>>>>> 2c7afa64
from tests.common.dualtor.dual_tor_utils import crm_neighbor_checker
from tests.common.dualtor.dual_tor_utils import build_packet_to_server
from tests.common.dualtor.dual_tor_utils import mux_cable_server_ip
from tests.common.dualtor.server_traffic_utils import ServerTrafficMonitor
from tests.common.dualtor.tunnel_traffic_utils import tunnel_traffic_monitor    # noqa F401
from tests.common.fixtures.ptfhost_utils import run_icmp_responder              # noqa F401
from tests.common.fixtures.ptfhost_utils import run_garp_service                # noqa F401
from tests.common.fixtures.ptfhost_utils import change_mac_addresses            # noqa F401
from tests.common.utilities import dump_scapy_packet_show_output


pytestmark = [
    pytest.mark.topology('t0'),
    pytest.mark.usefixtures('apply_mock_dual_tor_tables',
                            'apply_mock_dual_tor_kernel_configs',
                            'run_garp_service',
                            'run_icmp_responder')
]


NEW_NEIGHBOR_IPV4_ADDR = "192.168.0.250"
NEW_NEIGHBOR_HWADDR = "02:AA:BB:CC:DD:EE"


@pytest.fixture(scope="function")
def announce_new_neighbor(ptfadapter, rand_selected_dut, tbinfo):
    """Utility fixture to announce new neighbor from a mux port."""

    def _announce_new_neighbor_gen():
        """Generator to announce the neighbor to a different interface at each iteration."""
        for dut_iface in dut_ifaces:
            update_iface_func = yield dut_iface
            if callable(update_iface_func):
                update_iface_func(dut_iface)
            ptf_iface = dut_to_ptf_intf_map[dut_iface]
            garp_packet = testutils.simple_arp_packet(
                eth_src=NEW_NEIGHBOR_HWADDR,
                hw_snd=NEW_NEIGHBOR_HWADDR,
                ip_snd=NEW_NEIGHBOR_IPV4_ADDR,
                ip_tgt=NEW_NEIGHBOR_IPV4_ADDR,
                arp_op=2
            )
            logging.info(
                "GARP packet to announce new neighbor %s to mux interface %s:\n%s",
                NEW_NEIGHBOR_IPV4_ADDR, dut_iface, dump_scapy_packet_show_output(garp_packet)
            )
            testutils.send(ptfadapter, int(ptf_iface), garp_packet, count=5)
            # let the generator stops here to allow the caller to execute testings
            yield

    dut_to_ptf_intf_map = rand_selected_dut.get_extended_minigraph_facts(tbinfo)['minigraph_ptf_indices']
    mux_configs = mux_cable_server_ip(rand_selected_dut)
    dut_ifaces = list(mux_configs.keys())
    random.shuffle(dut_ifaces)
    return _announce_new_neighbor_gen()


@pytest.fixture(autouse=True)
def cleanup_arp(duthosts):
    """Cleanup arp entries after test."""
    yield
    for duthost in duthosts:
        duthost.shell("sonic-clear arp")


@pytest.fixture(autouse=True)
def enable_garp(duthost):
    """Enable creating arp table entry for gratuitous ARP."""
    vlan_intf = list(duthost.get_running_config_facts()["VLAN_MEMBER"].keys())[0]
    cmd = "echo %s > /proc/sys/net/ipv4/conf/" + vlan_intf + "/arp_accept"
    duthost.shell(cmd % 1)
    yield
    duthost.shell(cmd % 0)


def test_mac_move(
    announce_new_neighbor, apply_active_state_to_orchagent,
    conn_graph_facts, ptfadapter, ptfhost,
    rand_selected_dut, set_crm_polling_interval,
    tbinfo, tunnel_traffic_monitor, vmhost          # noqa F811
):
    tor = rand_selected_dut
    portchannels = None
    # get the list of portchannels that are connected to active PTF ports
    portchannels = get_t1_active_ptf_ports(tor, tbinfo)
    # randomly select a portchannel from the list
    portchannel = portchannels[random.choice(portchannels.keys())]
    # randomly choose an active PTF port from the selected portchannel
    ptf_t1_intf_index = random.choice(portchannel)   # get the PTF port number

    # new neighbor learnt on an active port
    test_port = next(announce_new_neighbor)
    announce_new_neighbor.send(None)
    logging.info("let new neighbor learnt on active port %s", test_port)
    pkt, exp_pkt = build_packet_to_server(tor, ptfadapter, NEW_NEIGHBOR_IPV4_ADDR)
    tunnel_monitor = tunnel_traffic_monitor(tor, existing=False)
    server_traffic_monitor = ServerTrafficMonitor(
        tor, ptfhost, vmhost, tbinfo, test_port, conn_graph_facts, exp_pkt,
        existing=True, is_mocked=is_mocked_dualtor(tbinfo)
    )
    with crm_neighbor_checker(tor), tunnel_monitor, server_traffic_monitor:
        testutils.send(ptfadapter, ptf_t1_intf_index, pkt, count=10)

    # mac move to a standby port
    test_port = next(announce_new_neighbor)
    announce_new_neighbor.send(lambda iface: set_dual_tor_state_to_orchagent(tor, "standby", [iface]))
    logging.info("mac move to a standby port %s", test_port)
    pkt, exp_pkt = build_packet_to_server(tor, ptfadapter, NEW_NEIGHBOR_IPV4_ADDR)
    tunnel_monitor = tunnel_traffic_monitor(tor, existing=True)
    server_traffic_monitor = ServerTrafficMonitor(
        tor, ptfhost, vmhost, tbinfo, test_port, conn_graph_facts, exp_pkt,
        existing=False, is_mocked=is_mocked_dualtor(tbinfo)
    )
    with crm_neighbor_checker(tor), tunnel_monitor, server_traffic_monitor:
        testutils.send(ptfadapter, ptf_t1_intf_index, pkt, count=10)

    # standby forwarding check after fdb ageout/flush
    tor.shell("fdbclear")
    server_traffic_monitor = ServerTrafficMonitor(
        tor, ptfhost, vmhost, tbinfo, test_port, conn_graph_facts, exp_pkt,
        existing=False, is_mocked=is_mocked_dualtor(tbinfo)
    )
    with crm_neighbor_checker(tor), tunnel_monitor, server_traffic_monitor:
        testutils.send(ptfadapter, ptf_t1_intf_index, pkt, count=10)

    # mac move to another active port
    test_port = next(announce_new_neighbor)
    announce_new_neighbor.send(None)
    logging.info("mac move to another active port %s", test_port)
    pkt, exp_pkt = build_packet_to_server(tor, ptfadapter, NEW_NEIGHBOR_IPV4_ADDR)
    tunnel_monitor = tunnel_traffic_monitor(tor, existing=False)
    server_traffic_monitor = ServerTrafficMonitor(
        tor, ptfhost, vmhost, tbinfo, test_port, conn_graph_facts, exp_pkt,
        existing=True, is_mocked=is_mocked_dualtor(tbinfo)
    )
    with crm_neighbor_checker(tor), tunnel_monitor, server_traffic_monitor:
        testutils.send(ptfadapter, ptf_t1_intf_index, pkt, count=10)

    # active forwarding check after fdb ageout/flush
    # skip Mellanox and cisco platforms for the traffic will be flooded in the vlan when there is no fdb entries
    if not (tor.facts['asic_type'] == 'mellanox' or tor.facts['asic_type'] == 'cisco-8000'):
        tor.shell("fdbclear")
        server_traffic_monitor = ServerTrafficMonitor(
            tor, ptfhost, vmhost, tbinfo, test_port, conn_graph_facts, exp_pkt,
            existing=False, is_mocked=is_mocked_dualtor(tbinfo)
        )
        with crm_neighbor_checker(tor), tunnel_monitor, server_traffic_monitor:
            testutils.send(ptfadapter, ptf_t1_intf_index, pkt, count=10)<|MERGE_RESOLUTION|>--- conflicted
+++ resolved
@@ -3,14 +3,9 @@
 import random
 
 from ptf import testutils
-<<<<<<< HEAD
-from tests.common.dualtor.dual_tor_mock import *                                # noqa F403
-from tests.common.dualtor.dual_tor_utils import get_t1_active_ptf_ports
-=======
 from tests.common.dualtor.dual_tor_mock import is_mocked_dualtor
 from tests.common.dualtor.dual_tor_mock import set_dual_tor_state_to_orchagent
 from tests.common.dualtor.dual_tor_utils import get_t1_ptf_ports
->>>>>>> 2c7afa64
 from tests.common.dualtor.dual_tor_utils import crm_neighbor_checker
 from tests.common.dualtor.dual_tor_utils import build_packet_to_server
 from tests.common.dualtor.dual_tor_utils import mux_cable_server_ip
