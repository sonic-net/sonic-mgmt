--- conflicted
+++ resolved
@@ -209,34 +209,6 @@
     check_tunnel_balance(**params)
 
 
-def build_packet_to_server(tor, ptfadapter, target_server_ip, tunnel_traffic_monitor):
-    """Build packet destinated to server."""
-    pkt_dscp = random.choice(range(0, 33))
-    pkt_ttl = random.choice(range(3, 65))
-    pkt = testutils.simple_ip_packet(
-        eth_dst=tor.facts["router_mac"],
-        eth_src=ptfadapter.dataplane.get_mac(0, 0),
-        ip_src="1.1.1.1",
-        ip_dst=target_server_ip,
-        ip_dscp=pkt_dscp,
-        ip_ttl=pkt_ttl
-    )
-    logging.info(
-        "the packet destinated to server %s:\n%s", target_server_ip,
-        tunnel_traffic_monitor._dump_show_str(pkt)
-    )
-    return pkt
-
-def build_expected_packet_to_server(packet):
-    """Build expected mask packet downstream to server."""
-    exp_pkt = mask.Mask(packet)
-    exp_pkt.set_do_not_care_scapy(scapyall.Ether, "dst")
-    exp_pkt.set_do_not_care_scapy(scapyall.Ether, "src")
-    exp_pkt.set_do_not_care_scapy(scapyall.IP, "tos")
-    exp_pkt.set_do_not_care_scapy(scapyall.IP, "ttl")
-    exp_pkt.set_do_not_care_scapy(scapyall.IP, "chksum")
-    return exp_pkt
-
 def test_standby_tor_remove_neighbor_downstream_standby(
     conn_graph_facts, ptfadapter, ptfhost,
     rand_selected_dut, rand_unselected_dut, tbinfo,
@@ -248,21 +220,6 @@
     ToR, the packets sent to the server will be dropped(neither passed to the server
     or redirected to the active ToR).
     """
-<<<<<<< HEAD
-    @contextlib.contextmanager
-    def crm_neighbor_checker(duthost):
-        crm_facts_before = duthost.get_crm_facts()
-        ipv4_neighbor_before = crm_facts_before["resources"]["ipv4_neighbor"]["used"]
-        logging.info("ipv4 neighbor before test: %s", ipv4_neighbor_before)
-        yield
-        time.sleep(crm_facts_before["polling_interval"])
-        crm_facts_after = duthost.get_crm_facts()
-        ipv4_neighbor_after = crm_facts_after["resources"]["ipv4_neighbor"]["used"]
-        logging.info("ipv4 neighbor after test: %s", ipv4_neighbor_after)
-        if ipv4_neighbor_after != ipv4_neighbor_before:
-            raise ValueError("ipv4 neighbor differs, before %s, after %s", ipv4_neighbor_before, ipv4_neighbor_after)
-=======
->>>>>>> d1190665
 
     @contextlib.contextmanager
     def stop_garp(ptfhost):
@@ -312,8 +269,7 @@
     server_ipv4 = test_params["target_server_ip"]
     random_dst_ip = server_ipv4
 
-    pkt = build_packet_to_server(tor, ptfadapter, random_dst_ip, tunnel_traffic_monitor)
-    exp_pkt = build_expected_packet_to_server(pkt)
+    pkt, exp_pkt = build_packet_to_server(tor, ptfadapter, random_dst_ip)
     ptf_t1_intf = random.choice(get_t1_ptf_ports(tor, tbinfo))
 
     def monitor_tunnel_and_server_traffic(torhost, expect_tunnel_traffic=True, expect_server_traffic=True):
