"""
1. Send IPinIP packets from t1 to ToR.
2. Check that for inner packet that has destination IP as active server IP, the packet
is decapsulated and forwarded to server port.
3. Check that for inner packet that has destination IP as standby server IP, the packet
is not forwarded to server port or re-encapsulated to T1s.
"""
import logging
import pytest
import random
import time
import contextlib
import scapy
import six

from ptf import mask
from ptf import testutils
from scapy.all import Ether, IP
from tests.common.dualtor.dual_tor_mock import *        # noqa F403
from tests.common.dualtor.dual_tor_utils import get_t1_ptf_ports
from tests.common.dualtor.dual_tor_utils import rand_selected_interface     # noqa F401
from tests.common.dualtor.dual_tor_utils import get_ptf_server_intf_index
from tests.common.dualtor.mux_simulator_control import toggle_all_simulator_ports_to_rand_selected_tor      # noqa F401
from tests.common.dualtor.mux_simulator_control import toggle_all_simulator_ports_to_rand_unselected_tor    # noqa F401
from tests.common.dualtor.tunnel_traffic_utils import tunnel_traffic_monitor        # noqa F401
from tests.common.helpers.assertions import pytest_require
from tests.common.utilities import is_ipv4_address, wait_until
from tests.common.fixtures.ptfhost_utils import run_icmp_responder          # noqa F401
from tests.common.fixtures.ptfhost_utils import run_garp_service            # noqa F401
from tests.common.fixtures.ptfhost_utils import change_mac_addresses        # noqa F401
from tests.common.utilities import dump_scapy_packet_show_output
from tests.common.dualtor.dual_tor_utils import config_active_active_dualtor_active_standby                 # noqa F401
from tests.common.dualtor.dual_tor_utils import validate_active_active_dualtor_setup                        # noqa F401

pytestmark = [
    pytest.mark.topology("t0")
]

logger = logging.getLogger(__name__)


@pytest.fixture(scope="module", autouse=True)
def mock_common_setup_teardown(
    apply_mock_dual_tor_tables,
    apply_mock_dual_tor_kernel_configs,
    cleanup_mocked_configs,
    request
):
    request.getfixturevalue("run_garp_service")


@pytest.fixture(scope="function")
def build_encapsulated_packet(rand_selected_interface, ptfadapter,          # noqa F401
                              rand_selected_dut, tunnel_traffic_monitor):   # noqa F811
    """Build the encapsulated packet sent from T1 to ToR."""
    tor = rand_selected_dut
    _, server_ips = rand_selected_interface
    server_ipv4 = server_ips["server_ipv4"].split("/")[0]
    config_facts = tor.get_running_config_facts()
    try:
        peer_ipv4_address = [_["address_ipv4"] for _ in list(config_facts["PEER_SWITCH"].values())][0]
    except IndexError:
        raise ValueError("Failed to get peer ToR address from CONFIG_DB")

    tor_ipv4_address = [_ for _ in config_facts["LOOPBACK_INTERFACE"]["Loopback0"]
                        if is_ipv4_address(_.split("/")[0])][0]
    tor_ipv4_address = tor_ipv4_address.split("/")[0]

    inner_dscp = random.choice(list(range(0, 33)))
    inner_ttl = random.choice(list(range(3, 65)))
    inner_packet = testutils.simple_ip_packet(
        ip_src="1.1.1.1",
        ip_dst=server_ipv4,
        ip_dscp=inner_dscp,
        ip_ttl=inner_ttl
    )[IP]
    packet = testutils.simple_ipv4ip_packet(
        eth_dst=tor.facts["router_mac"],
        eth_src=ptfadapter.dataplane.get_mac(0, 0),
        ip_src=peer_ipv4_address,
        ip_dst=tor_ipv4_address,
        ip_dscp=inner_dscp,
        ip_ttl=255,
        inner_frame=inner_packet
    )
    logging.info("the encapsulated packet to send:\n%s", dump_scapy_packet_show_output(packet))
    return packet


def build_expected_packet_to_server(encapsulated_packet, decrease_ttl=False):
    """Build packet expected to be received by server from the tunnel packet."""
    inner_packet = encapsulated_packet[IP].payload[IP].copy()
    # use dummy mac address that will be ignored in mask
    inner_packet = Ether(src="aa:bb:cc:dd:ee:ff", dst="aa:bb:cc:dd:ee:ff") / inner_packet
    if decrease_ttl:
        inner_packet.ttl = inner_packet.ttl - 1
    exp_pkt = mask.Mask(inner_packet)
    exp_pkt.set_do_not_care_scapy(Ether, "dst")
    exp_pkt.set_do_not_care_scapy(Ether, "src")
    exp_pkt.set_do_not_care_scapy(IP, "chksum")
    return exp_pkt


def test_decap_active_tor(
    build_encapsulated_packet, request, ptfhost,
    rand_selected_interface, ptfadapter,                    # noqa F401
    tbinfo, rand_selected_dut, tunnel_traffic_monitor):     # noqa F401

    @contextlib.contextmanager
    def stop_garp(ptfhost):
        """Temporarily stop garp service."""
        ptfhost.shell("supervisorctl stop garp_service")
        yield
        ptfhost.shell("supervisorctl start garp_service")

    if is_t0_mocked_dualtor(tbinfo):        # noqa F405
        request.getfixturevalue('apply_active_state_to_orchagent')
        time.sleep(30)
    else:
        request.getfixturevalue('toggle_all_simulator_ports_to_rand_selected_tor')

    tor = rand_selected_dut
    encapsulated_packet = build_encapsulated_packet
    iface, _ = rand_selected_interface

    exp_ptf_port_index = get_ptf_server_intf_index(tor, tbinfo, iface)
    exp_pkt = build_expected_packet_to_server(encapsulated_packet, decrease_ttl=True)

    ptf_t1_intf = random.choice(get_t1_ptf_ports(tor, tbinfo))
    logging.info("send encapsulated packet from ptf t1 interface %s", ptf_t1_intf)
    with stop_garp(ptfhost):
        ptfadapter.dataplane.flush()
        testutils.send(ptfadapter, int(ptf_t1_intf.strip("eth")), encapsulated_packet)
        testutils.verify_packet(ptfadapter, exp_pkt, exp_ptf_port_index, timeout=10)


def test_decap_standby_tor(
    build_encapsulated_packet, request,
    rand_selected_interface, ptfadapter,                    # noqa F401
    tbinfo, rand_selected_dut, tunnel_traffic_monitor       # noqa F401
):

    def verify_downstream_packet_to_server(ptfadapter, port, exp_pkt):
        """Verify packet is passed downstream to server."""
        packets = ptfadapter.dataplane.packet_queues[(0, port)]
        for packet in packets:
            if six.PY2:
                if exp_pkt.pkt_match(packet):
                    return True
            else:
                if exp_pkt.pkt_match(packet[0]):
                    return True
        return False

    if is_t0_mocked_dualtor(tbinfo):        # noqa F405
        request.getfixturevalue('apply_standby_state_to_orchagent')
    else:
        request.getfixturevalue('toggle_all_simulator_ports_to_rand_unselected_tor')

    tor = rand_selected_dut
    encapsulated_packet = build_encapsulated_packet
    iface, _ = rand_selected_interface

    exp_ptf_port_index = get_ptf_server_intf_index(tor, tbinfo, iface)
    exp_pkt = build_expected_packet_to_server(encapsulated_packet)

    ptf_t1_intf = random.choice(get_t1_ptf_ports(tor, tbinfo))
    logging.info("send encapsulated packet from ptf t1 interface %s", ptf_t1_intf)
    with tunnel_traffic_monitor(tor, existing=False):
        testutils.send(ptfadapter, int(ptf_t1_intf.strip("eth")), encapsulated_packet, count=10)
        time.sleep(2)
        verify_downstream_packet_to_server(ptfadapter, exp_ptf_port_index, exp_pkt)


def _wait_portchannel_up(duthost, portchannel):
    def _check_lag_status():
        cmd = "show interface portchannel | grep {}".format(portchannel)
        return '(Up)' in duthost.shell(cmd)['stdout']

    if not wait_until(300, 10, 30, _check_lag_status):
        pytest.fail("PortChannel didn't startup")
    # Wait another 60 seconds for routes announcement
    time.sleep(60)


@pytest.fixture
def setup_uplink(rand_selected_dut, tbinfo):
    """
    Function level fixture.
    1. Only keep 1 uplink up. Shutdown others to force the bounced back traffic is egressed
        from monitor port of mirror session
    2. If there are more than 1 member in the LAG, update the LAG to have only one member
    """
    pytest_require("dualtor" in tbinfo['topo']['name'], "Only run on dualtor testbed")
    mg_facts = rand_selected_dut.get_extended_minigraph_facts(tbinfo)
    portchannels = list(mg_facts['minigraph_portchannels'].keys())
    up_portchannel = random.choice(portchannels)
    logger.info("Select uplink {} for testing".format(up_portchannel))
    # Shutdown other uplinks except for the selected one
    for pc in portchannels:
        if pc != up_portchannel:
            cmd = "config interface shutdown {}".format(pc)
            rand_selected_dut.shell(cmd)
    # Update the LAG if it has more than one member
    pc_members = mg_facts['minigraph_portchannels'][up_portchannel]['members']
    if len(pc_members) > 1:
        # Update min_links
        min_link_cmd = "sonic-db-cli CONFIG_DB hset 'PORTCHANNEL|{}' 'min_links' 1".format(up_portchannel)
        rand_selected_dut.shell(min_link_cmd)
        # Delete to min_links
        cmds = "config portchannel member del {} {}".format(up_portchannel, pc_members[len(pc_members) - 1])
        rand_selected_dut.shell_cmds(cmds=cmds)
        # Ensure delete to complete before restarting service
        time.sleep(5)
        # Unmask the service
        rand_selected_dut.shell_cmds(cmds="systemctl unmask teamd")
        # Restart teamd
        rand_selected_dut.shell_cmds(cmds="systemctl restart teamd")
        _wait_portchannel_up(rand_selected_dut, up_portchannel)
    up_member = pc_members[0]

    yield mg_facts['minigraph_ptf_indices'][up_member]

    # Startup the uplinks that were shutdown
    for pc in portchannels:
        if pc != up_portchannel:
            cmd = "config interface startup {}".format(pc)
            rand_selected_dut.shell(cmd)
    # Restore the LAG
    if len(pc_members) > 1:
        cmds = [
            # Update min_links
            "sonic-db-cli CONFIG_DB hset 'PORTCHANNEL|{}' 'min_links' 2".format(up_portchannel),
            # Add back portchannel member
            "config portchannel member add {} {}".format(up_portchannel, pc_members[1]),
            # Unmask the service
            "systemctl unmask teamd",
            # Resart teamd
            "systemctl restart teamd"
        ]
        rand_selected_dut.shell_cmds(cmds=cmds)
        _wait_portchannel_up(rand_selected_dut, up_portchannel)


@pytest.fixture
def setup_mirror_session(rand_selected_dut, setup_uplink):
    """
    A function level fixture to add/remove a dummy mirror session.
    The mirror session is to trigger the issue. No packet is mirrored actually.
    """
    session_name = "dummy_session"
    # Nvidia platforms support only the gre_type 0x8949, which is 35145 in decimal.
    gre_type = 35145 if "mellanox" == rand_selected_dut.facts['asic_type'] else 1234
    cmd = "config mirror_session add {} 25.192.243.243 20.2.214.125 8 100 {} 0".format(session_name, gre_type)
    rand_selected_dut.shell(cmd=cmd)
    uplink_port_id = setup_uplink
    yield uplink_port_id

    cmd = "config mirror_session remove {}".format(session_name)
    rand_selected_dut.shell(cmd=cmd)


@pytest.fixture
def setup_active_active_ports(active_active_ports, rand_selected_dut, rand_unselected_dut,
                            config_active_active_dualtor_active_standby, tbinfo,              # noqa F811
                            validate_active_active_dualtor_setup):                         # noqa F811
    # As the test case test_encap_with_mirror_session is to verify the bounced back traffic, we need
    # to make dualtor active-active work in active-standby mode.
    if active_active_ports:
        logger.info("Configuring {} as active".format(rand_unselected_dut.hostname))
        logger.info("Configuring {} as standby".format(rand_selected_dut.hostname))
        config_active_active_dualtor_active_standby(rand_unselected_dut, rand_selected_dut, active_active_ports)

    return


@pytest.mark.disable_loganalyzer
def test_encap_with_mirror_session(rand_selected_dut, rand_selected_interface,              # noqa F811
                                   ptfadapter, tbinfo, setup_mirror_session,
                                   toggle_all_simulator_ports_to_rand_unselected_tor,       # noqa F811
<<<<<<< HEAD
                                   tunnel_traffic_monitor,                                  # noqa F811
                                   setup_standby_ports_on_rand_selected_tor):               # noqa F811
=======
                                   setup_active_active_ports,                               # noqa F811
                                   tunnel_traffic_monitor):                                 # noqa F811
>>>>>>> 282a231d
    """
    A test case to verify the bounced back packet from Standby ToR to T1 doesn't have an unexpected vlan id (4095)
    The issue can happen if the bounced back packets egressed from the monitor port of mirror session
    Find more details in CSP CS00012263713.
    """
    # Since we have only 1 uplink, the source port is also the dest port
    src_port_id = setup_mirror_session
    _, server_ip = rand_selected_interface
    # Construct the packet to server
    pkt_to_server = testutils.simple_tcp_packet(
        eth_dst=rand_selected_dut.facts["router_mac"],
        ip_src="1.1.1.1",
        ip_dst=server_ip['server_ipv4'].split('/')[0]
    )
    logging.info("Sending packet from ptf t1 interface {}".format(src_port_id))
    inner_packet = pkt_to_server[scapy.all.IP].copy()
    inner_packet[IP].ttl -= 1
    with tunnel_traffic_monitor(rand_selected_dut, inner_packet=inner_packet, check_items=()):
        testutils.send(ptfadapter, src_port_id, pkt_to_server)<|MERGE_RESOLUTION|>--- conflicted
+++ resolved
@@ -278,13 +278,8 @@
 def test_encap_with_mirror_session(rand_selected_dut, rand_selected_interface,              # noqa F811
                                    ptfadapter, tbinfo, setup_mirror_session,
                                    toggle_all_simulator_ports_to_rand_unselected_tor,       # noqa F811
-<<<<<<< HEAD
                                    tunnel_traffic_monitor,                                  # noqa F811
                                    setup_standby_ports_on_rand_selected_tor):               # noqa F811
-=======
-                                   setup_active_active_ports,                               # noqa F811
-                                   tunnel_traffic_monitor):                                 # noqa F811
->>>>>>> 282a231d
     """
     A test case to verify the bounced back packet from Standby ToR to T1 doesn't have an unexpected vlan id (4095)
     The issue can happen if the bounced back packets egressed from the monitor port of mirror session
