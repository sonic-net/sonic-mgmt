import ipaddress
import logging
import ptf.testutils as testutils
import pytest

from scapy.all import Ether, IPv6, ICMPv6ND_NA, ICMPv6NDOptSrcLLAddr
from tests.common.dualtor.control_plane_utils import verify_tor_states
from tests.common.dualtor.mux_simulator_control import (  # noqa: F401
    toggle_all_simulator_ports_to_rand_unselected_tor,
)
from tests.common.fixtures.ptfhost_utils import run_icmp_responder, run_garp_service  # noqa: F401
from tests.common.utilities import wait_until
<<<<<<< HEAD
from tests.common.fixtures.tacacs import tacacs_creds, setup_tacacs    # noqa F401
=======
from tests.common.dualtor.dual_tor_common import cable_type, CableType                                     # noqa F401

>>>>>>> 5f6b931f

logger = logging.getLogger(__name__)

pytestmark = [pytest.mark.topology("dualtor")]

SERVER_IPV4 = "192.168.0.100"


@pytest.fixture
def neigh_learn_pkt(common_setup_teardown):
    """
    Create a packet to trigger neighbor learning on the DUT:
        - ARP reply for IPv4
        - NA for IPv6
    """
    if common_setup_teardown["ip_version"] == "ipv4":
        pkt = testutils.simple_arp_packet(
            eth_src=common_setup_teardown["server_mac"],
            hw_snd=common_setup_teardown["server_mac"],
            ip_snd=common_setup_teardown["server_ip"],
            ip_tgt=common_setup_teardown["server_ip"],
            arp_op=2,
        )
    elif common_setup_teardown["ip_version"] == "ipv6":
        pkt = (
            Ether(
                src=common_setup_teardown["server_mac"],
                dst=common_setup_teardown["vlan_mac"],
            )
            / IPv6(
                src=common_setup_teardown["server_ip"],
                dst=common_setup_teardown["vlan_ip"],
            )
            / ICMPv6ND_NA(tgt=common_setup_teardown["server_ip"], S=1, R=0, O=0)
            / ICMPv6NDOptSrcLLAddr(type=2, lladdr=common_setup_teardown["server_mac"])
        )

    return pkt


@pytest.fixture
def ip_pkt(common_setup_teardown):
    """
    A generic IPv4 or IPv6 packet used to trigger MAC moves
    """
    if common_setup_teardown["ip_version"] == "ipv4":
        pkt = testutils.simple_ipv4ip_packet(
            eth_dst=common_setup_teardown["vlan_mac"],
            eth_src=common_setup_teardown["server_mac"],
            ip_src=common_setup_teardown["server_ip"],
            ip_dst=common_setup_teardown["vlan_ip"],
        )
        pkt["IP"].proto = 4
    elif common_setup_teardown["ip_version"] == "ipv6":
        pkt = testutils.simple_ipv6ip_packet(
            eth_dst=common_setup_teardown["vlan_mac"],
            eth_src=common_setup_teardown["server_mac"],
            ipv6_src=common_setup_teardown["server_ip"],
            ipv6_dst=common_setup_teardown["vlan_ip"],
        )

    return pkt


@pytest.fixture(params=["ipv4", "ipv6"])
def common_setup_teardown(
    request, rand_selected_dut, rand_unselected_dut, config_facts, tbinfo
):
    cmds = ["sonic-clear arp", "sonic-clear ndp", "sonic-clear fdb all"]
    rand_selected_dut.shell_cmds(cmds=cmds)

    test_facts = {"server_mac": "3a:2c:62:dd:92:11", "ip_version": request.param}
    vlan = list(config_facts["VLAN"].keys())[0]
    test_facts["vlan_mac"] = config_facts["VLAN"][vlan]["mac"]
    for key in config_facts["VLAN_INTERFACE"][vlan].keys():
        try:
            vlan_interface = ipaddress.ip_interface(key)
        except ValueError:
            continue
        if (
            request.param == "ipv4"
            and vlan_interface.version == 4
            or request.param == "ipv6"
            and vlan_interface.version == 6
        ):
            test_facts["vlan_ip"] = str(vlan_interface.ip)
            break

    mux_cable_config = config_facts["MUX_CABLE"]
    if request.param == "ipv4":
        mux_cable_ip_key = "server_ipv4"
    elif request.param == "ipv6":
        mux_cable_ip_key = "server_ipv6"

    cable_ips = [
        ipaddress.ip_interface(config[mux_cable_ip_key])
        for config in mux_cable_config.values()
    ]
    max_ip = sorted(cable_ips)[-1].ip
    test_facts["server_ip"] = str(max_ip + 1)

    mg_facts = rand_selected_dut.get_extended_minigraph_facts(
        tbinfo
    )
    test_facts["intf1"], test_facts["intf2"] = (
        list(mux_cable_config.keys())[0],
        list(mux_cable_config.keys())[1],
    )
    test_facts["ptf_intf1"], test_facts["ptf_intf2"] = (
        mg_facts["minigraph_ptf_indices"][test_facts["intf1"]],
        mg_facts["minigraph_ptf_indices"][test_facts["intf2"]],
    )

    logger.info("Test facts: {}".format(test_facts))
    yield test_facts

    cmds = ["config mux mode auto all"]

    # if the test passed, we only need to clear ARP/NDP/FDB to reset the device for the next test case
    if hasattr(request.node, "rep_call") and request.node.rep_call.passed:
        cmds.append("sonic-clear arp")
        cmds.append("sonic-clear ndp")
        cmds.append("sonic-clear fdb all")

    rand_selected_dut.shell_cmds(cmds=cmds)

    # if the test failed, assume linkmgrd/swss are stuck in a bad state and require a restart
    if not hasattr(request.node, "rep_call") or request.node.rep_call.failed:
        logger.warning("Test failed, restarting swss")
        rand_selected_dut.restart_service("swss")
        wait_until(60, 5, 0, rand_selected_dut.critical_services_fully_started)
        wait_until(60, 5, 0, rand_selected_dut.critical_processes_running, "swss")
        wait_until(60, 5, 0, rand_selected_dut.critical_processes_running, "mux")


@pytest.mark.enable_active_active
def test_mac_move_during_switchover(
    common_setup_teardown,
    toggle_all_simulator_ports_to_rand_unselected_tor,  # noqa: F811
    rand_selected_dut,
    rand_unselected_dut,
    ptfadapter,
    neigh_learn_pkt,
    ip_pkt,
    cable_type,                                         # noqa: F811
):
    """
    Trigger a MAC move during a switchover and verify that the switchover still completes successfully
    """
    # Learn the neighbor on the DUT
    testutils.send(ptfadapter, common_setup_teardown["ptf_intf1"], neigh_learn_pkt)

    # Pause syncd and trigger a switchover. Since syncd is paused, orchagent will hang (if the bug is present)
    # which allows us to pause orchagent mid-switchover
    rand_selected_dut.control_process("syncd", pause=True)
    if cable_type == CableType.active_standby:
        rand_selected_dut.shell(
            "config mux mode active {}".format(common_setup_teardown["intf1"])
        )
    if cable_type == CableType.active_active:
        rand_selected_dut.shell(
            "config mux mode standby {}".format(common_setup_teardown["intf1"])
        )
    rand_selected_dut.control_process("orchagent", pause=True)

    # Unpause syncd to process the MAC move
    rand_selected_dut.control_process("syncd", pause=False)
    testutils.send(ptfadapter, common_setup_teardown["ptf_intf2"], ip_pkt)

    rand_selected_dut.control_process("orchagent", pause=False)

    if cable_type == CableType.active_standby:
        verify_tor_states(
            rand_selected_dut,
            rand_unselected_dut,
            intf_names=[common_setup_teardown["intf1"]],
            cable_type=cable_type
        )

    if cable_type == CableType.active_active:
        verify_tor_states(
            expected_active_host=rand_unselected_dut,
            expected_standby_host=rand_selected_dut,
            intf_names=[common_setup_teardown["intf1"]],
            cable_type=cable_type
        )

    # recover mux conifg
    rand_selected_dut.shell("config mux mode auto all")<|MERGE_RESOLUTION|>--- conflicted
+++ resolved
@@ -10,12 +10,8 @@
 )
 from tests.common.fixtures.ptfhost_utils import run_icmp_responder, run_garp_service  # noqa: F401
 from tests.common.utilities import wait_until
-<<<<<<< HEAD
+from tests.common.dualtor.dual_tor_common import cable_type, CableType                                     # noqa F401
 from tests.common.fixtures.tacacs import tacacs_creds, setup_tacacs    # noqa F401
-=======
-from tests.common.dualtor.dual_tor_common import cable_type, CableType                                     # noqa F401
-
->>>>>>> 5f6b931f
 
 logger = logging.getLogger(__name__)
 
