--- conflicted
+++ resolved
@@ -15,11 +15,7 @@
 ]
 
 HOSTSERVICE_RELOADING_COMMAND = "sudo systemctl restart hostcfgd.service"
-<<<<<<< HEAD
-HOSTSERVICE_RELOADING_TIME = 20
-=======
-SERVICE_RELOADING_TIME = 30
->>>>>>> 849798af
+SERVICE_RELOADING_TIME = 20
 
 LOGIN_MESSAGE_TIMEOUT = 20
 LOGIN_MESSAGE_BUFFER_SIZE = 1000
@@ -98,19 +94,6 @@
         modify_templates(duthost, tacacs_creds, creds)
         restart_hostcfgd(duthost)
 
-<<<<<<< HEAD
-=======
-        # wait for limits.conf updated
-        config_file_content = []
-        while len(config_file_content) == 0:
-            config_file_content = duthost.shell('sudo cat /etc/security/limits.conf', module_ignore_errors=False)['stdout_lines']
-            logging.debug("Updated config file: {0}".format(config_file_content))
-            time.sleep(1)
-
-        # wait for PAM&SSH reload new config file
-        time.sleep(SERVICE_RELOADING_TIME)
-
->>>>>>> 849798af
     yield
 
     if template_file_exist:
