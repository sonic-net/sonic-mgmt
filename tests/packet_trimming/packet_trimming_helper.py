import json
import os
import pytest
import logging
import time
import ipaddress
import tempfile
import scapy.all as scapy
import ptf.testutils as testutils
import random
import re

from ptf.mask import Mask
from tests.common.config_reload import config_reload
from tests.common.helpers.assertions import pytest_assert
from tests.common.utilities import wait_until, get_dscp_to_queue_value
from tests.common.helpers.srv6_helper import dump_packet_detail, validate_srv6_in_appl_db, validate_srv6_in_asic_db
from tests.common.reboot import reboot
from tests.packet_trimming.constants import (DEFAULT_SRC_PORT, DEFAULT_DST_PORT, DEFAULT_TTL, DUMMY_MAC, DUMMY_IPV6,
                                             DUMMY_IP, BATCH_PACKET_COUNT, PACKET_COUNT, STATIC_THRESHOLD_MULTIPLIER,
                                             BLOCK_DATA_PLANE_SCHEDULER_NAME, PACKET_TYPE, SRV6_PACKETS,
                                             TRIM_QUEUE_PROFILE, TRIMMING_CAPABILITY, ACL_TABLE_NAME,
                                             ACL_RULE_PRIORITY, ACL_TABLE_TYPE_NAME, ACL_RULE_NAME, SRV6_MY_SID_LIST,
                                             SRV6_INNER_SRC_IP, SRV6_INNER_DST_IP, DEFAULT_QUEUE_SCHEDULER_CONFIG,
                                             SRV6_UNIFORM_MODE, SRV6_OUTER_SRC_IPV6, SRV6_INNER_SRC_IPV6, ECN,
<<<<<<< HEAD
                                             SRV6_INNER_DST_IPV6, SRV6_UN, ASYM_TC, ASYM_PORT_1_DSCP, ASYM_PORT_2_DSCP,
                                             SCHEDULER_TYPE, SCHEDULER_WEIGHT, SCHEDULER_PIR)
=======
                                             SRV6_INNER_DST_IPV6, SRV6_UN, ASYM_PORT_1_DSCP, ASYM_PORT_2_DSCP,
                                             SCHEDULER_TYPE, SCHEDULER_WEIGHT, SCHEDULER_PIR)
from tests.packet_trimming.packet_trimming_config import PacketTrimmingConfig
>>>>>>> aca39613

logger = logging.getLogger(__name__)


def configure_trimming_global(duthost, size, queue, dscp=None, tc=None):
    """
    Configure global trimming settings.

    Args:
        duthost: DUT host object
        size (int): Trimming size in bytes
        queue (int): Queue index for trimmed packets
        dscp (int or str): DSCP value for trimmed packets or 'from-tc' to use TC-based DSCP
        tc (int): Traffic Class value, required when dscp='from-tc'

    Returns:
        bool: True if configuration succeeded, False if failed
    """
    try:
        if dscp == 'from-tc':
            if tc is None:
                raise ValueError("TC value must be provided when dscp is 'from-tc'")
            logger.info(f"Configuring trimming global: size={size}, queue={queue}, dscp=from-tc, tc={tc}")
            cmd = f"config switch-trimming global --size {size} --queue {queue} --dscp from-tc --tc {tc}"
        else:
            logger.info(f"Configuring trimming global: size={size}, queue={queue}, dscp={dscp}")
            cmd = f"config switch-trimming global --size {size} --queue {queue} --dscp {dscp}"

        duthost.shell(cmd)
        logger.info("Successfully configured global trimming")
        return True

    except Exception as e:
        logger.error(f"Exception occurred while configuring trimming global: {e}")
        return False


def get_trimming_global_status(duthost):
    """
    Get global trimming configuration status.

    Args:
        duthost: DUT host object

    Returns:
        dict: Dictionary containing trimming configuration or None if failed
    """
    try:
        result = duthost.shell("show switch-trimming global --json")
        logger.info(f"Trimming global status: {result['stdout']}")
        return json.loads(result['stdout'])

    except Exception as e:
        logger.error(f"Failed to get trimming global status: {e}")
        return None


def verify_trimming_config(duthost, size, queue, dscp=None, tc=None):
    """
    Verify global trimming configuration meets expected values.

    Args:
        duthost: DUT host object
        size (int): Expected trimming size in bytes
        queue (int): Expected queue index for trimmed packets
        dscp (int or str): Expected DSCP value for trimmed packets or 'from-tc' for TC-based DSCP
        tc (int): Expected Traffic Class value, required when dscp='from-tc'

    Returns:
        bool: True if configuration matches expected values, False otherwise

    Raises:
        AssertionError: If any configuration value does not match expected value
    """
    try:
        if dscp == 'from-tc':
            logger.info(f"Verifying trimming configuration: expected size={size}, queue={queue}, dscp=from-tc, tc={tc}")
        else:
            logger.info(f"Verifying trimming configuration: expected size={size}, queue={queue}, dscp={dscp}")

        # Get current trimming configuration
        trimming_config = get_trimming_global_status(duthost)

        # Verify trimming configuration meets expectations
        assert trimming_config is not None, "Failed to get trimming configuration status"

        # Check if configuration values match the expected values
        assert int(trimming_config.get("size", 0)) == int(size), \
            f"Trimming size mismatch: expected {size}, got {trimming_config.get('size')}"

        assert int(trimming_config.get("queue_index", 0)) == int(queue), \
            f"Queue index mismatch: expected {queue}, got {trimming_config.get('queue_index')}"

        if dscp == 'from-tc':
            # For from-tc configuration, verify dscp_mode and tc_value
            assert trimming_config.get("dscp_value") == "from-tc", \
                f"DSCP value mismatch: expected from-tc, got {trimming_config.get('dscp_value')}"
            assert int(trimming_config.get("tc_value", 0)) == int(tc), \
                f"TC value mismatch: expected {tc}, got {trimming_config.get('tc_value')}"
        else:
            # For direct DSCP configuration, verify dscp_value
            assert int(trimming_config.get("dscp_value", 0)) == int(dscp), \
                f"DSCP value mismatch: expected {dscp}, got {trimming_config.get('dscp_value')}"

        logger.info("Trimming configuration verification successful, all parameters match expected values")
        return True

    except Exception as e:
        logger.error(f"Exception occurred while verifying trimming configuration: {e}")
        raise


def generate_packet(duthost, packet_type, dst_addr, send_pkt_size, send_pkt_dscp, recv_pkt_size, recv_pkt_dscp):
    """
    Generate a packet of specified type and size.

    Args:
        duthost: DUT host object
        packet_type (str): Type of packet to construct ('ipv4_tcp', 'ipv4_udp', 'ipv6_tcp', 'ipv6_udp')
        dst_addr (str): Destination address (IPv4 address for ipv4_* types, IPv6 address for ipv6_* types)
        send_pkt_size (int): Send packet size.
        send_pkt_dscp (int): Send packet DSCP value.
        recv_pkt_size (int): Expected packet size after trimming
        recv_pkt_dscp (int): Expected DSCP value in received packets

    Returns:
        tuple: (pkt, exp_packet) - Generated packet and expected packet
    """
    # Set basic parameters
    src_port = DEFAULT_SRC_PORT
    dst_port = DEFAULT_DST_PORT
    router_mac = duthost.facts["router_mac"]
    src_mac = DUMMY_MAC
    ip_ttl = DEFAULT_TTL

    # Determine packet type flags
    is_ipv6 = packet_type.startswith('ipv6')
    is_tcp = packet_type.endswith('_tcp')

    # Get source and destination IP addresses based on packet type
    dst_ip = dst_addr
    src_ip = DUMMY_IPV6 if is_ipv6 else DUMMY_IP

    # For IPv6, convert DSCP to Traffic Class value (DSCP << 2)
    ipv6_send_tc = send_pkt_dscp << 2 if is_ipv6 else send_pkt_dscp
    ipv6_recv_tc = recv_pkt_dscp << 2 if is_ipv6 else recv_pkt_dscp

    # Prepare base parameters for send packet
    send_params = {
        'eth_src': src_mac,
        'eth_dst': router_mac,
        'pktlen': send_pkt_size
    }

    # Prepare base parameters for receive packet
    recv_params = {
        'eth_src': router_mac,
        'pktlen': recv_pkt_size
    }

    # Add IP layer parameters based on IP version
    if is_ipv6:  # IPv6
        send_params.update({
            'ipv6_src': src_ip,
            'ipv6_dst': dst_ip,
            'ipv6_hlim': ip_ttl,
            'ipv6_ecn': ECN,
            'ipv6_tc': ipv6_send_tc
        })
        recv_params.update({
            'ipv6_src': src_ip,
            'ipv6_dst': dst_ip,
            'ipv6_hlim': ip_ttl - 1,
            'ipv6_ecn': ECN,
            'ipv6_tc': ipv6_recv_tc
        })
    else:  # IPv4
        send_params.update({
            'ip_src': src_ip,
            'ip_dst': dst_ip,
            'ip_ttl': ip_ttl,
            'ip_ecn': ECN,
            'ip_dscp': send_pkt_dscp
        })
        recv_params.update({
            'ip_src': src_ip,
            'ip_dst': dst_ip,
            'ip_ttl': ip_ttl - 1,
            'ip_ecn': ECN,
            'ip_dscp': recv_pkt_dscp
        })

    # Add transport layer parameters based on protocol
    if is_tcp:  # TCP
        send_params.update({
            'tcp_sport': src_port,
            'tcp_dport': dst_port
        })
        recv_params.update({
            'tcp_sport': src_port,
            'tcp_dport': dst_port
        })
    else:  # UDP
        send_params.update({
            'udp_sport': src_port,
            'udp_dport': dst_port
        })
        recv_params.update({
            'udp_sport': src_port,
            'udp_dport': dst_port
        })

    # Create packets based on packet type
    if packet_type == 'ipv4_tcp':
        pkt = testutils.simple_tcp_packet(**send_params)
        exp_packet = testutils.simple_tcp_packet(**recv_params)
    elif packet_type == 'ipv4_udp':
        pkt = testutils.simple_udp_packet(**send_params)
        exp_packet = testutils.simple_udp_packet(**recv_params)
    elif packet_type == 'ipv6_tcp':
        pkt = testutils.simple_tcpv6_packet(**send_params)
        exp_packet = testutils.simple_tcpv6_packet(**recv_params)
    elif packet_type == 'ipv6_udp':
        pkt = testutils.simple_udpv6_packet(**send_params)
        exp_packet = testutils.simple_udpv6_packet(**recv_params)

    # Create masked expected packet
    masked_exp_packet = Mask(exp_packet)

    # Set fields to ignore in packet matching
    # Common Ethernet header fields to ignore
    masked_exp_packet.set_do_not_care_packet(scapy.Ether, "src")
    masked_exp_packet.set_do_not_care_packet(scapy.Ether, "dst")

    # After packet is trimmed, the checksum and IP length fields are not recalculated
    # So ignore check them in the expected packet
    if is_tcp:
        masked_exp_packet.set_do_not_care_packet(scapy.TCP, "chksum")
    else:  # UDP
        masked_exp_packet.set_do_not_care_packet(scapy.UDP, "chksum")
        masked_exp_packet.set_do_not_care_packet(scapy.UDP, "len")

    if not is_ipv6:  # IPv4
        masked_exp_packet.set_do_not_care_packet(scapy.IP, "id")
        masked_exp_packet.set_do_not_care_packet(scapy.IP, "chksum")
        masked_exp_packet.set_do_not_care_packet(scapy.IP, "len")
    else:  # IPv6
        masked_exp_packet.set_do_not_care_packet(scapy.IPv6, "plen")

    return pkt, masked_exp_packet


def get_scheduler_oid_by_attributes(duthost, **kwargs):
    """
    Find scheduler OID in ASIC_DB by matching its attributes.

    Args:
        duthost: DUT host object
        **kwargs: Scheduler attributes to match
            - type: Scheduler type (e.g., "DWRR", "STRICT")
            - weight: Scheduling weight (e.g., 15)
            - pir: Peak Information Rate (e.g., 1)

    Returns:
        str: OID of the matched scheduler, or None if not found
    """
    # Mapping from CONFIG_DB parameters to ASIC_DB SAI attributes
    param_to_sai_attr = {
        'type': 'SAI_SCHEDULER_ATTR_SCHEDULING_TYPE',
        'weight': 'SAI_SCHEDULER_ATTR_SCHEDULING_WEIGHT',
        'pir': 'SAI_SCHEDULER_ATTR_MAX_BANDWIDTH_RATE'
    }

    # Mapping for type values
    type_value_mapping = {
        'DWRR': 'SAI_SCHEDULING_TYPE_DWRR',
        'STRICT': 'SAI_SCHEDULING_TYPE_STRICT'
    }

    # Build expected attributes dictionary
    expected_attrs = {}
    for param, value in kwargs.items():
        if param not in param_to_sai_attr:
            logger.warning(f"Unknown scheduler parameter: {param}")
            continue

        sai_attr = param_to_sai_attr[param]

        # Convert type value to SAI format
        if param == 'type':
            if value in type_value_mapping:
                expected_attrs[sai_attr] = type_value_mapping[value]
            else:
                logger.warning(f"Unknown scheduler type: {value}")
                continue
        else:
            # For numeric values, convert to string for comparison
            expected_attrs[sai_attr] = str(value)

    logger.info(f"Looking for scheduler with attributes: {expected_attrs}")

    # Get all scheduler OIDs from ASIC_DB
    cmd_get_oids = 'redis-cli -n 1 keys "ASIC_STATE:SAI_OBJECT_TYPE_SCHEDULER:oid*"'
    result = duthost.shell(cmd_get_oids)

    if not result["stdout"].strip():
        logger.warning("No schedulers found in ASIC_DB")
        return None

    oid_keys = result["stdout"].strip().split('\n')
    logger.info(f"Found {len(oid_keys)} schedulers in ASIC_DB")

    # Check each scheduler to find a match
    for oid_key in oid_keys:
        # Get all attributes of this scheduler
        cmd_get_attrs = f'redis-cli -n 1 hgetall "{oid_key}"'
        result = duthost.shell(cmd_get_attrs)

        if not result["stdout"].strip():
            continue

        # Parse the attributes
        lines = result["stdout"].strip().split('\n')
        scheduler_attrs = {}
        for i in range(0, len(lines), 2):
            if i + 1 < len(lines):
                scheduler_attrs[lines[i]] = lines[i + 1]

        # Check if all expected attributes match
        is_match = True
        for attr_name, expected_value in expected_attrs.items():
            actual_value = scheduler_attrs.get(attr_name)
            if actual_value != expected_value:
                is_match = False
                break

        if is_match:
            # Extract the OID value (e.g., "0x160000000059aa")
            oid_value = oid_key.split(':')[-1]
            logger.info(f"Found matching scheduler OID: {oid_value}")
            logger.debug(f"Scheduler attributes: {scheduler_attrs}")
            return oid_value

    logger.warning(f"No scheduler found matching attributes: {expected_attrs}")
    return None


def create_blocking_scheduler(duthost):
    """
    Create a blocking scheduler for limiting egress traffic

    Args:
        duthost: DUT host object
    """
    logger.info(f"Creating blocking scheduler: {BLOCK_DATA_PLANE_SCHEDULER_NAME}")

    # Check if scheduler already exists
    cmd_check = f"sonic-db-cli CONFIG_DB exists 'SCHEDULER|{BLOCK_DATA_PLANE_SCHEDULER_NAME}'"
    result = duthost.shell(cmd_check)

    if result["stdout"].strip() == "1":
        logger.info(f"Blocking scheduler {BLOCK_DATA_PLANE_SCHEDULER_NAME} already exists")
    else:
        # Create blocking scheduler
        cmd_create = (
            f'sonic-db-cli CONFIG_DB hset "SCHEDULER|{BLOCK_DATA_PLANE_SCHEDULER_NAME}" '
            f'"type" {SCHEDULER_TYPE} "weight" {SCHEDULER_WEIGHT} "pir" {SCHEDULER_PIR}'
        )
        duthost.shell(cmd_create)
        logger.info(f"Successfully created blocking scheduler: {BLOCK_DATA_PLANE_SCHEDULER_NAME}")


def delete_blocking_scheduler(duthost):
    """
    Delete the blocking scheduler if it's not in use

    Args:
        duthost: DUT host object
    """
    logger.info(f"Checking if blocking scheduler {BLOCK_DATA_PLANE_SCHEDULER_NAME} can be deleted")

    # Check if scheduler is in use
    cmd_check = f"sonic-db-cli CONFIG_DB keys 'QUEUE|*' | grep -c '{BLOCK_DATA_PLANE_SCHEDULER_NAME}'"
    result = duthost.shell(cmd_check, module_ignore_errors=True)
    count = int(result["stdout"].strip())

    if count > 0:
        logger.info(f"Scheduler {BLOCK_DATA_PLANE_SCHEDULER_NAME} is still in use by {count} queues, not deleting")
    else:
        # Delete scheduler only if it's not in use
        logger.info(f"Deleting blocking scheduler: {BLOCK_DATA_PLANE_SCHEDULER_NAME}")
        cmd_delete = f"sonic-db-cli CONFIG_DB del 'SCHEDULER|{BLOCK_DATA_PLANE_SCHEDULER_NAME}'"
        duthost.shell(cmd_delete)
        logger.info(f"Successfully deleted blocking scheduler: {BLOCK_DATA_PLANE_SCHEDULER_NAME}")


def validate_scheduler_configuration(duthost, dut_port, queue, expected_scheduler):
    """
    Validate that the scheduler configuration is applied correctly for a specific queue.

    Args:
        duthost: DUT host object
        dut_port (str): DUT port name
        queue (str): Queue index
        expected_scheduler (str): Expected scheduler name

    Returns:
        bool: True if scheduler matches expected value, False otherwise
    """
    cmd_verify_scheduler = f"sonic-db-cli CONFIG_DB hget 'QUEUE|{dut_port}|{queue}' scheduler"
    verify_result = duthost.shell(cmd_verify_scheduler)
    current_scheduler = verify_result["stdout"].strip()

    if current_scheduler == expected_scheduler:
        logger.debug(f"Scheduler validation successful for port {dut_port} queue {queue}: {current_scheduler}")
        return True
    else:
        logger.debug(f"Scheduler validation failed for port {dut_port} queue {queue}. "
                     f"Expected: {expected_scheduler}, Got: {current_scheduler}")
        return False


def validate_scheduler_apply_to_queue_in_asic_db(duthost, scheduler_oid):
    """
    Validate that the scheduler is applied to queue in ASIC_DB.

    Args:
        duthost: DUT host object
        scheduler_oid (str): Scheduler OID to validate (e.g., "0x160000000059aa")

    Returns:
        bool: True if applied to queue in ASIC_DB, False otherwise
    """
    logger.debug(f"Validating scheduler OID {scheduler_oid} in ASIC_DB")

    # Dump ASIC_DB to a temporary file for faster searching
    tmp_file = "/tmp/asic_db_scheduler_check.json"
    dump_cmd = f"sonic-db-dump -n ASIC_DB -y > {tmp_file}"
    duthost.shell(dump_cmd)

    # Search for the scheduler OID in SAI_SCHEDULER_GROUP_ATTR_SCHEDULER_PROFILE_ID
    cmd_grep_oid = f'grep "SAI_SCHEDULER_GROUP_ATTR_SCHEDULER_PROFILE_ID" {tmp_file} | grep -c "{scheduler_oid}"'
    result = duthost.shell(cmd_grep_oid)

    # Clean up temporary file
    duthost.shell(f"rm -f {tmp_file}")

    # Check if scheduler OID is found in ASIC_DB
    count = int(result["stdout"].strip()) if result["stdout"].strip() else 0

    if count > 0:
        logger.debug(f"ASIC_DB scheduler validation successful: OID {scheduler_oid} found in {count} scheduler groups")
        return True
    else:
        logger.debug(f"ASIC_DB scheduler validation failed: OID {scheduler_oid} not found in any scheduler group")
        return False


def disable_egress_data_plane(duthost, dut_port, queue):
    """
    Disable egress data plane for a specific queue on a specific port.

    Args:
        duthost: DUT host object
        dut_port (str): DUT port name
        queue (str/int): Queue index to disable

    Returns:
        str: Original scheduler name for later restoration
    """
    # Convert queue to string format
    queue = str(queue)

    logger.info(f"Disabling egress data plane for port: {dut_port}, queue: {queue}")

    # Get original scheduler name
    cmd_get_scheduler = f"sonic-db-cli CONFIG_DB hget 'QUEUE|{dut_port}|{queue}' scheduler"
    result = duthost.shell(cmd_get_scheduler)

    original_scheduler = result["stdout"].strip()

    # Apply blocking scheduler to the specified queue
    cmd_block_q = f"sonic-db-cli CONFIG_DB hset 'QUEUE|{dut_port}|{queue}' scheduler {BLOCK_DATA_PLANE_SCHEDULER_NAME}"
    duthost.shell(cmd_block_q)

    # Wait for the blocking scheduler configuration to take effect in CONFIG_DB
    pytest_assert(wait_until(60, 5, 0, validate_scheduler_configuration,
                             duthost, dut_port, queue, BLOCK_DATA_PLANE_SCHEDULER_NAME),
                  f"Blocking scheduler configuration failed for port {dut_port} queue {queue}")

    # Get the blocking scheduler OID from ASIC_DB
    scheduler_oid = get_scheduler_oid_by_attributes(duthost, type=SCHEDULER_TYPE,
                                                    weight=SCHEDULER_WEIGHT, pir=SCHEDULER_PIR)
    pytest_assert(scheduler_oid, "Failed to find blocking scheduler OID in ASIC_DB")

    # Wait for the blocking scheduler configuration to take effect in ASIC_DB
    pytest_assert(wait_until(60, 5, 0, validate_scheduler_apply_to_queue_in_asic_db, duthost, scheduler_oid),
                  f"Scheduler OID {scheduler_oid} validation in ASIC_DB failed for port {dut_port} queue {queue}")

    logger.info(f"Successfully applied blocking scheduler to port {dut_port} queue {queue}")

    return original_scheduler


def enable_egress_data_plane(duthost, dut_port, queue, original_scheduler=None):
    """
    Restore egress data plane for a specific queue on a specific port.

    Args:
        duthost: DUT host object
        dut_port (str): DUT port name
        queue (str/int): Queue index to enable
        original_scheduler (str): Original scheduler name to restore. If None, will use default.
    """
    # Convert queue to string format
    queue = str(queue)

    logger.info(f"Enabling egress data plane for port: {dut_port}, queue: {queue}")

    # Determine scheduler to apply
    if original_scheduler is None:
        # Use default scheduler if original not provided
        original_scheduler = DEFAULT_QUEUE_SCHEDULER_CONFIG.get(queue)

    # Apply original or default scheduler
    if original_scheduler:
        cmd = f"sonic-db-cli CONFIG_DB hset 'QUEUE|{dut_port}|{queue}' scheduler {original_scheduler}"
        duthost.shell(cmd)
        logger.info(f"Restored scheduler '{original_scheduler}' for port {dut_port} queue {queue}")
    else:
        # Remove scheduler if no original or default found
        cmd = f"sonic-db-cli CONFIG_DB hdel 'QUEUE|{dut_port}|{queue}' scheduler"
        duthost.shell(cmd)
        logger.info(f"Removed scheduler for port {dut_port} queue {queue}")


def configure_trimming_action(duthost, buffer_profile_name, action):
    """
    Configure packet discard action for a specific buffer profile.

    Args:
        duthost: DUT host object
        buffer_profile_name: Name of the buffer profile to configure
        action: Packet discard action, must be either "trim" or "drop"
               - "on": Enable packet trimming
               - "off": Disable packet trimming (packets will be dropped)

    Returns:
        bool: True if configuration was successful, False otherwise
    """
    # Validate action parameter
    if action not in ["on", "off"]:
        logger.error(f"Invalid action: {action}. Must be either 'on' or 'off'")
        return False

    logger.info(f"Setting packet trimming action to '{action}' for buffer profile: {buffer_profile_name}")

    # Set packet trimming action using the new command format
    cmd_set = f"sudo config mmu -p {buffer_profile_name} -t {action}"
    duthost.shell(cmd_set)
    duthost.shell("show mmu")

    logger.info(f"Successfully set packet trimming action to '{action}' for buffer profile {buffer_profile_name}")
    return True


def get_buffer_profile_trimming_status(duthost, buffer_profile_name):
    """
    Get the current packet discard action for a specific buffer profile.

    Args:
        duthost: DUT host object
        buffer_profile_name: Name of the buffer profile to check

    Returns:
        str: Current packet discard action setting
             - "trim": Packet trimming is enabled
             - "drop": Packet trimming is disabled (packets are dropped)
             - None: If buffer profile doesn't exist or error occurred
    """
    logger.info(f"Checking packet discard action for buffer profile: {buffer_profile_name}")

    # Check if buffer profile exists
    cmd_check = f"redis-cli -n 4 exists 'BUFFER_PROFILE|{buffer_profile_name}'"
    result = duthost.shell(cmd_check)

    if result["stdout"].strip() == "0":
        logger.error(f"Buffer profile {buffer_profile_name} does not exist")
        return None

    # Get packet discard action
    cmd_get = f"redis-cli -n 4 hget 'BUFFER_PROFILE|{buffer_profile_name}' packet_discard_action"
    result = duthost.shell(cmd_get)
    action = result["stdout"].strip()

    # Validate the retrieved action
    if action not in ["trim", "drop"]:
        logger.warning(f"Unexpected packet discard action: {action}. Expected 'trim' or 'drop'")

    logger.info(f"Buffer profile {buffer_profile_name} has packet_discard_action set to: '{action}'")

    return action


def fill_egress_buffer(duthost, ptfadapter, port_id, buffer_size, target_queue, dst_addr, dscp_value, interfaces):
    """
    Fill the specified port queue's buffer to trigger packet trimming.
    If multiple interfaces are provided, fill with the buffers of all interfaces.

    Args:
        duthost: DUT host object
        ptfadapter: PTF adapter object
        port_id: Source port ID for sending packets
        buffer_size: Buffer size to fill (in bytes)
        target_queue: Target queue number
        dst_addr: Destination address (IPv4 or IPv6)
        dscp_value: DSCP value used for classification to target queue
        interfaces: Single interface or list of interfaces to fill

    Returns:
        int: Actual number of packets sent
    """
    # Convert single interface to list if necessary
    if isinstance(interfaces, str):
        interfaces = [interfaces]

    logger.info(f"Filling buffer to trigger packet trimming for interfaces: {interfaces}")

    # Check queue counters before filling
    for interface in interfaces:
        logger.info(f"Queue counters before filling for {interface}:")
        duthost.shell(f"show queue counters {interface}")
        duthost.shell(f"show queue counters {interface} --json")

    # Create a large packet to efficiently fill the buffer
    fill_packet_size = 1500  # Standard Ethernet MTU
    fill_packet_count = buffer_size // fill_packet_size * 2

    logger.info(f"Buffer size for queue {target_queue} is approximately {buffer_size} bytes")
    logger.info(f"Sending {fill_packet_count} packets of size {fill_packet_size} bytes to fill the buffer")

    # Validate destination address
    if not dst_addr:
        raise ValueError("Destination address cannot be None")

    # Determine if destination address is IPv6
    ip_obj = ipaddress.ip_address(dst_addr)
    is_ipv6 = ip_obj.version == 6

    interface_packets = {}
    for interface_index, interface in enumerate(interfaces):
        # Use different source port for each interface to ensure proper hash distribution
        # This helps ensure packets go to the intended interface in PortChannel scenarios
        src_port = DEFAULT_SRC_PORT + interface_index

        # Create packet for this specific interface based on address type
        common_params = {
            'eth_dst': duthost.facts["router_mac"],
            'eth_src': DUMMY_MAC,
            'udp_sport': src_port,
            'udp_dport': DEFAULT_DST_PORT,
            'pktlen': fill_packet_size
        }

        if is_ipv6:
            # Create IPv6 UDP packet
            ipv6_params = {
                'ipv6_src': DUMMY_IPV6,
                'ipv6_dst': dst_addr,
                'ipv6_hlim': DEFAULT_TTL,
                'ipv6_tc': dscp_value << 2,  # Convert DSCP to Traffic Class
                'ipv6_ecn': ECN
            }
            fill_packet = testutils.simple_udpv6_packet(**common_params, **ipv6_params)
        else:
            # Create IPv4 UDP packet
            ipv4_params = {
                'ip_src': DUMMY_IP,
                'ip_dst': dst_addr,
                'ip_ttl': DEFAULT_TTL,
                'ip_dscp': dscp_value,
                'ip_ecn': ECN
            }
            fill_packet = testutils.simple_udp_packet(**common_params, **ipv4_params)
        interface_packets[interface] = fill_packet
        logger.info(f"Created packet for interface {interface} with src_port={src_port}")

    # Send packets to fill the buffer in batches to avoid connection timeout
    ptfadapter.dataplane.flush()

    # Calculate number of batches
    num_batches = fill_packet_count // BATCH_PACKET_COUNT
    remaining_packets = fill_packet_count % BATCH_PACKET_COUNT

    total_sent_packets = 0
    max_retries = 10  # Maximum number of retries per batch

    # Send packets in batches
    logger.info(f"Sending packets in batches of {BATCH_PACKET_COUNT} packets each")

    batch_index = 0
    while batch_index < num_batches:
        retries = 0
        batch_success = False

        while not batch_success and retries < max_retries:
            try:
                logger.info(f"Sending batch {batch_index + 1}/{num_batches} ({BATCH_PACKET_COUNT} packets)")
                for interface in interfaces:
                    fill_packet = interface_packets[interface]
                    testutils.send(
                        ptfadapter,
                        port_id=port_id,
                        pkt=fill_packet,
                        count=BATCH_PACKET_COUNT
                    )
                    logger.info(f"Sent {BATCH_PACKET_COUNT} packets for {interface}")

                total_sent_packets += BATCH_PACKET_COUNT * len(interfaces)
                batch_success = True

            except Exception as e:
                retries += 1
                logger.warning(f"Batch {batch_index + 1} failed (attempt {retries}/{max_retries}): {e}")
                # Wait before retry
                time.sleep(2)

                # Flush dataplane to clear any pending data
                ptfadapter.dataplane.flush()

        # Increment batch index only if successful or we've exhausted retries
        batch_index += 1

    # Try to send remaining packets if there are any and we haven't already given up
    if remaining_packets > 0 and batch_index >= num_batches:
        try:
            logger.info(f"Sending remaining {remaining_packets} packets")
            for interface in interfaces:
                fill_packet = interface_packets[interface]
                testutils.send(
                    ptfadapter,
                    port_id=port_id,
                    pkt=fill_packet,
                    count=remaining_packets
                )
                logger.info(f"Sent {remaining_packets} remaining packets for {interface}")
            total_sent_packets += remaining_packets * len(interfaces)
        except Exception as e:
            logger.warning(f"Failed to send remaining packets: {e}")
            # Not critical if we've already sent most packets

    logger.info(f"Buffer filling completed, sent {total_sent_packets} packets")

    # Check queue counters after filling
    for interface in interfaces:
        logger.info(f"Queue counters after filling for {interface}:")
        duthost.shell(f"show queue counters {interface}")
        duthost.shell(f"show queue counters {interface} --json")

    return total_sent_packets


def verify_packet_trimming(duthost, ptfadapter, ingress_port, egress_port, block_queue, send_pkt_size,
                           send_pkt_dscp, recv_pkt_size, recv_pkt_dscp, packet_count, timeout=5,
                           fill_buffer=True, expect_packets=True):
    """
    Verify packet trimming for all packet types with given parameters.

    Args:
        duthost: DUT host object
        ptfadapter: PTF adapter object
        ingress_port (dict): Ingress port
        egress_port (dict): Egress port
        block_queue (Queue): Queue for packet trimming
        send_pkt_size (int): Send packet size
        send_pkt_dscp (int): Send packet dscp
        recv_pkt_size (int): Expected packet size after trimming
        recv_pkt_dscp (int): Expected DSCP value in trimmed packets
        packet_count (int): Number of packets to send (default: 10)
        timeout (int): Timeout in seconds for packet verification (default: 5)
        fill_buffer (bool): Whether to fill buffer before testing trimming (default: True)
        expect_packets (bool): Whether to expect packets to be received (default: True)
                             If False, expects no packets to be received

    Returns:
        bool: True if all packet tests pass, False otherwise

    Raises:
        Exception: If packet verification fails
    """
    logger.info(f"Verifying trim packet on {egress_port['name']}")
    try:
        trimmed_ports = egress_port['dut_members']
        port_compute_buffer = egress_port['dut_members'][0]

        trimming_context = ConfigTrimming(
            duthost,
            trimmed_ports,
            block_queue
        )

        with trimming_context:
            # Fill the buffer first if requested
            if fill_buffer:
                # Get buffer configuration and size to calculate how many packets to send
                buffer_size = compute_buffer_threshold(
                    duthost,
                    port_compute_buffer,
                    block_queue
                )

                # Fill buffer
                dst_addr = egress_port['ipv4'] or egress_port['ipv6']
                if not dst_addr:
                    raise ValueError(f"Both IPv4 and IPv6 addresses are None for egress port {egress_port['name']}")
                fill_egress_buffer(
                    duthost,
                    ptfadapter,
                    ingress_port['ptf_id'],
                    buffer_size,
                    block_queue,
                    dst_addr,
                    send_pkt_dscp,
                    trimmed_ports
                )

            # Test each packet type for trimming
            for packet_type in PACKET_TYPE:
                logger.info(f"Testing packet type: {packet_type}")

                # Get dst address
                dst_addr = (egress_port['ipv4'] if packet_type.startswith('ipv4') else egress_port['ipv6'])
                if not dst_addr:
                    logger.info(f"Skipping {packet_type} test: IPv4 or IPv6 address is None")
                    continue

                # Generate packet
                pkt, exp_pkt = generate_packet(
                    duthost,
                    packet_type,
                    dst_addr,
                    send_pkt_size,
                    send_pkt_dscp,
                    recv_pkt_size,
                    recv_pkt_dscp
                )

                logger.info('Send packet format:\n ---------------------------')
                logger.info(f'{dump_packet_detail(pkt)}\n---------------------------')
                logger.info('Expect receive packet format:\n ---------------------------')
                logger.info(f'{dump_packet_detail(exp_pkt.exp_pkt)}\n---------------------------')

                # Flush data plane
                ptfadapter.dataplane.flush()

                # Send packet
                logger.info(f"Sending {packet_count} packets from port {ingress_port['ptf_id']}")
                testutils.send(
                    ptfadapter,
                    port_id=ingress_port['ptf_id'],
                    pkt=pkt,
                    count=packet_count
                )

                if isinstance(egress_port['ptf_id'], list):
                    verify_ports = egress_port['ptf_id']
                else:
                    verify_ports = [egress_port['ptf_id']]

                # Verify packet based on expectation
                if expect_packets:
                    logger.info(
                        f"Expecting packets on ports {verify_ports} with size {recv_pkt_size} and DSCP {recv_pkt_dscp}")
                    testutils.verify_packet_any_port(
                        ptfadapter,
                        exp_pkt,
                        ports=verify_ports,
                        timeout=timeout
                    )
                    logger.info(
                        f"Successfully verified {packet_type} packet trimming with size {recv_pkt_size} "
                        f"and DSCP {recv_pkt_dscp}")
                else:
                    logger.info(f"Expecting NO packets on any of ports {verify_ports}")
                    testutils.verify_no_packet_any(
                        ptfadapter,
                        exp_pkt,
                        ports=verify_ports,
                        timeout=timeout
                    )
                    logger.info(f"Successfully verified NO {packet_type} packets were received as expected")

        return True

    except Exception as e:
        logger.error(f"Packet trimming verification failed: {str(e)}")
        raise


def verify_srv6_packet_with_trimming(duthost, ptfadapter, config_setup, ingress_port, egress_port, block_queue,
                                     send_pkt_size, send_pkt_dscp, recv_pkt_size, recv_pkt_dscp, fill_buffer=True):
    """
    Verify packet trimming for all packet types with given parameters.

    Args:
        duthost: DUT host object
        ptfadapter: PTF adapter object
        config_setup: config_setup
        ingress_port (dict): Ingress port
        egress_port (dict): Egress port
        block_queue (Queue): Queue for packet trimming
        send_pkt_size (int): Send packet size
        send_pkt_dscp (int): Send packet dscp
        recv_pkt_size (int): Expected packet size after trimming
        recv_pkt_dscp (int): Expected DSCP value in trimmed packets
        fill_buffer (bool): Whether to fill buffer before testing trimming (default: True)

    Returns:
        bool: True if all packet tests pass, False otherwise

    Raises:
        Exception: If packet verification fails
    """
    try:
        trimmed_ports = egress_port['dut_members']
        port_compute_buffer = egress_port['dut_members'][0]

        trimming_context = ConfigTrimming(
            duthost,
            trimmed_ports,
            block_queue
        )

        with trimming_context:
            # Fill the buffer first if requested
            if fill_buffer:
                # Get buffer configuration and size to calculate how many packets to send
                buffer_size = compute_buffer_threshold(
                    duthost,
                    port_compute_buffer,
                    block_queue
                )

                # Fill buffer
                dst_addr = egress_port['ipv4'] or egress_port['ipv6']
                if not dst_addr:
                    raise ValueError(f"Both IPv4 and IPv6 addresses are None for egress port {egress_port['name']}")
                fill_egress_buffer(
                    duthost,
                    ptfadapter,
                    ingress_port['ptf_id'],
                    buffer_size,
                    block_queue,
                    dst_addr,
                    send_pkt_dscp,
                    trimmed_ports
                )

            validate_srv6_function(duthost, ptfadapter, config_setup, ingress_port, egress_port, send_pkt_size,
                                   send_pkt_dscp, recv_pkt_size, recv_pkt_dscp)

    except Exception as e:
        logger.error(f"Packet trimming verification failed: {str(e)}")
        raise


def get_buffer_profile_name_for_queue(duthost, interface: str, queue_id: int):
    """
    Return (profile_name, redis_key) for BUFFER_QUEUE on <interface> covering queue_id,
    preferring range keys; among overlapping ranges choose the largest span first.
    Falls back to exact key if no matching range exists. Looks in CONFIG_DB (db 4).
    """
    list_cmd = f"redis-cli -n 4 KEYS 'BUFFER_QUEUE|{interface}|*'"
    res = duthost.shell(list_cmd)
    raw = (res.get("stdout") or "").strip()
    if not raw:
        return (None, None)

    keys = []
    for line in raw.splitlines():
        line = line.strip()
        line = re.sub(r'^\d+\)\s*', '', line).strip().strip('"').strip("'")
        if line.startswith("BUFFER_QUEUE|"):
            keys.append(line)

    if not keys:
        return (None, None)

    exact_match = None
    range_matches = []  # (span, lo, hi, key)

    for k in keys:
        suffix = k.split("|")[-1]

        if suffix.isdigit():
            if int(suffix) == queue_id:
                exact_match = k
            continue

        m = re.fullmatch(r'(\d+)\s*-\s*(\d+)', suffix)
        if m:
            a, b = int(m.group(1)), int(m.group(2))
            lo, hi = (a, b) if a <= b else (b, a)
            if lo <= queue_id <= hi:
                span = hi - lo
                range_matches.append((span, lo, hi, k))

    # Prefer the largest span; tie-break by lowest lo, then lowest hi for determinism
    if range_matches:
        range_matches.sort(key=lambda t: (-t[0], t[1], t[2]))
        chosen = range_matches[0][3]
    elif exact_match:
        chosen = exact_match
    else:
        return (None, None)

    hget_cmd = f"redis-cli -n 4 HGET '{chosen}' profile"
    res = duthost.shell(hget_cmd)
    profile_name = (res.get("stdout") or "").strip() or None
    return (profile_name, chosen)


def get_buffer_profile_for_queue(duthost, interface, queue_id):
    """
    Get buffer profile information for a specific queue on an interface.

    Args:
        duthost: DUT host object
        interface (str): Interface name
        queue_id (str): Queue ID

    Returns:
        dict: Buffer profile attributes including pool, size, dynamic_th, etc.
              Returns None if profile not found or error occurs
    """
    try:
        # Get buffer profile name for the queue
        profile_name, _ = get_buffer_profile_name_for_queue(duthost, interface, queue_id)
        if not profile_name:
            logger.warning(f"No buffer profile found for queue {queue_id} on {interface}")
            return None

        logger.info(f"Queue {queue_id} on {interface} uses buffer profile: {profile_name}")

        # Get buffer profile details
        cmd = f"redis-cli -n 4 HGETALL 'BUFFER_PROFILE|{profile_name}'"
        result = duthost.shell(cmd)

        # Parse the profile details
        profile_details = {}
        lines = result["stdout"].strip().split("\n")
        for i in range(0, len(lines), 2):
            if i + 1 < len(lines):
                profile_details[lines[i]] = lines[i + 1]

        if not profile_details:
            logger.warning(f"No buffer profile details found for {profile_name}")
            return None

        logger.info(f"Buffer profile details for {profile_name}: {profile_details}")
        return profile_details

    except Exception as e:
        logger.error(f"Error getting buffer profile for queue {queue_id} on {interface}: {str(e)}")
        return None


def get_buffer_pool_size(duthost, pool_name):
    """
    Get buffer pool size from database.

    Args:
        duthost: DUT host object
        pool_name (str): Buffer pool name

    Returns:
        int: Buffer pool size in bytes, or 0 if not found
    """
    try:
        cmd = f"redis-cli -n 4 HGET 'BUFFER_POOL|{pool_name}' size"
        result = duthost.shell(cmd)
        pool_size = int(result["stdout"].strip())
        logger.info(f"Buffer pool '{pool_name}' size: {pool_size}")
        return pool_size

    except Exception as e:
        logger.error(f"Error getting buffer pool size for '{pool_name}': {str(e)}")
        return 0


def compute_buffer_threshold(duthost, interface, queue_id):
    """
    Automatically select and call the appropriate buffer threshold computation function
    based on SAI profile configuration.

    Args:
        duthost: DUT host object
        interface (str): Interface name
        queue_id (str): Queue ID

    Returns:
        int: Computed buffer threshold in bytes
    """
    cmd = "docker exec syncd cat /usr/share/sonic/hwsku/sai.profile"
    if duthost.facts["asic_type"] == "mellanox" and "SAI_KEY_DISABLE_PORT_ALPHA=1" not in duthost.shell(cmd)['stdout']:
        logger.info("Compute buffer threshold algorithm for nvidia device disable hba")
        return compute_buffer_threshold_for_nvidia_device_disable_hba(duthost, interface, queue_id)
    else:
        logger.info("Compute buffer threshold algorithm for common device")
        return compute_buffer_threshold_for_common_device(duthost, interface, queue_id)


def compute_buffer_threshold_for_common_device(duthost, interface, queue_id):
    """
    Compute buffer threshold for dynamic threshold profiles.

    Args:
        duthost: DUT host object
        interface (str): Interface name
        queue_id (str): Queue ID

    Returns:
        int: Computed buffer threshold in bytes

    Raises:
        pytest.fail: If buffer profile is not found or computation fails
    """
    try:
        # Get buffer profile for the queue
        buffer_profile = get_buffer_profile_for_queue(duthost, interface, queue_id)
        if not buffer_profile:
            error_msg = f"No buffer profile found for queue {queue_id} on {interface}"
            logger.error(error_msg)
            pytest.fail(error_msg)

        logger.info(f"Queue {queue_id} on {interface} uses buffer profile: {buffer_profile}")

        # Get buffer pool size
        pool_size = get_buffer_pool_size(duthost, buffer_profile["pool"])

        # Calculate buffer scale
        buffer_scale = 2 ** float(buffer_profile["dynamic_th"])
        buffer_scale = buffer_scale / (buffer_scale + 1)

        # Calculate static threshold: profile_size + (buffer_scale * pool_size)
        static_threshold = int(buffer_profile["size"]) + int(buffer_scale * pool_size * STATIC_THRESHOLD_MULTIPLIER)

        logger.info(f"Computed buffer threshold for queue {queue_id} on {interface}: {static_threshold}")
        logger.info(f"Pool size: {pool_size}, Buffer scale: {buffer_scale:.4f}, "
                    f"Buffer size: {static_threshold}")

        return static_threshold

    except Exception as e:
        logger.error(f"Error computing buffer threshold for queue {queue_id} on {interface}: {str(e)}")
        # Fail the test case if computation fails
        pytest.fail(f"Failed to compute buffer threshold for queue {queue_id} on {interface}: {str(e)}")


def compute_buffer_threshold_for_nvidia_device_disable_hba(duthost, interface, queue_id):
    """
    Calculate the approximate buffer size for a specific queue on an interface.

    Args:
        duthost: DUT host object
        interface (str): Interface name
        queue_id (str): Queue ID

    Returns:
        int: Approximate buffer size in bytes
    """
    try:
        # Get buffer profile for the queue using the unified function
        profile_details = get_buffer_profile_for_queue(duthost, interface, queue_id)
        if not profile_details:
            error_msg = f"No buffer profile found for queue {queue_id} on {interface}"
            logger.error(error_msg)
            pytest.fail(error_msg)

        logger.info(f"Queue {queue_id} on {interface} uses buffer profile: {profile_details}")

        # Get buffer size from profile
        buffer_size = 0
        if "size" in profile_details:
            buffer_size = int(profile_details["size"])

        # Get pool name and its size
        if "pool" in profile_details:
            pool_name = profile_details["pool"]
            pool_size = get_buffer_pool_size(duthost, pool_name)

            # If the profile has dynamic threshold, calculate maximum size
            if "dynamic_th" in profile_details:
                dynamic_th = profile_details["dynamic_th"]
                if dynamic_th == "7":
                    alpha = 64
                else:
                    alpha = 2 ** float(dynamic_th)

                # Simplified calculation assuming port_alpha=1
                buffer_scale = alpha / (alpha + 1)
                max_size = int(pool_size * buffer_scale)

                # Use the max_size if it's larger than the static size
                if max_size > buffer_size:
                    buffer_size = max_size

            # If we have no buffer size but have pool size, use a portion of pool
            if buffer_size == 0 and pool_size > 0:
                buffer_size = pool_size // 4  # Use 25% of pool as an estimate

        # If we still have no buffer size, fail the test
        if buffer_size == 0:
            error_msg = f"Unable to determine buffer size for queue {queue_id} on {interface}"
            logger.error(error_msg)
            pytest.fail(error_msg)

        logger.info(f"Estimated buffer size for queue {queue_id} on {interface}, buffer_size: {buffer_size} bytes")
        return buffer_size

    except Exception as e:
        logger.error(f"Error calculating buffer size: {str(e)}")
        # Fail the test case if calculation fails
        pytest.fail(f"Failed to calculate buffer size for queue {queue_id} on {interface}: {str(e)}")


class ConfigTrimming:
    """
    Context manager for blocking and restoring multiple egress ports.
    This is used to trigger packet trimming by blocking the egress queues.
    """

    def __init__(self, duthost, ports, queue):
        """
        Initialize the context manager.

        Args:
            duthost: DUT host object
            ports (list or str): List of port names or single port name
                               (e.g., ["Ethernet0", "Ethernet4"] or "Ethernet0")
            queue (int): Queue index
        """
        self.duthost = duthost
        self.ports = [ports] if isinstance(ports, str) else ports
        self.queue = queue
        # Store the original scheduler configuration for each port
        self.original_schedulers = {}

    def __enter__(self):
        """
        Block all specified egress ports by applying blocking scheduler.
        """
        try:
            for port in self.ports:
                logger.info(f"Blocking egress port {port} queue {self.queue}")
                original_scheduler = disable_egress_data_plane(self.duthost, port, self.queue)

                if not original_scheduler:
                    raise Exception(f"Failed to block egress port {port} queue {self.queue}")

                # Save the original scheduler configuration
                self.original_schedulers[port] = original_scheduler
                logger.info(f"Successfully blocked port {port} (original scheduler: {original_scheduler})")

            return self

        except Exception as e:
            logger.error(f"Failed to block egress ports: {e}")
            # Try to cleanup if setup fails
            self.__exit__(None, None, None)
            raise

    def __exit__(self, exc_type, exc_val, exc_tb):
        """
        Restore original scheduler configuration for all ports when exiting the context.
        """
        restore_errors = []

        for port, original_scheduler in self.original_schedulers.items():
            try:
                if original_scheduler:
                    logger.info(f"Restoring original scheduler for port {port} queue {self.queue}")
                    enable_egress_data_plane(self.duthost, port, self.queue, original_scheduler)
                    logger.info(f"Successfully restored scheduler for port {port}")

            except Exception as e:
                error_msg = f"Exception while restoring port {port}: {str(e)}"
                logger.error(error_msg)
                restore_errors.append(error_msg)

        if restore_errors:
            raise Exception(f"Failed to restore some ports: {'; '.join(restore_errors)}")


def check_trimming_capability(duthost):
    """
    Check packet trimming capability in sai.profile.
    If the attribute is missing, add it and reload the configuration.

    Args:
        duthost: DUT host object

    Raises:
        RuntimeError: If any step in the check or update process fails
    """
    try:
        # Get platform and hwsku information
        platform = duthost.facts.get('platform')
        hwsku = duthost.facts.get('hwsku')

        if not platform or not hwsku:
            raise RuntimeError("Failed to get platform or hwsku information")

        # Construct SAI profile path
        sai_profile_path = f"/usr/share/sonic/device/{platform}/{hwsku}/sai.profile"
        logger.info(f"Checking SAI profile at: {sai_profile_path}")

        # Check if the file exists
        duthost.shell(f"ls {sai_profile_path}")

        # Check if configuration exists, if not add it
        # This uses shell || operator: if grep fails (left side), then execute right side
        cmd = (
            f"grep -q {TRIMMING_CAPABILITY} {sai_profile_path} || "
            f"(echo {TRIMMING_CAPABILITY} >> {sai_profile_path} && "
            f"echo 'added')"
        )
        result = duthost.shell(cmd)

        # If 'added' is in output, we added the configuration and need to reload
        if 'added' in result['stdout']:
            logger.info(f"Adding {TRIMMING_CAPABILITY} to SAI profile")

            # Reload configuration
            logger.info("Reloading configuration to apply changes...")
            config_reload(duthost, config_source='config_db', safe_reload=True)

            # Verify configuration was added
            duthost.shell(f"grep -q {TRIMMING_CAPABILITY} {sai_profile_path}")
            logger.info("SAI profile updated and configuration reloaded successfully")

        else:
            logger.info(f"Required configuration {TRIMMING_CAPABILITY} already exists in SAI profile")

    except Exception as e:
        if not isinstance(e, RuntimeError):
            error_msg = f"Exception occurred while checking/updating SAI profile: {str(e)}"
            logger.error(error_msg)
            raise RuntimeError(error_msg) from e
        raise


def configure_trimming_acl(duthost, test_ports):
    """
    Configure ACL rules for packet trimming tests with IPv4 and IPv6 support.
    Raises exceptions on failure instead of returning a status code.

    Args:
        duthost: DUT host object
        test_ports (list/str): Ports to apply ACL rules, can be a list or a single port name
    """
    logger.info(f"Configuring ACL rules for packet trimming with IPv4 and IPv6 support, ports: {test_ports}")

    # Ensure port list is in correct format (list of strings)
    if isinstance(test_ports, str):
        ports_list = [test_ports]
    else:
        ports_list = test_ports

    # Prepare ACL configuration with both IPv4 and IPv6 rules
    acl_config = {
        "ACL_RULE": {
            f"{ACL_TABLE_NAME}|{ACL_RULE_NAME}_ipv4": {
                "PACKET_ACTION": "DISABLE_TRIM",
                "PRIORITY": ACL_RULE_PRIORITY,
                "SRC_IP": f"{DUMMY_IP}/32"
            },
            f"{ACL_TABLE_NAME}|{ACL_RULE_NAME}_ipv6": {
                "PACKET_ACTION": "DISABLE_TRIM",
                "PRIORITY": ACL_RULE_PRIORITY,
                "SRC_IPV6": f"{DUMMY_IPV6}/128"
            }
        },
        "ACL_TABLE": {
            ACL_TABLE_NAME: {
                "policy_desc": "Packet trimming",
                "ports": ports_list,  # Using list format instead of comma-separated string
                "stage": "INGRESS",
                "type": ACL_TABLE_TYPE_NAME
            }
        },
        "ACL_TABLE_TYPE": {
            ACL_TABLE_TYPE_NAME: {
                "ACTIONS": [
                    "DISABLE_TRIM_ACTION"
                ],
                "BIND_POINTS": [
                    "PORT"
                ],
                "MATCHES": [
                    "SRC_IP",
                    "SRC_IPV6"
                ]
            }
        }
    }

    # Create temporary JSON file to store ACL configuration
    with tempfile.NamedTemporaryFile(mode='w+', suffix='.json', delete=False) as temp_file:
        temp_file_path = temp_file.name
        json.dump(acl_config, temp_file, indent=4)

    # Copy JSON file to DUT
    dut_json_path = f"/tmp/acl_config_{ACL_TABLE_NAME}.json"
    duthost.copy(src=temp_file_path, dest=dut_json_path)

    # Remove temporary local file
    os.unlink(temp_file_path)

    # Apply ACL configuration
    logger.info(f"Applying ACL configuration: {dut_json_path}")
    duthost.shell(f"sonic-cfggen -w -j {dut_json_path}")

    # Verify ACL configuration
    logger.info("Verifying ACL configuration")
    result = duthost.shell("show acl table")
    logger.info(f"ACL tables:\n{result['stdout']}")

    result = duthost.shell("show acl rule")
    logger.info(f"ACL rules:\n{result['stdout']}")

    # Verify table was created successfully
    if ACL_TABLE_NAME not in result["stdout"]:
        raise RuntimeError(f"ACL table {ACL_TABLE_NAME} was not created successfully")

    # Verify both IPv4 and IPv6 rules were created
    if f"{ACL_RULE_NAME}_ipv4" not in result["stdout"] or f"{ACL_RULE_NAME}_ipv6" not in result["stdout"]:
        logger.warning("One or both IP rules may not have been created correctly")

    logger.info("ACL configuration with IPv4 and IPv6 rules applied successfully")


def cleanup_trimming_acl(duthost):
    """
    Clean up ACL rules for packet trimming tests using sonic-cfggen.
    Raises exceptions on failure instead of returning a status code.

    Args:
        duthost: DUT host object
    """
    logger.info(f"Cleaning up ACL rules for packet trimming, table: {ACL_TABLE_NAME}")

    # Delete ACL rules
    logger.info("Deleting ACL rules...")
    duthost.shell(f"sonic-db-cli CONFIG_DB DEL 'ACL_RULE|{ACL_TABLE_NAME}|{ACL_RULE_NAME}_ipv4'")
    duthost.shell(f"sonic-db-cli CONFIG_DB DEL 'ACL_RULE|{ACL_TABLE_NAME}|{ACL_RULE_NAME}_ipv6'")

    # Delete ACL table
    logger.info("Deleting ACL table...")
    duthost.shell(f"sonic-db-cli CONFIG_DB DEL 'ACL_TABLE|{ACL_TABLE_NAME}'")

    # Delete ACL table type
    logger.info(f"Deleting ACL table type {ACL_TABLE_TYPE_NAME}...")
    duthost.shell(f"sonic-db-cli CONFIG_DB DEL 'ACL_TABLE_TYPE|{ACL_TABLE_TYPE_NAME}'")

    # Show ACL table and rules for verification
    duthost.shell("show acl table")
    duthost.shell("show acl rule")

    logger.info("ACL rules cleanup completed successfully")


def set_buffer_profiles_for_block_and_trim_queues(duthost, interfaces, block_queue_id,
                                                  block_queue_profile, trim_queue_id=None,
                                                  trim_queue_profile=TRIM_QUEUE_PROFILE):
    """
    Set buffer profiles for blocked queue and forward trimming packet queue.

    Args:
        duthost: DUT host object
        interfaces (list or str): Port names to configure, can be a list or single string
        block_queue_id: Queue index used for blocking traffic
        block_queue_profile (str): Buffer profile name to apply for blocking queue
        trim_queue_id (int): Queue index used for packet trimming (default: trim queue from packet_trimming_config)
        trim_queue_profile (str): Buffer profile name to apply for trimming queue (default: TRIM_QUEUE_PROFILE)

    Raises:
        RuntimeError: If any interface fails to be configured with the specified profiles
    """
    # Convert queue indices to string for Redis commands
    block_queue_id = str(block_queue_id)
    trim_queue_id = str(trim_queue_id) if trim_queue_id else str(PacketTrimmingConfig.get_trim_queue(duthost))

    logger.info(f"Setting blocking queue ({block_queue_id}) buffer profile to '{block_queue_profile}' and "
                f"trimming queue ({trim_queue_id}) buffer profile to '{trim_queue_profile}', ports: {interfaces}")

    # Convert single interface to list
    if isinstance(interfaces, str):
        interfaces = [interfaces]

    for interface in interfaces:
        try:
            # Set buffer profile for the blocking queue
            block_cmd = f"redis-cli -n 4 hset 'BUFFER_QUEUE|{interface}|{block_queue_id}' profile {block_queue_profile}"
            duthost.shell(block_cmd)

            logger.info(
                f"Successfully set interface {interface} blocking queue {block_queue_id} "
                f"profile to {block_queue_profile}")

            # Set buffer profile for the trimming queue
            trim_cmd = f"redis-cli -n 4 hset 'BUFFER_QUEUE|{interface}|{trim_queue_id}' profile {trim_queue_profile}"
            duthost.shell(trim_cmd)

            logger.info(
                f"Successfully set interface {interface} trimming queue {trim_queue_id} "
                f"profile to {trim_queue_profile}")

        except Exception as e:
            if not isinstance(e, RuntimeError):
                raise RuntimeError(f"Exception while configuring interface {interface} queues: {str(e)}") from e
            raise


def prepare_service_port(duthost, service_port):
    """
    Prepare service port for packet trimming tests by checking existence,
    ensuring admin status is UP, and updating buffer configuration.

    Args:
        duthost: DUT host object
        service_port (str): Service port name

    Raises:
        RuntimeError: If service port does not exist or cannot be configured
    """
    logger.info(f"Preparing service port {service_port} for packet trimming tests")

    # Check if service port exists
    intfs_status = duthost.get_interfaces_status()
    if not intfs_status.get(service_port):
        pytest.fail("No service port exist")
    logger.info(f"Service port {service_port} exist")

    # Check if service port admin status is UP, if not, set admin status UP and update configurations
    if intfs_status[service_port]["admin"].upper() != "UP":
        logger.info(f"Service port {service_port} is not UP, configuring it")
        duthost.shell(f'config interface startup {service_port}')
    else:
        logger.info(f"Service port {service_port} is already UP, skipping configuration updates")

    # Update service port buffer configuration
    logger.info(f"Updating buffer configuration for {service_port}")
    update_service_port_buffer_profile(duthost, service_port)

    # Update service port QoS map configuration
    logger.info(f"Updating QoS map configuration for {service_port}")
    update_service_port_qos_map(duthost, service_port)

    logger.info(f"Service port {service_port} preparation completed successfully")


def update_service_port_buffer_profile(duthost, service_port):
    """
    Update service port buffer configuration.

    This function updates the buffer configuration for the service port by applying
    a specific buffer profile to its priority group and ingress profile list.

    Args:
        service_port:
        duthost: DUT host object

    Raises:
        RuntimeError: If configuration fails
    """
    logger.info(f"Updating buffer configuration for service port {service_port}")

    # Prepare buffer configuration for the service port
    buffer_config = {
        "BUFFER_PG": {
            f"{service_port}|0": {
                "profile": "ingress_lossy_profile"
            }
        },
        "BUFFER_PORT_INGRESS_PROFILE_LIST": {
            service_port: {
                "profile_list": "ingress_lossy_profile"
            }
        },
        "BUFFER_PORT_EGRESS_PROFILE_LIST": {
            service_port: {
                "profile_list": "egress_lossy_profile"
            }
        },
        "BUFFER_QUEUE": {
            f"{service_port}|1-6": {
                "profile": "egress_lossy_profile"
            }
        }
    }

    # Create temporary JSON file
    with tempfile.NamedTemporaryFile(mode='w+', suffix='.json', delete=False) as temp_file:
        temp_file_path = temp_file.name
        json.dump(buffer_config, temp_file, indent=4)

    # Copy the JSON file to DUT
    dut_json_path = "/tmp/update_service_port.json"
    duthost.copy(src=temp_file_path, dest=dut_json_path)

    # Remove temporary file from local system
    os.unlink(temp_file_path)

    # Apply buffer configuration using sonic-cfggen
    logger.info("Applying service port buffer configuration")
    duthost.shell(f"sonic-cfggen -w -j {dut_json_path}")

    # Verify buffer configuration
    logger.info("Verifying buffer configuration")
    result = duthost.shell(f"redis-cli -n 4 HGETALL 'BUFFER_PG|{service_port}|0'")
    logger.info(f"BUFFER_PG|{service_port}|0 configuration:\n{result['stdout']}")

    result = duthost.shell(f"redis-cli -n 4 HGETALL 'BUFFER_PORT_INGRESS_PROFILE_LIST|{service_port}'")
    logger.info(f"BUFFER_PORT_INGRESS_PROFILE_LIST|{service_port} configuration:\n{result['stdout']}")

    if "ingress_lossy_profile" not in result["stdout"]:
        raise RuntimeError(f"Buffer configuration for {service_port} was not applied successfully")

    logger.info(f"Service port {service_port} buffer configuration updated successfully")


def update_service_port_qos_map(duthost, service_port):
    """
    Update QoS map configuration for the service port.

    Args:
        duthost: DUT host object
        service_port (str): Service port name to configure

    Raises:
        RuntimeError: If configuration fails
    """
    logger.info(f"Updating QoS map configuration for service port {service_port}")

    # Prepare QoS map configuration for the service port
    qos_map_config = {
        "PORT_QOS_MAP": {
            service_port: {
                "dscp_to_tc_map": "AZURE",
                "pfc_enable": "",
                "pfc_to_pg_map": "AZURE",
                "pfc_to_queue_map": "AZURE",
                "pfcwd_sw_enable": "",
                "tc_to_pg_map": "AZURE",
                "tc_to_queue_map": "AZURE"
            }
        }
    }

    # Create temporary JSON file
    with tempfile.NamedTemporaryFile(mode='w+', suffix='.json', delete=False) as temp_file:
        temp_file_path = temp_file.name
        json.dump(qos_map_config, temp_file, indent=4)

    # Copy the JSON file to DUT
    dut_json_path = "/tmp/qos_map_service_port.json"
    duthost.copy(src=temp_file_path, dest=dut_json_path)

    # Remove temporary file from local system
    os.unlink(temp_file_path)

    # Apply QoS map configuration using sonic-cfggen
    logger.info("Applying service port QoS map configuration")
    duthost.shell(f"sonic-cfggen -w -j {dut_json_path}")

    # Verify QoS map configuration
    logger.info("Verifying QoS map configuration")
    result = duthost.shell(f"redis-cli -n 4 HGETALL 'PORT_QOS_MAP|{service_port}'")
    logger.info(f"PORT_QOS_MAP|{service_port} configuration:\n{result['stdout']}")

    if "AZURE" not in result["stdout"]:
        raise RuntimeError(f"QoS map configuration for {service_port} was not applied successfully")

    logger.info(f"Service port {service_port} QoS map configuration updated successfully")


def is_portchannel_member(interface_name, mg_facts):
    """
    Check if an interface is a member of any PortChannel.

    Args:
        interface_name (str): Interface name to check (e.g., "Ethernet100")
        mg_facts (dict): Minigraph facts containing PortChannel information (required)

    Returns:
        bool: True if interface is a PortChannel member, False otherwise
    """
    if 'minigraph_portchannels' not in mg_facts:
        return False

    portchannels = mg_facts['minigraph_portchannels']
    for pc_name, pc_info in portchannels.items():
        if interface_name in pc_info.get('members', []):
            logger.info(f"Interface {interface_name} is a member of {pc_name}")
            return True

    logger.info(f"Interface {interface_name} is not a PortChannel member")
    return False


def get_portchannel_info(interface_name, mg_facts):
    """
    Get PortChannel information for a given interface.

    Args:
        interface_name (str): Interface name to check (e.g., "Ethernet100")
        mg_facts (dict): Minigraph facts containing PortChannel information (required)

    Returns:
        tuple: (portchannel_name, portchannel_info) if interface is a PortChannel member,
               (None, None) otherwise
    """
    if 'minigraph_portchannels' not in mg_facts:
        return None, None

    portchannels = mg_facts['minigraph_portchannels']
    for pc_name, pc_info in portchannels.items():
        if interface_name in pc_info.get('members', []):
            return pc_name, pc_info

    return None, None


def get_portchannel_member_ptf_ids(portchannel_members, mg_facts):
    """
    Get PTF port IDs for all PortChannel members from mg_facts.

    Args:
        portchannel_members (list): List of PortChannel member interface names
        mg_facts (dict): Minigraph facts containing port indices information

    Returns:
        list: List of PTF port IDs for all PortChannel members
    """
    ptf_ids = []
    port_indices = mg_facts.get('minigraph_port_indices', {})

    for member in portchannel_members:
        if member in port_indices:
            ptf_ids.append(port_indices[member])
        else:
            logger.warning(f"PTF port ID not found for PortChannel member {member}")

    logger.info(f"Collected PTF IDs for PortChannel members {portchannel_members}: {ptf_ids}")
    return ptf_ids


def update_port_info_for_portchannel(port_dict, portchannel_name, portchannel_members, member_ptf_ids):
    """
    Update port information to PortChannel format.

    Args:
        port_dict (dict): Original port dictionary with interface name as key
        portchannel_name (str): Name of the PortChannel
        portchannel_members (list): List of PortChannel member interface names
        member_ptf_ids (list): List of PTF port IDs for all PortChannel members

    Returns:
        dict: Updated port dictionary with PortChannel name as key and enhanced information
    """
    interface_name = list(port_dict.keys())[0]
    port_info = port_dict[interface_name]

    # Create new port info with PortChannel as key
    new_port_info = port_info.copy()
    new_port_info['ptf_port_id'] = member_ptf_ids
    new_port_info['dut_members'] = portchannel_members

    logger.info(f"Updated port info for PortChannel {portchannel_name}: ptf_port_ids={member_ptf_ids},"
                f"dut_members={portchannel_members}")

    return {portchannel_name: new_port_info}


def update_port_with_portchannel_info(port_dict, interface_name, mg_facts):
    """
    Update port information with PortChannel details and all member interfaces.

    Args:
        port_dict (dict): Port dictionary with interface name as key
        interface_name (str): Interface name that is a PortChannel member
        mg_facts (dict): Minigraph facts containing PortChannel information

    Returns:
        dict: Updated port dict with PortChannel name as key and all member information
    """
    logger.info(f"The interface {interface_name} is a PortChannel member")
    pc_name, pc_info = get_portchannel_info(interface_name, mg_facts)

    # Get PTF port IDs for all PortChannel members from mg_facts
    member_ptf_ids = get_portchannel_member_ptf_ids(pc_info['members'], mg_facts)

    updated_port = update_port_info_for_portchannel(port_dict, pc_name, pc_info['members'], member_ptf_ids)
    logger.info(f"The interface {interface_name} is reorganized to PortChannel format: {updated_port}")
    return updated_port


def get_test_ports(upstream_links, downstream_links, peer_links, mg_facts):
    """
    Select test ports for packet trimming test.

    Args:
        upstream_links (dict): Dictionary of upstream links with interfaces as keys
        downstream_links (dict): Dictionary of downstream links with interfaces as keys
        peer_links (dict): Dictionary of service links with interfaces as keys
        mg_facts (dict): Minigraph facts containing PortChannel information

    Returns:
        dict: Dictionary containing selected test ports:
            - 'ingress_port': dict, the first interface in downstream_links
            - 'egress_port_1': dict, randomly selected from all interfaces in upstream_links and peer_links
            - 'egress_port_2': dict, randomly selected from all interfaces in downstream_links except the first one

    Example:
        uplink_port (Physical interface):
        {'Ethernet96': {'name': 'ARISTA01T2', 'ptf_port_id': 48, 'local_ipv4_addr': '10.0.0.97',
                         'peer_ipv4_addr': '10.0.0.96', 'upstream_port': 'Ethernet1', 'dut_members': ['Ethernet96']}}

        uplink_port (PortChannel member):
        {'PortChannel102': {'name': 'ARISTA01T2', 'ptf_port_id': [96, 97], 'local_ipv4_addr': '10.0.0.193',
                            'peer_ipv4_addr': '10.0.0.192', 'upstream_port': 'Ethernet2',
                            'dut_members': ['Ethernet96', 'Ethernet100']}}

        downlink_port:
        {'Ethernet192': {'name': 'ARISTA81T0', 'ptf_port_id': 84, 'downstream_port': 'Ethernet1',
        'dut_members': ['Ethernet192']}}
    """
    logger.info("Selecting test ports")
    logger.info(f"upstream_links: {upstream_links}")
    logger.info(f"downstream_links: {downstream_links}")
    logger.info(f"peer_links: {peer_links}")

    def add_dut_members_to_port(port_dict, mg_facts):
        """
        Add dut_members field to port dictionary.
        For PortChannel members: use all member interfaces
        For regular Ethernet interfaces: use the interface itself as a single-item list
        """
        interface_name = list(port_dict.keys())[0]
        port_info = port_dict[interface_name].copy()

        if is_portchannel_member(interface_name, mg_facts):
            # If it's a PortChannel member, update to PortChannel format
            updated_port = update_port_with_portchannel_info(port_dict, interface_name, mg_facts)
            return updated_port
        else:
            # For regular Ethernet interfaces, add dut_members field with the interface itself
            port_info['dut_members'] = [interface_name]
            return {interface_name: port_info}

    # ingress_port: the first downlink
    ingress_key = list(downstream_links.keys())[0]
    ingress_port = {ingress_key: downstream_links[ingress_key]}
    ingress_port = add_dut_members_to_port(ingress_port, mg_facts)
    logger.info(f"Selected ingress_port: {ingress_port}")

    # egress_port_1: all interfaces in upstream_links and peer_links are combined and randomly selected
    combined_links = {**upstream_links, **peer_links}
    combined_keys = list(combined_links.keys())
    if not combined_keys:
        raise ValueError("No available interfaces in upstream_links and peer_links for egress_port_1")
    egress1_key = random.choice(combined_keys)
    egress_port_1 = {egress1_key: combined_links[egress1_key]}
    egress_port_1 = add_dut_members_to_port(egress_port_1, mg_facts)
    logger.info(f"Selected egress_port_1: {egress_port_1}")

    # egress_port_2: all interfaces in downstream_links except the first interface are randomly selected
    downstream_keys = list(downstream_links.keys())
    candidate_downstream_keys = downstream_keys[1:]
    if not candidate_downstream_keys:
        raise ValueError("No available downstream_links for egress_port_2 except ingress_port")
    egress2_key = random.choice(candidate_downstream_keys)
    egress_port_2 = {egress2_key: downstream_links[egress2_key]}
    egress_port_2 = add_dut_members_to_port(egress_port_2, mg_facts)
    logger.info(f"Selected egress_port_2: {egress_port_2}")

    return {
        "ingress_port": ingress_port,
        "egress_port_1": egress_port_1,
        "egress_port_2": egress_port_2
    }


def get_interface_peer_addresses(mg_facts, interface_name):
    """
    Get IPv4 and IPv6 peer addresses of a specified interface from minigraph facts.

    Args:
        mg_facts (dict): Minigraph facts dictionary containing minigraph_interfaces
        interface_name (str): Interface name (e.g., "Ethernet96")

    Returns:
        tuple: (ipv4_peer_addr, ipv6_peer_addr)
              IPv4 and IPv6 peer addresses of the interface
              May return (None, None) if no peer addresses are found for the interface

    Note:
        This function assumes mg_facts contains valid 'minigraph_interfaces' data.
        It identifies IPv4 and IPv6 addresses by examining the IP version.
    """
    ipv4_peer_addr = None
    ipv6_peer_addr = None

    if "PortChannel" in interface_name:
        # Search in PortChannel interfaces
        interface_list_key = 'minigraph_portchannel_interfaces'
        logger.info(f"Searching for PortChannel interface {interface_name} in {interface_list_key}")
    else:
        # Search in regular interfaces
        interface_list_key = 'minigraph_interfaces'
        logger.info(f"Searching for regular interface {interface_name} in {interface_list_key}")

    # Check if the required interface list exists in mg_facts
    if interface_list_key not in mg_facts:
        logger.warning(f"Interface list '{interface_list_key}' not found in minigraph facts")
        return ipv4_peer_addr, ipv6_peer_addr

    for interface in mg_facts[interface_list_key]:
        if interface.get('attachto') == interface_name:
            # Check if this is an IPv4 or IPv6 address
            if 'peer_addr' in interface:
                # Create IP address object to determine version
                ip = ipaddress.ip_address(interface['peer_addr'])

                if ip.version == 4:
                    ipv4_peer_addr = interface['peer_addr']
                    logger.info(f"Found IPv4 peer address for {interface_name}: {ipv4_peer_addr}")
                elif ip.version == 6:
                    ipv6_peer_addr = interface['peer_addr']
                    logger.info(f"Found IPv6 peer address for {interface_name}: {ipv6_peer_addr}")

    if not ipv4_peer_addr and not ipv6_peer_addr:
        logger.warning(f"No peer addresses found for interface {interface_name}")

    return ipv4_peer_addr, ipv6_peer_addr


def validate_srv6_function(duthost, ptfadapter, dscp_mode, ingress_port, egress_port, send_pkt_size, send_pkt_dscp,
                           recv_pkt_size, recv_pkt_dscp):
    """
    Validate SRv6 functionality

    Args:
        duthost: DUT host object
        ptfadapter: PTF adapter object
        dscp_mode (str): DSCP mode ('pipe' or 'uniform')
        ingress_port (dict): Ingress port
        egress_port (dict): Egress port
        send_pkt_size (int): Size of the packet to send
        send_pkt_dscp (int): DSCP value of the packet to send
        recv_pkt_size (int): Expected size of the received packet after trimming
        recv_pkt_dscp (int): Expected DSCP value in the received packet
    """
    logger.info('Validate SRv6 table in APPL DB')
    pytest_assert(wait_until(60, 5, 0, validate_srv6_in_appl_db, duthost, SRV6_MY_SID_LIST),
                  "SRv6 table in APPL DB is not as expected")

    logger.info('Validate SRv6 table in ASIC DB')
    pytest_assert(wait_until(60, 5, 0, validate_srv6_in_asic_db, duthost, SRV6_MY_SID_LIST),
                  "SRv6 table in ASIC DB is not as expected")

    router_mac = duthost.facts["router_mac"]

    for srv6_packet in SRV6_PACKETS:
        logger.info('-------------------------------------------------------------------------')
        logger.info(f'SRv6 tunnel decapsulation mode: {dscp_mode}')
        logger.info(f'Send {PACKET_COUNT} SRv6 packets with action: {srv6_packet["action"]}')
        logger.info(f'Pkt Src MAC: {DUMMY_MAC}')
        logger.info(f'Pkt Dst MAC: {router_mac}')
        if srv6_packet['action'] == SRV6_UN:
            logger.info(f'Outer Pkt Src IP: {SRV6_INNER_DST_IPV6}')
            logger.info(f'Outer Pkt Dst IP: {srv6_packet["dst_ipv6"]}')
            if srv6_packet["exp_dst_ipv6"]:
                logger.info(f'Expect Outer Pkt Dst IP: {srv6_packet["exp_dst_ipv6"]}')
        if dscp_mode == SRV6_UNIFORM_MODE:
            if srv6_packet['outer_dscp']:
                logger.info(f'Outer DSCP value: {srv6_packet["outer_dscp"]}')
            if srv6_packet['exp_outer_dscp_uniform']:
                logger.info(f'Expect inner DSCP value: {srv6_packet["exp_outer_dscp_uniform"]}')
        else:
            if srv6_packet['inner_dscp']:
                logger.info(f'Inner DSCP value: {srv6_packet["inner_dscp"]}')
            if srv6_packet['exp_inner_dscp_pipe']:
                logger.info(f'Expect inner DSCP value: {srv6_packet["exp_inner_dscp_pipe"]}')
        logger.info(f'SRH Segment List: {srv6_packet["srh_seg_list"]}')
        logger.info(f'SRH Segment Left: {srv6_packet["srh_seg_left"]}')

        logger.info(f'Expect Segment Left: {srv6_packet["exp_srh_seg_left"]}')
        logger.info(f'Expect process result: {srv6_packet["exp_process_result"]}')
        logger.info('-------------------------------------------------------------------------')

        # Determine the IPv6 header length based on whether SRH (Segment Routing Header) is present
        if not srv6_packet['srh_seg_list']:
            # SRv6 packet without SRH
            ipv6_header_len = 40
        else:
            # SRv6 packet with SRH
            ipv6_header_len = 80

        # - SRv6 packet without SRH: IPv6 (40) + IPv4 (20) + UDP (8) + Payload = 256
        # - SRv6 packet with SRH: IPv6 (40) + SRH (40) + IPv4 (20) + UDP (8) + Payload = 256
        actual_recv_pkt_size = recv_pkt_size - ipv6_header_len

        srv6_pkt, exp_pkt = create_srv6_packet_for_trimming(
            outer_src_mac=DUMMY_MAC,
            outer_dst_mac=router_mac,
            outer_src_pkt_ip=SRV6_OUTER_SRC_IPV6,
            outer_dst_pkt_ip=srv6_packet['dst_ipv6'],
            srv6_action=srv6_packet['action'],
            inner_dscp=srv6_packet['inner_dscp'],
            outer_dscp=send_pkt_dscp,
            exp_outer_dst_pkt_ip=srv6_packet['exp_dst_ipv6'],
            exp_seg_left=srv6_packet['exp_srh_seg_left'],
            exp_inner_dscp=srv6_packet['inner_dscp'],
            exp_outer_dscp=recv_pkt_dscp,
            seg_left=srv6_packet['srh_seg_left'],
            sef_list=srv6_packet['srh_seg_list'],
            inner_pkt_ver=srv6_packet['inner_pkt_ver'],
            dscp_mode=dscp_mode,
            router_mac=router_mac,
            inner_src_ip=SRV6_INNER_SRC_IP,
            inner_dst_ip=SRV6_INNER_DST_IP,
            inner_src_ipv6=SRV6_INNER_SRC_IPV6,
            inner_dst_ipv6=SRV6_INNER_DST_IPV6,
            pkt_len=send_pkt_size,
            exp_pkt_len=actual_recv_pkt_size
        )

        if isinstance(egress_port['ptf_id'], list):
            verify_ports = egress_port['ptf_id']
        else:
            verify_ports = [egress_port['ptf_id']]

        send_verify_srv6_packet_for_trimming(
            ptfadapter=ptfadapter,
            pkt=srv6_pkt,
            exp_pkt=exp_pkt,
            exp_pro=srv6_packet["exp_process_result"],
            ptf_src_port_id=ingress_port['ptf_id'],
            ptf_dst_port_ids=verify_ports,
            packet_num=PACKET_COUNT
        )


def create_srv6_packet_for_trimming(
        outer_src_mac,
        outer_dst_mac,
        outer_src_pkt_ip,
        outer_dst_pkt_ip,
        srv6_action,
        inner_dscp,
        outer_dscp,
        exp_outer_dst_pkt_ip,
        exp_seg_left,
        exp_inner_dscp,
        exp_outer_dscp,
        seg_left,
        sef_list,
        inner_pkt_ver,
        dscp_mode,
        router_mac,
        inner_src_ip,
        inner_dst_ip,
        inner_src_ipv6,
        inner_dst_ipv6,
        pkt_len,
        exp_pkt_len):
    """
    Create SRv6 packets for testing

    Args:
        outer_src_mac (str): Outer source MAC address
        outer_dst_mac (str): Outer destination MAC address
        outer_src_pkt_ip (str): Outer source IP address
        outer_dst_pkt_ip (str): Outer destination IP address
        srv6_action (str): SRv6 action type
        inner_dscp (int): Inner DSCP value
        outer_dscp (int): Outer DSCP value
        exp_outer_dst_pkt_ip (str): Expected outer destination IP address
        exp_seg_left (int): Expected segment left value
        exp_inner_dscp (int): Expected inner DSCP value
        exp_outer_dscp (int): Expected outer DSCP value
        seg_left (int): Segment left value
        sef_list (list): Segment list
        inner_pkt_ver (str): Inner packet version ('4' for IPv4, '6' for IPv6)
        dscp_mode (str): DSCP mode ('pipe' or 'uniform')
        router_mac (str): Router MAC address
        inner_src_ip (str): Inner source IPv4 address
        inner_dst_ip (str): Inner destination IPv4 address
        inner_src_ipv6 (str): Inner source IPv6 address
        inner_dst_ipv6 (str): Inner destination IPv6 address
        pkt_len (int): Packet length
        exp_pkt_len (int): Expected packet length

    Returns:
        tuple: (srv6_pkt, exp_pkt) - Created SRv6 packet and expected packet
    """

    srv6_next_header = {
        scapy.IP: 4,
        scapy.IPv6: 41
    }

    if inner_pkt_ver == '4':
        inner_pkt = testutils.simple_udp_packet(
            eth_src=router_mac,
            ip_src=inner_src_ip,
            ip_dst=inner_dst_ip,
            ip_dscp=inner_dscp if inner_dscp else 0,
            ip_ecn=ECN,
            pktlen=pkt_len
        )

        exp_inner_pkt = testutils.simple_udp_packet(
            eth_src=router_mac,
            ip_src=inner_src_ip,
            ip_dst=inner_dst_ip,
            ip_dscp=exp_inner_dscp,
            ip_ecn=ECN,
            pktlen=exp_pkt_len
        )
        scapy_ver = scapy.IP

    else:
        inner_pkt = testutils.simple_udpv6_packet(
            eth_src=router_mac,
            ipv6_src=inner_src_ipv6,
            ipv6_dst=inner_dst_ipv6,
            ipv6_dscp=inner_dscp if inner_dscp else 0,
            ipv6_ecn=ECN,
            pktlen=pkt_len
        )

        exp_inner_pkt = testutils.simple_udpv6_packet(
            eth_src=router_mac,
            ipv6_src=inner_src_ipv6,
            ipv6_dst=inner_dst_ipv6,
            ipv6_dscp=exp_inner_dscp,
            ipv6_ecn=ECN,
            pktlen=exp_pkt_len
        )
        scapy_ver = scapy.IPv6

    if srv6_action == SRV6_UN:
        if exp_outer_dst_pkt_ip:
            if seg_left or sef_list:
                logger.info('Create SRv6 packets with SRH')
                srv6_pkt = testutils.simple_ipv6_sr_packet(
                    eth_dst=outer_dst_mac,
                    eth_src=outer_src_mac,
                    ipv6_src=outer_src_pkt_ip,
                    ipv6_dst=outer_dst_pkt_ip,
                    srh_seg_left=seg_left,
                    srh_seg_list=sef_list,
                    ipv6_tc=outer_dscp * 4 if outer_dscp else 0,
                    srh_nh=srv6_next_header[scapy_ver],
                    inner_frame=inner_pkt[scapy_ver],
                )
                exp_pkt = testutils.simple_ipv6_sr_packet(
                    eth_dst=outer_dst_mac,
                    eth_src=outer_src_mac,
                    ipv6_src=outer_src_pkt_ip,
                    ipv6_dst=exp_outer_dst_pkt_ip,
                    srh_seg_left=exp_seg_left,
                    srh_seg_list=sef_list,
                    ipv6_tc=exp_outer_dscp * 4,
                    srh_nh=srv6_next_header[scapy_ver],
                    inner_frame=exp_inner_pkt[scapy_ver],
                )
            else:
                logger.info('Create SRv6 packet with reduced SRH(no SRH header)')
                srv6_pkt = testutils.simple_ipv6ip_packet(
                    eth_dst=outer_dst_mac,
                    eth_src=outer_src_mac,
                    ipv6_src=outer_src_pkt_ip,
                    ipv6_dst=outer_dst_pkt_ip,
                    ipv6_tc=outer_dscp * 4 if outer_dscp else 0,
                    inner_frame=inner_pkt[scapy_ver],
                )
                exp_pkt = testutils.simple_ipv6ip_packet(
                    eth_dst=outer_dst_mac,
                    eth_src=outer_src_mac,
                    ipv6_src=outer_src_pkt_ip,
                    ipv6_dst=exp_outer_dst_pkt_ip,
                    ipv6_tc=exp_outer_dscp * 4,
                    inner_frame=exp_inner_pkt[scapy_ver],
                )

            exp_pkt['IPv6'].hlim -= 1
            exp_pkt = Mask(exp_pkt)

            logger.info('Do not care packet ethernet destination address')
            exp_pkt.set_do_not_care_packet(scapy.Ether, 'dst')
            logger.info('Do not care packet ethernet source address')
            exp_pkt.set_do_not_care_packet(scapy.Ether, 'src')

        else:
            if seg_left or sef_list:
                logger.info('Create SRv6 packets with SRH for USD flavor validation')
                srv6_pkt = testutils.simple_ipv6_sr_packet(
                    eth_dst=outer_dst_mac,
                    eth_src=outer_src_mac,
                    ipv6_src=outer_src_pkt_ip,
                    ipv6_dst=outer_dst_pkt_ip,
                    srh_seg_left=seg_left,
                    srh_seg_list=sef_list,
                    ipv6_tc=outer_dscp * 4 if outer_dscp else 0,
                    srh_nh=srv6_next_header[scapy_ver],
                    inner_frame=inner_pkt[scapy_ver],
                )
            else:
                logger.info('Create SRv6 packets without SRH for USD flavor validation')
                srv6_pkt = testutils.simple_ipv6ip_packet(
                    eth_dst=outer_dst_mac,
                    eth_src=outer_src_mac,
                    ipv6_src=outer_src_pkt_ip,
                    ipv6_dst=outer_dst_pkt_ip,
                    ipv6_tc=outer_dscp * 4 if outer_dscp else 0,
                    inner_frame=inner_pkt[scapy_ver],
                )

            if inner_pkt_ver == '4':
                exp_inner_pkt['IP'].ttl -= 1
                exp_pkt = Mask(exp_inner_pkt)
                logger.info('Do not care packet checksum')
                exp_pkt.set_do_not_care_packet(scapy.IP, "chksum")
            else:
                exp_inner_pkt['IPv6'].hlim -= 1
                exp_pkt = Mask(exp_inner_pkt)
            logger.info('Do not care packet ethernet destination address')
            exp_pkt.set_do_not_care_packet(scapy.Ether, 'dst')

        exp_pkt.set_do_not_care_packet(scapy.IPv6, "plen")
        exp_pkt.set_do_not_care_packet(scapy.IP, "chksum")
        exp_pkt.set_do_not_care_packet(scapy.IP, "len")
        exp_pkt.set_do_not_care_packet(scapy.UDP, "chksum")
        exp_pkt.set_do_not_care_packet(scapy.UDP, "len")

    return srv6_pkt, exp_pkt


def send_verify_srv6_packet_for_trimming(
        ptfadapter,
        pkt,
        exp_pkt,
        exp_pro,
        ptf_src_port_id,
        ptf_dst_port_ids,
        packet_num=10):
    """
    Send and verify SRv6 packets

    Args:
        ptfadapter: PTF adapter object
        pkt: Packet to send
        exp_pkt: Expected packet
        exp_pro (str): Expected process result ('forward' or 'drop')
        ptf_src_port_id (int): Source PTF port ID
        ptf_dst_port_ids:
        packet_num (int): Number of packets to send (default: 10)
    """
    ptfadapter.dataplane.flush()
    logger.info(f'Send SRv6 packet(s) from PTF port {ptf_src_port_id} to upstream')
    testutils.send(ptfadapter, ptf_src_port_id, pkt, count=packet_num)
    logger.info('SRv6 packet format:\n ---------------------------')
    logger.info(f'{dump_packet_detail(pkt)}\n---------------------------')
    logger.info('Expect receive SRv6 packet format:\n ---------------------------')
    logger.info(f'{dump_packet_detail(exp_pkt.exp_pkt)}\n---------------------------')

    try:
        if exp_pro == 'forward':
            testutils.verify_packet_any_port(ptfadapter, exp_pkt, ports=ptf_dst_port_ids)
            logger.info('Successfully received packets')
        elif exp_pro == 'drop':
            testutils.verify_no_packet_any(ptfadapter, exp_pkt, ports=ptf_dst_port_ids)
            logger.info(f'No packet received on {ptf_dst_port_ids}')
        else:
            logger.error(f'Wrong expected process result: {exp_pro}')
    except AssertionError as detail:
        raise detail


def check_connected_route_ready(duthost, egress_port):
    """
    Check if the route for the specified interface is ready.

    Args:
        duthost: DUT host object
        egress_port (dict): Egress port info
            - 'name' (str): Interface or PortChannel name (e.g., 'Ethernet96' or 'PortChannel102')
            - 'ipv4' (str, optional): IPv4 address of the interface
            - 'ipv6' (str, optional): IPv6 address of the interface
            - 'ptf_id' (int or list): PTF port ID(s)
            - 'dut_members' (list): List of DUT member interfaces

    Returns:
        bool: True if the route is ready, False otherwise
    """
    interface_name = egress_port['name']

    # Determine which address types to check based on configured addresses
    check_ipv4 = egress_port.get('ipv4') is not None
    check_ipv6 = egress_port.get('ipv6') is not None

    routes_ready = []

    if check_ipv4:
        # Check IPv4 connected routes
        ipv4_output = duthost.shell(f"show ip route connected | grep {interface_name}")['stdout']
        logger.info(f"IPv4 connected route output: {ipv4_output}")
        ipv4_ready = bool(ipv4_output and ipv4_output.strip())
        routes_ready.append(ipv4_ready)
        logger.info(f"IPv4 route ready for {interface_name}: {ipv4_ready}")

    if check_ipv6:
        # Check IPv6 connected routes
        ipv6_output = duthost.shell(f"show ipv6 route connected | grep {interface_name}")['stdout']
        logger.info(f"IPv6 connected route output: {ipv6_output}")
        ipv6_ready = bool(ipv6_output and ipv6_output.strip())
        routes_ready.append(ipv6_ready)
        logger.info(f"IPv6 route ready for {interface_name}: {ipv6_ready}")

    # All checked route types must be ready
    all_ready = all(routes_ready)
    logger.info(f"All configured routes ready for {interface_name}: {all_ready}")
    return all_ready


def reboot_dut(duthost, localhost, reboot_type):
    """
    Perform a reboot operation based on the specified type

    Args:
        duthost: DUT host object
        localhost: localhost object
        reboot_type: Type of reboot to perform. Options: 'reload' or 'cold'
    """
    # Perform the selected reboot
    if reboot_type == "reload":
        logger.info('Performing config reload')
        config_reload(duthost, safe_reload=True, check_intf_up_ports=True, wait_for_bgp=True)
    else:  # cold reboot
        logger.info('Performing cold reboot')
        reboot(duthost, localhost, reboot_type=reboot_type, wait_warmboot_finalizer=True,
               safe_reboot=True, check_intf_up_ports=True, wait_for_bgp=True)


def configure_tc_to_dscp_map(duthost, egress_ports):
    """
    Configure TC to DSCP mapping and apply it to the specified egress ports.

    Args:
        duthost: DUT host object
        egress_ports (list): List of egress port dicts

    Example:
        {
            "TC_TO_DSCP_MAP": {
                "spine_trim_map": {
                    "5": "10"
                },
                "host_trim_map": {
                    "5": "20"
                }
            },
            "PORT_QOS_MAP": {
                "Ethernet64": {
                    "tc_to_dscp_map": "spine_trim_map"
                },
                "Ethernet8": {
                    "tc_to_dscp_map": "host_trim_map"
                }
            }
        }
    """
    logger.info("Configuring TC_TO_DSCP_MAP for asymmetric DSCP")

    tc_to_dscp_map = {"spine_trim_map": {PacketTrimmingConfig.get_asym_tc(duthost): ASYM_PORT_1_DSCP}}
    port_qos_map = {}

    # Handle first egress port (spine_trim_map)
    # Apply to all member interfaces
    for member_interface in egress_ports[0]['dut_members']:
        port_qos_map[member_interface] = {"tc_to_dscp_map": "spine_trim_map"}
    logger.info(f"Applied spine_trim_map to interfaces: {egress_ports[0]['dut_members']}")

    if len(egress_ports) == 2:
        tc_to_dscp_map["host_trim_map"] = {PacketTrimmingConfig.get_asym_tc(duthost): ASYM_PORT_2_DSCP}

        # Handle second egress port (host_trim_map)
        # Apply to all member interfaces
        for member_interface in egress_ports[1]['dut_members']:
            port_qos_map[member_interface] = {"tc_to_dscp_map": "host_trim_map"}
        logger.info(f"Applied host_trim_map to interfaces: {egress_ports[1]['dut_members']}")

    if len(egress_ports) not in (1, 2):
        raise ValueError("egress_ports should have 1 or 2 ports")

    tc_to_dscp_config = {
        "TC_TO_DSCP_MAP": tc_to_dscp_map,
        "PORT_QOS_MAP": port_qos_map
    }
    logger.info(f"TC_TO_DSCP_MAP configuration: {tc_to_dscp_config}")

    # Create temporary JSON file
    with tempfile.NamedTemporaryFile(mode='w+', suffix='.json', delete=False) as temp_file:
        temp_file_path = temp_file.name
        json.dump(tc_to_dscp_config, temp_file, indent=4)

    # Copy JSON file to DUT
    dut_json_path = "/tmp/tc_to_dscp_map.json"
    duthost.copy(src=temp_file_path, dest=dut_json_path)

    # Remove local temporary file
    os.unlink(temp_file_path)

    # Apply configuration
    logger.info(f"Applying TC_TO_DSCP_MAP configuration: {dut_json_path}")
    duthost.shell(f"sonic-cfggen -w -j {dut_json_path}")

    logger.info("TC_TO_DSCP_MAP configuration applied successfully")


def remove_tc_to_dscp_map(duthost):
    """
    Remove TC_TO_DSCP_MAP configuration, but keep PORT_QOS_MAP.

    Args:
        duthost: DUT host object
    """
    logger.info("Removing TC_TO_DSCP_MAP configuration")

    # Construct configuration with empty TC_TO_DSCP_MAP
    tc_to_dscp_config = {
        "TC_TO_DSCP_MAP": {}
    }
    logger.info(f"TC_TO_DSCP_MAP removal config: {tc_to_dscp_config}")

    # Create temporary JSON file
    with tempfile.NamedTemporaryFile(mode='w+', suffix='.json', delete=False) as temp_file:
        temp_file_path = temp_file.name
        json.dump(tc_to_dscp_config, temp_file, indent=4)

    # Copy JSON file to DUT
    dut_json_path = "/tmp/tc_to_dscp_map_remove.json"
    duthost.copy(src=temp_file_path, dest=dut_json_path)

    # Remove local temporary file
    os.unlink(temp_file_path)

    # Apply configuration
    logger.info(f"Applying TC_TO_DSCP_MAP removal config: {dut_json_path}")
    duthost.shell(f"sonic-cfggen -w -j {dut_json_path}")

    logger.info("TC_TO_DSCP_MAP configuration removed successfully")


def verify_trimmed_packet(
        duthost, ptfadapter, ingress_port, egress_ports, block_queue, send_pkt_size, send_pkt_dscp, recv_pkt_size,
        recv_pkt_dscp_port1, recv_pkt_dscp_port2, expect_packets=True):
    """
    Verify packet trimming for one or two egress ports.

    Args:
        duthost: DUT host object
        ptfadapter: PTF adapter object
        ingress_port (dict): Ingress port
        egress_ports (list): List of egress port dicts
        block_queue: Queue for packet trimming
        send_pkt_size (int): Send packet size
        send_pkt_dscp (int): Send packet dscp
        recv_pkt_size (int): Expected packet size after trimming
        recv_pkt_dscp_port1 (int): DSCP value for the first egress port
        recv_pkt_dscp_port2 (int): DSCP value for the second egress port
        expect_packets (bool): Whether to expect packets to be received (default: True)
    """
    dscp_list = [recv_pkt_dscp_port1]
    if len(egress_ports) == 2:
        dscp_list.append(recv_pkt_dscp_port2)

    for egress_port, dscp in zip(egress_ports, dscp_list):
        logger.info(f"Verifying packet trimming for egress port {egress_port['name']} with DSCP {dscp}")
        verify_packet_trimming(
            duthost=duthost,
            ptfadapter=ptfadapter,
            ingress_port=ingress_port,
            egress_port=egress_port,
            block_queue=block_queue,
            send_pkt_size=send_pkt_size,
            send_pkt_dscp=send_pkt_dscp,
            recv_pkt_size=recv_pkt_size,
            recv_pkt_dscp=dscp,
            expect_packets=expect_packets,
            packet_count=PACKET_COUNT
        )


def verify_normal_packet(duthost, ptfadapter, ingress_port, egress_port, send_pkt_size, send_pkt_dscp, recv_pkt_size,
                         recv_pkt_dscp, packet_count=PACKET_COUNT, timeout=5, expect_packets=True):
    """
    Verify normal packet transmission and reception.

    Args:
        duthost: DUT host object
        ptfadapter: PTF adapter object
        ingress_port (dict): Ingress port
        egress_port (dict): Egress port
        send_pkt_size (int): Packet size to send
        send_pkt_dscp (int): DSCP value to send
        recv_pkt_size (int): Expected received packet size
        recv_pkt_dscp (int): Expected received DSCP value
        packet_count (int): Number of packets to send, default 10
        timeout (int): Verification timeout, default 5 seconds
        expect_packets (bool): Whether to expect packets, default True
    """
    for packet_type in PACKET_TYPE:
        logger.info(f"Testing normal packet type: {packet_type}")

        # Get destination address
        dst_addr = egress_port['ipv4'] if packet_type.startswith('ipv4') else egress_port['ipv6']
        if not dst_addr:
            logger.info(f"Skipping {packet_type} test: IPv4 or IPv6 address is None")
            continue

        # Generate packet
        pkt, exp_pkt = generate_packet(
            duthost,
            packet_type,
            dst_addr,
            send_pkt_size,
            send_pkt_dscp,
            recv_pkt_size,
            recv_pkt_dscp
        )

        logger.info('Send packet format:\n ---------------------------')
        logger.info(f'{dump_packet_detail(pkt)}\n---------------------------')
        logger.info('Expect receive packet format:\n ---------------------------')
        logger.info(f'{dump_packet_detail(exp_pkt.exp_pkt)}\n---------------------------')

        # Flush dataplane
        ptfadapter.dataplane.flush()

        # Send packet
        logger.info(f"Sending {packet_count} packets from port {ingress_port['ptf_id']}")
        testutils.send(
            ptfadapter,
            port_id=ingress_port['ptf_id'],
            pkt=pkt,
            count=packet_count
        )

        # Get verify port
        if isinstance(egress_port['ptf_id'], list):
            verify_ports = egress_port['ptf_id']
        else:
            verify_ports = [egress_port['ptf_id']]

        # Verify packet
        if expect_packets:
            logger.info(f"Expecting packets on ports {verify_ports} with size {recv_pkt_size} and DSCP {recv_pkt_dscp}")
            testutils.verify_packet_any_port(
                ptfadapter,
                exp_pkt,
                ports=verify_ports,
                timeout=timeout
            )
            logger.info(f"Successfully verified normal packet with size {recv_pkt_size}")
        else:
            logger.info(f"Expecting NO packets on ports {verify_ports}")
            testutils.verify_no_packet_any(
                ptfadapter,
                exp_pkt,
                ports=verify_ports,
                timeout=timeout
            )
            logger.info(f"Successfully verified NO {packet_type} packets were received as expected")

    return True


def get_queue_id_by_dscp(dscp, ingress_port_name, dut_qos_maps_module):
    """
    Calculate the queue ID based on the DSCP value and ingress port name
    """
    # Get port QoS map for the downlink port
    port_qos_map = dut_qos_maps_module['port_qos_map']
    logger.info(f"Retrieving QoS maps for port: {ingress_port_name}")

    # Extract the DSCP to TC map name from the port QoS configuration
    dscp_to_tc_map_name = port_qos_map[ingress_port_name]['dscp_to_tc_map'].split('|')[-1].strip(']')
    logger.info(f"DSCP to TC map name: {dscp_to_tc_map_name}")

    # Extract the TC to Queue map name from the port QoS configuration
    tc_to_queue_map_name = port_qos_map[ingress_port_name]['tc_to_queue_map'].split('|')[-1].strip(']')
    logger.info(f"TC to Queue map name: {tc_to_queue_map_name}")

    # Get the actual DSCP to TC mapping from the QoS maps
    dscp_to_tc_map = dut_qos_maps_module['dscp_to_tc_map'][dscp_to_tc_map_name]
    logger.debug(f"DSCP to TC mapping details: {dscp_to_tc_map}")

    # Get the actual TC to Queue mapping from the QoS maps
    tc_to_queue_map = dut_qos_maps_module['tc_to_queue_map'][tc_to_queue_map_name]
    logger.debug(f"TC to Queue mapping details: {tc_to_queue_map}")

    # Calculate the queue ID, this queue will be blocked during testing
    queue_id = get_dscp_to_queue_value(dscp, dscp_to_tc_map, tc_to_queue_map)

    return queue_id


def convert_all_counter_values(data):
    """
    Convert all counter values in a dictionary, handle 'N/A' and comma-separated numbers.

    Args:
        data (dict): Dictionary containing counter values

    Returns:
        dict: Dictionary with all string values converted to integers.
              'N/A' values are converted to 0, comma-separated numbers are handled.
    """
    for field, value in data.items():
        if isinstance(value, str):
            if value == 'N/A':
                data[field] = 0
            else:
                data[field] = int(value.replace(',', ''))
    return data


def get_switch_trim_counters_json(duthost):
    """
    Get switch level trim counter using JSON format.

    Args:
        duthost: DUT host object

    Example:
        admin@r-bison-04:~$ show switch counters all --json
        {
            "trim_drop": "N/A",
            "trim_sent": "N/A"
        }

    Returns:
        dict: Switch trim counters with all values converted to integers.
              'N/A' values are converted to 0, comma-separated numbers are handled.
              Example: {"trim_drop": 0, "trim_sent": 0}
    """
    result = duthost.shell("show switch counters all --json")
    stdout = result['stdout'].strip()
    pytest_assert(stdout, "Command returned empty output.")

    json_data = json.loads(stdout)
    pytest_assert(json_data, "Parsed JSON data is empty for switch counters")

    # Convert all counter values, handle 'N/A' and comma-separated numbers
    convert_all_counter_values(json_data)

    logger.info(f"Switch trim counters (JSON): {json_data}")
    return json_data


def get_port_trim_counters_json(duthost, port):
    """
    Get specified port trim counters using JSON format.

    Args:
        duthost: DUT host object
        port (str): port name, e.g. Ethernet96

    Example:
        admin@r-bison-04:~$ show interfaces counters trim Ethernet0 --json
        {
            "Ethernet0": {
                "STATE": "U",
                "TRIM_DRP_PKTS": "N/A",
                "TRIM_PKTS": "0",
                "TRIM_TX_PKTS": "N/A"
            }
        }

    Return:
        {'TRIM_DRP_PKTS': '0', 'TRIM_PKTS': '100', 'TRIM_TX_PKTS': '100'}
    """
    result = duthost.shell(f"show interfaces counters trim {port} --json")

    # Extract JSON part from output (skip timestamp line if present)
    stdout = result['stdout'].strip()
    pytest_assert(stdout, "Command returned empty output.")
    lines = stdout.split('\n')

    # If first line starts with "Last cached time", skip it
    if lines and lines[0].startswith('Last cached time'):
        json_str = '\n'.join(lines[1:])
    else:
        json_str = stdout

    json_data = json.loads(json_str)
    port_data = json_data.get(port, {})
    pytest_assert(port_data, f"No data found for port {port} in JSON output")

    # Remove the STATE field from the returned data
    if "STATE" in port_data:
        del port_data["STATE"]

    # Convert all counter values, handle 'N/A' and comma-separated numbers
    convert_all_counter_values(port_data)

    logger.info(f"Trim counters for port {port}: {port_data}")
    return port_data


def get_queue_trim_counters_json(duthost, port):
    """
    Get specified port queue level trim counter using JSON format.

    Args:
        duthost: DUT host object
        port (str): port name, e.g. Ethernet96

    Example:
        admin@r-bison-04:~$ show queue counters Ethernet0 --all --json
        {
          "Ethernet0": {
            "UC0": {
              "dropbytes": "N/A",
              "droppacket": "0",
              "totalbytes": "0",
              "totalpacket": "0",
              "trimdroppacket": "N/A",
              "trimpacket": "0",
              "trimsentpacket": "N/A"
            },
            ...
          }
        }

    Returns:
        dict: Queue trim counters with all values converted to integers.
              'N/A' values are converted to 0, comma-separated numbers are handled.
              'time' field is excluded from the returned data.
              Example: {
                  "UC0": {
                      "dropbytes": 0,
                      "droppacket": 0,
                      "totalbytes": 0,
                      "totalpacket": 0,
                      "trimdroppacket": 0,
                      "trimpacket": 0,
                      "trimsentpacket": 0
                  },
                  ...
              }
    """
    result = duthost.shell(f"show queue counters {port} --all --json")
    stdout = result['stdout'].strip()
    pytest_assert(stdout, "Command returned empty output.")

    json_data = json.loads(stdout)
    port_data = json_data.get(port, {})
    pytest_assert(port_data, f"No queue data found for port {port} in JSON output")

    # Remove the time field from the returned data
    if "time" in port_data:
        del port_data["time"]

    # Convert all counter values from string to int for all fields
    for queue_id, queue_data in port_data.items():
        if isinstance(queue_data, dict):
            # Convert all counter values, handle 'N/A' and comma-separated numbers
            convert_all_counter_values(queue_data)

    logger.info(f"Queue trim counters for port {port} (JSON): {port_data}")
    return port_data


def compare_counters(counter1, counter2, keys_to_compare):
    """
    Compare specified keys between two counter dictionaries.

    Args:
        counter1 (dict): First counter dictionary
        counter2 (dict): Second counter dictionary
        keys_to_compare (list): List of keys to compare between the two counters

    Raises:
        AssertionError: If any specified key values don't match between the counters

    Example:
        counter1 = {'TRIM_DRP_PKTS': 167190, 'TRIM_PKTS': 166052, 'TRIM_TX_PKTS': 0}
        counter2 = {'TRIM_DRP_PKTS': 167190, 'TRIM_PKTS': 166052, 'TRIM_TX_PKTS': 5}
        compare_counters(counter1, counter2, ['TRIM_DRP_PKTS', 'TRIM_PKTS'])
    """
    logger.info(f"Comparing counters for keys: {keys_to_compare}")

    for key in keys_to_compare:
        if key not in counter1:
            raise KeyError(f"Key '{key}' not found in counter1")
        if key not in counter2:
            raise KeyError(f"Key '{key}' not found in counter2")

        value1 = counter1[key]
        value2 = counter2[key]

        logger.debug(f"Comparing {key}: counter1={value1}, counter2={value2}")

        pytest_assert(value1 == value2,
                      f"{key} counter is different between counter1 and counter2\n"
                      f"counter1 {key}: {value1}\n"
                      f"counter2 {key}: {value2}\n")

    logger.info("All specified counters match")


def verify_queue_and_port_trim_counter_consistency(duthost, port):
    """
    Verify the consistency of the trim counter on the queue and the port level.

    Args:
        duthost: DUT host object
        port (str): port name, e.g. "Ethernet96"

    Raises:
        AssertionError: If the trim counter on the queue is not equal to the trim counter on the port level
    """
    logger.info(f"Verify the consistency of the trim counter on the queue and the port level for port {port}")

    # Get the trim counter information on the queue level
    queue_counters = get_queue_trim_counters_json(duthost, port)

    # Calculate the total trimpacket on all queues
    queue_trim_details = {}
    for queue_id, queue_data in queue_counters.items():
        trim_packets = queue_data['trimpacket']
        queue_trim_details[queue_id] = trim_packets
        logger.debug(f"Queue {queue_id} trim packets: {trim_packets}")
    total_queue_trim_packets = sum(queue_trim_details.values())
    logger.info(f"Queue trim details: {queue_trim_details}")
    logger.info(f"Total trim packets on all queues for port {port}: {total_queue_trim_packets}")

    # Get the trim counter information on the port level
    port_trim_packets = get_port_trim_counters_json(duthost, port)['TRIM_PKTS']
    logger.info(f"Port {port} port level trim packets: {port_trim_packets}")

    # Verify the consistency
    pytest_assert(total_queue_trim_packets == port_trim_packets and total_queue_trim_packets > 0,
                  f"Total trim packets on all queues for port {port} is not equal to the port level")<|MERGE_RESOLUTION|>--- conflicted
+++ resolved
@@ -23,14 +23,9 @@
                                              ACL_RULE_PRIORITY, ACL_TABLE_TYPE_NAME, ACL_RULE_NAME, SRV6_MY_SID_LIST,
                                              SRV6_INNER_SRC_IP, SRV6_INNER_DST_IP, DEFAULT_QUEUE_SCHEDULER_CONFIG,
                                              SRV6_UNIFORM_MODE, SRV6_OUTER_SRC_IPV6, SRV6_INNER_SRC_IPV6, ECN,
-<<<<<<< HEAD
-                                             SRV6_INNER_DST_IPV6, SRV6_UN, ASYM_TC, ASYM_PORT_1_DSCP, ASYM_PORT_2_DSCP,
-                                             SCHEDULER_TYPE, SCHEDULER_WEIGHT, SCHEDULER_PIR)
-=======
                                              SRV6_INNER_DST_IPV6, SRV6_UN, ASYM_PORT_1_DSCP, ASYM_PORT_2_DSCP,
                                              SCHEDULER_TYPE, SCHEDULER_WEIGHT, SCHEDULER_PIR)
 from tests.packet_trimming.packet_trimming_config import PacketTrimmingConfig
->>>>>>> aca39613
 
 logger = logging.getLogger(__name__)
 
