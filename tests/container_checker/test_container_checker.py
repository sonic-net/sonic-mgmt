"""
Test the feature of container_checker
"""
import logging

import pytest

from pkg_resources import parse_version
from tests.common import config_reload
from tests.common.helpers.assertions import pytest_assert
from tests.common.helpers.assertions import pytest_require
from tests.common.helpers.dut_utils import check_container_state
from tests.common.helpers.dut_utils import clear_failed_flag_and_restart
from tests.common.helpers.dut_utils import decode_dut_and_container_name
from tests.common.helpers.dut_utils import is_hitting_start_limit
from tests.common.helpers.dut_utils import is_container_running
from tests.common.plugins.loganalyzer.loganalyzer import LogAnalyzer, LogAnalyzerError
from tests.common.utilities import wait_until
from tests.common.helpers.dut_utils import get_disabled_container_list

logger = logging.getLogger(__name__)

pytestmark = [
    pytest.mark.topology('any'),
    pytest.mark.disable_loganalyzer
]

CONTAINER_CHECK_INTERVAL_SECS = 1
CONTAINER_STOP_THRESHOLD_SECS = 30
CONTAINER_RESTART_THRESHOLD_SECS = 180


@pytest.fixture(autouse=True, scope="module")
def config_reload_after_tests(rand_selected_dut):
    """Restores the DuT.

    Args:
      rand_selected_dut: The fixture returns a randomly selected DuT.

    Returns:
      None.
    """
    duthost = rand_selected_dut

    bgp_neighbors = duthost.get_bgp_neighbors()
    up_bgp_neighbors = [ k.lower() for k, v in bgp_neighbors.items() if v["state"] == "established" ]

    yield

    config_reload(duthost)
    postcheck_critical_processes_status(duthost, up_bgp_neighbors)


@pytest.fixture(autouse=True, scope="module")
def check_image_version(rand_selected_dut):
    """Skips this test if the SONiC image installed on DUT was 201911 or old version.

    Args:
      rand_selected_dut: The fixture returns a randomly selected DuT.

    Returns:
      None.
    """
    duthost = rand_selected_dut

    pytest_require(parse_version(duthost.kernel_version) > parse_version("4.9.0"),
                   "Test was not supported for 201911 and older image version!")


@pytest.fixture(autouse=True, scope="module")
def update_monit_service(rand_selected_dut):
    """Update Monit configuration and restart it.

    This function will first reduce the monitoring interval of container checker
    from 5 minutes to 1 minute, then restart Monit service with delaying 10 seconds.
    After testing, these two changes will be rolled back.

    Args:
      rand_selected_dut: The fixture returns a randomly selected DuT.

    Returns:
      None.
    """
    duthost = rand_selected_dut

    logger.info("Back up Monit configuration files on DuT '{}' ...".format(duthost.hostname))
    duthost.shell("sudo cp -f /etc/monit/monitrc /tmp/")
    duthost.shell("sudo cp -f /etc/monit/conf.d/sonic-host /tmp/")

    temp_config_line = "    if status != 0 for 1 times within 1 cycles then alert repeat every 1 cycles"
    logger.info("Reduce the monitoring interval of container_checker.")
    duthost.shell("sudo sed -i '$s/^./#/' /etc/monit/conf.d/sonic-host")
    duthost.shell("echo '{}' | sudo tee -a /etc/monit/conf.d/sonic-host".format(temp_config_line))
    duthost.shell("sudo sed -i 's/with start delay 300/with start delay 10/' /etc/monit/monitrc")
    duthost.shell("sudo sed -i 's/set daemon 60/set daemon 10/' /etc/monit/monitrc")
    logger.info("Restart the Monit service without delaying to monitor.")
    duthost.shell("sudo systemctl restart monit")

    yield

    logger.info("Roll back the Monit configuration of container checker on DuT '{}' ..."
                .format(duthost.hostname))
    duthost.shell("sudo mv -f /tmp/monitrc /etc/monit/")
    duthost.shell("sudo mv -f /tmp/sonic-host /etc/monit/conf.d/")
    logger.info("Restart the Monit service and delay monitoring for 5 minutes.")
    duthost.shell("sudo systemctl restart monit")


def check_all_critical_processes_status(duthost):
    """Post-checks the status of critical processes.

    Args:
      duthost: Host DUT.

    Returns:
      This function will return True if all critical processes are running.
      Otherwise it will return False.
    """
    processes_status = duthost.all_critical_process_status()
    for container_name, processes in processes_status.items():
        if processes["status"] is False or len(processes["exited_critical_process"]) > 0:
            return False

    return True


def post_test_check(duthost, up_bgp_neighbors):
    """Post-checks the status of critical processes and state of BGP sessions.

    Args:
      duthost: Host DUT.
      skip_containers: A list contains the container names which should be skipped.

    Returns:
      This function will return True if all critical processes are running and
      all BGP sessions are established. Otherwise it will return False.
    """
    return check_all_critical_processes_status(duthost) and duthost.check_bgp_session_state(up_bgp_neighbors, "established")


def postcheck_critical_processes_status(duthost, up_bgp_neighbors):
    """Calls the functions to post-check the status of critical processes and
       state of BGP sessions.

    Args:
      duthost: Host DUT.
      skip_containers: A list contains the container names which should be skipped.

    Returns:
      If all critical processes are running and all BGP sessions are established, it
      returns True. Otherwise it will call the function to do post-check every 30 seconds
      for 3 minutes. It will return False after timeout
    """
    logger.info("Post-checking status of critical processes and BGP sessions...")
    return wait_until(CONTAINER_RESTART_THRESHOLD_SECS, CONTAINER_CHECK_INTERVAL_SECS,
                      post_test_check, duthost, up_bgp_neighbors)


def stop_container(duthost, container_name):
    """Stops the running container.

    Args:
      duthost: Host DUT.
      container_name: A string represents the container which will be stopped.

    Returns:
      None
    """

    logger.info("Stopping the container '{}' on DuT '{}' ...".format(container_name, duthost.hostname))
    duthost.shell("sudo systemctl stop {}.service".format(container_name))
    logger.info("Waiting until container '{}' is stopped...".format(container_name))
    stopped = wait_until(CONTAINER_STOP_THRESHOLD_SECS,
                         CONTAINER_CHECK_INTERVAL_SECS,
                         check_container_state, duthost, container_name, False)
    pytest_assert(stopped, "Failed to stop container '{}'".format(container_name))
    logger.info("Container '{}' on DuT '{}' was stopped".format(container_name, duthost.hostname))


def get_expected_alerting_message(container_name):
    """Generates the expected alerting message from the stopped container.

    Args:
      container_name: A string represents the container name.

    Return:
      A list contains the expected alerting message.
    """
    logger.info("Generating the expected alerting message for container '{}' ...".format(container_name))
    expected_alerting_messages = []

    expected_alerting_messages.append(".*Expected containers not running.*{}.*".format(container_name))

    logger.info("Generating the expected alerting message was done!")
    return expected_alerting_messages


def test_container_checker(duthosts, enum_dut_feature_container, rand_selected_dut, tbinfo):
    """Tests the feature of container checker.

    This function will check whether the container names will appear in the Monit
    alerting message if they are stopped explicitly or they hit start limitation.

    Args:
        duthosts: list of DUTs.
        enum_dut_feature_container: A list contains strings ("<dut_name>|<container_name>").
        rand_selected_dut: The fixture returns a randomly selected DuT.
        tbinfo: Testbed information.

    Returns:
        None.
    """
    dut_name, container_name = decode_dut_and_container_name(enum_dut_feature_container)
    pytest_require(dut_name == rand_selected_dut.hostname and container_name != "unknown",
                   "Skips testing container_checker of container '{}' on the DuT '{}' since another DuT '{}' was chosen."
                   .format(container_name, dut_name, rand_selected_dut.hostname))
    duthost = duthosts[dut_name]

    loganalyzer = LogAnalyzer(ansible_host=duthost, marker_prefix="container_checker_{}".format(container_name))

    disabled_containers = get_disabled_container_list(duthost)

    skip_containers = disabled_containers[:]
    skip_containers.append("gbsyncd")
    skip_containers.append("database")
    # Skip 'radv' container on devices whose role is not T0.
    if tbinfo["topo"]["type"] != "t0":
        skip_containers.append("radv")

    pytest_require(container_name not in skip_containers,
                   "Container '{}' is skipped for testing.".format(container_name))
    stop_container(duthost, container_name)

<<<<<<< HEAD
    expected_alerting_message = get_expected_alerting_message(container_name)
    loganalyzer.expect_regex.extend(expected_alerting_message)
    with loganalyzer:
        # Wait for 70 seconds such that Monit has a chance to write alerting message into syslog.
        logger.info("Sleep 70 seconds to wait for the alerting message ...")
        time.sleep(70)

        logger.info("Checking the alerting messages from syslog ...")
        logger.info("Found all the expected alerting messages from syslog!")
=======
    loganalyzer.expect_regex = get_expected_alerting_message(container_name)
    with loganalyzer:
        # Wait for 1 minutes such that Monit has a chance to write alerting message into syslog.
        logger.info("Sleep 1 minutes to wait for the alerting message...")
        time.sleep(70)
>>>>>>> 084727d0
<|MERGE_RESOLUTION|>--- conflicted
+++ resolved
@@ -231,20 +231,8 @@
                    "Container '{}' is skipped for testing.".format(container_name))
     stop_container(duthost, container_name)
 
-<<<<<<< HEAD
-    expected_alerting_message = get_expected_alerting_message(container_name)
-    loganalyzer.expect_regex.extend(expected_alerting_message)
-    with loganalyzer:
-        # Wait for 70 seconds such that Monit has a chance to write alerting message into syslog.
-        logger.info("Sleep 70 seconds to wait for the alerting message ...")
-        time.sleep(70)
-
-        logger.info("Checking the alerting messages from syslog ...")
-        logger.info("Found all the expected alerting messages from syslog!")
-=======
     loganalyzer.expect_regex = get_expected_alerting_message(container_name)
     with loganalyzer:
         # Wait for 1 minutes such that Monit has a chance to write alerting message into syslog.
         logger.info("Sleep 1 minutes to wait for the alerting message...")
-        time.sleep(70)
->>>>>>> 084727d0
+        time.sleep(70)