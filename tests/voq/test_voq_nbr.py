"""Test neighbor lifecycle on VoQ chassis."""
import logging
import pytest
import time
from datetime import datetime
import random

from tests.ptf_runner import ptf_runner

from tests.common.platform.device_utils import fanout_switch_port_lookup

from tests.common.helpers.assertions import pytest_assert
from tests.common.utilities import wait_until

from tests.common.helpers.parallel import parallel_run
from tests.common.helpers.parallel import reset_ansible_local_tmp

from .voq_helpers import get_neighbor_info
from .voq_helpers import get_port_by_ip
from .voq_helpers import check_all_neighbors_present, check_one_neighbor_present
from .voq_helpers import asic_cmd, sonic_ping
from .voq_helpers import check_neighbors_are_gone
from .voq_helpers import dump_and_verify_neighbors_on_asic
from .voq_helpers import poll_neighbor_table_delete
from .voq_helpers import get_inband_info
from .voq_helpers import get_ptf_port
from .voq_helpers import get_vm_with_ip

from tests.common.fixtures.ptfhost_utils import copy_ptftests_directory  # lgtm[py/unused-import]

logger = logging.getLogger(__name__)

pytestmark = [
    pytest.mark.topology('t2')
]

NEW_MAC = "00:01:94:00:00:01"


@pytest.fixture(autouse=True)
def ignore_expected_loganalyzer_exceptions(enum_rand_one_per_hwsku_frontend_hostname, loganalyzer):
    """
        Ignore expected failures logs during test execution.

        Grat ARP and neighbor mac change test cases cause error logs that are expected.

        Args:
            enum_rand_one_per_hwsku_frontend_hostname: DUT fixture
            loganalyzer: Loganalyzer utility fixture
    """
    # when loganalyzer is disabled, the object could be None
    if loganalyzer:
        ignoreRegex = [
            ".*nbrmgrd: :- addKernelNeigh: Failed to add Nbr for.*",
            ".*nbrmgrd: :- doStateSystemNeighTask: Neigh entry add on dev.*"
        ]
        loganalyzer[enum_rand_one_per_hwsku_frontend_hostname].ignore_regex.extend(ignoreRegex)


def check_bgp_restored(duthosts, all_cfg_facts):
    """
    Checks for bgp neighbors to be established.

    Args:
        duthosts: duthosts fixture
        all_cfg_facts: fixture from voq/conftest.py

    Returns:
        True if all neighbors are established, False if not.
    """
    down_nbrs = 0
    for node in duthosts.frontend_nodes:
        for asic in node.asics:
            asic_cfg_facts = all_cfg_facts[node.hostname][asic.asic_index]['ansible_facts']
            if 'BGP_NEIGHBOR' not in asic_cfg_facts:
                continue

            bgp_facts = asic.bgp_facts()['ansible_facts']

            for address in list(asic_cfg_facts['BGP_NEIGHBOR'].keys()):
                if bgp_facts['bgp_neighbors'][address]['state'] != "established":
                    logger.info("BGP internal neighbor: %s is down: %s." % (
                        address, bgp_facts['bgp_neighbors'][address]['state']))
                    down_nbrs += 1
    if down_nbrs != 0:
        logger.warning("Neighbors are still down: %d", down_nbrs)
        return False
    else:
        logger.info("All BGP neighbors are restored.")
        return True


def restore_bgp(duthosts, nbrhosts, all_cfg_facts):
    """
    Attempts to restore BGP config.

    Args:
        duthosts: duthosts fixture
        nbrhosts: nbrhosts fixture
        all_cfg_facts: fixture from voq/conftest.py

    """
    for node in duthosts.frontend_nodes:
        for asic in node.asics:
            asic_cfg_facts = all_cfg_facts[node.hostname][asic.asic_index]['ansible_facts']
            if 'BGP_NEIGHBOR' not in asic_cfg_facts:
                continue

            bgp_facts = asic.bgp_facts()['ansible_facts']

            for address in list(asic_cfg_facts['BGP_NEIGHBOR'].keys()):
                if bgp_facts['bgp_neighbors'][address]['state'] == "established":
                    logger.info("BGP internal neighbor: %s is established: %s, no action." % (
                        address, bgp_facts['bgp_neighbors'][address]['state']))
                else:
                    logger.info("BGP internal neighbor: %s is not established: %s, will enable" % (
                        address, bgp_facts['bgp_neighbors'][address]['state']))

                    logger.info(
                        "Startup neighbor: {} on host {} asic {}".format(address, node.hostname, asic.asic_index))

                    node.command("sudo config bgp startup neighbor {}".format(address))
                    vm_info = get_vm_with_ip(address, nbrhosts)
                    nbr = nbrhosts[vm_info['vm']]
                    logger.info(
                        'enable neighbors {} on neighbor host {}'.format(nbr['conf']['bgp']['peers'],
                                                                         nbr['host'].hostname))

                    for peer in nbr['conf']['bgp']['peers']:
                        for neighbor in nbr['conf']['bgp']['peers'][peer]:
                            nbr['host'].eos_config(
                                lines=["no neighbor %s shutdown" % neighbor],
                                parents=['router bgp {}'.format(nbr['conf']['bgp']['asn'])])

                            if ":" in address:
                                nbr['host'].eos_config(
                                    lines=["no ipv6 route ::/0 %s " % neighbor])
                            else:
                                nbr['host'].eos_config(
                                    lines=["no ip route 0.0.0.0/0 %s " % neighbor])


@pytest.fixture(scope="module", autouse=True)
def verify_bgp_restored(duthosts, nbrhosts, all_cfg_facts):
    """
    After teardown brings up any sessions that are not in case of failure.   Sometimes VMs are not reachable and this
    needs to be retried over a period of time to restore the config.

    Args:
        duthosts:  The duthosts fixture
        nbrhosts: nbrhosts fixture.
        all_cfg_facts: all_cfg_facts fixture from voq/conftest.py

    """

    yield

    restored = False
    endtime = time.time() + 300
    while not restored and time.time() < endtime:

        restored = check_bgp_restored(duthosts, all_cfg_facts)
        if restored:
            break
        else:
            restore_bgp(duthosts, nbrhosts, all_cfg_facts)
        time.sleep(5)
    else:
        logger.error("BGP was never restored.")
        pytest.fail("BGP was never restored after test_voq_nbr tests ran.")


@pytest.fixture(scope="module")
def setup(duthosts, nbrhosts, all_cfg_facts):
    """
    Setup fixture to disable all neighbors on DUT and VMs.

    Args:
        duthosts: Duthosts fixture
        nbrhosts: Nbrhosts fixture
        all_cfg_facts: all_cfg_facts fixture from voq/conftest.py

    """

    @reset_ansible_local_tmp
    def disable_dut_bgp_neighs(cfg_facts, node=None, results=None):
        """Target function do disable BGP neighbors on sonic DUTs.

        Args:
            cfg_facts: instance of fixture from voq/conftest.py
            node (object, optional): A value item of the dict type fixture 'nbrhosts'. Defaults to None.
            results (Proxy to shared dict, optional): An instance of multiprocessing.Manager().dict(). Proxy to a dict
                shared by all processes for returning execution results. Defaults to None
        """
        if node is None or results is None:
            logger.error('Missing kwarg "node" or "results"')
            return

        node_results = node.command("sudo config bgp shutdown all")
        results[node.hostname] = node_results

    parallel_run(disable_dut_bgp_neighs, [all_cfg_facts], {}, duthosts.frontend_nodes, timeout=120)

    # disable bgp neighbors on vms
    @reset_ansible_local_tmp
    def disable_nbr_bgp_neighs(node=None, results=None):
        """Target function to disable bgp neighbors on VMS.

        Args:
            node (object, optional): A value item of the dict type fixture 'nbrhosts'. Defaults to None.
            results (Proxy to shared dict, optional): An instance of multiprocessing.Manager().dict(). Proxy to a dict
                shared by all processes for returning execution results. Defaults to None.
        """
        if node is None or results is None:
            logger.error('Missing kwarg "node" or "results"')
            return

        node_results = []
        logger.info(
            'disable neighbors {} on neighbor host {}'.format(node['conf']['bgp']['peers'], node['host'].hostname))
        for peer in node['conf']['bgp']['peers']:
            for neighbor in node['conf']['bgp']['peers'][peer]:
                node_results.append(node['host'].eos_config(
                    lines=["neighbor %s shutdown" % neighbor],
                    parents=['router bgp {}'.format(node['conf']['bgp']['asn'])],
                    module_ignore_errors=True)
                )
                if ":" in neighbor:
                    node_results.append(node['host'].eos_config(
                        lines=["ipv6 route ::/0 %s " % neighbor],
                        module_ignore_errors=True)
                    )
                else:
                    node_results.append(node['host'].eos_config(
                        lines=["ip route 0.0.0.0/0 %s " % neighbor],
                        module_ignore_errors=True)
                    )

        results[node['host'].hostname] = node_results

    parallel_run(disable_nbr_bgp_neighs, [], {}, list(nbrhosts.values()), timeout=240)

    logger.info("Poll for routes to be gone.")
    endtime = time.time() + 120
    for dut in duthosts.frontend_nodes:
        for asc in dut.asics:
            routes = len(asc.run_sonic_db_cli_cmd('APPL_DB KEYS ROUTE_TABLE*')['stdout_lines'])
            logger.info("Found %d routes in appdb on %s/%s", routes, dut.hostname, asc.asic_index)

            while routes > 1000:
                time.sleep(5)
                routes = len(asc.run_sonic_db_cli_cmd('APPL_DB KEYS ROUTE_TABLE*')['stdout_lines'])
                logger.info("Found %d routes in appdb on %s/%s, polling", routes, dut.hostname, asc.asic_index)
                if time.time() > endtime:
                    break

            routes = len(asc.run_sonic_db_cli_cmd('ASIC_DB KEYS *ROUTE_ENTRY*')['stdout_lines'])
            logger.info("Found %d routes in asicdb on %s/%s", routes, dut.hostname, asc.asic_index)
            while routes > 1000:
                time.sleep(5)
                routes = len(asc.run_sonic_db_cli_cmd('ASIC_DB KEYS *ROUTE_ENTRY*')['stdout_lines'])
                logger.info("Found %d routes in asicdb on %s/%s, polling", routes, dut.hostname, asc.asic_index)
                if time.time() > endtime:
                    break


@pytest.fixture(scope="module")
def teardown(duthosts, nbrhosts, all_cfg_facts):
    """
    Teardown fixture for the module, restore bgp neighbors.
    """
    yield

    # cleanup

    # restore neighbors on duts
    @reset_ansible_local_tmp
    def enable_dut_bgp_neighs(cfg_facts, node=None, results=None):
        """Target function to enable BGP neighbors on the sonic hosts..

        Args:
            cfg_facts: Instance of all_cfg_facts fixture from voq/conftest.py
            node (object, optional): A value item of the dict type fixture 'nbrhosts'. Defaults to None.
            results (Proxy to shared dict, optional): An instance of multiprocessing.Manager().dict(). Proxy to a dict
                shared by all processes for returning execution results. Defaults to None.
        """
        if node is None or results is None:
            logger.error('Missing kwarg "node" or "results"')
            return

        node_results = node.command("sudo config bgp startup all")
        results[node.hostname] = node_results

    # restore neighbors on vms
    @reset_ansible_local_tmp
    def enable_nbr_bgp_neighs(node=None, results=None):
        """Target function to enable BGP neighbors on VMs.

        Args:
            node (object, optional): A value item of the dict type fixture 'nbrhosts'. Defaults to None.
            results (Proxy to shared dict, optional): An instance of multiprocessing.Manager().dict(). Proxy to a dict
                shared by all processes for returning execution results. Defaults to None.
        """
        if node is None or results is None:
            logger.error('Missing kwarg "node" or "results"')
            return

        node_results = []
        logger.info(
            'enable neighbors {} on neighbor host {}'.format(node['conf']['bgp']['peers'], node['host'].hostname))
        for peer in node['conf']['bgp']['peers']:
            for neighbor in node['conf']['bgp']['peers'][peer]:
                try:
                    node_results.append(node['host'].eos_config(
                        lines=["no neighbor %s shutdown" % neighbor],
                        parents=['router bgp {}'.format(node['conf']['bgp']['asn'])])
                    )
                    if ":" in neighbor:
                        node_results.append(node['host'].eos_config(
                            lines=["no ipv6 route ::/0 %s " % neighbor])
                        )
                    else:
                        node_results.append(node['host'].eos_config(
                            lines=["no ip route 0.0.0.0/0 %s " % neighbor],
                        )
                        )
                except Exception:
                    logger.warning("Enable of neighbor on VM: %s failed, retrying", node['host'].hostname)
                    time.sleep(10)
                    node_results.append(node['host'].eos_config(
                        lines=["no neighbor %s shutdown" % neighbor],
                        parents=['router bgp {}'.format(node['conf']['bgp']['asn'])])
                    )
                    if ":" in neighbor:
                        node_results.append(node['host'].eos_config(
                            lines=["no ipv6 route ::/0 %s " % neighbor],
                        )
                        )
                    else:
                        node_results.append(node['host'].eos_config(
                            lines=["no ip route 0.0.0.0/0 %s " % neighbor],
                        )
                        )

        results[node['host'].hostname] = node_results

    try:
        parallel_run(enable_dut_bgp_neighs, [all_cfg_facts], {}, duthosts.frontend_nodes, timeout=300)
    finally:
        parallel_run(enable_nbr_bgp_neighs, [], {}, list(nbrhosts.values()), timeout=300)


def ping_all_dut_local_nbrs(duthosts):
    """
    Pings all neighbors locally attached to each frontend node on the DUT.

    Args:
        duthosts: An instance of the duthosts fixture.

    """

    @reset_ansible_local_tmp
    def _ping_all_local_nbrs(node=None, results=None):
        if node is None or results is None:
            logger.error('Missing kwarg "node" or "results"')
            return

        node_results = []
        logger.info("Pinging neighbors to establish ARP on node: %s", node.hostname)

        for asic in node.asics:
            cfg_facts = asic.config_facts(source="persistent")['ansible_facts']
            if 'BGP_NEIGHBOR' in cfg_facts:
                neighs = cfg_facts['BGP_NEIGHBOR']
            else:
                logger.info("No local neighbors for host: %s/%s, skipping", node.hostname, asic.asic_index)
                continue

            for neighbor in neighs:
                node_results.append(sonic_ping(asic, neighbor, verbose=True))
        results[node.hostname] = node_results

    parallel_run(_ping_all_local_nbrs, [], {}, duthosts.frontend_nodes, timeout=120)


def ping_all_neighbors(duthosts, all_cfg_facts, neighbors):
    """
    Pings all neighbors in the neighbor list from all frontend hosts on the DUT..

    Args:
        duthosts: An instance of the duthosts fixture.
        all_cfg_facts: Fixture from voq/conftest.py
        neighbors: A list of neighbor IP addresses.

    """
    for per_host in duthosts.frontend_nodes:
        for asic in per_host.asics:
            cfg_facts = all_cfg_facts[per_host.hostname][asic.asic_index]['ansible_facts']
            inband = get_inband_info(cfg_facts)
            if inband == {}:
                continue

            for neighbor in neighbors:
                logger.info("Ping %s from %s/%s", neighbor, per_host.hostname, asic.asic_index)
                sonic_ping(asic, neighbor, verbose=True)


@pytest.fixture()
def established_arp(duthosts):
    """
    Fixture to establish ARP to all neighbors at start of test.

    Args:
        duthosts: Instance of duthosts fixture.
    """
    logger.info("Ping all local neighbors to establish ARP")
    ping_all_dut_local_nbrs(duthosts)


def change_vm_intefaces(nbrhosts, nbr_vms, state="up"):
    """
    Brings down/up VM interfaces so that no ARP/NDP packets from VM interfere with clear test.

    Args:
        nbrhosts: nbrhosts ficture.
        nbr_vms: VMs to change interfaces on.
        state: interfaces up or down.

    """

    # restore neighbors on duts
    @reset_ansible_local_tmp
    def _change_vm_interface_on_vm(nbrhosts, state="up", node=None, results=None):
        nbr = nbrhosts[node]
        node_results = []
        for eos_intf in list(nbr['conf']['interfaces'].keys()):
            if "Loopback" in eos_intf:
                continue
            if state == "up":
                logger.info("Startup EOS %s interface %s", node, eos_intf)
                node_results.append(nbr['host'].eos_config(lines=["no shutdown"], parents=["interface %s" % eos_intf]))
            else:
                logger.info("Shutdown EOS %s interface %s", node, eos_intf)
                node_results.append(nbr['host'].eos_config(lines=["shutdown"], parents=["interface %s" % eos_intf]))

        results[node] = node_results

    parallel_run(_change_vm_interface_on_vm, [nbrhosts], {'state': state}, nbr_vms, timeout=120)


def test_neighbor_clear_all(duthosts, enum_rand_one_per_hwsku_frontend_hostname, enum_rand_one_frontend_asic_index,
                            setup, teardown, nbrhosts, all_cfg_facts, nbr_macs, established_arp):
    """
    Verify tables, databases, and kernel routes are correctly deleted when the entire neighbor table is cleared.

    Test Steps
    * On local linecard:
        * Issue `sonic-clear arp` command. and verify all addresses are removed and kernel routes are deleted on
          all hosts and ASICs.
        * Verify ARP/NDP entries are removed from CLI.
        * Verify table entries in ASIC, AppDb are removed for all cleared addresses.
    * On Supervisor card:
        * Verify Chassis App DB entry are removed for only the cleared address.  Entries for addresses on other line
        cards should still be present.
    * On remote linecards:
        * Verify table entries in ASICDB, APPDB, and host ARP table are removed for cleared addresses.
        * Verify kernel routes for cleared address are deleted.
    * Send full mesh traffic and verify relearn and DB.

    Args:
        duthosts: duthosts fixture.
        setup: setup fixture for this module.
        nbrhosts: nbrhosts fixture.
        all_cfg_facts: all_cfg_facts fixture from voq/conftest.py
        established_arp: Fixture to establish ARP to all neighbors.

    """

    per_host = duthosts[enum_rand_one_per_hwsku_frontend_hostname]
    asic = per_host.asics[enum_rand_one_frontend_asic_index if enum_rand_one_frontend_asic_index is not None else 0]
    cfg_facts = all_cfg_facts[per_host.hostname][asic.asic_index]['ansible_facts']
    if 'BGP_NEIGHBOR' in cfg_facts:
        neighs = cfg_facts['BGP_NEIGHBOR']
    else:
        logger.info("No local neighbors for host: %s/%s, skipping", per_host.hostname, asic.asic_index)
        return

    nbr_vms = []
    for neigh in neighs:
        vm_info = get_vm_with_ip(neigh, nbrhosts)
        nbr_vms.append(vm_info['vm'])
    nbr_vms = list(set(nbr_vms))

    try:
        change_vm_intefaces(nbrhosts, nbr_vms, state="down")
        time.sleep(2)

        asic_cmd(asic, "sonic-clear arp")
        asic_cmd(asic, "sonic-clear ndp")

        logger.info("Wait for clear. IPS: %s", list(neighs.keys()))
        poll_neighbor_table_delete(duthosts, neighs)

        logger.info("Verify neighbors are gone.")
        check_neighbors_are_gone(duthosts, all_cfg_facts, per_host, asic, list(neighs.keys()))

    finally:
        change_vm_intefaces(nbrhosts, nbr_vms, state="up")
        time.sleep(5)

    # relearn and check

    logger.info("Relearn neighbors on all nodes")
    ping_all_dut_local_nbrs(duthosts)
    pytest_assert(wait_until(60, 2, 0, check_arptable_state_for_nbrs, per_host, asic, neighs, "REACHABLE"),
                  "STATE for neighbors {} did not change to reachable".format(neighs))
    logger.info("Checking mac {} on all the duts".format(nbr_macs))
    check_all_neighbors_present(duthosts, nbrhosts, all_cfg_facts, nbr_macs, check_nbr_state=False)


def select_neighbors(port_cfg, cfg_facts):
    """
    Helper to select a neighbors to be tested out of a set of ports.  Pass in all of the INTERFACE
    or PORTCHANNEL_INTERFACE and it will chose one and return the neighbors as a list.

    Args:
        port_cfg: The config facts for the interfaces to check.
        cfg_facts: The config facts for the asic for looking up neighbors.

    Returns:
        A list of neighbor IPs.

    """
    neighs = cfg_facts['BGP_NEIGHBOR']

    nbr_to_test = []
    eth_ports = [intf for intf in port_cfg]
    local_port = random.choice(eth_ports)

    for neighbor in neighs:
        local_ip = neighs[neighbor]['local_addr']
        nbr_port = get_port_by_ip(cfg_facts, local_ip)
        if local_port == nbr_port:
            nbr_to_test.append(neighbor)

    return nbr_to_test


def test_neighbor_clear_one(duthosts, enum_rand_one_per_hwsku_frontend_hostname, enum_rand_one_frontend_asic_index,
                            setup, teardown, nbrhosts, all_cfg_facts, nbr_macs, established_arp):
    """
    Verify tables, databases, and kernel routes are correctly deleted when a single neighbor adjacency is cleared.

    Test Steps
    * On local linecard:
        * Clear single address with command:  `ip neigh flush to "addr"`.
        * Verify ARP/NDP entry removed from CLI.
        * Verify table entries in ASIC, AppDb are removed for only the cleared address.
    * On Supervisor card:
        * Verify Chassis App DB entry are removed for only the cleared address.
    * On remote linecards:
        * Verify table entries in ASICDB, APPDB, and host ARP table are removed.
        * Verify kernel route for cleared address is deleted.
    * Restart traffic, verify relearn.

    Args:
        duthosts: duthosts fixture.
        setup: setup fixture for this module.
        nbrhosts: nbrhosts fixture.
        all_cfg_facts: all_cfg_facts fixture from voq/conftest.py
        established_arp: Fixture to establish ARP to all neighbors.

    """
    per_host = duthosts[enum_rand_one_per_hwsku_frontend_hostname]
    asic = per_host.asics[enum_rand_one_frontend_asic_index if enum_rand_one_frontend_asic_index is not None else 0]
    cfg_facts = all_cfg_facts[per_host.hostname][asic.asic_index]['ansible_facts']
    if 'BGP_NEIGHBOR' in cfg_facts:
        neighs = cfg_facts['BGP_NEIGHBOR']
    else:
        logger.info("No local neighbors for host: %s/%s, skipping", per_host.hostname, asic.asic_index)
        return

    eth_cfg = cfg_facts['INTERFACE'] if 'INTERFACE' in cfg_facts else {}
    pos_cfg = cfg_facts['PORTCHANNEL_INTERFACE'] if 'PORTCHANNEL_INTERFACE' in cfg_facts else {}
    nbr_to_test = []
    if eth_cfg != {}:
        eth_ports = [intf for intf in eth_cfg if "ethernet" in intf.lower() and eth_cfg[intf] != {}]
        nbr_to_test.extend(select_neighbors(eth_ports, cfg_facts))

    if pos_cfg != {}:
        nbr_to_test.extend(select_neighbors(pos_cfg, cfg_facts))

    untouched_nbrs = [nbr for nbr in neighs if nbr not in nbr_to_test]

    logger.info("We will test these neighbors: %s", nbr_to_test)
    logger.info("These neighbors should not be affected: %s", untouched_nbrs)

    nbr_vms = []
    for neigh in nbr_to_test:
        vm_info = get_vm_with_ip(neigh, nbrhosts)
        nbr_vms.append(vm_info['vm'])
    nbr_vms = list(set(nbr_vms))
    change_vm_intefaces(nbrhosts, nbr_vms, state="down")
    time.sleep(2)

    try:
        for neighbor in nbr_to_test:
            logger.info(
                "Flushing neighbor: {} on host {}/{}".format(neighbor, per_host.hostname, asic.asic_index))
            asic_cmd(asic, "ip neigh flush to %s" % neighbor)

        logger.info("Wait for flush.")
        poll_neighbor_table_delete(duthosts, nbr_to_test)
        logger.info("Verify neighbors are gone.")
        check_neighbors_are_gone(duthosts, all_cfg_facts, per_host, asic, nbr_to_test)

        logger.info("Verify other neighbors are not affected.")
        dump_and_verify_neighbors_on_asic(duthosts, per_host, asic, untouched_nbrs, nbrhosts, all_cfg_facts, nbr_macs)

    finally:
        change_vm_intefaces(nbrhosts, nbr_vms, state="up")
        time.sleep(5)

    # relearn and check
    logger.info("Relearn neighbors on all nodes")
    ping_all_dut_local_nbrs(duthosts)
    pytest_assert(wait_until(60, 2, 0, check_arptable_state_for_nbrs, per_host, asic, nbr_to_test, "REACHABLE"),
                  "STATE for neighbors {} did not change to reachable".format(nbr_to_test))
    logger.info("Check neighbor relearn on all nodes.")
    check_all_neighbors_present(duthosts, nbrhosts, all_cfg_facts, nbr_macs, check_nbr_state=False)


def change_mac(nbr, intf, mac):
    """
    Change the mac of a CEOS interface on the linux host OS.

    Args:
        nbr: Instance of the neighbor host.
        intf: Interface to change in linux interface format. (ethX)
        mac: New MAC address


    """
    nbr['host'].command("sudo ifconfig {} down".format(intf))
    nbr['host'].command("sudo ifconfig {} hw ether {}".format(intf, mac))
    nbr['host'].command("sudo ifconfig {} up".format(intf))


def change_mac_ptf(ptfhost, intf, mac):
    """
    Change the mac of an interface on the PTF.

    Args:
        ptfhost: ptfhost fixture.
        intf: Interface to change in linux interface format. (ethX)
        mac: New MAC address

    """
    ptfhost.shell("ifconfig {} down".format(intf))
    ptfhost.shell("ifconfig {} hw ether {}".format(intf, mac))
    ptfhost.shell("ifconfig {} up".format(intf))


def check_arptable_mac(host, asic, neighbor, mac, checkstate=True):
    if host.is_multi_asic:
        arptable = host.switch_arptable(namespace=asic.namespace)['ansible_facts']
    else:
        arptable = host.switch_arptable()['ansible_facts']

    if ':' in neighbor:
        table = arptable['arptable']['v6']
    else:
        table = arptable['arptable']['v4']

    logger.info("Poll neighbor: %s, mac: %s, state: %s", neighbor, table[neighbor]['macaddress'],
                table[neighbor]['state'])
    if checkstate:
        return table[neighbor]['macaddress'] == mac and table[neighbor]['state'].lower() == "reachable"
    else:
        return table[neighbor]['macaddress'] == mac


def check_arptable_state_for_nbrs(host, asic, neighbors, state):
    logger.info("Checking arp table state {} of nbr {} on {}".format(state, neighbors, asic))
    arptable = asic.switch_arptable()['ansible_facts']

    for neighbor in neighbors:
        if ':' in neighbor:
            table = arptable['arptable']['v6']
        else:
            table = arptable['arptable']['v4']

        logger.info("Poll neighbor: %s, mac: %s, current state: %s", neighbor, table[neighbor]['macaddress'],
                    table[neighbor]['state'])
        if table[neighbor]['state'] != state:
            return False
    return True


def test_neighbor_hw_mac_change(duthosts, enum_rand_one_per_hwsku_frontend_hostname, enum_rand_one_frontend_asic_index,
                                setup, teardown, nbrhosts, all_cfg_facts, nbr_macs, established_arp):
    """
    Verify tables, databases, and kernel routes are correctly updated when the MAC address of a neighbor changes
    and is updated via request/reply exchange.

    Test Steps

    * Change the MAC address on a remote host that is already present in the ARP table.
    * Without clearing the entry in the DUT, allow the existing entry to time out and the new reply to have the new MAC
      address.
    * On local linecard:
        * Verify table entries in local ASIC, APP, and host ARP table are updated with new MAC.
    * On supervisor card:
        * Verify Chassis App DB entry is correct for with the updated MAC address.
    * On remote linecards:
        * Verify table entries in remote hosts/ASICs in APPDB, and host ARP table are still present with inband MAC
          address
        * Verify ASIC DB is updated with new MAC.
        * Verify kernel route in remote hosts are still present to inband port.
    * Verify that packets can be sent from local and remote linecards to the learned address.

    Args:
        duthosts: duthosts fixture.
        enum_rand_one_per_hwsku_frontend_hostname: frontend iteration fixture.
        enum_rand_one_frontend_asic_index: asic iteration fixture.
        setup: setup fixture for this module.
        nbrhosts: nbrhosts fixture.
        established_arp: Fixture to establish arp on all nodes
        all_cfg_facts: all_cfg_facts fixture from voq/conftest.py
    """

    per_host = duthosts[enum_rand_one_per_hwsku_frontend_hostname]
    asic = per_host.asics[enum_rand_one_frontend_asic_index if enum_rand_one_frontend_asic_index is not None else 0]
    cfg_facts = all_cfg_facts[per_host.hostname][asic.asic_index]['ansible_facts']

    if 'BGP_NEIGHBOR' in cfg_facts:
        neighs = cfg_facts['BGP_NEIGHBOR']
    else:
        logger.info("No local neighbors for host: %s/%s, skipping", per_host.hostname, asic.asic_index)
        return

    eth_cfg = cfg_facts['INTERFACE'] if 'INTERFACE' in cfg_facts else {}
<<<<<<< HEAD
    if eth_cfg == {}:
        pytest.skip("Can't run this test without any IP interfaces on ethernet ports")

    eth_ports = [intf for intf in eth_cfg]
=======
    eth_ports = [intf for intf in eth_cfg if "ethernet" in intf.lower() and eth_cfg[intf] != {}]
>>>>>>> 0f53991e
    local_port = random.choice(eth_ports)

    logger.info("We will test port: %s on host %s, asic %s", local_port, per_host.hostname, asic.asic_index)

    nbr_to_test = []
    for neighbor in neighs:
        local_ip = neighs[neighbor]['local_addr']
        nbr_port = get_port_by_ip(cfg_facts, local_ip)
        if local_port == nbr_port:
            nbr_to_test.append(neighbor)

    logger.info("We will test neighbors: %s", nbr_to_test)
    nbrinfo = get_neighbor_info(nbr_to_test[0], nbrhosts)
    original_mac = nbrinfo['mac']

    for neighbor in nbr_to_test:
        # Check neighbor on local linecard
        logger.info("*" * 60)
        logger.info("Verify initial neighbor: %s, port %s", neighbor, local_port)
        pytest_assert(wait_until(60, 2, 0, check_arptable_mac, per_host, asic, neighbor, original_mac, checkstate=False),
                      "MAC {} didn't change in ARP table".format(original_mac))
        sonic_ping(asic, neighbor, verbose=True)
        pytest_assert(wait_until(60, 2, 0, check_arptable_mac, per_host, asic, neighbor, original_mac),
                      "MAC {} didn't change in ARP table".format(original_mac))

    dump_and_verify_neighbors_on_asic(duthosts, per_host, asic, nbr_to_test, nbrhosts, all_cfg_facts, nbr_macs)

    try:
        logger.info("Changing ethernet mac on port %s, vm %s", nbrinfo['shell_intf'], nbrinfo['vm'])

        change_mac(nbrhosts[nbrinfo['vm']], nbrinfo['shell_intf'], NEW_MAC)

        for neighbor in nbr_to_test:
            if ":" in neighbor:
                logger.info("Force neighbor solicitation to workaround long IPV6 timer.")
                asic_cmd(asic, "ndisc6 %s %s" % (neighbor, local_port))
            pytest_assert(wait_until(60, 2, 0, check_arptable_mac, per_host, asic, neighbor, NEW_MAC, checkstate=False),
                          "MAC {} didn't change in ARP table".format(NEW_MAC))

            sonic_ping(asic, neighbor, verbose=True)
            pytest_assert(wait_until(60, 2, 0, check_arptable_mac, per_host, asic, neighbor, NEW_MAC),
                          "MAC {} didn't change in ARP table".format(NEW_MAC))
            logger.info("Verify neighbor after mac change: %s, port %s", neighbor, local_port)
            check_one_neighbor_present(duthosts, per_host, asic, neighbor, nbrhosts, all_cfg_facts)

    finally:
        logger.info("-" * 60)
        logger.info("Will Restore ethernet mac on port %s, vm %s", nbrinfo['shell_intf'], nbrinfo['vm'])
        change_mac(nbrhosts[nbrinfo['vm']], nbrinfo['shell_intf'], original_mac)
        for neighbor in nbr_to_test:
            if ":" in neighbor:
                logger.info("Force neighbor solicitation to workaround long IPV6 timer.")
                asic_cmd(asic, "ndisc6 %s %s" % (neighbor, local_port))
            pytest_assert(
                wait_until(60, 2, 0, check_arptable_mac, per_host, asic, neighbor, original_mac, checkstate=False),
                "MAC {} didn't change in ARP table".format(original_mac))
            sonic_ping(asic, neighbor, verbose=True)
            pytest_assert(wait_until(60, 2, 0, check_arptable_mac, per_host, asic, neighbor, original_mac),
                          "MAC {} didn't change in ARP table".format(original_mac))

        dump_and_verify_neighbors_on_asic(duthosts, per_host, asic, nbr_to_test, nbrhosts, all_cfg_facts, nbr_macs)



class LinkFlap(object):

    def check_intf_status(self, dut, dut_intf, exp_status):
        """
        Helper to poll on interface oper status

        Args:
            dut: Instance of duthost.
            dut_intf: Interface to poll.
            exp_status: Expected status (up or down)

        Returns:
            True if interface matches expected status, False otherwise.

        """
        status = dut.show_interface(command='status', interfaces=[dut_intf])['ansible_facts']['int_status']
        logging.info("status: %s", status)
        return status[dut_intf]['oper_state'] == exp_status

    def linkflap_down(self, fanout, fanport, dut, dut_intf):
        """
        Brings down an interface on a fanout and polls the DUT for the interface to be operationally down.

        Args:
            fanout: Instance of fanouthost.
            fanport: Port on the fanout to bring down.
            dut: Instance of duthost.
            dut_intf: DUT interface that connects to fanout port.

        Raises:
            pytest.Failed of DUT interface does not go down.

        """
        logger.info("Bring down link: %s/%s <-> %s/%s", fanout.hostname, fanport, dut.hostname, dut_intf)
        fanout.shutdown(fanport)
        pytest_assert(wait_until(30, 1, 0, self.check_intf_status, dut, dut_intf, 'down'),
                      "dut port {} didn't go down as expected".format(dut_intf))

    def linkflap_up(self, fanout, fanport, dut, dut_intf):
        """
        Brings up an interface on a fanout and polls the DUT for the interface to be operationally up.

        Args:
            fanout: Instance of fanouthost.
            fanport: Port on the fanout to bring down.
            dut: Instance of duthost.
            dut_intf: DUT interface that connects to fanout port.

        Raises:
            pytest.Failed of DUT interface does not go up.

        """
        logger.info("Bring up link: %s/%s <-> %s/%s", fanout.hostname, fanport, dut.hostname, dut_intf)
        sleep_time = 60
        fanout.no_shutdown(fanport)
        cmd = "show interfaces transceiver eeprom | grep 400ZR"
        if dut.shell(cmd, module_ignore_errors=True)['rc'] == 0:
            logging.info("sleeping for 90 seconds for ZR optics to come up")
            sleep_time = 90
        pytest_assert(wait_until(sleep_time, 1, 0, self.check_intf_status, dut, dut_intf, 'up'),
                      "dut port {} didn't go up as expected".format(dut_intf))

    def localport_admindown(self, dut, asic, dut_intf):
        """
        Admins down a port on the DUT and polls for oper status to be down.

        Args:
            dut: Instance of duthost.
            asic: Instance of SonicAsic to admindown.
            dut_intf: Port to admin down.

        Raises:
            pytest.Failed of DUT interface does not go down.

        """
        logger.info("Admin down port %s/%s", dut.hostname, dut_intf)
        asic.shutdown_interface(dut_intf)
        pytest_assert(wait_until(30, 1, 0, self.check_intf_status, dut, dut_intf, 'down'),
                      "dut port {} didn't go down as expected".format(dut_intf))

    def localport_adminup(self, dut, asic, dut_intf):
        """
        Admins up a port on the DUT and polls for oper status to be up.

        Args:
            dut: Instance of duthost.
            asic: Instance of SonicAsic to admin up.
            dut_intf: Port to admin up.

        Raises:
            pytest.Failed of DUT interface does not go up.

        """
        logger.info("Admin up port %s/%s", dut.hostname, dut_intf)
        asic.startup_interface(dut_intf)
        pytest_assert(wait_until(30, 1, 0, self.check_intf_status, dut, dut_intf, 'up'),
                      "dut port {} didn't go up as expected".format(dut_intf))



def pick_ports(cfg_facts):
    """
    Selects ports to bounce by sampling the interface and port channel lists.

    Args:
        cfg_facts: The ansible_facts for the asic.

    Returns:
        intfs: A merged dictionary of ethernet and portchannel interfaces.
        intfs_to_test: A list of the chosen interfaces names.

    """
    intfs = {}
    intfs.update(cfg_facts.get('INTERFACE', {}))
    if "PORTCHANNEL_INTERFACE" in cfg_facts:
        intfs.update(cfg_facts['PORTCHANNEL_INTERFACE'])

    eths = [intf for intf in intfs if "ethernet" in intf.lower() and intfs[intf] != {}]
    pos = [intf for intf in intfs if "portchannel" in intf.lower()]

    intfs_to_test = []
    if len(eths) > 0:
        intfs_to_test.extend(random.sample(eths, 1))

    if len(pos) > 0:
        intfs_to_test.extend(random.sample(pos, 1))

    return intfs, intfs_to_test


class TestNeighborLinkFlap(LinkFlap):

    def test_front_panel_admindown_port(self, duthosts, enum_rand_one_per_hwsku_frontend_hostname, enum_rand_one_frontend_asic_index,
                                        all_cfg_facts, setup, teardown, nbrhosts, nbr_macs, established_arp):
        """
        Verify tables, databases, and kernel routes are correctly deleted when the DUT port is admin down/up.

        Test Steps

        * Admin down interface on DUT.
        * On local linecard:
            * Verify ARP/NDP entries are removed from CLI for neighbors on down port.
            * Verify table entries in ASIC, AppDb are removed for addresses on down port.
        * On Supervisor card:
            * Verify Chassis App DB entry are removed for only the cleared address.  Entries for addresses on other
            line cards should still be present.
        * On remote linecards:
            * Verify table entries in ASICDB, APPDB, and host ARP table are removed for cleared addresses.
            * Verify kernel routes for cleared address are deleted.
        * Admin interface up, verify recreation after restarting traffic.

        Args:
            duthosts: duthosts fixture.
            enum_rand_one_per_hwsku_frontend_hostname: frontend iteration fixture.
            enum_rand_one_frontend_asic_index: asic iteration fixture.
            all_cfg_facts: all_cfg_facts fixture from voq/conftest.py
            setup: setup fixture for this module.
            nbrhosts: nbrhosts fixture.
            established_arp: Fixture to establish ARP to all neighbors.

        """

        per_host = duthosts[enum_rand_one_per_hwsku_frontend_hostname]
        asic = per_host.asics[enum_rand_one_frontend_asic_index if enum_rand_one_frontend_asic_index is not None else 0]
        cfg_facts = all_cfg_facts[per_host.hostname][asic.asic_index]['ansible_facts']

        if 'BGP_NEIGHBOR' in cfg_facts:
            neighs = cfg_facts['BGP_NEIGHBOR']
        else:
            logger.info("No local neighbors for host: %s/%s, skipping", per_host.hostname, asic.asic_index)
            return

        intfs, intfs_to_test = pick_ports(cfg_facts)

        logger.info("Will test interfaces: %s", intfs_to_test)

        for intf in intfs_to_test:
            local_ips = [i.split("/")[0] for i in list(intfs[intf].keys())]  # [u'2064:100::2/64', u'100.0.0.2/24']
            neighbors = [n for n in neighs if neighs[n]['local_addr'] in local_ips]

            logger.info("Testing neighbors: %s on intf: %s", neighbors, intf)
            self.localport_admindown(per_host, asic, intf)

            try:
                check_neighbors_are_gone(duthosts, all_cfg_facts, per_host, asic, neighbors)
            finally:
                self.localport_adminup(per_host, asic, intf)

            for neighbor in neighbors:
                sonic_ping(asic, neighbor, verbose=True)

            pytest_assert(wait_until(60, 2, 0, check_arptable_state_for_nbrs, per_host, asic, neighbors, "REACHABLE"),
                        "STATE for neighbors {} did not change to reachable".format(neighbors))

            dump_and_verify_neighbors_on_asic(duthosts, per_host, asic, neighbors, nbrhosts, all_cfg_facts, nbr_macs)

    def test_front_panel_linkflap_port(self, duthosts, enum_rand_one_per_hwsku_frontend_hostname, enum_rand_one_frontend_asic_index,
                                       all_cfg_facts,
                                       fanouthosts, setup, teardown, nbrhosts, established_arp):
        """
        Verify tables, databases, and kernel routes are correctly deleted when the front panel port flaps.

        Test Steps
        * Admin down interface on fanout to cause LOS on DUT.
        * On local linecard:
            * Verify ARP/NDP entries are removed from CLI for neighbors on down port.
            * Verify table entries in ASIC, AppDb are removed for addresses on down port.
        * On Supervisor card:
            * Verify Chassis App DB entry are removed for only the cleared address.  Entries for addresses on other line cards
            should still be present.
        * On remote linecards:
            * Verify table entries in ASICDB, APPDB, and host ARP table are removed for cleared addresses.
            * Verify kernel routes for cleared address are deleted.
        * Admin interface up, verify recreation after restarting traffic.

        Args:
            duthosts: duthosts fixture.
            enum_rand_one_per_hwsku_frontend_hostname: frontend iteration fixture.
            enum_rand_one_frontend_asic_index: asic iteration fixture.
            all_cfg_facts: all_cfg_facts fixture from voq/conftest.py
            fanouthosts: fanouthosts fixture.
            setup: setup fixture for this module.
            nbrhosts: nbrhosts fixture.
            established_arp: Fixture to establish ARP to all neighbors.

        """
        if fanouthosts == {}:
            pytest.skip("Fanouthosts fixture did not return anything, this test case can not run.")

        per_host = duthosts[enum_rand_one_per_hwsku_frontend_hostname]
        asic = per_host.asics[enum_rand_one_frontend_asic_index if enum_rand_one_frontend_asic_index is not None else 0]
        cfg_facts = all_cfg_facts[per_host.hostname][asic.asic_index]['ansible_facts']

        if 'BGP_NEIGHBOR' in cfg_facts:
            neighs = cfg_facts['BGP_NEIGHBOR']
        else:
            logger.info("No local neighbors for host: %s/%s, skipping", per_host.hostname, asic.asic_index)
            return

        intfs, intfs_to_test = pick_ports(cfg_facts)

        logger.info("Will test interfaces: %s", intfs_to_test)

        for intf in intfs_to_test:
            local_ips = [i.split("/")[0] for i in list(intfs[intf].keys())]  # [u'2064:100::2/64', u'100.0.0.2/24']
            neighbors = [n for n in neighs if neighs[n]['local_addr'] in local_ips]
            logger.info("Testing neighbors: %s on intf: %s", neighbors, intf)
            if "portchannel" in intf.lower():
                pc_cfg = cfg_facts['PORTCHANNEL_MEMBER']
                pc_members = pc_cfg[intf]
                logger.info("Portchannel members %s: %s", intf, list(pc_members.keys()))
                portbounce_list = list(pc_members.keys())
            else:
                portbounce_list = [intf]

            try:
                for lport in portbounce_list:
                    fanout, fanport = fanout_switch_port_lookup(fanouthosts, per_host.hostname, lport)
                    logger.info("fanout port: %s %s, host: %s", fanout, fanport, fanout.host)
                    self.linkflap_down(fanout, fanport, per_host, lport)

                check_neighbors_are_gone(duthosts, all_cfg_facts, per_host, asic, neighbors)

            finally:
                for lport in portbounce_list:
                    fanout, fanport = fanout_switch_port_lookup(fanouthosts, per_host.hostname, lport)
                    self.linkflap_up(fanout, fanport, per_host, lport)

            for neighbor in neighbors:
                sonic_ping(asic, neighbor)
                check_one_neighbor_present(duthosts, per_host, asic, neighbor, nbrhosts, all_cfg_facts)


class TestGratArp(object):
    ADDR_OFFSET = 100

    def send_grat_pkt(self, vm_mac, vmip, port):
        """
        Send a unsolicited ARP or NDP packet.

        Args:
            vm_mac: Target MAC on the VM to send in packet.
            vmip: Target IP on the VM to send in ARP packet.
            port: PTF port number

        """
        params = {
            'vm_mac': vm_mac,
            'vmip': vmip,
            'port': port
        }
        if ":" in vmip:
            f = "voq.GNDP"
        else:
            f = "voq.GARP"
        log_file = "/tmp/voq.garp.{0}.log".format(datetime.now().strftime("%Y-%m-%d-%H:%M:%S"))
        logger.info("Call PTF runner")
        ptf_runner(self.ptfhost, 'ptftests', f, '/root/ptftests', params=params,
                   log_file=log_file, timeout=3)
        logger.info("Grat packet sent.")

    def test_gratarp_macchange(self, duthosts, enum_rand_one_per_hwsku_frontend_hostname, enum_rand_one_frontend_asic_index,
                               ptfhost, tbinfo, nbrhosts, setup, teardown, all_cfg_facts, established_arp):
        """
        Verify tables, databases, and kernel routes are correctly updated when a unsolicited ARP packet changes
        the MAC address of learned neighbor.

        Test Steps

        * Send unsolicited ARP packet into DUT for an IP known by DUT with a different MAC address for the neighbor.
        * Change the MAC address of the neighbor VM.
        * On local linecard:
            * Verify table entries in local ASIC, APP, and host ARP table are updated with new MAC.
        * On supervisor card:
            * Verify Chassis App DB entry is correct for with the updated MAC address.
        * On remote linecards:
            * Verify table entries in remote hosts/ASICs in APPDB, and host ARP table are still present with inband MAC
              address
            * Verify ASIC DB is updated with new MAC.
            * Verify kernel route in remote hosts are still present to inband port.
        * Verify that packets can be sent from local and remote linecards to learned address.

        Args:
            duthosts: The duthosts fixture
            enum_rand_one_per_hwsku_frontend_hostname: frontend enumeration fixture
            enum_rand_one_frontend_asic_index: asic enumeration fixture
            ptfhost: The ptfhost fixure.
            tbinfo: The tbinfo fixture
            nbrhosts: The nbrhosts fixture.
            setup: The setup fixture from this module.
            established_arp: The established_arp fixture from this module.
            all_cfg_facts: The all_cfg_facts fixture from voq/contest.py


        """
        self.ptfhost = ptfhost

        duthost = duthosts[enum_rand_one_per_hwsku_frontend_hostname]

        asic = duthost.asics[enum_rand_one_frontend_asic_index if enum_rand_one_frontend_asic_index is not None else 0]
        cfg_facts = all_cfg_facts[duthost.hostname][asic.asic_index]['ansible_facts']

        if 'BGP_NEIGHBOR' in cfg_facts:
            neighs = cfg_facts['BGP_NEIGHBOR']
        else:
            logger.info("No local neighbors for host: %s/%s, skipping", duthost.hostname, asic.asic_index)
            return

        eth_cfg = cfg_facts['INTERFACE'] if 'INTERFACE' in cfg_facts else {}
<<<<<<< HEAD
        if eth_cfg == {}:
            pytest.skip("Can't run this test without any IP interfaces on ethernet ports")
            
        eth_ports = [intf for intf in eth_cfg]
=======
        eth_ports = [intf for intf in eth_cfg if "ethernet" in intf.lower() and eth_cfg[intf] != {}]
>>>>>>> 0f53991e
        local_port = random.choice(eth_ports)

        logger.info("We will test port: %s on host %s, asic %s", local_port, duthost.hostname, asic.asic_index)

        nbr_to_test = []
        for neighbor in neighs:
            local_ip = neighs[neighbor]['local_addr']
            nbr_port = get_port_by_ip(cfg_facts, local_ip)
            if local_port == nbr_port:
                nbr_to_test.append(neighbor)

        logger.info("We will test neighbors: %s", nbr_to_test)

        for neighbor in nbr_to_test:

            nbrinfo = get_neighbor_info(neighbor, nbrhosts)

            tb_port = get_ptf_port(duthosts,
                                   all_cfg_facts[duthost.hostname][asic.asic_index]['ansible_facts'],
                                   tbinfo, duthost, local_port)[0]
            original_mac = nbrinfo['mac']

            logger.info("*" * 60)
            logger.info("Verify initial neighbor: %s, port %s", neighbor, local_port)
            logger.info("%s port %s is on ptf port: %s", duthost.hostname, local_port, tb_port)
            logger.info("-" * 60)
            sonic_ping(asic, neighbor)
            pytest_assert(wait_until(60, 2, 0, check_arptable_mac, duthost, asic, neighbor, original_mac),
                          "MAC {} didn't change in ARP table".format(original_mac))

            check_one_neighbor_present(duthosts, duthost, asic, neighbor, nbrhosts, all_cfg_facts)

            try:
                change_mac(nbrhosts[nbrinfo['vm']], nbrinfo['shell_intf'], NEW_MAC)
                self.send_grat_pkt(NEW_MAC, neighbor, int(tb_port))

                pytest_assert(wait_until(60, 2, 0, check_arptable_mac, duthost, asic, neighbor, NEW_MAC, checkstate=False),
                              "MAC {} didn't change in ARP table of neighbor {}".format(NEW_MAC, neighbor))
                try:
                    sonic_ping(asic, neighbor)
                except AssertionError:
                    logging.info("No initial response from ping, begin poll to see if ARP table responds.")
                pytest_assert(wait_until(60, 2, 0, check_arptable_mac, duthost, asic, neighbor, NEW_MAC, checkstate=True),
                              "MAC {} didn't change in ARP table of neighbor {}".format(NEW_MAC, neighbor))
                check_one_neighbor_present(duthosts, duthost, asic, neighbor, nbrhosts, all_cfg_facts)
            finally:
                logger.info("Will Restore ethernet mac on neighbor: %s, port %s, vm %s", neighbor,
                            nbrinfo['shell_intf'], nbrinfo['vm'])
                change_mac(nbrhosts[nbrinfo['vm']], nbrinfo['shell_intf'], original_mac)

                if ":" in neighbor:
                    logger.info("Force neighbor solicitation to workaround long IPV6 timer.")
                    asic_cmd(asic, "ndisc6 %s %s" % (neighbor, local_port))
                pytest_assert(
                    wait_until(60, 2, 0, check_arptable_mac, duthost, asic, neighbor, original_mac, checkstate=False),
                    "MAC {} didn't change in ARP table".format(original_mac))
                sonic_ping(asic, neighbor, verbose=True)
                pytest_assert(wait_until(60, 2, 0, check_arptable_mac, duthost, asic, neighbor, original_mac),
                              "MAC {} didn't change in ARP table".format(original_mac))

            check_one_neighbor_present(duthosts, duthost, asic, neighbor, nbrhosts, all_cfg_facts)
<|MERGE_RESOLUTION|>--- conflicted
+++ resolved
@@ -740,14 +740,10 @@
         return
 
     eth_cfg = cfg_facts['INTERFACE'] if 'INTERFACE' in cfg_facts else {}
-<<<<<<< HEAD
     if eth_cfg == {}:
         pytest.skip("Can't run this test without any IP interfaces on ethernet ports")
 
-    eth_ports = [intf for intf in eth_cfg]
-=======
     eth_ports = [intf for intf in eth_cfg if "ethernet" in intf.lower() and eth_cfg[intf] != {}]
->>>>>>> 0f53991e
     local_port = random.choice(eth_ports)
 
     logger.info("We will test port: %s on host %s, asic %s", local_port, per_host.hostname, asic.asic_index)
@@ -1161,14 +1157,10 @@
             return
 
         eth_cfg = cfg_facts['INTERFACE'] if 'INTERFACE' in cfg_facts else {}
-<<<<<<< HEAD
         if eth_cfg == {}:
             pytest.skip("Can't run this test without any IP interfaces on ethernet ports")
-            
-        eth_ports = [intf for intf in eth_cfg]
-=======
+
         eth_ports = [intf for intf in eth_cfg if "ethernet" in intf.lower() and eth_cfg[intf] != {}]
->>>>>>> 0f53991e
         local_port = random.choice(eth_ports)
 
         logger.info("We will test port: %s on host %s, asic %s", local_port, duthost.hostname, asic.asic_index)
@@ -1229,4 +1221,4 @@
                 pytest_assert(wait_until(60, 2, 0, check_arptable_mac, duthost, asic, neighbor, original_mac),
                               "MAC {} didn't change in ARP table".format(original_mac))
 
-            check_one_neighbor_present(duthosts, duthost, asic, neighbor, nbrhosts, all_cfg_facts)
+            check_one_neighbor_present(duthosts, duthost, asic, neighbor, nbrhosts, all_cfg_facts)