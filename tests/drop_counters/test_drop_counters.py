--- conflicted
+++ resolved
@@ -457,11 +457,8 @@
         pytest.fail("Incorrect 'discard_group' specified. Supported values: 'L2' or 'L3'")
 
 
-<<<<<<< HEAD
+
 def do_test(discard_group, pkt, ptfadapter, duthost, ptf_tx_port_id, dut_iface, sniff_ports, l2_col_key=RX_DRP, l3_col_key=RX_ERR):
-=======
-def test_equal_smac_dmac_drop(ptfadapter, fanouthost, duthost, setup, tx_dut_ports, pkt_fields):
->>>>>>> 0938b69a
     """
     Execute test - send packet, check that expected discard counters were incremented and packet was dropped
     @param discard_group: Supported 'discard_group' values: 'L2', 'L3', 'ACL'
@@ -472,12 +469,7 @@
     @param dut_iface: DUT interface name expected to receive packets from PTF
     @param sniff_ports: DUT ports to check that packets were not egressed from
     """
-<<<<<<< HEAD
     base_verification(discard_group, pkt, ptfadapter, duthost, ptf_tx_port_id, dut_iface, l2_col_key, l3_col_key)
-=======
-    dut_iface, ptf_tx_port_id, dst_mac, src_mac = get_test_ports_info(ptfadapter, duthost, setup, tx_dut_ports)
-    src_mac = dst_mac
->>>>>>> 0938b69a
 
     # Verify packets were not egresed the DUT
     exp_pkt = expected_packet_mask(pkt)
@@ -489,6 +481,7 @@
     @summary: Verify that packet with equal SMAC and DMAC is dropped and L2 drop counter incremented
     """
     log_pkt_params(ports_info["dut_iface"], ports_info["dst_mac"], ports_info["dst_mac"], pkt_fields["ipv4_dst"], pkt_fields["ipv4_src"])
+    src_mac = ports_info["dst_mac"]
 
     if "mellanox" == duthost.facts["asic_type"]:
         src_mac = "00:00:00:00:00:11"
@@ -496,17 +489,10 @@
         fanouthost.update_config(template_path=MELLANOX_SMAC_UPDATE_SCRIPT, match_mac=src_mac, set_mac=dst_mac)
 
     pkt = testutils.simple_tcp_packet(
-<<<<<<< HEAD
-        eth_dst=ports_info["dst_mac"], # DUT port
-        eth_src=ports_info["dst_mac"], # PTF port
+        eth_dst=ports_info["dst_mac"], # DUT port
+        eth_src=src_mac, # PTF port
         ip_src=pkt_fields["ipv4_src"], # PTF source
         ip_dst=pkt_fields["ipv4_dst"], # VM source
-=======
-        eth_dst=dst_mac, # DUT port
-        eth_src=src_mac, # PTF port
-        ip_src=pkt_fields["ip_src"], # PTF source
-        ip_dst=pkt_fields["ip_dst"], # DUT source
->>>>>>> 0938b69a
         tcp_sport=pkt_fields["tcp_sport"],
         tcp_dport=pkt_fields["tcp_dport"])
 
