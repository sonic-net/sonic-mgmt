import pytest
import ptf.testutils as testutils
import ptf.mask as mask
import ptf.packet as packet
import logging
import importlib
import pprint
import random
import time
import yaml
import re
import os
import json
import netaddr

from common.utilities import wait_until

logger = logging.getLogger(__name__)

PKT_NUMBER = 1000

# Discard key from 'portstat -j' CLI command output
RX_DRP = "RX_DRP"
RX_ERR = "RX_ERR"
# CLI commands to obtain drop counters
GET_L2_COUNTERS = "portstat -j"
GET_L3_COUNTERS = "intfstat -j"
ACL_COUNTERS_UPDATE_INTERVAL = 10
LOG_EXPECT_ACL_RULE_CREATE_RE = ".*Successfully created ACL rule.*"
LOG_EXPECT_ACL_RULE_REMOVE_RE = ".*Successfully deleted ACL rule.*"
LOG_EXPECT_PORT_ADMIN_DOWN_RE = ".*Configure {} admin status to down.*"
LOG_EXPECT_PORT_ADMIN_UP_RE = ".*Port {} oper state set from down to up.*"

COMBINED_L2L3_DROP_COUNTER = False
COMBINED_ACL_DROP_COUNTER = False


def parse_combined_counters(duthost):
    # Get info whether L2 and L3 drop counters are linked
    # Or ACL and L2 drop counters are linked
    global COMBINED_L2L3_DROP_COUNTER, COMBINED_ACL_DROP_COUNTER
    base_dir = os.path.dirname(os.path.realpath(__file__))
    with open(os.path.join(base_dir, "combined_drop_counters.yml")) as stream:
        regexps = yaml.safe_load(stream)
        if regexps["l2_l3"]:
            for item in regexps["l2_l3"]:
                if re.match(item, duthost.facts["platform"]):
                    COMBINED_L2L3_DROP_COUNTER = True
                    break
        if regexps["acl_l2"]:
            for item in regexps["acl_l2"]:
                if re.match(item, duthost.facts["platform"]):
                    COMBINED_ACL_DROP_COUNTER = True
                    break

MELLANOX_MAC_UPDATE_SCRIPT = os.path.join(os.path.dirname(__file__), "fanout/mellanox/mlnx_update_mac.j2")


@pytest.fixture(scope="module")
def pkt_fields(duthost):
    # Gather ansible facts
    mg_facts = duthost.minigraph_facts(host=duthost.hostname)['ansible_facts']
    ipv4_addr = None
    ipv6_addr = None

    for item in mg_facts["minigraph_bgp"]:
        if item["name"] == mg_facts["minigraph_bgp"][0]["name"]:
            if netaddr.valid_ipv4(item["addr"]):
                ipv4_addr = item["addr"]
            else:
                ipv6_addr = item["addr"]

    class Collector(dict):
        def __getitem__(self, key):
            value = super(Collector, self).__getitem__(key)
            if key == "ipv4_dst" and value is None:
                pytest.skip("IPv4 address is not defined")
            elif key == "ipv6_dst" and value is None:
                pytest.skip("IPv6 address is not defined")
            return value

    test_pkt_data = Collector({
        "ipv4_dst": ipv4_addr,
        "ipv4_src": "1.1.1.1",
        "ipv6_dst": ipv6_addr,
        "ipv6_src": "ffff::101:101",
        "tcp_sport": 1234,
        "tcp_dport": 4321
        })
    return test_pkt_data


@pytest.fixture(scope="module")
def setup(duthost, testbed):
    """
    Setup fixture for collecting PortChannel, VLAN and RIF port members.
    @return: Dictionary with keys:
        port_channel_members, vlan_members, rif_members, dut_to_ptf_port_map, neighbor_sniff_ports, vlans, mg_facts
    """
    port_channel_members = {}
    vlan_members = {}
    configured_vlans = []
    rif_members = []

    if testbed["topo"] == "ptf32":
        pytest.skip("Unsupported topology {}".format(testbed["topo"]))

    # Gather ansible facts
    mg_facts = duthost.minigraph_facts(host=duthost.hostname)['ansible_facts']

    for port_channel, interfaces in mg_facts['minigraph_portchannels'].items():
        for iface in interfaces["members"]:
            port_channel_members[iface] = port_channel

    for vlan_id in mg_facts["minigraph_vlans"]:
        for iface in mg_facts["minigraph_vlans"][vlan_id]["members"]:
            vlan_members[iface] = vlan_id

    rif_members = {item["attachto"]: item["attachto"] for item in mg_facts["minigraph_interfaces"]}

    # Compose list of sniff ports
    neighbor_sniff_ports = []
    for dut_port, neigh in mg_facts['minigraph_neighbors'].items():
        neighbor_sniff_ports.append(mg_facts['minigraph_port_indices'][dut_port])

    for vlan_name, vlans_data in mg_facts["minigraph_vlans"].items():
        configured_vlans.append(int(vlans_data["vlanid"]))

    setup_information = {
        "port_channel_members": port_channel_members,
        "vlan_members": vlan_members,
        "rif_members": rif_members,
        "dut_to_ptf_port_map": mg_facts["minigraph_port_indices"],
        "neighbor_sniff_ports": neighbor_sniff_ports,
        "vlans": configured_vlans,
        "mg_facts": mg_facts
    }
    parse_combined_counters(duthost)
    return setup_information


@pytest.fixture(params=["port_channel_members", "vlan_members", "rif_members"])
def tx_dut_ports(request, setup):
    """ Fixture for getting port members of specific port group """
    return setup[request.param] if setup[request.param] else pytest.skip("No {} available".format(request.param))


@pytest.fixture(autouse=True, scope="module")
def enable_counters(duthost):
    """ Fixture which enables RIF and L2 counters """
    cmd_list = ["intfstat -D", "counterpoll port enable", "counterpoll rif enable", "sonic-clear counters",
                "sonic-clear rifcounters"]
    cmd_get_cnt_status = "redis-cli -n 4 HGET \"FLEX_COUNTER_TABLE|{}\" \"FLEX_COUNTER_STATUS\""

    previous_cnt_status = {item: duthost.command(cmd_get_cnt_status.format(item.upper()))["stdout"] for item in ["port", "rif"]}

    for cmd in cmd_list:
        duthost.command(cmd)
    yield
    for port, status in previous_cnt_status.items():
        if status == "disable":
            logger.info("Restoring counter '{}' state to disable".format(port))
            duthost.command("counterpoll {} disable".format(port))


@pytest.fixture
def mtu_config(duthost):
    """ Fixture which prepare port MTU configuration for 'test_ip_pkt_with_exceeded_mtu' test case """
    class MTUConfig(object):
        iface = None
        mtu = None
        default_mtu = 9100
        @classmethod
        def set_mtu(cls, mtu, iface):
            cls.mtu = duthost.command("redis-cli -n 4 hget \"PORTCHANNEL|{}\" mtu".format(iface))["stdout"]
            if not cls.mtu:
                cls.mtu = cls.default_mtu
            if "PortChannel" in iface:
                duthost.command("redis-cli -n 4 hset \"PORTCHANNEL|{}\" mtu {}".format(iface, mtu))["stdout"]
            elif "Ethernet" in iface:
                duthost.command("redis-cli -n 4 hset \"PORT|{}\" mtu {}".format(iface, mtu))["stdout"]
            else:
                raise Exception("Unsupported interface parameter - {}".format(iface))
            cls.iface = iface
        @classmethod
        def restore_mtu(cls):
            if cls.iface:
                if "PortChannel" in cls.iface:
                    duthost.command("redis-cli -n 4 hset \"PORTCHANNEL|{}\" mtu {}".format(cls.iface, cls.mtu))["stdout"]
                elif "Ethernet" in cls.iface:
                    duthost.command("redis-cli -n 4 hset \"PORT|{}\" mtu {}".format(cls.iface, cls.mtu))["stdout"]
                else:
                    raise Exception("Trying to restore MTU on unsupported interface - {}".format(cls.iface))

    yield MTUConfig

    MTUConfig.restore_mtu()


@pytest.fixture
def acl_setup(duthost, loganalyzer):
    """ Create acl rule defined in config file. Delete rule after test case finished """
    base_dir = os.path.dirname(os.path.realpath(__file__))
    template_dir = os.path.join(base_dir, 'acl_templates')
    acl_rules_template = "acltb_test_rule.json"
    del_acl_rules_template = "acl_rule_del.json"
    dut_tmp_dir = os.path.join("tmp", os.path.basename(base_dir))

    duthost.command("mkdir -p {}".format(dut_tmp_dir))
    dut_conf_file_path = os.path.join(dut_tmp_dir, acl_rules_template)
    dut_clear_conf_file_path = os.path.join(dut_tmp_dir, del_acl_rules_template)

    logger.info("Generating config for ACL rule, ACL table - DATAACL")
    duthost.template(src=os.path.join(template_dir, acl_rules_template), dest=dut_conf_file_path)
    logger.info("Generating clear config for ACL rule, ACL table - DATAACL")
    duthost.template(src=os.path.join(template_dir, del_acl_rules_template), dest=dut_clear_conf_file_path)

    logger.info("Applying {}".format(dut_conf_file_path))

    loganalyzer.expect_regex = [LOG_EXPECT_ACL_RULE_CREATE_RE]
    with loganalyzer as analyzer:
        duthost.command("config acl update full {}".format(dut_conf_file_path))

    yield

    loganalyzer.expect_regex = [LOG_EXPECT_ACL_RULE_REMOVE_RE]
    with loganalyzer as analyzer:
        logger.info("Applying {}".format(dut_clear_conf_file_path))
        duthost.command("config acl update full {}".format(dut_clear_conf_file_path))
        logger.info("Removing {}".format(dut_tmp_dir))
        duthost.command("rm -rf {}".format(dut_tmp_dir))


@pytest.fixture
def rif_port_down(duthost, setup, loganalyzer):
    """ Disable RIF interface and return neighbor IP address attached to this interface """
    wait_after_ports_up = 30

    if not setup["rif_members"]:
        pytest.skip("RIF interface is absent")
    rif_member_iface = setup["rif_members"].keys()[0]

    try:
        vm_name = setup["mg_facts"]["minigraph_neighbors"][rif_member_iface]["name"]
    except KeyError as err:
        pytest.fail("Didn't found RIF interface in 'minigraph_neighbors'. {}".format(str(err)))

    ip_dst = None
    for item in setup["mg_facts"]["minigraph_bgp"]:
        if item["name"] == vm_name:
            if netaddr.valid_ipv4(item["addr"]):
                ip_dst = item["addr"]
                break
    else:
        pytest.fail("Unable to find neighbor in 'minigraph_bgp' list")

    loganalyzer.expect_regex = [LOG_EXPECT_PORT_ADMIN_DOWN_RE.format(rif_member_iface)]
    with loganalyzer as analyzer:
        duthost.command("config interface shutdown {}".format(rif_member_iface))

    time.sleep(1)

    yield ip_dst

    loganalyzer.expect_regex = [LOG_EXPECT_PORT_ADMIN_UP_RE.format(rif_member_iface)]
    with loganalyzer as analyzer:
        duthost.command("config interface startup {}".format(rif_member_iface))
        time.sleep(wait_after_ports_up)


@pytest.fixture
def fanouthost(request, duthost, localhost):
    """
    Fixture that allows to update Fanout configuration if there is a need to send incorrect packets.
    Added possibility to create vendor specific logic to handle fanout configuration.
    If vendor need to update Fanout configuration, 'fanouthost' fixture should load and return appropriate instance.
    This instance can be used inside test case to handle fanout configuration in vendor specific section.
    By default 'fanouthost' fixture will not instantiate any instance so it will return None, and in such case
    'fanouthost' instance should not be used in test case logic.
    """
    fanout = None
    # Check that class to handle fanout config is implemented
    if "mellanox" == duthost.facts["asic_type"]:
        for file_name in os.listdir(os.path.join(os.path.dirname(__file__), "fanout")):
            # Import fanout configuration handler based on vendor name
            if "mellanox" in file_name:
                module = importlib.import_module("fanout.{0}.{0}_fanout".format(file_name.strip(".py")))
                fanout = module.FanoutHandler(duthost, localhost)
                break

    yield fanout

    if fanout is not None:
        fanout.restore_config()


def get_pkt_drops(duthost, cli_cmd):
    """
    @summary: Parse output of "portstat" or "intfstat" commands and convert it to the dictionary.
    @param module: The AnsibleModule object
    @param cli_cmd: one of supported CLI commands - "portstat -j" or "intfstat -j"
    @return: Return dictionary of parsed counters
    """
    stdout = duthost.command(cli_cmd)
    if stdout["rc"] != 0:
        raise Exception(stdout["stdout"] + stdout["stderr"])
    stdout = stdout["stdout"]

    match = re.search("Last cached time was.*\n", stdout)
    if match:
        stdout = re.sub("Last cached time was.*\n", "", stdout)

    try:
        return json.loads(stdout)
    except Exception as err:
        raise Exception("Failed to parse output of '{}', err={}".format(cli_cmd, str(err)))


def get_dut_iface_mac(duthost, iface_name):
    """ Fixture for getting MAC address of specified interface """
    for iface, iface_info in duthost.setup()['ansible_facts'].items():
        if iface_name in iface:
            return iface_info["macaddress"]


@pytest.fixture
def ports_info(ptfadapter, duthost, setup, tx_dut_ports):
    """
    Return:
        dut_iface - DUT interface name expected to receive packtes from PTF
        ptf_tx_port_id - Port ID used by PTF for sending packets from expected PTF interface
        dst_mac - DUT interface destination MAC address
        src_mac - PTF interface source MAC address
    """
    data = {}
    data["dut_iface"] = random.choice(tx_dut_ports.keys())
    data["ptf_tx_port_id"] = setup["dut_to_ptf_port_map"][data["dut_iface"]]
    data["dst_mac"] = get_dut_iface_mac(duthost, data["dut_iface"])
    data["src_mac"] = ptfadapter.dataplane.ports[(0, data["ptf_tx_port_id"])].mac()
    return data


def expected_packet_mask(pkt):
    """ Return mask for sniffing packet """

    exp_pkt = pkt.copy()
    exp_pkt = mask.Mask(exp_pkt)
    exp_pkt.set_do_not_care_scapy(packet.Ether, 'dst')
    exp_pkt.set_do_not_care_scapy(packet.Ether, 'src')
    exp_pkt.set_do_not_care_scapy(packet.IP, 'ttl')
    exp_pkt.set_do_not_care_scapy(packet.IP, 'chksum')
    return exp_pkt


def log_pkt_params(dut_iface, mac_dst, mac_src, ip_dst, ip_src):
    """ Displays information about packet fields used in test case: mac_dst, mac_src, ip_dst, ip_src """
    logger.info("Selected TX interface on DUT - {}".format(dut_iface))
    logger.info("Packet DST MAC - {}".format(mac_dst))
    logger.info("Packet SRC MAC - {}".format(mac_src))
    logger.info("Packet IP DST - {}".format(ip_dst))
    logger.info("Packet IP SRC - {}".format(ip_src))


def ensure_no_l3_drops(duthost):
    """ Verify L3 drop counters were not incremented """
    intf_l3_counters = get_pkt_drops(duthost, GET_L3_COUNTERS)
    unexpected_drops = {}
    for iface, value in intf_l3_counters.items():
        try:
            rx_err_value = int(value[RX_ERR])
        except ValueError as err:
            logger.warning("Unable to verify L3 drops on iface {}\n{}".format(iface, err))
            continue
        if rx_err_value >= PKT_NUMBER:
            unexpected_drops[iface] = rx_err_value
    if unexpected_drops:
        pytest.fail("L3 'RX_ERR' was incremented for the following interfaces:\n{}".format(unexpected_drops))


def ensure_no_l2_drops(duthost):
    """ Verify L2 drop counters were not incremented """
    intf_l2_counters = get_pkt_drops(duthost, GET_L2_COUNTERS)
    unexpected_drops = {}
    for iface, value in intf_l2_counters.items():
        try:
            rx_drp_value = int(value[RX_DRP])
        except ValueError as err:
            logger.warning("Unable to verify L2 drops on iface {}\n{}".format(iface, err))
            continue
        if rx_drp_value >= PKT_NUMBER:
            unexpected_drops[iface] = rx_drp_value
    if unexpected_drops:
        pytest.fail("L2 'RX_DRP' was incremented for the following interfaces:\n{}".format(unexpected_drops))


def send_packets(pkt, duthost, ptfadapter, ptf_tx_port_id):
    # Clear SONiC counters
    duthost.command("sonic-clear counters")
    duthost.command("sonic-clear rifcounters")

    # Clear packets buffer on PTF
    ptfadapter.dataplane.flush()
    time.sleep(1)

    # Send packets
    testutils.send(ptfadapter, ptf_tx_port_id, pkt, count=PKT_NUMBER)
    time.sleep(1)


def str_to_int(value):
    """ Convert string value which can contain ',' symbols to integer value """
    return int(value.replace(",", ""))


def verify_drop_counters(duthost, dut_iface, get_cnt_cli_cmd, column_key):
    """ Verify drop counter incremented on specific interface """
    get_drops = lambda: int(get_pkt_drops(duthost, get_cnt_cli_cmd)[dut_iface][column_key].replace(",", ""))
    check_drops_on_dut = lambda: PKT_NUMBER == get_drops()
    if not wait_until(5, 1, check_drops_on_dut):
        fail_msg = "'{}' drop counter was not incremented on iface {}. DUT {} == {}; Sent == {}".format(
            column_key, dut_iface, column_key, get_drops(), PKT_NUMBER
        )
        pytest.fail(fail_msg)


def base_verification(discard_group, pkt, ptfadapter, duthost, ports_info, tx_dut_ports=None,
                      l2_col_key=RX_DRP, l3_col_key=RX_ERR):
    """
    Base test function for verification of L2 or L3 packet drops. Verification type depends on 'discard_group' value.
    Supported 'discard_group' values: 'L2', 'L3', 'ACL'
    """
    send_packets(pkt, duthost, ptfadapter, ports_info["ptf_tx_port_id"])
    if discard_group == "L2":
        verify_drop_counters(duthost, ports_info["dut_iface"], GET_L2_COUNTERS, l2_col_key)
        ensure_no_l3_drops(duthost)
    elif discard_group == "L3":
        if COMBINED_L2L3_DROP_COUNTER:
            verify_drop_counters(duthost, ports_info["dut_iface"], GET_L2_COUNTERS, l2_col_key)
            ensure_no_l3_drops(duthost)
        else:
            if not tx_dut_ports:
                pytest.fail("No L3 interface specified")

            verify_drop_counters(duthost, tx_dut_ports[ports_info["dut_iface"]], GET_L3_COUNTERS, l3_col_key)
            ensure_no_l2_drops(duthost)
    elif discard_group == "ACL":
        if not tx_dut_ports:
            pytest.fail("No L3 interface specified")

        time.sleep(ACL_COUNTERS_UPDATE_INTERVAL)
        acl_drops = duthost.acl_facts()["ansible_facts"]["ansible_acl_facts"]["DATAACL"]["rules"]["RULE_1"]["packets_count"]
        if acl_drops != PKT_NUMBER:
            fail_msg = "ACL drop counter was not incremented on iface {}. DUT ACL counter == {}; Sent pkts == {}".format(
                tx_dut_ports[ports_info["dut_iface"]], acl_drops, PKT_NUMBER
            )
            pytest.fail(fail_msg)
        if not COMBINED_ACL_DROP_COUNTER:
            ensure_no_l3_drops(duthost)
            ensure_no_l2_drops(duthost)
    else:
        pytest.fail("Incorrect 'discard_group' specified. Supported values: 'L2' or 'L3'")


def do_test(discard_group, pkt, ptfadapter, duthost, ports_info, sniff_ports, tx_dut_ports=None,
            l2_col_key=RX_DRP, l3_col_key=RX_ERR):
    """
    Execute test - send packet, check that expected discard counters were incremented and packet was dropped
    @param discard_group: Supported 'discard_group' values: 'L2', 'L3', 'ACL'
    @param pkt: PTF composed packet, sent by test case
    @param ptfadapter: fixture
    @param duthost: fixture
    @param dut_iface: DUT interface name expected to receive packets from PTF
    @param sniff_ports: DUT ports to check that packets were not egressed from
    """
    base_verification(discard_group, pkt, ptfadapter, duthost, ports_info, tx_dut_ports, l2_col_key, l3_col_key)

    # Verify packets were not egresed the DUT
    exp_pkt = expected_packet_mask(pkt)
    testutils.verify_no_packet_any(ptfadapter, exp_pkt, ports=sniff_ports)


def test_equal_smac_dmac_drop(ptfadapter, duthost, setup, fanouthost, pkt_fields, ports_info):
    """
    @summary: Verify that packet with equal SMAC and DMAC is dropped and L2 drop counter incremented
    """
    log_pkt_params(ports_info["dut_iface"], ports_info["dst_mac"], ports_info["dst_mac"], pkt_fields["ipv4_dst"], pkt_fields["ipv4_src"])
    src_mac = ports_info["dst_mac"]

    if "mellanox" == duthost.facts["asic_type"]:
        pytest.skip("Currently not supported on Mellanox platform")
        src_mac = "00:00:00:00:00:11"
        # Prepare openflow rule
        fanouthost.update_config(template_path=MELLANOX_MAC_UPDATE_SCRIPT, match_mac=src_mac, set_mac=ports_info["dst_mac"], eth_field="eth_src")

    pkt = testutils.simple_tcp_packet(
        eth_dst=ports_info["dst_mac"], # DUT port
        eth_src=src_mac, # PTF port
        ip_src=pkt_fields["ipv4_src"], # PTF source
        ip_dst=pkt_fields["ipv4_dst"], # VM source
        tcp_sport=pkt_fields["tcp_sport"],
        tcp_dport=pkt_fields["tcp_dport"])

    do_test("L2", pkt, ptfadapter, duthost, ports_info, setup["neighbor_sniff_ports"])


def test_multicast_smac_drop(ptfadapter, duthost, setup, fanouthost, pkt_fields, ports_info):
    """
    @summary: Verify that packet with multicast SMAC is dropped and L2 drop counter incremented
    """
    multicast_smac = "01:00:5e:00:01:02"
    src_mac = multicast_smac

    log_pkt_params(ports_info["dut_iface"], ports_info["dst_mac"], multicast_smac, pkt_fields["ipv4_dst"], pkt_fields["ipv4_src"])

    if "mellanox" == duthost.facts["asic_type"]:
        pytest.skip("Currently not supported on Mellanox platform")
        src_mac = "00:00:00:00:00:11"
        # Prepare openflow rule
        fanouthost.update_config(template_path=MELLANOX_MAC_UPDATE_SCRIPT, match_mac=src_mac, set_mac=multicast_smac, eth_field="eth_src")

    pkt = testutils.simple_tcp_packet(
        eth_dst=ports_info["dst_mac"], # DUT port
        eth_src=src_mac,
        ip_src=pkt_fields["ipv4_src"], # PTF source
        ip_dst=pkt_fields["ipv4_dst"], # VM source
        tcp_sport=pkt_fields["tcp_sport"],
        tcp_dport=pkt_fields["tcp_dport"])

    do_test("L2", pkt, ptfadapter, duthost, ports_info, setup["neighbor_sniff_ports"])


def test_reserved_dmac_drop(ptfadapter, duthost, setup, fanouthost, pkt_fields, ports_info):
    """
    @summary: Verify that packet with reserved DMAC is dropped and L2 drop counter incremented
    @used_mac_address:
        01:80:C2:00:00:05 - reserved for future standardization
        01:80:C2:00:00:08 - provider Bridge group address
    """
    reserved_mac_addr = ["01:80:C2:00:00:05", "01:80:C2:00:00:08"]

    for reserved_dmac in reserved_mac_addr:
        dst_mac = reserved_dmac
        if "mellanox" == duthost.facts["asic_type"]:
            pytest.skip("Currently not supported on Mellanox platform")
            dst_mac = "00:00:00:00:00:11"
            # Prepare openflow rule
            fanouthost.update_config(template_path=MELLANOX_MAC_UPDATE_SCRIPT, match_mac=dst_mac, set_mac=reserved_dmac, eth_field="eth_dst")

        log_pkt_params(ports_info["dut_iface"], ports_info["dst_mac"], reserved_dmac, pkt_fields["ipv4_dst"], pkt_fields["ipv4_src"])
        pkt = testutils.simple_tcp_packet(
            eth_dst=dst_mac, # DUT port
            eth_src=ports_info["src_mac"],
            ip_src=pkt_fields["ipv4_src"], # PTF source
            ip_dst=pkt_fields["ipv4_dst"], # VM source
            tcp_sport=pkt_fields["tcp_sport"],
            tcp_dport=pkt_fields["tcp_dport"])

        do_test("L2", pkt, ptfadapter, duthost, ports_info, setup["neighbor_sniff_ports"])


def test_not_expected_vlan_tag_drop(ptfadapter, duthost, setup, pkt_fields, ports_info):
    """
    @summary: Verify that VLAN tagged packet which VLAN ID does not match ingress port VLAN ID is dropped
              and L2 drop counter incremented
    """
    start_vlan_id = 2
    log_pkt_params(ports_info["dut_iface"], ports_info["dst_mac"], ports_info["src_mac"], pkt_fields["ipv4_dst"], pkt_fields["ipv4_src"])
    max_vlan_id = 1000
    upper_bound = max(setup["vlans"]) if setup["vlans"] else max_vlan_id
    for interim in range(start_vlan_id, upper_bound):
        if interim not in setup["vlans"]:
            vlan_id = interim
            break
    else:
        pytest.fail("Unable to generate unique not yet existed VLAN ID. Already configured VLANs range {}-{}".format(start_vlan_id,
            upper_bound))

    pkt = testutils.simple_tcp_packet(
        eth_dst=ports_info["dst_mac"], # DUT port
        eth_src=ports_info["src_mac"], # PTF port
        ip_src=pkt_fields["ipv4_src"], # PTF source
        ip_dst=pkt_fields["ipv4_dst"], # VM source
        tcp_sport=pkt_fields["tcp_sport"],
        tcp_dport=pkt_fields["tcp_dport"],
        dl_vlan_enable=True,
        vlan_vid=vlan_id,
        )

    do_test("L2", pkt, ptfadapter, duthost, ports_info, setup["neighbor_sniff_ports"])


def test_dst_ip_is_loopback_addr(ptfadapter, duthost, setup, pkt_fields, tx_dut_ports, ports_info):
    """
    @summary: Verify that packet with loopback destination IP adress is dropped and L3 drop counter incremented
    """
    ip_dst = "127.0.0.1"

    log_pkt_params(ports_info["dut_iface"], ports_info["dst_mac"], ports_info["src_mac"], ip_dst, pkt_fields["ipv4_src"])

    pkt = testutils.simple_tcp_packet(
        eth_dst=ports_info["dst_mac"], # DUT port
        eth_src=ports_info["src_mac"], # PTF port
        ip_src=pkt_fields["ipv4_src"], # PTF source
        ip_dst=ip_dst, # VM source
        tcp_sport=pkt_fields["tcp_sport"],
        tcp_dport=pkt_fields["tcp_dport"])

    do_test("L3", pkt, ptfadapter, duthost, ports_info, setup["neighbor_sniff_ports"], tx_dut_ports)


def test_src_ip_is_loopback_addr(ptfadapter, duthost, setup, tx_dut_ports, pkt_fields, ports_info):
    """
    @summary: Verify that packet with loopback source IP adress is dropped and L3 drop counter incremented
    """
    ip_src = "127.0.0.1"

    log_pkt_params(ports_info["dut_iface"], ports_info["dst_mac"], ports_info["src_mac"], pkt_fields["ipv4_dst"], ip_src)

    pkt = testutils.simple_tcp_packet(
        eth_dst=ports_info["dst_mac"], # DUT port
        eth_src=ports_info["src_mac"], # PTF port
        ip_src=ip_src, # PTF source
        ip_dst=pkt_fields["ipv4_dst"], # VM source
        tcp_sport=pkt_fields["tcp_sport"],
        tcp_dport=pkt_fields["tcp_dport"])

    do_test("L3", pkt, ptfadapter, duthost, ports_info, setup["neighbor_sniff_ports"], tx_dut_ports)


def test_dst_ip_absent(ptfadapter, duthost, setup, tx_dut_ports, pkt_fields, ports_info):
    """
    @summary: Verify that packet with absent destination IP address is dropped and L3 drop counter incremented
    """
    log_pkt_params(ports_info["dut_iface"], ports_info["dst_mac"], ports_info["src_mac"], "", pkt_fields["ipv4_src"])

    pkt = testutils.simple_tcp_packet(
        eth_dst=ports_info["dst_mac"], # DUT port
        eth_src=ports_info["src_mac"], # PTF port
        ip_src=pkt_fields["ipv4_src"], # PTF source
        ip_dst="", # VM source
        tcp_sport=pkt_fields["tcp_sport"],
        tcp_dport=pkt_fields["tcp_dport"])

    do_test("L3", pkt, ptfadapter, duthost, ports_info, setup["neighbor_sniff_ports"], tx_dut_ports)


@pytest.mark.parametrize("ip_addr", ["ipv4", "ipv6"])
def test_src_ip_is_multicast_addr(ptfadapter, duthost, setup, tx_dut_ports, pkt_fields, ip_addr, ports_info):
    """
    @summary: Verify that packet with multicast source IP adress is dropped and L3 drop counter incremented
    """
    ip_src = None

    if ip_addr == "ipv4":
        ip_src = "224.0.0.5"
        pkt = testutils.simple_tcp_packet(
            eth_dst=ports_info["dst_mac"], # DUT port
            eth_src=ports_info["src_mac"], # PTF port
            ip_src=ip_src,
            ip_dst=pkt_fields["ipv4_dst"], # VM source
            tcp_sport=pkt_fields["tcp_sport"],
            tcp_dport=pkt_fields["tcp_dport"])
    elif ip_addr == "ipv6":
        if not pkt_fields["ipv6_dst"]:
            pytest.skip("BGP neighbour with IPv6 addr was not found")
        ip_src = "FF02:AAAA:FEE5::1:3"
        pkt = testutils.simple_tcpv6_packet(
            eth_dst=ports_info["dst_mac"], # DUT port
            eth_src=ports_info["src_mac"], # PTF port
            ipv6_src=ip_src,
            ipv6_dst=pkt_fields["ipv6_dst"], # VM source
            tcp_sport=pkt_fields["tcp_sport"],
            tcp_dport=pkt_fields["tcp_dport"])
    else:
        pytest.fail("Incorrect value specified for 'ip_addr' test parameter. Supported parameters: 'ipv4' and 'ipv6'")

    log_pkt_params(ports_info["dut_iface"], ports_info["dst_mac"], ports_info["src_mac"], pkt_fields["ipv4_dst"], ip_src)

    do_test("L3", pkt, ptfadapter, duthost, ports_info, setup["neighbor_sniff_ports"], tx_dut_ports)


def test_src_ip_is_class_e(ptfadapter, duthost, setup, tx_dut_ports, pkt_fields, ports_info):
    """
    @summary: Verify that packet with source IP address in class E is dropped and L3 drop counter incremented
    """
    ip_list = ["240.0.0.1", "255.255.255.254"]

    for ip_class_e in ip_list:
        log_pkt_params(ports_info["dut_iface"], ports_info["dst_mac"], ports_info["src_mac"], pkt_fields["ipv4_dst"],
                        ip_class_e)

        pkt = testutils.simple_tcp_packet(
            eth_dst=ports_info["dst_mac"], # DUT port
            eth_src=ports_info["src_mac"], # PTF port
            ip_src=ip_class_e,
            ip_dst=pkt_fields["ipv4_dst"], # VM source
            tcp_sport=pkt_fields["tcp_sport"],
            tcp_dport=pkt_fields["tcp_dport"])

        do_test("L3", pkt, ptfadapter, duthost, ports_info, setup["neighbor_sniff_ports"], tx_dut_ports)


@pytest.mark.parametrize("addr_type, addr_direction", [("ipv4", "src"), ("ipv6", "src"), ("ipv4", "dst"),
                                                        ("ipv6", "dst")])
def test_ip_is_zero_addr(ptfadapter, duthost, setup, tx_dut_ports, pkt_fields, addr_type, addr_direction, ports_info):
    """
    @summary: Verify that packet with "0.0.0.0" source or destination IP address is dropped and L3 drop counter incremented
    """
    zero_ipv4 = "0.0.0.0"
    zero_ipv6 = "::0"

    pkt_params = {
        "eth_dst": ports_info["dst_mac"], # DUT port
        "eth_src": ports_info["src_mac"], # PTF port
        "tcp_sport": pkt_fields["tcp_sport"],
        "tcp_dport": pkt_fields["tcp_dport"]
        }

    if addr_type == "ipv4":
        if addr_direction == "src":
            pkt_params["ip_src"] = zero_ipv4
            pkt_params["ip_dst"] = pkt_fields["ipv4_dst"] # VM source
        elif addr_direction == "dst":
            pkt_params["ip_src"] = pkt_fields["ipv4_src"] # VM source
            pkt_params["ip_dst"] = zero_ipv4
        else:
            pytest.fail("Incorrect value specified for 'addr_direction'. Supported parameters: 'src' and 'dst'")
        pkt = testutils.simple_tcp_packet(**pkt_params)
    elif addr_type == "ipv6":
        if not pkt_fields["ipv6_dst"]:
            pytest.skip("BGP neighbour with IPv6 addr was not found")
        if addr_direction == "src":
            pkt_params["ipv6_src"] = zero_ipv6
            pkt_params["ipv6_dst"] = pkt_fields["ipv6_dst"] # VM source
        elif addr_direction == "dst":
            pkt_params["ipv6_src"] = pkt_fields["ipv6_src"] # VM source
            pkt_params["ipv6_dst"] = zero_ipv6
        else:
            pytest.fail("Incorrect value specified for 'addr_direction'. Supported parameters: 'src' and 'dst'")
        pkt = testutils.simple_tcpv6_packet(**pkt_params)
    else:
        pytest.fail("Incorrect value specified for 'addr_type' test parameter. Supported parameters: 'ipv4' or 'ipv6'")

    logger.info(pkt_params)

    do_test("L3", pkt, ptfadapter, duthost, ports_info, setup["dut_to_ptf_port_map"].values(), tx_dut_ports)


@pytest.mark.parametrize("addr_direction", ["src", "dst"])
def test_ip_link_local(ptfadapter, duthost, setup, tx_dut_ports, pkt_fields, addr_direction, ports_info):
    """
    @summary: Verify that packet with link-local address "169.254.0.0/16" is dropped and L3 drop counter incremented
    """
    link_local_ip = "169.254.10.125"

    pkt_params = {
        "eth_dst": ports_info["dst_mac"], # DUT port
        "eth_src": ports_info["src_mac"], # PTF port
        "tcp_sport": pkt_fields["tcp_sport"],
        "tcp_dport": pkt_fields["tcp_dport"]
        }

    if addr_direction == "src":
        pkt_params["ip_src"] = link_local_ip
        pkt_params["ip_dst"] = pkt_fields["ipv4_dst"] # VM source
    elif addr_direction == "dst":
        pkt_params["ip_src"] = pkt_fields["ipv4_src"] # VM source
        pkt_params["ip_dst"] = link_local_ip
    else:
        pytest.fail("Incorrect value specified for 'addr_direction'. Supported parameters: 'src' and 'dst'")
    pkt = testutils.simple_tcp_packet(**pkt_params)

    logger.info(pkt_params)
    do_test("L3", pkt, ptfadapter, duthost, ports_info, setup["neighbor_sniff_ports"], tx_dut_ports)


# Test case is skipped, because SONiC does not have a control to adjust loop-back filter settings.
# Default SONiC behaviour is to forward the traffic, so loop-back filter does not triggers for IP packets.
# All router interfaces has attribute "sx_interface_attributes_t.loopback_enable" - enabled.
# To enable loop-back filter drops - need to disable that attribute when create RIF.
# To do this can be used SAI attribute SAI_ROUTER_INTERFACE_ATTR_LOOPBACK_PACKET_ACTION, which is not exposed to SONiC
@pytest.mark.skip(reason="SONiC can't enable loop-back filter feature")
def test_loopback_filter(ptfadapter, duthost, setup, tx_dut_ports, pkt_fields, ports_info):
    """
    @summary: Verify that packet drops by loopback-filter. Loop-back filter means that route to the host
              with DST IP of received packet exists on received interface
    """
    ip_dst = None
    vm_name = setup["mg_facts"]["minigraph_neighbors"][ports_info["dut_iface"]]["name"]

    for item in setup["mg_facts"]["minigraph_bgp"]:
        if item["name"] == vm_name:
            ip_dst = item["addr"]
            break
    if ip_dst is None:
        pytest.skip("Testcase is not supported on current interface")

    log_pkt_params(ports_info["dut_iface"], ports_info["dst_mac"], ports_info["src_mac"], ip_dst, pkt_fields["ipv4_src"])

    pkt = testutils.simple_tcp_packet(
        eth_dst=ports_info["dst_mac"], # DUT port
        eth_src=ports_info["src_mac"], # PTF port
        ip_src=pkt_fields["ipv4_src"], # PTF source
        ip_dst=ip_dst,
        tcp_sport=pkt_fields["tcp_sport"],
        tcp_dport=pkt_fields["tcp_dport"])

    do_test("L3", pkt, ptfadapter, duthost, ports_info, setup["neighbor_sniff_ports"], tx_dut_ports)


def test_ip_pkt_with_exceeded_mtu(ptfadapter, duthost, setup, tx_dut_ports, pkt_fields, mtu_config, ports_info):
    """
    @summary: Verify that IP packet with exceeded MTU is dropped and L3 drop counter incremented
    """
    if  "vlan" in tx_dut_ports[ports_info["dut_iface"]].lower():
        pytest.skip("Test case is not supported on VLAN interface")

    tmp_port_mtu = 1500

    log_pkt_params(ports_info["dut_iface"], ports_info["dst_mac"], ports_info["src_mac"], pkt_fields["ipv4_dst"],
                    pkt_fields["ipv4_src"])
    # Set temporal MTU. This will be restored by 'mtu' fixture
    mtu_config.set_mtu(tmp_port_mtu, tx_dut_ports[ports_info["dut_iface"]])

    pkt = testutils.simple_tcp_packet(
        pktlen=9100,
        eth_dst=ports_info["dst_mac"], # DUT port
        eth_src=ports_info["src_mac"], # PTF port
        ip_src=pkt_fields["ipv4_src"], # PTF source
        ip_dst=pkt_fields["ipv4_dst"], # VM IP address
        tcp_sport=pkt_fields["tcp_sport"],
        tcp_dport=pkt_fields["tcp_dport"]
        )

    do_test("L2", pkt, ptfadapter, duthost, ports_info, setup["neighbor_sniff_ports"], l2_col_key=RX_ERR)


def test_ip_pkt_with_expired_ttl(ptfadapter, duthost, setup, tx_dut_ports, pkt_fields, ports_info):
    """
    @summary: Verify that IP packet with TTL=0 is dropped and L3 drop counter incremented
    """
    log_pkt_params(ports_info["dut_iface"], ports_info["dst_mac"], ports_info["src_mac"], pkt_fields["ipv4_dst"],
                    pkt_fields["ipv4_src"])

    pkt = testutils.simple_tcp_packet(
        eth_dst=ports_info["dst_mac"], # DUT port
        eth_src=ports_info["src_mac"], # PTF port
        ip_src=pkt_fields["ipv4_src"], # PTF source
        ip_dst=pkt_fields["ipv4_dst"], # VM IP address
        tcp_sport=pkt_fields["tcp_sport"],
        tcp_dport=pkt_fields["tcp_dport"],
        ip_ttl=0)

    do_test("L3", pkt, ptfadapter, duthost, ports_info, setup["neighbor_sniff_ports"], tx_dut_ports)


@pytest.mark.parametrize("igmp_version,msg_type", [("v1", "general_query"), ("v3", "general_query"), ("v1", "membership_report"),
("v2", "membership_report"), ("v3", "membership_report"), ("v2", "leave_group")])
def test_non_routable_igmp_pkts(ptfadapter, duthost, setup, tx_dut_ports, pkt_fields, igmp_version, msg_type, ports_info):
    """
    @summary: Verify IGMP non-routable packets dropped by DUT and L3 drop counter incremented
    """
    # IGMP Types:
    # 0x11 = Membership Query
    # 0x12 = Version 1 Membership Report
    # 0x16 = Version 2 Membership Report
    # 0x17 = Leave Group

    # IP destination address according to the RFC 2236:
    # Message Type                  Destination Group
    # ------------                  -----------------
    # General Query                 ALL-SYSTEMS (224.0.0.1)
    # Group-Specific Query          The group being queried
    # Membership Report             The group being reported
    # Leave Message                 ALL-ROUTERS (224.0.0.2)

    # TODO: fix this workaround as of now current PTF and Scapy versions do not support creation of IGMP packets
    # Temporaly created hex of IGMP packet layer by using scapy version 2.4.3.
    # Example how to get HEX of specific IGMP packets:
    # v3_membership_query = IGMPv3(type=0x11, mrcode=0, chksum=None)/scapy.contrib.igmpv3.IGMPv3mq(gaddr="224.0.0.1",
    # srcaddrs=["172.16.11.1", "10.0.0.59"], qrv=1, qqic=125, numsrc=2)
    # gr_obj = scapy.contrib.igmpv3.IGMPv3gr(rtype=1, auxdlen=0, maddr="224.2.2.4", numsrc=2, srcaddrs=["172.16.11.1",
    # "10.0.0.59"]).build()
    # v3_membership_report = IGMPv3(type=0x22, mrcode=0, chksum=None)/scapy.contrib.igmpv3.IGMPv3mr(res2=0x00, numgrp=1,
    # records=[gr_obj]).build()
    # The rest packets are build like "simple_igmp_packet" function from PTF testutils.py

    from scapy.contrib.igmp import IGMP
    Ether = testutils.scapy.Ether
    IP = testutils.scapy.IP

    if  "vlan" in tx_dut_ports[ports_info["dut_iface"]].lower() and msg_type == "membership_report":
        pytest.skip("Test case is not supported on VLAN interface")

    igmp_proto = 0x02
    multicast_group_addr = "224.1.1.1"
    ethernet_dst = "01:00:5e:01:01:01"
    ip_dst = {"general_query": "224.0.0.1",
              "membership_report": multicast_group_addr}
    igmp_types = {"v1": {"general_query": IGMP(type=0x11, gaddr="224.0.0.1"),
                         "membership_report": IGMP(type=0x12, gaddr=multicast_group_addr)},
                  "v2": {"membership_report": IGMP(type=0x16, gaddr=multicast_group_addr),
                         "leave_group": IGMP(type=0x17, gaddr=multicast_group_addr)},
                  "v3": {"general_query": "\x11\x00L2\xe0\x00\x00\x01\x01}\x00\x02\xac\x10\x0b\x01\n\x00\x00;",
                         "membership_report": "\"\x009\xa9\x00\x00\x00\x01\x01\x00\x00\x02\xe0\x02\x02\x04\xac\x10\x0b\x01\n\x00\x00;"}
    }

    if igmp_version == "v3":
        pkt = testutils.simple_ip_packet(
            eth_dst=ethernet_dst,
            eth_src=ports_info["src_mac"],
            ip_src=pkt_fields["ipv4_src"],
            ip_dst=ip_dst[msg_type],
            ip_ttl=1,
            ip_proto=igmp_proto
        )
        del pkt["Raw"]
        pkt = pkt / igmp_types[igmp_version][msg_type]
    else:
        eth_layer = Ether(src=ports_info["src_mac"], dst=ethernet_dst)
        ip_layer = IP(src=pkt_fields["ipv4_src"], )
        igmp_layer = igmp_types[igmp_version][msg_type]
        assert igmp_layer.igmpize(ip=ip_layer, ether=eth_layer), "Can't create IGMP packet"
        pkt = eth_layer/ip_layer/igmp_layer

<<<<<<< HEAD
    log_pkt_params(ports_info["dut_iface"], ethernet_dst, ports_info["src_mac"], pkt.getlayer("IP").dst, pkt_fields["ipv4_src"])
=======
    del pkt[testutils.scapy.scapy.all.Raw]
    pkt = pkt / igmp_types[igmp_version][msg_type]

>>>>>>> 9c9c74cf
    do_test("L3", pkt, ptfadapter, duthost, ports_info, setup["dut_to_ptf_port_map"].values(), tx_dut_ports)


def test_absent_ip_header(ptfadapter, duthost, setup, tx_dut_ports, pkt_fields, ports_info):
    """
    @summary: Verify that packets with absent IP header are dropped and L3 drop counter incremented
    """
    log_pkt_params(ports_info["dut_iface"], ports_info["dst_mac"], ports_info["src_mac"], pkt_fields["ipv4_dst"],
                    pkt_fields["ipv4_src"])

    pkt = testutils.simple_tcp_packet(
        eth_dst=ports_info["dst_mac"], # DUT port
        eth_src=ports_info["src_mac"], # PTF port
        ip_src=pkt_fields["ipv4_src"], # PTF source
        ip_dst=pkt_fields["ipv4_dst"],
        tcp_sport=pkt_fields["tcp_sport"],
        tcp_dport=pkt_fields["tcp_dport"]
        )
    tcp = pkt[testutils.scapy.scapy.all.TCP]
    del pkt[testutils.scapy.scapy.all.IP]
    pkt.type = 0x800
    pkt = pkt/tcp

    do_test("L3", pkt, ptfadapter, duthost, ports_info, setup["neighbor_sniff_ports"], tx_dut_ports)


@pytest.mark.parametrize("pkt_field, value", [("version", 1), ("chksum", 10), ("ihl", 1)])
def test_broken_ip_header(ptfadapter, duthost, setup, tx_dut_ports, pkt_fields, pkt_field, value, ports_info):
    """
    @summary: Verify that packets with broken IP header are dropped and L3 drop counter incremented
    """
    log_pkt_params(ports_info["dut_iface"], ports_info["dst_mac"], ports_info["src_mac"], pkt_fields["ipv4_dst"], pkt_fields["ipv4_src"])

    pkt = testutils.simple_tcp_packet(
        eth_dst=ports_info["dst_mac"], # DUT port
        eth_src=ports_info["src_mac"], # PTF port
        ip_src=pkt_fields["ipv4_src"], # PTF source
        ip_dst=pkt_fields["ipv4_dst"],
        tcp_sport=pkt_fields["tcp_sport"],
        tcp_dport=pkt_fields["tcp_dport"]
        )
    setattr(pkt[testutils.scapy.scapy.all.IP], pkt_field, value)

    do_test("L3", pkt, ptfadapter, duthost, ports_info, setup["neighbor_sniff_ports"], tx_dut_ports)


@pytest.mark.parametrize("eth_dst", ["01:00:5e:00:01:02", "ff:ff:ff:ff:ff:ff"])
def test_unicast_ip_incorrect_eth_dst(ptfadapter, duthost, setup, tx_dut_ports, pkt_fields, eth_dst, ports_info):
    """
    @summary: Verify that packets with multicast/broadcast ethernet dst are dropped on L3 interfaces and L3 drop counter incremented
    """
    if  "vlan" in tx_dut_ports[ports_info["dut_iface"]].lower():
        pytest.skip("Test case is not supported on VLAN interface")

    log_pkt_params(ports_info["dut_iface"], eth_dst, ports_info["src_mac"], pkt_fields["ipv4_dst"], pkt_fields["ipv4_src"])

    pkt = testutils.simple_tcp_packet(
        eth_dst=eth_dst, # DUT port
        eth_src=ports_info["src_mac"], # PTF port
        ip_src=pkt_fields["ipv4_src"], # PTF source
        ip_dst=pkt_fields["ipv4_dst"],
        tcp_sport=pkt_fields["tcp_sport"],
        tcp_dport=pkt_fields["tcp_dport"]
        )

    do_test("L3", pkt, ptfadapter, duthost, ports_info, setup["neighbor_sniff_ports"], tx_dut_ports)


def test_acl_drop(ptfadapter, duthost, setup, tx_dut_ports, pkt_fields, acl_setup, ports_info):
    """
    @summary: Verify that DUT drops packet with SRC IP 20.0.0.0/24 matched by ingress ACL and ACL drop counter incremented
    """
    if tx_dut_ports[ports_info["dut_iface"]] not in duthost.acl_facts()["ansible_facts"]["ansible_acl_facts"]["DATAACL"]["ports"]:
        pytest.skip("RX DUT port absent in 'DATAACL' table")

    ip_src = "20.0.0.5"

    log_pkt_params(ports_info["dut_iface"], ports_info["dst_mac"], ports_info["src_mac"], pkt_fields["ipv4_dst"], ip_src)

    pkt = testutils.simple_tcp_packet(
        eth_dst=ports_info["dst_mac"], # DUT port
        eth_src=ports_info["src_mac"], # PTF port
        ip_src=ip_src,
        ip_dst=pkt_fields["ipv4_dst"],
        tcp_sport=pkt_fields["tcp_sport"],
        tcp_dport=pkt_fields["tcp_dport"]
        )
    base_verification("ACL", pkt, ptfadapter, duthost, ports_info, tx_dut_ports)

    # Verify packets were not egresed the DUT
    exp_pkt = expected_packet_mask(pkt)
    exp_pkt.set_do_not_care_scapy(packet.IP, 'ip_src')
    testutils.verify_no_packet_any(ptfadapter, exp_pkt, ports=setup["neighbor_sniff_ports"])


def test_egress_drop_on_down_link(ptfadapter, duthost, setup, tx_dut_ports, pkt_fields, rif_port_down, ports_info):
    """
    @summary: Verify that packets on ingress port are dropped when egress RIF link is down and check that L3 drop counter incremented
    """
    ip_dst = rif_port_down
    log_pkt_params(ports_info["dut_iface"], ports_info["dst_mac"], ports_info["src_mac"], ip_dst, pkt_fields["ipv4_src"])

    pkt = testutils.simple_tcp_packet(
        eth_dst=ports_info["dst_mac"], # DUT port
        eth_src=ports_info["src_mac"], # PTF port
        ip_src=pkt_fields["ipv4_src"], # PTF source
        ip_dst=ip_dst,
        tcp_sport=pkt_fields["tcp_sport"],
        tcp_dport=pkt_fields["tcp_dport"]
        )

    do_test("L3", pkt, ptfadapter, duthost, ports_info, setup["neighbor_sniff_ports"], tx_dut_ports)<|MERGE_RESOLUTION|>--- conflicted
+++ resolved
@@ -923,13 +923,7 @@
         assert igmp_layer.igmpize(ip=ip_layer, ether=eth_layer), "Can't create IGMP packet"
         pkt = eth_layer/ip_layer/igmp_layer
 
-<<<<<<< HEAD
     log_pkt_params(ports_info["dut_iface"], ethernet_dst, ports_info["src_mac"], pkt.getlayer("IP").dst, pkt_fields["ipv4_src"])
-=======
-    del pkt[testutils.scapy.scapy.all.Raw]
-    pkt = pkt / igmp_types[igmp_version][msg_type]
-
->>>>>>> 9c9c74cf
     do_test("L3", pkt, ptfadapter, duthost, ports_info, setup["dut_to_ptf_port_map"].values(), tx_dut_ports)
 
 
