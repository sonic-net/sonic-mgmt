--- conflicted
+++ resolved
@@ -78,11 +78,105 @@
         except Exception as e:
             assert "Get content from %s failed, exception: %s" % (fan_speed_get, repr(e))
 
-<<<<<<< HEAD
-    fan_speed_set_list = ["/var/run/hw-management/thermal/fan%d_speed_set" % fan_id for fan_id in range(1, fan_count + 1)]
-    for fan_speed_set in fan_speed_set_list:
-        fan_speed_set_content = dut.command("cat %s" % fan_speed_set)
-        assert fan_speed_set_content["stdout"] == "153", "Fan speed should be set to 60%, 153/255"
+        max_tolerance_speed = ((float(fan_set_speed)/256)*fan_max_speed)*(1 + 0.3)
+        min_tolerance_speed = ((float(fan_set_speed)/256)*fan_max_speed)*(1 - 0.3)
+        assert min_tolerance_speed < fan_speed < max_tolerance_speed, "Speed out of tolerance speed range (%d, %d)" \
+                                                                      % (min_tolerance_speed, max_tolerance_speed)
+
+    cpu_pack_count = SWITCH_MODELS[dut_hwsku]["cpu_pack"]["number"]
+    if cpu_pack_count != 0:
+        cpu_pack_temp_file = "/var/run/hw-management/thermal/cpu_pack"
+        cpu_pack_temp_file_output = dut.command("cat %s" % cpu_pack_temp_file)
+        cpu_pack_temp = float(cpu_pack_temp_file_output["stdout"])/1000
+
+        cpu_pack_max_temp_file = "/var/run/hw-management/thermal/cpu_pack_max"
+        cpu_pack_max_temp_file_output = dut.command("cat %s" % cpu_pack_max_temp_file)
+        cpu_pack_max_temp = float(cpu_pack_max_temp_file_output["stdout"])/1000
+
+        cpu_pack_crit_temp_file = "/var/run/hw-management/thermal/cpu_pack_crit"
+        cpu_pack_crit_temp_file_output = dut.command("cat %s" % cpu_pack_crit_temp_file)
+        cpu_pack_crit_temp = float(cpu_pack_crit_temp_file_output["stdout"])/1000
+
+        assert cpu_pack_max_temp <= cpu_pack_crit_temp, "Bad CPU pack max temp or critical temp, %s, %s " \
+                                                        % (str(cpu_pack_max_temp), str(cpu_pack_crit_temp))
+        assert cpu_pack_temp < cpu_pack_max_temp, "CPU pack overheated, temp: %s" % (str(cpu_pack_temp))
+
+    cpu_core_count = SWITCH_MODELS[dut_hwsku]["cpu_cores"]["number"]
+    for core_id in range(0, cpu_core_count):
+        cpu_core_temp_file = "/var/run/hw-management/thermal/cpu_core{}".format(core_id)
+        cpu_core_temp_file_output = dut.command("cat %s" % cpu_core_temp_file)
+        cpu_core_temp = float(cpu_core_temp_file_output["stdout"])/1000
+
+        cpu_core_max_temp_file = "/var/run/hw-management/thermal/cpu_core{}_max".format(core_id)
+        cpu_core_max_temp_file_output = dut.command("cat %s" % cpu_core_max_temp_file)
+        cpu_core_max_temp = float(cpu_core_max_temp_file_output["stdout"])/1000
+
+        cpu_core_crit_temp_file = "/var/run/hw-management/thermal/cpu_core{}_crit".format(core_id)
+        cpu_core_crit_temp_file_output = dut.command("cat %s" % cpu_core_crit_temp_file)
+        cpu_core_crit_temp = float(cpu_core_crit_temp_file_output["stdout"])/1000
+
+        assert cpu_core_max_temp <= cpu_core_crit_temp, "Bad CPU core%d max temp or critical temp, %s, %s " \
+                                                        % (core_id, str(cpu_core_max_temp), str(cpu_core_crit_temp))
+        assert cpu_core_temp < cpu_core_max_temp, "CPU core%d overheated, temp: %s" % (core_id, str(cpu_core_temp))
+
+    psu_count = SWITCH_MODELS[dut_hwsku]["psus"]["number"]
+    for psu_id in range(1, psu_count + 1):
+        if SWITCH_MODELS[dut_hwsku]["psus"]["hot_swappable"]:
+            psu_temp_file = "/var/run/hw-management/thermal/psu{}_temp".format(psu_id)
+            psu_temp_file_output = dut.command("cat %s" % psu_temp_file)
+            psu_temp = float(psu_temp_file_output["stdout"])/1000
+
+            psu_max_temp_file = "/var/run/hw-management/thermal/psu{}_temp_max".format(psu_id)
+            psu_max_temp_file_output = dut.command("cat %s" % psu_max_temp_file)
+            psu_max_temp = float(psu_max_temp_file_output["stdout"])/1000
+
+            assert psu_temp < psu_max_temp, "PSU%d overheated, temp: %s" % (psu_id, str(psu_temp))
+
+            psu_max_temp_alarm_file = "/var/run/hw-management/thermal/psu{}_temp_max_alarm".format(psu_id)
+            psu_max_temp_alarm_file_output = dut.command("cat %s" % psu_max_temp_alarm_file)
+            assert psu_max_temp_alarm_file_output["stdout"] == '0', "PSU{} temp alarm set".format(psu_id)
+
+            psu_fan_speed_get = "/var/run/hw-management/thermal/psu{}_fan1_speed_get".format(psu_id)
+            try:
+                psu_fan_speed_get_content = dut.command("cat %s" % psu_fan_speed_get)
+                psu_fan_speed = int(psu_fan_speed_get_content["stdout"])
+                assert psu_fan_speed > 1000, "Bad fan speed: %s" % str(psu_fan_speed)
+
+            except Exception as e:
+                assert "Get content from %s failed, exception: %s" % (psu_fan_speed_get, repr(e))
+
+    sfp_count = SWITCH_MODELS[dut_hwsku]["ports"]["number"]
+    for sfp_id in range(1, sfp_count + 1):
+        sfp_temp_fault_file = "/var/run/hw-management/thermal/module{}_temp_fault".format(sfp_id)
+        sfp_temp_fault_file_output = dut.command("cat %s" % sfp_temp_fault_file)
+        assert sfp_temp_fault_file_output["stdout"] == '0', "SFP%d temp fault" % sfp_id
+
+        sfp_temp_file = "/var/run/hw-management/thermal/module{}_temp_input".format(sfp_id)
+        sfp_temp_file_output = dut.command("cat %s" % sfp_temp_file)
+        if sfp_temp_file_output["stdout"] != '0':
+            sfp_temp = float(sfp_temp_file_output["stdout"])/1000
+        else:
+            sfp_temp = 0
+
+        sfp_temp_crit_file = "/var/run/hw-management/thermal/module{}_temp_crit".format(sfp_id)
+        sfp_temp_crit_file_output = dut.command("cat %s" % sfp_temp_crit_file)
+        if sfp_temp_crit_file_output["stdout"] != '0':
+            sfp_temp_crit = float(sfp_temp_crit_file_output["stdout"])/1000
+        else:
+            sfp_temp_crit = 0
+
+        sfp_temp_emergency_file = "/var/run/hw-management/thermal/module{}_temp_emergency".format(sfp_id)
+        sfp_temp_emergency_file_output = dut.command("cat %s" % sfp_temp_emergency_file)
+        if sfp_temp_emergency_file_output["stdout"] != '0':
+            sfp_temp_emergency = float(sfp_temp_emergency_file_output["stdout"])/1000
+        else:
+            sfp_temp_emergency = 0
+
+        if sfp_temp_crit != 0:
+            assert sfp_temp < sfp_temp_crit, "SFP%d overheated, temp%s" % (sfp_id, str(sfp_temp))
+            assert sfp_temp_crit < sfp_temp_emergency, "Wrong SFP critical temp or emergency temp, " \
+                                                       "critical temp: %s emergency temp: %s" \
+                                                       % (str(sfp_temp_crit), str(sfp_temp_emergency))
 
 def check_psu_sysfs(dut, psu_id, psu_state):
     """
@@ -109,105 +203,4 @@
         logging.info("PSU state %s file %s read %s" % (psu_state, psu_pwr_state, psu_pwr_state_content["stdout"]))
         assert (psu_pwr_state_content["stdout"] == "1" and psu_state == "OK") \
                 or (psu_pwr_state_content["stdout"] == "0" and psu_state == "NOT OK"),\
-            "sysfs content %s mismatches with psu_state %s" % (psu_pwr_state_content["stdout"], psu_state)
-=======
-        max_tolerance_speed = ((float(fan_set_speed)/256)*fan_max_speed)*(1 + 0.3)
-        min_tolerance_speed = ((float(fan_set_speed)/256)*fan_max_speed)*(1 - 0.3)
-        assert min_tolerance_speed < fan_speed < max_tolerance_speed, "Speed out of tolerance speed range (%d, %d)" \
-                                                                      % (min_tolerance_speed, max_tolerance_speed)
-
-    cpu_pack_count = SWITCH_MODELS[dut_hwsku]["cpu_pack"]["number"]
-    if cpu_pack_count != 0:
-        cpu_pack_temp_file = "/var/run/hw-management/thermal/cpu_pack"
-        cpu_pack_temp_file_output = dut.command("cat %s" % cpu_pack_temp_file)
-        cpu_pack_temp = float(cpu_pack_temp_file_output["stdout"])/1000
-
-        cpu_pack_max_temp_file = "/var/run/hw-management/thermal/cpu_pack_max"
-        cpu_pack_max_temp_file_output = dut.command("cat %s" % cpu_pack_max_temp_file)
-        cpu_pack_max_temp = float(cpu_pack_max_temp_file_output["stdout"])/1000
-
-        cpu_pack_crit_temp_file = "/var/run/hw-management/thermal/cpu_pack_crit"
-        cpu_pack_crit_temp_file_output = dut.command("cat %s" % cpu_pack_crit_temp_file)
-        cpu_pack_crit_temp = float(cpu_pack_crit_temp_file_output["stdout"])/1000
-
-        assert cpu_pack_max_temp <= cpu_pack_crit_temp, "Bad CPU pack max temp or critical temp, %s, %s " \
-                                                        % (str(cpu_pack_max_temp), str(cpu_pack_crit_temp))
-        assert cpu_pack_temp < cpu_pack_max_temp, "CPU pack overheated, temp: %s" % (str(cpu_pack_temp))
-
-    cpu_core_count = SWITCH_MODELS[dut_hwsku]["cpu_cores"]["number"]
-    for core_id in range(0, cpu_core_count):
-        cpu_core_temp_file = "/var/run/hw-management/thermal/cpu_core{}".format(core_id)
-        cpu_core_temp_file_output = dut.command("cat %s" % cpu_core_temp_file)
-        cpu_core_temp = float(cpu_core_temp_file_output["stdout"])/1000
-
-        cpu_core_max_temp_file = "/var/run/hw-management/thermal/cpu_core{}_max".format(core_id)
-        cpu_core_max_temp_file_output = dut.command("cat %s" % cpu_core_max_temp_file)
-        cpu_core_max_temp = float(cpu_core_max_temp_file_output["stdout"])/1000
-
-        cpu_core_crit_temp_file = "/var/run/hw-management/thermal/cpu_core{}_crit".format(core_id)
-        cpu_core_crit_temp_file_output = dut.command("cat %s" % cpu_core_crit_temp_file)
-        cpu_core_crit_temp = float(cpu_core_crit_temp_file_output["stdout"])/1000
-
-        assert cpu_core_max_temp <= cpu_core_crit_temp, "Bad CPU core%d max temp or critical temp, %s, %s " \
-                                                        % (core_id, str(cpu_core_max_temp), str(cpu_core_crit_temp))
-        assert cpu_core_temp < cpu_core_max_temp, "CPU core%d overheated, temp: %s" % (core_id, str(cpu_core_temp))
-
-    psu_count = SWITCH_MODELS[dut_hwsku]["psus"]["number"]
-    for psu_id in range(1, psu_count + 1):
-        if SWITCH_MODELS[dut_hwsku]["psus"]["hot_swappable"]:
-            psu_temp_file = "/var/run/hw-management/thermal/psu{}_temp".format(psu_id)
-            psu_temp_file_output = dut.command("cat %s" % psu_temp_file)
-            psu_temp = float(psu_temp_file_output["stdout"])/1000
-
-            psu_max_temp_file = "/var/run/hw-management/thermal/psu{}_temp_max".format(psu_id)
-            psu_max_temp_file_output = dut.command("cat %s" % psu_max_temp_file)
-            psu_max_temp = float(psu_max_temp_file_output["stdout"])/1000
-
-            assert psu_temp < psu_max_temp, "PSU%d overheated, temp: %s" % (psu_id, str(psu_temp))
-
-            psu_max_temp_alarm_file = "/var/run/hw-management/thermal/psu{}_temp_max_alarm".format(psu_id)
-            psu_max_temp_alarm_file_output = dut.command("cat %s" % psu_max_temp_alarm_file)
-            assert psu_max_temp_alarm_file_output["stdout"] == '0', "PSU{} temp alarm set".format(psu_id)
-
-            psu_fan_speed_get = "/var/run/hw-management/thermal/psu{}_fan1_speed_get".format(psu_id)
-            try:
-                psu_fan_speed_get_content = dut.command("cat %s" % psu_fan_speed_get)
-                psu_fan_speed = int(psu_fan_speed_get_content["stdout"])
-                assert psu_fan_speed > 1000, "Bad fan speed: %s" % str(psu_fan_speed)
-
-            except Exception as e:
-                assert "Get content from %s failed, exception: %s" % (psu_fan_speed_get, repr(e))
-
-    sfp_count = SWITCH_MODELS[dut_hwsku]["ports"]["number"]
-    for sfp_id in range(1, sfp_count + 1):
-        sfp_temp_fault_file = "/var/run/hw-management/thermal/module{}_temp_fault".format(sfp_id)
-        sfp_temp_fault_file_output = dut.command("cat %s" % sfp_temp_fault_file)
-        assert sfp_temp_fault_file_output["stdout"] == '0', "SFP%d temp fault" % sfp_id
-
-        sfp_temp_file = "/var/run/hw-management/thermal/module{}_temp_input".format(sfp_id)
-        sfp_temp_file_output = dut.command("cat %s" % sfp_temp_file)
-        if sfp_temp_file_output["stdout"] != '0':
-            sfp_temp = float(sfp_temp_file_output["stdout"])/1000
-        else:
-            sfp_temp = 0
-
-        sfp_temp_crit_file = "/var/run/hw-management/thermal/module{}_temp_crit".format(sfp_id)
-        sfp_temp_crit_file_output = dut.command("cat %s" % sfp_temp_crit_file)
-        if sfp_temp_crit_file_output["stdout"] != '0':
-            sfp_temp_crit = float(sfp_temp_crit_file_output["stdout"])/1000
-        else:
-            sfp_temp_crit = 0
-
-        sfp_temp_emergency_file = "/var/run/hw-management/thermal/module{}_temp_emergency".format(sfp_id)
-        sfp_temp_emergency_file_output = dut.command("cat %s" % sfp_temp_emergency_file)
-        if sfp_temp_emergency_file_output["stdout"] != '0':
-            sfp_temp_emergency = float(sfp_temp_emergency_file_output["stdout"])/1000
-        else:
-            sfp_temp_emergency = 0
-
-        if sfp_temp_crit != 0:
-            assert sfp_temp < sfp_temp_crit, "SFP%d overheated, temp%s" % (sfp_id, str(sfp_temp))
-            assert sfp_temp_crit < sfp_temp_emergency, "Wrong SFP critical temp or emergency temp, " \
-                                                       "critical temp: %s emergency temp: %s" \
-                                                       % (str(sfp_temp_crit), str(sfp_temp_emergency))
->>>>>>> 5a47e434
+            "sysfs content %s mismatches with psu_state %s" % (psu_pwr_state_content["stdout"], psu_state)