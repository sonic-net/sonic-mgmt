--- conflicted
+++ resolved
@@ -108,11 +108,7 @@
     assert reboot_type in reboot_ctrl_dict.keys(), "Unknown reboot type %s" % reboot_type
 
     reboot_timeout = reboot_ctrl_dict[reboot_type]["timeout"]
-<<<<<<< HEAD
-
     ansible_host = dut.host.options["inventory_manager"].get_host(dut.hostname).vars["ansible_host"]
-=======
->>>>>>> 16b7d2fe
 
     dut_datetime = datetime.strptime(dut.command('date -u +"%Y-%m-%d %H:%M:%S"')["stdout"], "%Y-%m-%d %H:%M:%S")
 
