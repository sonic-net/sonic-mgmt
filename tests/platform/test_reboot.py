--- conflicted
+++ resolved
@@ -19,14 +19,9 @@
 from common.utilities import wait_until
 from check_critical_services import check_critical_services
 from check_transceiver_status import check_transceiver_basic
-<<<<<<< HEAD
-from check_transceiver_status import all_transceivers_detected
-from psu_controller import psu_controller
-=======
 from check_daemon_status import check_pmon_daemon_status
 from check_all_interface_info import check_interface_information
 pytestmark = [pytest.mark.disable_loganalyzer]
->>>>>>> c3571113
 
 REBOOT_TYPE_WARM = "warm"
 REBOOT_TYPE_COLD = "cold"
@@ -97,7 +92,6 @@
 
         localhost.wait_for(host=dut.hostname, port=22, state="stopped", delay=10, timeout=120)
     else:
-<<<<<<< HEAD
         reboot_cmd = reboot_ctrl_dict[reboot_type]["command"]
 
         process, queue = dut.command(reboot_cmd, module_async=True)
@@ -111,20 +105,6 @@
                 process.terminate()
             logging.error("reboot result %s" % str(queue.get()))
             assert False, "DUT did not go down"
-=======
-        assert False, "Reboot type %s is not supported" % reboot_type
-    process, queue = dut.command(reboot_cmd, module_async=True)
-
-    logging.info("Wait for DUT to go down")
-    res = localhost.wait_for(host=dut.hostname, port=22, state="stopped", delay=10, timeout=120,
-                             module_ignore_errors=True)
-    if "failed" in res:
-        if process.is_alive():
-            logging.error("Command '%s' is not completed" % reboot_cmd)
-            process.terminate()
-        logging.error("Reboot result %s" % str(queue.get()))
-        assert False, "DUT did not go down"
->>>>>>> c3571113
 
     logging.info("Wait for DUT to come back")
     localhost.wait_for(host=dut.hostname, port=22, state="started", delay=10, timeout=reboot_timeout)
