--- conflicted
+++ resolved
@@ -36,8 +36,5 @@
     - "x86_64-dell.*"
     - "x86_64-arista.*"
     - "x86_64-cel_seastone.*"
-<<<<<<< HEAD
     - "x86_64-n3164.*"
-=======
-    - "x86_64-nokia.*"
->>>>>>> 8e8b1932
+    - "x86_64-nokia.*"