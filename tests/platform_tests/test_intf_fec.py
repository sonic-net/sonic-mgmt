import logging
import pytest
import time

from tests.common.helpers.assertions import pytest_assert
from tests.common.utilities import skip_release, wait_until
from tests.common.platform.interface_utils import get_fec_eligible_interfaces

pytestmark = [
    pytest.mark.disable_loganalyzer,  # disable automatic loganalyzer
    pytest.mark.topology('any')
]

SUPPORTED_PLATFORMS = [
    "mlnx_msn",
    "8101_32fh",
    "8111_32eh",
    "arista",
<<<<<<< HEAD
    "x86_64-nvidia",
    "x86_64-88_lc0_36fh_m-r0"
=======
    "x86_64-88_lc0_36fh_m-r0",
    "x86_64-nexthop_4010-r0"
>>>>>>> 0d06c68d
]

SUPPORTED_SPEEDS = [
    "100G", "200G", "400G", "800G", "1600G"
]


@pytest.fixture(autouse=True)
def is_supported_platform(duthost):
    if any(platform in duthost.facts['platform'] for platform in SUPPORTED_PLATFORMS):
        skip_release(duthost, ["201811", "201911", "202012", "202205", "202211", "202305"])
    else:
        pytest.skip("DUT has platform {}, test is not supported".format(duthost.facts['platform']))


def get_fec_oper_mode(duthost, interface):
    """
    @Return: FEC operational mode for a specific interface
    """
    logging.info("Get output of '{} {}'".format("show interfaces fec status", interface))
    fec_status = duthost.show_and_parse("show interfaces fec status {}".format(interface))
    return fec_status[0].get('fec oper', '').lower()


def check_intf_fec_mode(duthost, intf, exp_fec_mode):
    post_fec = get_fec_oper_mode(duthost, intf)
    if post_fec == exp_fec_mode:
        return True
    return False


def test_verify_fec_oper_mode(duthosts, enum_rand_one_per_hwsku_frontend_hostname):
    """
    @Summary: Verify the FEC operational mode is valid, for all the interfaces with
    SFP present, supported speeds and link is up using 'show interface status'
    """
    duthost = duthosts[enum_rand_one_per_hwsku_frontend_hostname]

    if "broadcom" in duthost.facts.get('platform_asic'):
        pytest.skip("Skipping this test on platforms with Broadcom ASICs")

    # Get interfaces that are operationally up and have supported speeds.
    interfaces = get_fec_eligible_interfaces(duthost, SUPPORTED_SPEEDS)

    for intf in interfaces:
        # Verify the FEC operational mode is valid
        fec = get_fec_oper_mode(duthost, intf)
        if fec == "n/a":
            pytest.fail("FEC status is N/A for interface {}".format(intf))


def test_config_fec_oper_mode(duthosts, enum_rand_one_per_hwsku_frontend_hostname):
    """
    @Summary: Configure the FEC operational mode for all the interfaces, then check
    FEC operational mode is restored to 'rs' FEC mode
    """
    duthost = duthosts[enum_rand_one_per_hwsku_frontend_hostname]

    if "broadcom" in duthost.facts.get('platform_asic'):
        pytest.skip("Skipping this test on platforms with Broadcom ASICs")

    # Get interfaces that are operationally up and have supported speeds.
    interfaces = get_fec_eligible_interfaces(duthost, SUPPORTED_SPEEDS)

    for intf in interfaces:
        fec_mode = get_fec_oper_mode(duthost, intf)
        if fec_mode == "n/a":
            pytest.fail("FEC status is N/A for interface {}".format(intf))

        asic_cli_option = duthost.get_port_asic_instance(intf).cli_ns_option

        config_status = duthost.command("sudo config interface {} fec {} {}"
                                        .format(asic_cli_option, intf, fec_mode))
        if config_status:
            pytest_assert(wait_until(30, 2, 0, duthost.is_interface_status_up, intf),
                          "Interface {} did not come up after configuring FEC mode".format(intf))
            # Verify the FEC operational mode is restored
            pytest_assert(wait_until(30, 2, 0, check_intf_fec_mode, duthost, intf, fec_mode),
                          f"FEC status of Interface {intf} is not restored to {fec_mode}")


def get_interface_speed(duthost, interface_name):
    """
    Get the speed of a specific interface on the DUT.

    :param duthost: The DUT host object.
    :param interface_name: The name of the interface.
    :return: The speed of the interface as a string.
    """
    logging.info(f"Getting speed for interface {interface_name}")
    intf_status = duthost.show_and_parse("show interfaces status {}".format(interface_name))

    speed = intf_status[0].get('speed')
    logging.info(f"Interface {interface_name} has speed {speed}")
    return speed


def test_verify_fec_stats_counters(duthosts, enum_rand_one_per_hwsku_frontend_hostname):
    """
    @Summary: Verify the FEC stats counters are valid
    Also, check for any uncorrectable FEC errors
    """
    duthost = duthosts[enum_rand_one_per_hwsku_frontend_hostname]

    logging.info("Get output of 'show interfaces counters fec-stats'")
    intf_status = duthost.show_and_parse("show interfaces counters fec-stats")

    def skip_ber_counters_test(intf_status: dict) -> bool:
        """
        Check whether the BER fields (Pre-FEC and Post-FEC BER)
        exists in the "show interfaces counters fec-stats"
        CLI output
        """
        if intf_status.get('fec_pre_ber') is None or intf_status.get('fec_post_ber') is None:
            pytest.skip("Pre-FEC and Post-FEC BER fields missing on interface. intf_status: {}".format(intf_status))
            return True
        return False

    for intf in intf_status:
        intf_name = intf['iface']
        speed = duthost.get_speed(intf_name)
        if speed not in SUPPORTED_SPEEDS:
            continue

        # Removes commas from "show interfaces counters fec-stats" (i.e. 12,354 --> 12354) to allow int conversion
        fec_corr = intf.get('fec_corr', '').replace(',', '').lower()
        fec_uncorr = intf.get('fec_uncorr', '').replace(',', '').lower()
        fec_symbol_err = intf.get('fec_symbol_err', '').replace(',', '').lower()
        # Check if fec_corr, fec_uncorr, and fec_symbol_err are valid integers
        try:
            fec_corr_int = int(fec_corr)
            fec_uncorr_int = int(fec_uncorr)
            fec_symbol_err_int = int(fec_symbol_err)
        except ValueError:
            pytest.fail("FEC stat counters are not valid integers for interface {}, \
                        fec_corr: {} fec_uncorr: {} fec_symbol_err: {}"
                        .format(intf_name, fec_corr, fec_uncorr, fec_symbol_err))

        # Check for non-zero FEC uncorrectable errors
        if fec_uncorr_int > 0:
            pytest.fail("FEC uncorrectable errors are non-zero for interface {}: {}"
                        .format(intf_name, fec_uncorr_int))

        # FEC correctable codeword errors should always be less than actual FEC symbol errors, check it
        if fec_corr_int > 0 and fec_corr_int > fec_symbol_err_int:
            pytest.fail("FEC symbol errors:{} are higher than FEC correctable errors:{} for interface {}"
                        .format(fec_symbol_err_int, fec_corr_int, intf_name))

        if skip_ber_counters_test(intf):
            continue
        fec_pre_ber = intf.get('fec_pre_ber', '').lower()
        fec_post_ber = intf.get('fec_post_ber', '').lower()
        try:
            if fec_pre_ber != "n/a":
                float(fec_pre_ber)
            if fec_post_ber != "n/a":
                float(fec_post_ber)
        except ValueError:
            pytest.fail("Pre-FEC and Post-FEC BER are not valid floats for interface {}, \
                    fec_pre_ber: {} fec_post_ber: {}"
                        .format(intf_name, fec_pre_ber, fec_post_ber))


def get_fec_histogram(duthost, intf_name):
    """
    @Summary: Fetch FEC histogram for a given interface.
    """
    try:
        logging.info("Get output of 'show interfaces counters fec-histogram {}'".format(intf_name))
        asic_cli_option = duthost.get_port_asic_instance(intf_name).cli_ns_option
        fec_hist = duthost.show_and_parse("show interfaces counters fec-histogram {} {}".format(asic_cli_option,
                                                                                                intf_name))
    except Exception as e:
        logging.error("Failed to execute 'show interfaces counters fec-histogram {}': {}".format(intf_name, e))
        pytest.skip("Command 'show interfaces counters fec-histogram {}' not found \
                or failed: {}".format(intf_name, str(e)))
        return None

    logging.info("FEC histogram for interface {}: {}".format(intf_name, fec_hist))
    return fec_hist


def validate_fec_histogram(duthost, intf_name):
    """
    @Summary: Validate FEC histogram critical bins for any errors. Fail the test if bin value > 0
    """

    fec_hist = get_fec_histogram(duthost, intf_name)
    if not fec_hist:
        pytest.fail("FEC histogram data not found or incomplete for interface {}".format(intf_name))

    critical_bins = range(7, 16)
    error_bins = []
    for bin_index in critical_bins:
        bin_value = int(fec_hist[bin_index].get('codewords', 0))
        if bin_value > 0:
            error_bins.append((bin_index, bin_value))

    if error_bins:
        error_messages = ["FEC histogram bin {} has errors for interface {}: {}".format(bin_index, intf_name, bin_value)
                          for bin_index, bin_value in error_bins]
        logging.error("\n".join(error_messages))
        return False

    return True


def test_verify_fec_histogram(duthosts, enum_rand_one_per_hwsku_frontend_hostname):
    """
    @Summary: Verify the FEC histogram is valid and check for errors
    """
    duthost = duthosts[enum_rand_one_per_hwsku_frontend_hostname]

    if "broadcom" in duthost.facts.get('platform_asic'):
        if "7060x6" not in duthost.facts['platform']:
            pytest.skip("Skipping this test on platforms with Broadcom ASICs")

    # Get operationally up and interfaces with supported speeds
    interfaces = get_fec_eligible_interfaces(duthost, SUPPORTED_SPEEDS)

    for intf_name in interfaces:
        for _ in range(3):
            if not validate_fec_histogram(duthost, intf_name):
                pytest.fail("FEC histogram validation failed for interface {}".format(intf_name))
            time.sleep(10)<|MERGE_RESOLUTION|>--- conflicted
+++ resolved
@@ -16,13 +16,9 @@
     "8101_32fh",
     "8111_32eh",
     "arista",
-<<<<<<< HEAD
     "x86_64-nvidia",
-    "x86_64-88_lc0_36fh_m-r0"
-=======
     "x86_64-88_lc0_36fh_m-r0",
     "x86_64-nexthop_4010-r0"
->>>>>>> 0d06c68d
 ]
 
 SUPPORTED_SPEEDS = [
