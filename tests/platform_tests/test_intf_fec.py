--- conflicted
+++ resolved
@@ -37,16 +37,11 @@
     """
     duthost = duthosts[enum_rand_one_per_hwsku_frontend_hostname]
 
-<<<<<<< HEAD
-    # Get valid interfaces
-    valid_interfaces = get_valid_interfaces(duthost, SUPPORTED_SPEEDS)
-=======
     if "broadcom" in duthost.facts.get('platform_asic'):
         pytest.skip("Skipping this test on platforms with Broadcom ASICs")
 
-    logging.info("Get output of '{}'".format("show interface status"))
-    intf_status = duthost.show_and_parse("show interface status")
->>>>>>> 37e533d1
+    # Get valid interfaces
+    valid_interfaces = get_valid_interfaces(duthost, SUPPORTED_SPEEDS)
 
     for intf in valid_interfaces:
         # Verify the FEC operational mode is valid
@@ -64,16 +59,11 @@
     """
     duthost = duthosts[enum_rand_one_per_hwsku_frontend_hostname]
 
-<<<<<<< HEAD
-    # Get valid interfaces
-    valid_interfaces = get_valid_interfaces(duthost, SUPPORTED_SPEEDS)
-=======
     if "broadcom" in duthost.facts.get('platform_asic'):
         pytest.skip("Skipping this test on platforms with Broadcom ASICs")
 
-    logging.info("Get output of '{}'".format("show interface status"))
-    intf_status = duthost.show_and_parse("show interface status")
->>>>>>> 37e533d1
+    # Get valid interfaces
+    valid_interfaces = get_valid_interfaces(duthost, SUPPORTED_SPEEDS)
 
     for intf in valid_interfaces:
         config_status = duthost.set_port_fec(intf, "rs")
@@ -137,7 +127,20 @@
             pytest.fail("FEC symbol errors:{} are higher than FEC correctable errors:{} for interface {}"
                         .format(intf_name, fec_symbol_err_int, fec_corr_int))
 
-<<<<<<< HEAD
+        if skip_ber_counters_test(intf):
+            continue
+        fec_pre_ber = intf.get('fec_pre_ber', '').lower()
+        fec_post_ber = intf.get('fec_post_ber', '').lower()
+        try:
+            if fec_pre_ber != "n/a":
+                float(fec_pre_ber)
+            if fec_post_ber != "n/a":
+                float(fec_post_ber)
+        except ValueError:
+            pytest.fail("Pre-FEC and Post-FEC BER are not valid floats for interface {}, \
+                    fec_pre_ber: {} fec_post_ber: {}"
+                        .format(intf_name, fec_pre_ber, fec_post_ber))
+
 
 def get_fec_histogram(duthost, intf_name):
     """
@@ -183,23 +186,11 @@
     """
     duthost = duthosts[enum_rand_one_per_hwsku_frontend_hostname]
 
+    if "broadcom" in duthost.facts.get('platform_asic'):
+        pytest.skip("Skipping this test on platforms with Broadcom ASICs")
+
     # Get valid interfaces
     valid_interfaces = get_valid_interfaces(duthost, SUPPORTED_SPEEDS)
 
     for intf_name in valid_interfaces:
-        wait_until(30, 10, 0, validate_fec_histogram, duthost, intf_name)
-=======
-        if skip_ber_counters_test(intf):
-            continue
-        fec_pre_ber = intf.get('fec_pre_ber', '').lower()
-        fec_post_ber = intf.get('fec_post_ber', '').lower()
-        try:
-            if fec_pre_ber != "n/a":
-                float(fec_pre_ber)
-            if fec_post_ber != "n/a":
-                float(fec_post_ber)
-        except ValueError:
-            pytest.fail("Pre-FEC and Post-FEC BER are not valid floats for interface {}, \
-                    fec_pre_ber: {} fec_post_ber: {}"
-                        .format(intf_name, fec_pre_ber, fec_post_ber))
->>>>>>> 37e533d1
+        wait_until(30, 10, 0, validate_fec_histogram, duthost, intf_name)