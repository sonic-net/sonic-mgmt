--- conflicted
+++ resolved
@@ -15,26 +15,14 @@
 
 # Platform pytest arguments
 def pytest_addoption(parser):
-<<<<<<< HEAD
-    add_normal_reboot_args(parser)
-    add_advanced_reboot_args(parser)
-    add_cont_warm_reboot_args(parser)
-=======
     add_advanced_reboot_args(parser)
     add_cont_warm_reboot_args(parser)
     add_normal_reboot_args(parser)
->>>>>>> e635916d
 
 
 def pytest_generate_tests(metafunc):
     if 'power_off_delay' in metafunc.fixturenames:
         delays = metafunc.config.getoption('power_off_delay')
-<<<<<<< HEAD
-        if not delays:
-            metafunc.parametrize('power_off_delay', [5, 15])
-        else:
-            metafunc.parametrize('power_off_delay', delays)
-=======
         default_delay_list = [5, 15]
         if not delays:
             # if power_off_delay option is not present, set it to default [5, 15] for backward compatible
@@ -44,5 +32,4 @@
                 delay_list = [int(delay.strip()) for delay in delays.split(',')]
                 metafunc.parametrize('power_off_delay', delay_list)
             except ValueError:
-                metafunc.parametrize('power_off_delay', default_delay_list)
->>>>>>> e635916d
+                metafunc.parametrize('power_off_delay', default_delay_list)