import logging
import time
import os

import pytest

from tests.common.utilities import wait_until
from tests.common.config_reload import config_reload
from tests.common.reboot import reboot
from tests.common.devices.sonic import SonicHost

DUT_THERMAL_POLICY_FILE = '/usr/share/sonic/device/{}/thermal_policy.json'
DUT_THERMAL_POLICY_BACKUP_FILE = '/usr/share/sonic/device/{}/thermal_policy.json.bak'
BASE_DIR = os.path.dirname(os.path.realpath(__file__))
FILES_DIR = os.path.join(BASE_DIR, 'files')

daemon_name = "thermalctld"

expected_running_status = "RUNNING"
expected_stopped_status = "STOPPED"


class BaseMocker:
    """
    @summary: Base class for thermal control data mocker

    This base class defines the basic interface to be provided by base mocker. Mockers implemented by each
    vendor must be a subclass of this base class.
    """
    # Mocker type dictionary. Vendor must register their concrete mocker class to this dictionary.
    _mocker_type_dict = {}

    def __init__(self, dut):
        """
        Constructor of a mocker.
        :param dut: DUT object representing a SONiC switch under test.
        """
        self.dut = dut

    def mock_data(self):
        """
        Generate mock data.
        :return:
        """
        pass

    def check_result(self, actual_data):
        """
        Check actual data with mocked data.
        :param actual_data: A dictionary contains actual command line data. Key of the dictionary is the unique id
                            of a line of command line data. For 'show platform fan', the key is FAN name. Value
                            of the dictionary is a list of field values for a line.
        :return: True if actual data match mocked data else False
        """
        pass

    def deinit(self):
        """
        Destructor. Vendor specific clean up work should do here.
        :return:
        """
        pass

    @classmethod
    def register_mocker_type(cls, name, mocker_type):
        """
        Register mocker type with its name.
        :param name: Name of a mocker type. For example: FanStatusMocker.
        :param mocker_type: Class of a mocker.
        :return:
        """
        cls._mocker_type_dict[name] = mocker_type

    @classmethod
    def get_mocker_type(cls, name):
        """
        Get mocker type by its name.
        :param name: Name of a mocker type. For example: FanStatusMocker.
        :return: Class of a mocker.
        """
        return cls._mocker_type_dict[name] if name in cls._mocker_type_dict else None


def mocker(type_name):
    """
    Decorator for register mocker type.
    :param type_name: Name of a mocker type.
    :return:
    """
    def wrapper(object_type):
        BaseMocker.register_mocker_type(type_name, object_type)
        return object_type
    return wrapper


@pytest.fixture
def mocker_factory(localhost, duthosts, enum_rand_one_per_hwsku_hostname):
    """
    Fixture for thermal control data mocker factory.
    :return: A function for creating thermal control related data mocker.
    """
    mockers = []
    duthost = duthosts[enum_rand_one_per_hwsku_hostname]

    def _create_mocker(dut, mocker_name):
        """
        Create vendor specified mocker object by mocker name.
        :param dut: DUT object representing a SONiC switch under test.
        :param mocker_name: Name of a mocker type.
        :return: Created mocker instance.
        """
        platform = dut.facts['platform']
        mocker_object = None

        if 'mlnx' in platform or 'nvidia' in platform:
            from tests.platform_tests.mellanox import mellanox_thermal_control_test_helper      # noqa F401
            mocker_type = BaseMocker.get_mocker_type(mocker_name)
            if mocker_type:
                mocker_object = mocker_type(dut)
                mockers.append(mocker_object)
        else:
            pytest.skip("No mocker defined for this platform %s")
        return mocker_object

    yield _create_mocker

    try:
        for m in mockers:
            m.deinit()
    except Exception as e:
        reboot(duthost, localhost)
        assert 0, "Caught exception while recovering from mock - {}".format(
            repr(e))


class FanStatusMocker(BaseMocker):
    """
    Fan status mocker. Vendor should implement this class to provide a FAN mocker.
    This class could mock speed, presence/absence and so on for all FANs and check
    the actual data equal to the mocked data.
    """

    def check_all_fan_speed(self, expected_speed):
        """
        Check all fan speed with a given expect value.
        :param expected_speed: Expect FAN speed percentage.
        :return: True if match else False.
        """
        pass


class SingleFanMocker(BaseMocker):
    """
    Single FAN mocker. Vendor should implement this class to provide a FAN mocker.
    This class could mock speed, presence/absence for one FAN, check LED color and
    other information.
    """

    def is_fan_removable(self):
        """
        :return: True if FAN is removable else False
        """
        pass

    def mock_normal(self):
        """
        Change the mocked FAN status to 'Present' and normal speed.
        :return:
        """
        pass

    def mock_absence(self):
        """
        Change the mocked FAN status to 'Not Present'.
        :return:
        """
        pass

    def mock_presence(self):
        """
        Change the mocked FAN status to 'Present'
        :return:
        """
        pass

    def mock_status(self, status):
        """
        Change the mocked FAN status to good or bad
        :param status: bool value indicate the target status of the FAN.
        :return:
        """
        pass

    def mock_normal_speed(self):
        """
        Change the mocked FAN speed to a normal value.
        :return:
        """
        pass

    def mock_under_speed(self):
        """
        Change the mocked FAN speed to slower than target speed and exceed speed tolerance.
        :return:
        """
        pass

    def mock_over_speed(self):
        """
        Change the mocked FAN speed to faster than target speed and exceed speed tolerance.
        :return:
        """
        pass


class ThermalStatusMocker(BaseMocker):
    """
    Thermal status mocker. Vendor should implement this class to provide a Thermal data mocker.
    This class could mock temperature, high threshold, high critical threshold and so on for all
    FANs and check the actual data equal to the mocked data.
    """

    def check_thermal_algorithm_status(self, expected_status):
        """
        Check thermal control algorithm status equal to the given value.
        :param expected_status: Expected thermal control status. True means enable, false means disable.
        :return: True if match else False.
        """
        pass


def check_cli_output_with_mocker(dut, mocker_object, command, max_wait_time, key_index=0):
    """
    Check the command line output matches the mocked data.
    :param dut: DUT object representing a SONiC switch under test.
    :param mocker_object: A mocker instance.
    :param command: The command to be executed. E.g, 'show platform fan'
    :param max_wait_time: Max wait time.
    :return: True if the actual data matches the mocked data.
    """
    time.sleep(max_wait_time)

<<<<<<< HEAD
    result = dut.show_and_parse(command)
    assert len(result) > 0, "Run and parse output of command '{}' failed".format(command)
    return mocker_object.check_result(result)
=======
    parsed_output = dut.show_and_parse(command)
    assert len(
        parsed_output) > 0, "Run and parse output of command '{}' failed".format(command)
    result = mocker_object.check_result(parsed_output)
    pytest_assert(
        result, 'mock data and command \"{}\" output are mismatched'.format(command))
>>>>>>> c34f9d39


def check_thermal_algorithm_status(dut, mocker_factory, expected_status):
    """
    Check thermal control algorithm status.
    :param dut: DUT object representing a SONiC switch under test.
    :param mocker_factory: Mocker factory.
    :param expected_status: Expect thermal control algorithm status.
    :return: True if actual thermal control status match expect value.
    """
    thermal_mocker = mocker_factory(dut, 'ThermalStatusMocker')
    if thermal_mocker is not None:
        return thermal_mocker.check_thermal_algorithm_status(expected_status)
    # if vendor doesn't provide a thermal mocker, ignore this check by return True.
    return True


def check_expected_daemon_status(duthost, expected_daemon_status):
    daemon_status, _ = duthost.get_pmon_daemon_status(daemon_name)
    return daemon_status == expected_daemon_status


def restart_thermal_control_daemon(dut):
    """
    Restart thermal control daemon by killing it and waiting supervisord to restart
    it automatically.
    :param dut: DUT object representing a SONiC switch under test.
    :return:
    """
    if dut.is_multi_asic and dut.sonic_release in ["201911"]:
        logging.info("thermalctl daemon is not present")
        return
    logging.info(
        'Restarting thermal control daemon on {}...'.format(dut.hostname))
    find_thermalctld_pid_cmd = 'docker exec -i pmon bash -c \'pgrep -f thermalctld\' | sort'
    output = dut.shell(find_thermalctld_pid_cmd)
    assert output["rc"] == 0, "Run command '%s' failed" % find_thermalctld_pid_cmd
    # Usually there should be 2 thermalctld processes, but there is chance that
    # sonic platform API might use subprocess which creates extra thermalctld process.
    # For example, chassis.get_all_sfps will call sfp constructor, and sfp constructor may
    # use subprocess to call ethtool to do initialization.
    # So we check here thermalcltd must have at least 2 processes.
    # For mellanox, it has at least two processes, but for celestica(broadcom),
    # it only has one thermalctld process
    if dut.facts["asic_type"] == "mellanox":
        assert len(output["stdout_lines"]
                   ) >= 2, "There should be at least 2 thermalctld process"
    else:
        assert len(output["stdout_lines"]
                   ) >= 1, "There should be at least 1 thermalctld process"

    restart_thermalctl_cmd = "docker exec -i pmon bash -c 'supervisorctl restart thermalctld'"
    output = dut.shell(restart_thermalctl_cmd)
    if output["rc"] == 0:
        output = dut.shell(find_thermalctld_pid_cmd)
        assert output["rc"] == 0, "Run command '{}' failed after restart of thermalctld on {}".format(
            find_thermalctld_pid_cmd, dut.hostname)
        if dut.facts["asic_type"] == "mellanox":
            assert len(
                output["stdout_lines"]) >= 2, "There should be at least 2 thermalctld process"
        else:
            assert len(
                output["stdout_lines"]) >= 1, "There should be at least 1 thermalctld process"
        logging.info(
            "thermalctld processes restarted successfully on {}".format(dut.hostname))
        return
    # try restore by config reload...
    config_reload(dut)
    assert 0, 'Wait thermal control daemon restart failed'


def start_thermal_control_daemon(dut):
    daemon_status, _ = dut.get_pmon_daemon_status(daemon_name)
    if daemon_status != expected_running_status:
        dut.start_pmon_daemon(daemon_name)
        wait_until(10, 2, 0, check_expected_daemon_status,
                   dut, expected_running_status)
    running_daemon_status, _ = dut.get_pmon_daemon_status(daemon_name)
    assert running_daemon_status == expected_running_status,\
        "Run command '{}' failed after starting of thermalctld on {}"\
        .format(SonicHost.start_pmon_daemon, dut.hostname)
    logging.info("thermalctld processes started successfully on {}".format(dut.hostname))


def stop_thermal_control_daemon(dut):
    daemon_status, _ = dut.get_pmon_daemon_status(daemon_name)
    if daemon_status == expected_running_status:
        dut.stop_pmon_daemon(daemon_name)
        wait_until(10, 2, 0, check_expected_daemon_status,
                   dut, expected_stopped_status)
    stopped_daemon_status, _ = dut.get_pmon_daemon_status(daemon_name)
    assert stopped_daemon_status == expected_stopped_status,\
        "Run command '{}' failed after stopping of thermalctld on {}"\
        .format(SonicHost.stop_pmon_daemon, dut.hostname)
    logging.info("thermalctld processes stopped successfully on {}".format(dut.hostname))


class ThermalPolicyFileContext:
    """
    Context class to help replace thermal control policy file and restore it automatically.
    """

    def __init__(self, dut, src):
        """
        Constructor of ThermalPolicyFileContext.
        :param dut: DUT object representing a SONiC switch under test.
        :param src: Local policy file path.
        """
        self.dut = dut
        self.src = src
        platform_str = dut.facts['platform']
        self.thermal_policy_file_path = DUT_THERMAL_POLICY_FILE.format(
            platform_str)
        self.thermal_policy_file_backup_path = DUT_THERMAL_POLICY_BACKUP_FILE.format(
            platform_str)

    def __enter__(self):
        """
        Back up original thermal control policy file and replace it with the given one. Restart
        thermal control daemon to make it effect.
        :return:
        """
        out = self.dut.stat(path=self.thermal_policy_file_path)
        if out['stat']['exists']:
            self.dut.command(
                'mv -f {} {}'.format(self.thermal_policy_file_path, self.thermal_policy_file_backup_path))
        else:
            logging.warning("Thermal Policy file {} not found".format(
                self.thermal_policy_file_path))
        self.dut.copy(src=os.path.join(FILES_DIR, self.src),
                      dest=self.thermal_policy_file_path)
        restart_thermal_control_daemon(self.dut)

    def __exit__(self, exc_type, exc_val, exc_tb):
        """
        Restore original thermal control policy file. Restart thermal control daemon to make it effect.
        :param exc_type: Not used.
        :param exc_val: Not used.
        :param exc_tb: Not used.
        :return:
        """
        out = self.dut.stat(path=self.thermal_policy_file_backup_path)
        if out['stat']['exists']:
            self.dut.command(
                'mv -f {} {}'.format(self.thermal_policy_file_backup_path, self.thermal_policy_file_path))
            restart_thermal_control_daemon(self.dut)


@pytest.fixture
def disable_thermal_policy(duthosts, enum_rand_one_per_hwsku_hostname):
    """Fixture to help disable thermal policy during the test. After test, it will
       automatically re-enable thermal policy. The idea here is to make thermalctld
       load a invalid policy file. To use this fixture, the test case will probably
       marked as @pytest.mark.disable_loganalyzer.

    Args:
        duthosts DUT object representing a SONiC switch under test
        enum_rand_one_per_hwsku_hostname random DUT hostname
    """
    duthost = duthosts[enum_rand_one_per_hwsku_hostname]
    invalid_policy_file = os.path.join(FILES_DIR, 'invalid_format_policy.json')
    with ThermalPolicyFileContext(duthost, invalid_policy_file):
        yield<|MERGE_RESOLUTION|>--- conflicted
+++ resolved
@@ -8,6 +8,7 @@
 from tests.common.config_reload import config_reload
 from tests.common.reboot import reboot
 from tests.common.devices.sonic import SonicHost
+from tests.common.helpers.assertions import pytest_assert
 
 DUT_THERMAL_POLICY_FILE = '/usr/share/sonic/device/{}/thermal_policy.json'
 DUT_THERMAL_POLICY_BACKUP_FILE = '/usr/share/sonic/device/{}/thermal_policy.json.bak'
@@ -240,18 +241,12 @@
     """
     time.sleep(max_wait_time)
 
-<<<<<<< HEAD
-    result = dut.show_and_parse(command)
-    assert len(result) > 0, "Run and parse output of command '{}' failed".format(command)
-    return mocker_object.check_result(result)
-=======
     parsed_output = dut.show_and_parse(command)
     assert len(
         parsed_output) > 0, "Run and parse output of command '{}' failed".format(command)
     result = mocker_object.check_result(parsed_output)
     pytest_assert(
         result, 'mock data and command \"{}\" output are mismatched'.format(command))
->>>>>>> c34f9d39
 
 
 def check_thermal_algorithm_status(dut, mocker_factory, expected_status):
