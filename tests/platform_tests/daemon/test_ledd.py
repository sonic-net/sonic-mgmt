--- conflicted
+++ resolved
@@ -127,17 +127,13 @@
 
     duthost.stop_pmon_daemon(daemon_name, SIG_TERM, pre_daemon_pid)
 
-<<<<<<< HEAD
     # Insert 2 seconds delay between termination of the LEDD process by SIG_TERM and status verification, 
     # to avoid misleading check result which caused by latency of termination process.
     time.sleep(2)
 
     # TODO: To arm the wait_until API with a delay parameter, by which to delay specified time 
     # before invoking the check function.  
-    wait_until(50, 10, check_expected_daemon_status, duthost, expected_running_status)
-=======
     wait_until(120, 10, check_expected_daemon_status, duthost, expected_running_status)
->>>>>>> aa9c0596
 
     post_daemon_status, post_daemon_pid = duthost.get_pmon_daemon_status(daemon_name)
     pytest_assert(post_daemon_status == expected_running_status,
