--- conflicted
+++ resolved
@@ -94,15 +94,9 @@
     def test_get_name(self, duthosts, enum_rand_one_per_hwsku_hostname, localhost, platform_api_conn):
 
         for i in range(self.num_modules):
-<<<<<<< HEAD
-            name = module.get_name(platform_api_conn, i)
-            if name in self.skip_mod_list:
-		continue
-=======
             if self.skip_absent_module(i,platform_api_conn):
                 continue
             name = module.get_name(platform_api_conn, i)	    
->>>>>>> 5a7b5a02
             if self.expect(name is not None, "Unable to retrieve module {} name".format(i)):
                 self.expect(isinstance(name, STRING_TYPE), "Module {} name appears incorrect".format(i))
         self.assert_expectations()
@@ -161,12 +155,7 @@
 
     def test_get_position_in_parent(self, platform_api_conn):
         for i in range(self.num_modules):
-<<<<<<< HEAD
-            name = module.get_name(platform_api_conn, i)
-            if name in self.skip_mod_list:
-=======
-            if self.skip_absent_module(i,platform_api_conn):
->>>>>>> 5a7b5a02
+            if self.skip_absent_module(i,platform_api_conn):
                 continue
             position = module.get_position_in_parent(platform_api_conn, i)
             if self.expect(position is not None, "Failed to perform get_position_in_parent for module {}".format(i)):
@@ -175,12 +164,7 @@
 
     def test_is_replaceable(self, platform_api_conn):
         for i in range(self.num_modules):
-<<<<<<< HEAD
-            name = module.get_name(platform_api_conn, i)
-            if name in self.skip_mod_list:
-=======
-            if self.skip_absent_module(i,platform_api_conn):
->>>>>>> 5a7b5a02
+            if self.skip_absent_module(i,platform_api_conn):
                 continue
             replaceable = module.is_replaceable(platform_api_conn, i)
             if self.expect(replaceable is not None, "Failed to perform is_replaceable for module {}".format(i)):
@@ -197,12 +181,7 @@
         # Ensure the base MAC address of each module is sane
         # TODO: Add expected base MAC address for each module to inventory file and compare against it
         for i in range(self.num_modules):
-<<<<<<< HEAD
-            name = module.get_name(platform_api_conn, i)
-            if name in self.skip_mod_list:
-=======
-            if self.skip_absent_module(i,platform_api_conn):
->>>>>>> 5a7b5a02
+            if self.skip_absent_module(i,platform_api_conn):
                 continue
             base_mac = module.get_base_mac(platform_api_conn, i)
 	    if not self.expect(base_mac is not None, "Module {}: Failed to retrieve base MAC address".format(i)):
@@ -243,12 +222,7 @@
 
         # TODO: Add expected system EEPROM info for each module to inventory file and compare against it
         for i in range(self.num_modules):
-<<<<<<< HEAD
-            name = module.get_name(platform_api_conn, i)
-            if name in self.skip_mod_list:
-=======
-            if self.skip_absent_module(i,platform_api_conn):
->>>>>>> 5a7b5a02
+            if self.skip_absent_module(i,platform_api_conn):
                 continue
             syseeprom_info_dict = module.get_system_eeprom_info(platform_api_conn, i)
             if not self.expect(syseeprom_info_dict is not None, "Module {}: Failed to retrieve system EEPROM data".format(i)):
@@ -379,12 +353,7 @@
     def test_get_description(self, duthosts, enum_rand_one_per_hwsku_hostname, localhost, platform_api_conn):
 
         for i in range(self.num_modules):
-<<<<<<< HEAD
-            name = module.get_name(platform_api_conn, i)
-            if name in self.skip_mod_list:
-=======
-            if self.skip_absent_module(i,platform_api_conn):
->>>>>>> 5a7b5a02
+            if self.skip_absent_module(i,platform_api_conn):
                 continue
             description = module.get_description(platform_api_conn, i)
             if self.expect(description is not None, "Unable to retrieve module {} description".format(i)):
@@ -404,12 +373,7 @@
     def test_get_type(self, duthosts, enum_rand_one_per_hwsku_hostname, localhost, platform_api_conn):
 
         for i in range(self.num_modules):
-<<<<<<< HEAD
-            name = module.get_name(platform_api_conn, i)
-            if name in self.skip_mod_list:
-=======
-            if self.skip_absent_module(i,platform_api_conn):
->>>>>>> 5a7b5a02
+            if self.skip_absent_module(i,platform_api_conn):
                 continue
             mod_type = module.get_type(platform_api_conn, i)
             if self.expect(mod_type is not None, "Unable to retrieve module {} slot id".format(i)):
@@ -420,12 +384,7 @@
     def test_get_maximum_consumed_power(self, duthosts, enum_rand_one_per_hwsku_hostname, localhost, platform_api_conn):
 
         for i in range(self.num_modules):
-<<<<<<< HEAD
-            name = module.get_name(platform_api_conn, i)
-            if name in self.skip_mod_list:
-=======
-            if self.skip_absent_module(i,platform_api_conn):
->>>>>>> 5a7b5a02
+            if self.skip_absent_module(i,platform_api_conn):
                 continue
             mod_max_con_power = module.get_maximum_consumed_power(platform_api_conn, i)
             if self.expect(mod_max_con_power is not None, "Unable to retrieve module {} slot id".format(i)):
@@ -436,12 +395,7 @@
     def test_get_midplane_ip(self, duthosts, enum_rand_one_per_hwsku_hostname, localhost, platform_api_conn):
 
         for i in range(self.num_modules):
-<<<<<<< HEAD
-            name = module.get_name(platform_api_conn, i)
-            if name in self.skip_mod_list:
-=======
-            if self.skip_absent_module(i,platform_api_conn):
->>>>>>> 5a7b5a02
+            if self.skip_absent_module(i,platform_api_conn):
                 continue
             module_type = module.get_type(platform_api_conn, i)
             if module_type in MIDPLANE_SUPP_MODULE:
@@ -465,12 +419,7 @@
     def test_get_oper_status(self, duthosts, enum_rand_one_per_hwsku_hostname, localhost, platform_api_conn):
 
         for i in range(self.num_modules):
-<<<<<<< HEAD
-            name = module.get_name(platform_api_conn, i)
-            if name in self.skip_mod_list:
-=======
-            if self.skip_absent_module(i,platform_api_conn):
->>>>>>> 5a7b5a02
+            if self.skip_absent_module(i,platform_api_conn):
                 continue
             status = module.get_oper_status(platform_api_conn, i)
             if self.expect(status is not None, "Unable to retrieve module {} status".format(i)):
