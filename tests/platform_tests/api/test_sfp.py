import ast
import logging
import pytest
import time

from tests.common.helpers.assertions import pytest_assert
from tests.common.helpers.platform_api import sfp
from tests.common.utilities import skip_release
from tests.common.utilities import skip_release_for_platform
from tests.common.platform.interface_utils import get_physical_port_indices
from tests.common.platform.interface_utils import check_interface_status_of_up_ports
from tests.common.port_toggle import default_port_toggle_wait_time, WAIT_TIME_AFTER_INTF_SHUTDOWN
from tests.common.platform.transceiver_utils import I2C_WAIT_TIME_AFTER_SFP_RESET
from tests.common.utilities import wait_until
from tests.common.fixtures.conn_graph_facts import conn_graph_facts     # noqa: F401
from tests.common.fixtures.duthost_utils import shutdown_ebgp           # noqa: F401
from tests.common.platform.device_utils import platform_api_conn, start_platform_api_service    # noqa: F401
from tests.common.platform.transceiver_utils import is_sw_control_enabled,\
    get_port_expected_error_state_for_mellanox_device_on_sw_control_enabled
from tests.common.mellanox_data import is_mellanox_device
from collections import defaultdict


from .platform_api_test_base import PlatformApiTestBase

###################################################
# TODO: Remove this after we transition to Python 3
import sys
if sys.version_info.major >= 3:
    STRING_TYPE = str
else:
    STRING_TYPE = basestring    # noqa: F821
# END Remove this after we transition to Python 3
###################################################

logger = logging.getLogger(__name__)

pytestmark = [
    pytest.mark.disable_loganalyzer,  # disable automatic loganalyzer
    pytest.mark.topology('any')
]


@pytest.fixture(scope="class")
def setup(request, duthosts, enum_rand_one_per_hwsku_hostname,
          xcvr_skip_list, conn_graph_facts, shutdown_ebgp):     # noqa: F811
    sfp_setup = {}
    duthost = duthosts[enum_rand_one_per_hwsku_hostname]

    if duthost.is_supervisor_node():
        pytest.skip("skipping for supervisor node")

    # We are interested only in ports that are used for device connection
    physical_intfs = conn_graph_facts["device_conn"][duthost.hostname]
    sfp_setup["conn_interfaces"] = physical_intfs

    physical_port_index_map = get_physical_port_indices(duthost, physical_intfs)
    sfp_setup["physical_port_index_map"] = physical_port_index_map

    sfp_setup["index_physical_port_map"] = defaultdict(list)
    for port, index in physical_port_index_map.items():
        sfp_setup["index_physical_port_map"][index].append(port)

    sfp_port_indices = set([physical_port_index_map[intf] for intf in list(physical_port_index_map.keys())])
    sfp_setup["sfp_port_indices"] = sorted(sfp_port_indices)

    if len(xcvr_skip_list[duthost.hostname]):
        logging.info("Skipping tests on {}".format(xcvr_skip_list[duthost.hostname]))

    sfp_port_indices = set([physical_port_index_map[intf] for
                            intf in list(physical_port_index_map.keys())
                            if intf not in xcvr_skip_list[duthost.hostname]])
    if not sfp_port_indices:
        pytest.skip("skip the tests due to no spf port")
    sfp_setup["sfp_test_port_indices"] = sorted(sfp_port_indices)

    # Fetch SFP names from platform.json
    sfp_fact_names = []
    sfp_fact_list = duthost.facts.get("chassis").get("sfps")
    for sfp_fact in sfp_fact_list:
        sfp_fact_names.append(sfp_fact.get('name'))
    sfp_setup["sfp_fact_names"] = sfp_fact_names

    if request.cls is not None:
        request.cls.sfp_setup = sfp_setup


@pytest.mark.usefixtures("setup")
class TestSfpApi(PlatformApiTestBase):
    """
    This class contains test cases intended to verify the functionality and
    proper platform vendor implementation of the SFP class of the SONiC
    platform API.

    NOTE: The tests in this class currently assume that transceivers are
    connected to all ports of the DuT.
    """

    EXPECTED_XCVR_INFO_KEYS = [
        'type',
        'manufacturer',
        'model',
        'vendor_rev',
        'serial',
        'vendor_oui',
        'vendor_date',
        'connector',
        'encoding',
        'ext_identifier',
        'ext_rateselect_compliance',
        'cable_type',
        'cable_length',
        'specification_compliance',
        'nominal_bit_rate',
    ]

    # some new keys added for CMIS optics in 202205 or later branch
    EXPECTED_XCVR_NEW_CMIS_INFO_KEYS = ['host_lane_count',
                                        'media_lane_count',
                                        'cmis_rev',
                                        'host_lane_assignment_option',
                                        'media_interface_technology',
                                        'media_interface_code',
                                        'host_electrical_interface',
                                        'media_lane_assignment_option',
                                        'vdm_supported']

    EXPECTED_XCVR_NEW_CMIS_FIRMWARE_INFO_KEYS = ['active_firmware',
                                                 'inactive_firmware']

    # These are fields which have been added in the common parsers
    # in sonic-platform-common/sonic_sfp, but since some vendors are
    # using their own custom parsers, they do not yet provide these
    # fields. So we treat them differently. Rather than failing the test
    # if these fields are not present or 'N/A', we will simply log warnings
    # until all vendors utilize the common parsers. At that point, we should
    # add these into EXPECTED_XCVR_INFO_KEYS.
    NEWLY_ADDED_XCVR_INFO_KEYS = [
        'type_abbrv_name',
        'application_advertisement',
        'is_replaceable',
        'dom_capability'
    ]

    EXPECTED_XCVR_DOM_REAL_VALUE_KEYS = [
        'temperature',
        'voltage',
        'rx1power',
        'tx1bias',
        'tx1power'
    ]

    EXPECTED_XCVR_COMMON_THRESHOLD_INFO_KEYS = [
        'txpowerlowwarning',
        'temphighwarning',
        'temphighalarm',
        'txbiashighalarm',
        'vcchighalarm',
        'txbiaslowalarm',
        'rxpowerhighwarning',
        'vcclowwarning',
        'txbiaslowwarning',
        'rxpowerlowalarm',
        'vcchighwarning',
        'txpowerhighwarning',
        'rxpowerlowwarning',
        'txbiashighwarning',
        'vcclowalarm',
        'txpowerhighalarm',
        'templowalarm',
        'rxpowerhighalarm',
        'templowwarning',
        'txpowerlowalarm'
    ]

    # To get all the keys supported by QSFP-DD modules
    # below list should be appended with
    # EXPECTED_XCVR_COMMON_THRESHOLD_INFO_KEYS
    QSFPDD_EXPECTED_XCVR_THRESHOLD_INFO_KEYS = [
        'lasertemphighwarning',
        'lasertemplowwarning',
        'lasertemplowalarm',
        'lasertemphighalarm'
    ]

    # To get all the keys supported by QSFP-ZR modules
    # below list should be appended with
    # EXPECTED_XCVR_COMMON_THRESHOLD_INFO_KEYS + QSFPDD_EXPECTED_XCVR_THRESHOLD_INFO_KEYS
    QSFPZR_EXPECTED_XCVR_THRESHOLD_INFO_KEYS = [
        'prefecberhighalarm',
        'prefecberlowalarm',
        'prefecberhighwarning',
        'prefecberlowwarning',
        'postfecberhighalarm',
        'postfecberlowalarm',
        'postfecberhighwarning',
        'postfecberlowwarning',
        'biasxihighalarm',
        'biasxilowalarm',
        'biasxihighwarning',
        'biasxilowwarning',
        'biasxqhighalarm',
        'biasxqlowalarm',
        'biasxqhighwarning',
        'biasxqlowwarning',
        'biasxphighalarm',
        'biasxplowalarm',
        'biasxphighwarning',
        'biasxplowwarning',
        'biasyihighalarm',
        'biasyilowalarm',
        'biasyihighwarning',
        'biasyilowwarning',
        'biasyqhighalarm',
        'biasyqlowalarm',
        'biasyqhighwarning',
        'biasyqlowwarning',
        'biasyphighalarm',
        'biasyplowalarm',
        'biasyphighwarning',
        'biasyplowwarning',
        'cdshorthighalarm',
        'cdshortlowalarm',
        'cdshorthighwarning',
        'cdshortlowwarning',
        'cdlonghighalarm',
        'cdlonglowalarm',
        'cdlonghighwarning',
        'cdlonglowwarning',
        'dgdhighalarm',
        'dgdlowalarm',
        'dgdhighwarning',
        'dgdlowwarning',
        'sopmdhighalarm',
        'sopmdlowalarm',
        'sopmdhighwarning',
        'sopmdlowwarning',
        'pdlhighalarm',
        'pdllowalarm',
        'pdlhighwarning',
        'pdllowwarning',
        'osnrhighalarm',
        'osnrlowalarm',
        'osnrhighwarning',
        'osnrlowwarning',
        'esnrhighalarm',
        'esnrlowalarm',
        'esnrhighwarning',
        'esnrlowwarning',
        'cfohighalarm',
        'cfolowalarm',
        'cfohighwarning',
        'cfolowwarning',
        'txcurrpowerhighalarm',
        'txcurrpowerlowalarm',
        'txcurrpowerhighwarning',
        'txcurrpowerlowwarning',
        'rxtotpowerhighalarm',
        'rxtotpowerlowalarm',
        'rxtotpowerhighwarning',
        'rxtotpowerlowwarning',
        'rxsigpowerhighalarm',
        'rxsigpowerlowalarm',
        'rxsigpowerhighwarning',
        'rxsigpowerlowwarning'
    ]

    # EXPECTED_QSFPZR COMMON_INFO_KEYS
    QSFPZR_EXPECTED_XCVR_INFO_KEYS = [
        'supported_min_laser_freq',
        'supported_max_laser_freq',
        'supported_min_tx_power',
        'supported_max_tx_power'
    ]

    # xcvr to be skipped for lpmode test due to known issue
    LPMODE_SKIP_LIST = [
        {'manufacturer': 'Cloud Light', 'host_electrical_interface': '400GAUI-8 C2M (Annex 120E)'},
    ]

    chassis_facts = None
    duthost_vars = None

    #
    # Helper functions
    #
    def is_xcvr_optical(self, xcvr_info_dict):
        """Returns True if transceiver is optical, False if copper (DAC)"""
        # For QSFP-DD specification compliance will return type as passive or active
        if xcvr_info_dict["type_abbrv_name"] == "QSFP-DD" or xcvr_info_dict["type_abbrv_name"] == "OSFP-8X" \
                or xcvr_info_dict["type_abbrv_name"] == "QSFP+C":
            if xcvr_info_dict["specification_compliance"] == "Passive Copper Cable" or \
                    xcvr_info_dict["specification_compliance"] == "passive_copper_media_interface":
                return False
        else:
            spec_compliance_dict = ast.literal_eval(xcvr_info_dict["specification_compliance"])
            if xcvr_info_dict["type_abbrv_name"] == "SFP":
                compliance_code = spec_compliance_dict.get("SFP+CableTechnology")
                if compliance_code == "Passive Cable":
                    return False
            else:
                compliance_code = spec_compliance_dict.get("10/40G Ethernet Compliance Code", " ")
                if "CR" in compliance_code:
                    return False
                extended_code = spec_compliance_dict.get("Extended Specification Compliance", " ")
                if "CR" in extended_code:
                    return False
        return True

    def is_xcvr_resettable(self, request, xcvr_info_dict):
        not_resettable_xcvr_type = request.config.getoption("--unresettable_xcvr_types")
        xcvr_type = xcvr_info_dict.get("type_abbrv_name")
        return xcvr_type not in not_resettable_xcvr_type

    def lp_mode_assert_delay(self, xcvr_info_dict):
        xcvr_type = xcvr_info_dict["type_abbrv_name"]
        if "QSFP" in xcvr_type and xcvr_type != "QSFP-DD":
            return 0.1
        return 0

    def lp_mode_deassert_delay(self, xcvr_info_dict):
        xcvr_type = xcvr_info_dict["type_abbrv_name"]
        if "QSFP" in xcvr_type and xcvr_type != "QSFP-DD":
            return 0.3
        return 0

    def is_xcvr_support_lpmode(self, xcvr_info_dict):
        """Returns True if transceiver is support low power mode, False if not supported"""
        xcvr_type = xcvr_info_dict["type"]
        ext_identifier = xcvr_info_dict["ext_identifier"]
        if ("QSFP" not in xcvr_type and "OSFP" not in xcvr_type) or "Power Class 1" in ext_identifier:
            return False

        # Temporarily add this logic to skip lpmode test for some transceivers with known issue
        for xcvr_to_skip in self.LPMODE_SKIP_LIST:
            if (xcvr_info_dict["manufacturer"].strip() == xcvr_to_skip["manufacturer"] and
                    xcvr_info_dict["host_electrical_interface"].strip() == xcvr_to_skip["host_electrical_interface"]):
                logger.info("Temporarily skipping {} due to known issue".format(
                    xcvr_info_dict["manufacturer"]))
                return False

        return True

    def is_xcvr_support_power_override(self, xcvr_info_dict):
        """Returns True if transceiver supports power override, False if not supported"""
        xcvr_type = xcvr_info_dict["type_abbrv_name"]
        is_valid_xcvr_type = "QSFP" in xcvr_type and xcvr_type != "QSFP-DD"
        return self.is_xcvr_optical(xcvr_info_dict) and is_valid_xcvr_type

    def get_interfaces_to_flap_after_sfp_reset(self, port_index_to_info_dict, duthost):
        intf_list = []
        admin_up_port_list = set(duthost.get_admin_up_ports())
        for intf in self.sfp_setup['conn_interfaces']:
            logger.info("Processing interface {} for flap after SFP reset".format(intf))
            if intf not in admin_up_port_list:
                # skip interfaces which are not in admin up state.
                logger.info("Skipping interface {} as it is not in admin up state".format(intf))
                continue

            # skip if info_dict is not retrieved during reset, which also means reset was not performed.
            sfp_port_idx = self.sfp_setup['physical_port_index_map'][intf]
            if sfp_port_idx not in port_index_to_info_dict:
                logger.info(
                    "Skipping interface {} as SFP reset was not performed on port index {}".format(intf, sfp_port_idx)
                )
                continue

            info_dict = port_index_to_info_dict[sfp_port_idx]
            # only flap interfaces where are CMIS optics,
            # non-CMIS optics should stay up after sfp_reset(), no need to flap.
            if "cmis_rev" in info_dict:
                logger.info("Flapping interface {} as it has CMIS optics".format(intf))
                intf_list.append(intf)
            else:
                logger.info("Skipping interface {} as it does not have CMIS optics".format(intf))
        return intf_list

    #
    # Functions to test methods inherited from DeviceBase class
    #

    def test_get_name(self,  duthosts, enum_rand_one_per_hwsku_hostname, localhost, platform_api_conn):  # noqa: F811
        expected_sfp_names = self.sfp_setup["sfp_fact_names"]
        for i in self.sfp_setup["sfp_test_port_indices"]:
            name = sfp.get_name(platform_api_conn, i)
            if self.expect(name is not None, "Unable to retrieve transceiver {} name".format(i)):
                self.expect(isinstance(name, STRING_TYPE), "Transceiver {} name appears incorrect".format(i))
                self.expect(name in expected_sfp_names,
                            "Transceiver name '{}' for PORT{} NOT found in platform.json".format(name, i))
        self.assert_expectations()

    def test_get_presence(self, duthosts, enum_rand_one_per_hwsku_hostname, localhost, platform_api_conn):  # noqa: F811
        for i in self.sfp_setup["sfp_test_port_indices"]:
            presence = sfp.get_presence(platform_api_conn, i)
            if self.expect(presence is not None, "Unable to retrieve transceiver {} presence".format(i)):
                if self.expect(isinstance(presence, bool), "Transceiver {} presence appears incorrect".format(i)):
                    self.expect(presence is True, "Transceiver {} is not present".format(i))
        self.assert_expectations()

    def test_get_model(self, duthosts, enum_rand_one_per_hwsku_hostname, localhost, platform_api_conn):  # noqa: F811
        duthost = duthosts[enum_rand_one_per_hwsku_hostname]
        skip_release_for_platform(duthost, ["202012"], ["arista", "mlnx"])

        for i in self.sfp_setup["sfp_test_port_indices"]:
            model = sfp.get_model(platform_api_conn, i)
            if self.expect(model is not None, "Unable to retrieve transceiver {} model".format(i)):
                self.expect(isinstance(model, STRING_TYPE), "Transceiver {} model appears incorrect".format(i))
        self.assert_expectations()

    def test_get_serial(self, duthosts, enum_rand_one_per_hwsku_hostname, localhost, platform_api_conn):    # noqa: F811
        duthost = duthosts[enum_rand_one_per_hwsku_hostname]
        skip_release_for_platform(duthost, ["202012"], ["arista", "mlnx"])

        for i in self.sfp_setup["sfp_test_port_indices"]:
            serial = sfp.get_serial(platform_api_conn, i)
            if self.expect(serial is not None, "Unable to retrieve transceiver {} serial number".format(i)):
                self.expect(isinstance(serial, STRING_TYPE),
                            "Transceiver {} serial number appears incorrect".format(i))
        self.assert_expectations()

    def test_is_replaceable(self, duthosts, enum_rand_one_per_hwsku_hostname, platform_api_conn):   # noqa: F811
        duthost = duthosts[enum_rand_one_per_hwsku_hostname]
        skip_release_for_platform(duthost, ["202012"], ["arista", "mlnx"])
        for sfp_id in self.sfp_setup["sfp_test_port_indices"]:
            replaceable = sfp.is_replaceable(platform_api_conn, sfp_id)
            if self.expect(replaceable is not None, "Failed to perform is_replaceable for sfp {}".format(sfp_id)):
                self.expect(isinstance(replaceable, bool),
                            "Replaceable value must be a bool value for sfp {}".format(sfp_id))
        self.assert_expectations()

    #
    # Functions to test methods defined in SfpBase class
    #

    def test_get_transceiver_info(self, duthosts, enum_rand_one_per_hwsku_hostname, localhost,
                                  platform_api_conn):   # noqa: F811
        # TODO: Do more sanity checking on transceiver info values
        for i in self.sfp_setup["sfp_test_port_indices"]:
            info_dict = sfp.get_transceiver_info(platform_api_conn, i)
            if self.expect(info_dict is not None, "Unable to retrieve transceiver {} info".format(i)):
                if self.expect(isinstance(info_dict, dict), "Transceiver {} info appears incorrect".format(i)):
                    actual_keys = list(info_dict.keys())
                    duthost = duthosts[enum_rand_one_per_hwsku_hostname]
                    # NOTE: No more releases to be added here. Platform should use SFP-refactor.
                    # 'hardware_rev' is ONLY applicable to QSFP-DD/OSFP modules
                    if duthost.sonic_release in ["201811", "201911", "202012", "202106", "202111"]:
                        UPDATED_EXPECTED_XCVR_INFO_KEYS = [
                            key if key != 'vendor_rev' else 'hardware_rev' for key in self.EXPECTED_XCVR_INFO_KEYS]
                    else:

                        if info_dict["type_abbrv_name"] in ["QSFP-DD", "OSFP-8X"]:
                            active_apsel_hostlane_count = 8
                            UPDATED_EXPECTED_XCVR_INFO_KEYS = self.EXPECTED_XCVR_INFO_KEYS + \
                                self.EXPECTED_XCVR_NEW_CMIS_INFO_KEYS + \
                                self.EXPECTED_XCVR_NEW_CMIS_FIRMWARE_INFO_KEYS + \
                                ["active_apsel_hostlane{}".format(n) for n in range(1, active_apsel_hostlane_count + 1)]
                            firmware_info_dict = sfp.get_transceiver_info_firmware_versions(platform_api_conn, i)
                            if self.expect(firmware_info_dict is not None,
                                           "Unable to retrieve transceiver {} firmware info".format(i)):
                                if self.expect(isinstance(firmware_info_dict, dict),
                                               "Transceiver {} firmware info appears incorrect".format(i)):
                                    actual_keys.extend(list(firmware_info_dict.keys()))
                            if 'ZR' in info_dict['media_interface_code']:
                                UPDATED_EXPECTED_XCVR_INFO_KEYS = UPDATED_EXPECTED_XCVR_INFO_KEYS + \
                                                                  self.QSFPZR_EXPECTED_XCVR_INFO_KEYS
                        else:
                            UPDATED_EXPECTED_XCVR_INFO_KEYS = self.EXPECTED_XCVR_INFO_KEYS
                    missing_keys = set(UPDATED_EXPECTED_XCVR_INFO_KEYS) - set(actual_keys)
                    for key in missing_keys:
                        self.expect(False, "Transceiver {} info does not contain field: '{}'".format(i, key))

                    # TODO: Remove this once we can include these keys in EXPECTED_XCVR_INFO_KEYS
                    for key in self.NEWLY_ADDED_XCVR_INFO_KEYS:
                        if key not in actual_keys:
                            logger.warning("test_get_transceiver_info: Transceiver {} info missing field '{}'. "
                                           "Vendor needs to add support.".format(i, key))
                        elif info_dict[key] == "N/A":
                            logger.warning("test_get_transceiver_info: Transceiver {} info value for '{}' is 'N/A'. "
                                           "Vendor needs to add support.".format(i, key))

                    unexpected_keys = set(actual_keys) - set(UPDATED_EXPECTED_XCVR_INFO_KEYS +
                                                             self.NEWLY_ADDED_XCVR_INFO_KEYS)
                    for key in unexpected_keys:
                        # hardware_rev is applicable only for QSFP-DD or OSFP
                        if key == 'hardware_rev' and info_dict["type_abbrv_name"] in ["QSFP-DD", "OSFP-8X"]:
                            continue
                        self.expect(False, "Transceiver {} info contains unexpected field '{}'".format(i, key))
        self.assert_expectations()

    def test_get_transceiver_dom_real_value(self, duthosts, enum_rand_one_per_hwsku_hostname,
                                            localhost, platform_api_conn, port_list_with_flat_memory):  # noqa: F811
        duthost = duthosts[enum_rand_one_per_hwsku_hostname]
        skip_release_for_platform(duthost, ["202012"], ["arista", "mlnx"])

        index_physical_port_map = {port: index for index, port in self.sfp_setup["physical_port_index_map"].items()}
        for i in self.sfp_setup["sfp_test_port_indices"]:
            if index_physical_port_map[i] in port_list_with_flat_memory[duthost.hostname]:
                logger.info(f"skip test on spf {i} due to the port with flat memory")
                continue
            dom_real_value_dict = sfp.get_transceiver_dom_real_value(platform_api_conn, i)
            if self.expect(dom_real_value_dict is not None,
                           "Unable to retrieve transceiver {} dom real value status".format(i)):
                if self.expect(isinstance(dom_real_value_dict, dict),
                               "Transceiver {} dom real value appears incorrect".format(i)):
                    # TODO: This set of keys should be present no matter how many channels are present on the xcvr
                    #       If the xcvr has multiple channels, we should adjust the fields here accordingly
                    actual_keys = list(dom_real_value_dict.keys())

                    missing_keys = set(self.EXPECTED_XCVR_DOM_REAL_VALUE_KEYS) - set(actual_keys)
                    for key in missing_keys:
                        self.expect(
                            False, "Transceiver {} dom real value does not contain field: '{}'".format(i, key))
        self.assert_expectations()

    def test_get_transceiver_threshold_info(self, duthosts, enum_rand_one_per_hwsku_hostname,
                                            localhost, platform_api_conn):      # noqa: F811
        # TODO: Do more sanity checking on transceiver threshold info values
        duthost = duthosts[enum_rand_one_per_hwsku_hostname]
        skip_release_for_platform(duthost, ["202012"], ["arista", "mlnx"])

        for i in self.sfp_setup["sfp_test_port_indices"]:
            info_dict = sfp.get_transceiver_info(platform_api_conn, i)

            if not self.is_xcvr_optical(info_dict):
                logger.info("test_get_transceiver_threshold_info: \
                               Skipping transceiver {} (not applicable for this transceiver type)".format(i))
                continue

            thold_info_dict = sfp.get_transceiver_threshold_info(platform_api_conn, i)
            if self.expect(thold_info_dict is not None,
                           "Unable to retrieve transceiver {} threshold info".format(i)):
                if self.expect(isinstance(thold_info_dict, dict),
                               "Transceiver {} threshold info appears incorrect".format(i)):
                    actual_keys = list(thold_info_dict.keys())

                    expected_keys = list(self.EXPECTED_XCVR_COMMON_THRESHOLD_INFO_KEYS)
                    if info_dict["type_abbrv_name"] in ["QSFP-DD", "OSFP-8X"]:
                        expected_keys += self.QSFPDD_EXPECTED_XCVR_THRESHOLD_INFO_KEYS
                        if 'ZR' in info_dict["media_interface_code"]:
                            if 'INPHI CORP' in info_dict['manufacturer'] and 'IN-Q3JZ1-TC' in info_dict['model']:
                                logger.info("INPHI CORP Transceiver is not populating the associated threshold fields \
                                             in redis TRANSCEIVER_DOM_THRESHOLD table. Skipping this transceiver")
                                continue
                            expected_keys += self.QSFPZR_EXPECTED_XCVR_THRESHOLD_INFO_KEYS

                    missing_keys = set(expected_keys) - set(actual_keys)
                    for key in missing_keys:
                        self.expect(
                            False, "Transceiver {} threshold info does not contain field: '{}'".format(i, key))

                    unexpected_keys = set(actual_keys) - set(expected_keys)
                    for key in unexpected_keys:
                        self.expect(
                            False, "Transceiver {} threshold info contains unexpected field '{}'".format(i, key))
        self.assert_expectations()

    def test_get_reset_status(self, duthosts, enum_rand_one_per_hwsku_hostname, localhost,
                              platform_api_conn):  # noqa: F811
        duthost = duthosts[enum_rand_one_per_hwsku_hostname]
        skip_release_for_platform(duthost, ["202012"], ["arista", "mlnx"])

        # TODO: Do more sanity checking on the data we retrieve
        for i in self.sfp_setup["sfp_test_port_indices"]:
            reset_status = sfp.get_reset_status(platform_api_conn, i)
            if self.expect(reset_status is not None, "Unable to retrieve transceiver {} reset status".format(i)):
                self.expect(isinstance(reset_status, bool),
                            "Transceiver {} reset status appears incorrect".format(i))
        self.assert_expectations()

    def test_get_rx_los(self, duthosts, enum_rand_one_per_hwsku_hostname, localhost, platform_api_conn):    # noqa: F811
        # TODO: Do more sanity checking on the data we retrieve
        duthost = duthosts[enum_rand_one_per_hwsku_hostname]
        skip_release_for_platform(duthost, ["202012"], ["arista", "mlnx"])

        for i in self.sfp_setup["sfp_test_port_indices"]:
            info_dict = sfp.get_transceiver_info(platform_api_conn, i)

            if not self.is_xcvr_optical(info_dict):
                logger.info(
                    "test_get_rx_los: Skipping transceiver {} (not applicable for this transceiver type)"
                    .format(i))
                continue

            rx_los = sfp.get_rx_los(platform_api_conn, i)
            if self.expect(rx_los is not None,
                           "Unable to retrieve transceiver {} RX loss-of-signal data".format(i)):
                self.expect(isinstance(rx_los, list) and (all(isinstance(item, bool) for item in rx_los)),
                            "Transceiver {} RX loss-of-signal data appears incorrect".format(i))
        self.assert_expectations()

    def test_get_tx_fault(self, duthosts, enum_rand_one_per_hwsku_hostname, localhost, platform_api_conn):  # noqa: F811
        # TODO: Do more sanity checking on the data we retrieve
        duthost = duthosts[enum_rand_one_per_hwsku_hostname]
        skip_release_for_platform(duthost, ["202012"], ["arista", "mlnx"])

        for i in self.sfp_setup["sfp_test_port_indices"]:
            info_dict = sfp.get_transceiver_info(platform_api_conn, i)

            if not self.is_xcvr_optical(info_dict):
                logger.info(
                    "test_get_tx_fault: Skipping transceiver {} (not applicable for this transceiver type)"
                    .format(i))
                continue

            tx_fault = sfp.get_tx_fault(platform_api_conn, i)
            if self.expect(tx_fault is not None, "Unable to retrieve transceiver {} TX fault data".format(i)):
                self.expect(isinstance(tx_fault, list) and (all(isinstance(item, bool) for item in tx_fault)),
                            "Transceiver {} TX fault data appears incorrect".format(i))
        self.assert_expectations()

    def test_get_temperature(self, duthosts, enum_rand_one_per_hwsku_hostname, localhost,
                             platform_api_conn):   # noqa: F811
        # TODO: Do more sanity checking on the data we retrieve
        duthost = duthosts[enum_rand_one_per_hwsku_hostname]
        skip_release_for_platform(duthost, ["202012"], ["arista", "mlnx"])

        for i in self.sfp_setup["sfp_test_port_indices"]:
            info_dict = sfp.get_transceiver_info(platform_api_conn, i)

            if not self.is_xcvr_optical(info_dict):
                logger.info(
                    "test_get_temperature: Skipping transceiver {} (not applicable for this transceiver type)"
                    .format(i))
                continue

            temp = sfp.get_temperature(platform_api_conn, i)
            if self.expect(temp is not None, "Unable to retrieve transceiver {} temperatue".format(i)):
                self.expect(isinstance(temp, float), "Transceiver {} temperature appears incorrect".format(i))
        self.assert_expectations()

    def test_get_voltage(self, duthosts, enum_rand_one_per_hwsku_hostname, localhost, platform_api_conn):   # noqa: F811
        # TODO: Do more sanity checking on the data we retrieve
        duthost = duthosts[enum_rand_one_per_hwsku_hostname]
        skip_release_for_platform(duthost, ["202012"], ["arista", "mlnx"])

        for i in self.sfp_setup["sfp_test_port_indices"]:
            info_dict = sfp.get_transceiver_info(platform_api_conn, i)

            if not self.is_xcvr_optical(info_dict):
                logger.info(
                    "test_get_voltage: Skipping transceiver {} (not applicable for this transceiver type)"
                    .format(i))
                continue

            voltage = sfp.get_voltage(platform_api_conn, i)
            if self.expect(voltage is not None, "Unable to retrieve transceiver {} voltage".format(i)):
                self.expect(isinstance(voltage, float), "Transceiver {} voltage appears incorrect".format(i))
        self.assert_expectations()

    def test_get_tx_bias(self, duthosts, enum_rand_one_per_hwsku_hostname, localhost, platform_api_conn):   # noqa: F811
        duthost = duthosts[enum_rand_one_per_hwsku_hostname]
        skip_release_for_platform(duthost, ["202012"], ["arista", "mlnx"])

        # TODO: Do more sanity checking on the data we retrieve
        for i in self.sfp_setup["sfp_test_port_indices"]:
            info_dict = sfp.get_transceiver_info(platform_api_conn, i)
            # Determine whether the transceiver type supports TX Bias
            if not self.is_xcvr_optical(info_dict):
                logger.warning(
                    "test_get_tx_bias: Skipping transceiver {} (not applicable for this transceiver type)"
                    .format(i))
                continue
            tx_bias = sfp.get_tx_bias(platform_api_conn, i)
            if self.expect(tx_bias is not None, "Unable to retrieve transceiver {} TX bias data".format(i)):
                self.expect(isinstance(tx_bias, list) and (all(isinstance(item, float) for item in tx_bias)),
                            "Transceiver {} TX bias data appears incorrect".format(i))
        self.assert_expectations()

    def test_get_rx_power(self, duthosts, enum_rand_one_per_hwsku_hostname, localhost, platform_api_conn):  # noqa: F811
        duthost = duthosts[enum_rand_one_per_hwsku_hostname]
        skip_release_for_platform(duthost, ["202012"], ["arista", "mlnx"])

        # TODO: Do more sanity checking on the data we retrieve
        # TODO: Should we should expect get_rx_power() to return None or a list of "N/A" strings
        # if the transceiver is non-optical, e.g., DAC
        for i in self.sfp_setup["sfp_test_port_indices"]:
            # Determine whether the transceiver type supports RX power
            info_dict = sfp.get_transceiver_info(platform_api_conn, i)
            if not self.expect(info_dict is not None, "Unable to retrieve transceiver {} info".format(i)):
                continue

            if not self.is_xcvr_optical(info_dict):
                logger.warning(
                    "test_get_rx_power: Skipping transceiver {} (not applicable for this transceiver type)"
                    .format(i))
                continue

            rx_power = sfp.get_rx_power(platform_api_conn, i)
            if self.expect(rx_power is not None, "Unable to retrieve transceiver {} RX power data".format(i)):
                self.expect(isinstance(rx_power, list) and (all(isinstance(item, float) for item in rx_power)),
                            "Transceiver {} RX power data appears incorrect".format(i))
        self.assert_expectations()

    def test_get_tx_power(self, duthosts, enum_rand_one_per_hwsku_hostname, localhost, platform_api_conn):  # noqa: F811
        # TODO: Do more sanity checking on the data we retrieve
        duthost = duthosts[enum_rand_one_per_hwsku_hostname]
        skip_release_for_platform(duthost, ["202012"], ["arista", "mlnx"])

        for i in self.sfp_setup["sfp_test_port_indices"]:
            info_dict = sfp.get_transceiver_info(platform_api_conn, i)

            if not self.is_xcvr_optical(info_dict):
                logger.info(
                    "test_get_tx_power: Skipping transceiver {} (not applicable for this transceiver type)"
                    .format(i))
                continue

            tx_power = sfp.get_tx_power(platform_api_conn, i)
            if self.expect(tx_power is not None, "Unable to retrieve transceiver {} TX power data".format(i)):
                continue

            # Determine whether the transceiver type supports RX power
            # If the transceiver is non-optical, e.g., DAC, we should receive a list of "N/A" strings
            if not self.expect(info_dict is not None, "Unable to retrieve transceiver {} info".format(i)):
                continue

            if not self.is_xcvr_optical(info_dict):
                self.expect(isinstance(tx_power, list) and (all(item == "N/A" for item in tx_power)),
                            "Transceiver {} TX power data appears incorrect".format(i))
            else:
                self.expect(isinstance(tx_power, list) and (all(isinstance(item, float) for item in tx_power)),
                            "Transceiver {} TX power data appears incorrect".format(i))
        self.assert_expectations()

    def test_reset(self,
                   request,
                   duthosts,
                   enum_rand_one_per_hwsku_hostname,
                   localhost, platform_api_conn):  # noqa:F811
        # TODO: Verify that the transceiver was actually reset
        duthost = duthosts[enum_rand_one_per_hwsku_hostname]
        skip_release_for_platform(duthost, ["202012"], ["arista", "mlnx"])
        port_index_to_info_dict = {}

        for i in self.sfp_setup["sfp_test_port_indices"]:
            info_dict = sfp.get_transceiver_info(platform_api_conn, i)
            if not self.expect(info_dict is not None, "Unable to retrieve transceiver {} info".format(i)):
                continue
            port_index_to_info_dict[i] = info_dict

            ret = sfp.reset(platform_api_conn, i)
            if self.is_xcvr_resettable(request, info_dict):
                self.expect(ret is True, "Failed to reset transceiver {}".format(i))
            else:
                self.expect(ret is False, "Resetting transceiver {} succeeded but should have failed".format(i))

        # allow the I2C interface to recover post sfp reset
        time.sleep(I2C_WAIT_TIME_AFTER_SFP_RESET)
<<<<<<< HEAD
        intf_list = self.get_interfaces_to_flap_after_sfp_reset(port_index_to_info_dict, duthost)
        if intf_list:
            intf_to_flap_joined = ",".join(intf_list)
            logger.info("Flapping interfaces: {}".format(intf_to_flap_joined))
            try:
                duthost.shutdown_interface(intf_to_flap_joined)
            except Exception as e:
                logger.error("Failed to shutdown interfaces: {}".format(e))
            shutdown_wait_scale_factor = max(1, len(intf_list)*0.01)
            time.sleep(WAIT_TIME_AFTER_INTF_SHUTDOWN*shutdown_wait_scale_factor)
            try:
                duthost.no_shutdown_interface(intf_to_flap_joined)
            except Exception as e:
                logger.error("Failed to startup interfaces: {}".format(e))
            _, port_up_wait_time = default_port_toggle_wait_time(duthost, len(intf_list))
            if not wait_until(port_up_wait_time, 10, 0,
                              check_interface_status_of_up_ports, duthost):
                self.expect(False, "Not all interfaces are up after reset")
        else:
            logger.info("No interfaces to flap after SFP reset")
=======

        # shutdown and bring up in batch so that we don't have to add delay for each interface.
        intfs_changed = []
        admin_up_port_list = duthost.get_admin_up_ports()
        for intf in self.sfp_setup['conn_interfaces']:
            if intf not in admin_up_port_list:
                # skip interfaces which are not in admin up state.
                continue

            sfp_port_idx = self.sfp_setup['physical_port_index_map'][intf]
            # skip if info_dict is not retrieved during reset, which also means reset was not performed.
            if sfp_port_idx not in port_index_to_info_dict:
                continue
            info_dict = port_index_to_info_dict[sfp_port_idx]

            # If the xcvr supports low-power mode then it needs to be flapped
            # to come out of low-power mode after sfp_reset().
            if self.is_xcvr_support_lpmode(info_dict):
                duthost.shutdown_interface(intf)
                intfs_changed.append(intf)

        time.sleep(WAIT_TIME_AFTER_INTF_SHUTDOWN)

        for intf in intfs_changed:
            duthost.no_shutdown_interface(intf)

        _, port_up_wait_time = default_port_toggle_wait_time(duthost, len(intfs_changed))
        if not wait_until(port_up_wait_time, 10, 0,
                          check_interface_status_of_up_ports, duthost):
            self.expect(False, "Not all interfaces are up after reset")

>>>>>>> e065cc27
        self.assert_expectations()

    def test_tx_disable(self, duthosts, enum_rand_one_per_hwsku_hostname, localhost, platform_api_conn):    # noqa: F811
        """This function tests both the get_tx_disable() and tx_disable() APIs"""
        duthost = duthosts[enum_rand_one_per_hwsku_hostname]
        skip_release_for_platform(duthost, ["202012"], ["arista", "mlnx"])

        for i in self.sfp_setup["sfp_test_port_indices"]:
            # First ensure that the transceiver type supports setting TX disable
            info_dict = sfp.get_transceiver_info(platform_api_conn, i)
            if not self.expect(info_dict is not None, "Unable to retrieve transceiver {} info".format(i)):
                continue

            if not self.is_xcvr_optical(info_dict):
                logger.warning("test_tx_disable: Skipping transceiver {} (not applicable for this transceiver type)"
                               .format(i))
                continue

            for state in [True, False]:
                ret = sfp.tx_disable(platform_api_conn, i, state)
                if self.expect(ret is True, "Failed to {} TX disable for transceiver {}"
                               .format("set" if state is True else "clear", i)):
                    tx_disable = sfp.get_tx_disable(platform_api_conn, i)
                    if self.expect(tx_disable is not None,
                                   "Unable to retrieve transceiver {} TX disable data".format(i)):
                        self.expect(isinstance(tx_disable, list) and (all(item == state) for item in tx_disable),
                                    "Transceiver {} TX disable data is incorrect".format(i))
        self.assert_expectations()

    def test_tx_disable_channel(self, duthosts, enum_rand_one_per_hwsku_hostname, localhost,
                                platform_api_conn):     # noqa: F811
        """This function tests both the get_tx_disable_channel() and tx_disable_channel() APIs"""
        duthost = duthosts[enum_rand_one_per_hwsku_hostname]
        skip_release_for_platform(duthost, ["202012"], ["arista", "mlnx", "nokia"])

        for i in self.sfp_setup["sfp_test_port_indices"]:
            # First ensure that the transceiver type supports setting TX disable on individual channels
            info_dict = sfp.get_transceiver_info(platform_api_conn, i)
            if not self.expect(info_dict is not None, "Unable to retrieve transceiver {} info".format(i)):
                continue

            if not self.is_xcvr_optical(info_dict):
                logger.warning(
                    "test_tx_disable_channel: Skipping transceiver {} (not applicable for this transceiver type)"
                    .format(i))
                continue

            if info_dict["type_abbrv_name"] == "QSFP-DD" or info_dict["type_abbrv_name"] == "OSFP-8X":
                # Test all channels for a eight-channel transceiver
                all_channel_mask = 0xFF
                expected_mask = 0x80
            elif info_dict["type_abbrv_name"] == "SFP":
                # Test all channels for a single-channel transceiver
                all_channel_mask = 0x1
                expected_mask = 0x1
            else:
                # Test all channels for a four-channel transceiver
                all_channel_mask = 0XF
                expected_mask = 0x8

            # We iterate in reverse here so that we end with 0x0 (no channels disabled)
            while expected_mask >= 0:
                # Enable TX on all channels
                ret = sfp.tx_disable_channel(platform_api_conn, i, all_channel_mask, False)
                self.expect(ret is True, "Failed to enable TX on all channels for transceiver {}".format(i))

                ret = sfp.tx_disable_channel(platform_api_conn, i, expected_mask, True)
                self.expect(ret is True,
                            "Failed to disable TX channels using mask '{}' for transceiver {}"
                            .format(expected_mask, i))

                tx_disable_chan_mask = sfp.get_tx_disable_channel(platform_api_conn, i)
                if self.expect(tx_disable_chan_mask is not None,
                               "Unable to retrieve transceiver {} TX disabled channel data".format(i)):
                    self.expect(tx_disable_chan_mask == expected_mask,
                                "Transceiver {} TX disabled channel data is incorrect".format(i))

                if expected_mask == 0:
                    break
                else:
                    expected_mask = expected_mask >> 1
        self.assert_expectations()

    def _check_lpmode_status(self, sfp, platform_api_conn, i, state):   # noqa: F811
        return state == sfp.get_lpmode(platform_api_conn, i)

    def test_lpmode(self, duthosts, enum_rand_one_per_hwsku_hostname, localhost, platform_api_conn):    # noqa: F811
        """This function tests both the get_lpmode() and set_lpmode() APIs"""
        for i in self.sfp_setup["sfp_test_port_indices"]:
            info_dict = sfp.get_transceiver_info(platform_api_conn, i)
            # Ensure that the transceiver type supports low-power mode
            if not self.expect(info_dict is not None, "Unable to retrieve transceiver {} info".format(i)):
                continue

            if not self.is_xcvr_support_lpmode(info_dict):
                logger.warning(
                    "test_lpmode: Skipping transceiver {} (not applicable for this transceiver type)"
                    .format(i))
                continue

            lpmode_state_pretest = sfp.get_lpmode(platform_api_conn, i)
            if lpmode_state_pretest is None:
                logger.warning("test_lpmode: Skipping transceiver {} (not supported on this platform)".format(i))
                break
            # This order makes sure lpmode will get restored to pretest value after test
            lpmode_states_to_be_tested = [not lpmode_state_pretest, lpmode_state_pretest]

            # Enable and disable low-power mode on each transceiver
            for state in lpmode_states_to_be_tested:
                ret = sfp.set_lpmode(platform_api_conn, i, state)
                if ret is None:
                    logger.warning("test_lpmode: Skipping transceiver {} (not supported on this platform)".format(i))
                    break
                if state is True:
                    delay = self.lp_mode_assert_delay(info_dict)
                else:
                    delay = self.lp_mode_deassert_delay(info_dict)
                self.expect(ret is True, "Failed to {} low-power mode for transceiver {}"
                            .format("enable" if state is True else "disable", i))
                self.expect(wait_until(5, 1, delay,
                                       self._check_lpmode_status, sfp, platform_api_conn, i, state),
                            "Transceiver {} expected low-power state {} is not aligned with the real state"
                            .format(i, "enable" if state is True else "disable"))
        self.assert_expectations()

    def test_power_override(self, duthosts, enum_rand_one_per_hwsku_hostname, localhost,
                            platform_api_conn):    # noqa: F811
        """This function tests both the get_power_override() and set_power_override() APIs"""
        duthost = duthosts[enum_rand_one_per_hwsku_hostname]
        skip_release_for_platform(duthost, ["202012"], ["arista", "mlnx", "nokia"])

        for i in self.sfp_setup["sfp_test_port_indices"]:
            info_dict = sfp.get_transceiver_info(platform_api_conn, i)
            if not self.expect(info_dict is not None, "Unable to retrieve transceiver {} info".format(i)):
                continue

            if not self.is_xcvr_support_power_override(info_dict):
                logger.warning(
                    "test_power_override: Skipping transceiver {} (not applicable for this transceiver type)"
                    .format(i))
                continue

            power_override_bit_value_pretest = sfp.get_power_override(
                platform_api_conn, i)
            self.expect(power_override_bit_value_pretest is not None,
                        "Unable to retrieve transceiver {} power override data".format(i))

            # Enable power override in both low-power and high-power modes
            for state in [True, False]:
                ret = sfp.set_power_override(platform_api_conn, i, True, state)
                self.expect(ret is True, "Failed to {} power override for transceiver {}"
                            .format("enable" if state is True else "disable", i))
                power_override = sfp.get_power_override(platform_api_conn, i)
                if self.expect(power_override is not None,
                               "Unable to retrieve transceiver {} power override data".format(i)):
                    self.expect(power_override is True, "Transceiver {} power override data is incorrect".format(i))

            # Restore power_override to pretest value.
            # For power_set bit, it's set to False eventually, which will be fine in either of the cases:
            # 1) if platform uses power_override, then optics will be in high power mode, which is pretest mode.
            # 2) if platform doesn't use power_override, then power_set bit is not playing a role and in default value.
            ret = sfp.set_power_override(
                platform_api_conn, i, power_override_bit_value_pretest, None)
            self.expect(ret is True, "Failed to restore power_override bit to {} for transceiver {}".format(
                power_override_bit_value_pretest, i))
            power_override = sfp.get_power_override(platform_api_conn, i)
            if self.expect(power_override is not None,
                           "Unable to retrieve transceiver {} power override data".format(i)):
                self.expect(power_override is power_override_bit_value_pretest,
                            "Transceiver {} power override data is incorrect".format(i))
        self.assert_expectations()

    @pytest.mark.device_type('physical')
    def test_get_error_description(self, duthosts, enum_rand_one_per_hwsku_hostname, localhost,
                                   platform_api_conn, passive_cable_ports, cmis_cable_ports_and_ver):  # noqa: F811
        """This function tests get_error_description() API (supported on 202106 and above)"""
        duthost = duthosts[enum_rand_one_per_hwsku_hostname]
        skip_release(duthost, ["201811", "201911", "202012"])

        for i in self.sfp_setup["sfp_test_port_indices"]:
            error_description = sfp.get_error_description(platform_api_conn, i)
            if self.expect(error_description is not None,
                           "Unable to retrieve transceiver {} error description".format(i)):
                if "Not implemented" in error_description:
                    pytest.skip("get_error_description isn't implemented. Skip the test")

                expected_state = 'OK'
                if is_mellanox_device(duthost) and is_sw_control_enabled(duthost, i):
                    intf = self.sfp_setup["index_physical_port_map"][i][0]
                    expected_state = get_port_expected_error_state_for_mellanox_device_on_sw_control_enabled(
                        intf, passive_cable_ports[duthost.hostname], cmis_cable_ports_and_ver[duthost.hostname])
                elif "Not supported" in error_description:
                    logger.warning("test_get_error_description: Skipping transceiver {} as error description not "
                                   "supported on this port)".format(i))
                    continue
                if self.expect(isinstance(error_description, str) or isinstance(error_description, str),
                               "Transceiver {} error description appears incorrect".format(i)):
                    self.expect(error_description == expected_state,
                                f"Transceiver {i} is not {expected_state}, actual state is: {error_description}.")
        self.assert_expectations()

    def test_thermals(self, platform_api_conn):     # noqa: F811
        for sfp_id in self.sfp_setup["sfp_test_port_indices"]:
            try:
                num_thermals = int(sfp.get_num_thermals(platform_api_conn, sfp_id))
            except Exception:
                pytest.fail("SFP {}: num_thermals is not an integer".format(sfp_id))

            thermal_list = sfp.get_all_thermals(platform_api_conn, sfp_id)
            pytest_assert(thermal_list is not None, "Failed to retrieve thermals for sfp {}".format(sfp_id))
            pytest_assert(isinstance(thermal_list, list) and len(thermal_list) == num_thermals,
                          "Thermals appear to be incorrect for sfp {}".format(sfp_id))

            for thermal_index in range(num_thermals):
                thermal = sfp.get_thermal(platform_api_conn, sfp_id, thermal_index)
                self.expect(thermal and thermal == thermal_list[thermal_index],
                            "Thermal {} is incorrect for sfp {}".format(thermal_index, sfp_id))
        self.assert_expectations()<|MERGE_RESOLUTION|>--- conflicted
+++ resolved
@@ -348,7 +348,7 @@
         return self.is_xcvr_optical(xcvr_info_dict) and is_valid_xcvr_type
 
     def get_interfaces_to_flap_after_sfp_reset(self, port_index_to_info_dict, duthost):
-        intf_list = []
+        interfaces_to_flap = []
         admin_up_port_list = set(duthost.get_admin_up_ports())
         for intf in self.sfp_setup['conn_interfaces']:
             logger.info("Processing interface {} for flap after SFP reset".format(intf))
@@ -366,14 +366,10 @@
                 continue
 
             info_dict = port_index_to_info_dict[sfp_port_idx]
-            # only flap interfaces where are CMIS optics,
-            # non-CMIS optics should stay up after sfp_reset(), no need to flap.
-            if "cmis_rev" in info_dict:
-                logger.info("Flapping interface {} as it has CMIS optics".format(intf))
-                intf_list.append(intf)
-            else:
-                logger.info("Skipping interface {} as it does not have CMIS optics".format(intf))
-        return intf_list
+            if self.is_xcvr_support_lpmode(info_dict):
+                logger.info("Flapping interface {} - xcvr supports lpmode and needs to be flapped".format(intf))
+                interfaces_to_flap.append(intf)
+        return interfaces_to_flap
 
     #
     # Functions to test methods inherited from DeviceBase class
@@ -746,7 +742,6 @@
 
         # allow the I2C interface to recover post sfp reset
         time.sleep(I2C_WAIT_TIME_AFTER_SFP_RESET)
-<<<<<<< HEAD
         intf_list = self.get_interfaces_to_flap_after_sfp_reset(port_index_to_info_dict, duthost)
         if intf_list:
             intf_to_flap_joined = ",".join(intf_list)
@@ -767,39 +762,6 @@
                 self.expect(False, "Not all interfaces are up after reset")
         else:
             logger.info("No interfaces to flap after SFP reset")
-=======
-
-        # shutdown and bring up in batch so that we don't have to add delay for each interface.
-        intfs_changed = []
-        admin_up_port_list = duthost.get_admin_up_ports()
-        for intf in self.sfp_setup['conn_interfaces']:
-            if intf not in admin_up_port_list:
-                # skip interfaces which are not in admin up state.
-                continue
-
-            sfp_port_idx = self.sfp_setup['physical_port_index_map'][intf]
-            # skip if info_dict is not retrieved during reset, which also means reset was not performed.
-            if sfp_port_idx not in port_index_to_info_dict:
-                continue
-            info_dict = port_index_to_info_dict[sfp_port_idx]
-
-            # If the xcvr supports low-power mode then it needs to be flapped
-            # to come out of low-power mode after sfp_reset().
-            if self.is_xcvr_support_lpmode(info_dict):
-                duthost.shutdown_interface(intf)
-                intfs_changed.append(intf)
-
-        time.sleep(WAIT_TIME_AFTER_INTF_SHUTDOWN)
-
-        for intf in intfs_changed:
-            duthost.no_shutdown_interface(intf)
-
-        _, port_up_wait_time = default_port_toggle_wait_time(duthost, len(intfs_changed))
-        if not wait_until(port_up_wait_time, 10, 0,
-                          check_interface_status_of_up_ports, duthost):
-            self.expect(False, "Not all interfaces are up after reset")
-
->>>>>>> e065cc27
         self.assert_expectations()
 
     def test_tx_disable(self, duthosts, enum_rand_one_per_hwsku_hostname, localhost, platform_api_conn):    # noqa: F811
