--- conflicted
+++ resolved
@@ -459,13 +459,8 @@
                         self.expect(False, "Transceiver {} info contains unexpected field '{}'".format(i, key))
         self.assert_expectations()
 
-<<<<<<< HEAD
-    def test_get_transceiver_bulk_status(self, duthosts, enum_rand_one_per_hwsku_hostname,
+    def test_get_transceiver_dom_real_value(self, duthosts, enum_rand_one_per_hwsku_hostname,
                                          localhost, platform_api_conn, port_list_with_flat_memory):  # noqa: F811
-=======
-    def test_get_transceiver_dom_real_value(self, duthosts, enum_rand_one_per_hwsku_hostname,
-                                         localhost, platform_api_conn, port_list_with_flat_memory): # noqa F811
->>>>>>> 4104d0f8
         duthost = duthosts[enum_rand_one_per_hwsku_hostname]
         skip_release_for_platform(duthost, ["202012"], ["arista", "mlnx"])
 
