--- conflicted
+++ resolved
@@ -369,15 +369,9 @@
 
                         if info_dict["type_abbrv_name"] in ["QSFP-DD", "OSFP-8X"]:
                             UPDATED_EXPECTED_XCVR_INFO_KEYS = self.EXPECTED_XCVR_INFO_KEYS + \
-<<<<<<< HEAD
                                                            self.EXPECTED_XCVR_NEW_QSFP_DD_OSFP_INFO_KEYS + \
-                                                           ["active_apsel_hostlane{}".format(n) for n in range(1, info_dict['host_lane_count'] + 1)]
-=======
-                                                           self.EXPECTED_XCVR_NEW_QSFP_DD_INFO_KEYS + \
-                                                           ["active_apsel_hostlane{}"
-                                                            .format(i) for i in
-                                                            range(1, info_dict['host_lane_count'] + 1)]
->>>>>>> a0cc0c2d
+                                                           ["active_apsel_hostlane{}".format(n)
+                                                           for n in range(1, info_dict['host_lane_count'] + 1)]
                         else:
                             UPDATED_EXPECTED_XCVR_INFO_KEYS = self.EXPECTED_XCVR_INFO_KEYS
                     missing_keys = set(UPDATED_EXPECTED_XCVR_INFO_KEYS) - set(actual_keys)
@@ -396,13 +390,8 @@
                     unexpected_keys = set(actual_keys) - set(UPDATED_EXPECTED_XCVR_INFO_KEYS +
                                                              self.NEWLY_ADDED_XCVR_INFO_KEYS)
                     for key in unexpected_keys:
-<<<<<<< HEAD
                         # hardware_rev is applicable only for QSFP-DD or OSFP
                         if key == 'hardware_rev' and info_dict["type_abbrv_name"] in ["QSFP-DD", "OSFP-8X"]:
-=======
-                        # hardware_rev is applicable only for QSFP-DD
-                        if key == 'hardware_rev' and info_dict["type_abbrv_name"] == "QSFP-DD":
->>>>>>> a0cc0c2d
                             continue
                         self.expect(False, "Transceiver {} info contains unexpected field '{}'".format(i, key))
         self.assert_expectations()
