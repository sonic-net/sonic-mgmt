--- conflicted
+++ resolved
@@ -220,18 +220,13 @@
         self.assert_expectations()
 
     def test_set_fans_speed(self, duthosts, enum_rand_one_per_hwsku_hostname, localhost, platform_api_conn):
-<<<<<<< HEAD
-
-        target_speed = random.randint(1, 100)
-        duthost = duthosts[enum_rand_one_per_hwsku_hostname]
+
         fans_skipped = 0
-=======
         duthost = duthosts[enum_rand_one_per_hwsku_hostname]
         if duthost.facts["asic_type"] in ["cisco-8000"]:
             target_speed = random.randint(40, 60)
         else:
             target_speed = random.randint(1, 100)
->>>>>>> 4a1b7fe5
 
         for i in range(self.num_fans):
             speed_controllable = self.get_fan_facts(duthost, i, True, "speed", "controllable")
