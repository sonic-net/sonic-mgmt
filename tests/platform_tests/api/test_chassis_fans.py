--- conflicted
+++ resolved
@@ -55,15 +55,12 @@
                 self.num_fans = int(chassis.get_num_fans(platform_api_conn))
             except:
                 pytest.fail("num_fans is not an integer")
-<<<<<<< HEAD
+            else:
+                if self.num_fans == 0:
+                    pytest.skip("No fans found on device")
         stop_thermal_control_daemon(duthost)
         yield
         start_thermal_control_daemon(duthost) 
-=======
-            else:
-                if self.num_fans == 0:
-                    pytest.skip("No fans found on device")
->>>>>>> c7b599ea
 
     #
     # Helper functions
