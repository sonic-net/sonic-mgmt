import os
import pytest
import httplib

from tests.common.plugins.loganalyzer.loganalyzer import LogAnalyzer

SERVER_FILE = 'platform_api_server.py'
SERVER_PORT = 8000

IPTABLES_PREPEND_RULE_CMD = 'iptables -I INPUT 1 -p tcp -m tcp --dport {} -j ACCEPT'.format(SERVER_PORT)
IPTABLES_DELETE_RULE_CMD = 'iptables -D INPUT -p tcp -m tcp --dport {} -j ACCEPT'.format(SERVER_PORT)


<<<<<<< HEAD
@pytest.fixture(scope='function')
def skip_unsupported_hwskus(duthosts, enum_rand_one_per_hwsku_hostname):
    """
    Skip the test on platform which don't support platform APIs yet
    unsupported_hwskus = ['Nexus-3164']
    duthost = duthosts[enum_rand_one_per_hwsku_hostname]
    hwsku = duthost.facts['hwsku']
    if hwsku in unsupported_hwskus:
        pytest.skip(
            'Platform APIs not supported on this {} , skipping...'.format(
                hwsku))
    """


=======
>>>>>>> 77a4b011
@pytest.fixture(scope='function')
def start_platform_api_service(duthosts, enum_rand_one_per_hwsku_hostname, localhost, request, skip_unsupported_hwskus):
    duthost = duthosts[enum_rand_one_per_hwsku_hostname]
    dut_ip = duthost.mgmt_ip

    res = localhost.wait_for(host=dut_ip,
                             port=SERVER_PORT,
                             state='started',
                             delay=1,
                             timeout=5,
                             module_ignore_errors=True)
    if res['failed'] is True:

        res = duthost.command('docker exec -i pmon python3 -c "import sonic_platform"', module_ignore_errors=True)
        py3_platform_api_available = not res['failed']

        supervisor_conf = [
            '[program:platform_api_server]',
            'command=/usr/bin/python{} /opt/platform_api_server.py --port {}'.format('3' if py3_platform_api_available
                                                                                     else '2', SERVER_PORT),
            'autostart=True',
            'autorestart=True',
            'stdout_logfile=syslog',
            'stderr_logfile=syslog',
        ]
        dest_path = os.path.join(os.sep, 'tmp', 'platform_api_server.conf')
        pmon_path = os.path.join(os.sep, 'etc', 'supervisor', 'conf.d', 'platform_api_server.conf')
        duthost.copy(content='\n'.join(supervisor_conf), dest=dest_path)
        duthost.command('docker cp {} pmon:{}'.format(dest_path, pmon_path))

        src_path = os.path.join('common', 'helpers', 'platform_api', 'scripts', SERVER_FILE)
        dest_path = os.path.join(os.sep, 'tmp', SERVER_FILE)
        pmon_path = os.path.join(os.sep, 'opt', SERVER_FILE)
        duthost.copy(src=src_path, dest=dest_path)
        duthost.command('docker cp {} pmon:{}'.format(dest_path, pmon_path))

        # Prepend an iptables rule to allow incoming traffic to the HTTP server
        duthost.command(IPTABLES_PREPEND_RULE_CMD)

        # Reload the supervisor config and Start the HTTP server
        duthost.command('docker exec -i pmon supervisorctl reread')
        duthost.command('docker exec -i pmon supervisorctl update')

        res = localhost.wait_for(host=dut_ip, port=SERVER_PORT, state='started', delay=1, timeout=5)
        assert res['failed'] is False


@pytest.fixture(scope='module', autouse=True)
def stop_platform_api_service(duthosts):
    try:
        yield
    finally:
        for duthost in duthosts:
            # Stop the server and remove our supervisor config changes
            pmon_path_supervisor = os.path.join(os.sep, 'etc', 'supervisor', 'conf.d', 'platform_api_server.conf')
            pmon_path_script = os.path.join(os.sep, 'opt', SERVER_FILE)

            # Check if platform_api_server running in the pmon docker and only then stop it. Else we would fail,
            # and not stop on other DUT's
            out = duthost.shell('docker exec pmon supervisorctl status platform_api_server',
                                module_ignore_errors=True)['stdout_lines']
            platform_api_service_state = [line.strip().split()[1] for line in out][0]
            if platform_api_service_state == 'RUNNING':
                duthost.command('docker exec -i pmon supervisorctl stop platform_api_server')
                duthost.command('docker exec -i pmon rm -f {}'.format(pmon_path_supervisor))
                duthost.command('docker exec -i pmon rm -f {}'.format(pmon_path_script))
                duthost.command('docker exec -i pmon supervisorctl reread')
                duthost.command('docker exec -i pmon supervisorctl update')

                # Delete the iptables rule we added
                duthost.command(IPTABLES_DELETE_RULE_CMD)


@pytest.fixture(scope='function')
def platform_api_conn(duthosts, enum_rand_one_per_hwsku_hostname, start_platform_api_service):
    duthost = duthosts[enum_rand_one_per_hwsku_hostname]
    dut_ip = duthost.mgmt_ip

    conn = httplib.HTTPConnection(dut_ip, SERVER_PORT)
    try:
        yield conn
    finally:
        conn.close()


@pytest.fixture(autouse=True)
def check_not_implemented_warnings(duthosts, enum_rand_one_per_hwsku_hostname):
    duthost = duthosts[enum_rand_one_per_hwsku_hostname]

    loganalyzer = LogAnalyzer(ansible_host=duthost, marker_prefix="platformapi_test")
    marker = loganalyzer.init()
    yield
    loganalyzer.match_regex.extend(['WARNING pmon#platform_api_server.py: API.+not implemented'])
    loganalyzer.analyze(marker)
    

def pytest_addoption(parser):
    parser.addoption("--unresettable_xcvr_types", action="append", default=[], help="unsupported resettable xcvr types")<|MERGE_RESOLUTION|>--- conflicted
+++ resolved
@@ -11,7 +11,6 @@
 IPTABLES_DELETE_RULE_CMD = 'iptables -D INPUT -p tcp -m tcp --dport {} -j ACCEPT'.format(SERVER_PORT)
 
 
-<<<<<<< HEAD
 @pytest.fixture(scope='function')
 def skip_unsupported_hwskus(duthosts, enum_rand_one_per_hwsku_hostname):
     """
@@ -26,8 +25,6 @@
     """
 
 
-=======
->>>>>>> 77a4b011
 @pytest.fixture(scope='function')
 def start_platform_api_service(duthosts, enum_rand_one_per_hwsku_hostname, localhost, request, skip_unsupported_hwskus):
     duthost = duthosts[enum_rand_one_per_hwsku_hostname]
