--- conflicted
+++ resolved
@@ -85,11 +85,7 @@
 
         if self.expect(remaining_time is not None, "Failed to get the remaining time of watchdog"):
             if self.expect(isinstance(remaining_time, int), "remaining_time appears incorrect"):
-<<<<<<< HEAD
-                self.expect(remaining_time <= actual_timeout, "Watchdog remaining_time {} seconds appears wrong compared to watchdog timeout {} seocnds".format(remaining_time))
-=======
-                self.expect(remaining_time <= watchdog_timeout, "Watchdog remaining_time {} seconds appears wrong compared to watchdog timeout {} seocnds".format(remaining_time, watchdog_timeout))
->>>>>>> 0ce34115
+                self.expect(remaining_time <= actual_timeout, "Watchdog remaining_time {} seconds appears wrong compared to watchdog timeout {} seocnds".format(remaining_time, actual_timeout))
 
         watchdog_status = watchdog.disarm(platform_api_conn)
         if self.expect(watchdog_status is not None, "Watchdog.disarm is not supported"):
