---
# Platform API test configuration example per platform or HWSKU
# [ONIE platform]:
#   hwsku:
#     [HWSKU]:
#       [PARAMETER]: [VALUE]
#   default:
#     [PARAMETER]: [VALUE]
# If some parameters are not defined (None),
# such test case will be skipped (use it when the coresponding test is trying to do something that is not supported by the platform)
#
# This configuration file supports matching a platform string and HWSKU string using regular expressions.
# NOTE: more specific regular expression must be defined after less specific.

default:
  valid_timeout: 10     # A valid timeout the watchdog has to accept
  greater_timeout: 20   # A greater timeout value that watchdog has to accept, put None if single timeout value is a watchdog limitation
  too_big_timeout: 100  # A timeout which is too big for HW watchdog, put None if there is no such limitation

# Mellanox watchdog type 1
x86_64-mlnx_msn2.*-r0:
  default:
    valid_timeout: 10
    greater_timeout: 20
    too_big_timeout: 100

# Mellanox watchdog type 2
x86_64-mlnx_msn3.*-r0:
  default:
    greater_timeout: 100
    too_big_timeout: 300

# Mellanox watchdog type 3
x86_64-mlnx_msn4.*-r0:
  default:
    greater_timeout: 100
    too_big_timeout: 66000

x86_64-mlnx_msn3800-r0:
  default:
    greater_timeout: 100
    too_big_timeout: 66000

x86_64-mlnx_msn3420-r0:
  default:
    greater_timeout: 100
    too_big_timeout: 66000

x86_64-mlnx_msn2700-r0:
  default:
    greater_timeout: 100
    too_big_timeout: 66000

x86_64-nvidia_sn2201-r0:
  default:
    greater_timeout: 100
    too_big_timeout: 66000

x86_64-nvidia_sn5600-r0:
  default:
    greater_timeout: 100
    too_big_timeout: 66000

# Dell watchdog
x86_64-dell.*:
  default:
    greater_timeout: 180
    too_big_timeout: 660

# Arista watchdog
x86_64-arista.*:
  default:
    valid_timeout: 10
    greater_timeout: 100
    too_big_timeout: 660

# Celestica Seastone watchdog
x86_64-cel_seastone-r0:
  default:
    greater_timeout: 20
    too_big_timeout: 16779

# Celestica E1031 watchdog
x86_64-cel_e1031-r0:
  default:
    valid_timeout: 30
    greater_timeout: 180
    too_big_timeout: 200

# Nokia IXS-7215 watchdog
armhf-nokia_ixs7215_52x-r0:
  default:
    valid_timeout: 30
    greater_timeout: 170
    too_big_timeout: 200

# Cisco-8000 watchdog
x86_64-8102_64h_o-r0:
  default:
    valid_timeout: 10
    greater_timeout: 6553
    too_big_timeout: 6554

<<<<<<< HEAD
# Cisco-8000 watchdog
x86_64-8101_32fh_o-r0:
=======
x86_64-8800_rp_o-r0:    
>>>>>>> fec265e5
  default:
    valid_timeout: 10
    greater_timeout: 6553
    too_big_timeout: 6554

<<<<<<< HEAD
# Cisco-3164 watchdog
x86_64-n3164-r0:
  default:
    valid_timeout: 10
    greater_timeout: 504
    too_big_timeout: 66000
=======
x86_64-88_lc0_36fh_mo-r0:    
  default:
    valid_timeout: 10
    greater_timeout: 6553
    too_big_timeout: 6554

x86_64-8800_lc_48h_o-r0:
  default:
    valid_timeout: 10
    greater_timeout: 6553
    too_big_timeout: 6554
    
>>>>>>> fec265e5
<|MERGE_RESOLUTION|>--- conflicted
+++ resolved
@@ -101,26 +101,19 @@
     greater_timeout: 6553
     too_big_timeout: 6554
 
-<<<<<<< HEAD
-# Cisco-8000 watchdog
 x86_64-8101_32fh_o-r0:
-=======
-x86_64-8800_rp_o-r0:    
->>>>>>> fec265e5
   default:
     valid_timeout: 10
     greater_timeout: 6553
     too_big_timeout: 6554
 
-<<<<<<< HEAD
-# Cisco-3164 watchdog
-x86_64-n3164-r0:
+x86_64-8800_rp_o-r0:
   default:
     valid_timeout: 10
-    greater_timeout: 504
-    too_big_timeout: 66000
-=======
-x86_64-88_lc0_36fh_mo-r0:    
+    greater_timeout: 6553
+    too_big_timeout: 6554
+
+x86_64-88_lc0_36fh_mo-r0:
   default:
     valid_timeout: 10
     greater_timeout: 6553
@@ -131,5 +124,10 @@
     valid_timeout: 10
     greater_timeout: 6553
     too_big_timeout: 6554
-    
->>>>>>> fec265e5
+
+# Cisco-3164 watchdog
+x86_64-n3164-r0:
+  default:
+    valid_timeout: 10
+    greater_timeout: 504
+    too_big_timeout: 66000