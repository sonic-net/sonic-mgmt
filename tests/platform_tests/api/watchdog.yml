--- conflicted
+++ resolved
@@ -124,7 +124,6 @@
     valid_timeout: 10
     greater_timeout: 6553
     too_big_timeout: 6554
-<<<<<<< HEAD
 
 # Cisco-3164 watchdog
 x86_64-n3164-r0:
@@ -132,12 +131,10 @@
     valid_timeout: 10
     greater_timeout: 504
     too_big_timeout: 66000
-=======
-    
+
 # Cisco-Churchill-Mono watchdog
 x86_64-8101_32fh_o-r0:
   default:
     valid_timeout: 10
     greater_timeout: 6553
-    too_big_timeout: 6554
->>>>>>> ab103d13
+    too_big_timeout: 6554