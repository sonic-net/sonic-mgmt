--- conflicted
+++ resolved
@@ -56,12 +56,8 @@
     check_interfaces_and_services(duthost, interfaces, xcvr_skip_list)
 
 
-<<<<<<< HEAD
-def reboot_and_check(localhost, dut, interfaces, xcvr_skip_list, duthosts, reboot_type=REBOOT_TYPE_COLD, reboot_helper=None, reboot_kwargs=None):
-=======
-def reboot_and_check(localhost, dut, interfaces, xcvr_skip_list,
+def reboot_and_check(localhost, dut, interfaces, xcvr_skip_list, duthosts,
                      reboot_type=REBOOT_TYPE_COLD, reboot_helper=None, reboot_kwargs=None):
->>>>>>> cb9ddde0
     """
     Perform the specified type of reboot and check platform status.
     @param localhost: The Localhost object.
@@ -98,7 +94,7 @@
                 if host != dut:
                     logging.info("checking if {} critical services are up".format(host.hostname))
                     wait_critical_processes(host)
-
+                    check_interfaces_and_services(host, interfaces, xcvr_skip_list, reboot_type)
 
 def check_interfaces_and_services(dut, interfaces, xcvr_skip_list, reboot_type=None):
     """
@@ -168,12 +164,8 @@
     @summary: This test case is to perform cold reboot and check platform status
     """
     duthost = duthosts[enum_rand_one_per_hwsku_hostname]
-<<<<<<< HEAD
-    reboot_and_check(localhost, duthost, conn_graph_facts["device_conn"][duthost.hostname], xcvr_skip_list, duthosts, reboot_type=REBOOT_TYPE_COLD)
-=======
     reboot_and_check(localhost, duthost, conn_graph_facts["device_conn"]
-                     [duthost.hostname], xcvr_skip_list, reboot_type=REBOOT_TYPE_COLD)
->>>>>>> cb9ddde0
+                     [duthost.hostname], xcvr_skip_list, duthosts, reboot_type=REBOOT_TYPE_COLD)
 
 
 def test_soft_reboot(duthosts, enum_rand_one_per_hwsku_hostname,
@@ -193,12 +185,8 @@
     if duthost.is_multi_asic:
         pytest.skip("Multi-ASIC devices not supporting soft reboot")
 
-<<<<<<< HEAD
-    reboot_and_check(localhost, duthost, conn_graph_facts["device_conn"][duthost.hostname], xcvr_skip_list, duthosts, reboot_type=REBOOT_TYPE_SOFT)
-=======
     reboot_and_check(localhost, duthost, conn_graph_facts["device_conn"]
-                     [duthost.hostname], xcvr_skip_list, reboot_type=REBOOT_TYPE_SOFT)
->>>>>>> cb9ddde0
+                     [duthost.hostname], xcvr_skip_list, duthosts, reboot_type=REBOOT_TYPE_SOFT)
 
 
 def test_fast_reboot(duthosts, enum_rand_one_per_hwsku_hostname,
@@ -212,12 +200,8 @@
     if duthost.is_multi_asic:
         pytest.skip("Multi-ASIC devices not supporting fast reboot")
 
-<<<<<<< HEAD
-    reboot_and_check(localhost, duthost, conn_graph_facts["device_conn"][duthost.hostname], xcvr_skip_list, duthosts, reboot_type=REBOOT_TYPE_FAST)
-=======
     reboot_and_check(localhost, duthost, conn_graph_facts["device_conn"]
-                     [duthost.hostname], xcvr_skip_list, reboot_type=REBOOT_TYPE_FAST)
->>>>>>> cb9ddde0
+                     [duthost.hostname], xcvr_skip_list, duthosts, reboot_type=REBOOT_TYPE_FAST)
 
 
 def test_warm_reboot(duthosts, enum_rand_one_per_hwsku_hostname,
@@ -239,12 +223,8 @@
             pytest.skip(
                 "ISSU is not supported on this DUT, skip this test case")
 
-<<<<<<< HEAD
-    reboot_and_check(localhost, duthost, conn_graph_facts["device_conn"][duthost.hostname], xcvr_skip_list, duthosts, reboot_type=REBOOT_TYPE_WARM)
-=======
     reboot_and_check(localhost, duthost, conn_graph_facts["device_conn"]
-                     [duthost.hostname], xcvr_skip_list, reboot_type=REBOOT_TYPE_WARM)
->>>>>>> cb9ddde0
+                     [duthost.hostname], xcvr_skip_list, duthosts, reboot_type=REBOOT_TYPE_WARM)
 
 
 def _power_off_reboot_helper(kwargs):
@@ -316,12 +296,8 @@
             poweroff_reboot_kwargs["all_outlets"] = all_outlets
             poweroff_reboot_kwargs["power_on_seq"] = power_on_seq
             poweroff_reboot_kwargs["delay_time"] = power_off_delay
-<<<<<<< HEAD
-            reboot_and_check(localhost, duthost, conn_graph_facts["device_conn"][duthost.hostname], xcvr_skip_list, duthosts, REBOOT_TYPE_POWEROFF,
-=======
             reboot_and_check(localhost, duthost, conn_graph_facts["device_conn"][duthost.hostname],
-                             xcvr_skip_list, REBOOT_TYPE_POWEROFF,
->>>>>>> cb9ddde0
+                             xcvr_skip_list, duthosts, REBOOT_TYPE_POWEROFF,
                              _power_off_reboot_helper, poweroff_reboot_kwargs)
     except Exception as e:
         logging.debug("Restore power after test failure")
@@ -347,12 +323,9 @@
         pytest.skip(
             "Watchdog is not supported on this DUT, skip this test case")
 
-<<<<<<< HEAD
-    reboot_and_check(localhost, duthost, conn_graph_facts["device_conn"][duthost.hostname], xcvr_skip_list, duthosts, REBOOT_TYPE_WATCHDOG)
-=======
     reboot_and_check(localhost, duthost,
-                     conn_graph_facts["device_conn"][duthost.hostname], xcvr_skip_list, REBOOT_TYPE_WATCHDOG)
->>>>>>> cb9ddde0
+                     conn_graph_facts["device_conn"][duthost.hostname], xcvr_skip_list, 
+                     duthosts, REBOOT_TYPE_WATCHDOG)
 
 
 def test_continuous_reboot(duthosts, enum_rand_one_per_hwsku_hostname,
@@ -364,15 +337,10 @@
     ls_starting_out = set(duthost.shell(
         "ls /dev/C0-*", module_ignore_errors=True)["stdout"].split())
     for i in range(3):
-<<<<<<< HEAD
-        reboot_and_check(localhost, duthost, conn_graph_facts["device_conn"][duthost.hostname], xcvr_skip_list, duthosts, reboot_type=REBOOT_TYPE_COLD)
-    ls_ending_out = set(duthost.shell("ls /dev/C0-*", module_ignore_errors=True)["stdout"].split())
-=======
         reboot_and_check(localhost, duthost, conn_graph_facts["device_conn"]
-                         [duthost.hostname], xcvr_skip_list, reboot_type=REBOOT_TYPE_COLD)
+                         [duthost.hostname], xcvr_skip_list, duthosts, reboot_type=REBOOT_TYPE_COLD)
     ls_ending_out = set(duthost.shell(
         "ls /dev/C0-*", module_ignore_errors=True)["stdout"].split())
->>>>>>> cb9ddde0
     pytest_assert(ls_ending_out == ls_starting_out,
                   "Console devices have changed: expected console devices: {}, got: {}"
                   .format(", ".join(sorted(ls_starting_out)), ", ".join(sorted(ls_ending_out))))