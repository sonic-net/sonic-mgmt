--- conflicted
+++ resolved
@@ -82,7 +82,6 @@
     logging.info("Append the latest reboot type to the queue")
     REBOOT_TYPE_HISTOYR_QUEUE.append(reboot_type)
 
-<<<<<<< HEAD
     try:
         check_interfaces_and_services(dut, interfaces, xcvr_skip_list, reboot_type)
     except Exception as e:
@@ -99,12 +98,10 @@
                     logging.info("checking if {} critical services are up".format(host.hostname))
                     wait_critical_processes(host)
                     check_interfaces_and_services(host, interfaces, xcvr_skip_list)
-                    logging.info("Check reboot cause")
-                    assert wait_until(MAX_WAIT_TIME_FOR_REBOOT_CAUSE, 20, 30, check_reboot_cause, host, lc_reboot_type), \
-                        "got reboot-cause failed after rebooted by %s" % lc_reboot_type
-=======
-    check_interfaces_and_services(dut, interfaces, xcvr_skip_list, reboot_type=reboot_type)
->>>>>>> bf19dd4e
+                    if reboot_type != REBOOT_TYPE_WATCHDOG:
+                        logging.info("Check reboot cause")
+                        assert wait_until(MAX_WAIT_TIME_FOR_REBOOT_CAUSE, 20, 30, check_reboot_cause, host, lc_reboot_type), \
+                            "got reboot-cause failed after rebooted by %s" % lc_reboot_type
 
 
 def check_interfaces_and_services(dut, interfaces, xcvr_skip_list,
@@ -238,92 +235,6 @@
                      xcvr_skip_list, duthosts, reboot_type=REBOOT_TYPE_WARM)
 
 
-<<<<<<< HEAD
-def _power_off_reboot_helper(kwargs):
-    """
-    @summary: used to parametrized test cases on power_off_delay
-    @param kwargs: the delay time between turning off and on the PSU
-    """
-    pdu_ctrl = kwargs["pdu_ctrl"]
-    all_outlets = kwargs["all_outlets"]
-    power_on_seq = kwargs["power_on_seq"]
-    delay_time = kwargs["delay_time"]
-
-    for outlet in all_outlets:
-        logging.debug("turning off {}".format(outlet))
-        pdu_ctrl.turn_off_outlet(outlet)
-    time.sleep(delay_time)
-    logging.info("Power on {}".format(power_on_seq))
-    for outlet in power_on_seq:
-        logging.debug("turning on {}".format(outlet))
-        pdu_ctrl.turn_on_outlet(outlet)
-
-
-def test_power_off_reboot(duthosts, enum_rand_one_per_hwsku_hostname,
-                          localhost, conn_graph_facts, xcvr_skip_list,      # noqa F811
-                          pdu_controller, power_off_delay):
-    """
-    @summary: This test case is to perform reboot via powercycle and check platform status
-    @param duthost: Fixture for DUT AnsibleHost object
-    @param localhost: Fixture for interacting with localhost through ansible
-    @param conn_graph_facts: Fixture parse and return lab connection graph
-    @param xcvr_skip_list: list of DUT's interfaces for which transeiver checks are skipped
-    @param pdu_controller: The python object of psu controller
-    @param power_off_delay: Pytest parameter. The delay between turning off and on the PSU
-    """
-    duthost = duthosts[enum_rand_one_per_hwsku_hostname]
-    UNSUPPORTED_ASIC_TYPE = ["cisco-8000"]
-    if duthost.facts["asic_type"] in UNSUPPORTED_ASIC_TYPE:
-        pytest.skip("Skipping test_power_off_reboot. Test unsupported on {} platform".format(
-            duthost.facts["asic_type"]))
-    pdu_ctrl = pdu_controller
-    if pdu_ctrl is None:
-        pytest.skip(
-            "No PSU controller for %s, skip rest of the testing in this case" % duthost.hostname)
-
-    all_outlets = pdu_ctrl.get_outlet_status()
-    # If PDU supports returning output_watts, making sure that all outlets has power.
-    no_power = [item for item in all_outlets if int(
-        item.get('output_watts', '1')) == 0]
-    pytest_assert(
-        not no_power, "Not all outlets have power output: {}".format(no_power))
-
-    # Purpose of this list is to control sequence of turning on PSUs in power off testing.
-    # If there are 2 PSUs, then 3 scenarios would be covered:
-    # 1. Turn off all PSUs, turn on PSU1, then check.
-    # 2. Turn off all PSUs, turn on PSU2, then check.
-    # 3. Turn off all PSUs, turn on one of the PSU, then turn on the other PSU, then check.
-    power_on_seq_list = []
-    if all_outlets:
-        power_on_seq_list = [[item] for item in all_outlets]
-        power_on_seq_list.append(all_outlets)
-
-    logging.info("Got all power on sequences {}".format(power_on_seq_list))
-
-    poweroff_reboot_kwargs = {"dut": duthost}
-
-    try:
-        for power_on_seq in power_on_seq_list:
-            poweroff_reboot_kwargs["pdu_ctrl"] = pdu_ctrl
-            poweroff_reboot_kwargs["all_outlets"] = all_outlets
-            poweroff_reboot_kwargs["power_on_seq"] = power_on_seq
-            poweroff_reboot_kwargs["delay_time"] = power_off_delay
-            reboot_and_check(localhost, duthost, conn_graph_facts,
-                             xcvr_skip_list, duthosts, REBOOT_TYPE_POWEROFF,
-                             _power_off_reboot_helper, poweroff_reboot_kwargs)
-    except Exception as e:
-        logging.debug("Restore power after test failure")
-        for outlet in all_outlets:
-            logging.debug("turning on {}".format(outlet))
-            pdu_ctrl.turn_on_outlet(outlet)
-        # Sleep 120 for dut to boot up
-        time.sleep(120)
-        wait_critical_processes(duthost)
-        raise e
-
-
-=======
->>>>>>> bf19dd4e
 def test_watchdog_reboot(duthosts, enum_rand_one_per_hwsku_hostname,
                          localhost, conn_graph_facts, set_max_time_for_interfaces, xcvr_skip_list):      # noqa F811
     """
