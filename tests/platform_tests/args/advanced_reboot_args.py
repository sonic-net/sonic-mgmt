from tests.common.utilities import str2bool
from tests.platform_tests.warmboot_sad_cases import SAD_CASE_LIST


def add_advanced_reboot_args(parser):
    '''
    Adding arguments required for fast reboot test cases
    '''
    parser.addoption(
        "--vnet",
        action="store",
        type=bool,
        default=False,
        help="Vnet Packets file provided",
    )

    parser.addoption(
        "--vnet_pkts",
        action="store",
        type=str,
        default="",
        help="Vnet Packets json file",
    )

    parser.addoption(
        "--reboot_limit",
        action="store",
        type=int,
        help="Reboot time limit in sec",
    )

    parser.addoption(
        "--stay_in_target_image",
        action="store",
        type=str2bool,
        default=True,
        help="Stay in target image after reboot",
    )

    parser.addoption(
        "--cleanup_old_sonic_images",
        action="store",
        type=bool,
        default=False,
        help="Remove old SONiC image",
    )

    parser.addoption(
        "--allow_vlan_flooding",
        action="store",
        type=bool,
        default=False,
        help="Allow vlan flooding during reboot",
    )

    parser.addoption(
        "--sniff_time_incr",
        action="store",
        type=int,
        default=300,
        help="Sniff time increment",
    )

    parser.addoption(
        "--new_sonic_image",
        action="store",
        type=str,
        default=None,
        help="URL of new sonic image",
    )

    parser.addoption(
        "--new_docker_image",
        action="store",
        type=str,
        default=None,
        help="URL of new docker image",
    )

    parser.addoption(
        "--ignore_service",
        action="store",
        type=str,
        default=None,
        help="Services that ignore for warm restart test",
    )

    parser.addoption(
        "--ready_timeout",
        action="store",
        type=int,
        default=180,
        help="DUT reboot ready timout",
    )

    parser.addoption(
        "--replace_fast_reboot_script",
        action="store",
        type=bool,
        default=False,
        help="Replace fast-reboot script on DUT",
    )

    parser.addoption(
        "--post_reboot_check_script",
        action="store",
        type=str,
        default=None,
        help="Script for checking additional states on DUT"
    )

    parser.addoption(
        "--bgp_v4_v6_time_diff",
        action="store",
        type=int,
        default=40,
        help="Time difference (in sec) between BGP V4 and V6 establishment time"
    )

    parser.addoption(
        "--upgrade_type",
        default="warm",
        help="Specify the type (warm/fast/cold/soft) of upgrade that is needed from source to target image",
        )

    parser.addoption(
        "--base_image_list",
        default="",
        help="Specify the base image(s) for upgrade (comma seperated list is allowed)",
        )

    parser.addoption(
        "--target_image_list",
        default="",
        help="Specify the target image(s) for upgrade (comma seperated list is allowed)",
        )

    parser.addoption(
        "--restore_to_image",
        default="",
        help="Specify the target image to restore to, or stay in target image if empty",
        )

    parser.addoption(
        "--sad_case_list",
        default=", ".join(SAD_CASE_LIST),
<<<<<<< HEAD
        help="Specify the list of warmboot SAD cases (case-insensitive). Useful if SAD cases are alternated daily " +
        "which helps to keep total runtime within desired limits. Avg time per case: " +
        "sad(3h45m), multi_sad(5h), sad_bgp(1h5m), sad_lag_member(1h15m), sad_lag(1h15m), " +
        "sad_vlan_port(1h10m), sad_inboot(1h20m)",
        )

    parser.addoption(
        "--enable_cpa",
        action="store_true",
        help="Enable control-plane assistant (only applicable for warm upgrade)")

    parser.addoption(
        "--enable_consistency_checker",
        action="store_true",
        default=False,
        help="Enables the consistency checker between the ASIC_DB and ASIC itself for the test"
    )

    parser.addoption(
        "--consistency_checker_libsairedis_url_template",
        default="",
        help="Optional URL template for downloading and using an alternative version of libsairedis deb package " +
        "during the consistency check. E.g. " +
        "http://build-server.example/sonic-buildimage/{sonic_version}/debs/libsairedis_1.0.0_amd64.deb " +
        "sonic_version is a template token that will be replaced with the actual sonic version of the device under " +
        "test. e.g. 202311"
    )

    parser.addoption(
        "--consistency_checker_python3_pysairedis_url_template",
        default="",
        help="Optional URL template for downloading and using an alternative version of python3-pysairedis deb " +
        "package during the consistency check. E.g. " +
        "http://build-server.example/sonic-buildimage/{sonic_version}/debs/python3-pysairedis_1.0.0_amd64.deb " +
        "sonic_version is a template token that will be replaced with the actual sonic version of the device under " +
        "test. e.g. 202311"
=======
        help="Specify the list of warmboot SAD cases (case-insensitive). Useful if SAD cases are alternated daily " +\
            "which helps to keep total runtime within desired limits. Avg time per case: " +\
            "sad(3h45m), multi_sad(5h), sad_bgp(1h5m), sad_lag_member(1h15m), sad_lag(1h15m), sad_vlan_port(1h10m), sad_inboot(1h20m)",
    )

    parser.addoption(
        "--single_sad_only",
        action="store_true",
        default=False
    )

    parser.addoption(
        "--multi_sad_only",
        action="store_true",
        default=False
>>>>>>> 490ec6dc
    )<|MERGE_RESOLUTION|>--- conflicted
+++ resolved
@@ -144,7 +144,6 @@
     parser.addoption(
         "--sad_case_list",
         default=", ".join(SAD_CASE_LIST),
-<<<<<<< HEAD
         help="Specify the list of warmboot SAD cases (case-insensitive). Useful if SAD cases are alternated daily " +
         "which helps to keep total runtime within desired limits. Avg time per case: " +
         "sad(3h45m), multi_sad(5h), sad_bgp(1h5m), sad_lag_member(1h15m), sad_lag(1h15m), " +
@@ -181,10 +180,6 @@
         "http://build-server.example/sonic-buildimage/{sonic_version}/debs/python3-pysairedis_1.0.0_amd64.deb " +
         "sonic_version is a template token that will be replaced with the actual sonic version of the device under " +
         "test. e.g. 202311"
-=======
-        help="Specify the list of warmboot SAD cases (case-insensitive). Useful if SAD cases are alternated daily " +\
-            "which helps to keep total runtime within desired limits. Avg time per case: " +\
-            "sad(3h45m), multi_sad(5h), sad_bgp(1h5m), sad_lag_member(1h15m), sad_lag(1h15m), sad_vlan_port(1h10m), sad_inboot(1h20m)",
     )
 
     parser.addoption(
@@ -197,5 +192,4 @@
         "--multi_sad_only",
         action="store_true",
         default=False
->>>>>>> 490ec6dc
     )