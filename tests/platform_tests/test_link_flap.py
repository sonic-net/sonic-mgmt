--- conflicted
+++ resolved
@@ -7,13 +7,9 @@
 from tests.common.plugins.test_completeness import CompletenessLevel
 
 pytestmark = [
-<<<<<<< HEAD
+    pytest.mark.disable_loganalyzer,
     pytest.mark.topology('any'),
     pytest.mark.supported_completeness_level(CompletenessLevel.debug, CompletenessLevel.basic)
-=======
-    pytest.mark.disable_loganalyzer,
-    pytest.mark.topology('any')
->>>>>>> 009983d6
 ]
 
 class TestLinkFlap:
