--- conflicted
+++ resolved
@@ -13,7 +13,6 @@
 ]
 
 
-<<<<<<< HEAD
 def parse_sfp_presence_output(sfp_presence_output):
     """Parse the output of 'show interface transceiver presence' command.
     Args:
@@ -26,11 +25,8 @@
         raise ValueError("Invalid output format: expected at least 2 lines")
     sfp_presence_parsed = {}
     for line in sfp_presence_output[table_header_length:]:
-        parts = line.split()
-        if len(parts) != 2:
-            raise ValueError(f"Invalid line: {line}")
-        port, status = parts
-        sfp_presence_parsed[port] = status
+        intf, status = line.split(maxsplit=1)
+        sfp_presence_parsed[intf] = status
     return sfp_presence_parsed
 
 
@@ -40,14 +36,6 @@
     duthost = duthosts[rand_one_dut_hostname]
     ports_config = json.loads(duthost.command("sudo sonic-cfggen -d --var-json PORT")["stdout"])    # noqa F841
     check_intf_presence_command = 'show interface transceiver presence'
-=======
-def test_check_sfp_presence(duthosts, rand_one_dut_hostname, conn_graph_facts, dpu_npu_port_list):     # noqa: F811
-    """This test case is to check SFP presence status with CLI and sysfs.
-    """
-    duthost = duthosts[rand_one_dut_hostname]
-    ports_config = json.loads(duthost.command("sudo sonic-cfggen -d --var-json PORT")["stdout"])    # noqa: F841
-    check_intf_presence_command = 'show interface transceiver presence {}'
->>>>>>> 6f7cb64d
 
     logging.info("Use show interface status information")
     check_presence_output = duthost.command(check_intf_presence_command)
@@ -60,7 +48,8 @@
     intfs = conn_graph_facts["device_conn"][duthost.hostname]
     intf_list_to_check = {intf for intf in intfs if intf not in dpu_npu_port_list[duthost.hostname]}
     logging.info(f"Interfaces to check: {intf_list_to_check}")
-    intf_not_present = intf_list_to_check - set(presence_dict.keys())
+    missing_transceivers = {intf for intf, status in presence_dict.items() if status != 'Present'}
+    intf_not_present = intf_list_to_check.intersection(missing_transceivers)
     assert len(intf_not_present) == 0, \
         f"Missing interfaces in presence output: {intf_not_present}"
     logging.info("All expected interfaces are present in the output")