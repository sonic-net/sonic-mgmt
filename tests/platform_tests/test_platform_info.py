--- conflicted
+++ resolved
@@ -47,7 +47,6 @@
 
 # These error messages are not triggered by platform test cases,
 # Ref to https://github.com/sonic-net/sonic-buildimage/issues/8944
-<<<<<<< HEAD
 SKIP_ERROR_LOG_COMMON = [
     '.*ERR syncd#syncd:.*SAI_API_QUEUE:_brcm_sai_cosq_stat_get:.* '
     'queue egress Min limit get failed with error Invalid parameter.*',
@@ -59,7 +58,9 @@
     '.*ERR pmon#thermalctld.*Failed to get minimum ambient temperature, use pessimistic instead.*',
     '.*ERR pmon#thermalctld.*Failed to read from file /run/hw-management/thermal.*',
     '.*ERR pmon#thermalctld.*Failed to read from file /var/run/hw-management/thermal.*',
-    '.*ERR pmon#thermalctld.*Failed to run thermal policy.*']
+    '.*ERR pmon#thermalctld.*Failed to run thermal policy.*',
+    r'.*ERR pmon#psud:.*Failed to read from file \/var\/run\/hw-management\/thermal\/port_amb.*',
+    r'.*ERR pmon#psud:.*Failed to read from file \/var\/run\/hw-management\/thermal\/fan_amb.*']
 
 SKIP_ERROR_LOG_PSU_ABSENCE = [
     '.*Error getting sensor data: dps460.*Kernel interface error.*',
@@ -67,25 +68,6 @@
     '.*ERR pmon#psud:.*Fail to read serial number: No key SN_VPD_FIELD in.*',
     '.*ERR pmon#psud:.*Fail to read revision: No key REV_VPD_FIELD in.*',
     r'.*ERR pmon#psud: Failed to read from file /var/run/hw-management/power/psu\d_volt.*']
-=======
-SKIP_ERROR_LOG_COMMON = ['.*ERR syncd#syncd:.*SAI_API_QUEUE:_brcm_sai_cosq_stat_get:.* queue egress Min limit get failed with error Invalid parameter.*',
-                         '.*ERR syncd#syncd:.*collectQueueCounters: QUEUE_WATERMARK_STAT_COUNTER: failed to get stats of queue.*']
-
-SKIP_ERROR_LOG_SHOW_PLATFORM_TEMP = ['.*ERR pmon#thermalctld.*int\(\) argument must be a string.* or a number.*',
-                                     '.*ERR pmon#thermalctld.*invalid literal for int\(\) with base 10.*',
-                                     '.*ERR pmon#thermalctld.*Failed to get minimum ambient temperature, use pessimistic instead.*',
-                                     '.*ERR pmon#thermalctld.*Failed to read from file /run/hw-management/thermal.*',
-                                     '.*ERR pmon#thermalctld.*Failed to read from file /var/run/hw-management/thermal.*',
-                                     '.*ERR pmon#thermalctld.*Failed to run thermal policy.*',
-                                     '.*ERR pmon#psud:.*Failed to read from file \/var\/run\/hw-management\/thermal\/port_amb.*',
-                                     ".*ERR pmon#psud:.*Failed to read from file \/var\/run\/hw-management\/thermal\/fan_amb.*"]
-
-SKIP_ERROR_LOG_PSU_ABSENCE = ['.*Error getting sensor data: dps460.*Kernel interface error.*',
-                              '.*ERR pmon#psud:.*Fail to read model number: No key PN_VPD_FIELD in.*',
-                              '.*ERR pmon#psud:.*Fail to read serial number: No key SN_VPD_FIELD in.*',
-                              '.*ERR pmon#psud:.*Fail to read revision: No key REV_VPD_FIELD in.*',
-                              '.*ERR pmon#psud: Failed to read from file /var/run/hw-management/power/psu\d_volt.*']
->>>>>>> 2647fdcc
 
 SKIP_ERROR_LOG_SHOW_PLATFORM_TEMP.extend(SKIP_ERROR_LOG_COMMON)
 SKIP_ERROR_LOG_PSU_ABSENCE.extend(SKIP_ERROR_LOG_COMMON)
