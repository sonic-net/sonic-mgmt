--- conflicted
+++ resolved
@@ -423,18 +423,6 @@
                 single_fan_mocker.mock_presence()
                 check_cli_output_with_mocker(duthost, single_fan_mocker, CMD_PLATFORM_FANSTATUS, THERMAL_CONTROL_TEST_WAIT_TIME, 2)
 
-<<<<<<< HEAD
-        loganalyzer.expect_regex = [LOG_EXPECT_FAN_FAULT_RE, LOG_EXPECT_INSUFFICIENT_FAN_NUM_RE]
-        with loganalyzer:
-            logging.info('Mocking a fault FAN...')
-            single_fan_mocker.mock_status(False)
-            check_cli_output_with_mocker(duthost, single_fan_mocker, CMD_PLATFORM_FANSTATUS, THERMAL_CONTROL_TEST_WAIT_TIME, 2)
-
-        loganalyzer.expect_regex = [LOG_EXPECT_FAN_FAULT_CLEAR_RE, LOG_EXPECT_INSUFFICIENT_FAN_NUM_CLEAR_RE]
-        with loganalyzer:
-            logging.info('Mocking the fault FAN back to normal...')
-            single_fan_mocker.mock_status(True)
-=======
         if not _fan_log_supported.is_failed:
             loganalyzer.expect_regex = [LOG_EXPECT_FAN_FAULT_RE, LOG_EXPECT_INSUFFICIENT_FAN_NUM_RE]
             with loganalyzer:
@@ -446,7 +434,7 @@
             with loganalyzer:
                 logging.info('Mocking the fault FAN back to normal...')
                 single_fan_mocker.mock_status(True)
->>>>>>> 3a20f968
+
             check_cli_output_with_mocker(duthost, single_fan_mocker, CMD_PLATFORM_FANSTATUS, THERMAL_CONTROL_TEST_WAIT_TIME, 2)
 
         loganalyzer.expect_regex = [LOG_EXPECT_FAN_OVER_SPEED_RE]
