import pytest

from tests.common.fixtures.ptfhost_utils import copy_ptftests_directory   # lgtm[py/unused-import]
from tests.common.fixtures.ptfhost_utils import change_mac_addresses      # lgtm[py/unused-import]
from tests.common.fixtures.duthost_utils import backup_and_restore_config_db
from tests.platform_tests.verify_dut_health import verify_dut_health      # lgtm[py/unused-import]
from tests.platform_tests.verify_dut_health import add_fail_step_to_reboot # lgtm[py/unused-import]

from tests.common.helpers.sad_path import (
    DutVlanMemberDown,
    NeighVlanMemberDown,
    DutLagMemberDown,
    NeighLagMemberDown,
    PhyPropsPortSelector,
    DatetimeSelector,
)

pytestmark = [
    pytest.mark.disable_loganalyzer,
    pytest.mark.topology('t0')
]


### Tetcases to verify normal reboot procedure ###
@pytest.mark.usefixtures('get_advanced_reboot')
def test_fast_reboot(request, get_advanced_reboot, verify_dut_health,
    advanceboot_loganalyzer, capture_interface_counters):
    '''
    Fast reboot test case is run using advacned reboot test fixture

    @param request: Spytest commandline argument
    @param get_advanced_reboot: advanced reboot test fixture
    '''
<<<<<<< HEAD

    advancedReboot = get_advanced_reboot(rebootType='fast-reboot')
=======
    advancedReboot = get_advanced_reboot(rebootType='fast-reboot',\
        advanceboot_loganalyzer=advanceboot_loganalyzer)
>>>>>>> 2ca9e832
    advancedReboot.runRebootTestcase()


@pytest.mark.device_type('vs')
def test_warm_reboot(request, get_advanced_reboot, verify_dut_health,
    advanceboot_loganalyzer, capture_interface_counters):
    '''
    Warm reboot test case is run using advacned reboot test fixture

    @param request: Spytest commandline argument
    @param get_advanced_reboot: advanced reboot test fixture
    '''
    advancedReboot = get_advanced_reboot(rebootType='warm-reboot',\
        advanceboot_loganalyzer=advanceboot_loganalyzer)
    advancedReboot.runRebootTestcase()


def test_warm_reboot_mac_jump(request, get_advanced_reboot, verify_dut_health,
    advanceboot_loganalyzer, capture_interface_counters):
    '''
    Warm reboot testcase with one MAC address (00-06-07-08-09-0A) jumping from
    all VLAN ports.
    Part of the warm reboot handling is to ensure there are no MAC events reported
    while warm reboot is in progress. So at the beginning of warm reboot SONIC
    instructs SAI to disable MAC learning on all the ports.
    When the warm reboot completes, SAI is communicated again for each port to enable
    MAC learning. To ensure that this is properly handled by SAI, this test case
    purposely generates new MAC learn events or MAC move events during warm reboot
    and the expected results is to only see those MAC move events after warm reboot competed.
    If for some reason SAI is not adhering to this requirement, any MAC learn events
    generated during warm reboot will cause META checker failure resulting to Orchagent crash.
    '''
    advancedReboot = get_advanced_reboot(rebootType='warm-reboot', allow_mac_jumping=True,\
        advanceboot_loganalyzer=advanceboot_loganalyzer)
    advancedReboot.runRebootTestcase()


### Testcases to verify abruptly failed reboot procedure ###
def test_cancelled_fast_reboot(request, add_fail_step_to_reboot, verify_dut_health,
    get_advanced_reboot):
    '''
    Negative fast reboot test case to verify DUT is left in stable state
    when fast reboot procedure abruptly ends.

    @param request: Pytest request instance
    @param get_advanced_reboot: advanced reboot test fixture
    '''
    add_fail_step_to_reboot('fast-reboot')
    advancedReboot = get_advanced_reboot(rebootType='fast-reboot', allow_fail=True)
    advancedReboot.runRebootTestcase()


def test_cancelled_warm_reboot(request, add_fail_step_to_reboot, verify_dut_health,
    get_advanced_reboot):
    '''
    Negative warm reboot test case to verify DUT is left in stable state
    when warm reboot procedure abruptly ends.

    @param request: Pytest request instance
    @param get_advanced_reboot: advanced reboot test fixture
    '''
    add_fail_step_to_reboot('warm-reboot')
    advancedReboot = get_advanced_reboot(rebootType='warm-reboot', allow_fail=True)
    advancedReboot.runRebootTestcase()


### Tetcases to verify reboot procedure with SAD cases ###
def test_warm_reboot_sad(request, get_advanced_reboot, verify_dut_health, advanceboot_loganalyzer,
                         backup_and_restore_config_db, advanceboot_neighbor_restore,
                         duthost, fanouthosts, nbrhosts):
    '''
    Warm reboot with sad path

    @param request: Spytest commandline argument
    @param get_advanced_reboot: advanced reboot test fixture
    '''
    advancedReboot = get_advanced_reboot(rebootType='warm-reboot',\
        advanceboot_loganalyzer=advanceboot_loganalyzer)
    prebootList = [
        'neigh_bgp_down',               # Shutdown single BGP session on remote device (VM) before reboot DUT
        'dut_bgp_down',                 # Shutdown single BGP session on DUT brefore rebooting it
        'dut_lag_down',                 # Shutdown single LAG session on DUT brefore rebooting it
        'neigh_lag_down',               # Shutdown single LAG session on remote device (VM) before reboot DUT
        # Shutdown 1 LAG member corresponding to 1 remote device (VM) on DUT
        DutLagMemberDown(duthost, nbrhosts, DatetimeSelector(1), PhyPropsPortSelector(duthost, 1)),
        # Shutdown 1 LAG member on 1 remote device (VM)
        NeighLagMemberDown(duthost, nbrhosts, fanouthosts, DatetimeSelector(1), PhyPropsPortSelector(duthost, 1)),
        # Shutdown 1 vlan port (interface) on DUT
        DutVlanMemberDown(duthost, PhyPropsPortSelector(duthost, 1)),
        # Shutdown 1 vlan port (interface) on fanout
        NeighVlanMemberDown(duthost, fanouthosts, PhyPropsPortSelector(duthost, 1)),
    ]

    advancedReboot.runRebootTestcase(
        prebootList=prebootList
    )


def test_warm_reboot_multi_sad(request, get_advanced_reboot, verify_dut_health, advanceboot_loganalyzer,
                               backup_and_restore_config_db, advanceboot_neighbor_restore,
                               duthost, fanouthosts, nbrhosts):
    '''
    Warm reboot with multi sad path

    @param request: Spytest commandline argument
    @param get_advanced_reboot: advanced reboot test fixture
    '''
    advancedReboot = get_advanced_reboot(rebootType='warm-reboot',\
        advanceboot_loganalyzer=advanceboot_loganalyzer)
    lagMemberCnt = advancedReboot.getlagMemberCnt()
    prebootList = [
        'neigh_bgp_down:2',             # Shutdown single BGP session on 2 remote devices (VMs) before reboot DUT
        'dut_bgp_down:3',               # Shutdown 3 BGP sessions on DUT brefore rebooting it
        'dut_lag_down:2',               # Shutdown 2 LAG sessions on DUT brefore rebooting it
        'neigh_lag_down:3',             # Shutdown 1 LAG session on 3 remote devices (VMs) before reboot DUT
        # Shutdown 1 LAG member of 3 LAG sessions corresponding to 3 remote devices (VM)
        # on DUT
        DutLagMemberDown(duthost, nbrhosts, DatetimeSelector(3), PhyPropsPortSelector(duthost, 1)),
        # Shutdown 1 LAG member of 2 LAG sessions on 2 remote devices (VM) (1 each)
        NeighLagMemberDown(duthost, nbrhosts, fanouthosts, DatetimeSelector(2), PhyPropsPortSelector(duthost, 1)),
        DutVlanMemberDown(duthost, PhyPropsPortSelector(duthost, 4)),
        NeighVlanMemberDown(duthost, fanouthosts, PhyPropsPortSelector(duthost, 4)),
    ] + ([
        # Shutdown <lag count> LAG member(s) of 2 LAG sessions corresponding to 2 remote
        # devices (VM) on DUT
        DutLagMemberDown(duthost, nbrhosts, DatetimeSelector(2), PhyPropsPortSelector(duthost, lagMemberCnt)),
        # Shutdown <lag count> LAG member(s) of 3 LAG sessions on 3 remote devices (VM)
        # (1 each)
        NeighLagMemberDown(duthost, nbrhosts, fanouthosts, DatetimeSelector(3), PhyPropsPortSelector(duthost, lagMemberCnt)),
    ] if advancedReboot.getTestbedType() in ['t0-64', 't0-116', 't0-64-32'] else [])

    advancedReboot.runRebootTestcase(
        prebootList=prebootList
    )


def test_warm_reboot_multi_sad_inboot(request, get_advanced_reboot, verify_dut_health, advanceboot_loganalyzer,
    backup_and_restore_config_db):
    '''
    Warm reboot with multi sad path (during boot)

    inboot list format: 'inboot_oper:route_cnt'

    @param request: Spytest commandline argument
    @param get_advanced_reboot: advanced reboot test fixture
    '''
    advancedReboot = get_advanced_reboot(rebootType='warm-reboot',\
        advanceboot_loganalyzer=advanceboot_loganalyzer)
    inbootList = [
        'routing_del:50',               # Delete 50 routes IPv4/IPv6 each (100 total) from each BGP session
        'routing_add:50',               # Add 50 routes IPv4/IPv6 each (100 total) from each BGP session
    ]

    advancedReboot.runRebootTestcase(
        inbootList=inbootList
    )


def test_warm_reboot_sad_bgp(request, get_advanced_reboot, verify_dut_health, advanceboot_loganalyzer,
    backup_and_restore_config_db, advanceboot_neighbor_restore):
    '''
    Warm reboot with sad (bgp)

    @param request: Spytest commandline argument
    @param get_advanced_reboot: advanced reboot test fixture
    '''
    advancedReboot = get_advanced_reboot(rebootType='warm-reboot',\
        advanceboot_loganalyzer=advanceboot_loganalyzer)
    prebootList = [
        'neigh_bgp_down:2',             # Shutdown single BGP session on 2 remote devices (VMs) before reboot DUT
        'dut_bgp_down:3',               # Shutdown 3 BGP sessions on DUT brefore rebooting it
    ]

    advancedReboot.runRebootTestcase(
        prebootList=prebootList
    )


def test_warm_reboot_sad_lag_member(request, get_advanced_reboot, verify_dut_health, advanceboot_loganalyzer,
                                    backup_and_restore_config_db, advanceboot_neighbor_restore,
                                    duthost, fanouthosts, nbrhosts):
    '''
    Warm reboot with sad path (lag member)

    @param request: Spytest commandline argument
    @param get_advanced_reboot: advanced reboot test fixture
    '''
    advancedReboot = get_advanced_reboot(rebootType='warm-reboot',\
        advanceboot_loganalyzer=advanceboot_loganalyzer)
    lagMemberCnt = advancedReboot.getlagMemberCnt()
    prebootList = [
        # Shutdown 1 LAG member of 3 LAG sessions corresponding to 3 remote devices (VM)
        # on DUT
        DutLagMemberDown(duthost, nbrhosts, DatetimeSelector(3), PhyPropsPortSelector(duthost, 1)),
        # Shutdown 1 LAG member of 2 LAG sessions on 2 remote devices (VM) (1 each)
        NeighLagMemberDown(duthost, nbrhosts, fanouthosts, DatetimeSelector(2), PhyPropsPortSelector(duthost, 1)),
    ] + ([
        # Shutdown <lag count> LAG member(s) of 2 LAG sessions corresponding to 2 remote
        # devices (VM) on DUT
        DutLagMemberDown(duthost, nbrhosts, DatetimeSelector(2), PhyPropsPortSelector(duthost, lagMemberCnt)),
        # Shutdown <lag count> LAG member(s) of 3 LAG sessions on 3 remote devices (VM)
        # (1 each)
        NeighLagMemberDown(duthost, nbrhosts, fanouthosts, DatetimeSelector(3), PhyPropsPortSelector(duthost, lagMemberCnt)),
    ] if advancedReboot.getTestbedType() in ['t0-64', 't0-116', 't0-64-32'] else [])

    advancedReboot.runRebootTestcase(
        prebootList=prebootList
    )


def test_warm_reboot_sad_lag(request, get_advanced_reboot, verify_dut_health, advanceboot_loganalyzer,
    backup_and_restore_config_db, advanceboot_neighbor_restore):
    '''
    Warm reboot with sad path (lag)

    @param request: Spytest commandline argument
    @param get_advanced_reboot: advanced reboot test fixture
    '''
    advancedReboot = get_advanced_reboot(rebootType='warm-reboot',\
        advanceboot_loganalyzer=advanceboot_loganalyzer)
    prebootList = [
        'dut_lag_down:2',               # Shutdown 2 LAG sessions on DUT brefore rebooting it
        'neigh_lag_down:3',             # Shutdown 1 LAG session on 3 remote devices (VMs) before reboot DUT
    ]

    advancedReboot.runRebootTestcase(
        prebootList=prebootList
    )


def test_warm_reboot_sad_vlan_port(request, get_advanced_reboot, verify_dut_health, advanceboot_loganalyzer,
                                   backup_and_restore_config_db, duthost, fanouthosts):
    '''
    Warm reboot with sad path (vlan port)

    @param request: Spytest commandline argument
    @param get_advanced_reboot: advanced reboot test fixture
    '''
    advancedReboot = get_advanced_reboot(rebootType='warm-reboot',\
        advanceboot_loganalyzer=advanceboot_loganalyzer)
    prebootList = [
        DutVlanMemberDown(duthost, PhyPropsPortSelector(duthost, 4)),                # Shutdown 4 vlan ports (interfaces) on DUT
        NeighVlanMemberDown(duthost, fanouthosts, PhyPropsPortSelector(duthost, 4)), # Shutdown 4 vlan ports (interfaces) on fanout
    ]

    advancedReboot.runRebootTestcase(
        prebootList=prebootList
    )<|MERGE_RESOLUTION|>--- conflicted
+++ resolved
@@ -31,13 +31,8 @@
     @param request: Spytest commandline argument
     @param get_advanced_reboot: advanced reboot test fixture
     '''
-<<<<<<< HEAD
-
-    advancedReboot = get_advanced_reboot(rebootType='fast-reboot')
-=======
     advancedReboot = get_advanced_reboot(rebootType='fast-reboot',\
         advanceboot_loganalyzer=advanceboot_loganalyzer)
->>>>>>> 2ca9e832
     advancedReboot.runRebootTestcase()
 
 
