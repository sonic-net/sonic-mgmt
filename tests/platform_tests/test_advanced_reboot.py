import pytest
import logging

from tests.common.fixtures.ptfhost_utils import copy_ptftests_directory         # noqa F401
from tests.common.fixtures.ptfhost_utils import change_mac_addresses            # noqa F401
from tests.common.fixtures.duthost_utils import backup_and_restore_config_db    # noqa F401
from tests.common.fixtures.advanced_reboot import get_advanced_reboot           # noqa F401
from tests.platform_tests.verify_dut_health import verify_dut_health            # noqa F401
from tests.platform_tests.verify_dut_health import add_fail_step_to_reboot      # noqa F401
from tests.platform_tests.warmboot_sad_cases import get_sad_case_list, SAD_CASE_LIST

<<<<<<< HEAD
from tests.common.fixtures.ptfhost_utils import run_icmp_responder              # noqa F401
from tests.common.fixtures.ptfhost_utils import run_garp_service                # noqa F401
=======
from tests.common.fixtures.ptfhost_utils import run_icmp_responder, run_garp_service
from tests.common.dualtor.dual_tor_utils import mux_cable_server_ip, show_muxcable_status
from tests.common.dualtor.mux_simulator_control import toggle_simulator_port_to_upper_tor, toggle_all_simulator_ports, get_mux_status, check_mux_status, validate_check_result
from tests.common.dualtor.constants import UPPER_TOR, LOWER_TOR
from tests.common.utilities import wait_until
>>>>>>> 10230a48

pytestmark = [
    pytest.mark.disable_loganalyzer,
    pytest.mark.topology('t0'),
    pytest.mark.skip_check_dut_health
]

SINGLE_TOR_MODE = 'single'
DUAL_TOR_MODE = 'dual'

logger = logging.getLogger()


<<<<<<< HEAD
=======
@pytest.fixture(scope="module", params=[SINGLE_TOR_MODE, DUAL_TOR_MODE])
def testing_config(request, tbinfo):
    testing_mode = request.param
    if 'dualtor' in tbinfo['topo']['name']:
        if testing_mode == SINGLE_TOR_MODE:
            pytest.skip("skip SINGLE_TOR_MODE tests on Dual ToR testbeds")
        if testing_mode == DUAL_TOR_MODE:
            yield testing_mode
    else:
        if testing_mode == DUAL_TOR_MODE:
            pytest.skip("skip DUAL_TOR_MODE tests on Single ToR testbeds")
        yield testing_mode


>>>>>>> 10230a48
def pytest_generate_tests(metafunc):
    input_sad_cases = metafunc.config.getoption("sad_case_list")
    input_sad_list = list()
    for input_case in input_sad_cases.split(","):
        input_case = input_case.strip()
        if input_case.lower() not in SAD_CASE_LIST:
            logging.warn(
                "Unknown SAD case ({}) - skipping it.".format(input_case))
            continue
        input_sad_list.append(input_case.lower())
    if "sad_case_type" in metafunc.fixturenames:
        sad_cases = input_sad_list
        metafunc.parametrize("sad_case_type", sad_cases, scope="module")


# Tetcases to verify normal reboot procedure ###
def test_fast_reboot(request, get_advanced_reboot, verify_dut_health,           # noqa F811
                     advanceboot_loganalyzer, capture_interface_counters):
    '''
    Fast reboot test case is run using advanced reboot test fixture

    @param request: Spytest commandline argument
    @param get_advanced_reboot: advanced reboot test fixture
    '''
    advancedReboot = get_advanced_reboot(rebootType='fast-reboot',
                                         advanceboot_loganalyzer=advanceboot_loganalyzer)
    advancedReboot.runRebootTestcase()


def test_fast_reboot_from_other_vendor(duthosts,  rand_one_dut_hostname, request,
                                       get_advanced_reboot, verify_dut_health,      # noqa F811
                                       advanceboot_loganalyzer, capture_interface_counters):
    '''
    Fast reboot test from other vendor case is run using advanced reboot test fixture

    @param request: Spytest commandline argument
    @param get_advanced_reboot: advanced reboot test fixture
    '''
    duthost = duthosts[rand_one_dut_hostname]
    advancedReboot = get_advanced_reboot(rebootType='fast-reboot', other_vendor_nos=True,
                                         advanceboot_loganalyzer=advanceboot_loganalyzer)
    # Before rebooting, we will flush all unnecessary databases, to mimic reboot from other vendor.
    flush_dbs(duthost)
    advancedReboot.runRebootTestcase()


@pytest.mark.device_type('vs')
<<<<<<< HEAD
def test_warm_reboot(request, get_advanced_reboot, verify_dut_health,           # noqa F811
                     advanceboot_loganalyzer, capture_interface_counters):
=======
def test_warm_reboot(request, testing_config, get_advanced_reboot, verify_dut_health, duthosts, advanceboot_loganalyzer, 
    capture_interface_counters, toggle_all_simulator_ports, enum_rand_one_per_hwsku_frontend_hostname, toggle_simulator_port_to_upper_tor):
>>>>>>> 10230a48
    '''
    Warm reboot test case is run using advacned reboot test fixture

    @param request: Spytest commandline argument
    @param get_advanced_reboot: advanced reboot test fixture
    '''
<<<<<<< HEAD
    advancedReboot = get_advanced_reboot(rebootType='warm-reboot',
                                         advanceboot_loganalyzer=advanceboot_loganalyzer)
=======
    testing_mode = testing_config
    if testing_mode == DUAL_TOR_MODE:
        duthost = duthosts[enum_rand_one_per_hwsku_frontend_hostname]
        toggle_all_simulator_ports(LOWER_TOR)
        check_result = wait_until(120, 10, 10, check_mux_status, duthosts, LOWER_TOR)
        validate_check_result(check_result, duthosts, get_mux_status)
        mux_list = show_muxcable_status(duthost)
        toggle_mux_size = len(mux_list) / 2
        for i in range(toggle_mux_size):
            itfs, _ = rand_selected_interface(duthost)
            # Select half of interfaces and toggle to active on upper ToR
            toggle_simulator_port_to_upper_tor(itfs)

    advancedReboot = get_advanced_reboot(rebootType='warm-reboot',\
        advanceboot_loganalyzer=advanceboot_loganalyzer)
>>>>>>> 10230a48
    advancedReboot.runRebootTestcase()


def test_warm_reboot_mac_jump(request, get_advanced_reboot, verify_dut_health,          # noqa F811
                              advanceboot_loganalyzer, capture_interface_counters):
    '''
    Warm reboot testcase with one MAC address (00-06-07-08-09-0A) jumping from
    all VLAN ports.
    Part of the warm reboot handling is to ensure there are no MAC events reported
    while warm reboot is in progress. So at the beginning of warm reboot SONIC
    instructs SAI to disable MAC learning on all the ports.
    When the warm reboot completes, SAI is communicated again for each port to enable
    MAC learning. To ensure that this is properly handled by SAI, this test case
    purposely generates new MAC learn events or MAC move events during warm reboot
    and the expected results is to only see those MAC move events after warm reboot competed.
    If for some reason SAI is not adhering to this requirement, any MAC learn events
    generated during warm reboot will cause META checker failure resulting to Orchagent crash.
    '''
    advancedReboot = get_advanced_reboot(rebootType='warm-reboot', allow_mac_jumping=True,
                                         advanceboot_loganalyzer=advanceboot_loganalyzer)
    advancedReboot.runRebootTestcase()


# Tetcases to verify reboot procedure with SAD cases ###
@pytest.mark.device_type('vs')
def test_warm_reboot_sad(duthosts, rand_one_dut_hostname, nbrhosts, fanouthosts, vmhost, tbinfo,
                         get_advanced_reboot, verify_dut_health, advanceboot_loganalyzer,           # noqa F811
                         backup_and_restore_config_db, advanceboot_neighbor_restore,                # noqa F811
                         sad_case_type):
    '''
    Warm reboot with sad path
    @param get_advanced_reboot: Fixture located in advanced_reboot.py
    @param verify_dut_health: Fixture to run DUT health checks before and after test
    @param advanceboot_loganalyzer: Log Analyzer based log checks - syslog, sairedis, etc
    @param backup_and_restore_config_db: To ensure after every test, config_db.json is restored
    @param advanceboot_neighbor_restore: To ensure after every SAD case, the peers are restored
    @param sad_case_type: Pytest test parameterized with different SAD cases.
    '''
    duthost = duthosts[rand_one_dut_hostname]
    advancedReboot = get_advanced_reboot(rebootType='warm-reboot',
                                         advanceboot_loganalyzer=advanceboot_loganalyzer)

    sad_preboot_list, sad_inboot_list = get_sad_case_list(
        duthost, nbrhosts, fanouthosts, vmhost, tbinfo, sad_case_type)
    advancedReboot.runRebootTestcase(
        prebootList=sad_preboot_list,
        inbootList=sad_inboot_list
    )


# Testcases to verify abruptly failed reboot procedure ###
def test_cancelled_fast_reboot(request, add_fail_step_to_reboot,            # noqa F811
                               verify_dut_health, get_advanced_reboot):     # noqa F811
    '''
    Negative fast reboot test case to verify DUT is left in stable state
    when fast reboot procedure abruptly ends.

    @param request: Pytest request instance
    @param get_advanced_reboot: advanced reboot test fixture
    '''
    add_fail_step_to_reboot('fast-reboot')
    advancedReboot = get_advanced_reboot(
        rebootType='fast-reboot', allow_fail=True)
    advancedReboot.runRebootTestcase()


def test_cancelled_warm_reboot(request, add_fail_step_to_reboot,            # noqa F811
                               verify_dut_health, get_advanced_reboot):     # noqa F811
    '''
    Negative warm reboot test case to verify DUT is left in stable state
    when warm reboot procedure abruptly ends.

    @param request: Pytest request instance
    @param get_advanced_reboot: advanced reboot test fixture
    '''
    add_fail_step_to_reboot('warm-reboot')
    advancedReboot = get_advanced_reboot(
        rebootType='warm-reboot', allow_fail=True)
    advancedReboot.runRebootTestcase()


<<<<<<< HEAD
=======
def rand_selected_interface(tor):
    """Select a random interface to test."""
    server_ips = mux_cable_server_ip(tor)
    iface = str(random.choice(server_ips.keys()))
    logging.info("select DUT interface %s to test.", iface)
    return iface, server_ips[iface]


>>>>>>> 10230a48
def flush_dbs(duthost):
    """
    This Function will flush all unnecessary databases, to mimic reboot from other vendor
    """
    logger.info('Flushing databases from switch')
    db_dic = {0: 'Application DB',
              1: 'ASIC DB',
              2: 'Counters DB',
              5: 'Flex Counters DB',
              6: 'State DB'
              }
    for db in list(db_dic.keys()):
        duthost.shell('redis-cli -n {} flushdb'.format(db))<|MERGE_RESOLUTION|>--- conflicted
+++ resolved
@@ -1,5 +1,6 @@
 import pytest
 import logging
+import random
 
 from tests.common.fixtures.ptfhost_utils import copy_ptftests_directory         # noqa F401
 from tests.common.fixtures.ptfhost_utils import change_mac_addresses            # noqa F401
@@ -9,16 +10,12 @@
 from tests.platform_tests.verify_dut_health import add_fail_step_to_reboot      # noqa F401
 from tests.platform_tests.warmboot_sad_cases import get_sad_case_list, SAD_CASE_LIST
 
-<<<<<<< HEAD
-from tests.common.fixtures.ptfhost_utils import run_icmp_responder              # noqa F401
-from tests.common.fixtures.ptfhost_utils import run_garp_service                # noqa F401
-=======
-from tests.common.fixtures.ptfhost_utils import run_icmp_responder, run_garp_service
+from tests.common.fixtures.ptfhost_utils import run_icmp_responder, run_garp_service    # noqa F401
 from tests.common.dualtor.dual_tor_utils import mux_cable_server_ip, show_muxcable_status
-from tests.common.dualtor.mux_simulator_control import toggle_simulator_port_to_upper_tor, toggle_all_simulator_ports, get_mux_status, check_mux_status, validate_check_result
-from tests.common.dualtor.constants import UPPER_TOR, LOWER_TOR
+from tests.common.dualtor.mux_simulator_control import get_mux_status, check_mux_status, validate_check_result,\
+    toggle_all_simulator_ports, toggle_simulator_port_to_upper_tor              # noqa F401
+from tests.common.dualtor.constants import LOWER_TOR
 from tests.common.utilities import wait_until
->>>>>>> 10230a48
 
 pytestmark = [
     pytest.mark.disable_loganalyzer,
@@ -32,8 +29,6 @@
 logger = logging.getLogger()
 
 
-<<<<<<< HEAD
-=======
 @pytest.fixture(scope="module", params=[SINGLE_TOR_MODE, DUAL_TOR_MODE])
 def testing_config(request, tbinfo):
     testing_mode = request.param
@@ -48,7 +43,6 @@
         yield testing_mode
 
 
->>>>>>> 10230a48
 def pytest_generate_tests(metafunc):
     input_sad_cases = metafunc.config.getoption("sad_case_list")
     input_sad_list = list()
@@ -96,23 +90,16 @@
 
 
 @pytest.mark.device_type('vs')
-<<<<<<< HEAD
-def test_warm_reboot(request, get_advanced_reboot, verify_dut_health,           # noqa F811
-                     advanceboot_loganalyzer, capture_interface_counters):
-=======
-def test_warm_reboot(request, testing_config, get_advanced_reboot, verify_dut_health, duthosts, advanceboot_loganalyzer, 
-    capture_interface_counters, toggle_all_simulator_ports, enum_rand_one_per_hwsku_frontend_hostname, toggle_simulator_port_to_upper_tor):
->>>>>>> 10230a48
+def test_warm_reboot(request, testing_config, get_advanced_reboot, verify_dut_health,           # noqa F811
+                     duthosts, advanceboot_loganalyzer, capture_interface_counters,
+                     toggle_all_simulator_ports, enum_rand_one_per_hwsku_frontend_hostname,     # noqa F811
+                     toggle_simulator_port_to_upper_tor):                                       # noqa F811
     '''
     Warm reboot test case is run using advacned reboot test fixture
 
     @param request: Spytest commandline argument
     @param get_advanced_reboot: advanced reboot test fixture
     '''
-<<<<<<< HEAD
-    advancedReboot = get_advanced_reboot(rebootType='warm-reboot',
-                                         advanceboot_loganalyzer=advanceboot_loganalyzer)
-=======
     testing_mode = testing_config
     if testing_mode == DUAL_TOR_MODE:
         duthost = duthosts[enum_rand_one_per_hwsku_frontend_hostname]
@@ -126,9 +113,8 @@
             # Select half of interfaces and toggle to active on upper ToR
             toggle_simulator_port_to_upper_tor(itfs)
 
-    advancedReboot = get_advanced_reboot(rebootType='warm-reboot',\
-        advanceboot_loganalyzer=advanceboot_loganalyzer)
->>>>>>> 10230a48
+    advancedReboot = get_advanced_reboot(rebootType='warm-reboot',
+                                         advanceboot_loganalyzer=advanceboot_loganalyzer)
     advancedReboot.runRebootTestcase()
 
 
@@ -210,8 +196,6 @@
     advancedReboot.runRebootTestcase()
 
 
-<<<<<<< HEAD
-=======
 def rand_selected_interface(tor):
     """Select a random interface to test."""
     server_ips = mux_cable_server_ip(tor)
@@ -220,7 +204,6 @@
     return iface, server_ips[iface]
 
 
->>>>>>> 10230a48
 def flush_dbs(duthost):
     """
     This Function will flush all unnecessary databases, to mimic reboot from other vendor
