--- conflicted
+++ resolved
@@ -50,16 +50,12 @@
     psus_on = 0
     msg = "Unexpected operstatus results {} != {} for PSU {}"
 
-<<<<<<< HEAD
-    for psu_indx, operstatus in snmp_facts['snmp_psu'].items():
-=======
     # For kvm testbed, there is no snmp psu info
     if duthost.facts["asic_type"] == "vs":
         logging.info("No snmp psu info on kvm testbed.")
         return
 
-    for psu_indx, operstatus in list(snmp_facts['snmp_psu'].items()):
->>>>>>> dabb1e3a
+    for psu_indx, operstatus in snmp_facts['snmp_psu'].items():
         get_presence = duthost.shell(
             "redis-cli -n 6 hget '{}' presence".format(psu_keys[int(psu_indx)-1]))
         get_status = duthost.shell(
