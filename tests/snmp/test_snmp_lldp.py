import pytest
import re
from tests.common.helpers.snmp_helpers import get_snmp_facts

pytestmark = [
    pytest.mark.topology('any'),
    pytest.mark.device_type('vs')
]


@pytest.fixture(scope="module", autouse="True")
def lldp_setup(duthosts, enum_rand_one_per_hwsku_hostname, patch_lldpctl, unpatch_lldpctl, localhost):
    duthost = duthosts[enum_rand_one_per_hwsku_hostname]
    if duthost.is_supervisor_node():
        pytest.skip("LLDP not supported on supervisor node")
    patch_lldpctl(localhost, duthost)
    yield
    unpatch_lldpctl(localhost, duthost)


@pytest.mark.bsl
def test_snmp_lldp(duthosts, enum_rand_one_per_hwsku_hostname, localhost, creds_all_duts, tbinfo):
    """
    Test checks for ieee802_1ab MIBs:
     - lldpLocalSystemData  1.0.8802.1.1.2.1.3
     - lldpLocPortTable     1.0.8802.1.1.2.1.3.7
     - lldpLocManAddrTable     1.0.8802.1.1.2.1.3.8

     - lldpRemTable  1.0.8802.1.1.2.1.4.1
     - lldpRemManAddrTable  1.0.8802.1.1.2.1.4.2

    For local data check if every OID has value
    For remote values check for availability for at least 80% of minigraph neighbors
    (similar to lldp test)
    """
    duthost = duthosts[enum_rand_one_per_hwsku_hostname]
    if duthost.is_supervisor_node():
        pytest.skip("LLDP not supported on supervisor node")
    hostip = duthost.host.options['inventory_manager'].get_host(duthost.hostname).vars['ansible_host']

<<<<<<< HEAD
    snmp_facts = localhost.snmp_facts(host=hostip, version="v2c", community=creds_all_duts[duthost]["snmp_rocommunity"])['ansible_facts']
    for asic in duthost.asics:
        lldp_nei = []
        cfg_facts = asic.config_facts(host=duthost.hostname,
                                      source="persistent", verbose=False)['ansible_facts']
        if "PORT" in cfg_facts:
            for port, port_info_dict in cfg_facts["PORT"].items():
                if re.search('ARISTA', port_info_dict['description']):
                    lldp_nei.append(port)
=======
    snmp_facts = get_snmp_facts(localhost, host=hostip, version="v2c", community=creds_all_duts[duthost]["snmp_rocommunity"], wait=True)['ansible_facts']
    mg_facts = {}
    for asic_id in duthost.get_asic_ids():
        mg_facts_ns   = duthost.asic_instance(asic_id).get_extended_minigraph_facts(tbinfo)['minigraph_neighbors']
        if mg_facts_ns is not None:
            mg_facts.update(mg_facts_ns)
>>>>>>> 741c735b

    print snmp_facts['snmp_lldp']
    for k in ['lldpLocChassisIdSubtype', 'lldpLocChassisId', 'lldpLocSysName', 'lldpLocSysDesc']:
        assert snmp_facts['snmp_lldp'][k]
        assert "No Such Object currently exists" not in snmp_facts['snmp_lldp'][k]

    # Check if lldpLocPortTable is present for all ports
    for k, v in snmp_facts['snmp_interfaces'].items():
        if "Ethernet" in v['name'] or "eth" in v['name']:
            for oid in ['lldpLocPortIdSubtype', 'lldpLocPortId', 'lldpLocPortDesc']:
                assert v.has_key(oid)
                assert "No Such Object currently exists" not in v[oid]

    # Check if lldpLocManAddrTable is present
    for k in ['lldpLocManAddrLen', \
               'lldpLocManAddrIfSubtype', \
               'lldpLocManAddrIfId', \
               'lldpLocManAddrOID']:
        assert snmp_facts['snmp_lldp'][k]
        assert "No Such Object currently exists" not in snmp_facts['snmp_lldp'][k]

    # Check if lldpRemTable is present
    active_intf = []
    for k, v in snmp_facts['snmp_interfaces'].items():
        if v.has_key("lldpRemChassisIdSubtype") and \
           v.has_key("lldpRemChassisId") and \
           v.has_key("lldpRemPortIdSubtype") and \
           v.has_key("lldpRemPortId") and \
           v.has_key("lldpRemPortDesc") and \
           v.has_key("lldpRemSysName") and \
           v.has_key("lldpRemSysDesc") and \
           v.has_key("lldpRemSysCapSupported") and \
           v.has_key("lldpRemSysCapEnabled"):
            active_intf.append(k)
    print "lldpRemTable: ", active_intf

    assert len(active_intf) >= len(lldp_nei) * 0.8

    # skip neighbors that do not send chassis information via lldp
    lldp_facts= {}
    for asic_id in duthost.get_asic_ids(): 
       lldp_facts_ns = duthost.lldpctl_facts(asic_instance_id=asic_id)['ansible_facts']['lldpctl']
       if lldp_facts_ns is not None:
           lldp_facts.update(lldp_facts_ns)
    pattern = re.compile(r'^eth0|^Ethernet-IB')
    nei = [k for k, v in lldp_facts.items() if not re.match(pattern, k) and v['chassis'].has_key('mgmt-ip') ]
    print "neighbors {} send chassis management IP information".format(nei)

    # Check if lldpRemManAddrTable is present
    active_intf = []
    for k, v in snmp_facts['snmp_interfaces'].items():
        if v.has_key("lldpRemManAddrIfSubtype") and \
           v.has_key("lldpRemManAddrIfId") and \
           v.has_key("lldpRemManAddrOID") and \
           v['name'] != 'eth0' and 'Etherent-IB' not in v['name']:
            active_intf.append(k)
    print "lldpRemManAddrTable: ", active_intf

    assert len(active_intf) == len(nei)<|MERGE_RESOLUTION|>--- conflicted
+++ resolved
@@ -38,7 +38,6 @@
         pytest.skip("LLDP not supported on supervisor node")
     hostip = duthost.host.options['inventory_manager'].get_host(duthost.hostname).vars['ansible_host']
 
-<<<<<<< HEAD
     snmp_facts = localhost.snmp_facts(host=hostip, version="v2c", community=creds_all_duts[duthost]["snmp_rocommunity"])['ansible_facts']
     for asic in duthost.asics:
         lldp_nei = []
@@ -48,14 +47,6 @@
             for port, port_info_dict in cfg_facts["PORT"].items():
                 if re.search('ARISTA', port_info_dict['description']):
                     lldp_nei.append(port)
-=======
-    snmp_facts = get_snmp_facts(localhost, host=hostip, version="v2c", community=creds_all_duts[duthost]["snmp_rocommunity"], wait=True)['ansible_facts']
-    mg_facts = {}
-    for asic_id in duthost.get_asic_ids():
-        mg_facts_ns   = duthost.asic_instance(asic_id).get_extended_minigraph_facts(tbinfo)['minigraph_neighbors']
-        if mg_facts_ns is not None:
-            mg_facts.update(mg_facts_ns)
->>>>>>> 741c735b
 
     print snmp_facts['snmp_lldp']
     for k in ['lldpLocChassisIdSubtype', 'lldpLocChassisId', 'lldpLocSysName', 'lldpLocSysDesc']:
